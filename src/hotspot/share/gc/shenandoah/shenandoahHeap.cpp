/*
 * Copyright (c) 2023, 2024, Oracle and/or its affiliates. All rights reserved.
 * Copyright (c) 2013, 2022, Red Hat, Inc. All rights reserved.
 * Copyright Amazon.com Inc. or its affiliates. All Rights Reserved.
 * DO NOT ALTER OR REMOVE COPYRIGHT NOTICES OR THIS FILE HEADER.
 *
 * This code is free software; you can redistribute it and/or modify it
 * under the terms of the GNU General Public License version 2 only, as
 * published by the Free Software Foundation.
 *
 * This code is distributed in the hope that it will be useful, but WITHOUT
 * ANY WARRANTY; without even the implied warranty of MERCHANTABILITY or
 * FITNESS FOR A PARTICULAR PURPOSE.  See the GNU General Public License
 * version 2 for more details (a copy is included in the LICENSE file that
 * accompanied this code).
 *
 * You should have received a copy of the GNU General Public License version
 * 2 along with this work; if not, write to the Free Software Foundation,
 * Inc., 51 Franklin St, Fifth Floor, Boston, MA 02110-1301 USA.
 *
 * Please contact Oracle, 500 Oracle Parkway, Redwood Shores, CA 94065 USA
 * or visit www.oracle.com if you need additional information or have any
 * questions.
 *
 */

#include "precompiled.hpp"
#include "memory/allocation.hpp"
#include "memory/universe.hpp"

#include "gc/shared/classUnloadingContext.hpp"
#include "gc/shared/fullGCForwarding.hpp"
#include "gc/shared/gcArguments.hpp"
#include "gc/shared/gcTimer.hpp"
#include "gc/shared/gcTraceTime.inline.hpp"
#include "gc/shared/locationPrinter.inline.hpp"
#include "gc/shared/memAllocator.hpp"
#include "gc/shared/plab.hpp"
#include "gc/shared/tlab_globals.hpp"

#include "gc/shenandoah/heuristics/shenandoahOldHeuristics.hpp"
#include "gc/shenandoah/heuristics/shenandoahYoungHeuristics.hpp"
#include "gc/shenandoah/shenandoahAllocRequest.hpp"
#include "gc/shenandoah/shenandoahBarrierSet.hpp"
#include "gc/shenandoah/shenandoahClosures.inline.hpp"
#include "gc/shenandoah/shenandoahCollectionSet.hpp"
#include "gc/shenandoah/shenandoahCollectorPolicy.hpp"
#include "gc/shenandoah/shenandoahConcurrentMark.hpp"
#include "gc/shenandoah/shenandoahMarkingContext.inline.hpp"
#include "gc/shenandoah/shenandoahControlThread.hpp"
#include "gc/shenandoah/shenandoahFreeSet.hpp"
#include "gc/shenandoah/shenandoahGenerationalEvacuationTask.hpp"
#include "gc/shenandoah/shenandoahGenerationalHeap.hpp"
#include "gc/shenandoah/shenandoahGlobalGeneration.hpp"
#include "gc/shenandoah/shenandoahPhaseTimings.hpp"
#include "gc/shenandoah/shenandoahHeap.inline.hpp"
#include "gc/shenandoah/shenandoahHeapRegion.inline.hpp"
#include "gc/shenandoah/shenandoahHeapRegionSet.hpp"
#include "gc/shenandoah/shenandoahInitLogger.hpp"
#include "gc/shenandoah/shenandoahMarkingContext.inline.hpp"
#include "gc/shenandoah/shenandoahMemoryPool.hpp"
#include "gc/shenandoah/shenandoahMonitoringSupport.hpp"
#include "gc/shenandoah/shenandoahOldGeneration.hpp"
#include "gc/shenandoah/shenandoahPacer.inline.hpp"
#include "gc/shenandoah/shenandoahPadding.hpp"
#include "gc/shenandoah/shenandoahParallelCleaning.inline.hpp"
#include "gc/shenandoah/shenandoahReferenceProcessor.hpp"
#include "gc/shenandoah/shenandoahRootProcessor.inline.hpp"
#include "gc/shenandoah/shenandoahScanRemembered.inline.hpp"
#include "gc/shenandoah/shenandoahSTWMark.hpp"
#include "gc/shenandoah/shenandoahUtils.hpp"
#include "gc/shenandoah/shenandoahVerifier.hpp"
#include "gc/shenandoah/shenandoahCodeRoots.hpp"
#include "gc/shenandoah/shenandoahVMOperations.hpp"
#include "gc/shenandoah/shenandoahWorkGroup.hpp"
#include "gc/shenandoah/shenandoahWorkerPolicy.hpp"
#include "gc/shenandoah/shenandoahYoungGeneration.hpp"
#include "gc/shenandoah/mode/shenandoahGenerationalMode.hpp"
#include "gc/shenandoah/mode/shenandoahPassiveMode.hpp"
#include "gc/shenandoah/mode/shenandoahSATBMode.hpp"
#include "utilities/globalDefinitions.hpp"

#if INCLUDE_JFR
#include "gc/shenandoah/shenandoahJfrSupport.hpp"
#endif

#include "cds/archiveHeapWriter.hpp"
#include "classfile/systemDictionary.hpp"
#include "code/codeCache.hpp"
#include "memory/classLoaderMetaspace.hpp"
#include "memory/metaspaceUtils.hpp"
#include "nmt/mallocTracker.hpp"
#include "nmt/memTracker.hpp"
#include "oops/compressedOops.inline.hpp"
#include "prims/jvmtiTagMap.hpp"
#include "runtime/atomic.hpp"
#include "runtime/globals.hpp"
#include "runtime/interfaceSupport.inline.hpp"
#include "runtime/java.hpp"
#include "runtime/orderAccess.hpp"
#include "runtime/safepointMechanism.hpp"
#include "runtime/stackWatermarkSet.hpp"
#include "runtime/vmThread.hpp"
#include "utilities/events.hpp"
#include "utilities/powerOfTwo.hpp"

class ShenandoahPretouchHeapTask : public WorkerTask {
private:
  ShenandoahRegionIterator _regions;
  const size_t _page_size;
public:
  ShenandoahPretouchHeapTask(size_t page_size) :
    WorkerTask("Shenandoah Pretouch Heap"),
    _page_size(page_size) {}

  virtual void work(uint worker_id) {
    ShenandoahHeapRegion* r = _regions.next();
    while (r != nullptr) {
      if (r->is_committed()) {
        os::pretouch_memory(r->bottom(), r->end(), _page_size);
      }
      r = _regions.next();
    }
  }
};

class ShenandoahPretouchBitmapTask : public WorkerTask {
private:
  ShenandoahRegionIterator _regions;
  char* _bitmap_base;
  const size_t _bitmap_size;
  const size_t _page_size;
public:
  ShenandoahPretouchBitmapTask(char* bitmap_base, size_t bitmap_size, size_t page_size) :
    WorkerTask("Shenandoah Pretouch Bitmap"),
    _bitmap_base(bitmap_base),
    _bitmap_size(bitmap_size),
    _page_size(page_size) {}

  virtual void work(uint worker_id) {
    ShenandoahHeapRegion* r = _regions.next();
    while (r != nullptr) {
      size_t start = r->index()       * ShenandoahHeapRegion::region_size_bytes() / MarkBitMap::heap_map_factor();
      size_t end   = (r->index() + 1) * ShenandoahHeapRegion::region_size_bytes() / MarkBitMap::heap_map_factor();
      assert (end <= _bitmap_size, "end is sane: " SIZE_FORMAT " < " SIZE_FORMAT, end, _bitmap_size);

      if (r->is_committed()) {
        os::pretouch_memory(_bitmap_base + start, _bitmap_base + end, _page_size);
      }

      r = _regions.next();
    }
  }
};

jint ShenandoahHeap::initialize() {
  //
  // Figure out heap sizing
  //

  size_t init_byte_size = InitialHeapSize;
  size_t min_byte_size  = MinHeapSize;
  size_t max_byte_size  = MaxHeapSize;
  size_t heap_alignment = HeapAlignment;

  size_t reg_size_bytes = ShenandoahHeapRegion::region_size_bytes();

  Universe::check_alignment(max_byte_size,  reg_size_bytes, "Shenandoah heap");
  Universe::check_alignment(init_byte_size, reg_size_bytes, "Shenandoah heap");

  _num_regions = ShenandoahHeapRegion::region_count();
  assert(_num_regions == (max_byte_size / reg_size_bytes),
         "Regions should cover entire heap exactly: " SIZE_FORMAT " != " SIZE_FORMAT "/" SIZE_FORMAT,
         _num_regions, max_byte_size, reg_size_bytes);

  size_t num_committed_regions = init_byte_size / reg_size_bytes;
  num_committed_regions = MIN2(num_committed_regions, _num_regions);
  assert(num_committed_regions <= _num_regions, "sanity");
  _initial_size = num_committed_regions * reg_size_bytes;

  size_t num_min_regions = min_byte_size / reg_size_bytes;
  num_min_regions = MIN2(num_min_regions, _num_regions);
  assert(num_min_regions <= _num_regions, "sanity");
  _minimum_size = num_min_regions * reg_size_bytes;

  // Default to max heap size.
  _soft_max_size = _num_regions * reg_size_bytes;

  _committed = _initial_size;

  size_t heap_page_size   = UseLargePages ? os::large_page_size() : os::vm_page_size();
  size_t bitmap_page_size = UseLargePages ? os::large_page_size() : os::vm_page_size();
  size_t region_page_size = UseLargePages ? os::large_page_size() : os::vm_page_size();

  //
  // Reserve and commit memory for heap
  //

  ReservedHeapSpace heap_rs = Universe::reserve_heap(max_byte_size, heap_alignment);
  initialize_reserved_region(heap_rs);
  _heap_region = MemRegion((HeapWord*)heap_rs.base(), heap_rs.size() / HeapWordSize);
  _heap_region_special = heap_rs.special();

  assert((((size_t) base()) & ShenandoahHeapRegion::region_size_bytes_mask()) == 0,
         "Misaligned heap: " PTR_FORMAT, p2i(base()));
  os::trace_page_sizes_for_requested_size("Heap",
                                          max_byte_size, heap_alignment,
                                          heap_rs.base(),
                                          heap_rs.size(), heap_rs.page_size());

#if SHENANDOAH_OPTIMIZED_MARKTASK
  // The optimized ShenandoahMarkTask takes some bits away from the full object bits.
  // Fail if we ever attempt to address more than we can.
  if ((uintptr_t)heap_rs.end() >= ShenandoahMarkTask::max_addressable()) {
    FormatBuffer<512> buf("Shenandoah reserved [" PTR_FORMAT ", " PTR_FORMAT") for the heap, \n"
                          "but max object address is " PTR_FORMAT ". Try to reduce heap size, or try other \n"
                          "VM options that allocate heap at lower addresses (HeapBaseMinAddress, AllocateHeapAt, etc).",
                p2i(heap_rs.base()), p2i(heap_rs.end()), ShenandoahMarkTask::max_addressable());
    vm_exit_during_initialization("Fatal Error", buf);
  }
#endif

  ReservedSpace sh_rs = heap_rs.first_part(max_byte_size);
  if (!_heap_region_special) {
    os::commit_memory_or_exit(sh_rs.base(), _initial_size, heap_alignment, false,
                              "Cannot commit heap memory");
  }

  BarrierSet::set_barrier_set(new ShenandoahBarrierSet(this, _heap_region));

  // Now we know the number of regions and heap sizes, initialize the heuristics.
  initialize_heuristics();

  assert(_heap_region.byte_size() == heap_rs.size(), "Need to know reserved size for card table");

  //
  // Worker threads must be initialized after the barrier is configured
  //
  _workers = new ShenandoahWorkerThreads("Shenandoah GC Threads", _max_workers);
  if (_workers == nullptr) {
    vm_exit_during_initialization("Failed necessary allocation.");
  } else {
    _workers->initialize_workers();
  }

  if (ParallelGCThreads > 1) {
    _safepoint_workers = new ShenandoahWorkerThreads("Safepoint Cleanup Thread", ParallelGCThreads);
    _safepoint_workers->initialize_workers();
  }

  //
  // Reserve and commit memory for bitmap(s)
  //

  size_t bitmap_size_orig = ShenandoahMarkBitMap::compute_size(heap_rs.size());
  _bitmap_size = align_up(bitmap_size_orig, bitmap_page_size);

  size_t bitmap_bytes_per_region = reg_size_bytes / ShenandoahMarkBitMap::heap_map_factor();

  guarantee(bitmap_bytes_per_region != 0,
            "Bitmap bytes per region should not be zero");
  guarantee(is_power_of_2(bitmap_bytes_per_region),
            "Bitmap bytes per region should be power of two: " SIZE_FORMAT, bitmap_bytes_per_region);

  if (bitmap_page_size > bitmap_bytes_per_region) {
    _bitmap_regions_per_slice = bitmap_page_size / bitmap_bytes_per_region;
    _bitmap_bytes_per_slice = bitmap_page_size;
  } else {
    _bitmap_regions_per_slice = 1;
    _bitmap_bytes_per_slice = bitmap_bytes_per_region;
  }

  guarantee(_bitmap_regions_per_slice >= 1,
            "Should have at least one region per slice: " SIZE_FORMAT,
            _bitmap_regions_per_slice);

  guarantee(((_bitmap_bytes_per_slice) % bitmap_page_size) == 0,
            "Bitmap slices should be page-granular: bps = " SIZE_FORMAT ", page size = " SIZE_FORMAT,
            _bitmap_bytes_per_slice, bitmap_page_size);

  ReservedSpace bitmap(_bitmap_size, bitmap_page_size);
  os::trace_page_sizes_for_requested_size("Mark Bitmap",
                                          bitmap_size_orig, bitmap_page_size,
                                          bitmap.base(),
                                          bitmap.size(), bitmap.page_size());
  MemTracker::record_virtual_memory_tag(bitmap.base(), mtGC);
  _bitmap_region = MemRegion((HeapWord*) bitmap.base(), bitmap.size() / HeapWordSize);
  _bitmap_region_special = bitmap.special();

  size_t bitmap_init_commit = _bitmap_bytes_per_slice *
    align_up(num_committed_regions, _bitmap_regions_per_slice) / _bitmap_regions_per_slice;
  bitmap_init_commit = MIN2(_bitmap_size, bitmap_init_commit);
  if (!_bitmap_region_special) {
    os::commit_memory_or_exit((char *) _bitmap_region.start(), bitmap_init_commit, bitmap_page_size, false,
                              "Cannot commit bitmap memory");
  }

  _marking_context = new ShenandoahMarkingContext(_heap_region, _bitmap_region, _num_regions);

  if (ShenandoahVerify) {
    ReservedSpace verify_bitmap(_bitmap_size, bitmap_page_size);
    os::trace_page_sizes_for_requested_size("Verify Bitmap",
                                            bitmap_size_orig, bitmap_page_size,
                                            verify_bitmap.base(),
                                            verify_bitmap.size(), verify_bitmap.page_size());
    if (!verify_bitmap.special()) {
      os::commit_memory_or_exit(verify_bitmap.base(), verify_bitmap.size(), bitmap_page_size, false,
                                "Cannot commit verification bitmap memory");
    }
    MemTracker::record_virtual_memory_tag(verify_bitmap.base(), mtGC);
    MemRegion verify_bitmap_region = MemRegion((HeapWord *) verify_bitmap.base(), verify_bitmap.size() / HeapWordSize);
    _verification_bit_map.initialize(_heap_region, verify_bitmap_region);
    _verifier = new ShenandoahVerifier(this, &_verification_bit_map);
  }

  // Reserve aux bitmap for use in object_iterate(). We don't commit it here.
  size_t aux_bitmap_page_size = bitmap_page_size;

  ReservedSpace aux_bitmap(_bitmap_size, aux_bitmap_page_size);
  os::trace_page_sizes_for_requested_size("Aux Bitmap",
                                          bitmap_size_orig, aux_bitmap_page_size,
                                          aux_bitmap.base(),
                                          aux_bitmap.size(), aux_bitmap.page_size());
  MemTracker::record_virtual_memory_tag(aux_bitmap.base(), mtGC);
  _aux_bitmap_region = MemRegion((HeapWord*) aux_bitmap.base(), aux_bitmap.size() / HeapWordSize);
  _aux_bitmap_region_special = aux_bitmap.special();
  _aux_bit_map.initialize(_heap_region, _aux_bitmap_region);

  //
  // Create regions and region sets
  //
  size_t region_align = align_up(sizeof(ShenandoahHeapRegion), SHENANDOAH_CACHE_LINE_SIZE);
  size_t region_storage_size_orig = region_align * _num_regions;
  size_t region_storage_size = align_up(region_storage_size_orig,
                                        MAX2(region_page_size, os::vm_allocation_granularity()));

  ReservedSpace region_storage(region_storage_size, region_page_size);
  os::trace_page_sizes_for_requested_size("Region Storage",
                                          region_storage_size_orig, region_page_size,
                                          region_storage.base(),
                                          region_storage.size(), region_storage.page_size());
  MemTracker::record_virtual_memory_tag(region_storage.base(), mtGC);
  if (!region_storage.special()) {
    os::commit_memory_or_exit(region_storage.base(), region_storage_size, region_page_size, false,
                              "Cannot commit region memory");
  }

  // Try to fit the collection set bitmap at lower addresses. This optimizes code generation for cset checks.
  // Go up until a sensible limit (subject to encoding constraints) and try to reserve the space there.
  // If not successful, bite a bullet and allocate at whatever address.
  {
    const size_t cset_align = MAX2<size_t>(os::vm_page_size(), os::vm_allocation_granularity());
    const size_t cset_size = align_up(((size_t) sh_rs.base() + sh_rs.size()) >> ShenandoahHeapRegion::region_size_bytes_shift(), cset_align);
    const size_t cset_page_size = os::vm_page_size();

    uintptr_t min = round_up_power_of_2(cset_align);
    uintptr_t max = (1u << 30u);
    ReservedSpace cset_rs;

    for (uintptr_t addr = min; addr <= max; addr <<= 1u) {
      char* req_addr = (char*)addr;
      assert(is_aligned(req_addr, cset_align), "Should be aligned");
      cset_rs = ReservedSpace(cset_size, cset_align, cset_page_size, req_addr);
      if (cset_rs.is_reserved()) {
        assert(cset_rs.base() == req_addr, "Allocated where requested: " PTR_FORMAT ", " PTR_FORMAT, p2i(cset_rs.base()), addr);
        _collection_set = new ShenandoahCollectionSet(this, cset_rs, sh_rs.base());
        break;
      }
    }

    if (_collection_set == nullptr) {
      cset_rs = ReservedSpace(cset_size, cset_align, os::vm_page_size());
      _collection_set = new ShenandoahCollectionSet(this, cset_rs, sh_rs.base());
    }
    os::trace_page_sizes_for_requested_size("Collection Set",
                                            cset_size, cset_page_size,
                                            cset_rs.base(),
                                            cset_rs.size(), cset_rs.page_size());
  }

  _regions = NEW_C_HEAP_ARRAY(ShenandoahHeapRegion*, _num_regions, mtGC);
  _affiliations = NEW_C_HEAP_ARRAY(uint8_t, _num_regions, mtGC);
  _free_set = new ShenandoahFreeSet(this, _num_regions);

  {
    ShenandoahHeapLocker locker(lock());

    for (size_t i = 0; i < _num_regions; i++) {
      HeapWord* start = (HeapWord*)sh_rs.base() + ShenandoahHeapRegion::region_size_words() * i;
      bool is_committed = i < num_committed_regions;
      void* loc = region_storage.base() + i * region_align;

      ShenandoahHeapRegion* r = new (loc) ShenandoahHeapRegion(start, i, is_committed);
      assert(is_aligned(r, SHENANDOAH_CACHE_LINE_SIZE), "Sanity");

      _marking_context->initialize_top_at_mark_start(r);
      _regions[i] = r;
      assert(!collection_set()->is_in(i), "New region should not be in collection set");

      _affiliations[i] = ShenandoahAffiliation::FREE;
    }

    // Initialize to complete
    _marking_context->mark_complete();
    size_t young_cset_regions, old_cset_regions;

    // We are initializing free set.  We ignore cset region tallies.
    size_t first_old, last_old, num_old;
    _free_set->prepare_to_rebuild(young_cset_regions, old_cset_regions, first_old, last_old, num_old);
    _free_set->finish_rebuild(young_cset_regions, old_cset_regions, num_old);
  }

  if (AlwaysPreTouch) {
    // For NUMA, it is important to pre-touch the storage under bitmaps with worker threads,
    // before initialize() below zeroes it with initializing thread. For any given region,
    // we touch the region and the corresponding bitmaps from the same thread.
    ShenandoahPushWorkerScope scope(workers(), _max_workers, false);

    _pretouch_heap_page_size = heap_page_size;
    _pretouch_bitmap_page_size = bitmap_page_size;

    // OS memory managers may want to coalesce back-to-back pages. Make their jobs
    // simpler by pre-touching continuous spaces (heap and bitmap) separately.

    ShenandoahPretouchBitmapTask bcl(bitmap.base(), _bitmap_size, _pretouch_bitmap_page_size);
    _workers->run_task(&bcl);

    ShenandoahPretouchHeapTask hcl(_pretouch_heap_page_size);
    _workers->run_task(&hcl);
  }

  //
  // Initialize the rest of GC subsystems
  //

  _liveness_cache = NEW_C_HEAP_ARRAY(ShenandoahLiveData*, _max_workers, mtGC);
  for (uint worker = 0; worker < _max_workers; worker++) {
    _liveness_cache[worker] = NEW_C_HEAP_ARRAY(ShenandoahLiveData, _num_regions, mtGC);
    Copy::fill_to_bytes(_liveness_cache[worker], _num_regions * sizeof(ShenandoahLiveData));
  }

  // There should probably be Shenandoah-specific options for these,
  // just as there are G1-specific options.
  {
    ShenandoahSATBMarkQueueSet& satbqs = ShenandoahBarrierSet::satb_mark_queue_set();
    satbqs.set_process_completed_buffers_threshold(20); // G1SATBProcessCompletedThreshold
    satbqs.set_buffer_enqueue_threshold_percentage(60); // G1SATBBufferEnqueueingThresholdPercent
  }

  _monitoring_support = new ShenandoahMonitoringSupport(this);
  _phase_timings = new ShenandoahPhaseTimings(max_workers());
  ShenandoahCodeRoots::initialize();

  if (ShenandoahPacing) {
    _pacer = new ShenandoahPacer(this);
    _pacer->setup_for_idle();
  }

  initialize_controller();

  print_init_logger();
<<<<<<< HEAD
=======

  FullGCForwarding::initialize(_heap_region);
>>>>>>> 496045fe

  return JNI_OK;
}

void ShenandoahHeap::initialize_controller() {
  _control_thread = new ShenandoahControlThread();
}

void ShenandoahHeap::print_init_logger() const {
  ShenandoahInitLogger::print();
}

void ShenandoahHeap::initialize_mode() {
  if (ShenandoahGCMode != nullptr) {
    if (strcmp(ShenandoahGCMode, "satb") == 0) {
      _gc_mode = new ShenandoahSATBMode();
    } else if (strcmp(ShenandoahGCMode, "passive") == 0) {
      _gc_mode = new ShenandoahPassiveMode();
    } else if (strcmp(ShenandoahGCMode, "generational") == 0) {
      _gc_mode = new ShenandoahGenerationalMode();
    } else {
      vm_exit_during_initialization("Unknown -XX:ShenandoahGCMode option");
    }
  } else {
    vm_exit_during_initialization("Unknown -XX:ShenandoahGCMode option (null)");
  }
  _gc_mode->initialize_flags();
  if (_gc_mode->is_diagnostic() && !UnlockDiagnosticVMOptions) {
    vm_exit_during_initialization(
            err_msg("GC mode \"%s\" is diagnostic, and must be enabled via -XX:+UnlockDiagnosticVMOptions.",
                    _gc_mode->name()));
  }
  if (_gc_mode->is_experimental() && !UnlockExperimentalVMOptions) {
    vm_exit_during_initialization(
            err_msg("GC mode \"%s\" is experimental, and must be enabled via -XX:+UnlockExperimentalVMOptions.",
                    _gc_mode->name()));
  }
}

void ShenandoahHeap::initialize_heuristics() {
  _global_generation = new ShenandoahGlobalGeneration(mode()->is_generational(), max_workers(), max_capacity(), max_capacity());
  _global_generation->initialize_heuristics(mode());
}

#ifdef _MSC_VER
#pragma warning( push )
#pragma warning( disable:4355 ) // 'this' : used in base member initializer list
#endif

ShenandoahHeap::ShenandoahHeap(ShenandoahCollectorPolicy* policy) :
  CollectedHeap(),
  _gc_generation(nullptr),
  _active_generation(nullptr),
  _initial_size(0),
  _committed(0),
  _max_workers(MAX3(ConcGCThreads, ParallelGCThreads, 1U)),
  _workers(nullptr),
  _safepoint_workers(nullptr),
  _heap_region_special(false),
  _num_regions(0),
  _regions(nullptr),
  _affiliations(nullptr),
  _gc_state_changed(false),
  _gc_no_progress_count(0),
  _cancel_requested_time(0),
  _update_refs_iterator(this),
  _global_generation(nullptr),
  _control_thread(nullptr),
  _young_generation(nullptr),
  _old_generation(nullptr),
  _shenandoah_policy(policy),
  _gc_mode(nullptr),
  _free_set(nullptr),
  _pacer(nullptr),
  _verifier(nullptr),
  _phase_timings(nullptr),
  _mmu_tracker(),
  _monitoring_support(nullptr),
  _memory_pool(nullptr),
  _stw_memory_manager("Shenandoah Pauses"),
  _cycle_memory_manager("Shenandoah Cycles"),
  _gc_timer(new ConcurrentGCTimer()),
  _log_min_obj_alignment_in_bytes(LogMinObjAlignmentInBytes),
  _marking_context(nullptr),
  _bitmap_size(0),
  _bitmap_regions_per_slice(0),
  _bitmap_bytes_per_slice(0),
  _bitmap_region_special(false),
  _aux_bitmap_region_special(false),
  _liveness_cache(nullptr),
  _collection_set(nullptr)
{
  // Initialize GC mode early, many subsequent initialization procedures depend on it
  initialize_mode();
}

#ifdef _MSC_VER
#pragma warning( pop )
#endif

void ShenandoahHeap::print_on(outputStream* st) const {
  st->print_cr("Shenandoah Heap");
  st->print_cr(" " SIZE_FORMAT "%s max, " SIZE_FORMAT "%s soft max, " SIZE_FORMAT "%s committed, " SIZE_FORMAT "%s used",
               byte_size_in_proper_unit(max_capacity()), proper_unit_for_byte_size(max_capacity()),
               byte_size_in_proper_unit(soft_max_capacity()), proper_unit_for_byte_size(soft_max_capacity()),
               byte_size_in_proper_unit(committed()),    proper_unit_for_byte_size(committed()),
               byte_size_in_proper_unit(used()),         proper_unit_for_byte_size(used()));
  st->print_cr(" " SIZE_FORMAT " x " SIZE_FORMAT"%s regions",
               num_regions(),
               byte_size_in_proper_unit(ShenandoahHeapRegion::region_size_bytes()),
               proper_unit_for_byte_size(ShenandoahHeapRegion::region_size_bytes()));

  st->print("Status: ");
  if (has_forwarded_objects())                 st->print("has forwarded objects, ");
  if (!mode()->is_generational()) {
    if (is_concurrent_mark_in_progress())      st->print("marking,");
  } else {
    if (is_concurrent_old_mark_in_progress())    st->print("old marking, ");
    if (is_concurrent_young_mark_in_progress())  st->print("young marking, ");
  }
  if (is_evacuation_in_progress())             st->print("evacuating, ");
  if (is_update_refs_in_progress())            st->print("updating refs, ");
  if (is_degenerated_gc_in_progress())         st->print("degenerated gc, ");
  if (is_full_gc_in_progress())                st->print("full gc, ");
  if (is_full_gc_move_in_progress())           st->print("full gc move, ");
  if (is_concurrent_weak_root_in_progress())   st->print("concurrent weak roots, ");
  if (is_concurrent_strong_root_in_progress() &&
      !is_concurrent_weak_root_in_progress())  st->print("concurrent strong roots, ");

  if (cancelled_gc()) {
    st->print("cancelled");
  } else {
    st->print("not cancelled");
  }
  st->cr();

  st->print_cr("Reserved region:");
  st->print_cr(" - [" PTR_FORMAT ", " PTR_FORMAT ") ",
               p2i(reserved_region().start()),
               p2i(reserved_region().end()));

  ShenandoahCollectionSet* cset = collection_set();
  st->print_cr("Collection set:");
  if (cset != nullptr) {
    st->print_cr(" - map (vanilla): " PTR_FORMAT, p2i(cset->map_address()));
    st->print_cr(" - map (biased):  " PTR_FORMAT, p2i(cset->biased_map_address()));
  } else {
    st->print_cr(" (null)");
  }

  st->cr();
  MetaspaceUtils::print_on(st);

  if (Verbose) {
    st->cr();
    print_heap_regions_on(st);
  }
}

class ShenandoahInitWorkerGCLABClosure : public ThreadClosure {
public:
  void do_thread(Thread* thread) {
    assert(thread != nullptr, "Sanity");
    assert(thread->is_Worker_thread(), "Only worker thread expected");
    ShenandoahThreadLocalData::initialize_gclab(thread);
  }
};

void ShenandoahHeap::post_initialize() {
  CollectedHeap::post_initialize();
  _mmu_tracker.initialize();

  MutexLocker ml(Threads_lock);

  ShenandoahInitWorkerGCLABClosure init_gclabs;
  _workers->threads_do(&init_gclabs);

  // gclab can not be initialized early during VM startup, as it can not determinate its max_size.
  // Now, we will let WorkerThreads to initialize gclab when new worker is created.
  _workers->set_initialize_gclab();
  if (_safepoint_workers != nullptr) {
    _safepoint_workers->threads_do(&init_gclabs);
    _safepoint_workers->set_initialize_gclab();
  }

  JFR_ONLY(ShenandoahJFRSupport::register_jfr_type_serializers();)
}

ShenandoahHeuristics* ShenandoahHeap::heuristics() {
  return _global_generation->heuristics();
}

size_t ShenandoahHeap::used() const {
  return global_generation()->used();
}

size_t ShenandoahHeap::committed() const {
  return Atomic::load(&_committed);
}

void ShenandoahHeap::increase_committed(size_t bytes) {
  shenandoah_assert_heaplocked_or_safepoint();
  _committed += bytes;
}

void ShenandoahHeap::decrease_committed(size_t bytes) {
  shenandoah_assert_heaplocked_or_safepoint();
  _committed -= bytes;
}

// For tracking usage based on allocations, it should be the case that:
// * The sum of regions::used == heap::used
// * The sum of a generation's regions::used == generation::used
// * The sum of a generation's humongous regions::free == generation::humongous_waste
// These invariants are checked by the verifier on GC safepoints.
//
// Additional notes:
// * When a mutator's allocation request causes a region to be retired, the
//   free memory left in that region is considered waste. It does not contribute
//   to the usage, but it _does_ contribute to allocation rate.
// * The bottom of a PLAB must be aligned on card size. In some cases this will
//   require padding in front of the PLAB (a filler object). Because this padding
//   is included in the region's used memory we include the padding in the usage
//   accounting as waste.
// * Mutator allocations are used to compute an allocation rate. They are also
//   sent to the Pacer for those purposes.
// * There are three sources of waste:
//  1. The padding used to align a PLAB on card size
//  2. Region's free is less than minimum TLAB size and is retired
//  3. The unused portion of memory in the last region of a humongous object
void ShenandoahHeap::increase_used(const ShenandoahAllocRequest& req) {
  size_t actual_bytes = req.actual_size() * HeapWordSize;
  size_t wasted_bytes = req.waste() * HeapWordSize;
  ShenandoahGeneration* generation = generation_for(req.affiliation());

  if (req.is_gc_alloc()) {
    assert(wasted_bytes == 0 || req.type() == ShenandoahAllocRequest::_alloc_plab, "Only PLABs have waste");
    increase_used(generation, actual_bytes + wasted_bytes);
  } else {
    assert(req.is_mutator_alloc(), "Expected mutator alloc here");
    // padding and actual size both count towards allocation counter
    generation->increase_allocated(actual_bytes + wasted_bytes);

    // only actual size counts toward usage for mutator allocations
    increase_used(generation, actual_bytes);

    // notify pacer of both actual size and waste
    notify_mutator_alloc_words(req.actual_size(), req.waste());

    if (wasted_bytes > 0 && ShenandoahHeapRegion::requires_humongous(req.actual_size())) {
      increase_humongous_waste(generation,wasted_bytes);
    }
  }
}

void ShenandoahHeap::increase_humongous_waste(ShenandoahGeneration* generation, size_t bytes) {
  generation->increase_humongous_waste(bytes);
  if (!generation->is_global()) {
    global_generation()->increase_humongous_waste(bytes);
  }
}

void ShenandoahHeap::decrease_humongous_waste(ShenandoahGeneration* generation, size_t bytes) {
  generation->decrease_humongous_waste(bytes);
  if (!generation->is_global()) {
    global_generation()->decrease_humongous_waste(bytes);
  }
}

void ShenandoahHeap::increase_used(ShenandoahGeneration* generation, size_t bytes) {
  generation->increase_used(bytes);
  if (!generation->is_global()) {
    global_generation()->increase_used(bytes);
  }
}

void ShenandoahHeap::decrease_used(ShenandoahGeneration* generation, size_t bytes) {
  generation->decrease_used(bytes);
  if (!generation->is_global()) {
    global_generation()->decrease_used(bytes);
  }
}

void ShenandoahHeap::notify_mutator_alloc_words(size_t words, size_t waste) {
  if (ShenandoahPacing) {
    control_thread()->pacing_notify_alloc(words);
    if (waste > 0) {
      pacer()->claim_for_alloc<true>(waste);
    }
  }
}

size_t ShenandoahHeap::capacity() const {
  return committed();
}

size_t ShenandoahHeap::max_capacity() const {
  return _num_regions * ShenandoahHeapRegion::region_size_bytes();
}

size_t ShenandoahHeap::soft_max_capacity() const {
  size_t v = Atomic::load(&_soft_max_size);
  assert(min_capacity() <= v && v <= max_capacity(),
         "Should be in bounds: " SIZE_FORMAT " <= " SIZE_FORMAT " <= " SIZE_FORMAT,
         min_capacity(), v, max_capacity());
  return v;
}

void ShenandoahHeap::set_soft_max_capacity(size_t v) {
  assert(min_capacity() <= v && v <= max_capacity(),
         "Should be in bounds: " SIZE_FORMAT " <= " SIZE_FORMAT " <= " SIZE_FORMAT,
         min_capacity(), v, max_capacity());
  Atomic::store(&_soft_max_size, v);
}

size_t ShenandoahHeap::min_capacity() const {
  return _minimum_size;
}

size_t ShenandoahHeap::initial_capacity() const {
  return _initial_size;
}

bool ShenandoahHeap::is_in(const void* p) const {
  if (is_in_reserved(p)) {
    if (is_full_gc_move_in_progress()) {
      // Full GC move is running, we do not have a consistent region
      // information yet. But we know the pointer is in heap.
      return true;
    }
    // Now check if we point to a live section in active region.
    ShenandoahHeapRegion* r = heap_region_containing(p);
    return (r->is_active() && p < r->top());
  } else {
    return false;
  }
}

void ShenandoahHeap::maybe_uncommit(double shrink_before, size_t shrink_until) {
  assert (ShenandoahUncommit, "should be enabled");

  // Determine if there is work to do. This avoids taking heap lock if there is
  // no work available, avoids spamming logs with superfluous logging messages,
  // and minimises the amount of work while locks are taken.

  if (committed() <= shrink_until) return;

  bool has_work = false;
  for (size_t i = 0; i < num_regions(); i++) {
    ShenandoahHeapRegion* r = get_region(i);
    if (r->is_empty_committed() && (r->empty_time() < shrink_before)) {
      has_work = true;
      break;
    }
  }

  if (has_work) {
    static const char* msg = "Concurrent uncommit";
    ShenandoahConcurrentPhase gcPhase(msg, ShenandoahPhaseTimings::conc_uncommit, true /* log_heap_usage */);
    EventMark em("%s", msg);

    op_uncommit(shrink_before, shrink_until);
  }
}

void ShenandoahHeap::op_uncommit(double shrink_before, size_t shrink_until) {
  assert (ShenandoahUncommit, "should be enabled");

  // Application allocates from the beginning of the heap, and GC allocates at
  // the end of it. It is more efficient to uncommit from the end, so that applications
  // could enjoy the near committed regions. GC allocations are much less frequent,
  // and therefore can accept the committing costs.

  size_t count = 0;
  for (size_t i = num_regions(); i > 0; i--) { // care about size_t underflow
    ShenandoahHeapRegion* r = get_region(i - 1);
    if (r->is_empty_committed() && (r->empty_time() < shrink_before)) {
      ShenandoahHeapLocker locker(lock());
      if (r->is_empty_committed()) {
        if (committed() < shrink_until + ShenandoahHeapRegion::region_size_bytes()) {
          break;
        }

        r->make_uncommitted();
        count++;
      }
    }
    SpinPause(); // allow allocators to take the lock
  }

  if (count > 0) {
    notify_heap_changed();
  }
}

bool ShenandoahHeap::check_soft_max_changed() {
  size_t new_soft_max = Atomic::load(&SoftMaxHeapSize);
  size_t old_soft_max = soft_max_capacity();
  if (new_soft_max != old_soft_max) {
    new_soft_max = MAX2(min_capacity(), new_soft_max);
    new_soft_max = MIN2(max_capacity(), new_soft_max);
    if (new_soft_max != old_soft_max) {
      log_info(gc)("Soft Max Heap Size: " SIZE_FORMAT "%s -> " SIZE_FORMAT "%s",
                   byte_size_in_proper_unit(old_soft_max), proper_unit_for_byte_size(old_soft_max),
                   byte_size_in_proper_unit(new_soft_max), proper_unit_for_byte_size(new_soft_max)
      );
      set_soft_max_capacity(new_soft_max);
      return true;
    }
  }
  return false;
}

void ShenandoahHeap::notify_heap_changed() {
  // Update monitoring counters when we took a new region. This amortizes the
  // update costs on slow path.
  monitoring_support()->notify_heap_changed();
  _heap_changed.set();
}

void ShenandoahHeap::set_forced_counters_update(bool value) {
  monitoring_support()->set_forced_counters_update(value);
}

void ShenandoahHeap::handle_force_counters_update() {
  monitoring_support()->handle_force_counters_update();
}

HeapWord* ShenandoahHeap::allocate_from_gclab_slow(Thread* thread, size_t size) {
  // New object should fit the GCLAB size
  size_t min_size = MAX2(size, PLAB::min_size());

  // Figure out size of new GCLAB, looking back at heuristics. Expand aggressively.
  size_t new_size = ShenandoahThreadLocalData::gclab_size(thread) * 2;

  new_size = MIN2(new_size, PLAB::max_size());
  new_size = MAX2(new_size, PLAB::min_size());

  // Record new heuristic value even if we take any shortcut. This captures
  // the case when moderately-sized objects always take a shortcut. At some point,
  // heuristics should catch up with them.
  log_debug(gc, free)("Set new GCLAB size: " SIZE_FORMAT, new_size);
  ShenandoahThreadLocalData::set_gclab_size(thread, new_size);

  if (new_size < size) {
    // New size still does not fit the object. Fall back to shared allocation.
    // This avoids retiring perfectly good GCLABs, when we encounter a large object.
    log_debug(gc, free)("New gclab size (" SIZE_FORMAT ") is too small for " SIZE_FORMAT, new_size, size);
    return nullptr;
  }

  // Retire current GCLAB, and allocate a new one.
  PLAB* gclab = ShenandoahThreadLocalData::gclab(thread);
  gclab->retire();

  size_t actual_size = 0;
  HeapWord* gclab_buf = allocate_new_gclab(min_size, new_size, &actual_size);
  if (gclab_buf == nullptr) {
    return nullptr;
  }

  assert (size <= actual_size, "allocation should fit");

  // ...and clear or zap just allocated TLAB, if needed.
  if (ZeroTLAB) {
    Copy::zero_to_words(gclab_buf, actual_size);
  } else if (ZapTLAB) {
    // Skip mangling the space corresponding to the object header to
    // ensure that the returned space is not considered parsable by
    // any concurrent GC thread.
    size_t hdr_size = oopDesc::header_size();
    Copy::fill_to_words(gclab_buf + hdr_size, actual_size - hdr_size, badHeapWordVal);
  }
  gclab->set_buf(gclab_buf, actual_size);
  return gclab->allocate(size);
}

// Called from stubs in JIT code or interpreter
HeapWord* ShenandoahHeap::allocate_new_tlab(size_t min_size,
                                            size_t requested_size,
                                            size_t* actual_size) {
  ShenandoahAllocRequest req = ShenandoahAllocRequest::for_tlab(min_size, requested_size);
  HeapWord* res = allocate_memory(req);
  if (res != nullptr) {
    *actual_size = req.actual_size();
  } else {
    *actual_size = 0;
  }
  return res;
}

HeapWord* ShenandoahHeap::allocate_new_gclab(size_t min_size,
                                             size_t word_size,
                                             size_t* actual_size) {
  ShenandoahAllocRequest req = ShenandoahAllocRequest::for_gclab(min_size, word_size);
  HeapWord* res = allocate_memory(req);
  if (res != nullptr) {
    *actual_size = req.actual_size();
  } else {
    *actual_size = 0;
  }
  return res;
}

HeapWord* ShenandoahHeap::allocate_memory(ShenandoahAllocRequest& req) {
  intptr_t pacer_epoch = 0;
  bool in_new_region = false;
  HeapWord* result = nullptr;

  if (req.is_mutator_alloc()) {
    if (ShenandoahPacing) {
      pacer()->pace_for_alloc(req.size());
      pacer_epoch = pacer()->epoch();
    }

    if (!ShenandoahAllocFailureALot || !should_inject_alloc_failure()) {
      result = allocate_memory_under_lock(req, in_new_region);
    }

    // Check that gc overhead is not exceeded.
    //
    // Shenandoah will grind along for quite a while allocating one
    // object at a time using shared (non-tlab) allocations. This check
    // is testing that the GC overhead limit has not been exceeded.
    // This will notify the collector to start a cycle, but will raise
    // an OOME to the mutator if the last Full GCs have not made progress.
    // gc_no_progress_count is incremented following each degen or full GC that fails to achieve is_good_progress().
    if (result == nullptr && !req.is_lab_alloc() && get_gc_no_progress_count() > ShenandoahNoProgressThreshold) {
      control_thread()->handle_alloc_failure(req, false);
      req.set_actual_size(0);
      return nullptr;
    }

    if (result == nullptr) {
      // Block until control thread reacted, then retry allocation.
      //
      // It might happen that one of the threads requesting allocation would unblock
      // way later after GC happened, only to fail the second allocation, because
      // other threads have already depleted the free storage. In this case, a better
      // strategy is to try again, until at least one full GC has completed.
      //
      // Stop retrying and return nullptr to cause OOMError exception if our allocation failed even after:
      //   a) We experienced a GC that had good progress, or
      //   b) We experienced at least one Full GC (whether or not it had good progress)

      size_t original_count = shenandoah_policy()->full_gc_count();
      while ((result == nullptr) && (original_count == shenandoah_policy()->full_gc_count())) {
        control_thread()->handle_alloc_failure(req, true);
        result = allocate_memory_under_lock(req, in_new_region);
      }
      if (result != nullptr) {
        // If our allocation request has been satisifed after it initially failed, we count this as good gc progress
        notify_gc_progress();
      }
      if (log_develop_is_enabled(Debug, gc, alloc)) {
        ResourceMark rm;
        log_debug(gc, alloc)("Thread: %s, Result: " PTR_FORMAT ", Request: %s, Size: " SIZE_FORMAT
                             ", Original: " SIZE_FORMAT ", Latest: " SIZE_FORMAT,
                             Thread::current()->name(), p2i(result), req.type_string(), req.size(),
                             original_count, get_gc_no_progress_count());
      }
    }
  } else {
    assert(req.is_gc_alloc(), "Can only accept GC allocs here");
    result = allocate_memory_under_lock(req, in_new_region);
    // Do not call handle_alloc_failure() here, because we cannot block.
    // The allocation failure would be handled by the LRB slowpath with handle_alloc_failure_evac().
  }

  if (in_new_region) {
    notify_heap_changed();
  }

  if (result == nullptr) {
    req.set_actual_size(0);
  }

  // This is called regardless of the outcome of the allocation to account
  // for any waste created by retiring regions with this request.
  increase_used(req);

  if (result != nullptr) {
    size_t requested = req.size();
    size_t actual = req.actual_size();

    assert (req.is_lab_alloc() || (requested == actual),
            "Only LAB allocations are elastic: %s, requested = " SIZE_FORMAT ", actual = " SIZE_FORMAT,
            ShenandoahAllocRequest::alloc_type_to_string(req.type()), requested, actual);

    if (req.is_mutator_alloc()) {
      // If we requested more than we were granted, give the rest back to pacer.
      // This only matters if we are in the same pacing epoch: do not try to unpace
      // over the budget for the other phase.
      if (ShenandoahPacing && (pacer_epoch > 0) && (requested > actual)) {
        pacer()->unpace_for_alloc(pacer_epoch, requested - actual);
      }
    }
  }

  return result;
}

HeapWord* ShenandoahHeap::allocate_memory_under_lock(ShenandoahAllocRequest& req, bool& in_new_region) {
  // If we are dealing with mutator allocation, then we may need to block for safepoint.
  // We cannot block for safepoint for GC allocations, because there is a high chance
  // we are already running at safepoint or from stack watermark machinery, and we cannot
  // block again.
  ShenandoahHeapLocker locker(lock(), req.is_mutator_alloc());

  // Make sure the old generation has room for either evacuations or promotions before trying to allocate.
  if (req.is_old() && !old_generation()->can_allocate(req)) {
    return nullptr;
  }

  // If TLAB request size is greater than available, allocate() will attempt to downsize request to fit within available
  // memory.
  HeapWord* result = _free_set->allocate(req, in_new_region);

  // Record the plab configuration for this result and register the object.
  if (result != nullptr && req.is_old()) {
    old_generation()->configure_plab_for_current_thread(req);
    if (req.type() == ShenandoahAllocRequest::_alloc_shared_gc) {
      // Register the newly allocated object while we're holding the global lock since there's no synchronization
      // built in to the implementation of register_object().  There are potential races when multiple independent
      // threads are allocating objects, some of which might span the same card region.  For example, consider
      // a card table's memory region within which three objects are being allocated by three different threads:
      //
      // objects being "concurrently" allocated:
      //    [-----a------][-----b-----][--------------c------------------]
      //            [---- card table memory range --------------]
      //
      // Before any objects are allocated, this card's memory range holds no objects.  Note that allocation of object a
      // wants to set the starts-object, first-start, and last-start attributes of the preceding card region.
      // Allocation of object b wants to set the starts-object, first-start, and last-start attributes of this card region.
      // Allocation of object c also wants to set the starts-object, first-start, and last-start attributes of this
      // card region.
      //
      // The thread allocating b and the thread allocating c can "race" in various ways, resulting in confusion, such as
      // last-start representing object b while first-start represents object c.  This is why we need to require all
      // register_object() invocations to be "mutually exclusive" with respect to each card's memory range.
      old_generation()->card_scan()->register_object(result);
    }
  }

  return result;
}

HeapWord* ShenandoahHeap::mem_allocate(size_t size,
                                        bool*  gc_overhead_limit_was_exceeded) {
  ShenandoahAllocRequest req = ShenandoahAllocRequest::for_shared(size);
  return allocate_memory(req);
}

MetaWord* ShenandoahHeap::satisfy_failed_metadata_allocation(ClassLoaderData* loader_data,
                                                             size_t size,
                                                             Metaspace::MetadataType mdtype) {
  MetaWord* result;

  // Inform metaspace OOM to GC heuristics if class unloading is possible.
  ShenandoahHeuristics* h = global_generation()->heuristics();
  if (h->can_unload_classes()) {
    h->record_metaspace_oom();
  }

  // Expand and retry allocation
  result = loader_data->metaspace_non_null()->expand_and_allocate(size, mdtype);
  if (result != nullptr) {
    return result;
  }

  // Start full GC
  collect(GCCause::_metadata_GC_clear_soft_refs);

  // Retry allocation
  result = loader_data->metaspace_non_null()->allocate(size, mdtype);
  if (result != nullptr) {
    return result;
  }

  // Expand and retry allocation
  result = loader_data->metaspace_non_null()->expand_and_allocate(size, mdtype);
  if (result != nullptr) {
    return result;
  }

  // Out of memory
  return nullptr;
}

class ShenandoahConcurrentEvacuateRegionObjectClosure : public ObjectClosure {
private:
  ShenandoahHeap* const _heap;
  Thread* const _thread;
public:
  ShenandoahConcurrentEvacuateRegionObjectClosure(ShenandoahHeap* heap) :
    _heap(heap), _thread(Thread::current()) {}

  void do_object(oop p) {
    shenandoah_assert_marked(nullptr, p);
    if (!p->is_forwarded()) {
      _heap->evacuate_object(p, _thread);
    }
  }
};

class ShenandoahEvacuationTask : public WorkerTask {
private:
  ShenandoahHeap* const _sh;
  ShenandoahCollectionSet* const _cs;
  bool _concurrent;
public:
  ShenandoahEvacuationTask(ShenandoahHeap* sh,
                           ShenandoahCollectionSet* cs,
                           bool concurrent) :
    WorkerTask("Shenandoah Evacuation"),
    _sh(sh),
    _cs(cs),
    _concurrent(concurrent)
  {}

  void work(uint worker_id) {
    if (_concurrent) {
      ShenandoahConcurrentWorkerSession worker_session(worker_id);
      ShenandoahSuspendibleThreadSetJoiner stsj;
      ShenandoahEvacOOMScope oom_evac_scope;
      do_work();
    } else {
      ShenandoahParallelWorkerSession worker_session(worker_id);
      ShenandoahEvacOOMScope oom_evac_scope;
      do_work();
    }
  }

private:
  void do_work() {
    ShenandoahConcurrentEvacuateRegionObjectClosure cl(_sh);
    ShenandoahHeapRegion* r;
    while ((r =_cs->claim_next()) != nullptr) {
      assert(r->has_live(), "Region " SIZE_FORMAT " should have been reclaimed early", r->index());
      _sh->marked_object_iterate(r, &cl);

      if (ShenandoahPacing) {
        _sh->pacer()->report_evac(r->used() >> LogHeapWordSize);
      }

      if (_sh->check_cancelled_gc_and_yield(_concurrent)) {
        break;
      }
    }
  }
};

void ShenandoahHeap::evacuate_collection_set(bool concurrent) {
  ShenandoahEvacuationTask task(this, _collection_set, concurrent);
  workers()->run_task(&task);
}

oop ShenandoahHeap::evacuate_object(oop p, Thread* thread) {
  assert(thread == Thread::current(), "Expected thread parameter to be current thread.");
  if (ShenandoahThreadLocalData::is_oom_during_evac(thread)) {
    // This thread went through the OOM during evac protocol. It is safe to return
    // the forward pointer. It must not attempt to evacuate any other objects.
    return ShenandoahBarrierSet::resolve_forwarded(p);
  }

  assert(ShenandoahThreadLocalData::is_evac_allowed(thread), "must be enclosed in oom-evac scope");

  ShenandoahHeapRegion* r = heap_region_containing(p);
  assert(!r->is_humongous(), "never evacuate humongous objects");

  ShenandoahAffiliation target_gen = r->affiliation();
  return try_evacuate_object(p, thread, r, target_gen);
}

oop ShenandoahHeap::try_evacuate_object(oop p, Thread* thread, ShenandoahHeapRegion* from_region,
                                               ShenandoahAffiliation target_gen) {
  assert(target_gen == YOUNG_GENERATION, "Only expect evacuations to young in this mode");
  assert(from_region->is_young(), "Only expect evacuations from young in this mode");
  bool alloc_from_lab = true;
  HeapWord* copy = nullptr;
<<<<<<< HEAD
  size_t size = p->size();
=======
  size_t size = ShenandoahForwarding::size(p);
>>>>>>> 496045fe

#ifdef ASSERT
  if (ShenandoahOOMDuringEvacALot &&
      (os::random() & 1) == 0) { // Simulate OOM every ~2nd slow-path call
    copy = nullptr;
  } else {
#endif
    if (UseTLAB) {
      copy = allocate_from_gclab(thread, size);
    }
    if (copy == nullptr) {
      // If we failed to allocate in LAB, we'll try a shared allocation.
      ShenandoahAllocRequest req = ShenandoahAllocRequest::for_shared_gc(size, target_gen);
      copy = allocate_memory(req);
      alloc_from_lab = false;
    }
#ifdef ASSERT
  }
#endif

  if (copy == nullptr) {
    control_thread()->handle_alloc_failure_evac(size);

    _oom_evac_handler.handle_out_of_memory_during_evacuation();

    return ShenandoahBarrierSet::resolve_forwarded(p);
  }

  // Copy the object:
  Copy::aligned_disjoint_words(cast_from_oop<HeapWord*>(p), copy, size);

  // Try to install the new forwarding pointer.
  oop copy_val = cast_to_oop(copy);
  oop result = ShenandoahForwarding::try_update_forwardee(p, copy_val);
  if (result == copy_val) {
    // Successfully evacuated. Our copy is now the public one!
    ContinuationGCSupport::relativize_stack_chunk(copy_val);
    shenandoah_assert_correct(nullptr, copy_val);
    return copy_val;
  }  else {
    // Failed to evacuate. We need to deal with the object that is left behind. Since this
    // new allocation is certainly after TAMS, it will be considered live in the next cycle.
    // But if it happens to contain references to evacuated regions, those references would
    // not get updated for this stale copy during this cycle, and we will crash while scanning
    // it the next cycle.
    if (alloc_from_lab) {
      // For LAB allocations, it is enough to rollback the allocation ptr. Either the next
      // object will overwrite this stale copy, or the filler object on LAB retirement will
      // do this.
      ShenandoahThreadLocalData::gclab(thread)->undo_allocation(copy, size);
    } else {
      // For non-LAB allocations, we have no way to retract the allocation, and
      // have to explicitly overwrite the copy with the filler object. With that overwrite,
      // we have to keep the fwdptr initialized and pointing to our (stale) copy.
      assert(size >= ShenandoahHeap::min_fill_size(), "previously allocated object known to be larger than min_size");
      fill_with_object(copy, size);
      shenandoah_assert_correct(nullptr, copy_val);
      // For non-LAB allocations, the object has already been registered
    }
    shenandoah_assert_correct(nullptr, result);
    return result;
  }
}

void ShenandoahHeap::trash_cset_regions() {
  ShenandoahHeapLocker locker(lock());

  ShenandoahCollectionSet* set = collection_set();
  ShenandoahHeapRegion* r;
  set->clear_current_index();
  while ((r = set->next()) != nullptr) {
    r->make_trash();
  }
  collection_set()->clear();
}

void ShenandoahHeap::print_heap_regions_on(outputStream* st) const {
  st->print_cr("Heap Regions:");
  st->print_cr("Region state: EU=empty-uncommitted, EC=empty-committed, R=regular, H=humongous start, HP=pinned humongous start");
  st->print_cr("              HC=humongous continuation, CS=collection set, TR=trash, P=pinned, CSP=pinned collection set");
  st->print_cr("BTE=bottom/top/end, TAMS=top-at-mark-start");
  st->print_cr("UWM=update watermark, U=used");
  st->print_cr("T=TLAB allocs, G=GCLAB allocs");
  st->print_cr("S=shared allocs, L=live data");
  st->print_cr("CP=critical pins");

  for (size_t i = 0; i < num_regions(); i++) {
    get_region(i)->print_on(st);
  }
}

size_t ShenandoahHeap::trash_humongous_region_at(ShenandoahHeapRegion* start) {
  assert(start->is_humongous_start(), "reclaim regions starting with the first one");

  oop humongous_obj = cast_to_oop(start->bottom());
  size_t size = humongous_obj->size();
  size_t required_regions = ShenandoahHeapRegion::required_regions(size * HeapWordSize);
  size_t index = start->index() + required_regions - 1;

  assert(!start->has_live(), "liveness must be zero");

  for(size_t i = 0; i < required_regions; i++) {
    // Reclaim from tail. Otherwise, assertion fails when printing region to trace log,
    // as it expects that every region belongs to a humongous region starting with a humongous start region.
    ShenandoahHeapRegion* region = get_region(index --);

    assert(region->is_humongous(), "expect correct humongous start or continuation");
    assert(!region->is_cset(), "Humongous region should not be in collection set");

    region->make_trash_immediate();
  }
  return required_regions;
}

class ShenandoahCheckCleanGCLABClosure : public ThreadClosure {
public:
  ShenandoahCheckCleanGCLABClosure() {}
  void do_thread(Thread* thread) {
    PLAB* gclab = ShenandoahThreadLocalData::gclab(thread);
    assert(gclab != nullptr, "GCLAB should be initialized for %s", thread->name());
    assert(gclab->words_remaining() == 0, "GCLAB should not need retirement");

    if (ShenandoahHeap::heap()->mode()->is_generational()) {
      PLAB* plab = ShenandoahThreadLocalData::plab(thread);
      assert(plab != nullptr, "PLAB should be initialized for %s", thread->name());
      assert(plab->words_remaining() == 0, "PLAB should not need retirement");
    }
  }
};

class ShenandoahRetireGCLABClosure : public ThreadClosure {
private:
  bool const _resize;
public:
  ShenandoahRetireGCLABClosure(bool resize) : _resize(resize) {}
  void do_thread(Thread* thread) {
    PLAB* gclab = ShenandoahThreadLocalData::gclab(thread);
    assert(gclab != nullptr, "GCLAB should be initialized for %s", thread->name());
    gclab->retire();
    if (_resize && ShenandoahThreadLocalData::gclab_size(thread) > 0) {
      ShenandoahThreadLocalData::set_gclab_size(thread, 0);
    }

    if (ShenandoahHeap::heap()->mode()->is_generational()) {
      PLAB* plab = ShenandoahThreadLocalData::plab(thread);
      assert(plab != nullptr, "PLAB should be initialized for %s", thread->name());

      // There are two reasons to retire all plabs between old-gen evacuation passes.
      //  1. We need to make the plab memory parsable by remembered-set scanning.
      //  2. We need to establish a trustworthy UpdateWaterMark value within each old-gen heap region
      ShenandoahGenerationalHeap::heap()->retire_plab(plab, thread);
      if (_resize && ShenandoahThreadLocalData::plab_size(thread) > 0) {
        ShenandoahThreadLocalData::set_plab_size(thread, 0);
      }
    }
  }
};

void ShenandoahHeap::labs_make_parsable() {
  assert(UseTLAB, "Only call with UseTLAB");

  ShenandoahRetireGCLABClosure cl(false);

  for (JavaThreadIteratorWithHandle jtiwh; JavaThread *t = jtiwh.next(); ) {
    ThreadLocalAllocBuffer& tlab = t->tlab();
    tlab.make_parsable();
    cl.do_thread(t);
  }

  workers()->threads_do(&cl);
}

void ShenandoahHeap::tlabs_retire(bool resize) {
  assert(UseTLAB, "Only call with UseTLAB");
  assert(!resize || ResizeTLAB, "Only call for resize when ResizeTLAB is enabled");

  ThreadLocalAllocStats stats;

  for (JavaThreadIteratorWithHandle jtiwh; JavaThread *t = jtiwh.next(); ) {
    ThreadLocalAllocBuffer& tlab = t->tlab();
    tlab.retire(&stats);
    if (resize) {
      tlab.resize();
    }
  }

  stats.publish();

#ifdef ASSERT
  ShenandoahCheckCleanGCLABClosure cl;
  for (JavaThreadIteratorWithHandle jtiwh; JavaThread *t = jtiwh.next(); ) {
    cl.do_thread(t);
  }
  workers()->threads_do(&cl);
#endif
}

void ShenandoahHeap::gclabs_retire(bool resize) {
  assert(UseTLAB, "Only call with UseTLAB");
  assert(!resize || ResizeTLAB, "Only call for resize when ResizeTLAB is enabled");

  ShenandoahRetireGCLABClosure cl(resize);
  for (JavaThreadIteratorWithHandle jtiwh; JavaThread *t = jtiwh.next(); ) {
    cl.do_thread(t);
  }
  workers()->threads_do(&cl);

  if (safepoint_workers() != nullptr) {
    safepoint_workers()->threads_do(&cl);
  }
}

// Returns size in bytes
size_t ShenandoahHeap::unsafe_max_tlab_alloc(Thread *thread) const {
  // Return the max allowed size, and let the allocation path
  // figure out the safe size for current allocation.
  return ShenandoahHeapRegion::max_tlab_size_bytes();
}

size_t ShenandoahHeap::max_tlab_size() const {
  // Returns size in words
  return ShenandoahHeapRegion::max_tlab_size_words();
}

void ShenandoahHeap::collect(GCCause::Cause cause) {
  control_thread()->request_gc(cause);
}

void ShenandoahHeap::do_full_collection(bool clear_all_soft_refs) {
  //assert(false, "Shouldn't need to do full collections");
}

HeapWord* ShenandoahHeap::block_start(const void* addr) const {
  ShenandoahHeapRegion* r = heap_region_containing(addr);
  if (r != nullptr) {
    return r->block_start(addr);
  }
  return nullptr;
}

bool ShenandoahHeap::block_is_obj(const HeapWord* addr) const {
  ShenandoahHeapRegion* r = heap_region_containing(addr);
  return r->block_is_obj(addr);
}

bool ShenandoahHeap::print_location(outputStream* st, void* addr) const {
  return BlockLocationPrinter<ShenandoahHeap>::print_location(st, addr);
}

void ShenandoahHeap::prepare_for_verify() {
  if (SafepointSynchronize::is_at_safepoint() && UseTLAB) {
    labs_make_parsable();
  }
}

void ShenandoahHeap::gc_threads_do(ThreadClosure* tcl) const {
  if (_shenandoah_policy->is_at_shutdown()) {
    return;
  }

  if (_control_thread != nullptr) {
    tcl->do_thread(_control_thread);
  }

  workers()->threads_do(tcl);
  if (_safepoint_workers != nullptr) {
    _safepoint_workers->threads_do(tcl);
  }
}

void ShenandoahHeap::print_tracing_info() const {
  LogTarget(Info, gc, stats) lt;
  if (lt.is_enabled()) {
    ResourceMark rm;
    LogStream ls(lt);

    phase_timings()->print_global_on(&ls);

    ls.cr();
    ls.cr();

    shenandoah_policy()->print_gc_stats(&ls);

    ls.cr();
    ls.cr();
  }
}

void ShenandoahHeap::set_gc_generation(ShenandoahGeneration* generation) {
  shenandoah_assert_control_or_vm_thread_at_safepoint();
  _gc_generation = generation;
}

// Active generation may only be set by the VM thread at a safepoint.
void ShenandoahHeap::set_active_generation() {
  assert(Thread::current()->is_VM_thread(), "Only the VM Thread");
  assert(SafepointSynchronize::is_at_safepoint(), "Only at a safepoint!");
  assert(_gc_generation != nullptr, "Will set _active_generation to nullptr");
  _active_generation = _gc_generation;
}

void ShenandoahHeap::on_cycle_start(GCCause::Cause cause, ShenandoahGeneration* generation) {
  shenandoah_policy()->record_collection_cause(cause);

  assert(gc_cause()  == GCCause::_no_gc, "Over-writing cause");
  assert(_gc_generation == nullptr, "Over-writing _gc_generation");

  set_gc_cause(cause);
  set_gc_generation(generation);

  generation->heuristics()->record_cycle_start();
}

void ShenandoahHeap::on_cycle_end(ShenandoahGeneration* generation) {
  assert(gc_cause() != GCCause::_no_gc, "cause wasn't set");
  assert(_gc_generation != nullptr, "_gc_generation wasn't set");

  generation->heuristics()->record_cycle_end();
  if (mode()->is_generational() && generation->is_global()) {
    // If we just completed a GLOBAL GC, claim credit for completion of young-gen and old-gen GC as well
    young_generation()->heuristics()->record_cycle_end();
    old_generation()->heuristics()->record_cycle_end();
  }

  set_gc_generation(nullptr);
  set_gc_cause(GCCause::_no_gc);
}

void ShenandoahHeap::verify(VerifyOption vo) {
  if (ShenandoahSafepoint::is_at_shenandoah_safepoint()) {
    if (ShenandoahVerify) {
      verifier()->verify_generic(vo);
    } else {
      // TODO: Consider allocating verification bitmaps on demand,
      // and turn this on unconditionally.
    }
  }
}
size_t ShenandoahHeap::tlab_capacity(Thread *thr) const {
  return _free_set->capacity();
}

class ObjectIterateScanRootClosure : public BasicOopIterateClosure {
private:
  MarkBitMap* _bitmap;
  ShenandoahScanObjectStack* _oop_stack;
  ShenandoahHeap* const _heap;
  ShenandoahMarkingContext* const _marking_context;

  template <class T>
  void do_oop_work(T* p) {
    T o = RawAccess<>::oop_load(p);
    if (!CompressedOops::is_null(o)) {
      oop obj = CompressedOops::decode_not_null(o);
      if (_heap->is_concurrent_weak_root_in_progress() && !_marking_context->is_marked(obj)) {
        // There may be dead oops in weak roots in concurrent root phase, do not touch them.
        return;
      }
      obj = ShenandoahBarrierSet::barrier_set()->load_reference_barrier(obj);

      assert(oopDesc::is_oop(obj), "must be a valid oop");
      if (!_bitmap->is_marked(obj)) {
        _bitmap->mark(obj);
        _oop_stack->push(obj);
      }
    }
  }
public:
  ObjectIterateScanRootClosure(MarkBitMap* bitmap, ShenandoahScanObjectStack* oop_stack) :
    _bitmap(bitmap), _oop_stack(oop_stack), _heap(ShenandoahHeap::heap()),
    _marking_context(_heap->marking_context()) {}
  void do_oop(oop* p)       { do_oop_work(p); }
  void do_oop(narrowOop* p) { do_oop_work(p); }
};

/*
 * This is public API, used in preparation of object_iterate().
 * Since we don't do linear scan of heap in object_iterate() (see comment below), we don't
 * need to make the heap parsable. For Shenandoah-internal linear heap scans that we can
 * control, we call SH::tlabs_retire, SH::gclabs_retire.
 */
void ShenandoahHeap::ensure_parsability(bool retire_tlabs) {
  // No-op.
}

/*
 * Iterates objects in the heap. This is public API, used for, e.g., heap dumping.
 *
 * We cannot safely iterate objects by doing a linear scan at random points in time. Linear
 * scanning needs to deal with dead objects, which may have dead Klass* pointers (e.g.
 * calling oopDesc::size() would crash) or dangling reference fields (crashes) etc. Linear
 * scanning therefore depends on having a valid marking bitmap to support it. However, we only
 * have a valid marking bitmap after successful marking. In particular, we *don't* have a valid
 * marking bitmap during marking, after aborted marking or during/after cleanup (when we just
 * wiped the bitmap in preparation for next marking).
 *
 * For all those reasons, we implement object iteration as a single marking traversal, reporting
 * objects as we mark+traverse through the heap, starting from GC roots. JVMTI IterateThroughHeap
 * is allowed to report dead objects, but is not required to do so.
 */
void ShenandoahHeap::object_iterate(ObjectClosure* cl) {
  // Reset bitmap
  if (!prepare_aux_bitmap_for_iteration())
    return;

  ShenandoahScanObjectStack oop_stack;
  ObjectIterateScanRootClosure oops(&_aux_bit_map, &oop_stack);
  // Seed the stack with root scan
  scan_roots_for_iteration(&oop_stack, &oops);

  // Work through the oop stack to traverse heap
  while (! oop_stack.is_empty()) {
    oop obj = oop_stack.pop();
    assert(oopDesc::is_oop(obj), "must be a valid oop");
    cl->do_object(obj);
    obj->oop_iterate(&oops);
  }

  assert(oop_stack.is_empty(), "should be empty");
  // Reclaim bitmap
  reclaim_aux_bitmap_for_iteration();
}

bool ShenandoahHeap::prepare_aux_bitmap_for_iteration() {
  assert(SafepointSynchronize::is_at_safepoint(), "safe iteration is only available during safepoints");

  if (!_aux_bitmap_region_special && !os::commit_memory((char*)_aux_bitmap_region.start(), _aux_bitmap_region.byte_size(), false)) {
    log_warning(gc)("Could not commit native memory for auxiliary marking bitmap for heap iteration");
    return false;
  }
  // Reset bitmap
  _aux_bit_map.clear();
  return true;
}

void ShenandoahHeap::scan_roots_for_iteration(ShenandoahScanObjectStack* oop_stack, ObjectIterateScanRootClosure* oops) {
  // Process GC roots according to current GC cycle
  // This populates the work stack with initial objects
  // It is important to relinquish the associated locks before diving
  // into heap dumper
  uint n_workers = safepoint_workers() != nullptr ? safepoint_workers()->active_workers() : 1;
  ShenandoahHeapIterationRootScanner rp(n_workers);
  rp.roots_do(oops);
}

void ShenandoahHeap::reclaim_aux_bitmap_for_iteration() {
  if (!_aux_bitmap_region_special && !os::uncommit_memory((char*)_aux_bitmap_region.start(), _aux_bitmap_region.byte_size())) {
    log_warning(gc)("Could not uncommit native memory for auxiliary marking bitmap for heap iteration");
  }
}

// Closure for parallelly iterate objects
class ShenandoahObjectIterateParScanClosure : public BasicOopIterateClosure {
private:
  MarkBitMap* _bitmap;
  ShenandoahObjToScanQueue* _queue;
  ShenandoahHeap* const _heap;
  ShenandoahMarkingContext* const _marking_context;

  template <class T>
  void do_oop_work(T* p) {
    T o = RawAccess<>::oop_load(p);
    if (!CompressedOops::is_null(o)) {
      oop obj = CompressedOops::decode_not_null(o);
      if (_heap->is_concurrent_weak_root_in_progress() && !_marking_context->is_marked(obj)) {
        // There may be dead oops in weak roots in concurrent root phase, do not touch them.
        return;
      }
      obj = ShenandoahBarrierSet::barrier_set()->load_reference_barrier(obj);

      assert(oopDesc::is_oop(obj), "Must be a valid oop");
      if (_bitmap->par_mark(obj)) {
        _queue->push(ShenandoahMarkTask(obj));
      }
    }
  }
public:
  ShenandoahObjectIterateParScanClosure(MarkBitMap* bitmap, ShenandoahObjToScanQueue* q) :
    _bitmap(bitmap), _queue(q), _heap(ShenandoahHeap::heap()),
    _marking_context(_heap->marking_context()) {}
  void do_oop(oop* p)       { do_oop_work(p); }
  void do_oop(narrowOop* p) { do_oop_work(p); }
};

// Object iterator for parallel heap iteraion.
// The root scanning phase happenes in construction as a preparation of
// parallel marking queues.
// Every worker processes it's own marking queue. work-stealing is used
// to balance workload.
class ShenandoahParallelObjectIterator : public ParallelObjectIteratorImpl {
private:
  uint                         _num_workers;
  bool                         _init_ready;
  MarkBitMap*                  _aux_bit_map;
  ShenandoahHeap*              _heap;
  ShenandoahScanObjectStack    _roots_stack; // global roots stack
  ShenandoahObjToScanQueueSet* _task_queues;
public:
  ShenandoahParallelObjectIterator(uint num_workers, MarkBitMap* bitmap) :
        _num_workers(num_workers),
        _init_ready(false),
        _aux_bit_map(bitmap),
        _heap(ShenandoahHeap::heap()) {
    // Initialize bitmap
    _init_ready = _heap->prepare_aux_bitmap_for_iteration();
    if (!_init_ready) {
      return;
    }

    ObjectIterateScanRootClosure oops(_aux_bit_map, &_roots_stack);
    _heap->scan_roots_for_iteration(&_roots_stack, &oops);

    _init_ready = prepare_worker_queues();
  }

  ~ShenandoahParallelObjectIterator() {
    // Reclaim bitmap
    _heap->reclaim_aux_bitmap_for_iteration();
    // Reclaim queue for workers
    if (_task_queues!= nullptr) {
      for (uint i = 0; i < _num_workers; ++i) {
        ShenandoahObjToScanQueue* q = _task_queues->queue(i);
        if (q != nullptr) {
          delete q;
          _task_queues->register_queue(i, nullptr);
        }
      }
      delete _task_queues;
      _task_queues = nullptr;
    }
  }

  virtual void object_iterate(ObjectClosure* cl, uint worker_id) {
    if (_init_ready) {
      object_iterate_parallel(cl, worker_id, _task_queues);
    }
  }

private:
  // Divide global root_stack into worker queues
  bool prepare_worker_queues() {
    _task_queues = new ShenandoahObjToScanQueueSet((int) _num_workers);
    // Initialize queues for every workers
    for (uint i = 0; i < _num_workers; ++i) {
      ShenandoahObjToScanQueue* task_queue = new ShenandoahObjToScanQueue();
      _task_queues->register_queue(i, task_queue);
    }
    // Divide roots among the workers. Assume that object referencing distribution
    // is related with root kind, use round-robin to make every worker have same chance
    // to process every kind of roots
    size_t roots_num = _roots_stack.size();
    if (roots_num == 0) {
      // No work to do
      return false;
    }

    for (uint j = 0; j < roots_num; j++) {
      uint stack_id = j % _num_workers;
      oop obj = _roots_stack.pop();
      _task_queues->queue(stack_id)->push(ShenandoahMarkTask(obj));
    }
    return true;
  }

  void object_iterate_parallel(ObjectClosure* cl,
                               uint worker_id,
                               ShenandoahObjToScanQueueSet* queue_set) {
    assert(SafepointSynchronize::is_at_safepoint(), "safe iteration is only available during safepoints");
    assert(queue_set != nullptr, "task queue must not be null");

    ShenandoahObjToScanQueue* q = queue_set->queue(worker_id);
    assert(q != nullptr, "object iterate queue must not be null");

    ShenandoahMarkTask t;
    ShenandoahObjectIterateParScanClosure oops(_aux_bit_map, q);

    // Work through the queue to traverse heap.
    // Steal when there is no task in queue.
    while (q->pop(t) || queue_set->steal(worker_id, t)) {
      oop obj = t.obj();
      assert(oopDesc::is_oop(obj), "must be a valid oop");
      cl->do_object(obj);
      obj->oop_iterate(&oops);
    }
    assert(q->is_empty(), "should be empty");
  }
};

ParallelObjectIteratorImpl* ShenandoahHeap::parallel_object_iterator(uint workers) {
  return new ShenandoahParallelObjectIterator(workers, &_aux_bit_map);
}

// Keep alive an object that was loaded with AS_NO_KEEPALIVE.
void ShenandoahHeap::keep_alive(oop obj) {
  if (is_concurrent_mark_in_progress() && (obj != nullptr)) {
    ShenandoahBarrierSet::barrier_set()->enqueue(obj);
  }
}

void ShenandoahHeap::heap_region_iterate(ShenandoahHeapRegionClosure* blk) const {
  for (size_t i = 0; i < num_regions(); i++) {
    ShenandoahHeapRegion* current = get_region(i);
    blk->heap_region_do(current);
  }
}

class ShenandoahParallelHeapRegionTask : public WorkerTask {
private:
  ShenandoahHeap* const _heap;
  ShenandoahHeapRegionClosure* const _blk;
  size_t const _stride;

  shenandoah_padding(0);
  volatile size_t _index;
  shenandoah_padding(1);

public:
  ShenandoahParallelHeapRegionTask(ShenandoahHeapRegionClosure* blk, size_t stride) :
          WorkerTask("Shenandoah Parallel Region Operation"),
          _heap(ShenandoahHeap::heap()), _blk(blk), _stride(stride), _index(0) {}

  void work(uint worker_id) {
    ShenandoahParallelWorkerSession worker_session(worker_id);
    size_t stride = _stride;

    size_t max = _heap->num_regions();
    while (Atomic::load(&_index) < max) {
      size_t cur = Atomic::fetch_then_add(&_index, stride, memory_order_relaxed);
      size_t start = cur;
      size_t end = MIN2(cur + stride, max);
      if (start >= max) break;

      for (size_t i = cur; i < end; i++) {
        ShenandoahHeapRegion* current = _heap->get_region(i);
        _blk->heap_region_do(current);
      }
    }
  }
};

void ShenandoahHeap::parallel_heap_region_iterate(ShenandoahHeapRegionClosure* blk) const {
  assert(blk->is_thread_safe(), "Only thread-safe closures here");
  const uint active_workers = workers()->active_workers();
  const size_t n_regions = num_regions();
  size_t stride = ShenandoahParallelRegionStride;
  if (stride == 0 && active_workers > 1) {
    // Automatically derive the stride to balance the work between threads
    // evenly. Do not try to split work if below the reasonable threshold.
    constexpr size_t threshold = 4096;
    stride = n_regions <= threshold ?
            threshold :
            (n_regions + active_workers - 1) / active_workers;
  }

  if (n_regions > stride && active_workers > 1) {
    ShenandoahParallelHeapRegionTask task(blk, stride);
    workers()->run_task(&task);
  } else {
    heap_region_iterate(blk);
  }
}

class ShenandoahRendezvousClosure : public HandshakeClosure {
public:
  inline ShenandoahRendezvousClosure(const char* name) : HandshakeClosure(name) {}
  inline void do_thread(Thread* thread) {}
};

void ShenandoahHeap::rendezvous_threads(const char* name) {
  ShenandoahRendezvousClosure cl(name);
  Handshake::execute(&cl);
}

void ShenandoahHeap::recycle_trash() {
  free_set()->recycle_trash();
}

void ShenandoahHeap::do_class_unloading() {
  _unloader.unload();
  if (mode()->is_generational()) {
    old_generation()->set_parsable(false);
  }
}

void ShenandoahHeap::stw_weak_refs(bool full_gc) {
  // Weak refs processing
  ShenandoahPhaseTimings::Phase phase = full_gc ? ShenandoahPhaseTimings::full_gc_weakrefs
                                                : ShenandoahPhaseTimings::degen_gc_weakrefs;
  ShenandoahTimingsTracker t(phase);
  ShenandoahGCWorkerPhase worker_phase(phase);
  shenandoah_assert_generations_reconciled();
  gc_generation()->ref_processor()->process_references(phase, workers(), false /* concurrent */);
}

void ShenandoahHeap::prepare_update_heap_references(bool concurrent) {
  assert(ShenandoahSafepoint::is_at_shenandoah_safepoint(), "must be at safepoint");

  // Evacuation is over, no GCLABs are needed anymore. GCLABs are under URWM, so we need to
  // make them parsable for update code to work correctly. Plus, we can compute new sizes
  // for future GCLABs here.
  if (UseTLAB) {
    ShenandoahGCPhase phase(concurrent ?
                            ShenandoahPhaseTimings::init_update_refs_manage_gclabs :
                            ShenandoahPhaseTimings::degen_gc_init_update_refs_manage_gclabs);
    gclabs_retire(ResizeTLAB);
  }

  _update_refs_iterator.reset();
}

void ShenandoahHeap::propagate_gc_state_to_java_threads() {
  assert(ShenandoahSafepoint::is_at_shenandoah_safepoint(), "Must be at Shenandoah safepoint");
  if (_gc_state_changed) {
    _gc_state_changed = false;
    char state = gc_state();
    for (JavaThreadIteratorWithHandle jtiwh; JavaThread *t = jtiwh.next(); ) {
      ShenandoahThreadLocalData::set_gc_state(t, state);
    }
  }
}

void ShenandoahHeap::set_gc_state(uint mask, bool value) {
  assert(ShenandoahSafepoint::is_at_shenandoah_safepoint(), "Must be at Shenandoah safepoint");
  _gc_state.set_cond(mask, value);
  _gc_state_changed = true;
  // Check that if concurrent weak root is set then active_gen isn't null
  assert(!is_concurrent_weak_root_in_progress() || active_generation() != nullptr, "Error");
  shenandoah_assert_generations_reconciled();
}

void ShenandoahHeap::set_concurrent_young_mark_in_progress(bool in_progress) {
  uint mask;
  assert(!has_forwarded_objects(), "Young marking is not concurrent with evacuation");
  if (!in_progress && is_concurrent_old_mark_in_progress()) {
    assert(mode()->is_generational(), "Only generational GC has old marking");
    assert(_gc_state.is_set(MARKING), "concurrent_old_marking_in_progress implies MARKING");
    // If old-marking is in progress when we turn off YOUNG_MARKING, leave MARKING (and OLD_MARKING) on
    mask = YOUNG_MARKING;
  } else {
    mask = MARKING | YOUNG_MARKING;
  }
  set_gc_state(mask, in_progress);
  manage_satb_barrier(in_progress);
}

void ShenandoahHeap::set_concurrent_old_mark_in_progress(bool in_progress) {
#ifdef ASSERT
  // has_forwarded_objects() iff UPDATEREFS or EVACUATION
  bool has_forwarded = has_forwarded_objects();
  bool updating_or_evacuating = _gc_state.is_set(UPDATEREFS | EVACUATION);
  bool evacuating = _gc_state.is_set(EVACUATION);
  assert ((has_forwarded == updating_or_evacuating) || (evacuating && !has_forwarded && collection_set()->is_empty()),
          "Updating or evacuating iff has forwarded objects, or if evacuation phase is promoting in place without forwarding");
#endif
  if (!in_progress && is_concurrent_young_mark_in_progress()) {
    // If young-marking is in progress when we turn off OLD_MARKING, leave MARKING (and YOUNG_MARKING) on
    assert(_gc_state.is_set(MARKING), "concurrent_young_marking_in_progress implies MARKING");
    set_gc_state(OLD_MARKING, in_progress);
  } else {
    set_gc_state(MARKING | OLD_MARKING, in_progress);
  }
  manage_satb_barrier(in_progress);
}

bool ShenandoahHeap::is_prepare_for_old_mark_in_progress() const {
  return old_generation()->is_preparing_for_mark();
}

void ShenandoahHeap::manage_satb_barrier(bool active) {
  if (is_concurrent_mark_in_progress()) {
    // Ignore request to deactivate barrier while concurrent mark is in progress.
    // Do not attempt to re-activate the barrier if it is already active.
    if (active && !ShenandoahBarrierSet::satb_mark_queue_set().is_active()) {
      ShenandoahBarrierSet::satb_mark_queue_set().set_active_all_threads(active, !active);
    }
  } else {
    // No concurrent marking is in progress so honor request to deactivate,
    // but only if the barrier is already active.
    if (!active && ShenandoahBarrierSet::satb_mark_queue_set().is_active()) {
      ShenandoahBarrierSet::satb_mark_queue_set().set_active_all_threads(active, !active);
    }
  }
}

void ShenandoahHeap::set_evacuation_in_progress(bool in_progress) {
  assert(ShenandoahSafepoint::is_at_shenandoah_safepoint(), "Only call this at safepoint");
  set_gc_state(EVACUATION, in_progress);
}

void ShenandoahHeap::set_concurrent_strong_root_in_progress(bool in_progress) {
  if (in_progress) {
    _concurrent_strong_root_in_progress.set();
  } else {
    _concurrent_strong_root_in_progress.unset();
  }
}

void ShenandoahHeap::set_concurrent_weak_root_in_progress(bool cond) {
  set_gc_state(WEAK_ROOTS, cond);
}

GCTracer* ShenandoahHeap::tracer() {
  return shenandoah_policy()->tracer();
}

size_t ShenandoahHeap::tlab_used(Thread* thread) const {
  return _free_set->used();
}

bool ShenandoahHeap::try_cancel_gc() {
  jbyte prev = _cancelled_gc.cmpxchg(CANCELLED, CANCELLABLE);
  return prev == CANCELLABLE;
}

void ShenandoahHeap::cancel_concurrent_mark() {
  if (mode()->is_generational()) {
    young_generation()->cancel_marking();
    old_generation()->cancel_marking();
  }

  global_generation()->cancel_marking();

  ShenandoahBarrierSet::satb_mark_queue_set().abandon_partial_marking();
}

void ShenandoahHeap::cancel_gc(GCCause::Cause cause) {
  if (try_cancel_gc()) {
    FormatBuffer<> msg("Cancelling GC: %s", GCCause::to_string(cause));
    log_info(gc)("%s", msg.buffer());
    Events::log(Thread::current(), "%s", msg.buffer());
    _cancel_requested_time = os::elapsedTime();
  }
}

uint ShenandoahHeap::max_workers() {
  return _max_workers;
}

void ShenandoahHeap::stop() {
  // The shutdown sequence should be able to terminate when GC is running.

  // Step 0. Notify policy to disable event recording and prevent visiting gc threads during shutdown
  _shenandoah_policy->record_shutdown();

  // Step 1. Notify control thread that we are in shutdown.
  // Note that we cannot do that with stop(), because stop() is blocking and waits for the actual shutdown.
  // Doing stop() here would wait for the normal GC cycle to complete, never falling through to cancel below.
  control_thread()->prepare_for_graceful_shutdown();

  // Step 2. Notify GC workers that we are cancelling GC.
  cancel_gc(GCCause::_shenandoah_stop_vm);

  // Step 3. Wait until GC worker exits normally.
  control_thread()->stop();
}

void ShenandoahHeap::stw_unload_classes(bool full_gc) {
  if (!unload_classes()) return;
  ClassUnloadingContext ctx(_workers->active_workers(),
                            true /* unregister_nmethods_during_purge */,
                            false /* lock_nmethod_free_separately */);

  // Unload classes and purge SystemDictionary.
  {
    ShenandoahPhaseTimings::Phase phase = full_gc ?
                                          ShenandoahPhaseTimings::full_gc_purge_class_unload :
                                          ShenandoahPhaseTimings::degen_gc_purge_class_unload;
    ShenandoahIsAliveSelector is_alive;
    {
      CodeCache::UnlinkingScope scope(is_alive.is_alive_closure());
      ShenandoahGCPhase gc_phase(phase);
      ShenandoahGCWorkerPhase worker_phase(phase);
      bool unloading_occurred = SystemDictionary::do_unloading(gc_timer());

      uint num_workers = _workers->active_workers();
      ShenandoahClassUnloadingTask unlink_task(phase, num_workers, unloading_occurred);
      _workers->run_task(&unlink_task);
    }
    // Release unloaded nmethods's memory.
    ClassUnloadingContext::context()->purge_and_free_nmethods();
  }

  {
    ShenandoahGCPhase phase(full_gc ?
                            ShenandoahPhaseTimings::full_gc_purge_cldg :
                            ShenandoahPhaseTimings::degen_gc_purge_cldg);
    ClassLoaderDataGraph::purge(true /* at_safepoint */);
  }
  // Resize and verify metaspace
  MetaspaceGC::compute_new_size();
  DEBUG_ONLY(MetaspaceUtils::verify();)
}

// Weak roots are either pre-evacuated (final mark) or updated (final updaterefs),
// so they should not have forwarded oops.
// However, we do need to "null" dead oops in the roots, if can not be done
// in concurrent cycles.
void ShenandoahHeap::stw_process_weak_roots(bool full_gc) {
  uint num_workers = _workers->active_workers();
  ShenandoahPhaseTimings::Phase timing_phase = full_gc ?
                                               ShenandoahPhaseTimings::full_gc_purge_weak_par :
                                               ShenandoahPhaseTimings::degen_gc_purge_weak_par;
  ShenandoahGCPhase phase(timing_phase);
  ShenandoahGCWorkerPhase worker_phase(timing_phase);
  // Cleanup weak roots
  if (has_forwarded_objects()) {
    ShenandoahForwardedIsAliveClosure is_alive;
    ShenandoahNonConcUpdateRefsClosure keep_alive;
    ShenandoahParallelWeakRootsCleaningTask<ShenandoahForwardedIsAliveClosure, ShenandoahNonConcUpdateRefsClosure>
      cleaning_task(timing_phase, &is_alive, &keep_alive, num_workers);
    _workers->run_task(&cleaning_task);
  } else {
    ShenandoahIsAliveClosure is_alive;
#ifdef ASSERT
    ShenandoahAssertNotForwardedClosure verify_cl;
    ShenandoahParallelWeakRootsCleaningTask<ShenandoahIsAliveClosure, ShenandoahAssertNotForwardedClosure>
      cleaning_task(timing_phase, &is_alive, &verify_cl, num_workers);
#else
    ShenandoahParallelWeakRootsCleaningTask<ShenandoahIsAliveClosure, DoNothingClosure>
      cleaning_task(timing_phase, &is_alive, &do_nothing_cl, num_workers);
#endif
    _workers->run_task(&cleaning_task);
  }
}

void ShenandoahHeap::parallel_cleaning(bool full_gc) {
  assert(SafepointSynchronize::is_at_safepoint(), "Must be at a safepoint");
  assert(is_stw_gc_in_progress(), "Only for Degenerated and Full GC");
  ShenandoahGCPhase phase(full_gc ?
                          ShenandoahPhaseTimings::full_gc_purge :
                          ShenandoahPhaseTimings::degen_gc_purge);
  stw_weak_refs(full_gc);
  stw_process_weak_roots(full_gc);
  stw_unload_classes(full_gc);
}

void ShenandoahHeap::set_has_forwarded_objects(bool cond) {
  set_gc_state(HAS_FORWARDED, cond);
}

void ShenandoahHeap::set_unload_classes(bool uc) {
  _unload_classes.set_cond(uc);
}

bool ShenandoahHeap::unload_classes() const {
  return _unload_classes.is_set();
}

address ShenandoahHeap::in_cset_fast_test_addr() {
  ShenandoahHeap* heap = ShenandoahHeap::heap();
  assert(heap->collection_set() != nullptr, "Sanity");
  return (address) heap->collection_set()->biased_map_address();
}

void ShenandoahHeap::reset_bytes_allocated_since_gc_start() {
  if (mode()->is_generational()) {
    young_generation()->reset_bytes_allocated_since_gc_start();
    old_generation()->reset_bytes_allocated_since_gc_start();
  }

  global_generation()->reset_bytes_allocated_since_gc_start();
}

void ShenandoahHeap::set_degenerated_gc_in_progress(bool in_progress) {
  _degenerated_gc_in_progress.set_cond(in_progress);
}

void ShenandoahHeap::set_full_gc_in_progress(bool in_progress) {
  _full_gc_in_progress.set_cond(in_progress);
}

void ShenandoahHeap::set_full_gc_move_in_progress(bool in_progress) {
  assert (is_full_gc_in_progress(), "should be");
  _full_gc_move_in_progress.set_cond(in_progress);
}

void ShenandoahHeap::set_update_refs_in_progress(bool in_progress) {
  set_gc_state(UPDATEREFS, in_progress);
}

void ShenandoahHeap::register_nmethod(nmethod* nm) {
  ShenandoahCodeRoots::register_nmethod(nm);
}

void ShenandoahHeap::unregister_nmethod(nmethod* nm) {
  ShenandoahCodeRoots::unregister_nmethod(nm);
}

void ShenandoahHeap::pin_object(JavaThread* thr, oop o) {
  heap_region_containing(o)->record_pin();
}

void ShenandoahHeap::unpin_object(JavaThread* thr, oop o) {
  ShenandoahHeapRegion* r = heap_region_containing(o);
  assert(r != nullptr, "Sanity");
  assert(r->pin_count() > 0, "Region " SIZE_FORMAT " should have non-zero pins", r->index());
  r->record_unpin();
}

void ShenandoahHeap::sync_pinned_region_status() {
  ShenandoahHeapLocker locker(lock());

  for (size_t i = 0; i < num_regions(); i++) {
    ShenandoahHeapRegion *r = get_region(i);
    if (r->is_active()) {
      if (r->is_pinned()) {
        if (r->pin_count() == 0) {
          r->make_unpinned();
        }
      } else {
        if (r->pin_count() > 0) {
          r->make_pinned();
        }
      }
    }
  }

  assert_pinned_region_status();
}

#ifdef ASSERT
void ShenandoahHeap::assert_pinned_region_status() {
  for (size_t i = 0; i < num_regions(); i++) {
    ShenandoahHeapRegion* r = get_region(i);
    shenandoah_assert_generations_reconciled();
    if (gc_generation()->contains(r)) {
      assert((r->is_pinned() && r->pin_count() > 0) || (!r->is_pinned() && r->pin_count() == 0),
             "Region " SIZE_FORMAT " pinning status is inconsistent", i);
    }
  }
}
#endif

ConcurrentGCTimer* ShenandoahHeap::gc_timer() const {
  return _gc_timer;
}

void ShenandoahHeap::prepare_concurrent_roots() {
  assert(SafepointSynchronize::is_at_safepoint(), "Must be at a safepoint");
  assert(!is_stw_gc_in_progress(), "Only concurrent GC");
  set_concurrent_strong_root_in_progress(!collection_set()->is_empty());
  set_concurrent_weak_root_in_progress(true);
  if (unload_classes()) {
    _unloader.prepare();
  }
}

void ShenandoahHeap::finish_concurrent_roots() {
  assert(SafepointSynchronize::is_at_safepoint(), "Must be at a safepoint");
  assert(!is_stw_gc_in_progress(), "Only concurrent GC");
  if (unload_classes()) {
    _unloader.finish();
  }
}

#ifdef ASSERT
void ShenandoahHeap::assert_gc_workers(uint nworkers) {
  assert(nworkers > 0 && nworkers <= max_workers(), "Sanity");

  if (ShenandoahSafepoint::is_at_shenandoah_safepoint()) {
    // Use ParallelGCThreads inside safepoints
    assert(nworkers == ParallelGCThreads, "Use ParallelGCThreads (%u) within safepoint, not %u",
           ParallelGCThreads, nworkers);
  } else {
    // Use ConcGCThreads outside safepoints
    assert(nworkers == ConcGCThreads, "Use ConcGCThreads (%u) outside safepoints, %u",
           ConcGCThreads, nworkers);
  }
}
#endif

ShenandoahVerifier* ShenandoahHeap::verifier() {
  guarantee(ShenandoahVerify, "Should be enabled");
  assert (_verifier != nullptr, "sanity");
  return _verifier;
}

template<bool CONCURRENT>
class ShenandoahUpdateHeapRefsTask : public WorkerTask {
private:
  ShenandoahHeap* _heap;
  ShenandoahRegionIterator* _regions;
public:
  explicit ShenandoahUpdateHeapRefsTask(ShenandoahRegionIterator* regions) :
    WorkerTask("Shenandoah Update References"),
    _heap(ShenandoahHeap::heap()),
    _regions(regions) {
  }

  void work(uint worker_id) {
    if (CONCURRENT) {
      ShenandoahConcurrentWorkerSession worker_session(worker_id);
      ShenandoahSuspendibleThreadSetJoiner stsj;
      do_work<ShenandoahConcUpdateRefsClosure>(worker_id);
    } else {
      ShenandoahParallelWorkerSession worker_session(worker_id);
      do_work<ShenandoahNonConcUpdateRefsClosure>(worker_id);
    }
  }

private:
  template<class T>
  void do_work(uint worker_id) {
    if (CONCURRENT && (worker_id == 0)) {
      // We ask the first worker to replenish the Mutator free set by moving regions previously reserved to hold the
      // results of evacuation.  These reserves are no longer necessary because evacuation has completed.
      size_t cset_regions = _heap->collection_set()->count();

      // Now that evacuation is done, we can reassign any regions that had been reserved to hold the results of evacuation
      // to the mutator free set.  At the end of GC, we will have cset_regions newly evacuated fully empty regions from
      // which we will be able to replenish the Collector free set and the OldCollector free set in preparation for the
      // next GC cycle.
      _heap->free_set()->move_regions_from_collector_to_mutator(cset_regions);
    }
    // If !CONCURRENT, there's no value in expanding Mutator free set
    T cl;
    ShenandoahHeapRegion* r = _regions->next();
    while (r != nullptr) {
      HeapWord* update_watermark = r->get_update_watermark();
      assert (update_watermark >= r->bottom(), "sanity");
      if (r->is_active() && !r->is_cset()) {
        _heap->marked_object_oop_iterate(r, &cl, update_watermark);
        if (ShenandoahPacing) {
          _heap->pacer()->report_updaterefs(pointer_delta(update_watermark, r->bottom()));
        }
      }
      if (_heap->check_cancelled_gc_and_yield(CONCURRENT)) {
        return;
      }
      r = _regions->next();
    }
  }
};

void ShenandoahHeap::update_heap_references(bool concurrent) {
  assert(!is_full_gc_in_progress(), "Only for concurrent and degenerated GC");

  if (concurrent) {
    ShenandoahUpdateHeapRefsTask<true> task(&_update_refs_iterator);
    workers()->run_task(&task);
  } else {
    ShenandoahUpdateHeapRefsTask<false> task(&_update_refs_iterator);
    workers()->run_task(&task);
  }
}

ShenandoahSynchronizePinnedRegionStates::ShenandoahSynchronizePinnedRegionStates() : _lock(ShenandoahHeap::heap()->lock()) { }

void ShenandoahSynchronizePinnedRegionStates::heap_region_do(ShenandoahHeapRegion* r) {
  // Drop "pinned" state from regions that no longer have a pinned count. Put
  // regions with a pinned count into the "pinned" state.
  if (r->is_active()) {
    if (r->is_pinned()) {
      if (r->pin_count() == 0) {
        ShenandoahHeapLocker locker(_lock);
        r->make_unpinned();
      }
    } else {
      if (r->pin_count() > 0) {
        ShenandoahHeapLocker locker(_lock);
        r->make_pinned();
      }
    }
  }
}

void ShenandoahHeap::update_heap_region_states(bool concurrent) {
  assert(SafepointSynchronize::is_at_safepoint(), "Must be at a safepoint");
  assert(!is_full_gc_in_progress(), "Only for concurrent and degenerated GC");

  {
    ShenandoahGCPhase phase(concurrent ?
                            ShenandoahPhaseTimings::final_update_refs_update_region_states :
                            ShenandoahPhaseTimings::degen_gc_final_update_refs_update_region_states);

    final_update_refs_update_region_states();

    assert_pinned_region_status();
  }

  {
    ShenandoahGCPhase phase(concurrent ?
                            ShenandoahPhaseTimings::final_update_refs_trash_cset :
                            ShenandoahPhaseTimings::degen_gc_final_update_refs_trash_cset);
    trash_cset_regions();
  }
}

void ShenandoahHeap::final_update_refs_update_region_states() {
  ShenandoahSynchronizePinnedRegionStates cl;
  parallel_heap_region_iterate(&cl);
}

void ShenandoahHeap::rebuild_free_set(bool concurrent) {
  ShenandoahGCPhase phase(concurrent ?
                          ShenandoahPhaseTimings::final_update_refs_rebuild_freeset :
                          ShenandoahPhaseTimings::degen_gc_final_update_refs_rebuild_freeset);
  ShenandoahHeapLocker locker(lock());
  size_t young_cset_regions, old_cset_regions;
  size_t first_old_region, last_old_region, old_region_count;
  _free_set->prepare_to_rebuild(young_cset_regions, old_cset_regions, first_old_region, last_old_region, old_region_count);
  // If there are no old regions, first_old_region will be greater than last_old_region
  assert((first_old_region > last_old_region) ||
         ((last_old_region + 1 - first_old_region >= old_region_count) &&
          get_region(first_old_region)->is_old() && get_region(last_old_region)->is_old()),
         "sanity: old_region_count: " SIZE_FORMAT ", first_old_region: " SIZE_FORMAT ", last_old_region: " SIZE_FORMAT,
         old_region_count, first_old_region, last_old_region);

  if (mode()->is_generational()) {
#ifdef ASSERT
    if (ShenandoahVerify) {
      verifier()->verify_before_rebuilding_free_set();
    }
#endif

    // The computation of bytes_of_allocation_runway_before_gc_trigger is quite conservative so consider all of this
    // available for transfer to old. Note that transfer of humongous regions does not impact available.
    ShenandoahGenerationalHeap* gen_heap = ShenandoahGenerationalHeap::heap();
    size_t allocation_runway = gen_heap->young_generation()->heuristics()->bytes_of_allocation_runway_before_gc_trigger(young_cset_regions);
    gen_heap->compute_old_generation_balance(allocation_runway, old_cset_regions);

    // Total old_available may have been expanded to hold anticipated promotions.  We trigger if the fragmented available
    // memory represents more than 16 regions worth of data.  Note that fragmentation may increase when we promote regular
    // regions in place when many of these regular regions have an abundant amount of available memory within them.  Fragmentation
    // will decrease as promote-by-copy consumes the available memory within these partially consumed regions.
    //
    // We consider old-gen to have excessive fragmentation if more than 12.5% of old-gen is free memory that resides
    // within partially consumed regions of memory.
  }
  // Rebuild free set based on adjusted generation sizes.
  _free_set->finish_rebuild(young_cset_regions, old_cset_regions, old_region_count);

  if (mode()->is_generational()) {
    ShenandoahGenerationalHeap* gen_heap = ShenandoahGenerationalHeap::heap();
    ShenandoahOldGeneration* old_gen = gen_heap->old_generation();
    old_gen->heuristics()->evaluate_triggers(first_old_region, last_old_region, old_region_count, num_regions());
  }
}

void ShenandoahHeap::print_extended_on(outputStream *st) const {
  print_on(st);
  st->cr();
  print_heap_regions_on(st);
}

bool ShenandoahHeap::is_bitmap_slice_committed(ShenandoahHeapRegion* r, bool skip_self) {
  size_t slice = r->index() / _bitmap_regions_per_slice;

  size_t regions_from = _bitmap_regions_per_slice * slice;
  size_t regions_to   = MIN2(num_regions(), _bitmap_regions_per_slice * (slice + 1));
  for (size_t g = regions_from; g < regions_to; g++) {
    assert (g / _bitmap_regions_per_slice == slice, "same slice");
    if (skip_self && g == r->index()) continue;
    if (get_region(g)->is_committed()) {
      return true;
    }
  }
  return false;
}

bool ShenandoahHeap::commit_bitmap_slice(ShenandoahHeapRegion* r) {
  shenandoah_assert_heaplocked();

  // Bitmaps in special regions do not need commits
  if (_bitmap_region_special) {
    return true;
  }

  if (is_bitmap_slice_committed(r, true)) {
    // Some other region from the group is already committed, meaning the bitmap
    // slice is already committed, we exit right away.
    return true;
  }

  // Commit the bitmap slice:
  size_t slice = r->index() / _bitmap_regions_per_slice;
  size_t off = _bitmap_bytes_per_slice * slice;
  size_t len = _bitmap_bytes_per_slice;
  char* start = (char*) _bitmap_region.start() + off;

  if (!os::commit_memory(start, len, false)) {
    return false;
  }

  if (AlwaysPreTouch) {
    os::pretouch_memory(start, start + len, _pretouch_bitmap_page_size);
  }

  return true;
}

bool ShenandoahHeap::uncommit_bitmap_slice(ShenandoahHeapRegion *r) {
  shenandoah_assert_heaplocked();

  // Bitmaps in special regions do not need uncommits
  if (_bitmap_region_special) {
    return true;
  }

  if (is_bitmap_slice_committed(r, true)) {
    // Some other region from the group is still committed, meaning the bitmap
    // slice is should stay committed, exit right away.
    return true;
  }

  // Uncommit the bitmap slice:
  size_t slice = r->index() / _bitmap_regions_per_slice;
  size_t off = _bitmap_bytes_per_slice * slice;
  size_t len = _bitmap_bytes_per_slice;
  if (!os::uncommit_memory((char*)_bitmap_region.start() + off, len)) {
    return false;
  }
  return true;
}

void ShenandoahHeap::safepoint_synchronize_begin() {
  StackWatermarkSet::safepoint_synchronize_begin();
  SuspendibleThreadSet::synchronize();
}

void ShenandoahHeap::safepoint_synchronize_end() {
  SuspendibleThreadSet::desynchronize();
}

void ShenandoahHeap::try_inject_alloc_failure() {
  if (ShenandoahAllocFailureALot && !cancelled_gc() && ((os::random() % 1000) > 950)) {
    _inject_alloc_failure.set();
    os::naked_short_sleep(1);
    if (cancelled_gc()) {
      log_info(gc)("Allocation failure was successfully injected");
    }
  }
}

bool ShenandoahHeap::should_inject_alloc_failure() {
  return _inject_alloc_failure.is_set() && _inject_alloc_failure.try_unset();
}

void ShenandoahHeap::initialize_serviceability() {
  _memory_pool = new ShenandoahMemoryPool(this);
  _cycle_memory_manager.add_pool(_memory_pool);
  _stw_memory_manager.add_pool(_memory_pool);
}

GrowableArray<GCMemoryManager*> ShenandoahHeap::memory_managers() {
  GrowableArray<GCMemoryManager*> memory_managers(2);
  memory_managers.append(&_cycle_memory_manager);
  memory_managers.append(&_stw_memory_manager);
  return memory_managers;
}

GrowableArray<MemoryPool*> ShenandoahHeap::memory_pools() {
  GrowableArray<MemoryPool*> memory_pools(1);
  memory_pools.append(_memory_pool);
  return memory_pools;
}

MemoryUsage ShenandoahHeap::memory_usage() {
  return MemoryUsage(_initial_size, used(), committed(), max_capacity());
}

ShenandoahRegionIterator::ShenandoahRegionIterator() :
  _heap(ShenandoahHeap::heap()),
  _index(0) {}

ShenandoahRegionIterator::ShenandoahRegionIterator(ShenandoahHeap* heap) :
  _heap(heap),
  _index(0) {}

void ShenandoahRegionIterator::reset() {
  _index = 0;
}

bool ShenandoahRegionIterator::has_next() const {
  return _index < _heap->num_regions();
}

char ShenandoahHeap::gc_state() const {
  return _gc_state.raw_value();
}

ShenandoahLiveData* ShenandoahHeap::get_liveness_cache(uint worker_id) {
#ifdef ASSERT
  assert(_liveness_cache != nullptr, "sanity");
  assert(worker_id < _max_workers, "sanity");
  for (uint i = 0; i < num_regions(); i++) {
    assert(_liveness_cache[worker_id][i] == 0, "liveness cache should be empty");
  }
#endif
  return _liveness_cache[worker_id];
}

void ShenandoahHeap::flush_liveness_cache(uint worker_id) {
  assert(worker_id < _max_workers, "sanity");
  assert(_liveness_cache != nullptr, "sanity");
  ShenandoahLiveData* ld = _liveness_cache[worker_id];
  for (uint i = 0; i < num_regions(); i++) {
    ShenandoahLiveData live = ld[i];
    if (live > 0) {
      ShenandoahHeapRegion* r = get_region(i);
      r->increase_live_data_gc_words(live);
      ld[i] = 0;
    }
  }
}

bool ShenandoahHeap::requires_barriers(stackChunkOop obj) const {
  if (is_idle()) return false;

  // Objects allocated after marking start are implicitly alive, don't need any barriers during
  // marking phase.
  if (is_concurrent_mark_in_progress() &&
     !marking_context()->allocated_after_mark_start(obj)) {
    return true;
  }

  // Can not guarantee obj is deeply good.
  if (has_forwarded_objects()) {
    return true;
  }

  return false;
}

HeapWord* ShenandoahHeap::allocate_loaded_archive_space(size_t size) {
#if INCLUDE_CDS_JAVA_HEAP
  // CDS wants a continuous memory range to load a bunch of objects.
  // This effectively bypasses normal allocation paths, and requires
  // a bit of massaging to unbreak GC invariants.

  ShenandoahAllocRequest req = ShenandoahAllocRequest::for_shared(size);

  // Easy case: a single regular region, no further adjustments needed.
  if (!ShenandoahHeapRegion::requires_humongous(size)) {
    return allocate_memory(req);
  }

  // Hard case: the requested size would cause a humongous allocation.
  // We need to make sure it looks like regular allocation to the rest of GC.

  // CDS code would guarantee no objects straddle multiple regions, as long as
  // regions are as large as MIN_GC_REGION_ALIGNMENT. It is impractical at this
  // point to deal with case when Shenandoah runs with smaller regions.
  // TODO: This check can be dropped once MIN_GC_REGION_ALIGNMENT agrees more with Shenandoah.
  if (ShenandoahHeapRegion::region_size_bytes() < ArchiveHeapWriter::MIN_GC_REGION_ALIGNMENT) {
    return nullptr;
  }

  HeapWord* mem = allocate_memory(req);
  size_t start_idx = heap_region_index_containing(mem);
  size_t num_regions = ShenandoahHeapRegion::required_regions(size * HeapWordSize);

  // Flip humongous -> regular.
  {
    ShenandoahHeapLocker locker(lock(), false);
    for (size_t c = start_idx; c < start_idx + num_regions; c++) {
      get_region(c)->make_regular_bypass();
    }
  }

  return mem;
#else
  assert(false, "Archive heap loader should not be available, should not be here");
  return nullptr;
#endif // INCLUDE_CDS_JAVA_HEAP
}

void ShenandoahHeap::complete_loaded_archive_space(MemRegion archive_space) {
  // Nothing to do here, except checking that heap looks fine.
#ifdef ASSERT
  HeapWord* start = archive_space.start();
  HeapWord* end = archive_space.end();

  // No unclaimed space between the objects.
  // Objects are properly allocated in correct regions.
  HeapWord* cur = start;
  while (cur < end) {
    oop oop = cast_to_oop(cur);
    shenandoah_assert_in_correct_region(nullptr, oop);
    cur += oop->size();
  }

  // No unclaimed tail at the end of archive space.
  assert(cur == end,
         "Archive space should be fully used: " PTR_FORMAT " " PTR_FORMAT,
         p2i(cur), p2i(end));

  // Region bounds are good.
  ShenandoahHeapRegion* begin_reg = heap_region_containing(start);
  ShenandoahHeapRegion* end_reg = heap_region_containing(end);
  assert(begin_reg->is_regular(), "Must be");
  assert(end_reg->is_regular(), "Must be");
  assert(begin_reg->bottom() == start,
         "Must agree: archive-space-start: " PTR_FORMAT ", begin-region-bottom: " PTR_FORMAT,
         p2i(start), p2i(begin_reg->bottom()));
  assert(end_reg->top() == end,
         "Must agree: archive-space-end: " PTR_FORMAT ", end-region-top: " PTR_FORMAT,
         p2i(end), p2i(end_reg->top()));
#endif
}

ShenandoahGeneration* ShenandoahHeap::generation_for(ShenandoahAffiliation affiliation) const {
  if (!mode()->is_generational()) {
    return global_generation();
  } else if (affiliation == YOUNG_GENERATION) {
    return young_generation();
  } else if (affiliation == OLD_GENERATION) {
    return old_generation();
  }

  ShouldNotReachHere();
  return nullptr;
}

void ShenandoahHeap::log_heap_status(const char* msg) const {
  if (mode()->is_generational()) {
    young_generation()->log_status(msg);
    old_generation()->log_status(msg);
  } else {
    global_generation()->log_status(msg);
  }
}
<|MERGE_RESOLUTION|>--- conflicted
+++ resolved
@@ -459,11 +459,8 @@
   initialize_controller();
 
   print_init_logger();
-<<<<<<< HEAD
-=======
 
   FullGCForwarding::initialize(_heap_region);
->>>>>>> 496045fe
 
   return JNI_OK;
 }
@@ -1244,11 +1241,7 @@
   assert(from_region->is_young(), "Only expect evacuations from young in this mode");
   bool alloc_from_lab = true;
   HeapWord* copy = nullptr;
-<<<<<<< HEAD
-  size_t size = p->size();
-=======
   size_t size = ShenandoahForwarding::size(p);
->>>>>>> 496045fe
 
 #ifdef ASSERT
   if (ShenandoahOOMDuringEvacALot &&
