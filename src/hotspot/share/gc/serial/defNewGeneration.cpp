/*
 * Copyright (c) 2001, 2023, Oracle and/or its affiliates. All rights reserved.
 * DO NOT ALTER OR REMOVE COPYRIGHT NOTICES OR THIS FILE HEADER.
 *
 * This code is free software; you can redistribute it and/or modify it
 * under the terms of the GNU General Public License version 2 only, as
 * published by the Free Software Foundation.
 *
 * This code is distributed in the hope that it will be useful, but WITHOUT
 * ANY WARRANTY; without even the implied warranty of MERCHANTABILITY or
 * FITNESS FOR A PARTICULAR PURPOSE.  See the GNU General Public License
 * version 2 for more details (a copy is included in the LICENSE file that
 * accompanied this code).
 *
 * You should have received a copy of the GNU General Public License version
 * 2 along with this work; if not, write to the Free Software Foundation,
 * Inc., 51 Franklin St, Fifth Floor, Boston, MA 02110-1301 USA.
 *
 * Please contact Oracle, 500 Oracle Parkway, Redwood Shores, CA 94065 USA
 * or visit www.oracle.com if you need additional information or have any
 * questions.
 *
 */

#include "precompiled.hpp"
#include "gc/serial/cardTableRS.hpp"
#include "gc/serial/defNewGeneration.inline.hpp"
#include "gc/serial/serialGcRefProcProxyTask.hpp"
#include "gc/serial/serialHeap.inline.hpp"
#include "gc/serial/serialStringDedup.inline.hpp"
#include "gc/serial/tenuredGeneration.hpp"
#include "gc/shared/adaptiveSizePolicy.hpp"
#include "gc/shared/ageTable.inline.hpp"
#include "gc/shared/collectorCounters.hpp"
#include "gc/shared/continuationGCSupport.inline.hpp"
#include "gc/shared/gcArguments.hpp"
#include "gc/shared/gcHeapSummary.hpp"
#include "gc/shared/gcLocker.hpp"
#include "gc/shared/gcPolicyCounters.hpp"
#include "gc/shared/gcTimer.hpp"
#include "gc/shared/gcTrace.hpp"
#include "gc/shared/gcTraceTime.inline.hpp"
#include "gc/shared/preservedMarks.inline.hpp"
#include "gc/shared/referencePolicy.hpp"
#include "gc/shared/referenceProcessorPhaseTimes.hpp"
#include "gc/shared/space.inline.hpp"
#include "gc/shared/spaceDecorator.inline.hpp"
#include "gc/shared/strongRootsScope.hpp"
#include "gc/shared/weakProcessor.hpp"
#include "logging/log.hpp"
#include "memory/iterator.inline.hpp"
#include "memory/resourceArea.hpp"
#include "oops/instanceRefKlass.hpp"
#include "oops/oop.inline.hpp"
#include "runtime/java.hpp"
#include "runtime/javaThread.hpp"
#include "runtime/prefetch.inline.hpp"
#include "runtime/threads.hpp"
#include "utilities/align.hpp"
#include "utilities/copy.hpp"
#include "utilities/globalDefinitions.hpp"
#include "utilities/stack.inline.hpp"

class PromoteFailureClosure : public InHeapScanClosure {
  template <typename T>
  void do_oop_work(T* p) {
    assert(is_in_young_gen(p), "promote-fail objs must be in young-gen");
    assert(!SerialHeap::heap()->young_gen()->to()->is_in_reserved(p), "must not be in to-space");

    try_scavenge(p, [] (auto) {});
  }
public:
  PromoteFailureClosure(DefNewGeneration* g) : InHeapScanClosure(g) {}

  void do_oop(oop* p)       { do_oop_work(p); }
  void do_oop(narrowOop* p) { do_oop_work(p); }
};

class YoungGenScanClosure : public InHeapScanClosure {
  template <typename T>
  void do_oop_work(T* p) {
    assert(SerialHeap::heap()->young_gen()->to()->is_in_reserved(p), "precondition");

    try_scavenge(p, [] (auto) {});
  }
public:
  YoungGenScanClosure(DefNewGeneration* g) : InHeapScanClosure(g) {}

  void do_oop(oop* p)       { do_oop_work(p); }
  void do_oop(narrowOop* p) { do_oop_work(p); }
};

class RootScanClosure : public OffHeapScanClosure {
  template <typename T>
  void do_oop_work(T* p) {
    assert(!SerialHeap::heap()->is_in_reserved(p), "outside the heap");

    try_scavenge(p,  [] (auto) {});
  }
public:
  RootScanClosure(DefNewGeneration* g) : OffHeapScanClosure(g) {}

  void do_oop(oop* p)       { do_oop_work(p); }
  void do_oop(narrowOop* p) { do_oop_work(p); }
};

class CLDScanClosure: public CLDClosure {

  class CLDOopClosure : public OffHeapScanClosure {
    ClassLoaderData* _scanned_cld;

    template <typename T>
    void do_oop_work(T* p) {
      assert(!SerialHeap::heap()->is_in_reserved(p), "outside the heap");

      try_scavenge(p, [&] (oop new_obj) {
        assert(_scanned_cld != nullptr, "inv");
        if (is_in_young_gen(new_obj) && !_scanned_cld->has_modified_oops()) {
          _scanned_cld->record_modified_oops();
        }
      });
    }

  public:
    CLDOopClosure(DefNewGeneration* g) : OffHeapScanClosure(g),
      _scanned_cld(nullptr) {}

    void set_scanned_cld(ClassLoaderData* cld) {
      assert(cld == nullptr || _scanned_cld == nullptr, "Must be");
      _scanned_cld = cld;
    }

    void do_oop(oop* p)       { do_oop_work(p); }
    void do_oop(narrowOop* p) { ShouldNotReachHere(); }
  };

  CLDOopClosure _oop_closure;
 public:
  CLDScanClosure(DefNewGeneration* g) : _oop_closure(g) {}

  void do_cld(ClassLoaderData* cld) {
    // If the cld has not been dirtied we know that there's
    // no references into  the young gen and we can skip it.
    if (cld->has_modified_oops()) {

      // Tell the closure which CLD is being scanned so that it can be dirtied
      // if oops are left pointing into the young gen.
      _oop_closure.set_scanned_cld(cld);

      // Clean the cld since we're going to scavenge all the metadata.
      cld->oops_do(&_oop_closure, ClassLoaderData::_claim_none, /*clear_modified_oops*/true);

      _oop_closure.set_scanned_cld(nullptr);
    }
  }
};

class IsAliveClosure: public BoolObjectClosure {
  HeapWord*         _young_gen_end;
public:
  IsAliveClosure(DefNewGeneration* g): _young_gen_end(g->reserved().end()) {}

  bool do_object_b(oop p) {
    return cast_from_oop<HeapWord*>(p) >= _young_gen_end || p->is_forwarded();
  }
};

class AdjustWeakRootClosure: public OffHeapScanClosure {
  template <class T>
  void do_oop_work(T* p) {
    DEBUG_ONLY(SerialHeap* heap = SerialHeap::heap();)
    assert(!heap->is_in_reserved(p), "outside the heap");

    oop obj = RawAccess<IS_NOT_NULL>::oop_load(p);
    if (is_in_young_gen(obj)) {
      assert(!heap->young_gen()->to()->is_in_reserved(obj), "inv");
      assert(obj->is_forwarded(), "forwarded before weak-root-processing");
      oop new_obj = obj->forwardee();
      RawAccess<IS_NOT_NULL>::oop_store(p, new_obj);
    }
  }
 public:
  AdjustWeakRootClosure(DefNewGeneration* g): OffHeapScanClosure(g) {}

  void do_oop(oop* p)       { do_oop_work(p); }
  void do_oop(narrowOop* p) { ShouldNotReachHere(); }
};

class KeepAliveClosure: public OopClosure {
  DefNewGeneration* _young_gen;
  HeapWord*         _young_gen_end;
  CardTableRS* _rs;

  bool is_in_young_gen(void* p) const {
    return p < _young_gen_end;
  }

  template <class T>
  void do_oop_work(T* p) {
    oop obj = RawAccess<IS_NOT_NULL>::oop_load(p);

    if (is_in_young_gen(obj)) {
      oop new_obj = obj->is_forwarded() ? obj->forwardee()
                                        : _young_gen->copy_to_survivor_space(obj);
      RawAccess<IS_NOT_NULL>::oop_store(p, new_obj);

      if (is_in_young_gen(new_obj) && !is_in_young_gen(p)) {
        _rs->inline_write_ref_field_gc(p);
      }
    }
  }
public:
  KeepAliveClosure(DefNewGeneration* g) :
    _young_gen(g),
    _young_gen_end(g->reserved().end()),
    _rs(SerialHeap::heap()->rem_set()) {}

  void do_oop(oop* p)       { do_oop_work(p); }
  void do_oop(narrowOop* p) { do_oop_work(p); }
};

class FastEvacuateFollowersClosure: public VoidClosure {
  SerialHeap* _heap;
  YoungGenScanClosure* _young_cl;
  OldGenScanClosure* _old_cl;
public:
  FastEvacuateFollowersClosure(SerialHeap* heap,
                               YoungGenScanClosure* young_cl,
                               OldGenScanClosure* old_cl) :
    _heap(heap), _young_cl(young_cl), _old_cl(old_cl)
  {}

  void do_void() {
    do {
      _heap->oop_since_save_marks_iterate(_young_cl, _old_cl);
    } while (!_heap->no_allocs_since_save_marks());
    guarantee(_heap->young_gen()->promo_failure_scan_is_complete(), "Failed to finish scan");
  }
};

DefNewGeneration::DefNewGeneration(ReservedSpace rs,
                                   size_t initial_size,
                                   size_t min_size,
                                   size_t max_size,
                                   const char* policy)
  : Generation(rs, initial_size),
    _preserved_marks_set(false /* in_c_heap */),
    _promo_failure_drain_in_progress(false),
    _should_allocate_from_space(false),
    _string_dedup_requests()
{
  MemRegion cmr((HeapWord*)_virtual_space.low(),
                (HeapWord*)_virtual_space.high());
  SerialHeap* gch = SerialHeap::heap();

  gch->rem_set()->resize_covered_region(cmr);

  _eden_space = new ContiguousSpace();
  _from_space = new ContiguousSpace();
  _to_space   = new ContiguousSpace();

  // Compute the maximum eden and survivor space sizes. These sizes
  // are computed assuming the entire reserved space is committed.
  // These values are exported as performance counters.
  uintx size = _virtual_space.reserved_size();
  _max_survivor_size = compute_survivor_size(size, SpaceAlignment);
  _max_eden_size = size - (2*_max_survivor_size);

  // allocate the performance counters

  // Generation counters -- generation 0, 3 subspaces
  _gen_counters = new GenerationCounters("new", 0, 3,
      min_size, max_size, &_virtual_space);
  _gc_counters = new CollectorCounters(policy, 0);

  _eden_counters = new CSpaceCounters("eden", 0, _max_eden_size, _eden_space,
                                      _gen_counters);
  _from_counters = new CSpaceCounters("s0", 1, _max_survivor_size, _from_space,
                                      _gen_counters);
  _to_counters = new CSpaceCounters("s1", 2, _max_survivor_size, _to_space,
                                    _gen_counters);

  compute_space_boundaries(0, SpaceDecorator::Clear, SpaceDecorator::Mangle);
  update_counters();
  _old_gen = nullptr;
  _tenuring_threshold = MaxTenuringThreshold;
  _pretenure_size_threshold_words = PretenureSizeThreshold >> LogHeapWordSize;

  _ref_processor = nullptr;

  _gc_timer = new STWGCTimer();

  _gc_tracer = new DefNewTracer();
}

void DefNewGeneration::compute_space_boundaries(uintx minimum_eden_size,
                                                bool clear_space,
                                                bool mangle_space) {
  // If the spaces are being cleared (only done at heap initialization
  // currently), the survivor spaces need not be empty.
  // Otherwise, no care is taken for used areas in the survivor spaces
  // so check.
  assert(clear_space || (to()->is_empty() && from()->is_empty()),
    "Initialization of the survivor spaces assumes these are empty");

  // Compute sizes
  uintx size = _virtual_space.committed_size();
  uintx survivor_size = compute_survivor_size(size, SpaceAlignment);
  uintx eden_size = size - (2*survivor_size);
  if (eden_size > max_eden_size()) {
    // Need to reduce eden_size to satisfy the max constraint. The delta needs
    // to be 2*SpaceAlignment aligned so that both survivors are properly
    // aligned.
    uintx eden_delta = align_up(eden_size - max_eden_size(), 2*SpaceAlignment);
    eden_size     -= eden_delta;
    survivor_size += eden_delta/2;
  }
  assert(eden_size > 0 && survivor_size <= eden_size, "just checking");

  if (eden_size < minimum_eden_size) {
    // May happen due to 64Kb rounding, if so adjust eden size back up
    minimum_eden_size = align_up(minimum_eden_size, SpaceAlignment);
    uintx maximum_survivor_size = (size - minimum_eden_size) / 2;
    uintx unaligned_survivor_size =
      align_down(maximum_survivor_size, SpaceAlignment);
    survivor_size = MAX2(unaligned_survivor_size, SpaceAlignment);
    eden_size = size - (2*survivor_size);
    assert(eden_size > 0 && survivor_size <= eden_size, "just checking");
    assert(eden_size >= minimum_eden_size, "just checking");
  }

  char *eden_start = _virtual_space.low();
  char *from_start = eden_start + eden_size;
  char *to_start   = from_start + survivor_size;
  char *to_end     = to_start   + survivor_size;

  assert(to_end == _virtual_space.high(), "just checking");
  assert(Space::is_aligned(eden_start), "checking alignment");
  assert(Space::is_aligned(from_start), "checking alignment");
  assert(Space::is_aligned(to_start),   "checking alignment");

  MemRegion edenMR((HeapWord*)eden_start, (HeapWord*)from_start);
  MemRegion fromMR((HeapWord*)from_start, (HeapWord*)to_start);
  MemRegion toMR  ((HeapWord*)to_start, (HeapWord*)to_end);

  // A minimum eden size implies that there is a part of eden that
  // is being used and that affects the initialization of any
  // newly formed eden.
  bool live_in_eden = minimum_eden_size > 0;

  // If not clearing the spaces, do some checking to verify that
  // the space are already mangled.
  if (!clear_space) {
    // Must check mangling before the spaces are reshaped.  Otherwise,
    // the bottom or end of one space may have moved into another
    // a failure of the check may not correctly indicate which space
    // is not properly mangled.
    if (ZapUnusedHeapArea) {
      HeapWord* limit = (HeapWord*) _virtual_space.high();
      eden()->check_mangled_unused_area(limit);
      from()->check_mangled_unused_area(limit);
        to()->check_mangled_unused_area(limit);
    }
  }

  // Reset the spaces for their new regions.
  eden()->initialize(edenMR,
                     clear_space && !live_in_eden,
                     SpaceDecorator::Mangle);
  // If clear_space and live_in_eden, we will not have cleared any
  // portion of eden above its top. This can cause newly
  // expanded space not to be mangled if using ZapUnusedHeapArea.
  // We explicitly do such mangling here.
  if (ZapUnusedHeapArea && clear_space && live_in_eden && mangle_space) {
    eden()->mangle_unused_area();
  }
  from()->initialize(fromMR, clear_space, mangle_space);
  to()->initialize(toMR, clear_space, mangle_space);

  // Set next compaction spaces.
  eden()->set_next_compaction_space(from());
  // The to-space is normally empty before a compaction so need
  // not be considered.  The exception is during promotion
  // failure handling when to-space can contain live objects.
  from()->set_next_compaction_space(nullptr);
}

void DefNewGeneration::swap_spaces() {
  ContiguousSpace* s = from();
  _from_space        = to();
  _to_space          = s;
  eden()->set_next_compaction_space(from());
  // The to-space is normally empty before a compaction so need
  // not be considered.  The exception is during promotion
  // failure handling when to-space can contain live objects.
  from()->set_next_compaction_space(nullptr);

  if (UsePerfData) {
    CSpaceCounters* c = _from_counters;
    _from_counters = _to_counters;
    _to_counters = c;
  }
}

bool DefNewGeneration::expand(size_t bytes) {
  HeapWord* prev_high = (HeapWord*) _virtual_space.high();
  bool success = _virtual_space.expand_by(bytes);
  if (success && ZapUnusedHeapArea) {
    // Mangle newly committed space immediately because it
    // can be done here more simply that after the new
    // spaces have been computed.
    HeapWord* new_high = (HeapWord*) _virtual_space.high();
    MemRegion mangle_region(prev_high, new_high);
    SpaceMangler::mangle_region(mangle_region);
  }

  // Do not attempt an expand-to-the reserve size.  The
  // request should properly observe the maximum size of
  // the generation so an expand-to-reserve should be
  // unnecessary.  Also a second call to expand-to-reserve
  // value potentially can cause an undue expansion.
  // For example if the first expand fail for unknown reasons,
  // but the second succeeds and expands the heap to its maximum
  // value.
  if (GCLocker::is_active()) {
    log_debug(gc)("Garbage collection disabled, expanded heap instead");
  }

  return success;
}

size_t DefNewGeneration::calculate_thread_increase_size(int threads_count) const {
    size_t thread_increase_size = 0;
    // Check an overflow at 'threads_count * NewSizeThreadIncrease'.
    if (threads_count > 0 && NewSizeThreadIncrease <= max_uintx / threads_count) {
      thread_increase_size = threads_count * NewSizeThreadIncrease;
    }
    return thread_increase_size;
}

size_t DefNewGeneration::adjust_for_thread_increase(size_t new_size_candidate,
                                                    size_t new_size_before,
                                                    size_t alignment,
                                                    size_t thread_increase_size) const {
  size_t desired_new_size = new_size_before;

  if (NewSizeThreadIncrease > 0 && thread_increase_size > 0) {

    // 1. Check an overflow at 'new_size_candidate + thread_increase_size'.
    if (new_size_candidate <= max_uintx - thread_increase_size) {
      new_size_candidate += thread_increase_size;

      // 2. Check an overflow at 'align_up'.
      size_t aligned_max = ((max_uintx - alignment) & ~(alignment-1));
      if (new_size_candidate <= aligned_max) {
        desired_new_size = align_up(new_size_candidate, alignment);
      }
    }
  }

  return desired_new_size;
}

void DefNewGeneration::compute_new_size() {
  // This is called after a GC that includes the old generation, so from-space
  // will normally be empty.
  // Note that we check both spaces, since if scavenge failed they revert roles.
  // If not we bail out (otherwise we would have to relocate the objects).
  if (!from()->is_empty() || !to()->is_empty()) {
    return;
  }

  SerialHeap* gch = SerialHeap::heap();

  size_t old_size = gch->old_gen()->capacity();
  size_t new_size_before = _virtual_space.committed_size();
  size_t min_new_size = NewSize;
  size_t max_new_size = reserved().byte_size();
  assert(min_new_size <= new_size_before &&
         new_size_before <= max_new_size,
         "just checking");
  // All space sizes must be multiples of Generation::GenGrain.
  size_t alignment = Generation::GenGrain;

  int threads_count = Threads::number_of_non_daemon_threads();
  size_t thread_increase_size = calculate_thread_increase_size(threads_count);

  size_t new_size_candidate = old_size / NewRatio;
  // Compute desired new generation size based on NewRatio and NewSizeThreadIncrease
  // and reverts to previous value if any overflow happens
  size_t desired_new_size = adjust_for_thread_increase(new_size_candidate, new_size_before,
                                                       alignment, thread_increase_size);

  // Adjust new generation size
  desired_new_size = clamp(desired_new_size, min_new_size, max_new_size);
  assert(desired_new_size <= max_new_size, "just checking");

  bool changed = false;
  if (desired_new_size > new_size_before) {
    size_t change = desired_new_size - new_size_before;
    assert(change % alignment == 0, "just checking");
    if (expand(change)) {
       changed = true;
    }
    // If the heap failed to expand to the desired size,
    // "changed" will be false.  If the expansion failed
    // (and at this point it was expected to succeed),
    // ignore the failure (leaving "changed" as false).
  }
  if (desired_new_size < new_size_before && eden()->is_empty()) {
    // bail out of shrinking if objects in eden
    size_t change = new_size_before - desired_new_size;
    assert(change % alignment == 0, "just checking");
    _virtual_space.shrink_by(change);
    changed = true;
  }
  if (changed) {
    // The spaces have already been mangled at this point but
    // may not have been cleared (set top = bottom) and should be.
    // Mangling was done when the heap was being expanded.
    compute_space_boundaries(eden()->used(),
                             SpaceDecorator::Clear,
                             SpaceDecorator::DontMangle);
    MemRegion cmr((HeapWord*)_virtual_space.low(),
                  (HeapWord*)_virtual_space.high());
    gch->rem_set()->resize_covered_region(cmr);

    log_debug(gc, ergo, heap)(
        "New generation size " SIZE_FORMAT "K->" SIZE_FORMAT "K [eden=" SIZE_FORMAT "K,survivor=" SIZE_FORMAT "K]",
        new_size_before/K, _virtual_space.committed_size()/K,
        eden()->capacity()/K, from()->capacity()/K);
    log_trace(gc, ergo, heap)(
        "  [allowed " SIZE_FORMAT "K extra for %d threads]",
          thread_increase_size/K, threads_count);
      }
}

void DefNewGeneration::ref_processor_init() {
  assert(_ref_processor == nullptr, "a reference processor already exists");
  assert(!_reserved.is_empty(), "empty generation?");
  _span_based_discoverer.set_span(_reserved);
  _ref_processor = new ReferenceProcessor(&_span_based_discoverer);    // a vanilla reference processor
}

size_t DefNewGeneration::capacity() const {
  return eden()->capacity()
       + from()->capacity();  // to() is only used during scavenge
}


size_t DefNewGeneration::used() const {
  return eden()->used()
       + from()->used();      // to() is only used during scavenge
}


size_t DefNewGeneration::free() const {
  return eden()->free()
       + from()->free();      // to() is only used during scavenge
}

size_t DefNewGeneration::max_capacity() const {
  const size_t reserved_bytes = reserved().byte_size();
  return reserved_bytes - compute_survivor_size(reserved_bytes, SpaceAlignment);
}

bool DefNewGeneration::is_in(const void* p) const {
  return eden()->is_in(p)
      || from()->is_in(p)
      || to()  ->is_in(p);
}

size_t DefNewGeneration::unsafe_max_alloc_nogc() const {
  return eden()->free();
}

size_t DefNewGeneration::capacity_before_gc() const {
  return eden()->capacity();
}

size_t DefNewGeneration::contiguous_available() const {
  return eden()->free();
}


void DefNewGeneration::object_iterate(ObjectClosure* blk) {
  eden()->object_iterate(blk);
  from()->object_iterate(blk);
}

HeapWord* DefNewGeneration::block_start(const void* p) const {
  if (eden()->is_in_reserved(p)) {
    return eden()->block_start_const(p);
  }
  if (from()->is_in_reserved(p)) {
    return from()->block_start_const(p);
  }
  assert(to()->is_in_reserved(p), "inv");
  return to()->block_start_const(p);
}

// The last collection bailed out, we are running out of heap space,
// so we try to allocate the from-space, too.
HeapWord* DefNewGeneration::allocate_from_space(size_t size) {
  bool should_try_alloc = should_allocate_from_space() || GCLocker::is_active_and_needs_gc();

  // If the Heap_lock is not locked by this thread, this will be called
  // again later with the Heap_lock held.
  bool do_alloc = should_try_alloc && (Heap_lock->owned_by_self() || (SafepointSynchronize::is_at_safepoint() && Thread::current()->is_VM_thread()));

  HeapWord* result = nullptr;
  if (do_alloc) {
    result = from()->allocate(size);
  }

  log_trace(gc, alloc)("DefNewGeneration::allocate_from_space(" SIZE_FORMAT "):  will_fail: %s  heap_lock: %s  free: " SIZE_FORMAT "%s%s returns %s",
                        size,
                        SerialHeap::heap()->incremental_collection_will_fail(false /* don't consult_young */) ?
                          "true" : "false",
                        Heap_lock->is_locked() ? "locked" : "unlocked",
                        from()->free(),
                        should_try_alloc ? "" : "  should_allocate_from_space: NOT",
                        do_alloc ? "  Heap_lock is not owned by self" : "",
                        result == nullptr ? "null" : "object");

  return result;
}

HeapWord* DefNewGeneration::expand_and_allocate(size_t size, bool is_tlab) {
  // We don't attempt to expand the young generation (but perhaps we should.)
  return allocate(size, is_tlab);
}

void DefNewGeneration::adjust_desired_tenuring_threshold() {
  // Set the desired survivor size to half the real survivor space
  size_t const survivor_capacity = to()->capacity() / HeapWordSize;
  size_t const desired_survivor_size = (size_t)((((double)survivor_capacity) * TargetSurvivorRatio) / 100);

  _tenuring_threshold = age_table()->compute_tenuring_threshold(desired_survivor_size);

  if (UsePerfData) {
    GCPolicyCounters* gc_counters = SerialHeap::heap()->counters();
    gc_counters->tenuring_threshold()->set_value(_tenuring_threshold);
    gc_counters->desired_survivor_size()->set_value(desired_survivor_size * oopSize);
  }

  age_table()->print_age_table(_tenuring_threshold);
}

void DefNewGeneration::collect(bool   full,
                               bool   clear_all_soft_refs,
                               size_t size,
                               bool   is_tlab) {
  assert(full || size > 0, "otherwise we don't want to collect");

  SerialHeap* heap = SerialHeap::heap();

  // If the next generation is too full to accommodate promotion
  // from this generation, pass on collection; let the next generation
  // do it.
  if (!collection_attempt_is_safe()) {
    log_trace(gc)(":: Collection attempt not safe ::");
    heap->set_incremental_collection_failed(); // Slight lie: we did not even attempt one
    return;
  }
  assert(to()->is_empty(), "Else not collection_attempt_is_safe");
  _gc_timer->register_gc_start();
  _gc_tracer->report_gc_start(heap->gc_cause(), _gc_timer->gc_start());
  _ref_processor->start_discovery(clear_all_soft_refs);

  _old_gen = heap->old_gen();

  init_assuming_no_promotion_failure();

  GCTraceTime(Trace, gc, phases) tm("DefNew", nullptr, heap->gc_cause());

  heap->trace_heap_before_gc(_gc_tracer);

  // These can be shared for all code paths
  IsAliveClosure is_alive(this);

  age_table()->clear();
  to()->clear(SpaceDecorator::Mangle);
  // The preserved marks should be empty at the start of the GC.
  _preserved_marks_set.init(1);

  assert(heap->no_allocs_since_save_marks(),
         "save marks have not been newly set.");

  YoungGenScanClosure young_gen_cl(this);
  OldGenScanClosure   old_gen_cl(this);

  FastEvacuateFollowersClosure evacuate_followers(heap,
                                                  &young_gen_cl,
                                                  &old_gen_cl);

  assert(heap->no_allocs_since_save_marks(),
         "save marks have not been newly set.");

  {
    StrongRootsScope srs(0);
    RootScanClosure root_cl{this};
    CLDScanClosure cld_cl{this};

<<<<<<< HEAD
    MarkingCodeBlobClosure mark_code_closure(&root_cl,
                                             CodeBlobToOopClosure::FixRelocations,
                                             false /* keepalive nmethods */);
=======
    MarkingCodeBlobClosure code_cl(&root_cl,
                                   CodeBlobToOopClosure::FixRelocations,
                                   false /* keepalive nmethods */);
>>>>>>> 28c67058

    heap->process_roots(SerialHeap::SO_ScavengeCodeCache,
                        &root_cl,
                        &cld_cl,
                        &cld_cl,
<<<<<<< HEAD
                        &mark_code_closure);
=======
                        &code_cl);
>>>>>>> 28c67058

    _old_gen->scan_old_to_young_refs();
  }

  // "evacuate followers".
  evacuate_followers.do_void();

  {
    // Reference processing
    KeepAliveClosure keep_alive(this);
    ReferenceProcessor* rp = ref_processor();
    ReferenceProcessorPhaseTimes pt(_gc_timer, rp->max_num_queues());
    SerialGCRefProcProxyTask task(is_alive, keep_alive, evacuate_followers);
    const ReferenceProcessorStats& stats = rp->process_discovered_references(task, pt);
    _gc_tracer->report_gc_reference_stats(stats);
    _gc_tracer->report_tenuring_threshold(tenuring_threshold());
    pt.print_all_references();
  }
  assert(heap->no_allocs_since_save_marks(), "save marks have not been newly set.");

  {
    AdjustWeakRootClosure cl{this};
    WeakProcessor::weak_oops_do(&is_alive, &cl);
  }

  // Verify that the usage of keep_alive didn't copy any objects.
  assert(heap->no_allocs_since_save_marks(), "save marks have not been newly set.");

  _string_dedup_requests.flush();

  if (!_promotion_failed) {
    // Swap the survivor spaces.
    eden()->clear(SpaceDecorator::Mangle);
    from()->clear(SpaceDecorator::Mangle);
    if (ZapUnusedHeapArea) {
      // This is now done here because of the piece-meal mangling which
      // can check for valid mangling at intermediate points in the
      // collection(s).  When a young collection fails to collect
      // sufficient space resizing of the young generation can occur
      // an redistribute the spaces in the young generation.  Mangle
      // here so that unzapped regions don't get distributed to
      // other spaces.
      to()->mangle_unused_area();
    }
    swap_spaces();

    assert(to()->is_empty(), "to space should be empty now");

    adjust_desired_tenuring_threshold();

    assert(!heap->incremental_collection_failed(), "Should be clear");
  } else {
    assert(_promo_failure_scan_stack.is_empty(), "post condition");
    _promo_failure_scan_stack.clear(true); // Clear cached segments.

    remove_forwarding_pointers();
    log_info(gc, promotion)("Promotion failed");
    // Add to-space to the list of space to compact
    // when a promotion failure has occurred.  In that
    // case there can be live objects in to-space
    // as a result of a partial evacuation of eden
    // and from-space.
    swap_spaces();   // For uniformity wrt ParNewGeneration.
    from()->set_next_compaction_space(to());
    heap->set_incremental_collection_failed();

    _gc_tracer->report_promotion_failed(_promotion_failed_info);

    // Reset the PromotionFailureALot counters.
    NOT_PRODUCT(heap->reset_promotion_should_fail();)
  }
  // We should have processed and cleared all the preserved marks.
  _preserved_marks_set.reclaim();

  heap->trace_heap_after_gc(_gc_tracer);

  _gc_timer->register_gc_end();

  _gc_tracer->report_gc_end(_gc_timer->gc_end(), _gc_timer->time_partitions());
}

void DefNewGeneration::init_assuming_no_promotion_failure() {
  _promotion_failed = false;
  _promotion_failed_info.reset();
  from()->set_next_compaction_space(nullptr);
}

void DefNewGeneration::remove_forwarding_pointers() {
  assert(_promotion_failed, "precondition");

  // Will enter Full GC soon due to failed promotion. Must reset the mark word
  // of objs in young-gen so that no objs are marked (forwarded) when Full GC
  // starts. (The mark word is overloaded: `is_marked()` == `is_forwarded()`.)
  struct ResetForwardedMarkWord : ObjectClosure {
    void do_object(oop obj) override {
      if (obj->is_forwarded()) {
        obj->init_mark();
      }
    }
  } cl;
  eden()->object_iterate(&cl);
  from()->object_iterate(&cl);

  restore_preserved_marks();
}

void DefNewGeneration::restore_preserved_marks() {
  _preserved_marks_set.restore(nullptr);
}

void DefNewGeneration::handle_promotion_failure(oop old) {
  log_debug(gc, promotion)("Promotion failure size = " SIZE_FORMAT ") ", old->size());

  _promotion_failed = true;
  _promotion_failed_info.register_copy_failure(old->size());
  _preserved_marks_set.get()->push_if_necessary(old, old->mark());

  ContinuationGCSupport::transform_stack_chunk(old);

  // forward to self
  old->forward_to(old);

  _promo_failure_scan_stack.push(old);

  if (!_promo_failure_drain_in_progress) {
    // prevent recursion in copy_to_survivor_space()
    _promo_failure_drain_in_progress = true;
    drain_promo_failure_scan_stack();
    _promo_failure_drain_in_progress = false;
  }
}

oop DefNewGeneration::copy_to_survivor_space(oop old) {
  assert(is_in_reserved(old) && !old->is_forwarded(),
         "shouldn't be scavenging this oop");
  size_t s = old->size();
  oop obj = nullptr;

  // Try allocating obj in to-space (unless too old)
  if (old->age() < tenuring_threshold()) {
    obj = cast_to_oop(to()->allocate(s));
  }

  bool new_obj_is_tenured = false;
  // Otherwise try allocating obj tenured
  if (obj == nullptr) {
    obj = _old_gen->promote(old, s);
    if (obj == nullptr) {
      handle_promotion_failure(old);
      return old;
    }
    new_obj_is_tenured = true;
  } else {
    // Prefetch beyond obj
    const intx interval = PrefetchCopyIntervalInBytes;
    Prefetch::write(obj, interval);

    // Copy obj
    Copy::aligned_disjoint_words(cast_from_oop<HeapWord*>(old), cast_from_oop<HeapWord*>(obj), s);

    ContinuationGCSupport::transform_stack_chunk(obj);

    // Increment age if obj still in new generation
    obj->incr_age();
    age_table()->add(obj, s);
  }

  // Done, insert forward pointer to obj in this header
  old->forward_to(obj);

  if (SerialStringDedup::is_candidate_from_evacuation(obj, new_obj_is_tenured)) {
    // Record old; request adds a new weak reference, which reference
    // processing expects to refer to a from-space object.
    _string_dedup_requests.add(old);
  }
  return obj;
}

void DefNewGeneration::drain_promo_failure_scan_stack() {
  PromoteFailureClosure cl{this};
  while (!_promo_failure_scan_stack.is_empty()) {
     oop obj = _promo_failure_scan_stack.pop();
     obj->oop_iterate(&cl);
  }
}

void DefNewGeneration::save_marks() {
  eden()->set_saved_mark();
  to()->set_saved_mark();
  from()->set_saved_mark();
}


bool DefNewGeneration::no_allocs_since_save_marks() {
  assert(eden()->saved_mark_at_top(), "Violated spec - alloc in eden");
  assert(from()->saved_mark_at_top(), "Violated spec - alloc in from");
  return to()->saved_mark_at_top();
}

void DefNewGeneration::contribute_scratch(void*& scratch, size_t& num_words) {
  if (_promotion_failed) {
    return;
  }

  const size_t MinFreeScratchWords = 100;

  ContiguousSpace* to_space = to();
  const size_t free_words = pointer_delta(to_space->end(), to_space->top());
  if (free_words >= MinFreeScratchWords) {
    scratch = to_space->top();
    num_words = free_words;
  }
}

void DefNewGeneration::reset_scratch() {
  // If contributing scratch in to_space, mangle all of
  // to_space if ZapUnusedHeapArea.  This is needed because
  // top is not maintained while using to-space as scratch.
  if (ZapUnusedHeapArea) {
    to()->mangle_unused_area_complete();
  }
}

bool DefNewGeneration::collection_attempt_is_safe() {
  if (!to()->is_empty()) {
    log_trace(gc)(":: to is not empty ::");
    return false;
  }
  if (_old_gen == nullptr) {
    _old_gen = SerialHeap::heap()->old_gen();
  }
  return _old_gen->promotion_attempt_is_safe(used());
}

void DefNewGeneration::gc_epilogue(bool full) {
  DEBUG_ONLY(static bool seen_incremental_collection_failed = false;)

  assert(!GCLocker::is_active(), "We should not be executing here");
  // Check if the heap is approaching full after a collection has
  // been done.  Generally the young generation is empty at
  // a minimum at the end of a collection.  If it is not, then
  // the heap is approaching full.
  SerialHeap* gch = SerialHeap::heap();
  if (full) {
    DEBUG_ONLY(seen_incremental_collection_failed = false;)
    if (!collection_attempt_is_safe() && !_eden_space->is_empty()) {
      log_trace(gc)("DefNewEpilogue: cause(%s), full, not safe, set_failed, set_alloc_from, clear_seen",
                            GCCause::to_string(gch->gc_cause()));
      gch->set_incremental_collection_failed(); // Slight lie: a full gc left us in that state
      set_should_allocate_from_space(); // we seem to be running out of space
    } else {
      log_trace(gc)("DefNewEpilogue: cause(%s), full, safe, clear_failed, clear_alloc_from, clear_seen",
                            GCCause::to_string(gch->gc_cause()));
      gch->clear_incremental_collection_failed(); // We just did a full collection
      clear_should_allocate_from_space(); // if set
    }
  } else {
#ifdef ASSERT
    // It is possible that incremental_collection_failed() == true
    // here, because an attempted scavenge did not succeed. The policy
    // is normally expected to cause a full collection which should
    // clear that condition, so we should not be here twice in a row
    // with incremental_collection_failed() == true without having done
    // a full collection in between.
    if (!seen_incremental_collection_failed &&
        gch->incremental_collection_failed()) {
      log_trace(gc)("DefNewEpilogue: cause(%s), not full, not_seen_failed, failed, set_seen_failed",
                            GCCause::to_string(gch->gc_cause()));
      seen_incremental_collection_failed = true;
    } else if (seen_incremental_collection_failed) {
      log_trace(gc)("DefNewEpilogue: cause(%s), not full, seen_failed, will_clear_seen_failed",
                            GCCause::to_string(gch->gc_cause()));
      seen_incremental_collection_failed = false;
    }
#endif // ASSERT
  }

  if (ZapUnusedHeapArea) {
    eden()->check_mangled_unused_area_complete();
    from()->check_mangled_unused_area_complete();
    to()->check_mangled_unused_area_complete();
  }

  // update the generation and space performance counters
  update_counters();
  gch->counters()->update_counters();
}

void DefNewGeneration::record_spaces_top() {
  assert(ZapUnusedHeapArea, "Not mangling unused space");
  eden()->set_top_for_allocations();
  to()->set_top_for_allocations();
  from()->set_top_for_allocations();
}

void DefNewGeneration::update_counters() {
  if (UsePerfData) {
    _eden_counters->update_all();
    _from_counters->update_all();
    _to_counters->update_all();
    _gen_counters->update_all();
  }
}

void DefNewGeneration::verify() {
  eden()->verify();
  from()->verify();
    to()->verify();
}

void DefNewGeneration::print_on(outputStream* st) const {
  Generation::print_on(st);
  st->print("  eden");
  eden()->print_on(st);
  st->print("  from");
  from()->print_on(st);
  st->print("  to  ");
  to()->print_on(st);
}


const char* DefNewGeneration::name() const {
  return "def new generation";
}

HeapWord* DefNewGeneration::allocate(size_t word_size, bool is_tlab) {
  // This is the slow-path allocation for the DefNewGeneration.
  // Most allocations are fast-path in compiled code.
  // We try to allocate from the eden.  If that works, we are happy.
  // Note that since DefNewGeneration supports lock-free allocation, we
  // have to use it here, as well.
  HeapWord* result = eden()->par_allocate(word_size);
  if (result == nullptr) {
    // If the eden is full and the last collection bailed out, we are running
    // out of heap space, and we try to allocate the from-space, too.
    // allocate_from_space can't be inlined because that would introduce a
    // circular dependency at compile time.
    result = allocate_from_space(word_size);
  }
  return result;
}

HeapWord* DefNewGeneration::par_allocate(size_t word_size,
                                         bool is_tlab) {
  return eden()->par_allocate(word_size);
}

size_t DefNewGeneration::tlab_capacity() const {
  return eden()->capacity();
}

size_t DefNewGeneration::tlab_used() const {
  return eden()->used();
}

size_t DefNewGeneration::unsafe_max_tlab_alloc() const {
  return unsafe_max_alloc_nogc();
}<|MERGE_RESOLUTION|>--- conflicted
+++ resolved
@@ -702,25 +702,15 @@
     RootScanClosure root_cl{this};
     CLDScanClosure cld_cl{this};
 
-<<<<<<< HEAD
-    MarkingCodeBlobClosure mark_code_closure(&root_cl,
-                                             CodeBlobToOopClosure::FixRelocations,
-                                             false /* keepalive nmethods */);
-=======
     MarkingCodeBlobClosure code_cl(&root_cl,
                                    CodeBlobToOopClosure::FixRelocations,
                                    false /* keepalive nmethods */);
->>>>>>> 28c67058
 
     heap->process_roots(SerialHeap::SO_ScavengeCodeCache,
                         &root_cl,
                         &cld_cl,
                         &cld_cl,
-<<<<<<< HEAD
-                        &mark_code_closure);
-=======
                         &code_cl);
->>>>>>> 28c67058
 
     _old_gen->scan_old_to_young_refs();
   }
