#
# Copyright (c) 2011, 2024, Oracle and/or its affiliates. All rights reserved.
# DO NOT ALTER OR REMOVE COPYRIGHT NOTICES OR THIS FILE HEADER.
#
# This code is free software; you can redistribute it and/or modify it
# under the terms of the GNU General Public License version 2 only, as
# published by the Free Software Foundation.  Oracle designates this
# particular file as subject to the "Classpath" exception as provided
# by Oracle in the LICENSE file that accompanied this code.
#
# This code is distributed in the hope that it will be useful, but WITHOUT
# ANY WARRANTY; without even the implied warranty of MERCHANTABILITY or
# FITNESS FOR A PARTICULAR PURPOSE.  See the GNU General Public License
# version 2 for more details (a copy is included in the LICENSE file that
# accompanied this code).
#
# You should have received a copy of the GNU General Public License version
# 2 along with this work; if not, write to the Free Software Foundation,
# Inc., 51 Franklin St, Fifth Floor, Boston, MA 02110-1301 USA.
#
# Please contact Oracle, 500 Oracle Parkway, Redwood Shores, CA 94065 USA
# or visit www.oracle.com if you need additional information or have any
# questions.
#

################################################################################
#
# Setup flags for C/C++ compiler
#

###############################################################################
#
# How to compile shared libraries.
#
AC_DEFUN([FLAGS_SETUP_SHARED_LIBS],
[
  if test "x$TOOLCHAIN_TYPE" = xgcc; then
    # Default works for linux, might work on other platforms as well.
    SHARED_LIBRARY_FLAGS='-shared'
    SET_EXECUTABLE_ORIGIN='-Wl,-rpath,\$$ORIGIN[$]1'
    SET_SHARED_LIBRARY_ORIGIN="-Wl,-z,origin $SET_EXECUTABLE_ORIGIN"
    SET_SHARED_LIBRARY_NAME='-Wl,-soname=[$]1'
    SET_SHARED_LIBRARY_MAPFILE='-Wl,-version-script=[$]1'

  elif test "x$TOOLCHAIN_TYPE" = xclang; then
    if test "x$OPENJDK_TARGET_OS" = xmacosx; then
      # Linking is different on MacOSX
      SHARED_LIBRARY_FLAGS="-dynamiclib -compatibility_version 1.0.0 -current_version 1.0.0"
      SET_EXECUTABLE_ORIGIN='-Wl,-rpath,@loader_path$(or [$]1,/.)'
      SET_SHARED_LIBRARY_ORIGIN="$SET_EXECUTABLE_ORIGIN"
      SET_SHARED_LIBRARY_NAME='-Wl,-install_name,@rpath/[$]1'
      SET_SHARED_LIBRARY_MAPFILE='-Wl,-exported_symbols_list,[$]1'

    elif test "x$OPENJDK_TARGET_OS" = xaix; then
      # Linking is different on aix
      SHARED_LIBRARY_FLAGS="-shared -Wl,-bM:SRE -Wl,-bnoentry"
      SET_EXECUTABLE_ORIGIN=""
      SET_SHARED_LIBRARY_ORIGIN=''
      SET_SHARED_LIBRARY_NAME=''
      SET_SHARED_LIBRARY_MAPFILE=''

    else
      # Default works for linux, might work on other platforms as well.
      SHARED_LIBRARY_FLAGS='-shared'
      SET_EXECUTABLE_ORIGIN='-Wl,-rpath,\$$ORIGIN[$]1'
      SET_SHARED_LIBRARY_NAME='-Wl,-soname=[$]1'
      SET_SHARED_LIBRARY_MAPFILE='-Wl,-version-script=[$]1'

      # arm specific settings
      if test "x$OPENJDK_TARGET_CPU" = "xarm"; then
        # '-Wl,-z,origin' isn't used on arm.
        SET_SHARED_LIBRARY_ORIGIN='-Wl,-rpath,\$$$$ORIGIN[$]1'
      else
        SET_SHARED_LIBRARY_ORIGIN="-Wl,-z,origin $SET_EXECUTABLE_ORIGIN"
      fi
    fi

  elif test "x$TOOLCHAIN_TYPE" = xxlc; then
    SHARED_LIBRARY_FLAGS="-qmkshrobj -bM:SRE -bnoentry"
    SET_EXECUTABLE_ORIGIN=""
    SET_SHARED_LIBRARY_ORIGIN=''
    SET_SHARED_LIBRARY_NAME=''
    SET_SHARED_LIBRARY_MAPFILE=''

  elif test "x$TOOLCHAIN_TYPE" = xmicrosoft; then
    SHARED_LIBRARY_FLAGS="-dll"
    SET_EXECUTABLE_ORIGIN=''
    SET_SHARED_LIBRARY_ORIGIN=''
    SET_SHARED_LIBRARY_NAME=''
    SET_SHARED_LIBRARY_MAPFILE='-def:[$]1'
  fi

  AC_SUBST(SET_EXECUTABLE_ORIGIN)
  AC_SUBST(SET_SHARED_LIBRARY_ORIGIN)
  AC_SUBST(SET_SHARED_LIBRARY_NAME)
  AC_SUBST(SET_SHARED_LIBRARY_MAPFILE)
  AC_SUBST(SHARED_LIBRARY_FLAGS)
])

AC_DEFUN([FLAGS_SETUP_DEBUG_SYMBOLS],
[
  # By default don't set any specific assembler debug
  # info flags for toolchains unless we know they work.
  # See JDK-8207057.
  ASFLAGS_DEBUG_SYMBOLS=""

  # Debug prefix mapping if supported by compiler
  DEBUG_PREFIX_CFLAGS=

  # Debug symbols
  if test "x$TOOLCHAIN_TYPE" = xgcc; then
    if test "x$ALLOW_ABSOLUTE_PATHS_IN_OUTPUT" = "xfalse"; then
      # Check if compiler supports -fdebug-prefix-map. If so, use that to make
      # the debug symbol paths resolve to paths relative to the workspace root.
      workspace_root_trailing_slash="${WORKSPACE_ROOT%/}/"
      DEBUG_PREFIX_CFLAGS="-fdebug-prefix-map=${workspace_root_trailing_slash}="
      FLAGS_COMPILER_CHECK_ARGUMENTS(ARGUMENT: [${DEBUG_PREFIX_CFLAGS}],
        IF_FALSE: [
            DEBUG_PREFIX_CFLAGS=
        ],
        IF_TRUE: [
            # Add debug prefix map gcc system include paths, as they cause
            # non-deterministic debug paths depending on gcc path location.
            DEBUG_PREFIX_MAP_GCC_INCLUDE_PATHS
        ]
      )
    fi

    CFLAGS_DEBUG_SYMBOLS="-g -gdwarf-4"
    ASFLAGS_DEBUG_SYMBOLS="-g"
  elif test "x$TOOLCHAIN_TYPE" = xclang; then
    if test "x$ALLOW_ABSOLUTE_PATHS_IN_OUTPUT" = "xfalse"; then
      # Check if compiler supports -fdebug-prefix-map. If so, use that to make
      # the debug symbol paths resolve to paths relative to the workspace root.
      workspace_root_trailing_slash="${WORKSPACE_ROOT%/}/"
      DEBUG_PREFIX_CFLAGS="-fdebug-prefix-map=${workspace_root_trailing_slash}="
      FLAGS_COMPILER_CHECK_ARGUMENTS(ARGUMENT: [${DEBUG_PREFIX_CFLAGS}],
        IF_FALSE: [
            DEBUG_PREFIX_CFLAGS=
        ]
      )
    fi

    # -gdwarf-4 and -gdwarf-aranges were introduced in clang 5.0
    GDWARF_FLAGS="-gdwarf-4 -gdwarf-aranges"
    FLAGS_COMPILER_CHECK_ARGUMENTS(ARGUMENT: [${GDWARF_FLAGS}],
        IF_FALSE: [GDWARF_FLAGS=""])

    CFLAGS_DEBUG_SYMBOLS="-g ${GDWARF_FLAGS}"
    ASFLAGS_DEBUG_SYMBOLS="-g"
  elif test "x$TOOLCHAIN_TYPE" = xxlc; then
    CFLAGS_DEBUG_SYMBOLS="-g1"
  elif test "x$TOOLCHAIN_TYPE" = xmicrosoft; then
    CFLAGS_DEBUG_SYMBOLS="-Z7"
  fi

  if test "x$DEBUG_PREFIX_CFLAGS" != x; then
    CFLAGS_DEBUG_SYMBOLS="$CFLAGS_DEBUG_SYMBOLS $DEBUG_PREFIX_CFLAGS"
    ASFLAGS_DEBUG_SYMBOLS="$ASFLAGS_DEBUG_SYMBOLS $DEBUG_PREFIX_CFLAGS"
  fi

  AC_SUBST(CFLAGS_DEBUG_SYMBOLS)
  AC_SUBST(ASFLAGS_DEBUG_SYMBOLS)
])

# gcc will embed the full system include paths in the debug info
# resulting in non-deterministic debug symbol files and thus
# non-reproducible native libraries if gcc includes are located
# in different paths.
# Add -fdebug-prefix-map'ings for root and gcc include paths,
# pointing to a common set of folders so that the binaries are deterministic:
#  root include : /usr/include
#  gcc include  : /usr/local/gcc_include
#  g++ include  : /usr/local/gxx_include
AC_DEFUN([DEBUG_PREFIX_MAP_GCC_INCLUDE_PATHS],
[
    # Determine gcc system include paths.
    # Assume default roots to start with:
    GCC_ROOT_INCLUDE="/usr/include"

    # Determine is sysroot or devkit specified?
    if test "x$SYSROOT" != "x"; then
      GCC_ROOT_INCLUDE="${SYSROOT%/}/usr/include"
    fi

    # Add root include mapping => /usr/include
    GCC_INCLUDE_DEBUG_MAP_FLAGS="-fdebug-prefix-map=${GCC_ROOT_INCLUDE}/=/usr/include/"

    # Add gcc system include mapping => /usr/local/gcc_include
    #   Find location of stddef.h using build C compiler
    GCC_SYSTEM_INCLUDE=`$ECHO "#include <stddef.h>" | \
                        $CC $CFLAGS -v -E - 2>&1 | \
                        $GREP stddef | $TAIL -1 | $TR -s " " | $CUT -d'"' -f2`
    if test "x$GCC_SYSTEM_INCLUDE" != "x"; then
      GCC_SYSTEM_INCLUDE=`$DIRNAME $GCC_SYSTEM_INCLUDE`
      GCC_INCLUDE_DEBUG_MAP_FLAGS="$GCC_INCLUDE_DEBUG_MAP_FLAGS \
          -fdebug-prefix-map=${GCC_SYSTEM_INCLUDE}/=/usr/local/gcc_include/"
    fi

    # Add g++ system include mapping => /usr/local/gxx_include
    #   Find location of cstddef using build C++ compiler
    GXX_SYSTEM_INCLUDE=`$ECHO "#include <cstddef>" | \
                        $CXX $CXXFLAGS -v -E -x c++ - 2>&1 | \
                        $GREP cstddef | $TAIL -1 | $TR -s " " | $CUT -d'"' -f2`
    if test "x$GXX_SYSTEM_INCLUDE" != "x"; then
      GXX_SYSTEM_INCLUDE=`$DIRNAME $GXX_SYSTEM_INCLUDE`
      GCC_INCLUDE_DEBUG_MAP_FLAGS="$GCC_INCLUDE_DEBUG_MAP_FLAGS \
          -fdebug-prefix-map=${GXX_SYSTEM_INCLUDE}/=/usr/local/gxx_include/"
    fi

    # Add to debug prefix cflags
    DEBUG_PREFIX_CFLAGS="$DEBUG_PREFIX_CFLAGS $GCC_INCLUDE_DEBUG_MAP_FLAGS"
])

AC_DEFUN([FLAGS_SETUP_WARNINGS],
[
  # Set default value.
  if test "x$TOOLCHAIN_TYPE" != xxlc; then
    WARNINGS_AS_ERRORS_DEFAULT=true
  else
    WARNINGS_AS_ERRORS_DEFAULT=false
  fi

  UTIL_ARG_ENABLE(NAME: warnings-as-errors, DEFAULT: $WARNINGS_AS_ERRORS_DEFAULT,
      RESULT: WARNINGS_AS_ERRORS,
      DEFAULT_DESC: [auto],
      DESC: [consider native warnings to be an error])
  AC_SUBST(WARNINGS_AS_ERRORS)

  case "${TOOLCHAIN_TYPE}" in
    microsoft)
      DISABLE_WARNING_PREFIX="-wd"
      BUILD_CC_DISABLE_WARNING_PREFIX="-wd"
      CFLAGS_WARNINGS_ARE_ERRORS="-WX"

      WARNINGS_ENABLE_ALL="-W3"
      DISABLED_WARNINGS="4800 5105"
      ;;

    gcc)
      DISABLE_WARNING_PREFIX="-Wno-"
      BUILD_CC_DISABLE_WARNING_PREFIX="-Wno-"
      CFLAGS_WARNINGS_ARE_ERRORS="-Werror"

      # Additional warnings that are not activated by -Wall and -Wextra
      WARNINGS_ENABLE_ADDITIONAL="-Wpointer-arith -Wsign-compare \
          -Wunused-function -Wundef -Wunused-value -Wreturn-type \
          -Wtrampolines"
      WARNINGS_ENABLE_ADDITIONAL_CXX="-Woverloaded-virtual -Wreorder"
      WARNINGS_ENABLE_ALL_CFLAGS="-Wall -Wextra -Wformat=2 $WARNINGS_ENABLE_ADDITIONAL"
      WARNINGS_ENABLE_ALL_CXXFLAGS="$WARNINGS_ENABLE_ALL_CFLAGS $WARNINGS_ENABLE_ADDITIONAL_CXX"

      DISABLED_WARNINGS="unused-parameter unused"
      # gcc10/11 on ppc generate lots of abi warnings about layout of aggregates containing vectors
      if test "x$OPENJDK_TARGET_CPU_ARCH" = "xppc"; then
        DISABLED_WARNINGS="$DISABLED_WARNINGS psabi"
      fi
      ;;

    clang)
      DISABLE_WARNING_PREFIX="-Wno-"
      BUILD_CC_DISABLE_WARNING_PREFIX="-Wno-"
      CFLAGS_WARNINGS_ARE_ERRORS="-Werror"

      # Additional warnings that are not activated by -Wall and -Wextra
      WARNINGS_ENABLE_ADDITIONAL="-Wpointer-arith -Wsign-compare -Wreorder \
          -Wunused-function -Wundef -Wunused-value -Woverloaded-virtual"
      WARNINGS_ENABLE_ALL="-Wall -Wextra -Wformat=2 $WARNINGS_ENABLE_ADDITIONAL"

      DISABLED_WARNINGS="unknown-warning-option unused-parameter unused"
      ;;

    xlc)
      DISABLE_WARNING_PREFIX="-Wno-"
      CFLAGS_WARNINGS_ARE_ERRORS="-qhalt=w"

      # Possibly a better subset than "all" is "lan:trx:ret:zea:cmp:ret"
      WARNINGS_ENABLE_ALL="-qinfo=all -qformat=all"
      DISABLED_WARNINGS=""
      ;;
  esac
  AC_SUBST(DISABLE_WARNING_PREFIX)
  AC_SUBST(BUILD_CC_DISABLE_WARNING_PREFIX)
  AC_SUBST(CFLAGS_WARNINGS_ARE_ERRORS)
  AC_SUBST(DISABLED_WARNINGS)
  AC_SUBST(DISABLED_WARNINGS_C)
  AC_SUBST(DISABLED_WARNINGS_CXX)
])

AC_DEFUN([FLAGS_SETUP_QUALITY_CHECKS],
[
  # bounds, memory and behavior checking options
  if test "x$TOOLCHAIN_TYPE" = xgcc; then
    case $DEBUG_LEVEL in
    release )
      # no adjustment
      ;;
    fastdebug )
      # no adjustment
      ;;
    slowdebug )
      # FIXME: By adding this to C(XX)FLAGS_DEBUG_OPTIONS/JVM_CFLAGS_SYMBOLS it
      # gets added conditionally on whether we produce debug symbols or not.
      # This is most likely not really correct.

      # Add runtime stack smashing and undefined behavior checks.
      CFLAGS_DEBUG_OPTIONS="-fstack-protector-all --param ssp-buffer-size=1"
      CXXFLAGS_DEBUG_OPTIONS="-fstack-protector-all --param ssp-buffer-size=1"

      JVM_CFLAGS_SYMBOLS="$JVM_CFLAGS_SYMBOLS -fstack-protector-all --param ssp-buffer-size=1"
      ;;
    esac
  fi
])

AC_DEFUN([FLAGS_SETUP_OPTIMIZATION],
[
  if test "x$TOOLCHAIN_TYPE" = xgcc; then
    C_O_FLAG_HIGHEST_JVM="-O3"
    C_O_FLAG_HIGHEST="-O3"
    C_O_FLAG_HI="-O3"
    C_O_FLAG_NORM="-O2"
    C_O_FLAG_SIZE="-Os"
    C_O_FLAG_DEBUG="-O0"
    C_O_FLAG_DEBUG_JVM="-O0"
    C_O_FLAG_NONE="-O0"
    # -D_FORTIFY_SOURCE=2 hardening option needs optimization (at least -O1) enabled
    # set for lower O-levels -U_FORTIFY_SOURCE to overwrite previous settings
    if test "x$OPENJDK_TARGET_OS" = xlinux -a "x$DEBUG_LEVEL" = "xfastdebug"; then
      DISABLE_FORTIFY_CFLAGS="-U_FORTIFY_SOURCE"
      # ASan doesn't work well with _FORTIFY_SOURCE
      # See https://github.com/google/sanitizers/wiki/AddressSanitizer#faq
      if test "x$ASAN_ENABLED" = xyes; then
        ENABLE_FORTIFY_CFLAGS="${DISABLE_FORTIFY_CFLAGS}"
      else
        ENABLE_FORTIFY_CFLAGS="-D_FORTIFY_SOURCE=2"
      fi
      C_O_FLAG_HIGHEST_JVM="${C_O_FLAG_HIGHEST_JVM} ${ENABLE_FORTIFY_CFLAGS}"
      C_O_FLAG_HIGHEST="${C_O_FLAG_HIGHEST} ${ENABLE_FORTIFY_CFLAGS}"
      C_O_FLAG_HI="${C_O_FLAG_HI} ${ENABLE_FORTIFY_CFLAGS}"
      C_O_FLAG_NORM="${C_O_FLAG_NORM} ${ENABLE_FORTIFY_CFLAGS}"
      C_O_FLAG_SIZE="${C_O_FLAG_SIZE} ${DISABLE_FORTIFY_CFLAGS}"
      C_O_FLAG_DEBUG="${C_O_FLAG_DEBUG} ${DISABLE_FORTIFY_CFLAGS}"
      C_O_FLAG_DEBUG_JVM="${C_O_FLAG_DEBUG_JVM} ${DISABLE_FORTIFY_CFLAGS}"
      C_O_FLAG_NONE="${C_O_FLAG_NONE} ${DISABLE_FORTIFY_CFLAGS}"
    fi
  elif test "x$TOOLCHAIN_TYPE" = xclang; then
    if test "x$OPENJDK_TARGET_OS" = xaix; then
      C_O_FLAG_HIGHEST_JVM="-O3 -finline-functions"
      C_O_FLAG_HIGHEST="-O3 -finline-functions"
      C_O_FLAG_HI="-O3 -finline-functions"
    else
      C_O_FLAG_HIGHEST_JVM="-O3"
      C_O_FLAG_HIGHEST="-O3"
      C_O_FLAG_HI="-O3"
    fi
    C_O_FLAG_NORM="-O2"
    C_O_FLAG_DEBUG_JVM="-O0"
    C_O_FLAG_SIZE="-Os"
    C_O_FLAG_DEBUG="-O0"
    C_O_FLAG_NONE="-O0"
  elif test "x$TOOLCHAIN_TYPE" = xxlc; then
    C_O_FLAG_HIGHEST_JVM="-O3 -qhot=level=1 -qinline -qinlglue"
    C_O_FLAG_HIGHEST="-O3 -qhot=level=1 -qinline -qinlglue"
    C_O_FLAG_HI="-O3 -qinline -qinlglue"
    C_O_FLAG_NORM="-O2"
    C_O_FLAG_DEBUG="-qnoopt"
    # FIXME: Value below not verified.
    C_O_FLAG_DEBUG_JVM=""
    C_O_FLAG_NONE="-qnoopt"
  elif test "x$TOOLCHAIN_TYPE" = xmicrosoft; then
    C_O_FLAG_HIGHEST_JVM="-O2 -Oy-"
    C_O_FLAG_HIGHEST="-O2"
    C_O_FLAG_HI="-O1"
    C_O_FLAG_NORM="-O1"
    C_O_FLAG_DEBUG="-Od"
    C_O_FLAG_DEBUG_JVM=""
    C_O_FLAG_NONE="-Od"
    C_O_FLAG_SIZE="-Os"
  fi

  # Now copy to C++ flags
  CXX_O_FLAG_HIGHEST_JVM="$C_O_FLAG_HIGHEST_JVM"
  CXX_O_FLAG_HIGHEST="$C_O_FLAG_HIGHEST"
  CXX_O_FLAG_HI="$C_O_FLAG_HI"
  CXX_O_FLAG_NORM="$C_O_FLAG_NORM"
  CXX_O_FLAG_DEBUG="$C_O_FLAG_DEBUG"
  CXX_O_FLAG_DEBUG_JVM="$C_O_FLAG_DEBUG_JVM"
  CXX_O_FLAG_NONE="$C_O_FLAG_NONE"
  CXX_O_FLAG_SIZE="$C_O_FLAG_SIZE"

  # Adjust optimization flags according to debug level.
  case $DEBUG_LEVEL in
    release )
      # no adjustment
      ;;
    fastdebug )
      # Not quite so much optimization
      C_O_FLAG_HI="$C_O_FLAG_NORM"
      CXX_O_FLAG_HI="$CXX_O_FLAG_NORM"
      ;;
    slowdebug )
      # Disable optimization
      C_O_FLAG_HIGHEST_JVM="$C_O_FLAG_DEBUG_JVM"
      C_O_FLAG_HIGHEST="$C_O_FLAG_DEBUG"
      C_O_FLAG_HI="$C_O_FLAG_DEBUG"
      C_O_FLAG_NORM="$C_O_FLAG_DEBUG"
      C_O_FLAG_SIZE="$C_O_FLAG_DEBUG"
      CXX_O_FLAG_HIGHEST_JVM="$CXX_O_FLAG_DEBUG_JVM"
      CXX_O_FLAG_HIGHEST="$CXX_O_FLAG_DEBUG"
      CXX_O_FLAG_HI="$CXX_O_FLAG_DEBUG"
      CXX_O_FLAG_NORM="$CXX_O_FLAG_DEBUG"
      CXX_O_FLAG_SIZE="$CXX_O_FLAG_DEBUG"
      ;;
  esac

  AC_SUBST(C_O_FLAG_HIGHEST_JVM)
  AC_SUBST(C_O_FLAG_HIGHEST)
  AC_SUBST(C_O_FLAG_HI)
  AC_SUBST(C_O_FLAG_NORM)
  AC_SUBST(C_O_FLAG_NONE)
  AC_SUBST(C_O_FLAG_SIZE)
  AC_SUBST(CXX_O_FLAG_HIGHEST_JVM)
  AC_SUBST(CXX_O_FLAG_HIGHEST)
  AC_SUBST(CXX_O_FLAG_HI)
  AC_SUBST(CXX_O_FLAG_NORM)
  AC_SUBST(CXX_O_FLAG_NONE)
  AC_SUBST(CXX_O_FLAG_SIZE)
])

AC_DEFUN([FLAGS_SETUP_CFLAGS],
[
  ### CFLAGS

  FLAGS_SETUP_CFLAGS_HELPER

  FLAGS_OS=$OPENJDK_TARGET_OS
  FLAGS_OS_TYPE=$OPENJDK_TARGET_OS_TYPE
  FLAGS_CPU=$OPENJDK_TARGET_CPU
  FLAGS_CPU_ARCH=$OPENJDK_TARGET_CPU_ARCH
  FLAGS_CPU_BITS=$OPENJDK_TARGET_CPU_BITS
  FLAGS_CPU_ENDIAN=$OPENJDK_TARGET_CPU_ENDIAN
  FLAGS_CPU_LEGACY=$OPENJDK_TARGET_CPU_LEGACY
  FLAGS_CPU_LEGACY_LIB=$OPENJDK_TARGET_CPU_LEGACY_LIB

  FLAGS_SETUP_CFLAGS_CPU_DEP([TARGET])

  # Repeat the check for the BUILD_CC and BUILD_CXX. Need to also reset CFLAGS
  # since any target specific flags will likely not work with the build compiler.
  CC_OLD="$CC"
  CXX_OLD="$CXX"
  CFLAGS_OLD="$CFLAGS"
  CXXFLAGS_OLD="$CXXFLAGS"
  CC="$BUILD_CC"
  CXX="$BUILD_CXX"
  CFLAGS=""
  CXXFLAGS=""

  FLAGS_OS=$OPENJDK_BUILD_OS
  FLAGS_OS_TYPE=$OPENJDK_BUILD_OS_TYPE
  FLAGS_CPU=$OPENJDK_BUILD_CPU
  FLAGS_CPU_ARCH=$OPENJDK_BUILD_CPU_ARCH
  FLAGS_CPU_BITS=$OPENJDK_BUILD_CPU_BITS
  FLAGS_CPU_ENDIAN=$OPENJDK_BUILD_CPU_ENDIAN
  FLAGS_CPU_LEGACY=$OPENJDK_BUILD_CPU_LEGACY
  FLAGS_CPU_LEGACY_LIB=$OPENJDK_BUILD_CPU_LEGACY_LIB

  FLAGS_SETUP_CFLAGS_CPU_DEP([BUILD], [OPENJDK_BUILD_], [BUILD_])

  CC="$CC_OLD"
  CXX="$CXX_OLD"
  CFLAGS="$CFLAGS_OLD"
  CXXFLAGS="$CXXFLAGS_OLD"
])

################################################################################
# platform independent
AC_DEFUN([FLAGS_SETUP_CFLAGS_HELPER],
[
  #### OS DEFINES, these should be independent on toolchain
  if test "x$OPENJDK_TARGET_OS" = xlinux; then
    CFLAGS_OS_DEF_JVM="-DLINUX -D_FILE_OFFSET_BITS=64"
    CFLAGS_OS_DEF_JDK="-D_GNU_SOURCE -D_REENTRANT -D_FILE_OFFSET_BITS=64"
  elif test "x$OPENJDK_TARGET_OS" = xmacosx; then
    CFLAGS_OS_DEF_JVM="-D_ALLBSD_SOURCE -D_DARWIN_C_SOURCE -D_XOPEN_SOURCE"
    CFLAGS_OS_DEF_JDK="-D_ALLBSD_SOURCE -D_DARWIN_UNLIMITED_SELECT"
  elif test "x$OPENJDK_TARGET_OS" = xaix; then
<<<<<<< HEAD
    CFLAGS_OS_DEF_JVM="-DAIX"
    CFLAGS_OS_DEF_JDK="-D_LARGE_FILES"
=======
    CFLAGS_OS_DEF_JVM="-DAIX -D_LARGE_FILES"
>>>>>>> 70e7cdcb
  elif test "x$OPENJDK_TARGET_OS" = xbsd; then
    CFLAGS_OS_DEF_JDK="-D_ALLBSD_SOURCE"
  elif test "x$OPENJDK_TARGET_OS" = xwindows; then
    CFLAGS_OS_DEF_JVM="-D_WINDOWS -DWIN32 -D_JNI_IMPLEMENTATION_"
  fi

  CFLAGS_OS_DEF_JDK="$CFLAGS_OS_DEF_JDK -D$OPENJDK_TARGET_OS_UPPERCASE"

  #### GLOBAL DEFINES
  # Set some common defines. These works for all compilers, but assume
  # -D is universally accepted.

  # Always enable optional macros for VM.
  ALWAYS_CFLAGS_JVM="-D__STDC_FORMAT_MACROS -D__STDC_LIMIT_MACROS -D__STDC_CONSTANT_MACROS"

  # Setup some hard coded includes
  ALWAYS_CFLAGS_JDK=" \
      -I\$(SUPPORT_OUTPUTDIR)/modules_include/java.base \
      -I\$(SUPPORT_OUTPUTDIR)/modules_include/java.base/\$(OPENJDK_TARGET_OS_INCLUDE_SUBDIR) \
      -I${TOPDIR}/src/java.base/share/native/libjava \
      -I${TOPDIR}/src/java.base/$OPENJDK_TARGET_OS_TYPE/native/libjava \
      -I${TOPDIR}/src/hotspot/share/include \
      -I${TOPDIR}/src/hotspot/os/${HOTSPOT_TARGET_OS_TYPE}/include"

  ###############################################################################

  # Adjust flags according to debug level.
  # Setup debug/release defines
  if test "x$DEBUG_LEVEL" = xrelease; then
    DEBUG_CFLAGS_JDK="-DNDEBUG"
  else
    DEBUG_CFLAGS_JDK="-DDEBUG"

    if test "x$TOOLCHAIN_TYPE" = xxlc; then
      # We need '-qminimaltoc' or '-qpic=large -bbigtoc' if the TOC overflows.
      # Hotspot now overflows its 64K TOC (currently only for debug),
      # so for debug we build with '-qpic=large -bbigtoc'.
      DEBUG_CFLAGS_JVM="-qpic=large"
    fi
    if test "x$TOOLCHAIN_TYPE" = xclang && test "x$OPENJDK_TARGET_OS" = xaix; then
      DEBUG_CFLAGS_JVM="-fpic -mcmodel=large"
    fi
  fi

  if test "x$DEBUG_LEVEL" != xrelease; then
    DEBUG_OPTIONS_FLAGS_JDK="$CFLAGS_DEBUG_OPTIONS"
    DEBUG_SYMBOLS_CFLAGS_JDK="$CFLAGS_DEBUG_SYMBOLS"
  fi

  #### TOOLCHAIN DEFINES

  if test "x$TOOLCHAIN_TYPE" = xgcc; then
    ALWAYS_DEFINES_JVM="-D_GNU_SOURCE -D_REENTRANT"
  elif test "x$TOOLCHAIN_TYPE" = xclang; then
    ALWAYS_DEFINES_JVM="-D_GNU_SOURCE"
  elif test "x$TOOLCHAIN_TYPE" = xxlc; then
    ALWAYS_DEFINES_JVM="-D_REENTRANT"
    ALWAYS_DEFINES_JDK="-D_GNU_SOURCE -D_REENTRANT -DSTDC"
  elif test "x$TOOLCHAIN_TYPE" = xmicrosoft; then
    # Access APIs for Windows 8 and above
    # see https://docs.microsoft.com/en-us/cpp/porting/modifying-winver-and-win32-winnt?view=msvc-170
    ALWAYS_DEFINES_JDK="-DWIN32_LEAN_AND_MEAN -D_WIN32_WINNT=0x0602 \
        -D_CRT_SECURE_NO_WARNINGS -D_CRT_NONSTDC_NO_DEPRECATE -DWIN32 -DIAL"
    ALWAYS_DEFINES_JVM="-DNOMINMAX -DWIN32_LEAN_AND_MEAN -D_WIN32_WINNT=0x0602 \
        -D_CRT_SECURE_NO_WARNINGS -D_CRT_NONSTDC_NO_DEPRECATE"
  fi

  ###############################################################################
  #
  #
  # CFLAGS BASIC
  if test "x$TOOLCHAIN_TYPE" = xgcc || test "x$TOOLCHAIN_TYPE" = xclang; then
    # COMMON to gcc and clang
    TOOLCHAIN_CFLAGS_JVM="-pipe -fno-rtti -fno-exceptions \
        -fvisibility=hidden -fno-strict-aliasing -fno-omit-frame-pointer"
  fi

  if test "x$TOOLCHAIN_TYPE" = xclang && test "x$OPENJDK_TARGET_OS" = xaix; then
    # clang compiler on aix needs -ffunction-sections
    TOOLCHAIN_CFLAGS_JVM="$TOOLCHAIN_CFLAGS_JVM -ffunction-sections -ftls-model -fno-math-errno -fstack-protector"
    TOOLCHAIN_CFLAGS_JDK="-ffunction-sections -fsigned-char -fstack-protector"
  fi

  if test "x$TOOLCHAIN_TYPE" = xgcc; then
    TOOLCHAIN_CFLAGS_JVM="$TOOLCHAIN_CFLAGS_JVM -fstack-protector"
    TOOLCHAIN_CFLAGS_JDK="-pipe -fstack-protector"
    # reduce lib size on linux in link step, this needs also special compile flags
    # do this on s390x also for libjvm (where serviceability agent is not supported)
    if test "x$ENABLE_LINKTIME_GC" = xtrue; then
      TOOLCHAIN_CFLAGS_JDK="$TOOLCHAIN_CFLAGS_JDK -ffunction-sections -fdata-sections"
      if test "x$OPENJDK_TARGET_CPU" = xs390x && test "x$DEBUG_LEVEL" == xrelease; then
        TOOLCHAIN_CFLAGS_JVM="$TOOLCHAIN_CFLAGS_JVM -ffunction-sections -fdata-sections"
      fi
    fi
    # technically NOT for CXX (but since this gives *worse* performance, use
    # no-strict-aliasing everywhere!)
    TOOLCHAIN_CFLAGS_JDK_CONLY="-fno-strict-aliasing"

  elif test "x$TOOLCHAIN_TYPE" = xclang; then
    # Restrict the debug information created by Clang to avoid
    # too big object files and speed the build up a little bit
    # (see http://llvm.org/bugs/show_bug.cgi?id=7554)
    TOOLCHAIN_CFLAGS_JVM="$TOOLCHAIN_CFLAGS_JVM -flimit-debug-info"

    # In principle the stack alignment below is cpu- and ABI-dependent and
    # should agree with values of StackAlignmentInBytes in various
    # src/hotspot/cpu/*/globalDefinitions_*.hpp files, but this value currently
    # works for all platforms.
    TOOLCHAIN_CFLAGS_JVM="$TOOLCHAIN_CFLAGS_JVM -mno-omit-leaf-frame-pointer -mstack-alignment=16"

    if test "x$OPENJDK_TARGET_OS" = xlinux; then
      if test "x$DEBUG_LEVEL" = xrelease; then
        # Clang does not inline as much as GCC does for functions with "inline" keyword by default.
        # This causes noticeable slowdown in pause time for G1, and possibly in other areas.
        # Increasing the inline hint threshold avoids the slowdown for Clang-built JVM.
        TOOLCHAIN_CFLAGS_JVM="$TOOLCHAIN_CFLAGS_JVM -mllvm -inlinehint-threshold=100000"
      fi
      TOOLCHAIN_CFLAGS_JDK="-pipe"
      TOOLCHAIN_CFLAGS_JDK_CONLY="-fno-strict-aliasing" # technically NOT for CXX
    fi

  elif test "x$TOOLCHAIN_TYPE" = xxlc; then
    # Suggested additions: -qsrcmsg to get improved error reporting
    # set -qtbtable=full for a better traceback table/better stacks in hs_err when xlc16 is used
    TOOLCHAIN_CFLAGS_JDK="-qtbtable=full -qchars=signed -qfullpath -qsaveopt -qstackprotect"  # add on both CFLAGS
    TOOLCHAIN_CFLAGS_JVM="-qtbtable=full -qtune=balanced -fno-exceptions \
        -qalias=noansi -qstrict -qtls=default -qnortti -qnoeh -qignerrno -qstackprotect"
  elif test "x$TOOLCHAIN_TYPE" = xmicrosoft; then
    # The -utf-8 option sets source and execution character sets to UTF-8 to enable correct
    # compilation of all source files regardless of the active code page on Windows.
    TOOLCHAIN_CFLAGS_JVM="-nologo -MD -Zc:preprocessor -Zc:strictStrings -Zc:inline -permissive- -utf-8 -MP"
    TOOLCHAIN_CFLAGS_JDK="-nologo -MD -Zc:preprocessor -Zc:strictStrings -Zc:inline -utf-8 -Zc:wchar_t-"
  fi

  # CFLAGS C language level for JDK sources (hotspot only uses C++)
  if test "x$TOOLCHAIN_TYPE" = xgcc || test "x$TOOLCHAIN_TYPE" = xclang || test "x$TOOLCHAIN_TYPE" = xxlc; then
    LANGSTD_CFLAGS="-std=c11"
  elif test "x$TOOLCHAIN_TYPE" = xmicrosoft; then
    LANGSTD_CFLAGS="-std:c11"
  fi
  TOOLCHAIN_CFLAGS_JDK_CONLY="$LANGSTD_CFLAGS $TOOLCHAIN_CFLAGS_JDK_CONLY"

  # CXXFLAGS C++ language level for all of JDK, including Hotspot.
  if test "x$TOOLCHAIN_TYPE" = xgcc || test "x$TOOLCHAIN_TYPE" = xclang || test "x$TOOLCHAIN_TYPE" = xxlc; then
    LANGSTD_CXXFLAGS="-std=c++14"
  elif test "x$TOOLCHAIN_TYPE" = xmicrosoft; then
    LANGSTD_CXXFLAGS="-std:c++14"
  else
    AC_MSG_ERROR([Don't know how to enable C++14 for this toolchain])
  fi
  TOOLCHAIN_CFLAGS_JDK_CXXONLY="$TOOLCHAIN_CFLAGS_JDK_CXXONLY $LANGSTD_CXXFLAGS"
  TOOLCHAIN_CFLAGS_JVM="$TOOLCHAIN_CFLAGS_JVM $LANGSTD_CXXFLAGS"
  ADLC_LANGSTD_CXXFLAGS="$LANGSTD_CXXFLAGS"

  # CFLAGS WARNINGS STUFF
  # Set JVM_CFLAGS warning handling
  if test "x$TOOLCHAIN_TYPE" = xgcc; then
    WARNING_CFLAGS_JDK_CONLY="$WARNINGS_ENABLE_ALL_CFLAGS"
    WARNING_CFLAGS_JDK_CXXONLY="$WARNINGS_ENABLE_ALL_CXXFLAGS"
    WARNING_CFLAGS_JVM="$WARNINGS_ENABLE_ALL_CXXFLAGS"

  elif test "x$TOOLCHAIN_TYPE" = xclang; then
    WARNING_CFLAGS="$WARNINGS_ENABLE_ALL"

  elif test "x$TOOLCHAIN_TYPE" = xmicrosoft; then
    WARNING_CFLAGS="$WARNINGS_ENABLE_ALL"

  elif test "x$TOOLCHAIN_TYPE" = xxlc; then
    WARNING_CFLAGS=""  # currently left empty
  fi

  # Set some additional per-OS defines.

  # Additional macosx handling
  if test "x$OPENJDK_TARGET_OS" = xmacosx; then
    OS_CFLAGS="-DMAC_OS_X_VERSION_MIN_REQUIRED=$MACOSX_VERSION_MIN_NODOTS \
        -mmacosx-version-min=$MACOSX_VERSION_MIN"

    if test -n "$MACOSX_VERSION_MAX"; then
        OS_CFLAGS="$OS_CFLAGS \
            -DMAC_OS_X_VERSION_MAX_ALLOWED=$MACOSX_VERSION_MAX_NODOTS"
    fi
  fi

  OS_CFLAGS="$OS_CFLAGS -DLIBC=$OPENJDK_TARGET_LIBC"
  if test "x$OPENJDK_TARGET_LIBC" = xmusl; then
    OS_CFLAGS="$OS_CFLAGS -DMUSL_LIBC"
  fi

  # Where does this really belong??
  if test "x$TOOLCHAIN_TYPE" = xgcc || test "x$TOOLCHAIN_TYPE" = xclang; then
    PICFLAG="-fPIC"
    PIEFLAG="-fPIE"
  elif test "x$TOOLCHAIN_TYPE" = xclang && test "x$OPENJDK_TARGET_OS" = xaix; then
    JVM_PICFLAG="-fpic -mcmodel=large -Wl,-bbigtoc
    JDK_PICFLAG="-fpic
  elif test "x$TOOLCHAIN_TYPE" = xxlc; then
    # '-qpic' defaults to 'qpic=small'. This means that the compiler generates only
    # one instruction for accessing the TOC. If the TOC grows larger than 64K, the linker
    # will have to patch this single instruction with a call to some out-of-order code which
    # does the load from the TOC. This is of course slower, and we also would have
    # to use '-bbigtoc' for linking anyway so we could also change the PICFLAG to 'qpic=large'.
    # With 'qpic=large' the compiler will by default generate a two-instruction sequence which
    # can be patched directly by the linker and does not require a jump to out-of-order code.
    #
    # Since large TOC causes perf. overhead, only pay it where we must. Currently this is
    # for all libjvm variants (both gtest and normal) but no other binaries. So, build
    # libjvm with -qpic=large and link with -bbigtoc.
    JVM_PICFLAG="-qpic=large"
    JDK_PICFLAG="-qpic"
  elif test "x$TOOLCHAIN_TYPE" = xmicrosoft; then
    PICFLAG=""
  fi

  if test "x$TOOLCHAIN_TYPE" != xxlc; then
    JVM_PICFLAG="$PICFLAG"
    JDK_PICFLAG="$PICFLAG"
  fi

  if test "x$OPENJDK_TARGET_OS" = xmacosx; then
    # Linking is different on MacOSX
    JDK_PICFLAG=''
    if test "x$STATIC_BUILD" = xtrue; then
      JVM_PICFLAG=""
    fi
  fi

  # Extra flags needed when building optional static versions of certain
  # JDK libraries.
  STATIC_LIBS_CFLAGS="-DSTATIC_BUILD=1"
  if test "x$TOOLCHAIN_TYPE" = xgcc || test "x$TOOLCHAIN_TYPE" = xclang; then
    STATIC_LIBS_CFLAGS="$STATIC_LIBS_CFLAGS -ffunction-sections -fdata-sections \
      -DJNIEXPORT='__attribute__((visibility(\"default\")))'"
  else
    STATIC_LIBS_CFLAGS="$STATIC_LIBS_CFLAGS -DJNIEXPORT="
  fi
  if test "x$TOOLCHAIN_TYPE" = xgcc; then
    # Disable relax-relocation to enable compatibility with older linkers
    RELAX_RELOCATIONS_FLAG="-Xassembler -mrelax-relocations=no"
    FLAGS_COMPILER_CHECK_ARGUMENTS(ARGUMENT: [${RELAX_RELOCATIONS_FLAG}],
        IF_TRUE: [STATIC_LIBS_CFLAGS="$STATIC_LIBS_CFLAGS ${RELAX_RELOCATIONS_FLAG}"])
  fi
  AC_SUBST(STATIC_LIBS_CFLAGS)
])

################################################################################
# $1 - Either BUILD or TARGET to pick the correct OS/CPU variables to check
#      conditionals against.
# $2 - Optional prefix for each variable defined.
# $3 - Optional prefix for compiler variables (either BUILD_ or nothing).
AC_DEFUN([FLAGS_SETUP_CFLAGS_CPU_DEP],
[
  #### CPU DEFINES, these should (in theory) be independent on toolchain

  # Setup target CPU
  # Setup endianness
  if test "x$FLAGS_CPU_ENDIAN" = xlittle; then
    $1_DEFINES_CPU_JVM="-DVM_LITTLE_ENDIAN"
    $1_DEFINES_CPU_JDK="-D_LITTLE_ENDIAN"
  else
    $1_DEFINES_CPU_JDK="-D_BIG_ENDIAN"
  fi

  # setup CPU bit size
  $1_DEFINES_CPU_JDK="${$1_DEFINES_CPU_JDK} -DARCH='\"$FLAGS_CPU_LEGACY\"' \
      -D$FLAGS_CPU_LEGACY"

  if test "x$FLAGS_CPU_BITS" = x64 && test "x$FLAGS_OS" != xaix; then
    # xlc on AIX defines _LP64=1 by default and issues a warning if we redefine it.
    $1_DEFINES_CPU_JDK="${$1_DEFINES_CPU_JDK} -D_LP64=1"
    $1_DEFINES_CPU_JVM="${$1_DEFINES_CPU_JVM} -D_LP64=1"
  fi

  # toolchain dependent, per-cpu
  if test "x$TOOLCHAIN_TYPE" = xmicrosoft; then
    if test "x$FLAGS_CPU" = xaarch64; then
      $1_DEFINES_CPU_JDK="${$1_DEFINES_CPU_JDK} -D_ARM64_ -Darm64"
    elif test "x$FLAGS_CPU" = xx86_64; then
      $1_DEFINES_CPU_JDK="${$1_DEFINES_CPU_JDK} -D_AMD64_ -Damd64"
    else
      $1_DEFINES_CPU_JDK="${$1_DEFINES_CPU_JDK} -D_X86_ -Dx86"
    fi
  fi

  # CFLAGS PER CPU
  if test "x$TOOLCHAIN_TYPE" = xgcc || test "x$TOOLCHAIN_TYPE" = xclang; then
    # COMMON to gcc and clang
    AC_MSG_CHECKING([if $1 is x86])
    if test "x$FLAGS_CPU" = xx86; then
      AC_MSG_RESULT([yes])
      AC_MSG_CHECKING([if control flow protection is enabled by additional compiler flags])
      if echo "${EXTRA_CFLAGS}${EXTRA_CXXFLAGS}${EXTRA_ASFLAGS}" | ${GREP} -q 'fcf-protection' ; then
        # cf-protection requires CMOV and thus i686
        $1_CFLAGS_CPU="-march=i686"
        AC_MSG_RESULT([yes, forcing ${$1_CFLAGS_CPU}])
      else
        # Force compatibility with i586 on 32 bit intel platforms.
        $1_CFLAGS_CPU="-march=i586"
        AC_MSG_RESULT([no, forcing ${$1_CFLAGS_CPU}])
      fi
    else
      AC_MSG_RESULT([no])
    fi
  fi

  if test "x$TOOLCHAIN_TYPE" = xgcc; then
    if test "x$FLAGS_CPU" = xaarch64; then
      # -Wno-psabi to get rid of annoying "note: parameter passing for argument of type '<type> changed in GCC 9.1"
      $1_CFLAGS_CPU="-Wno-psabi"
    elif test "x$FLAGS_CPU" = xarm; then
      # -Wno-psabi to get rid of annoying "note: the mangling of 'va_list' has changed in GCC 4.4"
      $1_CFLAGS_CPU="-fsigned-char -Wno-psabi $ARM_ARCH_TYPE_FLAGS $ARM_FLOAT_TYPE_FLAGS -DJDK_ARCH_ABI_PROP_NAME='\"\$(JDK_ARCH_ABI_PROP_NAME)\"'"
      $1_CFLAGS_CPU_JVM="-DARM"
    elif test "x$FLAGS_CPU_ARCH" = xppc; then
      $1_CFLAGS_CPU_JVM="-minsert-sched-nops=regroup_exact -mno-multiple -mno-string"
      if test "x$FLAGS_CPU" = xppc64; then
        # -mminimal-toc fixes `relocation truncated to fit' error for gcc 4.1.
        # Use ppc64 instructions, but schedule for power5
        $1_CFLAGS_CPU_JVM="${$1_CFLAGS_CPU_JVM} -mminimal-toc -mcpu=powerpc64 -mtune=power5"
      elif test "x$FLAGS_CPU" = xppc64le; then
        # Little endian machine uses ELFv2 ABI.
        # Use Power8, this is the first CPU to support PPC64 LE with ELFv2 ABI.
        $1_CFLAGS_CPU_JVM="${$1_CFLAGS_CPU_JVM} -DABI_ELFv2 -mcpu=power8 -mtune=power8"
      fi
    elif test "x$FLAGS_CPU" = xs390x; then
      $1_CFLAGS_CPU="-mbackchain -march=z10"
    fi

    if test "x$FLAGS_CPU_ARCH" != xarm &&  test "x$FLAGS_CPU_ARCH" != xppc; then
      # for all archs except arm and ppc, prevent gcc to omit frame pointer
      $1_CFLAGS_CPU_JDK="${$1_CFLAGS_CPU_JDK} -fno-omit-frame-pointer"
    fi

  elif test "x$TOOLCHAIN_TYPE" = xclang; then
    if test "x$FLAGS_OS" = xlinux; then
      # ppc test not really needed for clang
      if test "x$FLAGS_CPU_ARCH" != xarm &&  test "x$FLAGS_CPU_ARCH" != xppc; then
        # for all archs except arm and ppc, prevent gcc to omit frame pointer
        $1_CFLAGS_CPU_JDK="${$1_CFLAGS_CPU_JDK} -fno-omit-frame-pointer"
      fi
    fi
    if test "x$OPENJDK_TARGET_OS" = xaix; then
      $1_CFLAGS_CPU="-mcpu=pwr8"
    fi

  elif test "x$TOOLCHAIN_TYPE" = xxlc; then
    if test "x$FLAGS_CPU" = xppc64; then
      $1_CFLAGS_CPU_JVM="-qarch=ppc64"
    fi

  elif test "x$TOOLCHAIN_TYPE" = xmicrosoft; then
    if test "x$FLAGS_CPU" = xx86; then
      $1_CFLAGS_CPU_JVM="-arch:IA32"
    elif test "x$OPENJDK_TARGET_CPU" = xx86_64; then
      if test "x$DEBUG_LEVEL" != xrelease; then
        # NOTE: This is probably redundant; -homeparams is default on
        # non-release builds.
        $1_CFLAGS_CPU_JVM="-homeparams"
      fi
    fi
  fi

  if test "x$TOOLCHAIN_TYPE" = xgcc; then
    FLAGS_SETUP_GCC6_COMPILER_FLAGS($1, $3)
    $1_TOOLCHAIN_CFLAGS="${$1_GCC6_CFLAGS}"

    $1_WARNING_CFLAGS_JVM="-Wno-format-zero-length -Wtype-limits -Wuninitialized"
  fi

  if test "x$TOOLCHAIN_TYPE" = xmicrosoft; then
    REPRODUCIBLE_CFLAGS="-experimental:deterministic"
    FLAGS_COMPILER_CHECK_ARGUMENTS(ARGUMENT: [${REPRODUCIBLE_CFLAGS}],
        PREFIX: $3,
        IF_FALSE: [
            REPRODUCIBLE_CFLAGS=
        ]
    )
    AC_SUBST(REPRODUCIBLE_CFLAGS)
  fi

  # Prevent the __FILE__ macro from generating absolute paths into the built
  # binaries. Depending on toolchain, different mitigations are possible.
  # * GCC and Clang of new enough versions have -fmacro-prefix-map.
  # * For most other toolchains, supplying all source files and -I flags as
  #   relative paths fixes the issue.
  FILE_MACRO_CFLAGS=
  if test "x$ALLOW_ABSOLUTE_PATHS_IN_OUTPUT" = "xfalse"; then
    if test "x$TOOLCHAIN_TYPE" = xgcc || test "x$TOOLCHAIN_TYPE" = xclang; then
      # Check if compiler supports -fmacro-prefix-map. If so, use that to make
      # the __FILE__ macro resolve to paths relative to the workspace root.
      workspace_root_trailing_slash="${WORKSPACE_ROOT%/}/"
      FILE_MACRO_CFLAGS="-fmacro-prefix-map=${workspace_root_trailing_slash}="
      FLAGS_COMPILER_CHECK_ARGUMENTS(ARGUMENT: [${FILE_MACRO_CFLAGS}],
          PREFIX: $3,
          IF_FALSE: [
              FILE_MACRO_CFLAGS=
          ]
      )
    elif test "x$TOOLCHAIN_TYPE" = xmicrosoft; then
      # There is a known issue with the pathmap if the mapping is made to the
      # empty string. Add a minimal string "s" as prefix to work around this.
      # PATHMAP_FLAGS is also added to LDFLAGS in flags-ldflags.m4.
      PATHMAP_FLAGS="-pathmap:${WORKSPACE_ROOT}=s"
      FILE_MACRO_CFLAGS="$PATHMAP_FLAGS"
      FLAGS_COMPILER_CHECK_ARGUMENTS(ARGUMENT: [${FILE_MACRO_CFLAGS}],
          PREFIX: $3,
          IF_FALSE: [
              PATHMAP_FLAGS=
              FILE_MACRO_CFLAGS=
          ]
      )
      if test "x$FILE_MACRO_CFLAGS" != x; then
        # Add -pathmap for all VS system include paths using Windows
        # full Long path name that is generated by the compiler
        # Not enabled under WSL as there is no easy way to obtain the
        # Windows full long paths, thus reproducible WSL builds will
        # depend on building with the same VS toolchain install location.
        if test "x$OPENJDK_BUILD_OS_ENV" != "xwindows.wsl1" && test "x$OPENJDK_BUILD_OS_ENV" != "xwindows.wsl2"; then
          for ipath in ${$3SYSROOT_CFLAGS}; do
              if test "x${ipath:0:2}" == "x-I"; then
                  ipath_path=${ipath#"-I"}
                  UTIL_FIXUP_WIN_LONG_PATH(ipath_path)
                  FILE_MACRO_CFLAGS="$FILE_MACRO_CFLAGS -pathmap:\"$ipath_path\"=vsi"
              fi
          done
        fi
      fi
    fi

    AC_MSG_CHECKING([how to prevent absolute paths in output])
    if test "x$FILE_MACRO_CFLAGS" != x; then
      AC_MSG_RESULT([using compiler options])
    else
      AC_MSG_RESULT([using relative paths])
    fi
  fi
  AC_SUBST(FILE_MACRO_CFLAGS)

  FLAGS_SETUP_BRANCH_PROTECTION

  # EXPORT to API
  CFLAGS_JVM_COMMON="$ALWAYS_CFLAGS_JVM $ALWAYS_DEFINES_JVM \
      $TOOLCHAIN_CFLAGS_JVM ${$1_TOOLCHAIN_CFLAGS_JVM} \
      $OS_CFLAGS $OS_CFLAGS_JVM $CFLAGS_OS_DEF_JVM $DEBUG_CFLAGS_JVM \
      $WARNING_CFLAGS $WARNING_CFLAGS_JVM $JVM_PICFLAG $FILE_MACRO_CFLAGS \
      $REPRODUCIBLE_CFLAGS $BRANCH_PROTECTION_CFLAGS"

  CFLAGS_JDK_COMMON="$ALWAYS_CFLAGS_JDK $ALWAYS_DEFINES_JDK $TOOLCHAIN_CFLAGS_JDK \
      $OS_CFLAGS $CFLAGS_OS_DEF_JDK $DEBUG_CFLAGS_JDK $DEBUG_OPTIONS_FLAGS_JDK \
      $WARNING_CFLAGS $WARNING_CFLAGS_JDK $DEBUG_SYMBOLS_CFLAGS_JDK \
      $FILE_MACRO_CFLAGS $REPRODUCIBLE_CFLAGS $BRANCH_PROTECTION_CFLAGS"

  # Use ${$2EXTRA_CFLAGS} to block EXTRA_CFLAGS to be added to build flags.
  # (Currently we don't have any OPENJDK_BUILD_EXTRA_CFLAGS, but that might
  # change in the future.)

  CFLAGS_JDK_COMMON_CONLY="$TOOLCHAIN_CFLAGS_JDK_CONLY  \
      $WARNING_CFLAGS_JDK_CONLY ${$2EXTRA_CFLAGS}"
  CFLAGS_JDK_COMMON_CXXONLY="$ALWAYS_DEFINES_JDK_CXXONLY \
      $TOOLCHAIN_CFLAGS_JDK_CXXONLY \
      ${$1_TOOLCHAIN_CFLAGS_JDK_CXXONLY} \
      $WARNING_CFLAGS_JDK_CXXONLY ${$2EXTRA_CXXFLAGS}"

  $1_CFLAGS_JVM="${$1_DEFINES_CPU_JVM} ${$1_CFLAGS_CPU} ${$1_CFLAGS_CPU_JVM} ${$1_TOOLCHAIN_CFLAGS} ${$1_WARNING_CFLAGS_JVM}"
  $1_CFLAGS_JDK="${$1_DEFINES_CPU_JDK} ${$1_CFLAGS_CPU} ${$1_CFLAGS_CPU_JDK} ${$1_TOOLCHAIN_CFLAGS}"

  $2JVM_CFLAGS="$CFLAGS_JVM_COMMON ${$1_CFLAGS_JVM} ${$2EXTRA_CXXFLAGS}"

  $2CFLAGS_JDKEXE="$CFLAGS_JDK_COMMON $CFLAGS_JDK_COMMON_CONLY ${$1_CFLAGS_JDK} $PIEFLAG"
  $2CXXFLAGS_JDKEXE="$CFLAGS_JDK_COMMON $CFLAGS_JDK_COMMON_CXXONLY ${$1_CFLAGS_JDK} $PIEFLAG"
  $2CFLAGS_JDKLIB="$CFLAGS_JDK_COMMON $CFLAGS_JDK_COMMON_CONLY ${$1_CFLAGS_JDK} \
      $JDK_PICFLAG ${$1_CFLAGS_CPU_JDK_LIBONLY}"
  $2CXXFLAGS_JDKLIB="$CFLAGS_JDK_COMMON $CFLAGS_JDK_COMMON_CXXONLY ${$1_CFLAGS_JDK} \
      $JDK_PICFLAG ${$1_CFLAGS_CPU_JDK_LIBONLY}"

  AC_SUBST($2JVM_CFLAGS)
  AC_SUBST($2CFLAGS_JDKLIB)
  AC_SUBST($2CFLAGS_JDKEXE)
  AC_SUBST($2CXXFLAGS_JDKLIB)
  AC_SUBST($2CXXFLAGS_JDKEXE)
  AC_SUBST($2ADLC_LANGSTD_CXXFLAGS)

  COMPILER_FP_CONTRACT_OFF_FLAG="-ffp-contract=off"
  # Check that the compiler supports -ffp-contract=off flag
  # Set FDLIBM_CFLAGS to -ffp-contract=off if it does. Empty
  # otherwise.
  # These flags are required for GCC-based builds of
  # fdlibm with optimization without losing precision.
  # Notably, -ffp-contract=off needs to be added for GCC >= 4.6.
  if test "x$TOOLCHAIN_TYPE" = xgcc || test "x$TOOLCHAIN_TYPE" = xclang; then
    FLAGS_COMPILER_CHECK_ARGUMENTS(ARGUMENT: [${COMPILER_FP_CONTRACT_OFF_FLAG}],
        PREFIX: $3,
        IF_TRUE: [$2FDLIBM_CFLAGS=${COMPILER_FP_CONTRACT_OFF_FLAG}],
        IF_FALSE: [$2FDLIBM_CFLAGS=""])
  fi
  AC_SUBST($2FDLIBM_CFLAGS)
])

# FLAGS_SETUP_GCC6_COMPILER_FLAGS([PREFIX])
# Arguments:
# $1 - Prefix for each variable defined.
# $2 - Prefix for compiler variables (either BUILD_ or nothing).
AC_DEFUN([FLAGS_SETUP_GCC6_COMPILER_FLAGS],
[
  # This flag is required for GCC 6 builds as undefined behavior in OpenJDK code
  # runs afoul of the more aggressive versions of this optimization.
  NO_LIFETIME_DSE_CFLAG="-fno-lifetime-dse"
  FLAGS_COMPILER_CHECK_ARGUMENTS(ARGUMENT: [$NO_LIFETIME_DSE_CFLAG],
      PREFIX: $2, IF_FALSE: [NO_LIFETIME_DSE_CFLAG=""])
  $1_GCC6_CFLAGS="${NO_LIFETIME_DSE_CFLAG}"
])

AC_DEFUN_ONCE([FLAGS_SETUP_BRANCH_PROTECTION],
[
  # Is branch protection available?
  BRANCH_PROTECTION_AVAILABLE=false
  BRANCH_PROTECTION_FLAG="-mbranch-protection=standard"

  if test "x$OPENJDK_TARGET_CPU" = xaarch64; then
    if test "x$TOOLCHAIN_TYPE" = xgcc || test "x$TOOLCHAIN_TYPE" = xclang; then
      FLAGS_COMPILER_CHECK_ARGUMENTS(ARGUMENT: [${BRANCH_PROTECTION_FLAG}],
          IF_TRUE: [BRANCH_PROTECTION_AVAILABLE=true])
    fi
  fi

  BRANCH_PROTECTION_CFLAGS=""
  UTIL_ARG_ENABLE(NAME: branch-protection, DEFAULT: false,
      RESULT: USE_BRANCH_PROTECTION, AVAILABLE: $BRANCH_PROTECTION_AVAILABLE,
      DESC: [enable branch protection when compiling C/C++],
      IF_ENABLED: [ BRANCH_PROTECTION_CFLAGS=${BRANCH_PROTECTION_FLAG}])
  AC_SUBST(BRANCH_PROTECTION_CFLAGS)
])<|MERGE_RESOLUTION|>--- conflicted
+++ resolved
@@ -485,12 +485,8 @@
     CFLAGS_OS_DEF_JVM="-D_ALLBSD_SOURCE -D_DARWIN_C_SOURCE -D_XOPEN_SOURCE"
     CFLAGS_OS_DEF_JDK="-D_ALLBSD_SOURCE -D_DARWIN_UNLIMITED_SELECT"
   elif test "x$OPENJDK_TARGET_OS" = xaix; then
-<<<<<<< HEAD
-    CFLAGS_OS_DEF_JVM="-DAIX"
+    CFLAGS_OS_DEF_JVM="-DAIX -D_LARGE_FILES"
     CFLAGS_OS_DEF_JDK="-D_LARGE_FILES"
-=======
-    CFLAGS_OS_DEF_JVM="-DAIX -D_LARGE_FILES"
->>>>>>> 70e7cdcb
   elif test "x$OPENJDK_TARGET_OS" = xbsd; then
     CFLAGS_OS_DEF_JDK="-D_ALLBSD_SOURCE"
   elif test "x$OPENJDK_TARGET_OS" = xwindows; then
