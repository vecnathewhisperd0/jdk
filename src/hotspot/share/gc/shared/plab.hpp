/*
 * Copyright (c) 2001, 2023, Oracle and/or its affiliates. All rights reserved.
 * DO NOT ALTER OR REMOVE COPYRIGHT NOTICES OR THIS FILE HEADER.
 *
 * This code is free software; you can redistribute it and/or modify it
 * under the terms of the GNU General Public License version 2 only, as
 * published by the Free Software Foundation.
 *
 * This code is distributed in the hope that it will be useful, but WITHOUT
 *
 * ANY WARRANTY; without even the implied warranty of MERCHANTABILITY or
 * FITNESS FOR A PARTICULAR PURPOSE.  See the GNU General Public License
 * version 2 for more details (a copy is included in the LICENSE file that
 * accompanied this code).
 *
 * You should have received a copy of the GNU General Public License version
 * 2 along with this work; if not, write to the Free Software Foundation,
 * Inc., 51 Franklin St, Fifth Floor, Boston, MA 02110-1301 USA.
 *
 * Please contact Oracle, 500 Oracle Parkway, Redwood Shores, CA 94065 USA
 * or visit www.oracle.com if you need additional information or have any
 * questions.
 *
 */

#ifndef SHARE_GC_SHARED_PLAB_HPP
#define SHARE_GC_SHARED_PLAB_HPP

#include "gc/shared/collectedHeap.hpp"
#include "memory/allocation.hpp"
#include "utilities/globalDefinitions.hpp"

// Forward declarations.
class PLABStats;

// A per-thread allocation buffer used during GC.
class PLAB: public CHeapObj<mtGC> {
protected:
  char      head[32];
  size_t    _word_sz;          // In HeapWord units
  HeapWord* _bottom;
  HeapWord* _top;
  HeapWord* _end;           // Last allocatable address + 1
  HeapWord* _hard_end;      // _end + AlignmentReserve
  // In support of ergonomic sizing of PLAB's
  size_t    _allocated;     // in HeapWord units
  size_t    _wasted;        // in HeapWord units
  size_t    _undo_wasted;
  char      tail[32];

  // Force future allocations to fail and queries for contains()
  // to return false. Returns the amount of unused space in this PLAB.
  size_t invalidate() {
    _end    = _hard_end;
    size_t remaining = pointer_delta(_end, _top);  // Calculate remaining space.
    _top    = _end;      // Force future allocations to fail.
    _bottom = _end;      // Force future contains() queries to return false.
    return remaining;
  }

  // Fill in remaining space with a dummy object and invalidate the PLAB. Returns
  // the amount of remaining space.
  size_t retire_internal();

  void add_undo_waste(HeapWord* obj, size_t word_sz);

  // Undo the last allocation in the buffer, which is required to be of the
  // "obj" of the given "word_sz".
  void undo_last_allocation(HeapWord* obj, size_t word_sz);

public:
  static void startup_initialization();

  // Initializes the buffer to be empty, but with the given "word_sz".
  // Must get initialized with "set_buf" for an allocation to succeed.
  PLAB(size_t word_sz);

  static size_t size_required_for_allocation(size_t word_size) { return word_size + CollectedHeap::lab_alignment_reserve(); }

  // Minimum PLAB size.
  static size_t min_size();
  // Maximum PLAB size.
  static size_t max_size();

  // If an allocation of the given "word_sz" can be satisfied within the
  // buffer, do the allocation, returning a pointer to the start of the
  // allocated block.  If the allocation request cannot be satisfied,
  // return null.
  HeapWord* allocate(size_t word_sz) {
    HeapWord* res = _top;
    if (pointer_delta(_end, _top) >= word_sz) {
      _top = _top + word_sz;
      return res;
    } else {
      return nullptr;
    }
  }

  // Undo any allocation in the buffer, which is required to be of the
  // "obj" of the given "word_sz".
  void undo_allocation(HeapWord* obj, size_t word_sz);

  // The total (word) size of the buffer, including both allocated and
  // unallocated space.
  size_t word_sz() { return _word_sz; }

  size_t waste() { return _wasted; }
  size_t undo_waste() { return _undo_wasted; }

  // The number of words of unallocated space remaining in the buffer.
  size_t words_remaining() {
    assert(_end >= _top, "Negative buffer");
    return pointer_delta(_end, _top, HeapWordSize);
  }

  bool contains(void* addr) {
    return (void*)_bottom <= addr && addr < (void*)_hard_end;
  }

  // Sets the space of the buffer to be [buf, space+word_sz()).
  void set_buf(HeapWord* buf, size_t new_word_sz) {
    assert(new_word_sz > CollectedHeap::lab_alignment_reserve(), "Too small");
    _word_sz = new_word_sz;

    _bottom   = buf;
    _top      = _bottom;
    _hard_end = _bottom + word_sz();
    _end      = _hard_end - CollectedHeap::lab_alignment_reserve();
    assert(_end >= _top, "Negative buffer");
    // In support of ergonomic sizing
    _allocated += word_sz();
  }

  // Flush allocation statistics into the given PLABStats supporting ergonomic
  // sizing of PLAB's and retire the current buffer. To be called at the end of
  // GC.
  void flush_and_retire_stats(PLABStats* stats);

  // Fills in the unallocated portion of the buffer with a garbage object and updates
  // statistics. To be called during GC.
  void retire();

<<<<<<< HEAD
  HeapWord* top() {
=======
  HeapWord* top() const {
>>>>>>> 750bece0
    return _top;
  }
};

// PLAB book-keeping.
class PLABStats : public CHeapObj<mtGC> {
protected:
  const char* _description;   // Identifying string.

  size_t _allocated;          // Total allocated
  size_t _wasted;             // of which wasted (internal fragmentation)
  size_t _undo_wasted;        // of which wasted on undo (is not used for calculation of PLAB size)
  size_t _unused;             // Unused in last buffer

  virtual void reset() {
    _allocated   = 0;
    _wasted      = 0;
    _undo_wasted = 0;
    _unused      = 0;
  }

public:
  PLABStats(const char* description) :
    _description(description),
    _allocated(0),
    _wasted(0),
    _undo_wasted(0),
    _unused(0)
  { }

  virtual ~PLABStats() { }

  size_t allocated() const { return _allocated; }
  size_t wasted() const { return _wasted; }
  size_t unused() const { return _unused; }
  size_t used() const { return allocated() - (wasted() + unused()); }
  size_t undo_wasted() const { return _undo_wasted; }

  static const size_t min_size() {
    return PLAB::min_size();
  }

  static const size_t max_size() {
    return PLAB::max_size();
  }

  inline void add_allocated(size_t v);

  inline void add_unused(size_t v);

  inline void add_wasted(size_t v);

  inline void add_undo_wasted(size_t v);
};

#endif // SHARE_GC_SHARED_PLAB_HPP<|MERGE_RESOLUTION|>--- conflicted
+++ resolved
@@ -7,7 +7,6 @@
  * published by the Free Software Foundation.
  *
  * This code is distributed in the hope that it will be useful, but WITHOUT
- *
  * ANY WARRANTY; without even the implied warranty of MERCHANTABILITY or
  * FITNESS FOR A PARTICULAR PURPOSE.  See the GNU General Public License
  * version 2 for more details (a copy is included in the LICENSE file that
@@ -140,11 +139,7 @@
   // statistics. To be called during GC.
   void retire();
 
-<<<<<<< HEAD
-  HeapWord* top() {
-=======
   HeapWord* top() const {
->>>>>>> 750bece0
     return _top;
   }
 };
