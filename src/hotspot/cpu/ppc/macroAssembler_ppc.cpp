/*
 * Copyright (c) 1997, 2024, Oracle and/or its affiliates. All rights reserved.
 * Copyright (c) 2012, 2024 SAP SE. All rights reserved.
 * DO NOT ALTER OR REMOVE COPYRIGHT NOTICES OR THIS FILE HEADER.
 *
 * This code is free software; you can redistribute it and/or modify it
 * under the terms of the GNU General Public License version 2 only, as
 * published by the Free Software Foundation.
 *
 * This code is distributed in the hope that it will be useful, but WITHOUT
 * ANY WARRANTY; without even the implied warranty of MERCHANTABILITY or
 * FITNESS FOR A PARTICULAR PURPOSE.  See the GNU General Public License
 * version 2 for more details (a copy is included in the LICENSE file that
 * accompanied this code).
 *
 * You should have received a copy of the GNU General Public License version
 * 2 along with this work; if not, write to the Free Software Foundation,
 * Inc., 51 Franklin St, Fifth Floor, Boston, MA 02110-1301 USA.
 *
 * Please contact Oracle, 500 Oracle Parkway, Redwood Shores, CA 94065 USA
 * or visit www.oracle.com if you need additional information or have any
 * questions.
 *
 */

#include "precompiled.hpp"
#include "asm/macroAssembler.inline.hpp"
#include "code/compiledIC.hpp"
#include "compiler/disassembler.hpp"
#include "gc/shared/collectedHeap.inline.hpp"
#include "gc/shared/barrierSet.hpp"
#include "gc/shared/barrierSetAssembler.hpp"
#include "interpreter/interpreter.hpp"
#include "memory/resourceArea.hpp"
#include "nativeInst_ppc.hpp"
#include "oops/compressedKlass.inline.hpp"
#include "oops/compressedOops.inline.hpp"
#include "oops/klass.inline.hpp"
#include "oops/methodData.hpp"
#include "prims/methodHandles.hpp"
#include "register_ppc.hpp"
#include "runtime/icache.hpp"
#include "runtime/interfaceSupport.inline.hpp"
#include "runtime/objectMonitor.hpp"
#include "runtime/os.hpp"
#include "runtime/safepoint.hpp"
#include "runtime/safepointMechanism.hpp"
#include "runtime/sharedRuntime.hpp"
#include "runtime/stubRoutines.hpp"
#include "runtime/vm_version.hpp"
#include "utilities/macros.hpp"
#include "utilities/powerOfTwo.hpp"

#ifdef PRODUCT
#define BLOCK_COMMENT(str) // nothing
#else
#define BLOCK_COMMENT(str) block_comment(str)
#endif
#define BIND(label) bind(label); BLOCK_COMMENT(#label ":")

#ifdef ASSERT
// On RISC, there's no benefit to verifying instruction boundaries.
bool AbstractAssembler::pd_check_instruction_mark() { return false; }
#endif

void MacroAssembler::ld_largeoffset_unchecked(Register d, int si31, Register a, int emit_filler_nop) {
  assert(Assembler::is_simm(si31, 31) && si31 >= 0, "si31 out of range");
  if (Assembler::is_simm(si31, 16)) {
    ld(d, si31, a);
    if (emit_filler_nop) nop();
  } else {
    const int hi = MacroAssembler::largeoffset_si16_si16_hi(si31);
    const int lo = MacroAssembler::largeoffset_si16_si16_lo(si31);
    addis(d, a, hi);
    ld(d, lo, d);
  }
}

void MacroAssembler::ld_largeoffset(Register d, int si31, Register a, int emit_filler_nop) {
  assert_different_registers(d, a);
  ld_largeoffset_unchecked(d, si31, a, emit_filler_nop);
}

void MacroAssembler::load_sized_value(Register dst, RegisterOrConstant offs, Register base,
                                      size_t size_in_bytes, bool is_signed) {
  switch (size_in_bytes) {
  case  8:              ld(dst, offs, base);                         break;
  case  4:  is_signed ? lwa(dst, offs, base) : lwz(dst, offs, base); break;
  case  2:  is_signed ? lha(dst, offs, base) : lhz(dst, offs, base); break;
  case  1:  lbz(dst, offs, base); if (is_signed) extsb(dst, dst);    break; // lba doesn't exist :(
  default:  ShouldNotReachHere();
  }
}

void MacroAssembler::store_sized_value(Register dst, RegisterOrConstant offs, Register base,
                                       size_t size_in_bytes) {
  switch (size_in_bytes) {
  case  8:  std(dst, offs, base); break;
  case  4:  stw(dst, offs, base); break;
  case  2:  sth(dst, offs, base); break;
  case  1:  stb(dst, offs, base); break;
  default:  ShouldNotReachHere();
  }
}

void MacroAssembler::align(int modulus, int max, int rem) {
  int padding = (rem + modulus - (offset() % modulus)) % modulus;
  if (padding > max) return;
  for (int c = (padding >> 2); c > 0; --c) { nop(); }
}

void MacroAssembler::align_prefix() {
  if (is_aligned(offset() + BytesPerInstWord, 64)) { nop(); }
}

// Issue instructions that calculate given TOC from global TOC.
void MacroAssembler::calculate_address_from_global_toc(Register dst, address addr, bool hi16, bool lo16,
                                                       bool add_relocation, bool emit_dummy_addr) {
  int offset = -1;
  if (emit_dummy_addr) {
    offset = -128; // dummy address
  } else if (addr != (address)(intptr_t)-1) {
    offset = MacroAssembler::offset_to_global_toc(addr);
  }

  if (hi16) {
    addis(dst, R29_TOC, MacroAssembler::largeoffset_si16_si16_hi(offset));
  }
  if (lo16) {
    if (add_relocation) {
      // Relocate at the addi to avoid confusion with a load from the method's TOC.
      relocate(internal_word_Relocation::spec(addr));
    }
    addi(dst, dst, MacroAssembler::largeoffset_si16_si16_lo(offset));
  }
}

address MacroAssembler::patch_calculate_address_from_global_toc_at(address a, address bound, address addr) {
  const int offset = MacroAssembler::offset_to_global_toc(addr);

  const address inst2_addr = a;
  const int inst2 = *(int *)inst2_addr;

  // The relocation points to the second instruction, the addi,
  // and the addi reads and writes the same register dst.
  const int dst = inv_rt_field(inst2);
  assert(is_addi(inst2) && inv_ra_field(inst2) == dst, "must be addi reading and writing dst");

  // Now, find the preceding addis which writes to dst.
  int inst1 = 0;
  address inst1_addr = inst2_addr - BytesPerInstWord;
  while (inst1_addr >= bound) {
    inst1 = *(int *) inst1_addr;
    if (is_addis(inst1) && inv_rt_field(inst1) == dst) {
      // Stop, found the addis which writes dst.
      break;
    }
    inst1_addr -= BytesPerInstWord;
  }

  assert(is_addis(inst1) && inv_ra_field(inst1) == 29 /* R29 */, "source must be global TOC");
  set_imm((int *)inst1_addr, MacroAssembler::largeoffset_si16_si16_hi(offset));
  set_imm((int *)inst2_addr, MacroAssembler::largeoffset_si16_si16_lo(offset));
  return inst1_addr;
}

address MacroAssembler::get_address_of_calculate_address_from_global_toc_at(address a, address bound) {
  const address inst2_addr = a;
  const int inst2 = *(int *)inst2_addr;

  // The relocation points to the second instruction, the addi,
  // and the addi reads and writes the same register dst.
  const int dst = inv_rt_field(inst2);
  assert(is_addi(inst2) && inv_ra_field(inst2) == dst, "must be addi reading and writing dst");

  // Now, find the preceding addis which writes to dst.
  int inst1 = 0;
  address inst1_addr = inst2_addr - BytesPerInstWord;
  while (inst1_addr >= bound) {
    inst1 = *(int *) inst1_addr;
    if (is_addis(inst1) && inv_rt_field(inst1) == dst) {
      // stop, found the addis which writes dst
      break;
    }
    inst1_addr -= BytesPerInstWord;
  }

  assert(is_addis(inst1) && inv_ra_field(inst1) == 29 /* R29 */, "source must be global TOC");

  int offset = (get_imm(inst1_addr, 0) << 16) + get_imm(inst2_addr, 0);
  // -1 is a special case
  if (offset == -1) {
    return (address)(intptr_t)-1;
  } else {
    return global_toc() + offset;
  }
}

#ifdef _LP64
// Patch compressed oops or klass constants.
// Assembler sequence is
// 1) compressed oops:
//    lis  rx = const.hi
//    ori rx = rx | const.lo
// 2) compressed klass:
//    lis  rx = const.hi
//    clrldi rx = rx & 0xFFFFffff // clearMS32b, optional
//    ori rx = rx | const.lo
// Clrldi will be passed by.
address MacroAssembler::patch_set_narrow_oop(address a, address bound, narrowOop data) {
  assert(UseCompressedOops, "Should only patch compressed oops");

  const address inst2_addr = a;
  const int inst2 = *(int *)inst2_addr;

  // The relocation points to the second instruction, the ori,
  // and the ori reads and writes the same register dst.
  const int dst = inv_rta_field(inst2);
  assert(is_ori(inst2) && inv_rs_field(inst2) == dst, "must be ori reading and writing dst");
  // Now, find the preceding addis which writes to dst.
  int inst1 = 0;
  address inst1_addr = inst2_addr - BytesPerInstWord;
  bool inst1_found = false;
  while (inst1_addr >= bound) {
    inst1 = *(int *)inst1_addr;
    if (is_lis(inst1) && inv_rs_field(inst1) == dst) { inst1_found = true; break; }
    inst1_addr -= BytesPerInstWord;
  }
  assert(inst1_found, "inst is not lis");

  uint32_t data_value = CompressedOops::narrow_oop_value(data);
  int xc = (data_value >> 16) & 0xffff;
  int xd = (data_value >>  0) & 0xffff;

  set_imm((int *)inst1_addr, (short)(xc)); // see enc_load_con_narrow_hi/_lo
  set_imm((int *)inst2_addr,        (xd)); // unsigned int
  return inst1_addr;
}

// Get compressed oop constant.
narrowOop MacroAssembler::get_narrow_oop(address a, address bound) {
  assert(UseCompressedOops, "Should only patch compressed oops");

  const address inst2_addr = a;
  const int inst2 = *(int *)inst2_addr;

  // The relocation points to the second instruction, the ori,
  // and the ori reads and writes the same register dst.
  const int dst = inv_rta_field(inst2);
  assert(is_ori(inst2) && inv_rs_field(inst2) == dst, "must be ori reading and writing dst");
  // Now, find the preceding lis which writes to dst.
  int inst1 = 0;
  address inst1_addr = inst2_addr - BytesPerInstWord;
  bool inst1_found = false;

  while (inst1_addr >= bound) {
    inst1 = *(int *) inst1_addr;
    if (is_lis(inst1) && inv_rs_field(inst1) == dst) { inst1_found = true; break;}
    inst1_addr -= BytesPerInstWord;
  }
  assert(inst1_found, "inst is not lis");

  uint xl = ((unsigned int) (get_imm(inst2_addr, 0) & 0xffff));
  uint xh = (((get_imm(inst1_addr, 0)) & 0xffff) << 16);

  return CompressedOops::narrow_oop_cast(xl | xh);
}
#endif // _LP64

// Returns true if successful.
bool MacroAssembler::load_const_from_method_toc(Register dst, AddressLiteral& a,
                                                Register toc, bool fixed_size) {
  int toc_offset = 0;
  // Use RelocationHolder::none for the constant pool entry, otherwise
  // we will end up with a failing NativeCall::verify(x) where x is
  // the address of the constant pool entry.
  // FIXME: We should insert relocation information for oops at the constant
  // pool entries instead of inserting it at the loads; patching of a constant
  // pool entry should be less expensive.
  address const_address = address_constant((address)a.value(), RelocationHolder::none);
  if (const_address == nullptr) { return false; } // allocation failure
  // Relocate at the pc of the load.
  relocate(a.rspec());
  toc_offset = (int)(const_address - code()->consts()->start());
  ld_largeoffset_unchecked(dst, toc_offset, toc, fixed_size);
  return true;
}

bool MacroAssembler::is_load_const_from_method_toc_at(address a) {
  const address inst1_addr = a;
  const int inst1 = *(int *)inst1_addr;

   // The relocation points to the ld or the addis.
   return (is_ld(inst1)) ||
          (is_addis(inst1) && inv_ra_field(inst1) != 0);
}

int MacroAssembler::get_offset_of_load_const_from_method_toc_at(address a) {
  assert(is_load_const_from_method_toc_at(a), "must be load_const_from_method_toc");

  const address inst1_addr = a;
  const int inst1 = *(int *)inst1_addr;

  if (is_ld(inst1)) {
    return inv_d1_field(inst1);
  } else if (is_addis(inst1)) {
    const int dst = inv_rt_field(inst1);

    // Now, find the succeeding ld which reads and writes to dst.
    address inst2_addr = inst1_addr + BytesPerInstWord;
    int inst2 = 0;
    while (true) {
      inst2 = *(int *) inst2_addr;
      if (is_ld(inst2) && inv_ra_field(inst2) == dst && inv_rt_field(inst2) == dst) {
        // Stop, found the ld which reads and writes dst.
        break;
      }
      inst2_addr += BytesPerInstWord;
    }
    return (inv_d1_field(inst1) << 16) + inv_d1_field(inst2);
  }
  ShouldNotReachHere();
  return 0;
}

// Get the constant from a `load_const' sequence.
long MacroAssembler::get_const(address a) {
  assert(is_load_const_at(a), "not a load of a constant");
  const int *p = (const int*) a;
  unsigned long x = (((unsigned long) (get_imm(a,0) & 0xffff)) << 48);
  if (is_ori(*(p+1))) {
    x |= (((unsigned long) (get_imm(a,1) & 0xffff)) << 32);
    x |= (((unsigned long) (get_imm(a,3) & 0xffff)) << 16);
    x |= (((unsigned long) (get_imm(a,4) & 0xffff)));
  } else if (is_lis(*(p+1))) {
    x |= (((unsigned long) (get_imm(a,2) & 0xffff)) << 32);
    x |= (((unsigned long) (get_imm(a,1) & 0xffff)) << 16);
    x |= (((unsigned long) (get_imm(a,3) & 0xffff)));
  } else {
    ShouldNotReachHere();
    return (long) 0;
  }
  return (long) x;
}

// Patch the 64 bit constant of a `load_const' sequence. This is a low
// level procedure. It neither flushes the instruction cache nor is it
// mt safe.
void MacroAssembler::patch_const(address a, long x) {
  assert(is_load_const_at(a), "not a load of a constant");
  int *p = (int*) a;
  if (is_ori(*(p+1))) {
    set_imm(0 + p, (x >> 48) & 0xffff);
    set_imm(1 + p, (x >> 32) & 0xffff);
    set_imm(3 + p, (x >> 16) & 0xffff);
    set_imm(4 + p, x & 0xffff);
  } else if (is_lis(*(p+1))) {
    set_imm(0 + p, (x >> 48) & 0xffff);
    set_imm(2 + p, (x >> 32) & 0xffff);
    set_imm(1 + p, (x >> 16) & 0xffff);
    set_imm(3 + p, x & 0xffff);
  } else {
    ShouldNotReachHere();
  }
}

AddressLiteral MacroAssembler::allocate_metadata_address(Metadata* obj) {
  assert(oop_recorder() != nullptr, "this assembler needs a Recorder");
  int index = oop_recorder()->allocate_metadata_index(obj);
  RelocationHolder rspec = metadata_Relocation::spec(index);
  return AddressLiteral((address)obj, rspec);
}

AddressLiteral MacroAssembler::constant_metadata_address(Metadata* obj) {
  assert(oop_recorder() != nullptr, "this assembler needs a Recorder");
  int index = oop_recorder()->find_index(obj);
  RelocationHolder rspec = metadata_Relocation::spec(index);
  return AddressLiteral((address)obj, rspec);
}

AddressLiteral MacroAssembler::allocate_oop_address(jobject obj) {
  assert(oop_recorder() != nullptr, "this assembler needs an OopRecorder");
  int oop_index = oop_recorder()->allocate_oop_index(obj);
  return AddressLiteral(address(obj), oop_Relocation::spec(oop_index));
}

AddressLiteral MacroAssembler::constant_oop_address(jobject obj) {
  assert(oop_recorder() != nullptr, "this assembler needs an OopRecorder");
  int oop_index = oop_recorder()->find_index(obj);
  return AddressLiteral(address(obj), oop_Relocation::spec(oop_index));
}

#ifndef PRODUCT
void MacroAssembler::pd_print_patched_instruction(address branch) {
  Unimplemented(); // TODO: PPC port
}
#endif // ndef PRODUCT

// Conditional far branch for destinations encodable in 24+2 bits.
void MacroAssembler::bc_far(int boint, int biint, Label& dest, int optimize) {

  // If requested by flag optimize, relocate the bc_far as a
  // runtime_call and prepare for optimizing it when the code gets
  // relocated.
  if (optimize == bc_far_optimize_on_relocate) {
    relocate(relocInfo::runtime_call_type);
  }

  // variant 2:
  //
  //    b!cxx SKIP
  //    bxx   DEST
  //  SKIP:
  //

  const int opposite_boint = add_bhint_to_boint(opposite_bhint(inv_boint_bhint(boint)),
                                                opposite_bcond(inv_boint_bcond(boint)));

  // We emit two branches.
  // First, a conditional branch which jumps around the far branch.
  const address not_taken_pc = pc() + 2 * BytesPerInstWord;
  const address bc_pc        = pc();
  bc(opposite_boint, biint, not_taken_pc);

  const int bc_instr = *(int*)bc_pc;
  assert(not_taken_pc == (address)inv_bd_field(bc_instr, (intptr_t)bc_pc), "postcondition");
  assert(opposite_boint == inv_bo_field(bc_instr), "postcondition");
  assert(boint == add_bhint_to_boint(opposite_bhint(inv_boint_bhint(inv_bo_field(bc_instr))),
                                     opposite_bcond(inv_boint_bcond(inv_bo_field(bc_instr)))),
         "postcondition");
  assert(biint == inv_bi_field(bc_instr), "postcondition");

  // Second, an unconditional far branch which jumps to dest.
  // Note: target(dest) remembers the current pc (see CodeSection::target)
  //       and returns the current pc if the label is not bound yet; when
  //       the label gets bound, the unconditional far branch will be patched.
  const address target_pc = target(dest);
  const address b_pc  = pc();
  b(target_pc);

  assert(not_taken_pc == pc(),                     "postcondition");
  assert(dest.is_bound() || target_pc == b_pc, "postcondition");
}

// 1 or 2 instructions
void MacroAssembler::bc_far_optimized(int boint, int biint, Label& dest) {
  if (dest.is_bound() && is_within_range_of_bcxx(target(dest), pc())) {
    bc(boint, biint, dest);
  } else {
    bc_far(boint, biint, dest, MacroAssembler::bc_far_optimize_on_relocate);
  }
}

bool MacroAssembler::is_bc_far_at(address instruction_addr) {
  return is_bc_far_variant1_at(instruction_addr) ||
         is_bc_far_variant2_at(instruction_addr) ||
         is_bc_far_variant3_at(instruction_addr);
}

address MacroAssembler::get_dest_of_bc_far_at(address instruction_addr) {
  if (is_bc_far_variant1_at(instruction_addr)) {
    const address instruction_1_addr = instruction_addr;
    const int instruction_1 = *(int*)instruction_1_addr;
    return (address)inv_bd_field(instruction_1, (intptr_t)instruction_1_addr);
  } else if (is_bc_far_variant2_at(instruction_addr)) {
    const address instruction_2_addr = instruction_addr + 4;
    return bxx_destination(instruction_2_addr);
  } else if (is_bc_far_variant3_at(instruction_addr)) {
    return instruction_addr + 8;
  }
  // variant 4 ???
  ShouldNotReachHere();
  return nullptr;
}
void MacroAssembler::set_dest_of_bc_far_at(address instruction_addr, address dest) {

  if (is_bc_far_variant3_at(instruction_addr)) {
    // variant 3, far cond branch to the next instruction, already patched to nops:
    //
    //    nop
    //    endgroup
    //  SKIP/DEST:
    //
    return;
  }

  // first, extract boint and biint from the current branch
  int boint = 0;
  int biint = 0;

  ResourceMark rm;
  const int code_size = 2 * BytesPerInstWord;
  CodeBuffer buf(instruction_addr, code_size);
  MacroAssembler masm(&buf);
  if (is_bc_far_variant2_at(instruction_addr) && dest == instruction_addr + 8) {
    // Far branch to next instruction: Optimize it by patching nops (produce variant 3).
    masm.nop();
    masm.endgroup();
  } else {
    if (is_bc_far_variant1_at(instruction_addr)) {
      // variant 1, the 1st instruction contains the destination address:
      //
      //    bcxx  DEST
      //    nop
      //
      const int instruction_1 = *(int*)(instruction_addr);
      boint = inv_bo_field(instruction_1);
      biint = inv_bi_field(instruction_1);
    } else if (is_bc_far_variant2_at(instruction_addr)) {
      // variant 2, the 2nd instruction contains the destination address:
      //
      //    b!cxx SKIP
      //    bxx   DEST
      //  SKIP:
      //
      const int instruction_1 = *(int*)(instruction_addr);
      boint = add_bhint_to_boint(opposite_bhint(inv_boint_bhint(inv_bo_field(instruction_1))),
          opposite_bcond(inv_boint_bcond(inv_bo_field(instruction_1))));
      biint = inv_bi_field(instruction_1);
    } else {
      // variant 4???
      ShouldNotReachHere();
    }

    // second, set the new branch destination and optimize the code
    if (dest != instruction_addr + 4 && // the bc_far is still unbound!
        masm.is_within_range_of_bcxx(dest, instruction_addr)) {
      // variant 1:
      //
      //    bcxx  DEST
      //    nop
      //
      masm.bc(boint, biint, dest);
      masm.nop();
    } else {
      // variant 2:
      //
      //    b!cxx SKIP
      //    bxx   DEST
      //  SKIP:
      //
      const int opposite_boint = add_bhint_to_boint(opposite_bhint(inv_boint_bhint(boint)),
                                                    opposite_bcond(inv_boint_bcond(boint)));
      const address not_taken_pc = masm.pc() + 2 * BytesPerInstWord;
      masm.bc(opposite_boint, biint, not_taken_pc);
      masm.b(dest);
    }
  }
  ICache::ppc64_flush_icache_bytes(instruction_addr, code_size);
}

// Emit a NOT mt-safe patchable 64 bit absolute call/jump.
void MacroAssembler::bxx64_patchable(address dest, relocInfo::relocType rt, bool link) {
  // get current pc
  uint64_t start_pc = (uint64_t) pc();

  const address pc_of_bl = (address) (start_pc + (6*BytesPerInstWord)); // bl is last
  const address pc_of_b  = (address) (start_pc + (0*BytesPerInstWord)); // b is first

  // relocate here
  if (rt != relocInfo::none) {
    relocate(rt);
  }

  if ( ReoptimizeCallSequences &&
       (( link && is_within_range_of_b(dest, pc_of_bl)) ||
        (!link && is_within_range_of_b(dest, pc_of_b)))) {
    // variant 2:
    // Emit an optimized, pc-relative call/jump.

    if (link) {
      // some padding
      nop();
      nop();
      nop();
      nop();
      nop();
      nop();

      // do the call
      assert(pc() == pc_of_bl, "just checking");
      bl(dest, relocInfo::none);
    } else {
      // do the jump
      assert(pc() == pc_of_b, "just checking");
      b(dest, relocInfo::none);

      // some padding
      nop();
      nop();
      nop();
      nop();
      nop();
      nop();
    }

    // Assert that we can identify the emitted call/jump.
    assert(is_bxx64_patchable_variant2_at((address)start_pc, link),
           "can't identify emitted call");
  } else {
    // variant 1:
    mr(R0, R11);  // spill R11 -> R0.

    // Load the destination address into CTR,
    // calculate destination relative to global toc.
    calculate_address_from_global_toc(R11, dest, true, true, false);

    mtctr(R11);
    mr(R11, R0);  // spill R11 <- R0.
    nop();

    // do the call/jump
    if (link) {
      bctrl();
    } else{
      bctr();
    }
    // Assert that we can identify the emitted call/jump.
    assert(is_bxx64_patchable_variant1b_at((address)start_pc, link),
           "can't identify emitted call");
  }

  // Assert that we can identify the emitted call/jump.
  assert(is_bxx64_patchable_at((address)start_pc, link),
         "can't identify emitted call");
  assert(get_dest_of_bxx64_patchable_at((address)start_pc, link) == dest,
         "wrong encoding of dest address");
}

// Identify a bxx64_patchable instruction.
bool MacroAssembler::is_bxx64_patchable_at(address instruction_addr, bool link) {
  return is_bxx64_patchable_variant1b_at(instruction_addr, link)
    //|| is_bxx64_patchable_variant1_at(instruction_addr, link)
      || is_bxx64_patchable_variant2_at(instruction_addr, link);
}

// Does the call64_patchable instruction use a pc-relative encoding of
// the call destination?
bool MacroAssembler::is_bxx64_patchable_pcrelative_at(address instruction_addr, bool link) {
  // variant 2 is pc-relative
  return is_bxx64_patchable_variant2_at(instruction_addr, link);
}

// Identify variant 1.
bool MacroAssembler::is_bxx64_patchable_variant1_at(address instruction_addr, bool link) {
  unsigned int* instr = (unsigned int*) instruction_addr;
  return (link ? is_bctrl(instr[6]) : is_bctr(instr[6])) // bctr[l]
      && is_mtctr(instr[5]) // mtctr
    && is_load_const_at(instruction_addr);
}

// Identify variant 1b: load destination relative to global toc.
bool MacroAssembler::is_bxx64_patchable_variant1b_at(address instruction_addr, bool link) {
  unsigned int* instr = (unsigned int*) instruction_addr;
  return (link ? is_bctrl(instr[6]) : is_bctr(instr[6])) // bctr[l]
    && is_mtctr(instr[3]) // mtctr
    && is_calculate_address_from_global_toc_at(instruction_addr + 2*BytesPerInstWord, instruction_addr);
}

// Identify variant 2.
bool MacroAssembler::is_bxx64_patchable_variant2_at(address instruction_addr, bool link) {
  unsigned int* instr = (unsigned int*) instruction_addr;
  if (link) {
    return is_bl (instr[6])  // bl dest is last
      && is_nop(instr[0])  // nop
      && is_nop(instr[1])  // nop
      && is_nop(instr[2])  // nop
      && is_nop(instr[3])  // nop
      && is_nop(instr[4])  // nop
      && is_nop(instr[5]); // nop
  } else {
    return is_b  (instr[0])  // b  dest is first
      && is_nop(instr[1])  // nop
      && is_nop(instr[2])  // nop
      && is_nop(instr[3])  // nop
      && is_nop(instr[4])  // nop
      && is_nop(instr[5])  // nop
      && is_nop(instr[6]); // nop
  }
}

// Set dest address of a bxx64_patchable instruction.
void MacroAssembler::set_dest_of_bxx64_patchable_at(address instruction_addr, address dest, bool link) {
  ResourceMark rm;
  int code_size = MacroAssembler::bxx64_patchable_size;
  CodeBuffer buf(instruction_addr, code_size);
  MacroAssembler masm(&buf);
  masm.bxx64_patchable(dest, relocInfo::none, link);
  ICache::ppc64_flush_icache_bytes(instruction_addr, code_size);
}

// Get dest address of a bxx64_patchable instruction.
address MacroAssembler::get_dest_of_bxx64_patchable_at(address instruction_addr, bool link) {
  if (is_bxx64_patchable_variant1_at(instruction_addr, link)) {
    return (address) (unsigned long) get_const(instruction_addr);
  } else if (is_bxx64_patchable_variant2_at(instruction_addr, link)) {
    unsigned int* instr = (unsigned int*) instruction_addr;
    if (link) {
      const int instr_idx = 6; // bl is last
      int branchoffset = branch_destination(instr[instr_idx], 0);
      return instruction_addr + branchoffset + instr_idx*BytesPerInstWord;
    } else {
      const int instr_idx = 0; // b is first
      int branchoffset = branch_destination(instr[instr_idx], 0);
      return instruction_addr + branchoffset + instr_idx*BytesPerInstWord;
    }
  // Load dest relative to global toc.
  } else if (is_bxx64_patchable_variant1b_at(instruction_addr, link)) {
    return get_address_of_calculate_address_from_global_toc_at(instruction_addr + 2*BytesPerInstWord,
                                                               instruction_addr);
  } else {
    ShouldNotReachHere();
    return nullptr;
  }
}

void MacroAssembler::clobber_volatile_gprs(Register excluded_register) {
  const int magic_number = 0x42;

  // Preserve stack pointer register (R1_SP) and system thread id register (R13);
  // although they're technically volatile
  for (int i = 2; i < 13; i++) {
    Register reg = as_Register(i);
    if (reg == excluded_register) {
      continue;
    }

    li(reg, magic_number);
  }
}

void MacroAssembler::clobber_carg_stack_slots(Register tmp) {
  const int magic_number = 0x43;

  li(tmp, magic_number);
  for (int m = 0; m <= 7; m++) {
    std(tmp, frame::native_abi_minframe_size + m * 8, R1_SP);
  }
}

// Uses ordering which corresponds to ABI:
//    _savegpr0_14:  std  r14,-144(r1)
//    _savegpr0_15:  std  r15,-136(r1)
//    _savegpr0_16:  std  r16,-128(r1)
void MacroAssembler::save_nonvolatile_gprs(Register dst, int offset) {
  std(R14, offset, dst);   offset += 8;
  std(R15, offset, dst);   offset += 8;
  std(R16, offset, dst);   offset += 8;
  std(R17, offset, dst);   offset += 8;
  std(R18, offset, dst);   offset += 8;
  std(R19, offset, dst);   offset += 8;
  std(R20, offset, dst);   offset += 8;
  std(R21, offset, dst);   offset += 8;
  std(R22, offset, dst);   offset += 8;
  std(R23, offset, dst);   offset += 8;
  std(R24, offset, dst);   offset += 8;
  std(R25, offset, dst);   offset += 8;
  std(R26, offset, dst);   offset += 8;
  std(R27, offset, dst);   offset += 8;
  std(R28, offset, dst);   offset += 8;
  std(R29, offset, dst);   offset += 8;
  std(R30, offset, dst);   offset += 8;
  std(R31, offset, dst);   offset += 8;

  stfd(F14, offset, dst);   offset += 8;
  stfd(F15, offset, dst);   offset += 8;
  stfd(F16, offset, dst);   offset += 8;
  stfd(F17, offset, dst);   offset += 8;
  stfd(F18, offset, dst);   offset += 8;
  stfd(F19, offset, dst);   offset += 8;
  stfd(F20, offset, dst);   offset += 8;
  stfd(F21, offset, dst);   offset += 8;
  stfd(F22, offset, dst);   offset += 8;
  stfd(F23, offset, dst);   offset += 8;
  stfd(F24, offset, dst);   offset += 8;
  stfd(F25, offset, dst);   offset += 8;
  stfd(F26, offset, dst);   offset += 8;
  stfd(F27, offset, dst);   offset += 8;
  stfd(F28, offset, dst);   offset += 8;
  stfd(F29, offset, dst);   offset += 8;
  stfd(F30, offset, dst);   offset += 8;
  stfd(F31, offset, dst);
}

// Uses ordering which corresponds to ABI:
//    _restgpr0_14:  ld   r14,-144(r1)
//    _restgpr0_15:  ld   r15,-136(r1)
//    _restgpr0_16:  ld   r16,-128(r1)
void MacroAssembler::restore_nonvolatile_gprs(Register src, int offset) {
  ld(R14, offset, src);   offset += 8;
  ld(R15, offset, src);   offset += 8;
  ld(R16, offset, src);   offset += 8;
  ld(R17, offset, src);   offset += 8;
  ld(R18, offset, src);   offset += 8;
  ld(R19, offset, src);   offset += 8;
  ld(R20, offset, src);   offset += 8;
  ld(R21, offset, src);   offset += 8;
  ld(R22, offset, src);   offset += 8;
  ld(R23, offset, src);   offset += 8;
  ld(R24, offset, src);   offset += 8;
  ld(R25, offset, src);   offset += 8;
  ld(R26, offset, src);   offset += 8;
  ld(R27, offset, src);   offset += 8;
  ld(R28, offset, src);   offset += 8;
  ld(R29, offset, src);   offset += 8;
  ld(R30, offset, src);   offset += 8;
  ld(R31, offset, src);   offset += 8;

  // FP registers
  lfd(F14, offset, src);   offset += 8;
  lfd(F15, offset, src);   offset += 8;
  lfd(F16, offset, src);   offset += 8;
  lfd(F17, offset, src);   offset += 8;
  lfd(F18, offset, src);   offset += 8;
  lfd(F19, offset, src);   offset += 8;
  lfd(F20, offset, src);   offset += 8;
  lfd(F21, offset, src);   offset += 8;
  lfd(F22, offset, src);   offset += 8;
  lfd(F23, offset, src);   offset += 8;
  lfd(F24, offset, src);   offset += 8;
  lfd(F25, offset, src);   offset += 8;
  lfd(F26, offset, src);   offset += 8;
  lfd(F27, offset, src);   offset += 8;
  lfd(F28, offset, src);   offset += 8;
  lfd(F29, offset, src);   offset += 8;
  lfd(F30, offset, src);   offset += 8;
  lfd(F31, offset, src);
}

// For verify_oops.
void MacroAssembler::save_volatile_gprs(Register dst, int offset, bool include_fp_regs, bool include_R3_RET_reg) {
  std(R2,  offset, dst);   offset += 8;
  if (include_R3_RET_reg) {
    std(R3, offset, dst);  offset += 8;
  }
  std(R4,  offset, dst);   offset += 8;
  std(R5,  offset, dst);   offset += 8;
  std(R6,  offset, dst);   offset += 8;
  std(R7,  offset, dst);   offset += 8;
  std(R8,  offset, dst);   offset += 8;
  std(R9,  offset, dst);   offset += 8;
  std(R10, offset, dst);   offset += 8;
  std(R11, offset, dst);   offset += 8;
  std(R12, offset, dst);   offset += 8;

  if (include_fp_regs) {
    stfd(F0, offset, dst);   offset += 8;
    stfd(F1, offset, dst);   offset += 8;
    stfd(F2, offset, dst);   offset += 8;
    stfd(F3, offset, dst);   offset += 8;
    stfd(F4, offset, dst);   offset += 8;
    stfd(F5, offset, dst);   offset += 8;
    stfd(F6, offset, dst);   offset += 8;
    stfd(F7, offset, dst);   offset += 8;
    stfd(F8, offset, dst);   offset += 8;
    stfd(F9, offset, dst);   offset += 8;
    stfd(F10, offset, dst);  offset += 8;
    stfd(F11, offset, dst);  offset += 8;
    stfd(F12, offset, dst);  offset += 8;
    stfd(F13, offset, dst);
  }
}

// For verify_oops.
void MacroAssembler::restore_volatile_gprs(Register src, int offset, bool include_fp_regs, bool include_R3_RET_reg) {
  ld(R2,  offset, src);   offset += 8;
  if (include_R3_RET_reg) {
    ld(R3,  offset, src);   offset += 8;
  }
  ld(R4,  offset, src);   offset += 8;
  ld(R5,  offset, src);   offset += 8;
  ld(R6,  offset, src);   offset += 8;
  ld(R7,  offset, src);   offset += 8;
  ld(R8,  offset, src);   offset += 8;
  ld(R9,  offset, src);   offset += 8;
  ld(R10, offset, src);   offset += 8;
  ld(R11, offset, src);   offset += 8;
  ld(R12, offset, src);   offset += 8;

  if (include_fp_regs) {
    lfd(F0, offset, src);   offset += 8;
    lfd(F1, offset, src);   offset += 8;
    lfd(F2, offset, src);   offset += 8;
    lfd(F3, offset, src);   offset += 8;
    lfd(F4, offset, src);   offset += 8;
    lfd(F5, offset, src);   offset += 8;
    lfd(F6, offset, src);   offset += 8;
    lfd(F7, offset, src);   offset += 8;
    lfd(F8, offset, src);   offset += 8;
    lfd(F9, offset, src);   offset += 8;
    lfd(F10, offset, src);  offset += 8;
    lfd(F11, offset, src);  offset += 8;
    lfd(F12, offset, src);  offset += 8;
    lfd(F13, offset, src);
  }
}

void MacroAssembler::save_LR(Register tmp) {
  mflr(tmp);
  std(tmp, _abi0(lr), R1_SP);
}

void MacroAssembler::restore_LR(Register tmp) {
  assert(tmp != R1_SP, "must be distinct");
  ld(tmp, _abi0(lr), R1_SP);
  mtlr(tmp);
}

void MacroAssembler::save_LR_CR(Register tmp) {
  mfcr(tmp);
  std(tmp, _abi0(cr), R1_SP);
  save_LR(tmp);
  // Tmp must contain lr on exit! (see return_addr and prolog in ppc64.ad)
}

void MacroAssembler::restore_LR_CR(Register tmp) {
  restore_LR(tmp);
  ld(tmp, _abi0(cr), R1_SP);
  mtcr(tmp);
}

address MacroAssembler::get_PC_trash_LR(Register result) {
  Label L;
  bl(L);
  bind(L);
  address lr_pc = pc();
  mflr(result);
  return lr_pc;
}

void MacroAssembler::resize_frame(Register offset, Register tmp) {
#ifdef ASSERT
  assert_different_registers(offset, tmp, R1_SP);
  andi_(tmp, offset, frame::alignment_in_bytes-1);
  asm_assert_eq("resize_frame: unaligned");
#endif

  // tmp <- *(SP)
  ld(tmp, _abi0(callers_sp), R1_SP);
  // addr <- SP + offset;
  // *(addr) <- tmp;
  // SP <- addr
  stdux(tmp, R1_SP, offset);
}

void MacroAssembler::resize_frame(int offset, Register tmp) {
  assert(is_simm(offset, 16), "too big an offset");
  assert_different_registers(tmp, R1_SP);
  assert((offset & (frame::alignment_in_bytes-1))==0, "resize_frame: unaligned");
  // tmp <- *(SP)
  ld(tmp, _abi0(callers_sp), R1_SP);
  // addr <- SP + offset;
  // *(addr) <- tmp;
  // SP <- addr
  stdu(tmp, offset, R1_SP);
}

void MacroAssembler::resize_frame_absolute(Register addr, Register tmp1, Register tmp2) {
  // (addr == tmp1) || (addr == tmp2) is allowed here!
  assert(tmp1 != tmp2, "must be distinct");

  // compute offset w.r.t. current stack pointer
  // tmp_1 <- addr - SP (!)
  subf(tmp1, R1_SP, addr);

  // atomically update SP keeping back link.
  resize_frame(tmp1/* offset */, tmp2/* tmp */);
}

void MacroAssembler::push_frame(Register bytes, Register tmp) {
#ifdef ASSERT
  assert(bytes != R0, "r0 not allowed here");
  andi_(R0, bytes, frame::alignment_in_bytes-1);
  asm_assert_eq("push_frame(Reg, Reg): unaligned");
#endif
  neg(tmp, bytes);
  stdux(R1_SP, R1_SP, tmp);
}

// Push a frame of size `bytes'.
void MacroAssembler::push_frame(unsigned int bytes, Register tmp) {
  long offset = align_addr(bytes, frame::alignment_in_bytes);
  if (is_simm(-offset, 16)) {
    stdu(R1_SP, -offset, R1_SP);
  } else {
    load_const_optimized(tmp, -offset);
    stdux(R1_SP, R1_SP, tmp);
  }
}

// Push a frame of size `bytes' plus native_abi_reg_args on top.
void MacroAssembler::push_frame_reg_args(unsigned int bytes, Register tmp) {
  push_frame(bytes + frame::native_abi_reg_args_size, tmp);
}

// Setup up a new C frame with a spill area for non-volatile GPRs and
// additional space for local variables.
void MacroAssembler::push_frame_reg_args_nonvolatiles(unsigned int bytes,
                                                      Register tmp) {
  push_frame(bytes + frame::native_abi_reg_args_size + frame::spill_nonvolatiles_size, tmp);
}

// Pop current C frame.
void MacroAssembler::pop_frame() {
  ld(R1_SP, _abi0(callers_sp), R1_SP);
}

#if defined(ABI_ELFv2)
address MacroAssembler::branch_to(Register r_function_entry, bool and_link) {
  // TODO(asmundak): make sure the caller uses R12 as function descriptor
  // most of the times.
  if (R12 != r_function_entry) {
    mr(R12, r_function_entry);
  }
  mtctr(R12);
  // Do a call or a branch.
  if (and_link) {
    bctrl();
  } else {
    bctr();
  }
  _last_calls_return_pc = pc();

  return _last_calls_return_pc;
}

// Call a C function via a function descriptor and use full C
// calling conventions. Updates and returns _last_calls_return_pc.
address MacroAssembler::call_c(Register r_function_entry) {
  return branch_to(r_function_entry, /*and_link=*/true);
}

// For tail calls: only branch, don't link, so callee returns to caller of this function.
address MacroAssembler::call_c_and_return_to_caller(Register r_function_entry) {
  return branch_to(r_function_entry, /*and_link=*/false);
}

address MacroAssembler::call_c(address function_entry, relocInfo::relocType rt) {
  load_const(R12, function_entry, R0);
  return branch_to(R12,  /*and_link=*/true);
}

#else
// Generic version of a call to C function via a function descriptor
// with variable support for C calling conventions (TOC, ENV, etc.).
// Updates and returns _last_calls_return_pc.
address MacroAssembler::branch_to(Register function_descriptor, bool and_link, bool save_toc_before_call,
                                  bool restore_toc_after_call, bool load_toc_of_callee, bool load_env_of_callee) {
  // we emit standard ptrgl glue code here
  assert((function_descriptor != R0), "function_descriptor cannot be R0");

  // retrieve necessary entries from the function descriptor
  ld(R0, in_bytes(FunctionDescriptor::entry_offset()), function_descriptor);
  mtctr(R0);

  if (load_toc_of_callee) {
    ld(R2_TOC, in_bytes(FunctionDescriptor::toc_offset()), function_descriptor);
  }
  if (load_env_of_callee) {
    ld(R11, in_bytes(FunctionDescriptor::env_offset()), function_descriptor);
  } else if (load_toc_of_callee) {
    li(R11, 0);
  }

  // do a call or a branch
  if (and_link) {
    bctrl();
  } else {
    bctr();
  }
  _last_calls_return_pc = pc();

  return _last_calls_return_pc;
}

// Call a C function via a function descriptor and use full C calling
// conventions.
// We don't use the TOC in generated code, so there is no need to save
// and restore its value.
address MacroAssembler::call_c(Register fd) {
  return branch_to(fd, /*and_link=*/true,
                       /*save toc=*/false,
                       /*restore toc=*/false,
                       /*load toc=*/true,
                       /*load env=*/true);
}

address MacroAssembler::call_c_and_return_to_caller(Register fd) {
  return branch_to(fd, /*and_link=*/false,
                       /*save toc=*/false,
                       /*restore toc=*/false,
                       /*load toc=*/true,
                       /*load env=*/true);
}

address MacroAssembler::call_c(const FunctionDescriptor* fd, relocInfo::relocType rt) {
  if (rt != relocInfo::none) {
    // this call needs to be relocatable
    if (!ReoptimizeCallSequences
        || (rt != relocInfo::runtime_call_type && rt != relocInfo::none)
        || fd == nullptr   // support code-size estimation
        || !fd->is_friend_function()
        || fd->entry() == nullptr) {
      // it's not a friend function as defined by class FunctionDescriptor,
      // so do a full call-c here.
      load_const(R11, (address)fd, R0);

      bool has_env = (fd != nullptr && fd->env() != nullptr);
      return branch_to(R11, /*and_link=*/true,
                            /*save toc=*/false,
                            /*restore toc=*/false,
                            /*load toc=*/true,
                            /*load env=*/has_env);
    } else {
      // It's a friend function. Load the entry point and don't care about
      // toc and env. Use an optimizable call instruction, but ensure the
      // same code-size as in the case of a non-friend function.
      nop();
      nop();
      nop();
      bl64_patchable(fd->entry(), rt);
      _last_calls_return_pc = pc();
      return _last_calls_return_pc;
    }
  } else {
    // This call does not need to be relocatable, do more aggressive
    // optimizations.
    if (!ReoptimizeCallSequences
      || !fd->is_friend_function()) {
      // It's not a friend function as defined by class FunctionDescriptor,
      // so do a full call-c here.
      load_const(R11, (address)fd, R0);
      return branch_to(R11, /*and_link=*/true,
                            /*save toc=*/false,
                            /*restore toc=*/false,
                            /*load toc=*/true,
                            /*load env=*/true);
    } else {
      // it's a friend function, load the entry point and don't care about
      // toc and env.
      address dest = fd->entry();
      if (is_within_range_of_b(dest, pc())) {
        bl(dest);
      } else {
        bl64_patchable(dest, rt);
      }
      _last_calls_return_pc = pc();
      return _last_calls_return_pc;
    }
  }
}

// Call a C function.  All constants needed reside in TOC.
//
// Read the address to call from the TOC.
// Read env from TOC, if fd specifies an env.
// Read new TOC from TOC.
address MacroAssembler::call_c_using_toc(const FunctionDescriptor* fd,
                                         relocInfo::relocType rt, Register toc) {
  if (!ReoptimizeCallSequences
    || (rt != relocInfo::runtime_call_type && rt != relocInfo::none)
    || !fd->is_friend_function()) {
    // It's not a friend function as defined by class FunctionDescriptor,
    // so do a full call-c here.
    assert(fd->entry() != nullptr, "function must be linked");

    AddressLiteral fd_entry(fd->entry());
    bool success = load_const_from_method_toc(R11, fd_entry, toc, /*fixed_size*/ true);
    mtctr(R11);
    if (fd->env() == nullptr) {
      li(R11, 0);
      nop();
    } else {
      AddressLiteral fd_env(fd->env());
      success = success && load_const_from_method_toc(R11, fd_env, toc, /*fixed_size*/ true);
    }
    AddressLiteral fd_toc(fd->toc());
    // Set R2_TOC (load from toc)
    success = success && load_const_from_method_toc(R2_TOC, fd_toc, toc, /*fixed_size*/ true);
    bctrl();
    _last_calls_return_pc = pc();
    if (!success) { return nullptr; }
  } else {
    // It's a friend function, load the entry point and don't care about
    // toc and env. Use an optimizable call instruction, but ensure the
    // same code-size as in the case of a non-friend function.
    nop();
    bl64_patchable(fd->entry(), rt);
    _last_calls_return_pc = pc();
  }
  return _last_calls_return_pc;
}
#endif // ABI_ELFv2

void MacroAssembler::post_call_nop() {
  // Make inline again when loom is always enabled.
  if (!Continuations::enabled()) {
    return;
  }
  // We use CMPI/CMPLI instructions to encode post call nops.
  // Refer to NativePostCallNop for details.
  relocate(post_call_nop_Relocation::spec());
  InlineSkippedInstructionsCounter skipCounter(this);
  Assembler::emit_int32(Assembler::CMPLI_OPCODE | Assembler::opp_u_field(1, 9, 9));
  assert(is_post_call_nop(*(int*)(pc() - 4)), "post call not not found");
}

int MacroAssembler::ic_check_size() {
  bool implicit_null_checks_available = ImplicitNullChecks && os::zero_page_read_protected(),
       use_fast_receiver_null_check   = implicit_null_checks_available || TrapBasedNullChecks,
       use_trap_based_null_check      = !implicit_null_checks_available && TrapBasedNullChecks;

  int num_ins;
  if (use_fast_receiver_null_check && TrapBasedICMissChecks) {
    num_ins = 3;
    if (use_trap_based_null_check) num_ins += 1;
  } else {
    num_ins = 7;
    if (!implicit_null_checks_available) num_ins += 2;
  }
  return num_ins * BytesPerInstWord;
}

int MacroAssembler::ic_check(int end_alignment) {
  bool implicit_null_checks_available = ImplicitNullChecks && os::zero_page_read_protected(),
       use_fast_receiver_null_check   = implicit_null_checks_available || TrapBasedNullChecks,
       use_trap_based_null_check      = !implicit_null_checks_available && TrapBasedNullChecks;

  Register receiver = R3_ARG1;
  Register data = R19_inline_cache_reg;
  Register tmp1 = R11_scratch1;
  Register tmp2 = R12_scratch2;

  // The UEP of a code blob ensures that the VEP is padded. However, the padding of the UEP is placed
  // before the inline cache check, so we don't have to execute any nop instructions when dispatching
  // through the UEP, yet we can ensure that the VEP is aligned appropriately. That's why we align
  // before the inline cache check here, and not after
  align(end_alignment, end_alignment, end_alignment - ic_check_size());

  int uep_offset = offset();

  if (use_fast_receiver_null_check && TrapBasedICMissChecks) {
    // Fast version which uses SIGTRAP

    if (use_trap_based_null_check) {
      trap_null_check(receiver);
    }
    if (UseCompressedClassPointers) {
      lwz(tmp1, oopDesc::klass_offset_in_bytes(), receiver);
    } else {
      ld(tmp1, oopDesc::klass_offset_in_bytes(), receiver);
    }
    ld(tmp2, in_bytes(CompiledICData::speculated_klass_offset()), data);
    trap_ic_miss_check(tmp1, tmp2);

  } else {
    // Slower version which doesn't use SIGTRAP

    // Load stub address using toc (fixed instruction size, unlike load_const_optimized)
    calculate_address_from_global_toc(tmp1, SharedRuntime::get_ic_miss_stub(),
                                      true, true, false); // 2 instructions
    mtctr(tmp1);

    if (!implicit_null_checks_available) {
      cmpdi(CCR0, receiver, 0);
      beqctr(CCR0);
    }
    if (UseCompressedClassPointers) {
      lwz(tmp1, oopDesc::klass_offset_in_bytes(), receiver);
    } else {
      ld(tmp1, oopDesc::klass_offset_in_bytes(), receiver);
    }
    ld(tmp2, in_bytes(CompiledICData::speculated_klass_offset()), data);
    cmpd(CCR0, tmp1, tmp2);
    bnectr(CCR0);
  }

  assert((offset() % end_alignment) == 0, "Misaligned verified entry point");

  return uep_offset;
}

void MacroAssembler::call_VM_base(Register oop_result,
                                  Register last_java_sp,
                                  address  entry_point,
                                  bool     check_exceptions) {
  BLOCK_COMMENT("call_VM {");
  // Determine last_java_sp register.
  if (!last_java_sp->is_valid()) {
    last_java_sp = R1_SP;
  }
  set_top_ijava_frame_at_SP_as_last_Java_frame(last_java_sp, R11_scratch1);

  // ARG1 must hold thread address.
  mr(R3_ARG1, R16_thread);
#if defined(ABI_ELFv2)
  address return_pc = call_c(entry_point, relocInfo::none);
#else
  address return_pc = call_c((FunctionDescriptor*)entry_point, relocInfo::none);
#endif

  reset_last_Java_frame();

  // Check for pending exceptions.
  if (check_exceptions) {
    // We don't check for exceptions here.
    ShouldNotReachHere();
  }

  // Get oop result if there is one and reset the value in the thread.
  if (oop_result->is_valid()) {
    get_vm_result(oop_result);
  }

  _last_calls_return_pc = return_pc;
  BLOCK_COMMENT("} call_VM");
}

void MacroAssembler::call_VM_leaf_base(address entry_point) {
  BLOCK_COMMENT("call_VM_leaf {");
#if defined(ABI_ELFv2)
  call_c(entry_point, relocInfo::none);
#else
  call_c(CAST_FROM_FN_PTR(FunctionDescriptor*, entry_point), relocInfo::none);
#endif
  BLOCK_COMMENT("} call_VM_leaf");
}

void MacroAssembler::call_VM(Register oop_result, address entry_point, bool check_exceptions) {
  call_VM_base(oop_result, noreg, entry_point, check_exceptions);
}

void MacroAssembler::call_VM(Register oop_result, address entry_point, Register arg_1,
                             bool check_exceptions) {
  // R3_ARG1 is reserved for the thread.
  mr_if_needed(R4_ARG2, arg_1);
  call_VM(oop_result, entry_point, check_exceptions);
}

void MacroAssembler::call_VM(Register oop_result, address entry_point, Register arg_1, Register arg_2,
                             bool check_exceptions) {
  // R3_ARG1 is reserved for the thread
  assert_different_registers(arg_2, R4_ARG2);
  mr_if_needed(R4_ARG2, arg_1);
  mr_if_needed(R5_ARG3, arg_2);
  call_VM(oop_result, entry_point, check_exceptions);
}

void MacroAssembler::call_VM(Register oop_result, address entry_point, Register arg_1, Register arg_2, Register arg_3,
                             bool check_exceptions) {
  // R3_ARG1 is reserved for the thread
  assert_different_registers(arg_2, R4_ARG2);
  assert_different_registers(arg_3, R4_ARG2, R5_ARG3);
  mr_if_needed(R4_ARG2, arg_1);
  mr_if_needed(R5_ARG3, arg_2);
  mr_if_needed(R6_ARG4, arg_3);
  call_VM(oop_result, entry_point, check_exceptions);
}

void MacroAssembler::call_VM_leaf(address entry_point) {
  call_VM_leaf_base(entry_point);
}

void MacroAssembler::call_VM_leaf(address entry_point, Register arg_1) {
  mr_if_needed(R3_ARG1, arg_1);
  call_VM_leaf(entry_point);
}

void MacroAssembler::call_VM_leaf(address entry_point, Register arg_1, Register arg_2) {
  assert_different_registers(arg_2, R3_ARG1);
  mr_if_needed(R3_ARG1, arg_1);
  mr_if_needed(R4_ARG2, arg_2);
  call_VM_leaf(entry_point);
}

void MacroAssembler::call_VM_leaf(address entry_point, Register arg_1, Register arg_2, Register arg_3) {
  assert_different_registers(arg_2, R3_ARG1);
  assert_different_registers(arg_3, R3_ARG1, R4_ARG2);
  mr_if_needed(R3_ARG1, arg_1);
  mr_if_needed(R4_ARG2, arg_2);
  mr_if_needed(R5_ARG3, arg_3);
  call_VM_leaf(entry_point);
}

// Check whether instruction is a read access to the polling page
// which was emitted by load_from_polling_page(..).
bool MacroAssembler::is_load_from_polling_page(int instruction, void* ucontext,
                                               address* polling_address_ptr) {
  if (!is_ld(instruction))
    return false; // It's not a ld. Fail.

  int rt = inv_rt_field(instruction);
  int ra = inv_ra_field(instruction);
  int ds = inv_ds_field(instruction);
  if (!(ds == 0 && ra != 0 && rt == 0)) {
    return false; // It's not a ld(r0, X, ra). Fail.
  }

  if (!ucontext) {
    // Set polling address.
    if (polling_address_ptr != nullptr) {
      *polling_address_ptr = nullptr;
    }
    return true; // No ucontext given. Can't check value of ra. Assume true.
  }

#ifdef LINUX
  // Ucontext given. Check that register ra contains the address of
  // the safepoing polling page.
  ucontext_t* uc = (ucontext_t*) ucontext;
  // Set polling address.
  address addr = (address)uc->uc_mcontext.regs->gpr[ra] + (ssize_t)ds;
  if (polling_address_ptr != nullptr) {
    *polling_address_ptr = addr;
  }
  return SafepointMechanism::is_poll_address(addr);
#else
  // Not on Linux, ucontext must be null.
  ShouldNotReachHere();
  return false;
#endif
}

void MacroAssembler::bang_stack_with_offset(int offset) {
  // When increasing the stack, the old stack pointer will be written
  // to the new top of stack according to the PPC64 abi.
  // Therefore, stack banging is not necessary when increasing
  // the stack by <= os::vm_page_size() bytes.
  // When increasing the stack by a larger amount, this method is
  // called repeatedly to bang the intermediate pages.

  // Stack grows down, caller passes positive offset.
  assert(offset > 0, "must bang with positive offset");

  long stdoffset = -offset;

  if (is_simm(stdoffset, 16)) {
    // Signed 16 bit offset, a simple std is ok.
    if (UseLoadInstructionsForStackBangingPPC64) {
      ld(R0, (int)(signed short)stdoffset, R1_SP);
    } else {
      std(R0,(int)(signed short)stdoffset, R1_SP);
    }
  } else if (is_simm(stdoffset, 31)) {
    const int hi = MacroAssembler::largeoffset_si16_si16_hi(stdoffset);
    const int lo = MacroAssembler::largeoffset_si16_si16_lo(stdoffset);

    Register tmp = R11;
    addis(tmp, R1_SP, hi);
    if (UseLoadInstructionsForStackBangingPPC64) {
      ld(R0,  lo, tmp);
    } else {
      std(R0, lo, tmp);
    }
  } else {
    ShouldNotReachHere();
  }
}

// If instruction is a stack bang of the form
//    std    R0,    x(Ry),       (see bang_stack_with_offset())
//    stdu   R1_SP, x(R1_SP),    (see push_frame(), resize_frame())
// or stdux  R1_SP, Rx, R1_SP    (see push_frame(), resize_frame())
// return the banged address. Otherwise, return 0.
address MacroAssembler::get_stack_bang_address(int instruction, void *ucontext) {
#ifdef LINUX
  ucontext_t* uc = (ucontext_t*) ucontext;
  int rs = inv_rs_field(instruction);
  int ra = inv_ra_field(instruction);
  if (   (is_ld(instruction)   && rs == 0 &&  UseLoadInstructionsForStackBangingPPC64)
      || (is_std(instruction)  && rs == 0 && !UseLoadInstructionsForStackBangingPPC64)
      || (is_stdu(instruction) && rs == 1)) {
    int ds = inv_ds_field(instruction);
    // return banged address
    return ds+(address)uc->uc_mcontext.regs->gpr[ra];
  } else if (is_stdux(instruction) && rs == 1) {
    int rb = inv_rb_field(instruction);
    address sp = (address)uc->uc_mcontext.regs->gpr[1];
    long rb_val = (long)uc->uc_mcontext.regs->gpr[rb];
    return ra != 1 || rb_val >= 0 ? nullptr         // not a stack bang
                                  : sp + rb_val; // banged address
  }
  return nullptr; // not a stack bang
#else
  // workaround not needed on !LINUX :-)
  ShouldNotCallThis();
  return nullptr;
#endif
}

void MacroAssembler::reserved_stack_check(Register return_pc) {
  // Test if reserved zone needs to be enabled.
  Label no_reserved_zone_enabling;

  ld_ptr(R0, JavaThread::reserved_stack_activation_offset(), R16_thread);
  cmpld(CCR0, R1_SP, R0);
  blt_predict_taken(CCR0, no_reserved_zone_enabling);

  // Enable reserved zone again, throw stack overflow exception.
  push_frame_reg_args(0, R0);
  call_VM_leaf(CAST_FROM_FN_PTR(address, SharedRuntime::enable_stack_reserved_zone), R16_thread);
  pop_frame();
  mtlr(return_pc);
  load_const_optimized(R0, SharedRuntime::throw_delayed_StackOverflowError_entry());
  mtctr(R0);
  bctr();

  should_not_reach_here();

  bind(no_reserved_zone_enabling);
}

void MacroAssembler::getandsetd(Register dest_current_value, Register exchange_value, Register addr_base,
                                bool cmpxchgx_hint) {
  Label retry;
  bind(retry);
  ldarx(dest_current_value, addr_base, cmpxchgx_hint);
  stdcx_(exchange_value, addr_base);
  if (UseStaticBranchPredictionInCompareAndSwapPPC64) {
    bne_predict_not_taken(CCR0, retry); // StXcx_ sets CCR0.
  } else {
    bne(                  CCR0, retry); // StXcx_ sets CCR0.
  }
}

void MacroAssembler::getandaddd(Register dest_current_value, Register inc_value, Register addr_base,
                                Register tmp, bool cmpxchgx_hint) {
  Label retry;
  bind(retry);
  ldarx(dest_current_value, addr_base, cmpxchgx_hint);
  add(tmp, dest_current_value, inc_value);
  stdcx_(tmp, addr_base);
  if (UseStaticBranchPredictionInCompareAndSwapPPC64) {
    bne_predict_not_taken(CCR0, retry); // StXcx_ sets CCR0.
  } else {
    bne(                  CCR0, retry); // StXcx_ sets CCR0.
  }
}

// Word/sub-word atomic helper functions

// Temps and addr_base are killed if size < 4 and processor does not support respective instructions.
// Only signed types are supported with size < 4.
// Atomic add always kills tmp1.
void MacroAssembler::atomic_get_and_modify_generic(Register dest_current_value, Register exchange_value,
                                                   Register addr_base, Register tmp1, Register tmp2, Register tmp3,
                                                   bool cmpxchgx_hint, bool is_add, int size) {
  // Sub-word instructions are available since Power 8.
  // For older processors, instruction_type != size holds, and we
  // emulate the sub-word instructions by constructing a 4-byte value
  // that leaves the other bytes unchanged.
  const int instruction_type = VM_Version::has_lqarx() ? size : 4;

  Label retry;
  Register shift_amount = noreg,
           val32 = dest_current_value,
           modval = is_add ? tmp1 : exchange_value;

  if (instruction_type != size) {
    assert_different_registers(tmp1, tmp2, tmp3, dest_current_value, exchange_value, addr_base);
    modval = tmp1;
    shift_amount = tmp2;
    val32 = tmp3;
    // Need some preparation: Compute shift amount, align address. Note: shorts must be 2 byte aligned.
#ifdef VM_LITTLE_ENDIAN
    rldic(shift_amount, addr_base, 3, 64-5); // (dest & 3) * 8;
    clrrdi(addr_base, addr_base, 2);
#else
    xori(shift_amount, addr_base, (size == 1) ? 3 : 2);
    clrrdi(addr_base, addr_base, 2);
    rldic(shift_amount, shift_amount, 3, 64-5); // byte: ((3-dest) & 3) * 8; short: ((1-dest/2) & 1) * 16;
#endif
  }

  // atomic emulation loop
  bind(retry);

  switch (instruction_type) {
    case 4: lwarx(val32, addr_base, cmpxchgx_hint); break;
    case 2: lharx(val32, addr_base, cmpxchgx_hint); break;
    case 1: lbarx(val32, addr_base, cmpxchgx_hint); break;
    default: ShouldNotReachHere();
  }

  if (instruction_type != size) {
    srw(dest_current_value, val32, shift_amount);
  }

  if (is_add) { add(modval, dest_current_value, exchange_value); }

  if (instruction_type != size) {
    // Transform exchange value such that the replacement can be done by one xor instruction.
    xorr(modval, dest_current_value, is_add ? modval : exchange_value);
    clrldi(modval, modval, (size == 1) ? 56 : 48);
    slw(modval, modval, shift_amount);
    xorr(modval, val32, modval);
  }

  switch (instruction_type) {
    case 4: stwcx_(modval, addr_base); break;
    case 2: sthcx_(modval, addr_base); break;
    case 1: stbcx_(modval, addr_base); break;
    default: ShouldNotReachHere();
  }

  if (UseStaticBranchPredictionInCompareAndSwapPPC64) {
    bne_predict_not_taken(CCR0, retry); // StXcx_ sets CCR0.
  } else {
    bne(                  CCR0, retry); // StXcx_ sets CCR0.
  }

  // l?arx zero-extends, but Java wants byte/short values sign-extended.
  if (size == 1) {
    extsb(dest_current_value, dest_current_value);
  } else if (size == 2) {
    extsh(dest_current_value, dest_current_value);
  };
}

// Temps, addr_base and exchange_value are killed if size < 4 and processor does not support respective instructions.
// Only signed types are supported with size < 4.
void MacroAssembler::cmpxchg_loop_body(ConditionRegister flag, Register dest_current_value,
                                       Register compare_value, Register exchange_value,
                                       Register addr_base, Register tmp1, Register tmp2,
                                       Label &retry, Label &failed, bool cmpxchgx_hint, int size) {
  // Sub-word instructions are available since Power 8.
  // For older processors, instruction_type != size holds, and we
  // emulate the sub-word instructions by constructing a 4-byte value
  // that leaves the other bytes unchanged.
  const int instruction_type = VM_Version::has_lqarx() ? size : 4;

  Register shift_amount = noreg,
           val32 = dest_current_value,
           modval = exchange_value;

  if (instruction_type != size) {
    assert_different_registers(tmp1, tmp2, dest_current_value, compare_value, exchange_value, addr_base);
    shift_amount = tmp1;
    val32 = tmp2;
    modval = tmp2;
    // Need some preparation: Compute shift amount, align address. Note: shorts must be 2 byte aligned.
#ifdef VM_LITTLE_ENDIAN
    rldic(shift_amount, addr_base, 3, 64-5); // (dest & 3) * 8;
    clrrdi(addr_base, addr_base, 2);
#else
    xori(shift_amount, addr_base, (size == 1) ? 3 : 2);
    clrrdi(addr_base, addr_base, 2);
    rldic(shift_amount, shift_amount, 3, 64-5); // byte: ((3-dest) & 3) * 8; short: ((1-dest/2) & 1) * 16;
#endif
    // Transform exchange value such that the replacement can be done by one xor instruction.
    xorr(exchange_value, compare_value, exchange_value);
    clrldi(exchange_value, exchange_value, (size == 1) ? 56 : 48);
    slw(exchange_value, exchange_value, shift_amount);
  }

  // atomic emulation loop
  bind(retry);

  switch (instruction_type) {
    case 4: lwarx(val32, addr_base, cmpxchgx_hint); break;
    case 2: lharx(val32, addr_base, cmpxchgx_hint); break;
    case 1: lbarx(val32, addr_base, cmpxchgx_hint); break;
    default: ShouldNotReachHere();
  }

  if (instruction_type != size) {
    srw(dest_current_value, val32, shift_amount);
  }
  if (size == 1) {
    extsb(dest_current_value, dest_current_value);
  } else if (size == 2) {
    extsh(dest_current_value, dest_current_value);
  };

  cmpw(flag, dest_current_value, compare_value);
  if (UseStaticBranchPredictionInCompareAndSwapPPC64) {
    bne_predict_not_taken(flag, failed);
  } else {
    bne(                  flag, failed);
  }
  // branch to done  => (flag == ne), (dest_current_value != compare_value)
  // fall through    => (flag == eq), (dest_current_value == compare_value)

  if (instruction_type != size) {
    xorr(modval, val32, exchange_value);
  }

  switch (instruction_type) {
    case 4: stwcx_(modval, addr_base); break;
    case 2: sthcx_(modval, addr_base); break;
    case 1: stbcx_(modval, addr_base); break;
    default: ShouldNotReachHere();
  }
}

// CmpxchgX sets condition register to cmpX(current, compare).
void MacroAssembler::cmpxchg_generic(ConditionRegister flag, Register dest_current_value,
                                     Register compare_value, Register exchange_value,
                                     Register addr_base, Register tmp1, Register tmp2,
                                     int semantics, bool cmpxchgx_hint,
                                     Register int_flag_success, bool contention_hint, bool weak, int size) {
  Label retry;
  Label failed;
  Label done;

  // Save one branch if result is returned via register and
  // result register is different from the other ones.
  bool use_result_reg    = (int_flag_success != noreg);
  bool preset_result_reg = (int_flag_success != dest_current_value && int_flag_success != compare_value &&
                            int_flag_success != exchange_value && int_flag_success != addr_base &&
                            int_flag_success != tmp1 && int_flag_success != tmp2);
  assert(!weak || flag == CCR0, "weak only supported with CCR0");
  assert(size == 1 || size == 2 || size == 4, "unsupported");

  if (use_result_reg && preset_result_reg) {
    li(int_flag_success, 0); // preset (assume cas failed)
  }

  // Add simple guard in order to reduce risk of starving under high contention (recommended by IBM).
  if (contention_hint) { // Don't try to reserve if cmp fails.
    switch (size) {
      case 1: lbz(dest_current_value, 0, addr_base); extsb(dest_current_value, dest_current_value); break;
      case 2: lha(dest_current_value, 0, addr_base); break;
      case 4: lwz(dest_current_value, 0, addr_base); break;
      default: ShouldNotReachHere();
    }
    cmpw(flag, dest_current_value, compare_value);
    bne(flag, failed);
  }

  // release/fence semantics
  if (semantics & MemBarRel) {
    release();
  }

  cmpxchg_loop_body(flag, dest_current_value, compare_value, exchange_value, addr_base, tmp1, tmp2,
                    retry, failed, cmpxchgx_hint, size);
  if (!weak || use_result_reg) {
    if (UseStaticBranchPredictionInCompareAndSwapPPC64) {
      bne_predict_not_taken(CCR0, weak ? failed : retry); // StXcx_ sets CCR0.
    } else {
      bne(                  CCR0, weak ? failed : retry); // StXcx_ sets CCR0.
    }
  }
  // fall through    => (flag == eq), (dest_current_value == compare_value), (swapped)

  // Result in register (must do this at the end because int_flag_success can be the
  // same register as one above).
  if (use_result_reg) {
    li(int_flag_success, 1);
  }

  if (semantics & MemBarFenceAfter) {
    fence();
  } else if (semantics & MemBarAcq) {
    isync();
  }

  if (use_result_reg && !preset_result_reg) {
    b(done);
  }

  bind(failed);
  if (use_result_reg && !preset_result_reg) {
    li(int_flag_success, 0);
  }

  bind(done);
  // (flag == ne) => (dest_current_value != compare_value), (!swapped)
  // (flag == eq) => (dest_current_value == compare_value), ( swapped)
}

// Performs atomic compare exchange:
//   if (compare_value == *addr_base)
//     *addr_base = exchange_value
//     int_flag_success = 1;
//   else
//     int_flag_success = 0;
//
// ConditionRegister flag       = cmp(compare_value, *addr_base)
// Register dest_current_value  = *addr_base
// Register compare_value       Used to compare with value in memory
// Register exchange_value      Written to memory if compare_value == *addr_base
// Register addr_base           The memory location to compareXChange
// Register int_flag_success    Set to 1 if exchange_value was written to *addr_base
//
// To avoid the costly compare exchange the value is tested beforehand.
// Several special cases exist to avoid that unnecessary information is generated.
//
void MacroAssembler::cmpxchgd(ConditionRegister flag,
                              Register dest_current_value, RegisterOrConstant compare_value, Register exchange_value,
                              Register addr_base, int semantics, bool cmpxchgx_hint,
                              Register int_flag_success, Label* failed_ext, bool contention_hint, bool weak) {
  Label retry;
  Label failed_int;
  Label& failed = (failed_ext != nullptr) ? *failed_ext : failed_int;
  Label done;

  // Save one branch if result is returned via register and result register is different from the other ones.
  bool use_result_reg    = (int_flag_success!=noreg);
  bool preset_result_reg = (int_flag_success!=dest_current_value && int_flag_success!=compare_value.register_or_noreg() &&
                            int_flag_success!=exchange_value && int_flag_success!=addr_base);
  assert(!weak || flag == CCR0, "weak only supported with CCR0");
  assert(int_flag_success == noreg || failed_ext == nullptr, "cannot have both");

  if (use_result_reg && preset_result_reg) {
    li(int_flag_success, 0); // preset (assume cas failed)
  }

  // Add simple guard in order to reduce risk of starving under high contention (recommended by IBM).
  if (contention_hint) { // Don't try to reserve if cmp fails.
    ld(dest_current_value, 0, addr_base);
    cmpd(flag, compare_value, dest_current_value);
    bne(flag, failed);
  }

  // release/fence semantics
  if (semantics & MemBarRel) {
    release();
  }

  // atomic emulation loop
  bind(retry);

  ldarx(dest_current_value, addr_base, cmpxchgx_hint);
  cmpd(flag, compare_value, dest_current_value);
  if (UseStaticBranchPredictionInCompareAndSwapPPC64) {
    bne_predict_not_taken(flag, failed);
  } else {
    bne(                  flag, failed);
  }

  stdcx_(exchange_value, addr_base);
  if (!weak || use_result_reg || failed_ext) {
    if (UseStaticBranchPredictionInCompareAndSwapPPC64) {
      bne_predict_not_taken(CCR0, weak ? failed : retry); // stXcx_ sets CCR0
    } else {
      bne(                  CCR0, weak ? failed : retry); // stXcx_ sets CCR0
    }
  }

  // result in register (must do this at the end because int_flag_success can be the same register as one above)
  if (use_result_reg) {
    li(int_flag_success, 1);
  }

  if (semantics & MemBarFenceAfter) {
    fence();
  } else if (semantics & MemBarAcq) {
    isync();
  }

  if (use_result_reg && !preset_result_reg) {
    b(done);
  }

  bind(failed_int);
  if (use_result_reg && !preset_result_reg) {
    li(int_flag_success, 0);
  }

  bind(done);
  // (flag == ne) => (dest_current_value != compare_value), (!swapped)
  // (flag == eq) => (dest_current_value == compare_value), ( swapped)
}

// Look up the method for a megamorphic invokeinterface call.
// The target method is determined by <intf_klass, itable_index>.
// The receiver klass is in recv_klass.
// On success, the result will be in method_result, and execution falls through.
// On failure, execution transfers to the given label.
void MacroAssembler::lookup_interface_method(Register recv_klass,
                                             Register intf_klass,
                                             RegisterOrConstant itable_index,
                                             Register method_result,
                                             Register scan_temp,
                                             Register temp2,
                                             Label& L_no_such_interface,
                                             bool return_method) {
  assert_different_registers(recv_klass, intf_klass, method_result, scan_temp);

  // Compute start of first itableOffsetEntry (which is at the end of the vtable).
  int vtable_base = in_bytes(Klass::vtable_start_offset());
  int itentry_off = in_bytes(itableMethodEntry::method_offset());
  int logMEsize   = exact_log2(itableMethodEntry::size() * wordSize);
  int scan_step   = itableOffsetEntry::size() * wordSize;
  int log_vte_size= exact_log2(vtableEntry::size_in_bytes());

  lwz(scan_temp, in_bytes(Klass::vtable_length_offset()), recv_klass);
  // We should store the aligned, prescaled offset in the klass.
  // Then the next several instructions would fold away.

  sldi(scan_temp, scan_temp, log_vte_size);
  addi(scan_temp, scan_temp, vtable_base);
  add(scan_temp, recv_klass, scan_temp);

  // Adjust recv_klass by scaled itable_index, so we can free itable_index.
  if (return_method) {
    if (itable_index.is_register()) {
      Register itable_offset = itable_index.as_register();
      sldi(method_result, itable_offset, logMEsize);
      if (itentry_off) { addi(method_result, method_result, itentry_off); }
      add(method_result, method_result, recv_klass);
    } else {
      long itable_offset = (long)itable_index.as_constant();
      // static address, no relocation
      add_const_optimized(method_result, recv_klass, (itable_offset << logMEsize) + itentry_off, temp2);
    }
  }

  // for (scan = klass->itable(); scan->interface() != nullptr; scan += scan_step) {
  //   if (scan->interface() == intf) {
  //     result = (klass + scan->offset() + itable_index);
  //   }
  // }
  Label search, found_method;

  for (int peel = 1; peel >= 0; peel--) {
    // %%%% Could load both offset and interface in one ldx, if they were
    // in the opposite order. This would save a load.
    ld(temp2, in_bytes(itableOffsetEntry::interface_offset()), scan_temp);

    // Check that this entry is non-null. A null entry means that
    // the receiver class doesn't implement the interface, and wasn't the
    // same as when the caller was compiled.
    cmpd(CCR0, temp2, intf_klass);

    if (peel) {
      beq(CCR0, found_method);
    } else {
      bne(CCR0, search);
      // (invert the test to fall through to found_method...)
    }

    if (!peel) break;

    bind(search);

    cmpdi(CCR0, temp2, 0);
    beq(CCR0, L_no_such_interface);
    addi(scan_temp, scan_temp, scan_step);
  }

  bind(found_method);

  // Got a hit.
  if (return_method) {
    int ito_offset = in_bytes(itableOffsetEntry::offset_offset());
    lwz(scan_temp, ito_offset, scan_temp);
    ldx(method_result, scan_temp, method_result);
  }
}

// virtual method calling
void MacroAssembler::lookup_virtual_method(Register recv_klass,
                                           RegisterOrConstant vtable_index,
                                           Register method_result) {

  assert_different_registers(recv_klass, method_result, vtable_index.register_or_noreg());

  const ByteSize base = Klass::vtable_start_offset();
  assert(vtableEntry::size() * wordSize == wordSize, "adjust the scaling in the code below");

  if (vtable_index.is_register()) {
    sldi(vtable_index.as_register(), vtable_index.as_register(), LogBytesPerWord);
    add(recv_klass, vtable_index.as_register(), recv_klass);
  } else {
    addi(recv_klass, recv_klass, vtable_index.as_constant() << LogBytesPerWord);
  }
  ld(R19_method, in_bytes(base + vtableEntry::method_offset()), recv_klass);
}

/////////////////////////////////////////// subtype checking ////////////////////////////////////////////
void MacroAssembler::check_klass_subtype_fast_path(Register sub_klass,
                                                   Register super_klass,
                                                   Register temp1_reg,
                                                   Register temp2_reg,
                                                   Label* L_success,
                                                   Label* L_failure,
                                                   Label* L_slow_path,
                                                   RegisterOrConstant super_check_offset) {

  const Register check_cache_offset = temp1_reg;
  const Register cached_super       = temp2_reg;

  assert_different_registers(sub_klass, super_klass, check_cache_offset, cached_super);

  int sco_offset = in_bytes(Klass::super_check_offset_offset());
  int sc_offset  = in_bytes(Klass::secondary_super_cache_offset());

  bool must_load_sco = (super_check_offset.constant_or_zero() == -1);
  bool need_slow_path = (must_load_sco || super_check_offset.constant_or_zero() == sco_offset);

  Label L_fallthrough;
  int label_nulls = 0;
  if (L_success == nullptr)   { L_success   = &L_fallthrough; label_nulls++; }
  if (L_failure == nullptr)   { L_failure   = &L_fallthrough; label_nulls++; }
  if (L_slow_path == nullptr) { L_slow_path = &L_fallthrough; label_nulls++; }
  assert(label_nulls <= 1 ||
         (L_slow_path == &L_fallthrough && label_nulls <= 2 && !need_slow_path),
         "at most one null in the batch, usually");

  // If the pointers are equal, we are done (e.g., String[] elements).
  // This self-check enables sharing of secondary supertype arrays among
  // non-primary types such as array-of-interface. Otherwise, each such
  // type would need its own customized SSA.
  // We move this check to the front of the fast path because many
  // type checks are in fact trivially successful in this manner,
  // so we get a nicely predicted branch right at the start of the check.
  cmpd(CCR0, sub_klass, super_klass);
  beq(CCR0, *L_success);

  // Check the supertype display:
  if (must_load_sco) {
    // The super check offset is always positive...
    lwz(check_cache_offset, sco_offset, super_klass);
    super_check_offset = RegisterOrConstant(check_cache_offset);
    // super_check_offset is register.
    assert_different_registers(sub_klass, super_klass, cached_super, super_check_offset.as_register());
  }
  // The loaded value is the offset from Klass.

  ld(cached_super, super_check_offset, sub_klass);
  cmpd(CCR0, cached_super, super_klass);

  // This check has worked decisively for primary supers.
  // Secondary supers are sought in the super_cache ('super_cache_addr').
  // (Secondary supers are interfaces and very deeply nested subtypes.)
  // This works in the same check above because of a tricky aliasing
  // between the super_cache and the primary super display elements.
  // (The 'super_check_addr' can address either, as the case requires.)
  // Note that the cache is updated below if it does not help us find
  // what we need immediately.
  // So if it was a primary super, we can just fail immediately.
  // Otherwise, it's the slow path for us (no success at this point).

#define FINAL_JUMP(label) if (&(label) != &L_fallthrough) { b(label); }

  if (super_check_offset.is_register()) {
    beq(CCR0, *L_success);
    cmpwi(CCR0, super_check_offset.as_register(), sc_offset);
    if (L_failure == &L_fallthrough) {
      beq(CCR0, *L_slow_path);
    } else {
      bne(CCR0, *L_failure);
      FINAL_JUMP(*L_slow_path);
    }
  } else {
    if (super_check_offset.as_constant() == sc_offset) {
      // Need a slow path; fast failure is impossible.
      if (L_slow_path == &L_fallthrough) {
        beq(CCR0, *L_success);
      } else {
        bne(CCR0, *L_slow_path);
        FINAL_JUMP(*L_success);
      }
    } else {
      // No slow path; it's a fast decision.
      if (L_failure == &L_fallthrough) {
        beq(CCR0, *L_success);
      } else {
        bne(CCR0, *L_failure);
        FINAL_JUMP(*L_success);
      }
    }
  }

  bind(L_fallthrough);
#undef FINAL_JUMP
}

void MacroAssembler::check_klass_subtype_slow_path(Register sub_klass,
                                                   Register super_klass,
                                                   Register temp1_reg,
                                                   Register temp2_reg,
                                                   Label* L_success,
                                                   Register result_reg) {
  const Register array_ptr = temp1_reg; // current value from cache array
  const Register temp      = temp2_reg;

  assert_different_registers(sub_klass, super_klass, array_ptr, temp);

  int source_offset = in_bytes(Klass::secondary_supers_offset());
  int target_offset = in_bytes(Klass::secondary_super_cache_offset());

  int length_offset = Array<Klass*>::length_offset_in_bytes();
  int base_offset   = Array<Klass*>::base_offset_in_bytes();

  Label hit, loop, failure, fallthru;

  ld(array_ptr, source_offset, sub_klass);

  // TODO: PPC port: assert(4 == arrayOopDesc::length_length_in_bytes(), "precondition violated.");
  lwz(temp, length_offset, array_ptr);
  cmpwi(CCR0, temp, 0);
  beq(CCR0, result_reg!=noreg ? failure : fallthru); // length 0

  mtctr(temp); // load ctr

  bind(loop);
  // Oops in table are NO MORE compressed.
  ld(temp, base_offset, array_ptr);
  cmpd(CCR0, temp, super_klass);
  beq(CCR0, hit);
  addi(array_ptr, array_ptr, BytesPerWord);
  bdnz(loop);

  bind(failure);
  if (result_reg!=noreg) li(result_reg, 1); // load non-zero result (indicates a miss)
  b(fallthru);

  bind(hit);
  std(super_klass, target_offset, sub_klass); // save result to cache
  if (result_reg != noreg) { li(result_reg, 0); } // load zero result (indicates a hit)
  if (L_success != nullptr) { b(*L_success); }
  else if (result_reg == noreg) { blr(); } // return with CR0.eq if neither label nor result reg provided

  bind(fallthru);
}

// Try fast path, then go to slow one if not successful
void MacroAssembler::check_klass_subtype(Register sub_klass,
                         Register super_klass,
                         Register temp1_reg,
                         Register temp2_reg,
                         Label& L_success) {
  Label L_failure;
  check_klass_subtype_fast_path(sub_klass, super_klass, temp1_reg, temp2_reg, &L_success, &L_failure);
  check_klass_subtype_slow_path(sub_klass, super_klass, temp1_reg, temp2_reg, &L_success);
  bind(L_failure); // Fallthru if not successful.
}

// scans count pointer sized words at [addr] for occurrence of value,
// generic (count must be >0)
// iff found: CR0 eq, scratch == 0
void MacroAssembler::repne_scan(Register addr, Register value, Register count, Register scratch) {
  Label Lloop, Lexit;

#ifdef ASSERT
  {
    Label ok;
    cmpdi(CCR0, count, 0);
    bgt(CCR0, ok);
    stop("count must be positive");
    bind(ok);
  }
#endif

  mtctr(count);

  bind(Lloop);
  ld(scratch, 0 , addr);
  xor_(scratch, scratch, value);
  beq(CCR0, Lexit);
  addi(addr, addr, wordSize);
  bdnz(Lloop);

  bind(Lexit);
}

// Ensure that the inline code and the stub are using the same registers.
#define LOOKUP_SECONDARY_SUPERS_TABLE_REGISTERS                       \
do {                                                                  \
  assert(r_super_klass  == R4_ARG2                                 && \
         r_array_base   == R3_ARG1                                 && \
         r_array_length == R7_ARG5                                 && \
         (r_array_index == R6_ARG4      || r_array_index == noreg) && \
         (r_sub_klass   == R5_ARG3      || r_sub_klass   == noreg) && \
         (r_bitmap      == R11_scratch1 || r_bitmap      == noreg) && \
         (result        == R8_ARG6      || result        == noreg), "registers must match ppc64.ad"); \
} while(0)

void MacroAssembler::lookup_secondary_supers_table(Register r_sub_klass,
                                                   Register r_super_klass,
                                                   Register temp1,
                                                   Register temp2,
                                                   Register temp3,
                                                   Register temp4,
                                                   Register result,
                                                   u1 super_klass_slot) {
  assert_different_registers(r_sub_klass, r_super_klass, temp1, temp2, temp3, temp4, result);

  Label L_done;

  BLOCK_COMMENT("lookup_secondary_supers_table {");

  const Register
    r_array_base   = temp1,
    r_array_length = temp2,
    r_array_index  = temp3,
    r_bitmap       = temp4;

  LOOKUP_SECONDARY_SUPERS_TABLE_REGISTERS;

  ld(r_bitmap, in_bytes(Klass::bitmap_offset()), r_sub_klass);

  // First check the bitmap to see if super_klass might be present. If
  // the bit is zero, we are certain that super_klass is not one of
  // the secondary supers.
  u1 bit = super_klass_slot;
  int shift_count = Klass::SECONDARY_SUPERS_TABLE_MASK - bit;

  // if (shift_count == 0) this is used for comparing with 0:
  sldi_(r_array_index, r_bitmap, shift_count);

  li(result, 1); // failure
  // We test the MSB of r_array_index, i.e. its sign bit
  bge(CCR0, L_done);

  // We will consult the secondary-super array.
  ld(r_array_base, in_bytes(Klass::secondary_supers_offset()), r_sub_klass);

  // The value i in r_array_index is >= 1, so even though r_array_base
  // points to the length, we don't need to adjust it to point to the
  // data.
  assert(Array<Klass*>::base_offset_in_bytes() == wordSize, "Adjust this code");

  // Get the first array index that can contain super_klass.
  if (bit != 0) {
    popcntd(r_array_index, r_array_index);
    // NB! r_array_index is off by 1. It is compensated by keeping r_array_base off by 1 word.
    sldi(r_array_index, r_array_index, LogBytesPerWord); // scale
    ldx(result, r_array_base, r_array_index);
  } else {
    // Actually use index 0, but r_array_base and r_array_index are off by 1 word
    // such that the sum is precise.
    ld(result, BytesPerWord, r_array_base);
    li(r_array_index, BytesPerWord); // for slow path (scaled)
  }

  xor_(result, result, r_super_klass);
  beq(CCR0, L_done); // Found a match (result == 0)

  // Is there another entry to check? Consult the bitmap.
  testbitdi(CCR0, /* temp */ r_array_length, r_bitmap, (bit + 1) & Klass::SECONDARY_SUPERS_TABLE_MASK);
  beq(CCR0, L_done); // (result != 0)

  // Linear probe. Rotate the bitmap so that the next bit to test is
  // in Bit 2 for the look-ahead check in the slow path.
  if (bit != 0) {
    rldicl(r_bitmap, r_bitmap, 64 - bit, 0);
  }

  // Calls into the stub generated by lookup_secondary_supers_table_slow_path.
  // Arguments: r_super_klass, r_array_base, r_array_index, r_bitmap.
  // Kills: r_array_length.
  // Returns: result.
  address stub = StubRoutines::lookup_secondary_supers_table_slow_path_stub();
  Register r_stub_addr = r_array_length;
  add_const_optimized(r_stub_addr, R29_TOC, MacroAssembler::offset_to_global_toc(stub), R0);
  mtctr(r_stub_addr);
  bctrl();

  bind(L_done);
  BLOCK_COMMENT("} lookup_secondary_supers_table");

  if (VerifySecondarySupers) {
    verify_secondary_supers_table(r_sub_klass, r_super_klass, result,
                                  temp1, temp2, temp3);
  }
}

// Called by code generated by check_klass_subtype_slow_path
// above. This is called when there is a collision in the hashed
// lookup in the secondary supers array.
void MacroAssembler::lookup_secondary_supers_table_slow_path(Register r_super_klass,
                                                             Register r_array_base,
                                                             Register r_array_index,
                                                             Register r_bitmap,
                                                             Register result,
                                                             Register temp1) {
  assert_different_registers(r_super_klass, r_array_base, r_array_index, r_bitmap, result, temp1);

  const Register
    r_array_length = temp1,
    r_sub_klass    = noreg;

  LOOKUP_SECONDARY_SUPERS_TABLE_REGISTERS;

  Label L_done;

  // Load the array length.
  lwa(r_array_length, Array<Klass*>::length_offset_in_bytes(), r_array_base);
  // And adjust the array base to point to the data.
  // NB! Effectively increments current slot index by 1.
  assert(Array<Klass*>::base_offset_in_bytes() == wordSize, "");
  addi(r_array_base, r_array_base, Array<Klass*>::base_offset_in_bytes());

  // Linear probe
  Label L_huge;

  // The bitmap is full to bursting.
  // Implicit invariant: BITMAP_FULL implies (length > 0)
  cmpwi(CCR0, r_array_length, (int32_t)Klass::SECONDARY_SUPERS_TABLE_SIZE - 2);
  bgt(CCR0, L_huge);

  // NB! Our caller has checked bits 0 and 1 in the bitmap. The
  // current slot (at secondary_supers[r_array_index]) has not yet
  // been inspected, and r_array_index may be out of bounds if we
  // wrapped around the end of the array.

  { // This is conventional linear probing, but instead of terminating
    // when a null entry is found in the table, we maintain a bitmap
    // in which a 0 indicates missing entries.
    // The check above guarantees there are 0s in the bitmap, so the loop
    // eventually terminates.

#ifdef ASSERT
    {
      // We should only reach here after having found a bit in the bitmap.
      // Invariant: array_length == popcount(bitmap)
      Label ok;
      cmpdi(CCR0, r_array_length, 0);
      bgt(CCR0, ok);
      stop("array_length must be positive");
      bind(ok);
    }
#endif

    // Compute limit in r_array_length
    addi(r_array_length, r_array_length, -1);
    sldi(r_array_length, r_array_length, LogBytesPerWord);

    Label L_loop;
    bind(L_loop);

    // Check for wraparound.
    cmpd(CCR0, r_array_index, r_array_length);
    isel_0(r_array_index, CCR0, Assembler::greater);

    ldx(result, r_array_base, r_array_index);
    xor_(result, result, r_super_klass);
    beq(CCR0, L_done); // success (result == 0)

    // look-ahead check (Bit 2); result is non-zero
    testbitdi(CCR0, R0, r_bitmap, 2);
    beq(CCR0, L_done); // fail (result != 0)

    rldicl(r_bitmap, r_bitmap, 64 - 1, 0);
    addi(r_array_index, r_array_index, BytesPerWord);
    b(L_loop);
  }

  { // Degenerate case: more than 64 secondary supers.
    // FIXME: We could do something smarter here, maybe a vectorized
    // comparison or a binary search, but is that worth any added
    // complexity?
    bind(L_huge);
    repne_scan(r_array_base, r_super_klass, r_array_length, result);
  }

  bind(L_done);
}

// Make sure that the hashed lookup and a linear scan agree.
void MacroAssembler::verify_secondary_supers_table(Register r_sub_klass,
                                                   Register r_super_klass,
                                                   Register result,
                                                   Register temp1,
                                                   Register temp2,
                                                   Register temp3) {
  assert_different_registers(r_sub_klass, r_super_klass, result, temp1, temp2, temp3);

  const Register
    r_array_base   = temp1,
    r_array_length = temp2,
    r_array_index  = temp3,
    r_bitmap       = noreg; // unused

  LOOKUP_SECONDARY_SUPERS_TABLE_REGISTERS;

  BLOCK_COMMENT("verify_secondary_supers_table {");

  Label passed, failure;

  // We will consult the secondary-super array.
  ld(r_array_base, in_bytes(Klass::secondary_supers_offset()), r_sub_klass);
  // Load the array length.
  lwa(r_array_length, Array<Klass*>::length_offset_in_bytes(), r_array_base);
  // And adjust the array base to point to the data.
  addi(r_array_base, r_array_base, Array<Klass*>::base_offset_in_bytes());

  // convert !=0 to 1
  normalize_bool(result, R0, true);
  const Register linear_result = r_array_index; // reuse
  li(linear_result, 1);
  cmpdi(CCR0, r_array_length, 0);
  ble(CCR0, failure);
  repne_scan(r_array_base, r_super_klass, r_array_length, linear_result);
  bind(failure);

  // convert !=0 to 1
  normalize_bool(linear_result, R0, true);

  cmpd(CCR0, result, linear_result);
  beq(CCR0, passed);

  assert_different_registers(R3_ARG1, r_sub_klass, linear_result, result);
  mr_if_needed(R3_ARG1, r_super_klass);
  assert_different_registers(R4_ARG2, linear_result, result);
  mr_if_needed(R4_ARG2, r_sub_klass);
  assert_different_registers(R5_ARG3, result);
  neg(R5_ARG3, linear_result);
  neg(R6_ARG4, result);
  const char* msg = "mismatch";
  load_const_optimized(R7_ARG5, (intptr_t)msg, R0);
  call_VM_leaf(CAST_FROM_FN_PTR(address, Klass::on_secondary_supers_verification_failure));
  should_not_reach_here();

  bind(passed);

  BLOCK_COMMENT("} verify_secondary_supers_table");
}

void MacroAssembler::clinit_barrier(Register klass, Register thread, Label* L_fast_path, Label* L_slow_path) {
  assert(L_fast_path != nullptr || L_slow_path != nullptr, "at least one is required");

  Label L_fallthrough;
  if (L_fast_path == nullptr) {
    L_fast_path = &L_fallthrough;
  } else if (L_slow_path == nullptr) {
    L_slow_path = &L_fallthrough;
  }

  // Fast path check: class is fully initialized
  lbz(R0, in_bytes(InstanceKlass::init_state_offset()), klass);
  cmpwi(CCR0, R0, InstanceKlass::fully_initialized);
  beq(CCR0, *L_fast_path);

  // Fast path check: current thread is initializer thread
  ld(R0, in_bytes(InstanceKlass::init_thread_offset()), klass);
  cmpd(CCR0, thread, R0);
  if (L_slow_path == &L_fallthrough) {
    beq(CCR0, *L_fast_path);
  } else if (L_fast_path == &L_fallthrough) {
    bne(CCR0, *L_slow_path);
  } else {
    Unimplemented();
  }

  bind(L_fallthrough);
}

RegisterOrConstant MacroAssembler::argument_offset(RegisterOrConstant arg_slot,
                                                   Register temp_reg,
                                                   int extra_slot_offset) {
  // cf. TemplateTable::prepare_invoke(), if (load_receiver).
  int stackElementSize = Interpreter::stackElementSize;
  int offset = extra_slot_offset * stackElementSize;
  if (arg_slot.is_constant()) {
    offset += arg_slot.as_constant() * stackElementSize;
    return offset;
  } else {
    assert(temp_reg != noreg, "must specify");
    sldi(temp_reg, arg_slot.as_register(), exact_log2(stackElementSize));
    if (offset != 0)
      addi(temp_reg, temp_reg, offset);
    return temp_reg;
  }
}

void MacroAssembler::tlab_allocate(
  Register obj,                      // result: pointer to object after successful allocation
  Register var_size_in_bytes,        // object size in bytes if unknown at compile time; invalid otherwise
  int      con_size_in_bytes,        // object size in bytes if   known at compile time
  Register t1,                       // temp register
  Label&   slow_case                 // continuation point if fast allocation fails
) {
  // make sure arguments make sense
  assert_different_registers(obj, var_size_in_bytes, t1);
  assert(0 <= con_size_in_bytes && is_simm16(con_size_in_bytes), "illegal object size");
  assert((con_size_in_bytes & MinObjAlignmentInBytesMask) == 0, "object size is not multiple of alignment");

  const Register new_top = t1;
  //verify_tlab(); not implemented

  ld(obj, in_bytes(JavaThread::tlab_top_offset()), R16_thread);
  ld(R0, in_bytes(JavaThread::tlab_end_offset()), R16_thread);
  if (var_size_in_bytes == noreg) {
    addi(new_top, obj, con_size_in_bytes);
  } else {
    add(new_top, obj, var_size_in_bytes);
  }
  cmpld(CCR0, new_top, R0);
  bc_far_optimized(Assembler::bcondCRbiIs1, bi0(CCR0, Assembler::greater), slow_case);

#ifdef ASSERT
  // make sure new free pointer is properly aligned
  {
    Label L;
    andi_(R0, new_top, MinObjAlignmentInBytesMask);
    beq(CCR0, L);
    stop("updated TLAB free is not properly aligned");
    bind(L);
  }
#endif // ASSERT

  // update the tlab top pointer
  std(new_top, in_bytes(JavaThread::tlab_top_offset()), R16_thread);
  //verify_tlab(); not implemented
}

address MacroAssembler::emit_trampoline_stub(int destination_toc_offset,
                                             int insts_call_instruction_offset, Register Rtoc) {
  // Start the stub.
  address stub = start_a_stub(64);
  if (stub == nullptr) { return nullptr; } // CodeCache full: bail out

  // Create a trampoline stub relocation which relates this trampoline stub
  // with the call instruction at insts_call_instruction_offset in the
  // instructions code-section.
  relocate(trampoline_stub_Relocation::spec(code()->insts()->start() + insts_call_instruction_offset));
  const int stub_start_offset = offset();

  // For java_to_interp stubs we use R11_scratch1 as scratch register
  // and in call trampoline stubs we use R12_scratch2. This way we
  // can distinguish them (see is_NativeCallTrampolineStub_at()).
  Register reg_scratch = R12_scratch2;

  // Now, create the trampoline stub's code:
  // - load the TOC
  // - load the call target from the constant pool
  // - call
  if (Rtoc == noreg) {
    calculate_address_from_global_toc(reg_scratch, method_toc());
    Rtoc = reg_scratch;
  }

  ld_largeoffset_unchecked(reg_scratch, destination_toc_offset, Rtoc, false);
  mtctr(reg_scratch);
  bctr();

  const address stub_start_addr = addr_at(stub_start_offset);

  // Assert that the encoded destination_toc_offset can be identified and that it is correct.
  assert(destination_toc_offset == NativeCallTrampolineStub_at(stub_start_addr)->destination_toc_offset(),
         "encoded offset into the constant pool must match");
  // Trampoline_stub_size should be good.
  assert((uint)(offset() - stub_start_offset) <= trampoline_stub_size, "should be good size");
  assert(is_NativeCallTrampolineStub_at(stub_start_addr), "doesn't look like a trampoline");

  // End the stub.
  end_a_stub();
  return stub;
}

// "The box" is the space on the stack where we copy the object mark.
void MacroAssembler::compiler_fast_lock_object(ConditionRegister flag, Register oop, Register box,
                                               Register temp, Register displaced_header, Register current_header) {
  assert(LockingMode != LM_LIGHTWEIGHT, "uses fast_lock_lightweight");
  assert_different_registers(oop, box, temp, displaced_header, current_header);
  Label object_has_monitor;
  Label cas_failed;
  Label success, failure;

  // Load markWord from object into displaced_header.
  ld(displaced_header, oopDesc::mark_offset_in_bytes(), oop);

  if (DiagnoseSyncOnValueBasedClasses != 0) {
    load_klass(temp, oop);
    lwz(temp, in_bytes(Klass::access_flags_offset()), temp);
    testbitdi(flag, R0, temp, exact_log2(JVM_ACC_IS_VALUE_BASED_CLASS));
    bne(flag, failure);
  }

  // Handle existing monitor.
  // The object has an existing monitor iff (mark & monitor_value) != 0.
  andi_(temp, displaced_header, markWord::monitor_value);
  bne(CCR0, object_has_monitor);

  if (LockingMode == LM_MONITOR) {
    // Set NE to indicate 'failure' -> take slow-path.
    crandc(flag, Assembler::equal, flag, Assembler::equal);
    b(failure);
  } else {
    assert(LockingMode == LM_LEGACY, "must be");
    // Set displaced_header to be (markWord of object | UNLOCK_VALUE).
    ori(displaced_header, displaced_header, markWord::unlocked_value);

    // Load Compare Value application register.

    // Initialize the box. (Must happen before we update the object mark!)
    std(displaced_header, BasicLock::displaced_header_offset_in_bytes(), box);

    // Must fence, otherwise, preceding store(s) may float below cmpxchg.
    // Compare object markWord with mark and if equal exchange scratch1 with object markWord.
    cmpxchgd(/*flag=*/flag,
             /*current_value=*/current_header,
             /*compare_value=*/displaced_header,
             /*exchange_value=*/box,
             /*where=*/oop,
             MacroAssembler::MemBarRel | MacroAssembler::MemBarAcq,
             MacroAssembler::cmpxchgx_hint_acquire_lock(),
             noreg,
             &cas_failed,
             /*check without membar and ldarx first*/true);
    assert(oopDesc::mark_offset_in_bytes() == 0, "offset of _mark is not 0");
    // If the compare-and-exchange succeeded, then we found an unlocked
    // object and we have now locked it.
    b(success);

    bind(cas_failed);
    // We did not see an unlocked object so try the fast recursive case.

    // Check if the owner is self by comparing the value in the markWord of object
    // (current_header) with the stack pointer.
    sub(current_header, current_header, R1_SP);
    load_const_optimized(temp, ~(os::vm_page_size()-1) | markWord::lock_mask_in_place);

    and_(R0/*==0?*/, current_header, temp);
    // If condition is true we are cont and hence we can store 0 as the
    // displaced header in the box, which indicates that it is a recursive lock.
    std(R0/*==0, perhaps*/, BasicLock::displaced_header_offset_in_bytes(), box);

    if (flag != CCR0) {
      mcrf(flag, CCR0);
    }
    beq(CCR0, success);
    b(failure);
  }

  // Handle existing monitor.
  bind(object_has_monitor);
  // The object's monitor m is unlocked iff m->owner is null,
  // otherwise m->owner may contain a thread or a stack address.

  // Try to CAS m->owner from null to current thread.
  addi(temp, displaced_header, in_bytes(ObjectMonitor::owner_offset()) - markWord::monitor_value);
  cmpxchgd(/*flag=*/flag,
           /*current_value=*/current_header,
           /*compare_value=*/(intptr_t)0,
           /*exchange_value=*/R16_thread,
           /*where=*/temp,
           MacroAssembler::MemBarRel | MacroAssembler::MemBarAcq,
           MacroAssembler::cmpxchgx_hint_acquire_lock());

  // Store a non-null value into the box.
  std(box, BasicLock::displaced_header_offset_in_bytes(), box);
  beq(flag, success);

  // Check for recursive locking.
  cmpd(flag, current_header, R16_thread);
  bne(flag, failure);

  // Current thread already owns the lock. Just increment recursions.
  Register recursions = displaced_header;
  ld(recursions, in_bytes(ObjectMonitor::recursions_offset() - ObjectMonitor::owner_offset()), temp);
  addi(recursions, recursions, 1);
  std(recursions, in_bytes(ObjectMonitor::recursions_offset() - ObjectMonitor::owner_offset()), temp);

  // flag == EQ indicates success, increment held monitor count
  // flag == NE indicates failure
  bind(success);
  inc_held_monitor_count(temp);
  bind(failure);
}

void MacroAssembler::compiler_fast_unlock_object(ConditionRegister flag, Register oop, Register box,
                                                 Register temp, Register displaced_header, Register current_header) {
  assert(LockingMode != LM_LIGHTWEIGHT, "uses fast_unlock_lightweight");
  assert_different_registers(oop, box, temp, displaced_header, current_header);
  Label success, unlocked, failure, object_has_monitor, notRecursive;

  if (LockingMode == LM_LEGACY) {
    // Find the lock address and load the displaced header from the stack.
    ld(displaced_header, BasicLock::displaced_header_offset_in_bytes(), box);

    // If the displaced header is 0, we have a recursive unlock.
    cmpdi(flag, displaced_header, 0);
    beq(flag, success);
  }

  // Handle existing monitor.
  // The object has an existing monitor iff (mark & monitor_value) != 0.
  ld(current_header, oopDesc::mark_offset_in_bytes(), oop);
  andi_(R0, current_header, markWord::monitor_value);
  bne(CCR0, object_has_monitor);

  if (LockingMode == LM_MONITOR) {
    // Set NE to indicate 'failure' -> take slow-path.
    crandc(flag, Assembler::equal, flag, Assembler::equal);
    b(failure);
  } else {
    assert(LockingMode == LM_LEGACY, "must be");
    // Check if it is still a light weight lock, this is is true if we see
    // the stack address of the basicLock in the markWord of the object.
    // Cmpxchg sets flag to cmpd(current_header, box).
    cmpxchgd(/*flag=*/flag,
             /*current_value=*/current_header,
             /*compare_value=*/box,
             /*exchange_value=*/displaced_header,
             /*where=*/oop,
             MacroAssembler::MemBarRel,
             MacroAssembler::cmpxchgx_hint_release_lock(),
             noreg,
             &failure);
    assert(oopDesc::mark_offset_in_bytes() == 0, "offset of _mark is not 0");
    b(success);
  }

  // Handle existing monitor.
  bind(object_has_monitor);
  STATIC_ASSERT(markWord::monitor_value <= INT_MAX);
  addi(current_header, current_header, -(int)markWord::monitor_value); // monitor
  ld(temp,             in_bytes(ObjectMonitor::owner_offset()), current_header);

  // In case of LM_LIGHTWEIGHT, we may reach here with (temp & ObjectMonitor::ANONYMOUS_OWNER) != 0.
  // This is handled like owner thread mismatches: We take the slow path.
  cmpd(flag, temp, R16_thread);
  bne(flag, failure);

  ld(displaced_header, in_bytes(ObjectMonitor::recursions_offset()), current_header);

  addic_(displaced_header, displaced_header, -1);
  blt(CCR0, notRecursive); // Not recursive if negative after decrement.
  std(displaced_header, in_bytes(ObjectMonitor::recursions_offset()), current_header);
  if (flag == CCR0) { // Otherwise, flag is already EQ, here.
    crorc(CCR0, Assembler::equal, CCR0, Assembler::equal); // Set CCR0 EQ
  }
  b(success);

  bind(notRecursive);
  const Register temp2 = displaced_header;

  // Set owner to null.
  release();
  li(temp, 0);
  std(temp, in_bytes(ObjectMonitor::owner_offset()), current_header);
  membar(StoreLoad);

  // Check if the entry lists are empty.
  ld(temp, in_bytes(ObjectMonitor::EntryList_offset()), current_header);
  ld(temp2, in_bytes(ObjectMonitor::cxq_offset()), current_header);
  orr(temp, temp, temp2);
  cmpdi(flag, temp, 0);
  beq(flag, success);  // If so we are done.

  // Check if there is a successor.
  ld(temp, in_bytes(ObjectMonitor::succ_offset()), current_header);
  cmpdi(flag, temp, 0);
  bne(flag, success);  // If so we are done.

  // Save the monitor pointer in the current thread, so we can try
  // to reacquire the lock in SharedRuntime::monitor_exit_helper().
  std(current_header, in_bytes(JavaThread::unlocked_inflated_monitor_offset()), R16_thread);

  crxor(flag, Assembler::equal, flag, Assembler::equal); // Set flag = NE => slow path
  b(failure);

  bind(unlocked);
  crorc(flag, Assembler::equal, flag, Assembler::equal); // Set flag = EQ => fast path

  // flag == EQ indicates success, decrement held monitor count
  // flag == NE indicates failure
  bind(success);
  dec_held_monitor_count(temp);
  bind(failure);
}

void MacroAssembler::compiler_fast_lock_lightweight_object(ConditionRegister flag, Register obj, Register tmp1,
                                                           Register tmp2, Register tmp3) {
  assert_different_registers(obj, tmp1, tmp2, tmp3);
  assert(flag == CCR0, "bad condition register");

  // Handle inflated monitor.
  Label inflated;
  // Finish fast lock successfully. MUST reach to with flag == NE
  Label locked;
  // Finish fast lock unsuccessfully. MUST branch to with flag == EQ
  Label slow_path;

  if (DiagnoseSyncOnValueBasedClasses != 0) {
    load_klass(tmp1, obj);
    lwz(tmp1, in_bytes(Klass::access_flags_offset()), tmp1);
    testbitdi(flag, R0, tmp1, exact_log2(JVM_ACC_IS_VALUE_BASED_CLASS));
    bne(flag, slow_path);
  }

  const Register mark = tmp1;
  const Register t = tmp3; // Usage of R0 allowed!

  { // Lightweight locking

    // Push lock to the lock stack and finish successfully. MUST reach to with flag == EQ
    Label push;

    const Register top = tmp2;

    // Check if lock-stack is full.
    lwz(top, in_bytes(JavaThread::lock_stack_top_offset()), R16_thread);
    cmplwi(flag, top, LockStack::end_offset() - 1);
    bgt(flag, slow_path);

    // The underflow check is elided. The recursive check will always fail
    // when the lock stack is empty because of the _bad_oop_sentinel field.

    // Check if recursive.
    subi(t, top, oopSize);
    ldx(t, R16_thread, t);
    cmpd(flag, obj, t);
    beq(flag, push);

    // Check for monitor (0b10) or locked (0b00).
    ld(mark, oopDesc::mark_offset_in_bytes(), obj);
    andi_(t, mark, markWord::lock_mask_in_place);
    cmpldi(flag, t, markWord::unlocked_value);
    bgt(flag, inflated);
    bne(flag, slow_path);

    // Not inflated.

    // Try to lock. Transition lock bits 0b00 => 0b01
    assert(oopDesc::mark_offset_in_bytes() == 0, "required to avoid a lea");
    atomically_flip_locked_state(/* is_unlock */ false, obj, mark, slow_path, MacroAssembler::MemBarAcq);

    bind(push);
    // After successful lock, push object on lock-stack.
    stdx(obj, R16_thread, top);
    addi(top, top, oopSize);
    stw(top, in_bytes(JavaThread::lock_stack_top_offset()), R16_thread);
    b(locked);
  }

  { // Handle inflated monitor.
    bind(inflated);

    if (!UseObjectMonitorTable) {
      // mark contains the tagged ObjectMonitor*.
      const Register tagged_monitor = mark;
      const uintptr_t monitor_tag = markWord::monitor_value;
      const Register owner_addr = tmp2;

      // Compute owner address.
      addi(owner_addr, tagged_monitor, in_bytes(ObjectMonitor::owner_offset()) - monitor_tag);

      // CAS owner (null => current thread).
      cmpxchgd(/*flag=*/flag,
              /*current_value=*/t,
              /*compare_value=*/(intptr_t)0,
              /*exchange_value=*/R16_thread,
              /*where=*/owner_addr,
              MacroAssembler::MemBarRel | MacroAssembler::MemBarAcq,
              MacroAssembler::cmpxchgx_hint_acquire_lock());
      beq(flag, locked);

      // Check if recursive.
      cmpd(flag, t, R16_thread);
      bne(flag, slow_path);

      // Recursive.
      ld(tmp1, in_bytes(ObjectMonitor::recursions_offset() - ObjectMonitor::owner_offset()), owner_addr);
      addi(tmp1, tmp1, 1);
      std(tmp1, in_bytes(ObjectMonitor::recursions_offset() - ObjectMonitor::owner_offset()), owner_addr);
    } else {
      // OMCache lookup not supported yet. Take the slowpath.
      // Set flag to NE
      crxor(flag, Assembler::equal, flag, Assembler::equal);
      b(slow_path);
    }
  }

  bind(locked);
  inc_held_monitor_count(tmp1);

#ifdef ASSERT
  // Check that locked label is reached with flag == EQ.
  Label flag_correct;
  beq(flag, flag_correct);
  stop("Fast Lock Flag != EQ");
#endif
  bind(slow_path);
#ifdef ASSERT
  // Check that slow_path label is reached with flag == NE.
  bne(flag, flag_correct);
  stop("Fast Lock Flag != NE");
  bind(flag_correct);
#endif
  // C2 uses the value of flag (NE vs EQ) to determine the continuation.
}

void MacroAssembler::compiler_fast_unlock_lightweight_object(ConditionRegister flag, Register obj, Register tmp1,
                                                             Register tmp2, Register tmp3) {
  assert_different_registers(obj, tmp1, tmp2, tmp3);
  assert(flag == CCR0, "bad condition register");

  // Handle inflated monitor.
  Label inflated, inflated_load_monitor;
  // Finish fast unlock successfully. MUST reach to with flag == EQ.
  Label unlocked;
  // Finish fast unlock unsuccessfully. MUST branch to with flag == NE.
  Label slow_path;

  const Register mark = tmp1;
  const Register top = tmp2;
  const Register t = tmp3;

  { // Lightweight unlock
    Label push_and_slow;

    // Check if obj is top of lock-stack.
    lwz(top, in_bytes(JavaThread::lock_stack_top_offset()), R16_thread);
    subi(top, top, oopSize);
    ldx(t, R16_thread, top);
    cmpd(flag, obj, t);
    // Top of lock stack was not obj. Must be monitor.
    bne(flag, inflated_load_monitor);

    // Pop lock-stack.
    DEBUG_ONLY(li(t, 0);)
    DEBUG_ONLY(stdx(t, R16_thread, top);)
    stw(top, in_bytes(JavaThread::lock_stack_top_offset()), R16_thread);

    // The underflow check is elided. The recursive check will always fail
    // when the lock stack is empty because of the _bad_oop_sentinel field.

    // Check if recursive.
    subi(t, top, oopSize);
    ldx(t, R16_thread, t);
    cmpd(flag, obj, t);
    beq(flag, unlocked);

    // Not recursive.

    // Check for monitor (0b10).
    ld(mark, oopDesc::mark_offset_in_bytes(), obj);
    andi_(t, mark, markWord::monitor_value);
    bne(CCR0, inflated);

#ifdef ASSERT
    // Check header not unlocked (0b01).
    Label not_unlocked;
    andi_(t, mark, markWord::unlocked_value);
    beq(CCR0, not_unlocked);
    stop("lightweight_unlock already unlocked");
    bind(not_unlocked);
#endif

    // Try to unlock. Transition lock bits 0b00 => 0b01
    atomically_flip_locked_state(/* is_unlock */ true, obj, mark, push_and_slow, MacroAssembler::MemBarRel);
    b(unlocked);

    bind(push_and_slow);
    // Restore lock-stack and handle the unlock in runtime.
    DEBUG_ONLY(stdx(obj, R16_thread, top);)
    addi(top, top, oopSize);
    stw(top, in_bytes(JavaThread::lock_stack_top_offset()), R16_thread);
    b(slow_path);
  }

  { // Handle inflated monitor.
    bind(inflated_load_monitor);
    ld(mark, oopDesc::mark_offset_in_bytes(), obj);
#ifdef ASSERT
    andi_(t, mark, markWord::monitor_value);
    bne(CCR0, inflated);
    stop("Fast Unlock not monitor");
#endif

    bind(inflated);

#ifdef ASSERT
    Label check_done;
    subi(top, top, oopSize);
    cmplwi(CCR0, top, in_bytes(JavaThread::lock_stack_base_offset()));
    blt(CCR0, check_done);
    ldx(t, R16_thread, top);
    cmpd(flag, obj, t);
    bne(flag, inflated);
    stop("Fast Unlock lock on stack");
    bind(check_done);
#endif

<<<<<<< HEAD
    // mark contains the tagged ObjectMonitor*.
    const Register monitor = mark;
    const uintptr_t monitor_tag = markWord::monitor_value;

    // Untag the monitor.
    subi(monitor, mark, monitor_tag);

    const Register recursions = tmp2;
    Label not_recursive;

    // Check if recursive.
    ld(recursions, in_bytes(ObjectMonitor::recursions_offset()), monitor);
    addic_(recursions, recursions, -1);
    blt(CCR0, not_recursive);

    // Recursive unlock.
    std(recursions, in_bytes(ObjectMonitor::recursions_offset()), monitor);
    crorc(CCR0, Assembler::equal, CCR0, Assembler::equal);
    b(unlocked);

    bind(not_recursive);

    // Set owner to null.
    release();
    li(t, 0);
    std(t, in_bytes(ObjectMonitor::owner_offset()), monitor);
    membar(StoreLoad);

    // Check if the entry lists are empty.
    ld(t, in_bytes(ObjectMonitor::EntryList_offset()), monitor);
    ld(tmp2, in_bytes(ObjectMonitor::cxq_offset()), monitor);
    orr(t, t, tmp2);
    cmpdi(flag, t, 0);
    beq(flag, unlocked); // If so we are done.

    // Check if there is a successor.
    ld(t, in_bytes(ObjectMonitor::succ_offset()), monitor);
    cmpdi(flag, t, 0);
    bne(flag, unlocked); // If so we are done.

    // Save the monitor pointer in the current thread, so we can try
    // to reacquire the lock in SharedRuntime::monitor_exit_helper().
    std(monitor, in_bytes(JavaThread::unlocked_inflated_monitor_offset()), R16_thread);

    crxor(flag, Assembler::equal, flag, Assembler::equal); // Set flag = NE => slow path
    b(slow_path);
=======
    if (!UseObjectMonitorTable) {
      // mark contains the tagged ObjectMonitor*.
      const Register monitor = mark;
      const uintptr_t monitor_tag = markWord::monitor_value;

      // Untag the monitor.
      subi(monitor, mark, monitor_tag);

      const Register recursions = tmp2;
      Label not_recursive;

      // Check if recursive.
      ld(recursions, in_bytes(ObjectMonitor::recursions_offset()), monitor);
      addic_(recursions, recursions, -1);
      blt(CCR0, not_recursive);

      // Recursive unlock.
      std(recursions, in_bytes(ObjectMonitor::recursions_offset()), monitor);
      crorc(CCR0, Assembler::equal, CCR0, Assembler::equal);
      b(unlocked);

      bind(not_recursive);

      Label release_;
      const Register t2 = tmp2;

      // Check if the entry lists are empty.
      ld(t, in_bytes(ObjectMonitor::EntryList_offset()), monitor);
      ld(t2, in_bytes(ObjectMonitor::cxq_offset()), monitor);
      orr(t, t, t2);
      cmpdi(flag, t, 0);
      beq(flag, release_);

      // The owner may be anonymous and we removed the last obj entry in
      // the lock-stack. This loses the information about the owner.
      // Write the thread to the owner field so the runtime knows the owner.
      std(R16_thread, in_bytes(ObjectMonitor::owner_offset()), monitor);
      b(slow_path);

      bind(release_);
      // Set owner to null.
      release();
      // t contains 0
      std(t, in_bytes(ObjectMonitor::owner_offset()), monitor);
    } else {
      // OMCache lookup not supported yet. Take the slowpath.
      // Set flag to NE
      crxor(flag, Assembler::equal, flag, Assembler::equal);
      b(slow_path);
    }
>>>>>>> 686eb233
  }

  bind(unlocked);
  dec_held_monitor_count(t);
  crorc(flag, Assembler::equal, flag, Assembler::equal); // Set flag = EQ => fast path

#ifdef ASSERT
  // Check that unlocked label is reached with flag == EQ.
  Label flag_correct;
  beq(flag, flag_correct);
  stop("Fast Lock Flag != EQ");
#endif
  bind(slow_path);
#ifdef ASSERT
  // Check that slow_path label is reached with flag == NE.
  bne(flag, flag_correct);
  stop("Fast Lock Flag != NE");
  bind(flag_correct);
#endif
  // C2 uses the value of flag (NE vs EQ) to determine the continuation.
}

void MacroAssembler::safepoint_poll(Label& slow_path, Register temp, bool at_return, bool in_nmethod) {
  ld(temp, in_bytes(JavaThread::polling_word_offset()), R16_thread);

  if (at_return) {
    if (in_nmethod) {
      if (UseSIGTRAP) {
        // Use Signal Handler.
        relocate(relocInfo::poll_return_type);
        td(traptoGreaterThanUnsigned, R1_SP, temp);
      } else {
        cmpld(CCR0, R1_SP, temp);
        // Stub may be out of range for short conditional branch.
        bc_far_optimized(Assembler::bcondCRbiIs1, bi0(CCR0, Assembler::greater), slow_path);
      }
    } else { // Not in nmethod.
      // Frame still on stack, need to get fp.
      Register fp = R0;
      ld(fp, _abi0(callers_sp), R1_SP);
      cmpld(CCR0, fp, temp);
      bgt(CCR0, slow_path);
    }
  } else { // Normal safepoint poll. Not at return.
    assert(!in_nmethod, "should use load_from_polling_page");
    andi_(temp, temp, SafepointMechanism::poll_bit());
    bne(CCR0, slow_path);
  }
}

void MacroAssembler::resolve_jobject(Register value, Register tmp1, Register tmp2,
                                     MacroAssembler::PreservationLevel preservation_level) {
  BarrierSetAssembler* bs = BarrierSet::barrier_set()->barrier_set_assembler();
  bs->resolve_jobject(this, value, tmp1, tmp2, preservation_level);
}

void MacroAssembler::resolve_global_jobject(Register value, Register tmp1, Register tmp2,
                                     MacroAssembler::PreservationLevel preservation_level) {
  BarrierSetAssembler* bs = BarrierSet::barrier_set()->barrier_set_assembler();
  bs->resolve_global_jobject(this, value, tmp1, tmp2, preservation_level);
}

// Values for last_Java_pc, and last_Java_sp must comply to the rules
// in frame_ppc.hpp.
void MacroAssembler::set_last_Java_frame(Register last_Java_sp, Register last_Java_pc) {
  // Always set last_Java_pc and flags first because once last_Java_sp
  // is visible has_last_Java_frame is true and users will look at the
  // rest of the fields. (Note: flags should always be zero before we
  // get here so doesn't need to be set.)

  // Verify that last_Java_pc was zeroed on return to Java
  asm_assert_mem8_is_zero(in_bytes(JavaThread::last_Java_pc_offset()), R16_thread,
                          "last_Java_pc not zeroed before leaving Java");

  // When returning from calling out from Java mode the frame anchor's
  // last_Java_pc will always be set to null. It is set here so that
  // if we are doing a call to native (not VM) that we capture the
  // known pc and don't have to rely on the native call having a
  // standard frame linkage where we can find the pc.
  if (last_Java_pc != noreg)
    std(last_Java_pc, in_bytes(JavaThread::last_Java_pc_offset()), R16_thread);

  // Set last_Java_sp last.
  std(last_Java_sp, in_bytes(JavaThread::last_Java_sp_offset()), R16_thread);
}

void MacroAssembler::reset_last_Java_frame(void) {
  asm_assert_mem8_isnot_zero(in_bytes(JavaThread::last_Java_sp_offset()),
                             R16_thread, "SP was not set, still zero");

  BLOCK_COMMENT("reset_last_Java_frame {");
  li(R0, 0);

  // _last_Java_sp = 0
  std(R0, in_bytes(JavaThread::last_Java_sp_offset()), R16_thread);

  // _last_Java_pc = 0
  std(R0, in_bytes(JavaThread::last_Java_pc_offset()), R16_thread);
  BLOCK_COMMENT("} reset_last_Java_frame");
}

void MacroAssembler::set_top_ijava_frame_at_SP_as_last_Java_frame(Register sp, Register tmp1) {
  assert_different_registers(sp, tmp1);

  // sp points to a TOP_IJAVA_FRAME, retrieve frame's PC via
  // TOP_IJAVA_FRAME_ABI.
  // FIXME: assert that we really have a TOP_IJAVA_FRAME here!
  address entry = pc();
  load_const_optimized(tmp1, entry);

  set_last_Java_frame(/*sp=*/sp, /*pc=*/tmp1);
}

void MacroAssembler::get_vm_result(Register oop_result) {
  // Read:
  //   R16_thread
  //   R16_thread->in_bytes(JavaThread::vm_result_offset())
  //
  // Updated:
  //   oop_result
  //   R16_thread->in_bytes(JavaThread::vm_result_offset())

  ld(oop_result, in_bytes(JavaThread::vm_result_offset()), R16_thread);
  li(R0, 0);
  std(R0, in_bytes(JavaThread::vm_result_offset()), R16_thread);

  verify_oop(oop_result, FILE_AND_LINE);
}

void MacroAssembler::get_vm_result_2(Register metadata_result) {
  // Read:
  //   R16_thread
  //   R16_thread->in_bytes(JavaThread::vm_result_2_offset())
  //
  // Updated:
  //   metadata_result
  //   R16_thread->in_bytes(JavaThread::vm_result_2_offset())

  ld(metadata_result, in_bytes(JavaThread::vm_result_2_offset()), R16_thread);
  li(R0, 0);
  std(R0, in_bytes(JavaThread::vm_result_2_offset()), R16_thread);
}

Register MacroAssembler::encode_klass_not_null(Register dst, Register src) {
  Register current = (src != noreg) ? src : dst; // Klass is in dst if no src provided.
  if (CompressedKlassPointers::base() != 0) {
    // Use dst as temp if it is free.
    sub_const_optimized(dst, current, CompressedKlassPointers::base(), R0);
    current = dst;
  }
  if (CompressedKlassPointers::shift() != 0) {
    srdi(dst, current, CompressedKlassPointers::shift());
    current = dst;
  }
  return current;
}

void MacroAssembler::store_klass(Register dst_oop, Register klass, Register ck) {
  if (UseCompressedClassPointers) {
    Register compressedKlass = encode_klass_not_null(ck, klass);
    stw(compressedKlass, oopDesc::klass_offset_in_bytes(), dst_oop);
  } else {
    std(klass, oopDesc::klass_offset_in_bytes(), dst_oop);
  }
}

void MacroAssembler::store_klass_gap(Register dst_oop, Register val) {
  if (UseCompressedClassPointers) {
    if (val == noreg) {
      val = R0;
      li(val, 0);
    }
    stw(val, oopDesc::klass_gap_offset_in_bytes(), dst_oop); // klass gap if compressed
  }
}

int MacroAssembler::instr_size_for_decode_klass_not_null() {
  static int computed_size = -1;

  // Not yet computed?
  if (computed_size == -1) {

    if (!UseCompressedClassPointers) {
      computed_size = 0;
    } else {
      // Determine by scratch emit.
      ResourceMark rm;
      int code_size = 8 * BytesPerInstWord;
      CodeBuffer cb("decode_klass_not_null scratch buffer", code_size, 0);
      MacroAssembler* a = new MacroAssembler(&cb);
      a->decode_klass_not_null(R11_scratch1);
      computed_size = a->offset();
    }
  }

  return computed_size;
}

void MacroAssembler::decode_klass_not_null(Register dst, Register src) {
  assert(dst != R0, "Dst reg may not be R0, as R0 is used here.");
  if (src == noreg) src = dst;
  Register shifted_src = src;
  if (CompressedKlassPointers::shift() != 0 ||
      (CompressedKlassPointers::base() == 0 && src != dst)) {  // Move required.
    shifted_src = dst;
    sldi(shifted_src, src, CompressedKlassPointers::shift());
  }
  if (CompressedKlassPointers::base() != 0) {
    add_const_optimized(dst, shifted_src, CompressedKlassPointers::base(), R0);
  }
}

void MacroAssembler::load_klass(Register dst, Register src) {
  if (UseCompressedClassPointers) {
    lwz(dst, oopDesc::klass_offset_in_bytes(), src);
    // Attention: no null check here!
    decode_klass_not_null(dst, dst);
  } else {
    ld(dst, oopDesc::klass_offset_in_bytes(), src);
  }
}

void MacroAssembler::load_klass_check_null(Register dst, Register src, Label* is_null) {
  null_check(src, oopDesc::klass_offset_in_bytes(), is_null);
  load_klass(dst, src);
}

// ((OopHandle)result).resolve();
void MacroAssembler::resolve_oop_handle(Register result, Register tmp1, Register tmp2,
                                        MacroAssembler::PreservationLevel preservation_level) {
  access_load_at(T_OBJECT, IN_NATIVE, result, noreg, result, tmp1, tmp2, preservation_level);
}

void MacroAssembler::resolve_weak_handle(Register result, Register tmp1, Register tmp2,
                                         MacroAssembler::PreservationLevel preservation_level) {
  Label resolved;

  // A null weak handle resolves to null.
  cmpdi(CCR0, result, 0);
  beq(CCR0, resolved);

  access_load_at(T_OBJECT, IN_NATIVE | ON_PHANTOM_OOP_REF, result, noreg, result, tmp1, tmp2,
                 preservation_level);
  bind(resolved);
}

void MacroAssembler::load_method_holder(Register holder, Register method) {
  ld(holder, in_bytes(Method::const_offset()), method);
  ld(holder, in_bytes(ConstMethod::constants_offset()), holder);
  ld(holder, ConstantPool::pool_holder_offset(), holder);
}

// Clear Array
// For very short arrays. tmp == R0 is allowed.
void MacroAssembler::clear_memory_unrolled(Register base_ptr, int cnt_dwords, Register tmp, int offset) {
  if (cnt_dwords > 0) { li(tmp, 0); }
  for (int i = 0; i < cnt_dwords; ++i) { std(tmp, offset + i * 8, base_ptr); }
}

// Version for constant short array length. Kills base_ptr. tmp == R0 is allowed.
void MacroAssembler::clear_memory_constlen(Register base_ptr, int cnt_dwords, Register tmp) {
  if (cnt_dwords < 8) {
    clear_memory_unrolled(base_ptr, cnt_dwords, tmp);
    return;
  }

  Label loop;
  const long loopcnt   = cnt_dwords >> 1,
             remainder = cnt_dwords & 1;

  li(tmp, loopcnt);
  mtctr(tmp);
  li(tmp, 0);
  bind(loop);
    std(tmp, 0, base_ptr);
    std(tmp, 8, base_ptr);
    addi(base_ptr, base_ptr, 16);
    bdnz(loop);
  if (remainder) { std(tmp, 0, base_ptr); }
}

// Kills both input registers. tmp == R0 is allowed.
void MacroAssembler::clear_memory_doubleword(Register base_ptr, Register cnt_dwords, Register tmp, long const_cnt) {
  // Procedure for large arrays (uses data cache block zero instruction).
    Label startloop, fast, fastloop, small_rest, restloop, done;
    const int cl_size         = VM_Version::L1_data_cache_line_size(),
              cl_dwords       = cl_size >> 3,
              cl_dw_addr_bits = exact_log2(cl_dwords),
              dcbz_min        = 1,  // Min count of dcbz executions, needs to be >0.
              min_cnt         = ((dcbz_min + 1) << cl_dw_addr_bits) - 1;

  if (const_cnt >= 0) {
    // Constant case.
    if (const_cnt < min_cnt) {
      clear_memory_constlen(base_ptr, const_cnt, tmp);
      return;
    }
    load_const_optimized(cnt_dwords, const_cnt, tmp);
  } else {
    // cnt_dwords already loaded in register. Need to check size.
    cmpdi(CCR1, cnt_dwords, min_cnt); // Big enough? (ensure >= dcbz_min lines included).
    blt(CCR1, small_rest);
  }
    rldicl_(tmp, base_ptr, 64-3, 64-cl_dw_addr_bits); // Extract dword offset within first cache line.
    beq(CCR0, fast);                                  // Already 128byte aligned.

    subfic(tmp, tmp, cl_dwords);
    mtctr(tmp);                        // Set ctr to hit 128byte boundary (0<ctr<cl_dwords).
    subf(cnt_dwords, tmp, cnt_dwords); // rest.
    li(tmp, 0);

  bind(startloop);                     // Clear at the beginning to reach 128byte boundary.
    std(tmp, 0, base_ptr);             // Clear 8byte aligned block.
    addi(base_ptr, base_ptr, 8);
    bdnz(startloop);

  bind(fast);                                  // Clear 128byte blocks.
    srdi(tmp, cnt_dwords, cl_dw_addr_bits);    // Loop count for 128byte loop (>0).
    andi(cnt_dwords, cnt_dwords, cl_dwords-1); // Rest in dwords.
    mtctr(tmp);                                // Load counter.

  bind(fastloop);
    dcbz(base_ptr);                    // Clear 128byte aligned block.
    addi(base_ptr, base_ptr, cl_size);
    bdnz(fastloop);

  bind(small_rest);
    cmpdi(CCR0, cnt_dwords, 0);        // size 0?
    beq(CCR0, done);                   // rest == 0
    li(tmp, 0);
    mtctr(cnt_dwords);                 // Load counter.

  bind(restloop);                      // Clear rest.
    std(tmp, 0, base_ptr);             // Clear 8byte aligned block.
    addi(base_ptr, base_ptr, 8);
    bdnz(restloop);

  bind(done);
}

/////////////////////////////////////////// String intrinsics ////////////////////////////////////////////

// Helpers for Intrinsic Emitters
//
// Revert the byte order of a 32bit value in a register
//   src: 0x44556677
//   dst: 0x77665544
// Three steps to obtain the result:
//  1) Rotate src (as doubleword) left 5 bytes. That puts the leftmost byte of the src word
//     into the rightmost byte position. Afterwards, everything left of the rightmost byte is cleared.
//     This value initializes dst.
//  2) Rotate src (as word) left 3 bytes. That puts the rightmost byte of the src word into the leftmost
//     byte position. Furthermore, byte 5 is rotated into byte 6 position where it is supposed to go.
//     This value is mask inserted into dst with a [0..23] mask of 1s.
//  3) Rotate src (as word) left 1 byte. That puts byte 6 into byte 5 position.
//     This value is mask inserted into dst with a [8..15] mask of 1s.
void MacroAssembler::load_reverse_32(Register dst, Register src) {
  assert_different_registers(dst, src);

  rldicl(dst, src, (4+1)*8, 56);       // Rotate byte 4 into position 7 (rightmost), clear all to the left.
  rlwimi(dst, src,     3*8,  0, 23);   // Insert byte 5 into position 6, 7 into 4, leave pos 7 alone.
  rlwimi(dst, src,     1*8,  8, 15);   // Insert byte 6 into position 5, leave the rest alone.
}

// Calculate the column addresses of the crc32 lookup table into distinct registers.
// This loop-invariant calculation is moved out of the loop body, reducing the loop
// body size from 20 to 16 instructions.
// Returns the offset that was used to calculate the address of column tc3.
// Due to register shortage, setting tc3 may overwrite table. With the return offset
// at hand, the original table address can be easily reconstructed.
int MacroAssembler::crc32_table_columns(Register table, Register tc0, Register tc1, Register tc2, Register tc3) {
  assert(!VM_Version::has_vpmsumb(), "Vector version should be used instead!");

  // Point to 4 byte folding tables (byte-reversed version for Big Endian)
  // Layout: See StubRoutines::ppc::generate_crc_constants.
#ifdef VM_LITTLE_ENDIAN
  const int ix0 = 3 * CRC32_TABLE_SIZE;
  const int ix1 = 2 * CRC32_TABLE_SIZE;
  const int ix2 = 1 * CRC32_TABLE_SIZE;
  const int ix3 = 0 * CRC32_TABLE_SIZE;
#else
  const int ix0 = 1 * CRC32_TABLE_SIZE;
  const int ix1 = 2 * CRC32_TABLE_SIZE;
  const int ix2 = 3 * CRC32_TABLE_SIZE;
  const int ix3 = 4 * CRC32_TABLE_SIZE;
#endif
  assert_different_registers(table, tc0, tc1, tc2);
  assert(table == tc3, "must be!");

  addi(tc0, table, ix0);
  addi(tc1, table, ix1);
  addi(tc2, table, ix2);
  if (ix3 != 0) addi(tc3, table, ix3);

  return ix3;
}

/**
 * uint32_t crc;
 * table[crc & 0xFF] ^ (crc >> 8);
 */
void MacroAssembler::fold_byte_crc32(Register crc, Register val, Register table, Register tmp) {
  assert_different_registers(crc, table, tmp);
  assert_different_registers(val, table);

  if (crc == val) {                   // Must rotate first to use the unmodified value.
    rlwinm(tmp, val, 2, 24-2, 31-2);  // Insert (rightmost) byte 7 of val, shifted left by 2, into byte 6..7 of tmp, clear the rest.
                                      // As we use a word (4-byte) instruction, we have to adapt the mask bit positions.
    srwi(crc, crc, 8);                // Unsigned shift, clear leftmost 8 bits.
  } else {
    srwi(crc, crc, 8);                // Unsigned shift, clear leftmost 8 bits.
    rlwinm(tmp, val, 2, 24-2, 31-2);  // Insert (rightmost) byte 7 of val, shifted left by 2, into byte 6..7 of tmp, clear the rest.
  }
  lwzx(tmp, table, tmp);
  xorr(crc, crc, tmp);
}

/**
 * Emits code to update CRC-32 with a byte value according to constants in table.
 *
 * @param [in,out]crc   Register containing the crc.
 * @param [in]val       Register containing the byte to fold into the CRC.
 * @param [in]table     Register containing the table of crc constants.
 *
 * uint32_t crc;
 * val = crc_table[(val ^ crc) & 0xFF];
 * crc = val ^ (crc >> 8);
 */
void MacroAssembler::update_byte_crc32(Register crc, Register val, Register table) {
  BLOCK_COMMENT("update_byte_crc32:");
  xorr(val, val, crc);
  fold_byte_crc32(crc, val, table, val);
}

/**
 * @param crc   register containing existing CRC (32-bit)
 * @param buf   register pointing to input byte buffer (byte*)
 * @param len   register containing number of bytes
 * @param table register pointing to CRC table
 */
void MacroAssembler::update_byteLoop_crc32(Register crc, Register buf, Register len, Register table,
                                           Register data, bool loopAlignment) {
  assert_different_registers(crc, buf, len, table, data);

  Label L_mainLoop, L_done;
  const int mainLoop_stepping  = 1;
  const int mainLoop_alignment = loopAlignment ? 32 : 4; // (InputForNewCode > 4 ? InputForNewCode : 32) : 4;

  // Process all bytes in a single-byte loop.
  clrldi_(len, len, 32);                         // Enforce 32 bit. Anything to do?
  beq(CCR0, L_done);

  mtctr(len);
  align(mainLoop_alignment);
  BIND(L_mainLoop);
    lbz(data, 0, buf);                           // Byte from buffer, zero-extended.
    addi(buf, buf, mainLoop_stepping);           // Advance buffer position.
    update_byte_crc32(crc, data, table);
    bdnz(L_mainLoop);                            // Iterate.

  bind(L_done);
}

/**
 * Emits code to update CRC-32 with a 4-byte value according to constants in table
 * Implementation according to jdk/src/share/native/java/util/zip/zlib-1.2.8/crc32.c
 */
// A note on the lookup table address(es):
// The implementation uses 4 table columns (byte-reversed versions for Big Endian).
// To save the effort of adding the column offset to the table address each time
// a table element is looked up, it is possible to pass the pre-calculated
// column addresses.
// Uses R9..R12 as work register. Must be saved/restored by caller, if necessary.
void MacroAssembler::update_1word_crc32(Register crc, Register buf, Register table, int bufDisp, int bufInc,
                                        Register t0,  Register t1,  Register t2,  Register t3,
                                        Register tc0, Register tc1, Register tc2, Register tc3) {
  assert_different_registers(crc, t3);

  // XOR crc with next four bytes of buffer.
  lwz(t3, bufDisp, buf);
  if (bufInc != 0) {
    addi(buf, buf, bufInc);
  }
  xorr(t3, t3, crc);

  // Chop crc into 4 single-byte pieces, shifted left 2 bits, to form the table indices.
  rlwinm(t0, t3,  2,         24-2, 31-2);  // ((t1 >>  0) & 0xff) << 2
  rlwinm(t1, t3,  32+(2- 8), 24-2, 31-2);  // ((t1 >>  8) & 0xff) << 2
  rlwinm(t2, t3,  32+(2-16), 24-2, 31-2);  // ((t1 >> 16) & 0xff) << 2
  rlwinm(t3, t3,  32+(2-24), 24-2, 31-2);  // ((t1 >> 24) & 0xff) << 2

  // Use the pre-calculated column addresses.
  // Load pre-calculated table values.
  lwzx(t0, tc0, t0);
  lwzx(t1, tc1, t1);
  lwzx(t2, tc2, t2);
  lwzx(t3, tc3, t3);

  // Calculate new crc from table values.
  xorr(t0,  t0, t1);
  xorr(t2,  t2, t3);
  xorr(crc, t0, t2);  // Now crc contains the final checksum value.
}

/**
 * @param crc   register containing existing CRC (32-bit)
 * @param buf   register pointing to input byte buffer (byte*)
 * @param len   register containing number of bytes
 * @param table register pointing to CRC table
 *
 * uses R9..R12 as work register. Must be saved/restored by caller!
 */
void MacroAssembler::kernel_crc32_1word(Register crc, Register buf, Register len, Register table,
                                        Register t0,  Register t1,  Register t2,  Register t3,
                                        Register tc0, Register tc1, Register tc2, Register tc3,
                                        bool invertCRC) {
  assert_different_registers(crc, buf, len, table);

  Label L_mainLoop, L_tail;
  Register  tmp          = t0;
  Register  data         = t0;
  Register  tmp2         = t1;
  const int mainLoop_stepping  = 4;
  const int tailLoop_stepping  = 1;
  const int log_stepping       = exact_log2(mainLoop_stepping);
  const int mainLoop_alignment = 32; // InputForNewCode > 4 ? InputForNewCode : 32;
  const int complexThreshold   = 2*mainLoop_stepping;

  // Don't test for len <= 0 here. This pathological case should not occur anyway.
  // Optimizing for it by adding a test and a branch seems to be a waste of CPU cycles
  // for all well-behaved cases. The situation itself is detected and handled correctly
  // within update_byteLoop_crc32.
  assert(tailLoop_stepping == 1, "check tailLoop_stepping!");

  BLOCK_COMMENT("kernel_crc32_1word {");

  if (invertCRC) {
    nand(crc, crc, crc);                      // 1s complement of crc
  }

  // Check for short (<mainLoop_stepping) buffer.
  cmpdi(CCR0, len, complexThreshold);
  blt(CCR0, L_tail);

  // Pre-mainLoop alignment did show a slight (1%) positive effect on performance.
  // We leave the code in for reference. Maybe we need alignment when we exploit vector instructions.
  {
    // Align buf addr to mainLoop_stepping boundary.
    neg(tmp2, buf);                              // Calculate # preLoop iterations for alignment.
    rldicl(tmp2, tmp2, 0, 64-log_stepping);      // Rotate tmp2 0 bits, insert into tmp2, anding with mask with 1s from 62..63.

    if (complexThreshold > mainLoop_stepping) {
      sub(len, len, tmp2);                       // Remaining bytes for main loop (>=mainLoop_stepping is guaranteed).
    } else {
      sub(tmp, len, tmp2);                       // Remaining bytes for main loop.
      cmpdi(CCR0, tmp, mainLoop_stepping);
      blt(CCR0, L_tail);                         // For less than one mainloop_stepping left, do only tail processing
      mr(len, tmp);                              // remaining bytes for main loop (>=mainLoop_stepping is guaranteed).
    }
    update_byteLoop_crc32(crc, buf, tmp2, table, data, false);
  }

  srdi(tmp2, len, log_stepping);                 // #iterations for mainLoop
  andi(len, len, mainLoop_stepping-1);           // remaining bytes for tailLoop
  mtctr(tmp2);

#ifdef VM_LITTLE_ENDIAN
  Register crc_rv = crc;
#else
  Register crc_rv = tmp;                         // Load_reverse needs separate registers to work on.
                                                 // Occupies tmp, but frees up crc.
  load_reverse_32(crc_rv, crc);                  // Revert byte order because we are dealing with big-endian data.
  tmp = crc;
#endif

  int reconstructTableOffset = crc32_table_columns(table, tc0, tc1, tc2, tc3);

  align(mainLoop_alignment);                     // Octoword-aligned loop address. Shows 2% improvement.
  BIND(L_mainLoop);
    update_1word_crc32(crc_rv, buf, table, 0, mainLoop_stepping, crc_rv, t1, t2, t3, tc0, tc1, tc2, tc3);
    bdnz(L_mainLoop);

#ifndef VM_LITTLE_ENDIAN
  load_reverse_32(crc, crc_rv);                  // Revert byte order because we are dealing with big-endian data.
  tmp = crc_rv;                                  // Tmp uses it's original register again.
#endif

  // Restore original table address for tailLoop.
  if (reconstructTableOffset != 0) {
    addi(table, table, -reconstructTableOffset);
  }

  // Process last few (<complexThreshold) bytes of buffer.
  BIND(L_tail);
  update_byteLoop_crc32(crc, buf, len, table, data, false);

  if (invertCRC) {
    nand(crc, crc, crc);                      // 1s complement of crc
  }
  BLOCK_COMMENT("} kernel_crc32_1word");
}

/**
 * @param crc             register containing existing CRC (32-bit)
 * @param buf             register pointing to input byte buffer (byte*)
 * @param len             register containing number of bytes
 * @param constants       register pointing to precomputed constants
 * @param t0-t6           temp registers
 */
void MacroAssembler::kernel_crc32_vpmsum(Register crc, Register buf, Register len, Register constants,
                                         Register t0, Register t1, Register t2, Register t3,
                                         Register t4, Register t5, Register t6, bool invertCRC) {
  assert_different_registers(crc, buf, len, constants);

  Label L_tail;

  BLOCK_COMMENT("kernel_crc32_vpmsum {");

  if (invertCRC) {
    nand(crc, crc, crc);                      // 1s complement of crc
  }

  // Enforce 32 bit.
  clrldi(len, len, 32);

  // Align if we have enough bytes for the fast version.
  const int alignment = 16,
            threshold = 32;
  Register prealign = t0;

  neg(prealign, buf);
  addi(t1, len, -threshold);
  andi(prealign, prealign, alignment - 1);
  cmpw(CCR0, t1, prealign);
  blt(CCR0, L_tail); // len - prealign < threshold?

  subf(len, prealign, len);
  update_byteLoop_crc32(crc, buf, prealign, constants, t2, false);

  // Calculate from first aligned address as far as possible.
  addi(constants, constants, CRC32_TABLE_SIZE); // Point to vector constants.
  kernel_crc32_vpmsum_aligned(crc, buf, len, constants, t0, t1, t2, t3, t4, t5, t6);
  addi(constants, constants, -CRC32_TABLE_SIZE); // Point to table again.

  // Remaining bytes.
  BIND(L_tail);
  update_byteLoop_crc32(crc, buf, len, constants, t2, false);

  if (invertCRC) {
    nand(crc, crc, crc);                      // 1s complement of crc
  }

  BLOCK_COMMENT("} kernel_crc32_vpmsum");
}

/**
 * @param crc             register containing existing CRC (32-bit)
 * @param buf             register pointing to input byte buffer (byte*)
 * @param len             register containing number of bytes (will get updated to remaining bytes)
 * @param constants       register pointing to CRC table for 128-bit aligned memory
 * @param t0-t6           temp registers
 */
void MacroAssembler::kernel_crc32_vpmsum_aligned(Register crc, Register buf, Register len, Register constants,
    Register t0, Register t1, Register t2, Register t3, Register t4, Register t5, Register t6) {

  // Save non-volatile vector registers (frameless).
  Register offset = t1;
  int offsetInt = 0;
  offsetInt -= 16; li(offset, offsetInt); stvx(VR20, offset, R1_SP);
  offsetInt -= 16; li(offset, offsetInt); stvx(VR21, offset, R1_SP);
  offsetInt -= 16; li(offset, offsetInt); stvx(VR22, offset, R1_SP);
  offsetInt -= 16; li(offset, offsetInt); stvx(VR23, offset, R1_SP);
  offsetInt -= 16; li(offset, offsetInt); stvx(VR24, offset, R1_SP);
  offsetInt -= 16; li(offset, offsetInt); stvx(VR25, offset, R1_SP);
#ifndef VM_LITTLE_ENDIAN
  offsetInt -= 16; li(offset, offsetInt); stvx(VR26, offset, R1_SP);
#endif
  offsetInt -= 8; std(R14, offsetInt, R1_SP);
  offsetInt -= 8; std(R15, offsetInt, R1_SP);

  // Implementation uses an inner loop which uses between 256 and 16 * unroll_factor
  // bytes per iteration. The basic scheme is:
  // lvx: load vector (Big Endian needs reversal)
  // vpmsumw: carry-less 32 bit multiplications with constant representing a large CRC shift
  // vxor: xor partial results together to get unroll_factor2 vectors

  // Outer loop performs the CRC shifts needed to combine the unroll_factor2 vectors.

  // Using 16 * unroll_factor / unroll_factor_2 bytes for constants.
  const int unroll_factor = CRC32_UNROLL_FACTOR,
            unroll_factor2 = CRC32_UNROLL_FACTOR2;

  const int outer_consts_size = (unroll_factor2 - 1) * 16,
            inner_consts_size = (unroll_factor / unroll_factor2) * 16;

  // Support registers.
  Register offs[] = { noreg, t0, t1, t2, t3, t4, t5, t6 };
  Register num_bytes = R14,
           loop_count = R15,
           cur_const = crc; // will live in VCRC
  // Constant array for outer loop: unroll_factor2 - 1 registers,
  // Constant array for inner loop: unroll_factor / unroll_factor2 registers.
  VectorRegister consts0[] = { VR16, VR17, VR18, VR19, VR20, VR21, VR22 },
                 consts1[] = { VR23, VR24 };
  // Data register arrays: 2 arrays with unroll_factor2 registers.
  VectorRegister data0[] = { VR0, VR1, VR2, VR3, VR4, VR5, VR6, VR7 },
                 data1[] = { VR8, VR9, VR10, VR11, VR12, VR13, VR14, VR15 };

  VectorRegister VCRC = data0[0];
  VectorRegister Vc = VR25;
  VectorRegister swap_bytes = VR26; // Only for Big Endian.

  // We have at least 1 iteration (ensured by caller).
  Label L_outer_loop, L_inner_loop, L_last;

  // If supported set DSCR pre-fetch to deepest.
  if (VM_Version::has_mfdscr()) {
    load_const_optimized(t0, VM_Version::_dscr_val | 7);
    mtdscr(t0);
  }

  mtvrwz(VCRC, crc); // crc lives in VCRC, now

  for (int i = 1; i < unroll_factor2; ++i) {
    li(offs[i], 16 * i);
  }

  // Load consts for outer loop
  lvx(consts0[0], constants);
  for (int i = 1; i < unroll_factor2 - 1; ++i) {
    lvx(consts0[i], offs[i], constants);
  }

  load_const_optimized(num_bytes, 16 * unroll_factor);

  // Reuse data registers outside of the loop.
  VectorRegister Vtmp = data1[0];
  VectorRegister Vtmp2 = data1[1];
  VectorRegister zeroes = data1[2];

  vspltisb(Vtmp, 0);
  vsldoi(VCRC, Vtmp, VCRC, 8); // 96 bit zeroes, 32 bit CRC.

  // Load vector for vpermxor (to xor both 64 bit parts together)
  lvsl(Vtmp, buf);   // 000102030405060708090a0b0c0d0e0f
  vspltisb(Vc, 4);
  vsl(Vc, Vtmp, Vc); // 00102030405060708090a0b0c0d0e0f0
  xxspltd(Vc->to_vsr(), Vc->to_vsr(), 0);
  vor(Vc, Vtmp, Vc); // 001122334455667708192a3b4c5d6e7f

#ifdef VM_LITTLE_ENDIAN
#define BE_swap_bytes(x)
#else
  vspltisb(Vtmp2, 0xf);
  vxor(swap_bytes, Vtmp, Vtmp2);
#define BE_swap_bytes(x) vperm(x, x, x, swap_bytes)
#endif

  cmpd(CCR0, len, num_bytes);
  blt(CCR0, L_last);

  addi(cur_const, constants, outer_consts_size); // Point to consts for inner loop
  load_const_optimized(loop_count, unroll_factor / (2 * unroll_factor2) - 1); // One double-iteration peeled off.

  // ********** Main loop start **********
  align(32);
  bind(L_outer_loop);

  // Begin of unrolled first iteration (no xor).
  lvx(data1[0], buf);
  for (int i = 1; i < unroll_factor2 / 2; ++i) {
    lvx(data1[i], offs[i], buf);
  }
  vpermxor(VCRC, VCRC, VCRC, Vc); // xor both halves to 64 bit result.
  lvx(consts1[0], cur_const);
  mtctr(loop_count);
  for (int i = 0; i < unroll_factor2 / 2; ++i) {
    BE_swap_bytes(data1[i]);
    if (i == 0) { vxor(data1[0], data1[0], VCRC); } // xor in previous CRC.
    lvx(data1[i + unroll_factor2 / 2], offs[i + unroll_factor2 / 2], buf);
    vpmsumw(data0[i], data1[i], consts1[0]);
  }
  addi(buf, buf, 16 * unroll_factor2);
  subf(len, num_bytes, len);
  lvx(consts1[1], offs[1], cur_const);
  addi(cur_const, cur_const, 32);
  // Begin of unrolled second iteration (head).
  for (int i = 0; i < unroll_factor2 / 2; ++i) {
    BE_swap_bytes(data1[i + unroll_factor2 / 2]);
    if (i == 0) { lvx(data1[0], buf); } else { lvx(data1[i], offs[i], buf); }
    vpmsumw(data0[i + unroll_factor2 / 2], data1[i + unroll_factor2 / 2], consts1[0]);
  }
  for (int i = 0; i < unroll_factor2 / 2; ++i) {
    BE_swap_bytes(data1[i]);
    lvx(data1[i + unroll_factor2 / 2], offs[i + unroll_factor2 / 2], buf);
    vpmsumw(data1[i], data1[i], consts1[1]);
  }
  addi(buf, buf, 16 * unroll_factor2);

  // Generate most performance relevant code. Loads + half of the vpmsumw have been generated.
  // Double-iteration allows using the 2 constant registers alternatingly.
  align(32);
  bind(L_inner_loop);
  for (int j = 1; j < 3; ++j) { // j < unroll_factor / unroll_factor2 - 1 for complete unrolling.
    if (j & 1) {
      lvx(consts1[0], cur_const);
    } else {
      lvx(consts1[1], offs[1], cur_const);
      addi(cur_const, cur_const, 32);
    }
    for (int i = 0; i < unroll_factor2; ++i) {
      int idx = i + unroll_factor2 / 2, inc = 0; // For modulo-scheduled input.
      if (idx >= unroll_factor2) { idx -= unroll_factor2; inc = 1; }
      BE_swap_bytes(data1[idx]);
      vxor(data0[i], data0[i], data1[i]);
      if (i == 0) lvx(data1[0], buf); else lvx(data1[i], offs[i], buf);
      vpmsumw(data1[idx], data1[idx], consts1[(j + inc) & 1]);
    }
    addi(buf, buf, 16 * unroll_factor2);
  }
  bdnz(L_inner_loop);

  addi(cur_const, constants, outer_consts_size); // Reset

  // Tail of last iteration (no loads).
  for (int i = 0; i < unroll_factor2 / 2; ++i) {
    BE_swap_bytes(data1[i + unroll_factor2 / 2]);
    vxor(data0[i], data0[i], data1[i]);
    vpmsumw(data1[i + unroll_factor2 / 2], data1[i + unroll_factor2 / 2], consts1[1]);
  }
  for (int i = 0; i < unroll_factor2 / 2; ++i) {
    vpmsumw(data0[i], data0[i], consts0[unroll_factor2 - 2 - i]); // First half of fixup shifts.
    vxor(data0[i + unroll_factor2 / 2], data0[i + unroll_factor2 / 2], data1[i + unroll_factor2 / 2]);
  }

  // Last data register is ok, other ones need fixup shift.
  for (int i = unroll_factor2 / 2; i < unroll_factor2 - 1; ++i) {
    vpmsumw(data0[i], data0[i], consts0[unroll_factor2 - 2 - i]);
  }

  // Combine to 128 bit result vector VCRC = data0[0].
  for (int i = 1; i < unroll_factor2; i<<=1) {
    for (int j = 0; j <= unroll_factor2 - 2*i; j+=2*i) {
      vxor(data0[j], data0[j], data0[j+i]);
    }
  }
  cmpd(CCR0, len, num_bytes);
  bge(CCR0, L_outer_loop);

  // Last chance with lower num_bytes.
  bind(L_last);
  srdi(loop_count, len, exact_log2(16 * 2 * unroll_factor2)); // Use double-iterations.
  // Point behind last const for inner loop.
  add_const_optimized(cur_const, constants, outer_consts_size + inner_consts_size);
  sldi(R0, loop_count, exact_log2(16 * 2)); // Bytes of constants to be used.
  clrrdi(num_bytes, len, exact_log2(16 * 2 * unroll_factor2));
  subf(cur_const, R0, cur_const); // Point to constant to be used first.

  addic_(loop_count, loop_count, -1); // One double-iteration peeled off.
  bgt(CCR0, L_outer_loop);
  // ********** Main loop end **********

  // Restore DSCR pre-fetch value.
  if (VM_Version::has_mfdscr()) {
    load_const_optimized(t0, VM_Version::_dscr_val);
    mtdscr(t0);
  }

  // ********** Simple loop for remaining 16 byte blocks **********
  {
    Label L_loop, L_done;

    srdi_(t0, len, 4); // 16 bytes per iteration
    clrldi(len, len, 64-4);
    beq(CCR0, L_done);

    // Point to const (same as last const for inner loop).
    add_const_optimized(cur_const, constants, outer_consts_size + inner_consts_size - 16);
    mtctr(t0);
    lvx(Vtmp2, cur_const);

    align(32);
    bind(L_loop);

    lvx(Vtmp, buf);
    addi(buf, buf, 16);
    vpermxor(VCRC, VCRC, VCRC, Vc); // xor both halves to 64 bit result.
    BE_swap_bytes(Vtmp);
    vxor(VCRC, VCRC, Vtmp);
    vpmsumw(VCRC, VCRC, Vtmp2);
    bdnz(L_loop);

    bind(L_done);
  }
  // ********** Simple loop end **********
#undef BE_swap_bytes

  // Point to Barrett constants
  add_const_optimized(cur_const, constants, outer_consts_size + inner_consts_size);

  vspltisb(zeroes, 0);

  // Combine to 64 bit result.
  vpermxor(VCRC, VCRC, VCRC, Vc); // xor both halves to 64 bit result.

  // Reduce to 32 bit CRC: Remainder by multiply-high.
  lvx(Vtmp, cur_const);
  vsldoi(Vtmp2, zeroes, VCRC, 12);  // Extract high 32 bit.
  vpmsumd(Vtmp2, Vtmp2, Vtmp);      // Multiply by inverse long poly.
  vsldoi(Vtmp2, zeroes, Vtmp2, 12); // Extract high 32 bit.
  vsldoi(Vtmp, zeroes, Vtmp, 8);
  vpmsumd(Vtmp2, Vtmp2, Vtmp);      // Multiply quotient by long poly.
  vxor(VCRC, VCRC, Vtmp2);          // Remainder fits into 32 bit.

  // Move result. len is already updated.
  vsldoi(VCRC, VCRC, zeroes, 8);
  mfvrd(crc, VCRC);

  // Restore non-volatile Vector registers (frameless).
  offsetInt = 0;
  offsetInt -= 16; li(offset, offsetInt); lvx(VR20, offset, R1_SP);
  offsetInt -= 16; li(offset, offsetInt); lvx(VR21, offset, R1_SP);
  offsetInt -= 16; li(offset, offsetInt); lvx(VR22, offset, R1_SP);
  offsetInt -= 16; li(offset, offsetInt); lvx(VR23, offset, R1_SP);
  offsetInt -= 16; li(offset, offsetInt); lvx(VR24, offset, R1_SP);
  offsetInt -= 16; li(offset, offsetInt); lvx(VR25, offset, R1_SP);
#ifndef VM_LITTLE_ENDIAN
  offsetInt -= 16; li(offset, offsetInt); lvx(VR26, offset, R1_SP);
#endif
  offsetInt -= 8;  ld(R14, offsetInt, R1_SP);
  offsetInt -= 8;  ld(R15, offsetInt, R1_SP);
}

void MacroAssembler::crc32(Register crc, Register buf, Register len, Register t0, Register t1, Register t2,
                           Register t3, Register t4, Register t5, Register t6, Register t7, bool is_crc32c) {
  load_const_optimized(t0, is_crc32c ? StubRoutines::crc32c_table_addr()
                                     : StubRoutines::crc_table_addr()   , R0);

  if (VM_Version::has_vpmsumb()) {
    kernel_crc32_vpmsum(crc, buf, len, t0, t1, t2, t3, t4, t5, t6, t7, !is_crc32c);
  } else {
    kernel_crc32_1word(crc, buf, len, t0, t1, t2, t3, t4, t5, t6, t7, t0, !is_crc32c);
  }
}

void MacroAssembler::kernel_crc32_singleByteReg(Register crc, Register val, Register table, bool invertCRC) {
  assert_different_registers(crc, val, table);

  BLOCK_COMMENT("kernel_crc32_singleByteReg:");
  if (invertCRC) {
    nand(crc, crc, crc);                // 1s complement of crc
  }

  update_byte_crc32(crc, val, table);

  if (invertCRC) {
    nand(crc, crc, crc);                // 1s complement of crc
  }
}

// dest_lo += src1 + src2
// dest_hi += carry1 + carry2
void MacroAssembler::add2_with_carry(Register dest_hi,
                                     Register dest_lo,
                                     Register src1, Register src2) {
  li(R0, 0);
  addc(dest_lo, dest_lo, src1);
  adde(dest_hi, dest_hi, R0);
  addc(dest_lo, dest_lo, src2);
  adde(dest_hi, dest_hi, R0);
}

// Multiply 64 bit by 64 bit first loop.
void MacroAssembler::multiply_64_x_64_loop(Register x, Register xstart,
                                           Register x_xstart,
                                           Register y, Register y_idx,
                                           Register z,
                                           Register carry,
                                           Register product_high, Register product,
                                           Register idx, Register kdx,
                                           Register tmp) {
  //  jlong carry, x[], y[], z[];
  //  for (int idx=ystart, kdx=ystart+1+xstart; idx >= 0; idx--, kdx--) {
  //    huge_128 product = y[idx] * x[xstart] + carry;
  //    z[kdx] = (jlong)product;
  //    carry  = (jlong)(product >>> 64);
  //  }
  //  z[xstart] = carry;

  Label L_first_loop, L_first_loop_exit;
  Label L_one_x, L_one_y, L_multiply;

  addic_(xstart, xstart, -1);
  blt(CCR0, L_one_x);   // Special case: length of x is 1.

  // Load next two integers of x.
  sldi(tmp, xstart, LogBytesPerInt);
  ldx(x_xstart, x, tmp);
#ifdef VM_LITTLE_ENDIAN
  rldicl(x_xstart, x_xstart, 32, 0);
#endif

  align(32, 16);
  bind(L_first_loop);

  cmpdi(CCR0, idx, 1);
  blt(CCR0, L_first_loop_exit);
  addi(idx, idx, -2);
  beq(CCR0, L_one_y);

  // Load next two integers of y.
  sldi(tmp, idx, LogBytesPerInt);
  ldx(y_idx, y, tmp);
#ifdef VM_LITTLE_ENDIAN
  rldicl(y_idx, y_idx, 32, 0);
#endif


  bind(L_multiply);
  multiply64(product_high, product, x_xstart, y_idx);

  li(tmp, 0);
  addc(product, product, carry);         // Add carry to result.
  adde(product_high, product_high, tmp); // Add carry of the last addition.
  addi(kdx, kdx, -2);

  // Store result.
#ifdef VM_LITTLE_ENDIAN
  rldicl(product, product, 32, 0);
#endif
  sldi(tmp, kdx, LogBytesPerInt);
  stdx(product, z, tmp);
  mr_if_needed(carry, product_high);
  b(L_first_loop);


  bind(L_one_y); // Load one 32 bit portion of y as (0,value).

  lwz(y_idx, 0, y);
  b(L_multiply);


  bind(L_one_x); // Load one 32 bit portion of x as (0,value).

  lwz(x_xstart, 0, x);
  b(L_first_loop);

  bind(L_first_loop_exit);
}

// Multiply 64 bit by 64 bit and add 128 bit.
void MacroAssembler::multiply_add_128_x_128(Register x_xstart, Register y,
                                            Register z, Register yz_idx,
                                            Register idx, Register carry,
                                            Register product_high, Register product,
                                            Register tmp, int offset) {

  //  huge_128 product = (y[idx] * x_xstart) + z[kdx] + carry;
  //  z[kdx] = (jlong)product;

  sldi(tmp, idx, LogBytesPerInt);
  if (offset) {
    addi(tmp, tmp, offset);
  }
  ldx(yz_idx, y, tmp);
#ifdef VM_LITTLE_ENDIAN
  rldicl(yz_idx, yz_idx, 32, 0);
#endif

  multiply64(product_high, product, x_xstart, yz_idx);
  ldx(yz_idx, z, tmp);
#ifdef VM_LITTLE_ENDIAN
  rldicl(yz_idx, yz_idx, 32, 0);
#endif

  add2_with_carry(product_high, product, carry, yz_idx);

  sldi(tmp, idx, LogBytesPerInt);
  if (offset) {
    addi(tmp, tmp, offset);
  }
#ifdef VM_LITTLE_ENDIAN
  rldicl(product, product, 32, 0);
#endif
  stdx(product, z, tmp);
}

// Multiply 128 bit by 128 bit. Unrolled inner loop.
void MacroAssembler::multiply_128_x_128_loop(Register x_xstart,
                                             Register y, Register z,
                                             Register yz_idx, Register idx, Register carry,
                                             Register product_high, Register product,
                                             Register carry2, Register tmp) {

  //  jlong carry, x[], y[], z[];
  //  int kdx = ystart+1;
  //  for (int idx=ystart-2; idx >= 0; idx -= 2) { // Third loop
  //    huge_128 product = (y[idx+1] * x_xstart) + z[kdx+idx+1] + carry;
  //    z[kdx+idx+1] = (jlong)product;
  //    jlong carry2 = (jlong)(product >>> 64);
  //    product = (y[idx] * x_xstart) + z[kdx+idx] + carry2;
  //    z[kdx+idx] = (jlong)product;
  //    carry = (jlong)(product >>> 64);
  //  }
  //  idx += 2;
  //  if (idx > 0) {
  //    product = (y[idx] * x_xstart) + z[kdx+idx] + carry;
  //    z[kdx+idx] = (jlong)product;
  //    carry = (jlong)(product >>> 64);
  //  }

  Label L_third_loop, L_third_loop_exit, L_post_third_loop_done;
  const Register jdx = R0;

  // Scale the index.
  srdi_(jdx, idx, 2);
  beq(CCR0, L_third_loop_exit);
  mtctr(jdx);

  align(32, 16);
  bind(L_third_loop);

  addi(idx, idx, -4);

  multiply_add_128_x_128(x_xstart, y, z, yz_idx, idx, carry, product_high, product, tmp, 8);
  mr_if_needed(carry2, product_high);

  multiply_add_128_x_128(x_xstart, y, z, yz_idx, idx, carry2, product_high, product, tmp, 0);
  mr_if_needed(carry, product_high);
  bdnz(L_third_loop);

  bind(L_third_loop_exit);  // Handle any left-over operand parts.

  andi_(idx, idx, 0x3);
  beq(CCR0, L_post_third_loop_done);

  Label L_check_1;

  addic_(idx, idx, -2);
  blt(CCR0, L_check_1);

  multiply_add_128_x_128(x_xstart, y, z, yz_idx, idx, carry, product_high, product, tmp, 0);
  mr_if_needed(carry, product_high);

  bind(L_check_1);

  addi(idx, idx, 0x2);
  andi_(idx, idx, 0x1);
  addic_(idx, idx, -1);
  blt(CCR0, L_post_third_loop_done);

  sldi(tmp, idx, LogBytesPerInt);
  lwzx(yz_idx, y, tmp);
  multiply64(product_high, product, x_xstart, yz_idx);
  lwzx(yz_idx, z, tmp);

  add2_with_carry(product_high, product, yz_idx, carry);

  sldi(tmp, idx, LogBytesPerInt);
  stwx(product, z, tmp);
  srdi(product, product, 32);

  sldi(product_high, product_high, 32);
  orr(product, product, product_high);
  mr_if_needed(carry, product);

  bind(L_post_third_loop_done);
}   // multiply_128_x_128_loop

void MacroAssembler::muladd(Register out, Register in,
                            Register offset, Register len, Register k,
                            Register tmp1, Register tmp2, Register carry) {

  // Labels
  Label LOOP, SKIP;

  // Make sure length is positive.
  cmpdi  (CCR0,    len,     0);

  // Prepare variables
  subi   (offset,  offset,  4);
  li     (carry,   0);
  ble    (CCR0,    SKIP);

  mtctr  (len);
  subi   (len,     len,     1    );
  sldi   (len,     len,     2    );

  // Main loop
  bind(LOOP);
  lwzx   (tmp1,    len,     in   );
  lwzx   (tmp2,    offset,  out  );
  mulld  (tmp1,    tmp1,    k    );
  add    (tmp2,    carry,   tmp2 );
  add    (tmp2,    tmp1,    tmp2 );
  stwx   (tmp2,    offset,  out  );
  srdi   (carry,   tmp2,    32   );
  subi   (offset,  offset,  4    );
  subi   (len,     len,     4    );
  bdnz   (LOOP);
  bind(SKIP);
}

void MacroAssembler::multiply_to_len(Register x, Register xlen,
                                     Register y, Register ylen,
                                     Register z,
                                     Register tmp1, Register tmp2,
                                     Register tmp3, Register tmp4,
                                     Register tmp5, Register tmp6,
                                     Register tmp7, Register tmp8,
                                     Register tmp9, Register tmp10,
                                     Register tmp11, Register tmp12,
                                     Register tmp13) {

  ShortBranchVerifier sbv(this);

  assert_different_registers(x, xlen, y, ylen, z,
                             tmp1, tmp2, tmp3, tmp4, tmp5, tmp6);
  assert_different_registers(x, xlen, y, ylen, z,
                             tmp1, tmp2, tmp3, tmp4, tmp5, tmp7);
  assert_different_registers(x, xlen, y, ylen, z,
                             tmp1, tmp2, tmp3, tmp4, tmp5, tmp8);

  const Register idx = tmp1;
  const Register kdx = tmp2;
  const Register xstart = tmp3;

  const Register y_idx = tmp4;
  const Register carry = tmp5;
  const Register product = tmp6;
  const Register product_high = tmp7;
  const Register x_xstart = tmp8;
  const Register tmp = tmp9;

  // First Loop.
  //
  //  final static long LONG_MASK = 0xffffffffL;
  //  int xstart = xlen - 1;
  //  int ystart = ylen - 1;
  //  long carry = 0;
  //  for (int idx=ystart, kdx=ystart+1+xstart; idx >= 0; idx-, kdx--) {
  //    long product = (y[idx] & LONG_MASK) * (x[xstart] & LONG_MASK) + carry;
  //    z[kdx] = (int)product;
  //    carry = product >>> 32;
  //  }
  //  z[xstart] = (int)carry;

  mr_if_needed(idx, ylen);        // idx = ylen
  add(kdx, xlen, ylen);           // kdx = xlen + ylen
  li(carry, 0);                   // carry = 0

  Label L_done;

  addic_(xstart, xlen, -1);
  blt(CCR0, L_done);

  multiply_64_x_64_loop(x, xstart, x_xstart, y, y_idx, z,
                        carry, product_high, product, idx, kdx, tmp);

  Label L_second_loop;

  cmpdi(CCR0, kdx, 0);
  beq(CCR0, L_second_loop);

  Label L_carry;

  addic_(kdx, kdx, -1);
  beq(CCR0, L_carry);

  // Store lower 32 bits of carry.
  sldi(tmp, kdx, LogBytesPerInt);
  stwx(carry, z, tmp);
  srdi(carry, carry, 32);
  addi(kdx, kdx, -1);


  bind(L_carry);

  // Store upper 32 bits of carry.
  sldi(tmp, kdx, LogBytesPerInt);
  stwx(carry, z, tmp);

  // Second and third (nested) loops.
  //
  //  for (int i = xstart-1; i >= 0; i--) { // Second loop
  //    carry = 0;
  //    for (int jdx=ystart, k=ystart+1+i; jdx >= 0; jdx--, k--) { // Third loop
  //      long product = (y[jdx] & LONG_MASK) * (x[i] & LONG_MASK) +
  //                     (z[k] & LONG_MASK) + carry;
  //      z[k] = (int)product;
  //      carry = product >>> 32;
  //    }
  //    z[i] = (int)carry;
  //  }
  //
  //  i = xlen, j = tmp1, k = tmp2, carry = tmp5, x[i] = rdx

  bind(L_second_loop);

  li(carry, 0);                   // carry = 0;

  addic_(xstart, xstart, -1);     // i = xstart-1;
  blt(CCR0, L_done);

  Register zsave = tmp10;

  mr(zsave, z);


  Label L_last_x;

  sldi(tmp, xstart, LogBytesPerInt);
  add(z, z, tmp);                 // z = z + k - j
  addi(z, z, 4);
  addic_(xstart, xstart, -1);     // i = xstart-1;
  blt(CCR0, L_last_x);

  sldi(tmp, xstart, LogBytesPerInt);
  ldx(x_xstart, x, tmp);
#ifdef VM_LITTLE_ENDIAN
  rldicl(x_xstart, x_xstart, 32, 0);
#endif


  Label L_third_loop_prologue;

  bind(L_third_loop_prologue);

  Register xsave = tmp11;
  Register xlensave = tmp12;
  Register ylensave = tmp13;

  mr(xsave, x);
  mr(xlensave, xstart);
  mr(ylensave, ylen);


  multiply_128_x_128_loop(x_xstart, y, z, y_idx, ylen,
                          carry, product_high, product, x, tmp);

  mr(z, zsave);
  mr(x, xsave);
  mr(xlen, xlensave);   // This is the decrement of the loop counter!
  mr(ylen, ylensave);

  addi(tmp3, xlen, 1);
  sldi(tmp, tmp3, LogBytesPerInt);
  stwx(carry, z, tmp);
  addic_(tmp3, tmp3, -1);
  blt(CCR0, L_done);

  srdi(carry, carry, 32);
  sldi(tmp, tmp3, LogBytesPerInt);
  stwx(carry, z, tmp);
  b(L_second_loop);

  // Next infrequent code is moved outside loops.
  bind(L_last_x);

  lwz(x_xstart, 0, x);
  b(L_third_loop_prologue);

  bind(L_done);
}   // multiply_to_len

void MacroAssembler::asm_assert(bool check_equal, const char *msg) {
#ifdef ASSERT
  Label ok;
  if (check_equal) {
    beq(CCR0, ok);
  } else {
    bne(CCR0, ok);
  }
  stop(msg);
  bind(ok);
#endif
}

void MacroAssembler::asm_assert_mems_zero(bool check_equal, int size, int mem_offset,
                                          Register mem_base, const char* msg) {
#ifdef ASSERT
  switch (size) {
    case 4:
      lwz(R0, mem_offset, mem_base);
      cmpwi(CCR0, R0, 0);
      break;
    case 8:
      ld(R0, mem_offset, mem_base);
      cmpdi(CCR0, R0, 0);
      break;
    default:
      ShouldNotReachHere();
  }
  asm_assert(check_equal, msg);
#endif // ASSERT
}

void MacroAssembler::verify_coop(Register coop, const char* msg) {
  if (!VerifyOops) { return; }
  if (UseCompressedOops) { decode_heap_oop(coop); }
  verify_oop(coop, msg);
  if (UseCompressedOops) { encode_heap_oop(coop, coop); }
}

// READ: oop. KILL: R0. Volatile floats perhaps.
void MacroAssembler::verify_oop(Register oop, const char* msg) {
  if (!VerifyOops) {
    return;
  }

  address/* FunctionDescriptor** */fd = StubRoutines::verify_oop_subroutine_entry_address();
  const Register tmp = R11; // Will be preserved.
  const int nbytes_save = MacroAssembler::num_volatile_regs * 8;

  BLOCK_COMMENT("verify_oop {");

  save_volatile_gprs(R1_SP, -nbytes_save); // except R0

  mr_if_needed(R4_ARG2, oop);
  save_LR_CR(tmp); // save in old frame
  push_frame_reg_args(nbytes_save, tmp);
  // load FunctionDescriptor** / entry_address *
  load_const_optimized(tmp, fd, R0);
  // load FunctionDescriptor* / entry_address
  ld(tmp, 0, tmp);
  load_const_optimized(R3_ARG1, (address)msg, R0);
  // Call destination for its side effect.
  call_c(tmp);

  pop_frame();
  restore_LR_CR(tmp);
  restore_volatile_gprs(R1_SP, -nbytes_save); // except R0

  BLOCK_COMMENT("} verify_oop");
}

void MacroAssembler::verify_oop_addr(RegisterOrConstant offs, Register base, const char* msg) {
  if (!VerifyOops) {
    return;
  }

  address/* FunctionDescriptor** */fd = StubRoutines::verify_oop_subroutine_entry_address();
  const Register tmp = R11; // Will be preserved.
  const int nbytes_save = MacroAssembler::num_volatile_regs * 8;
  save_volatile_gprs(R1_SP, -nbytes_save); // except R0

  ld(R4_ARG2, offs, base);
  save_LR_CR(tmp); // save in old frame
  push_frame_reg_args(nbytes_save, tmp);
  // load FunctionDescriptor** / entry_address *
  load_const_optimized(tmp, fd, R0);
  // load FunctionDescriptor* / entry_address
  ld(tmp, 0, tmp);
  load_const_optimized(R3_ARG1, (address)msg, R0);
  // Call destination for its side effect.
  call_c(tmp);

  pop_frame();
  restore_LR_CR(tmp);
  restore_volatile_gprs(R1_SP, -nbytes_save); // except R0
}

// Call a C-function that prints output.
void MacroAssembler::stop(int type, const char* msg) {
  bool msg_present = (msg != nullptr);

#ifndef PRODUCT
  block_comment(err_msg("stop(type %d): %s {", type, msg_present ? msg : "null"));
#else
  block_comment("stop {");
#endif

  if (msg_present) {
    type |= stop_msg_present;
  }
  tdi_unchecked(traptoUnconditional, 0/*reg 0*/, type);
  if (msg_present) {
    emit_int64((uintptr_t)msg);
  }

  block_comment("} stop;");
}

#ifndef PRODUCT
// Write pattern 0x0101010101010101 in memory region [low-before, high+after].
// Val, addr are temp registers.
// If low == addr, addr is killed.
// High is preserved.
void MacroAssembler::zap_from_to(Register low, int before, Register high, int after, Register val, Register addr) {
  if (!ZapMemory) return;

  assert_different_registers(low, val);

  BLOCK_COMMENT("zap memory region {");
  load_const_optimized(val, 0x0101010101010101);
  int size = before + after;
  if (low == high && size < 5 && size > 0) {
    int offset = -before*BytesPerWord;
    for (int i = 0; i < size; ++i) {
      std(val, offset, low);
      offset += (1*BytesPerWord);
    }
  } else {
    addi(addr, low, -before*BytesPerWord);
    assert_different_registers(high, val);
    if (after) addi(high, high, after * BytesPerWord);
    Label loop;
    bind(loop);
    std(val, 0, addr);
    addi(addr, addr, 8);
    cmpd(CCR6, addr, high);
    ble(CCR6, loop);
    if (after) addi(high, high, -after * BytesPerWord);  // Correct back to old value.
  }
  BLOCK_COMMENT("} zap memory region");
}

#endif // !PRODUCT

void SkipIfEqualZero::skip_to_label_if_equal_zero(MacroAssembler* masm, Register temp,
                                                  const bool* flag_addr, Label& label) {
  int simm16_offset = masm->load_const_optimized(temp, (address)flag_addr, R0, true);
  assert(sizeof(bool) == 1, "PowerPC ABI");
  masm->lbz(temp, simm16_offset, temp);
  masm->cmpwi(CCR0, temp, 0);
  masm->beq(CCR0, label);
}

SkipIfEqualZero::SkipIfEqualZero(MacroAssembler* masm, Register temp, const bool* flag_addr) : _masm(masm), _label() {
  skip_to_label_if_equal_zero(masm, temp, flag_addr, _label);
}

SkipIfEqualZero::~SkipIfEqualZero() {
  _masm->bind(_label);
}

void MacroAssembler::cache_wb(Address line) {
  assert(line.index() == noreg, "index should be noreg");
  assert(line.disp() == 0, "displacement should be 0");
  assert(VM_Version::supports_data_cache_line_flush(), "CPU or OS does not support flush to persistent memory");
  // Data Cache Store, not really a flush, so it works like a sync of cache
  // line and persistent mem, i.e. copying the cache line to persistent whilst
  // not invalidating the cache line.
  dcbst(line.base());
}

void MacroAssembler::cache_wbsync(bool is_presync) {
  assert(VM_Version::supports_data_cache_line_flush(), "CPU or OS does not support sync related to persistent memory");
  // We only need a post sync barrier. Post means _after_ a cache line flush or
  // store instruction, pre means a barrier emitted before such a instructions.
  if (!is_presync) {
    fence();
  }
}

void MacroAssembler::push_cont_fastpath() {
  Label done;
  ld_ptr(R0, JavaThread::cont_fastpath_offset(), R16_thread);
  cmpld(CCR0, R1_SP, R0);
  ble(CCR0, done);
  st_ptr(R1_SP, JavaThread::cont_fastpath_offset(), R16_thread);
  bind(done);
}

void MacroAssembler::pop_cont_fastpath() {
  Label done;
  ld_ptr(R0, JavaThread::cont_fastpath_offset(), R16_thread);
  cmpld(CCR0, R1_SP, R0);
  ble(CCR0, done);
  li(R0, 0);
  st_ptr(R0, JavaThread::cont_fastpath_offset(), R16_thread);
  bind(done);
}

// Note: Must preserve CCR0 EQ (invariant).
void MacroAssembler::inc_held_monitor_count(Register tmp) {
  ld(tmp, in_bytes(JavaThread::held_monitor_count_offset()), R16_thread);
#ifdef ASSERT
  Label ok;
  cmpdi(CCR0, tmp, 0);
  bge_predict_taken(CCR0, ok);
  stop("held monitor count is negativ at increment");
  bind(ok);
  crorc(CCR0, Assembler::equal, CCR0, Assembler::equal); // Restore CCR0 EQ
#endif
  addi(tmp, tmp, 1);
  std(tmp, in_bytes(JavaThread::held_monitor_count_offset()), R16_thread);
}

// Note: Must preserve CCR0 EQ (invariant).
void MacroAssembler::dec_held_monitor_count(Register tmp) {
  ld(tmp, in_bytes(JavaThread::held_monitor_count_offset()), R16_thread);
#ifdef ASSERT
  Label ok;
  cmpdi(CCR0, tmp, 0);
  bgt_predict_taken(CCR0, ok);
  stop("held monitor count is <= 0 at decrement");
  bind(ok);
  crorc(CCR0, Assembler::equal, CCR0, Assembler::equal); // Restore CCR0 EQ
#endif
  addi(tmp, tmp, -1);
  std(tmp, in_bytes(JavaThread::held_monitor_count_offset()), R16_thread);
}

// Function to flip between unlocked and locked state (fast locking).
// Branches to failed if the state is not as expected with CCR0 NE.
// Falls through upon success with CCR0 EQ.
// This requires fewer instructions and registers and is easier to use than the
// cmpxchg based implementation.
void MacroAssembler::atomically_flip_locked_state(bool is_unlock, Register obj, Register tmp, Label& failed, int semantics) {
  assert_different_registers(obj, tmp, R0);
  Label retry;

  if (semantics & MemBarRel) {
    release();
  }

  bind(retry);
  STATIC_ASSERT(markWord::locked_value == 0); // Or need to change this!
  if (!is_unlock) {
    ldarx(tmp, obj, MacroAssembler::cmpxchgx_hint_acquire_lock());
    xori(tmp, tmp, markWord::unlocked_value); // flip unlocked bit
    andi_(R0, tmp, markWord::lock_mask_in_place);
    bne(CCR0, failed); // failed if new header doesn't contain locked_value (which is 0)
  } else {
    ldarx(tmp, obj, MacroAssembler::cmpxchgx_hint_release_lock());
    andi_(R0, tmp, markWord::lock_mask_in_place);
    bne(CCR0, failed); // failed if old header doesn't contain locked_value (which is 0)
    ori(tmp, tmp, markWord::unlocked_value); // set unlocked bit
  }
  stdcx_(tmp, obj);
  bne(CCR0, retry);

  if (semantics & MemBarFenceAfter) {
    fence();
  } else if (semantics & MemBarAcq) {
    isync();
  }
}

// Implements lightweight-locking.
//
//  - obj: the object to be locked
//  - t1, t2: temporary register
void MacroAssembler::lightweight_lock(Register obj, Register t1, Register t2, Label& slow) {
  assert(LockingMode == LM_LIGHTWEIGHT, "only used with new lightweight locking");
  assert_different_registers(obj, t1, t2);

  Label push;
  const Register top = t1;
  const Register mark = t2;
  const Register t = R0;

  // Check if the lock-stack is full.
  lwz(top, in_bytes(JavaThread::lock_stack_top_offset()), R16_thread);
  cmplwi(CCR0, top, LockStack::end_offset());
  bge(CCR0, slow);

  // The underflow check is elided. The recursive check will always fail
  // when the lock stack is empty because of the _bad_oop_sentinel field.

  // Check for recursion.
  subi(t, top, oopSize);
  ldx(t, R16_thread, t);
  cmpd(CCR0, obj, t);
  beq(CCR0, push);

  // Check header for monitor (0b10) or locked (0b00).
  ld(mark, oopDesc::mark_offset_in_bytes(), obj);
  xori(t, mark, markWord::unlocked_value);
  andi_(t, t, markWord::lock_mask_in_place);
  bne(CCR0, slow);

  // Try to lock. Transition lock bits 0b00 => 0b01
  atomically_flip_locked_state(/* is_unlock */ false, obj, mark, slow, MacroAssembler::MemBarAcq);

  bind(push);
  // After successful lock, push object on lock-stack
  stdx(obj, R16_thread, top);
  addi(top, top, oopSize);
  stw(top, in_bytes(JavaThread::lock_stack_top_offset()), R16_thread);
}

// Implements lightweight-unlocking.
//
// - obj: the object to be unlocked
//  - t1: temporary register
void MacroAssembler::lightweight_unlock(Register obj, Register t1, Label& slow) {
  assert(LockingMode == LM_LIGHTWEIGHT, "only used with new lightweight locking");
  assert_different_registers(obj, t1);

#ifdef ASSERT
  {
    // The following checks rely on the fact that LockStack is only ever modified by
    // its owning thread, even if the lock got inflated concurrently; removal of LockStack
    // entries after inflation will happen delayed in that case.

    // Check for lock-stack underflow.
    Label stack_ok;
    lwz(t1, in_bytes(JavaThread::lock_stack_top_offset()), R16_thread);
    cmplwi(CCR0, t1, LockStack::start_offset());
    bge(CCR0, stack_ok);
    stop("Lock-stack underflow");
    bind(stack_ok);
  }
#endif

  Label unlocked, push_and_slow;
  const Register top = t1;
  const Register mark = R0;
  Register t = R0;

  // Check if obj is top of lock-stack.
  lwz(top, in_bytes(JavaThread::lock_stack_top_offset()), R16_thread);
  subi(top, top, oopSize);
  ldx(t, R16_thread, top);
  cmpd(CCR0, obj, t);
  bne(CCR0, slow);

  // Pop lock-stack.
  DEBUG_ONLY(li(t, 0);)
  DEBUG_ONLY(stdx(t, R16_thread, top);)
  stw(top, in_bytes(JavaThread::lock_stack_top_offset()), R16_thread);

  // The underflow check is elided. The recursive check will always fail
  // when the lock stack is empty because of the _bad_oop_sentinel field.

  // Check if recursive.
  subi(t, top, oopSize);
  ldx(t, R16_thread, t);
  cmpd(CCR0, obj, t);
  beq(CCR0, unlocked);

  // Use top as tmp
  t = top;

  // Not recursive. Check header for monitor (0b10).
  ld(mark, oopDesc::mark_offset_in_bytes(), obj);
  andi_(t, mark, markWord::monitor_value);
  bne(CCR0, push_and_slow);

#ifdef ASSERT
  // Check header not unlocked (0b01).
  Label not_unlocked;
  andi_(t, mark, markWord::unlocked_value);
  beq(CCR0, not_unlocked);
  stop("lightweight_unlock already unlocked");
  bind(not_unlocked);
#endif

  // Try to unlock. Transition lock bits 0b00 => 0b01
  atomically_flip_locked_state(/* is_unlock */ true, obj, t, push_and_slow, MacroAssembler::MemBarRel);
  b(unlocked);

  bind(push_and_slow);

  // Restore lock-stack and handle the unlock in runtime.
  lwz(top, in_bytes(JavaThread::lock_stack_top_offset()), R16_thread);
  DEBUG_ONLY(stdx(obj, R16_thread, top);)
  addi(top, top, oopSize);
  stw(top, in_bytes(JavaThread::lock_stack_top_offset()), R16_thread);
  b(slow);

  bind(unlocked);
}<|MERGE_RESOLUTION|>--- conflicted
+++ resolved
@@ -2970,54 +2970,6 @@
     bind(check_done);
 #endif
 
-<<<<<<< HEAD
-    // mark contains the tagged ObjectMonitor*.
-    const Register monitor = mark;
-    const uintptr_t monitor_tag = markWord::monitor_value;
-
-    // Untag the monitor.
-    subi(monitor, mark, monitor_tag);
-
-    const Register recursions = tmp2;
-    Label not_recursive;
-
-    // Check if recursive.
-    ld(recursions, in_bytes(ObjectMonitor::recursions_offset()), monitor);
-    addic_(recursions, recursions, -1);
-    blt(CCR0, not_recursive);
-
-    // Recursive unlock.
-    std(recursions, in_bytes(ObjectMonitor::recursions_offset()), monitor);
-    crorc(CCR0, Assembler::equal, CCR0, Assembler::equal);
-    b(unlocked);
-
-    bind(not_recursive);
-
-    // Set owner to null.
-    release();
-    li(t, 0);
-    std(t, in_bytes(ObjectMonitor::owner_offset()), monitor);
-    membar(StoreLoad);
-
-    // Check if the entry lists are empty.
-    ld(t, in_bytes(ObjectMonitor::EntryList_offset()), monitor);
-    ld(tmp2, in_bytes(ObjectMonitor::cxq_offset()), monitor);
-    orr(t, t, tmp2);
-    cmpdi(flag, t, 0);
-    beq(flag, unlocked); // If so we are done.
-
-    // Check if there is a successor.
-    ld(t, in_bytes(ObjectMonitor::succ_offset()), monitor);
-    cmpdi(flag, t, 0);
-    bne(flag, unlocked); // If so we are done.
-
-    // Save the monitor pointer in the current thread, so we can try
-    // to reacquire the lock in SharedRuntime::monitor_exit_helper().
-    std(monitor, in_bytes(JavaThread::unlocked_inflated_monitor_offset()), R16_thread);
-
-    crxor(flag, Assembler::equal, flag, Assembler::equal); // Set flag = NE => slow path
-    b(slow_path);
-=======
     if (!UseObjectMonitorTable) {
       // mark contains the tagged ObjectMonitor*.
       const Register monitor = mark;
@@ -3041,34 +2993,36 @@
 
       bind(not_recursive);
 
-      Label release_;
-      const Register t2 = tmp2;
+      // Set owner to null.
+      release();
+      li(t, 0);
+      std(t, in_bytes(ObjectMonitor::owner_offset()), monitor);
+      membar(StoreLoad);
 
       // Check if the entry lists are empty.
       ld(t, in_bytes(ObjectMonitor::EntryList_offset()), monitor);
-      ld(t2, in_bytes(ObjectMonitor::cxq_offset()), monitor);
-      orr(t, t, t2);
+      ld(tmp2, in_bytes(ObjectMonitor::cxq_offset()), monitor);
+      orr(t, t, tmp2);
       cmpdi(flag, t, 0);
-      beq(flag, release_);
-
-      // The owner may be anonymous and we removed the last obj entry in
-      // the lock-stack. This loses the information about the owner.
-      // Write the thread to the owner field so the runtime knows the owner.
-      std(R16_thread, in_bytes(ObjectMonitor::owner_offset()), monitor);
+      beq(flag, unlocked); // If so we are done.
+
+      // Check if there is a successor.
+      ld(t, in_bytes(ObjectMonitor::succ_offset()), monitor);
+      cmpdi(flag, t, 0);
+      bne(flag, unlocked); // If so we are done.
+
+      // Save the monitor pointer in the current thread, so we can try
+      // to reacquire the lock in SharedRuntime::monitor_exit_helper().
+      std(monitor, in_bytes(JavaThread::unlocked_inflated_monitor_offset()), R16_thread);
+
+      crxor(flag, Assembler::equal, flag, Assembler::equal); // Set flag = NE => slow path
       b(slow_path);
-
-      bind(release_);
-      // Set owner to null.
-      release();
-      // t contains 0
-      std(t, in_bytes(ObjectMonitor::owner_offset()), monitor);
     } else {
       // OMCache lookup not supported yet. Take the slowpath.
       // Set flag to NE
       crxor(flag, Assembler::equal, flag, Assembler::equal);
       b(slow_path);
     }
->>>>>>> 686eb233
   }
 
   bind(unlocked);
