--- conflicted
+++ resolved
@@ -103,34 +103,10 @@
 
   // Store a forwarding pointer if the object should be moved.
   if (cast_from_oop<HeapWord*>(object) != _compaction_top) {
-<<<<<<< HEAD
     forwarding->forward_to(object, cast_to_oop(_compaction_top));
-  } else {
-    // TODO: This seems to be checking if mark-word looks like a forwarding pointer, and fix it if
-    // it doesn't. That is because compaction code (G1FullGCCompactTask::G1CompactRegionClosure::apply(oop obj))
-    // used to do the same check. However, it is more reliable to first check the lower bits (is_forwarded())
-    // instead before accepting the forwardee. The code in G1FullCompactTask has been changed accordingly,
-    // which should make this block superfluous.
-    if ((reinterpret_cast<uintptr_t>(object->mark().decode_pointer()) & 0x00000000ffffffff) != 0) {
-      // Object should not move but mark-word is used so it looks like the
-      // object is forwarded. Need to clear the mark and it's no problem
-      // since it will be restored by preserved marks.
-      object->init_mark();
-    } else {
-      // Make sure object has the correct mark-word set or that it will be
-      // fixed when restoring the preserved marks.
-      assert(object->mark() LP64_ONLY(.set_narrow_klass(0)) == markWord::prototype() || // Correct mark
-             object->mark_must_be_preserved(), // Will be restored by PreservedMarksSet
-             "should have correct prototype obj: " PTR_FORMAT " mark: " PTR_FORMAT " prototype: " PTR_FORMAT,
-             p2i(object), object->mark().value(), markWord::prototype().value());
-    }
-    assert((reinterpret_cast<uintptr_t>(object->mark().decode_pointer()) & 0x00000000ffffffff) == 0, "should be forwarded to NULL");
-=======
-    object->forward_to(cast_to_oop(_compaction_top));
     assert(object->is_forwarded(), "must be forwarded");
   } else {
     assert(!object->is_forwarded(), "must not be forwarded");
->>>>>>> 1e9ed54d
   }
 
   // Update compaction values.
