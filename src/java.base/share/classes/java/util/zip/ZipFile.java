/*
 * Copyright (c) 1995, 2023, Oracle and/or its affiliates. All rights reserved.
 * DO NOT ALTER OR REMOVE COPYRIGHT NOTICES OR THIS FILE HEADER.
 *
 * This code is free software; you can redistribute it and/or modify it
 * under the terms of the GNU General Public License version 2 only, as
 * published by the Free Software Foundation.  Oracle designates this
 * particular file as subject to the "Classpath" exception as provided
 * by Oracle in the LICENSE file that accompanied this code.
 *
 * This code is distributed in the hope that it will be useful, but WITHOUT
 * ANY WARRANTY; without even the implied warranty of MERCHANTABILITY or
 * FITNESS FOR A PARTICULAR PURPOSE.  See the GNU General Public License
 * version 2 for more details (a copy is included in the LICENSE file that
 * accompanied this code).
 *
 * You should have received a copy of the GNU General Public License version
 * 2 along with this work; if not, write to the Free Software Foundation,
 * Inc., 51 Franklin St, Fifth Floor, Boston, MA 02110-1301 USA.
 *
 * Please contact Oracle, 500 Oracle Parkway, Redwood Shores, CA 94065 USA
 * or visit www.oracle.com if you need additional information or have any
 * questions.
 */

package java.util.zip;

import java.io.Closeable;
import java.io.InputStream;
import java.io.IOException;
import java.io.EOFException;
import java.io.File;
import java.io.RandomAccessFile;
import java.io.UncheckedIOException;
import java.lang.ref.Cleaner.Cleanable;
import java.nio.charset.Charset;
import java.nio.file.InvalidPathException;
import java.nio.file.attribute.BasicFileAttributes;
import java.nio.file.Files;
import java.util.ArrayDeque;
import java.util.ArrayList;
import java.util.Arrays;
import java.util.Collections;
import java.util.Deque;
import java.util.Enumeration;
import java.util.HashMap;
import java.util.Iterator;
import java.util.List;
import java.util.Locale;
import java.util.Objects;
import java.util.NoSuchElementException;
import java.util.Set;
import java.util.Spliterator;
import java.util.Spliterators;
import java.util.TreeSet;
import java.util.WeakHashMap;
import java.util.function.Consumer;
import java.util.function.IntFunction;
import java.util.jar.JarEntry;
import java.util.jar.JarFile;
import java.util.stream.Stream;
import java.util.stream.StreamSupport;
import jdk.internal.access.JavaUtilZipFileAccess;
import jdk.internal.access.JavaUtilJarAccess;
import jdk.internal.access.SharedSecrets;
import jdk.internal.util.OperatingSystem;
import jdk.internal.perf.PerfCounter;
import jdk.internal.ref.CleanerFactory;
import jdk.internal.vm.annotation.Stable;
import sun.nio.cs.UTF_8;
import sun.nio.fs.DefaultFileSystemProvider;
import sun.security.action.GetPropertyAction;
import sun.security.util.SignatureFileVerifier;

import static java.util.zip.ZipConstants64.*;
import static java.util.zip.ZipUtils.*;

/**
 * This class is used to read entries from a zip file.
 *
 * <p> Unless otherwise noted, passing a {@code null} argument to a constructor
 * or method in this class will cause a {@link NullPointerException} to be
 * thrown.
 *
 * @apiNote
 * To release resources used by this {@code ZipFile}, the {@link #close()} method
 * should be called explicitly or by try-with-resources. Subclasses are responsible
 * for the cleanup of resources acquired by the subclass. Subclasses that override
 * {@link #finalize()} in order to perform cleanup should be modified to use alternative
 * cleanup mechanisms such as {@link java.lang.ref.Cleaner} and remove the overriding
 * {@code finalize} method.
 *
 * @author      David Connelly
 * @since 1.1
 */
public class ZipFile implements ZipConstants, Closeable {

    private final String name;     // zip file name
    private volatile boolean closeRequested;

    // The "resource" used by this zip file that needs to be
    // cleaned after use.
    // a) the input streams that need to be closed
    // b) the list of cached Inflater objects
    // c) the "native" source of this zip file.
    private final @Stable CleanableResource res;

    private static final int STORED = ZipEntry.STORED;
    private static final int DEFLATED = ZipEntry.DEFLATED;

    /**
     * Mode flag to open a zip file for reading.
     */
    public static final int OPEN_READ = 0x1;

    /**
     * Mode flag to open a zip file and mark it for deletion.  The file will be
     * deleted some time between the moment that it is opened and the moment
     * that it is closed, but its contents will remain accessible via the
     * {@code ZipFile} object until either the close method is invoked or the
     * virtual machine exits.
     */
    public static final int OPEN_DELETE = 0x4;

    /**
     * Flag to specify whether the Extra ZIP64 validation should be
     * disabled.
     */
    private static final boolean DISABLE_ZIP64_EXTRA_VALIDATION =
            getDisableZip64ExtraFieldValidation();

    /**
     * Opens a zip file for reading.
     *
     * <p>First, if there is a security manager, its {@code checkRead}
     * method is called with the {@code name} argument as its argument
     * to ensure the read is allowed.
     *
     * <p>The UTF-8 {@link java.nio.charset.Charset charset} is used to
     * decode the entry names and comments.
     *
     * @param name the name of the zip file
     * @throws ZipException if a ZIP format error has occurred
     * @throws IOException if an I/O error has occurred
     * @throws SecurityException if a security manager exists and its
     *         {@code checkRead} method doesn't allow read access to the file.
     *
     * @see SecurityManager#checkRead(java.lang.String)
     */
    public ZipFile(String name) throws IOException {
        this(new File(name), OPEN_READ);
    }

    /**
     * Opens a new {@code ZipFile} to read from the specified
     * {@code File} object in the specified mode.  The mode argument
     * must be either {@code OPEN_READ} or {@code OPEN_READ | OPEN_DELETE}.
     *
     * <p>First, if there is a security manager, its {@code checkRead}
     * method is called with the {@code name} argument as its argument to
     * ensure the read is allowed.
     *
     * <p>The UTF-8 {@link java.nio.charset.Charset charset} is used to
     * decode the entry names and comments
     *
     * @param file the ZIP file to be opened for reading
     * @param mode the mode in which the file is to be opened
     * @throws ZipException if a ZIP format error has occurred
     * @throws IOException if an I/O error has occurred
     * @throws SecurityException if a security manager exists and
     *         its {@code checkRead} method
     *         doesn't allow read access to the file,
     *         or its {@code checkDelete} method doesn't allow deleting
     *         the file when the {@code OPEN_DELETE} flag is set.
     * @throws IllegalArgumentException if the {@code mode} argument is invalid
     * @see SecurityManager#checkRead(java.lang.String)
     * @since 1.3
     */
    public ZipFile(File file, int mode) throws IOException {
        this(file, mode, UTF_8.INSTANCE);
    }

    /**
     * Opens a ZIP file for reading given the specified File object.
     *
     * <p>The UTF-8 {@link java.nio.charset.Charset charset} is used to
     * decode the entry names and comments.
     *
     * @param file the ZIP file to be opened for reading
     * @throws ZipException if a ZIP format error has occurred
     * @throws IOException if an I/O error has occurred
     */
    public ZipFile(File file) throws ZipException, IOException {
        this(file, OPEN_READ);
    }

    /**
     * Opens a new {@code ZipFile} to read from the specified
     * {@code File} object in the specified mode.  The mode argument
     * must be either {@code OPEN_READ} or {@code OPEN_READ | OPEN_DELETE}.
     *
     * <p>First, if there is a security manager, its {@code checkRead}
     * method is called with the {@code name} argument as its argument to
     * ensure the read is allowed.
     *
     * @param file the ZIP file to be opened for reading
     * @param mode the mode in which the file is to be opened
     * @param charset
     *        the {@linkplain java.nio.charset.Charset charset} to
     *        be used to decode the ZIP entry name and comment that are not
     *        encoded by using UTF-8 encoding (indicated by entry's general
     *        purpose flag).
     *
     * @throws ZipException if a ZIP format error has occurred
     * @throws IOException if an I/O error has occurred
     *
     * @throws SecurityException
     *         if a security manager exists and its {@code checkRead}
     *         method doesn't allow read access to the file, or its
     *         {@code checkDelete} method doesn't allow deleting the
     *         file when the {@code OPEN_DELETE} flag is set
     *
     * @throws IllegalArgumentException if the {@code mode} argument is invalid
     *
     * @see SecurityManager#checkRead(java.lang.String)
     *
     * @since 1.7
     */
    public ZipFile(File file, int mode, Charset charset) throws IOException
    {
        if (((mode & OPEN_READ) == 0) ||
            ((mode & ~(OPEN_READ | OPEN_DELETE)) != 0)) {
            throw new IllegalArgumentException("Illegal mode: 0x"+
                                               Integer.toHexString(mode));
        }
        String name = file.getPath();
        file = new File(name);
        @SuppressWarnings("removal")
        SecurityManager sm = System.getSecurityManager();
        if (sm != null) {
            sm.checkRead(name);
            if ((mode & OPEN_DELETE) != 0) {
                sm.checkDelete(name);
            }
        }
        Objects.requireNonNull(charset, "charset");

        this.name = name;
        long t0 = System.nanoTime();

        this.res = new CleanableResource(this, ZipCoder.get(charset), file, mode);

        PerfCounter.getZipFileOpenTime().addElapsedTimeFrom(t0);
        PerfCounter.getZipFileCount().increment();
    }

    /**
     * Opens a zip file for reading.
     *
     * <p>First, if there is a security manager, its {@code checkRead}
     * method is called with the {@code name} argument as its argument
     * to ensure the read is allowed.
     *
     * @param name the name of the zip file
     * @param charset
     *        the {@linkplain java.nio.charset.Charset charset} to
     *        be used to decode the ZIP entry name and comment that are not
     *        encoded by using UTF-8 encoding (indicated by entry's general
     *        purpose flag).
     *
     * @throws ZipException if a ZIP format error has occurred
     * @throws IOException if an I/O error has occurred
     * @throws SecurityException
     *         if a security manager exists and its {@code checkRead}
     *         method doesn't allow read access to the file
     *
     * @see SecurityManager#checkRead(java.lang.String)
     *
     * @since 1.7
     */
    public ZipFile(String name, Charset charset) throws IOException
    {
        this(new File(name), OPEN_READ, charset);
    }

    /**
     * Opens a ZIP file for reading given the specified File object.
     *
     * @param file the ZIP file to be opened for reading
     * @param charset
     *        The {@linkplain java.nio.charset.Charset charset} to be
     *        used to decode the ZIP entry name and comment (ignored if
     *        the <a href="package-summary.html#lang_encoding"> language
     *        encoding bit</a> of the ZIP entry's general purpose bit
     *        flag is set).
     *
     * @throws ZipException if a ZIP format error has occurred
     * @throws IOException if an I/O error has occurred
     *
     * @since 1.7
     */
    public ZipFile(File file, Charset charset) throws IOException
    {
        this(file, OPEN_READ, charset);
    }

    /**
     * Returns the zip file comment, or null if none.
     *
     * @return the comment string for the zip file, or null if none
     *
     * @throws IllegalStateException if the zip file has been closed
     *
     * @since 1.7
     */
    public String getComment() {
        synchronized (this) {
            ensureOpen();
            if (res.zsrc.comment == null) {
                return null;
            }
            return res.zsrc.zc.toString(res.zsrc.comment);
        }
    }

    /**
     * Returns the zip file entry for the specified name, or null
     * if not found.
     *
     * @param name the name of the entry
     * @return the zip file entry, or null if not found
     * @throws IllegalStateException if the zip file has been closed
     */
    public ZipEntry getEntry(String name) {
        Objects.requireNonNull(name, "name");
        ZipEntry entry = null;
        synchronized (this) {
            ensureOpen();
            int pos = res.zsrc.getEntryPos(name, true);
            if (pos != -1) {
                entry = getZipEntry(name, pos);
            }
        }
        return entry;
    }

    /**
     * Returns an input stream for reading the contents of the specified
     * zip file entry.
     * <p>
     * Closing this ZIP file will, in turn, close all input streams that
     * have been returned by invocations of this method.
     *
     * @apiNote The {@code InputStream} returned by this method can wrap an
     * {@link java.util.zip.InflaterInputStream InflaterInputStream}, whose
     * {@link java.util.zip.InflaterInputStream#read(byte[], int, int)
     * read(byte[], int, int)} method can modify any element of the output
     * buffer.
     *
     * @param entry the zip file entry
     * @return the input stream for reading the contents of the specified
     * zip file entry or null if the zip file entry does not exist
     * within the zip file.
     * @throws ZipException if a ZIP format error has occurred
     * @throws IOException if an I/O error has occurred
     * @throws IllegalStateException if the zip file has been closed
     */
    public InputStream getInputStream(ZipEntry entry) throws IOException {
        Objects.requireNonNull(entry, "entry");
        int pos;
        ZipFileInputStream in;
        Source zsrc = res.zsrc;
        Set<InputStream> istreams = res.istreams;
        synchronized (this) {
            ensureOpen();
            if (Objects.equals(lastEntryName, entry.name)) {
                pos = lastEntryPos;
            } else {
                pos = zsrc.getEntryPos(entry.name, false);
            }
            if (pos == -1) {
                return null;
            }
            in = new ZipFileInputStream(zsrc.cen, pos);
            switch (CENHOW(zsrc.cen, pos)) {
                case STORED:
                    synchronized (istreams) {
                        istreams.add(in);
                    }
                    return in;
                case DEFLATED:
                    // Inflater likes a bit of slack
                    // MORE: Compute good size for inflater stream:
                    long size = CENLEN(zsrc.cen, pos) + 2;
                    if (size > 65536) {
                        size = 8192;
                    }
                    if (size <= 0) {
                        size = 4096;
                    }
                    InputStream is = new ZipFileInflaterInputStream(in, res, (int) size);
                    synchronized (istreams) {
                        istreams.add(is);
                    }
                    return is;
                default:
                    throw new ZipException("invalid compression method");
            }
        }
    }

    private static class InflaterCleanupAction implements Runnable {
        private final Inflater inf;
        private final CleanableResource res;

        InflaterCleanupAction(Inflater inf, CleanableResource res) {
            this.inf = inf;
            this.res = res;
        }

        @Override
        public void run() {
            res.releaseInflater(inf);
        }
    }

    private class ZipFileInflaterInputStream extends InflaterInputStream {
        private volatile boolean closeRequested;
        private boolean eof = false;
        private final Cleanable cleanable;

        ZipFileInflaterInputStream(ZipFileInputStream zfin,
                                   CleanableResource res, int size) {
            this(zfin, res, res.getInflater(), size);
        }

        private ZipFileInflaterInputStream(ZipFileInputStream zfin,
                                           CleanableResource res,
                                           Inflater inf, int size) {
            super(zfin, inf, size);
            this.cleanable = CleanerFactory.cleaner().register(this,
                    new InflaterCleanupAction(inf, res));
        }

        public void close() throws IOException {
            if (closeRequested)
                return;
            closeRequested = true;
            super.close();
            synchronized (res.istreams) {
                res.istreams.remove(this);
            }
            cleanable.clean();
        }

        // Override fill() method to provide an extra "dummy" byte
        // at the end of the input stream. This is required when
        // using the "nowrap" Inflater option.
        protected void fill() throws IOException {
            if (eof) {
                throw new EOFException("Unexpected end of ZLIB input stream");
            }
            len = in.read(buf, 0, buf.length);
            if (len == -1) {
                buf[0] = 0;
                len = 1;
                eof = true;
            }
            inf.setInput(buf, 0, len);
        }

        public int available() throws IOException {
            if (closeRequested)
                return 0;
            long avail = ((ZipFileInputStream)in).size() - inf.getBytesWritten();
            return (avail > (long) Integer.MAX_VALUE ?
                    Integer.MAX_VALUE : (int) avail);
        }
    }

    /**
     * Returns the path name of the ZIP file.
     * @return the path name of the ZIP file
     */
    public String getName() {
        return name;
    }

    private class ZipEntryIterator<T extends ZipEntry>
            implements Enumeration<T>, Iterator<T> {

        private int i = 0;
        private final int entryCount;

        public ZipEntryIterator(int entryCount) {
            this.entryCount = entryCount;
        }

        @Override
        public boolean hasMoreElements() {
            return hasNext();
        }

        @Override
        public boolean hasNext() {
            return i < entryCount;
        }

        @Override
        public T nextElement() {
            return next();
        }

        @Override
        @SuppressWarnings("unchecked")
        public T next() {
            synchronized (ZipFile.this) {
                ensureOpen();
                if (!hasNext()) {
                    throw new NoSuchElementException();
                }
                // each "entry" has 3 ints in table entries
                return (T)getZipEntry(null, res.zsrc.getEntryPos(i++ * 3));
            }
        }

        @Override
        public Iterator<T> asIterator() {
            return this;
        }
    }

    /**
     * Returns an enumeration of the ZIP file entries.
     * @return an enumeration of the ZIP file entries
     * @throws IllegalStateException if the zip file has been closed
     */
    public Enumeration<? extends ZipEntry> entries() {
        synchronized (this) {
            ensureOpen();
            return new ZipEntryIterator<ZipEntry>(res.zsrc.total);
        }
    }

    private Enumeration<JarEntry> jarEntries() {
        synchronized (this) {
            ensureOpen();
            return new ZipEntryIterator<JarEntry>(res.zsrc.total);
        }
    }

    private class EntrySpliterator<T> extends Spliterators.AbstractSpliterator<T> {
        private int index;
        private final int fence;
        private final IntFunction<T> gen;

        EntrySpliterator(int index, int fence, IntFunction<T> gen) {
            super((long)fence,
                  Spliterator.ORDERED | Spliterator.DISTINCT | Spliterator.IMMUTABLE |
                  Spliterator.NONNULL);
            this.index = index;
            this.fence = fence;
            this.gen = gen;
        }

        @Override
        public boolean tryAdvance(Consumer<? super T> action) {
            if (action == null)
                throw new NullPointerException();
            if (index >= 0 && index < fence) {
                synchronized (ZipFile.this) {
                    ensureOpen();
                    action.accept(gen.apply(res.zsrc.getEntryPos(index++ * 3)));
                }
                return true;
            }
            return false;
        }
    }

    /**
     * Returns an ordered {@code Stream} over the ZIP file entries.
     *
     * Entries appear in the {@code Stream} in the order they appear in
     * the central directory of the ZIP file.
     *
     * @return an ordered {@code Stream} of entries in this ZIP file
     * @throws IllegalStateException if the zip file has been closed
     * @since 1.8
     */
    public Stream<? extends ZipEntry> stream() {
        synchronized (this) {
            ensureOpen();
            return StreamSupport.stream(new EntrySpliterator<>(0, res.zsrc.total,
                pos -> getZipEntry(null, pos)), false);
       }
    }

    private String getEntryName(int pos) {
        byte[] cen = res.zsrc.cen;
        int nlen = CENNAM(cen, pos);
        ZipCoder zc = res.zsrc.zipCoderForPos(pos);
        return zc.toString(cen, pos + CENHDR, nlen);
    }

    /*
     * Returns an ordered {@code Stream} over the zip file entry names.
     *
     * Entry names appear in the {@code Stream} in the order they appear in
     * the central directory of the ZIP file.
     *
     * @return an ordered {@code Stream} of entry names in this zip file
     * @throws IllegalStateException if the zip file has been closed
     * @since 10
     */
    private Stream<String> entryNameStream() {
        synchronized (this) {
            ensureOpen();
            return StreamSupport.stream(
                new EntrySpliterator<>(0, res.zsrc.total, this::getEntryName), false);
        }
    }

    /*
     * Returns an ordered {@code Stream} over the zip file entries.
     *
     * Entries appear in the {@code Stream} in the order they appear in
     * the central directory of the jar file.
     *
     * @return an ordered {@code Stream} of entries in this zip file
     * @throws IllegalStateException if the zip file has been closed
     * @since 10
     */
    private Stream<JarEntry> jarStream() {
        synchronized (this) {
            ensureOpen();
            return StreamSupport.stream(new EntrySpliterator<>(0, res.zsrc.total,
                pos -> (JarEntry)getZipEntry(null, pos)), false);
        }
    }

    private String lastEntryName;
    private int lastEntryPos;

    /* Check ensureOpen() before invoking this method */
    private ZipEntry getZipEntry(String name, int pos) {
        byte[] cen = res.zsrc.cen;
        int nlen = CENNAM(cen, pos);
        int elen = CENEXT(cen, pos);
        int clen = CENCOM(cen, pos);

        ZipCoder zc = res.zsrc.zipCoderForPos(pos);
        if (name != null) {
            // only need to check for mismatch of trailing slash
            if (nlen > 0 &&
                !name.isEmpty() &&
                zc.hasTrailingSlash(cen, pos + CENHDR + nlen) &&
                !name.endsWith("/"))
            {
                name += '/';
            }
        } else {
            // invoked from iterator, use the entry name stored in cen
            name = zc.toString(cen, pos + CENHDR, nlen);
        }
        ZipEntry e;
        if (this instanceof JarFile) {
            e = Source.JUJA.entryFor((JarFile)this, name);
        } else {
            e = new ZipEntry(name);
        }
        e.flag = CENFLG(cen, pos);
        e.xdostime = CENTIM(cen, pos);
        e.crc = CENCRC(cen, pos);
        e.size = CENLEN(cen, pos);
        e.csize = CENSIZ(cen, pos);
        e.method = CENHOW(cen, pos);
        if (CENVEM_FA(cen, pos) == FILE_ATTRIBUTES_UNIX) {
            // read all bits in this field, including sym link attributes
            e.extraAttributes = CENATX_PERMS(cen, pos) & 0xFFFF;
        }

        if (elen != 0) {
            int start = pos + CENHDR + nlen;
            e.setExtra0(Arrays.copyOfRange(cen, start, start + elen), true, false);
        }
        if (clen != 0) {
            int start = pos + CENHDR + nlen + elen;
            e.comment = zc.toString(cen, start, clen);
        }
        lastEntryName = e.name;
        lastEntryPos = pos;
        return e;
    }

    /**
     * Returns the number of entries in the ZIP file.
     *
     * @return the number of entries in the ZIP file
     * @throws IllegalStateException if the zip file has been closed
     */
    public int size() {
        synchronized (this) {
            ensureOpen();
            return res.zsrc.total;
        }
    }

    private static class CleanableResource implements Runnable {
        // The outstanding inputstreams that need to be closed
        final Set<InputStream> istreams;

        // List of cached Inflater objects for decompression
        Deque<Inflater> inflaterCache;

        final Cleanable cleanable;

        Source zsrc;

        CleanableResource(ZipFile zf, ZipCoder zc, File file, int mode) throws IOException {
            this.cleanable = CleanerFactory.cleaner().register(zf, this);
            this.istreams = Collections.newSetFromMap(new WeakHashMap<>());
            this.inflaterCache = new ArrayDeque<>();
            this.zsrc = Source.get(file, (mode & OPEN_DELETE) != 0, zc);
        }

        void clean() {
            cleanable.clean();
        }

        /*
         * Gets an inflater from the list of available inflaters or allocates
         * a new one.
         */
        Inflater getInflater() {
            Inflater inf;
            synchronized (inflaterCache) {
                if ((inf = inflaterCache.poll()) != null) {
                    return inf;
                }
            }
            return new Inflater(true);
        }

        /*
         * Releases the specified inflater to the list of available inflaters.
         */
        void releaseInflater(Inflater inf) {
            Deque<Inflater> inflaters = this.inflaterCache;
            if (inflaters != null) {
                synchronized (inflaters) {
                    // double checked!
                    if (inflaters == this.inflaterCache) {
                        inf.reset();
                        inflaters.add(inf);
                        return;
                    }
                }
            }
            // inflaters cache already closed - just end it.
            inf.end();
        }

        public void run() {
            IOException ioe = null;

            // Release cached inflaters and close the cache first
            Deque<Inflater> inflaters = this.inflaterCache;
            if (inflaters != null) {
                synchronized (inflaters) {
                    // no need to double-check as only one thread gets a
                    // chance to execute run() (Cleaner guarantee)...
                    Inflater inf;
                    while ((inf = inflaters.poll()) != null) {
                        inf.end();
                    }
                    // close inflaters cache
                    this.inflaterCache = null;
                }
            }

            // Close streams, release their inflaters
            if (istreams != null) {
                synchronized (istreams) {
                    if (!istreams.isEmpty()) {
                        InputStream[] copy = istreams.toArray(new InputStream[0]);
                        istreams.clear();
                        for (InputStream is : copy) {
                            try {
                                is.close();
                            } catch (IOException e) {
                                if (ioe == null) ioe = e;
                                else ioe.addSuppressed(e);
                            }
                        }
                    }
                }
            }

            // Release zip src
            if (zsrc != null) {
                synchronized (zsrc) {
                    try {
                        Source.release(zsrc);
                        zsrc = null;
                    } catch (IOException e) {
                        if (ioe == null) ioe = e;
                        else ioe.addSuppressed(e);
                    }
                }
            }
            if (ioe != null) {
                throw new UncheckedIOException(ioe);
            }
        }
    }

    /**
     * Closes the ZIP file.
     *
     * <p> Closing this ZIP file will close all of the input streams
     * previously returned by invocations of the {@link #getInputStream
     * getInputStream} method.
     *
     * @throws IOException if an I/O error has occurred
     */
    public void close() throws IOException {
        if (closeRequested) {
            return;
        }
        closeRequested = true;

        synchronized (this) {
            // Close streams, release their inflaters, release cached inflaters
            // and release zip source
            try {
                res.clean();
            } catch (UncheckedIOException ioe) {
                throw ioe.getCause();
            }
        }
    }

    private void ensureOpen() {
        if (closeRequested) {
            throw new IllegalStateException("zip file closed");
        }
        if (res.zsrc == null) {
            throw new IllegalStateException("The object is not initialized.");
        }
    }

    private void ensureOpenOrZipException() throws IOException {
        if (closeRequested) {
            throw new ZipException("ZipFile closed");
        }
    }

    /*
     * Inner class implementing the input stream used to read a
     * (possibly compressed) zip file entry.
     */
    private class ZipFileInputStream extends InputStream {
        private volatile boolean closeRequested;
        private   long pos;     // current position within entry data
        private   long startingPos; // Start position for the entry data
        protected long rem;     // number of remaining bytes within entry
        protected long size;    // uncompressed size of this entry

        ZipFileInputStream(byte[] cen, int cenpos) {
            rem = CENSIZ(cen, cenpos);
            size = CENLEN(cen, cenpos);
            pos = CENOFF(cen, cenpos);
            // zip64
            if (rem == ZIP64_MAGICVAL || size == ZIP64_MAGICVAL ||
                pos == ZIP64_MAGICVAL) {
                checkZIP64(cen, cenpos);
            }
            // negative for lazy initialization, see getDataOffset();
            pos = - (pos + ZipFile.this.res.zsrc.locpos);
        }

        private void checkZIP64(byte[] cen, int cenpos) {
            int off = cenpos + CENHDR + CENNAM(cen, cenpos);
            int end = off + CENEXT(cen, cenpos);
            while (off + 4 < end) {
                int tag = get16(cen, off);
                int sz = get16(cen, off + 2);
                off += 4;
                if (off + sz > end)         // invalid data
                    break;
                if (tag == EXTID_ZIP64) {
                    if (size == ZIP64_MAGICVAL) {
                        if (sz < 8 || (off + 8) > end)
                            break;
                        size = get64(cen, off);
                        sz -= 8;
                        off += 8;
                    }
                    if (rem == ZIP64_MAGICVAL) {
                        if (sz < 8 || (off + 8) > end)
                            break;
                        rem = get64(cen, off);
                        sz -= 8;
                        off += 8;
                    }
                    if (pos == ZIP64_MAGICVAL) {
                        if (sz < 8 || (off + 8) > end)
                            break;
                        pos = get64(cen, off);
                        sz -= 8;
                        off += 8;
                    }
                    break;
                }
                off += sz;
            }
        }

        /*
         * The Zip file spec explicitly allows the LOC extra data size to
         * be different from the CEN extra data size. Since we cannot trust
         * the CEN extra data size, we need to read the LOC to determine
         * the entry data offset.
         */
        private long initDataOffset() throws IOException {
            if (pos <= 0) {
                byte[] loc = new byte[LOCHDR];
                pos = -pos;
                int len = ZipFile.this.res.zsrc.readFullyAt(loc, 0, loc.length, pos);
                if (len != LOCHDR) {
                    throw new ZipException("ZipFile error reading zip file");
                }
                if (LOCSIG(loc) != LOCSIG) {
                    throw new ZipException("ZipFile invalid LOC header (bad signature)");
                }
                pos += LOCHDR + LOCNAM(loc) + LOCEXT(loc);
                startingPos = pos; // Save starting position for the entry
            }
            return pos;
        }

        public int read(byte[] b, int off, int len) throws IOException {
            synchronized (ZipFile.this) {
                ensureOpenOrZipException();
                initDataOffset();
                if (rem == 0) {
                    return -1;
                }
                if (len > rem) {
                    len = (int) rem;
                }
                if (len <= 0) {
                    return 0;
                }
                len = ZipFile.this.res.zsrc.readAt(b, off, len, pos);
                if (len > 0) {
                    pos += len;
                    rem -= len;
                }
            }
            if (rem == 0) {
                close();
            }
            return len;
        }

        public int read() throws IOException {
            byte[] b = new byte[1];
            if (read(b, 0, 1) == 1) {
                return b[0] & 0xff;
            } else {
                return -1;
            }
        }

        public long skip(long n) throws IOException {
            synchronized (ZipFile.this) {
                initDataOffset();
                long newPos = pos + n;
                if (n > 0) {
                    // If we overflowed adding the skip value or are moving
                    // past EOF, set the skip value to number of bytes remaining
                    // to reach EOF
                    if (newPos < 0 || n > rem) {
                        n = rem;
                    }
                } else if (newPos < startingPos) {
                    // Tried to position before BOF so set position to the
                    // BOF and return the number of bytes we moved backwards
                    // to reach BOF
                    n = startingPos - pos;
                }
                pos += n;
                rem -= n;
            }
            if (rem == 0) {
                close();
            }
            return n;
        }

        public int available() {
            return rem > Integer.MAX_VALUE ? Integer.MAX_VALUE : (int) rem;
        }

        public long size() {
            return size;
        }

        public void close() {
            if (closeRequested) {
                return;
            }
            closeRequested = true;
            rem = 0;
            synchronized (res.istreams) {
                res.istreams.remove(this);
            }
        }

    }

    /**
     * Returns the names of the META-INF/MANIFEST.MF entry - if exists -
     * and any signature-related files under META-INF. This method is used in
     * JarFile, via SharedSecrets, as an optimization.
     */
    private List<String> getManifestAndSignatureRelatedFiles() {
        synchronized (this) {
            ensureOpen();
            Source zsrc = res.zsrc;
            int[] metanames = zsrc.signatureMetaNames;
            List<String> files = null;
            if (zsrc.manifestPos >= 0) {
                files = new ArrayList<>();
                files.add(getEntryName(zsrc.manifestPos));
            }
            if (metanames != null) {
                if (files == null) {
                    files = new ArrayList<>();
                }
                for (int i = 0; i < metanames.length; i++) {
                    files.add(getEntryName(metanames[i]));
                }
            }
            return files == null ? List.of() : files;
        }
    }

    /**
     * Returns the number of the META-INF/MANIFEST.MF entries, case insensitive.
     * When this number is greater than 1, JarVerifier will treat a file as
     * unsigned.
     */
    private int getManifestNum() {
        synchronized (this) {
            ensureOpen();
            return res.zsrc.manifestNum;
        }
    }

    /**
     * Returns the name of the META-INF/MANIFEST.MF entry, ignoring
     * case. If {@code onlyIfSignatureRelatedFiles} is true, we only return the
     * manifest if there is also at least one signature-related file.
     * This method is used in JarFile, via SharedSecrets, as an optimization
     * when looking up the manifest file.
     */
    private String getManifestName(boolean onlyIfSignatureRelatedFiles) {
        synchronized (this) {
            ensureOpen();
            Source zsrc = res.zsrc;
            int pos = zsrc.manifestPos;
            if (pos >= 0 && (!onlyIfSignatureRelatedFiles || zsrc.signatureMetaNames != null)) {
                return getEntryName(pos);
            }
        }
        return null;
    }

    /**
     * Returns the versions for which there exists a non-directory
     * entry that begin with "META-INF/versions/" (case ignored).
     * This method is used in JarFile, via SharedSecrets, as an
     * optimization when looking up potentially versioned entries.
     * Returns an empty array if no versioned entries exist.
     */
    private int[] getMetaInfVersions() {
        synchronized (this) {
            ensureOpen();
            return res.zsrc.metaVersions;
        }
    }

    /**
     * Returns the value of the System property which indicates whether the
     * Extra ZIP64 validation should be disabled.
     */
    static boolean getDisableZip64ExtraFieldValidation() {
        boolean result;
        String value = GetPropertyAction.privilegedGetProperty(
                "jdk.util.zip.disableZip64ExtraFieldValidation");
        if (value == null) {
            result = false;
        } else {
            result = value.isEmpty() || value.equalsIgnoreCase("true");
        }
        return result;
    }

    static {
        SharedSecrets.setJavaUtilZipFileAccess(
            new JavaUtilZipFileAccess() {
                @Override
                public boolean startsWithLocHeader(ZipFile zip) {
                    return zip.res.zsrc.startsWithLoc;
                }
                @Override
                public List<String> getManifestAndSignatureRelatedFiles(JarFile jar) {
                    return ((ZipFile)jar).getManifestAndSignatureRelatedFiles();
                }
                @Override
                public int getManifestNum(JarFile jar) {
                    return ((ZipFile)jar).getManifestNum();
                }
                @Override
                public String getManifestName(JarFile jar, boolean onlyIfHasSignatureRelatedFiles) {
                    return ((ZipFile)jar).getManifestName(onlyIfHasSignatureRelatedFiles);
                }
                @Override
                public int[] getMetaInfVersions(JarFile jar) {
                    return ((ZipFile)jar).getMetaInfVersions();
                }
                @Override
                public Enumeration<JarEntry> entries(ZipFile zip) {
                    return zip.jarEntries();
                }
                @Override
                public Stream<JarEntry> stream(ZipFile zip) {
                    return zip.jarStream();
                }
                @Override
                public Stream<String> entryNameStream(ZipFile zip) {
                    return zip.entryNameStream();
                }
                @Override
                public int getExtraAttributes(ZipEntry ze) {
                    return ze.extraAttributes;
                }
                @Override
                public void setExtraAttributes(ZipEntry ze, int extraAttrs) {
                    ze.extraAttributes = extraAttrs;
                }

             }
        );
    }

    private static class Source {
        // While this is only used from ZipFile, defining it there would cause
        // a bootstrap cycle that would leave this initialized as null
        private static final JavaUtilJarAccess JUJA = SharedSecrets.javaUtilJarAccess();
        // "META-INF/".length()
        private static final int META_INF_LEN = 9;
        private static final int[] EMPTY_META_VERSIONS = new int[0];

        private final Key key;               // the key in files
        private final @Stable ZipCoder zc;   // zip coder used to decode/encode

        private int refs = 1;

        private RandomAccessFile zfile;      // zfile of the underlying zip file
        private byte[] cen;                  // CEN & ENDHDR
        private long locpos;                 // position of first LOC header (usually 0)
        private byte[] comment;              // zip file comment
                                             // list of meta entries in META-INF dir
        private int   manifestPos = -1;      // position of the META-INF/MANIFEST.MF, if exists
        private int   manifestNum = 0;       // number of META-INF/MANIFEST.MF, case insensitive
        private int[] signatureMetaNames;    // positions of signature related entries, if such exist
        private int[] metaVersions;          // list of unique versions found in META-INF/versions/
        private final boolean startsWithLoc; // true, if zip file starts with LOCSIG (usually true)

        // A Hashmap for all entries.
        //
        // A cen entry of Zip/JAR file. As we have one for every entry in every active Zip/JAR,
        // We might have a lot of these in a typical system. In order to save space we don't
        // keep the name in memory, but merely remember a 32 bit {@code hash} value of the
        // entry name and its offset {@code pos} in the central directory hdeader.
        //
        // private static class Entry {
        //     int hash;       // 32 bit hashcode on name
        //     int next;       // hash chain: index into entries
        //     int pos;        // Offset of central directory file header
        // }
        // private Entry[] entries;             // array of hashed cen entry
        //
        // To reduce the total size of entries further, we use a int[] here to store 3 "int"
        // {@code hash}, {@code next} and {@code pos} for each entry. The entry can then be
        // referred by their index of their positions in the {@code entries}.
        //
        private int[] entries;                  // array of hashed cen entry

        // Checks the entry at offset pos in the CEN, calculates the Entry values as per above,
        // then returns the length of the entry name.
        private int checkAndAddEntry(int pos, int index)
            throws ZipException
        {
            byte[] cen = this.cen;
            if (CENSIG(cen, pos) != CENSIG) {
                zerror("invalid CEN header (bad signature)");
            }
            int method = CENHOW(cen, pos);
            int flag   = CENFLG(cen, pos);
            if ((flag & 1) != 0) {
                zerror("invalid CEN header (encrypted entry)");
            }
            if (method != STORED && method != DEFLATED) {
                zerror("invalid CEN header (bad compression method: " + method + ")");
            }
            int entryPos = pos + CENHDR;
            int nlen = CENNAM(cen, pos);
            int elen = CENEXT(cen, pos);
            int clen = CENCOM(cen, pos);
            if (entryPos + nlen > cen.length - ENDHDR) {
                zerror("invalid CEN header (bad header size)");
            }

            if (elen > 0 && !DISABLE_ZIP64_EXTRA_VALIDATION) {
                long extraStartingOffset = pos + CENHDR + nlen;
                if ((int)extraStartingOffset != extraStartingOffset) {
                    zerror("invalid CEN header (bad extra offset)");
                }
                checkExtraFields(pos, (int)extraStartingOffset, elen);
            } else if (elen == 0 && (CENSIZ(cen, pos) == ZIP64_MAGICVAL
                    || CENLEN(cen, pos) == ZIP64_MAGICVAL
                    || CENOFF(cen, pos) == ZIP64_MAGICVAL
                    || CENDSK(cen, pos) == ZIP64_MAGICCOUNT)) {
                zerror("Invalid CEN header (invalid zip64 extra len size)");
            }

            try {
                ZipCoder zcp = zipCoderForPos(pos);
                int hash = zcp.checkedHash(cen, entryPos, nlen);
                int hsh = (hash & 0x7fffffff) % tablelen;
                int next = table[hsh];
                table[hsh] = index;
                // Record the CEN offset and the name hash in our hash cell.
                entries[index++] = hash;
                entries[index++] = next;
                entries[index  ] = pos;
                // Validate comment if it exists.
                // If the bytes representing the comment cannot be converted to
                // a String via zcp.toString, an Exception will be thrown
                if (clen > 0) {
                    int start = entryPos + nlen + elen;
                    zcp.toString(cen, start, clen);
                }
            } catch (Exception e) {
                zerror("invalid CEN header (bad entry name or comment)");
            }
            return nlen;
        }

        /**
         * Validate the Zip64 Extra block fields
         * @param cenPos The CEN offset for the current Entry
         * @param startingOffset Extra Field starting offset within the CEN
         * @param extraFieldLen Length of this Extra field
         * @throws ZipException  If an error occurs validating the Zip64 Extra
         * block
         */
        private void checkExtraFields(int cenPos, int startingOffset,
                                      int extraFieldLen) throws ZipException {
            // Extra field Length cannot exceed 65,535 bytes per the PKWare
            // APP.note 4.4.11
            if (extraFieldLen > 0xFFFF) {
                zerror("invalid extra field length");
            }
            // CEN Offset where this Extra field ends
            int extraEndOffset = startingOffset + extraFieldLen;
            if (extraEndOffset > cen.length - ENDHDR) {
                zerror("Invalid CEN header (extra data field size too long)");
            }
            int currentOffset = startingOffset;
            // Walk through each Extra Header. Each Extra Header Must consist of:
            //       Header ID - 2 bytes
            //       Data Size - 2 bytes:
            while (currentOffset + Integer.BYTES <= extraEndOffset) {
                int tag = get16(cen, currentOffset);
                currentOffset += Short.BYTES;

                int tagBlockSize = get16(cen, currentOffset);
                currentOffset += Short.BYTES;
                int tagBlockEndingOffset = currentOffset + tagBlockSize;

                //  The ending offset for this tag block should not go past the
                //  offset for the end of the extra field
                if (tagBlockEndingOffset > extraEndOffset) {
                    zerror(String.format(
                            "Invalid CEN header (invalid extra data field size for " +
                                    "tag: 0x%04x at %d)",
                            tag, cenPos));
                }

                if (tag == ZIP64_EXTID) {
                    // Get the compressed size;
                    long csize = CENSIZ(cen, cenPos);
                    // Get the uncompressed size;
                    long size = CENLEN(cen, cenPos);
                    // Get the LOC offset
                    long locoff = CENOFF(cen, cenPos);
                    // Get the Disk Number
                    int diskNo = CENDSK(cen, cenPos);

                    checkZip64ExtraFieldValues(currentOffset, tagBlockSize,
                            csize, size, locoff, diskNo);
                }
                currentOffset += tagBlockSize;
            }
        }

        /**
         * Validate the Zip64 Extended Information Extra Field (0x0001) block
         * size; that the uncompressed size, compressed size field and LOC
         * offset fields are not negative. Also make sure the field exists if
         * the CEN header field is set to 0xFFFFFFFF.
         * Note:  As we do not use the Starting disk number field,
         * we will not validate its value
         * @param off the starting offset for the Zip64 field value
         * @param blockSize the size of the Zip64 Extended Extra Field
         * @param csize CEN header compressed size value
         * @param size CEN header uncompressed size value
         * @param locoff CEN header LOC offset
         * @param diskNo CEN header Disk number
         * @throws ZipException if an error occurs
         */
        private void checkZip64ExtraFieldValues(int off, int blockSize, long csize,
                                                long size, long locoff, int diskNo)
                throws ZipException {
            byte[] cen = this.cen;
            // if ZIP64_EXTID blocksize == 0, which may occur with some older
            // versions of Apache Ant and Commons Compress, validate csize and size
            // to make sure neither field == ZIP64_MAGICVAL
            if (blockSize == 0) {
                if (csize == ZIP64_MAGICVAL || size == ZIP64_MAGICVAL ||
                        locoff == ZIP64_MAGICVAL || diskNo == ZIP64_MAGICCOUNT) {
                    zerror("Invalid CEN header (invalid zip64 extra data field size)");
                }
                // Only validate the ZIP64_EXTID data if the block size > 0
                return;
            }
            // Validate the Zip64 Extended Information Extra Field (0x0001)
            // length.
            if (!isZip64ExtBlockSizeValid(blockSize, csize, size, locoff, diskNo)) {
                zerror("Invalid CEN header (invalid zip64 extra data field size)");
            }
            // Check the uncompressed size is not negative
            if (size == ZIP64_MAGICVAL) {
                if ( blockSize >= Long.BYTES) {
                    if (get64(cen, off) < 0) {
                        zerror("Invalid zip64 extra block size value");
                    }
                    off += Long.BYTES;
                    blockSize -= Long.BYTES;
                } else {
                    zerror("Invalid Zip64 extra block, missing size");
                }
            }
            // Check the compressed size is not negative
            if (csize == ZIP64_MAGICVAL) {
                if (blockSize >= Long.BYTES) {
                    if (get64(cen, off) < 0) {
                        zerror("Invalid zip64 extra block compressed size value");
                    }
                    off += Long.BYTES;
                    blockSize -= Long.BYTES;
                } else {
                    zerror("Invalid Zip64 extra block, missing compressed size");
                }
            }
            // Check the LOC offset is not negative
            if (locoff == ZIP64_MAGICVAL) {
                if (blockSize >= Long.BYTES) {
                    if (get64(cen, off) < 0) {
                        zerror("Invalid zip64 extra block LOC OFFSET value");
                    }
                    // Note: We do not need to adjust the following fields as
                    // this is the last field we are leveraging
                    // off += Long.BYTES;
                    // blockSize -= Long.BYTES;
                } else {
                    zerror("Invalid Zip64 extra block, missing LOC offset value");
                }
            }
        }

<<<<<<< HEAD
=======
        /**
         * Validate the size and contents of a Zip64 extended information field
         * The order of the Zip64 fields is fixed, but the fields MUST
         * only appear if the corresponding LOC or CEN field is set to 0xFFFF:
         * or 0xFFFFFFFF:
         * Uncompressed Size - 8 bytes
         * Compressed Size   - 8 bytes
         * LOC Header offset - 8 bytes
         * Disk Start Number - 4 bytes
         * See PKWare APP.Note Section 4.5.3 for more details
         *
         * @param blockSize the Zip64 Extended Information Extra Field size
         * @param csize CEN header compressed size value
         * @param size CEN header uncompressed size value
         * @param locoff CEN header LOC offset
         * @param diskNo CEN header Disk number
         * @return true if the extra block size is valid; false otherwise
         */
        private static boolean isZip64ExtBlockSizeValid(int blockSize, long csize,
                                                        long size, long locoff,
                                                        int diskNo) {
            int expectedBlockSize =
                    (csize == ZIP64_MAGICVAL ? Long.BYTES : 0) +
                    (size == ZIP64_MAGICVAL ? Long.BYTES : 0) +
                    (locoff == ZIP64_MAGICVAL ? Long.BYTES : 0) +
                    (diskNo == ZIP64_MAGICCOUNT ? Integer.BYTES : 0);
            return expectedBlockSize == blockSize;

        }
>>>>>>> 1e687b45
        private int getEntryHash(int index) { return entries[index]; }
        private int getEntryNext(int index) { return entries[index + 1]; }
        private int getEntryPos(int index)  { return entries[index + 2]; }
        private static final int ZIP_ENDCHAIN  = -1;
        private int total;                   // total number of entries
        private int[] table;                 // Hash chain heads: indexes into entries
        private int tablelen;                // number of hash heads

        /**
         * A class representing a key to a zip file. A key is based
         * on the file key if available, or the path value if the
         * file key is not available. The key is also based on the
         * file's last modified time to allow for cases where a zip
         * file is re-opened after it has been modified.
         */
        private static class Key {
            final BasicFileAttributes attrs;
            File file;
            final boolean utf8;

            public Key(File file, BasicFileAttributes attrs, ZipCoder zc) {
                this.attrs = attrs;
                this.file = file;
                this.utf8 = zc.isUTF8();
            }

            public int hashCode() {
                long t = utf8 ? 0 : Long.MAX_VALUE;
                t += attrs.lastModifiedTime().toMillis();
                Object fk = attrs.fileKey();
                return Long.hashCode(t) +
                        (fk != null ? fk.hashCode() : file.hashCode());
            }

            public boolean equals(Object obj) {
                if (obj instanceof Key key) {
                    if (key.utf8 != utf8) {
                        return false;
                    }
                    if (!attrs.lastModifiedTime().equals(key.attrs.lastModifiedTime())) {
                        return false;
                    }
                    Object fk = attrs.fileKey();
                    if (fk != null) {
                        return fk.equals(key.attrs.fileKey());
                    } else {
                        return file.equals(key.file);
                    }
                }
                return false;
            }
        }
        private static final HashMap<Key, Source> files = new HashMap<>();
        /**
         * Use the platform's default file system to avoid
         * issues when the VM is configured to use a custom file system provider.
         */
        private static final java.nio.file.FileSystem builtInFS =
                DefaultFileSystemProvider.theFileSystem();

        static Source get(File file, boolean toDelete, ZipCoder zc) throws IOException {
            final Key key;
            try {
                key = new Key(file,
                        Files.readAttributes(builtInFS.getPath(file.getPath()),
                                BasicFileAttributes.class), zc);
            } catch (InvalidPathException ipe) {
                throw new IOException(ipe);
            }
            Source src;
            synchronized (files) {
                src = files.get(key);
                if (src != null) {
                    src.refs++;
                    return src;
                }
            }
            src = new Source(key, toDelete, zc);

            synchronized (files) {
                Source prev = files.putIfAbsent(key, src);
                if (prev != null) {    // someone else put in first
                    src.close();       // close the newly created one
                    prev.refs++;
                    return prev;
                }
                return src;
            }
        }

        static void release(Source src) throws IOException {
            synchronized (files) {
                if (src != null && --src.refs == 0) {
                    files.remove(src.key);
                    src.close();
                }
            }
        }

        private Source(Key key, boolean toDelete, ZipCoder zc) throws IOException {
            this.zc = zc;
            this.key = key;
            if (toDelete) {
                if (OperatingSystem.isWindows()) {
                    this.zfile = SharedSecrets.getJavaIORandomAccessFileAccess()
                                              .openAndDelete(key.file, "r");
                } else {
                    this.zfile = new RandomAccessFile(key.file, "r");
                    key.file.delete();
                }
            } else {
                this.zfile = new RandomAccessFile(key.file, "r");
            }
            try {
                initCEN(-1);
                byte[] buf = new byte[4];
                readFullyAt(buf, 0, 4, 0);
                this.startsWithLoc = (LOCSIG(buf) == LOCSIG);
            } catch (IOException x) {
                try {
                    this.zfile.close();
                } catch (IOException xx) {}
                throw x;
            }
        }

        private void close() throws IOException {
            zfile.close();
            zfile = null;
            cen = null;
            entries = null;
            table = null;
            manifestPos = -1;
            manifestNum = 0;
            signatureMetaNames = null;
            metaVersions = EMPTY_META_VERSIONS;
        }

        private static final int BUF_SIZE = 8192;
        private final int readFullyAt(byte[] buf, int off, int len, long pos)
            throws IOException
        {
            synchronized (zfile) {
                zfile.seek(pos);
                int N = len;
                while (N > 0) {
                    int n = Math.min(BUF_SIZE, N);
                    zfile.readFully(buf, off, n);
                    off += n;
                    N -= n;
                }
                return len;
            }
        }

        private final int readAt(byte[] buf, int off, int len, long pos)
            throws IOException
        {
            synchronized (zfile) {
                zfile.seek(pos);
                return zfile.read(buf, off, len);
            }
        }


        private static class End {
            int  centot;     // 4 bytes
            long cenlen;     // 4 bytes
            long cenoff;     // 4 bytes
            long endpos;     // 4 bytes
        }

        /*
         * Searches for end of central directory (END) header. The contents of
         * the END header will be read and placed in endbuf. Returns the file
         * position of the END header, otherwise returns -1 if the END header
         * was not found or an error occurred.
         */
        private End findEND() throws IOException {
            long ziplen = zfile.length();
            if (ziplen <= 0)
                zerror("zip file is empty");
            End end = new End();
            byte[] buf = new byte[READBLOCKSZ];
            long minHDR = (ziplen - END_MAXLEN) > 0 ? ziplen - END_MAXLEN : 0;
            long minPos = minHDR - (buf.length - ENDHDR);
            for (long pos = ziplen - buf.length; pos >= minPos; pos -= (buf.length - ENDHDR)) {
                int off = 0;
                if (pos < 0) {
                    // Pretend there are some NUL bytes before start of file
                    off = (int)-pos;
                    Arrays.fill(buf, 0, off, (byte)0);
                }
                int len = buf.length - off;
                if (readFullyAt(buf, off, len, pos + off) != len ) {
                    zerror("zip END header not found");
                }
                // Now scan the block backwards for END header signature
                for (int i = buf.length - ENDHDR; i >= 0; i--) {
                    if (buf[i+0] == (byte)'P'    &&
                        buf[i+1] == (byte)'K'    &&
                        buf[i+2] == (byte)'\005' &&
                        buf[i+3] == (byte)'\006') {
                        // Found ENDSIG header
                        byte[] endbuf = Arrays.copyOfRange(buf, i, i + ENDHDR);
                        end.centot = ENDTOT(endbuf);
                        end.cenlen = ENDSIZ(endbuf);
                        end.cenoff = ENDOFF(endbuf);
                        end.endpos = pos + i;
                        int comlen = ENDCOM(endbuf);
                        if (end.endpos + ENDHDR + comlen != ziplen) {
                            // ENDSIG matched, however the size of file comment in it does
                            // not match the real size. One "common" cause for this problem
                            // is some "extra" bytes are padded at the end of the zipfile.
                            // Let's do some extra verification, we don't care about the
                            // performance in this situation.
                            byte[] sbuf = new byte[4];
                            long cenpos = end.endpos - end.cenlen;
                            long locpos = cenpos - end.cenoff;
                            if  (cenpos < 0 ||
                                 locpos < 0 ||
                                 readFullyAt(sbuf, 0, sbuf.length, cenpos) != 4 ||
                                 GETSIG(sbuf) != CENSIG ||
                                 readFullyAt(sbuf, 0, sbuf.length, locpos) != 4 ||
                                 GETSIG(sbuf) != LOCSIG) {
                                continue;
                            }
                        }
                        if (comlen > 0) {    // this zip file has comlen
                            comment = new byte[comlen];
                            if (readFullyAt(comment, 0, comlen, end.endpos + ENDHDR) != comlen) {
                                zerror("zip comment read failed");
                            }
                        }
                        // must check for a zip64 end record; it is always permitted to be present
                        try {
                            byte[] loc64 = new byte[ZIP64_LOCHDR];
                            if (end.endpos < ZIP64_LOCHDR ||
                                readFullyAt(loc64, 0, loc64.length, end.endpos - ZIP64_LOCHDR)
                                != loc64.length || GETSIG(loc64) != ZIP64_LOCSIG) {
                                return end;
                            }
                            long end64pos = ZIP64_LOCOFF(loc64);
                            byte[] end64buf = new byte[ZIP64_ENDHDR];
                            if (readFullyAt(end64buf, 0, end64buf.length, end64pos)
                                != end64buf.length || GETSIG(end64buf) != ZIP64_ENDSIG) {
                                return end;
                            }
                            // end64 candidate found,
                            long cenlen64 = ZIP64_ENDSIZ(end64buf);
                            long cenoff64 = ZIP64_ENDOFF(end64buf);
                            long centot64 = ZIP64_ENDTOT(end64buf);
                            // double-check
                            if (cenlen64 != end.cenlen && end.cenlen != ZIP64_MAGICVAL ||
                                cenoff64 != end.cenoff && end.cenoff != ZIP64_MAGICVAL ||
                                centot64 != end.centot && end.centot != ZIP64_MAGICCOUNT) {
                                return end;
                            }
                            // to use the end64 values
                            end.cenlen = cenlen64;
                            end.cenoff = cenoff64;
                            end.centot = (int)centot64; // assume total < 2g
                            end.endpos = end64pos;
                        } catch (IOException x) {}    // no zip64 loc/end
                        return end;
                    }
                }
            }
            throw new ZipException("zip END header not found");
        }

        // Reads zip file central directory.
        private void initCEN(int knownTotal) throws IOException {
            // Prefer locals for better performance during startup
            byte[] cen;
            if (knownTotal == -1) {
                End end = findEND();
                if (end.endpos == 0) {
                    locpos = 0;
                    total = 0;
                    entries = new int[0];
                    this.cen = null;
                    return;         // only END header present
                }
                if (end.cenlen > end.endpos)
                    zerror("invalid END header (bad central directory size)");
                long cenpos = end.endpos - end.cenlen;     // position of CEN table
                // Get position of first local file (LOC) header, taking into
                // account that there may be a stub prefixed to the zip file.
                locpos = cenpos - end.cenoff;
                if (locpos < 0) {
                    zerror("invalid END header (bad central directory offset)");
                }
                // read in the CEN and END
                if (end.cenlen + ENDHDR >= Integer.MAX_VALUE) {
                    zerror("invalid END header (central directory size too large)");
                }
                cen = this.cen = new byte[(int)(end.cenlen + ENDHDR)];
                if (readFullyAt(cen, 0, cen.length, cenpos) != end.cenlen + ENDHDR) {
                    zerror("read CEN tables failed");
                }
                this.total = end.centot;
            } else {
                cen = this.cen;
                this.total = knownTotal;
            }
            // hash table for entries
            int entriesLength = this.total * 3;
            entries = new int[entriesLength];

            int tablelen = ((total/2) | 1); // Odd -> fewer collisions
            this.tablelen = tablelen;

            int[] table = new int[tablelen];
            this.table = table;

            Arrays.fill(table, ZIP_ENDCHAIN);

            // list for all meta entries
            ArrayList<Integer> signatureNames = null;
            // Set of all version numbers seen in META-INF/versions/
            Set<Integer> metaVersionsSet = null;

            // Iterate through the entries in the central directory
            int idx = 0; // Index into the entries array
            int pos = 0;
            int entryPos = CENHDR;
            int limit = cen.length - ENDHDR;
            manifestNum = 0;
            while (entryPos <= limit) {
                if (idx >= entriesLength) {
                    // This will only happen if the zip file has an incorrect
                    // ENDTOT field, which usually means it contains more than
                    // 65535 entries.
                    initCEN(countCENHeaders(cen, limit));
                    return;
                }

                // Checks the entry and adds values to entries[idx ... idx+2]
                int nlen = checkAndAddEntry(pos, idx);
                idx += 3;

                // Adds name to metanames.
                if (isMetaName(cen, entryPos, nlen)) {
                    // nlen is at least META_INF_LENGTH
                    if (isManifestName(entryPos + META_INF_LEN, nlen - META_INF_LEN)) {
                        manifestPos = pos;
                        manifestNum++;
                    } else {
                        if (isSignatureRelated(entryPos, nlen)) {
                            if (signatureNames == null)
                                signatureNames = new ArrayList<>(4);
                            signatureNames.add(pos);
                        }

                        // If this is a versioned entry, parse the version
                        // and store it for later. This optimizes lookup
                        // performance in multi-release jar files
                        int version = getMetaVersion(entryPos + META_INF_LEN, nlen - META_INF_LEN);
                        if (version > 0) {
                            if (metaVersionsSet == null)
                                metaVersionsSet = new TreeSet<>();
                            metaVersionsSet.add(version);
                        }
                    }
                }
                // skip to the start of the next entry
                pos = nextEntryPos(pos, entryPos, nlen);
                entryPos = pos + CENHDR;
            }

            // Adjust the total entries
            this.total = idx / 3;

            if (signatureNames != null) {
                int len = signatureNames.size();
                signatureMetaNames = new int[len];
                for (int j = 0; j < len; j++) {
                    signatureMetaNames[j] = signatureNames.get(j);
                }
            }
            if (metaVersionsSet != null) {
                metaVersions = new int[metaVersionsSet.size()];
                int c = 0;
                for (Integer version : metaVersionsSet) {
                    metaVersions[c++] = version;
                }
            } else {
                metaVersions = EMPTY_META_VERSIONS;
            }
            if (pos + ENDHDR != cen.length) {
                zerror("invalid CEN header (bad header size)");
            }
        }

        private int nextEntryPos(int pos, int entryPos, int nlen) {
            return entryPos + nlen + CENCOM(cen, pos) + CENEXT(cen, pos);
        }

        private static void zerror(String msg) throws ZipException {
            throw new ZipException(msg);
        }

        /*
         * Returns the {@code pos} of the zip cen entry corresponding to the
         * specified entry name, or -1 if not found.
         */
        private int getEntryPos(String name, boolean addSlash) {
            if (total == 0) {
                return -1;
            }

            int hsh = ZipCoder.hash(name);
            int idx = table[(hsh & 0x7fffffff) % tablelen];

            int dirPos = -1; // Position of secondary match "name/"

            // Search down the target hash chain for a entry whose
            // 32 bit hash matches the hashed name.
            while (idx != ZIP_ENDCHAIN) {
                if (getEntryHash(idx) == hsh) {

                    int pos = getEntryPos(idx);
                    int noff = pos + CENHDR;
                    int nlen = CENNAM(cen, pos);

                    ZipCoder zc = zipCoderForPos(pos);

                    // Compare the lookup name with the name encoded in the CEN
                    switch (zc.compare(name, cen, noff, nlen, addSlash)) {
                        case EXACT_MATCH:
                            // We found an exact match for "name"
                            return pos;
                        case DIRECTORY_MATCH:
                            // We found the directory "name/"
                            // Track its position, then continue the search for "name"
                            dirPos = pos;
                            break;
                        case NO_MATCH:
                            // Hash collision, continue searching
                    }
                }
                idx = getEntryNext(idx);
            }
            // Reaching this point means we did not find "name".
            // Return the position of "name/" if we found it
            if (dirPos != -1) {
                return dirPos;
            }
            // No entry found
            return -1;
        }

        private ZipCoder zipCoderForPos(int pos) {
            if (zc.isUTF8()) {
                return zc;
            }
            if ((CENFLG(cen, pos) & USE_UTF8) != 0) {
                return ZipCoder.UTF8;
            }
            return zc;
        }

        /**
         * Returns true if the bytes represent a non-directory name
         * beginning with "META-INF/", disregarding ASCII case.
         */
        private static boolean isMetaName(byte[] name, int off, int len) {
            // Use the "oldest ASCII trick in the book":
            // ch | 0x20 == Character.toLowerCase(ch)
            return len > META_INF_LEN       // "META-INF/".length()
                && name[off + len - 1] != '/'  // non-directory
                && (name[off++] | 0x20) == 'm'
                && (name[off++] | 0x20) == 'e'
                && (name[off++] | 0x20) == 't'
                && (name[off++] | 0x20) == 'a'
                && (name[off++]       ) == '-'
                && (name[off++] | 0x20) == 'i'
                && (name[off++] | 0x20) == 'n'
                && (name[off++] | 0x20) == 'f'
                && (name[off]         ) == '/';
        }

        /*
         * Check if the bytes represents a name equals to MANIFEST.MF
         */
        private boolean isManifestName(int off, int len) {
            byte[] name = cen;
            return (len == 11 // "MANIFEST.MF".length()
                    && (name[off++] | 0x20) == 'm'
                    && (name[off++] | 0x20) == 'a'
                    && (name[off++] | 0x20) == 'n'
                    && (name[off++] | 0x20) == 'i'
                    && (name[off++] | 0x20) == 'f'
                    && (name[off++] | 0x20) == 'e'
                    && (name[off++] | 0x20) == 's'
                    && (name[off++] | 0x20) == 't'
                    && (name[off++]       ) == '.'
                    && (name[off++] | 0x20) == 'm'
                    && (name[off]   | 0x20) == 'f');
        }

        private boolean isSignatureRelated(int off, int len) {
            // Only called when isMetaName(name, off, len) is true, which means
            // len is at least META_INF_LENGTH
            // assert isMetaName(name, off, len)
            boolean signatureRelated = false;
            byte[] name = cen;
            if (name[off + len - 3] == '.') {
                // Check if entry ends with .EC and .SF
                int b1 = name[off + len - 2] | 0x20;
                int b2 = name[off + len - 1] | 0x20;
                if ((b1 == 'e' && b2 == 'c') || (b1 == 's' && b2 == 'f')) {
                    signatureRelated = true;
                }
            } else if (name[off + len - 4] == '.') {
                // Check if entry ends with .DSA and .RSA
                int b1 = name[off + len - 3] | 0x20;
                int b2 = name[off + len - 2] | 0x20;
                int b3 = name[off + len - 1] | 0x20;
                if ((b1 == 'r' || b1 == 'd') && b2 == 's' && b3 == 'a') {
                    signatureRelated = true;
                }
            }
            // Above logic must match SignatureFileVerifier.isBlockOrSF
            assert(signatureRelated == SignatureFileVerifier
                .isBlockOrSF(new String(name, off, len, UTF_8.INSTANCE)
                    .toUpperCase(Locale.ENGLISH)));

            // Signature related files must reside directly in META-INF/
            if (signatureRelated && hasSlash(name, off + META_INF_LEN, off + len)) {
                signatureRelated = false;
            }
            return signatureRelated;
        }
        /*
         * Return true if the encoded name contains a '/' within the byte given range
         * This assumes an ASCII-compatible encoding, which is ok here since
         * it is already assumed in isMetaName
         */
        private boolean hasSlash(byte[] name, int start, int end) {
            for (int i = start; i < end; i++) {
                int c = name[i];
                if (c == '/') {
                    return true;
                }
            }
            return false;
        }

        /*
         * If the bytes represents a non-directory name beginning
         * with "versions/", continuing with a positive integer,
         * followed by a '/', then return that integer value.
         * Otherwise, return 0
         */
        private int getMetaVersion(int off, int len) {
            byte[] name = cen;
            int nend = off + len;
            if (!(len > 10                         // "versions//".length()
                    && name[off + len - 1] != '/'  // non-directory
                    && (name[off++] | 0x20) == 'v'
                    && (name[off++] | 0x20) == 'e'
                    && (name[off++] | 0x20) == 'r'
                    && (name[off++] | 0x20) == 's'
                    && (name[off++] | 0x20) == 'i'
                    && (name[off++] | 0x20) == 'o'
                    && (name[off++] | 0x20) == 'n'
                    && (name[off++] | 0x20) == 's'
                    && (name[off++]       ) == '/')) {
                return 0;
            }
            int version = 0;
            while (off < nend) {
                final byte c = name[off++];
                if (c == '/') {
                    return version;
                }
                if (c < '0' || c > '9') {
                    return 0;
                }
                version = version * 10 + c - '0';
                // Check for overflow and leading zeros
                if (version <= 0) {
                    return 0;
                }
            }
            return 0;
        }

        /**
         * Returns the number of CEN headers in a central directory.
         * Will not throw, even if the zip file is corrupt.
         *
         * @param cen copy of the bytes in a zip file's central directory
         * @param size number of bytes in central directory
         */
        private static int countCENHeaders(byte[] cen, int size) {
            int count = 0;
            for (int p = 0;
                 p + CENHDR <= size;
                 p += CENHDR + CENNAM(cen, p) + CENEXT(cen, p) + CENCOM(cen, p))
                count++;
            return count;
        }
    }
}<|MERGE_RESOLUTION|>--- conflicted
+++ resolved
@@ -1395,8 +1395,6 @@
             }
         }
 
-<<<<<<< HEAD
-=======
         /**
          * Validate the size and contents of a Zip64 extended information field
          * The order of the Zip64 fields is fixed, but the fields MUST
@@ -1426,7 +1424,6 @@
             return expectedBlockSize == blockSize;
 
         }
->>>>>>> 1e687b45
         private int getEntryHash(int index) { return entries[index]; }
         private int getEntryNext(int index) { return entries[index + 1]; }
         private int getEntryPos(int index)  { return entries[index + 2]; }
