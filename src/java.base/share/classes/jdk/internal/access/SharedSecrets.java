/*
 * Copyright (c) 2002, 2021, Oracle and/or its affiliates. All rights reserved.
 * DO NOT ALTER OR REMOVE COPYRIGHT NOTICES OR THIS FILE HEADER.
 *
 * This code is free software; you can redistribute it and/or modify it
 * under the terms of the GNU General Public License version 2 only, as
 * published by the Free Software Foundation.  Oracle designates this
 * particular file as subject to the "Classpath" exception as provided
 * by Oracle in the LICENSE file that accompanied this code.
 *
 * This code is distributed in the hope that it will be useful, but WITHOUT
 * ANY WARRANTY; without even the implied warranty of MERCHANTABILITY or
 * FITNESS FOR A PARTICULAR PURPOSE.  See the GNU General Public License
 * version 2 for more details (a copy is included in the LICENSE file that
 * accompanied this code).
 *
 * You should have received a copy of the GNU General Public License version
 * 2 along with this work; if not, write to the Free Software Foundation,
 * Inc., 51 Franklin St, Fifth Floor, Boston, MA 02110-1301 USA.
 *
 * Please contact Oracle, 500 Oracle Parkway, Redwood Shores, CA 94065 USA
 * or visit www.oracle.com if you need additional information or have any
 * questions.
 */

package jdk.internal.access;

import javax.crypto.SealedObject;
import javax.crypto.spec.SecretKeySpec;
import java.io.ObjectInputFilter;
import java.lang.invoke.MethodHandles;
import java.lang.module.ModuleDescriptor;
import java.security.spec.EncodedKeySpec;
import java.util.ResourceBundle;
import java.util.jar.JarFile;
import java.io.Console;
import java.io.FileDescriptor;
import java.io.FilePermission;
import java.io.ObjectInputStream;
import java.io.RandomAccessFile;
import java.security.ProtectionDomain;
import java.security.Signature;

/** A repository of "shared secrets", which are a mechanism for
    calling implementation-private methods in another package without
    using reflection. A package-private class implements a public
    interface and provides the ability to call package-private methods
    within that package; the object implementing that interface is
    provided through a third package to which access is restricted.
    This framework avoids the primary disadvantage of using reflection
    for this purpose, namely the loss of compile-time checking. */

public class SharedSecrets {
<<<<<<< HEAD
    private static final MethodHandles.Lookup lookup = MethodHandles.lookup();
=======
    private static JavaAWTAccess javaAWTAccess;
>>>>>>> 83e6a4c0
    private static JavaAWTFontAccess javaAWTFontAccess;
    private static JavaBeansAccess javaBeansAccess;
    private static JavaLangAccess javaLangAccess;
    private static JavaLangInvokeAccess javaLangInvokeAccess;
    private static JavaLangModuleAccess javaLangModuleAccess;
    private static JavaLangRefAccess javaLangRefAccess;
    private static JavaLangReflectAccess javaLangReflectAccess;
    private static JavaIOAccess javaIOAccess;
    private static JavaIOFileDescriptorAccess javaIOFileDescriptorAccess;
    private static JavaIOFilePermissionAccess javaIOFilePermissionAccess;
    private static JavaIORandomAccessFileAccess javaIORandomAccessFileAccess;
    private static JavaObjectInputStreamReadString javaObjectInputStreamReadString;
    private static JavaObjectInputStreamAccess javaObjectInputStreamAccess;
    private static JavaObjectInputFilterAccess javaObjectInputFilterAccess;
    private static JavaNetInetAddressAccess javaNetInetAddressAccess;
    private static JavaNetHttpCookieAccess javaNetHttpCookieAccess;
    private static JavaNetUriAccess javaNetUriAccess;
    private static JavaNetURLAccess javaNetURLAccess;
    private static JavaNioAccess javaNioAccess;
    private static JavaUtilCollectionAccess javaUtilCollectionAccess;
    private static JavaUtilJarAccess javaUtilJarAccess;
    private static JavaUtilZipFileAccess javaUtilZipFileAccess;
    private static JavaUtilResourceBundleAccess javaUtilResourceBundleAccess;
    private static JavaSecurityAccess javaSecurityAccess;
    private static JavaSecuritySignatureAccess javaSecuritySignatureAccess;
    private static JavaSecuritySpecAccess javaSecuritySpecAccess;
    private static JavaxCryptoSealedObjectAccess javaxCryptoSealedObjectAccess;
    private static JavaxCryptoSpecAccess javaxCryptoSpecAccess;

    public static void setJavaUtilCollectionAccess(JavaUtilCollectionAccess juca) {
        javaUtilCollectionAccess = juca;
    }

    public static JavaUtilCollectionAccess getJavaUtilCollectionAccess() {
        var access = javaUtilCollectionAccess;
        if (access == null) {
            try {
                Class.forName("java.util.ImmutableCollections$Access", true, null);
                access = javaUtilCollectionAccess;
            } catch (ClassNotFoundException e) {}
        }
        return access;
    }

    public static JavaUtilJarAccess javaUtilJarAccess() {
        var access = javaUtilJarAccess;
        if (access == null) {
            // Ensure JarFile is initialized; we know that this class
            // provides the shared secret
            ensureClassInitialized(JarFile.class);
            access = javaUtilJarAccess;
        }
        return access;
    }

    public static void setJavaUtilJarAccess(JavaUtilJarAccess access) {
        javaUtilJarAccess = access;
    }

    public static void setJavaLangAccess(JavaLangAccess jla) {
        javaLangAccess = jla;
    }

    public static JavaLangAccess getJavaLangAccess() {
        return javaLangAccess;
    }

    public static void setJavaLangInvokeAccess(JavaLangInvokeAccess jlia) {
        javaLangInvokeAccess = jlia;
    }

    public static JavaLangInvokeAccess getJavaLangInvokeAccess() {
        var access = javaLangInvokeAccess;
        if (access == null) {
            try {
                Class.forName("java.lang.invoke.MethodHandleImpl", true, null);
                access = javaLangInvokeAccess;
            } catch (ClassNotFoundException e) {}
        }
        return access;
    }

    public static void setJavaLangModuleAccess(JavaLangModuleAccess jlrma) {
        javaLangModuleAccess = jlrma;
    }

    public static JavaLangModuleAccess getJavaLangModuleAccess() {
        var access = javaLangModuleAccess;
        if (access == null) {
            ensureClassInitialized(ModuleDescriptor.class);
            access = javaLangModuleAccess;
        }
        return access;
    }

    public static void setJavaLangRefAccess(JavaLangRefAccess jlra) {
        javaLangRefAccess = jlra;
    }

    public static JavaLangRefAccess getJavaLangRefAccess() {
        return javaLangRefAccess;
    }

    public static void setJavaLangReflectAccess(JavaLangReflectAccess jlra) {
        javaLangReflectAccess = jlra;
    }

    public static JavaLangReflectAccess getJavaLangReflectAccess() {
        return javaLangReflectAccess;
    }

    public static void setJavaNetUriAccess(JavaNetUriAccess jnua) {
        javaNetUriAccess = jnua;
    }

    public static JavaNetUriAccess getJavaNetUriAccess() {
        var access = javaNetUriAccess;
        if (access == null) {
            ensureClassInitialized(java.net.URI.class);
            access = javaNetUriAccess;
        }
        return access;
    }

    public static void setJavaNetURLAccess(JavaNetURLAccess jnua) {
        javaNetURLAccess = jnua;
    }

    public static JavaNetURLAccess getJavaNetURLAccess() {
        var access = javaNetURLAccess;
        if (access == null) {
            ensureClassInitialized(java.net.URL.class);
            access = javaNetURLAccess;
        }
        return access;
    }

    public static void setJavaNetInetAddressAccess(JavaNetInetAddressAccess jna) {
        javaNetInetAddressAccess = jna;
    }

    public static JavaNetInetAddressAccess getJavaNetInetAddressAccess() {
        var access = javaNetInetAddressAccess;
        if (access == null) {
            ensureClassInitialized(java.net.InetAddress.class);
            access = javaNetInetAddressAccess;
        }
        return access;
    }

    public static void setJavaNetHttpCookieAccess(JavaNetHttpCookieAccess a) {
        javaNetHttpCookieAccess = a;
    }

    public static JavaNetHttpCookieAccess getJavaNetHttpCookieAccess() {
        var access = javaNetHttpCookieAccess;
        if (access == null) {
            ensureClassInitialized(java.net.HttpCookie.class);
            access = javaNetHttpCookieAccess;
        }
        return access;
    }

    public static void setJavaNioAccess(JavaNioAccess jna) {
        javaNioAccess = jna;
    }

    public static JavaNioAccess getJavaNioAccess() {
        var access = javaNioAccess;
        if (access == null) {
            // Ensure java.nio.Buffer is initialized, which provides the
            // shared secret.
            ensureClassInitialized(java.nio.Buffer.class);
            access = javaNioAccess;
        }
        return access;
    }

    public static void setJavaIOAccess(JavaIOAccess jia) {
        javaIOAccess = jia;
    }

    public static JavaIOAccess getJavaIOAccess() {
        var access = javaIOAccess;
        if (access == null) {
            ensureClassInitialized(Console.class);
            access = javaIOAccess;
        }
        return access;
    }

    public static void setJavaIOFileDescriptorAccess(JavaIOFileDescriptorAccess jiofda) {
        javaIOFileDescriptorAccess = jiofda;
    }

    public static JavaIOFilePermissionAccess getJavaIOFilePermissionAccess() {
        var access = javaIOFilePermissionAccess;
        if (access == null) {
            ensureClassInitialized(FilePermission.class);
            access = javaIOFilePermissionAccess;
        }
        return access;
    }

    public static void setJavaIOFilePermissionAccess(JavaIOFilePermissionAccess jiofpa) {
        javaIOFilePermissionAccess = jiofpa;
    }

    public static JavaIOFileDescriptorAccess getJavaIOFileDescriptorAccess() {
        var access = javaIOFileDescriptorAccess;
        if (access == null) {
            ensureClassInitialized(FileDescriptor.class);
            access = javaIOFileDescriptorAccess;
        }
        return access;
    }

    public static void setJavaSecurityAccess(JavaSecurityAccess jsa) {
        javaSecurityAccess = jsa;
    }

    public static JavaSecurityAccess getJavaSecurityAccess() {
        var access = javaSecurityAccess;
        if (access == null) {
            ensureClassInitialized(ProtectionDomain.class);
            access = javaSecurityAccess;
        }
        return access;
    }

    public static JavaUtilZipFileAccess getJavaUtilZipFileAccess() {
        var access = javaUtilZipFileAccess;
        if (access == null) {
            ensureClassInitialized(java.util.zip.ZipFile.class);
            access = javaUtilZipFileAccess;
        }
        return access;
    }

    public static void setJavaUtilZipFileAccess(JavaUtilZipFileAccess access) {
        javaUtilZipFileAccess = access;
    }

    public static void setJavaAWTFontAccess(JavaAWTFontAccess jafa) {
        javaAWTFontAccess = jafa;
    }

    public static JavaAWTFontAccess getJavaAWTFontAccess() {
        // this may return null in which case calling code needs to
        // provision for.
        return javaAWTFontAccess;
    }

    public static JavaBeansAccess getJavaBeansAccess() {
        return javaBeansAccess;
    }

    public static void setJavaBeansAccess(JavaBeansAccess access) {
        javaBeansAccess = access;
    }

    public static JavaUtilResourceBundleAccess getJavaUtilResourceBundleAccess() {
        var access = javaUtilResourceBundleAccess;
        if (access == null) {
            ensureClassInitialized(ResourceBundle.class);
            access = javaUtilResourceBundleAccess;
        }
        return access;
    }

    public static void setJavaUtilResourceBundleAccess(JavaUtilResourceBundleAccess access) {
        javaUtilResourceBundleAccess = access;
    }

    public static JavaObjectInputStreamReadString getJavaObjectInputStreamReadString() {
        var access = javaObjectInputStreamReadString;
        if (access == null) {
            ensureClassInitialized(ObjectInputStream.class);
            access = javaObjectInputStreamReadString;
        }
        return access;
    }

    public static void setJavaObjectInputStreamReadString(JavaObjectInputStreamReadString access) {
        javaObjectInputStreamReadString = access;
    }

    public static JavaObjectInputStreamAccess getJavaObjectInputStreamAccess() {
        var access = javaObjectInputStreamAccess;
        if (access == null) {
            ensureClassInitialized(ObjectInputStream.class);
            access = javaObjectInputStreamAccess;
        }
        return access;
    }

    public static void setJavaObjectInputStreamAccess(JavaObjectInputStreamAccess access) {
        javaObjectInputStreamAccess = access;
    }

    public static JavaObjectInputFilterAccess getJavaObjectInputFilterAccess() {
        var access = javaObjectInputFilterAccess;
        if (access == null) {
            ensureClassInitialized(ObjectInputFilter.Config.class);
            access = javaObjectInputFilterAccess;
        }
        return access;
    }

    public static void setJavaObjectInputFilterAccess(JavaObjectInputFilterAccess access) {
        javaObjectInputFilterAccess = access;
    }

    public static void setJavaIORandomAccessFileAccess(JavaIORandomAccessFileAccess jirafa) {
        javaIORandomAccessFileAccess = jirafa;
    }

    public static JavaIORandomAccessFileAccess getJavaIORandomAccessFileAccess() {
        var access = javaIORandomAccessFileAccess;
        if (access == null) {
            ensureClassInitialized(RandomAccessFile.class);
            access = javaIORandomAccessFileAccess;
        }
        return access;
    }

    public static void setJavaSecuritySignatureAccess(JavaSecuritySignatureAccess jssa) {
        javaSecuritySignatureAccess = jssa;
    }

    public static JavaSecuritySignatureAccess getJavaSecuritySignatureAccess() {
        var access = javaSecuritySignatureAccess;
        if (access == null) {
            ensureClassInitialized(Signature.class);
            access = javaSecuritySignatureAccess;
        }
        return access;
    }

    public static void setJavaSecuritySpecAccess(JavaSecuritySpecAccess jssa) {
        javaSecuritySpecAccess = jssa;
    }

    public static JavaSecuritySpecAccess getJavaSecuritySpecAccess() {
        if (javaSecuritySpecAccess == null) {
            ensureClassInitialized(EncodedKeySpec.class);
        }
        return javaSecuritySpecAccess;
    }

    public static void setJavaxCryptoSpecAccess(JavaxCryptoSpecAccess jcsa) {
        javaxCryptoSpecAccess = jcsa;
    }

    public static JavaxCryptoSpecAccess getJavaxCryptoSpecAccess() {
        if (javaxCryptoSpecAccess == null) {
            ensureClassInitialized(SecretKeySpec.class);
        }
        return javaxCryptoSpecAccess;
    }

    public static void setJavaxCryptoSealedObjectAccess(JavaxCryptoSealedObjectAccess jcsoa) {
        javaxCryptoSealedObjectAccess = jcsoa;
    }

    public static JavaxCryptoSealedObjectAccess getJavaxCryptoSealedObjectAccess() {
        var access = javaxCryptoSealedObjectAccess;
        if (access == null) {
            ensureClassInitialized(SealedObject.class);
            access = javaxCryptoSealedObjectAccess;
        }
        return access;
    }

    private static void ensureClassInitialized(Class<?> c) {
        try {
            MethodHandles.lookup().ensureInitialized(c);
        } catch (IllegalAccessException e) {}
    }
}<|MERGE_RESOLUTION|>--- conflicted
+++ resolved
@@ -51,11 +51,6 @@
     for this purpose, namely the loss of compile-time checking. */
 
 public class SharedSecrets {
-<<<<<<< HEAD
-    private static final MethodHandles.Lookup lookup = MethodHandles.lookup();
-=======
-    private static JavaAWTAccess javaAWTAccess;
->>>>>>> 83e6a4c0
     private static JavaAWTFontAccess javaAWTFontAccess;
     private static JavaBeansAccess javaBeansAccess;
     private static JavaLangAccess javaLangAccess;
