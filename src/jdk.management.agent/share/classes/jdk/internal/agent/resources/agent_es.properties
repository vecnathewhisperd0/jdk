--- conflicted
+++ resolved
@@ -24,11 +24,7 @@
 #
 
 agent.err.error			   = Error
-<<<<<<< HEAD
-agent.err.exception                = Excepci\u00F3n devuelta por el agente
-=======
-agent.err.exception                = Excepción devuelta por el agente 
->>>>>>> 51671c0b
+agent.err.exception                = Excepción devuelta por el agente
 agent.err.warning		   = Advertencia
 
 agent.err.configfile.notfound      = No se ha encontrado el archivo de configuración
@@ -38,13 +34,8 @@
 
 agent.err.exportaddress.failed	   = Fallo al exportar la dirección del conector JMX al buffer de instrumentación
 
-<<<<<<< HEAD
-agent.err.agentclass.notfound      = Clase de agente de gesti\u00F3n no encontrada
-agent.err.agentclass.failed        = Fallo de clase de agente de gesti\u00F3n
-=======
 agent.err.agentclass.notfound      = Clase de agente de gestión no encontrada
-agent.err.agentclass.failed        = Fallo de clase de agente de gestión 
->>>>>>> 51671c0b
+agent.err.agentclass.failed        = Fallo de clase de agente de gestión
 agent.err.premain.notfound         = premain(String) no existe en la clase del agente
 agent.err.agentclass.access.denied = Acceso denegado a premain(String)
 agent.err.invalid.agentclass       = Valor de propiedad com.sun.management.agent.class no válido
