--- conflicted
+++ resolved
@@ -381,12 +381,11 @@
     }
 
     @Override
-<<<<<<< HEAD
     protected Content snippetTagOutput(Element element, SnippetTree tag, StyledText content,
                                        String id, String lang) {
-        HtmlTree result = new HtmlTree(TagName.PRE).setStyle(HtmlStyle.snippet);
+        HtmlTree pre = new HtmlTree(TagName.PRE).setStyle(HtmlStyle.snippet);
         if (id != null && !id.isBlank()) {
-            result.put(HtmlAttr.ID, id);
+            pre.put(HtmlAttr.ID, id);
         }
         HtmlTree code = new HtmlTree(TagName.CODE)
                 .add(HtmlTree.EMPTY); // Make sure the element is always rendered
@@ -398,26 +397,6 @@
             CharSequence text = utils.normalizeNewlines(sequence);
             if (styles.isEmpty()) {
                 code.add(text);
-=======
-    protected Content snippetTagOutput(Element element, SnippetTree tag, StyledText content) {
-        String copyText = resources.getText("doclet.Copy_snippet_to_clipboard");
-        String copiedText = resources.getText("doclet.Copied_snippet_to_clipboard");
-        HtmlTree copy = HtmlTree.DIV(HtmlStyle.snippetContainer,
-                HtmlTree.A("#", new HtmlTree(TagName.IMG)
-                                .put(HtmlAttr.SRC, htmlWriter.pathToRoot.resolve(DocPaths.CLIPBOARD_SVG).getPath())
-                                .put(HtmlAttr.ALT, copyText))
-                        .addStyle(HtmlStyle.snippetCopy)
-                        .put(HtmlAttr.ONCLICK, "copySnippet(this)")
-                        .put(HtmlAttr.ARIA_LABEL, copyText)
-                        .put(HtmlAttr.DATA_COPIED, copiedText));
-        HtmlTree pre = new HtmlTree(TagName.PRE)
-                .setStyle(HtmlStyle.snippet);
-        pre.add(Text.of(utils.normalizeNewlines("\n")));
-        content.consumeBy((styles, sequence) -> {
-            CharSequence text = utils.normalizeNewlines(sequence);
-            if (styles.isEmpty()) {
-                pre.add(text);
->>>>>>> 8630f55e
             } else {
                 Element e = null;
                 String t = null;
@@ -462,17 +441,20 @@
                     c = HtmlTree.SPAN(Text.of(sequence));
                     classes.forEach(((HtmlTree) c)::addStyle);
                 }
-<<<<<<< HEAD
                 code.add(c);
             }
         });
-        return result.add(code);
-=======
-                pre.add(c);
-            }
-        });
-        return copy.add(pre);
->>>>>>> 8630f55e
+        String copyText = resources.getText("doclet.Copy_snippet_to_clipboard");
+        String copiedText = resources.getText("doclet.Copied_snippet_to_clipboard");
+        HtmlTree snippetContainer = HtmlTree.DIV(HtmlStyle.snippetContainer,
+                HtmlTree.A("#", new HtmlTree(TagName.IMG)
+                                .put(HtmlAttr.SRC, htmlWriter.pathToRoot.resolve(DocPaths.CLIPBOARD_SVG).getPath())
+                                .put(HtmlAttr.ALT, copyText))
+                        .addStyle(HtmlStyle.snippetCopy)
+                        .put(HtmlAttr.ONCLICK, "copySnippet(this)")
+                        .put(HtmlAttr.ARIA_LABEL, copyText)
+                        .put(HtmlAttr.DATA_COPIED, copiedText));
+        return snippetContainer.add(pre.add(code));
     }
 
     /*
