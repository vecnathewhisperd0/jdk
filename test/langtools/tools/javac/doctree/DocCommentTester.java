/*
 * Copyright (c) 2012, 2023, Oracle and/or its affiliates. All rights reserved.
 * DO NOT ALTER OR REMOVE COPYRIGHT NOTICES OR THIS FILE HEADER.
 *
 * This code is free software; you can redistribute it and/or modify it
 * under the terms of the GNU General Public License version 2 only, as
 * published by the Free Software Foundation.
 *
 * This code is distributed in the hope that it will be useful, but WITHOUT
 * ANY WARRANTY; without even the implied warranty of MERCHANTABILITY or
 * FITNESS FOR A PARTICULAR PURPOSE.  See the GNU General Public License
 * version 2 for more details (a copy is included in the LICENSE file that
 * accompanied this code).
 *
 * You should have received a copy of the GNU General Public License version
 * 2 along with this work; if not, write to the Free Software Foundation,
 * Inc., 51 Franklin St, Fifth Floor, Boston, MA 02110-1301 USA.
 *
 * Please contact Oracle, 500 Oracle Parkway, Redwood Shores, CA 94065 USA
 * or visit www.oracle.com if you need additional information or have any
 * questions.
 */

import java.io.File;
import java.io.FileWriter;
import java.io.IOException;
import java.io.PrintWriter;
import java.io.StringWriter;
import java.io.Writer;
import java.text.BreakIterator;
import java.util.ArrayList;
import java.util.Arrays;
import java.util.List;
import java.util.Locale;
import java.util.regex.Matcher;
import java.util.regex.Pattern;
import java.util.stream.Collectors;

import javax.lang.model.element.Name;
import javax.tools.Diagnostic;
import javax.tools.JavaFileObject;
import javax.tools.StandardJavaFileManager;

import com.sun.source.doctree.*;
import com.sun.source.tree.ClassTree;
import com.sun.source.tree.CompilationUnitTree;
import com.sun.source.tree.MethodTree;
import com.sun.source.tree.Tree;
import com.sun.source.tree.VariableTree;
import com.sun.source.util.DocTreeScanner;
import com.sun.source.util.DocTrees;
import com.sun.source.util.JavacTask;
import com.sun.source.util.TreePath;
import com.sun.source.util.TreePathScanner;
import com.sun.tools.javac.api.JavacTool;
import com.sun.tools.javac.tree.DCTree;
import com.sun.tools.javac.tree.DCTree.DCDocComment;
import com.sun.tools.javac.tree.DCTree.DCErroneous;
import com.sun.tools.javac.tree.DocPretty;

/**
 * A class to test doc comment trees.
 * It is normally executed by calling {@code main}, providing a source file to be analyzed.
 * The file is scanned for top-level declarations, and the comment for any such declarations
 * is analyzed with a series of "checkers".
 *
 * @see DocCommentTester.ASTChecker#main(String... args)
 */
public class DocCommentTester {

    public static void main(String... args) throws Exception {
        ArrayList<String> list = new ArrayList<>(Arrays.asList(args));
        if (!list.isEmpty() && "-useBreakIterator".equals(list.get(0))) {
            list.remove(0);
            new DocCommentTester(true).run(list);
        } else {
            new DocCommentTester(false).run(list);
        }
    }

    public static final String BI_MARKER = "BREAK_ITERATOR";
    public final boolean useBreakIterator;

    public DocCommentTester(boolean useBreakIterator) {
        this.useBreakIterator = useBreakIterator;
    }

    public void run(List<String> args) throws Exception {
        String testSrc = System.getProperty("test.src");

        List<File> files = args.stream()
                .map(arg -> new File(testSrc, arg))
                .collect(Collectors.toList());

        JavacTool javac = JavacTool.create();
        StandardJavaFileManager fm = javac.getStandardFileManager(null, null, null);

        Iterable<? extends JavaFileObject> fos = fm.getJavaFileObjectsFromFiles(files);

        JavacTask t = javac.getTask(null, fm, null, null, null, fos);
        final DocTrees trees = DocTrees.instance(t);

        if (useBreakIterator) {
            // BreakIterators are locale dependent wrt. behavior
            trees.setBreakIterator(BreakIterator.getSentenceInstance(Locale.ENGLISH));
        }

        final Checker[] checkers = {
            new ASTChecker(this, trees),
            new PosChecker(this, trees),
            new PrettyChecker(this, trees),
            new RangeChecker(this, trees),
            new StartEndPosChecker(this, trees)
        };

        DeclScanner d = new DeclScanner() {
            @Override
            public Void visitCompilationUnit(CompilationUnitTree tree, Void ignore) {
                for (Checker c: checkers)
                    c.visitCompilationUnit(tree);
                return super.visitCompilationUnit(tree, ignore);
            }

            @Override
            void visitDecl(Tree tree, Name name) {
                TreePath path = getCurrentPath();
                String dc = trees.getDocComment(path);
                if (dc != null) {
                    for (Checker c : checkers) {
                        try {
                            System.err.println(path.getLeaf().getKind()
                                    + " " + name
                                    + " " + c.getClass().getSimpleName());

                            c.check(path, name);

                            System.err.println();
                        } catch (Exception e) {
                            error("Exception " + e);
                            e.printStackTrace(System.err);
                        }
                    }
                }
            }
        };

        Iterable<? extends CompilationUnitTree> units = t.parse();
        for (CompilationUnitTree unit: units) {
            d.scan(unit, null);
        }

        if (errors > 0)
            throw new Exception(errors + " errors occurred");
    }

    static abstract class DeclScanner extends TreePathScanner<Void, Void> {
        abstract void visitDecl(Tree tree, Name name);

        @Override
        public Void visitClass(ClassTree tree, Void ignore) {
            super.visitClass(tree, ignore);
            visitDecl(tree, tree.getSimpleName());
            return null;
        }

        @Override
        public Void visitMethod(MethodTree tree, Void ignore) {
            super.visitMethod(tree, ignore);
            visitDecl(tree, tree.getName());
            return null;
        }

        @Override
        public Void visitVariable(VariableTree tree, Void ignore) {
            super.visitVariable(tree, ignore);
            visitDecl(tree, tree.getName());
            return null;
        }
    }

    /**
     * Base class for checkers to check the doc comment on a declaration
     * (when present.)
     */
    abstract class Checker {
        final DocTrees trees;

        Checker(DocTrees trees) {
            this.trees = trees;
        }

        void visitCompilationUnit(CompilationUnitTree tree) { }

        abstract void check(TreePath tree, Name name) throws Exception;

        void error(String msg) {
            DocCommentTester.this.error(msg);
        }
    }

    void error(String msg) {
        System.err.println("Error: " + msg);
        errors++;
    }

    int errors;

    /**
     * Verifies the structure of the DocTree AST by comparing it against golden text.
     */
    static class ASTChecker extends Checker {
        static final String NEWLINE = System.getProperty("line.separator");
        Printer printer = new Printer();
        String source;
        DocCommentTester test;

        ASTChecker(DocCommentTester test, DocTrees t) {
            test.super(t);
            this.test = test;
        }

        @Override
        void visitCompilationUnit(CompilationUnitTree tree) {
            try {
                source = tree.getSourceFile().getCharContent(true).toString();
            } catch (IOException e) {
                source = "";
            }
        }

        void check(TreePath path, Name name) {
            StringWriter out = new StringWriter();
            DocCommentTree dc = trees.getDocCommentTree(path);
            printer.print(dc, out);
            out.flush();
            String found = out.toString().replace(NEWLINE, "\n");

            /*
             * Look for the first block comment after the first occurrence
             * of name, noting that, block comments with BI_MARKER may
             * very well be present.
             */
            int start = test.useBreakIterator
                    ? source.indexOf("\n/*\n" + BI_MARKER + "\n", findName(source, name))
                    : source.indexOf("\n/*\n", findName(source, name));
            int end = source.indexOf("\n*/\n", start);
            int startlen = start + (test.useBreakIterator ? BI_MARKER.length() + 1 : 0) + 4;
            String expect = source.substring(startlen, end + 1);
            if (!found.equals(expect)) {
                if (test.useBreakIterator) {
                    System.err.println("Using BreakIterator");
                }
                System.err.println("Expect:\n" + expect);
                System.err.println("Found:\n" + found);
                error("AST mismatch for " + name);
            }
        }

        /**
         * This main program is to set up the golden comments used by this
         * checker.
         * Usage:
         *     java DocCommentTester$ASTChecker -o dir file...
         * The given files are written to the output directory with their
         * golden comments updated. The intent is that the files should
         * then be compared with the originals, e.g. with meld, and if the
         * changes are approved, the new files can be used to replace the old.
         */
        public static void main(String... args) throws Exception {
            List<File> files = new ArrayList<>();
            File o = null;
            for (int i = 0; i < args.length; i++) {
                String arg = args[i];
                if (arg.equals("-o"))
                    o = new File(args[++i]);
                else if (arg.startsWith("-"))
                    throw new IllegalArgumentException(arg);
                else {
                    files.add(new File(arg));
                }
            }

            if (o == null)
                throw new IllegalArgumentException("no output dir specified");
            final File outDir = o;

            JavacTool javac = JavacTool.create();
            StandardJavaFileManager fm = javac.getStandardFileManager(null, null, null);
            Iterable<? extends JavaFileObject> fos = fm.getJavaFileObjectsFromFiles(files);

            JavacTask t = javac.getTask(null, fm, null, null, null, fos);
            final DocTrees trees = DocTrees.instance(t);

            DeclScanner d = new DeclScanner() {
                final Printer p = new Printer();
                String source;

                @Override
                public Void visitCompilationUnit(CompilationUnitTree tree, Void ignore) {
                    System.err.println("processing " + tree.getSourceFile().getName());
                    try {
                        source = tree.getSourceFile().getCharContent(true).toString();
                    } catch (IOException e) {
                        source = "";
                    }
                    // remove existing gold by removing all block comments after the first '{'.
                    int start = source.indexOf("{");
                    while ((start = source.indexOf("\n/*\n", start)) != -1) {
                        int end = source.indexOf("\n*/\n");
                        source = source.substring(0, start + 1) + source.substring(end + 4);
                    }

                    // process decls in compilation unit
                    super.visitCompilationUnit(tree, ignore);

                    // write the modified source
                    File f = new File(tree.getSourceFile().getName());
                    File outFile = new File(outDir, f.getName());
                    try {
                        try (FileWriter out = new FileWriter(outFile)) {
                            out.write(source);
                        }
                    } catch (IOException e) {
                        System.err.println("Can't write " + tree.getSourceFile().getName()
                                + " to " + outFile + ": " + e);
                    }
                    return null;
                }

                @Override
                void visitDecl(Tree tree, Name name) {
                    DocTree dc = trees.getDocCommentTree(getCurrentPath());
                    if (dc != null) {
                        StringWriter out = new StringWriter();
                        p.print(dc, out);
                        String found = out.toString();

                        // Look for the empty line after the first occurrence of name
                        int pos = source.indexOf("\n\n", findName(source, name));

                        // Insert the golden comment
                        source = source.substring(0, pos)
                                + "\n/*\n"
                                + found
                                + "*/"
                                + source.substring(pos);
                    }
                }

            };

            Iterable<? extends CompilationUnitTree> units = t.parse();
            for (CompilationUnitTree unit: units) {
                d.scan(unit, null);
            }
        }

        static int findName(String source, Name name) {
            Pattern p = Pattern.compile("\\s" + name + "[(;]");
            Matcher m = p.matcher(source);
            if (!m.find())
                throw new Error("cannot find " + name);
            return m.start();
        }

        static class Printer implements DocTreeVisitor<Void, Void> {
            PrintWriter out;

            void print(DocTree tree, Writer out) {
                this.out = (out instanceof PrintWriter)
                        ? (PrintWriter) out : new PrintWriter(out);
                tree.accept(this, null);
                this.out.flush();
            }

            public Void visitAttribute(AttributeTree node, Void p) {
                header(node);
                indent(+1);
                print("name", node.getName().toString());
                print("vkind", node.getValueKind().toString());
                print("value", node.getValue());
                indent(-1);
                indent();
                out.println("]");
                return null;
            }

            public Void visitAuthor(AuthorTree node, Void p) {
                header(node);
                indent(+1);
                print("name", node.getName());
                indent(-1);
                indent();
                out.println("]");
                return null;
            }

            public Void visitComment(CommentTree node, Void p) {
                header(node, compress(node.getBody()));
                return null;
            }

            public Void visitDeprecated(DeprecatedTree node, Void p) {
                header(node);
                indent(+1);
                print("body", node.getBody());
                indent(-1);
                indent();
                out.println("]");
                return null;
            }

            public Void visitDocComment(DocCommentTree node, Void p) {
                header(node);
                indent(+1);
                // Applicable only to html files, print iff non-empty
                if (!node.getPreamble().isEmpty())
                    print("preamble", node.getPreamble());

                print("firstSentence", node.getFirstSentence());
                print("body", node.getBody());
                print("block tags", node.getBlockTags());

                // Applicable only to html files, print iff non-empty
                if (!node.getPostamble().isEmpty())
                    print("postamble", node.getPostamble());

                indent(-1);
                indent();
                out.println("]");
                return null;
            }

            public Void visitDocRoot(DocRootTree node, Void p) {
                header(node, "");
                return null;
            }

            public Void visitDocType(DocTypeTree node, Void p) {
                header(node, compress(node.getText()));
                return null;
            }

            public Void visitEndElement(EndElementTree node, Void p) {
                header(node, node.getName().toString());
                return null;
            }

            public Void visitEntity(EntityTree node, Void p) {
                header(node, node.getName().toString());
                return null;
            }

            public Void visitErroneous(ErroneousTree node, Void p) {
                header(node);
                indent(+1);
                print("code", ((DCErroneous) node).diag.getCode());
                print("body", compress(node.getBody()));
                indent(-1);
                indent();
                out.println("]");
                return null;
            }

            public Void visitEscape(EscapeTree node, Void p) {
                header(node, node.getBody());
                return null;
            }

            public Void visitHidden(HiddenTree node, Void p) {
                header(node);
                indent(+1);
                print("body", node.getBody());
                indent(-1);
                indent();
                out.println("]");
                return null;
            }

            public Void visitIdentifier(IdentifierTree node, Void p) {
                header(node, compress(node.getName().toString()));
                return null;
            }

            @Override
            public Void visitIndex(IndexTree node, Void p) {
                header(node);
                indent(+1);
                print("term", node.getSearchTerm());
                print("description", node.getDescription());
                indent(-1);
                indent();
                out.println("]");
                return null;
            }

            public Void visitInheritDoc(InheritDocTree node, Void p) {
                header(node, "");
                return null;
            }

            public Void visitLink(LinkTree node, Void p) {
                header(node);
                indent(+1);
                print("reference", node.getReference());
                print("body", node.getLabel());
                indent(-1);
                indent();
                out.println("]");
                return null;
            }

            public Void visitLiteral(LiteralTree node, Void p) {
                header(node, compress(node.getBody().getBody()));
                return null;
            }

            public Void visitParam(ParamTree node, Void p) {
                header(node);
                indent(+1);
                print("name", node.getName());
                print("description", node.getDescription());
                indent(-1);
                indent();
                out.println("]");
                return null;
            }

            public Void visitProvides(ProvidesTree node, Void p) {
                header(node);
                indent(+1);
                print("serviceName", node.getServiceType());
                print("description", node.getDescription());
                indent(-1);
                indent();
                out.println("]");
                return null;
            }

            public Void visitRawText(RawTextTree node, Void p) {
                header(node, compress(node.getContent()));
                return null;
            }

            public Void visitReference(ReferenceTree node, Void p) {
                header(node, compress(node.getSignature()));
                return null;
            }

            public Void visitReturn(ReturnTree node, Void p) {
                header(node);
                indent(+1);
                print("description", node.getDescription());
                indent(-1);
                indent();
                out.println("]");
                return null;
            }

            public Void visitSee(SeeTree node, Void p) {
                header(node);
                indent(+1);
                print("reference", node.getReference());
                indent(-1);
                indent();
                out.println("]");
                return null;
            }

            public Void visitSerial(SerialTree node, Void p) {
                header(node);
                indent(+1);
                print("description", node.getDescription());
                indent(-1);
                indent();
                out.println("]");
                return null;
            }

            public Void visitSerialData(SerialDataTree node, Void p) {
                header(node);
                indent(+1);
                print("description", node.getDescription());
                indent(-1);
                indent();
                out.println("]");
                return null;
            }

            public Void visitSerialField(SerialFieldTree node, Void p) {
                header(node);
                indent(+1);
                print("name", node.getName());
                print("type", node.getType());
                print("description", node.getDescription());
                indent(-1);
                indent();
                out.println("]");
                return null;
            }

            public Void visitSince(SinceTree node, Void p) {
                header(node);
                indent(+1);
                print("body", node.getBody());
                indent(-1);
                indent();
                out.println("]");
                return null;
            }

            @Override
            public Void visitSpec(SpecTree node, Void p) {
                header(node);
                indent(+1);
                print("url", node.getURL());
                print("title", node.getTitle());
                indent(-1);
                indent();
                out.println("]");
                return null;
            }

            @Override
            public Void visitSnippet(SnippetTree node, Void p) {
                header(node);
                indent(+1);
                print("attributes", node.getAttributes());
                print("body", node.getBody());
                indent(-1);
                indent();
                out.println("]");
                return null;
            }

            public Void visitStartElement(StartElementTree node, Void p) {
                header(node);
                indent(+1);
                indent();
                out.println("name:" + node.getName());
                print("attributes", node.getAttributes());
                indent(-1);
                indent();
                out.println("]");
                return null;
            }

            @Override
            public Void visitSummary(SummaryTree node, Void p) {
                header(node);
                indent(+1);
                print("summary", node.getSummary());
                indent(-1);
                indent();
                out.println("]");
                return null;
            }

            @Override
            public Void visitSystemProperty(SystemPropertyTree node, Void p) {
                header(node);
                indent(+1);
                print("property name", node.getPropertyName().toString());
                indent(-1);
                indent();
                out.println("]");
                return null;
            }

            public Void visitText(TextTree node, Void p) {
                header(node, compress(node.getBody()));
                return null;
            }

            public Void visitThrows(ThrowsTree node, Void p) {
                header(node);
                indent(+1);
                print("exceptionName", node.getExceptionName());
                print("description", node.getDescription());
                indent(-1);
                indent();
                out.println("]");
                return null;
            }

            public Void visitUnknownBlockTag(UnknownBlockTagTree node, Void p) {
                header(node);
                indent(+1);
                indent();
                out.println("tag:" + node.getTagName());
                print("content", node.getContent());
                indent(-1);
                indent();
                out.println("]");
                return null;
            }

            public Void visitUnknownInlineTag(UnknownInlineTagTree node, Void p) {
                header(node);
                indent(+1);
                indent();
                out.println("tag:" + node.getTagName());
                print("content", node.getContent());
                indent(-1);
                indent();
                out.println("]");
                return null;
            }

            public Void visitUses(UsesTree node, Void p) {
                header(node);
                indent(+1);
                print("serviceName", node.getServiceType());
                print("description", node.getDescription());
                indent(-1);
                indent();
                out.println("]");
                return null;
            }

            public Void visitValue(ValueTree node, Void p) {
                header(node);
                indent(+1);
                print("format", node.getFormat());
                print("reference", node.getReference());
                indent(-1);
                indent();
                out.println("]");
                return null;
            }

            public Void visitVersion(VersionTree node, Void p) {
                header(node);
                indent(+1);
                print("body", node.getBody());
                indent(-1);
                indent();
                out.println("]");
                return null;
            }

            public Void visitOther(DocTree node, Void p) {
                throw new UnsupportedOperationException("Not supported yet.");
            }

            /*
             * Use this method to start printing a multi-line representation of a
             * DocTree node. The representation should be terminated by calling
             * out.println("]").
             */
            void header(DocTree node) {
                indent();
                var n = (DCTree) node;
                out.println(simpleClassName(node) + "[" + node.getKind() + ", pos:" + n.pos +
                        (n.getPreferredPosition() != n.pos ? ", prefPos:" + n.getPreferredPosition() : ""));
            }

            /*
             * Use this method to print a single-line representation of a DocTree node.
             */
            void header(DocTree node, String rest) {
                indent();
                out.println(simpleClassName(node) + "[" + node.getKind() + ", pos:" + ((DCTree) node).pos
                        + (rest.isEmpty() ? "" : ", " + rest)
                        + "]");
            }

            String simpleClassName(DocTree node) {
                return node.getClass().getSimpleName().replaceAll("DC(.*)", "$1");
            }

            void print(String name, DocTree item) {
                indent();
                if (item == null)
                    out.println(name + ": null");
                else {
                    out.println(name + ":");
                    indent(+1);
                    item.accept(this, null);
                    indent(-1);
                }
            }

            void print(String name, String s) {
                indent();
                out.println(name + ": " + s);
            }

            void print(String name, List<? extends DocTree> list) {
                indent();
                if (list == null)
                    out.println(name + ": null");
                else if (list.isEmpty())
                    out.println(name + ": empty");
                else {
                    out.println(name + ": " + list.size());
                    indent(+1);
                    for (DocTree tree: list) {
                        tree.accept(this, null);
                    }
                    indent(-1);
                }
            }

            int indent = 0;

            void indent() {
                for (int i = 0; i < indent; i++) {
                    out.print("  ");
                }
            }

            void indent(int n) {
                indent += n;
            }

            private static final int BEGIN = 32;
            private static final String ELLIPSIS = "...";
            private static final int END = 32;

            String compress(String s) {
                s = s.replace("\n", "|").replace(" ", "_");
                return (s.length() < BEGIN + ELLIPSIS.length() + END)
                        ? s
                        : s.substring(0, BEGIN) + ELLIPSIS + s.substring(s.length() - END);
            }

            String quote(String s) {
                if (s.contains("\""))
                    return "'" + s + "'";
                else if (s.contains("'") || s.contains(" "))
                    return '"' + s + '"';
                else
                    return s;
            }
        }
    }

    /**
     * Verifies the reported tree positions by comparing the characters found
     * at and after the reported position with the beginning of the pretty-
     * printed text.
     */
    static class PosChecker extends Checker {
        PosChecker(DocCommentTester test, DocTrees t) {
            test.super(t);
        }

        @Override
        void check(TreePath path, Name name) throws Exception {
            JavaFileObject fo = path.getCompilationUnit().getSourceFile();
            final CharSequence cs = fo.getCharContent(true);

            final DCDocComment dc = (DCDocComment) trees.getDocCommentTree(path);

            DocTreeScanner<Void, Void> scanner = new DocTreeScanner<>() {
                @Override
                public Void scan(DocTree node, Void ignore) {
                    if (node != null) {
                        try {
                            DCTree dcTree = (DCTree) node;
                            String expect = getExpectText(node);
                            long startPos = dc.getSourcePosition(dcTree.getStartPosition());
                            String found = getFoundText(cs, (int) startPos, expect.length());
                            if (!found.equals(expect)) {
                                System.err.println("expect: " + expect);
                                System.err.println("found:  " + found);
                                error("mismatch");
                            }

                        } catch (StringIndexOutOfBoundsException e) {
                            error(node.getClass() + ": " + e);
                                e.printStackTrace();
                        }
                    }
                    return super.scan(node, ignore);
                }
            };

            scanner.scan(dc, null);
        }

        String getExpectText(DocTree t) {
            StringWriter sw = new StringWriter();
            DocPretty p = new DocPretty(sw);
            try { p.print(t); } catch (IOException never) { }
            String s = sw.toString();
            if (s.length() <= 1)
                return s;
            int ws = s.replaceAll("\\s+", " ").indexOf(" ");
            if (ws != -1) s = s.substring(0, ws);
            return (s.length() < 5) ? s : s.substring(0, 5);
        }

        String getFoundText(CharSequence cs, int pos, int len) {
            return (pos == -1) ? "" : cs.subSequence(pos, Math.min(pos + len, cs.length())).toString();
        }
    }

    /**
     * Verifies the pretty printed text against a normalized form of the
     * original doc comment.
     */
    static class PrettyChecker extends Checker {

        PrettyChecker(DocCommentTester test, DocTrees t) {
            test.super(t);
        }

        @Override
        void check(TreePath path, Name name) throws Exception {
            var annos = (path.getLeaf() instanceof MethodTree m)
                    ? m.getModifiers().getAnnotations().toString()
                    : "";
            boolean normalizeTags = !annos.equals("@NormalizeTags(false)");

            String raw = trees.getDocComment(path);
            String normRaw = normalize(raw, normalizeTags);

            StringWriter out = new StringWriter();
            DocPretty dp = new DocPretty(out);
            dp.print(trees.getDocCommentTree(path));
            String pretty = out.toString();

            if (!pretty.equals(normRaw)) {
                error("mismatch");
                System.err.println("*** expected:");
                System.err.println(normRaw.replace(" ", "_"));
                System.err.println("*** found:");
                System.err.println(pretty.replace(" ", "_"));
            }
        }

        /**
         * Normalize whitespace in places where the tree does not preserve it.
         * Maintain contents of inline tags unless {@code normalizeTags} is
         * {@code false}. This should normally be {@code true}, but should be
         * set to {@code false} when there is syntactically invalid content
         * that might resemble an inline tag, but which is not so.
         *
         * @param s the comment text to be normalized
         * @param normalizeTags whether to normalize inline tags
         * @return the normalized content
         */
        String normalize(String s, boolean normalizeTags) {
<<<<<<< HEAD
            String s2 = s.trim()
                    .replaceFirst("^md\\s+", "md\n")        // Markdown prefix
                    .replaceFirst("\\.\\s*\\n *@", ".\n@"); // Between block tags
=======
            String s2 = s.trim().replaceFirst("\\.\\s*\\n *@(?![@*])", ".\n@");
>>>>>>> 873558ee
            StringBuilder sb = new StringBuilder();
            Pattern p = Pattern.compile("(?i)\\{@([a-z][a-z0-9.:-]*)( )?");
            Matcher m = p.matcher(s2);
            int start = 0;
            if (normalizeTags) {
                while (m.find(start)) {
                    sb.append(normalizeFragment(s2.substring(start, m.start())));
                    sb.append(m.group().trim());
                    start = copyLiteral(s2, m.end(), sb);
                }
            }
            sb.append(normalizeFragment(s2.substring(start)));
            return sb.toString()
                    .replaceAll("(?i)\\{@([a-z][a-z0-9.:-]*)\\s+}", "{@$1}")
                    .replaceAll("(\\{@value\\s+[^}]+)\\s+(})", "$1$2");
        }

        String normalizeFragment(String s) {
            return s.replaceAll("\n[ \t]+@(?![@*])", "\n@");
        }

        int copyLiteral(String s, int start, StringBuilder sb) {
            int depth = 0;
            for (int i = start; i < s.length(); i++) {
                char ch = s.charAt(i);
                if (i == start && !Character.isWhitespace(ch) && ch != '}') {
                    sb.append(' ');
                }
                switch (ch) {
                    case '{' ->
                        depth++;

                    case '}' -> {
                        depth--;
                        if (depth < 0) {
                            sb.append(ch);
                            return i + 1;
                        }
                    }
                }
                sb.append(ch);
            }
            return s.length();
        }
    }


    /**
     * Verifies the general "left to right" constraints for the positions of
     * nodes in the DocTree AST.
     */
    static class RangeChecker extends Checker {
        int cursor = 0;

        RangeChecker(DocCommentTester test, DocTrees docTrees) {
            test.super(docTrees);
        }

        @Override
        void check(TreePath path, Name name) throws Exception {
            final DCDocComment dc = (DCDocComment) trees.getDocCommentTree(path);

            DocTreeScanner<Void, Void> scanner = new DocTreeScanner<>() {
                @Override
                public Void scan(DocTree node, Void ignore) {
                    if (node instanceof DCTree dcTree) {
                        int start = dcTree.getStartPosition();
                        int pref = dcTree.getPreferredPosition();
                        int end = dcTree.getEndPosition();

                        // check within the node, start <= pref <= end
                        check("start:pref", dcTree, start, pref);
                        check("pref:end", dcTree, pref, end);

                        // check cursor <= start
                        check("cursor:start", dcTree, cursor, start);
                        cursor = start;

                        // recursively scan any children, updating the cursor
                        super.scan(node, ignore);

                        // check cursor <= end
                        check("cursor:end", dcTree, cursor, end);
                        cursor = end;
                    }
                    return null;
                }
            };

            cursor = 0;
            scanner.scan(dc, null);

        }

        void check(String name, DCTree tree, int first, int second) {
            if (!(first <= second)) {
                error(name, tree, first, second);
            }
        }

        private void error(String name, DCTree tree, int first, int second) {
            String t = tree.toString().replaceAll("\\s+", " ");
            if (t.length() > 32) {
                t = t.substring(0, 15) + "..." + t.substring(t.length() - 15);
            }
            error("Checking " + name + " for " + tree.getKind() + " `" + t + "`;  first:" + first + ", second:" + second);

        }
    }

    /**
     * Verifies that the start and end positions of all nodes in a DocCommentTree point to the
     * expected characters in the source code.
     *
     * The expected characters are derived from the beginning and end of the DocPretty output
     * for each node. Note that while the whitespace within the DocPretty output may not exactly
     * match the original source code, the first and last characters should match.
     */
    static class StartEndPosChecker extends Checker {

        StartEndPosChecker(DocCommentTester test, DocTrees docTrees) {
            test.super(docTrees);
        }

        @Override
        void check(TreePath path, Name name) throws Exception {
            final DCDocComment dc = (DCDocComment) trees.getDocCommentTree(path);
            JavaFileObject jfo = path.getCompilationUnit().getSourceFile();
            CharSequence content = jfo.getCharContent(true);

            DocTreeScanner<Void, Void> scanner = new DocTreeScanner<>() {
                @Override
                public Void scan(DocTree node, Void ignore) {
                    if (node instanceof DCTree dcTree) {
                        int start = dc.getSourcePosition(dc.getStartPosition());
                        int end = dc.getSourcePosition(dcTree.getEndPosition());

                        try {
                            StringWriter out = new StringWriter();
                            DocPretty dp = new DocPretty(out);
                            dp.print(trees.getDocCommentTree(path));
                            String pretty = out.toString();

                            if (pretty.isEmpty()) {
                                if (start != end) {
                                    error("Error: expected content is empty, but actual content is not: "
                                            + dcTree.getKind() + " [" + start + "," + end + ")"
                                            + ": \"" + content.subSequence(start, end) + "\"" );
                                }
                            } else {
                                check(dcTree, "start", content, start, pretty, 0);
                                check(dcTree, "end", content, end - 1, pretty, pretty.length() - 1);
                            }

                        } catch (IOException e) {
                            error("Error generating DocPretty for tree at position " + start + "; " + e);
                        }
                    }
                    return null;
                }
            };

            scanner.scan(dc, null);
        }

        void check(DCTree tree, String label, CharSequence content, int contentIndex, String pretty, int prettyIndex) {
            if (contentIndex == Diagnostic.NOPOS) {
                error("NOPOS for content " + label + ": " + tree.getKind() + " >>" + abbrev(pretty, MAX) + "<<");
            }

            char contentChar = content.charAt(contentIndex);
            char prettyChar = pretty.charAt(prettyIndex);
            if (contentChar != prettyChar) {
                error ("Mismatch for content " + label + ": "
                        + "expect: '" + prettyChar + "', found: '" + contentChar + "' at position " + contentIndex + ": "
                        + tree.getKind() + " >>" + abbrev(pretty, MAX) + "<<");
            }
        }

        static final int MAX = 64;

        static String abbrev(String s, int max) {
            s = s.replaceAll("\\s+", " ");
            if (s.length() > max) {
                s = s.substring(0, max / 2 - 2) + " ... " + s.substring(max / 2 + 2);
            }
            return s;
        }

    }
}
<|MERGE_RESOLUTION|>--- conflicted
+++ resolved
@@ -943,13 +943,9 @@
          * @return the normalized content
          */
         String normalize(String s, boolean normalizeTags) {
-<<<<<<< HEAD
             String s2 = s.trim()
-                    .replaceFirst("^md\\s+", "md\n")        // Markdown prefix
-                    .replaceFirst("\\.\\s*\\n *@", ".\n@"); // Between block tags
-=======
-            String s2 = s.trim().replaceFirst("\\.\\s*\\n *@(?![@*])", ".\n@");
->>>>>>> 873558ee
+                    .replaceFirst("^md\\s+", "md\n")                // Markdown prefix
+                    .replaceFirst("\\.\\s*\\n *@(?![@*])", ".\n@"); // Between block tags
             StringBuilder sb = new StringBuilder();
             Pattern p = Pattern.compile("(?i)\\{@([a-z][a-z0-9.:-]*)( )?");
             Matcher m = p.matcher(s2);
