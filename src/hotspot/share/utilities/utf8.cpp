/*
 * Copyright (c) 1997, 2024, Oracle and/or its affiliates. All rights reserved.
 * DO NOT ALTER OR REMOVE COPYRIGHT NOTICES OR THIS FILE HEADER.
 *
 * This code is free software; you can redistribute it and/or modify it
 * under the terms of the GNU General Public License version 2 only, as
 * published by the Free Software Foundation.
 *
 * This code is distributed in the hope that it will be useful, but WITHOUT
 * ANY WARRANTY; without even the implied warranty of MERCHANTABILITY or
 * FITNESS FOR A PARTICULAR PURPOSE.  See the GNU General Public License
 * version 2 for more details (a copy is included in the LICENSE file that
 * accompanied this code).
 *
 * You should have received a copy of the GNU General Public License version
 * 2 along with this work; if not, write to the Free Software Foundation,
 * Inc., 51 Franklin St, Fifth Floor, Boston, MA 02110-1301 USA.
 *
 * Please contact Oracle, 500 Oracle Parkway, Redwood Shores, CA 94065 USA
 * or visit www.oracle.com if you need additional information or have any
 * questions.
 *
 */

#include "precompiled.hpp"
#include "memory/allocation.hpp"
#include "utilities/checkedCast.hpp"
#include "utilities/debug.hpp"
#include "utilities/globalDefinitions.hpp"
#include "utilities/utf8.hpp"
#include "runtime/os.hpp"

// Assume the utf8 string is in legal form and has been
// checked in the class file parser/format checker.
template<typename T> char* UTF8::next(const char* str, T* value) {
  unsigned const char *ptr = (const unsigned char *)str;
  unsigned char ch, ch2, ch3;
  int length = -1;              /* bad length */
  jchar result;
  switch ((ch = ptr[0]) >> 4) {
    default:
    result = ch;
    length = 1;
    break;

  case 0x8: case 0x9: case 0xA: case 0xB: case 0xF:
    /* Shouldn't happen. */
    break;

  case 0xC: case 0xD:
    /* 110xxxxx  10xxxxxx */
    if (((ch2 = ptr[1]) & 0xC0) == 0x80) {
      unsigned char high_five = ch & 0x1F;
      unsigned char low_six = ch2 & 0x3F;
      result = (high_five << 6) + low_six;
      length = 2;
      break;
    }
    break;

  case 0xE:
    /* 1110xxxx 10xxxxxx 10xxxxxx */
    if (((ch2 = ptr[1]) & 0xC0) == 0x80) {
      if (((ch3 = ptr[2]) & 0xC0) == 0x80) {
        unsigned char high_four = ch & 0x0f;
        unsigned char mid_six = ch2 & 0x3f;
        unsigned char low_six = ch3 & 0x3f;
        result = (((high_four << 6) + mid_six) << 6) + low_six;
        length = 3;
      }
    }
    break;
  } /* end of switch */

  if (length <= 0) {
    *value = (T)ptr[0];    /* default bad result; */
    return (char*)(ptr + 1); // make progress somehow
  }

  *value = (T)result;

  // The assert is correct but the .class file is wrong
  // assert(UNICODE::utf8_size(result) == length, "checking reverse computation");
  return (char *)(ptr + length);
}

char* UTF8::next_character(const char* str, jint* value) {
  unsigned const char *ptr = (const unsigned char *)str;
  /* See if it's legal supplementary character:
     11101101 1010xxxx 10xxxxxx 11101101 1011xxxx 10xxxxxx */
  if (is_supplementary_character(ptr)) {
    *value = get_supplementary_character(ptr);
    return (char *)(ptr + 6);
  }
  jchar result;
  char* next_ch = next(str, &result);
  *value = result;
  return next_ch;
}

// The number of unicode characters in a utf8 sequence can be easily
// determined by noting that bytes of the form 10xxxxxx are part of
// a 2 or 3-byte multi-byte sequence, all others are either characters
// themselves or else the start of a multi-byte character.

<<<<<<< HEAD
// Calculate the unicode length of a utf8 sequence of known size
=======
// Calculate the unicode length of a utf8 string of known size
>>>>>>> a4962ace
// by counting bytes of the form 10xxxxxx and deducting this count
// from the total byte count.  The utf8 string must be in
// legal form which has been verified in the format checker.
int UTF8::unicode_length(const char* str, size_t len, bool& is_latin1, bool& has_multibyte) {
  size_t num_chars = len;
  has_multibyte = false;
  is_latin1 = true;
  unsigned char prev = 0;
  for (size_t i = 0; i < len; i++) {
    unsigned char c = str[i];
    if ((c & 0xC0) == 0x80) {
      // Multibyte, check if valid latin1 character.
      has_multibyte = true;
      if (prev > 0xC3) {
        is_latin1 = false;
      }
      --num_chars;
    }
    prev = c;
  }
  return checked_cast<int>(num_chars);
}

<<<<<<< HEAD
// Calculate the unicode length of a nul-terminated utf8 sequence
// By counting bytes of the utf8 string except those in the form
=======
// Calculate the unicode length of a nul-terminated utf8 string
// by counting bytes of the utf8 string except those in the form
>>>>>>> a4962ace
// 10xxxxxx. The utf8 string must be in legal form and has been
// verified in the format checker.
int UTF8::unicode_length(const char* str, bool& is_latin1, bool& has_multibyte) {
  int num_chars = 0;
  has_multibyte = false;
  is_latin1 = true;
  unsigned char prev = 0;
  for (const char* p = str; *p; p++) {
    unsigned char c = (*p);
    if ((c & 0xC0) == 0x80) {
      // Multibyte, check if valid latin1 character.
      has_multibyte = true;
      if (prev > 0xC3) {
        is_latin1 = false;
      }
    } else {
      num_chars++;
    }
    prev = c;
  }
  return num_chars;
}

// Writes a jchar as utf8 and returns the end
static u_char* utf8_write(u_char* base, jchar ch) {
  if ((ch != 0) && (ch <=0x7f)) {
    base[0] = (u_char) ch;
    return base + 1;
  }

  if (ch <= 0x7FF) {
    /* 11 bits or less. */
    unsigned char high_five = ch >> 6;
    unsigned char low_six = ch & 0x3F;
    base[0] = high_five | 0xC0; /* 110xxxxx */
    base[1] = low_six | 0x80;   /* 10xxxxxx */
    return base + 2;
  }
  /* possibly full 16 bits. */
  char high_four = ch >> 12;
  char mid_six = (ch >> 6) & 0x3F;
  char low_six = ch & 0x3f;
  base[0] = high_four | 0xE0; /* 1110xxxx */
  base[1] = mid_six | 0x80;   /* 10xxxxxx */
  base[2] = low_six | 0x80;   /* 10xxxxxx */
  return base + 3;
}

template<typename T> void UTF8::convert_to_unicode(const char* utf8_str, T* unicode_str, int unicode_length) {
  unsigned char ch;
  const char *ptr = utf8_str;
  int index = 0;

  /* ASCII case loop optimization */
  for (; index < unicode_length; index++) {
    if((ch = ptr[0]) > 0x7F) { break; }
    unicode_str[index] = (T)ch;
    ptr = (const char *)(ptr + 1);
  }

  for (; index < unicode_length; index++) {
    ptr = UTF8::next(ptr, &unicode_str[index]);
  }
}

// Explicit instantiation for all supported string types.
template char* UTF8::next<jchar>(const char* str, jchar* value);
template char* UTF8::next<jbyte>(const char* str, jbyte* value);
template void UTF8::convert_to_unicode<jchar>(const char* utf8_str, jchar* unicode_str, int unicode_length);
template void UTF8::convert_to_unicode<jbyte>(const char* utf8_str, jbyte* unicode_str, int unicode_length);

// returns the quoted ascii length of a 0-terminated utf8 string
size_t UTF8::quoted_ascii_length(const char* utf8_str, size_t utf8_length) {
  const char *ptr = utf8_str;
  const char* end = ptr + utf8_length;
  size_t result = 0;
  while (ptr < end) {
    jchar c;
    ptr = UTF8::next(ptr, &c);
    if (c >= 32 && c < 127) {
      result++;
    } else {
      result += 6;
    }
  }
  return result;
}

// converts a utf8 string to quoted ascii
void UTF8::as_quoted_ascii(const char* utf8_str, size_t utf8_length, char* buf, size_t buflen) {
  const char *ptr = utf8_str;
  const char *utf8_end = ptr + utf8_length;
  char* p = buf;
  char* end = buf + buflen;
  while (ptr < utf8_end) {
    jchar c;
    ptr = UTF8::next(ptr, &c);
    if (c >= 32 && c < 127) {
      if (p + 1 >= end) break;      // string is truncated
      *p++ = (char)c;
    } else {
      if (p + 6 >= end) break;      // string is truncated
      os::snprintf_checked(p, 7, "\\u%04x", c);  // counting terminating zero in
      p += 6;
    }
  }
  assert(p < end, "sanity");
  *p = '\0';
}

#ifndef PRODUCT
// converts a quoted ascii string back to utf8
// no longer used, but could be useful to test output of UTF8::as_quoted_ascii
const char* UTF8::from_quoted_ascii(const char* quoted_ascii_str) {
  const char *ptr = quoted_ascii_str;
  char* result = nullptr;
  while (*ptr != '\0') {
    char c = *ptr;
    if (c < 32 || c >= 127) break;
  }
  if (*ptr == '\0') {
    // nothing to do so return original string
    return quoted_ascii_str;
  }
  // everything up to this point was ok.
  size_t length = ptr - quoted_ascii_str;
  char* buffer = nullptr;
  for (int round = 0; round < 2; round++) {
    while (*ptr != '\0') {
      if (*ptr != '\\') {
        if (buffer != nullptr) {
          buffer[length] = *ptr;
        }
        length++;
      } else {
        switch (ptr[1]) {
          case 'u': {
            ptr += 2;
            jchar value=0;
            for (int i=0; i<4; i++) {
              char c = *ptr++;
              switch (c) {
                case '0': case '1': case '2': case '3': case '4':
                case '5': case '6': case '7': case '8': case '9':
                  value = (value << 4) + c - '0';
                  break;
                case 'a': case 'b': case 'c':
                case 'd': case 'e': case 'f':
                  value = (value << 4) + 10 + c - 'a';
                  break;
                case 'A': case 'B': case 'C':
                case 'D': case 'E': case 'F':
                  value = (value << 4) + 10 + c - 'A';
                  break;
                default:
                  ShouldNotReachHere();
              }
            }
            if (buffer == nullptr) {
              char utf8_buffer[4];
              char* next = (char*)utf8_write((u_char*)utf8_buffer, value);
              length += next - utf8_buffer;
            } else {
              char* next = (char*)utf8_write((u_char*)&buffer[length], value);
              length += next - &buffer[length];
            }
            break;
          }
          case 't': if (buffer != nullptr) buffer[length] = '\t'; ptr += 2; length++; break;
          case 'n': if (buffer != nullptr) buffer[length] = '\n'; ptr += 2; length++; break;
          case 'r': if (buffer != nullptr) buffer[length] = '\r'; ptr += 2; length++; break;
          case 'f': if (buffer != nullptr) buffer[length] = '\f'; ptr += 2; length++; break;
          default:
            ShouldNotReachHere();
        }
      }
    }
    if (round == 0) {
      buffer = NEW_RESOURCE_ARRAY(char, length + 1);
      ptr = quoted_ascii_str;
    } else {
      buffer[length] = '\0';
    }
  }
  return buffer;
}
#endif // !PRODUCT

bool UTF8::equal(const jbyte* base1, int length1, const jbyte* base2, int length2) {
  // Length must be the same
  if (length1 != length2) return false;
  for (int i = 0; i < length1; i++) {
    if (base1[i] != base2[i]) return false;
  }
  return true;
}

bool UTF8::is_supplementary_character(const unsigned char* str) {
  return ((str[0] & 0xFF) == 0xED) && ((str[1] & 0xF0) == 0xA0) && ((str[2] & 0xC0) == 0x80)
      && ((str[3] & 0xFF) == 0xED) && ((str[4] & 0xF0) == 0xB0) && ((str[5] & 0xC0) == 0x80);
}

jint UTF8::get_supplementary_character(const unsigned char* str) {
  return 0x10000 + ((str[1] & 0x0f) << 16) + ((str[2] & 0x3f) << 10)
                 + ((str[4] & 0x0f) << 6)  + (str[5] & 0x3f);
}

bool UTF8::is_legal_utf8(const unsigned char* buffer, size_t length,
                         bool version_leq_47) {
  size_t i = 0;
  size_t count = length >> 2;
  for (size_t k = 0; k < count; k++) {
    unsigned char b0 = buffer[i];
    unsigned char b1 = buffer[i+1];
    unsigned char b2 = buffer[i+2];
    unsigned char b3 = buffer[i+3];
    // For an unsigned char v,
    // (v | v - 1) is < 128 (highest bit 0) for 0 < v < 128;
    // (v | v - 1) is >= 128 (highest bit 1) for v == 0 or v >= 128.
    unsigned char res = b0 | (b0 - 1) |
                        b1 | (b1 - 1) |
                        b2 | (b2 - 1) |
                        b3 | (b3 - 1);
    if (res >= 128) break;
    i += 4;
  }
  for(; i < length; i++) {
    unsigned short c;
    // no embedded zeros
    if (buffer[i] == 0) return false;
    if(buffer[i] < 128) {
      continue;
    }
    if ((i + 5) < length) { // see if it's legal supplementary character
      if (UTF8::is_supplementary_character(&buffer[i])) {
        c = UTF8::get_supplementary_character(&buffer[i]);
        i += 5;
        continue;
      }
    }
    switch (buffer[i] >> 4) {
      default: break;
      case 0x8: case 0x9: case 0xA: case 0xB: case 0xF:
        return false;
      case 0xC: case 0xD:  // 110xxxxx  10xxxxxx
        c = (buffer[i] & 0x1F) << 6;
        i++;
        if ((i < length) && ((buffer[i] & 0xC0) == 0x80)) {
          c += buffer[i] & 0x3F;
          if (version_leq_47 || c == 0 || c >= 0x80) {
            break;
          }
        }
        return false;
      case 0xE:  // 1110xxxx 10xxxxxx 10xxxxxx
        c = (buffer[i] & 0xF) << 12;
        i += 2;
        if ((i < length) && ((buffer[i-1] & 0xC0) == 0x80) && ((buffer[i] & 0xC0) == 0x80)) {
          c += ((buffer[i-1] & 0x3F) << 6) + (buffer[i] & 0x3F);
          if (version_leq_47 || c >= 0x800) {
            break;
          }
        }
        return false;
    }  // end of switch
  } // end of for
  return true;
}

// Return true if `b` could be the starting byte of an encoded 2,3 or 6
// byte sequence.
static bool is_starting_byte(unsigned char b) {
  return b >= 0xC0 && b <= 0xEF;
}

// Takes an incoming buffer that was valid UTF-8, but which has been truncated such that
// the last encoding may be partial, and returns the same buffer with a NUL-terminator
// inserted such that any partial encoding has gone.
// Note: if the incoming buffer is already valid then we may still drop the last encoding.
// To avoid that the caller can choose to check for validity first.
// The incoming buffer is still expected to be NUL-terminated.
// The incoming buffer is expected to be a realistic size - we assert if it is too small.
void UTF8::truncate_to_legal_utf8(unsigned char* buffer, size_t length) {
  assert(length > 5, "invalid length");
  assert(buffer[length - 1] == '\0', "Buffer should be NUL-terminated");

  if (buffer[length - 2] < 128) {  // valid "ascii" - common case
    return;
  }

  // Modified UTF-8 encodes characters in sequences of 1, 2, 3 or 6 bytes.
  // The last byte is invalid if it is:
  // - the 1st byte of a 2, 3 or 6 byte sequence
  //     0b110xxxxx
  //     0b1110xxxx
  //     0b11101101
  // - the 2nd byte of a 3 or 6 byte sequence
  //     0b10xxxxxx
  //     0b1010xxxx
  // - the 3rd, 4th or 5th byte of a 6 byte sequence
  //     0b10xxxxxx
  //     0b11101101
  //     0b1011xxxx
  //
  // Rather than checking all possible situations we simplify things noting that as we have already
  // got a truncated string, then dropping one more character is not significant. So we work from the
  // end of the buffer looking for the first byte that can be the starting byte of a UTF-8 encoded sequence,
  // then we insert NUL at that location to terminate the buffer. There is an added complexity with 6 byte
  // encodings as the first and fourth bytes are the same and overlap with the 3 byte encoding.

  for (size_t index = length - 2; index > 0; index--) {
    if (is_starting_byte(buffer[index])) {
      if (buffer[index] == 0xED) {
        // Could be first byte of 3 or 6, or fourth byte of 6.
        // If fourth the previous three bytes will encode a high
        // surrogate value in the range EDA080 to EDAFBF. We only
        // need to check for EDA to establish this as the "missing"
        // values in EDAxxx would not be valid 3 byte encodings.
        if (index >= 3 &&
            (buffer[index - 3] == 0xED) &&
            ((buffer[index - 2] & 0xF0) == 0xA0)) {
          assert(buffer[index - 1] >= 0x80 && buffer[index - 1] <= 0xBF, "sanity check");
          // It was fourth byte so truncate 3 bytes earlier
          index -= 3;
        }
      }
      buffer[index] = '\0';
      break;
    }
  }
}

//-------------------------------------------------------------------------------------

bool UNICODE::is_latin1(jchar c) {
  return (c <= 0x00FF);
}

bool UNICODE::is_latin1(const jchar* base, int length) {
  for (int index = 0; index < length; index++) {
    if (base[index] > 0x00FF) {
      return false;
    }
  }
  return true;
}

size_t UNICODE::utf8_size(jchar c) {
  if ((0x0001 <= c) && (c <= 0x007F)) {
    // ASCII character
    return 1;
  } else  if (c <= 0x07FF) {
    return 2;
  } else {
    return 3;
  }
}

size_t UNICODE::utf8_size(jbyte c) {
  if (c >= 0x01) {
    // ASCII character. Check is equivalent to
    // (0x01 <= c) && (c <= 0x7F) because c is signed.
    return 1;
  } else {
    // Non-ASCII character or 0x00 which needs to be
    // two-byte encoded as 0xC080 in modified UTF-8.
    return 2;
  }
}

template<typename T>
size_t UNICODE::utf8_length(const T* base, int length) {
  size_t result = 0;
  for (int index = 0; index < length; index++) {
    result += utf8_size(base[index]);
  }
  return result;
}

template<typename T>
int UNICODE::utf8_length_as_int(const T* base, int length) {
  size_t result = 0;
  for (int index = 0; index < length; index++) {
    T c = base[index];
    size_t sz = utf8_size(c);
    // If the length is > INT_MAX-1 we truncate at a completed
    // modified-UTF8 encoding. This allows for +1 to be added
    // by the caller for NUL-termination, without overflow.
    if (result + sz > INT_MAX-1) {
      break;
    }
    result += sz;
  }
  return checked_cast<int>(result);
}

template<typename T>
char* UNICODE::as_utf8(const T* base, size_t& length) {
  // Incoming length must be <= INT_MAX
  size_t utf8_len = utf8_length(base, static_cast<int>(length));
  u_char* buf = NEW_RESOURCE_ARRAY(u_char, utf8_len + 1);
  char* result = as_utf8(base, static_cast<int>(length), (char*) buf, utf8_len + 1);
  assert(strlen(result) == utf8_len, "length prediction must be correct");
  // Set outgoing string length to uft8 length
  length = utf8_len;
  return (char*) result;
}

char* UNICODE::as_utf8(const jchar* base, int length, char* buf, size_t buflen) {
  assert(buflen > 0, "zero length output buffer");
  u_char* p = (u_char*)buf;
  for (int index = 0; index < length; index++) {
    jchar c = base[index];
    size_t sz = utf8_size(c);
<<<<<<< HEAD
    if (sz > buflen)  break; // string is truncated
=======
    if (sz >= buflen) break; // string is truncated
>>>>>>> a4962ace
    buflen -= sz;
    p = utf8_write(p, c);
  }
  *p = '\0';
  return buf;
}

char* UNICODE::as_utf8(const jbyte* base, int length, char* buf, size_t buflen) {
  assert(buflen > 0, "zero length output buffer");
  u_char* p = (u_char*)buf;
  for (int index = 0; index < length; index++) {
    jbyte c = base[index];
    size_t sz = utf8_size(c);
<<<<<<< HEAD
    if (sz > buflen)  break; // string is truncated
=======
    if (sz >= buflen) break; // string is truncated
>>>>>>> a4962ace
    buflen -= sz;
    if (sz == 1) {
      // Copy ASCII characters (UTF-8 is ASCII compatible)
      *p++ = c;
    } else {
      assert(sz == 2, "must be!");
      // Non-ASCII character or 0x00 which should
      // be encoded as 0xC080 in "modified" UTF8.
      p = utf8_write(p, ((jchar) c) & 0xff);
    }
  }
  *p = '\0';
  return buf;
}

void UNICODE::convert_to_utf8(const jchar* base, int length, char* utf8_buffer) {
  for(int index = 0; index < length; index++) {
    utf8_buffer = (char*)utf8_write((u_char*)utf8_buffer, base[index]);
  }
  *utf8_buffer = '\0';
}

// returns the quoted ascii length of a unicode string
template<typename T>
size_t UNICODE::quoted_ascii_length(const T* base, int length) {
  size_t result = 0;
  for (int i = 0; i < length; i++) {
    T c = base[i];
    if (c >= 32 && c < 127) {
      result++;
    } else {
      result += 6;
    }
  }
  return result;
}

// converts a unicode string to quoted ascii
template<typename T>
void UNICODE::as_quoted_ascii(const T* base, int length, char* buf, size_t buflen) {
  char* p = buf;
  char* end = buf + buflen;
  for (int index = 0; index < length; index++) {
    T c = base[index];
    if (c >= 32 && c < 127) {
      if (p + 1 >= end) break;      // string is truncated
      *p++ = (char)c;
    } else {
      if (p + 6 >= end) break;      // string is truncated
      os::snprintf_checked(p, 7, "\\u%04x", c);
      p += 6;
    }
  }
  *p = '\0';
}

// Explicit instantiation for all supported types.
template size_t UNICODE::utf8_length(const jbyte* base, int length);
template size_t UNICODE::utf8_length(const jchar* base, int length);
template int UNICODE::utf8_length_as_int(const jbyte* base, int length);
template int UNICODE::utf8_length_as_int(const jchar* base, int length);
template char* UNICODE::as_utf8(const jbyte* base, size_t& length);
template char* UNICODE::as_utf8(const jchar* base, size_t& length);
template size_t UNICODE::quoted_ascii_length<jbyte>(const jbyte* base, int length);
template size_t UNICODE::quoted_ascii_length<jchar>(const jchar* base, int length);
template void UNICODE::as_quoted_ascii<jbyte>(const jbyte* base, int length, char* buf, size_t buflen);
template void UNICODE::as_quoted_ascii<jchar>(const jchar* base, int length, char* buf, size_t buflen);<|MERGE_RESOLUTION|>--- conflicted
+++ resolved
@@ -103,11 +103,7 @@
 // a 2 or 3-byte multi-byte sequence, all others are either characters
 // themselves or else the start of a multi-byte character.
 
-<<<<<<< HEAD
-// Calculate the unicode length of a utf8 sequence of known size
-=======
 // Calculate the unicode length of a utf8 string of known size
->>>>>>> a4962ace
 // by counting bytes of the form 10xxxxxx and deducting this count
 // from the total byte count.  The utf8 string must be in
 // legal form which has been verified in the format checker.
@@ -131,13 +127,8 @@
   return checked_cast<int>(num_chars);
 }
 
-<<<<<<< HEAD
-// Calculate the unicode length of a nul-terminated utf8 sequence
-// By counting bytes of the utf8 string except those in the form
-=======
 // Calculate the unicode length of a nul-terminated utf8 string
 // by counting bytes of the utf8 string except those in the form
->>>>>>> a4962ace
 // 10xxxxxx. The utf8 string must be in legal form and has been
 // verified in the format checker.
 int UTF8::unicode_length(const char* str, bool& is_latin1, bool& has_multibyte) {
@@ -552,11 +543,7 @@
   for (int index = 0; index < length; index++) {
     jchar c = base[index];
     size_t sz = utf8_size(c);
-<<<<<<< HEAD
-    if (sz > buflen)  break; // string is truncated
-=======
     if (sz >= buflen) break; // string is truncated
->>>>>>> a4962ace
     buflen -= sz;
     p = utf8_write(p, c);
   }
@@ -570,11 +557,7 @@
   for (int index = 0; index < length; index++) {
     jbyte c = base[index];
     size_t sz = utf8_size(c);
-<<<<<<< HEAD
-    if (sz > buflen)  break; // string is truncated
-=======
     if (sz >= buflen) break; // string is truncated
->>>>>>> a4962ace
     buflen -= sz;
     if (sz == 1) {
       // Copy ASCII characters (UTF-8 is ASCII compatible)
