/*
 * Copyright (c) 2016, 2021, Oracle and/or its affiliates. All rights reserved.
 * DO NOT ALTER OR REMOVE COPYRIGHT NOTICES OR THIS FILE HEADER.
 *
 * This code is free software; you can redistribute it and/or modify it
 * under the terms of the GNU General Public License version 2 only, as
 * published by the Free Software Foundation.
 *
 * This code is distributed in the hope that it will be useful, but WITHOUT
 * ANY WARRANTY; without even the implied warranty of MERCHANTABILITY or
 * FITNESS FOR A PARTICULAR PURPOSE.  See the GNU General Public License
 * version 2 for more details (a copy is included in the LICENSE file that
 * accompanied this code).
 *
 * You should have received a copy of the GNU General Public License version
 * 2 along with this work; if not, write to the Free Software Foundation,
 * Inc., 51 Franklin St, Fifth Floor, Boston, MA 02110-1301 USA.
 *
 * Please contact Oracle, 500 Oracle Parkway, Redwood Shores, CA 94065 USA
 * or visit www.oracle.com if you need additional information or have any
 * questions.
 *
 */

#include "precompiled.hpp"
#include "gc/g1/g1Analytics.hpp"
#include "gc/g1/g1Predictions.hpp"
#include "gc/shared/gc_globals.hpp"
#include "runtime/globals.hpp"
#include "runtime/os.hpp"
#include "utilities/debug.hpp"
#include "utilities/globalDefinitions.hpp"
#include "utilities/numberSeq.hpp"

// Different defaults for different number of GC threads
// They were chosen by running GCOld and SPECjbb on debris with different
//   numbers of GC threads and choosing them based on the results

// all the same
static double rs_length_diff_defaults[] = {
  0.0, 0.0, 0.0, 0.0, 0.0, 0.0, 0.0, 0.0
};

static double cost_per_logged_card_ms_defaults[] = {
  0.01, 0.005, 0.005, 0.003, 0.003, 0.002, 0.002, 0.0015
};

// all the same
static double young_card_merge_to_scan_ratio_defaults[] = {
  1.0, 1.0, 1.0, 1.0, 1.0, 1.0, 1.0, 1.0
};

static double young_only_cost_per_card_scan_ms_defaults[] = {
  0.015, 0.01, 0.01, 0.008, 0.008, 0.0055, 0.0055, 0.005
};

static double cost_per_byte_ms_defaults[] = {
  0.00006, 0.00003, 0.00003, 0.000015, 0.000015, 0.00001, 0.00001, 0.000009
};

// these should be pretty consistent
static double constant_other_time_ms_defaults[] = {
  5.0, 5.0, 5.0, 5.0, 5.0, 5.0, 5.0, 5.0
};

static double young_other_cost_per_region_ms_defaults[] = {
  0.3, 0.2, 0.2, 0.15, 0.15, 0.12, 0.12, 0.1
};

static double non_young_other_cost_per_region_ms_defaults[] = {
  1.0, 0.7, 0.7, 0.5, 0.5, 0.42, 0.42, 0.30
};

G1Analytics::G1Analytics(const G1Predictions* predictor) :
    _predictor(predictor),
    _recent_gc_times_ms(new TruncatedSeq(NumPrevPausesForHeuristics)),
    _concurrent_mark_remark_times_ms(new TruncatedSeq(NumPrevPausesForHeuristics)),
    _concurrent_mark_cleanup_times_ms(new TruncatedSeq(NumPrevPausesForHeuristics)),
    _alloc_rate_ms_seq(new TruncatedSeq(TruncatedSeqLength)),
    _prev_collection_pause_end_ms(0.0),
    _young_rs_length_diff_seq(new TruncatedSeq(TruncatedSeqLength)),
    _mixed_rs_length_diff_seq(new TruncatedSeq(TruncatedSeqLength)),
    _concurrent_refine_rate_ms_seq(new TruncatedSeq(TruncatedSeqLength)),
    _dirtied_cards_rate_ms_seq(new TruncatedSeq(TruncatedSeqLength)),
    _young_card_merge_to_scan_ratio_seq(new TruncatedSeq(TruncatedSeqLength)),
    _mixed_card_merge_to_scan_ratio_seq(new TruncatedSeq(TruncatedSeqLength)),
    _young_cost_per_card_scan_ms_seq(new TruncatedSeq(TruncatedSeqLength)),
    _mixed_cost_per_card_scan_ms_seq(new TruncatedSeq(TruncatedSeqLength)),
    _young_cost_per_card_merge_ms_seq(new TruncatedSeq(TruncatedSeqLength)),
    _mixed_cost_per_card_merge_ms_seq(new TruncatedSeq(TruncatedSeqLength)),
    _copy_cost_per_byte_ms_seq(new TruncatedSeq(TruncatedSeqLength)),
    _constant_other_time_ms_seq(new TruncatedSeq(TruncatedSeqLength)),
    _young_other_cost_per_region_ms_seq(new TruncatedSeq(TruncatedSeqLength)),
    _non_young_other_cost_per_region_ms_seq(new TruncatedSeq(TruncatedSeqLength)),
    _young_pending_cards_seq(new TruncatedSeq(TruncatedSeqLength)),
    _mixed_pending_cards_seq(new TruncatedSeq(TruncatedSeqLength)),
    _young_rs_length_seq(new TruncatedSeq(TruncatedSeqLength)),
    _mixed_rs_length_seq(new TruncatedSeq(TruncatedSeqLength)),
    _cost_per_byte_ms_during_cm_seq(new TruncatedSeq(TruncatedSeqLength)),
    _recent_prev_end_times_for_all_gcs_sec(new TruncatedSeq(NumPrevPausesForHeuristics)),
    _long_term_pause_time_ratio(0.0),
    _short_term_pause_time_ratio(0.0) {

  // Seed sequences with initial values.
  _recent_prev_end_times_for_all_gcs_sec->add(os::elapsedTime());
  _prev_collection_pause_end_ms = os::elapsedTime() * 1000.0;

  int index = MIN2(ParallelGCThreads - 1, 7u);

  _young_rs_length_diff_seq->add(rs_length_diff_defaults[index]);
  // Start with inverse of maximum STW cost.
  _concurrent_refine_rate_ms_seq->add(1/cost_per_logged_card_ms_defaults[0]);
  // Some applications have very low rates for logging cards.
  _dirtied_cards_rate_ms_seq->add(0.0);
  _young_card_merge_to_scan_ratio_seq->add(young_card_merge_to_scan_ratio_defaults[index]);
  _young_cost_per_card_scan_ms_seq->add(young_only_cost_per_card_scan_ms_defaults[index]);

  _copy_cost_per_byte_ms_seq->add(cost_per_byte_ms_defaults[index]);
  _constant_other_time_ms_seq->add(constant_other_time_ms_defaults[index]);
  _young_other_cost_per_region_ms_seq->add(young_other_cost_per_region_ms_defaults[index]);
  _non_young_other_cost_per_region_ms_seq->add(non_young_other_cost_per_region_ms_defaults[index]);

  // start conservatively (around 50ms is about right)
  _concurrent_mark_remark_times_ms->add(0.05);
  _concurrent_mark_cleanup_times_ms->add(0.20);
}

bool G1Analytics::enough_samples_available(TruncatedSeq const* seq) const {
  return seq->num() >= 3;
}

double G1Analytics::predict_in_unit_interval(TruncatedSeq const* seq) const {
  return _predictor->predict_in_unit_interval(seq);
}

size_t G1Analytics::predict_size(TruncatedSeq const* seq) const {
  return (size_t)predict_zero_bounded(seq);
}

double G1Analytics::predict_zero_bounded(TruncatedSeq const* seq) const {
  return _predictor->predict_zero_bounded(seq);
}

int G1Analytics::num_alloc_rate_ms() const {
  return _alloc_rate_ms_seq->num();
}

void G1Analytics::report_concurrent_mark_remark_times_ms(double ms) {
  _concurrent_mark_remark_times_ms->add(ms);
}

void G1Analytics::report_alloc_rate_ms(double alloc_rate) {
  _alloc_rate_ms_seq->add(alloc_rate);
}

void G1Analytics::compute_pause_time_ratios(double end_time_sec, double pause_time_ms) {
  double long_interval_ms = (end_time_sec - oldest_known_gc_end_time_sec()) * 1000.0;
  double gc_pause_time_ms = _recent_gc_times_ms->sum() - _recent_gc_times_ms->oldest() + pause_time_ms;
  _long_term_pause_time_ratio = gc_pause_time_ms / long_interval_ms;
  _long_term_pause_time_ratio = clamp(_long_term_pause_time_ratio, 0.0, 1.0);

  double short_interval_ms = (end_time_sec - most_recent_gc_end_time_sec()) * 1000.0;
  _short_term_pause_time_ratio = pause_time_ms / short_interval_ms;
  _short_term_pause_time_ratio = clamp(_short_term_pause_time_ratio, 0.0, 1.0);
}

void G1Analytics::report_concurrent_refine_rate_ms(double cards_per_ms) {
  _concurrent_refine_rate_ms_seq->add(cards_per_ms);
}

void G1Analytics::report_dirtied_cards_rate_ms(double cards_per_ms) {
  _dirtied_cards_rate_ms_seq->add(cards_per_ms);
}

void G1Analytics::report_cost_per_card_scan_ms(double cost_per_card_ms, bool for_young_only_phase) {
  if  (for_young_only_phase) {
    _young_cost_per_card_scan_ms_seq->add(cost_per_card_ms);
  } else {
    _mixed_cost_per_card_scan_ms_seq->add(cost_per_card_ms);
  }
}

void G1Analytics::report_cost_per_card_merge_ms(double cost_per_card_ms, bool for_young_only_phase) {
  if  (for_young_only_phase) {
    _young_cost_per_card_merge_ms_seq->add(cost_per_card_ms);
  } else {
    _mixed_cost_per_card_merge_ms_seq->add(cost_per_card_ms);
  }
}

void G1Analytics::report_card_merge_to_scan_ratio(double merge_to_scan_ratio, bool for_young_only_phase) {
  if  (for_young_only_phase) {
    _young_card_merge_to_scan_ratio_seq->add(merge_to_scan_ratio);
  } else {
    _mixed_card_merge_to_scan_ratio_seq->add(merge_to_scan_ratio);
  }
}

void G1Analytics::report_rs_length_diff(double rs_length_diff, bool for_young_only_phase) {
  if  (for_young_only_phase) {
    _young_rs_length_diff_seq->add(rs_length_diff);
  } else {
    _mixed_rs_length_diff_seq->add(rs_length_diff);
  }
}

void G1Analytics::report_cost_per_byte_ms(double cost_per_byte_ms, bool mark_or_rebuild_in_progress) {
  if (mark_or_rebuild_in_progress) {
    _cost_per_byte_ms_during_cm_seq->add(cost_per_byte_ms);
  } else {
    _copy_cost_per_byte_ms_seq->add(cost_per_byte_ms);
  }
}

void G1Analytics::report_young_other_cost_per_region_ms(double other_cost_per_region_ms) {
  _young_other_cost_per_region_ms_seq->add(other_cost_per_region_ms);
}

void G1Analytics::report_non_young_other_cost_per_region_ms(double other_cost_per_region_ms) {
  _non_young_other_cost_per_region_ms_seq->add(other_cost_per_region_ms);
}

void G1Analytics::report_constant_other_time_ms(double constant_other_time_ms) {
  _constant_other_time_ms_seq->add(constant_other_time_ms);
}

void G1Analytics::report_pending_cards(double pending_cards, bool for_young_only_phase) {
  if  (for_young_only_phase) {
    _young_pending_cards_seq->add(pending_cards);
  } else {
    _mixed_pending_cards_seq->add(pending_cards);
  }
}

void G1Analytics::report_rs_length(double rs_length, bool for_young_only_phase) {
  if  (for_young_only_phase) {
    _young_rs_length_seq->add(rs_length);
  } else {
    _mixed_rs_length_seq->add(rs_length);
  }
}

double G1Analytics::predict_alloc_rate_ms() const {
  if (enough_samples_available(_alloc_rate_ms_seq)) {
    return predict_zero_bounded(_alloc_rate_ms_seq);
  } else {
    return 0.0;
  }
}

double G1Analytics::predict_concurrent_refine_rate_ms() const {
  return predict_zero_bounded(_concurrent_refine_rate_ms_seq);
}

double G1Analytics::predict_dirtied_cards_rate_ms() const {
  return predict_zero_bounded(_dirtied_cards_rate_ms_seq);
}

size_t G1Analytics::predict_scan_card_num(size_t rs_length, bool for_young_only_phase) const {
  if  (for_young_only_phase || !enough_samples_available(_mixed_card_merge_to_scan_ratio_seq)) {
    return (size_t)(rs_length * predict_in_unit_interval(_young_card_merge_to_scan_ratio_seq));
  } else {
    return (size_t)(rs_length * predict_in_unit_interval(_mixed_card_merge_to_scan_ratio_seq));
  }
}

double G1Analytics::predict_card_merge_time_ms(size_t card_num, bool for_young_only_phase) const {
  if  (for_young_only_phase || !enough_samples_available(_mixed_cost_per_card_merge_ms_seq)) {
    return card_num * predict_zero_bounded(_young_cost_per_card_merge_ms_seq);
  } else {
    return card_num * predict_zero_bounded(_mixed_cost_per_card_merge_ms_seq);
  }
}

double G1Analytics::predict_card_scan_time_ms(size_t card_num, bool for_young_only_phase) const {
  if  (for_young_only_phase || !enough_samples_available(_mixed_cost_per_card_scan_ms_seq)) {
    return card_num * predict_zero_bounded(_young_cost_per_card_scan_ms_seq);
  } else {
    return card_num * predict_zero_bounded(_mixed_cost_per_card_scan_ms_seq);
  }
}

double G1Analytics::predict_object_copy_time_ms_during_cm(size_t bytes_to_copy) const {
  if (!enough_samples_available(_cost_per_byte_ms_during_cm_seq)) {
    return (1.1 * bytes_to_copy) * predict_zero_bounded(_copy_cost_per_byte_ms_seq);
  } else {
    return bytes_to_copy * predict_zero_bounded(_cost_per_byte_ms_during_cm_seq);
  }
}

double G1Analytics::predict_object_copy_time_ms(size_t bytes_to_copy, bool during_concurrent_mark) const {
  if (during_concurrent_mark) {
    return predict_object_copy_time_ms_during_cm(bytes_to_copy);
  } else {
    return bytes_to_copy * predict_zero_bounded(_copy_cost_per_byte_ms_seq);
  }
}

double G1Analytics::predict_constant_other_time_ms() const {
  return predict_zero_bounded(_constant_other_time_ms_seq);
}

double G1Analytics::predict_young_other_time_ms(size_t young_num) const {
  return young_num * predict_zero_bounded(_young_other_cost_per_region_ms_seq);
}

double G1Analytics::predict_non_young_other_time_ms(size_t non_young_num) const {
  return non_young_num * predict_zero_bounded(_non_young_other_cost_per_region_ms_seq);
}

double G1Analytics::predict_remark_time_ms() const {
  return predict_zero_bounded(_concurrent_mark_remark_times_ms);
}

double G1Analytics::predict_cleanup_time_ms() const {
  return predict_zero_bounded(_concurrent_mark_cleanup_times_ms);
}

size_t G1Analytics::predict_rs_length(bool for_young_only_phase) const {
  if  (for_young_only_phase || !enough_samples_available(_mixed_rs_length_seq)) {
    return predict_size(_young_rs_length_seq) + predict_size(_young_rs_length_diff_seq);
  } else {
    return predict_size(_mixed_rs_length_seq) + predict_size(_mixed_rs_length_diff_seq);
  }
}

size_t G1Analytics::predict_pending_cards(bool for_young_only_phase) const {
<<<<<<< HEAD
  if  (for_young_only_phase || !enough_samples_available(_young_pending_cards_seq)) {
=======
  if  (for_young_only_phase || !enough_samples_available(_mixed_pending_cards_seq)) {
>>>>>>> 312985ee
    return predict_size(_young_pending_cards_seq);
  } else {
    return predict_size(_mixed_pending_cards_seq);
  }
}

double G1Analytics::oldest_known_gc_end_time_sec() const {
  return _recent_prev_end_times_for_all_gcs_sec->oldest();
}

double G1Analytics::most_recent_gc_end_time_sec() const {
  return _recent_prev_end_times_for_all_gcs_sec->last();
}

void G1Analytics::update_recent_gc_times(double end_time_sec,
                                         double pause_time_ms) {
  _recent_gc_times_ms->add(pause_time_ms);
  _recent_prev_end_times_for_all_gcs_sec->add(end_time_sec);
}

void G1Analytics::report_concurrent_mark_cleanup_times_ms(double ms) {
  _concurrent_mark_cleanup_times_ms->add(ms);
}<|MERGE_RESOLUTION|>--- conflicted
+++ resolved
@@ -325,11 +325,7 @@
 }
 
 size_t G1Analytics::predict_pending_cards(bool for_young_only_phase) const {
-<<<<<<< HEAD
-  if  (for_young_only_phase || !enough_samples_available(_young_pending_cards_seq)) {
-=======
-  if  (for_young_only_phase || !enough_samples_available(_mixed_pending_cards_seq)) {
->>>>>>> 312985ee
+  if (for_young_only_phase || !enough_samples_available(_mixed_pending_cards_seq)) {
     return predict_size(_young_pending_cards_seq);
   } else {
     return predict_size(_mixed_pending_cards_seq);
