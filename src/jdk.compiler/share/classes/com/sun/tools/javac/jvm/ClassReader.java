/*
 * Copyright (c) 1999, 2024, Oracle and/or its affiliates. All rights reserved.
 * DO NOT ALTER OR REMOVE COPYRIGHT NOTICES OR THIS FILE HEADER.
 *
 * This code is free software; you can redistribute it and/or modify it
 * under the terms of the GNU General Public License version 2 only, as
 * published by the Free Software Foundation.  Oracle designates this
 * particular file as subject to the "Classpath" exception as provided
 * by Oracle in the LICENSE file that accompanied this code.
 *
 * This code is distributed in the hope that it will be useful, but WITHOUT
 * ANY WARRANTY; without even the implied warranty of MERCHANTABILITY or
 * FITNESS FOR A PARTICULAR PURPOSE.  See the GNU General Public License
 * version 2 for more details (a copy is included in the LICENSE file that
 * accompanied this code).
 *
 * You should have received a copy of the GNU General Public License version
 * 2 along with this work; if not, write to the Free Software Foundation,
 * Inc., 51 Franklin St, Fifth Floor, Boston, MA 02110-1301 USA.
 *
 * Please contact Oracle, 500 Oracle Parkway, Redwood Shores, CA 94065 USA
 * or visit www.oracle.com if you need additional information or have any
 * questions.
 */

package com.sun.tools.javac.jvm;

import java.io.*;
import java.net.URI;
import java.net.URISyntaxException;
import java.nio.CharBuffer;
import java.nio.file.ClosedFileSystemException;
import java.util.Arrays;
import java.util.EnumSet;
import java.util.HashMap;
import java.util.HashSet;
import java.util.Map;
import java.util.Set;
import java.util.function.IntFunction;
import java.util.function.Predicate;
import java.util.stream.IntStream;

import javax.lang.model.element.Modifier;
import javax.lang.model.element.NestingKind;
import javax.tools.JavaFileManager;
import javax.tools.JavaFileObject;

import com.sun.tools.javac.code.Source;
import com.sun.tools.javac.code.Source.Feature;
import com.sun.tools.javac.comp.Annotate;
import com.sun.tools.javac.comp.Annotate.AnnotationTypeCompleter;
import com.sun.tools.javac.code.*;
import com.sun.tools.javac.code.Directive.*;
import com.sun.tools.javac.code.Lint.LintCategory;
import com.sun.tools.javac.code.Scope.WriteableScope;
import com.sun.tools.javac.code.Symbol.*;
import com.sun.tools.javac.code.Symtab;
import com.sun.tools.javac.code.Type.*;
import com.sun.tools.javac.comp.Annotate.AnnotationTypeMetadata;
import com.sun.tools.javac.file.BaseFileManager;
import com.sun.tools.javac.file.PathFileObject;
import com.sun.tools.javac.jvm.ClassFile.Version;
import com.sun.tools.javac.jvm.PoolConstant.NameAndType;
import com.sun.tools.javac.main.Option;
import com.sun.tools.javac.resources.CompilerProperties.Errors;
import com.sun.tools.javac.resources.CompilerProperties.Fragments;
import com.sun.tools.javac.resources.CompilerProperties.LintWarnings;
import com.sun.tools.javac.resources.CompilerProperties.Warnings;
import com.sun.tools.javac.util.*;
import com.sun.tools.javac.util.ByteBuffer.UnderflowException;
import com.sun.tools.javac.util.DefinedBy.Api;
import com.sun.tools.javac.util.JCDiagnostic.DiagnosticPosition;
import com.sun.tools.javac.util.JCDiagnostic.Fragment;

import static com.sun.tools.javac.code.Flags.*;
import static com.sun.tools.javac.code.Kinds.Kind.*;

import com.sun.tools.javac.code.Scope.LookupKind;

import static com.sun.tools.javac.code.TypeTag.ARRAY;
import static com.sun.tools.javac.code.TypeTag.CLASS;
import static com.sun.tools.javac.code.TypeTag.TYPEVAR;
import static com.sun.tools.javac.jvm.ClassFile.*;
import static com.sun.tools.javac.jvm.ClassFile.Version.*;

import static com.sun.tools.javac.main.Option.PARAMETERS;

/** This class provides operations to read a classfile into an internal
 *  representation. The internal representation is anchored in a
 *  ClassSymbol which contains in its scope symbol representations
 *  for all other definitions in the classfile. Top-level Classes themselves
 *  appear as members of the scopes of PackageSymbols.
 *
 *  <p><b>This is NOT part of any supported API.
 *  If you write code that depends on this, you do so at your own risk.
 *  This code and its internal interfaces are subject to change or
 *  deletion without notice.</b>
 */
public class ClassReader {
    /** The context key for the class reader. */
    protected static final Context.Key<ClassReader> classReaderKey = new Context.Key<>();

    public static final int INITIAL_BUFFER_SIZE = 0x0fff0;

    private final Annotate annotate;

    /** Switch: verbose output.
     */
    boolean verbose;

    /** Switch: allow modules.
     */
    boolean allowModules;

    /** Switch: allow sealed
     */
    boolean allowSealedTypes;

    /** Switch: allow records
     */
    boolean allowRecords;

   /** Lint option: warn about classfile issues
     */
    boolean lintClassfile;

    /** Switch: warn (instead of error) on illegal UTF-8
     */
    boolean warnOnIllegalUtf8;

    /** Switch: preserve parameter names from the variable table.
     */
    public boolean saveParameterNames;

    /**
     * The currently selected profile.
     */
    public final Profile profile;

    /** The log to use for verbose output
     */
    final Log log;

    /** The symbol table. */
    Symtab syms;

    Types types;

    /** The name table. */
    final Names names;

    /** Access to files
     */
    private final JavaFileManager fileManager;

    /** Factory for diagnostics
     */
    JCDiagnostic.Factory diagFactory;

    DeferredCompletionFailureHandler dcfh;

    /**
     * Support for preview language features.
     */
    Preview preview;

    /** The current scope where type variables are entered.
     */
    protected WriteableScope typevars;

    private List<InterimUsesDirective> interimUses = List.nil();
    private List<InterimProvidesDirective> interimProvides = List.nil();

    /** The path name of the class file currently being read.
     */
    protected JavaFileObject currentClassFile = null;

    /** The class or method currently being read.
     */
    protected Symbol currentOwner = null;

    /** The module containing the class currently being read.
     */
    protected ModuleSymbol currentModule = null;

    /** The buffer containing the currently read class file.
     */
    ByteBuffer buf = new ByteBuffer(INITIAL_BUFFER_SIZE);

    /** The current input pointer.
     */
    protected int bp;

    /** The pool reader.
     */
    PoolReader poolReader;

    /** The major version number of the class file being read. */
    int majorVersion;
    /** The minor version number of the class file being read. */
    int minorVersion;

    /** true if the class file being read is a preview class file. */
    boolean previewClassFile;

    /** UTF-8 validation level */
    Convert.Validation utf8validation;

    /** A table to hold the constant pool indices for method parameter
     * names, as given in LocalVariableTable attributes.
     */
    int[] parameterNameIndicesLvt;

    /**
     * A table to hold the constant pool indices for method parameter
     * names, as given in the MethodParameters attribute.
     */
    int[] parameterNameIndicesMp;

    /**
     * A table to hold the access flags of the method parameters.
     */
    int[] parameterAccessFlags;

    /**
     * A table to hold the access flags of the method parameters,
     * for all parameters including synthetic and mandated ones.
     */
    int[] allParameterAccessFlags;

    /**
     * A table to hold annotations for method parameters.
     */
    ParameterAnnotations[] parameterAnnotations;

    /**
     * A holder for parameter annotations.
     */
    static class ParameterAnnotations {
        List<CompoundAnnotationProxy> proxies;

        void add(List<CompoundAnnotationProxy> newAnnotations) {
            if (proxies == null) {
                proxies = newAnnotations;
            } else {
                proxies = proxies.prependList(newAnnotations);
            }
        }
    }

    /**
     * The set of attribute names for which warnings have been generated for the current class
     */
    Set<Name> warnedAttrs = new HashSet<>();

    /**
     * The prototype @Target Attribute.Compound if this class is an annotation annotated with
     * {@code @Target}
     */
    CompoundAnnotationProxy target;

    /**
     * The prototype @Repeatable Attribute.Compound if this class is an annotation annotated with
     * {@code @Repeatable}
     */
    CompoundAnnotationProxy repeatable;

    /** Get the ClassReader instance for this invocation. */
    public static ClassReader instance(Context context) {
        ClassReader instance = context.get(classReaderKey);
        if (instance == null)
            instance = new ClassReader(context);
        return instance;
    }

    /** Construct a new class reader. */
    @SuppressWarnings("this-escape")
    protected ClassReader(Context context) {
        context.put(classReaderKey, this);
        annotate = Annotate.instance(context);
        names = Names.instance(context);
        syms = Symtab.instance(context);
        types = Types.instance(context);
        fileManager = context.get(JavaFileManager.class);
        if (fileManager == null)
            throw new AssertionError("FileManager initialization error");
        diagFactory = JCDiagnostic.Factory.instance(context);
        dcfh = DeferredCompletionFailureHandler.instance(context);

        log = Log.instance(context);

        Options options = Options.instance(context);
        verbose         = options.isSet(Option.VERBOSE);

        Source source = Source.instance(context);
        preview = Preview.instance(context);
        allowModules     = Feature.MODULES.allowedInSource(source);
        allowRecords = Feature.RECORDS.allowedInSource(source);
        allowSealedTypes = Feature.SEALED_CLASSES.allowedInSource(source);
        warnOnIllegalUtf8 = Feature.WARN_ON_ILLEGAL_UTF8.allowedInSource(source);

        saveParameterNames = options.isSet(PARAMETERS);

        profile = Profile.instance(context);

        typevars = WriteableScope.create(syms.noSymbol);

        lintClassfile = Lint.instance(context).isEnabled(LintCategory.CLASSFILE);

        initAttributeReaders();
    }

    /** Add member to class unless it is synthetic.
     */
    private void enterMember(ClassSymbol c, Symbol sym) {
        // Synthetic members are not entered -- reason lost to history (optimization?).
        // Lambda methods must be entered because they may have inner classes (which reference them)
        if ((sym.flags_field & (SYNTHETIC|BRIDGE)) != SYNTHETIC || sym.name.startsWith(names.lambda))
            c.members_field.enter(sym);
    }

/* **********************************************************************
 * Error Diagnoses
 ***********************************************************************/

    public ClassFinder.BadClassFile badClassFile(String key, Object... args) {
        return badClassFile(diagFactory.fragment(key, args));
    }

    public ClassFinder.BadClassFile badClassFile(Fragment fragment) {
        return badClassFile(diagFactory.fragment(fragment));
    }

    public ClassFinder.BadClassFile badClassFile(JCDiagnostic diagnostic) {
        return new ClassFinder.BadClassFile (
            currentOwner.enclClass(),
            currentClassFile,
            diagnostic,
            diagFactory,
            dcfh);
    }

    public ClassFinder.BadEnclosingMethodAttr badEnclosingMethod(Symbol sym) {
        return new ClassFinder.BadEnclosingMethodAttr (
            currentOwner.enclClass(),
            currentClassFile,
            diagFactory.fragment(Fragments.BadEnclosingMethod(sym)),
            diagFactory,
            dcfh);
    }

/* **********************************************************************
 * Buffer Access
 ***********************************************************************/

    /** Read a character.
     */
    char nextChar() {
        char res;
        try {
            res = buf.getChar(bp);
        } catch (UnderflowException e) {
            throw badClassFile(Fragments.BadClassTruncatedAtOffset(e.getLength()));
        }
        bp += 2;
        return res;
    }

    /** Read a byte.
     */
    int nextByte() {
        try {
            return buf.getByte(bp++) & 0xFF;
        } catch (UnderflowException e) {
            throw badClassFile(Fragments.BadClassTruncatedAtOffset(e.getLength()));
        }
    }

    /** Read an integer.
     */
    int nextInt() {
        int res;
        try {
            res = buf.getInt(bp);
        } catch (UnderflowException e) {
            throw badClassFile(Fragments.BadClassTruncatedAtOffset(e.getLength()));
        }
        bp += 4;
        return res;
    }

/* **********************************************************************
 * Constant Pool Access
 ***********************************************************************/

    /** Read module_flags.
     */
    Set<ModuleFlags> readModuleFlags(int flags) {
        Set<ModuleFlags> set = EnumSet.noneOf(ModuleFlags.class);
        for (ModuleFlags f : ModuleFlags.values()) {
            if ((flags & f.value) != 0)
                set.add(f);
        }
        return set;
    }

    /** Read resolution_flags.
     */
    Set<ModuleResolutionFlags> readModuleResolutionFlags(int flags) {
        Set<ModuleResolutionFlags> set = EnumSet.noneOf(ModuleResolutionFlags.class);
        for (ModuleResolutionFlags f : ModuleResolutionFlags.values()) {
            if ((flags & f.value) != 0)
                set.add(f);
        }
        return set;
    }

    /** Read exports_flags.
     */
    Set<ExportsFlag> readExportsFlags(int flags) {
        Set<ExportsFlag> set = EnumSet.noneOf(ExportsFlag.class);
        for (ExportsFlag f: ExportsFlag.values()) {
            if ((flags & f.value) != 0)
                set.add(f);
        }
        return set;
    }

    /** Read opens_flags.
     */
    Set<OpensFlag> readOpensFlags(int flags) {
        Set<OpensFlag> set = EnumSet.noneOf(OpensFlag.class);
        for (OpensFlag f: OpensFlag.values()) {
            if ((flags & f.value) != 0)
                set.add(f);
        }
        return set;
    }

    /** Read requires_flags.
     */
    Set<RequiresFlag> readRequiresFlags(int flags) {
        Set<RequiresFlag> set = EnumSet.noneOf(RequiresFlag.class);
        for (RequiresFlag f: RequiresFlag.values()) {
            if ((flags & f.value) != 0)
                set.add(f);
        }
        return set;
    }

/* **********************************************************************
 * Reading Types
 ***********************************************************************/

    /** The unread portion of the currently read type is
     *  signature[sigp..siglimit-1].
     */
    byte[] signature;
    int sigp;
    int siglimit;
    boolean sigEnterPhase = false;

    /** Convert signature to type, where signature is a byte array segment.
     */
    Type sigToType(byte[] sig, int offset, int len) {
        signature = sig;
        sigp = offset;
        siglimit = offset + len;
        return sigToType();
    }

    /** Convert signature to type, where signature is implicit.
     */
    Type sigToType() {
        switch ((char) signature[sigp]) {
        case 'T':
            sigp++;
            int start = sigp;
            while (signature[sigp] != ';') sigp++;
            sigp++;
            return sigEnterPhase
                ? Type.noType
                : findTypeVar(readName(signature, start, sigp - 1 - start));
        case '+': {
            sigp++;
            Type t = sigToType();
            return new WildcardType(t, BoundKind.EXTENDS, syms.boundClass);
        }
        case '*':
            sigp++;
            return new WildcardType(syms.objectType, BoundKind.UNBOUND,
                                    syms.boundClass);
        case '-': {
            sigp++;
            Type t = sigToType();
            return new WildcardType(t, BoundKind.SUPER, syms.boundClass);
        }
        case 'B':
            sigp++;
            return syms.byteType;
        case 'C':
            sigp++;
            return syms.charType;
        case 'D':
            sigp++;
            return syms.doubleType;
        case 'F':
            sigp++;
            return syms.floatType;
        case 'I':
            sigp++;
            return syms.intType;
        case 'J':
            sigp++;
            return syms.longType;
        case 'L':
            {
                // int oldsigp = sigp;
                Type t = classSigToType();
                if (sigp < siglimit && signature[sigp] == '.')
                    throw badClassFile("deprecated inner class signature syntax " +
                                       "(please recompile from source)");
                /*
                System.err.println(" decoded " +
                                   new String(signature, oldsigp, sigp-oldsigp) +
                                   " => " + t + " outer " + t.outer());
                */
                return t;
            }
        case 'S':
            sigp++;
            return syms.shortType;
        case 'V':
            sigp++;
            return syms.voidType;
        case 'Z':
            sigp++;
            return syms.booleanType;
        case '[':
            sigp++;
            return new ArrayType(sigToType(), syms.arrayClass);
        case '(':
            sigp++;
            List<Type> argtypes = sigToTypes(')');
            Type restype = sigToType();
            List<Type> thrown = List.nil();
            while (sigp < siglimit && signature[sigp] == '^') {
                sigp++;
                thrown = thrown.prepend(sigToType());
            }
            // if there is a typevar in the throws clause we should state it.
            for (List<Type> l = thrown; l.nonEmpty(); l = l.tail) {
                if (l.head.hasTag(TYPEVAR)) {
                    l.head.tsym.flags_field |= THROWS;
                }
            }
            return new MethodType(argtypes,
                                  restype,
                                  thrown.reverse(),
                                  syms.methodClass);
        case '<':
            typevars = typevars.dup(currentOwner);
            Type poly = new ForAll(sigToTypeParams(), sigToType());
            typevars = typevars.leave();
            return poly;
        default:
            throw badClassFile("bad.signature", quoteBadSignature());
        }
    }

    byte[] signatureBuffer = new byte[0];
    int sbp = 0;
    /** Convert class signature to type, where signature is implicit.
     */
    Type classSigToType() {
        if (signature[sigp] != 'L')
            throw badClassFile("bad.class.signature", quoteBadSignature());
        sigp++;
        Type outer = Type.noType;
        int startSbp = sbp;

        while (true) {
            final byte c = signature[sigp++];
            switch (c) {

            case ';': {         // end
                ClassSymbol t = enterClass(readName(signatureBuffer,
                                                         startSbp,
                                                         sbp - startSbp));

                try {
                    return (outer == Type.noType) ?
                            t.erasure(types) :
                        new ClassType(outer, List.nil(), t);
                } finally {
                    sbp = startSbp;
                }
            }

            case '<':           // generic arguments
                ClassSymbol t = enterClass(readName(signatureBuffer,
                                                         startSbp,
                                                         sbp - startSbp));
                List<Type> actuals = sigToTypes('>');
                List<Type> formals = ((ClassType)t.type.tsym.type).typarams_field;
                if (formals != null) {
                    if (actuals.isEmpty())
                        actuals = formals;
                }
                /* actualsCp is final as it will be captured by the inner class below. We could avoid defining
                 * this additional local variable and depend on field ClassType::typarams_field which `actuals` is
                 * assigned to but then we would have a dependendy on the internal representation of ClassType which
                 * could change in the future
                 */
                final List<Type> actualsCp = actuals;
                outer = new ClassType(outer, actuals, t) {
                        boolean completed = false;
                        boolean typeArgsSet = false;
                        @Override @DefinedBy(Api.LANGUAGE_MODEL)
                        public Type getEnclosingType() {
                            if (!completed) {
                                completed = true;
                                tsym.apiComplete();
                                Type enclosingType = tsym.type.getEnclosingType();
                                if (enclosingType != Type.noType) {
                                    List<Type> typeArgs =
                                        super.getEnclosingType().allparams();
                                    List<Type> typeParams =
                                        enclosingType.allparams();
                                    if (typeParams.length() != typeArgs.length()) {
                                        // no "rare" types
                                        super.setEnclosingType(types.erasure(enclosingType));
                                    } else {
                                        super.setEnclosingType(types.subst(enclosingType,
                                                                           typeParams,
                                                                           typeArgs));
                                    }
                                } else {
                                    super.setEnclosingType(Type.noType);
                                }
                            }
                            return super.getEnclosingType();
                        }
                        @Override
                        public void setEnclosingType(Type outer) {
                            throw new UnsupportedOperationException();
                        }

                        @Override
                        public List<Type> getTypeArguments() {
                            if (!typeArgsSet) {
                                typeArgsSet = true;
                                List<Type> formalsCp = ((ClassType)t.type.tsym.type).typarams_field;
                                if (formalsCp != null && !formalsCp.isEmpty()) {
                                    if (actualsCp.length() == formalsCp.length()) {
                                        List<Type> a = actualsCp;
                                        List<Type> f = formalsCp;
                                        while (a.nonEmpty()) {
                                            a.head = a.head.withTypeVar(f.head);
                                            a = a.tail;
                                            f = f.tail;
                                        }
                                    }
                                }
                            }
                            return super.getTypeArguments();
                        }
                };
                switch (signature[sigp++]) {
                case ';':
                    if (sigp < siglimit && signature[sigp] == '.') {
                        // support old-style GJC signatures
                        // The signature produced was
                        // Lfoo/Outer<Lfoo/X;>;.Lfoo/Outer$Inner<Lfoo/Y;>;
                        // rather than say
                        // Lfoo/Outer<Lfoo/X;>.Inner<Lfoo/Y;>;
                        // so we skip past ".Lfoo/Outer$"
                        sigp += (sbp - startSbp) + // "foo/Outer"
                            3;  // ".L" and "$"
                        signatureBuffer[sbp++] = (byte)'$';
                        break;
                    } else {
                        sbp = startSbp;
                        return outer;
                    }
                case '.':
                    signatureBuffer[sbp++] = (byte)'$';
                    break;
                default:
                    throw new AssertionError(signature[sigp-1]);
                }
                continue;

            case '.':
                //we have seen an enclosing non-generic class
                if (outer != Type.noType) {
                    t = enterClass(readName(signatureBuffer,
                                                 startSbp,
                                                 sbp - startSbp));
                    outer = new ClassType(outer, List.nil(), t);
                }
                signatureBuffer[sbp++] = (byte)'$';
                continue;
            case '/':
                signatureBuffer[sbp++] = (byte)'.';
                continue;
            default:
                signatureBuffer[sbp++] = c;
                continue;
            }
        }
    }

    /** Quote a bogus signature for display inside an error message.
     */
    String quoteBadSignature() {
        String sigString;
        try {
            sigString = Convert.utf2string(signature, sigp, siglimit - sigp, Convert.Validation.NONE);
        } catch (InvalidUtfException e) {
            throw new AssertionError(e);
        }
        if (sigString.length() > 32)
            sigString = sigString.substring(0, 32) + "...";
        return "\"" + sigString + "\"";
    }

    /** Convert (implicit) signature to list of types
     *  until `terminator' is encountered.
     */
    List<Type> sigToTypes(char terminator) {
        List<Type> head = List.of(null);
        List<Type> tail = head;
        while (signature[sigp] != terminator)
            tail = tail.setTail(List.of(sigToType()));
        sigp++;
        return head.tail;
    }

    /** Convert signature to type parameters, where signature is a byte
     *  array segment.
     */
    List<Type> sigToTypeParams(byte[] sig, int offset, int len) {
        signature = sig;
        sigp = offset;
        siglimit = offset + len;
        return sigToTypeParams();
    }

    /** Convert signature to type parameters, where signature is implicit.
     */
    List<Type> sigToTypeParams() {
        List<Type> tvars = List.nil();
        if (signature[sigp] == '<') {
            sigp++;
            int start = sigp;
            sigEnterPhase = true;
            while (signature[sigp] != '>')
                tvars = tvars.prepend(sigToTypeParam());
            sigEnterPhase = false;
            sigp = start;
            while (signature[sigp] != '>')
                sigToTypeParam();
            sigp++;
        }
        return tvars.reverse();
    }

    /** Convert (implicit) signature to type parameter.
     */
    Type sigToTypeParam() {
        int start = sigp;
        while (signature[sigp] != ':') sigp++;
        Name name = readName(signature, start, sigp - start);
        TypeVar tvar;
        if (sigEnterPhase) {
            tvar = new TypeVar(name, currentOwner, syms.botType);
            typevars.enter(tvar.tsym);
        } else {
            tvar = (TypeVar)findTypeVar(name);
        }
        List<Type> bounds = List.nil();
        boolean allInterfaces = false;
        if (signature[sigp] == ':' && signature[sigp+1] == ':') {
            sigp++;
            allInterfaces = true;
        }
        while (signature[sigp] == ':') {
            sigp++;
            bounds = bounds.prepend(sigToType());
        }
        if (!sigEnterPhase) {
            types.setBounds(tvar, bounds.reverse(), allInterfaces);
        }
        return tvar;
    }

    /** Find type variable with given name in `typevars' scope.
     */
    Type findTypeVar(Name name) {
        Symbol s = typevars.findFirst(name);
        if (s != null) {
            return s.type;
        } else {
            if (readingClassAttr) {
                // While reading the class attribute, the supertypes
                // might refer to a type variable from an enclosing element
                // (method or class).
                // If the type variable is defined in the enclosing class,
                // we can actually find it in
                // currentOwner.owner.type.getTypeArguments()
                // However, until we have read the enclosing method attribute
                // we don't know for sure if this owner is correct.  It could
                // be a method and there is no way to tell before reading the
                // enclosing method attribute.
                TypeVar t = new TypeVar(name, currentOwner, syms.botType);
                missingTypeVariables = missingTypeVariables.prepend(t);
                // System.err.println("Missing type var " + name);
                return t;
            }
            throw badClassFile("undecl.type.var", name);
        }
    }

    private Name readName(byte[] buf, int off, int len) {
        try {
            return names.fromUtf(buf, off, len, utf8validation);
        } catch (InvalidUtfException e) {
            if (warnOnIllegalUtf8) {
                log.warning(Warnings.InvalidUtf8InClassfile(currentClassFile,
                    Fragments.BadUtf8ByteSequenceAt(sigp)));
                return names.fromUtfLax(buf, off, len);
            }
            throw badClassFile(Fragments.BadUtf8ByteSequenceAt(sigp));
        }
    }

/* **********************************************************************
 * Reading Attributes
 ***********************************************************************/

    protected enum AttributeKind { CLASS, MEMBER }

    protected abstract class AttributeReader {
        protected AttributeReader(Name name, ClassFile.Version version, Set<AttributeKind> kinds) {
            this.name = name;
            this.version = version;
            this.kinds = kinds;
        }

        protected boolean accepts(AttributeKind kind) {
            if (kinds.contains(kind)) {
                if (majorVersion > version.major || (majorVersion == version.major && minorVersion >= version.minor))
                    return true;

                if (lintClassfile && !warnedAttrs.contains(name)) {
                    JavaFileObject prev = log.useSource(currentClassFile);
                    try {
                        log.warning((DiagnosticPosition) null,
                                    LintWarnings.FutureAttr(name, version.major, version.minor, majorVersion, minorVersion));
                    } finally {
                        log.useSource(prev);
                    }
                    warnedAttrs.add(name);
                }
            }
            return false;
        }

        protected abstract void read(Symbol sym, int attrLen);

        protected final Name name;
        protected final ClassFile.Version version;
        protected final Set<AttributeKind> kinds;
    }

    protected Set<AttributeKind> CLASS_ATTRIBUTE =
            EnumSet.of(AttributeKind.CLASS);
    protected Set<AttributeKind> MEMBER_ATTRIBUTE =
            EnumSet.of(AttributeKind.MEMBER);
    protected Set<AttributeKind> CLASS_OR_MEMBER_ATTRIBUTE =
            EnumSet.of(AttributeKind.CLASS, AttributeKind.MEMBER);

    protected Map<Name, AttributeReader> attributeReaders = new HashMap<>();

    private void initAttributeReaders() {
        AttributeReader[] readers = {
            // v45.3 attributes

            new AttributeReader(names.Code, V45_3, MEMBER_ATTRIBUTE) {
                protected void read(Symbol sym, int attrLen) {
                    if (saveParameterNames)
                        ((MethodSymbol)sym).code = readCode(sym);
                    else
                        bp = bp + attrLen;
                }
            },

            new AttributeReader(names.ConstantValue, V45_3, MEMBER_ATTRIBUTE) {
                protected void read(Symbol sym, int attrLen) {
                    Object v = poolReader.getConstant(nextChar());
                    // Ignore ConstantValue attribute if field not final.
                    if ((sym.flags() & FINAL) == 0) {
                        return;
                    }
                    VarSymbol var = (VarSymbol) sym;
                    switch (var.type.getTag()) {
                       case BOOLEAN:
                       case BYTE:
                       case CHAR:
                       case SHORT:
                       case INT:
                           checkType(var, Integer.class, v);
                           break;
                       case LONG:
                           checkType(var, Long.class, v);
                           break;
                       case FLOAT:
                           checkType(var, Float.class, v);
                           break;
                       case DOUBLE:
                           checkType(var, Double.class, v);
                           break;
                       case CLASS:
                           if (var.type.tsym == syms.stringType.tsym) {
                               checkType(var, String.class, v);
                           } else {
                               throw badClassFile("bad.constant.value.type", var.type);
                           }
                           break;
                       default:
                           // ignore ConstantValue attribute if type is not primitive or String
                           return;
                    }
                    if (v instanceof Integer intVal && !var.type.getTag().checkRange(intVal)) {
                        throw badClassFile("bad.constant.range", v, var, var.type);
                    }
                    var.setData(v);
                }

                void checkType(Symbol var, Class<?> clazz, Object value) {
                    if (!clazz.isInstance(value)) {
                        throw badClassFile("bad.constant.value", value, var, clazz.getSimpleName());
                    }
                }
            },

            new AttributeReader(names.Deprecated, V45_3, CLASS_OR_MEMBER_ATTRIBUTE) {
                protected void read(Symbol sym, int attrLen) {
                    Symbol s = sym.owner.kind == MDL ? sym.owner : sym;

                    s.flags_field |= DEPRECATED;
                }
            },

            new AttributeReader(names.Exceptions, V45_3, CLASS_OR_MEMBER_ATTRIBUTE) {
                protected void read(Symbol sym, int attrLen) {
                    int nexceptions = nextChar();
                    List<Type> thrown = List.nil();
                    for (int j = 0; j < nexceptions; j++)
                        thrown = thrown.prepend(poolReader.getClass(nextChar()).type);
                    if (sym.type.getThrownTypes().isEmpty())
                        sym.type.asMethodType().thrown = thrown.reverse();
                }
            },

            new AttributeReader(names.InnerClasses, V45_3, CLASS_ATTRIBUTE) {
                protected void read(Symbol sym, int attrLen) {
                    ClassSymbol c = (ClassSymbol) sym;
                    if (currentModule.module_info == c) {
                        //prevent entering the classes too soon:
                        skipInnerClasses();
                    } else {
                        readInnerClasses(c);
                    }
                }
            },

            new AttributeReader(names.LocalVariableTable, V45_3, CLASS_OR_MEMBER_ATTRIBUTE) {
                protected void read(Symbol sym, int attrLen) {
                    int newbp = bp + attrLen;
                    if (saveParameterNames) {
                        // Pick up parameter names from the variable table.
                        // Parameter names are not explicitly identified as such,
                        // but all parameter name entries in the LocalVariableTable
                        // have a start_pc of 0.  Therefore, we record the name
                        // indices of all slots with a start_pc of zero in the
                        // parameterNameIndices array.
                        // Note that this implicitly honors the JVMS spec that
                        // there may be more than one LocalVariableTable, and that
                        // there is no specified ordering for the entries.
                        int numEntries = nextChar();
                        for (int i = 0; i < numEntries; i++) {
                            int start_pc = nextChar();
                            int length = nextChar();
                            int nameIndex = nextChar();
                            int sigIndex = nextChar();
                            int register = nextChar();
                            if (start_pc == 0) {
                                // ensure array large enough
                                if (register >= parameterNameIndicesLvt.length) {
                                    int newSize =
                                            Math.max(register + 1, parameterNameIndicesLvt.length + 8);
                                    parameterNameIndicesLvt =
                                            Arrays.copyOf(parameterNameIndicesLvt, newSize);
                                }
                                parameterNameIndicesLvt[register] = nameIndex;
                            }
                        }
                    }
                    bp = newbp;
                }
            },

            new AttributeReader(names.SourceFile, V45_3, CLASS_ATTRIBUTE) {
                protected void read(Symbol sym, int attrLen) {
                    ClassSymbol c = (ClassSymbol) sym;
                    Name n = poolReader.getName(nextChar());
                    c.sourcefile = new SourceFileObject(n);
                    // If the class is a toplevel class, originating from a Java source file,
                    // but the class name does not match the file name, then it is
                    // an auxiliary class.
                    String sn = n.toString();
                    if (c.owner.kind == PCK &&
                        sn.endsWith(".java") &&
                        !sn.equals(c.name.toString()+".java")) {
                        c.flags_field |= AUXILIARY;
                    }
                }
            },

            new AttributeReader(names.Synthetic, V45_3, CLASS_OR_MEMBER_ATTRIBUTE) {
                protected void read(Symbol sym, int attrLen) {
                    sym.flags_field |= SYNTHETIC;
                }
            },

            // standard v49 attributes

            new AttributeReader(names.EnclosingMethod, V49, CLASS_ATTRIBUTE) {
                protected void read(Symbol sym, int attrLen) {
                    int newbp = bp + attrLen;
                    readEnclosingMethodAttr(sym);
                    bp = newbp;
                }
            },

            new AttributeReader(names.Signature, V49, CLASS_OR_MEMBER_ATTRIBUTE) {
                protected void read(Symbol sym, int attrLen) {
                    if (sym.kind == TYP) {
                        ClassSymbol c = (ClassSymbol) sym;
                        readingClassAttr = true;
                        try {
                            ClassType ct1 = (ClassType)c.type;
                            Assert.check(c == currentOwner);
                            ct1.typarams_field = poolReader.getName(nextChar())
                                    .map(ClassReader.this::sigToTypeParams);
                            ct1.supertype_field = sigToType();
                            ListBuffer<Type> is = new ListBuffer<>();
                            while (sigp != siglimit) is.append(sigToType());
                            ct1.interfaces_field = is.toList();
                        } finally {
                            readingClassAttr = false;
                        }
                    } else {
                        List<Type> thrown = sym.type.getThrownTypes();
                        sym.type = poolReader.getType(nextChar());
                        //- System.err.println(" # " + sym.type);
                        if (sym.kind == MTH && sym.type.getThrownTypes().isEmpty())
                            sym.type.asMethodType().thrown = thrown;

                    }
                }
            },

            // v49 annotation attributes

            new AttributeReader(names.AnnotationDefault, V49, CLASS_OR_MEMBER_ATTRIBUTE) {
                protected void read(Symbol sym, int attrLen) {
                    attachAnnotationDefault(sym);
                }
            },

            new AttributeReader(names.RuntimeInvisibleAnnotations, V49, CLASS_OR_MEMBER_ATTRIBUTE) {
                protected void read(Symbol sym, int attrLen) {
                    attachAnnotations(sym);
                }
            },

            new AttributeReader(names.RuntimeInvisibleParameterAnnotations, V49, CLASS_OR_MEMBER_ATTRIBUTE) {
                protected void read(Symbol sym, int attrLen) {
                    readParameterAnnotations(sym);
                }
            },

            new AttributeReader(names.RuntimeVisibleAnnotations, V49, CLASS_OR_MEMBER_ATTRIBUTE) {
                protected void read(Symbol sym, int attrLen) {
                    attachAnnotations(sym);
                }
            },

            new AttributeReader(names.RuntimeVisibleParameterAnnotations, V49, CLASS_OR_MEMBER_ATTRIBUTE) {
                protected void read(Symbol sym, int attrLen) {
                    readParameterAnnotations(sym);
                }
            },

            // additional "legacy" v49 attributes, superseded by flags

            new AttributeReader(names.Annotation, V49, CLASS_OR_MEMBER_ATTRIBUTE) {
                protected void read(Symbol sym, int attrLen) {
                    sym.flags_field |= ANNOTATION;
                }
            },

            new AttributeReader(names.Bridge, V49, MEMBER_ATTRIBUTE) {
                protected void read(Symbol sym, int attrLen) {
                    sym.flags_field |= BRIDGE;
                }
            },

            new AttributeReader(names.Enum, V49, CLASS_OR_MEMBER_ATTRIBUTE) {
                protected void read(Symbol sym, int attrLen) {
                    sym.flags_field |= ENUM;
                }
            },

            new AttributeReader(names.Varargs, V49, CLASS_OR_MEMBER_ATTRIBUTE) {
                protected void read(Symbol sym, int attrLen) {
                    sym.flags_field |= VARARGS;
                }
            },

            new AttributeReader(names.RuntimeVisibleTypeAnnotations, V52, CLASS_OR_MEMBER_ATTRIBUTE) {
                protected void read(Symbol sym, int attrLen) {
                    attachTypeAnnotations(sym);
                }
            },

            new AttributeReader(names.RuntimeInvisibleTypeAnnotations, V52, CLASS_OR_MEMBER_ATTRIBUTE) {
                protected void read(Symbol sym, int attrLen) {
                    attachTypeAnnotations(sym);
                }
            },

            // The following attributes for a Code attribute are not currently handled
            // StackMapTable
            // SourceDebugExtension
            // LineNumberTable
            // LocalVariableTypeTable

            // standard v52 attributes

            new AttributeReader(names.MethodParameters, V52, MEMBER_ATTRIBUTE) {
                protected void read(Symbol sym, int attrlen) {
                    int newbp = bp + attrlen;
                    if (saveParameterNames) {
                        int numEntries = nextByte();
                        allParameterAccessFlags = new int[numEntries];
                        parameterNameIndicesMp = new int[numEntries];
                        parameterAccessFlags = new int[numEntries];
                        int allParamIndex = 0;
                        int index = 0;
                        for (int i = 0; i < numEntries; i++) {
                            int nameIndex = nextChar();
                            int flags = nextChar();
                            allParameterAccessFlags[allParamIndex++] = flags;
                            if ((flags & (Flags.MANDATED | Flags.SYNTHETIC)) != 0) {
                                continue;
                            }
                            parameterNameIndicesMp[index] = nameIndex;
                            parameterAccessFlags[index] = flags;
                            index++;
                        }
                    }
                    bp = newbp;
                }
            },

            // standard v53 attributes

            new AttributeReader(names.Module, V53, CLASS_ATTRIBUTE) {
                @Override
                protected boolean accepts(AttributeKind kind) {
                    return super.accepts(kind) && allowModules;
                }
                protected void read(Symbol sym, int attrLen) {
                    if (sym.kind == TYP && sym.owner.kind == MDL) {
                        ModuleSymbol msym = (ModuleSymbol) sym.owner;
                        ListBuffer<Directive> directives = new ListBuffer<>();

                        Name moduleName = poolReader.peekModuleName(nextChar(), ClassReader.this::readName);
                        if (currentModule.name != moduleName) {
                            throw badClassFile("module.name.mismatch", moduleName, currentModule.name);
                        }

                        Set<ModuleFlags> moduleFlags = readModuleFlags(nextChar());
                        msym.flags.addAll(moduleFlags);
                        msym.version = optPoolEntry(nextChar(), poolReader::getName, null);

                        ListBuffer<RequiresDirective> requires = new ListBuffer<>();
                        int nrequires = nextChar();
                        for (int i = 0; i < nrequires; i++) {
                            ModuleSymbol rsym = poolReader.getModule(nextChar());
                            Set<RequiresFlag> flags = readRequiresFlags(nextChar());
                            if (rsym == syms.java_base && majorVersion >= V54.major) {
                                if (flags.contains(RequiresFlag.TRANSITIVE) &&
                                    (majorVersion != Version.MAX().major || !previewClassFile) &&
                                    !preview.participatesInPreview(syms, msym)) {
                                    throw badClassFile("bad.requires.flag", RequiresFlag.TRANSITIVE);
                                }
                                if (flags.contains(RequiresFlag.STATIC_PHASE)) {
                                    throw badClassFile("bad.requires.flag", RequiresFlag.STATIC_PHASE);
                                }
                            }
                            nextChar(); // skip compiled version
                            requires.add(new RequiresDirective(rsym, flags));
                        }
                        msym.requires = requires.toList();
                        directives.addAll(msym.requires);

                        ListBuffer<ExportsDirective> exports = new ListBuffer<>();
                        int nexports = nextChar();
                        for (int i = 0; i < nexports; i++) {
                            PackageSymbol p = poolReader.getPackage(nextChar());
                            Set<ExportsFlag> flags = readExportsFlags(nextChar());
                            int nto = nextChar();
                            List<ModuleSymbol> to;
                            if (nto == 0) {
                                to = null;
                            } else {
                                ListBuffer<ModuleSymbol> lb = new ListBuffer<>();
                                for (int t = 0; t < nto; t++)
                                    lb.append(poolReader.getModule(nextChar()));
                                to = lb.toList();
                            }
                            exports.add(new ExportsDirective(p, to, flags));
                        }
                        msym.exports = exports.toList();
                        directives.addAll(msym.exports);
                        ListBuffer<OpensDirective> opens = new ListBuffer<>();
                        int nopens = nextChar();
                        if (nopens != 0 && msym.flags.contains(ModuleFlags.OPEN)) {
                            throw badClassFile("module.non.zero.opens", currentModule.name);
                        }
                        for (int i = 0; i < nopens; i++) {
                            PackageSymbol p = poolReader.getPackage(nextChar());
                            Set<OpensFlag> flags = readOpensFlags(nextChar());
                            int nto = nextChar();
                            List<ModuleSymbol> to;
                            if (nto == 0) {
                                to = null;
                            } else {
                                ListBuffer<ModuleSymbol> lb = new ListBuffer<>();
                                for (int t = 0; t < nto; t++)
                                    lb.append(poolReader.getModule(nextChar()));
                                to = lb.toList();
                            }
                            opens.add(new OpensDirective(p, to, flags));
                        }
                        msym.opens = opens.toList();
                        directives.addAll(msym.opens);

                        msym.directives = directives.toList();

                        ListBuffer<InterimUsesDirective> uses = new ListBuffer<>();
                        int nuses = nextChar();
                        for (int i = 0; i < nuses; i++) {
                            Name srvc = poolReader.peekClassName(nextChar(), this::classNameMapper);
                            uses.add(new InterimUsesDirective(srvc));
                        }
                        interimUses = uses.toList();

                        ListBuffer<InterimProvidesDirective> provides = new ListBuffer<>();
                        int nprovides = nextChar();
                        for (int p = 0; p < nprovides; p++) {
                            Name srvc = poolReader.peekClassName(nextChar(), this::classNameMapper);
                            int nimpls = nextChar();
                            ListBuffer<Name> impls = new ListBuffer<>();
                            for (int i = 0; i < nimpls; i++) {
                                impls.append(poolReader.peekClassName(nextChar(), this::classNameMapper));
                            provides.add(new InterimProvidesDirective(srvc, impls.toList()));
                            }
                        }
                        interimProvides = provides.toList();
                    }
                }

                private Name classNameMapper(byte[] arr, int offset, int length) throws InvalidUtfException {
                    byte[] buf = ClassFile.internalize(arr, offset, length);
                    try {
                        return names.fromUtf(buf, 0, buf.length, utf8validation);
                    } catch (InvalidUtfException e) {
                        if (warnOnIllegalUtf8) {
                            log.warning(Warnings.InvalidUtf8InClassfile(currentClassFile,
                                Fragments.BadUtf8ByteSequenceAt(e.getOffset())));
                            return names.fromUtfLax(buf, 0, buf.length);
                        }
                        throw e;
                    }
                }
            },

            new AttributeReader(names.ModuleResolution, V53, CLASS_ATTRIBUTE) {
                @Override
                protected boolean accepts(AttributeKind kind) {
                    return super.accepts(kind) && allowModules;
                }
                protected void read(Symbol sym, int attrLen) {
                    if (sym.kind == TYP && sym.owner.kind == MDL) {
                        ModuleSymbol msym = (ModuleSymbol) sym.owner;
                        msym.resolutionFlags.addAll(readModuleResolutionFlags(nextChar()));
                    }
                }
            },

            new AttributeReader(names.Record, V58, CLASS_ATTRIBUTE) {
                @Override
                protected boolean accepts(AttributeKind kind) {
                    return super.accepts(kind) && allowRecords;
                }
                protected void read(Symbol sym, int attrLen) {
                    if (sym.kind == TYP) {
                        sym.flags_field |= RECORD;
                    }
                    int componentCount = nextChar();
                    ListBuffer<RecordComponent> components = new ListBuffer<>();
                    for (int i = 0; i < componentCount; i++) {
                        Name name = poolReader.getName(nextChar());
                        Type type = poolReader.getType(nextChar());
                        RecordComponent c = new RecordComponent(name, type, sym);
                        readAttrs(c, AttributeKind.MEMBER);
                        components.add(c);
                    }
                    ((ClassSymbol) sym).setRecordComponents(components.toList());
                }
            },
            new AttributeReader(names.PermittedSubclasses, V59, CLASS_ATTRIBUTE) {
                @Override
                protected boolean accepts(AttributeKind kind) {
                    return super.accepts(kind) && allowSealedTypes;
                }
                protected void read(Symbol sym, int attrLen) {
                    if (sym.kind == TYP) {
                        ListBuffer<Symbol> subtypes = new ListBuffer<>();
                        int numberOfPermittedSubtypes = nextChar();
                        for (int i = 0; i < numberOfPermittedSubtypes; i++) {
                            subtypes.add(poolReader.getClass(nextChar()));
                        }
                        ((ClassSymbol)sym).setPermittedSubclasses(subtypes.toList());
                    }
                }
            },
        };

        for (AttributeReader r: readers)
            attributeReaders.put(r.name, r);
    }

    protected void readEnclosingMethodAttr(Symbol sym) {
        // sym is a nested class with an "Enclosing Method" attribute
        // remove sym from it's current owners scope and place it in
        // the scope specified by the attribute
        sym.owner.members().remove(sym);
        ClassSymbol self = (ClassSymbol)sym;
        ClassSymbol c = poolReader.getClass(nextChar());
        NameAndType nt = optPoolEntry(nextChar(), poolReader::getNameAndType, null);

        if (c.members_field == null || c.kind != TYP)
            throw badClassFile("bad.enclosing.class", self, c);

        MethodSymbol m = findMethod(nt, c.members_field, self.flags());
        if (nt != null && m == null)
            throw badEnclosingMethod(self);

        self.name = simpleBinaryName(self.flatname, c.flatname) ;
        self.owner = m != null ? m : c;
        if (self.name.isEmpty())
            self.fullname = names.empty;
        else
            self.fullname = ClassSymbol.formFullName(self.name, self.owner);

        if (m != null) {
            ((ClassType)sym.type).setEnclosingType(m.type);
        } else if ((self.flags_field & STATIC) == 0) {
            ((ClassType)sym.type).setEnclosingType(c.type);
        } else {
            ((ClassType)sym.type).setEnclosingType(Type.noType);
        }
        enterTypevars(self, self.type);
        if (!missingTypeVariables.isEmpty()) {
            ListBuffer<Type> typeVars =  new ListBuffer<>();
            for (Type typevar : missingTypeVariables) {
                typeVars.append(findTypeVar(typevar.tsym.name));
            }
            foundTypeVariables = typeVars.toList();
        } else {
            foundTypeVariables = List.nil();
        }
    }

    // See java.lang.Class
    private Name simpleBinaryName(Name self, Name enclosing) {
        if (!self.startsWith(enclosing)) {
            throw badClassFile("bad.enclosing.method", self);
        }

        String simpleBinaryName = self.toString().substring(enclosing.toString().length());
        if (simpleBinaryName.length() < 1 || simpleBinaryName.charAt(0) != '$')
            throw badClassFile("bad.enclosing.method", self);
        int index = 1;
        while (index < simpleBinaryName.length() &&
               isAsciiDigit(simpleBinaryName.charAt(index)))
            index++;
        return names.fromString(simpleBinaryName.substring(index));
    }

    private MethodSymbol findMethod(NameAndType nt, Scope scope, long flags) {
        if (nt == null)
            return null;

        MethodType type = nt.type.asMethodType();

        for (Symbol sym : scope.getSymbolsByName(nt.name)) {
            if (sym.kind == MTH && isSameBinaryType(sym.type.asMethodType(), type))
                return (MethodSymbol)sym;
        }

        if (nt.name != names.init)
            // not a constructor
            return null;
        if ((flags & INTERFACE) != 0)
            // no enclosing instance
            return null;
        if (nt.type.getParameterTypes().isEmpty())
            // no parameters
            return null;

        // A constructor of an inner class.
        // Remove the first argument (the enclosing instance)
        nt = new NameAndType(nt.name, new MethodType(nt.type.getParameterTypes().tail,
                                 nt.type.getReturnType(),
                                 nt.type.getThrownTypes(),
                                 syms.methodClass));
        // Try searching again
        return findMethod(nt, scope, flags);
    }

    /** Similar to Types.isSameType but avoids completion */
    private boolean isSameBinaryType(MethodType mt1, MethodType mt2) {
        List<Type> types1 = types.erasure(mt1.getParameterTypes())
            .prepend(types.erasure(mt1.getReturnType()));
        List<Type> types2 = mt2.getParameterTypes().prepend(mt2.getReturnType());
        while (!types1.isEmpty() && !types2.isEmpty()) {
            if (types1.head.tsym != types2.head.tsym)
                return false;
            types1 = types1.tail;
            types2 = types2.tail;
        }
        return types1.isEmpty() && types2.isEmpty();
    }

    /**
     * Character.isDigit answers <tt>true</tt> to some non-ascii
     * digits.  This one does not.  <b>copied from java.lang.Class</b>
     */
    private static boolean isAsciiDigit(char c) {
        return '0' <= c && c <= '9';
    }

    /** Read member attributes.
     */
    void readMemberAttrs(Symbol sym) {
        readAttrs(sym, AttributeKind.MEMBER);
    }

    void readAttrs(Symbol sym, AttributeKind kind) {
        char ac = nextChar();
        for (int i = 0; i < ac; i++) {
            Name attrName = poolReader.getName(nextChar());
            int attrLen = nextInt();
            AttributeReader r = attributeReaders.get(attrName);
            if (r != null && r.accepts(kind))
                r.read(sym, attrLen);
            else  {
                bp = bp + attrLen;
            }
        }
    }

    private boolean readingClassAttr = false;
    private List<Type> missingTypeVariables = List.nil();
    private List<Type> foundTypeVariables = List.nil();

    /** Read class attributes.
     */
    void readClassAttrs(ClassSymbol c) {
        readAttrs(c, AttributeKind.CLASS);
    }

    /** Read code block.
     */
    Code readCode(Symbol owner) {
        nextChar(); // max_stack
        nextChar(); // max_locals
        final int  code_length = nextInt();
        bp += code_length;
        final char exception_table_length = nextChar();
        bp += exception_table_length * 8;
        readMemberAttrs(owner);
        return null;
    }

/* **********************************************************************
 * Reading Java-language annotations
 ***********************************************************************/

    /**
     * Save annotations.
     */
    List<CompoundAnnotationProxy> readAnnotations() {
        int numAttributes = nextChar();
        ListBuffer<CompoundAnnotationProxy> annotations = new ListBuffer<>();
        for (int i = 0; i < numAttributes; i++) {
            annotations.append(readCompoundAnnotation());
        }
        return annotations.toList();
    }

    /** Attach annotations.
     */
    void attachAnnotations(final Symbol sym) {
        attachAnnotations(sym, readAnnotations());
    }

    /**
     * Attach annotations.
     */
    void attachAnnotations(final Symbol sym, List<CompoundAnnotationProxy> annotations) {
        if (annotations.isEmpty()) {
            return;
        }
        ListBuffer<CompoundAnnotationProxy> proxies = new ListBuffer<>();
        for (CompoundAnnotationProxy proxy : annotations) {
            if (proxy.type.tsym.flatName() == syms.proprietaryType.tsym.flatName())
                sym.flags_field |= PROPRIETARY;
            else if (proxy.type.tsym.flatName() == syms.profileType.tsym.flatName()) {
                if (profile != Profile.DEFAULT) {
                    for (Pair<Name, Attribute> v : proxy.values) {
                        if (v.fst == names.value && v.snd instanceof Attribute.Constant constant) {
                            if (constant.type == syms.intType && ((Integer) constant.value) > profile.value) {
                                sym.flags_field |= NOT_IN_PROFILE;
                            }
                        }
                    }
                }
            } else if (proxy.type.tsym.flatName() == syms.previewFeatureInternalType.tsym.flatName()) {
                sym.flags_field |= PREVIEW_API;
                setFlagIfAttributeTrue(proxy, sym, names.reflective, PREVIEW_REFLECTIVE);
            } else if (proxy.type.tsym.flatName() == syms.valueBasedInternalType.tsym.flatName()) {
                Assert.check(sym.kind == TYP);
                sym.flags_field |= VALUE_BASED;
            } else if (proxy.type.tsym.flatName() == syms.restrictedInternalType.tsym.flatName()) {
                Assert.check(sym.kind == MTH);
                sym.flags_field |= RESTRICTED;
            } else {
                if (proxy.type.tsym == syms.annotationTargetType.tsym) {
                    target = proxy;
                } else if (proxy.type.tsym == syms.repeatableType.tsym) {
                    repeatable = proxy;
                } else if (proxy.type.tsym == syms.deprecatedType.tsym) {
                    sym.flags_field |= (DEPRECATED | DEPRECATED_ANNOTATION);
                    setFlagIfAttributeTrue(proxy, sym, names.forRemoval, DEPRECATED_REMOVAL);
                }  else if (proxy.type.tsym == syms.previewFeatureType.tsym) {
                    sym.flags_field |= PREVIEW_API;
                    setFlagIfAttributeTrue(proxy, sym, names.reflective, PREVIEW_REFLECTIVE);
                }  else if (proxy.type.tsym == syms.valueBasedType.tsym && sym.kind == TYP) {
                    sym.flags_field |= VALUE_BASED;
                }  else if (proxy.type.tsym == syms.restrictedType.tsym) {
                    Assert.check(sym.kind == MTH);
                    sym.flags_field |= RESTRICTED;
                }
                proxies.append(proxy);
            }
        }
        annotate.normal(new AnnotationCompleter(sym, proxies.toList()));
    }
    //where:
        private void setFlagIfAttributeTrue(CompoundAnnotationProxy proxy, Symbol sym, Name attribute, long flag) {
            for (Pair<Name, Attribute> v : proxy.values) {
                if (v.fst == attribute && v.snd instanceof Attribute.Constant constant) {
                    if (constant.type == syms.booleanType && ((Integer) constant.value) != 0) {
                        sym.flags_field |= flag;
                    }
                }
            }
        }

    /** Read parameter annotations.
     */
    void readParameterAnnotations(Symbol meth) {
        int numParameters;
        try {
            numParameters = buf.getByte(bp++) & 0xFF;
        } catch (UnderflowException e) {
            throw badClassFile(Fragments.BadClassTruncatedAtOffset(e.getLength()));
        }
        if (parameterAnnotations == null) {
            parameterAnnotations = new ParameterAnnotations[numParameters];
        } else if (parameterAnnotations.length != numParameters) {
            //the RuntimeVisibleParameterAnnotations and RuntimeInvisibleParameterAnnotations
            //provide annotations for a different number of parameters, ignore:
            if (lintClassfile) {
                log.warning(LintWarnings.RuntimeVisibleInvisibleParamAnnotationsMismatch(currentClassFile));
            }
            for (int pnum = 0; pnum < numParameters; pnum++) {
                readAnnotations();
            }
            parameterAnnotations = null;
            return ;
        }
        for (int pnum = 0; pnum < numParameters; pnum++) {
            if (parameterAnnotations[pnum] == null) {
                parameterAnnotations[pnum] = new ParameterAnnotations();
            }
            parameterAnnotations[pnum].add(readAnnotations());
        }
    }

    void attachTypeAnnotations(final Symbol sym) {
        int numAttributes = nextChar();
        if (numAttributes != 0) {
            ListBuffer<TypeAnnotationProxy> proxies = new ListBuffer<>();
            for (int i = 0; i < numAttributes; i++)
                proxies.append(readTypeAnnotation());
            annotate.normal(new TypeAnnotationCompleter(sym, proxies.toList()));
        }
    }

    /** Attach the default value for an annotation element.
     */
    void attachAnnotationDefault(final Symbol sym) {
        final MethodSymbol meth = (MethodSymbol)sym; // only on methods
        final Attribute value = readAttributeValue();

        // The default value is set later during annotation. It might
        // be the case that the Symbol sym is annotated _after_ the
        // repeating instances that depend on this default value,
        // because of this we set an interim value that tells us this
        // element (most likely) has a default.
        //
        // Set interim value for now, reset just before we do this
        // properly at annotate time.
        meth.defaultValue = value;
        annotate.normal(new AnnotationDefaultCompleter(meth, value));
    }

    Type readTypeOrClassSymbol(int i) {
        return readTypeToProxy(i);
    }
    Type readTypeToProxy(int i) {
        if (currentModule.module_info == currentOwner) {
            return new ProxyType(i);
        } else {
            return poolReader.getType(i);
        }
    }

    CompoundAnnotationProxy readCompoundAnnotation() {
        Type t;
        if (currentModule.module_info == currentOwner) {
            int cpIndex = nextChar();
            t = new ProxyType(cpIndex);
        } else {
            t = readTypeOrClassSymbol(nextChar());
        }
        int numFields = nextChar();
        ListBuffer<Pair<Name,Attribute>> pairs = new ListBuffer<>();
        for (int i=0; i<numFields; i++) {
            Name name = poolReader.getName(nextChar());
            Attribute value = readAttributeValue();
            pairs.append(new Pair<>(name, value));
        }
        return new CompoundAnnotationProxy(t, pairs.toList());
    }

    TypeAnnotationProxy readTypeAnnotation() {
        TypeAnnotationPosition position = readPosition();
        CompoundAnnotationProxy proxy = readCompoundAnnotation();

        return new TypeAnnotationProxy(proxy, position);
    }

    TypeAnnotationPosition readPosition() {
        int tag = nextByte(); // TargetType tag is a byte

        if (!TargetType.isValidTargetTypeValue(tag))
            throw badClassFile("bad.type.annotation.value", String.format("0x%02X", tag));

        TargetType type = TargetType.fromTargetTypeValue(tag);

        switch (type) {
        // instanceof
        case INSTANCEOF: {
            final int offset = nextChar();
            final TypeAnnotationPosition position =
                TypeAnnotationPosition.instanceOf(readTypePath());
            position.offset = offset;
            return position;
        }
        // new expression
        case NEW: {
            final int offset = nextChar();
            final TypeAnnotationPosition position =
                TypeAnnotationPosition.newObj(readTypePath());
            position.offset = offset;
            return position;
        }
        // constructor/method reference receiver
        case CONSTRUCTOR_REFERENCE: {
            final int offset = nextChar();
            final TypeAnnotationPosition position =
                TypeAnnotationPosition.constructorRef(readTypePath());
            position.offset = offset;
            return position;
        }
        case METHOD_REFERENCE: {
            final int offset = nextChar();
            final TypeAnnotationPosition position =
                TypeAnnotationPosition.methodRef(readTypePath());
            position.offset = offset;
            return position;
        }
        // local variable
        case LOCAL_VARIABLE: {
            final int table_length = nextChar();
            final int[] newLvarOffset = new int[table_length];
            final int[] newLvarLength = new int[table_length];
            final int[] newLvarIndex = new int[table_length];

            for (int i = 0; i < table_length; ++i) {
                newLvarOffset[i] = nextChar();
                newLvarLength[i] = nextChar();
                newLvarIndex[i] = nextChar();
            }

            final TypeAnnotationPosition position =
                    TypeAnnotationPosition.localVariable(readTypePath());
            position.lvarOffset = newLvarOffset;
            position.lvarLength = newLvarLength;
            position.lvarIndex = newLvarIndex;
            return position;
        }
        // resource variable
        case RESOURCE_VARIABLE: {
            final int table_length = nextChar();
            final int[] newLvarOffset = new int[table_length];
            final int[] newLvarLength = new int[table_length];
            final int[] newLvarIndex = new int[table_length];

            for (int i = 0; i < table_length; ++i) {
                newLvarOffset[i] = nextChar();
                newLvarLength[i] = nextChar();
                newLvarIndex[i] = nextChar();
            }

            final TypeAnnotationPosition position =
                    TypeAnnotationPosition.resourceVariable(readTypePath());
            position.lvarOffset = newLvarOffset;
            position.lvarLength = newLvarLength;
            position.lvarIndex = newLvarIndex;
            return position;
        }
        // exception parameter
        case EXCEPTION_PARAMETER: {
            final int exception_index = nextChar();
            final TypeAnnotationPosition position =
                TypeAnnotationPosition.exceptionParameter(readTypePath());
            position.setExceptionIndex(exception_index);
            return position;
        }
        // method receiver
        case METHOD_RECEIVER:
            return TypeAnnotationPosition.methodReceiver(readTypePath());
        // type parameter
        case CLASS_TYPE_PARAMETER: {
            final int parameter_index = nextByte();
            return TypeAnnotationPosition
                .typeParameter(readTypePath(), parameter_index);
        }
        case METHOD_TYPE_PARAMETER: {
            final int parameter_index = nextByte();
            return TypeAnnotationPosition
                .methodTypeParameter(readTypePath(), parameter_index);
        }
        // type parameter bound
        case CLASS_TYPE_PARAMETER_BOUND: {
            final int parameter_index = nextByte();
            final int bound_index = nextByte();
            return TypeAnnotationPosition
                .typeParameterBound(readTypePath(), parameter_index,
                                    bound_index);
        }
        case METHOD_TYPE_PARAMETER_BOUND: {
            final int parameter_index = nextByte();
            final int bound_index = nextByte();
            return TypeAnnotationPosition
                .methodTypeParameterBound(readTypePath(), parameter_index,
                                          bound_index);
        }
        // class extends or implements clause
        case CLASS_EXTENDS: {
            final int type_index = nextChar();
            return TypeAnnotationPosition.classExtends(readTypePath(),
                                                       type_index);
        }
        // throws
        case THROWS: {
            final int type_index = nextChar();
            return TypeAnnotationPosition.methodThrows(readTypePath(),
                                                       type_index);
        }
        // method parameter
        case METHOD_FORMAL_PARAMETER: {
            final int parameter_index = nextByte();
            return TypeAnnotationPosition.methodParameter(readTypePath(),
                                                          parameter_index);
        }
        // type cast
        case CAST: {
            final int offset = nextChar();
            final int type_index = nextByte();
            final TypeAnnotationPosition position =
                TypeAnnotationPosition.typeCast(readTypePath(), type_index);
            position.offset = offset;
            return position;
        }
        // method/constructor/reference type argument
        case CONSTRUCTOR_INVOCATION_TYPE_ARGUMENT: {
            final int offset = nextChar();
            final int type_index = nextByte();
            final TypeAnnotationPosition position = TypeAnnotationPosition
                .constructorInvocationTypeArg(readTypePath(), type_index);
            position.offset = offset;
            return position;
        }
        case METHOD_INVOCATION_TYPE_ARGUMENT: {
            final int offset = nextChar();
            final int type_index = nextByte();
            final TypeAnnotationPosition position = TypeAnnotationPosition
                .methodInvocationTypeArg(readTypePath(), type_index);
            position.offset = offset;
            return position;
        }
        case CONSTRUCTOR_REFERENCE_TYPE_ARGUMENT: {
            final int offset = nextChar();
            final int type_index = nextByte();
            final TypeAnnotationPosition position = TypeAnnotationPosition
                .constructorRefTypeArg(readTypePath(), type_index);
            position.offset = offset;
            return position;
        }
        case METHOD_REFERENCE_TYPE_ARGUMENT: {
            final int offset = nextChar();
            final int type_index = nextByte();
            final TypeAnnotationPosition position = TypeAnnotationPosition
                .methodRefTypeArg(readTypePath(), type_index);
            position.offset = offset;
            return position;
        }
        // We don't need to worry about these
        case METHOD_RETURN:
            return TypeAnnotationPosition.methodReturn(readTypePath());
        case FIELD:
            return TypeAnnotationPosition.field(readTypePath());
        case UNKNOWN:
            throw new AssertionError("jvm.ClassReader: UNKNOWN target type should never occur!");
        default:
            throw new AssertionError("jvm.ClassReader: Unknown target type for position: " + type);
        }
    }

    List<TypeAnnotationPosition.TypePathEntry> readTypePath() {
        int len = nextByte();
        ListBuffer<Integer> loc = new ListBuffer<>();
        for (int i = 0; i < len * TypeAnnotationPosition.TypePathEntry.bytesPerEntry; ++i)
            loc = loc.append(nextByte());

        return TypeAnnotationPosition.getTypePathFromBinary(loc.toList());

    }

    /**
     * Helper function to read an optional pool entry (with given function); this is used while parsing
     * InnerClasses and EnclosingMethod attributes, as well as when parsing supertype descriptor,
     * as per JVMS.
     */
    <Z> Z optPoolEntry(int index, IntFunction<Z> poolFunc, Z defaultValue) {
        return (index == 0) ?
                defaultValue :
                poolFunc.apply(index);
    }

    Attribute readAttributeValue() {
        char c;
        try {
            c = (char)buf.getByte(bp++);
        } catch (UnderflowException e) {
            throw badClassFile(Fragments.BadClassTruncatedAtOffset(e.getLength()));
        }
        switch (c) {
        case 'B':
            return new Attribute.Constant(syms.byteType, poolReader.getConstant(nextChar()));
        case 'C':
            return new Attribute.Constant(syms.charType, poolReader.getConstant(nextChar()));
        case 'D':
            return new Attribute.Constant(syms.doubleType, poolReader.getConstant(nextChar()));
        case 'F':
            return new Attribute.Constant(syms.floatType, poolReader.getConstant(nextChar()));
        case 'I':
            return new Attribute.Constant(syms.intType, poolReader.getConstant(nextChar()));
        case 'J':
            return new Attribute.Constant(syms.longType, poolReader.getConstant(nextChar()));
        case 'S':
            return new Attribute.Constant(syms.shortType, poolReader.getConstant(nextChar()));
        case 'Z':
            return new Attribute.Constant(syms.booleanType, poolReader.getConstant(nextChar()));
        case 's':
            return new Attribute.Constant(syms.stringType, poolReader.getName(nextChar()).toString());
        case 'e':
            return new EnumAttributeProxy(readTypeToProxy(nextChar()), poolReader.getName(nextChar()));
        case 'c':
            return new ClassAttributeProxy(readTypeOrClassSymbol(nextChar()));
        case '[': {
            int n = nextChar();
            ListBuffer<Attribute> l = new ListBuffer<>();
            for (int i=0; i<n; i++)
                l.append(readAttributeValue());
            return new ArrayAttributeProxy(l.toList());
        }
        case '@':
            return readCompoundAnnotation();
        default:
            throw new AssertionError("unknown annotation tag '" + c + "'");
        }
    }

    interface ProxyVisitor extends Attribute.Visitor {
        void visitEnumAttributeProxy(EnumAttributeProxy proxy);
        void visitClassAttributeProxy(ClassAttributeProxy proxy);
        void visitArrayAttributeProxy(ArrayAttributeProxy proxy);
        void visitCompoundAnnotationProxy(CompoundAnnotationProxy proxy);
    }

    static class EnumAttributeProxy extends Attribute {
        Type enumType;
        Name enumerator;
        public EnumAttributeProxy(Type enumType, Name enumerator) {
            super(null);
            this.enumType = enumType;
            this.enumerator = enumerator;
        }
        public void accept(Visitor v) { ((ProxyVisitor)v).visitEnumAttributeProxy(this); }
        @Override @DefinedBy(Api.LANGUAGE_MODEL)
        public String toString() {
            return "/*proxy enum*/" + enumType + "." + enumerator;
        }
    }

    static class ClassAttributeProxy extends Attribute {
        Type classType;
        public ClassAttributeProxy(Type classType) {
            super(null);
            this.classType = classType;
        }
        public void accept(Visitor v) { ((ProxyVisitor)v).visitClassAttributeProxy(this); }
        @Override @DefinedBy(Api.LANGUAGE_MODEL)
        public String toString() {
            return "/*proxy class*/" + classType + ".class";
        }
    }

    static class ArrayAttributeProxy extends Attribute {
        List<Attribute> values;
        ArrayAttributeProxy(List<Attribute> values) {
            super(null);
            this.values = values;
        }
        public void accept(Visitor v) { ((ProxyVisitor)v).visitArrayAttributeProxy(this); }
        @Override @DefinedBy(Api.LANGUAGE_MODEL)
        public String toString() {
            return "{" + values + "}";
        }
    }

    /** A temporary proxy representing a compound attribute.
     */
    static class CompoundAnnotationProxy extends Attribute {
        final List<Pair<Name,Attribute>> values;
        public CompoundAnnotationProxy(Type type,
                                      List<Pair<Name,Attribute>> values) {
            super(type);
            this.values = values;
        }
        public void accept(Visitor v) { ((ProxyVisitor)v).visitCompoundAnnotationProxy(this); }
        @Override @DefinedBy(Api.LANGUAGE_MODEL)
        public String toString() {
            StringBuilder buf = new StringBuilder();
            buf.append("@");
            buf.append(type.tsym.getQualifiedName());
            buf.append("/*proxy*/{");
            boolean first = true;
            for (List<Pair<Name,Attribute>> v = values;
                 v.nonEmpty(); v = v.tail) {
                Pair<Name,Attribute> value = v.head;
                if (!first) buf.append(",");
                first = false;
                buf.append(value.fst);
                buf.append("=");
                buf.append(value.snd);
            }
            buf.append("}");
            return buf.toString();
        }
    }

    /** A temporary proxy representing a type annotation.
     */
    static class TypeAnnotationProxy {
        final CompoundAnnotationProxy compound;
        final TypeAnnotationPosition position;
        public TypeAnnotationProxy(CompoundAnnotationProxy compound,
                TypeAnnotationPosition position) {
            this.compound = compound;
            this.position = position;
        }
    }

    class AnnotationDeproxy implements ProxyVisitor {
        private ClassSymbol requestingOwner;

        AnnotationDeproxy(ClassSymbol owner) {
            this.requestingOwner = owner;
        }

        List<Attribute.Compound> deproxyCompoundList(List<CompoundAnnotationProxy> pl) {
            // also must fill in types!!!!
            ListBuffer<Attribute.Compound> buf = new ListBuffer<>();
            for (List<CompoundAnnotationProxy> l = pl; l.nonEmpty(); l=l.tail) {
                buf.append(deproxyCompound(l.head));
            }
            return buf.toList();
        }

        Attribute.Compound deproxyCompound(CompoundAnnotationProxy a) {
            Type annotationType = resolvePossibleProxyType(a.type);
            ListBuffer<Pair<Symbol.MethodSymbol,Attribute>> buf = new ListBuffer<>();
            for (List<Pair<Name,Attribute>> l = a.values;
                 l.nonEmpty();
                 l = l.tail) {
                MethodSymbol meth = findAccessMethod(annotationType, l.head.fst);
                buf.append(new Pair<>(meth, deproxy(meth.type.getReturnType(), l.head.snd)));
            }
            return new Attribute.Compound(annotationType, buf.toList());
        }

        MethodSymbol findAccessMethod(Type container, Name name) {
            CompletionFailure failure = null;
            try {
                for (Symbol sym : container.tsym.members().getSymbolsByName(name)) {
                    if (sym.kind == MTH && sym.type.getParameterTypes().length() == 0)
                        return (MethodSymbol) sym;
                }
            } catch (CompletionFailure ex) {
                failure = ex;
            }
            // The method wasn't found: emit a warning and recover
            JavaFileObject prevSource = log.useSource(requestingOwner.classfile);
            try {
                if (lintClassfile) {
                    if (failure == null) {
<<<<<<< HEAD
                        log.warning(LintCategory.CLASSFILE, null, Warnings.AnnotationMethodNotFound(container, name));
                    } else {
                        log.warning(LintCategory.CLASSFILE, null,
                            Warnings.AnnotationMethodNotFoundReason(container,
                                                                    name,
                                                                    failure.getDetailValue()));//diagnostic, if present
=======
                        log.warning(LintWarnings.AnnotationMethodNotFound(container, name));
                    } else {
                        log.warning(LintWarnings.AnnotationMethodNotFoundReason(container,
                                                                            name,
                                                                            failure.getDetailValue()));//diagnostic, if present
>>>>>>> d7379789
                    }
                }
            } finally {
                log.useSource(prevSource);
            }
            // Construct a new method type and symbol.  Use bottom
            // type (typeof null) as return type because this type is
            // a subtype of all reference types and can be converted
            // to primitive types by unboxing.
            MethodType mt = new MethodType(List.nil(),
                                           syms.botType,
                                           List.nil(),
                                           syms.methodClass);
            return new MethodSymbol(PUBLIC | ABSTRACT, name, mt, container.tsym);
        }

        Attribute result;
        Type type;
        Attribute deproxy(Type t, Attribute a) {
            Type oldType = type;
            try {
                type = t;
                a.accept(this);
                return result;
            } finally {
                type = oldType;
            }
        }

        // implement Attribute.Visitor below

        public void visitConstant(Attribute.Constant value) {
            // assert value.type == type;
            result = value;
        }

        public void visitClass(Attribute.Class clazz) {
            result = clazz;
        }

        public void visitEnum(Attribute.Enum e) {
            throw new AssertionError(); // shouldn't happen
        }

        public void visitCompound(Attribute.Compound compound) {
            throw new AssertionError(); // shouldn't happen
        }

        public void visitArray(Attribute.Array array) {
            throw new AssertionError(); // shouldn't happen
        }

        public void visitError(Attribute.Error e) {
            throw new AssertionError(); // shouldn't happen
        }

        public void visitEnumAttributeProxy(EnumAttributeProxy proxy) {
            // type.tsym.flatName() should == proxy.enumFlatName
            Type enumType = resolvePossibleProxyType(proxy.enumType);
            TypeSymbol enumTypeSym = enumType.tsym;
            VarSymbol enumerator = null;
            CompletionFailure failure = null;
            try {
                for (Symbol sym : enumTypeSym.members().getSymbolsByName(proxy.enumerator)) {
                    if (sym.kind == VAR) {
                        enumerator = (VarSymbol)sym;
                        break;
                    }
                }
            }
            catch (CompletionFailure ex) {
                failure = ex;
            }
            if (enumerator == null) {
                if (failure != null) {
                    log.warning(Warnings.UnknownEnumConstantReason(currentClassFile,
                                                                   enumTypeSym,
                                                                   proxy.enumerator,
                                                                   failure.getDiagnostic()));
                } else {
                    log.warning(Warnings.UnknownEnumConstant(currentClassFile,
                                                             enumTypeSym,
                                                             proxy.enumerator));
                }
                result = new Attribute.Enum(enumTypeSym.type,
                        new VarSymbol(0, proxy.enumerator, syms.botType, enumTypeSym));
            } else {
                result = new Attribute.Enum(enumTypeSym.type, enumerator);
            }
        }

        @Override
        public void visitClassAttributeProxy(ClassAttributeProxy proxy) {
            Type classType = resolvePossibleProxyType(proxy.classType);
            result = new Attribute.Class(types, classType);
        }

        public void visitArrayAttributeProxy(ArrayAttributeProxy proxy) {
            int length = proxy.values.length();
            Attribute[] ats = new Attribute[length];
            Type elemtype = types.elemtype(type);
            int i = 0;
            for (List<Attribute> p = proxy.values; p.nonEmpty(); p = p.tail) {
                ats[i++] = deproxy(elemtype, p.head);
            }
            result = new Attribute.Array(type, ats);
        }

        public void visitCompoundAnnotationProxy(CompoundAnnotationProxy proxy) {
            result = deproxyCompound(proxy);
        }

        Type resolvePossibleProxyType(Type t) {
            if (t instanceof ProxyType proxyType) {
                Assert.check(requestingOwner.owner instanceof ModuleSymbol);
                ModuleSymbol prevCurrentModule = currentModule;
                currentModule = (ModuleSymbol) requestingOwner.owner;
                try {
                    return proxyType.resolve();
                } finally {
                    currentModule = prevCurrentModule;
                }
            } else {
                return t;
            }
        }
    }

    class AnnotationDefaultCompleter extends AnnotationDeproxy implements Runnable {
        final MethodSymbol sym;
        final Attribute value;
        final JavaFileObject classFile = currentClassFile;

        AnnotationDefaultCompleter(MethodSymbol sym, Attribute value) {
            super(currentOwner.kind == MTH
                    ? currentOwner.enclClass() : (ClassSymbol)currentOwner);
            this.sym = sym;
            this.value = value;
        }

        @Override
        public void run() {
            JavaFileObject previousClassFile = currentClassFile;
            try {
                // Reset the interim value set earlier in
                // attachAnnotationDefault().
                sym.defaultValue = null;
                currentClassFile = classFile;
                sym.defaultValue = deproxy(sym.type.getReturnType(), value);
            } finally {
                currentClassFile = previousClassFile;
            }
        }

        @Override
        public String toString() {
            return " ClassReader store default for " + sym.owner + "." + sym + " is " + value;
        }
    }

    class AnnotationCompleter extends AnnotationDeproxy implements Runnable {
        final Symbol sym;
        final List<CompoundAnnotationProxy> l;
        final JavaFileObject classFile;

        AnnotationCompleter(Symbol sym, List<CompoundAnnotationProxy> l) {
            super(currentOwner.kind == MTH
                    ? currentOwner.enclClass() : (ClassSymbol)currentOwner);
            if (sym.kind == TYP && sym.owner.kind == MDL) {
                this.sym = sym.owner;
            } else {
                this.sym = sym;
            }
            this.l = l;
            this.classFile = currentClassFile;
        }

        @Override
        public void run() {
            JavaFileObject previousClassFile = currentClassFile;
            try {
                currentClassFile = classFile;
                List<Attribute.Compound> newList = deproxyCompoundList(l);
                for (Attribute.Compound attr : newList) {
                    if (attr.type.tsym == syms.deprecatedType.tsym) {
                        sym.flags_field |= (DEPRECATED | DEPRECATED_ANNOTATION);
                        Attribute forRemoval = attr.member(names.forRemoval);
                        if (forRemoval instanceof Attribute.Constant constant) {
                            if (constant.type == syms.booleanType && ((Integer) constant.value) != 0) {
                                sym.flags_field |= DEPRECATED_REMOVAL;
                            }
                        }
                    }
                }
                if (sym.annotationsPendingCompletion()) {
                    sym.setDeclarationAttributes(newList);
                } else {
                    sym.appendAttributes(newList);
                }
            } finally {
                currentClassFile = previousClassFile;
            }
        }

        @Override
        public String toString() {
            return " ClassReader annotate " + sym.owner + "." + sym + " with " + l;
        }
    }

    class TypeAnnotationCompleter extends AnnotationCompleter {

        List<TypeAnnotationProxy> proxies;

        TypeAnnotationCompleter(Symbol sym,
                List<TypeAnnotationProxy> proxies) {
            super(sym, List.nil());
            this.proxies = proxies;
        }

        List<Attribute.TypeCompound> deproxyTypeCompoundList(List<TypeAnnotationProxy> proxies) {
            ListBuffer<Attribute.TypeCompound> buf = new ListBuffer<>();
            for (TypeAnnotationProxy proxy: proxies) {
                Attribute.Compound compound = deproxyCompound(proxy.compound);
                Attribute.TypeCompound typeCompound = new Attribute.TypeCompound(compound, proxy.position);
                buf.add(typeCompound);
            }
            return buf.toList();
        }

        @Override
        public void run() {
            JavaFileObject previousClassFile = currentClassFile;
            try {
                currentClassFile = classFile;
                List<Attribute.TypeCompound> newList = deproxyTypeCompoundList(proxies);
                sym.setTypeAttributes(newList.prependList(sym.getRawTypeAttributes()));
                addTypeAnnotationsToSymbol(sym, newList);
            } finally {
                currentClassFile = previousClassFile;
            }
        }
    }

    /**
     * Rewrites types in the given symbol to include type annotations.
     *
     * <p>The list of type annotations includes annotations for all types in the signature of the
     * symbol. Associating the annotations with the correct type requires interpreting the JVMS
     * 4.7.20-A target_type to locate the correct type to rewrite, and then interpreting the JVMS
     * 4.7.20.2 type_path to associate the annotation with the correct contained type.
     */
    private void addTypeAnnotationsToSymbol(Symbol s, List<Attribute.TypeCompound> attributes) {
        try {
            new TypeAnnotationSymbolVisitor(attributes).visit(s, null);
        } catch (CompletionFailure ex) {
            JavaFileObject prev = log.useSource(currentClassFile);
            try {
                log.error(Errors.CantAttachTypeAnnotations(attributes, s.owner, s.name, ex.getDetailValue()));
            } finally {
                log.useSource(prev);
            }
        }
    }

    private static class TypeAnnotationSymbolVisitor
            extends Types.DefaultSymbolVisitor<Void, Void> {

        private final List<Attribute.TypeCompound> attributes;

        private TypeAnnotationSymbolVisitor(List<Attribute.TypeCompound> attributes) {
            this.attributes = attributes;
        }

        /**
         * A supertype_index value of 65535 specifies that the annotation appears on the superclass
         * in an extends clause of a class declaration, see JVMS 4.7.20.1
         */
        public static final int SUPERCLASS_INDEX = 65535;

        @Override
        public Void visitClassSymbol(Symbol.ClassSymbol s, Void unused) {
            ClassType t = (ClassType) s.type;
            int i = 0;
            ListBuffer<Type> interfaces = new ListBuffer<>();
            for (Type itf : t.interfaces_field) {
                interfaces.add(addTypeAnnotations(itf, classExtends(i++)));
            }
            t.interfaces_field = interfaces.toList();
            t.supertype_field = addTypeAnnotations(t.supertype_field, classExtends(SUPERCLASS_INDEX));
            if (t.typarams_field != null) {
                t.typarams_field =
                        rewriteTypeParameters(
                                t.typarams_field, TargetType.CLASS_TYPE_PARAMETER_BOUND);
            }
            return null;
        }

        @Override
        public Void visitMethodSymbol(Symbol.MethodSymbol s, Void unused) {
            Type t = s.type;
            if (t.hasTag(TypeTag.FORALL)) {
                Type.ForAll fa = (Type.ForAll) t;
                fa.tvars = rewriteTypeParameters(fa.tvars, TargetType.METHOD_TYPE_PARAMETER_BOUND);
                t = fa.qtype;
            }
            MethodType mt = (MethodType) t;
            ListBuffer<Type> argtypes = new ListBuffer<>();
            int i = 0;
            for (Symbol.VarSymbol param : s.params) {
                param.type = addTypeAnnotations(param.type, methodFormalParameter(i++));
                argtypes.add(param.type);
            }
            mt.argtypes = argtypes.toList();
            ListBuffer<Type> thrown = new ListBuffer<>();
            i = 0;
            for (Type thrownType : mt.thrown) {
                thrown.add(addTypeAnnotations(thrownType, thrownType(i++)));
            }
            mt.thrown = thrown.toList();
            /* possible information loss if the type of the method is void then we can't add type
             * annotations to it
             */
            if (!mt.restype.hasTag(TypeTag.VOID)) {
                mt.restype = addTypeAnnotations(mt.restype, TargetType.METHOD_RETURN);
            }

            Type recvtype = mt.recvtype != null ? mt.recvtype : s.implicitReceiverType();
            if (recvtype != null) {
                Type annotated = addTypeAnnotations(recvtype, TargetType.METHOD_RECEIVER);
                if (annotated != recvtype) {
                    mt.recvtype = annotated;
                }
            }
            return null;
        }

        @Override
        public Void visitVarSymbol(Symbol.VarSymbol s, Void unused) {
            s.type = addTypeAnnotations(s.type, TargetType.FIELD);
            return null;
        }

        @Override
        public Void visitSymbol(Symbol s, Void unused) {
            return null;
        }

        private List<Type> rewriteTypeParameters(List<Type> tvars, TargetType boundType) {
            ListBuffer<Type> tvarbuf = new ListBuffer<>();
            int typeVariableIndex = 0;
            for (Type tvar : tvars) {
                Type bound = tvar.getUpperBound();
                if (bound.isCompound()) {
                    ClassType ct = (ClassType) bound;
                    int boundIndex = 0;
                    if (ct.supertype_field != null) {
                        ct.supertype_field =
                                addTypeAnnotations(
                                        ct.supertype_field,
                                        typeParameterBound(
                                                boundType, typeVariableIndex, boundIndex++));
                    }
                    ListBuffer<Type> itfbuf = new ListBuffer<>();
                    for (Type itf : ct.interfaces_field) {
                        itfbuf.add(
                                addTypeAnnotations(
                                        itf,
                                        typeParameterBound(
                                                boundType, typeVariableIndex, boundIndex++)));
                    }
                    ct.interfaces_field = itfbuf.toList();
                } else {
                    bound =
                            addTypeAnnotations(
                                    bound,
                                    typeParameterBound(
                                            boundType,
                                            typeVariableIndex,
                                            bound.isInterface() ? 1 : 0));
                }
                ((TypeVar) tvar).setUpperBound(bound);
                tvarbuf.add(tvar);
                typeVariableIndex++;
            }
            return tvarbuf.toList();
        }

        private Type addTypeAnnotations(Type type, TargetType targetType) {
            return addTypeAnnotations(type, pos -> pos.type == targetType);
        }

        private Type addTypeAnnotations(Type type, Predicate<TypeAnnotationPosition> filter) {
            Assert.checkNonNull(type);

            // Find type annotations that match the given target type
            ListBuffer<Attribute.TypeCompound> filtered = new ListBuffer<>();
            for (Attribute.TypeCompound attribute : this.attributes) {
                if (filter.test(attribute.position)) {
                    filtered.add(attribute);
                }
            }
            if (filtered.isEmpty()) {
                return type;
            }

            // Group the matching annotations by their type path. Each group of annotations will be
            // added to a type at that location.
            Map<List<TypeAnnotationPosition.TypePathEntry>, ListBuffer<Attribute.TypeCompound>>
                    attributesByPath = new HashMap<>();
            for (Attribute.TypeCompound attribute : filtered.toList()) {
                attributesByPath
                        .computeIfAbsent(attribute.position.location, k -> new ListBuffer<>())
                        .add(attribute);
            }

            // Rewrite the type and add the annotations
            type = new TypeAnnotationStructuralTypeMapping(attributesByPath).visit(type, List.nil());

            return type;
        }

        private static Predicate<TypeAnnotationPosition> typeParameterBound(
                TargetType targetType, int parameterIndex, int boundIndex) {
            return pos ->
                    pos.type == targetType
                            && pos.parameter_index == parameterIndex
                            && pos.bound_index == boundIndex;
        }

        private static Predicate<TypeAnnotationPosition> methodFormalParameter(int index) {
            return pos ->
                    pos.type == TargetType.METHOD_FORMAL_PARAMETER && pos.parameter_index == index;
        }

        private static Predicate<TypeAnnotationPosition> thrownType(int index) {
            return pos -> pos.type == TargetType.THROWS && pos.type_index == index;
        }

        private static Predicate<TypeAnnotationPosition> classExtends(int index) {
            return pos -> pos.type == TargetType.CLASS_EXTENDS && pos.type_index == index;
        }
    }

    /**
     * A type mapping that rewrites the type to include type annotations.
     *
     * <p>This logic is similar to {@link Type.StructuralTypeMapping}, but also tracks the path to
     * the contained types being rewritten, and so cannot easily share the existing logic.
     */
    private static final class TypeAnnotationStructuralTypeMapping
            extends Types.TypeMapping<List<TypeAnnotationPosition.TypePathEntry>> {

        private final Map<List<TypeAnnotationPosition.TypePathEntry>,
                ListBuffer<Attribute.TypeCompound>> attributesByPath;

        private TypeAnnotationStructuralTypeMapping(
                Map<List<TypeAnnotationPosition.TypePathEntry>, ListBuffer<Attribute.TypeCompound>>
                    attributesByPath) {
            this.attributesByPath = attributesByPath;
        }


        @Override
        public Type visitClassType(ClassType t, List<TypeAnnotationPosition.TypePathEntry> path) {
            // As described in JVMS 4.7.20.2, type annotations on nested types are located with
            // 'left-to-right' steps starting on 'the outermost part of the type for which a type
            // annotation is admissible'. So the current path represents the outermost containing
            // type of the type being visited, and we add type path steps for every contained nested
            // type.
            Type outer = t.getEnclosingType();
            Type outer1 = outer != Type.noType ? visit(outer, path) : outer;
            for (Type curr = t.getEnclosingType();
                    curr != Type.noType;
                    curr = curr.getEnclosingType()) {
                path = path.append(TypeAnnotationPosition.TypePathEntry.INNER_TYPE);
            }
            List<Type> typarams = t.getTypeArguments();
            List<Type> typarams1 = rewriteTypeParams(path, typarams);
            if (outer1 != outer || typarams != typarams1) {
                t = new ClassType(outer1, typarams1, t.tsym, t.getMetadata());
            }
            return reannotate(t, path);
        }

        private List<Type> rewriteTypeParams(
                List<TypeAnnotationPosition.TypePathEntry> path, List<Type> typarams) {
            var i = IntStream.iterate(0, x -> x + 1).iterator();
            return typarams.map(typaram -> visit(typaram,
                    path.append(new TypeAnnotationPosition.TypePathEntry(
                            TypeAnnotationPosition.TypePathEntryKind.TYPE_ARGUMENT, i.nextInt()))));
        }

        @Override
        public Type visitWildcardType(
                WildcardType wt, List<TypeAnnotationPosition.TypePathEntry> path) {
            Type t = wt.type;
            if (t != null) {
                t = visit(t, path.append(TypeAnnotationPosition.TypePathEntry.WILDCARD));
            }
            if (t != wt.type) {
                wt = new WildcardType(t, wt.kind, wt.tsym, wt.bound, wt.getMetadata());
            }
            return reannotate(wt, path);
        }

        @Override
        public Type visitArrayType(ArrayType t, List<TypeAnnotationPosition.TypePathEntry> path) {
            Type elemtype = t.elemtype;
            Type elemtype1 =
                    visit(elemtype, path.append(TypeAnnotationPosition.TypePathEntry.ARRAY));
            if (elemtype1 != elemtype)  {
                t = new ArrayType(elemtype1, t.tsym, t.getMetadata());
            }
            return reannotate(t, path);
        }

        @Override
        public Type visitType(Type t, List<TypeAnnotationPosition.TypePathEntry> path) {
            return reannotate(t, path);
        }

        Type reannotate(Type type, List<TypeAnnotationPosition.TypePathEntry> path) {
            List<Attribute.TypeCompound> attributes = attributesForPath(path);
            if (attributes.isEmpty()) {
                return type;
            }
            // Runtime-visible and -invisible annotations are completed separately, so if the same
            // type has annotations from both it will get annotated twice.
            TypeMetadata.Annotations existing = type.getMetadata(TypeMetadata.Annotations.class);
            if (existing != null) {
                existing.annotationBuffer().addAll(attributes);
                return type;
            }
            return type.annotatedType(attributes);
        }

        List<Attribute.TypeCompound> attributesForPath(
                List<TypeAnnotationPosition.TypePathEntry> path) {
            ListBuffer<Attribute.TypeCompound> attributes = attributesByPath.remove(path);
            return attributes != null ? attributes.toList() : List.nil();
        }
    }

/* **********************************************************************
 * Reading Symbols
 ***********************************************************************/

    /** Read a field.
     */
    VarSymbol readField() {
        char rawFlags = nextChar();
        long flags = adjustFieldFlags(rawFlags);
        Name name = poolReader.getName(nextChar());
        Type type = poolReader.getType(nextChar());
        VarSymbol v = new VarSymbol(flags, name, type, currentOwner);
        readMemberAttrs(v);
        if (Integer.bitCount(rawFlags & (PUBLIC | PRIVATE | PROTECTED)) > 1 ||
            Integer.bitCount(rawFlags & (FINAL | VOLATILE)) > 1)
            throw badClassFile("illegal.flag.combo", Flags.toString((long)rawFlags), "field", v);
        return v;
    }

    /** Read a method.
     */
    MethodSymbol readMethod() {
        char rawFlags = nextChar();
        long flags = adjustMethodFlags(rawFlags);
        Name name = poolReader.getName(nextChar());
        Type descriptorType = poolReader.getType(nextChar());
        Type type = descriptorType;
        if (currentOwner.isInterface() &&
                (flags & ABSTRACT) == 0 && !name.equals(names.clinit)) {
            if (majorVersion > Version.V52.major ||
                    (majorVersion == Version.V52.major && minorVersion >= Version.V52.minor)) {
                if ((flags & (STATIC | PRIVATE)) == 0) {
                    currentOwner.flags_field |= DEFAULT;
                    flags |= DEFAULT | ABSTRACT;
                }
            } else {
                //protect against ill-formed classfiles
                throw badClassFile((flags & STATIC) == 0 ? "invalid.default.interface" : "invalid.static.interface",
                                   Integer.toString(majorVersion),
                                   Integer.toString(minorVersion));
            }
        }
        validateMethodType(name, type);
        boolean forceLocal = false;
        if (name == names.init && currentOwner.hasOuterInstance()) {
            // Sometimes anonymous classes don't have an outer
            // instance, however, there is no reliable way to tell so
            // we never strip this$n
            // ditto for local classes. Local classes that have an enclosing method set
            // won't pass the "hasOuterInstance" check above, but those that don't have an
            // enclosing method (i.e. from initializers) will pass that check.
            boolean local = forceLocal =
                    !currentOwner.owner.members().includes(currentOwner, LookupKind.NON_RECURSIVE);
            if (!currentOwner.name.isEmpty() && !local)
                type = new MethodType(adjustMethodParams(flags, type.getParameterTypes()),
                                      type.getReturnType(),
                                      type.getThrownTypes(),
                                      syms.methodClass);
        }
        MethodSymbol m = new MethodSymbol(flags, name, type, currentOwner);
        if (types.isSignaturePolymorphic(m)) {
            m.flags_field |= SIGNATURE_POLYMORPHIC;
        }
        if (saveParameterNames)
            initParameterNames(m);
        Symbol prevOwner = currentOwner;
        currentOwner = m;
        try {
            readMemberAttrs(m);
        } finally {
            currentOwner = prevOwner;
        }
        validateMethodType(name, m.type);
        adjustParameterAnnotations(m, descriptorType, forceLocal);
        setParameters(m, type);

        if (Integer.bitCount(rawFlags & (PUBLIC | PRIVATE | PROTECTED)) > 1)
            throw badClassFile("illegal.flag.combo", Flags.toString((long)rawFlags), "method", m);
        if ((flags & VARARGS) != 0) {
            final Type last = type.getParameterTypes().last();
            if (last == null || !last.hasTag(ARRAY)) {
                m.flags_field &= ~VARARGS;
                throw badClassFile("malformed.vararg.method", m);
            }
        }

        return m;
    }

    void validateMethodType(Name name, Type t) {
        if ((!t.hasTag(TypeTag.METHOD) && !t.hasTag(TypeTag.FORALL)) ||
            (name == names.init && !t.getReturnType().hasTag(TypeTag.VOID))) {
            throw badClassFile("method.descriptor.invalid", name);
        }
    }

    private List<Type> adjustMethodParams(long flags, List<Type> args) {
        if (args.isEmpty()) {
            return args;
        }
        boolean isVarargs = (flags & VARARGS) != 0;
        if (isVarargs) {
            Type varargsElem = args.last();
            ListBuffer<Type> adjustedArgs = new ListBuffer<>();
            for (Type t : args) {
                adjustedArgs.append(t != varargsElem ?
                    t :
                    ((ArrayType)t).makeVarargs());
            }
            args = adjustedArgs.toList();
        }
        return args.tail;
    }

    /**
     * Init the parameter names array.
     * Parameter names are currently inferred from the names in the
     * LocalVariableTable attributes of a Code attribute.
     * (Note: this means parameter names are currently not available for
     * methods without a Code attribute.)
     * This method initializes an array in which to store the name indexes
     * of parameter names found in LocalVariableTable attributes. It is
     * slightly supersized to allow for additional slots with a start_pc of 0.
     */
    void initParameterNames(MethodSymbol sym) {
        // make allowance for synthetic parameters.
        final int excessSlots = 4;
        int expectedParameterSlots =
                Code.width(sym.type.getParameterTypes()) + excessSlots;
        if (parameterNameIndicesLvt == null
                || parameterNameIndicesLvt.length < expectedParameterSlots) {
            parameterNameIndicesLvt = new int[expectedParameterSlots];
        } else
            Arrays.fill(parameterNameIndicesLvt, 0);
    }

    /**
     * Set the parameters for a method symbol, including any names and
     * annotations that were read.
     *
     * <p>The type of the symbol may have changed while reading the
     * method attributes (see the Signature attribute). This may be
     * because of generic information or because anonymous synthetic
     * parameters were added.   The original type (as read from the
     * method descriptor) is used to help guess the existence of
     * anonymous synthetic parameters.
     */
    void setParameters(MethodSymbol sym, Type jvmType) {
        int firstParamLvt = ((sym.flags() & STATIC) == 0) ? 1 : 0;
        // the code in readMethod may have skipped the first
        // parameter when setting up the MethodType. If so, we
        // make a corresponding allowance here for the position of
        // the first parameter.  Note that this assumes the
        // skipped parameter has a width of 1 -- i.e. it is not
        // a double width type (long or double.)
        if (sym.name == names.init && currentOwner.hasOuterInstance()) {
            // Sometimes anonymous classes don't have an outer
            // instance, however, there is no reliable way to tell so
            // we never strip this$n
            if (!currentOwner.name.isEmpty())
                firstParamLvt += 1;
        }

        if (sym.type != jvmType) {
            // reading the method attributes has caused the
            // symbol's type to be changed. (i.e. the Signature
            // attribute.)  This may happen if there are hidden
            // (synthetic) parameters in the descriptor, but not
            // in the Signature.  The position of these hidden
            // parameters is unspecified; for now, assume they are
            // at the beginning, and so skip over them. The
            // primary case for this is two hidden parameters
            // passed into Enum constructors.
            int skip = Code.width(jvmType.getParameterTypes())
                    - Code.width(sym.type.getParameterTypes());
            firstParamLvt += skip;
        }
        Set<Name> paramNames = new HashSet<>();
        ListBuffer<VarSymbol> params = new ListBuffer<>();
        // we maintain two index pointers, one for the LocalVariableTable attribute
        // and the other for the MethodParameters attribute.
        // This is needed as the MethodParameters attribute may contain
        // name_index = 0 in which case we want to fall back to the LocalVariableTable.
        // In such case, we still want to read the flags from the MethodParameters with that index.
        int nameIndexLvt = firstParamLvt;
        int nameIndexMp = 0;
        int annotationIndex = 0;
        for (Type t: sym.type.getParameterTypes()) {
            VarSymbol param = parameter(nameIndexMp, nameIndexLvt, t, sym, paramNames);
            params.append(param);
            if (parameterAnnotations != null) {
                ParameterAnnotations annotations = parameterAnnotations[annotationIndex];
                if (annotations != null && annotations.proxies != null
                        && !annotations.proxies.isEmpty()) {
                    annotate.normal(new AnnotationCompleter(param, annotations.proxies));
                }
            }
            nameIndexLvt += Code.width(t);
            nameIndexMp++;
            annotationIndex++;
        }
        Assert.check(parameterAnnotations == null ||
                     parameterAnnotations.length == annotationIndex);
        Assert.checkNull(sym.params);
        sym.params = params.toList();
        parameterAnnotations = null;
        parameterNameIndicesLvt = null;
        parameterNameIndicesMp = null;
        allParameterAccessFlags = null;
        parameterAccessFlags = null;
    }

    void adjustParameterAnnotations(MethodSymbol sym, Type methodDescriptor,
                                    boolean forceLocal) {
        if (parameterAnnotations == null) {
            return ;
        }

        //the specification for Runtime(In)VisibleParameterAnnotations does not
        //enforce any mapping between the method parameters and the recorded
        //parameter annotation. Attempt a number of heuristics to adjust the
        //adjust parameterAnnotations to the percieved number of parameters:

        int methodParameterCount = sym.type.getParameterTypes().size();

        if (methodParameterCount == parameterAnnotations.length) {
            //we've got exactly as many parameter annotations as are parameters
            //of the method (after considering a possible Signature attribute),
            //no need to do anything. the parameter creation code will use
            //the 1-1 mapping to restore the annotations:
            return ;
        }

        if (allParameterAccessFlags != null) {
            //MethodParameters attribute present, use it:

            //count the number of non-synthetic and non-mandatory parameters:
            int realParameters = 0;

            for (int i = 0; i < allParameterAccessFlags.length; i++) {
                if ((allParameterAccessFlags[i] & (SYNTHETIC | MANDATED)) == 0) {
                    realParameters++;
                }
            }

            int methodDescriptorParameterCount = methodDescriptor.getParameterTypes().size();

            if (realParameters == parameterAnnotations.length &&
                allParameterAccessFlags.length == methodDescriptorParameterCount) {
                //if we have parameter annotations for each non-synthetic/mandatory parameter,
                //and if Signature was not present, expand the parameterAnnotations to cover
                //all the method descriptor's parameters:
                if (sym.type == methodDescriptor) {
                    ParameterAnnotations[] newParameterAnnotations =
                            new ParameterAnnotations[methodParameterCount];
                    int srcIndex = 0;

                    for (int i = 0; i < methodParameterCount; i++) {
                        if ((allParameterAccessFlags[i] & (SYNTHETIC | MANDATED)) == 0) {
                            newParameterAnnotations[i] = parameterAnnotations[srcIndex++];
                        }
                    }

                    parameterAnnotations = newParameterAnnotations;
                } else {
                    dropParameterAnnotations();
                }
            } else if (realParameters == methodParameterCount &&
                       methodDescriptorParameterCount == parameterAnnotations.length &&
                       allParameterAccessFlags.length == methodDescriptorParameterCount) {
                //if there are as many parameter annotations as parameters in
                //the method descriptor, and as many real parameters as parameters
                //in the method's type (after accounting for Signature), shrink
                //the parameterAnnotations to only cover the parameters from
                //the method's type:
                ParameterAnnotations[] newParameterAnnotations =
                        new ParameterAnnotations[methodParameterCount];
                int targetIndex = 0;

                for (int i = 0; i < parameterAnnotations.length; i++) {
                    if ((allParameterAccessFlags[i] & (SYNTHETIC | MANDATED)) == 0) {
                        newParameterAnnotations[targetIndex++] = parameterAnnotations[i];
                    }
                }

                parameterAnnotations = newParameterAnnotations;
            } else {
                dropParameterAnnotations();
            }
            return ;
        }

        if (!sym.isConstructor()) {
            //if the number of parameter annotations and the number of parameters
            //don't match, we don't have any heuristics to map one to the other
            //unless the method is a constructor:
            dropParameterAnnotations();
            return ;
        }

        if (sym.owner.isEnum()) {
            if (methodParameterCount == parameterAnnotations.length + 2 &&
                sym.type == methodDescriptor) {
                //handle constructors of enum types without the Signature attribute -
                //there are the two synthetic parameters (name and ordinal) in the
                //constructor, but there may be only parameter annotations for the
                //real non-synthetic parameters:
                ParameterAnnotations[] newParameterAnnotations = new ParameterAnnotations[parameterAnnotations.length + 2];
                System.arraycopy(parameterAnnotations, 0, newParameterAnnotations, 2, parameterAnnotations.length);
                parameterAnnotations = newParameterAnnotations;
                return ;
            }
        } else if (sym.owner.isDirectlyOrIndirectlyLocal() || forceLocal) {
            //local class may capture the enclosing instance (as the first parameter),
            //and local variables (as trailing parameters)
            //if there are less parameter annotations than parameters, put the existing
            //ones starting with offset:
            if (methodParameterCount > parameterAnnotations.length &&
                sym.type == methodDescriptor) {
                ParameterAnnotations[] newParameterAnnotations = new ParameterAnnotations[methodParameterCount];
                System.arraycopy(parameterAnnotations, 0, newParameterAnnotations, 1, parameterAnnotations.length);
                parameterAnnotations = newParameterAnnotations;
                return ;
            }
        }

        //no heuristics worked, drop the annotations:
        dropParameterAnnotations();
    }

    private void dropParameterAnnotations() {
        parameterAnnotations = null;
        if (lintClassfile) {
            log.warning(LintWarnings.RuntimeInvisibleParameterAnnotations(currentClassFile));
        }
    }
    /**
     * Creates the parameter at the position {@code mpIndex} in the parameter list of the owning method.
     * Flags are optionally read from the MethodParameters attribute.
     * Names are optionally read from the MethodParameters attribute. If the constant pool index
     * of the name is 0, then the name is optionally read from the LocalVariableTable attribute.
     * @param mpIndex the index of the parameter in the MethodParameters attribute
     * @param lvtIndex the index of the parameter in the LocalVariableTable attribute
     */
    private VarSymbol parameter(int mpIndex, int lvtIndex, Type t, MethodSymbol owner, Set<Name> exclude) {
        long flags = PARAMETER;
        Name argName;
        if (parameterAccessFlags != null && mpIndex < parameterAccessFlags.length
                && parameterAccessFlags[mpIndex] != 0) {
            flags |= parameterAccessFlags[mpIndex];
        }
        if (parameterNameIndicesMp != null && mpIndex < parameterNameIndicesMp.length
                // if name_index is 0, then we might still get a name from the LocalVariableTable
                && parameterNameIndicesMp[mpIndex] != 0) {
            argName = optPoolEntry(parameterNameIndicesMp[mpIndex], poolReader::getName, names.empty);
            flags |= NAME_FILLED;
        } else if (parameterNameIndicesLvt != null && lvtIndex < parameterNameIndicesLvt.length
                && parameterNameIndicesLvt[lvtIndex] != 0) {
            argName = optPoolEntry(parameterNameIndicesLvt[lvtIndex], poolReader::getName, names.empty);
            flags |= NAME_FILLED;
        } else {
            String prefix = "arg";
            while (true) {
                argName = names.fromString(prefix + exclude.size());
                if (!exclude.contains(argName))
                    break;
                prefix += "$";
            }
        }
        exclude.add(argName);
        return new ParamSymbol(flags, argName, t, owner);
    }

    /**
     * skip n bytes
     */
    void skipBytes(int n) {
        bp = bp + n;
    }

    /** Skip a field or method
     */
    void skipMember() {
        bp = bp + 6;
        char ac = nextChar();
        for (int i = 0; i < ac; i++) {
            bp = bp + 2;
            int attrLen = nextInt();
            bp = bp + attrLen;
        }
    }

    void skipInnerClasses() {
        int n = nextChar();
        for (int i = 0; i < n; i++) {
            nextChar();
            nextChar();
            nextChar();
            nextChar();
        }
    }

    /** Enter type variables of this classtype and all enclosing ones in
     *  `typevars'.
     */
    protected void enterTypevars(Symbol sym, Type t) {
        if (t.getEnclosingType() != null) {
            if (!t.getEnclosingType().hasTag(TypeTag.NONE)) {
                enterTypevars(sym.owner, t.getEnclosingType());
            }
        } else if (sym.kind == MTH && !sym.isStatic()) {
            enterTypevars(sym.owner, sym.owner.type);
        }
        for (List<Type> xs = t.getTypeArguments(); xs.nonEmpty(); xs = xs.tail) {
            typevars.enter(xs.head.tsym);
        }
    }

    protected ClassSymbol enterClass(Name name) {
        return syms.enterClass(currentModule, name);
    }

    protected ClassSymbol enterClass(Name name, TypeSymbol owner) {
        return syms.enterClass(currentModule, name, owner);
    }

    /** Read contents of a given class symbol `c'. Both external and internal
     *  versions of an inner class are read.
     */
    void readClass(ClassSymbol c) {
        ClassType ct = (ClassType)c.type;

        // allocate scope for members
        c.members_field = WriteableScope.create(c);

        // prepare type variable table
        typevars = typevars.dup(currentOwner);
        if (ct.getEnclosingType().hasTag(CLASS))
            enterTypevars(c.owner, ct.getEnclosingType());

        // read flags, or skip if this is an inner class
        long f = nextChar();
        long flags = adjustClassFlags(f);
        if ((flags & MODULE) == 0) {
            if (c.owner.kind == PCK || c.owner.kind == ERR) c.flags_field = flags;
            // read own class name and check that it matches
            currentModule = c.packge().modle;
            ClassSymbol self = poolReader.getClass(nextChar());
            if (c != self) {
                throw badClassFile("class.file.wrong.class",
                                   self.flatname);
            }
        } else {
            if (majorVersion < Version.V53.major) {
                throw badClassFile("anachronistic.module.info",
                        Integer.toString(majorVersion),
                        Integer.toString(minorVersion));
            }
            c.flags_field = flags;
            if (c.owner.kind != MDL) {
                throw badClassFile("module.info.definition.expected");
            }
            currentModule = (ModuleSymbol) c.owner;
            int this_class = nextChar();
            // temp, no check on this_class
        }

        // class attributes must be read before class
        // skip ahead to read class attributes
        int startbp = bp;
        nextChar();
        char interfaceCount = nextChar();
        bp += interfaceCount * 2;
        char fieldCount = nextChar();
        for (int i = 0; i < fieldCount; i++) skipMember();
        char methodCount = nextChar();
        for (int i = 0; i < methodCount; i++) skipMember();
        readClassAttrs(c);

        if (!c.getPermittedSubclasses().isEmpty()) {
            c.flags_field |= SEALED;
        }

        // reset and read rest of classinfo
        bp = startbp;
        int n = nextChar();
        if ((flags & MODULE) != 0 && n > 0) {
            throw badClassFile("module.info.invalid.super.class");
        }
        if (ct.supertype_field == null)
            ct.supertype_field =
                    optPoolEntry(n, idx -> poolReader.getClass(idx).erasure(types), Type.noType);
        n = nextChar();
        List<Type> is = List.nil();
        for (int i = 0; i < n; i++) {
            Type _inter = poolReader.getClass(nextChar()).erasure(types);
            is = is.prepend(_inter);
        }
        if (ct.interfaces_field == null)
            ct.interfaces_field = is.reverse();

        Assert.check(fieldCount == nextChar());
        for (int i = 0; i < fieldCount; i++) enterMember(c, readField());
        Assert.check(methodCount == nextChar());
        for (int i = 0; i < methodCount; i++) enterMember(c, readMethod());
        if (c.isRecord()) {
            for (RecordComponent rc: c.getRecordComponents()) {
                rc.accessor = lookupMethod(c, rc.name, List.nil());
            }
        }
        typevars = typevars.leave();
    }

    private MethodSymbol lookupMethod(TypeSymbol tsym, Name name, List<Type> argtypes) {
        for (Symbol s : tsym.members().getSymbolsByName(name, s -> s.kind == MTH)) {
            if (types.isSameTypes(s.type.getParameterTypes(), argtypes)) {
                return (MethodSymbol) s;
            }
        }
        return null;
    }

    /** Read inner class info. For each inner/outer pair allocate a
     *  member class.
     */
    void readInnerClasses(ClassSymbol c) {
        int n = nextChar();
        for (int i = 0; i < n; i++) {
            nextChar(); // skip inner class symbol
            int outerIdx = nextChar();
            int nameIdx = nextChar();
            ClassSymbol outer = optPoolEntry(outerIdx, poolReader::getClass, null);
            Name name = optPoolEntry(nameIdx, poolReader::getName, names.empty);
            if (name == null) name = names.empty;
            long flags = adjustClassFlags(nextChar());
            if (outer != null) { // we have a member class
                if (name == names.empty)
                    name = names.one;
                ClassSymbol member = enterClass(name, outer);
                if ((flags & STATIC) == 0) {
                    ((ClassType)member.type).setEnclosingType(outer.type);
                    if (member.erasure_field != null)
                        ((ClassType)member.erasure_field).setEnclosingType(types.erasure(outer.type));
                }
                if (c == outer && member.owner == c) {
                    member.flags_field = flags;
                    enterMember(c, member);
                }
            }
        }
    }

    /** Read a class definition from the bytes in buf.
     */
    private void readClassBuffer(ClassSymbol c) throws IOException {
        int magic = nextInt();
        if (magic != JAVA_MAGIC)
            throw badClassFile("illegal.start.of.class.file");

        minorVersion = nextChar();
        majorVersion = nextChar();
        int maxMajor = Version.MAX().major;
        int maxMinor = Version.MAX().minor;
        previewClassFile =
                minorVersion == ClassFile.PREVIEW_MINOR_VERSION;
        if (majorVersion > maxMajor ||
            majorVersion * 1000 + minorVersion <
            Version.MIN().major * 1000 + Version.MIN().minor) {
            if (majorVersion == (maxMajor + 1) && !previewClassFile)
                log.warning(Warnings.BigMajorVersion(currentClassFile,
                                                     majorVersion,
                                                     maxMajor));
            else
                throw badClassFile("wrong.version",
                                   Integer.toString(majorVersion),
                                   Integer.toString(minorVersion),
                                   Integer.toString(maxMajor),
                                   Integer.toString(maxMinor));
        }
        utf8validation = majorVersion < V48.major ? Convert.Validation.PREJDK14 : Convert.Validation.STRICT;

        if (previewClassFile) {
            if (!preview.isEnabled()) {
                log.error(preview.disabledError(currentClassFile, majorVersion));
            } else {
                preview.warnPreview(c.classfile, majorVersion);
            }
        }

        poolReader = new PoolReader(this, names, syms);
        bp = poolReader.readPool(buf, bp);
        if (signatureBuffer.length < bp) {
            int ns = Integer.highestOneBit(bp) << 1;
            signatureBuffer = new byte[ns];
        }
        readClass(c);
    }

    public void readClassFile(ClassSymbol c) {
        currentOwner = c;
        currentClassFile = c.classfile;
        warnedAttrs.clear();
        filling = true;
        target = null;
        repeatable = null;
        try {
            bp = 0;
            buf.reset();
            try (InputStream input = c.classfile.openInputStream()) {
                buf.appendStream(input);
            }
            readClassBuffer(c);
            if (!missingTypeVariables.isEmpty() && !foundTypeVariables.isEmpty()) {
                List<Type> missing = missingTypeVariables;
                List<Type> found = foundTypeVariables;
                missingTypeVariables = List.nil();
                foundTypeVariables = List.nil();
                interimUses = List.nil();
                interimProvides = List.nil();
                filling = false;
                ClassType ct = (ClassType)currentOwner.type;
                ct.supertype_field =
                    types.subst(ct.supertype_field, missing, found);
                ct.interfaces_field =
                    types.subst(ct.interfaces_field, missing, found);
                ct.typarams_field =
                    types.substBounds(ct.typarams_field, missing, found);
                for (List<Type> types = ct.typarams_field; types.nonEmpty(); types = types.tail) {
                    types.head.tsym.type = types.head;
                }
            } else if (missingTypeVariables.isEmpty() !=
                       foundTypeVariables.isEmpty()) {
                Name name = missingTypeVariables.head.tsym.name;
                throw badClassFile("undecl.type.var", name);
            }

            if ((c.flags_field & Flags.ANNOTATION) != 0) {
                c.setAnnotationTypeMetadata(new AnnotationTypeMetadata(c, new CompleterDeproxy(c, target, repeatable)));
            } else {
                c.setAnnotationTypeMetadata(AnnotationTypeMetadata.notAnAnnotationType());
            }

            if (c == currentModule.module_info) {
                if (interimUses.nonEmpty() || interimProvides.nonEmpty()) {
                    Assert.check(currentModule.isCompleted());
                    currentModule.usesProvidesCompleter =
                            new UsesProvidesCompleter(currentModule, interimUses, interimProvides);
                } else {
                    currentModule.uses = List.nil();
                    currentModule.provides = List.nil();
                }
            }
        } catch (IOException | ClosedFileSystemException ex) {
            throw badClassFile("unable.to.access.file", ex.toString());
        } catch (ArrayIndexOutOfBoundsException ex) {
            throw badClassFile("bad.class.file", c.flatname);
        } finally {
            interimUses = List.nil();
            interimProvides = List.nil();
            missingTypeVariables = List.nil();
            foundTypeVariables = List.nil();
            filling = false;
        }
    }

    /** We can only read a single class file at a time; this
     *  flag keeps track of when we are currently reading a class
     *  file.
     */
    public boolean filling = false;

/* **********************************************************************
 * Adjusting flags
 ***********************************************************************/

    long adjustFieldFlags(long flags) {
        return flags;
    }

    long adjustMethodFlags(long flags) {
        if ((flags & ACC_BRIDGE) != 0) {
            flags &= ~ACC_BRIDGE;
            flags |= BRIDGE;
        }
        if ((flags & ACC_VARARGS) != 0) {
            flags &= ~ACC_VARARGS;
            flags |= VARARGS;
        }
        return flags;
    }

    long adjustClassFlags(long flags) {
        if ((flags & ACC_MODULE) != 0) {
            flags &= ~ACC_MODULE;
            flags |= MODULE;
        }
        return flags & ~ACC_SUPER; // SUPER and SYNCHRONIZED bits overloaded
    }

    /**
     * A subclass of JavaFileObject for the sourcefile attribute found in a classfile.
     * The attribute is only the last component of the original filename, so is unlikely
     * to be valid as is, so operations other than those to access the name throw
     * UnsupportedOperationException
     */
    private static class SourceFileObject implements JavaFileObject {

        /** The file's name.
         */
        private final Name name;

        public SourceFileObject(Name name) {
            this.name = name;
        }

        @Override @DefinedBy(Api.COMPILER)
        public URI toUri() {
            try {
                return new URI(null, name.toString(), null);
            } catch (URISyntaxException e) {
                throw new PathFileObject.CannotCreateUriError(name.toString(), e);
            }
        }

        @Override @DefinedBy(Api.COMPILER)
        public String getName() {
            return name.toString();
        }

        @Override @DefinedBy(Api.COMPILER)
        public JavaFileObject.Kind getKind() {
            return BaseFileManager.getKind(getName());
        }

        @Override @DefinedBy(Api.COMPILER)
        public InputStream openInputStream() {
            throw new UnsupportedOperationException();
        }

        @Override @DefinedBy(Api.COMPILER)
        public OutputStream openOutputStream() {
            throw new UnsupportedOperationException();
        }

        @Override @DefinedBy(Api.COMPILER)
        public CharBuffer getCharContent(boolean ignoreEncodingErrors) {
            throw new UnsupportedOperationException();
        }

        @Override @DefinedBy(Api.COMPILER)
        public Reader openReader(boolean ignoreEncodingErrors) {
            throw new UnsupportedOperationException();
        }

        @Override @DefinedBy(Api.COMPILER)
        public Writer openWriter() {
            throw new UnsupportedOperationException();
        }

        @Override @DefinedBy(Api.COMPILER)
        public long getLastModified() {
            throw new UnsupportedOperationException();
        }

        @Override @DefinedBy(Api.COMPILER)
        public boolean delete() {
            throw new UnsupportedOperationException();
        }

        @Override @DefinedBy(Api.COMPILER)
        public boolean isNameCompatible(String simpleName, JavaFileObject.Kind kind) {
            return true; // fail-safe mode
        }

        @Override @DefinedBy(Api.COMPILER)
        public NestingKind getNestingKind() {
            return null;
        }

        @Override @DefinedBy(Api.COMPILER)
        public Modifier getAccessLevel() {
            return null;
        }

        /**
         * Check if two file objects are equal.
         * SourceFileObjects are just placeholder objects for the value of a
         * SourceFile attribute, and do not directly represent specific files.
         * Two SourceFileObjects are equal if their names are equal.
         */
        @Override
        public boolean equals(Object other) {
            if (this == other)
                return true;
            return (other instanceof SourceFileObject sourceFileObject)
                    && name.equals(sourceFileObject.name);
        }

        @Override
        public int hashCode() {
            return name.hashCode();
        }
    }

    private class CompleterDeproxy implements AnnotationTypeCompleter {
        ClassSymbol proxyOn;
        CompoundAnnotationProxy target;
        CompoundAnnotationProxy repeatable;

        public CompleterDeproxy(ClassSymbol c, CompoundAnnotationProxy target,
                CompoundAnnotationProxy repeatable)
        {
            this.proxyOn = c;
            this.target = target;
            this.repeatable = repeatable;
        }

        @Override
        public void complete(ClassSymbol sym) {
            Assert.check(proxyOn == sym);
            Attribute.Compound theTarget = null, theRepeatable = null;
            AnnotationDeproxy deproxy;

            try {
                if (target != null) {
                    deproxy = new AnnotationDeproxy(proxyOn);
                    theTarget = deproxy.deproxyCompound(target);
                }

                if (repeatable != null) {
                    deproxy = new AnnotationDeproxy(proxyOn);
                    theRepeatable = deproxy.deproxyCompound(repeatable);
                }
            } catch (Exception e) {
                throw new CompletionFailure(sym,
                                            () -> ClassReader.this.diagFactory.fragment(Fragments.ExceptionMessage(e.getMessage())),
                                            dcfh);
            }

            sym.getAnnotationTypeMetadata().setTarget(theTarget);
            sym.getAnnotationTypeMetadata().setRepeatable(theRepeatable);
        }
    }

    private class ProxyType extends Type {

        private final Name name;

        public ProxyType(int index) {
            super(syms.noSymbol, List.nil());
            this.name = poolReader.getName(index);
        }

        @Override
        public TypeTag getTag() {
            return TypeTag.NONE;
        }

        public Type resolve() {
            return name.map(ClassReader.this::sigToType);
        }

        @Override @DefinedBy(Api.LANGUAGE_MODEL)
        public String toString() {
            return "<ProxyType>";
        }

    }

    private static final class InterimUsesDirective {
        public final Name service;

        public InterimUsesDirective(Name service) {
            this.service = service;
        }

    }

    private static final class InterimProvidesDirective {
        public final Name service;
        public final List<Name> impls;

        public InterimProvidesDirective(Name service, List<Name> impls) {
            this.service = service;
            this.impls = impls;
        }

    }

    private final class UsesProvidesCompleter implements Completer {
        private final ModuleSymbol currentModule;
        private final List<InterimUsesDirective> interimUsesCopy;
        private final List<InterimProvidesDirective> interimProvidesCopy;

        public UsesProvidesCompleter(ModuleSymbol currentModule, List<InterimUsesDirective> interimUsesCopy, List<InterimProvidesDirective> interimProvidesCopy) {
            this.currentModule = currentModule;
            this.interimUsesCopy = interimUsesCopy;
            this.interimProvidesCopy = interimProvidesCopy;
        }

        @Override
        public void complete(Symbol sym) throws CompletionFailure {
            ListBuffer<Directive> directives = new ListBuffer<>();
            directives.addAll(currentModule.directives);
            ListBuffer<UsesDirective> uses = new ListBuffer<>();
            for (InterimUsesDirective interim : interimUsesCopy) {
                UsesDirective d = new UsesDirective(syms.enterClass(currentModule, interim.service));
                uses.add(d);
                directives.add(d);
            }
            currentModule.uses = uses.toList();
            ListBuffer<ProvidesDirective> provides = new ListBuffer<>();
            for (InterimProvidesDirective interim : interimProvidesCopy) {
                ListBuffer<ClassSymbol> impls = new ListBuffer<>();
                for (Name impl : interim.impls) {
                    impls.append(syms.enterClass(currentModule, impl));
                }
                ProvidesDirective d = new ProvidesDirective(syms.enterClass(currentModule, interim.service),
                                                            impls.toList());
                provides.add(d);
                directives.add(d);
            }
            currentModule.provides = provides.toList();
            currentModule.directives = directives.toList();
        }
    }
}<|MERGE_RESOLUTION|>--- conflicted
+++ resolved
@@ -2079,20 +2079,11 @@
             try {
                 if (lintClassfile) {
                     if (failure == null) {
-<<<<<<< HEAD
-                        log.warning(LintCategory.CLASSFILE, null, Warnings.AnnotationMethodNotFound(container, name));
-                    } else {
-                        log.warning(LintCategory.CLASSFILE, null,
-                            Warnings.AnnotationMethodNotFoundReason(container,
-                                                                    name,
-                                                                    failure.getDetailValue()));//diagnostic, if present
-=======
                         log.warning(LintWarnings.AnnotationMethodNotFound(container, name));
                     } else {
                         log.warning(LintWarnings.AnnotationMethodNotFoundReason(container,
                                                                             name,
                                                                             failure.getDetailValue()));//diagnostic, if present
->>>>>>> d7379789
                     }
                 }
             } finally {
