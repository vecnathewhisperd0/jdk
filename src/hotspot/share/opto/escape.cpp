/*
 * Copyright (c) 2005, 2021, Oracle and/or its affiliates. All rights reserved.
 * DO NOT ALTER OR REMOVE COPYRIGHT NOTICES OR THIS FILE HEADER.
 *
 * This code is free software; you can redistribute it and/or modify it
 * under the terms of the GNU General Public License version 2 only, as
 * published by the Free Software Foundation.
 *
 * This code is distributed in the hope that it will be useful, but WITHOUT
 * ANY WARRANTY; without even the implied warranty of MERCHANTABILITY or
 * FITNESS FOR A PARTICULAR PURPOSE.  See the GNU General Public License
 * version 2 for more details (a copy is included in the LICENSE file that
 * accompanied this code).
 *
 * You should have received a copy of the GNU General Public License version
 * 2 along with this work; if not, write to the Free Software Foundation,
 * Inc., 51 Franklin St, Fifth Floor, Boston, MA 02110-1301 USA.
 *
 * Please contact Oracle, 500 Oracle Parkway, Redwood Shores, CA 94065 USA
 * or visit www.oracle.com if you need additional information or have any
 * questions.
 *
 */

#include "precompiled.hpp"
#include "ci/bcEscapeAnalyzer.hpp"
#include "compiler/compileLog.hpp"
#include "gc/shared/barrierSet.hpp"
#include "gc/shared/c2/barrierSetC2.hpp"
#include "libadt/vectset.hpp"
#include "memory/allocation.hpp"
#include "memory/resourceArea.hpp"
#include "opto/c2compiler.hpp"
#include "opto/arraycopynode.hpp"
#include "opto/callnode.hpp"
#include "opto/cfgnode.hpp"
#include "opto/compile.hpp"
#include "opto/escape.hpp"
#include "opto/phaseX.hpp"
#include "opto/movenode.hpp"
#include "opto/rootnode.hpp"
#include "utilities/macros.hpp"

ConnectionGraph::ConnectionGraph(Compile * C, PhaseIterGVN *igvn, int invocation) :
  _nodes(C->comp_arena(), C->unique(), C->unique(), NULL),
  _in_worklist(C->comp_arena()),
  _next_pidx(0),
  _collecting(true),
  _verify(false),
  _compile(C),
  _igvn(igvn),
  _invocation(invocation),
  _build_iterations(0),
  _build_time(0.),
  _node_map(C->comp_arena()) {
  // Add unknown java object.
  add_java_object(C->top(), PointsToNode::GlobalEscape);
  phantom_obj = ptnode_adr(C->top()->_idx)->as_JavaObject();
  // Add ConP(#NULL) and ConN(#NULL) nodes.
  Node* oop_null = igvn->zerocon(T_OBJECT);
  assert(oop_null->_idx < nodes_size(), "should be created already");
  add_java_object(oop_null, PointsToNode::NoEscape);
  null_obj = ptnode_adr(oop_null->_idx)->as_JavaObject();
  if (UseCompressedOops) {
    Node* noop_null = igvn->zerocon(T_NARROWOOP);
    assert(noop_null->_idx < nodes_size(), "should be created already");
    map_ideal_node(noop_null, null_obj);
  }
}

bool ConnectionGraph::has_candidates(Compile *C) {
  // EA brings benefits only when the code has allocations and/or locks which
  // are represented by ideal Macro nodes.
  int cnt = C->macro_count();
  for (int i = 0; i < cnt; i++) {
    Node *n = C->macro_node(i);
    if (n->is_Allocate()) {
      return true;
    }
    if (n->is_Lock()) {
      Node* obj = n->as_Lock()->obj_node()->uncast();
      if (!(obj->is_Parm() || obj->is_Con())) {
        return true;
      }
    }
    if (n->is_CallStaticJava() &&
        n->as_CallStaticJava()->is_boxing_method()) {
      return true;
    }
  }
  return false;
}

bool ConnectionGraph::do_analysis(Compile *C, PhaseIterGVN *igvn) {
  Compile::TracePhase tp("escapeAnalysis", &Phase::timers[Phase::_t_escapeAnalysis]);
  ResourceMark rm;

  // Add ConP#NULL and ConN#NULL nodes before ConnectionGraph construction
  // to create space for them in ConnectionGraph::_nodes[].
  Node* oop_null = igvn->zerocon(T_OBJECT);
  Node* noop_null = igvn->zerocon(T_NARROWOOP);
  bool has_non_escaping_obj = false;
  int invocation = 0;
  if (C->congraph() != NULL) {
    invocation = C->congraph()->_invocation + 1;
  }
  ConnectionGraph* congraph = new(C->comp_arena()) ConnectionGraph(C, igvn, invocation);
  // Perform escape analysis
  has_non_escaping_obj = congraph->compute_escape();
  // There are non escaping objects.
  C->set_congraph(congraph);
  // Cleanup.
  if (oop_null->outcnt() == 0) {
    igvn->hash_delete(oop_null);
  }
  if (noop_null->outcnt() == 0) {
    igvn->hash_delete(noop_null);
  }
  return has_non_escaping_obj;
}

bool ConnectionGraph::compute_escape() {
  Compile* C = _compile;
  PhaseGVN* igvn = _igvn;

  // Worklists used by EA.
  Unique_Node_List delayed_worklist;
  GrowableArray<Node*> alloc_worklist;
  GrowableArray<Node*> ptr_cmp_worklist;
  GrowableArray<MemBarStoreStoreNode*> storestore_worklist;
  GrowableArray<ArrayCopyNode*>  arraycopy_worklist;
  GrowableArray<PointsToNode*>   ptnodes_worklist;
  GrowableArray<JavaObjectNode*> java_objects_worklist;
  GrowableArray<JavaObjectNode*> non_escaped_allocs_worklist;
  GrowableArray<FieldNode*>      oop_fields_worklist;
  GrowableArray<SafePointNode*>  sfn_worklist;
  GrowableArray<MergeMemNode*>   mergemem_worklist;
  DEBUG_ONLY( GrowableArray<Node*> addp_worklist; )

  { Compile::TracePhase tp("connectionGraph", &Phase::timers[Phase::_t_connectionGraph]);

  // 1. Populate Connection Graph (CG) with PointsTo nodes.
  ideal_nodes.map(C->live_nodes(), NULL);  // preallocate space
  // Initialize worklist
  if (C->root() != NULL) {
    ideal_nodes.push(C->root());
  }
  // Processed ideal nodes are unique on ideal_nodes list
  // but several ideal nodes are mapped to the phantom_obj.
  // To avoid duplicated entries on the following worklists
  // add the phantom_obj only once to them.
  ptnodes_worklist.append(phantom_obj);
  java_objects_worklist.append(phantom_obj);
  for( uint next = 0; next < ideal_nodes.size(); ++next ) {
    Node* n = ideal_nodes.at(next);
    // Create PointsTo nodes and add them to Connection Graph. Called
    // only once per ideal node since ideal_nodes is Unique_Node list.
    add_node_to_connection_graph(n, &delayed_worklist);
    PointsToNode* ptn = ptnode_adr(n->_idx);
    if (ptn != NULL && ptn != phantom_obj) {
      ptnodes_worklist.append(ptn);
      if (ptn->is_JavaObject()) {
        java_objects_worklist.append(ptn->as_JavaObject());
        if ((n->is_Allocate() || n->is_CallStaticJava()) &&
            (ptn->escape_state() < PointsToNode::GlobalEscape)) {
          // Only allocations and java static calls results are interesting.
          non_escaped_allocs_worklist.append(ptn->as_JavaObject());
        }
      } else if (ptn->is_Field() && ptn->as_Field()->is_oop()) {
        oop_fields_worklist.append(ptn->as_Field());
      }
    }
    // Collect some interesting nodes for futher use.
    switch (n->Opcode()) {
      case Op_MergeMem:
        // Collect all MergeMem nodes to add memory slices for
        // scalar replaceable objects in split_unique_types().
        mergemem_worklist.append(n->as_MergeMem());
        break;
      case Op_CmpP:
      case Op_CmpN:
        // Collect compare pointers nodes.
        if (OptimizePtrCompare) {
          ptr_cmp_worklist.append(n);
        }
        break;
      case Op_MemBarStoreStore:
        // Collect all MemBarStoreStore nodes so that depending on the
        // escape status of the associated Allocate node some of them
        // may be eliminated.
        storestore_worklist.append(n->as_MemBarStoreStore());
        break;
      case Op_MemBarRelease:
        if (n->req() > MemBarNode::Precedent) {
          record_for_optimizer(n);
        }
        break;
#ifdef ASSERT
      case Op_AddP:
        // Collect address nodes for graph verification.
        addp_worklist.append(n);
        break;
#endif
      case Op_ArrayCopy:
        // Keep a list of ArrayCopy nodes so if one of its input is non
        // escaping, we can record a unique type
        arraycopy_worklist.append(n->as_ArrayCopy());
        break;
      default:
        // not interested now, ignore...
        break;
    }
    for (DUIterator_Fast imax, i = n->fast_outs(imax); i < imax; i++) {
      Node* m = n->fast_out(i);   // Get user
      ideal_nodes.push(m);
    }
    if (n->is_SafePoint()) {
      sfn_worklist.append(n->as_SafePoint());
    }
  }

#ifndef PRODUCT
  if (_compile->directive()->TraceEscapeAnalysisOption) {
    tty->print("+++++ Initial worklist for ");
    _compile->method()->print_name();
    tty->print_cr(" (ea_inv=%d)", _invocation);
    for (int i = 0; i < ptnodes_worklist.length(); i++) {
      PointsToNode* ptn = ptnodes_worklist.at(i);
      ptn->dump();
    }
    tty->print_cr("+++++ Calculating escape states and scalar replaceability");
  }
#endif

  if (non_escaped_allocs_worklist.length() == 0) {
    _collecting = false;
    return false; // Nothing to do.
  }
  // Add final simple edges to graph.
  while(delayed_worklist.size() > 0) {
    Node* n = delayed_worklist.pop();
    add_final_edges(n);
  }

#ifdef ASSERT
  if (VerifyConnectionGraph) {
    // Verify that no new simple edges could be created and all
    // local vars has edges.
    _verify = true;
    int ptnodes_length = ptnodes_worklist.length();
    for (int next = 0; next < ptnodes_length; ++next) {
      PointsToNode* ptn = ptnodes_worklist.at(next);
      add_final_edges(ptn->ideal_node());
      if (ptn->is_LocalVar() && ptn->edge_count() == 0) {
        ptn->dump();
        assert(ptn->as_LocalVar()->edge_count() > 0, "sanity");
      }
    }
    _verify = false;
  }
#endif
  // Bytecode analyzer BCEscapeAnalyzer, used for Call nodes
  // processing, calls to CI to resolve symbols (types, fields, methods)
  // referenced in bytecode. During symbol resolution VM may throw
  // an exception which CI cleans and converts to compilation failure.
  if (C->failing())  return false;

  // 2. Finish Graph construction by propagating references to all
  //    java objects through graph.
  if (!complete_connection_graph(ptnodes_worklist, non_escaped_allocs_worklist,
                                 java_objects_worklist, oop_fields_worklist)) {
    // All objects escaped or hit time or iterations limits.
    _collecting = false;
    return false;
  }

  // 3. Adjust scalar_replaceable state of nonescaping objects and push
  //    scalar replaceable allocations on alloc_worklist for processing
  //    in split_unique_types().
  int non_escaped_length = non_escaped_allocs_worklist.length();
  for (int next = 0; next < non_escaped_length; next++) {
    JavaObjectNode* ptn = non_escaped_allocs_worklist.at(next);
    bool noescape = (ptn->escape_state() == PointsToNode::NoEscape);
    Node* n = ptn->ideal_node();
    if (n->is_Allocate()) {
      n->as_Allocate()->_is_non_escaping = noescape;
    }
    if (noescape && ptn->scalar_replaceable()) {
      adjust_scalar_replaceable_state(ptn);
      if (ptn->scalar_replaceable()) {
        alloc_worklist.append(ptn->ideal_node());
      }
    }
  }

#ifdef ASSERT
  if (VerifyConnectionGraph) {
    // Verify that graph is complete - no new edges could be added or needed.
    verify_connection_graph(ptnodes_worklist, non_escaped_allocs_worklist,
                            java_objects_worklist, addp_worklist);
  }
  assert(C->unique() == nodes_size(), "no new ideal nodes should be added during ConnectionGraph build");
  assert(null_obj->escape_state() == PointsToNode::NoEscape &&
         null_obj->edge_count() == 0 &&
         !null_obj->arraycopy_src() &&
         !null_obj->arraycopy_dst(), "sanity");
#endif

  _collecting = false;

  } // TracePhase t3("connectionGraph")

  // 4. Optimize ideal graph based on EA information.
  bool has_non_escaping_obj = (non_escaped_allocs_worklist.length() > 0);
  if (has_non_escaping_obj) {
    optimize_ideal_graph(ptr_cmp_worklist, storestore_worklist);
  }

#ifndef PRODUCT
  if (PrintEscapeAnalysis) {
    dump(ptnodes_worklist); // Dump ConnectionGraph
  }
#endif

#ifdef ASSERT
  if (VerifyConnectionGraph) {
    int alloc_length = alloc_worklist.length();
    for (int next = 0; next < alloc_length; ++next) {
      Node* n = alloc_worklist.at(next);
      PointsToNode* ptn = ptnode_adr(n->_idx);
      assert(ptn->escape_state() == PointsToNode::NoEscape && ptn->scalar_replaceable(), "sanity");
    }
  }
#endif

  // 5. Separate memory graph for scalar replaceable allcations.
  bool has_scalar_replaceable_candidates = (alloc_worklist.length() > 0);
  if (has_scalar_replaceable_candidates &&
      C->AliasLevel() >= 3 && EliminateAllocations) {
    // Now use the escape information to create unique types for
    // scalar replaceable objects.
    split_unique_types(alloc_worklist, arraycopy_worklist, mergemem_worklist);
    if (C->failing())  return false;
    C->print_method(PHASE_AFTER_EA, 2);

#ifdef ASSERT
  } else if (Verbose && (PrintEscapeAnalysis || PrintEliminateAllocations)) {
    tty->print("=== No allocations eliminated for ");
    C->method()->print_short_name();
    if (!EliminateAllocations) {
      tty->print(" since EliminateAllocations is off ===");
    } else if(!has_scalar_replaceable_candidates) {
      tty->print(" since there are no scalar replaceable candidates ===");
    } else if(C->AliasLevel() < 3) {
      tty->print(" since AliasLevel < 3 ===");
    }
    tty->cr();
#endif
  }

  // Annotate at safepoints if they have <= ArgEscape objects in their scope and at
  // java calls if they pass ArgEscape objects as parameters.
  if (has_non_escaping_obj &&
      (C->env()->should_retain_local_variables() ||
       C->env()->jvmti_can_get_owned_monitor_info() ||
       C->env()->jvmti_can_walk_any_space() ||
       DeoptimizeObjectsALot)) {
    int sfn_length = sfn_worklist.length();
    for (int next = 0; next < sfn_length; next++) {
      SafePointNode* sfn = sfn_worklist.at(next);
      sfn->set_has_ea_local_in_scope(has_ea_local_in_scope(sfn));
      if (sfn->is_CallJava()) {
        CallJavaNode* call = sfn->as_CallJava();
        call->set_arg_escape(has_arg_escape(call));
      }
    }
  }

  return has_non_escaping_obj;
}

// Returns true if there is an object in the scope of sfn that does not escape globally.
bool ConnectionGraph::has_ea_local_in_scope(SafePointNode* sfn) {
  Compile* C = _compile;
  for (JVMState* jvms = sfn->jvms(); jvms != NULL; jvms = jvms->caller()) {
    if (C->env()->should_retain_local_variables() || C->env()->jvmti_can_walk_any_space() ||
        DeoptimizeObjectsALot) {
      // Jvmti agents can access locals. Must provide info about local objects at runtime.
      int num_locs = jvms->loc_size();
      for (int idx = 0; idx < num_locs; idx++) {
        Node* l = sfn->local(jvms, idx);
        if (not_global_escape(l)) {
          return true;
        }
      }
    }
    if (C->env()->jvmti_can_get_owned_monitor_info() ||
        C->env()->jvmti_can_walk_any_space() || DeoptimizeObjectsALot) {
      // Jvmti agents can read monitors. Must provide info about locked objects at runtime.
      int num_mon = jvms->nof_monitors();
      for (int idx = 0; idx < num_mon; idx++) {
        Node* m = sfn->monitor_obj(jvms, idx);
        if (m != NULL && not_global_escape(m)) {
          return true;
        }
      }
    }
  }
  return false;
}

// Returns true if at least one of the arguments to the call is an object
// that does not escape globally.
bool ConnectionGraph::has_arg_escape(CallJavaNode* call) {
  if (call->method() != NULL) {
    uint max_idx = TypeFunc::Parms + call->method()->arg_size();
    for (uint idx = TypeFunc::Parms; idx < max_idx; idx++) {
      Node* p = call->in(idx);
      if (not_global_escape(p)) {
        return true;
      }
    }
  } else {
    const char* name = call->as_CallStaticJava()->_name;
    assert(name != NULL, "no name");
    // no arg escapes through uncommon traps
    if (strcmp(name, "uncommon_trap") != 0) {
      // process_call_arguments() assumes that all arguments escape globally
      const TypeTuple* d = call->tf()->domain();
      for (uint i = TypeFunc::Parms; i < d->cnt(); i++) {
        const Type* at = d->field_at(i);
        if (at->isa_oopptr() != NULL) {
          return true;
        }
      }
    }
  }
  return false;
}



// Utility function for nodes that load an object
void ConnectionGraph::add_objload_to_connection_graph(Node *n, Unique_Node_List *delayed_worklist) {
  // Using isa_ptr() instead of isa_oopptr() for LoadP and Phi because
  // ThreadLocal has RawPtr type.
  const Type* t = _igvn->type(n);
  if (t->make_ptr() != NULL) {
    Node* adr = n->in(MemNode::Address);
#ifdef ASSERT
    if (!adr->is_AddP()) {
      assert(_igvn->type(adr)->isa_rawptr(), "sanity");
    } else {
      assert((ptnode_adr(adr->_idx) == NULL ||
              ptnode_adr(adr->_idx)->as_Field()->is_oop()), "sanity");
    }
#endif
    add_local_var_and_edge(n, PointsToNode::NoEscape,
                           adr, delayed_worklist);
  }
}

// Populate Connection Graph with PointsTo nodes and create simple
// connection graph edges.
void ConnectionGraph::add_node_to_connection_graph(Node *n, Unique_Node_List *delayed_worklist) {
  assert(!_verify, "this method should not be called for verification");
  PhaseGVN* igvn = _igvn;
  uint n_idx = n->_idx;
  PointsToNode* n_ptn = ptnode_adr(n_idx);
  if (n_ptn != NULL) {
    return; // No need to redefine PointsTo node during first iteration.
  }
  int opcode = n->Opcode();
  bool gc_handled = BarrierSet::barrier_set()->barrier_set_c2()->escape_add_to_con_graph(this, igvn, delayed_worklist, n, opcode);
  if (gc_handled) {
    return; // Ignore node if already handled by GC.
  }

  if (n->is_Call()) {
    // Arguments to allocation and locking don't escape.
    if (n->is_AbstractLock()) {
      // Put Lock and Unlock nodes on IGVN worklist to process them during
      // first IGVN optimization when escape information is still available.
      record_for_optimizer(n);
    } else if (n->is_Allocate()) {
      add_call_node(n->as_Call());
      record_for_optimizer(n);
    } else {
      if (n->is_CallStaticJava()) {
        const char* name = n->as_CallStaticJava()->_name;
        if (name != NULL && strcmp(name, "uncommon_trap") == 0) {
          return; // Skip uncommon traps
        }
      }
      // Don't mark as processed since call's arguments have to be processed.
      delayed_worklist->push(n);
      // Check if a call returns an object.
      if ((n->as_Call()->returns_pointer() &&
           n->as_Call()->proj_out_or_null(TypeFunc::Parms) != NULL) ||
          (n->is_CallStaticJava() &&
           n->as_CallStaticJava()->is_boxing_method())) {
        add_call_node(n->as_Call());
      }
    }
    return;
  }
  // Put this check here to process call arguments since some call nodes
  // point to phantom_obj.
  if (n_ptn == phantom_obj || n_ptn == null_obj) {
    return; // Skip predefined nodes.
  }
  switch (opcode) {
    case Op_AddP: {
      Node* base = get_addp_base(n);
      PointsToNode* ptn_base = ptnode_adr(base->_idx);
      // Field nodes are created for all field types. They are used in
      // adjust_scalar_replaceable_state() and split_unique_types().
      // Note, non-oop fields will have only base edges in Connection
      // Graph because such fields are not used for oop loads and stores.
      int offset = address_offset(n, igvn);
      add_field(n, PointsToNode::NoEscape, offset);
      if (ptn_base == NULL) {
        delayed_worklist->push(n); // Process it later.
      } else {
        n_ptn = ptnode_adr(n_idx);
        add_base(n_ptn->as_Field(), ptn_base);
      }
      break;
    }
    case Op_CastX2P: {
      map_ideal_node(n, phantom_obj);
      break;
    }
    case Op_CastPP:
    case Op_CheckCastPP:
    case Op_EncodeP:
    case Op_DecodeN:
    case Op_EncodePKlass:
    case Op_DecodeNKlass: {
      add_local_var_and_edge(n, PointsToNode::NoEscape, n->in(1), delayed_worklist);
      break;
    }
    case Op_CMoveP: {
      add_local_var(n, PointsToNode::NoEscape);
      // Do not add edges during first iteration because some could be
      // not defined yet.
      delayed_worklist->push(n);
      break;
    }
    case Op_ConP:
    case Op_ConN:
    case Op_ConNKlass: {
      // assume all oop constants globally escape except for null
      PointsToNode::EscapeState es;
      const Type* t = igvn->type(n);
      if (t == TypePtr::NULL_PTR || t == TypeNarrowOop::NULL_PTR) {
        es = PointsToNode::NoEscape;
      } else {
        es = PointsToNode::GlobalEscape;
      }
      add_java_object(n, es);
      break;
    }
    case Op_CreateEx: {
      // assume that all exception objects globally escape
      map_ideal_node(n, phantom_obj);
      break;
    }
    case Op_LoadKlass:
    case Op_LoadNKlass: {
      // Unknown class is loaded
      map_ideal_node(n, phantom_obj);
      break;
    }
    case Op_LoadP:
    case Op_LoadN:
    case Op_LoadPLocked: {
      add_objload_to_connection_graph(n, delayed_worklist);
      break;
    }
    case Op_Parm: {
      map_ideal_node(n, phantom_obj);
      break;
    }
    case Op_PartialSubtypeCheck: {
      // Produces Null or notNull and is used in only in CmpP so
      // phantom_obj could be used.
      map_ideal_node(n, phantom_obj); // Result is unknown
      break;
    }
    case Op_Phi: {
      // Using isa_ptr() instead of isa_oopptr() for LoadP and Phi because
      // ThreadLocal has RawPtr type.
      const Type* t = n->as_Phi()->type();
      if (t->make_ptr() != NULL) {
        add_local_var(n, PointsToNode::NoEscape);
        // Do not add edges during first iteration because some could be
        // not defined yet.
        delayed_worklist->push(n);
      }
      break;
    }
    case Op_Proj: {
      // we are only interested in the oop result projection from a call
      if (n->as_Proj()->_con == TypeFunc::Parms && n->in(0)->is_Call() &&
          n->in(0)->as_Call()->returns_pointer()) {
        add_local_var_and_edge(n, PointsToNode::NoEscape, n->in(0), delayed_worklist);
      }
      break;
    }
    case Op_Rethrow: // Exception object escapes
    case Op_Return: {
      if (n->req() > TypeFunc::Parms &&
          igvn->type(n->in(TypeFunc::Parms))->isa_oopptr()) {
        // Treat Return value as LocalVar with GlobalEscape escape state.
        add_local_var_and_edge(n, PointsToNode::GlobalEscape, n->in(TypeFunc::Parms), delayed_worklist);
      }
      break;
    }
    case Op_CompareAndExchangeP:
    case Op_CompareAndExchangeN:
    case Op_GetAndSetP:
    case Op_GetAndSetN: {
      add_objload_to_connection_graph(n, delayed_worklist);
      // fall-through
    }
    case Op_StoreP:
    case Op_StoreN:
    case Op_StoreNKlass:
    case Op_StorePConditional:
    case Op_WeakCompareAndSwapP:
    case Op_WeakCompareAndSwapN:
    case Op_CompareAndSwapP:
    case Op_CompareAndSwapN: {
      add_to_congraph_unsafe_access(n, opcode, delayed_worklist);
      break;
    }
    case Op_AryEq:
    case Op_HasNegatives:
    case Op_StrComp:
    case Op_StrEquals:
    case Op_StrIndexOf:
    case Op_StrIndexOfChar:
    case Op_StrInflatedCopy:
    case Op_StrCompressedCopy:
    case Op_EncodeISOArray: {
      add_local_var(n, PointsToNode::ArgEscape);
      delayed_worklist->push(n); // Process it later.
      break;
    }
    case Op_ThreadLocal: {
      add_java_object(n, PointsToNode::ArgEscape);
      break;
    }
    default:
      ; // Do nothing for nodes not related to EA.
  }
  return;
}

// Add final simple edges to graph.
void ConnectionGraph::add_final_edges(Node *n) {
  PointsToNode* n_ptn = ptnode_adr(n->_idx);
#ifdef ASSERT
  if (_verify && n_ptn->is_JavaObject())
    return; // This method does not change graph for JavaObject.
#endif

  if (n->is_Call()) {
    process_call_arguments(n->as_Call());
    return;
  }
  assert(n->is_Store() || n->is_LoadStore() ||
         (n_ptn != NULL) && (n_ptn->ideal_node() != NULL),
         "node should be registered already");
  int opcode = n->Opcode();
  bool gc_handled = BarrierSet::barrier_set()->barrier_set_c2()->escape_add_final_edges(this, _igvn, n, opcode);
  if (gc_handled) {
    return; // Ignore node if already handled by GC.
  }
  switch (opcode) {
    case Op_AddP: {
      Node* base = get_addp_base(n);
      PointsToNode* ptn_base = ptnode_adr(base->_idx);
      assert(ptn_base != NULL, "field's base should be registered");
      add_base(n_ptn->as_Field(), ptn_base);
      break;
    }
    case Op_CastPP:
    case Op_CheckCastPP:
    case Op_EncodeP:
    case Op_DecodeN:
    case Op_EncodePKlass:
    case Op_DecodeNKlass: {
      add_local_var_and_edge(n, PointsToNode::NoEscape, n->in(1), NULL);
      break;
    }
    case Op_CMoveP: {
      for (uint i = CMoveNode::IfFalse; i < n->req(); i++) {
        Node* in = n->in(i);
        if (in == NULL) {
          continue;  // ignore NULL
        }
        Node* uncast_in = in->uncast();
        if (uncast_in->is_top() || uncast_in == n) {
          continue;  // ignore top or inputs which go back this node
        }
        PointsToNode* ptn = ptnode_adr(in->_idx);
        assert(ptn != NULL, "node should be registered");
        add_edge(n_ptn, ptn);
      }
      break;
    }
    case Op_LoadP:
    case Op_LoadN:
    case Op_LoadPLocked: {
      // Using isa_ptr() instead of isa_oopptr() for LoadP and Phi because
      // ThreadLocal has RawPtr type.
      assert(_igvn->type(n)->make_ptr() != NULL, "Unexpected node type");
      add_local_var_and_edge(n, PointsToNode::NoEscape, n->in(MemNode::Address), NULL);
      break;
    }
    case Op_Phi: {
      // Using isa_ptr() instead of isa_oopptr() for LoadP and Phi because
      // ThreadLocal has RawPtr type.
      assert(n->as_Phi()->type()->make_ptr() != NULL, "Unexpected node type");
      for (uint i = 1; i < n->req(); i++) {
        Node* in = n->in(i);
        if (in == NULL) {
          continue;  // ignore NULL
        }
        Node* uncast_in = in->uncast();
        if (uncast_in->is_top() || uncast_in == n) {
          continue;  // ignore top or inputs which go back this node
        }
        PointsToNode* ptn = ptnode_adr(in->_idx);
        assert(ptn != NULL, "node should be registered");
        add_edge(n_ptn, ptn);
      }
      break;
    }
    case Op_Proj: {
      // we are only interested in the oop result projection from a call
      assert(n->as_Proj()->_con == TypeFunc::Parms && n->in(0)->is_Call() &&
             n->in(0)->as_Call()->returns_pointer(), "Unexpected node type");
      add_local_var_and_edge(n, PointsToNode::NoEscape, n->in(0), NULL);
      break;
    }
    case Op_Rethrow: // Exception object escapes
    case Op_Return: {
      assert(n->req() > TypeFunc::Parms && _igvn->type(n->in(TypeFunc::Parms))->isa_oopptr(),
             "Unexpected node type");
      // Treat Return value as LocalVar with GlobalEscape escape state.
      add_local_var_and_edge(n, PointsToNode::GlobalEscape, n->in(TypeFunc::Parms), NULL);
      break;
    }
    case Op_CompareAndExchangeP:
    case Op_CompareAndExchangeN:
    case Op_GetAndSetP:
    case Op_GetAndSetN:{
      assert(_igvn->type(n)->make_ptr() != NULL, "Unexpected node type");
      add_local_var_and_edge(n, PointsToNode::NoEscape, n->in(MemNode::Address), NULL);
      // fall-through
    }
    case Op_CompareAndSwapP:
    case Op_CompareAndSwapN:
    case Op_WeakCompareAndSwapP:
    case Op_WeakCompareAndSwapN:
    case Op_StoreP:
    case Op_StoreN:
    case Op_StoreNKlass:
    case Op_StorePConditional:{
      add_final_edges_unsafe_access(n, opcode);
      break;
    }
    case Op_AryEq:
    case Op_HasNegatives:
    case Op_StrComp:
    case Op_StrEquals:
    case Op_StrIndexOf:
    case Op_StrIndexOfChar:
    case Op_StrInflatedCopy:
    case Op_StrCompressedCopy:
    case Op_EncodeISOArray: {
      // char[]/byte[] arrays passed to string intrinsic do not escape but
      // they are not scalar replaceable. Adjust escape state for them.
      // Start from in(2) edge since in(1) is memory edge.
      for (uint i = 2; i < n->req(); i++) {
        Node* adr = n->in(i);
        const Type* at = _igvn->type(adr);
        if (!adr->is_top() && at->isa_ptr()) {
          assert(at == Type::TOP || at == TypePtr::NULL_PTR ||
                 at->isa_ptr() != NULL, "expecting a pointer");
          if (adr->is_AddP()) {
            adr = get_addp_base(adr);
          }
          PointsToNode* ptn = ptnode_adr(adr->_idx);
          assert(ptn != NULL, "node should be registered");
          add_edge(n_ptn, ptn);
        }
      }
      break;
    }
    default: {
      // This method should be called only for EA specific nodes which may
      // miss some edges when they were created.
#ifdef ASSERT
      n->dump(1);
#endif
      guarantee(false, "unknown node");
    }
  }
  return;
}

void ConnectionGraph::add_to_congraph_unsafe_access(Node* n, uint opcode, Unique_Node_List* delayed_worklist) {
  Node* adr = n->in(MemNode::Address);
  const Type* adr_type = _igvn->type(adr);
  adr_type = adr_type->make_ptr();
  if (adr_type == NULL) {
    return; // skip dead nodes
  }
  if (adr_type->isa_oopptr()
      || ((opcode == Op_StoreP || opcode == Op_StoreN || opcode == Op_StoreNKlass)
          && adr_type == TypeRawPtr::NOTNULL
          && is_captured_store_address(adr))) {
    delayed_worklist->push(n); // Process it later.
#ifdef ASSERT
    assert (adr->is_AddP(), "expecting an AddP");
    if (adr_type == TypeRawPtr::NOTNULL) {
      // Verify a raw address for a store captured by Initialize node.
      int offs = (int) _igvn->find_intptr_t_con(adr->in(AddPNode::Offset), Type::OffsetBot);
      assert(offs != Type::OffsetBot, "offset must be a constant");
    }
#endif
  } else {
    // Ignore copy the displaced header to the BoxNode (OSR compilation).
    if (adr->is_BoxLock()) {
      return;
    }
    // Stored value escapes in unsafe access.
    if ((opcode == Op_StoreP) && adr_type->isa_rawptr()) {
      delayed_worklist->push(n); // Process unsafe access later.
      return;
    }
#ifdef ASSERT
    n->dump(1);
    assert(false, "not unsafe");
#endif
  }
}

bool ConnectionGraph::add_final_edges_unsafe_access(Node* n, uint opcode) {
  Node* adr = n->in(MemNode::Address);
  const Type *adr_type = _igvn->type(adr);
  adr_type = adr_type->make_ptr();
#ifdef ASSERT
  if (adr_type == NULL) {
    n->dump(1);
    assert(adr_type != NULL, "dead node should not be on list");
    return true;
  }
#endif

  if (adr_type->isa_oopptr()
      || ((opcode == Op_StoreP || opcode == Op_StoreN || opcode == Op_StoreNKlass)
           && adr_type == TypeRawPtr::NOTNULL
           && is_captured_store_address(adr))) {
    // Point Address to Value
    PointsToNode* adr_ptn = ptnode_adr(adr->_idx);
    assert(adr_ptn != NULL &&
           adr_ptn->as_Field()->is_oop(), "node should be registered");
    Node* val = n->in(MemNode::ValueIn);
    PointsToNode* ptn = ptnode_adr(val->_idx);
    assert(ptn != NULL, "node should be registered");
    add_edge(adr_ptn, ptn);
    return true;
  } else if ((opcode == Op_StoreP) && adr_type->isa_rawptr()) {
    // Stored value escapes in unsafe access.
    Node* val = n->in(MemNode::ValueIn);
    PointsToNode* ptn = ptnode_adr(val->_idx);
    assert(ptn != NULL, "node should be registered");
    set_escape_state(ptn, PointsToNode::GlobalEscape NOT_PRODUCT(COMMA "stored at raw address"));
    // Add edge to object for unsafe access with offset.
    PointsToNode* adr_ptn = ptnode_adr(adr->_idx);
    assert(adr_ptn != NULL, "node should be registered");
    if (adr_ptn->is_Field()) {
      assert(adr_ptn->as_Field()->is_oop(), "should be oop field");
      add_edge(adr_ptn, ptn);
    }
    return true;
  }
#ifdef ASSERT
  n->dump(1);
  assert(false, "not unsafe");
#endif
  return false;
}

void ConnectionGraph::add_call_node(CallNode* call) {
  assert(call->returns_pointer(), "only for call which returns pointer");
  uint call_idx = call->_idx;
  if (call->is_Allocate()) {
    Node* k = call->in(AllocateNode::KlassNode);
    const TypeKlassPtr* kt = k->bottom_type()->isa_klassptr();
    assert(kt != NULL, "TypeKlassPtr  required.");
    ciKlass* cik = kt->klass();
    PointsToNode::EscapeState es = PointsToNode::NoEscape;
    bool scalar_replaceable = true;
    NOT_PRODUCT(const char* nsr_reason = "");
    if (call->is_AllocateArray()) {
      if (!cik->is_array_klass()) { // StressReflectiveCode
        es = PointsToNode::GlobalEscape;
      } else {
        int length = call->in(AllocateNode::ALength)->find_int_con(-1);
        if (length < 0) {
          // Not scalar replaceable if the length is not constant.
          scalar_replaceable = false;
          NOT_PRODUCT(nsr_reason = "has a non-constant length");
        } else if (length > EliminateAllocationArraySizeLimit) {
          // Not scalar replaceable if the length is too big.
          scalar_replaceable = false;
          NOT_PRODUCT(nsr_reason = "has a length that is too big");
        }
      }
    } else {  // Allocate instance
      if (cik->is_subclass_of(_compile->env()->Thread_klass()) ||
          cik->is_subclass_of(_compile->env()->Reference_klass()) ||
         !cik->is_instance_klass() || // StressReflectiveCode
         !cik->as_instance_klass()->can_be_instantiated() ||
          cik->as_instance_klass()->has_finalizer()) {
        es = PointsToNode::GlobalEscape;
      } else {
        int nfields = cik->as_instance_klass()->nof_nonstatic_fields();
        if (nfields > EliminateAllocationFieldsLimit) {
          // Not scalar replaceable if there are too many fields.
          scalar_replaceable = false;
          NOT_PRODUCT(nsr_reason = "has too many fields");
        }
      }
    }
    add_java_object(call, es);
    PointsToNode* ptn = ptnode_adr(call_idx);
    if (!scalar_replaceable && ptn->scalar_replaceable()) {
      set_not_scalar_replaceable(ptn NOT_PRODUCT(COMMA nsr_reason));
    }
  } else if (call->is_CallStaticJava()) {
    // Call nodes could be different types:
    //
    // 1. CallDynamicJavaNode (what happened during call is unknown):
    //
    //    - mapped to GlobalEscape JavaObject node if oop is returned;
    //
    //    - all oop arguments are escaping globally;
    //
    // 2. CallStaticJavaNode (execute bytecode analysis if possible):
    //
    //    - the same as CallDynamicJavaNode if can't do bytecode analysis;
    //
    //    - mapped to GlobalEscape JavaObject node if unknown oop is returned;
    //    - mapped to NoEscape JavaObject node if non-escaping object allocated
    //      during call is returned;
    //    - mapped to ArgEscape LocalVar node pointed to object arguments
    //      which are returned and does not escape during call;
    //
    //    - oop arguments escaping status is defined by bytecode analysis;
    //
    // For a static call, we know exactly what method is being called.
    // Use bytecode estimator to record whether the call's return value escapes.
    ciMethod* meth = call->as_CallJava()->method();
    if (meth == NULL) {
      const char* name = call->as_CallStaticJava()->_name;
      assert(strncmp(name, "_multianewarray", 15) == 0, "TODO: add failed case check");
      // Returns a newly allocated non-escaped object.
      add_java_object(call, PointsToNode::NoEscape);
      set_not_scalar_replaceable(ptnode_adr(call_idx) NOT_PRODUCT(COMMA "is result of multinewarray"));
    } else if (meth->is_boxing_method()) {
      // Returns boxing object
      PointsToNode::EscapeState es;
      vmIntrinsics::ID intr = meth->intrinsic_id();
      if (intr == vmIntrinsics::_floatValue || intr == vmIntrinsics::_doubleValue) {
        // It does not escape if object is always allocated.
        es = PointsToNode::NoEscape;
      } else {
        // It escapes globally if object could be loaded from cache.
        es = PointsToNode::GlobalEscape;
      }
      add_java_object(call, es);
    } else {
      BCEscapeAnalyzer* call_analyzer = meth->get_bcea();
      call_analyzer->copy_dependencies(_compile->dependencies());
      if (call_analyzer->is_return_allocated()) {
        // Returns a newly allocated non-escaped object, simply
        // update dependency information.
        // Mark it as NoEscape so that objects referenced by
        // it's fields will be marked as NoEscape at least.
        add_java_object(call, PointsToNode::NoEscape);
        set_not_scalar_replaceable(ptnode_adr(call_idx) NOT_PRODUCT(COMMA "is result of call"));
      } else {
        // Determine whether any arguments are returned.
        const TypeTuple* d = call->tf()->domain();
        bool ret_arg = false;
        for (uint i = TypeFunc::Parms; i < d->cnt(); i++) {
          if (d->field_at(i)->isa_ptr() != NULL &&
              call_analyzer->is_arg_returned(i - TypeFunc::Parms)) {
            ret_arg = true;
            break;
          }
        }
        if (ret_arg) {
          add_local_var(call, PointsToNode::ArgEscape);
        } else {
          // Returns unknown object.
          map_ideal_node(call, phantom_obj);
        }
      }
    }
  } else {
    // An other type of call, assume the worst case:
    // returned value is unknown and globally escapes.
    assert(call->Opcode() == Op_CallDynamicJava, "add failed case check");
    map_ideal_node(call, phantom_obj);
  }
}

void ConnectionGraph::process_call_arguments(CallNode *call) {
    bool is_arraycopy = false;
    switch (call->Opcode()) {
#ifdef ASSERT
    case Op_Allocate:
    case Op_AllocateArray:
    case Op_Lock:
    case Op_Unlock:
      assert(false, "should be done already");
      break;
#endif
    case Op_ArrayCopy:
    case Op_CallLeafNoFP:
      // Most array copies are ArrayCopy nodes at this point but there
      // are still a few direct calls to the copy subroutines (See
      // PhaseStringOpts::copy_string())
      is_arraycopy = (call->Opcode() == Op_ArrayCopy) ||
        call->as_CallLeaf()->is_call_to_arraycopystub();
      // fall through
    case Op_CallLeafVector:
    case Op_CallLeaf: {
      // Stub calls, objects do not escape but they are not scale replaceable.
      // Adjust escape state for outgoing arguments.
      const TypeTuple * d = call->tf()->domain();
      bool src_has_oops = false;
      for (uint i = TypeFunc::Parms; i < d->cnt(); i++) {
        const Type* at = d->field_at(i);
        Node *arg = call->in(i);
        if (arg == NULL) {
          continue;
        }
        const Type *aat = _igvn->type(arg);
        if (arg->is_top() || !at->isa_ptr() || !aat->isa_ptr()) {
          continue;
        }
        if (arg->is_AddP()) {
          //
          // The inline_native_clone() case when the arraycopy stub is called
          // after the allocation before Initialize and CheckCastPP nodes.
          // Or normal arraycopy for object arrays case.
          //
          // Set AddP's base (Allocate) as not scalar replaceable since
          // pointer to the base (with offset) is passed as argument.
          //
          arg = get_addp_base(arg);
        }
        PointsToNode* arg_ptn = ptnode_adr(arg->_idx);
        assert(arg_ptn != NULL, "should be registered");
        PointsToNode::EscapeState arg_esc = arg_ptn->escape_state();
        if (is_arraycopy || arg_esc < PointsToNode::ArgEscape) {
          assert(aat == Type::TOP || aat == TypePtr::NULL_PTR ||
                 aat->isa_ptr() != NULL, "expecting an Ptr");
          bool arg_has_oops = aat->isa_oopptr() &&
                              (aat->isa_oopptr()->klass() == NULL || aat->isa_instptr() ||
                               (aat->isa_aryptr() && aat->isa_aryptr()->klass()->is_obj_array_klass()));
          if (i == TypeFunc::Parms) {
            src_has_oops = arg_has_oops;
          }
          //
          // src or dst could be j.l.Object when other is basic type array:
          //
          //   arraycopy(char[],0,Object*,0,size);
          //   arraycopy(Object*,0,char[],0,size);
          //
          // Don't add edges in such cases.
          //
          bool arg_is_arraycopy_dest = src_has_oops && is_arraycopy &&
                                       arg_has_oops && (i > TypeFunc::Parms);
#ifdef ASSERT
          if (!(is_arraycopy ||
                BarrierSet::barrier_set()->barrier_set_c2()->is_gc_barrier_node(call) ||
                (call->as_CallLeaf()->_name != NULL &&
                 (strcmp(call->as_CallLeaf()->_name, "updateBytesCRC32") == 0 ||
                  strcmp(call->as_CallLeaf()->_name, "updateBytesCRC32C") == 0 ||
                  strcmp(call->as_CallLeaf()->_name, "updateBytesAdler32") == 0 ||
                  strcmp(call->as_CallLeaf()->_name, "aescrypt_encryptBlock") == 0 ||
                  strcmp(call->as_CallLeaf()->_name, "aescrypt_decryptBlock") == 0 ||
                  strcmp(call->as_CallLeaf()->_name, "cipherBlockChaining_encryptAESCrypt") == 0 ||
                  strcmp(call->as_CallLeaf()->_name, "cipherBlockChaining_decryptAESCrypt") == 0 ||
                  strcmp(call->as_CallLeaf()->_name, "electronicCodeBook_encryptAESCrypt") == 0 ||
                  strcmp(call->as_CallLeaf()->_name, "electronicCodeBook_decryptAESCrypt") == 0 ||
                  strcmp(call->as_CallLeaf()->_name, "counterMode_AESCrypt") == 0 ||
                  strcmp(call->as_CallLeaf()->_name, "galoisCounterMode_AESCrypt") == 0 ||
                  strcmp(call->as_CallLeaf()->_name, "ghash_processBlocks") == 0 ||
                  strcmp(call->as_CallLeaf()->_name, "encodeBlock") == 0 ||
                  strcmp(call->as_CallLeaf()->_name, "decodeBlock") == 0 ||
                  strcmp(call->as_CallLeaf()->_name, "md5_implCompress") == 0 ||
                  strcmp(call->as_CallLeaf()->_name, "md5_implCompressMB") == 0 ||
                  strcmp(call->as_CallLeaf()->_name, "sha1_implCompress") == 0 ||
                  strcmp(call->as_CallLeaf()->_name, "sha1_implCompressMB") == 0 ||
                  strcmp(call->as_CallLeaf()->_name, "sha256_implCompress") == 0 ||
                  strcmp(call->as_CallLeaf()->_name, "sha256_implCompressMB") == 0 ||
                  strcmp(call->as_CallLeaf()->_name, "sha512_implCompress") == 0 ||
                  strcmp(call->as_CallLeaf()->_name, "sha512_implCompressMB") == 0 ||
                  strcmp(call->as_CallLeaf()->_name, "sha3_implCompress") == 0 ||
                  strcmp(call->as_CallLeaf()->_name, "sha3_implCompressMB") == 0 ||
                  strcmp(call->as_CallLeaf()->_name, "multiplyToLen") == 0 ||
                  strcmp(call->as_CallLeaf()->_name, "squareToLen") == 0 ||
                  strcmp(call->as_CallLeaf()->_name, "mulAdd") == 0 ||
                  strcmp(call->as_CallLeaf()->_name, "montgomery_multiply") == 0 ||
                  strcmp(call->as_CallLeaf()->_name, "montgomery_square") == 0 ||
                  strcmp(call->as_CallLeaf()->_name, "bigIntegerRightShiftWorker") == 0 ||
                  strcmp(call->as_CallLeaf()->_name, "bigIntegerLeftShiftWorker") == 0 ||
                  strcmp(call->as_CallLeaf()->_name, "vectorizedMismatch") == 0 ||
                  strcmp(call->as_CallLeaf()->_name, "get_class_id_intrinsic") == 0)
                 ))) {
            call->dump();
            fatal("EA unexpected CallLeaf %s", call->as_CallLeaf()->_name);
          }
#endif
          // Always process arraycopy's destination object since
          // we need to add all possible edges to references in
          // source object.
          if (arg_esc >= PointsToNode::ArgEscape &&
              !arg_is_arraycopy_dest) {
            continue;
          }
          PointsToNode::EscapeState es = PointsToNode::ArgEscape;
          if (call->is_ArrayCopy()) {
            ArrayCopyNode* ac = call->as_ArrayCopy();
            if (ac->is_clonebasic() ||
                ac->is_arraycopy_validated() ||
                ac->is_copyof_validated() ||
                ac->is_copyofrange_validated()) {
              es = PointsToNode::NoEscape;
            }
          }
          set_escape_state(arg_ptn, es NOT_PRODUCT(COMMA trace_arg_escape_message(call)));
          if (arg_is_arraycopy_dest) {
            Node* src = call->in(TypeFunc::Parms);
            if (src->is_AddP()) {
              src = get_addp_base(src);
            }
            PointsToNode* src_ptn = ptnode_adr(src->_idx);
            assert(src_ptn != NULL, "should be registered");
            if (arg_ptn != src_ptn) {
              // Special arraycopy edge:
              // A destination object's field can't have the source object
              // as base since objects escape states are not related.
              // Only escape state of destination object's fields affects
              // escape state of fields in source object.
              add_arraycopy(call, es, src_ptn, arg_ptn);
            }
          }
        }
      }
      break;
    }
    case Op_CallStaticJava: {
      // For a static call, we know exactly what method is being called.
      // Use bytecode estimator to record the call's escape affects
#ifdef ASSERT
      const char* name = call->as_CallStaticJava()->_name;
      assert((name == NULL || strcmp(name, "uncommon_trap") != 0), "normal calls only");
#endif
      ciMethod* meth = call->as_CallJava()->method();
      if ((meth != NULL) && meth->is_boxing_method()) {
        break; // Boxing methods do not modify any oops.
      }
      BCEscapeAnalyzer* call_analyzer = (meth !=NULL) ? meth->get_bcea() : NULL;
      // fall-through if not a Java method or no analyzer information
      if (call_analyzer != NULL) {
        PointsToNode* call_ptn = ptnode_adr(call->_idx);
        const TypeTuple* d = call->tf()->domain();
        for (uint i = TypeFunc::Parms; i < d->cnt(); i++) {
          const Type* at = d->field_at(i);
          int k = i - TypeFunc::Parms;
          Node* arg = call->in(i);
          PointsToNode* arg_ptn = ptnode_adr(arg->_idx);
          if (at->isa_ptr() != NULL &&
              call_analyzer->is_arg_returned(k)) {
            // The call returns arguments.
            if (call_ptn != NULL) { // Is call's result used?
              assert(call_ptn->is_LocalVar(), "node should be registered");
              assert(arg_ptn != NULL, "node should be registered");
              add_edge(call_ptn, arg_ptn);
            }
          }
          if (at->isa_oopptr() != NULL &&
              arg_ptn->escape_state() < PointsToNode::GlobalEscape) {
            if (!call_analyzer->is_arg_stack(k)) {
              // The argument global escapes
              set_escape_state(arg_ptn, PointsToNode::GlobalEscape NOT_PRODUCT(COMMA trace_arg_escape_message(call)));
            } else {
              set_escape_state(arg_ptn, PointsToNode::ArgEscape NOT_PRODUCT(COMMA trace_arg_escape_message(call)));
              if (!call_analyzer->is_arg_local(k)) {
                // The argument itself doesn't escape, but any fields might
                set_fields_escape_state(arg_ptn, PointsToNode::GlobalEscape NOT_PRODUCT(COMMA trace_arg_escape_message(call)));
              }
            }
          }
        }
        if (call_ptn != NULL && call_ptn->is_LocalVar()) {
          // The call returns arguments.
          assert(call_ptn->edge_count() > 0, "sanity");
          if (!call_analyzer->is_return_local()) {
            // Returns also unknown object.
            add_edge(call_ptn, phantom_obj);
          }
        }
        break;
      }
    }
    default: {
      // Fall-through here if not a Java method or no analyzer information
      // or some other type of call, assume the worst case: all arguments
      // globally escape.
      const TypeTuple* d = call->tf()->domain();
      for (uint i = TypeFunc::Parms; i < d->cnt(); i++) {
        const Type* at = d->field_at(i);
        if (at->isa_oopptr() != NULL) {
          Node* arg = call->in(i);
          if (arg->is_AddP()) {
            arg = get_addp_base(arg);
          }
          assert(ptnode_adr(arg->_idx) != NULL, "should be defined already");
          set_escape_state(ptnode_adr(arg->_idx), PointsToNode::GlobalEscape NOT_PRODUCT(COMMA trace_arg_escape_message(call)));
        }
      }
    }
  }
}


// Finish Graph construction.
bool ConnectionGraph::complete_connection_graph(
                         GrowableArray<PointsToNode*>&   ptnodes_worklist,
                         GrowableArray<JavaObjectNode*>& non_escaped_allocs_worklist,
                         GrowableArray<JavaObjectNode*>& java_objects_worklist,
                         GrowableArray<FieldNode*>&      oop_fields_worklist) {
  // Normally only 1-3 passes needed to build Connection Graph depending
  // on graph complexity. Observed 8 passes in jvm2008 compiler.compiler.
  // Set limit to 20 to catch situation when something did go wrong and
  // bailout Escape Analysis.
  // Also limit build time to 20 sec (60 in debug VM), EscapeAnalysisTimeout flag.
#define GRAPH_BUILD_ITER_LIMIT 20

  // Propagate GlobalEscape and ArgEscape escape states and check that
  // we still have non-escaping objects. The method pushs on _worklist
  // Field nodes which reference phantom_object.
  if (!find_non_escaped_objects(ptnodes_worklist, non_escaped_allocs_worklist)) {
    return false; // Nothing to do.
  }
  // Now propagate references to all JavaObject nodes.
  int java_objects_length = java_objects_worklist.length();
  elapsedTimer build_time;
  build_time.start();
  elapsedTimer time;
  bool timeout = false;
  int new_edges = 1;
  int iterations = 0;
  do {
    while ((new_edges > 0) &&
           (iterations++ < GRAPH_BUILD_ITER_LIMIT)) {
      double start_time = time.seconds();
      time.start();
      new_edges = 0;
      // Propagate references to phantom_object for nodes pushed on _worklist
      // by find_non_escaped_objects() and find_field_value().
      new_edges += add_java_object_edges(phantom_obj, false);
      for (int next = 0; next < java_objects_length; ++next) {
        JavaObjectNode* ptn = java_objects_worklist.at(next);
        new_edges += add_java_object_edges(ptn, true);

#define SAMPLE_SIZE 4
        if ((next % SAMPLE_SIZE) == 0) {
          // Each 4 iterations calculate how much time it will take
          // to complete graph construction.
          time.stop();
          // Poll for requests from shutdown mechanism to quiesce compiler
          // because Connection graph construction may take long time.
          CompileBroker::maybe_block();
          double stop_time = time.seconds();
          double time_per_iter = (stop_time - start_time) / (double)SAMPLE_SIZE;
          double time_until_end = time_per_iter * (double)(java_objects_length - next);
          if ((start_time + time_until_end) >= EscapeAnalysisTimeout) {
            timeout = true;
            break; // Timeout
          }
          start_time = stop_time;
          time.start();
        }
#undef SAMPLE_SIZE

      }
      if (timeout) break;
      if (new_edges > 0) {
        // Update escape states on each iteration if graph was updated.
        if (!find_non_escaped_objects(ptnodes_worklist, non_escaped_allocs_worklist)) {
          return false; // Nothing to do.
        }
      }
      time.stop();
      if (time.seconds() >= EscapeAnalysisTimeout) {
        timeout = true;
        break;
      }
    }
    if ((iterations < GRAPH_BUILD_ITER_LIMIT) && !timeout) {
      time.start();
      // Find fields which have unknown value.
      int fields_length = oop_fields_worklist.length();
      for (int next = 0; next < fields_length; next++) {
        FieldNode* field = oop_fields_worklist.at(next);
        if (field->edge_count() == 0) {
          new_edges += find_field_value(field);
          // This code may added new edges to phantom_object.
          // Need an other cycle to propagate references to phantom_object.
        }
      }
      time.stop();
      if (time.seconds() >= EscapeAnalysisTimeout) {
        timeout = true;
        break;
      }
    } else {
      new_edges = 0; // Bailout
    }
  } while (new_edges > 0);

  build_time.stop();
  _build_time = build_time.seconds();
  _build_iterations = iterations;

  // Bailout if passed limits.
  if ((iterations >= GRAPH_BUILD_ITER_LIMIT) || timeout) {
    Compile* C = _compile;
    if (C->log() != NULL) {
      C->log()->begin_elem("connectionGraph_bailout reason='reached ");
      C->log()->text("%s", timeout ? "time" : "iterations");
      C->log()->end_elem(" limit'");
    }
    assert(ExitEscapeAnalysisOnTimeout, "infinite EA connection graph build during invocation %d (%f sec, %d iterations) with %d nodes and worklist size %d",
           _invocation, _build_time, _build_iterations, nodes_size(), ptnodes_worklist.length());
    // Possible infinite build_connection_graph loop,
    // bailout (no changes to ideal graph were made).
    return false;
  }

#undef GRAPH_BUILD_ITER_LIMIT

  // Find fields initialized by NULL for non-escaping Allocations.
  int non_escaped_length = non_escaped_allocs_worklist.length();
  for (int next = 0; next < non_escaped_length; next++) {
    JavaObjectNode* ptn = non_escaped_allocs_worklist.at(next);
    PointsToNode::EscapeState es = ptn->escape_state();
    assert(es <= PointsToNode::ArgEscape, "sanity");
    if (es == PointsToNode::NoEscape) {
      if (find_init_values_null(ptn, _igvn) > 0) {
        // Adding references to NULL object does not change escape states
        // since it does not escape. Also no fields are added to NULL object.
        add_java_object_edges(null_obj, false);
      }
    }
    Node* n = ptn->ideal_node();
    if (n->is_Allocate()) {
      // The object allocated by this Allocate node will never be
      // seen by an other thread. Mark it so that when it is
      // expanded no MemBarStoreStore is added.
      InitializeNode* ini = n->as_Allocate()->initialization();
      if (ini != NULL)
        ini->set_does_not_escape();
    }
  }
  return true; // Finished graph construction.
}

// Propagate GlobalEscape and ArgEscape escape states to all nodes
// and check that we still have non-escaping java objects.
bool ConnectionGraph::find_non_escaped_objects(GrowableArray<PointsToNode*>& ptnodes_worklist,
                                               GrowableArray<JavaObjectNode*>& non_escaped_allocs_worklist) {
  GrowableArray<PointsToNode*> escape_worklist;
  // First, put all nodes with GlobalEscape and ArgEscape states on worklist.
  int ptnodes_length = ptnodes_worklist.length();
  for (int next = 0; next < ptnodes_length; ++next) {
    PointsToNode* ptn = ptnodes_worklist.at(next);
    if (ptn->escape_state() >= PointsToNode::ArgEscape ||
        ptn->fields_escape_state() >= PointsToNode::ArgEscape) {
      escape_worklist.push(ptn);
    }
  }
  // Set escape states to referenced nodes (edges list).
  while (escape_worklist.length() > 0) {
    PointsToNode* ptn = escape_worklist.pop();
    PointsToNode::EscapeState es  = ptn->escape_state();
    PointsToNode::EscapeState field_es = ptn->fields_escape_state();
    if (ptn->is_Field() && ptn->as_Field()->is_oop() &&
        es >= PointsToNode::ArgEscape) {
      // GlobalEscape or ArgEscape state of field means it has unknown value.
      if (add_edge(ptn, phantom_obj)) {
        // New edge was added
        add_field_uses_to_worklist(ptn->as_Field());
      }
    }
    for (EdgeIterator i(ptn); i.has_next(); i.next()) {
      PointsToNode* e = i.get();
      if (e->is_Arraycopy()) {
        assert(ptn->arraycopy_dst(), "sanity");
        // Propagate only fields escape state through arraycopy edge.
        if (e->fields_escape_state() < field_es) {
          set_fields_escape_state(e, field_es NOT_PRODUCT(COMMA trace_propagate_message(ptn)));
          escape_worklist.push(e);
        }
      } else if (es >= field_es) {
        // fields_escape_state is also set to 'es' if it is less than 'es'.
        if (e->escape_state() < es) {
          set_escape_state(e, es NOT_PRODUCT(COMMA trace_propagate_message(ptn)));
          escape_worklist.push(e);
        }
      } else {
        // Propagate field escape state.
        bool es_changed = false;
        if (e->fields_escape_state() < field_es) {
          set_fields_escape_state(e, field_es NOT_PRODUCT(COMMA trace_propagate_message(ptn)));
          es_changed = true;
        }
        if ((e->escape_state() < field_es) &&
            e->is_Field() && ptn->is_JavaObject() &&
            e->as_Field()->is_oop()) {
          // Change escape state of referenced fields.
          set_escape_state(e, field_es NOT_PRODUCT(COMMA trace_propagate_message(ptn)));
          es_changed = true;
        } else if (e->escape_state() < es) {
          set_escape_state(e, es NOT_PRODUCT(COMMA trace_propagate_message(ptn)));
          es_changed = true;
        }
        if (es_changed) {
          escape_worklist.push(e);
        }
      }
    }
  }
  // Remove escaped objects from non_escaped list.
  for (int next = non_escaped_allocs_worklist.length()-1; next >= 0 ; --next) {
    JavaObjectNode* ptn = non_escaped_allocs_worklist.at(next);
    if (ptn->escape_state() >= PointsToNode::GlobalEscape) {
      non_escaped_allocs_worklist.delete_at(next);
    }
    if (ptn->escape_state() == PointsToNode::NoEscape) {
      // Find fields in non-escaped allocations which have unknown value.
      find_init_values_phantom(ptn);
    }
  }
  return (non_escaped_allocs_worklist.length() > 0);
}

// Add all references to JavaObject node by walking over all uses.
int ConnectionGraph::add_java_object_edges(JavaObjectNode* jobj, bool populate_worklist) {
  int new_edges = 0;
  if (populate_worklist) {
    // Populate _worklist by uses of jobj's uses.
    for (UseIterator i(jobj); i.has_next(); i.next()) {
      PointsToNode* use = i.get();
      if (use->is_Arraycopy()) {
        continue;
      }
      add_uses_to_worklist(use);
      if (use->is_Field() && use->as_Field()->is_oop()) {
        // Put on worklist all field's uses (loads) and
        // related field nodes (same base and offset).
        add_field_uses_to_worklist(use->as_Field());
      }
    }
  }
  for (int l = 0; l < _worklist.length(); l++) {
    PointsToNode* use = _worklist.at(l);
    if (PointsToNode::is_base_use(use)) {
      // Add reference from jobj to field and from field to jobj (field's base).
      use = PointsToNode::get_use_node(use)->as_Field();
      if (add_base(use->as_Field(), jobj)) {
        new_edges++;
      }
      continue;
    }
    assert(!use->is_JavaObject(), "sanity");
    if (use->is_Arraycopy()) {
      if (jobj == null_obj) { // NULL object does not have field edges
        continue;
      }
      // Added edge from Arraycopy node to arraycopy's source java object
      if (add_edge(use, jobj)) {
        jobj->set_arraycopy_src();
        new_edges++;
      }
      // and stop here.
      continue;
    }
    if (!add_edge(use, jobj)) {
      continue; // No new edge added, there was such edge already.
    }
    new_edges++;
    if (use->is_LocalVar()) {
      add_uses_to_worklist(use);
      if (use->arraycopy_dst()) {
        for (EdgeIterator i(use); i.has_next(); i.next()) {
          PointsToNode* e = i.get();
          if (e->is_Arraycopy()) {
            if (jobj == null_obj) { // NULL object does not have field edges
              continue;
            }
            // Add edge from arraycopy's destination java object to Arraycopy node.
            if (add_edge(jobj, e)) {
              new_edges++;
              jobj->set_arraycopy_dst();
            }
          }
        }
      }
    } else {
      // Added new edge to stored in field values.
      // Put on worklist all field's uses (loads) and
      // related field nodes (same base and offset).
      add_field_uses_to_worklist(use->as_Field());
    }
  }
  _worklist.clear();
  _in_worklist.reset();
  return new_edges;
}

// Put on worklist all related field nodes.
void ConnectionGraph::add_field_uses_to_worklist(FieldNode* field) {
  assert(field->is_oop(), "sanity");
  int offset = field->offset();
  add_uses_to_worklist(field);
  // Loop over all bases of this field and push on worklist Field nodes
  // with the same offset and base (since they may reference the same field).
  for (BaseIterator i(field); i.has_next(); i.next()) {
    PointsToNode* base = i.get();
    add_fields_to_worklist(field, base);
    // Check if the base was source object of arraycopy and go over arraycopy's
    // destination objects since values stored to a field of source object are
    // accessable by uses (loads) of fields of destination objects.
    if (base->arraycopy_src()) {
      for (UseIterator j(base); j.has_next(); j.next()) {
        PointsToNode* arycp = j.get();
        if (arycp->is_Arraycopy()) {
          for (UseIterator k(arycp); k.has_next(); k.next()) {
            PointsToNode* abase = k.get();
            if (abase->arraycopy_dst() && abase != base) {
              // Look for the same arraycopy reference.
              add_fields_to_worklist(field, abase);
            }
          }
        }
      }
    }
  }
}

// Put on worklist all related field nodes.
void ConnectionGraph::add_fields_to_worklist(FieldNode* field, PointsToNode* base) {
  int offset = field->offset();
  if (base->is_LocalVar()) {
    for (UseIterator j(base); j.has_next(); j.next()) {
      PointsToNode* f = j.get();
      if (PointsToNode::is_base_use(f)) { // Field
        f = PointsToNode::get_use_node(f);
        if (f == field || !f->as_Field()->is_oop()) {
          continue;
        }
        int offs = f->as_Field()->offset();
        if (offs == offset || offset == Type::OffsetBot || offs == Type::OffsetBot) {
          add_to_worklist(f);
        }
      }
    }
  } else {
    assert(base->is_JavaObject(), "sanity");
    if (// Skip phantom_object since it is only used to indicate that
        // this field's content globally escapes.
        (base != phantom_obj) &&
        // NULL object node does not have fields.
        (base != null_obj)) {
      for (EdgeIterator i(base); i.has_next(); i.next()) {
        PointsToNode* f = i.get();
        // Skip arraycopy edge since store to destination object field
        // does not update value in source object field.
        if (f->is_Arraycopy()) {
          assert(base->arraycopy_dst(), "sanity");
          continue;
        }
        if (f == field || !f->as_Field()->is_oop()) {
          continue;
        }
        int offs = f->as_Field()->offset();
        if (offs == offset || offset == Type::OffsetBot || offs == Type::OffsetBot) {
          add_to_worklist(f);
        }
      }
    }
  }
}

// Find fields which have unknown value.
int ConnectionGraph::find_field_value(FieldNode* field) {
  // Escaped fields should have init value already.
  assert(field->escape_state() == PointsToNode::NoEscape, "sanity");
  int new_edges = 0;
  for (BaseIterator i(field); i.has_next(); i.next()) {
    PointsToNode* base = i.get();
    if (base->is_JavaObject()) {
      // Skip Allocate's fields which will be processed later.
      if (base->ideal_node()->is_Allocate()) {
        return 0;
      }
      assert(base == null_obj, "only NULL ptr base expected here");
    }
  }
  if (add_edge(field, phantom_obj)) {
    // New edge was added
    new_edges++;
    add_field_uses_to_worklist(field);
  }
  return new_edges;
}

// Find fields initializing values for allocations.
int ConnectionGraph::find_init_values_phantom(JavaObjectNode* pta) {
  assert(pta->escape_state() == PointsToNode::NoEscape, "Not escaped Allocate nodes only");
  Node* alloc = pta->ideal_node();

  // Do nothing for Allocate nodes since its fields values are
  // "known" unless they are initialized by arraycopy/clone.
  if (alloc->is_Allocate() && !pta->arraycopy_dst()) {
    return 0;
  }
  assert(pta->arraycopy_dst() || alloc->as_CallStaticJava(), "sanity");
#ifdef ASSERT
  if (!pta->arraycopy_dst() && alloc->as_CallStaticJava()->method() == NULL) {
    const char* name = alloc->as_CallStaticJava()->_name;
    assert(strncmp(name, "_multianewarray", 15) == 0, "sanity");
  }
#endif
  // Non-escaped allocation returned from Java or runtime call have unknown values in fields.
  int new_edges = 0;
  for (EdgeIterator i(pta); i.has_next(); i.next()) {
    PointsToNode* field = i.get();
    if (field->is_Field() && field->as_Field()->is_oop()) {
      if (add_edge(field, phantom_obj)) {
        // New edge was added
        new_edges++;
        add_field_uses_to_worklist(field->as_Field());
      }
    }
  }
  return new_edges;
}

// Find fields initializing values for allocations.
int ConnectionGraph::find_init_values_null(JavaObjectNode* pta, PhaseTransform* phase) {
  assert(pta->escape_state() == PointsToNode::NoEscape, "Not escaped Allocate nodes only");
  Node* alloc = pta->ideal_node();
  // Do nothing for Call nodes since its fields values are unknown.
  if (!alloc->is_Allocate()) {
    return 0;
  }
  InitializeNode* ini = alloc->as_Allocate()->initialization();
  bool visited_bottom_offset = false;
  GrowableArray<int> offsets_worklist;
  int new_edges = 0;

  // Check if an oop field's initializing value is recorded and add
  // a corresponding NULL if field's value if it is not recorded.
  // Connection Graph does not record a default initialization by NULL
  // captured by Initialize node.
  //
  for (EdgeIterator i(pta); i.has_next(); i.next()) {
    PointsToNode* field = i.get(); // Field (AddP)
    if (!field->is_Field() || !field->as_Field()->is_oop()) {
      continue; // Not oop field
    }
    int offset = field->as_Field()->offset();
    if (offset == Type::OffsetBot) {
      if (!visited_bottom_offset) {
        // OffsetBot is used to reference array's element,
        // always add reference to NULL to all Field nodes since we don't
        // known which element is referenced.
        if (add_edge(field, null_obj)) {
          // New edge was added
          new_edges++;
          add_field_uses_to_worklist(field->as_Field());
          visited_bottom_offset = true;
        }
      }
    } else {
      // Check only oop fields.
      const Type* adr_type = field->ideal_node()->as_AddP()->bottom_type();
      if (adr_type->isa_rawptr()) {
#ifdef ASSERT
        // Raw pointers are used for initializing stores so skip it
        // since it should be recorded already
        Node* base = get_addp_base(field->ideal_node());
        assert(adr_type->isa_rawptr() && is_captured_store_address(field->ideal_node()), "unexpected pointer type");
#endif
        continue;
      }
      if (!offsets_worklist.contains(offset)) {
        offsets_worklist.append(offset);
        Node* value = NULL;
        if (ini != NULL) {
          // StoreP::memory_type() == T_ADDRESS
          BasicType ft = UseCompressedOops ? T_NARROWOOP : T_ADDRESS;
          Node* store = ini->find_captured_store(offset, type2aelembytes(ft, true), phase);
          // Make sure initializing store has the same type as this AddP.
          // This AddP may reference non existing field because it is on a
          // dead branch of bimorphic call which is not eliminated yet.
          if (store != NULL && store->is_Store() &&
              store->as_Store()->memory_type() == ft) {
            value = store->in(MemNode::ValueIn);
#ifdef ASSERT
            if (VerifyConnectionGraph) {
              // Verify that AddP already points to all objects the value points to.
              PointsToNode* val = ptnode_adr(value->_idx);
              assert((val != NULL), "should be processed already");
              PointsToNode* missed_obj = NULL;
              if (val->is_JavaObject()) {
                if (!field->points_to(val->as_JavaObject())) {
                  missed_obj = val;
                }
              } else {
                if (!val->is_LocalVar() || (val->edge_count() == 0)) {
                  tty->print_cr("----------init store has invalid value -----");
                  store->dump();
                  val->dump();
                  assert(val->is_LocalVar() && (val->edge_count() > 0), "should be processed already");
                }
                for (EdgeIterator j(val); j.has_next(); j.next()) {
                  PointsToNode* obj = j.get();
                  if (obj->is_JavaObject()) {
                    if (!field->points_to(obj->as_JavaObject())) {
                      missed_obj = obj;
                      break;
                    }
                  }
                }
              }
              if (missed_obj != NULL) {
                tty->print_cr("----------field---------------------------------");
                field->dump();
                tty->print_cr("----------missed referernce to object-----------");
                missed_obj->dump();
                tty->print_cr("----------object referernced by init store -----");
                store->dump();
                val->dump();
                assert(!field->points_to(missed_obj->as_JavaObject()), "missed JavaObject reference");
              }
            }
#endif
          } else {
            // There could be initializing stores which follow allocation.
            // For example, a volatile field store is not collected
            // by Initialize node.
            //
            // Need to check for dependent loads to separate such stores from
            // stores which follow loads. For now, add initial value NULL so
            // that compare pointers optimization works correctly.
          }
        }
        if (value == NULL) {
          // A field's initializing value was not recorded. Add NULL.
          if (add_edge(field, null_obj)) {
            // New edge was added
            new_edges++;
            add_field_uses_to_worklist(field->as_Field());
          }
        }
      }
    }
  }
  return new_edges;
}

// Adjust scalar_replaceable state after Connection Graph is built.
void ConnectionGraph::adjust_scalar_replaceable_state(JavaObjectNode* jobj) {
  // Search for non-escaping objects which are not scalar replaceable
  // and mark them to propagate the state to referenced objects.

  for (UseIterator i(jobj); i.has_next(); i.next()) {
    PointsToNode* use = i.get();
    if (use->is_Arraycopy()) {
      continue;
    }
    if (use->is_Field()) {
      FieldNode* field = use->as_Field();
      assert(field->is_oop() && field->scalar_replaceable(), "sanity");
      // 1. An object is not scalar replaceable if the field into which it is
      // stored has unknown offset (stored into unknown element of an array).
      if (field->offset() == Type::OffsetBot) {
        set_not_scalar_replaceable(jobj NOT_PRODUCT(COMMA "is stored at unknown offset"));
        return;
      }
      // 2. An object is not scalar replaceable if the field into which it is
      // stored has multiple bases one of which is null.
      if (field->base_count() > 1) {
        for (BaseIterator i(field); i.has_next(); i.next()) {
          PointsToNode* base = i.get();
          if (base == null_obj) {
            set_not_scalar_replaceable(jobj NOT_PRODUCT(COMMA "is stored into field with potentially null base"));
            return;
          }
        }
      }
    }
    assert(use->is_Field() || use->is_LocalVar(), "sanity");
    // 3. An object is not scalar replaceable if it is merged with other objects.
    for (EdgeIterator j(use); j.has_next(); j.next()) {
      PointsToNode* ptn = j.get();
      if (ptn->is_JavaObject() && ptn != jobj) {
        // Mark all objects.
        set_not_scalar_replaceable(jobj NOT_PRODUCT(COMMA trace_merged_message(ptn)));
        set_not_scalar_replaceable(ptn NOT_PRODUCT(COMMA trace_merged_message(jobj)));
      }
    }
    if (!jobj->scalar_replaceable()) {
      return;
    }
  }

  for (EdgeIterator j(jobj); j.has_next(); j.next()) {
    if (j.get()->is_Arraycopy()) {
      continue;
    }

    // Non-escaping object node should point only to field nodes.
    FieldNode* field = j.get()->as_Field();
    int offset = field->as_Field()->offset();

    // 4. An object is not scalar replaceable if it has a field with unknown
    // offset (array's element is accessed in loop).
    if (offset == Type::OffsetBot) {
      set_not_scalar_replaceable(jobj NOT_PRODUCT(COMMA "has field with unknown offset"));
      return;
    }
    // 5. Currently an object is not scalar replaceable if a LoadStore node
    // access its field since the field value is unknown after it.
    //
    Node* n = field->ideal_node();

    // Test for an unsafe access that was parsed as maybe off heap
    // (with a CheckCastPP to raw memory).
    assert(n->is_AddP(), "expect an address computation");
    if (n->in(AddPNode::Base)->is_top() &&
        n->in(AddPNode::Address)->Opcode() == Op_CheckCastPP) {
      assert(n->in(AddPNode::Address)->bottom_type()->isa_rawptr(), "raw address so raw cast expected");
      assert(_igvn->type(n->in(AddPNode::Address)->in(1))->isa_oopptr(), "cast pattern at unsafe access expected");
      set_not_scalar_replaceable(jobj NOT_PRODUCT(COMMA "is used as base of mixed unsafe access"));
      return;
    }

    for (DUIterator_Fast imax, i = n->fast_outs(imax); i < imax; i++) {
      Node* u = n->fast_out(i);
      if (u->is_LoadStore() || (u->is_Mem() && u->as_Mem()->is_mismatched_access())) {
        set_not_scalar_replaceable(jobj NOT_PRODUCT(COMMA "is used in LoadStore or mismatched access"));
        return;
      }
    }

    // 6. Or the address may point to more then one object. This may produce
    // the false positive result (set not scalar replaceable)
    // since the flow-insensitive escape analysis can't separate
    // the case when stores overwrite the field's value from the case
    // when stores happened on different control branches.
    //
    // Note: it will disable scalar replacement in some cases:
    //
    //    Point p[] = new Point[1];
    //    p[0] = new Point(); // Will be not scalar replaced
    //
    // but it will save us from incorrect optimizations in next cases:
    //
    //    Point p[] = new Point[1];
    //    if ( x ) p[0] = new Point(); // Will be not scalar replaced
    //
    if (field->base_count() > 1) {
      for (BaseIterator i(field); i.has_next(); i.next()) {
        PointsToNode* base = i.get();
        // Don't take into account LocalVar nodes which
        // may point to only one object which should be also
        // this field's base by now.
        if (base->is_JavaObject() && base != jobj) {
          // Mark all bases.
          set_not_scalar_replaceable(jobj NOT_PRODUCT(COMMA "may point to more than one object"));
          set_not_scalar_replaceable(base NOT_PRODUCT(COMMA "may point to more than one object"));
        }
      }
    }
  }
}

#ifdef ASSERT
void ConnectionGraph::verify_connection_graph(
                         GrowableArray<PointsToNode*>&   ptnodes_worklist,
                         GrowableArray<JavaObjectNode*>& non_escaped_allocs_worklist,
                         GrowableArray<JavaObjectNode*>& java_objects_worklist,
                         GrowableArray<Node*>& addp_worklist) {
  // Verify that graph is complete - no new edges could be added.
  int java_objects_length = java_objects_worklist.length();
  int non_escaped_length  = non_escaped_allocs_worklist.length();
  int new_edges = 0;
  for (int next = 0; next < java_objects_length; ++next) {
    JavaObjectNode* ptn = java_objects_worklist.at(next);
    new_edges += add_java_object_edges(ptn, true);
  }
  assert(new_edges == 0, "graph was not complete");
  // Verify that escape state is final.
  int length = non_escaped_allocs_worklist.length();
  find_non_escaped_objects(ptnodes_worklist, non_escaped_allocs_worklist);
  assert((non_escaped_length == non_escaped_allocs_worklist.length()) &&
         (non_escaped_length == length) &&
         (_worklist.length() == 0), "escape state was not final");

  // Verify fields information.
  int addp_length = addp_worklist.length();
  for (int next = 0; next < addp_length; ++next ) {
    Node* n = addp_worklist.at(next);
    FieldNode* field = ptnode_adr(n->_idx)->as_Field();
    if (field->is_oop()) {
      // Verify that field has all bases
      Node* base = get_addp_base(n);
      PointsToNode* ptn = ptnode_adr(base->_idx);
      if (ptn->is_JavaObject()) {
        assert(field->has_base(ptn->as_JavaObject()), "sanity");
      } else {
        assert(ptn->is_LocalVar(), "sanity");
        for (EdgeIterator i(ptn); i.has_next(); i.next()) {
          PointsToNode* e = i.get();
          if (e->is_JavaObject()) {
            assert(field->has_base(e->as_JavaObject()), "sanity");
          }
        }
      }
      // Verify that all fields have initializing values.
      if (field->edge_count() == 0) {
        tty->print_cr("----------field does not have references----------");
        field->dump();
        for (BaseIterator i(field); i.has_next(); i.next()) {
          PointsToNode* base = i.get();
          tty->print_cr("----------field has next base---------------------");
          base->dump();
          if (base->is_JavaObject() && (base != phantom_obj) && (base != null_obj)) {
            tty->print_cr("----------base has fields-------------------------");
            for (EdgeIterator j(base); j.has_next(); j.next()) {
              j.get()->dump();
            }
            tty->print_cr("----------base has references---------------------");
            for (UseIterator j(base); j.has_next(); j.next()) {
              j.get()->dump();
            }
          }
        }
        for (UseIterator i(field); i.has_next(); i.next()) {
          i.get()->dump();
        }
        assert(field->edge_count() > 0, "sanity");
      }
    }
  }
}
#endif

// Optimize ideal graph.
void ConnectionGraph::optimize_ideal_graph(GrowableArray<Node*>& ptr_cmp_worklist,
                                           GrowableArray<MemBarStoreStoreNode*>& storestore_worklist) {
  Compile* C = _compile;
  PhaseIterGVN* igvn = _igvn;
  if (EliminateLocks) {
    // Mark locks before changing ideal graph.
    int cnt = C->macro_count();
    for (int i = 0; i < cnt; i++) {
      Node *n = C->macro_node(i);
      if (n->is_AbstractLock()) { // Lock and Unlock nodes
        AbstractLockNode* alock = n->as_AbstractLock();
        if (!alock->is_non_esc_obj()) {
          if (not_global_escape(alock->obj_node())) {
            assert(!alock->is_eliminated() || alock->is_coarsened(), "sanity");
            // The lock could be marked eliminated by lock coarsening
            // code during first IGVN before EA. Replace coarsened flag
            // to eliminate all associated locks/unlocks.
#ifdef ASSERT
            alock->log_lock_optimization(C, "eliminate_lock_set_non_esc3");
#endif
            alock->set_non_esc_obj();
          }
        }
      }
    }
  }

  if (OptimizePtrCompare) {
    for (int i = 0; i < ptr_cmp_worklist.length(); i++) {
      Node *n = ptr_cmp_worklist.at(i);
      const TypeInt* tcmp = optimize_ptr_compare(n);
      if (tcmp->singleton()) {
        Node* cmp = igvn->makecon(tcmp);
#ifndef PRODUCT
        if (PrintOptimizePtrCompare) {
          tty->print_cr("++++ Replaced: %d %s(%d,%d) --> %s", n->_idx, (n->Opcode() == Op_CmpP ? "CmpP" : "CmpN"), n->in(1)->_idx, n->in(2)->_idx, (tcmp == TypeInt::CC_EQ ? "EQ" : "NotEQ"));
          if (Verbose) {
            n->dump(1);
          }
        }
#endif
        igvn->replace_node(n, cmp);
      }
    }
  }

  // For MemBarStoreStore nodes added in library_call.cpp, check
  // escape status of associated AllocateNode and optimize out
  // MemBarStoreStore node if the allocated object never escapes.
  for (int i = 0; i < storestore_worklist.length(); i++) {
    Node* storestore = storestore_worklist.at(i);
    Node* alloc = storestore->in(MemBarNode::Precedent)->in(0);
    if (alloc->is_Allocate() && not_global_escape(alloc)) {
      MemBarNode* mb = MemBarNode::make(C, Op_MemBarCPUOrder, Compile::AliasIdxBot);
      mb->init_req(TypeFunc::Memory,  storestore->in(TypeFunc::Memory));
      mb->init_req(TypeFunc::Control, storestore->in(TypeFunc::Control));
      igvn->register_new_node_with_optimizer(mb);
      igvn->replace_node(storestore, mb);
    }
  }
}

// Optimize objects compare.
const TypeInt* ConnectionGraph::optimize_ptr_compare(Node* n) {
  assert(OptimizePtrCompare, "sanity");
  assert(n->Opcode() == Op_CmpN || n->Opcode() == Op_CmpP, "must be");
  const TypeInt* EQ = TypeInt::CC_EQ; // [0] == ZERO
  const TypeInt* NE = TypeInt::CC_GT; // [1] == ONE
  const TypeInt* UNKNOWN = TypeInt::CC;    // [-1, 0,1]

  PointsToNode* ptn1 = ptnode_adr(n->in(1)->_idx);
  PointsToNode* ptn2 = ptnode_adr(n->in(2)->_idx);
  JavaObjectNode* jobj1 = unique_java_object(n->in(1));
  JavaObjectNode* jobj2 = unique_java_object(n->in(2));
  assert(ptn1->is_JavaObject() || ptn1->is_LocalVar(), "sanity");
  assert(ptn2->is_JavaObject() || ptn2->is_LocalVar(), "sanity");

  // Check simple cases first.
  if (jobj1 != NULL) {
    if (jobj1->escape_state() == PointsToNode::NoEscape) {
      if (jobj1 == jobj2) {
        // Comparing the same not escaping object.
        return EQ;
      }
      Node* obj = jobj1->ideal_node();
      // Comparing not escaping allocation.
      if ((obj->is_Allocate() || obj->is_CallStaticJava()) &&
          !ptn2->points_to(jobj1)) {
        return NE; // This includes nullness check.
      }
    }
  }
  if (jobj2 != NULL) {
    if (jobj2->escape_state() == PointsToNode::NoEscape) {
      Node* obj = jobj2->ideal_node();
      // Comparing not escaping allocation.
      if ((obj->is_Allocate() || obj->is_CallStaticJava()) &&
          !ptn1->points_to(jobj2)) {
        return NE; // This includes nullness check.
      }
    }
  }
  if (jobj1 != NULL && jobj1 != phantom_obj &&
      jobj2 != NULL && jobj2 != phantom_obj &&
      jobj1->ideal_node()->is_Con() &&
      jobj2->ideal_node()->is_Con()) {
    // Klass or String constants compare. Need to be careful with
    // compressed pointers - compare types of ConN and ConP instead of nodes.
    const Type* t1 = jobj1->ideal_node()->get_ptr_type();
    const Type* t2 = jobj2->ideal_node()->get_ptr_type();
    if (t1->make_ptr() == t2->make_ptr()) {
      return EQ;
    } else {
      return NE;
    }
  }
  if (ptn1->meet(ptn2)) {
    return UNKNOWN; // Sets are not disjoint
  }

  // Sets are disjoint.
  bool set1_has_unknown_ptr = ptn1->points_to(phantom_obj);
  bool set2_has_unknown_ptr = ptn2->points_to(phantom_obj);
  bool set1_has_null_ptr    = ptn1->points_to(null_obj);
  bool set2_has_null_ptr    = ptn2->points_to(null_obj);
  if ((set1_has_unknown_ptr && set2_has_null_ptr) ||
      (set2_has_unknown_ptr && set1_has_null_ptr)) {
    // Check nullness of unknown object.
    return UNKNOWN;
  }

  // Disjointness by itself is not sufficient since
  // alias analysis is not complete for escaped objects.
  // Disjoint sets are definitely unrelated only when
  // at least one set has only not escaping allocations.
  if (!set1_has_unknown_ptr && !set1_has_null_ptr) {
    if (ptn1->non_escaping_allocation()) {
      return NE;
    }
  }
  if (!set2_has_unknown_ptr && !set2_has_null_ptr) {
    if (ptn2->non_escaping_allocation()) {
      return NE;
    }
  }
  return UNKNOWN;
}

// Connection Graph construction functions.

void ConnectionGraph::add_local_var(Node *n, PointsToNode::EscapeState es) {
  PointsToNode* ptadr = _nodes.at(n->_idx);
  if (ptadr != NULL) {
    assert(ptadr->is_LocalVar() && ptadr->ideal_node() == n, "sanity");
    return;
  }
  Compile* C = _compile;
  ptadr = new (C->comp_arena()) LocalVarNode(this, n, es);
  map_ideal_node(n, ptadr);
}

void ConnectionGraph::add_java_object(Node *n, PointsToNode::EscapeState es) {
  PointsToNode* ptadr = _nodes.at(n->_idx);
  if (ptadr != NULL) {
    assert(ptadr->is_JavaObject() && ptadr->ideal_node() == n, "sanity");
    return;
  }
  Compile* C = _compile;
  ptadr = new (C->comp_arena()) JavaObjectNode(this, n, es);
  map_ideal_node(n, ptadr);
}

void ConnectionGraph::add_field(Node *n, PointsToNode::EscapeState es, int offset) {
  PointsToNode* ptadr = _nodes.at(n->_idx);
  if (ptadr != NULL) {
    assert(ptadr->is_Field() && ptadr->ideal_node() == n, "sanity");
    return;
  }
  bool unsafe = false;
  bool is_oop = is_oop_field(n, offset, &unsafe);
  if (unsafe) {
    es = PointsToNode::GlobalEscape;
  }
  Compile* C = _compile;
  FieldNode* field = new (C->comp_arena()) FieldNode(this, n, es, offset, is_oop);
  map_ideal_node(n, field);
}

void ConnectionGraph::add_arraycopy(Node *n, PointsToNode::EscapeState es,
                                    PointsToNode* src, PointsToNode* dst) {
  assert(!src->is_Field() && !dst->is_Field(), "only for JavaObject and LocalVar");
  assert((src != null_obj) && (dst != null_obj), "not for ConP NULL");
  PointsToNode* ptadr = _nodes.at(n->_idx);
  if (ptadr != NULL) {
    assert(ptadr->is_Arraycopy() && ptadr->ideal_node() == n, "sanity");
    return;
  }
  Compile* C = _compile;
  ptadr = new (C->comp_arena()) ArraycopyNode(this, n, es);
  map_ideal_node(n, ptadr);
  // Add edge from arraycopy node to source object.
  (void)add_edge(ptadr, src);
  src->set_arraycopy_src();
  // Add edge from destination object to arraycopy node.
  (void)add_edge(dst, ptadr);
  dst->set_arraycopy_dst();
}

bool ConnectionGraph::is_oop_field(Node* n, int offset, bool* unsafe) {
  const Type* adr_type = n->as_AddP()->bottom_type();
  BasicType bt = T_INT;
  if (offset == Type::OffsetBot) {
    // Check only oop fields.
    if (!adr_type->isa_aryptr() ||
        (adr_type->isa_aryptr()->klass() == NULL) ||
         adr_type->isa_aryptr()->klass()->is_obj_array_klass()) {
      // OffsetBot is used to reference array's element. Ignore first AddP.
      if (find_second_addp(n, n->in(AddPNode::Base)) == NULL) {
        bt = T_OBJECT;
      }
    }
  } else if (offset != oopDesc::klass_offset_in_bytes()) {
    if (adr_type->isa_instptr()) {
      ciField* field = _compile->alias_type(adr_type->isa_instptr())->field();
      if (field != NULL) {
        bt = field->layout_type();
      } else {
        // Check for unsafe oop field access
        if (n->has_out_with(Op_StoreP, Op_LoadP, Op_StoreN, Op_LoadN) ||
            n->has_out_with(Op_GetAndSetP, Op_GetAndSetN, Op_CompareAndExchangeP, Op_CompareAndExchangeN) ||
            n->has_out_with(Op_CompareAndSwapP, Op_CompareAndSwapN, Op_WeakCompareAndSwapP, Op_WeakCompareAndSwapN) ||
            BarrierSet::barrier_set()->barrier_set_c2()->escape_has_out_with_unsafe_object(n)) {
          bt = T_OBJECT;
          (*unsafe) = true;
        }
      }
    } else if (adr_type->isa_aryptr()) {
      if (offset == arrayOopDesc::length_offset_in_bytes()) {
        // Ignore array length load.
      } else if (find_second_addp(n, n->in(AddPNode::Base)) != NULL) {
        // Ignore first AddP.
      } else {
        const Type* elemtype = adr_type->isa_aryptr()->elem();
        bt = elemtype->array_element_basic_type();
      }
    } else if (adr_type->isa_rawptr() || adr_type->isa_klassptr()) {
      // Allocation initialization, ThreadLocal field access, unsafe access
      if (n->has_out_with(Op_StoreP, Op_LoadP, Op_StoreN, Op_LoadN) ||
          n->has_out_with(Op_GetAndSetP, Op_GetAndSetN, Op_CompareAndExchangeP, Op_CompareAndExchangeN) ||
          n->has_out_with(Op_CompareAndSwapP, Op_CompareAndSwapN, Op_WeakCompareAndSwapP, Op_WeakCompareAndSwapN) ||
          BarrierSet::barrier_set()->barrier_set_c2()->escape_has_out_with_unsafe_object(n)) {
        bt = T_OBJECT;
      }
    }
  }
  // Note: T_NARROWOOP is not classed as a real reference type
  return (is_reference_type(bt) || bt == T_NARROWOOP);
}

// Returns unique pointed java object or NULL.
JavaObjectNode* ConnectionGraph::unique_java_object(Node *n) {
  assert(!_collecting, "should not call when constructed graph");
  // If the node was created after the escape computation we can't answer.
  uint idx = n->_idx;
  if (idx >= nodes_size()) {
    return NULL;
  }
  PointsToNode* ptn = ptnode_adr(idx);
  if (ptn == NULL) {
    return NULL;
  }
  if (ptn->is_JavaObject()) {
    return ptn->as_JavaObject();
  }
  assert(ptn->is_LocalVar(), "sanity");
  // Check all java objects it points to.
  JavaObjectNode* jobj = NULL;
  for (EdgeIterator i(ptn); i.has_next(); i.next()) {
    PointsToNode* e = i.get();
    if (e->is_JavaObject()) {
      if (jobj == NULL) {
        jobj = e->as_JavaObject();
      } else if (jobj != e) {
        return NULL;
      }
    }
  }
  return jobj;
}

// Return true if this node points only to non-escaping allocations.
bool PointsToNode::non_escaping_allocation() {
  if (is_JavaObject()) {
    Node* n = ideal_node();
    if (n->is_Allocate() || n->is_CallStaticJava()) {
      return (escape_state() == PointsToNode::NoEscape);
    } else {
      return false;
    }
  }
  assert(is_LocalVar(), "sanity");
  // Check all java objects it points to.
  for (EdgeIterator i(this); i.has_next(); i.next()) {
    PointsToNode* e = i.get();
    if (e->is_JavaObject()) {
      Node* n = e->ideal_node();
      if ((e->escape_state() != PointsToNode::NoEscape) ||
          !(n->is_Allocate() || n->is_CallStaticJava())) {
        return false;
      }
    }
  }
  return true;
}

// Return true if we know the node does not escape globally.
bool ConnectionGraph::not_global_escape(Node *n) {
  assert(!_collecting, "should not call during graph construction");
  // If the node was created after the escape computation we can't answer.
  uint idx = n->_idx;
  if (idx >= nodes_size()) {
    return false;
  }
  PointsToNode* ptn = ptnode_adr(idx);
  if (ptn == NULL) {
    return false; // not in congraph (e.g. ConI)
  }
  PointsToNode::EscapeState es = ptn->escape_state();
  // If we have already computed a value, return it.
  if (es >= PointsToNode::GlobalEscape) {
    return false;
  }
  if (ptn->is_JavaObject()) {
    return true; // (es < PointsToNode::GlobalEscape);
  }
  assert(ptn->is_LocalVar(), "sanity");
  // Check all java objects it points to.
  for (EdgeIterator i(ptn); i.has_next(); i.next()) {
    if (i.get()->escape_state() >= PointsToNode::GlobalEscape) {
      return false;
    }
  }
  return true;
}


// Helper functions

// Return true if this node points to specified node or nodes it points to.
bool PointsToNode::points_to(JavaObjectNode* ptn) const {
  if (is_JavaObject()) {
    return (this == ptn);
  }
  assert(is_LocalVar() || is_Field(), "sanity");
  for (EdgeIterator i(this); i.has_next(); i.next()) {
    if (i.get() == ptn) {
      return true;
    }
  }
  return false;
}

// Return true if one node points to an other.
bool PointsToNode::meet(PointsToNode* ptn) {
  if (this == ptn) {
    return true;
  } else if (ptn->is_JavaObject()) {
    return this->points_to(ptn->as_JavaObject());
  } else if (this->is_JavaObject()) {
    return ptn->points_to(this->as_JavaObject());
  }
  assert(this->is_LocalVar() && ptn->is_LocalVar(), "sanity");
  int ptn_count =  ptn->edge_count();
  for (EdgeIterator i(this); i.has_next(); i.next()) {
    PointsToNode* this_e = i.get();
    for (int j = 0; j < ptn_count; j++) {
      if (this_e == ptn->edge(j)) {
        return true;
      }
    }
  }
  return false;
}

#ifdef ASSERT
// Return true if bases point to this java object.
bool FieldNode::has_base(JavaObjectNode* jobj) const {
  for (BaseIterator i(this); i.has_next(); i.next()) {
    if (i.get() == jobj) {
      return true;
    }
  }
  return false;
}
#endif

bool ConnectionGraph::is_captured_store_address(Node* addp) {
  // Handle simple case first.
  assert(_igvn->type(addp)->isa_oopptr() == NULL, "should be raw access");
  if (addp->in(AddPNode::Address)->is_Proj() && addp->in(AddPNode::Address)->in(0)->is_Allocate()) {
    return true;
  } else if (addp->in(AddPNode::Address)->is_Phi()) {
    for (DUIterator_Fast imax, i = addp->fast_outs(imax); i < imax; i++) {
      Node* addp_use = addp->fast_out(i);
      if (addp_use->is_Store()) {
        for (DUIterator_Fast jmax, j = addp_use->fast_outs(jmax); j < jmax; j++) {
          if (addp_use->fast_out(j)->is_Initialize()) {
            return true;
          }
        }
      }
    }
  }
  return false;
}

int ConnectionGraph::address_offset(Node* adr, PhaseTransform *phase) {
  const Type *adr_type = phase->type(adr);
  if (adr->is_AddP() && adr_type->isa_oopptr() == NULL && is_captured_store_address(adr)) {
    // We are computing a raw address for a store captured by an Initialize
    // compute an appropriate address type. AddP cases #3 and #5 (see below).
    int offs = (int)phase->find_intptr_t_con(adr->in(AddPNode::Offset), Type::OffsetBot);
    assert(offs != Type::OffsetBot ||
           adr->in(AddPNode::Address)->in(0)->is_AllocateArray(),
           "offset must be a constant or it is initialization of array");
    return offs;
  }
  const TypePtr *t_ptr = adr_type->isa_ptr();
  assert(t_ptr != NULL, "must be a pointer type");
  return t_ptr->offset();
}

Node* ConnectionGraph::get_addp_base(Node *addp) {
  assert(addp->is_AddP(), "must be AddP");
  //
  // AddP cases for Base and Address inputs:
  // case #1. Direct object's field reference:
  //     Allocate
  //       |
  //     Proj #5 ( oop result )
  //       |
  //     CheckCastPP (cast to instance type)
  //      | |
  //     AddP  ( base == address )
  //
  // case #2. Indirect object's field reference:
  //      Phi
  //       |
  //     CastPP (cast to instance type)
  //      | |
  //     AddP  ( base == address )
  //
  // case #3. Raw object's field reference for Initialize node:
  //      Allocate
  //        |
  //      Proj #5 ( oop result )
  //  top   |
  //     \  |
  //     AddP  ( base == top )
  //
  // case #4. Array's element reference:
  //   {CheckCastPP | CastPP}
  //     |  | |
  //     |  AddP ( array's element offset )
  //     |  |
  //     AddP ( array's offset )
  //
  // case #5. Raw object's field reference for arraycopy stub call:
  //          The inline_native_clone() case when the arraycopy stub is called
  //          after the allocation before Initialize and CheckCastPP nodes.
  //      Allocate
  //        |
  //      Proj #5 ( oop result )
  //       | |
  //       AddP  ( base == address )
  //
  // case #6. Constant Pool, ThreadLocal, CastX2P or
  //          Raw object's field reference:
  //      {ConP, ThreadLocal, CastX2P, raw Load}
  //  top   |
  //     \  |
  //     AddP  ( base == top )
  //
  // case #7. Klass's field reference.
  //      LoadKlass
  //       | |
  //       AddP  ( base == address )
  //
  // case #8. narrow Klass's field reference.
  //      LoadNKlass
  //       |
  //      DecodeN
  //       | |
  //       AddP  ( base == address )
  //
  // case #9. Mixed unsafe access
  //    {instance}
  //        |
  //      CheckCastPP (raw)
  //  top   |
  //     \  |
  //     AddP  ( base == top )
  //
  Node *base = addp->in(AddPNode::Base);
  if (base->uncast()->is_top()) { // The AddP case #3 and #6 and #9.
    base = addp->in(AddPNode::Address);
    while (base->is_AddP()) {
      // Case #6 (unsafe access) may have several chained AddP nodes.
      assert(base->in(AddPNode::Base)->uncast()->is_top(), "expected unsafe access address only");
      base = base->in(AddPNode::Address);
    }
    if (base->Opcode() == Op_CheckCastPP &&
        base->bottom_type()->isa_rawptr() &&
        _igvn->type(base->in(1))->isa_oopptr()) {
      base = base->in(1); // Case #9
    } else {
      Node* uncast_base = base->uncast();
      int opcode = uncast_base->Opcode();
      assert(opcode == Op_ConP || opcode == Op_ThreadLocal ||
             opcode == Op_CastX2P || uncast_base->is_DecodeNarrowPtr() ||
             (uncast_base->is_Mem() && (uncast_base->bottom_type()->isa_rawptr() != NULL)) ||
             is_captured_store_address(addp), "sanity");
    }
  }
  return base;
}

Node* ConnectionGraph::find_second_addp(Node* addp, Node* n) {
  assert(addp->is_AddP() && addp->outcnt() > 0, "Don't process dead nodes");
  Node* addp2 = addp->raw_out(0);
  if (addp->outcnt() == 1 && addp2->is_AddP() &&
      addp2->in(AddPNode::Base) == n &&
      addp2->in(AddPNode::Address) == addp) {
    assert(addp->in(AddPNode::Base) == n, "expecting the same base");
    //
    // Find array's offset to push it on worklist first and
    // as result process an array's element offset first (pushed second)
    // to avoid CastPP for the array's offset.
    // Otherwise the inserted CastPP (LocalVar) will point to what
    // the AddP (Field) points to. Which would be wrong since
    // the algorithm expects the CastPP has the same point as
    // as AddP's base CheckCastPP (LocalVar).
    //
    //    ArrayAllocation
    //     |
    //    CheckCastPP
    //     |
    //    memProj (from ArrayAllocation CheckCastPP)
    //     |  ||
    //     |  ||   Int (element index)
    //     |  ||    |   ConI (log(element size))
    //     |  ||    |   /
    //     |  ||   LShift
    //     |  ||  /
    //     |  AddP (array's element offset)
    //     |  |
    //     |  | ConI (array's offset: #12(32-bits) or #24(64-bits))
    //     | / /
    //     AddP (array's offset)
    //      |
    //     Load/Store (memory operation on array's element)
    //
    return addp2;
  }
  return NULL;
}

//
// Adjust the type and inputs of an AddP which computes the
// address of a field of an instance
//
bool ConnectionGraph::split_AddP(Node *addp, Node *base) {
  PhaseGVN* igvn = _igvn;
  const TypeOopPtr *base_t = igvn->type(base)->isa_oopptr();
  assert(base_t != NULL && base_t->is_known_instance(), "expecting instance oopptr");
  const TypeOopPtr *t = igvn->type(addp)->isa_oopptr();
  if (t == NULL) {
    // We are computing a raw address for a store captured by an Initialize
    // compute an appropriate address type (cases #3 and #5).
    assert(igvn->type(addp) == TypeRawPtr::NOTNULL, "must be raw pointer");
    assert(addp->in(AddPNode::Address)->is_Proj(), "base of raw address must be result projection from allocation");
    intptr_t offs = (int)igvn->find_intptr_t_con(addp->in(AddPNode::Offset), Type::OffsetBot);
    assert(offs != Type::OffsetBot, "offset must be a constant");
    t = base_t->add_offset(offs)->is_oopptr();
  }
  int inst_id =  base_t->instance_id();
  assert(!t->is_known_instance() || t->instance_id() == inst_id,
                             "old type must be non-instance or match new type");

  // The type 't' could be subclass of 'base_t'.
  // As result t->offset() could be large then base_t's size and it will
  // cause the failure in add_offset() with narrow oops since TypeOopPtr()
  // constructor verifies correctness of the offset.
  //
  // It could happened on subclass's branch (from the type profiling
  // inlining) which was not eliminated during parsing since the exactness
  // of the allocation type was not propagated to the subclass type check.
  //
  // Or the type 't' could be not related to 'base_t' at all.
  // It could happened when CHA type is different from MDO type on a dead path
  // (for example, from instanceof check) which is not collapsed during parsing.
  //
  // Do nothing for such AddP node and don't process its users since
  // this code branch will go away.
  //
  if (!t->is_known_instance() &&
      !base_t->klass()->is_subtype_of(t->klass())) {
     return false; // bail out
  }
  const TypeOopPtr *tinst = base_t->add_offset(t->offset())->is_oopptr();
  // Do NOT remove the next line: ensure a new alias index is allocated
  // for the instance type. Note: C++ will not remove it since the call
  // has side effect.
  int alias_idx = _compile->get_alias_index(tinst);
  igvn->set_type(addp, tinst);
  // record the allocation in the node map
  set_map(addp, get_map(base->_idx));
  // Set addp's Base and Address to 'base'.
  Node *abase = addp->in(AddPNode::Base);
  Node *adr   = addp->in(AddPNode::Address);
  if (adr->is_Proj() && adr->in(0)->is_Allocate() &&
      adr->in(0)->_idx == (uint)inst_id) {
    // Skip AddP cases #3 and #5.
  } else {
    assert(!abase->is_top(), "sanity"); // AddP case #3
    if (abase != base) {
      igvn->hash_delete(addp);
      addp->set_req(AddPNode::Base, base);
      if (abase == adr) {
        addp->set_req(AddPNode::Address, base);
      } else {
        // AddP case #4 (adr is array's element offset AddP node)
#ifdef ASSERT
        const TypeOopPtr *atype = igvn->type(adr)->isa_oopptr();
        assert(adr->is_AddP() && atype != NULL &&
               atype->instance_id() == inst_id, "array's element offset should be processed first");
#endif
      }
      igvn->hash_insert(addp);
    }
  }
  // Put on IGVN worklist since at least addp's type was changed above.
  record_for_optimizer(addp);
  return true;
}

//
// Create a new version of orig_phi if necessary. Returns either the newly
// created phi or an existing phi.  Sets create_new to indicate whether a new
// phi was created.  Cache the last newly created phi in the node map.
//
PhiNode *ConnectionGraph::create_split_phi(PhiNode *orig_phi, int alias_idx, GrowableArray<PhiNode *>  &orig_phi_worklist, bool &new_created) {
  Compile *C = _compile;
  PhaseGVN* igvn = _igvn;
  new_created = false;
  int phi_alias_idx = C->get_alias_index(orig_phi->adr_type());
  // nothing to do if orig_phi is bottom memory or matches alias_idx
  if (phi_alias_idx == alias_idx) {
    return orig_phi;
  }
  // Have we recently created a Phi for this alias index?
  PhiNode *result = get_map_phi(orig_phi->_idx);
  if (result != NULL && C->get_alias_index(result->adr_type()) == alias_idx) {
    return result;
  }
  // Previous check may fail when the same wide memory Phi was split into Phis
  // for different memory slices. Search all Phis for this region.
  if (result != NULL) {
    Node* region = orig_phi->in(0);
    for (DUIterator_Fast imax, i = region->fast_outs(imax); i < imax; i++) {
      Node* phi = region->fast_out(i);
      if (phi->is_Phi() &&
          C->get_alias_index(phi->as_Phi()->adr_type()) == alias_idx) {
        assert(phi->_idx >= nodes_size(), "only new Phi per instance memory slice");
        return phi->as_Phi();
      }
    }
  }
  if (C->live_nodes() + 2*NodeLimitFudgeFactor > C->max_node_limit()) {
    if (C->do_escape_analysis() == true && !C->failing()) {
      // Retry compilation without escape analysis.
      // If this is the first failure, the sentinel string will "stick"
      // to the Compile object, and the C2Compiler will see it and retry.
      C->record_failure(_invocation > 0 ? C2Compiler::retry_no_iterative_escape_analysis() : C2Compiler::retry_no_escape_analysis());
    }
    return NULL;
  }
  orig_phi_worklist.append_if_missing(orig_phi);
  const TypePtr *atype = C->get_adr_type(alias_idx);
  result = PhiNode::make(orig_phi->in(0), NULL, Type::MEMORY, atype);
  C->copy_node_notes_to(result, orig_phi);
  igvn->set_type(result, result->bottom_type());
  record_for_optimizer(result);
  set_map(orig_phi, result);
  new_created = true;
  return result;
}

//
// Return a new version of Memory Phi "orig_phi" with the inputs having the
// specified alias index.
//
PhiNode *ConnectionGraph::split_memory_phi(PhiNode *orig_phi, int alias_idx, GrowableArray<PhiNode *>  &orig_phi_worklist) {
  assert(alias_idx != Compile::AliasIdxBot, "can't split out bottom memory");
  Compile *C = _compile;
  PhaseGVN* igvn = _igvn;
  bool new_phi_created;
  PhiNode *result = create_split_phi(orig_phi, alias_idx, orig_phi_worklist, new_phi_created);
  if (!new_phi_created) {
    return result;
  }
  GrowableArray<PhiNode *>  phi_list;
  GrowableArray<uint>  cur_input;
  PhiNode *phi = orig_phi;
  uint idx = 1;
  bool finished = false;
  while(!finished) {
    while (idx < phi->req()) {
      Node *mem = find_inst_mem(phi->in(idx), alias_idx, orig_phi_worklist);
      if (mem != NULL && mem->is_Phi()) {
        PhiNode *newphi = create_split_phi(mem->as_Phi(), alias_idx, orig_phi_worklist, new_phi_created);
        if (new_phi_created) {
          // found an phi for which we created a new split, push current one on worklist and begin
          // processing new one
          phi_list.push(phi);
          cur_input.push(idx);
          phi = mem->as_Phi();
          result = newphi;
          idx = 1;
          continue;
        } else {
          mem = newphi;
        }
      }
      if (C->failing()) {
        return NULL;
      }
      result->set_req(idx++, mem);
    }
#ifdef ASSERT
    // verify that the new Phi has an input for each input of the original
    assert( phi->req() == result->req(), "must have same number of inputs.");
    assert( result->in(0) != NULL && result->in(0) == phi->in(0), "regions must match");
#endif
    // Check if all new phi's inputs have specified alias index.
    // Otherwise use old phi.
    for (uint i = 1; i < phi->req(); i++) {
      Node* in = result->in(i);
      assert((phi->in(i) == NULL) == (in == NULL), "inputs must correspond.");
    }
    // we have finished processing a Phi, see if there are any more to do
    finished = (phi_list.length() == 0 );
    if (!finished) {
      phi = phi_list.pop();
      idx = cur_input.pop();
      PhiNode *prev_result = get_map_phi(phi->_idx);
      prev_result->set_req(idx++, result);
      result = prev_result;
    }
  }
  return result;
}

//
// The next methods are derived from methods in MemNode.
//
Node* ConnectionGraph::step_through_mergemem(MergeMemNode *mmem, int alias_idx, const TypeOopPtr *toop) {
  Node *mem = mmem;
  // TypeOopPtr::NOTNULL+any is an OOP with unknown offset - generally
  // means an array I have not precisely typed yet.  Do not do any
  // alias stuff with it any time soon.
  if (toop->base() != Type::AnyPtr &&
      !(toop->klass() != NULL &&
        toop->klass()->is_java_lang_Object() &&
        toop->offset() == Type::OffsetBot)) {
    mem = mmem->memory_at(alias_idx);
    // Update input if it is progress over what we have now
  }
  return mem;
}

//
// Move memory users to their memory slices.
//
void ConnectionGraph::move_inst_mem(Node* n, GrowableArray<PhiNode *>  &orig_phis) {
  Compile* C = _compile;
  PhaseGVN* igvn = _igvn;
  const TypePtr* tp = igvn->type(n->in(MemNode::Address))->isa_ptr();
  assert(tp != NULL, "ptr type");
  int alias_idx = C->get_alias_index(tp);
  int general_idx = C->get_general_index(alias_idx);

  // Move users first
  for (DUIterator_Fast imax, i = n->fast_outs(imax); i < imax; i++) {
    Node* use = n->fast_out(i);
    if (use->is_MergeMem()) {
      MergeMemNode* mmem = use->as_MergeMem();
      assert(n == mmem->memory_at(alias_idx), "should be on instance memory slice");
      if (n != mmem->memory_at(general_idx) || alias_idx == general_idx) {
        continue; // Nothing to do
      }
      // Replace previous general reference to mem node.
      uint orig_uniq = C->unique();
      Node* m = find_inst_mem(n, general_idx, orig_phis);
      assert(orig_uniq == C->unique(), "no new nodes");
      mmem->set_memory_at(general_idx, m);
      --imax;
      --i;
    } else if (use->is_MemBar()) {
      assert(!use->is_Initialize(), "initializing stores should not be moved");
      if (use->req() > MemBarNode::Precedent &&
          use->in(MemBarNode::Precedent) == n) {
        // Don't move related membars.
        record_for_optimizer(use);
        continue;
      }
      tp = use->as_MemBar()->adr_type()->isa_ptr();
      if ((tp != NULL && C->get_alias_index(tp) == alias_idx) ||
          alias_idx == general_idx) {
        continue; // Nothing to do
      }
      // Move to general memory slice.
      uint orig_uniq = C->unique();
      Node* m = find_inst_mem(n, general_idx, orig_phis);
      assert(orig_uniq == C->unique(), "no new nodes");
      igvn->hash_delete(use);
      imax -= use->replace_edge(n, m, igvn);
      igvn->hash_insert(use);
      record_for_optimizer(use);
      --i;
#ifdef ASSERT
    } else if (use->is_Mem()) {
      if (use->Opcode() == Op_StoreCM && use->in(MemNode::OopStore) == n) {
        // Don't move related cardmark.
        continue;
      }
      // Memory nodes should have new memory input.
      tp = igvn->type(use->in(MemNode::Address))->isa_ptr();
      assert(tp != NULL, "ptr type");
      int idx = C->get_alias_index(tp);
      assert(get_map(use->_idx) != NULL || idx == alias_idx,
             "Following memory nodes should have new memory input or be on the same memory slice");
    } else if (use->is_Phi()) {
      // Phi nodes should be split and moved already.
      tp = use->as_Phi()->adr_type()->isa_ptr();
      assert(tp != NULL, "ptr type");
      int idx = C->get_alias_index(tp);
      assert(idx == alias_idx, "Following Phi nodes should be on the same memory slice");
    } else {
      use->dump();
      assert(false, "should not be here");
#endif
    }
  }
}

//
// Search memory chain of "mem" to find a MemNode whose address
// is the specified alias index.
//
Node* ConnectionGraph::find_inst_mem(Node *orig_mem, int alias_idx, GrowableArray<PhiNode *>  &orig_phis) {
  if (orig_mem == NULL) {
    return orig_mem;
  }
  Compile* C = _compile;
  PhaseGVN* igvn = _igvn;
  const TypeOopPtr *toop = C->get_adr_type(alias_idx)->isa_oopptr();
  bool is_instance = (toop != NULL) && toop->is_known_instance();
  Node *start_mem = C->start()->proj_out_or_null(TypeFunc::Memory);
  Node *prev = NULL;
  Node *result = orig_mem;
  while (prev != result) {
    prev = result;
    if (result == start_mem) {
      break;  // hit one of our sentinels
    }
    if (result->is_Mem()) {
      const Type *at = igvn->type(result->in(MemNode::Address));
      if (at == Type::TOP) {
        break; // Dead
      }
      assert (at->isa_ptr() != NULL, "pointer type required.");
      int idx = C->get_alias_index(at->is_ptr());
      if (idx == alias_idx) {
        break; // Found
      }
      if (!is_instance && (at->isa_oopptr() == NULL ||
                           !at->is_oopptr()->is_known_instance())) {
        break; // Do not skip store to general memory slice.
      }
      result = result->in(MemNode::Memory);
    }
    if (!is_instance) {
      continue;  // don't search further for non-instance types
    }
    // skip over a call which does not affect this memory slice
    if (result->is_Proj() && result->as_Proj()->_con == TypeFunc::Memory) {
      Node *proj_in = result->in(0);
      if (proj_in->is_Allocate() && proj_in->_idx == (uint)toop->instance_id()) {
        break;  // hit one of our sentinels
      } else if (proj_in->is_Call()) {
        // ArrayCopy node processed here as well
        CallNode *call = proj_in->as_Call();
        if (!call->may_modify(toop, igvn)) {
          result = call->in(TypeFunc::Memory);
        }
      } else if (proj_in->is_Initialize()) {
        AllocateNode* alloc = proj_in->as_Initialize()->allocation();
        // Stop if this is the initialization for the object instance which
        // which contains this memory slice, otherwise skip over it.
        if (alloc == NULL || alloc->_idx != (uint)toop->instance_id()) {
          result = proj_in->in(TypeFunc::Memory);
        }
      } else if (proj_in->is_MemBar()) {
        // Check if there is an array copy for a clone
        // Step over GC barrier when ReduceInitialCardMarks is disabled
        BarrierSetC2* bs = BarrierSet::barrier_set()->barrier_set_c2();
        Node* control_proj_ac = bs->step_over_gc_barrier(proj_in->in(0));

        if (control_proj_ac->is_Proj() && control_proj_ac->in(0)->is_ArrayCopy()) {
          // Stop if it is a clone
          ArrayCopyNode* ac = control_proj_ac->in(0)->as_ArrayCopy();
          if (ac->may_modify(toop, igvn)) {
            break;
          }
        }
        result = proj_in->in(TypeFunc::Memory);
      }
    } else if (result->is_MergeMem()) {
      MergeMemNode *mmem = result->as_MergeMem();
      result = step_through_mergemem(mmem, alias_idx, toop);
      if (result == mmem->base_memory()) {
        // Didn't find instance memory, search through general slice recursively.
        result = mmem->memory_at(C->get_general_index(alias_idx));
        result = find_inst_mem(result, alias_idx, orig_phis);
        if (C->failing()) {
          return NULL;
        }
        mmem->set_memory_at(alias_idx, result);
      }
    } else if (result->is_Phi() &&
               C->get_alias_index(result->as_Phi()->adr_type()) != alias_idx) {
      Node *un = result->as_Phi()->unique_input(igvn);
      if (un != NULL) {
        orig_phis.append_if_missing(result->as_Phi());
        result = un;
      } else {
        break;
      }
    } else if (result->is_ClearArray()) {
      if (!ClearArrayNode::step_through(&result, (uint)toop->instance_id(), igvn)) {
        // Can not bypass initialization of the instance
        // we are looking for.
        break;
      }
      // Otherwise skip it (the call updated 'result' value).
    } else if (result->Opcode() == Op_SCMemProj) {
      Node* mem = result->in(0);
      Node* adr = NULL;
      if (mem->is_LoadStore()) {
        adr = mem->in(MemNode::Address);
      } else {
        assert(mem->Opcode() == Op_EncodeISOArray ||
               mem->Opcode() == Op_StrCompressedCopy, "sanity");
        adr = mem->in(3); // Memory edge corresponds to destination array
      }
      const Type *at = igvn->type(adr);
      if (at != Type::TOP) {
        assert(at->isa_ptr() != NULL, "pointer type required.");
        int idx = C->get_alias_index(at->is_ptr());
        if (idx == alias_idx) {
          // Assert in debug mode
          assert(false, "Object is not scalar replaceable if a LoadStore node accesses its field");
          break; // In product mode return SCMemProj node
        }
      }
      result = mem->in(MemNode::Memory);
    } else if (result->Opcode() == Op_StrInflatedCopy) {
      Node* adr = result->in(3); // Memory edge corresponds to destination array
      const Type *at = igvn->type(adr);
      if (at != Type::TOP) {
        assert(at->isa_ptr() != NULL, "pointer type required.");
        int idx = C->get_alias_index(at->is_ptr());
        if (idx == alias_idx) {
          // Assert in debug mode
          assert(false, "Object is not scalar replaceable if a StrInflatedCopy node accesses its field");
          break; // In product mode return SCMemProj node
        }
      }
      result = result->in(MemNode::Memory);
    }
  }
  if (result->is_Phi()) {
    PhiNode *mphi = result->as_Phi();
    assert(mphi->bottom_type() == Type::MEMORY, "memory phi required");
    const TypePtr *t = mphi->adr_type();
    if (!is_instance) {
      // Push all non-instance Phis on the orig_phis worklist to update inputs
      // during Phase 4 if needed.
      orig_phis.append_if_missing(mphi);
    } else if (C->get_alias_index(t) != alias_idx) {
      // Create a new Phi with the specified alias index type.
      result = split_memory_phi(mphi, alias_idx, orig_phis);
    }
  }
  // the result is either MemNode, PhiNode, InitializeNode.
  return result;
}

//
//  Convert the types of non-escaped object to instance types where possible,
//  propagate the new type information through the graph, and update memory
//  edges and MergeMem inputs to reflect the new type.
//
//  We start with allocations (and calls which may be allocations)  on alloc_worklist.
//  The processing is done in 4 phases:
//
//  Phase 1:  Process possible allocations from alloc_worklist.  Create instance
//            types for the CheckCastPP for allocations where possible.
//            Propagate the new types through users as follows:
//               casts and Phi:  push users on alloc_worklist
//               AddP:  cast Base and Address inputs to the instance type
//                      push any AddP users on alloc_worklist and push any memnode
//                      users onto memnode_worklist.
//  Phase 2:  Process MemNode's from memnode_worklist. compute new address type and
//            search the Memory chain for a store with the appropriate type
//            address type.  If a Phi is found, create a new version with
//            the appropriate memory slices from each of the Phi inputs.
//            For stores, process the users as follows:
//               MemNode:  push on memnode_worklist
//               MergeMem: push on mergemem_worklist
//  Phase 3:  Process MergeMem nodes from mergemem_worklist.  Walk each memory slice
//            moving the first node encountered of each  instance type to the
//            the input corresponding to its alias index.
//            appropriate memory slice.
//  Phase 4:  Update the inputs of non-instance memory Phis and the Memory input of memnodes.
//
// In the following example, the CheckCastPP nodes are the cast of allocation
// results and the allocation of node 29 is non-escaped and eligible to be an
// instance type.
//
// We start with:
//
//     7 Parm #memory
//    10  ConI  "12"
//    19  CheckCastPP   "Foo"
//    20  AddP  _ 19 19 10  Foo+12  alias_index=4
//    29  CheckCastPP   "Foo"
//    30  AddP  _ 29 29 10  Foo+12  alias_index=4
//
//    40  StoreP  25   7  20   ... alias_index=4
//    50  StoreP  35  40  30   ... alias_index=4
//    60  StoreP  45  50  20   ... alias_index=4
//    70  LoadP    _  60  30   ... alias_index=4
//    80  Phi     75  50  60   Memory alias_index=4
//    90  LoadP    _  80  30   ... alias_index=4
//   100  LoadP    _  80  20   ... alias_index=4
//
//
// Phase 1 creates an instance type for node 29 assigning it an instance id of 24
// and creating a new alias index for node 30.  This gives:
//
//     7 Parm #memory
//    10  ConI  "12"
//    19  CheckCastPP   "Foo"
//    20  AddP  _ 19 19 10  Foo+12  alias_index=4
//    29  CheckCastPP   "Foo"  iid=24
//    30  AddP  _ 29 29 10  Foo+12  alias_index=6  iid=24
//
//    40  StoreP  25   7  20   ... alias_index=4
//    50  StoreP  35  40  30   ... alias_index=6
//    60  StoreP  45  50  20   ... alias_index=4
//    70  LoadP    _  60  30   ... alias_index=6
//    80  Phi     75  50  60   Memory alias_index=4
//    90  LoadP    _  80  30   ... alias_index=6
//   100  LoadP    _  80  20   ... alias_index=4
//
// In phase 2, new memory inputs are computed for the loads and stores,
// And a new version of the phi is created.  In phase 4, the inputs to
// node 80 are updated and then the memory nodes are updated with the
// values computed in phase 2.  This results in:
//
//     7 Parm #memory
//    10  ConI  "12"
//    19  CheckCastPP   "Foo"
//    20  AddP  _ 19 19 10  Foo+12  alias_index=4
//    29  CheckCastPP   "Foo"  iid=24
//    30  AddP  _ 29 29 10  Foo+12  alias_index=6  iid=24
//
//    40  StoreP  25  7   20   ... alias_index=4
//    50  StoreP  35  7   30   ... alias_index=6
//    60  StoreP  45  40  20   ... alias_index=4
//    70  LoadP    _  50  30   ... alias_index=6
//    80  Phi     75  40  60   Memory alias_index=4
//   120  Phi     75  50  50   Memory alias_index=6
//    90  LoadP    _ 120  30   ... alias_index=6
//   100  LoadP    _  80  20   ... alias_index=4
//
void ConnectionGraph::split_unique_types(GrowableArray<Node *>  &alloc_worklist,
                                         GrowableArray<ArrayCopyNode*> &arraycopy_worklist,
                                         GrowableArray<MergeMemNode*> &mergemem_worklist) {
  GrowableArray<Node *>  memnode_worklist;
  GrowableArray<PhiNode *>  orig_phis;
  PhaseIterGVN  *igvn = _igvn;
  uint new_index_start = (uint) _compile->num_alias_types();
  VectorSet visited;
  ideal_nodes.clear(); // Reset for use with set_map/get_map.
  uint unique_old = _compile->unique();

  //  Phase 1:  Process possible allocations from alloc_worklist.
  //  Create instance types for the CheckCastPP for allocations where possible.
  //
  // (Note: don't forget to change the order of the second AddP node on
  //  the alloc_worklist if the order of the worklist processing is changed,
  //  see the comment in find_second_addp().)
  //
  while (alloc_worklist.length() != 0) {
    Node *n = alloc_worklist.pop();
    uint ni = n->_idx;
    if (n->is_Call()) {
      CallNode *alloc = n->as_Call();
      // copy escape information to call node
      PointsToNode* ptn = ptnode_adr(alloc->_idx);
      PointsToNode::EscapeState es = ptn->escape_state();
      // We have an allocation or call which returns a Java object,
      // see if it is non-escaped.
      if (es != PointsToNode::NoEscape || !ptn->scalar_replaceable()) {
        continue;
      }
      // Find CheckCastPP for the allocate or for the return value of a call
      n = alloc->result_cast();
      if (n == NULL) {            // No uses except Initialize node
        if (alloc->is_Allocate()) {
          // Set the scalar_replaceable flag for allocation
          // so it could be eliminated if it has no uses.
          alloc->as_Allocate()->_is_scalar_replaceable = true;
        }
        continue;
      }
      if (!n->is_CheckCastPP()) { // not unique CheckCastPP.
        // we could reach here for allocate case if one init is associated with many allocs.
        if (alloc->is_Allocate()) {
          alloc->as_Allocate()->_is_scalar_replaceable = false;
        }
        continue;
      }

      // The inline code for Object.clone() casts the allocation result to
      // java.lang.Object and then to the actual type of the allocated
      // object. Detect this case and use the second cast.
      // Also detect j.l.reflect.Array.newInstance(jobject, jint) case when
      // the allocation result is cast to java.lang.Object and then
      // to the actual Array type.
      if (alloc->is_Allocate() && n->as_Type()->type() == TypeInstPtr::NOTNULL
          && (alloc->is_AllocateArray() ||
              igvn->type(alloc->in(AllocateNode::KlassNode)) != TypeInstKlassPtr::OBJECT)) {
        Node *cast2 = NULL;
        for (DUIterator_Fast imax, i = n->fast_outs(imax); i < imax; i++) {
          Node *use = n->fast_out(i);
          if (use->is_CheckCastPP()) {
            cast2 = use;
            break;
          }
        }
        if (cast2 != NULL) {
          n = cast2;
        } else {
          // Non-scalar replaceable if the allocation type is unknown statically
          // (reflection allocation), the object can't be restored during
          // deoptimization without precise type.
          continue;
        }
      }

      const TypeOopPtr *t = igvn->type(n)->isa_oopptr();
      if (t == NULL) {
        continue;  // not a TypeOopPtr
      }
      if (!t->klass_is_exact()) {
        continue; // not an unique type
      }
      if (alloc->is_Allocate()) {
        // Set the scalar_replaceable flag for allocation
        // so it could be eliminated.
        alloc->as_Allocate()->_is_scalar_replaceable = true;
      }
      set_escape_state(ptnode_adr(n->_idx), es NOT_PRODUCT(COMMA trace_propagate_message(ptn))); // CheckCastPP escape state
      // in order for an object to be scalar-replaceable, it must be:
      //   - a direct allocation (not a call returning an object)
      //   - non-escaping
      //   - eligible to be a unique type
      //   - not determined to be ineligible by escape analysis
      set_map(alloc, n);
      set_map(n, alloc);
      const TypeOopPtr* tinst = t->cast_to_instance_id(ni);
      igvn->hash_delete(n);
      igvn->set_type(n,  tinst);
      n->raise_bottom_type(tinst);
      igvn->hash_insert(n);
      record_for_optimizer(n);
      // Allocate an alias index for the header fields. Accesses to
      // the header emitted during macro expansion wouldn't have
      // correct memory state otherwise.
      _compile->get_alias_index(tinst->add_offset(oopDesc::mark_offset_in_bytes()));
      _compile->get_alias_index(tinst->add_offset(oopDesc::klass_offset_in_bytes()));
      if (alloc->is_Allocate() && (t->isa_instptr() || t->isa_aryptr())) {

        // First, put on the worklist all Field edges from Connection Graph
        // which is more accurate than putting immediate users from Ideal Graph.
        for (EdgeIterator e(ptn); e.has_next(); e.next()) {
          PointsToNode* tgt = e.get();
          if (tgt->is_Arraycopy()) {
            continue;
          }
          Node* use = tgt->ideal_node();
          assert(tgt->is_Field() && use->is_AddP(),
                 "only AddP nodes are Field edges in CG");
          if (use->outcnt() > 0) { // Don't process dead nodes
            Node* addp2 = find_second_addp(use, use->in(AddPNode::Base));
            if (addp2 != NULL) {
              assert(alloc->is_AllocateArray(),"array allocation was expected");
              alloc_worklist.append_if_missing(addp2);
            }
            alloc_worklist.append_if_missing(use);
          }
        }

        // An allocation may have an Initialize which has raw stores. Scan
        // the users of the raw allocation result and push AddP users
        // on alloc_worklist.
        Node *raw_result = alloc->proj_out_or_null(TypeFunc::Parms);
        assert (raw_result != NULL, "must have an allocation result");
        for (DUIterator_Fast imax, i = raw_result->fast_outs(imax); i < imax; i++) {
          Node *use = raw_result->fast_out(i);
          if (use->is_AddP() && use->outcnt() > 0) { // Don't process dead nodes
            Node* addp2 = find_second_addp(use, raw_result);
            if (addp2 != NULL) {
              assert(alloc->is_AllocateArray(),"array allocation was expected");
              alloc_worklist.append_if_missing(addp2);
            }
            alloc_worklist.append_if_missing(use);
          } else if (use->is_MemBar()) {
            memnode_worklist.append_if_missing(use);
          }
        }
      }
    } else if (n->is_AddP()) {
      JavaObjectNode* jobj = unique_java_object(get_addp_base(n));
      if (jobj == NULL || jobj == phantom_obj) {
#ifdef ASSERT
        ptnode_adr(get_addp_base(n)->_idx)->dump();
        ptnode_adr(n->_idx)->dump();
        assert(jobj != NULL && jobj != phantom_obj, "escaped allocation");
#endif
        _compile->record_failure(_invocation > 0 ? C2Compiler::retry_no_iterative_escape_analysis() : C2Compiler::retry_no_escape_analysis());
        return;
      }
      Node *base = get_map(jobj->idx());  // CheckCastPP node
      if (!split_AddP(n, base)) continue; // wrong type from dead path
    } else if (n->is_Phi() ||
               n->is_CheckCastPP() ||
               n->is_EncodeP() ||
               n->is_DecodeN() ||
               (n->is_ConstraintCast() && n->Opcode() == Op_CastPP)) {
      if (visited.test_set(n->_idx)) {
        assert(n->is_Phi(), "loops only through Phi's");
        continue;  // already processed
      }
      JavaObjectNode* jobj = unique_java_object(n);
      if (jobj == NULL || jobj == phantom_obj) {
#ifdef ASSERT
        ptnode_adr(n->_idx)->dump();
        assert(jobj != NULL && jobj != phantom_obj, "escaped allocation");
#endif
        _compile->record_failure(_invocation > 0 ? C2Compiler::retry_no_iterative_escape_analysis() : C2Compiler::retry_no_escape_analysis());
        return;
      } else {
        Node *val = get_map(jobj->idx());   // CheckCastPP node
        TypeNode *tn = n->as_Type();
        const TypeOopPtr* tinst = igvn->type(val)->isa_oopptr();
        assert(tinst != NULL && tinst->is_known_instance() &&
               tinst->instance_id() == jobj->idx() , "instance type expected.");

        const Type *tn_type = igvn->type(tn);
        const TypeOopPtr *tn_t;
        if (tn_type->isa_narrowoop()) {
          tn_t = tn_type->make_ptr()->isa_oopptr();
        } else {
          tn_t = tn_type->isa_oopptr();
        }
        if (tn_t != NULL && tinst->klass()->is_subtype_of(tn_t->klass())) {
          if (tn_type->isa_narrowoop()) {
            tn_type = tinst->make_narrowoop();
          } else {
            tn_type = tinst;
          }
          igvn->hash_delete(tn);
          igvn->set_type(tn, tn_type);
          tn->set_type(tn_type);
          igvn->hash_insert(tn);
          record_for_optimizer(n);
        } else {
          assert(tn_type == TypePtr::NULL_PTR ||
                 tn_t != NULL && !tinst->klass()->is_subtype_of(tn_t->klass()),
                 "unexpected type");
          continue; // Skip dead path with different type
        }
      }
    } else {
      debug_only(n->dump();)
      assert(false, "EA: unexpected node");
      continue;
    }
    // push allocation's users on appropriate worklist
    for (DUIterator_Fast imax, i = n->fast_outs(imax); i < imax; i++) {
      Node *use = n->fast_out(i);
      if(use->is_Mem() && use->in(MemNode::Address) == n) {
        // Load/store to instance's field
        memnode_worklist.append_if_missing(use);
      } else if (use->is_MemBar()) {
        if (use->in(TypeFunc::Memory) == n) { // Ignore precedent edge
          memnode_worklist.append_if_missing(use);
        }
      } else if (use->is_AddP() && use->outcnt() > 0) { // No dead nodes
        Node* addp2 = find_second_addp(use, n);
        if (addp2 != NULL) {
          alloc_worklist.append_if_missing(addp2);
        }
        alloc_worklist.append_if_missing(use);
      } else if (use->is_Phi() ||
                 use->is_CheckCastPP() ||
                 use->is_EncodeNarrowPtr() ||
                 use->is_DecodeNarrowPtr() ||
                 (use->is_ConstraintCast() && use->Opcode() == Op_CastPP)) {
        alloc_worklist.append_if_missing(use);
#ifdef ASSERT
      } else if (use->is_Mem()) {
        assert(use->in(MemNode::Address) != n, "EA: missing allocation reference path");
      } else if (use->is_MergeMem()) {
        assert(mergemem_worklist.contains(use->as_MergeMem()), "EA: missing MergeMem node in the worklist");
      } else if (use->is_SafePoint()) {
        // Look for MergeMem nodes for calls which reference unique allocation
        // (through CheckCastPP nodes) even for debug info.
        Node* m = use->in(TypeFunc::Memory);
        if (m->is_MergeMem()) {
          assert(mergemem_worklist.contains(m->as_MergeMem()), "EA: missing MergeMem node in the worklist");
        }
      } else if (use->Opcode() == Op_EncodeISOArray) {
        if (use->in(MemNode::Memory) == n || use->in(3) == n) {
          // EncodeISOArray overwrites destination array
          memnode_worklist.append_if_missing(use);
        }
      } else {
        uint op = use->Opcode();
        if ((op == Op_StrCompressedCopy || op == Op_StrInflatedCopy) &&
            (use->in(MemNode::Memory) == n)) {
          // They overwrite memory edge corresponding to destination array,
          memnode_worklist.append_if_missing(use);
        } else if (!(op == Op_CmpP || op == Op_Conv2B ||
              op == Op_CastP2X || op == Op_StoreCM ||
              op == Op_FastLock || op == Op_AryEq || op == Op_StrComp || op == Op_HasNegatives ||
              op == Op_StrCompressedCopy || op == Op_StrInflatedCopy ||
              op == Op_StrEquals || op == Op_StrIndexOf || op == Op_StrIndexOfChar ||
              op == Op_SubTypeCheck ||
              BarrierSet::barrier_set()->barrier_set_c2()->is_gc_barrier_node(use))) {
          n->dump();
          use->dump();
          assert(false, "EA: missing allocation reference path");
        }
#endif
      }
    }

  }

  // Go over all ArrayCopy nodes and if one of the inputs has a unique
  // type, record it in the ArrayCopy node so we know what memory this
  // node uses/modified.
  for (int next = 0; next < arraycopy_worklist.length(); next++) {
    ArrayCopyNode* ac = arraycopy_worklist.at(next);
    Node* dest = ac->in(ArrayCopyNode::Dest);
    if (dest->is_AddP()) {
      dest = get_addp_base(dest);
    }
    JavaObjectNode* jobj = unique_java_object(dest);
    if (jobj != NULL) {
      Node *base = get_map(jobj->idx());
      if (base != NULL) {
        const TypeOopPtr *base_t = _igvn->type(base)->isa_oopptr();
        ac->_dest_type = base_t;
      }
    }
    Node* src = ac->in(ArrayCopyNode::Src);
    if (src->is_AddP()) {
      src = get_addp_base(src);
    }
    jobj = unique_java_object(src);
    if (jobj != NULL) {
      Node* base = get_map(jobj->idx());
      if (base != NULL) {
        const TypeOopPtr *base_t = _igvn->type(base)->isa_oopptr();
        ac->_src_type = base_t;
      }
    }
  }

  // New alias types were created in split_AddP().
  uint new_index_end = (uint) _compile->num_alias_types();
  assert(unique_old == _compile->unique(), "there should be no new ideal nodes after Phase 1");

  //  Phase 2:  Process MemNode's from memnode_worklist. compute new address type and
  //            compute new values for Memory inputs  (the Memory inputs are not
  //            actually updated until phase 4.)
  if (memnode_worklist.length() == 0)
    return;  // nothing to do
  while (memnode_worklist.length() != 0) {
    Node *n = memnode_worklist.pop();
    if (visited.test_set(n->_idx)) {
      continue;
    }
    if (n->is_Phi() || n->is_ClearArray()) {
      // we don't need to do anything, but the users must be pushed
    } else if (n->is_MemBar()) { // Initialize, MemBar nodes
      // we don't need to do anything, but the users must be pushed
      n = n->as_MemBar()->proj_out_or_null(TypeFunc::Memory);
      if (n == NULL) {
        continue;
      }
    } else if (n->Opcode() == Op_StrCompressedCopy ||
               n->Opcode() == Op_EncodeISOArray) {
      // get the memory projection
      n = n->find_out_with(Op_SCMemProj);
      assert(n != NULL && n->Opcode() == Op_SCMemProj, "memory projection required");
    } else {
      assert(n->is_Mem(), "memory node required.");
      Node *addr = n->in(MemNode::Address);
      const Type *addr_t = igvn->type(addr);
      if (addr_t == Type::TOP) {
        continue;
      }
      assert (addr_t->isa_ptr() != NULL, "pointer type required.");
      int alias_idx = _compile->get_alias_index(addr_t->is_ptr());
      assert ((uint)alias_idx < new_index_end, "wrong alias index");
      Node *mem = find_inst_mem(n->in(MemNode::Memory), alias_idx, orig_phis);
      if (_compile->failing()) {
        return;
      }
      if (mem != n->in(MemNode::Memory)) {
        // We delay the memory edge update since we need old one in
        // MergeMem code below when instances memory slices are separated.
        set_map(n, mem);
      }
      if (n->is_Load()) {
        continue;  // don't push users
      } else if (n->is_LoadStore()) {
        // get the memory projection
        n = n->find_out_with(Op_SCMemProj);
        assert(n != NULL && n->Opcode() == Op_SCMemProj, "memory projection required");
      }
    }
    // push user on appropriate worklist
    for (DUIterator_Fast imax, i = n->fast_outs(imax); i < imax; i++) {
      Node *use = n->fast_out(i);
      if (use->is_Phi() || use->is_ClearArray()) {
        memnode_worklist.append_if_missing(use);
      } else if (use->is_Mem() && use->in(MemNode::Memory) == n) {
        if (use->Opcode() == Op_StoreCM) { // Ignore cardmark stores
          continue;
        }
        memnode_worklist.append_if_missing(use);
      } else if (use->is_MemBar()) {
        if (use->in(TypeFunc::Memory) == n) { // Ignore precedent edge
          memnode_worklist.append_if_missing(use);
        }
#ifdef ASSERT
      } else if(use->is_Mem()) {
        assert(use->in(MemNode::Memory) != n, "EA: missing memory path");
      } else if (use->is_MergeMem()) {
        assert(mergemem_worklist.contains(use->as_MergeMem()), "EA: missing MergeMem node in the worklist");
      } else if (use->Opcode() == Op_EncodeISOArray) {
        if (use->in(MemNode::Memory) == n || use->in(3) == n) {
          // EncodeISOArray overwrites destination array
          memnode_worklist.append_if_missing(use);
        }
      } else {
        uint op = use->Opcode();
        if ((use->in(MemNode::Memory) == n) &&
            (op == Op_StrCompressedCopy || op == Op_StrInflatedCopy)) {
          // They overwrite memory edge corresponding to destination array,
          memnode_worklist.append_if_missing(use);
        } else if (!(BarrierSet::barrier_set()->barrier_set_c2()->is_gc_barrier_node(use) ||
              op == Op_AryEq || op == Op_StrComp || op == Op_HasNegatives ||
              op == Op_StrCompressedCopy || op == Op_StrInflatedCopy ||
              op == Op_StrEquals || op == Op_StrIndexOf || op == Op_StrIndexOfChar)) {
          n->dump();
          use->dump();
          assert(false, "EA: missing memory path");
        }
#endif
      }
    }
  }

  //  Phase 3:  Process MergeMem nodes from mergemem_worklist.
  //            Walk each memory slice moving the first node encountered of each
  //            instance type to the the input corresponding to its alias index.
  uint length = mergemem_worklist.length();
  for( uint next = 0; next < length; ++next ) {
    MergeMemNode* nmm = mergemem_worklist.at(next);
    assert(!visited.test_set(nmm->_idx), "should not be visited before");
    // Note: we don't want to use MergeMemStream here because we only want to
    // scan inputs which exist at the start, not ones we add during processing.
    // Note 2: MergeMem may already contains instance memory slices added
    // during find_inst_mem() call when memory nodes were processed above.
    igvn->hash_delete(nmm);
    uint nslices = MIN2(nmm->req(), new_index_start);
    for (uint i = Compile::AliasIdxRaw+1; i < nslices; i++) {
      Node* mem = nmm->in(i);
      Node* cur = NULL;
      if (mem == NULL || mem->is_top()) {
        continue;
      }
      // First, update mergemem by moving memory nodes to corresponding slices
      // if their type became more precise since this mergemem was created.
      while (mem->is_Mem()) {
        const Type *at = igvn->type(mem->in(MemNode::Address));
        if (at != Type::TOP) {
          assert (at->isa_ptr() != NULL, "pointer type required.");
          uint idx = (uint)_compile->get_alias_index(at->is_ptr());
          if (idx == i) {
            if (cur == NULL) {
              cur = mem;
            }
          } else {
            if (idx >= nmm->req() || nmm->is_empty_memory(nmm->in(idx))) {
              nmm->set_memory_at(idx, mem);
            }
          }
        }
        mem = mem->in(MemNode::Memory);
      }
      nmm->set_memory_at(i, (cur != NULL) ? cur : mem);
      // Find any instance of the current type if we haven't encountered
      // already a memory slice of the instance along the memory chain.
      for (uint ni = new_index_start; ni < new_index_end; ni++) {
        if((uint)_compile->get_general_index(ni) == i) {
          Node *m = (ni >= nmm->req()) ? nmm->empty_memory() : nmm->in(ni);
          if (nmm->is_empty_memory(m)) {
            Node* result = find_inst_mem(mem, ni, orig_phis);
            if (_compile->failing()) {
              return;
            }
            nmm->set_memory_at(ni, result);
          }
        }
      }
    }
    // Find the rest of instances values
    for (uint ni = new_index_start; ni < new_index_end; ni++) {
      const TypeOopPtr *tinst = _compile->get_adr_type(ni)->isa_oopptr();
      Node* result = step_through_mergemem(nmm, ni, tinst);
      if (result == nmm->base_memory()) {
        // Didn't find instance memory, search through general slice recursively.
        result = nmm->memory_at(_compile->get_general_index(ni));
        result = find_inst_mem(result, ni, orig_phis);
        if (_compile->failing()) {
          return;
        }
        nmm->set_memory_at(ni, result);
      }
    }
    igvn->hash_insert(nmm);
    record_for_optimizer(nmm);
  }

  //  Phase 4:  Update the inputs of non-instance memory Phis and
  //            the Memory input of memnodes
  // First update the inputs of any non-instance Phi's from
  // which we split out an instance Phi.  Note we don't have
  // to recursively process Phi's encountered on the input memory
  // chains as is done in split_memory_phi() since they  will
  // also be processed here.
  for (int j = 0; j < orig_phis.length(); j++) {
    PhiNode *phi = orig_phis.at(j);
    int alias_idx = _compile->get_alias_index(phi->adr_type());
    igvn->hash_delete(phi);
    for (uint i = 1; i < phi->req(); i++) {
      Node *mem = phi->in(i);
      Node *new_mem = find_inst_mem(mem, alias_idx, orig_phis);
      if (_compile->failing()) {
        return;
      }
      if (mem != new_mem) {
        phi->set_req(i, new_mem);
      }
    }
    igvn->hash_insert(phi);
    record_for_optimizer(phi);
  }

  // Update the memory inputs of MemNodes with the value we computed
  // in Phase 2 and move stores memory users to corresponding memory slices.
  // Disable memory split verification code until the fix for 6984348.
  // Currently it produces false negative results since it does not cover all cases.
#if 0 // ifdef ASSERT
  visited.Reset();
  Node_Stack old_mems(arena, _compile->unique() >> 2);
#endif
  for (uint i = 0; i < ideal_nodes.size(); i++) {
    Node*    n = ideal_nodes.at(i);
    Node* nmem = get_map(n->_idx);
    assert(nmem != NULL, "sanity");
    if (n->is_Mem()) {
#if 0 // ifdef ASSERT
      Node* old_mem = n->in(MemNode::Memory);
      if (!visited.test_set(old_mem->_idx)) {
        old_mems.push(old_mem, old_mem->outcnt());
      }
#endif
      assert(n->in(MemNode::Memory) != nmem, "sanity");
      if (!n->is_Load()) {
        // Move memory users of a store first.
        move_inst_mem(n, orig_phis);
      }
      // Now update memory input
      igvn->hash_delete(n);
      n->set_req(MemNode::Memory, nmem);
      igvn->hash_insert(n);
      record_for_optimizer(n);
    } else {
      assert(n->is_Allocate() || n->is_CheckCastPP() ||
             n->is_AddP() || n->is_Phi(), "unknown node used for set_map()");
    }
  }
#if 0 // ifdef ASSERT
  // Verify that memory was split correctly
  while (old_mems.is_nonempty()) {
    Node* old_mem = old_mems.node();
    uint  old_cnt = old_mems.index();
    old_mems.pop();
    assert(old_cnt == old_mem->outcnt(), "old mem could be lost");
  }
#endif
}

#ifndef PRODUCT
int ConnectionGraph::_no_escape_counter = 0;
int ConnectionGraph::_arg_escape_counter = 0;
int ConnectionGraph::_global_escape_counter = 0;

static const char *node_type_names[] = {
  "UnknownType",
  "JavaObject",
  "LocalVar",
  "Field",
  "Arraycopy"
};

static const char *esc_names[] = {
  "UnknownEscape",
  "NoEscape",
  "ArgEscape",
  "GlobalEscape"
};

void PointsToNode::dump_header(bool print_state, outputStream* out) const {
  NodeType nt = node_type();
  out->print("%s(%d) ", node_type_names[(int) nt], _pidx);
  if (print_state) {
    EscapeState es = escape_state();
    EscapeState fields_es = fields_escape_state();
    out->print("%s(%s) ", esc_names[(int)es], esc_names[(int)fields_es]);
    if (nt == PointsToNode::JavaObject && !this->scalar_replaceable()) {
      out->print("NSR ");
    }
  }
}

void PointsToNode::dump(bool print_state, outputStream* out, bool newline) const {
  dump_header(print_state, out);
  if (is_Field()) {
    FieldNode* f = (FieldNode*)this;
    if (f->is_oop()) {
      out->print("oop ");
    }
    if (f->offset() > 0) {
      out->print("+%d ", f->offset());
    }
    out->print("(");
    for (BaseIterator i(f); i.has_next(); i.next()) {
      PointsToNode* b = i.get();
      out->print(" %d%s", b->idx(),(b->is_JavaObject() ? "P" : ""));
    }
    out->print(" )");
  }
  out->print("[");
  for (EdgeIterator i(this); i.has_next(); i.next()) {
    PointsToNode* e = i.get();
    out->print(" %d%s%s", e->idx(),(e->is_JavaObject() ? "P" : (e->is_Field() ? "F" : "")), e->is_Arraycopy() ? "cp" : "");
  }
  out->print(" [");
  for (UseIterator i(this); i.has_next(); i.next()) {
    PointsToNode* u = i.get();
    bool is_base = false;
    if (PointsToNode::is_base_use(u)) {
      is_base = true;
      u = PointsToNode::get_use_node(u)->as_Field();
    }
    out->print(" %d%s%s", u->idx(), is_base ? "b" : "", u->is_Arraycopy() ? "cp" : "");
  }
  out->print(" ]]  ");
  if (_node == NULL) {
    out->print("<null>%s", newline ? "\n" : "");
  } else {
    _node->dump(newline ? "\n" : "", false, out);
  }
}

void ConnectionGraph::dump(GrowableArray<PointsToNode*>& ptnodes_worklist) {
  bool first = true;
  int ptnodes_length = ptnodes_worklist.length();
  for (int i = 0; i < ptnodes_length; i++) {
    PointsToNode *ptn = ptnodes_worklist.at(i);
    if (ptn == NULL || !ptn->is_JavaObject()) {
      continue;
    }
    PointsToNode::EscapeState es = ptn->escape_state();
    if ((es != PointsToNode::NoEscape) && !Verbose) {
      continue;
    }
    Node* n = ptn->ideal_node();
    if (n->is_Allocate() || (n->is_CallStaticJava() &&
                             n->as_CallStaticJava()->is_boxing_method())) {
      if (first) {
        tty->cr();
        tty->print("======== Connection graph for ");
        _compile->method()->print_short_name();
        tty->cr();
        tty->print_cr("invocation #%d: %d iterations and %f sec to build connection graph with %d nodes and worklist size %d",
                      _invocation, _build_iterations, _build_time, nodes_size(), ptnodes_worklist.length());
        tty->cr();
        first = false;
      }
      ptn->dump();
      // Print all locals and fields which reference this allocation
      for (UseIterator j(ptn); j.has_next(); j.next()) {
        PointsToNode* use = j.get();
        if (use->is_LocalVar()) {
          use->dump(Verbose);
        } else if (Verbose) {
          use->dump();
        }
      }
      tty->cr();
    }
  }
}

<<<<<<< HEAD
void ConnectionGraph::print_statistics() {
  tty->print_cr("No Escape: %d", _no_escape_counter);
  tty->print_cr("Arg Escape: %d", _arg_escape_counter);
  tty->print_cr("Global Escape: %d", _global_escape_counter);
}
=======
void ConnectionGraph::trace_es_update_helper(PointsToNode* ptn, PointsToNode::EscapeState es, bool fields, const char* reason) const {
  if (_compile->directive()->TraceEscapeAnalysisOption) {
    assert(ptn != nullptr, "should not be null");
    assert(reason != nullptr, "should not be null");
    ptn->dump_header(true);
    PointsToNode::EscapeState new_es = fields ? ptn->escape_state() : es;
    PointsToNode::EscapeState new_fields_es = fields ? es : ptn->fields_escape_state();
    tty->print_cr("-> %s(%s) %s", esc_names[(int)new_es], esc_names[(int)new_fields_es], reason);
  }
}

const char* ConnectionGraph::trace_propagate_message(PointsToNode* from) const {
  if (_compile->directive()->TraceEscapeAnalysisOption) {
    stringStream ss;
    ss.print("propagated from: ");
    from->dump(true, &ss, false);
    return ss.as_string();
  } else {
    return nullptr;
  }
}

const char* ConnectionGraph::trace_arg_escape_message(CallNode* call) const {
  if (_compile->directive()->TraceEscapeAnalysisOption) {
    stringStream ss;
    ss.print("escapes as arg to:");
    call->dump("", false, &ss);
    return ss.as_string();
  } else {
    return nullptr;
  }
}

const char* ConnectionGraph::trace_merged_message(PointsToNode* other) const {
  if (_compile->directive()->TraceEscapeAnalysisOption) {
    stringStream ss;
    ss.print("is merged with other object: ");
    other->dump_header(true, &ss);
    return ss.as_string();
  } else {
    return nullptr;
  }
}

>>>>>>> eac80214
#endif

void ConnectionGraph::record_for_optimizer(Node *n) {
  _igvn->_worklist.push(n);
  _igvn->add_users_to_worklist(n);
}<|MERGE_RESOLUTION|>--- conflicted
+++ resolved
@@ -3743,13 +3743,11 @@
   }
 }
 
-<<<<<<< HEAD
 void ConnectionGraph::print_statistics() {
   tty->print_cr("No Escape: %d", _no_escape_counter);
   tty->print_cr("Arg Escape: %d", _arg_escape_counter);
   tty->print_cr("Global Escape: %d", _global_escape_counter);
 }
-=======
 void ConnectionGraph::trace_es_update_helper(PointsToNode* ptn, PointsToNode::EscapeState es, bool fields, const char* reason) const {
   if (_compile->directive()->TraceEscapeAnalysisOption) {
     assert(ptn != nullptr, "should not be null");
@@ -3794,7 +3792,6 @@
   }
 }
 
->>>>>>> eac80214
 #endif
 
 void ConnectionGraph::record_for_optimizer(Node *n) {
