--- conflicted
+++ resolved
@@ -27,18 +27,14 @@
 
 import java.lang.Enum.EnumDesc;
 import java.lang.invoke.CallSite;
-import java.lang.invoke.ConstantBootstraps;
 import java.lang.invoke.ConstantCallSite;
 import java.lang.invoke.MethodHandle;
 import java.lang.invoke.MethodHandles;
 import java.lang.invoke.MethodType;
-<<<<<<< HEAD
 import java.util.ArrayList;
 import java.util.Arrays;
 import java.util.Collections;
 import java.util.List;
-=======
->>>>>>> eaa80ad0
 import java.util.Objects;
 import java.util.stream.Stream;
 
@@ -57,37 +53,38 @@
 
     private SwitchBootstraps() {}
 
+    private static final Object SENTINEL = new Object();
     private static final MethodHandles.Lookup LOOKUP = MethodHandles.lookup();
 
     private static final MethodHandle INSTANCEOF_CHECK;
     private static final MethodHandle INTEGER_EQ_CHECK;
     private static final MethodHandle OBJECT_EQ_CHECK;
+    private static final MethodHandle ENUM_EQ_CHECK;
     private static final MethodHandle NULL_CHECK;
     private static final MethodHandle IS_ZERO;
     private static final MethodHandle ENUM_LOOKUP;
+    private static final MethodHandle CHECK_INDEX;
+    private static final MethodHandle MAPPED_ENUM_LOOKUP;
 
     static {
         try {
-<<<<<<< HEAD
             INSTANCEOF_CHECK = LOOKUP.findStatic(SwitchBootstraps.class, "instanceofCheck",
                                            MethodType.methodType(boolean.class, Object.class, Class.class));
             INTEGER_EQ_CHECK = LOOKUP.findStatic(SwitchBootstraps.class, "integerEqCheck",
                                            MethodType.methodType(boolean.class, Object.class, Integer.class));
             OBJECT_EQ_CHECK = LOOKUP.findStatic(Objects.class, "equals",
                                            MethodType.methodType(boolean.class, Object.class, Object.class));
+            ENUM_EQ_CHECK = LOOKUP.findStatic(SwitchBootstraps.class, "enumEqCheck",
+                                           MethodType.methodType(boolean.class, Object.class, EnumDesc.class, MethodHandles.Lookup.class, ResolvedEnumLabel.class));
             NULL_CHECK = LOOKUP.findStatic(SwitchBootstraps.class, "nullCheck",
                                            MethodType.methodType(boolean.class, Object.class));
             IS_ZERO = LOOKUP.findStatic(SwitchBootstraps.class, "isZero",
                                            MethodType.methodType(boolean.class, int.class));
             ENUM_LOOKUP = LOOKUP.findStatic(SwitchBootstraps.class, "enumLookup",
                                            MethodType.methodType(int.class, int[].class, Object.class));
-=======
-            DO_TYPE_SWITCH = LOOKUP.findStatic(SwitchBootstraps.class, "doTypeSwitch",
-                                           MethodType.methodType(int.class, Object.class, int.class, Object[].class));
-            DO_ENUM_SWITCH = LOOKUP.findStatic(SwitchBootstraps.class, "doEnumSwitch",
-                                           MethodType.methodType(int.class, Enum.class, int.class, Object[].class,
-                                                                 MethodHandles.Lookup.class, Class.class, ResolvedEnumLabels.class));
->>>>>>> eaa80ad0
+            CHECK_INDEX = LOOKUP.findStatic(Objects.class, "checkIndex",
+                                           MethodType.methodType(int.class, int.class, int.class));
+            MAPPED_ENUM_LOOKUP = LOOKUP.findStatic(SwitchBootstraps.class, "mappedEnumLookup", MethodType.methodType(int.class, Enum.class, MethodHandles.Lookup.class, Class.class, EnumDesc[].class, EnumMap.class));
         }
         catch (ReflectiveOperationException e) {
             throw new ExceptionInInitializerError(e);
@@ -160,7 +157,7 @@
         labels = labels.clone();
         Stream.of(labels).forEach(SwitchBootstraps::verifyLabel);
 
-        MethodHandle target = createMethodHandleSwitch(labels);
+        MethodHandle target = createMethodHandleSwitch(lookup, labels);
 
         return new ConstantCallSite(target);
     }
@@ -178,7 +175,6 @@
         }
     }
 
-<<<<<<< HEAD
     /*
      * Construct test chains for labels inside switch, to handle switch repeats:
      * switch (idx) {
@@ -187,17 +183,10 @@
      *     ...
      * }
      */
-    private static MethodHandle createRepeatIndexSwitch(Object[] labels) {
+    private static MethodHandle createRepeatIndexSwitch(MethodHandles.Lookup lookup, Object[] labels) {
         MethodHandle def = MethodHandles.dropArguments(MethodHandles.constant(int.class, labels.length), 0, Object.class);
         MethodHandle[] testChains = new MethodHandle[labels.length];
         List<Object> labelsList = new ArrayList<>(Arrays.asList(labels));
-=======
-    private static int doTypeSwitch(Object target, int startIndex, Object[] labels) {
-        Objects.checkIndex(startIndex, labels.length + 1);
-
-        if (target == null)
-            return -1;
->>>>>>> eaa80ad0
 
         Collections.reverse(labelsList);
 
@@ -214,22 +203,14 @@
                     currentTest = INSTANCEOF_CHECK;
                 } else if (currentLabel instanceof Integer) {
                     currentTest = INTEGER_EQ_CHECK;
+                } else if (currentLabel instanceof EnumDesc) {
+                    currentTest = MethodHandles.insertArguments(ENUM_EQ_CHECK, 2, lookup, new ResolvedEnumLabel());
                 } else {
                     currentTest = OBJECT_EQ_CHECK;
                 }
-<<<<<<< HEAD
                 test = MethodHandles.guardWithTest(MethodHandles.insertArguments(currentTest, 1, currentLabel),
                                                    MethodHandles.dropArguments(MethodHandles.constant(int.class, idx), 0, Object.class),
                                                    test);
-=======
-            } else if (label instanceof EnumDesc<?> enumDesc) {
-                if (target.getClass().isEnum() &&
-                    ((Enum<?>) target).describeConstable().stream().anyMatch(d -> d.equals(enumDesc))) {
-                    return i;
-                }
-            } else if (label.equals(target)) {
-                return i;
->>>>>>> eaa80ad0
             }
             testChains[i] = MethodHandles.dropArguments(test, 0, int.class);
         }
@@ -242,11 +223,11 @@
      * if (selector == null) return -1;
      * else return "createRepeatIndexSwitch(labels)"
      */
-    private static MethodHandle createMethodHandleSwitch(Object[] labels) {
+    private static MethodHandle createMethodHandleSwitch(MethodHandles.Lookup lookup, Object[] labels) {
         MethodHandle mainTest;
         MethodHandle def = MethodHandles.dropArguments(MethodHandles.constant(int.class, labels.length), 0, Object.class);
         if (labels.length > 0) {
-            mainTest = createRepeatIndexSwitch(labels);
+            mainTest = createRepeatIndexSwitch(lookup, labels);
         } else {
             mainTest = MethodHandles.dropArguments(def, 0, int.class);
         }
@@ -254,7 +235,9 @@
                 MethodHandles.guardWithTest(MethodHandles.dropArguments(NULL_CHECK, 0, int.class),
                                             MethodHandles.dropArguments(MethodHandles.constant(int.class, -1), 0, int.class, Object.class),
                                             mainTest);
-        return MethodHandles.permuteArguments(body, MethodType.methodType(int.class, Object.class, int.class), 1, 0);
+        MethodHandle switchImpl =
+                MethodHandles.permuteArguments(body, MethodType.methodType(int.class, Object.class, int.class), 1, 0);
+        return withIndexCheck(switchImpl, labels.length);
     }
 
     private static boolean instanceofCheck(Object value, Class<?> label) {
@@ -350,14 +333,10 @@
         labels = labels.clone();
 
         Class<?> enumClass = invocationType.parameterType(0);
-        Stream.of(labels).forEach(l -> validateEnumLabel(enumClass, l));
-        MethodHandle temporary =
-                MethodHandles.insertArguments(DO_ENUM_SWITCH, 2, labels, lookup, enumClass, new ResolvedEnumLabels());
-        temporary = temporary.asType(invocationType);
-
-<<<<<<< HEAD
+        labels = Stream.of(labels).map(l -> convertEnumConstants(lookup, enumClass, l)).toArray();
+
         MethodHandle target;
-        boolean constantsOnly = Stream.of(labels).allMatch(l -> l == null || enumClass.isAssignableFrom(l.getClass()));
+        boolean constantsOnly = Stream.of(labels).allMatch(l -> l == null || enumClass.isAssignableFrom(EnumDesc.class));
 
         if (constantsOnly) {
             long nonNullValues = Stream.of(labels).filter(l -> l != null).count();
@@ -371,47 +350,30 @@
         if (labels.length > 0 && constantsOnly) {
             //If all labels are enum constants, construct an optimized handle for repeat index 0:
             //if (selector == null) return -1
-            //else if (idx == 0) return switch (selector.ordinal()) {
-            //                              case <label1-ordinal>: return 0;
-            //                              case <label2-ordinal>: return 1;
-            //                              ...
-            //                          };
+            //else if (idx == 0) return mappingArray[selector.ordinal()]; //mapping array created lazily
             //else return "createRepeatIndexSwitch(labels)"
-            MethodHandle[] map = new MethodHandle[enumClass.getEnumConstants().length];
-            MethodHandle def = MethodHandles.dropArguments(MethodHandles.constant(int.class, labels.length), 0, int.class, Object.class);
-            int ordinal = 0;
-
-            for (Object constant : enumClass.getEnumConstants()) {
-                map[ordinal] = def;
-
-                for (int i = 0; i < labels.length; i++) {
-                    if (labels[i] == constant) {
-                        map[ordinal] = MethodHandles.dropArguments(MethodHandles.constant(int.class, i), 0, int.class, Object.class);
-                        break;
-                    }
-                }
-
-                ordinal++;
-            }
-
             MethodHandle body =
                     MethodHandles.guardWithTest(MethodHandles.dropArguments(NULL_CHECK, 0, int.class),
                                                 MethodHandles.dropArguments(MethodHandles.constant(int.class, -1), 0, int.class, Object.class),
                                                 MethodHandles.guardWithTest(MethodHandles.dropArguments(IS_ZERO, 1, Object.class),
-                                                                            createRepeatIndexSwitch(labels),
-                                                                            MethodHandles.tableSwitch(def, map)));
+                                                                            createRepeatIndexSwitch(lookup, labels),
+                                                                            MethodHandles.insertArguments(MAPPED_ENUM_LOOKUP, 1, lookup, enumClass, labels, new EnumMap())));
             target = MethodHandles.permuteArguments(body, MethodType.methodType(int.class, Object.class, int.class), 1, 0);
         } else {
-            target = createMethodHandleSwitch(labels);
+            target = createMethodHandleSwitch(lookup, labels);
         }
 
         target = target.asType(invocationType);
-=======
-        return new ConstantCallSite(temporary);
-    }
->>>>>>> eaa80ad0
-
-    private static <E extends Enum<E>> void validateEnumLabel(Class<?> enumClassTemplate, Object label) {
+        target = withIndexCheck(target, labels.length);
+
+        return new ConstantCallSite(target);
+    }
+
+    private static int enumLookup(int[] map, Object label) {
+        return map[((Enum) label).ordinal()];
+    }
+
+    private static <E extends Enum<E>> Object convertEnumConstants(MethodHandles.Lookup lookup, Class<?> enumClassTemplate, Object label) {
         if (label == null) {
             throw new IllegalArgumentException("null label found");
         }
@@ -421,56 +383,18 @@
                 throw new IllegalArgumentException("the Class label: " + label +
                                                    ", expected the provided enum class: " + enumClassTemplate);
             }
-        } else if (labelClass != String.class) {
-            throw new IllegalArgumentException("label with illegal type found: " + labelClass +
-                                               ", expected label of type either String or Class");
-        }
-    }
-
-    private static int enumLookup(int[] map, Object label) {
-        return map[((Enum) label).ordinal()];
-    }
-
-    private static <E extends Enum<E>> Object convertEnumConstants(MethodHandles.Lookup lookup, Class<?> enumClassTemplate, Object label) {
-        if (label == null) {
-            throw new IllegalArgumentException("null label found");
-        }
-        Class<?> labelClass = label.getClass();
-        if (labelClass == Class.class) {
-            if (label != enumClassTemplate) {
-                throw new IllegalArgumentException("the Class label: " + label +
-                                                   ", expected the provided enum class: " + enumClassTemplate);
-            }
             return label;
         } else if (labelClass == String.class) {
-            @SuppressWarnings("unchecked")
-            Class<E> enumClass = (Class<E>) enumClassTemplate;
-            try {
-                return ConstantBootstraps.enumConstant(lookup, (String) label, enumClass);
-            } catch (IllegalArgumentException ex) {
-                return null;
-            }
+            return EnumDesc.of(enumClassTemplate.describeConstable().get(), (String) label);
         } else {
             throw new IllegalArgumentException("label with illegal type found: " + labelClass +
                                                ", expected label of type either String or Class");
         }
     }
 
-    private static int doEnumSwitch(Enum<?> target, int startIndex, Object[] unresolvedLabels,
-                                    MethodHandles.Lookup lookup, Class<?> enumClass,
-                                    ResolvedEnumLabels resolvedLabels) {
-        Objects.checkIndex(startIndex, unresolvedLabels.length + 1);
-
+    private static int doEnumSwitch(Enum<?> target, int startIndex, Object[] labels) {
         if (target == null)
             return -1;
-
-        if (resolvedLabels.resolvedLabels == null) {
-            resolvedLabels.resolvedLabels = Stream.of(unresolvedLabels)
-                                                  .map(l -> convertEnumConstants(lookup, enumClass, l))
-                                                  .toArray();
-        }
-
-        Object[] labels = resolvedLabels.resolvedLabels;
 
         // Dumbest possible strategy
         Class<?> targetClass = target.getClass();
@@ -487,8 +411,62 @@
         return labels.length;
     }
 
-    private static final class ResolvedEnumLabels {
+    private static <T extends Enum<T>> int mappedEnumLookup(T value, MethodHandles.Lookup lookup, Class<T> enumClass, EnumDesc<?>[] labels, EnumMap enumMap) {
+        if (enumMap.map == null) {
+            int[] map = new int[enumClass.getEnumConstants().length];
+            int ordinal = 0;
+
+            for (T constant : enumClass.getEnumConstants()) {
+                map[ordinal] = labels.length;
+
+                for (int i = 0; i < labels.length; i++) {
+                    if (Objects.equals(labels[i].constantName(), constant.name())) {
+                        map[ordinal] = i;
+                        break;
+                    }
+                }
+
+                ordinal++;
+            }
+        }
+        return enumMap.map[value.ordinal()];
+    }
+
+    private static boolean enumEqCheck(Object value, EnumDesc<?> label, MethodHandles.Lookup lookup, ResolvedEnumLabel resolvedEnum) {
+        if (resolvedEnum.resolvedEnum == null) {
+            Object resolved;
+
+            try {
+                Class<?> clazz = label.constantType().resolveConstantDesc(lookup);
+
+                if (value.getClass() != clazz) {
+                    return false;
+                }
+
+                resolved = label.resolveConstantDesc(lookup);
+            } catch (IllegalArgumentException | ReflectiveOperationException ex) {
+                resolved = SENTINEL;
+            }
+
+            resolvedEnum.resolvedEnum = resolved;
+        }
+
+        return value == resolvedEnum.resolvedEnum;
+    }
+
+    private static MethodHandle withIndexCheck(MethodHandle target, int labelsCount) {
+        MethodHandle checkIndex = MethodHandles.insertArguments(CHECK_INDEX, 1, labelsCount + 1);
+
+        return MethodHandles.filterArguments(target, 1, checkIndex);
+    }
+
+    private static final class ResolvedEnumLabel {
         @Stable
-        public Object[] resolvedLabels;
+        public Object resolvedEnum;
+    }
+
+    private static final class EnumMap {
+        @Stable
+        public int[] map;
     }
 }