/*
 * Copyright (c) 1997, 2022, Oracle and/or its affiliates. All rights reserved.
 * DO NOT ALTER OR REMOVE COPYRIGHT NOTICES OR THIS FILE HEADER.
 *
 * This code is free software; you can redistribute it and/or modify it
 * under the terms of the GNU General Public License version 2 only, as
 * published by the Free Software Foundation.
 *
 * This code is distributed in the hope that it will be useful, but WITHOUT
 * ANY WARRANTY; without even the implied warranty of MERCHANTABILITY or
 * FITNESS FOR A PARTICULAR PURPOSE.  See the GNU General Public License
 * version 2 for more details (a copy is included in the LICENSE file that
 * accompanied this code).
 *
 * You should have received a copy of the GNU General Public License version
 * 2 along with this work; if not, write to the Free Software Foundation,
 * Inc., 51 Franklin St, Fifth Floor, Boston, MA 02110-1301 USA.
 *
 * Please contact Oracle, 500 Oracle Parkway, Redwood Shores, CA 94065 USA
 * or visit www.oracle.com if you need additional information or have any
 * questions.
 *
 */
#include "precompiled.hpp"
#include "jvm_io.h"
#include "asm/macroAssembler.hpp"
#include "asm/macroAssembler.inline.hpp"
#include "ci/ciReplay.hpp"
#include "classfile/javaClasses.hpp"
#include "code/exceptionHandlerTable.hpp"
#include "code/nmethod.hpp"
#include "compiler/compileBroker.hpp"
#include "compiler/compileLog.hpp"
#include "compiler/disassembler.hpp"
#include "compiler/oopMap.hpp"
#include "gc/shared/barrierSet.hpp"
#include "gc/shared/c2/barrierSetC2.hpp"
#include "jfr/jfrEvents.hpp"
#include "memory/allocation.hpp"
#include "memory/resourceArea.hpp"
#include "opto/addnode.hpp"
#include "opto/block.hpp"
#include "opto/c2compiler.hpp"
#include "opto/callGenerator.hpp"
#include "opto/callnode.hpp"
#include "opto/castnode.hpp"
#include "opto/cfgnode.hpp"
#include "opto/chaitin.hpp"
#include "opto/compile.hpp"
#include "opto/connode.hpp"
#include "opto/convertnode.hpp"
#include "opto/divnode.hpp"
#include "opto/escape.hpp"
#include "opto/idealGraphPrinter.hpp"
#include "opto/loopnode.hpp"
#include "opto/machnode.hpp"
#include "opto/macro.hpp"
#include "opto/matcher.hpp"
#include "opto/mathexactnode.hpp"
#include "opto/memnode.hpp"
#include "opto/mulnode.hpp"
#include "opto/narrowptrnode.hpp"
#include "opto/node.hpp"
#include "opto/opcodes.hpp"
#include "opto/output.hpp"
#include "opto/parse.hpp"
#include "opto/phaseX.hpp"
#include "opto/rootnode.hpp"
#include "opto/runtime.hpp"
#include "opto/stringopts.hpp"
#include "opto/type.hpp"
#include "opto/vector.hpp"
#include "opto/vectornode.hpp"
#include "runtime/globals_extension.hpp"
#include "runtime/sharedRuntime.hpp"
#include "runtime/signature.hpp"
#include "runtime/stubRoutines.hpp"
#include "runtime/timer.hpp"
#include "utilities/align.hpp"
#include "utilities/copy.hpp"
#include "utilities/macros.hpp"
#include "utilities/resourceHash.hpp"


// -------------------- Compile::mach_constant_base_node -----------------------
// Constant table base node singleton.
MachConstantBaseNode* Compile::mach_constant_base_node() {
  if (_mach_constant_base_node == NULL) {
    _mach_constant_base_node = new MachConstantBaseNode();
    _mach_constant_base_node->add_req(C->root());
  }
  return _mach_constant_base_node;
}


/// Support for intrinsics.

// Return the index at which m must be inserted (or already exists).
// The sort order is by the address of the ciMethod, with is_virtual as minor key.
class IntrinsicDescPair {
 private:
  ciMethod* _m;
  bool _is_virtual;
 public:
  IntrinsicDescPair(ciMethod* m, bool is_virtual) : _m(m), _is_virtual(is_virtual) {}
  static int compare(IntrinsicDescPair* const& key, CallGenerator* const& elt) {
    ciMethod* m= elt->method();
    ciMethod* key_m = key->_m;
    if (key_m < m)      return -1;
    else if (key_m > m) return 1;
    else {
      bool is_virtual = elt->is_virtual();
      bool key_virtual = key->_is_virtual;
      if (key_virtual < is_virtual)      return -1;
      else if (key_virtual > is_virtual) return 1;
      else                               return 0;
    }
  }
};
int Compile::intrinsic_insertion_index(ciMethod* m, bool is_virtual, bool& found) {
#ifdef ASSERT
  for (int i = 1; i < _intrinsics.length(); i++) {
    CallGenerator* cg1 = _intrinsics.at(i-1);
    CallGenerator* cg2 = _intrinsics.at(i);
    assert(cg1->method() != cg2->method()
           ? cg1->method()     < cg2->method()
           : cg1->is_virtual() < cg2->is_virtual(),
           "compiler intrinsics list must stay sorted");
  }
#endif
  IntrinsicDescPair pair(m, is_virtual);
  return _intrinsics.find_sorted<IntrinsicDescPair*, IntrinsicDescPair::compare>(&pair, found);
}

void Compile::register_intrinsic(CallGenerator* cg) {
  bool found = false;
  int index = intrinsic_insertion_index(cg->method(), cg->is_virtual(), found);
  assert(!found, "registering twice");
  _intrinsics.insert_before(index, cg);
  assert(find_intrinsic(cg->method(), cg->is_virtual()) == cg, "registration worked");
}

CallGenerator* Compile::find_intrinsic(ciMethod* m, bool is_virtual) {
  assert(m->is_loaded(), "don't try this on unloaded methods");
  if (_intrinsics.length() > 0) {
    bool found = false;
    int index = intrinsic_insertion_index(m, is_virtual, found);
     if (found) {
      return _intrinsics.at(index);
    }
  }
  // Lazily create intrinsics for intrinsic IDs well-known in the runtime.
  if (m->intrinsic_id() != vmIntrinsics::_none &&
      m->intrinsic_id() <= vmIntrinsics::LAST_COMPILER_INLINE) {
    CallGenerator* cg = make_vm_intrinsic(m, is_virtual);
    if (cg != NULL) {
      // Save it for next time:
      register_intrinsic(cg);
      return cg;
    } else {
      gather_intrinsic_statistics(m->intrinsic_id(), is_virtual, _intrinsic_disabled);
    }
  }
  return NULL;
}

// Compile::make_vm_intrinsic is defined in library_call.cpp.

#ifndef PRODUCT
// statistics gathering...

juint  Compile::_intrinsic_hist_count[vmIntrinsics::number_of_intrinsics()] = {0};
jubyte Compile::_intrinsic_hist_flags[vmIntrinsics::number_of_intrinsics()] = {0};

inline int as_int(vmIntrinsics::ID id) {
  return vmIntrinsics::as_int(id);
}

bool Compile::gather_intrinsic_statistics(vmIntrinsics::ID id, bool is_virtual, int flags) {
  assert(id > vmIntrinsics::_none && id < vmIntrinsics::ID_LIMIT, "oob");
  int oflags = _intrinsic_hist_flags[as_int(id)];
  assert(flags != 0, "what happened?");
  if (is_virtual) {
    flags |= _intrinsic_virtual;
  }
  bool changed = (flags != oflags);
  if ((flags & _intrinsic_worked) != 0) {
    juint count = (_intrinsic_hist_count[as_int(id)] += 1);
    if (count == 1) {
      changed = true;           // first time
    }
    // increment the overall count also:
    _intrinsic_hist_count[as_int(vmIntrinsics::_none)] += 1;
  }
  if (changed) {
    if (((oflags ^ flags) & _intrinsic_virtual) != 0) {
      // Something changed about the intrinsic's virtuality.
      if ((flags & _intrinsic_virtual) != 0) {
        // This is the first use of this intrinsic as a virtual call.
        if (oflags != 0) {
          // We already saw it as a non-virtual, so note both cases.
          flags |= _intrinsic_both;
        }
      } else if ((oflags & _intrinsic_both) == 0) {
        // This is the first use of this intrinsic as a non-virtual
        flags |= _intrinsic_both;
      }
    }
    _intrinsic_hist_flags[as_int(id)] = (jubyte) (oflags | flags);
  }
  // update the overall flags also:
  _intrinsic_hist_flags[as_int(vmIntrinsics::_none)] |= (jubyte) flags;
  return changed;
}

static char* format_flags(int flags, char* buf) {
  buf[0] = 0;
  if ((flags & Compile::_intrinsic_worked) != 0)    strcat(buf, ",worked");
  if ((flags & Compile::_intrinsic_failed) != 0)    strcat(buf, ",failed");
  if ((flags & Compile::_intrinsic_disabled) != 0)  strcat(buf, ",disabled");
  if ((flags & Compile::_intrinsic_virtual) != 0)   strcat(buf, ",virtual");
  if ((flags & Compile::_intrinsic_both) != 0)      strcat(buf, ",nonvirtual");
  if (buf[0] == 0)  strcat(buf, ",");
  assert(buf[0] == ',', "must be");
  return &buf[1];
}

void Compile::print_intrinsic_statistics() {
  char flagsbuf[100];
  ttyLocker ttyl;
  if (xtty != NULL)  xtty->head("statistics type='intrinsic'");
  tty->print_cr("Compiler intrinsic usage:");
  juint total = _intrinsic_hist_count[as_int(vmIntrinsics::_none)];
  if (total == 0)  total = 1;  // avoid div0 in case of no successes
  #define PRINT_STAT_LINE(name, c, f) \
    tty->print_cr("  %4d (%4.1f%%) %s (%s)", (int)(c), ((c) * 100.0) / total, name, f);
  for (auto id : EnumRange<vmIntrinsicID>{}) {
    int   flags = _intrinsic_hist_flags[as_int(id)];
    juint count = _intrinsic_hist_count[as_int(id)];
    if ((flags | count) != 0) {
      PRINT_STAT_LINE(vmIntrinsics::name_at(id), count, format_flags(flags, flagsbuf));
    }
  }
  PRINT_STAT_LINE("total", total, format_flags(_intrinsic_hist_flags[as_int(vmIntrinsics::_none)], flagsbuf));
  if (xtty != NULL)  xtty->tail("statistics");
}

void Compile::print_statistics() {
  { ttyLocker ttyl;
    if (xtty != NULL)  xtty->head("statistics type='opto'");
    Parse::print_statistics();
    PhaseStringOpts::print_statistics();
    PhaseCCP::print_statistics();
    PhaseRegAlloc::print_statistics();
    PhaseOutput::print_statistics();
    PhasePeephole::print_statistics();
    PhaseIdealLoop::print_statistics();
    ConnectionGraph::print_statistics();
    PhaseMacroExpand::print_statistics();
    if (xtty != NULL)  xtty->tail("statistics");
  }
  if (_intrinsic_hist_flags[as_int(vmIntrinsics::_none)] != 0) {
    // put this under its own <statistics> element.
    print_intrinsic_statistics();
  }
}
#endif //PRODUCT

void Compile::gvn_replace_by(Node* n, Node* nn) {
  for (DUIterator_Last imin, i = n->last_outs(imin); i >= imin; ) {
    Node* use = n->last_out(i);
    bool is_in_table = initial_gvn()->hash_delete(use);
    uint uses_found = 0;
    for (uint j = 0; j < use->len(); j++) {
      if (use->in(j) == n) {
        if (j < use->req())
          use->set_req(j, nn);
        else
          use->set_prec(j, nn);
        uses_found++;
      }
    }
    if (is_in_table) {
      // reinsert into table
      initial_gvn()->hash_find_insert(use);
    }
    record_for_igvn(use);
    i -= uses_found;    // we deleted 1 or more copies of this edge
  }
}


// Identify all nodes that are reachable from below, useful.
// Use breadth-first pass that records state in a Unique_Node_List,
// recursive traversal is slower.
void Compile::identify_useful_nodes(Unique_Node_List &useful) {
  int estimated_worklist_size = live_nodes();
  useful.map( estimated_worklist_size, NULL );  // preallocate space

  // Initialize worklist
  if (root() != NULL)     { useful.push(root()); }
  // If 'top' is cached, declare it useful to preserve cached node
  if( cached_top_node() ) { useful.push(cached_top_node()); }

  // Push all useful nodes onto the list, breadthfirst
  for( uint next = 0; next < useful.size(); ++next ) {
    assert( next < unique(), "Unique useful nodes < total nodes");
    Node *n  = useful.at(next);
    uint max = n->len();
    for( uint i = 0; i < max; ++i ) {
      Node *m = n->in(i);
      if (not_a_node(m))  continue;
      useful.push(m);
    }
  }
}

// Update dead_node_list with any missing dead nodes using useful
// list. Consider all non-useful nodes to be useless i.e., dead nodes.
void Compile::update_dead_node_list(Unique_Node_List &useful) {
  uint max_idx = unique();
  VectorSet& useful_node_set = useful.member_set();

  for (uint node_idx = 0; node_idx < max_idx; node_idx++) {
    // If node with index node_idx is not in useful set,
    // mark it as dead in dead node list.
    if (!useful_node_set.test(node_idx)) {
      record_dead_node(node_idx);
    }
  }
}

void Compile::remove_useless_late_inlines(GrowableArray<CallGenerator*>* inlines, Unique_Node_List &useful) {
  int shift = 0;
  for (int i = 0; i < inlines->length(); i++) {
    CallGenerator* cg = inlines->at(i);
    if (useful.member(cg->call_node())) {
      if (shift > 0) {
        inlines->at_put(i - shift, cg);
      }
    } else {
      shift++; // skip over the dead element
    }
  }
  if (shift > 0) {
    inlines->trunc_to(inlines->length() - shift); // remove last elements from compacted array
  }
}

void Compile::remove_useless_late_inlines(GrowableArray<CallGenerator*>* inlines, Node* dead) {
  assert(dead != NULL && dead->is_Call(), "sanity");
  int found = 0;
  for (int i = 0; i < inlines->length(); i++) {
    if (inlines->at(i)->call_node() == dead) {
      inlines->remove_at(i);
      found++;
      NOT_DEBUG( break; ) // elements are unique, so exit early
    }
  }
  assert(found <= 1, "not unique");
}

void Compile::remove_useless_nodes(GrowableArray<Node*>& node_list, Unique_Node_List& useful) {
  for (int i = node_list.length() - 1; i >= 0; i--) {
    Node* n = node_list.at(i);
    if (!useful.member(n)) {
      node_list.delete_at(i); // replaces i-th with last element which is known to be useful (already processed)
    }
  }
}

void Compile::remove_useless_node(Node* dead) {
  remove_modified_node(dead);

  // Constant node that has no out-edges and has only one in-edge from
  // root is usually dead. However, sometimes reshaping walk makes
  // it reachable by adding use edges. So, we will NOT count Con nodes
  // as dead to be conservative about the dead node count at any
  // given time.
  if (!dead->is_Con()) {
    record_dead_node(dead->_idx);
  }
  if (dead->is_macro()) {
    remove_macro_node(dead);
  }
  if (dead->is_expensive()) {
    remove_expensive_node(dead);
  }
  if (dead->Opcode() == Op_Opaque4) {
    remove_skeleton_predicate_opaq(dead);
  }
  if (dead->for_post_loop_opts_igvn()) {
    remove_from_post_loop_opts_igvn(dead);
  }
  if (dead->is_Call()) {
    remove_useless_late_inlines(                &_late_inlines, dead);
    remove_useless_late_inlines(         &_string_late_inlines, dead);
    remove_useless_late_inlines(         &_boxing_late_inlines, dead);
    remove_useless_late_inlines(&_vector_reboxing_late_inlines, dead);

    if (dead->is_CallStaticJava()) {
      remove_unstable_if_trap(dead->as_CallStaticJava(), false);
    }
  }
  BarrierSetC2* bs = BarrierSet::barrier_set()->barrier_set_c2();
  bs->unregister_potential_barrier_node(dead);
}

// Disconnect all useless nodes by disconnecting those at the boundary.
void Compile::disconnect_useless_nodes(Unique_Node_List &useful, Unique_Node_List* worklist) {
  uint next = 0;
  while (next < useful.size()) {
    Node *n = useful.at(next++);
    if (n->is_SafePoint()) {
      // We're done with a parsing phase. Replaced nodes are not valid
      // beyond that point.
      n->as_SafePoint()->delete_replaced_nodes();
    }
    // Use raw traversal of out edges since this code removes out edges
    int max = n->outcnt();
    for (int j = 0; j < max; ++j) {
      Node* child = n->raw_out(j);
      if (!useful.member(child)) {
        assert(!child->is_top() || child != top(),
               "If top is cached in Compile object it is in useful list");
        // Only need to remove this out-edge to the useless node
        n->raw_del_out(j);
        --j;
        --max;
      }
    }
    if (n->outcnt() == 1 && n->has_special_unique_user()) {
      worklist->push(n->unique_out());
    }
  }

  remove_useless_nodes(_macro_nodes,        useful); // remove useless macro nodes
  remove_useless_nodes(_predicate_opaqs,    useful); // remove useless predicate opaque nodes
  remove_useless_nodes(_skeleton_predicate_opaqs, useful);
  remove_useless_nodes(_expensive_nodes,    useful); // remove useless expensive nodes
  remove_useless_nodes(_for_post_loop_igvn, useful); // remove useless node recorded for post loop opts IGVN pass
  remove_useless_unstable_if_traps(useful);          // remove useless unstable_if traps
  remove_useless_coarsened_locks(useful);            // remove useless coarsened locks nodes
#ifdef ASSERT
  if (_modified_nodes != NULL) {
    _modified_nodes->remove_useless_nodes(useful.member_set());
  }
#endif

  BarrierSetC2* bs = BarrierSet::barrier_set()->barrier_set_c2();
  bs->eliminate_useless_gc_barriers(useful, this);
  // clean up the late inline lists
  remove_useless_late_inlines(                &_late_inlines, useful);
  remove_useless_late_inlines(         &_string_late_inlines, useful);
  remove_useless_late_inlines(         &_boxing_late_inlines, useful);
  remove_useless_late_inlines(&_vector_reboxing_late_inlines, useful);
  debug_only(verify_graph_edges(true/*check for no_dead_code*/);)
}

// ============================================================================
//------------------------------CompileWrapper---------------------------------
class CompileWrapper : public StackObj {
  Compile *const _compile;
 public:
  CompileWrapper(Compile* compile);

  ~CompileWrapper();
};

CompileWrapper::CompileWrapper(Compile* compile) : _compile(compile) {
  // the Compile* pointer is stored in the current ciEnv:
  ciEnv* env = compile->env();
  assert(env == ciEnv::current(), "must already be a ciEnv active");
  assert(env->compiler_data() == NULL, "compile already active?");
  env->set_compiler_data(compile);
  assert(compile == Compile::current(), "sanity");

  compile->set_type_dict(NULL);
  compile->set_clone_map(new Dict(cmpkey, hashkey, _compile->comp_arena()));
  compile->clone_map().set_clone_idx(0);
  compile->set_type_last_size(0);
  compile->set_last_tf(NULL, NULL);
  compile->set_indexSet_arena(NULL);
  compile->set_indexSet_free_block_list(NULL);
  compile->init_type_arena();
  Type::Initialize(compile);
  _compile->begin_method();
  _compile->clone_map().set_debug(_compile->has_method() && _compile->directive()->CloneMapDebugOption);
}
CompileWrapper::~CompileWrapper() {
  // simulate crash during compilation
  assert(CICrashAt < 0 || _compile->compile_id() != CICrashAt, "just as planned");

  _compile->end_method();
  _compile->env()->set_compiler_data(NULL);
}


//----------------------------print_compile_messages---------------------------
void Compile::print_compile_messages() {
#ifndef PRODUCT
  // Check if recompiling
  if (!subsume_loads() && PrintOpto) {
    // Recompiling without allowing machine instructions to subsume loads
    tty->print_cr("*********************************************************");
    tty->print_cr("** Bailout: Recompile without subsuming loads          **");
    tty->print_cr("*********************************************************");
  }
  if ((do_escape_analysis() != DoEscapeAnalysis) && PrintOpto) {
    // Recompiling without escape analysis
    tty->print_cr("*********************************************************");
    tty->print_cr("** Bailout: Recompile without escape analysis          **");
    tty->print_cr("*********************************************************");
  }
  if (do_iterative_escape_analysis() != DoEscapeAnalysis && PrintOpto) {
    // Recompiling without iterative escape analysis
    tty->print_cr("*********************************************************");
    tty->print_cr("** Bailout: Recompile without iterative escape analysis**");
    tty->print_cr("*********************************************************");
  }
  if ((eliminate_boxing() != EliminateAutoBox) && PrintOpto) {
    // Recompiling without boxing elimination
    tty->print_cr("*********************************************************");
    tty->print_cr("** Bailout: Recompile without boxing elimination       **");
    tty->print_cr("*********************************************************");
  }
  if ((do_locks_coarsening() != EliminateLocks) && PrintOpto) {
    // Recompiling without locks coarsening
    tty->print_cr("*********************************************************");
    tty->print_cr("** Bailout: Recompile without locks coarsening         **");
    tty->print_cr("*********************************************************");
  }
  if (env()->break_at_compile()) {
    // Open the debugger when compiling this method.
    tty->print("### Breaking when compiling: ");
    method()->print_short_name();
    tty->cr();
    BREAKPOINT;
  }

  if( PrintOpto ) {
    if (is_osr_compilation()) {
      tty->print("[OSR]%3d", _compile_id);
    } else {
      tty->print("%3d", _compile_id);
    }
  }
#endif
}

#ifndef PRODUCT
void Compile::print_ideal_ir(const char* phase_name) {
  ttyLocker ttyl;
  // keep the following output all in one block
  // This output goes directly to the tty, not the compiler log.
  // To enable tools to match it up with the compilation activity,
  // be sure to tag this tty output with the compile ID.
  if (xtty != NULL) {
    xtty->head("ideal compile_id='%d'%s compile_phase='%s'",
               compile_id(),
               is_osr_compilation() ? " compile_kind='osr'" : "",
               phase_name);
  }
  if (_output == nullptr) {
    root()->dump(9999);
  } else {
    // Dump the node blockwise if we have a scheduling
    _output->print_scheduling();
  }

  if (xtty != NULL) {
    xtty->tail("ideal");
  }
}
#endif

// ============================================================================
//------------------------------Compile standard-------------------------------
debug_only( int Compile::_debug_idx = 100000; )

// Compile a method.  entry_bci is -1 for normal compilations and indicates
// the continuation bci for on stack replacement.


Compile::Compile( ciEnv* ci_env, ciMethod* target, int osr_bci,
                  Options options, DirectiveSet* directive)
                : Phase(Compiler),
                  _compile_id(ci_env->compile_id()),
                  _options(options),
                  _method(target),
                  _entry_bci(osr_bci),
                  _ilt(NULL),
                  _stub_function(NULL),
                  _stub_name(NULL),
                  _stub_entry_point(NULL),
                  _max_node_limit(MaxNodeLimit),
                  _post_loop_opts_phase(false),
                  _inlining_progress(false),
                  _inlining_incrementally(false),
                  _do_cleanup(false),
                  _has_reserved_stack_access(target->has_reserved_stack_access()),
#ifndef PRODUCT
                  _igv_idx(0),
                  _trace_opto_output(directive->TraceOptoOutputOption),
#endif
                  _has_method_handle_invokes(false),
                  _clinit_barrier_on_entry(false),
                  _stress_seed(0),
                  _comp_arena(mtCompiler),
                  _barrier_set_state(BarrierSet::barrier_set()->barrier_set_c2()->create_barrier_state(comp_arena())),
                  _env(ci_env),
                  _directive(directive),
                  _log(ci_env->log()),
                  _failure_reason(NULL),
                  _intrinsics        (comp_arena(), 0, 0, NULL),
                  _macro_nodes       (comp_arena(), 8, 0, NULL),
                  _predicate_opaqs   (comp_arena(), 8, 0, NULL),
                  _skeleton_predicate_opaqs (comp_arena(), 8, 0, NULL),
                  _expensive_nodes   (comp_arena(), 8, 0, NULL),
                  _for_post_loop_igvn(comp_arena(), 8, 0, NULL),
                  _unstable_if_traps (comp_arena(), 8, 0, NULL),
                  _coarsened_locks   (comp_arena(), 8, 0, NULL),
                  _congraph(NULL),
                  NOT_PRODUCT(_igv_printer(NULL) COMMA)
                  _dead_node_list(comp_arena()),
                  _dead_node_count(0),
                  _node_arena(mtCompiler),
                  _old_arena(mtCompiler),
                  _mach_constant_base_node(NULL),
                  _Compile_types(mtCompiler),
                  _initial_gvn(NULL),
                  _for_igvn(NULL),
                  _late_inlines(comp_arena(), 2, 0, NULL),
                  _string_late_inlines(comp_arena(), 2, 0, NULL),
                  _boxing_late_inlines(comp_arena(), 2, 0, NULL),
                  _vector_reboxing_late_inlines(comp_arena(), 2, 0, NULL),
                  _late_inlines_pos(0),
                  _number_of_mh_late_inlines(0),
                  _print_inlining_stream(new stringStream()),
                  _print_inlining_list(NULL),
                  _print_inlining_idx(0),
                  _print_inlining_output(NULL),
                  _replay_inline_data(NULL),
                  _java_calls(0),
                  _inner_loops(0),
                  _interpreter_frame_size(0),
                  _output(NULL)
#ifndef PRODUCT
                  , _in_dump_cnt(0)
#endif
{
  C = this;
  CompileWrapper cw(this);

  if (CITimeVerbose) {
    tty->print(" ");
    target->holder()->name()->print();
    tty->print(".");
    target->print_short_name();
    tty->print("  ");
  }
  TraceTime t1("Total compilation time", &_t_totalCompilation, CITime, CITimeVerbose);
  TraceTime t2(NULL, &_t_methodCompilation, CITime, false);

#if defined(SUPPORT_ASSEMBLY) || defined(SUPPORT_ABSTRACT_ASSEMBLY)
  bool print_opto_assembly = directive->PrintOptoAssemblyOption;
  // We can always print a disassembly, either abstract (hex dump) or
  // with the help of a suitable hsdis library. Thus, we should not
  // couple print_assembly and print_opto_assembly controls.
  // But: always print opto and regular assembly on compile command 'print'.
  bool print_assembly = directive->PrintAssemblyOption;
  set_print_assembly(print_opto_assembly || print_assembly);
#else
  set_print_assembly(false); // must initialize.
#endif

#ifndef PRODUCT
  set_parsed_irreducible_loop(false);

  if (directive->ReplayInlineOption) {
    _replay_inline_data = ciReplay::load_inline_data(method(), entry_bci(), ci_env->comp_level());
  }
#endif
  set_print_inlining(directive->PrintInliningOption || PrintOptoInlining);
  set_print_intrinsics(directive->PrintIntrinsicsOption);
  set_has_irreducible_loop(true); // conservative until build_loop_tree() reset it

  if (ProfileTraps RTM_OPT_ONLY( || UseRTMLocking )) {
    // Make sure the method being compiled gets its own MDO,
    // so we can at least track the decompile_count().
    // Need MDO to record RTM code generation state.
    method()->ensure_method_data();
  }

  Init(::AliasLevel);


  print_compile_messages();

  _ilt = InlineTree::build_inline_tree_root();

  // Even if NO memory addresses are used, MergeMem nodes must have at least 1 slice
  assert(num_alias_types() >= AliasIdxRaw, "");

#define MINIMUM_NODE_HASH  1023
  // Node list that Iterative GVN will start with
  Unique_Node_List for_igvn(comp_arena());
  set_for_igvn(&for_igvn);

  // GVN that will be run immediately on new nodes
  uint estimated_size = method()->code_size()*4+64;
  estimated_size = (estimated_size < MINIMUM_NODE_HASH ? MINIMUM_NODE_HASH : estimated_size);
  PhaseGVN gvn(node_arena(), estimated_size);
  set_initial_gvn(&gvn);

  print_inlining_init();
  { // Scope for timing the parser
    TracePhase tp("parse", &timers[_t_parser]);

    // Put top into the hash table ASAP.
    initial_gvn()->transform_no_reclaim(top());

    // Set up tf(), start(), and find a CallGenerator.
    CallGenerator* cg = NULL;
    if (is_osr_compilation()) {
      const TypeTuple *domain = StartOSRNode::osr_domain();
      const TypeTuple *range = TypeTuple::make_range(method()->signature());
      init_tf(TypeFunc::make(domain, range));
      StartNode* s = new StartOSRNode(root(), domain);
      initial_gvn()->set_type_bottom(s);
      init_start(s);
      cg = CallGenerator::for_osr(method(), entry_bci());
    } else {
      // Normal case.
      init_tf(TypeFunc::make(method()));
      StartNode* s = new StartNode(root(), tf()->domain());
      initial_gvn()->set_type_bottom(s);
      init_start(s);
      if (method()->intrinsic_id() == vmIntrinsics::_Reference_get) {
        // With java.lang.ref.reference.get() we must go through the
        // intrinsic - even when get() is the root
        // method of the compile - so that, if necessary, the value in
        // the referent field of the reference object gets recorded by
        // the pre-barrier code.
        cg = find_intrinsic(method(), false);
      }
      if (cg == NULL) {
        float past_uses = method()->interpreter_invocation_count();
        float expected_uses = past_uses;
        cg = CallGenerator::for_inline(method(), expected_uses);
      }
    }
    if (failing())  return;
    if (cg == NULL) {
      record_method_not_compilable("cannot parse method");
      return;
    }
    JVMState* jvms = build_start_state(start(), tf());
    if ((jvms = cg->generate(jvms)) == NULL) {
      if (!failure_reason_is(C2Compiler::retry_class_loading_during_parsing())) {
        record_method_not_compilable("method parse failed");
      }
      return;
    }
    GraphKit kit(jvms);

    if (!kit.stopped()) {
      // Accept return values, and transfer control we know not where.
      // This is done by a special, unique ReturnNode bound to root.
      return_values(kit.jvms());
    }

    if (kit.has_exceptions()) {
      // Any exceptions that escape from this call must be rethrown
      // to whatever caller is dynamically above us on the stack.
      // This is done by a special, unique RethrowNode bound to root.
      rethrow_exceptions(kit.transfer_exceptions_into_jvms());
    }

    assert(IncrementalInline || (_late_inlines.length() == 0 && !has_mh_late_inlines()), "incremental inlining is off");

    if (_late_inlines.length() == 0 && !has_mh_late_inlines() && !failing() && has_stringbuilder()) {
      inline_string_calls(true);
    }

    if (failing())  return;

    print_method(PHASE_BEFORE_REMOVEUSELESS, 3);

    // Remove clutter produced by parsing.
    if (!failing()) {
      ResourceMark rm;
      PhaseRemoveUseless pru(initial_gvn(), &for_igvn);
    }
  }

  // Note:  Large methods are capped off in do_one_bytecode().
  if (failing())  return;

  // After parsing, node notes are no longer automagic.
  // They must be propagated by register_new_node_with_optimizer(),
  // clone(), or the like.
  set_default_node_notes(NULL);

#ifndef PRODUCT
  if (should_print_igv(1)) {
    _igv_printer->print_inlining();
  }
#endif

  if (failing())  return;
  NOT_PRODUCT( verify_graph_edges(); )

  // If any phase is randomized for stress testing, seed random number
  // generation and log the seed for repeatability.
  if (StressLCM || StressGCM || StressIGVN || StressCCP) {
    if (FLAG_IS_DEFAULT(StressSeed) || (FLAG_IS_ERGO(StressSeed) && RepeatCompilation)) {
      _stress_seed = static_cast<uint>(Ticks::now().nanoseconds());
      FLAG_SET_ERGO(StressSeed, _stress_seed);
    } else {
      _stress_seed = StressSeed;
    }
    if (_log != NULL) {
      _log->elem("stress_test seed='%u'", _stress_seed);
    }
  }

  // Now optimize
  Optimize();
  if (failing())  return;
  NOT_PRODUCT( verify_graph_edges(); )

#ifndef PRODUCT
  if (should_print_ideal()) {
    print_ideal_ir("print_ideal");
  }
#endif

#ifdef ASSERT
  BarrierSetC2* bs = BarrierSet::barrier_set()->barrier_set_c2();
  bs->verify_gc_barriers(this, BarrierSetC2::BeforeCodeGen);
#endif

  // Dump compilation data to replay it.
  if (directive->DumpReplayOption) {
    env()->dump_replay_data(_compile_id);
  }
  if (directive->DumpInlineOption && (ilt() != NULL)) {
    env()->dump_inline_data(_compile_id);
  }

  // Now that we know the size of all the monitors we can add a fixed slot
  // for the original deopt pc.
  int next_slot = fixed_slots() + (sizeof(address) / VMRegImpl::stack_slot_size);
  set_fixed_slots(next_slot);

  // Compute when to use implicit null checks. Used by matching trap based
  // nodes and NullCheck optimization.
  set_allowed_deopt_reasons();

  // Now generate code
  Code_Gen();
}

//------------------------------Compile----------------------------------------
// Compile a runtime stub
Compile::Compile( ciEnv* ci_env,
                  TypeFunc_generator generator,
                  address stub_function,
                  const char *stub_name,
                  int is_fancy_jump,
                  bool pass_tls,
                  bool return_pc,
                  DirectiveSet* directive)
  : Phase(Compiler),
    _compile_id(0),
    _options(Options::for_runtime_stub()),
    _method(NULL),
    _entry_bci(InvocationEntryBci),
    _stub_function(stub_function),
    _stub_name(stub_name),
    _stub_entry_point(NULL),
    _max_node_limit(MaxNodeLimit),
    _post_loop_opts_phase(false),
    _inlining_progress(false),
    _inlining_incrementally(false),
    _has_reserved_stack_access(false),
#ifndef PRODUCT
    _igv_idx(0),
    _trace_opto_output(directive->TraceOptoOutputOption),
#endif
    _has_method_handle_invokes(false),
    _clinit_barrier_on_entry(false),
    _stress_seed(0),
    _comp_arena(mtCompiler),
    _barrier_set_state(BarrierSet::barrier_set()->barrier_set_c2()->create_barrier_state(comp_arena())),
    _env(ci_env),
    _directive(directive),
    _log(ci_env->log()),
    _failure_reason(NULL),
    _congraph(NULL),
    NOT_PRODUCT(_igv_printer(NULL) COMMA)
    _dead_node_list(comp_arena()),
    _dead_node_count(0),
    _node_arena(mtCompiler),
    _old_arena(mtCompiler),
    _mach_constant_base_node(NULL),
    _Compile_types(mtCompiler),
    _initial_gvn(NULL),
    _for_igvn(NULL),
    _number_of_mh_late_inlines(0),
    _print_inlining_stream(new stringStream()),
    _print_inlining_list(NULL),
    _print_inlining_idx(0),
    _print_inlining_output(NULL),
    _replay_inline_data(NULL),
    _java_calls(0),
    _inner_loops(0),
    _interpreter_frame_size(0),
    _output(NULL),
#ifndef PRODUCT
    _in_dump_cnt(0),
#endif
    _allowed_reasons(0) {
  C = this;

  TraceTime t1(NULL, &_t_totalCompilation, CITime, false);
  TraceTime t2(NULL, &_t_stubCompilation, CITime, false);

#ifndef PRODUCT
  set_print_assembly(PrintFrameConverterAssembly);
  set_parsed_irreducible_loop(false);
#else
  set_print_assembly(false); // Must initialize.
#endif
  set_has_irreducible_loop(false); // no loops

  CompileWrapper cw(this);
  Init(/*AliasLevel=*/ 0);
  init_tf((*generator)());

  {
    // The following is a dummy for the sake of GraphKit::gen_stub
    Unique_Node_List for_igvn(comp_arena());
    set_for_igvn(&for_igvn);  // not used, but some GraphKit guys push on this
    PhaseGVN gvn(Thread::current()->resource_area(),255);
    set_initial_gvn(&gvn);    // not significant, but GraphKit guys use it pervasively
    gvn.transform_no_reclaim(top());

    GraphKit kit;
    kit.gen_stub(stub_function, stub_name, is_fancy_jump, pass_tls, return_pc);
  }

  NOT_PRODUCT( verify_graph_edges(); )

  Code_Gen();
}

//------------------------------Init-------------------------------------------
// Prepare for a single compilation
void Compile::Init(int aliaslevel) {
  _unique  = 0;
  _regalloc = NULL;

  _tf      = NULL;  // filled in later
  _top     = NULL;  // cached later
  _matcher = NULL;  // filled in later
  _cfg     = NULL;  // filled in later

  IA32_ONLY( set_24_bit_selection_and_mode(true, false); )

  _node_note_array = NULL;
  _default_node_notes = NULL;
  DEBUG_ONLY( _modified_nodes = NULL; ) // Used in Optimize()

  _immutable_memory = NULL; // filled in at first inquiry

  // Globally visible Nodes
  // First set TOP to NULL to give safe behavior during creation of RootNode
  set_cached_top_node(NULL);
  set_root(new RootNode());
  // Now that you have a Root to point to, create the real TOP
  set_cached_top_node( new ConNode(Type::TOP) );
  set_recent_alloc(NULL, NULL);

  // Create Debug Information Recorder to record scopes, oopmaps, etc.
  env()->set_oop_recorder(new OopRecorder(env()->arena()));
  env()->set_debug_info(new DebugInformationRecorder(env()->oop_recorder()));
  env()->set_dependencies(new Dependencies(env()));

  _fixed_slots = 0;
  set_has_split_ifs(false);
  set_has_loops(false); // first approximation
  set_has_stringbuilder(false);
  set_has_boxed_value(false);
  _trap_can_recompile = false;  // no traps emitted yet
  _major_progress = true; // start out assuming good things will happen
  set_has_unsafe_access(false);
  set_max_vector_size(0);
  set_clear_upper_avx(false);  //false as default for clear upper bits of ymm registers
  Copy::zero_to_bytes(_trap_hist, sizeof(_trap_hist));
  set_decompile_count(0);

  set_do_freq_based_layout(_directive->BlockLayoutByFrequencyOption);
  _loop_opts_cnt = LoopOptsCount;
  set_do_inlining(Inline);
  set_max_inline_size(MaxInlineSize);
  set_freq_inline_size(FreqInlineSize);
  set_do_scheduling(OptoScheduling);

  set_do_vector_loop(false);
  set_has_monitors(false);

  if (AllowVectorizeOnDemand) {
    if (has_method() && (_directive->VectorizeOption || _directive->VectorizeDebugOption)) {
      set_do_vector_loop(true);
      NOT_PRODUCT(if (do_vector_loop() && Verbose) {tty->print("Compile::Init: do vectorized loops (SIMD like) for method %s\n",  method()->name()->as_quoted_ascii());})
    } else if (has_method() && method()->name() != 0 &&
               method()->intrinsic_id() == vmIntrinsics::_forEachRemaining) {
      set_do_vector_loop(true);
    }
  }
  set_use_cmove(UseCMoveUnconditionally /* || do_vector_loop()*/); //TODO: consider do_vector_loop() mandate use_cmove unconditionally
  NOT_PRODUCT(if (use_cmove() && Verbose && has_method()) {tty->print("Compile::Init: use CMove without profitability tests for method %s\n",  method()->name()->as_quoted_ascii());})

  set_rtm_state(NoRTM); // No RTM lock eliding by default
  _max_node_limit = _directive->MaxNodeLimitOption;

#if INCLUDE_RTM_OPT
  if (UseRTMLocking && has_method() && (method()->method_data_or_null() != NULL)) {
    int rtm_state = method()->method_data()->rtm_state();
    if (method_has_option(CompileCommand::NoRTMLockEliding) || ((rtm_state & NoRTM) != 0)) {
      // Don't generate RTM lock eliding code.
      set_rtm_state(NoRTM);
    } else if (method_has_option(CompileCommand::UseRTMLockEliding) || ((rtm_state & UseRTM) != 0) || !UseRTMDeopt) {
      // Generate RTM lock eliding code without abort ratio calculation code.
      set_rtm_state(UseRTM);
    } else if (UseRTMDeopt) {
      // Generate RTM lock eliding code and include abort ratio calculation
      // code if UseRTMDeopt is on.
      set_rtm_state(ProfileRTM);
    }
  }
#endif
  if (VM_Version::supports_fast_class_init_checks() && has_method() && !is_osr_compilation() && method()->needs_clinit_barrier()) {
    set_clinit_barrier_on_entry(true);
  }
  if (debug_info()->recording_non_safepoints()) {
    set_node_note_array(new(comp_arena()) GrowableArray<Node_Notes*>
                        (comp_arena(), 8, 0, NULL));
    set_default_node_notes(Node_Notes::make(this));
  }

  // // -- Initialize types before each compile --
  // // Update cached type information
  // if( _method && _method->constants() )
  //   Type::update_loaded_types(_method, _method->constants());

  // Init alias_type map.
  if (!do_escape_analysis() && aliaslevel == 3) {
    aliaslevel = 2;  // No unique types without escape analysis
  }
  _AliasLevel = aliaslevel;
  const int grow_ats = 16;
  _max_alias_types = grow_ats;
  _alias_types   = NEW_ARENA_ARRAY(comp_arena(), AliasType*, grow_ats);
  AliasType* ats = NEW_ARENA_ARRAY(comp_arena(), AliasType,  grow_ats);
  Copy::zero_to_bytes(ats, sizeof(AliasType)*grow_ats);
  {
    for (int i = 0; i < grow_ats; i++)  _alias_types[i] = &ats[i];
  }
  // Initialize the first few types.
  _alias_types[AliasIdxTop]->Init(AliasIdxTop, NULL);
  _alias_types[AliasIdxBot]->Init(AliasIdxBot, TypePtr::BOTTOM);
  _alias_types[AliasIdxRaw]->Init(AliasIdxRaw, TypeRawPtr::BOTTOM);
  _num_alias_types = AliasIdxRaw+1;
  // Zero out the alias type cache.
  Copy::zero_to_bytes(_alias_cache, sizeof(_alias_cache));
  // A NULL adr_type hits in the cache right away.  Preload the right answer.
  probe_alias_cache(NULL)->_index = AliasIdxTop;

#ifdef ASSERT
  _type_verify_symmetry = true;
  _phase_optimize_finished = false;
  _exception_backedge = false;
#endif
}

//---------------------------init_start----------------------------------------
// Install the StartNode on this compile object.
void Compile::init_start(StartNode* s) {
  if (failing())
    return; // already failing
  assert(s == start(), "");
}

/**
 * Return the 'StartNode'. We must not have a pending failure, since the ideal graph
 * can be in an inconsistent state, i.e., we can get segmentation faults when traversing
 * the ideal graph.
 */
StartNode* Compile::start() const {
  assert (!failing(), "Must not have pending failure. Reason is: %s", failure_reason());
  for (DUIterator_Fast imax, i = root()->fast_outs(imax); i < imax; i++) {
    Node* start = root()->fast_out(i);
    if (start->is_Start()) {
      return start->as_Start();
    }
  }
  fatal("Did not find Start node!");
  return NULL;
}

//-------------------------------immutable_memory-------------------------------------
// Access immutable memory
Node* Compile::immutable_memory() {
  if (_immutable_memory != NULL) {
    return _immutable_memory;
  }
  StartNode* s = start();
  for (DUIterator_Fast imax, i = s->fast_outs(imax); true; i++) {
    Node *p = s->fast_out(i);
    if (p != s && p->as_Proj()->_con == TypeFunc::Memory) {
      _immutable_memory = p;
      return _immutable_memory;
    }
  }
  ShouldNotReachHere();
  return NULL;
}

//----------------------set_cached_top_node------------------------------------
// Install the cached top node, and make sure Node::is_top works correctly.
void Compile::set_cached_top_node(Node* tn) {
  if (tn != NULL)  verify_top(tn);
  Node* old_top = _top;
  _top = tn;
  // Calling Node::setup_is_top allows the nodes the chance to adjust
  // their _out arrays.
  if (_top != NULL)     _top->setup_is_top();
  if (old_top != NULL)  old_top->setup_is_top();
  assert(_top == NULL || top()->is_top(), "");
}

#ifdef ASSERT
uint Compile::count_live_nodes_by_graph_walk() {
  Unique_Node_List useful(comp_arena());
  // Get useful node list by walking the graph.
  identify_useful_nodes(useful);
  return useful.size();
}

void Compile::print_missing_nodes() {

  // Return if CompileLog is NULL and PrintIdealNodeCount is false.
  if ((_log == NULL) && (! PrintIdealNodeCount)) {
    return;
  }

  // This is an expensive function. It is executed only when the user
  // specifies VerifyIdealNodeCount option or otherwise knows the
  // additional work that needs to be done to identify reachable nodes
  // by walking the flow graph and find the missing ones using
  // _dead_node_list.

  Unique_Node_List useful(comp_arena());
  // Get useful node list by walking the graph.
  identify_useful_nodes(useful);

  uint l_nodes = C->live_nodes();
  uint l_nodes_by_walk = useful.size();

  if (l_nodes != l_nodes_by_walk) {
    if (_log != NULL) {
      _log->begin_head("mismatched_nodes count='%d'", abs((int) (l_nodes - l_nodes_by_walk)));
      _log->stamp();
      _log->end_head();
    }
    VectorSet& useful_member_set = useful.member_set();
    int last_idx = l_nodes_by_walk;
    for (int i = 0; i < last_idx; i++) {
      if (useful_member_set.test(i)) {
        if (_dead_node_list.test(i)) {
          if (_log != NULL) {
            _log->elem("mismatched_node_info node_idx='%d' type='both live and dead'", i);
          }
          if (PrintIdealNodeCount) {
            // Print the log message to tty
              tty->print_cr("mismatched_node idx='%d' both live and dead'", i);
              useful.at(i)->dump();
          }
        }
      }
      else if (! _dead_node_list.test(i)) {
        if (_log != NULL) {
          _log->elem("mismatched_node_info node_idx='%d' type='neither live nor dead'", i);
        }
        if (PrintIdealNodeCount) {
          // Print the log message to tty
          tty->print_cr("mismatched_node idx='%d' type='neither live nor dead'", i);
        }
      }
    }
    if (_log != NULL) {
      _log->tail("mismatched_nodes");
    }
  }
}
void Compile::record_modified_node(Node* n) {
  if (_modified_nodes != NULL && !_inlining_incrementally && !n->is_Con()) {
    _modified_nodes->push(n);
  }
}

void Compile::remove_modified_node(Node* n) {
  if (_modified_nodes != NULL) {
    _modified_nodes->remove(n);
  }
}
#endif

#ifndef PRODUCT
void Compile::verify_top(Node* tn) const {
  if (tn != NULL) {
    assert(tn->is_Con(), "top node must be a constant");
    assert(((ConNode*)tn)->type() == Type::TOP, "top node must have correct type");
    assert(tn->in(0) != NULL, "must have live top node");
  }
}
#endif


///-------------------Managing Per-Node Debug & Profile Info-------------------

void Compile::grow_node_notes(GrowableArray<Node_Notes*>* arr, int grow_by) {
  guarantee(arr != NULL, "");
  int num_blocks = arr->length();
  if (grow_by < num_blocks)  grow_by = num_blocks;
  int num_notes = grow_by * _node_notes_block_size;
  Node_Notes* notes = NEW_ARENA_ARRAY(node_arena(), Node_Notes, num_notes);
  Copy::zero_to_bytes(notes, num_notes * sizeof(Node_Notes));
  while (num_notes > 0) {
    arr->append(notes);
    notes     += _node_notes_block_size;
    num_notes -= _node_notes_block_size;
  }
  assert(num_notes == 0, "exact multiple, please");
}

bool Compile::copy_node_notes_to(Node* dest, Node* source) {
  if (source == NULL || dest == NULL)  return false;

  if (dest->is_Con())
    return false;               // Do not push debug info onto constants.

#ifdef ASSERT
  // Leave a bread crumb trail pointing to the original node:
  if (dest != NULL && dest != source && dest->debug_orig() == NULL) {
    dest->set_debug_orig(source);
  }
#endif

  if (node_note_array() == NULL)
    return false;               // Not collecting any notes now.

  // This is a copy onto a pre-existing node, which may already have notes.
  // If both nodes have notes, do not overwrite any pre-existing notes.
  Node_Notes* source_notes = node_notes_at(source->_idx);
  if (source_notes == NULL || source_notes->is_clear())  return false;
  Node_Notes* dest_notes   = node_notes_at(dest->_idx);
  if (dest_notes == NULL || dest_notes->is_clear()) {
    return set_node_notes_at(dest->_idx, source_notes);
  }

  Node_Notes merged_notes = (*source_notes);
  // The order of operations here ensures that dest notes will win...
  merged_notes.update_from(dest_notes);
  return set_node_notes_at(dest->_idx, &merged_notes);
}


//--------------------------allow_range_check_smearing-------------------------
// Gating condition for coalescing similar range checks.
// Sometimes we try 'speculatively' replacing a series of a range checks by a
// single covering check that is at least as strong as any of them.
// If the optimization succeeds, the simplified (strengthened) range check
// will always succeed.  If it fails, we will deopt, and then give up
// on the optimization.
bool Compile::allow_range_check_smearing() const {
  // If this method has already thrown a range-check,
  // assume it was because we already tried range smearing
  // and it failed.
  uint already_trapped = trap_count(Deoptimization::Reason_range_check);
  return !already_trapped;
}


//------------------------------flatten_alias_type-----------------------------
const TypePtr *Compile::flatten_alias_type( const TypePtr *tj ) const {
  int offset = tj->offset();
  TypePtr::PTR ptr = tj->ptr();

  // Known instance (scalarizable allocation) alias only with itself.
  bool is_known_inst = tj->isa_oopptr() != NULL &&
                       tj->is_oopptr()->is_known_instance();

  // Process weird unsafe references.
  if (offset == Type::OffsetBot && (tj->isa_instptr() /*|| tj->isa_klassptr()*/)) {
    assert(InlineUnsafeOps || StressReflectiveCode, "indeterminate pointers come only from unsafe ops");
    assert(!is_known_inst, "scalarizable allocation should not have unsafe references");
    tj = TypeOopPtr::BOTTOM;
    ptr = tj->ptr();
    offset = tj->offset();
  }

  // Array pointers need some flattening
  const TypeAryPtr* ta = tj->isa_aryptr();
  if (ta && ta->is_stable()) {
    // Erase stability property for alias analysis.
    tj = ta = ta->cast_to_stable(false);
  }
  if( ta && is_known_inst ) {
    if ( offset != Type::OffsetBot &&
         offset > arrayOopDesc::length_offset_in_bytes() ) {
      offset = Type::OffsetBot; // Flatten constant access into array body only
      tj = ta = ta->
              remove_speculative()->
              cast_to_ptr_type(ptr)->
              with_offset(offset);
    }
  } else if( ta && _AliasLevel >= 2 ) {
    // For arrays indexed by constant indices, we flatten the alias
    // space to include all of the array body.  Only the header, klass
    // and array length can be accessed un-aliased.
    if( offset != Type::OffsetBot ) {
      if( ta->const_oop() ) { // MethodData* or Method*
        offset = Type::OffsetBot;   // Flatten constant access into array body
        tj = ta = ta->
                remove_speculative()->
                cast_to_ptr_type(ptr)->
                cast_to_exactness(false)->
                with_offset(offset);
      } else if( offset == arrayOopDesc::length_offset_in_bytes() ) {
        // range is OK as-is.
        tj = ta = TypeAryPtr::RANGE;
      } else if( offset == oopDesc::klass_offset_in_bytes() ) {
        tj = TypeInstPtr::KLASS; // all klass loads look alike
        ta = TypeAryPtr::RANGE; // generic ignored junk
        ptr = TypePtr::BotPTR;
      } else if( offset == oopDesc::mark_offset_in_bytes() ) {
        tj = TypeInstPtr::MARK;
        ta = TypeAryPtr::RANGE; // generic ignored junk
        ptr = TypePtr::BotPTR;
      } else {                  // Random constant offset into array body
        offset = Type::OffsetBot;   // Flatten constant access into array body
        tj = ta = ta->
                remove_speculative()->
                cast_to_ptr_type(ptr)->
                cast_to_exactness(false)->
                with_offset(offset);
      }
    }
    // Arrays of fixed size alias with arrays of unknown size.
    if (ta->size() != TypeInt::POS) {
      const TypeAry *tary = TypeAry::make(ta->elem(), TypeInt::POS);
      tj = ta = ta->
              remove_speculative()->
              cast_to_ptr_type(ptr)->
              with_ary(tary)->
              cast_to_exactness(false);
    }
    // Arrays of known objects become arrays of unknown objects.
    if (ta->elem()->isa_narrowoop() && ta->elem() != TypeNarrowOop::BOTTOM) {
      const TypeAry *tary = TypeAry::make(TypeNarrowOop::BOTTOM, ta->size());
      tj = ta = TypeAryPtr::make(ptr,ta->const_oop(),tary,NULL,false,offset);
    }
    if (ta->elem()->isa_oopptr() && ta->elem() != TypeInstPtr::BOTTOM) {
      const TypeAry *tary = TypeAry::make(TypeInstPtr::BOTTOM, ta->size());
      tj = ta = TypeAryPtr::make(ptr,ta->const_oop(),tary,NULL,false,offset);
    }
    // Arrays of bytes and of booleans both use 'bastore' and 'baload' so
    // cannot be distinguished by bytecode alone.
    if (ta->elem() == TypeInt::BOOL) {
      const TypeAry *tary = TypeAry::make(TypeInt::BYTE, ta->size());
      ciKlass* aklass = ciTypeArrayKlass::make(T_BYTE);
      tj = ta = TypeAryPtr::make(ptr,ta->const_oop(),tary,aklass,false,offset);
    }
    // During the 2nd round of IterGVN, NotNull castings are removed.
    // Make sure the Bottom and NotNull variants alias the same.
    // Also, make sure exact and non-exact variants alias the same.
    if (ptr == TypePtr::NotNull || ta->klass_is_exact() || ta->speculative() != NULL) {
      tj = ta = ta->
              remove_speculative()->
              cast_to_ptr_type(TypePtr::BotPTR)->
              cast_to_exactness(false)->
              with_offset(offset);
    }
  }

  // Oop pointers need some flattening
  const TypeInstPtr *to = tj->isa_instptr();
  if( to && _AliasLevel >= 2 && to != TypeOopPtr::BOTTOM ) {
    ciInstanceKlass* ik = to->instance_klass();
    if( ptr == TypePtr::Constant ) {
      if (ik != ciEnv::current()->Class_klass() ||
          offset < ik->layout_helper_size_in_bytes()) {
        // No constant oop pointers (such as Strings); they alias with
        // unknown strings.
        assert(!is_known_inst, "not scalarizable allocation");
        tj = to = to->
                cast_to_instance_id(TypeOopPtr::InstanceBot)->
                remove_speculative()->
                cast_to_ptr_type(TypePtr::BotPTR)->
                cast_to_exactness(false);
      }
    } else if( is_known_inst ) {
      tj = to; // Keep NotNull and klass_is_exact for instance type
    } else if( ptr == TypePtr::NotNull || to->klass_is_exact() ) {
      // During the 2nd round of IterGVN, NotNull castings are removed.
      // Make sure the Bottom and NotNull variants alias the same.
      // Also, make sure exact and non-exact variants alias the same.
      tj = to = to->
              remove_speculative()->
              cast_to_instance_id(TypeOopPtr::InstanceBot)->
              cast_to_ptr_type(TypePtr::BotPTR)->
              cast_to_exactness(false);
    }
    if (to->speculative() != NULL) {
      tj = to = to->remove_speculative();
    }
    // Canonicalize the holder of this field
    if (offset >= 0 && offset < instanceOopDesc::base_offset_in_bytes()) {
      // First handle header references such as a LoadKlassNode, even if the
      // object's klass is unloaded at compile time (4965979).
      if (!is_known_inst) { // Do it only for non-instance types
        tj = to = TypeInstPtr::make(TypePtr::BotPTR, env()->Object_klass(), false, NULL, offset);
      }
    } else if (offset < 0 || offset >= ik->layout_helper_size_in_bytes()) {
      // Static fields are in the space above the normal instance
      // fields in the java.lang.Class instance.
      if (ik != ciEnv::current()->Class_klass()) {
        to = NULL;
        tj = TypeOopPtr::BOTTOM;
        offset = tj->offset();
      }
    } else {
      ciInstanceKlass *canonical_holder = ik->get_canonical_holder(offset);
      assert(offset < canonical_holder->layout_helper_size_in_bytes(), "");
      if (!ik->equals(canonical_holder) || tj->offset() != offset) {
        if( is_known_inst ) {
          tj = to = TypeInstPtr::make(to->ptr(), canonical_holder, true, NULL, offset, to->instance_id());
        } else {
          tj = to = TypeInstPtr::make(to->ptr(), canonical_holder, false, NULL, offset);
        }
      }
    }
  }

  // Klass pointers to object array klasses need some flattening
  const TypeKlassPtr *tk = tj->isa_klassptr();
  if( tk ) {
    // If we are referencing a field within a Klass, we need
    // to assume the worst case of an Object.  Both exact and
    // inexact types must flatten to the same alias class so
    // use NotNull as the PTR.
    if ( offset == Type::OffsetBot || (offset >= 0 && (size_t)offset < sizeof(Klass)) ) {
      tj = tk = TypeInstKlassPtr::make(TypePtr::NotNull,
                                       env()->Object_klass(),
                                       offset);
    }

    if (tk->isa_aryklassptr() && tk->is_aryklassptr()->elem()->isa_klassptr()) {
      ciKlass* k = ciObjArrayKlass::make(env()->Object_klass());
      if (!k || !k->is_loaded()) {                  // Only fails for some -Xcomp runs
        tj = tk = TypeInstKlassPtr::make(TypePtr::NotNull, env()->Object_klass(), offset);
      } else {
        tj = tk = TypeAryKlassPtr::make(TypePtr::NotNull, tk->is_aryklassptr()->elem(), k, offset);
      }
    }

    // Check for precise loads from the primary supertype array and force them
    // to the supertype cache alias index.  Check for generic array loads from
    // the primary supertype array and also force them to the supertype cache
    // alias index.  Since the same load can reach both, we need to merge
    // these 2 disparate memories into the same alias class.  Since the
    // primary supertype array is read-only, there's no chance of confusion
    // where we bypass an array load and an array store.
    int primary_supers_offset = in_bytes(Klass::primary_supers_offset());
    if (offset == Type::OffsetBot ||
        (offset >= primary_supers_offset &&
         offset < (int)(primary_supers_offset + Klass::primary_super_limit() * wordSize)) ||
        offset == (int)in_bytes(Klass::secondary_super_cache_offset())) {
      offset = in_bytes(Klass::secondary_super_cache_offset());
      tj = tk = tk->with_offset(offset);
    }
  }

  // Flatten all Raw pointers together.
  if (tj->base() == Type::RawPtr)
    tj = TypeRawPtr::BOTTOM;

  if (tj->base() == Type::AnyPtr)
    tj = TypePtr::BOTTOM;      // An error, which the caller must check for.

  // Flatten all to bottom for now
  switch( _AliasLevel ) {
  case 0:
    tj = TypePtr::BOTTOM;
    break;
  case 1:                       // Flatten to: oop, static, field or array
    switch (tj->base()) {
    //case Type::AryPtr: tj = TypeAryPtr::RANGE;    break;
    case Type::RawPtr:   tj = TypeRawPtr::BOTTOM;   break;
    case Type::AryPtr:   // do not distinguish arrays at all
    case Type::InstPtr:  tj = TypeInstPtr::BOTTOM;  break;
    case Type::KlassPtr:
    case Type::AryKlassPtr:
    case Type::InstKlassPtr: tj = TypeInstKlassPtr::OBJECT; break;
    case Type::AnyPtr:   tj = TypePtr::BOTTOM;      break;  // caller checks it
    default: ShouldNotReachHere();
    }
    break;
  case 2:                       // No collapsing at level 2; keep all splits
  case 3:                       // No collapsing at level 3; keep all splits
    break;
  default:
    Unimplemented();
  }

  offset = tj->offset();
  assert( offset != Type::OffsetTop, "Offset has fallen from constant" );

  assert( (offset != Type::OffsetBot && tj->base() != Type::AryPtr) ||
          (offset == Type::OffsetBot && tj->base() == Type::AryPtr) ||
          (offset == Type::OffsetBot && tj == TypeOopPtr::BOTTOM) ||
          (offset == Type::OffsetBot && tj == TypePtr::BOTTOM) ||
          (offset == oopDesc::mark_offset_in_bytes() && tj->base() == Type::AryPtr) ||
          (offset == oopDesc::klass_offset_in_bytes() && tj->base() == Type::AryPtr) ||
          (offset == arrayOopDesc::length_offset_in_bytes() && tj->base() == Type::AryPtr),
          "For oops, klasses, raw offset must be constant; for arrays the offset is never known" );
  assert( tj->ptr() != TypePtr::TopPTR &&
          tj->ptr() != TypePtr::AnyNull &&
          tj->ptr() != TypePtr::Null, "No imprecise addresses" );
//    assert( tj->ptr() != TypePtr::Constant ||
//            tj->base() == Type::RawPtr ||
//            tj->base() == Type::KlassPtr, "No constant oop addresses" );

  return tj;
}

void Compile::AliasType::Init(int i, const TypePtr* at) {
  assert(AliasIdxTop <= i && i < Compile::current()->_max_alias_types, "Invalid alias index");
  _index = i;
  _adr_type = at;
  _field = NULL;
  _element = NULL;
  _is_rewritable = true; // default
  const TypeOopPtr *atoop = (at != NULL) ? at->isa_oopptr() : NULL;
  if (atoop != NULL && atoop->is_known_instance()) {
    const TypeOopPtr *gt = atoop->cast_to_instance_id(TypeOopPtr::InstanceBot);
    _general_index = Compile::current()->get_alias_index(gt);
  } else {
    _general_index = 0;
  }
}

BasicType Compile::AliasType::basic_type() const {
  if (element() != NULL) {
    const Type* element = adr_type()->is_aryptr()->elem();
    return element->isa_narrowoop() ? T_OBJECT : element->array_element_basic_type();
  } if (field() != NULL) {
    return field()->layout_type();
  } else {
    return T_ILLEGAL; // unknown
  }
}

//---------------------------------print_on------------------------------------
#ifndef PRODUCT
void Compile::AliasType::print_on(outputStream* st) {
  if (index() < 10)
        st->print("@ <%d> ", index());
  else  st->print("@ <%d>",  index());
  st->print(is_rewritable() ? "   " : " RO");
  int offset = adr_type()->offset();
  if (offset == Type::OffsetBot)
        st->print(" +any");
  else  st->print(" +%-3d", offset);
  st->print(" in ");
  adr_type()->dump_on(st);
  const TypeOopPtr* tjp = adr_type()->isa_oopptr();
  if (field() != NULL && tjp) {
    if (tjp->is_instptr()->instance_klass()  != field()->holder() ||
        tjp->offset() != field()->offset_in_bytes()) {
      st->print(" != ");
      field()->print();
      st->print(" ***");
    }
  }
}

void print_alias_types() {
  Compile* C = Compile::current();
  tty->print_cr("--- Alias types, AliasIdxBot .. %d", C->num_alias_types()-1);
  for (int idx = Compile::AliasIdxBot; idx < C->num_alias_types(); idx++) {
    C->alias_type(idx)->print_on(tty);
    tty->cr();
  }
}
#endif


//----------------------------probe_alias_cache--------------------------------
Compile::AliasCacheEntry* Compile::probe_alias_cache(const TypePtr* adr_type) {
  intptr_t key = (intptr_t) adr_type;
  key ^= key >> logAliasCacheSize;
  return &_alias_cache[key & right_n_bits(logAliasCacheSize)];
}


//-----------------------------grow_alias_types--------------------------------
void Compile::grow_alias_types() {
  const int old_ats  = _max_alias_types; // how many before?
  const int new_ats  = old_ats;          // how many more?
  const int grow_ats = old_ats+new_ats;  // how many now?
  _max_alias_types = grow_ats;
  _alias_types =  REALLOC_ARENA_ARRAY(comp_arena(), AliasType*, _alias_types, old_ats, grow_ats);
  AliasType* ats =    NEW_ARENA_ARRAY(comp_arena(), AliasType, new_ats);
  Copy::zero_to_bytes(ats, sizeof(AliasType)*new_ats);
  for (int i = 0; i < new_ats; i++)  _alias_types[old_ats+i] = &ats[i];
}


//--------------------------------find_alias_type------------------------------
Compile::AliasType* Compile::find_alias_type(const TypePtr* adr_type, bool no_create, ciField* original_field) {
  if (_AliasLevel == 0)
    return alias_type(AliasIdxBot);

  AliasCacheEntry* ace = probe_alias_cache(adr_type);
  if (ace->_adr_type == adr_type) {
    return alias_type(ace->_index);
  }

  // Handle special cases.
  if (adr_type == NULL)             return alias_type(AliasIdxTop);
  if (adr_type == TypePtr::BOTTOM)  return alias_type(AliasIdxBot);

  // Do it the slow way.
  const TypePtr* flat = flatten_alias_type(adr_type);

#ifdef ASSERT
  {
    ResourceMark rm;
    assert(flat == flatten_alias_type(flat), "not idempotent: adr_type = %s; flat = %s => %s",
           Type::str(adr_type), Type::str(flat), Type::str(flatten_alias_type(flat)));
    assert(flat != TypePtr::BOTTOM, "cannot alias-analyze an untyped ptr: adr_type = %s",
           Type::str(adr_type));
    if (flat->isa_oopptr() && !flat->isa_klassptr()) {
      const TypeOopPtr* foop = flat->is_oopptr();
      // Scalarizable allocations have exact klass always.
      bool exact = !foop->klass_is_exact() || foop->is_known_instance();
      const TypePtr* xoop = foop->cast_to_exactness(exact)->is_ptr();
      assert(foop == flatten_alias_type(xoop), "exactness must not affect alias type: foop = %s; xoop = %s",
             Type::str(foop), Type::str(xoop));
    }
  }
#endif

  int idx = AliasIdxTop;
  for (int i = 0; i < num_alias_types(); i++) {
    if (alias_type(i)->adr_type() == flat) {
      idx = i;
      break;
    }
  }

  if (idx == AliasIdxTop) {
    if (no_create)  return NULL;
    // Grow the array if necessary.
    if (_num_alias_types == _max_alias_types)  grow_alias_types();
    // Add a new alias type.
    idx = _num_alias_types++;
    _alias_types[idx]->Init(idx, flat);
    if (flat == TypeInstPtr::KLASS)  alias_type(idx)->set_rewritable(false);
    if (flat == TypeAryPtr::RANGE)   alias_type(idx)->set_rewritable(false);
    if (flat->isa_instptr()) {
      if (flat->offset() == java_lang_Class::klass_offset()
          && flat->is_instptr()->instance_klass() == env()->Class_klass())
        alias_type(idx)->set_rewritable(false);
    }
    if (flat->isa_aryptr()) {
#ifdef ASSERT
      const int header_size_min  = arrayOopDesc::base_offset_in_bytes(T_BYTE);
      // (T_BYTE has the weakest alignment and size restrictions...)
      assert(flat->offset() < header_size_min, "array body reference must be OffsetBot");
#endif
      if (flat->offset() == TypePtr::OffsetBot) {
        alias_type(idx)->set_element(flat->is_aryptr()->elem());
      }
    }
    if (flat->isa_klassptr()) {
      if (flat->offset() == in_bytes(Klass::super_check_offset_offset()))
        alias_type(idx)->set_rewritable(false);
      if (flat->offset() == in_bytes(Klass::modifier_flags_offset()))
        alias_type(idx)->set_rewritable(false);
      if (flat->offset() == in_bytes(Klass::access_flags_offset()))
        alias_type(idx)->set_rewritable(false);
      if (flat->offset() == in_bytes(Klass::java_mirror_offset()))
        alias_type(idx)->set_rewritable(false);
      if (flat->offset() == in_bytes(Klass::secondary_super_cache_offset()))
        alias_type(idx)->set_rewritable(false);
    }
    // %%% (We would like to finalize JavaThread::threadObj_offset(),
    // but the base pointer type is not distinctive enough to identify
    // references into JavaThread.)

    // Check for final fields.
    const TypeInstPtr* tinst = flat->isa_instptr();
    if (tinst && tinst->offset() >= instanceOopDesc::base_offset_in_bytes()) {
      ciField* field;
      if (tinst->const_oop() != NULL &&
          tinst->instance_klass() == ciEnv::current()->Class_klass() &&
          tinst->offset() >= (tinst->instance_klass()->layout_helper_size_in_bytes())) {
        // static field
        ciInstanceKlass* k = tinst->const_oop()->as_instance()->java_lang_Class_klass()->as_instance_klass();
        field = k->get_field_by_offset(tinst->offset(), true);
      } else {
        ciInstanceKlass *k = tinst->instance_klass();
        field = k->get_field_by_offset(tinst->offset(), false);
      }
      assert(field == NULL ||
             original_field == NULL ||
             (field->holder() == original_field->holder() &&
              field->offset() == original_field->offset() &&
              field->is_static() == original_field->is_static()), "wrong field?");
      // Set field() and is_rewritable() attributes.
      if (field != NULL)  alias_type(idx)->set_field(field);
    }
  }

  // Fill the cache for next time.
  ace->_adr_type = adr_type;
  ace->_index    = idx;
  assert(alias_type(adr_type) == alias_type(idx),  "type must be installed");

  // Might as well try to fill the cache for the flattened version, too.
  AliasCacheEntry* face = probe_alias_cache(flat);
  if (face->_adr_type == NULL) {
    face->_adr_type = flat;
    face->_index    = idx;
    assert(alias_type(flat) == alias_type(idx), "flat type must work too");
  }

  return alias_type(idx);
}


Compile::AliasType* Compile::alias_type(ciField* field) {
  const TypeOopPtr* t;
  if (field->is_static())
    t = TypeInstPtr::make(field->holder()->java_mirror());
  else
    t = TypeOopPtr::make_from_klass_raw(field->holder());
  AliasType* atp = alias_type(t->add_offset(field->offset_in_bytes()), field);
  assert((field->is_final() || field->is_stable()) == !atp->is_rewritable(), "must get the rewritable bits correct");
  return atp;
}


//------------------------------have_alias_type--------------------------------
bool Compile::have_alias_type(const TypePtr* adr_type) {
  AliasCacheEntry* ace = probe_alias_cache(adr_type);
  if (ace->_adr_type == adr_type) {
    return true;
  }

  // Handle special cases.
  if (adr_type == NULL)             return true;
  if (adr_type == TypePtr::BOTTOM)  return true;

  return find_alias_type(adr_type, true, NULL) != NULL;
}

//-----------------------------must_alias--------------------------------------
// True if all values of the given address type are in the given alias category.
bool Compile::must_alias(const TypePtr* adr_type, int alias_idx) {
  if (alias_idx == AliasIdxBot)         return true;  // the universal category
  if (adr_type == NULL)                 return true;  // NULL serves as TypePtr::TOP
  if (alias_idx == AliasIdxTop)         return false; // the empty category
  if (adr_type->base() == Type::AnyPtr) return false; // TypePtr::BOTTOM or its twins

  // the only remaining possible overlap is identity
  int adr_idx = get_alias_index(adr_type);
  assert(adr_idx != AliasIdxBot && adr_idx != AliasIdxTop, "");
  assert(adr_idx == alias_idx ||
         (alias_type(alias_idx)->adr_type() != TypeOopPtr::BOTTOM
          && adr_type                       != TypeOopPtr::BOTTOM),
         "should not be testing for overlap with an unsafe pointer");
  return adr_idx == alias_idx;
}

//------------------------------can_alias--------------------------------------
// True if any values of the given address type are in the given alias category.
bool Compile::can_alias(const TypePtr* adr_type, int alias_idx) {
  if (alias_idx == AliasIdxTop)         return false; // the empty category
  if (adr_type == NULL)                 return false; // NULL serves as TypePtr::TOP
  // Known instance doesn't alias with bottom memory
  if (alias_idx == AliasIdxBot)         return !adr_type->is_known_instance();                   // the universal category
  if (adr_type->base() == Type::AnyPtr) return !C->get_adr_type(alias_idx)->is_known_instance(); // TypePtr::BOTTOM or its twins

  // the only remaining possible overlap is identity
  int adr_idx = get_alias_index(adr_type);
  assert(adr_idx != AliasIdxBot && adr_idx != AliasIdxTop, "");
  return adr_idx == alias_idx;
}

//---------------------cleanup_loop_predicates-----------------------
// Remove the opaque nodes that protect the predicates so that all unused
// checks and uncommon_traps will be eliminated from the ideal graph
void Compile::cleanup_loop_predicates(PhaseIterGVN &igvn) {
  if (predicate_count()==0) return;
  for (int i = predicate_count(); i > 0; i--) {
    Node * n = predicate_opaque1_node(i-1);
    assert(n->Opcode() == Op_Opaque1, "must be");
    igvn.replace_node(n, n->in(1));
  }
  assert(predicate_count()==0, "should be clean!");
}

void Compile::record_for_post_loop_opts_igvn(Node* n) {
  if (!n->for_post_loop_opts_igvn()) {
    assert(!_for_post_loop_igvn.contains(n), "duplicate");
    n->add_flag(Node::NodeFlags::Flag_for_post_loop_opts_igvn);
    _for_post_loop_igvn.append(n);
  }
}

void Compile::remove_from_post_loop_opts_igvn(Node* n) {
  n->remove_flag(Node::NodeFlags::Flag_for_post_loop_opts_igvn);
  _for_post_loop_igvn.remove(n);
}

void Compile::process_for_post_loop_opts_igvn(PhaseIterGVN& igvn) {
  // Verify that all previous optimizations produced a valid graph
  // at least to this point, even if no loop optimizations were done.
  PhaseIdealLoop::verify(igvn);

  C->set_post_loop_opts_phase(); // no more loop opts allowed

  assert(!C->major_progress(), "not cleared");

  if (_for_post_loop_igvn.length() > 0) {
    while (_for_post_loop_igvn.length() > 0) {
      Node* n = _for_post_loop_igvn.pop();
      n->remove_flag(Node::NodeFlags::Flag_for_post_loop_opts_igvn);
      igvn._worklist.push(n);
    }
    igvn.optimize();
    assert(_for_post_loop_igvn.length() == 0, "no more delayed nodes allowed");

    // Sometimes IGVN sets major progress (e.g., when processing loop nodes).
    if (C->major_progress()) {
      C->clear_major_progress(); // ensure that major progress is now clear
    }
  }
}

void Compile::record_unstable_if_trap(UnstableIfTrap* trap) {
  if (OptimizeUnstableIf) {
    _unstable_if_traps.append(trap);
  }
}

void Compile::remove_useless_unstable_if_traps(Unique_Node_List& useful) {
  for (int i = _unstable_if_traps.length() - 1; i >= 0; i--) {
    UnstableIfTrap* trap = _unstable_if_traps.at(i);
    Node* n = trap->uncommon_trap();
    if (!useful.member(n)) {
      _unstable_if_traps.delete_at(i); // replaces i-th with last element which is known to be useful (already processed)
    }
  }
}

// Remove the unstable if trap associated with 'unc' from candidates. It is either dead
// or fold-compares case. Return true if succeed or not found.
//
// In rare cases, the found trap has been processed. It is too late to delete it. Return
// false and ask fold-compares to yield.
//
// 'fold-compares' may use the uncommon_trap of the dominating IfNode to cover the fused
// IfNode. This breaks the unstable_if trap invariant: control takes the unstable path
// when deoptimization does happen.
bool Compile::remove_unstable_if_trap(CallStaticJavaNode* unc, bool yield) {
  for (int i = 0; i < _unstable_if_traps.length(); ++i) {
    UnstableIfTrap* trap = _unstable_if_traps.at(i);
    if (trap->uncommon_trap() == unc) {
      if (yield && trap->modified()) {
        return false;
      }
      _unstable_if_traps.delete_at(i);
      break;
    }
  }
  return true;
}

// Re-calculate unstable_if traps with the liveness of next_bci, which points to the unlikely path.
// It needs to be done after igvn because fold-compares may fuse uncommon_traps and before renumbering.
void Compile::process_for_unstable_if_traps(PhaseIterGVN& igvn) {
  for (int i = _unstable_if_traps.length() - 1; i >= 0; --i) {
    UnstableIfTrap* trap = _unstable_if_traps.at(i);
    CallStaticJavaNode* unc = trap->uncommon_trap();
    int next_bci = trap->next_bci();
    bool modified = trap->modified();

    if (next_bci != -1 && !modified) {
      assert(!_dead_node_list.test(unc->_idx), "changing a dead node!");
      JVMState* jvms = unc->jvms();
      ciMethod* method = jvms->method();
      ciBytecodeStream iter(method);

      iter.force_bci(jvms->bci());
      assert(next_bci == iter.next_bci() || next_bci == iter.get_dest(), "wrong next_bci at unstable_if");
      Bytecodes::Code c = iter.cur_bc();
      Node* lhs = nullptr;
      Node* rhs = nullptr;
      if (c == Bytecodes::_if_acmpeq || c == Bytecodes::_if_acmpne) {
        lhs = unc->peek_operand(0);
        rhs = unc->peek_operand(1);
      } else if (c == Bytecodes::_ifnull || c == Bytecodes::_ifnonnull) {
        lhs = unc->peek_operand(0);
      }

      ResourceMark rm;
      const MethodLivenessResult& live_locals = method->liveness_at_bci(next_bci);
      assert(live_locals.is_valid(), "broken liveness info");
      int len = (int)live_locals.size();

      for (int i = 0; i < len; i++) {
        Node* local = unc->local(jvms, i);
        // kill local using the liveness of next_bci.
        // give up when the local looks like an operand to secure reexecution.
        if (!live_locals.at(i) && !local->is_top() && local != lhs && local!= rhs) {
          uint idx = jvms->locoff() + i;
#ifdef ASSERT
          if (Verbose) {
            tty->print("[unstable_if] kill local#%d: ", idx);
            local->dump();
            tty->cr();
          }
#endif
          igvn.replace_input_of(unc, idx, top());
          modified = true;
        }
      }
    }

    // keep the mondified trap for late query
    if (modified) {
      trap->set_modified();
    } else {
      _unstable_if_traps.delete_at(i);
    }
  }
  igvn.optimize();
}

// StringOpts and late inlining of string methods
void Compile::inline_string_calls(bool parse_time) {
  {
    // remove useless nodes to make the usage analysis simpler
    ResourceMark rm;
    PhaseRemoveUseless pru(initial_gvn(), for_igvn());
  }

  {
    ResourceMark rm;
    print_method(PHASE_BEFORE_STRINGOPTS, 3);
    PhaseStringOpts pso(initial_gvn());
    print_method(PHASE_AFTER_STRINGOPTS, 3);
  }

  // now inline anything that we skipped the first time around
  if (!parse_time) {
    _late_inlines_pos = _late_inlines.length();
  }

  while (_string_late_inlines.length() > 0) {
    CallGenerator* cg = _string_late_inlines.pop();
    cg->do_late_inline();
    if (failing())  return;
  }
  _string_late_inlines.trunc_to(0);
}

// Late inlining of boxing methods
void Compile::inline_boxing_calls(PhaseIterGVN& igvn) {
  if (_boxing_late_inlines.length() > 0) {
    assert(has_boxed_value(), "inconsistent");

    PhaseGVN* gvn = initial_gvn();
    set_inlining_incrementally(true);

    assert( igvn._worklist.size() == 0, "should be done with igvn" );
    for_igvn()->clear();
    gvn->replace_with(&igvn);

    _late_inlines_pos = _late_inlines.length();

    while (_boxing_late_inlines.length() > 0) {
      CallGenerator* cg = _boxing_late_inlines.pop();
      cg->do_late_inline();
      if (failing())  return;
    }
    _boxing_late_inlines.trunc_to(0);

    inline_incrementally_cleanup(igvn);

    set_inlining_incrementally(false);
  }
}

bool Compile::inline_incrementally_one() {
  assert(IncrementalInline, "incremental inlining should be on");

  TracePhase tp("incrementalInline_inline", &timers[_t_incrInline_inline]);

  set_inlining_progress(false);
  set_do_cleanup(false);

  for (int i = 0; i < _late_inlines.length(); i++) {
    _late_inlines_pos = i+1;
    CallGenerator* cg = _late_inlines.at(i);
    bool does_dispatch = cg->is_virtual_late_inline() || cg->is_mh_late_inline();
    if (inlining_incrementally() || does_dispatch) { // a call can be either inlined or strength-reduced to a direct call
      cg->do_late_inline();
      assert(_late_inlines.at(i) == cg, "no insertions before current position allowed");
      if (failing()) {
        return false;
      } else if (inlining_progress()) {
        _late_inlines_pos = i+1; // restore the position in case new elements were inserted
        print_method(PHASE_INCREMENTAL_INLINE_STEP, 3, cg->call_node());
        break; // process one call site at a time
      }
    } else {
      // Ignore late inline direct calls when inlining is not allowed.
      // They are left in the late inline list when node budget is exhausted until the list is fully drained.
    }
  }
  // Remove processed elements.
  _late_inlines.remove_till(_late_inlines_pos);
  _late_inlines_pos = 0;

  assert(inlining_progress() || _late_inlines.length() == 0, "no progress");

  bool needs_cleanup = do_cleanup() || over_inlining_cutoff();

  set_inlining_progress(false);
  set_do_cleanup(false);

  bool force_cleanup = directive()->IncrementalInlineForceCleanupOption;
  return (_late_inlines.length() > 0) && !needs_cleanup && !force_cleanup;
}

void Compile::inline_incrementally_cleanup(PhaseIterGVN& igvn) {
  {
    TracePhase tp("incrementalInline_pru", &timers[_t_incrInline_pru]);
    ResourceMark rm;
    PhaseRemoveUseless pru(initial_gvn(), for_igvn());
  }
  {
    TracePhase tp("incrementalInline_igvn", &timers[_t_incrInline_igvn]);
    igvn = PhaseIterGVN(initial_gvn());
    igvn.optimize();
  }
  print_method(PHASE_INCREMENTAL_INLINE_CLEANUP, 3);
}

// Perform incremental inlining until bound on number of live nodes is reached
void Compile::inline_incrementally(PhaseIterGVN& igvn) {
  TracePhase tp("incrementalInline", &timers[_t_incrInline]);

  set_inlining_incrementally(true);
  uint low_live_nodes = 0;

  while (_late_inlines.length() > 0) {
    if (live_nodes() > (uint)LiveNodeCountInliningCutoff) {
      if (low_live_nodes < (uint)LiveNodeCountInliningCutoff * 8 / 10) {
        TracePhase tp("incrementalInline_ideal", &timers[_t_incrInline_ideal]);
        // PhaseIdealLoop is expensive so we only try it once we are
        // out of live nodes and we only try it again if the previous
        // helped got the number of nodes down significantly
        PhaseIdealLoop::optimize(igvn, LoopOptsNone);
        if (failing())  return;
        low_live_nodes = live_nodes();
        _major_progress = true;
      }

      if (live_nodes() > (uint)LiveNodeCountInliningCutoff) {
        bool do_print_inlining = print_inlining() || print_intrinsics();
        if (do_print_inlining || log() != NULL) {
          // Print inlining message for candidates that we couldn't inline for lack of space.
          for (int i = 0; i < _late_inlines.length(); i++) {
            CallGenerator* cg = _late_inlines.at(i);
            const char* msg = "live nodes > LiveNodeCountInliningCutoff";
            if (do_print_inlining) {
              cg->print_inlining_late(msg);
            }
            log_late_inline_failure(cg, msg);
          }
        }
        break; // finish
      }
    }

    for_igvn()->clear();
    initial_gvn()->replace_with(&igvn);

    while (inline_incrementally_one()) {
      assert(!failing(), "inconsistent");
    }
    if (failing())  return;

    inline_incrementally_cleanup(igvn);

    print_method(PHASE_INCREMENTAL_INLINE_STEP, 3);

    if (failing())  return;

    if (_late_inlines.length() == 0) {
      break; // no more progress
    }
  }
  assert( igvn._worklist.size() == 0, "should be done with igvn" );

  if (_string_late_inlines.length() > 0) {
    assert(has_stringbuilder(), "inconsistent");
    for_igvn()->clear();
    initial_gvn()->replace_with(&igvn);

    inline_string_calls(false);

    if (failing())  return;

    inline_incrementally_cleanup(igvn);
  }

  set_inlining_incrementally(false);
}

void Compile::process_late_inline_calls_no_inline(PhaseIterGVN& igvn) {
  // "inlining_incrementally() == false" is used to signal that no inlining is allowed
  // (see LateInlineVirtualCallGenerator::do_late_inline_check() for details).
  // Tracking and verification of modified nodes is disabled by setting "_modified_nodes == NULL"
  // as if "inlining_incrementally() == true" were set.
  assert(inlining_incrementally() == false, "not allowed");
  assert(_modified_nodes == NULL, "not allowed");
  assert(_late_inlines.length() > 0, "sanity");

  while (_late_inlines.length() > 0) {
    for_igvn()->clear();
    initial_gvn()->replace_with(&igvn);

    while (inline_incrementally_one()) {
      assert(!failing(), "inconsistent");
    }
    if (failing())  return;

    inline_incrementally_cleanup(igvn);
  }
}

bool Compile::optimize_loops(PhaseIterGVN& igvn, LoopOptsMode mode) {
  if (_loop_opts_cnt > 0) {
    while (major_progress() && (_loop_opts_cnt > 0)) {
      TracePhase tp("idealLoop", &timers[_t_idealLoop]);
      PhaseIdealLoop::optimize(igvn, mode);
      _loop_opts_cnt--;
      if (failing())  return false;
      if (major_progress()) print_method(PHASE_PHASEIDEALLOOP_ITERATIONS, 2);
    }
  }
  return true;
}

// Remove edges from "root" to each SafePoint at a backward branch.
// They were inserted during parsing (see add_safepoint()) to make
// infinite loops without calls or exceptions visible to root, i.e.,
// useful.
void Compile::remove_root_to_sfpts_edges(PhaseIterGVN& igvn) {
  Node *r = root();
  if (r != NULL) {
    for (uint i = r->req(); i < r->len(); ++i) {
      Node *n = r->in(i);
      if (n != NULL && n->is_SafePoint()) {
        r->rm_prec(i);
        if (n->outcnt() == 0) {
          igvn.remove_dead_node(n);
        }
        --i;
      }
    }
    // Parsing may have added top inputs to the root node (Path
    // leading to the Halt node proven dead). Make sure we get a
    // chance to clean them up.
    igvn._worklist.push(r);
    igvn.optimize();
  }
}

//------------------------------Optimize---------------------------------------
// Given a graph, optimize it.
void Compile::Optimize() {
  TracePhase tp("optimizer", &timers[_t_optimizer]);

#ifndef PRODUCT
  if (env()->break_at_compile()) {
    BREAKPOINT;
  }

#endif

  BarrierSetC2* bs = BarrierSet::barrier_set()->barrier_set_c2();
#ifdef ASSERT
  bs->verify_gc_barriers(this, BarrierSetC2::BeforeOptimize);
#endif

  ResourceMark rm;

  print_inlining_reinit();

  NOT_PRODUCT( verify_graph_edges(); )

  print_method(PHASE_AFTER_PARSING, 1);

 {
  // Iterative Global Value Numbering, including ideal transforms
  // Initialize IterGVN with types and values from parse-time GVN
  PhaseIterGVN igvn(initial_gvn());
#ifdef ASSERT
  _modified_nodes = new (comp_arena()) Unique_Node_List(comp_arena());
#endif
  {
    TracePhase tp("iterGVN", &timers[_t_iterGVN]);
    igvn.optimize();
  }

  if (failing())  return;

  print_method(PHASE_ITER_GVN1, 2);

  process_for_unstable_if_traps(igvn);

  inline_incrementally(igvn);

  print_method(PHASE_INCREMENTAL_INLINE, 2);

  if (failing())  return;

  if (eliminate_boxing()) {
    // Inline valueOf() methods now.
    inline_boxing_calls(igvn);

    if (AlwaysIncrementalInline) {
      inline_incrementally(igvn);
    }

    print_method(PHASE_INCREMENTAL_BOXING_INLINE, 2);

    if (failing())  return;
  }

  // Remove the speculative part of types and clean up the graph from
  // the extra CastPP nodes whose only purpose is to carry them. Do
  // that early so that optimizations are not disrupted by the extra
  // CastPP nodes.
  remove_speculative_types(igvn);

  // No more new expensive nodes will be added to the list from here
  // so keep only the actual candidates for optimizations.
  cleanup_expensive_nodes(igvn);

  assert(EnableVectorSupport || !has_vbox_nodes(), "sanity");
  if (EnableVectorSupport && has_vbox_nodes()) {
    TracePhase tp("", &timers[_t_vector]);
    PhaseVector pv(igvn);
    pv.optimize_vector_boxes();

    print_method(PHASE_ITER_GVN_AFTER_VECTOR, 2);
  }
  assert(!has_vbox_nodes(), "sanity");

  if (!failing() && RenumberLiveNodes && live_nodes() + NodeLimitFudgeFactor < unique()) {
    Compile::TracePhase tp("", &timers[_t_renumberLive]);
    initial_gvn()->replace_with(&igvn);
    Unique_Node_List* old_worklist = for_igvn();
    old_worklist->clear();
    Unique_Node_List new_worklist(C->comp_arena());
    {
      ResourceMark rm;
      PhaseRenumberLive prl = PhaseRenumberLive(initial_gvn(), for_igvn(), &new_worklist);
    }
    Unique_Node_List* save_for_igvn = for_igvn();
    set_for_igvn(&new_worklist);
    igvn = PhaseIterGVN(initial_gvn());
    igvn.optimize();
    set_for_igvn(old_worklist); // new_worklist is dead beyond this point
  }

  // Now that all inlining is over and no PhaseRemoveUseless will run, cut edge from root to loop
  // safepoints
  remove_root_to_sfpts_edges(igvn);

  // Perform escape analysis
  if (do_escape_analysis() && ConnectionGraph::has_candidates(this)) {
    if (has_loops()) {
      // Cleanup graph (remove dead nodes).
      TracePhase tp("idealLoop", &timers[_t_idealLoop]);
      PhaseIdealLoop::optimize(igvn, LoopOptsMaxUnroll);
      if (major_progress()) print_method(PHASE_PHASEIDEAL_BEFORE_EA, 2);
      if (failing())  return;
    }
    bool progress;
    do {
      ConnectionGraph::do_analysis(this, &igvn);

      if (failing())  return;

      int mcount = macro_count(); // Record number of allocations and locks before IGVN

      // Optimize out fields loads from scalar replaceable allocations.
      igvn.optimize();
      print_method(PHASE_ITER_GVN_AFTER_EA, 2);

      if (failing())  return;

      if (congraph() != NULL && macro_count() > 0) {
        TracePhase tp("macroEliminate", &timers[_t_macroEliminate]);
        PhaseMacroExpand mexp(igvn);
        mexp.eliminate_macro_nodes();
        igvn.set_delay_transform(false);

        igvn.optimize();
        print_method(PHASE_ITER_GVN_AFTER_ELIMINATION, 2);

        if (failing())  return;
      }
      progress = do_iterative_escape_analysis() &&
                 (macro_count() < mcount) &&
                 ConnectionGraph::has_candidates(this);
      // Try again if candidates exist and made progress
      // by removing some allocations and/or locks.
    } while (progress);
  }

  // Loop transforms on the ideal graph.  Range Check Elimination,
  // peeling, unrolling, etc.

  // Set loop opts counter
  if((_loop_opts_cnt > 0) && (has_loops() || has_split_ifs())) {
    {
      TracePhase tp("idealLoop", &timers[_t_idealLoop]);
      PhaseIdealLoop::optimize(igvn, LoopOptsDefault);
      _loop_opts_cnt--;
      if (major_progress()) print_method(PHASE_PHASEIDEALLOOP1, 2);
      if (failing())  return;
    }
    // Loop opts pass if partial peeling occurred in previous pass
    if(PartialPeelLoop && major_progress() && (_loop_opts_cnt > 0)) {
      TracePhase tp("idealLoop", &timers[_t_idealLoop]);
      PhaseIdealLoop::optimize(igvn, LoopOptsSkipSplitIf);
      _loop_opts_cnt--;
      if (major_progress()) print_method(PHASE_PHASEIDEALLOOP2, 2);
      if (failing())  return;
    }
    // Loop opts pass for loop-unrolling before CCP
    if(major_progress() && (_loop_opts_cnt > 0)) {
      TracePhase tp("idealLoop", &timers[_t_idealLoop]);
      PhaseIdealLoop::optimize(igvn, LoopOptsSkipSplitIf);
      _loop_opts_cnt--;
      if (major_progress()) print_method(PHASE_PHASEIDEALLOOP3, 2);
    }
    if (!failing()) {
      // Verify that last round of loop opts produced a valid graph
      PhaseIdealLoop::verify(igvn);
    }
  }
  if (failing())  return;

  // Conditional Constant Propagation;
  PhaseCCP ccp( &igvn );
  assert( true, "Break here to ccp.dump_nodes_and_types(_root,999,1)");
  {
    TracePhase tp("ccp", &timers[_t_ccp]);
    ccp.do_transform();
  }
  print_method(PHASE_CCP1, 2);

  assert( true, "Break here to ccp.dump_old2new_map()");

  // Iterative Global Value Numbering, including ideal transforms
  {
    TracePhase tp("iterGVN2", &timers[_t_iterGVN2]);
    igvn = ccp;
    igvn.optimize();
  }
  print_method(PHASE_ITER_GVN2, 2);

  if (failing())  return;

  // Loop transforms on the ideal graph.  Range Check Elimination,
  // peeling, unrolling, etc.
  if (!optimize_loops(igvn, LoopOptsDefault)) {
    return;
  }

  if (failing())  return;

  C->clear_major_progress(); // ensure that major progress is now clear

  process_for_post_loop_opts_igvn(igvn);

#ifdef ASSERT
  bs->verify_gc_barriers(this, BarrierSetC2::BeforeMacroExpand);
#endif

  {
    TracePhase tp("macroExpand", &timers[_t_macroExpand]);
    PhaseMacroExpand  mex(igvn);
    if (mex.expand_macro_nodes()) {
      assert(failing(), "must bail out w/ explicit message");
      return;
    }
    print_method(PHASE_MACRO_EXPANSION, 2);
  }

  {
    TracePhase tp("barrierExpand", &timers[_t_barrierExpand]);
    if (bs->expand_barriers(this, igvn)) {
      assert(failing(), "must bail out w/ explicit message");
      return;
    }
    print_method(PHASE_BARRIER_EXPANSION, 2);
  }

  if (C->max_vector_size() > 0) {
    C->optimize_logic_cones(igvn);
    igvn.optimize();
  }

  DEBUG_ONLY( _modified_nodes = NULL; )

  assert(igvn._worklist.size() == 0, "not empty");

  assert(_late_inlines.length() == 0 || IncrementalInlineMH || IncrementalInlineVirtual, "not empty");

  if (_late_inlines.length() > 0) {
    // More opportunities to optimize virtual and MH calls.
    // Though it's maybe too late to perform inlining, strength-reducing them to direct calls is still an option.
    process_late_inline_calls_no_inline(igvn);
  }
 } // (End scope of igvn; run destructor if necessary for asserts.)

 check_no_dead_use();

 process_print_inlining();

 // A method with only infinite loops has no edges entering loops from root
 {
   TracePhase tp("graphReshape", &timers[_t_graphReshaping]);
   if (final_graph_reshaping()) {
     assert(failing(), "must bail out w/ explicit message");
     return;
   }
 }

 print_method(PHASE_OPTIMIZE_FINISHED, 2);
 DEBUG_ONLY(set_phase_optimize_finished();)
}

#ifdef ASSERT
void Compile::check_no_dead_use() const {
  ResourceMark rm;
  Unique_Node_List wq;
  wq.push(root());
  for (uint i = 0; i < wq.size(); ++i) {
    Node* n = wq.at(i);
    for (DUIterator_Fast jmax, j = n->fast_outs(jmax); j < jmax; j++) {
      Node* u = n->fast_out(j);
      if (u->outcnt() == 0 && !u->is_Con()) {
        u->dump();
        fatal("no reachable node should have no use");
      }
      wq.push(u);
    }
  }
}
#endif

void Compile::inline_vector_reboxing_calls() {
  if (C->_vector_reboxing_late_inlines.length() > 0) {
    _late_inlines_pos = C->_late_inlines.length();
    while (_vector_reboxing_late_inlines.length() > 0) {
      CallGenerator* cg = _vector_reboxing_late_inlines.pop();
      cg->do_late_inline();
      if (failing())  return;
      print_method(PHASE_INLINE_VECTOR_REBOX, 3, cg->call_node());
    }
    _vector_reboxing_late_inlines.trunc_to(0);
  }
}

bool Compile::has_vbox_nodes() {
  if (C->_vector_reboxing_late_inlines.length() > 0) {
    return true;
  }
  for (int macro_idx = C->macro_count() - 1; macro_idx >= 0; macro_idx--) {
    Node * n = C->macro_node(macro_idx);
    assert(n->is_macro(), "only macro nodes expected here");
    if (n->Opcode() == Op_VectorUnbox || n->Opcode() == Op_VectorBox || n->Opcode() == Op_VectorBoxAllocate) {
      return true;
    }
  }
  return false;
}

//---------------------------- Bitwise operation packing optimization ---------------------------

static bool is_vector_unary_bitwise_op(Node* n) {
  return n->Opcode() == Op_XorV &&
         VectorNode::is_vector_bitwise_not_pattern(n);
}

static bool is_vector_binary_bitwise_op(Node* n) {
  switch (n->Opcode()) {
    case Op_AndV:
    case Op_OrV:
      return true;

    case Op_XorV:
      return !is_vector_unary_bitwise_op(n);

    default:
      return false;
  }
}

static bool is_vector_ternary_bitwise_op(Node* n) {
  return n->Opcode() == Op_MacroLogicV;
}

static bool is_vector_bitwise_op(Node* n) {
  return is_vector_unary_bitwise_op(n)  ||
         is_vector_binary_bitwise_op(n) ||
         is_vector_ternary_bitwise_op(n);
}

static bool is_vector_bitwise_cone_root(Node* n) {
  if (n->bottom_type()->isa_vectmask() || !is_vector_bitwise_op(n)) {
    return false;
  }
  for (DUIterator_Fast imax, i = n->fast_outs(imax); i < imax; i++) {
    if (is_vector_bitwise_op(n->fast_out(i))) {
      return false;
    }
  }
  return true;
}

static uint collect_unique_inputs(Node* n, Unique_Node_List& inputs) {
  uint cnt = 0;
  if (is_vector_bitwise_op(n)) {
    uint inp_cnt = n->is_predicated_vector() ? n->req()-1 : n->req();
    if (VectorNode::is_vector_bitwise_not_pattern(n)) {
      for (uint i = 1; i < inp_cnt; i++) {
        Node* in = n->in(i);
        bool skip = VectorNode::is_all_ones_vector(in);
        if (!skip && !inputs.member(in)) {
          inputs.push(in);
          cnt++;
        }
      }
      assert(cnt <= 1, "not unary");
    } else {
      uint last_req = inp_cnt;
      if (is_vector_ternary_bitwise_op(n)) {
        last_req = inp_cnt - 1; // skip last input
      }
      for (uint i = 1; i < last_req; i++) {
        Node* def = n->in(i);
        if (!inputs.member(def)) {
          inputs.push(def);
          cnt++;
        }
      }
    }
  } else { // not a bitwise operations
    if (!inputs.member(n)) {
      inputs.push(n);
      cnt++;
    }
  }
  return cnt;
}

void Compile::collect_logic_cone_roots(Unique_Node_List& list) {
  Unique_Node_List useful_nodes;
  C->identify_useful_nodes(useful_nodes);

  for (uint i = 0; i < useful_nodes.size(); i++) {
    Node* n = useful_nodes.at(i);
    if (is_vector_bitwise_cone_root(n)) {
      list.push(n);
    }
  }
}

Node* Compile::xform_to_MacroLogicV(PhaseIterGVN& igvn,
                                    const TypeVect* vt,
                                    Unique_Node_List& partition,
                                    Unique_Node_List& inputs) {
  assert(partition.size() == 2 || partition.size() == 3, "not supported");
  assert(inputs.size()    == 2 || inputs.size()    == 3, "not supported");
  assert(Matcher::match_rule_supported_vector(Op_MacroLogicV, vt->length(), vt->element_basic_type()), "not supported");

  Node* in1 = inputs.at(0);
  Node* in2 = inputs.at(1);
  Node* in3 = (inputs.size() == 3 ? inputs.at(2) : in2);

  uint func = compute_truth_table(partition, inputs);

  Node* pn = partition.at(partition.size() - 1);
  Node* mask = pn->is_predicated_vector() ? pn->in(pn->req()-1) : NULL;
  return igvn.transform(MacroLogicVNode::make(igvn, in1, in2, in3, mask, func, vt));
}

static uint extract_bit(uint func, uint pos) {
  return (func & (1 << pos)) >> pos;
}

//
//  A macro logic node represents a truth table. It has 4 inputs,
//  First three inputs corresponds to 3 columns of a truth table
//  and fourth input captures the logic function.
//
//  eg.  fn = (in1 AND in2) OR in3;
//
//      MacroNode(in1,in2,in3,fn)
//
//  -----------------
//  in1 in2 in3  fn
//  -----------------
//  0    0   0    0
//  0    0   1    1
//  0    1   0    0
//  0    1   1    1
//  1    0   0    0
//  1    0   1    1
//  1    1   0    1
//  1    1   1    1
//

uint Compile::eval_macro_logic_op(uint func, uint in1 , uint in2, uint in3) {
  int res = 0;
  for (int i = 0; i < 8; i++) {
    int bit1 = extract_bit(in1, i);
    int bit2 = extract_bit(in2, i);
    int bit3 = extract_bit(in3, i);

    int func_bit_pos = (bit1 << 2 | bit2 << 1 | bit3);
    int func_bit = extract_bit(func, func_bit_pos);

    res |= func_bit << i;
  }
  return res;
}

static uint eval_operand(Node* n, ResourceHashtable<Node*,uint>& eval_map) {
  assert(n != NULL, "");
  assert(eval_map.contains(n), "absent");
  return *(eval_map.get(n));
}

static void eval_operands(Node* n,
                          uint& func1, uint& func2, uint& func3,
                          ResourceHashtable<Node*,uint>& eval_map) {
  assert(is_vector_bitwise_op(n), "");

  if (is_vector_unary_bitwise_op(n)) {
    Node* opnd = n->in(1);
    if (VectorNode::is_vector_bitwise_not_pattern(n) && VectorNode::is_all_ones_vector(opnd)) {
      opnd = n->in(2);
    }
    func1 = eval_operand(opnd, eval_map);
  } else if (is_vector_binary_bitwise_op(n)) {
    func1 = eval_operand(n->in(1), eval_map);
    func2 = eval_operand(n->in(2), eval_map);
  } else {
    assert(is_vector_ternary_bitwise_op(n), "unknown operation");
    func1 = eval_operand(n->in(1), eval_map);
    func2 = eval_operand(n->in(2), eval_map);
    func3 = eval_operand(n->in(3), eval_map);
  }
}

uint Compile::compute_truth_table(Unique_Node_List& partition, Unique_Node_List& inputs) {
  assert(inputs.size() <= 3, "sanity");
  ResourceMark rm;
  uint res = 0;
  ResourceHashtable<Node*,uint> eval_map;

  // Populate precomputed functions for inputs.
  // Each input corresponds to one column of 3 input truth-table.
  uint input_funcs[] = { 0xAA,   // (_, _, c) -> c
                         0xCC,   // (_, b, _) -> b
                         0xF0 }; // (a, _, _) -> a
  for (uint i = 0; i < inputs.size(); i++) {
    eval_map.put(inputs.at(i), input_funcs[2-i]);
  }

  for (uint i = 0; i < partition.size(); i++) {
    Node* n = partition.at(i);

    uint func1 = 0, func2 = 0, func3 = 0;
    eval_operands(n, func1, func2, func3, eval_map);

    switch (n->Opcode()) {
      case Op_OrV:
        assert(func3 == 0, "not binary");
        res = func1 | func2;
        break;
      case Op_AndV:
        assert(func3 == 0, "not binary");
        res = func1 & func2;
        break;
      case Op_XorV:
        if (VectorNode::is_vector_bitwise_not_pattern(n)) {
          assert(func2 == 0 && func3 == 0, "not unary");
          res = (~func1) & 0xFF;
        } else {
          assert(func3 == 0, "not binary");
          res = func1 ^ func2;
        }
        break;
      case Op_MacroLogicV:
        // Ordering of inputs may change during evaluation of sub-tree
        // containing MacroLogic node as a child node, thus a re-evaluation
        // makes sure that function is evaluated in context of current
        // inputs.
        res = eval_macro_logic_op(n->in(4)->get_int(), func1, func2, func3);
        break;

      default: assert(false, "not supported: %s", n->Name());
    }
    assert(res <= 0xFF, "invalid");
    eval_map.put(n, res);
  }
  return res;
}

// Criteria under which nodes gets packed into a macro logic node:-
//  1) Parent and both child nodes are all unmasked or masked with
//     same predicates.
//  2) Masked parent can be packed with left child if it is predicated
//     and both have same predicates.
//  3) Masked parent can be packed with right child if its un-predicated
//     or has matching predication condition.
//  4) An unmasked parent can be packed with an unmasked child.
bool Compile::compute_logic_cone(Node* n, Unique_Node_List& partition, Unique_Node_List& inputs) {
  assert(partition.size() == 0, "not empty");
  assert(inputs.size() == 0, "not empty");
  if (is_vector_ternary_bitwise_op(n)) {
    return false;
  }

  bool is_unary_op = is_vector_unary_bitwise_op(n);
  if (is_unary_op) {
    assert(collect_unique_inputs(n, inputs) == 1, "not unary");
    return false; // too few inputs
  }

  bool pack_left_child = true;
  bool pack_right_child = true;

  bool left_child_LOP = is_vector_bitwise_op(n->in(1));
  bool right_child_LOP = is_vector_bitwise_op(n->in(2));

  int left_child_input_cnt = 0;
  int right_child_input_cnt = 0;

  bool parent_is_predicated = n->is_predicated_vector();
  bool left_child_predicated = n->in(1)->is_predicated_vector();
  bool right_child_predicated = n->in(2)->is_predicated_vector();

  Node* parent_pred = parent_is_predicated ? n->in(n->req()-1) : NULL;
  Node* left_child_pred = left_child_predicated ? n->in(1)->in(n->in(1)->req()-1) : NULL;
  Node* right_child_pred = right_child_predicated ? n->in(1)->in(n->in(1)->req()-1) : NULL;

  do {
    if (pack_left_child && left_child_LOP &&
        ((!parent_is_predicated && !left_child_predicated) ||
        ((parent_is_predicated && left_child_predicated &&
          parent_pred == left_child_pred)))) {
       partition.push(n->in(1));
       left_child_input_cnt = collect_unique_inputs(n->in(1), inputs);
    } else {
       inputs.push(n->in(1));
       left_child_input_cnt = 1;
    }

    if (pack_right_child && right_child_LOP &&
        (!right_child_predicated ||
         (right_child_predicated && parent_is_predicated &&
          parent_pred == right_child_pred))) {
       partition.push(n->in(2));
       right_child_input_cnt = collect_unique_inputs(n->in(2), inputs);
    } else {
       inputs.push(n->in(2));
       right_child_input_cnt = 1;
    }

    if (inputs.size() > 3) {
      assert(partition.size() > 0, "");
      inputs.clear();
      partition.clear();
      if (left_child_input_cnt > right_child_input_cnt) {
        pack_left_child = false;
      } else {
        pack_right_child = false;
      }
    } else {
      break;
    }
  } while(true);

  if(partition.size()) {
    partition.push(n);
  }

  return (partition.size() == 2 || partition.size() == 3) &&
         (inputs.size()    == 2 || inputs.size()    == 3);
}

void Compile::process_logic_cone_root(PhaseIterGVN &igvn, Node *n, VectorSet &visited) {
  assert(is_vector_bitwise_op(n), "not a root");

  visited.set(n->_idx);

  // 1) Do a DFS walk over the logic cone.
  for (uint i = 1; i < n->req(); i++) {
    Node* in = n->in(i);
    if (!visited.test(in->_idx) && is_vector_bitwise_op(in)) {
      process_logic_cone_root(igvn, in, visited);
    }
  }

  // 2) Bottom up traversal: Merge node[s] with
  // the parent to form macro logic node.
  Unique_Node_List partition;
  Unique_Node_List inputs;
  if (compute_logic_cone(n, partition, inputs)) {
    const TypeVect* vt = n->bottom_type()->is_vect();
    Node* pn = partition.at(partition.size() - 1);
    Node* mask = pn->is_predicated_vector() ? pn->in(pn->req()-1) : NULL;
    if (mask == NULL ||
        Matcher::match_rule_supported_vector_masked(Op_MacroLogicV, vt->length(), vt->element_basic_type())) {
      Node* macro_logic = xform_to_MacroLogicV(igvn, vt, partition, inputs);
#ifdef ASSERT
      if (TraceNewVectors) {
        tty->print("new Vector node: ");
        macro_logic->dump();
      }
#endif
      igvn.replace_node(n, macro_logic);
    }
  }
}

void Compile::optimize_logic_cones(PhaseIterGVN &igvn) {
  ResourceMark rm;
  if (Matcher::match_rule_supported(Op_MacroLogicV)) {
    Unique_Node_List list;
    collect_logic_cone_roots(list);

    while (list.size() > 0) {
      Node* n = list.pop();
      const TypeVect* vt = n->bottom_type()->is_vect();
      bool supported = Matcher::match_rule_supported_vector(Op_MacroLogicV, vt->length(), vt->element_basic_type());
      if (supported) {
        VectorSet visited(comp_arena());
        process_logic_cone_root(igvn, n, visited);
      }
    }
  }
}

//------------------------------Code_Gen---------------------------------------
// Given a graph, generate code for it
void Compile::Code_Gen() {
  if (failing()) {
    return;
  }

  // Perform instruction selection.  You might think we could reclaim Matcher
  // memory PDQ, but actually the Matcher is used in generating spill code.
  // Internals of the Matcher (including some VectorSets) must remain live
  // for awhile - thus I cannot reclaim Matcher memory lest a VectorSet usage
  // set a bit in reclaimed memory.

  // In debug mode can dump m._nodes.dump() for mapping of ideal to machine
  // nodes.  Mapping is only valid at the root of each matched subtree.
  NOT_PRODUCT( verify_graph_edges(); )

  Matcher matcher;
  _matcher = &matcher;
  {
    TracePhase tp("matcher", &timers[_t_matcher]);
    matcher.match();
    if (failing()) {
      return;
    }
  }
  // In debug mode can dump m._nodes.dump() for mapping of ideal to machine
  // nodes.  Mapping is only valid at the root of each matched subtree.
  NOT_PRODUCT( verify_graph_edges(); )

  // If you have too many nodes, or if matching has failed, bail out
  check_node_count(0, "out of nodes matching instructions");
  if (failing()) {
    return;
  }

  print_method(PHASE_MATCHING, 2);

  // Build a proper-looking CFG
  PhaseCFG cfg(node_arena(), root(), matcher);
  _cfg = &cfg;
  {
    TracePhase tp("scheduler", &timers[_t_scheduler]);
    bool success = cfg.do_global_code_motion();
    if (!success) {
      return;
    }

    print_method(PHASE_GLOBAL_CODE_MOTION, 2);
    NOT_PRODUCT( verify_graph_edges(); )
    cfg.verify();
  }

  PhaseChaitin regalloc(unique(), cfg, matcher, false);
  _regalloc = &regalloc;
  {
    TracePhase tp("regalloc", &timers[_t_registerAllocation]);
    // Perform register allocation.  After Chaitin, use-def chains are
    // no longer accurate (at spill code) and so must be ignored.
    // Node->LRG->reg mappings are still accurate.
    _regalloc->Register_Allocate();

    // Bail out if the allocator builds too many nodes
    if (failing()) {
      return;
    }
  }

  // Prior to register allocation we kept empty basic blocks in case the
  // the allocator needed a place to spill.  After register allocation we
  // are not adding any new instructions.  If any basic block is empty, we
  // can now safely remove it.
  {
    TracePhase tp("blockOrdering", &timers[_t_blockOrdering]);
    cfg.remove_empty_blocks();
    if (do_freq_based_layout()) {
      PhaseBlockLayout layout(cfg);
    } else {
      cfg.set_loop_alignment();
    }
    cfg.fixup_flow();
    cfg.remove_unreachable_blocks();
    cfg.verify_dominator_tree();
  }

  // Apply peephole optimizations
  if( OptoPeephole ) {
    TracePhase tp("peephole", &timers[_t_peephole]);
    PhasePeephole peep( _regalloc, cfg);
    peep.do_transform();
  }

  // Do late expand if CPU requires this.
  if (Matcher::require_postalloc_expand) {
    TracePhase tp("postalloc_expand", &timers[_t_postalloc_expand]);
    cfg.postalloc_expand(_regalloc);
  }

  // Convert Nodes to instruction bits in a buffer
  {
    TracePhase tp("output", &timers[_t_output]);
    PhaseOutput output;
    output.Output();
    if (failing())  return;
    output.install();
  }

  print_method(PHASE_FINAL_CODE, 1);

  // He's dead, Jim.
  _cfg     = (PhaseCFG*)((intptr_t)0xdeadbeef);
  _regalloc = (PhaseChaitin*)((intptr_t)0xdeadbeef);
}

//------------------------------Final_Reshape_Counts---------------------------
// This class defines counters to help identify when a method
// may/must be executed using hardware with only 24-bit precision.
struct Final_Reshape_Counts : public StackObj {
  int  _call_count;             // count non-inlined 'common' calls
  int  _float_count;            // count float ops requiring 24-bit precision
  int  _double_count;           // count double ops requiring more precision
  int  _java_call_count;        // count non-inlined 'java' calls
  int  _inner_loop_count;       // count loops which need alignment
  VectorSet _visited;           // Visitation flags
  Node_List _tests;             // Set of IfNodes & PCTableNodes

  Final_Reshape_Counts() :
    _call_count(0), _float_count(0), _double_count(0),
    _java_call_count(0), _inner_loop_count(0) { }

  void inc_call_count  () { _call_count  ++; }
  void inc_float_count () { _float_count ++; }
  void inc_double_count() { _double_count++; }
  void inc_java_call_count() { _java_call_count++; }
  void inc_inner_loop_count() { _inner_loop_count++; }

  int  get_call_count  () const { return _call_count  ; }
  int  get_float_count () const { return _float_count ; }
  int  get_double_count() const { return _double_count; }
  int  get_java_call_count() const { return _java_call_count; }
  int  get_inner_loop_count() const { return _inner_loop_count; }
};

// Eliminate trivially redundant StoreCMs and accumulate their
// precedence edges.
void Compile::eliminate_redundant_card_marks(Node* n) {
  assert(n->Opcode() == Op_StoreCM, "expected StoreCM");
  if (n->in(MemNode::Address)->outcnt() > 1) {
    // There are multiple users of the same address so it might be
    // possible to eliminate some of the StoreCMs
    Node* mem = n->in(MemNode::Memory);
    Node* adr = n->in(MemNode::Address);
    Node* val = n->in(MemNode::ValueIn);
    Node* prev = n;
    bool done = false;
    // Walk the chain of StoreCMs eliminating ones that match.  As
    // long as it's a chain of single users then the optimization is
    // safe.  Eliminating partially redundant StoreCMs would require
    // cloning copies down the other paths.
    while (mem->Opcode() == Op_StoreCM && mem->outcnt() == 1 && !done) {
      if (adr == mem->in(MemNode::Address) &&
          val == mem->in(MemNode::ValueIn)) {
        // redundant StoreCM
        if (mem->req() > MemNode::OopStore) {
          // Hasn't been processed by this code yet.
          n->add_prec(mem->in(MemNode::OopStore));
        } else {
          // Already converted to precedence edge
          for (uint i = mem->req(); i < mem->len(); i++) {
            // Accumulate any precedence edges
            if (mem->in(i) != NULL) {
              n->add_prec(mem->in(i));
            }
          }
          // Everything above this point has been processed.
          done = true;
        }
        // Eliminate the previous StoreCM
        prev->set_req(MemNode::Memory, mem->in(MemNode::Memory));
        assert(mem->outcnt() == 0, "should be dead");
        mem->disconnect_inputs(this);
      } else {
        prev = mem;
      }
      mem = prev->in(MemNode::Memory);
    }
  }
}

//------------------------------final_graph_reshaping_impl----------------------
// Implement items 1-5 from final_graph_reshaping below.
void Compile::final_graph_reshaping_impl( Node *n, Final_Reshape_Counts &frc) {

  if ( n->outcnt() == 0 ) return; // dead node
  uint nop = n->Opcode();

  // Check for 2-input instruction with "last use" on right input.
  // Swap to left input.  Implements item (2).
  if( n->req() == 3 &&          // two-input instruction
      n->in(1)->outcnt() > 1 && // left use is NOT a last use
      (!n->in(1)->is_Phi() || n->in(1)->in(2) != n) && // it is not data loop
      n->in(2)->outcnt() == 1 &&// right use IS a last use
      !n->in(2)->is_Con() ) {   // right use is not a constant
    // Check for commutative opcode
    switch( nop ) {
    case Op_AddI:  case Op_AddF:  case Op_AddD:  case Op_AddL:
    case Op_MaxI:  case Op_MaxL:  case Op_MaxF:  case Op_MaxD:
    case Op_MinI:  case Op_MinL:  case Op_MinF:  case Op_MinD:
    case Op_MulI:  case Op_MulF:  case Op_MulD:  case Op_MulL:
    case Op_AndL:  case Op_XorL:  case Op_OrL:
    case Op_AndI:  case Op_XorI:  case Op_OrI: {
      // Move "last use" input to left by swapping inputs
      n->swap_edges(1, 2);
      break;
    }
    default:
      break;
    }
  }

#ifdef ASSERT
  if( n->is_Mem() ) {
    int alias_idx = get_alias_index(n->as_Mem()->adr_type());
    assert( n->in(0) != NULL || alias_idx != Compile::AliasIdxRaw ||
            // oop will be recorded in oop map if load crosses safepoint
            n->is_Load() && (n->as_Load()->bottom_type()->isa_oopptr() ||
                             LoadNode::is_immutable_value(n->in(MemNode::Address))),
            "raw memory operations should have control edge");
  }
  if (n->is_MemBar()) {
    MemBarNode* mb = n->as_MemBar();
    if (mb->trailing_store() || mb->trailing_load_store()) {
      assert(mb->leading_membar()->trailing_membar() == mb, "bad membar pair");
      Node* mem = BarrierSet::barrier_set()->barrier_set_c2()->step_over_gc_barrier(mb->in(MemBarNode::Precedent));
      assert((mb->trailing_store() && mem->is_Store() && mem->as_Store()->is_release()) ||
             (mb->trailing_load_store() && mem->is_LoadStore()), "missing mem op");
    } else if (mb->leading()) {
      assert(mb->trailing_membar()->leading_membar() == mb, "bad membar pair");
    }
  }
#endif
  // Count FPU ops and common calls, implements item (3)
  bool gc_handled = BarrierSet::barrier_set()->barrier_set_c2()->final_graph_reshaping(this, n, nop);
  if (!gc_handled) {
    final_graph_reshaping_main_switch(n, frc, nop);
  }

  // Collect CFG split points
  if (n->is_MultiBranch() && !n->is_RangeCheck()) {
    frc._tests.push(n);
  }
}

void Compile::final_graph_reshaping_main_switch(Node* n, Final_Reshape_Counts& frc, uint nop) {
  switch( nop ) {
  // Count all float operations that may use FPU
  case Op_AddF:
  case Op_SubF:
  case Op_MulF:
  case Op_DivF:
  case Op_NegF:
  case Op_ModF:
  case Op_ConvI2F:
  case Op_ConF:
  case Op_CmpF:
  case Op_CmpF3:
  case Op_StoreF:
  case Op_LoadF:
  // case Op_ConvL2F: // longs are split into 32-bit halves
    frc.inc_float_count();
    break;

  case Op_ConvF2D:
  case Op_ConvD2F:
    frc.inc_float_count();
    frc.inc_double_count();
    break;

  // Count all double operations that may use FPU
  case Op_AddD:
  case Op_SubD:
  case Op_MulD:
  case Op_DivD:
  case Op_NegD:
  case Op_ModD:
  case Op_ConvI2D:
  case Op_ConvD2I:
  // case Op_ConvL2D: // handled by leaf call
  // case Op_ConvD2L: // handled by leaf call
  case Op_ConD:
  case Op_CmpD:
  case Op_CmpD3:
  case Op_StoreD:
  case Op_LoadD:
  case Op_LoadD_unaligned:
    frc.inc_double_count();
    break;
  case Op_Opaque1:              // Remove Opaque Nodes before matching
  case Op_Opaque2:              // Remove Opaque Nodes before matching
  case Op_Opaque3:
    n->subsume_by(n->in(1), this);
    break;
  case Op_CallStaticJava:
  case Op_CallJava:
  case Op_CallDynamicJava:
    frc.inc_java_call_count(); // Count java call site;
  case Op_CallRuntime:
  case Op_CallLeaf:
  case Op_CallLeafVector:
  case Op_CallLeafNoFP: {
    assert (n->is_Call(), "");
    CallNode *call = n->as_Call();
    // Count call sites where the FP mode bit would have to be flipped.
    // Do not count uncommon runtime calls:
    // uncommon_trap, _complete_monitor_locking, _complete_monitor_unlocking,
    // _new_Java, _new_typeArray, _new_objArray, _rethrow_Java, ...
    if (!call->is_CallStaticJava() || !call->as_CallStaticJava()->_name) {
      frc.inc_call_count();   // Count the call site
    } else {                  // See if uncommon argument is shared
      Node *n = call->in(TypeFunc::Parms);
      int nop = n->Opcode();
      // Clone shared simple arguments to uncommon calls, item (1).
      if (n->outcnt() > 1 &&
          !n->is_Proj() &&
          nop != Op_CreateEx &&
          nop != Op_CheckCastPP &&
          nop != Op_DecodeN &&
          nop != Op_DecodeNKlass &&
          !n->is_Mem() &&
          !n->is_Phi()) {
        Node *x = n->clone();
        call->set_req(TypeFunc::Parms, x);
      }
    }
    break;
  }

  case Op_StoreCM:
    {
      // Convert OopStore dependence into precedence edge
      Node* prec = n->in(MemNode::OopStore);
      n->del_req(MemNode::OopStore);
      n->add_prec(prec);
      eliminate_redundant_card_marks(n);
    }

    // fall through

  case Op_StoreB:
  case Op_StoreC:
  case Op_StoreI:
  case Op_StoreL:
  case Op_CompareAndSwapB:
  case Op_CompareAndSwapS:
  case Op_CompareAndSwapI:
  case Op_CompareAndSwapL:
  case Op_CompareAndSwapP:
  case Op_CompareAndSwapN:
  case Op_WeakCompareAndSwapB:
  case Op_WeakCompareAndSwapS:
  case Op_WeakCompareAndSwapI:
  case Op_WeakCompareAndSwapL:
  case Op_WeakCompareAndSwapP:
  case Op_WeakCompareAndSwapN:
  case Op_CompareAndExchangeB:
  case Op_CompareAndExchangeS:
  case Op_CompareAndExchangeI:
  case Op_CompareAndExchangeL:
  case Op_CompareAndExchangeP:
  case Op_CompareAndExchangeN:
  case Op_GetAndAddS:
  case Op_GetAndAddB:
  case Op_GetAndAddI:
  case Op_GetAndAddL:
  case Op_GetAndSetS:
  case Op_GetAndSetB:
  case Op_GetAndSetI:
  case Op_GetAndSetL:
  case Op_GetAndSetP:
  case Op_GetAndSetN:
  case Op_StoreP:
  case Op_StoreN:
  case Op_StoreNKlass:
  case Op_LoadB:
  case Op_LoadUB:
  case Op_LoadUS:
  case Op_LoadI:
  case Op_LoadKlass:
  case Op_LoadNKlass:
  case Op_LoadL:
  case Op_LoadL_unaligned:
  case Op_LoadP:
  case Op_LoadN:
  case Op_LoadRange:
  case Op_LoadS:
    break;

  case Op_AddP: {               // Assert sane base pointers
    Node *addp = n->in(AddPNode::Address);
    assert( !addp->is_AddP() ||
            addp->in(AddPNode::Base)->is_top() || // Top OK for allocation
            addp->in(AddPNode::Base) == n->in(AddPNode::Base),
            "Base pointers must match (addp %u)", addp->_idx );
#ifdef _LP64
    if ((UseCompressedOops || UseCompressedClassPointers) &&
        addp->Opcode() == Op_ConP &&
        addp == n->in(AddPNode::Base) &&
        n->in(AddPNode::Offset)->is_Con()) {
      // If the transformation of ConP to ConN+DecodeN is beneficial depends
      // on the platform and on the compressed oops mode.
      // Use addressing with narrow klass to load with offset on x86.
      // Some platforms can use the constant pool to load ConP.
      // Do this transformation here since IGVN will convert ConN back to ConP.
      const Type* t = addp->bottom_type();
      bool is_oop   = t->isa_oopptr() != NULL;
      bool is_klass = t->isa_klassptr() != NULL;

      if ((is_oop   && Matcher::const_oop_prefer_decode()  ) ||
          (is_klass && Matcher::const_klass_prefer_decode())) {
        Node* nn = NULL;

        int op = is_oop ? Op_ConN : Op_ConNKlass;

        // Look for existing ConN node of the same exact type.
        Node* r  = root();
        uint cnt = r->outcnt();
        for (uint i = 0; i < cnt; i++) {
          Node* m = r->raw_out(i);
          if (m!= NULL && m->Opcode() == op &&
              m->bottom_type()->make_ptr() == t) {
            nn = m;
            break;
          }
        }
        if (nn != NULL) {
          // Decode a narrow oop to match address
          // [R12 + narrow_oop_reg<<3 + offset]
          if (is_oop) {
            nn = new DecodeNNode(nn, t);
          } else {
            nn = new DecodeNKlassNode(nn, t);
          }
          // Check for succeeding AddP which uses the same Base.
          // Otherwise we will run into the assertion above when visiting that guy.
          for (uint i = 0; i < n->outcnt(); ++i) {
            Node *out_i = n->raw_out(i);
            if (out_i && out_i->is_AddP() && out_i->in(AddPNode::Base) == addp) {
              out_i->set_req(AddPNode::Base, nn);
#ifdef ASSERT
              for (uint j = 0; j < out_i->outcnt(); ++j) {
                Node *out_j = out_i->raw_out(j);
                assert(out_j == NULL || !out_j->is_AddP() || out_j->in(AddPNode::Base) != addp,
                       "more than 2 AddP nodes in a chain (out_j %u)", out_j->_idx);
              }
#endif
            }
          }
          n->set_req(AddPNode::Base, nn);
          n->set_req(AddPNode::Address, nn);
          if (addp->outcnt() == 0) {
            addp->disconnect_inputs(this);
          }
        }
      }
    }
#endif
    break;
  }

  case Op_CastPP: {
    // Remove CastPP nodes to gain more freedom during scheduling but
    // keep the dependency they encode as control or precedence edges
    // (if control is set already) on memory operations. Some CastPP
    // nodes don't have a control (don't carry a dependency): skip
    // those.
    if (n->in(0) != NULL) {
      ResourceMark rm;
      Unique_Node_List wq;
      wq.push(n);
      for (uint next = 0; next < wq.size(); ++next) {
        Node *m = wq.at(next);
        for (DUIterator_Fast imax, i = m->fast_outs(imax); i < imax; i++) {
          Node* use = m->fast_out(i);
          if (use->is_Mem() || use->is_EncodeNarrowPtr()) {
            use->ensure_control_or_add_prec(n->in(0));
          } else {
            switch(use->Opcode()) {
            case Op_AddP:
            case Op_DecodeN:
            case Op_DecodeNKlass:
            case Op_CheckCastPP:
            case Op_CastPP:
              wq.push(use);
              break;
            }
          }
        }
      }
    }
    const bool is_LP64 = LP64_ONLY(true) NOT_LP64(false);
    if (is_LP64 && n->in(1)->is_DecodeN() && Matcher::gen_narrow_oop_implicit_null_checks()) {
      Node* in1 = n->in(1);
      const Type* t = n->bottom_type();
      Node* new_in1 = in1->clone();
      new_in1->as_DecodeN()->set_type(t);

      if (!Matcher::narrow_oop_use_complex_address()) {
        //
        // x86, ARM and friends can handle 2 adds in addressing mode
        // and Matcher can fold a DecodeN node into address by using
        // a narrow oop directly and do implicit NULL check in address:
        //
        // [R12 + narrow_oop_reg<<3 + offset]
        // NullCheck narrow_oop_reg
        //
        // On other platforms (Sparc) we have to keep new DecodeN node and
        // use it to do implicit NULL check in address:
        //
        // decode_not_null narrow_oop_reg, base_reg
        // [base_reg + offset]
        // NullCheck base_reg
        //
        // Pin the new DecodeN node to non-null path on these platform (Sparc)
        // to keep the information to which NULL check the new DecodeN node
        // corresponds to use it as value in implicit_null_check().
        //
        new_in1->set_req(0, n->in(0));
      }

      n->subsume_by(new_in1, this);
      if (in1->outcnt() == 0) {
        in1->disconnect_inputs(this);
      }
    } else {
      n->subsume_by(n->in(1), this);
      if (n->outcnt() == 0) {
        n->disconnect_inputs(this);
      }
    }
    break;
  }
#ifdef _LP64
  case Op_CmpP:
    // Do this transformation here to preserve CmpPNode::sub() and
    // other TypePtr related Ideal optimizations (for example, ptr nullness).
    if (n->in(1)->is_DecodeNarrowPtr() || n->in(2)->is_DecodeNarrowPtr()) {
      Node* in1 = n->in(1);
      Node* in2 = n->in(2);
      if (!in1->is_DecodeNarrowPtr()) {
        in2 = in1;
        in1 = n->in(2);
      }
      assert(in1->is_DecodeNarrowPtr(), "sanity");

      Node* new_in2 = NULL;
      if (in2->is_DecodeNarrowPtr()) {
        assert(in2->Opcode() == in1->Opcode(), "must be same node type");
        new_in2 = in2->in(1);
      } else if (in2->Opcode() == Op_ConP) {
        const Type* t = in2->bottom_type();
        if (t == TypePtr::NULL_PTR) {
          assert(in1->is_DecodeN(), "compare klass to null?");
          // Don't convert CmpP null check into CmpN if compressed
          // oops implicit null check is not generated.
          // This will allow to generate normal oop implicit null check.
          if (Matcher::gen_narrow_oop_implicit_null_checks())
            new_in2 = ConNode::make(TypeNarrowOop::NULL_PTR);
          //
          // This transformation together with CastPP transformation above
          // will generated code for implicit NULL checks for compressed oops.
          //
          // The original code after Optimize()
          //
          //    LoadN memory, narrow_oop_reg
          //    decode narrow_oop_reg, base_reg
          //    CmpP base_reg, NULL
          //    CastPP base_reg // NotNull
          //    Load [base_reg + offset], val_reg
          //
          // after these transformations will be
          //
          //    LoadN memory, narrow_oop_reg
          //    CmpN narrow_oop_reg, NULL
          //    decode_not_null narrow_oop_reg, base_reg
          //    Load [base_reg + offset], val_reg
          //
          // and the uncommon path (== NULL) will use narrow_oop_reg directly
          // since narrow oops can be used in debug info now (see the code in
          // final_graph_reshaping_walk()).
          //
          // At the end the code will be matched to
          // on x86:
          //
          //    Load_narrow_oop memory, narrow_oop_reg
          //    Load [R12 + narrow_oop_reg<<3 + offset], val_reg
          //    NullCheck narrow_oop_reg
          //
          // and on sparc:
          //
          //    Load_narrow_oop memory, narrow_oop_reg
          //    decode_not_null narrow_oop_reg, base_reg
          //    Load [base_reg + offset], val_reg
          //    NullCheck base_reg
          //
        } else if (t->isa_oopptr()) {
          new_in2 = ConNode::make(t->make_narrowoop());
        } else if (t->isa_klassptr()) {
          new_in2 = ConNode::make(t->make_narrowklass());
        }
      }
      if (new_in2 != NULL) {
        Node* cmpN = new CmpNNode(in1->in(1), new_in2);
        n->subsume_by(cmpN, this);
        if (in1->outcnt() == 0) {
          in1->disconnect_inputs(this);
        }
        if (in2->outcnt() == 0) {
          in2->disconnect_inputs(this);
        }
      }
    }
    break;

  case Op_DecodeN:
  case Op_DecodeNKlass:
    assert(!n->in(1)->is_EncodeNarrowPtr(), "should be optimized out");
    // DecodeN could be pinned when it can't be fold into
    // an address expression, see the code for Op_CastPP above.
    assert(n->in(0) == NULL || (UseCompressedOops && !Matcher::narrow_oop_use_complex_address()), "no control");
    break;

  case Op_EncodeP:
  case Op_EncodePKlass: {
    Node* in1 = n->in(1);
    if (in1->is_DecodeNarrowPtr()) {
      n->subsume_by(in1->in(1), this);
    } else if (in1->Opcode() == Op_ConP) {
      const Type* t = in1->bottom_type();
      if (t == TypePtr::NULL_PTR) {
        assert(t->isa_oopptr(), "null klass?");
        n->subsume_by(ConNode::make(TypeNarrowOop::NULL_PTR), this);
      } else if (t->isa_oopptr()) {
        n->subsume_by(ConNode::make(t->make_narrowoop()), this);
      } else if (t->isa_klassptr()) {
        n->subsume_by(ConNode::make(t->make_narrowklass()), this);
      }
    }
    if (in1->outcnt() == 0) {
      in1->disconnect_inputs(this);
    }
    break;
  }

  case Op_Proj: {
    if (OptimizeStringConcat || IncrementalInline) {
      ProjNode* proj = n->as_Proj();
      if (proj->_is_io_use) {
        assert(proj->_con == TypeFunc::I_O || proj->_con == TypeFunc::Memory, "");
        // Separate projections were used for the exception path which
        // are normally removed by a late inline.  If it wasn't inlined
        // then they will hang around and should just be replaced with
        // the original one. Merge them.
        Node* non_io_proj = proj->in(0)->as_Multi()->proj_out_or_null(proj->_con, false /*is_io_use*/);
        if (non_io_proj  != NULL) {
          proj->subsume_by(non_io_proj , this);
        }
      }
    }
    break;
  }

  case Op_Phi:
    if (n->as_Phi()->bottom_type()->isa_narrowoop() || n->as_Phi()->bottom_type()->isa_narrowklass()) {
      // The EncodeP optimization may create Phi with the same edges
      // for all paths. It is not handled well by Register Allocator.
      Node* unique_in = n->in(1);
      assert(unique_in != NULL, "");
      uint cnt = n->req();
      for (uint i = 2; i < cnt; i++) {
        Node* m = n->in(i);
        assert(m != NULL, "");
        if (unique_in != m)
          unique_in = NULL;
      }
      if (unique_in != NULL) {
        n->subsume_by(unique_in, this);
      }
    }
    break;

#endif

#ifdef ASSERT
  case Op_CastII:
    // Verify that all range check dependent CastII nodes were removed.
    if (n->isa_CastII()->has_range_check()) {
      n->dump(3);
      assert(false, "Range check dependent CastII node was not removed");
    }
    break;
#endif

  case Op_ModI:
    if (UseDivMod) {
      // Check if a%b and a/b both exist
      Node* d = n->find_similar(Op_DivI);
      if (d) {
        // Replace them with a fused divmod if supported
        if (Matcher::has_match_rule(Op_DivModI)) {
          DivModINode* divmod = DivModINode::make(n);
          d->subsume_by(divmod->div_proj(), this);
          n->subsume_by(divmod->mod_proj(), this);
        } else {
          // replace a%b with a-((a/b)*b)
          Node* mult = new MulINode(d, d->in(2));
          Node* sub  = new SubINode(d->in(1), mult);
          n->subsume_by(sub, this);
        }
      }
    }
    break;

  case Op_ModL:
    if (UseDivMod) {
      // Check if a%b and a/b both exist
      Node* d = n->find_similar(Op_DivL);
      if (d) {
        // Replace them with a fused divmod if supported
        if (Matcher::has_match_rule(Op_DivModL)) {
          DivModLNode* divmod = DivModLNode::make(n);
          d->subsume_by(divmod->div_proj(), this);
          n->subsume_by(divmod->mod_proj(), this);
        } else {
          // replace a%b with a-((a/b)*b)
          Node* mult = new MulLNode(d, d->in(2));
          Node* sub  = new SubLNode(d->in(1), mult);
          n->subsume_by(sub, this);
        }
      }
    }
    break;

  case Op_UModI:
    if (UseDivMod) {
      // Check if a%b and a/b both exist
      Node* d = n->find_similar(Op_UDivI);
      if (d) {
        // Replace them with a fused unsigned divmod if supported
        if (Matcher::has_match_rule(Op_UDivModI)) {
          UDivModINode* divmod = UDivModINode::make(n);
          d->subsume_by(divmod->div_proj(), this);
          n->subsume_by(divmod->mod_proj(), this);
        } else {
          // replace a%b with a-((a/b)*b)
          Node* mult = new MulINode(d, d->in(2));
          Node* sub  = new SubINode(d->in(1), mult);
          n->subsume_by(sub, this);
        }
      }
    }
    break;

  case Op_UModL:
    if (UseDivMod) {
      // Check if a%b and a/b both exist
      Node* d = n->find_similar(Op_UDivL);
      if (d) {
        // Replace them with a fused unsigned divmod if supported
        if (Matcher::has_match_rule(Op_UDivModL)) {
          UDivModLNode* divmod = UDivModLNode::make(n);
          d->subsume_by(divmod->div_proj(), this);
          n->subsume_by(divmod->mod_proj(), this);
        } else {
          // replace a%b with a-((a/b)*b)
          Node* mult = new MulLNode(d, d->in(2));
          Node* sub  = new SubLNode(d->in(1), mult);
          n->subsume_by(sub, this);
        }
      }
    }
    break;

  case Op_LoadVector:
  case Op_StoreVector:
  case Op_LoadVectorGather:
  case Op_StoreVectorScatter:
  case Op_LoadVectorGatherMasked:
  case Op_StoreVectorScatterMasked:
  case Op_VectorCmpMasked:
  case Op_VectorMaskGen:
  case Op_LoadVectorMasked:
  case Op_StoreVectorMasked:
    break;

  case Op_AddReductionVI:
  case Op_AddReductionVL:
  case Op_AddReductionVF:
  case Op_AddReductionVD:
  case Op_MulReductionVI:
  case Op_MulReductionVL:
  case Op_MulReductionVF:
  case Op_MulReductionVD:
  case Op_MinReductionV:
  case Op_MaxReductionV:
  case Op_AndReductionV:
  case Op_OrReductionV:
  case Op_XorReductionV:
    break;

  case Op_PackB:
  case Op_PackS:
  case Op_PackI:
  case Op_PackF:
  case Op_PackL:
  case Op_PackD:
    if (n->req()-1 > 2) {
      // Replace many operand PackNodes with a binary tree for matching
      PackNode* p = (PackNode*) n;
      Node* btp = p->binary_tree_pack(1, n->req());
      n->subsume_by(btp, this);
    }
    break;
  case Op_Loop:
    assert(!n->as_Loop()->is_loop_nest_inner_loop() || _loop_opts_cnt == 0, "should have been turned into a counted loop");
  case Op_CountedLoop:
  case Op_LongCountedLoop:
  case Op_OuterStripMinedLoop:
    if (n->as_Loop()->is_inner_loop()) {
      frc.inc_inner_loop_count();
    }
    n->as_Loop()->verify_strip_mined(0);
    break;
  case Op_LShiftI:
  case Op_RShiftI:
  case Op_URShiftI:
  case Op_LShiftL:
  case Op_RShiftL:
  case Op_URShiftL:
    if (Matcher::need_masked_shift_count) {
      // The cpu's shift instructions don't restrict the count to the
      // lower 5/6 bits. We need to do the masking ourselves.
      Node* in2 = n->in(2);
      juint mask = (n->bottom_type() == TypeInt::INT) ? (BitsPerInt - 1) : (BitsPerLong - 1);
      const TypeInt* t = in2->find_int_type();
      if (t != NULL && t->is_con()) {
        juint shift = t->get_con();
        if (shift > mask) { // Unsigned cmp
          n->set_req(2, ConNode::make(TypeInt::make(shift & mask)));
        }
      } else {
        if (t == NULL || t->_lo < 0 || t->_hi > (int)mask) {
          Node* shift = new AndINode(in2, ConNode::make(TypeInt::make(mask)));
          n->set_req(2, shift);
        }
      }
      if (in2->outcnt() == 0) { // Remove dead node
        in2->disconnect_inputs(this);
      }
    }
    break;
  case Op_MemBarStoreStore:
  case Op_MemBarRelease:
    // Break the link with AllocateNode: it is no longer useful and
    // confuses register allocation.
    if (n->req() > MemBarNode::Precedent) {
      n->set_req(MemBarNode::Precedent, top());
    }
    break;
  case Op_MemBarAcquire: {
    if (n->as_MemBar()->trailing_load() && n->req() > MemBarNode::Precedent) {
      // At parse time, the trailing MemBarAcquire for a volatile load
      // is created with an edge to the load. After optimizations,
      // that input may be a chain of Phis. If those phis have no
      // other use, then the MemBarAcquire keeps them alive and
      // register allocation can be confused.
      ResourceMark rm;
      Unique_Node_List wq;
      wq.push(n->in(MemBarNode::Precedent));
      n->set_req(MemBarNode::Precedent, top());
      while (wq.size() > 0) {
        Node* m = wq.pop();
        if (m->outcnt() == 0 && m != top()) {
          for (uint j = 0; j < m->req(); j++) {
            Node* in = m->in(j);
            if (in != NULL) {
              wq.push(in);
            }
          }
          m->disconnect_inputs(this);
        }
      }
    }
    break;
  }
  case Op_Blackhole:
    break;
  case Op_RangeCheck: {
    RangeCheckNode* rc = n->as_RangeCheck();
    Node* iff = new IfNode(rc->in(0), rc->in(1), rc->_prob, rc->_fcnt);
    n->subsume_by(iff, this);
    frc._tests.push(iff);
    break;
  }
  case Op_ConvI2L: {
    if (!Matcher::convi2l_type_required) {
      // Code generation on some platforms doesn't need accurate
      // ConvI2L types. Widening the type can help remove redundant
      // address computations.
      n->as_Type()->set_type(TypeLong::INT);
      ResourceMark rm;
      Unique_Node_List wq;
      wq.push(n);
      for (uint next = 0; next < wq.size(); next++) {
        Node *m = wq.at(next);

        for(;;) {
          // Loop over all nodes with identical inputs edges as m
          Node* k = m->find_similar(m->Opcode());
          if (k == NULL) {
            break;
          }
          // Push their uses so we get a chance to remove node made
          // redundant
          for (DUIterator_Fast imax, i = k->fast_outs(imax); i < imax; i++) {
            Node* u = k->fast_out(i);
            if (u->Opcode() == Op_LShiftL ||
                u->Opcode() == Op_AddL ||
                u->Opcode() == Op_SubL ||
                u->Opcode() == Op_AddP) {
              wq.push(u);
            }
          }
          // Replace all nodes with identical edges as m with m
          k->subsume_by(m, this);
        }
      }
    }
    break;
  }
  case Op_CmpUL: {
    if (!Matcher::has_match_rule(Op_CmpUL)) {
      // No support for unsigned long comparisons
      ConINode* sign_pos = new ConINode(TypeInt::make(BitsPerLong - 1));
      Node* sign_bit_mask = new RShiftLNode(n->in(1), sign_pos);
      Node* orl = new OrLNode(n->in(1), sign_bit_mask);
      ConLNode* remove_sign_mask = new ConLNode(TypeLong::make(max_jlong));
      Node* andl = new AndLNode(orl, remove_sign_mask);
      Node* cmp = new CmpLNode(andl, n->in(2));
      n->subsume_by(cmp, this);
    }
    break;
  }
  default:
    assert(!n->is_Call(), "");
    assert(!n->is_Mem(), "");
    assert(nop != Op_ProfileBoolean, "should be eliminated during IGVN");
    break;
  }
}

//------------------------------final_graph_reshaping_walk---------------------
// Replacing Opaque nodes with their input in final_graph_reshaping_impl(),
// requires that the walk visits a node's inputs before visiting the node.
void Compile::final_graph_reshaping_walk( Node_Stack &nstack, Node *root, Final_Reshape_Counts &frc ) {
  Unique_Node_List sfpt;

  frc._visited.set(root->_idx); // first, mark node as visited
  uint cnt = root->req();
  Node *n = root;
  uint  i = 0;
  while (true) {
    if (i < cnt) {
      // Place all non-visited non-null inputs onto stack
      Node* m = n->in(i);
      ++i;
      if (m != NULL && !frc._visited.test_set(m->_idx)) {
        if (m->is_SafePoint() && m->as_SafePoint()->jvms() != NULL) {
          // compute worst case interpreter size in case of a deoptimization
          update_interpreter_frame_size(m->as_SafePoint()->jvms()->interpreter_frame_size());

          sfpt.push(m);
        }
        cnt = m->req();
        nstack.push(n, i); // put on stack parent and next input's index
        n = m;
        i = 0;
      }
    } else {
      // Now do post-visit work
      final_graph_reshaping_impl( n, frc );
      if (nstack.is_empty())
        break;             // finished
      n = nstack.node();   // Get node from stack
      cnt = n->req();
      i = nstack.index();
      nstack.pop();        // Shift to the next node on stack
    }
  }

  // Skip next transformation if compressed oops are not used.
  if ((UseCompressedOops && !Matcher::gen_narrow_oop_implicit_null_checks()) ||
      (!UseCompressedOops && !UseCompressedClassPointers))
    return;

  // Go over safepoints nodes to skip DecodeN/DecodeNKlass nodes for debug edges.
  // It could be done for an uncommon traps or any safepoints/calls
  // if the DecodeN/DecodeNKlass node is referenced only in a debug info.
  while (sfpt.size() > 0) {
    n = sfpt.pop();
    JVMState *jvms = n->as_SafePoint()->jvms();
    assert(jvms != NULL, "sanity");
    int start = jvms->debug_start();
    int end   = n->req();
    bool is_uncommon = (n->is_CallStaticJava() &&
                        n->as_CallStaticJava()->uncommon_trap_request() != 0);
    for (int j = start; j < end; j++) {
      Node* in = n->in(j);
      if (in->is_DecodeNarrowPtr()) {
        bool safe_to_skip = true;
        if (!is_uncommon ) {
          // Is it safe to skip?
          for (uint i = 0; i < in->outcnt(); i++) {
            Node* u = in->raw_out(i);
            if (!u->is_SafePoint() ||
                (u->is_Call() && u->as_Call()->has_non_debug_use(n))) {
              safe_to_skip = false;
            }
          }
        }
        if (safe_to_skip) {
          n->set_req(j, in->in(1));
        }
        if (in->outcnt() == 0) {
          in->disconnect_inputs(this);
        }
      }
    }
  }
}

//------------------------------final_graph_reshaping--------------------------
// Final Graph Reshaping.
//
// (1) Clone simple inputs to uncommon calls, so they can be scheduled late
//     and not commoned up and forced early.  Must come after regular
//     optimizations to avoid GVN undoing the cloning.  Clone constant
//     inputs to Loop Phis; these will be split by the allocator anyways.
//     Remove Opaque nodes.
// (2) Move last-uses by commutative operations to the left input to encourage
//     Intel update-in-place two-address operations and better register usage
//     on RISCs.  Must come after regular optimizations to avoid GVN Ideal
//     calls canonicalizing them back.
// (3) Count the number of double-precision FP ops, single-precision FP ops
//     and call sites.  On Intel, we can get correct rounding either by
//     forcing singles to memory (requires extra stores and loads after each
//     FP bytecode) or we can set a rounding mode bit (requires setting and
//     clearing the mode bit around call sites).  The mode bit is only used
//     if the relative frequency of single FP ops to calls is low enough.
//     This is a key transform for SPEC mpeg_audio.
// (4) Detect infinite loops; blobs of code reachable from above but not
//     below.  Several of the Code_Gen algorithms fail on such code shapes,
//     so we simply bail out.  Happens a lot in ZKM.jar, but also happens
//     from time to time in other codes (such as -Xcomp finalizer loops, etc).
//     Detection is by looking for IfNodes where only 1 projection is
//     reachable from below or CatchNodes missing some targets.
// (5) Assert for insane oop offsets in debug mode.

bool Compile::final_graph_reshaping() {
  // an infinite loop may have been eliminated by the optimizer,
  // in which case the graph will be empty.
  if (root()->req() == 1) {
    record_method_not_compilable("trivial infinite loop");
    return true;
  }

  // Expensive nodes have their control input set to prevent the GVN
  // from freely commoning them. There's no GVN beyond this point so
  // no need to keep the control input. We want the expensive nodes to
  // be freely moved to the least frequent code path by gcm.
  assert(OptimizeExpensiveOps || expensive_count() == 0, "optimization off but list non empty?");
  for (int i = 0; i < expensive_count(); i++) {
    _expensive_nodes.at(i)->set_req(0, NULL);
  }

  Final_Reshape_Counts frc;

  // Visit everybody reachable!
  // Allocate stack of size C->live_nodes()/2 to avoid frequent realloc
  Node_Stack nstack(live_nodes() >> 1);
  final_graph_reshaping_walk(nstack, root(), frc);

  // Check for unreachable (from below) code (i.e., infinite loops).
  for( uint i = 0; i < frc._tests.size(); i++ ) {
    MultiBranchNode *n = frc._tests[i]->as_MultiBranch();
    // Get number of CFG targets.
    // Note that PCTables include exception targets after calls.
    uint required_outcnt = n->required_outcnt();
    if (n->outcnt() != required_outcnt) {
      // Check for a few special cases.  Rethrow Nodes never take the
      // 'fall-thru' path, so expected kids is 1 less.
      if (n->is_PCTable() && n->in(0) && n->in(0)->in(0)) {
        if (n->in(0)->in(0)->is_Call()) {
          CallNode *call = n->in(0)->in(0)->as_Call();
          if (call->entry_point() == OptoRuntime::rethrow_stub()) {
            required_outcnt--;      // Rethrow always has 1 less kid
          } else if (call->req() > TypeFunc::Parms &&
                     call->is_CallDynamicJava()) {
            // Check for null receiver. In such case, the optimizer has
            // detected that the virtual call will always result in a null
            // pointer exception. The fall-through projection of this CatchNode
            // will not be populated.
            Node *arg0 = call->in(TypeFunc::Parms);
            if (arg0->is_Type() &&
                arg0->as_Type()->type()->higher_equal(TypePtr::NULL_PTR)) {
              required_outcnt--;
            }
          } else if (call->entry_point() == OptoRuntime::new_array_Java() &&
                     call->req() > TypeFunc::Parms+1 &&
                     call->is_CallStaticJava()) {
            // Check for negative array length. In such case, the optimizer has
            // detected that the allocation attempt will always result in an
            // exception. There is no fall-through projection of this CatchNode .
            Node *arg1 = call->in(TypeFunc::Parms+1);
            if (arg1->is_Type() &&
                arg1->as_Type()->type()->join(TypeInt::POS)->empty()) {
              required_outcnt--;
            }
          }
        }
      }
      // Recheck with a better notion of 'required_outcnt'
      if (n->outcnt() != required_outcnt) {
        record_method_not_compilable("malformed control flow");
        return true;            // Not all targets reachable!
      }
    }
    // Check that I actually visited all kids.  Unreached kids
    // must be infinite loops.
    for (DUIterator_Fast jmax, j = n->fast_outs(jmax); j < jmax; j++)
      if (!frc._visited.test(n->fast_out(j)->_idx)) {
        record_method_not_compilable("infinite loop");
        return true;            // Found unvisited kid; must be unreach
      }

    // Here so verification code in final_graph_reshaping_walk()
    // always see an OuterStripMinedLoopEnd
    if (n->is_OuterStripMinedLoopEnd() || n->is_LongCountedLoopEnd()) {
      IfNode* init_iff = n->as_If();
      Node* iff = new IfNode(init_iff->in(0), init_iff->in(1), init_iff->_prob, init_iff->_fcnt);
      n->subsume_by(iff, this);
    }
  }

#ifdef IA32
  // If original bytecodes contained a mixture of floats and doubles
  // check if the optimizer has made it homogeneous, item (3).
  if (UseSSE == 0 &&
      frc.get_float_count() > 32 &&
      frc.get_double_count() == 0 &&
      (10 * frc.get_call_count() < frc.get_float_count()) ) {
    set_24_bit_selection_and_mode(false, true);
  }
#endif // IA32

  set_java_calls(frc.get_java_call_count());
  set_inner_loops(frc.get_inner_loop_count());

  // No infinite loops, no reason to bail out.
  return false;
}

//-----------------------------too_many_traps----------------------------------
// Report if there are too many traps at the current method and bci.
// Return true if there was a trap, and/or PerMethodTrapLimit is exceeded.
bool Compile::too_many_traps(ciMethod* method,
                             int bci,
                             Deoptimization::DeoptReason reason) {
  ciMethodData* md = method->method_data();
  if (md->is_empty()) {
    // Assume the trap has not occurred, or that it occurred only
    // because of a transient condition during start-up in the interpreter.
    return false;
  }
  ciMethod* m = Deoptimization::reason_is_speculate(reason) ? this->method() : NULL;
  if (md->has_trap_at(bci, m, reason) != 0) {
    // Assume PerBytecodeTrapLimit==0, for a more conservative heuristic.
    // Also, if there are multiple reasons, or if there is no per-BCI record,
    // assume the worst.
    if (log())
      log()->elem("observe trap='%s' count='%d'",
                  Deoptimization::trap_reason_name(reason),
                  md->trap_count(reason));
    return true;
  } else {
    // Ignore method/bci and see if there have been too many globally.
    return too_many_traps(reason, md);
  }
}

// Less-accurate variant which does not require a method and bci.
bool Compile::too_many_traps(Deoptimization::DeoptReason reason,
                             ciMethodData* logmd) {
  if (trap_count(reason) >= Deoptimization::per_method_trap_limit(reason)) {
    // Too many traps globally.
    // Note that we use cumulative trap_count, not just md->trap_count.
    if (log()) {
      int mcount = (logmd == NULL)? -1: (int)logmd->trap_count(reason);
      log()->elem("observe trap='%s' count='0' mcount='%d' ccount='%d'",
                  Deoptimization::trap_reason_name(reason),
                  mcount, trap_count(reason));
    }
    return true;
  } else {
    // The coast is clear.
    return false;
  }
}

//--------------------------too_many_recompiles--------------------------------
// Report if there are too many recompiles at the current method and bci.
// Consults PerBytecodeRecompilationCutoff and PerMethodRecompilationCutoff.
// Is not eager to return true, since this will cause the compiler to use
// Action_none for a trap point, to avoid too many recompilations.
bool Compile::too_many_recompiles(ciMethod* method,
                                  int bci,
                                  Deoptimization::DeoptReason reason) {
  ciMethodData* md = method->method_data();
  if (md->is_empty()) {
    // Assume the trap has not occurred, or that it occurred only
    // because of a transient condition during start-up in the interpreter.
    return false;
  }
  // Pick a cutoff point well within PerBytecodeRecompilationCutoff.
  uint bc_cutoff = (uint) PerBytecodeRecompilationCutoff / 8;
  uint m_cutoff  = (uint) PerMethodRecompilationCutoff / 2 + 1;  // not zero
  Deoptimization::DeoptReason per_bc_reason
    = Deoptimization::reason_recorded_per_bytecode_if_any(reason);
  ciMethod* m = Deoptimization::reason_is_speculate(reason) ? this->method() : NULL;
  if ((per_bc_reason == Deoptimization::Reason_none
       || md->has_trap_at(bci, m, reason) != 0)
      // The trap frequency measure we care about is the recompile count:
      && md->trap_recompiled_at(bci, m)
      && md->overflow_recompile_count() >= bc_cutoff) {
    // Do not emit a trap here if it has already caused recompilations.
    // Also, if there are multiple reasons, or if there is no per-BCI record,
    // assume the worst.
    if (log())
      log()->elem("observe trap='%s recompiled' count='%d' recompiles2='%d'",
                  Deoptimization::trap_reason_name(reason),
                  md->trap_count(reason),
                  md->overflow_recompile_count());
    return true;
  } else if (trap_count(reason) != 0
             && decompile_count() >= m_cutoff) {
    // Too many recompiles globally, and we have seen this sort of trap.
    // Use cumulative decompile_count, not just md->decompile_count.
    if (log())
      log()->elem("observe trap='%s' count='%d' mcount='%d' decompiles='%d' mdecompiles='%d'",
                  Deoptimization::trap_reason_name(reason),
                  md->trap_count(reason), trap_count(reason),
                  md->decompile_count(), decompile_count());
    return true;
  } else {
    // The coast is clear.
    return false;
  }
}

// Compute when not to trap. Used by matching trap based nodes and
// NullCheck optimization.
void Compile::set_allowed_deopt_reasons() {
  _allowed_reasons = 0;
  if (is_method_compilation()) {
    for (int rs = (int)Deoptimization::Reason_none+1; rs < Compile::trapHistLength; rs++) {
      assert(rs < BitsPerInt, "recode bit map");
      if (!too_many_traps((Deoptimization::DeoptReason) rs)) {
        _allowed_reasons |= nth_bit(rs);
      }
    }
  }
}

bool Compile::needs_clinit_barrier(ciMethod* method, ciMethod* accessing_method) {
  return method->is_static() && needs_clinit_barrier(method->holder(), accessing_method);
}

bool Compile::needs_clinit_barrier(ciField* field, ciMethod* accessing_method) {
  return field->is_static() && needs_clinit_barrier(field->holder(), accessing_method);
}

bool Compile::needs_clinit_barrier(ciInstanceKlass* holder, ciMethod* accessing_method) {
  if (holder->is_initialized()) {
    return false;
  }
  if (holder->is_being_initialized()) {
    if (accessing_method->holder() == holder) {
      // Access inside a class. The barrier can be elided when access happens in <clinit>,
      // <init>, or a static method. In all those cases, there was an initialization
      // barrier on the holder klass passed.
      if (accessing_method->is_static_initializer() ||
          accessing_method->is_object_initializer() ||
          accessing_method->is_static()) {
        return false;
      }
    } else if (accessing_method->holder()->is_subclass_of(holder)) {
      // Access from a subclass. The barrier can be elided only when access happens in <clinit>.
      // In case of <init> or a static method, the barrier is on the subclass is not enough:
      // child class can become fully initialized while its parent class is still being initialized.
      if (accessing_method->is_static_initializer()) {
        return false;
      }
    }
    ciMethod* root = method(); // the root method of compilation
    if (root != accessing_method) {
      return needs_clinit_barrier(holder, root); // check access in the context of compilation root
    }
  }
  return true;
}

#ifndef PRODUCT
//------------------------------verify_graph_edges---------------------------
// Walk the Graph and verify that there is a one-to-one correspondence
// between Use-Def edges and Def-Use edges in the graph.
void Compile::verify_graph_edges(bool no_dead_code) {
  if (VerifyGraphEdges) {
    Unique_Node_List visited;
    // Call recursive graph walk to check edges
    _root->verify_edges(visited);
    if (no_dead_code) {
      // Now make sure that no visited node is used by an unvisited node.
      bool dead_nodes = false;
      Unique_Node_List checked;
      while (visited.size() > 0) {
        Node* n = visited.pop();
        checked.push(n);
        for (uint i = 0; i < n->outcnt(); i++) {
          Node* use = n->raw_out(i);
          if (checked.member(use))  continue;  // already checked
          if (visited.member(use))  continue;  // already in the graph
          if (use->is_Con())        continue;  // a dead ConNode is OK
          // At this point, we have found a dead node which is DU-reachable.
          if (!dead_nodes) {
            tty->print_cr("*** Dead nodes reachable via DU edges:");
            dead_nodes = true;
          }
          use->dump(2);
          tty->print_cr("---");
          checked.push(use);  // No repeats; pretend it is now checked.
        }
      }
      assert(!dead_nodes, "using nodes must be reachable from root");
    }
  }
}
#endif

// The Compile object keeps track of failure reasons separately from the ciEnv.
// This is required because there is not quite a 1-1 relation between the
// ciEnv and its compilation task and the Compile object.  Note that one
// ciEnv might use two Compile objects, if C2Compiler::compile_method decides
// to backtrack and retry without subsuming loads.  Other than this backtracking
// behavior, the Compile's failure reason is quietly copied up to the ciEnv
// by the logic in C2Compiler.
void Compile::record_failure(const char* reason) {
  if (log() != NULL) {
    log()->elem("failure reason='%s' phase='compile'", reason);
  }
  if (_failure_reason == NULL) {
    // Record the first failure reason.
    _failure_reason = reason;
  }

  if (!C->failure_reason_is(C2Compiler::retry_no_subsuming_loads())) {
    C->print_method(PHASE_FAILURE, 1);
  }
  _root = NULL;  // flush the graph, too
}

Compile::TracePhase::TracePhase(const char* name, elapsedTimer* accumulator)
  : TraceTime(name, accumulator, CITime, CITimeVerbose),
    _phase_name(name), _dolog(CITimeVerbose)
{
  if (_dolog) {
    C = Compile::current();
    _log = C->log();
  } else {
    C = NULL;
    _log = NULL;
  }
  if (_log != NULL) {
    _log->begin_head("phase name='%s' nodes='%d' live='%d'", _phase_name, C->unique(), C->live_nodes());
    _log->stamp();
    _log->end_head();
  }
}

Compile::TracePhase::~TracePhase() {

  C = Compile::current();
  if (_dolog) {
    _log = C->log();
  } else {
    _log = NULL;
  }

#ifdef ASSERT
  if (PrintIdealNodeCount) {
    tty->print_cr("phase name='%s' nodes='%d' live='%d' live_graph_walk='%d'",
                  _phase_name, C->unique(), C->live_nodes(), C->count_live_nodes_by_graph_walk());
  }

  if (VerifyIdealNodeCount) {
    Compile::current()->print_missing_nodes();
  }
#endif

  if (_log != NULL) {
    _log->done("phase name='%s' nodes='%d' live='%d'", _phase_name, C->unique(), C->live_nodes());
  }
}

//----------------------------static_subtype_check-----------------------------
// Shortcut important common cases when superklass is exact:
// (0) superklass is java.lang.Object (can occur in reflective code)
// (1) subklass is already limited to a subtype of superklass => always ok
// (2) subklass does not overlap with superklass => always fail
// (3) superklass has NO subtypes and we can check with a simple compare.
Compile::SubTypeCheckResult Compile::static_subtype_check(const TypeKlassPtr* superk, const TypeKlassPtr* subk) {
  if (StressReflectiveCode) {
    return SSC_full_test;       // Let caller generate the general case.
  }

  if (subk->is_java_subtype_of(superk)) {
    return SSC_always_true; // (0) and (1)  this test cannot fail
  }

  if (!subk->maybe_java_subtype_of(superk)) {
    return SSC_always_false; // (2) true path dead; no dynamic test needed
  }

  const Type* superelem = superk;
  if (superk->isa_aryklassptr()) {
    int ignored;
    superelem = superk->is_aryklassptr()->base_element_type(ignored);
  }

  if (superelem->isa_instklassptr()) {
    ciInstanceKlass* ik = superelem->is_instklassptr()->instance_klass();
    if (!ik->has_subklass()) {
      if (!ik->is_final()) {
        // Add a dependency if there is a chance of a later subclass.
        dependencies()->assert_leaf_type(ik);
      }
      if (!superk->maybe_java_subtype_of(subk)) {
        return SSC_always_false;
      }
      return SSC_easy_test;     // (3) caller can do a simple ptr comparison
    }
  } else {
    // A primitive array type has no subtypes.
    return SSC_easy_test;       // (3) caller can do a simple ptr comparison
  }

  return SSC_full_test;
}

Node* Compile::conv_I2X_index(PhaseGVN* phase, Node* idx, const TypeInt* sizetype, Node* ctrl) {
#ifdef _LP64
  // The scaled index operand to AddP must be a clean 64-bit value.
  // Java allows a 32-bit int to be incremented to a negative
  // value, which appears in a 64-bit register as a large
  // positive number.  Using that large positive number as an
  // operand in pointer arithmetic has bad consequences.
  // On the other hand, 32-bit overflow is rare, and the possibility
  // can often be excluded, if we annotate the ConvI2L node with
  // a type assertion that its value is known to be a small positive
  // number.  (The prior range check has ensured this.)
  // This assertion is used by ConvI2LNode::Ideal.
  int index_max = max_jint - 1;  // array size is max_jint, index is one less
  if (sizetype != NULL) index_max = sizetype->_hi - 1;
  const TypeInt* iidxtype = TypeInt::make(0, index_max, Type::WidenMax);
  idx = constrained_convI2L(phase, idx, iidxtype, ctrl);
#endif
  return idx;
}

// Convert integer value to a narrowed long type dependent on ctrl (for example, a range check)
Node* Compile::constrained_convI2L(PhaseGVN* phase, Node* value, const TypeInt* itype, Node* ctrl, bool carry_dependency) {
  if (ctrl != NULL) {
    // Express control dependency by a CastII node with a narrow type.
    value = new CastIINode(value, itype, carry_dependency ? ConstraintCastNode::StrongDependency : ConstraintCastNode::RegularDependency, true /* range check dependency */);
    // Make the CastII node dependent on the control input to prevent the narrowed ConvI2L
    // node from floating above the range check during loop optimizations. Otherwise, the
    // ConvI2L node may be eliminated independently of the range check, causing the data path
    // to become TOP while the control path is still there (although it's unreachable).
    value->set_req(0, ctrl);
    value = phase->transform(value);
  }
  const TypeLong* ltype = TypeLong::make(itype->_lo, itype->_hi, itype->_widen);
  return phase->transform(new ConvI2LNode(value, ltype));
}

// The message about the current inlining is accumulated in
// _print_inlining_stream and transferred into the _print_inlining_list
// once we know whether inlining succeeds or not. For regular
// inlining, messages are appended to the buffer pointed by
// _print_inlining_idx in the _print_inlining_list. For late inlining,
// a new buffer is added after _print_inlining_idx in the list. This
// way we can update the inlining message for late inlining call site
// when the inlining is attempted again.
void Compile::print_inlining_init() {
  if (print_inlining() || print_intrinsics()) {
    // print_inlining_init is actually called several times.
<<<<<<< HEAD
    print_inlining_stream_free();
    _print_inlining_stream = new (mtCompiler) stringStream();
=======
    print_inlining_reset();
>>>>>>> dd51f7e0
    _print_inlining_list = new (comp_arena())GrowableArray<PrintInliningBuffer*>(comp_arena(), 1, 1, new PrintInliningBuffer());
  }
}

void Compile::print_inlining_reinit() {
  if (print_inlining() || print_intrinsics()) {
<<<<<<< HEAD
    print_inlining_stream_free();
    // Re allocate buffer when we change ResourceMark
    _print_inlining_stream = new (mtCompiler) stringStream();
=======
    print_inlining_reset();
>>>>>>> dd51f7e0
  }
}

void Compile::print_inlining_reset() {
  _print_inlining_stream->reset();
}

void Compile::print_inlining_commit() {
  assert(print_inlining() || print_intrinsics(), "PrintInlining off?");
  // Transfer the message from _print_inlining_stream to the current
  // _print_inlining_list buffer and clear _print_inlining_stream.
  _print_inlining_list->at(_print_inlining_idx)->ss()->write(_print_inlining_stream->base(), _print_inlining_stream->size());
  print_inlining_reset();
}

void Compile::print_inlining_push() {
  // Add new buffer to the _print_inlining_list at current position
  _print_inlining_idx++;
  _print_inlining_list->insert_before(_print_inlining_idx, new PrintInliningBuffer());
}

Compile::PrintInliningBuffer* Compile::print_inlining_current() {
  return _print_inlining_list->at(_print_inlining_idx);
}

void Compile::print_inlining_update(CallGenerator* cg) {
  if (print_inlining() || print_intrinsics()) {
    if (cg->is_late_inline()) {
      if (print_inlining_current()->cg() != cg &&
          (print_inlining_current()->cg() != NULL ||
           print_inlining_current()->ss()->size() != 0)) {
        print_inlining_push();
      }
      print_inlining_commit();
      print_inlining_current()->set_cg(cg);
    } else {
      if (print_inlining_current()->cg() != NULL) {
        print_inlining_push();
      }
      print_inlining_commit();
    }
  }
}

void Compile::print_inlining_move_to(CallGenerator* cg) {
  // We resume inlining at a late inlining call site. Locate the
  // corresponding inlining buffer so that we can update it.
  if (print_inlining() || print_intrinsics()) {
    for (int i = 0; i < _print_inlining_list->length(); i++) {
      if (_print_inlining_list->at(i)->cg() == cg) {
        _print_inlining_idx = i;
        return;
      }
    }
    ShouldNotReachHere();
  }
}

void Compile::print_inlining_update_delayed(CallGenerator* cg) {
  if (print_inlining() || print_intrinsics()) {
    assert(_print_inlining_stream->size() > 0, "missing inlining msg");
    assert(print_inlining_current()->cg() == cg, "wrong entry");
    // replace message with new message
    _print_inlining_list->at_put(_print_inlining_idx, new PrintInliningBuffer());
    print_inlining_commit();
    print_inlining_current()->set_cg(cg);
  }
}

void Compile::print_inlining_assert_ready() {
  assert(!_print_inlining || _print_inlining_stream->size() == 0, "losing data");
}

void Compile::process_print_inlining() {
  assert(_late_inlines.length() == 0, "not drained yet");
  if (print_inlining() || print_intrinsics()) {
    ResourceMark rm;
    stringStream ss;
    assert(_print_inlining_list != NULL, "process_print_inlining should be called only once.");
    for (int i = 0; i < _print_inlining_list->length(); i++) {
      PrintInliningBuffer* pib = _print_inlining_list->at(i);
      ss.print("%s", pib->ss()->freeze());
      delete pib;
      DEBUG_ONLY(_print_inlining_list->at_put(i, NULL));
    }
    // Reset _print_inlining_list, it only contains destructed objects.
    // It is on the arena, so it will be freed when the arena is reset.
    _print_inlining_list = NULL;
    // _print_inlining_stream won't be used anymore, either.
    print_inlining_reset();
    size_t end = ss.size();
    _print_inlining_output = NEW_ARENA_ARRAY(comp_arena(), char, end+1);
    strncpy(_print_inlining_output, ss.freeze(), end+1);
    _print_inlining_output[end] = 0;
  }
}

void Compile::dump_print_inlining() {
  if (_print_inlining_output != NULL) {
    tty->print_raw(_print_inlining_output);
  }
}

void Compile::log_late_inline(CallGenerator* cg) {
  if (log() != NULL) {
    log()->head("late_inline method='%d'  inline_id='" JLONG_FORMAT "'", log()->identify(cg->method()),
                cg->unique_id());
    JVMState* p = cg->call_node()->jvms();
    while (p != NULL) {
      log()->elem("jvms bci='%d' method='%d'", p->bci(), log()->identify(p->method()));
      p = p->caller();
    }
    log()->tail("late_inline");
  }
}

void Compile::log_late_inline_failure(CallGenerator* cg, const char* msg) {
  log_late_inline(cg);
  if (log() != NULL) {
    log()->inline_fail(msg);
  }
}

void Compile::log_inline_id(CallGenerator* cg) {
  if (log() != NULL) {
    // The LogCompilation tool needs a unique way to identify late
    // inline call sites. This id must be unique for this call site in
    // this compilation. Try to have it unique across compilations as
    // well because it can be convenient when grepping through the log
    // file.
    // Distinguish OSR compilations from others in case CICountOSR is
    // on.
    jlong id = ((jlong)unique()) + (((jlong)compile_id()) << 33) + (CICountOSR && is_osr_compilation() ? ((jlong)1) << 32 : 0);
    cg->set_unique_id(id);
    log()->elem("inline_id id='" JLONG_FORMAT "'", id);
  }
}

void Compile::log_inline_failure(const char* msg) {
  if (C->log() != NULL) {
    C->log()->inline_fail(msg);
  }
}


// Dump inlining replay data to the stream.
// Don't change thread state and acquire any locks.
void Compile::dump_inline_data(outputStream* out) {
  InlineTree* inl_tree = ilt();
  if (inl_tree != NULL) {
    out->print(" inline %d", inl_tree->count());
    inl_tree->dump_replay_data(out);
  }
}

void Compile::dump_inline_data_reduced(outputStream* out) {
  assert(ReplayReduce, "");

  InlineTree* inl_tree = ilt();
  if (inl_tree == NULL) {
    return;
  }
  // Enable iterative replay file reduction
  // Output "compile" lines for depth 1 subtrees,
  // simulating that those trees were compiled
  // instead of inlined.
  for (int i = 0; i < inl_tree->subtrees().length(); ++i) {
    InlineTree* sub = inl_tree->subtrees().at(i);
    if (sub->inline_level() != 1) {
      continue;
    }

    ciMethod* method = sub->method();
    int entry_bci = -1;
    int comp_level = env()->task()->comp_level();
    out->print("compile ");
    method->dump_name_as_ascii(out);
    out->print(" %d %d", entry_bci, comp_level);
    out->print(" inline %d", sub->count());
    sub->dump_replay_data(out, -1);
    out->cr();
  }
}

int Compile::cmp_expensive_nodes(Node* n1, Node* n2) {
  if (n1->Opcode() < n2->Opcode())      return -1;
  else if (n1->Opcode() > n2->Opcode()) return 1;

  assert(n1->req() == n2->req(), "can't compare %s nodes: n1->req() = %d, n2->req() = %d", NodeClassNames[n1->Opcode()], n1->req(), n2->req());
  for (uint i = 1; i < n1->req(); i++) {
    if (n1->in(i) < n2->in(i))      return -1;
    else if (n1->in(i) > n2->in(i)) return 1;
  }

  return 0;
}

int Compile::cmp_expensive_nodes(Node** n1p, Node** n2p) {
  Node* n1 = *n1p;
  Node* n2 = *n2p;

  return cmp_expensive_nodes(n1, n2);
}

void Compile::sort_expensive_nodes() {
  if (!expensive_nodes_sorted()) {
    _expensive_nodes.sort(cmp_expensive_nodes);
  }
}

bool Compile::expensive_nodes_sorted() const {
  for (int i = 1; i < _expensive_nodes.length(); i++) {
    if (cmp_expensive_nodes(_expensive_nodes.adr_at(i), _expensive_nodes.adr_at(i-1)) < 0) {
      return false;
    }
  }
  return true;
}

bool Compile::should_optimize_expensive_nodes(PhaseIterGVN &igvn) {
  if (_expensive_nodes.length() == 0) {
    return false;
  }

  assert(OptimizeExpensiveOps, "optimization off?");

  // Take this opportunity to remove dead nodes from the list
  int j = 0;
  for (int i = 0; i < _expensive_nodes.length(); i++) {
    Node* n = _expensive_nodes.at(i);
    if (!n->is_unreachable(igvn)) {
      assert(n->is_expensive(), "should be expensive");
      _expensive_nodes.at_put(j, n);
      j++;
    }
  }
  _expensive_nodes.trunc_to(j);

  // Then sort the list so that similar nodes are next to each other
  // and check for at least two nodes of identical kind with same data
  // inputs.
  sort_expensive_nodes();

  for (int i = 0; i < _expensive_nodes.length()-1; i++) {
    if (cmp_expensive_nodes(_expensive_nodes.adr_at(i), _expensive_nodes.adr_at(i+1)) == 0) {
      return true;
    }
  }

  return false;
}

void Compile::cleanup_expensive_nodes(PhaseIterGVN &igvn) {
  if (_expensive_nodes.length() == 0) {
    return;
  }

  assert(OptimizeExpensiveOps, "optimization off?");

  // Sort to bring similar nodes next to each other and clear the
  // control input of nodes for which there's only a single copy.
  sort_expensive_nodes();

  int j = 0;
  int identical = 0;
  int i = 0;
  bool modified = false;
  for (; i < _expensive_nodes.length()-1; i++) {
    assert(j <= i, "can't write beyond current index");
    if (_expensive_nodes.at(i)->Opcode() == _expensive_nodes.at(i+1)->Opcode()) {
      identical++;
      _expensive_nodes.at_put(j++, _expensive_nodes.at(i));
      continue;
    }
    if (identical > 0) {
      _expensive_nodes.at_put(j++, _expensive_nodes.at(i));
      identical = 0;
    } else {
      Node* n = _expensive_nodes.at(i);
      igvn.replace_input_of(n, 0, NULL);
      igvn.hash_insert(n);
      modified = true;
    }
  }
  if (identical > 0) {
    _expensive_nodes.at_put(j++, _expensive_nodes.at(i));
  } else if (_expensive_nodes.length() >= 1) {
    Node* n = _expensive_nodes.at(i);
    igvn.replace_input_of(n, 0, NULL);
    igvn.hash_insert(n);
    modified = true;
  }
  _expensive_nodes.trunc_to(j);
  if (modified) {
    igvn.optimize();
  }
}

void Compile::add_expensive_node(Node * n) {
  assert(!_expensive_nodes.contains(n), "duplicate entry in expensive list");
  assert(n->is_expensive(), "expensive nodes with non-null control here only");
  assert(!n->is_CFG() && !n->is_Mem(), "no cfg or memory nodes here");
  if (OptimizeExpensiveOps) {
    _expensive_nodes.append(n);
  } else {
    // Clear control input and let IGVN optimize expensive nodes if
    // OptimizeExpensiveOps is off.
    n->set_req(0, NULL);
  }
}

/**
 * Track coarsened Lock and Unlock nodes.
 */

class Lock_List : public Node_List {
  uint _origin_cnt;
public:
  Lock_List(Arena *a, uint cnt) : Node_List(a), _origin_cnt(cnt) {}
  uint origin_cnt() const { return _origin_cnt; }
};

void Compile::add_coarsened_locks(GrowableArray<AbstractLockNode*>& locks) {
  int length = locks.length();
  if (length > 0) {
    // Have to keep this list until locks elimination during Macro nodes elimination.
    Lock_List* locks_list = new (comp_arena()) Lock_List(comp_arena(), length);
    for (int i = 0; i < length; i++) {
      AbstractLockNode* lock = locks.at(i);
      assert(lock->is_coarsened(), "expecting only coarsened AbstractLock nodes, but got '%s'[%d] node", lock->Name(), lock->_idx);
      locks_list->push(lock);
    }
    _coarsened_locks.append(locks_list);
  }
}

void Compile::remove_useless_coarsened_locks(Unique_Node_List& useful) {
  int count = coarsened_count();
  for (int i = 0; i < count; i++) {
    Node_List* locks_list = _coarsened_locks.at(i);
    for (uint j = 0; j < locks_list->size(); j++) {
      Node* lock = locks_list->at(j);
      assert(lock->is_AbstractLock(), "sanity");
      if (!useful.member(lock)) {
        locks_list->yank(lock);
      }
    }
  }
}

void Compile::remove_coarsened_lock(Node* n) {
  if (n->is_AbstractLock()) {
    int count = coarsened_count();
    for (int i = 0; i < count; i++) {
      Node_List* locks_list = _coarsened_locks.at(i);
      locks_list->yank(n);
    }
  }
}

bool Compile::coarsened_locks_consistent() {
  int count = coarsened_count();
  for (int i = 0; i < count; i++) {
    bool unbalanced = false;
    bool modified = false; // track locks kind modifications
    Lock_List* locks_list = (Lock_List*)_coarsened_locks.at(i);
    uint size = locks_list->size();
    if (size == 0) {
      unbalanced = false; // All locks were eliminated - good
    } else if (size != locks_list->origin_cnt()) {
      unbalanced = true; // Some locks were removed from list
    } else {
      for (uint j = 0; j < size; j++) {
        Node* lock = locks_list->at(j);
        // All nodes in group should have the same state (modified or not)
        if (!lock->as_AbstractLock()->is_coarsened()) {
          if (j == 0) {
            // first on list was modified, the rest should be too for consistency
            modified = true;
          } else if (!modified) {
            // this lock was modified but previous locks on the list were not
            unbalanced = true;
            break;
          }
        } else if (modified) {
          // previous locks on list were modified but not this lock
          unbalanced = true;
          break;
        }
      }
    }
    if (unbalanced) {
      // unbalanced monitor enter/exit - only some [un]lock nodes were removed or modified
#ifdef ASSERT
      if (PrintEliminateLocks) {
        tty->print_cr("=== unbalanced coarsened locks ===");
        for (uint l = 0; l < size; l++) {
          locks_list->at(l)->dump();
        }
      }
#endif
      record_failure(C2Compiler::retry_no_locks_coarsening());
      return false;
    }
  }
  return true;
}

/**
 * Remove the speculative part of types and clean up the graph
 */
void Compile::remove_speculative_types(PhaseIterGVN &igvn) {
  if (UseTypeSpeculation) {
    Unique_Node_List worklist;
    worklist.push(root());
    int modified = 0;
    // Go over all type nodes that carry a speculative type, drop the
    // speculative part of the type and enqueue the node for an igvn
    // which may optimize it out.
    for (uint next = 0; next < worklist.size(); ++next) {
      Node *n  = worklist.at(next);
      if (n->is_Type()) {
        TypeNode* tn = n->as_Type();
        const Type* t = tn->type();
        const Type* t_no_spec = t->remove_speculative();
        if (t_no_spec != t) {
          bool in_hash = igvn.hash_delete(n);
          assert(in_hash, "node should be in igvn hash table");
          tn->set_type(t_no_spec);
          igvn.hash_insert(n);
          igvn._worklist.push(n); // give it a chance to go away
          modified++;
        }
      }
      // Iterate over outs - endless loops is unreachable from below
      for (DUIterator_Fast imax, i = n->fast_outs(imax); i < imax; i++) {
        Node *m = n->fast_out(i);
        if (not_a_node(m)) {
          continue;
        }
        worklist.push(m);
      }
    }
    // Drop the speculative part of all types in the igvn's type table
    igvn.remove_speculative_types();
    if (modified > 0) {
      igvn.optimize();
    }
#ifdef ASSERT
    // Verify that after the IGVN is over no speculative type has resurfaced
    worklist.clear();
    worklist.push(root());
    for (uint next = 0; next < worklist.size(); ++next) {
      Node *n  = worklist.at(next);
      const Type* t = igvn.type_or_null(n);
      assert((t == NULL) || (t == t->remove_speculative()), "no more speculative types");
      if (n->is_Type()) {
        t = n->as_Type()->type();
        assert(t == t->remove_speculative(), "no more speculative types");
      }
      // Iterate over outs - endless loops is unreachable from below
      for (DUIterator_Fast imax, i = n->fast_outs(imax); i < imax; i++) {
        Node *m = n->fast_out(i);
        if (not_a_node(m)) {
          continue;
        }
        worklist.push(m);
      }
    }
    igvn.check_no_speculative_types();
#endif
  }
}

// Auxiliary methods to support randomized stressing/fuzzing.

int Compile::random() {
  _stress_seed = os::next_random(_stress_seed);
  return static_cast<int>(_stress_seed);
}

// This method can be called the arbitrary number of times, with current count
// as the argument. The logic allows selecting a single candidate from the
// running list of candidates as follows:
//    int count = 0;
//    Cand* selected = null;
//    while(cand = cand->next()) {
//      if (randomized_select(++count)) {
//        selected = cand;
//      }
//    }
//
// Including count equalizes the chances any candidate is "selected".
// This is useful when we don't have the complete list of candidates to choose
// from uniformly. In this case, we need to adjust the randomicity of the
// selection, or else we will end up biasing the selection towards the latter
// candidates.
//
// Quick back-envelope calculation shows that for the list of n candidates
// the equal probability for the candidate to persist as "best" can be
// achieved by replacing it with "next" k-th candidate with the probability
// of 1/k. It can be easily shown that by the end of the run, the
// probability for any candidate is converged to 1/n, thus giving the
// uniform distribution among all the candidates.
//
// We don't care about the domain size as long as (RANDOMIZED_DOMAIN / count) is large.
#define RANDOMIZED_DOMAIN_POW 29
#define RANDOMIZED_DOMAIN (1 << RANDOMIZED_DOMAIN_POW)
#define RANDOMIZED_DOMAIN_MASK ((1 << (RANDOMIZED_DOMAIN_POW + 1)) - 1)
bool Compile::randomized_select(int count) {
  assert(count > 0, "only positive");
  return (random() & RANDOMIZED_DOMAIN_MASK) < (RANDOMIZED_DOMAIN / count);
}

CloneMap&     Compile::clone_map()                 { return _clone_map; }
void          Compile::set_clone_map(Dict* d)      { _clone_map._dict = d; }

void NodeCloneInfo::dump() const {
  tty->print(" {%d:%d} ", idx(), gen());
}

void CloneMap::clone(Node* old, Node* nnn, int gen) {
  uint64_t val = value(old->_idx);
  NodeCloneInfo cio(val);
  assert(val != 0, "old node should be in the map");
  NodeCloneInfo cin(cio.idx(), gen + cio.gen());
  insert(nnn->_idx, cin.get());
#ifndef PRODUCT
  if (is_debug()) {
    tty->print_cr("CloneMap::clone inserted node %d info {%d:%d} into CloneMap", nnn->_idx, cin.idx(), cin.gen());
  }
#endif
}

void CloneMap::verify_insert_and_clone(Node* old, Node* nnn, int gen) {
  NodeCloneInfo cio(value(old->_idx));
  if (cio.get() == 0) {
    cio.set(old->_idx, 0);
    insert(old->_idx, cio.get());
#ifndef PRODUCT
    if (is_debug()) {
      tty->print_cr("CloneMap::verify_insert_and_clone inserted node %d info {%d:%d} into CloneMap", old->_idx, cio.idx(), cio.gen());
    }
#endif
  }
  clone(old, nnn, gen);
}

int CloneMap::max_gen() const {
  int g = 0;
  DictI di(_dict);
  for(; di.test(); ++di) {
    int t = gen(di._key);
    if (g < t) {
      g = t;
#ifndef PRODUCT
      if (is_debug()) {
        tty->print_cr("CloneMap::max_gen() update max=%d from %d", g, _2_node_idx_t(di._key));
      }
#endif
    }
  }
  return g;
}

void CloneMap::dump(node_idx_t key) const {
  uint64_t val = value(key);
  if (val != 0) {
    NodeCloneInfo ni(val);
    ni.dump();
  }
}

// Move Allocate nodes to the start of the list
void Compile::sort_macro_nodes() {
  int count = macro_count();
  int allocates = 0;
  for (int i = 0; i < count; i++) {
    Node* n = macro_node(i);
    if (n->is_Allocate()) {
      if (i != allocates) {
        Node* tmp = macro_node(allocates);
        _macro_nodes.at_put(allocates, n);
        _macro_nodes.at_put(i, tmp);
      }
      allocates++;
    }
  }
}

void Compile::print_method(CompilerPhaseType cpt, int level, Node* n) {
  EventCompilerPhase event;
  if (event.should_commit()) {
    CompilerEvent::PhaseEvent::post(event, C->_latest_stage_start_counter, cpt, C->_compile_id, level);
  }
#ifndef PRODUCT
  ResourceMark rm;
  stringStream ss;
  ss.print_raw(CompilerPhaseTypeHelper::to_description(cpt));
  if (n != nullptr) {
    ss.print(": %d %s ", n->_idx, NodeClassNames[n->Opcode()]);
  }

  const char* name = ss.as_string();
  if (should_print_igv(level)) {
    _igv_printer->print_method(name, level);
  }
  if (should_print_phase(cpt)) {
    print_ideal_ir(CompilerPhaseTypeHelper::to_name(cpt));
  }
#endif
  C->_latest_stage_start_counter.stamp();
}

// Only used from CompileWrapper
void Compile::begin_method() {
#ifndef PRODUCT
  if (_method != NULL && should_print_igv(1)) {
    _igv_printer->begin_method();
  }
#endif
  C->_latest_stage_start_counter.stamp();
}

// Only used from CompileWrapper
void Compile::end_method() {
  EventCompilerPhase event;
  if (event.should_commit()) {
    CompilerEvent::PhaseEvent::post(event, C->_latest_stage_start_counter, PHASE_END, C->_compile_id, 1);
  }

#ifndef PRODUCT
  if (_method != NULL && should_print_igv(1)) {
    _igv_printer->end_method();
  }
#endif
}

bool Compile::should_print_phase(CompilerPhaseType cpt) {
#ifndef PRODUCT
  if ((_directive->ideal_phase_mask() & CompilerPhaseTypeHelper::to_bitmask(cpt)) != 0) {
    return true;
  }
#endif
  return false;
}

bool Compile::should_print_igv(int level) {
#ifndef PRODUCT
  if (PrintIdealGraphLevel < 0) { // disabled by the user
    return false;
  }

  bool need = directive()->IGVPrintLevelOption >= level;
  if (need && !_igv_printer) {
    _igv_printer = IdealGraphPrinter::printer();
    _igv_printer->set_compile(this);
  }
  return need;
#else
  return false;
#endif
}

#ifndef PRODUCT
IdealGraphPrinter* Compile::_debug_file_printer = NULL;
IdealGraphPrinter* Compile::_debug_network_printer = NULL;

// Called from debugger. Prints method to the default file with the default phase name.
// This works regardless of any Ideal Graph Visualizer flags set or not.
void igv_print() {
  Compile::current()->igv_print_method_to_file();
}

// Same as igv_print() above but with a specified phase name.
void igv_print(const char* phase_name) {
  Compile::current()->igv_print_method_to_file(phase_name);
}

// Called from debugger. Prints method with the default phase name to the default network or the one specified with
// the network flags for the Ideal Graph Visualizer, or to the default file depending on the 'network' argument.
// This works regardless of any Ideal Graph Visualizer flags set or not.
void igv_print(bool network) {
  if (network) {
    Compile::current()->igv_print_method_to_network();
  } else {
    Compile::current()->igv_print_method_to_file();
  }
}

// Same as igv_print(bool network) above but with a specified phase name.
void igv_print(bool network, const char* phase_name) {
  if (network) {
    Compile::current()->igv_print_method_to_network(phase_name);
  } else {
    Compile::current()->igv_print_method_to_file(phase_name);
  }
}

// Called from debugger. Normal write to the default _printer. Only works if Ideal Graph Visualizer printing flags are set.
void igv_print_default() {
  Compile::current()->print_method(PHASE_DEBUG, 0);
}

// Called from debugger, especially when replaying a trace in which the program state cannot be altered like with rr replay.
// A method is appended to an existing default file with the default phase name. This means that igv_append() must follow
// an earlier igv_print(*) call which sets up the file. This works regardless of any Ideal Graph Visualizer flags set or not.
void igv_append() {
  Compile::current()->igv_print_method_to_file("Debug", true);
}

// Same as igv_append() above but with a specified phase name.
void igv_append(const char* phase_name) {
  Compile::current()->igv_print_method_to_file(phase_name, true);
}

void Compile::igv_print_method_to_file(const char* phase_name, bool append) {
  const char* file_name = "custom_debug.xml";
  if (_debug_file_printer == NULL) {
    _debug_file_printer = new IdealGraphPrinter(C, file_name, append);
  } else {
    _debug_file_printer->update_compiled_method(C->method());
  }
  tty->print_cr("Method %s to %s", append ? "appended" : "printed", file_name);
  _debug_file_printer->print(phase_name, (Node*)C->root());
}

void Compile::igv_print_method_to_network(const char* phase_name) {
  if (_debug_network_printer == NULL) {
    _debug_network_printer = new IdealGraphPrinter(C);
  } else {
    _debug_network_printer->update_compiled_method(C->method());
  }
  tty->print_cr("Method printed over network stream to IGV");
  _debug_network_printer->print(phase_name, (Node*)C->root());
}
#endif

Node* Compile::narrow_value(BasicType bt, Node* value, const Type* type, PhaseGVN* phase, bool transform_res) {
  if (type != NULL && phase->type(value)->higher_equal(type)) {
    return value;
  }
  Node* result = NULL;
  if (bt == T_BYTE) {
    result = phase->transform(new LShiftINode(value, phase->intcon(24)));
    result = new RShiftINode(result, phase->intcon(24));
  } else if (bt == T_BOOLEAN) {
    result = new AndINode(value, phase->intcon(0xFF));
  } else if (bt == T_CHAR) {
    result = new AndINode(value,phase->intcon(0xFFFF));
  } else {
    assert(bt == T_SHORT, "unexpected narrow type");
    result = phase->transform(new LShiftINode(value, phase->intcon(16)));
    result = new RShiftINode(result, phase->intcon(16));
  }
  if (transform_res) {
    result = phase->transform(result);
  }
  return result;
}
<|MERGE_RESOLUTION|>--- conflicted
+++ resolved
@@ -4408,25 +4408,14 @@
 void Compile::print_inlining_init() {
   if (print_inlining() || print_intrinsics()) {
     // print_inlining_init is actually called several times.
-<<<<<<< HEAD
-    print_inlining_stream_free();
-    _print_inlining_stream = new (mtCompiler) stringStream();
-=======
     print_inlining_reset();
->>>>>>> dd51f7e0
     _print_inlining_list = new (comp_arena())GrowableArray<PrintInliningBuffer*>(comp_arena(), 1, 1, new PrintInliningBuffer());
   }
 }
 
 void Compile::print_inlining_reinit() {
   if (print_inlining() || print_intrinsics()) {
-<<<<<<< HEAD
-    print_inlining_stream_free();
-    // Re allocate buffer when we change ResourceMark
-    _print_inlining_stream = new (mtCompiler) stringStream();
-=======
     print_inlining_reset();
->>>>>>> dd51f7e0
   }
 }
 
