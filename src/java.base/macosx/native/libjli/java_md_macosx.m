--- conflicted
+++ resolved
@@ -551,17 +551,10 @@
 
     JLI_TraceLauncher("JVM path is %s\n", jvmpath);
 
-<<<<<<< HEAD
-    if (JLI_IsStaticallyLinked()) {
-        libjvm = dlopen(NULL, RTLD_FIRST);
-    } else {
-        libjvm = dlopen(jvmpath, RTLD_NOW + RTLD_GLOBAL);
-=======
     if (!JLI_IsStaticallyLinked()) {
         libjvm = dlopen(jvmpath, RTLD_NOW + RTLD_GLOBAL);
     } else {
         libjvm = dlopen(NULL, RTLD_FIRST);
->>>>>>> 03ba37e6
     }
 
     if (libjvm == NULL) {
