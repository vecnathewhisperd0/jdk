/*
 * Copyright (c) 1997, 2023, Oracle and/or its affiliates. All rights reserved.
 * Copyright (c) 2021, Azul Systems, Inc. All rights reserved.
 * DO NOT ALTER OR REMOVE COPYRIGHT NOTICES OR THIS FILE HEADER.
 *
 * This code is free software; you can redistribute it and/or modify it
 * under the terms of the GNU General Public License version 2 only, as
 * published by the Free Software Foundation.
 *
 * This code is distributed in the hope that it will be useful, but WITHOUT
 * ANY WARRANTY; without even the implied warranty of MERCHANTABILITY or
 * FITNESS FOR A PARTICULAR PURPOSE.  See the GNU General Public License
 * version 2 for more details (a copy is included in the LICENSE file that
 * accompanied this code).
 *
 * You should have received a copy of the GNU General Public License version
 * 2 along with this work; if not, write to the Free Software Foundation,
 * Inc., 51 Franklin St, Fifth Floor, Boston, MA 02110-1301 USA.
 *
 * Please contact Oracle, 500 Oracle Parkway, Redwood Shores, CA 94065 USA
 * or visit www.oracle.com if you need additional information or have any
 * questions.
 *
 */

#include "precompiled.hpp"
#include "cds/dynamicArchive.hpp"
#include "ci/ciEnv.hpp"
#include "classfile/javaClasses.inline.hpp"
#include "classfile/javaThreadStatus.hpp"
#include "classfile/systemDictionary.hpp"
#include "classfile/vmClasses.hpp"
#include "classfile/vmSymbols.hpp"
#include "code/codeCache.hpp"
#include "code/scopeDesc.hpp"
#include "compiler/compileTask.hpp"
#include "compiler/compilerThread.hpp"
#include "gc/shared/oopStorage.hpp"
#include "gc/shared/oopStorageSet.hpp"
#include "gc/shared/tlab_globals.hpp"
#include "jfr/jfrEvents.hpp"
#include "jvm.h"
#include "jvmtifiles/jvmtiEnv.hpp"
#include "logging/log.hpp"
#include "logging/logAsyncWriter.hpp"
#include "logging/logStream.hpp"
#include "memory/allocation.inline.hpp"
#include "memory/iterator.hpp"
#include "memory/universe.hpp"
#include "oops/access.inline.hpp"
#include "oops/instanceKlass.hpp"
#include "oops/klass.inline.hpp"
#include "oops/oop.inline.hpp"
#include "oops/oopHandle.inline.hpp"
#include "oops/verifyOopClosure.hpp"
#include "prims/jvm_misc.hpp"
#include "prims/jvmtiDeferredUpdates.hpp"
#include "prims/jvmtiExport.hpp"
#include "prims/jvmtiThreadState.inline.hpp"
#include "runtime/atomic.hpp"
#include "runtime/continuation.hpp"
#include "runtime/continuationEntry.inline.hpp"
#include "runtime/continuationHelper.inline.hpp"
#include "runtime/deoptimization.hpp"
#include "runtime/frame.inline.hpp"
#include "runtime/handles.inline.hpp"
#include "runtime/handshake.hpp"
#include "runtime/interfaceSupport.inline.hpp"
#include "runtime/java.hpp"
#include "runtime/javaCalls.hpp"
#include "runtime/javaThread.inline.hpp"
#include "runtime/jniHandles.inline.hpp"
#include "runtime/mutexLocker.hpp"
#include "runtime/orderAccess.hpp"
#include "runtime/osThread.hpp"
#include "runtime/safepoint.hpp"
#include "runtime/safepointMechanism.inline.hpp"
#include "runtime/safepointVerifiers.hpp"
#include "runtime/serviceThread.hpp"
#include "runtime/stackFrameStream.inline.hpp"
#include "runtime/stackWatermarkSet.hpp"
#include "runtime/synchronizer.hpp"
#include "runtime/threadCritical.hpp"
#include "runtime/threadSMR.inline.hpp"
#include "runtime/threadStatisticalInfo.hpp"
#include "runtime/threadWXSetters.inline.hpp"
#include "runtime/timer.hpp"
#include "runtime/timerTrace.hpp"
#include "runtime/vframe.inline.hpp"
#include "runtime/vframeArray.hpp"
#include "runtime/vframe_hp.hpp"
#include "runtime/vmThread.hpp"
#include "runtime/vmOperations.hpp"
#include "services/threadService.hpp"
#include "utilities/copy.hpp"
#include "utilities/defaultStream.hpp"
#include "utilities/dtrace.hpp"
#include "utilities/events.hpp"
#include "utilities/macros.hpp"
#include "utilities/preserveException.hpp"
#include "utilities/spinYield.hpp"
#include "utilities/vmError.hpp"
#if INCLUDE_JVMCI
#include "jvmci/jvmci.hpp"
#include "jvmci/jvmciEnv.hpp"
#endif
#if INCLUDE_JFR
#include "jfr/jfr.hpp"
#endif

// Set by os layer.
size_t      JavaThread::_stack_size_at_create = 0;

#ifdef DTRACE_ENABLED

// Only bother with this argument setup if dtrace is available

  #define HOTSPOT_THREAD_PROBE_start HOTSPOT_THREAD_START
  #define HOTSPOT_THREAD_PROBE_stop HOTSPOT_THREAD_STOP

  #define DTRACE_THREAD_PROBE(probe, javathread)                           \
    {                                                                      \
      ResourceMark rm(this);                                               \
      int len = 0;                                                         \
      const char* name = (javathread)->name();                             \
      len = strlen(name);                                                  \
      HOTSPOT_THREAD_PROBE_##probe(/* probe = start, stop */               \
        (char *) name, len,                                                \
        java_lang_Thread::thread_id((javathread)->threadObj()),            \
        (uintptr_t) (javathread)->osthread()->thread_id(),                 \
        java_lang_Thread::is_daemon((javathread)->threadObj()));           \
    }

#else //  ndef DTRACE_ENABLED

  #define DTRACE_THREAD_PROBE(probe, javathread)

#endif // ndef DTRACE_ENABLED

void JavaThread::smr_delete() {
  if (_on_thread_list) {
    ThreadsSMRSupport::smr_delete(this);
  } else {
    delete this;
  }
}

// Initialized by VMThread at vm_global_init
OopStorage* JavaThread::_thread_oop_storage = nullptr;

OopStorage* JavaThread::thread_oop_storage() {
  assert(_thread_oop_storage != nullptr, "not yet initialized");
  return _thread_oop_storage;
}

void JavaThread::set_threadOopHandles(oop p) {
  assert(_thread_oop_storage != nullptr, "not yet initialized");
  _threadObj   = OopHandle(_thread_oop_storage, p);
  _vthread     = OopHandle(_thread_oop_storage, p);
  _jvmti_vthread = OopHandle(_thread_oop_storage, p->is_a(vmClasses::BoundVirtualThread_klass()) ? p : nullptr);
  _scopedValueCache = OopHandle(_thread_oop_storage, nullptr);
}

oop JavaThread::threadObj() const {
  // Ideally we would verify the current thread is oop_safe when this is called, but as we can
  // be called from a signal handler we would have to use Thread::current_or_null_safe(). That
  // has overhead and also interacts poorly with GetLastError on Windows due to the use of TLS.
  // Instead callers must verify oop safe access.
  return _threadObj.resolve();
}

oop JavaThread::vthread() const {
  return _vthread.resolve();
}

void JavaThread::set_vthread(oop p) {
  assert(_thread_oop_storage != nullptr, "not yet initialized");
  _vthread.replace(p);
}

oop JavaThread::jvmti_vthread() const {
  return _jvmti_vthread.resolve();
}

void JavaThread::set_jvmti_vthread(oop p) {
  assert(_thread_oop_storage != nullptr, "not yet initialized");
  _jvmti_vthread.replace(p);
}

oop JavaThread::scopedValueCache() const {
  return _scopedValueCache.resolve();
}

void JavaThread::set_scopedValueCache(oop p) {
  if (_scopedValueCache.ptr_raw() != nullptr) { // i.e. if the OopHandle has been allocated
    _scopedValueCache.replace(p);
  } else {
    assert(p == nullptr, "not yet initialized");
  }
}

void JavaThread::clear_scopedValueBindings() {
  set_scopedValueCache(nullptr);
  oop vthread_oop = vthread();
  // vthread may be null here if we get a VM error during startup,
  // before the java.lang.Thread instance has been created.
  if (vthread_oop != nullptr) {
    java_lang_Thread::clear_scopedValueBindings(vthread_oop);
  }
}

void JavaThread::allocate_threadObj(Handle thread_group, const char* thread_name,
                                    bool daemon, TRAPS) {
  assert(thread_group.not_null(), "thread group should be specified");
  assert(threadObj() == nullptr, "should only create Java thread object once");

  InstanceKlass* ik = vmClasses::Thread_klass();
  assert(ik->is_initialized(), "must be");
  instanceHandle thread_oop = ik->allocate_instance_handle(CHECK);

  // We are called from jni_AttachCurrentThread/jni_AttachCurrentThreadAsDaemon.
  // We cannot use JavaCalls::construct_new_instance because the java.lang.Thread
  // constructor calls Thread.current(), which must be set here.
  java_lang_Thread::set_thread(thread_oop(), this);
  set_threadOopHandles(thread_oop());

  JavaValue result(T_VOID);
  if (thread_name != nullptr) {
    Handle name = java_lang_String::create_from_str(thread_name, CHECK);
    // Thread gets assigned specified name and null target
    JavaCalls::call_special(&result,
                            thread_oop,
                            ik,
                            vmSymbols::object_initializer_name(),
                            vmSymbols::threadgroup_string_void_signature(),
                            thread_group,
                            name,
                            CHECK);
  } else {
    // Thread gets assigned name "Thread-nnn" and null target
    // (java.lang.Thread doesn't have a constructor taking only a ThreadGroup argument)
    JavaCalls::call_special(&result,
                            thread_oop,
                            ik,
                            vmSymbols::object_initializer_name(),
                            vmSymbols::threadgroup_runnable_void_signature(),
                            thread_group,
                            Handle(),
                            CHECK);
  }
  os::set_priority(this, NormPriority);

  if (daemon) {
    java_lang_Thread::set_daemon(thread_oop());
  }
}

// ======= JavaThread ========

#if INCLUDE_JVMCI

jlong* JavaThread::_jvmci_old_thread_counters;

bool jvmci_counters_include(JavaThread* thread) {
  return !JVMCICountersExcludeCompiler || !thread->is_Compiler_thread();
}

void JavaThread::collect_counters(jlong* array, int length) {
  assert(length == JVMCICounterSize, "wrong value");
  for (int i = 0; i < length; i++) {
    array[i] = _jvmci_old_thread_counters[i];
  }
  for (JavaThread* tp : ThreadsListHandle()) {
    if (jvmci_counters_include(tp)) {
      for (int i = 0; i < length; i++) {
        array[i] += tp->_jvmci_counters[i];
      }
    }
  }
}

// Attempt to enlarge the array for per thread counters.
jlong* resize_counters_array(jlong* old_counters, int current_size, int new_size) {
  jlong* new_counters = NEW_C_HEAP_ARRAY_RETURN_NULL(jlong, new_size, mtJVMCI);
  if (new_counters == nullptr) {
    return nullptr;
  }
  if (old_counters == nullptr) {
    old_counters = new_counters;
    memset(old_counters, 0, sizeof(jlong) * new_size);
  } else {
    for (int i = 0; i < MIN2((int) current_size, new_size); i++) {
      new_counters[i] = old_counters[i];
    }
    if (new_size > current_size) {
      memset(new_counters + current_size, 0, sizeof(jlong) * (new_size - current_size));
    }
    FREE_C_HEAP_ARRAY(jlong, old_counters);
  }
  return new_counters;
}

// Attempt to enlarge the array for per thread counters.
bool JavaThread::resize_counters(int current_size, int new_size) {
  jlong* new_counters = resize_counters_array(_jvmci_counters, current_size, new_size);
  if (new_counters == nullptr) {
    return false;
  } else {
    _jvmci_counters = new_counters;
    return true;
  }
}

class VM_JVMCIResizeCounters : public VM_Operation {
 private:
  int _new_size;
  bool _failed;

 public:
  VM_JVMCIResizeCounters(int new_size) : _new_size(new_size), _failed(false) { }
  VMOp_Type type()                  const        { return VMOp_JVMCIResizeCounters; }
  bool allow_nested_vm_operations() const        { return true; }
  void doit() {
    // Resize the old thread counters array
    jlong* new_counters = resize_counters_array(JavaThread::_jvmci_old_thread_counters, JVMCICounterSize, _new_size);
    if (new_counters == nullptr) {
      _failed = true;
      return;
    } else {
      JavaThread::_jvmci_old_thread_counters = new_counters;
    }

    // Now resize each threads array
    for (JavaThread* tp : ThreadsListHandle()) {
      if (!tp->resize_counters(JVMCICounterSize, _new_size)) {
        _failed = true;
        break;
      }
    }
    if (!_failed) {
      JVMCICounterSize = _new_size;
    }
  }

  bool failed() { return _failed; }
};

bool JavaThread::resize_all_jvmci_counters(int new_size) {
  VM_JVMCIResizeCounters op(new_size);
  VMThread::execute(&op);
  return !op.failed();
}

#endif // INCLUDE_JVMCI

#ifdef ASSERT
// Checks safepoint allowed and clears unhandled oops at potential safepoints.
void JavaThread::check_possible_safepoint() {
  if (_no_safepoint_count > 0) {
    print_owned_locks();
    assert(false, "Possible safepoint reached by thread that does not allow it");
  }
#ifdef CHECK_UNHANDLED_OOPS
  // Clear unhandled oops in JavaThreads so we get a crash right away.
  clear_unhandled_oops();
#endif // CHECK_UNHANDLED_OOPS

  // Macos/aarch64 should be in the right state for safepoint (e.g.
  // deoptimization needs WXWrite).  Crashes caused by the wrong state rarely
  // happens in practice, making such issues hard to find and reproduce.
#if defined(__APPLE__) && defined(AARCH64)
  if (AssertWXAtThreadSync) {
    assert_wx_state(WXWrite);
  }
#endif
}

void JavaThread::check_for_valid_safepoint_state() {
  // Don't complain if running a debugging command.
  if (DebuggingContext::is_enabled()) return;

  // Check NoSafepointVerifier, which is implied by locks taken that can be
  // shared with the VM thread.  This makes sure that no locks with allow_vm_block
  // are held.
  check_possible_safepoint();

  if (thread_state() != _thread_in_vm) {
    fatal("LEAF method calling lock?");
  }

  if (GCALotAtAllSafepoints) {
    // We could enter a safepoint here and thus have a gc
    InterfaceSupport::check_gc_alot();
  }
}
#endif // ASSERT

// A JavaThread is a normal Java thread

JavaThread::JavaThread() :
  // Initialize fields

  _on_thread_list(false),
  DEBUG_ONLY(_java_call_counter(0) COMMA)
  _entry_point(nullptr),
  _deopt_mark(nullptr),
  _deopt_nmethod(nullptr),
  _vframe_array_head(nullptr),
  _vframe_array_last(nullptr),
  _jvmti_deferred_updates(nullptr),
  _callee_target(nullptr),
  _vm_result(nullptr),
  _vm_result_2(nullptr),

  _current_pending_monitor(nullptr),
  _current_pending_monitor_is_from_java(true),
  _current_waiting_monitor(nullptr),
  _active_handles(nullptr),
  _free_handle_block(nullptr),
  _Stalled(0),

  _monitor_chunks(nullptr),

  _suspend_flags(0),

  _thread_state(_thread_new),
  _saved_exception_pc(nullptr),
#ifdef ASSERT
  _no_safepoint_count(0),
  _visited_for_critical_count(false),
#endif

  _terminated(_not_terminated),
  _in_deopt_handler(0),
  _doing_unsafe_access(false),
  _do_not_unlock_if_synchronized(false),
#if INCLUDE_JVMTI
  _carrier_thread_suspended(false),
  _is_in_VTMS_transition(false),
  _is_in_tmp_VTMS_transition(false),
#ifdef ASSERT
  _is_VTMS_transition_disabler(false),
#endif
#endif
  _jni_attach_state(_not_attaching_via_jni),
#if INCLUDE_JVMCI
  _pending_deoptimization(-1),
  _pending_monitorenter(false),
  _pending_transfer_to_interpreter(false),
  _in_retryable_allocation(false),
  _pending_failed_speculation(0),
  _jvmci{nullptr},
  _libjvmci_runtime(nullptr),
  _jvmci_counters(nullptr),
  _jvmci_reserved0(0),
  _jvmci_reserved1(0),
  _jvmci_reserved_oop0(nullptr),
#endif // INCLUDE_JVMCI

  _exception_oop(oop()),
  _exception_pc(0),
  _exception_handler_pc(0),
  _is_method_handle_return(0),

  _jni_active_critical(0),
  _pending_jni_exception_check_fn(nullptr),
  _depth_first_number(0),

  // JVMTI PopFrame support
  _popframe_condition(popframe_inactive),
  _frames_to_pop_failed_realloc(0),

  _cont_entry(nullptr),
  _cont_fastpath(0),
  _cont_fastpath_thread_state(1),
  _held_monitor_count(0),
  _jni_monitor_count(0),

  _handshake(this),

  _popframe_preserved_args(nullptr),
  _popframe_preserved_args_size(0),

  _jvmti_thread_state(nullptr),
  _interp_only_mode(0),
  _should_post_on_exceptions_flag(JNI_FALSE),
  _thread_stat(new ThreadStatistics()),

  _parker(),

  _class_to_be_initialized(nullptr),

  _SleepEvent(ParkEvent::Allocate(this))
{
  set_jni_functions(jni_functions());

#if INCLUDE_JVMCI
  assert(_jvmci._implicit_exception_pc == nullptr, "must be");
  if (JVMCICounterSize > 0) {
    resize_counters(0, (int) JVMCICounterSize);
  }
#endif // INCLUDE_JVMCI

  // Setup safepoint state info for this thread
  ThreadSafepointState::create(this);

  SafepointMechanism::initialize_header(this);

  set_requires_cross_modify_fence(false);

  pd_initialize();
  assert(deferred_card_mark().is_empty(), "Default MemRegion ctor");
}

JavaThread::JavaThread(bool is_attaching_via_jni) : JavaThread() {
  if (is_attaching_via_jni) {
    _jni_attach_state = _attaching_via_jni;
  }
}


// interrupt support

void JavaThread::interrupt() {
  // All callers should have 'this' thread protected by a
  // ThreadsListHandle so that it cannot terminate and deallocate
  // itself.
  debug_only(check_for_dangling_thread_pointer(this);)

  // For Windows _interrupt_event
  WINDOWS_ONLY(osthread()->set_interrupted(true);)

  // For Thread.sleep
  _SleepEvent->unpark();

  // For JSR166 LockSupport.park
  parker()->unpark();

  // For ObjectMonitor and JvmtiRawMonitor
  _ParkEvent->unpark();
}


bool JavaThread::is_interrupted(bool clear_interrupted) {
  debug_only(check_for_dangling_thread_pointer(this);)

  if (_threadObj.peek() == nullptr) {
    // If there is no j.l.Thread then it is impossible to have
    // been interrupted. We can find null during VM initialization
    // or when a JNI thread is still in the process of attaching.
    // In such cases this must be the current thread.
    assert(this == Thread::current(), "invariant");
    return false;
  }

  bool interrupted = java_lang_Thread::interrupted(threadObj());

  // NOTE that since there is no "lock" around the interrupt and
  // is_interrupted operations, there is the possibility that the
  // interrupted flag will be "false" but that the
  // low-level events will be in the signaled state. This is
  // intentional. The effect of this is that Object.wait() and
  // LockSupport.park() will appear to have a spurious wakeup, which
  // is allowed and not harmful, and the possibility is so rare that
  // it is not worth the added complexity to add yet another lock.
  // For the sleep event an explicit reset is performed on entry
  // to JavaThread::sleep, so there is no early return. It has also been
  // recommended not to put the interrupted flag into the "event"
  // structure because it hides the issue.
  // Also, because there is no lock, we must only clear the interrupt
  // state if we are going to report that we were interrupted; otherwise
  // an interrupt that happens just after we read the field would be lost.
  if (interrupted && clear_interrupted) {
    assert(this == Thread::current(), "only the current thread can clear");
    java_lang_Thread::set_interrupted(threadObj(), false);
    WINDOWS_ONLY(osthread()->set_interrupted(false);)
  }

  return interrupted;
}

void JavaThread::block_if_vm_exited() {
  if (_terminated == _vm_exited) {
    // _vm_exited is set at safepoint, and Threads_lock is never released
    // so we will block here forever.
    // Here we can be doing a jump from a safe state to an unsafe state without
    // proper transition, but it happens after the final safepoint has begun so
    // this jump won't cause any safepoint problems.
    set_thread_state(_thread_in_vm);
    Threads_lock->lock();
    ShouldNotReachHere();
  }
}

JavaThread::JavaThread(ThreadFunction entry_point, size_t stack_sz) : JavaThread() {
  _jni_attach_state = _not_attaching_via_jni;
  set_entry_point(entry_point);
  // Create the native thread itself.
  // %note runtime_23
  os::ThreadType thr_type = os::java_thread;
  thr_type = entry_point == &CompilerThread::thread_entry ? os::compiler_thread :
                                                            os::java_thread;
  os::create_thread(this, thr_type, stack_sz);
  // The _osthread may be null here because we ran out of memory (too many threads active).
  // We need to throw and OutOfMemoryError - however we cannot do this here because the caller
  // may hold a lock and all locks must be unlocked before throwing the exception (throwing
  // the exception consists of creating the exception object & initializing it, initialization
  // will leave the VM via a JavaCall and then all locks must be unlocked).
  //
  // The thread is still suspended when we reach here. Thread must be explicit started
  // by creator! Furthermore, the thread must also explicitly be added to the Threads list
  // by calling Threads:add. The reason why this is not done here, is because the thread
  // object must be fully initialized (take a look at JVM_Start)
}

JavaThread::~JavaThread() {

  // Enqueue OopHandles for release by the service thread.
  add_oop_handles_for_release();

  // Return the sleep event to the free list
  ParkEvent::Release(_SleepEvent);
  _SleepEvent = nullptr;

  // Free any remaining  previous UnrollBlock
  vframeArray* old_array = vframe_array_last();

  if (old_array != nullptr) {
    Deoptimization::UnrollBlock* old_info = old_array->unroll_block();
    old_array->set_unroll_block(nullptr);
    delete old_info;
    delete old_array;
  }

  JvmtiDeferredUpdates* updates = deferred_updates();
  if (updates != nullptr) {
    // This can only happen if thread is destroyed before deoptimization occurs.
    assert(updates->count() > 0, "Updates holder not deleted");
    // free deferred updates.
    delete updates;
    set_deferred_updates(nullptr);
  }

  // All Java related clean up happens in exit
  ThreadSafepointState::destroy(this);
  if (_thread_stat != nullptr) delete _thread_stat;

#if INCLUDE_JVMCI
  if (JVMCICounterSize > 0) {
    FREE_C_HEAP_ARRAY(jlong, _jvmci_counters);
  }
#endif // INCLUDE_JVMCI
}


// First JavaThread specific code executed by a new Java thread.
void JavaThread::pre_run() {
  // empty - see comments in run()
}

// The main routine called by a new Java thread. This isn't overridden
// by subclasses, instead different subclasses define a different "entry_point"
// which defines the actual logic for that kind of thread.
void JavaThread::run() {
  // initialize thread-local alloc buffer related fields
  initialize_tlab();

  _stack_overflow_state.create_stack_guard_pages();

  cache_global_variables();

  // Thread is now sufficiently initialized to be handled by the safepoint code as being
  // in the VM. Change thread state from _thread_new to _thread_in_vm
  assert(this->thread_state() == _thread_new, "wrong thread state");
  set_thread_state(_thread_in_vm);

  // Before a thread is on the threads list it is always safe, so after leaving the
  // _thread_new we should emit a instruction barrier. The distance to modified code
  // from here is probably far enough, but this is consistent and safe.
  OrderAccess::cross_modify_fence();

  assert(JavaThread::current() == this, "sanity check");
  assert(!Thread::current()->owns_locks(), "sanity check");

  DTRACE_THREAD_PROBE(start, this);

  // This operation might block. We call that after all safepoint checks for a new thread has
  // been completed.
  set_active_handles(JNIHandleBlock::allocate_block());

  if (JvmtiExport::should_post_thread_life()) {
    JvmtiExport::post_thread_start(this);

  }

  if (AlwaysPreTouchStacks) {
    pretouch_stack();
  }

  // We call another function to do the rest so we are sure that the stack addresses used
  // from there will be lower than the stack base just computed.
  thread_main_inner();
}

void JavaThread::thread_main_inner() {
  assert(JavaThread::current() == this, "sanity check");
  assert(_threadObj.peek() != nullptr, "just checking");

  // Execute thread entry point unless this thread has a pending exception.
  // Note: Due to JVMTI StopThread we can have pending exceptions already!
  if (!this->has_pending_exception()) {
    {
      ResourceMark rm(this);
      this->set_native_thread_name(this->name());
    }
    HandleMark hm(this);
    this->entry_point()(this, this);
  }

  DTRACE_THREAD_PROBE(stop, this);

  // Cleanup is handled in post_run()
}

// Shared teardown for all JavaThreads
void JavaThread::post_run() {
  this->exit(false);
  this->unregister_thread_stack_with_NMT();
  // Defer deletion to here to ensure 'this' is still referenceable in call_run
  // for any shared tear-down.
  this->smr_delete();
}

static void ensure_join(JavaThread* thread) {
  // We do not need to grab the Threads_lock, since we are operating on ourself.
  Handle threadObj(thread, thread->threadObj());
  assert(threadObj.not_null(), "java thread object must exist");
  ObjectLocker lock(threadObj, thread);
  // Thread is exiting. So set thread_status field in  java.lang.Thread class to TERMINATED.
  java_lang_Thread::set_thread_status(threadObj(), JavaThreadStatus::TERMINATED);
  // Clear the native thread instance - this makes isAlive return false and allows the join()
  // to complete once we've done the notify_all below
  java_lang_Thread::set_thread(threadObj(), nullptr);
  lock.notify_all(thread);
  // Ignore pending exception, since we are exiting anyway
  thread->clear_pending_exception();
}

static bool is_daemon(oop threadObj) {
  return (threadObj != nullptr && java_lang_Thread::is_daemon(threadObj));
}

// For any new cleanup additions, please check to see if they need to be applied to
// cleanup_failed_attach_current_thread as well.
void JavaThread::exit(bool destroy_vm, ExitType exit_type) {
  assert(this == JavaThread::current(), "thread consistency check");
  assert(!is_exiting(), "should not be exiting or terminated already");

  elapsedTimer _timer_exit_phase1;
  elapsedTimer _timer_exit_phase2;
  elapsedTimer _timer_exit_phase3;
  elapsedTimer _timer_exit_phase4;

  if (log_is_enabled(Debug, os, thread, timer)) {
    _timer_exit_phase1.start();
  }

  HandleMark hm(this);
  Handle uncaught_exception(this, this->pending_exception());
  this->clear_pending_exception();
  Handle threadObj(this, this->threadObj());
  assert(threadObj.not_null(), "Java thread object should be created");

  if (!destroy_vm) {
    if (uncaught_exception.not_null()) {
      EXCEPTION_MARK;
      // Call method Thread.dispatchUncaughtException().
      Klass* thread_klass = vmClasses::Thread_klass();
      JavaValue result(T_VOID);
      JavaCalls::call_virtual(&result,
                              threadObj, thread_klass,
                              vmSymbols::dispatchUncaughtException_name(),
                              vmSymbols::throwable_void_signature(),
                              uncaught_exception,
                              THREAD);
      if (HAS_PENDING_EXCEPTION) {
        ResourceMark rm(this);
        jio_fprintf(defaultStream::error_stream(),
                    "\nException: %s thrown from the UncaughtExceptionHandler"
                    " in thread \"%s\"\n",
                    pending_exception()->klass()->external_name(),
                    name());
        CLEAR_PENDING_EXCEPTION;
      }
    }

    if (!is_Compiler_thread()) {
      // We have finished executing user-defined Java code and now have to do the
      // implementation specific clean-up by calling Thread.exit(). We prevent any
      // asynchronous exceptions from being delivered while in Thread.exit()
      // to ensure the clean-up is not corrupted.
      NoAsyncExceptionDeliveryMark _no_async(this);

      EXCEPTION_MARK;
      JavaValue result(T_VOID);
      Klass* thread_klass = vmClasses::Thread_klass();
      JavaCalls::call_virtual(&result,
                              threadObj, thread_klass,
                              vmSymbols::exit_method_name(),
                              vmSymbols::void_method_signature(),
                              THREAD);
      CLEAR_PENDING_EXCEPTION;
    }

    // notify JVMTI
    if (JvmtiExport::should_post_thread_life()) {
      JvmtiExport::post_thread_end(this);
    }
  } else {
    // before_exit() has already posted JVMTI THREAD_END events
  }

  // Cleanup any pending async exception now since we cannot access oops after
  // BarrierSet::barrier_set()->on_thread_detach() has been executed.
  if (has_async_exception_condition()) {
    handshake_state()->clean_async_exception_operation();
  }

  // The careful dance between thread suspension and exit is handled here.
  // Since we are in thread_in_vm state and suspension is done with handshakes,
  // we can just put in the exiting state and it will be correctly handled.
  // Also, no more async exceptions will be added to the queue after this point.
  set_terminated(_thread_exiting);
  ThreadService::current_thread_exiting(this, is_daemon(threadObj()));

  if (log_is_enabled(Debug, os, thread, timer)) {
    _timer_exit_phase1.stop();
    _timer_exit_phase2.start();
  }

  // Capture daemon status before the thread is marked as terminated.
  bool daemon = is_daemon(threadObj());

  // Notify waiters on thread object. This has to be done after exit() is called
  // on the thread (if the thread is the last thread in a daemon ThreadGroup the
  // group should have the destroyed bit set before waiters are notified).
  ensure_join(this);
  assert(!this->has_pending_exception(), "ensure_join should have cleared");

  if (log_is_enabled(Debug, os, thread, timer)) {
    _timer_exit_phase2.stop();
    _timer_exit_phase3.start();
  }
  // 6282335 JNI DetachCurrentThread spec states that all Java monitors
  // held by this thread must be released. The spec does not distinguish
  // between JNI-acquired and regular Java monitors. We can only see
  // regular Java monitors here if monitor enter-exit matching is broken.
  //
  // ensure_join() ignores IllegalThreadStateExceptions, and so does
  // ObjectSynchronizer::release_monitors_owned_by_thread().
  if (exit_type == jni_detach) {
    // Sanity check even though JNI DetachCurrentThread() would have
    // returned JNI_ERR if there was a Java frame. JavaThread exit
    // should be done executing Java code by the time we get here.
    assert(!this->has_last_Java_frame(),
           "should not have a Java frame when detaching or exiting");
    ObjectSynchronizer::release_monitors_owned_by_thread(this);
    assert(!this->has_pending_exception(), "release_monitors should have cleared");
  }

  // Since above code may not release JNI monitors and if someone forgot to do an
  // JNI monitorexit, held count should be equal jni count.
  // Consider scan all object monitor for this owner if JNI count > 0 (at least on detach).
  assert(this->held_monitor_count() == this->jni_monitor_count(),
         "held monitor count should be equal to jni: " INT64_FORMAT " != " INT64_FORMAT,
         (int64_t)this->held_monitor_count(), (int64_t)this->jni_monitor_count());
  if (CheckJNICalls && this->jni_monitor_count() > 0) {
    // We would like a fatal here, but due to we never checked this before there
    // is a lot of tests which breaks, even with an error log.
    log_debug(jni)("JavaThread %s (tid: " UINTX_FORMAT ") with Objects still locked by JNI MonitorEnter.",
      exit_type == JavaThread::normal_exit ? "exiting" : "detaching", os::current_thread_id());
  }

  // These things needs to be done while we are still a Java Thread. Make sure that thread
  // is in a consistent state, in case GC happens
  JFR_ONLY(Jfr::on_thread_exit(this);)

  if (active_handles() != nullptr) {
    JNIHandleBlock* block = active_handles();
    set_active_handles(nullptr);
    JNIHandleBlock::release_block(block);
  }

  if (free_handle_block() != nullptr) {
    JNIHandleBlock* block = free_handle_block();
    set_free_handle_block(nullptr);
    JNIHandleBlock::release_block(block);
  }

  // These have to be removed while this is still a valid thread.
  _stack_overflow_state.remove_stack_guard_pages();

  if (UseTLAB) {
    tlab().retire();
  }

  if (JvmtiEnv::environments_might_exist()) {
    JvmtiExport::cleanup_thread(this);
  }

  // We need to cache the thread name for logging purposes below as once
  // we have called on_thread_detach this thread must not access any oops.
  char* thread_name = nullptr;
  if (log_is_enabled(Debug, os, thread, timer)) {
    ResourceMark rm(this);
    thread_name = os::strdup(name());
  }

  log_info(os, thread)("JavaThread %s (tid: " UINTX_FORMAT ").",
    exit_type == JavaThread::normal_exit ? "exiting" : "detaching",
    os::current_thread_id());

  if (log_is_enabled(Debug, os, thread, timer)) {
    _timer_exit_phase3.stop();
    _timer_exit_phase4.start();
  }

#if INCLUDE_JVMCI
  if (JVMCICounterSize > 0) {
    if (jvmci_counters_include(this)) {
      for (int i = 0; i < JVMCICounterSize; i++) {
        _jvmci_old_thread_counters[i] += _jvmci_counters[i];
      }
    }
  }
#endif // INCLUDE_JVMCI

  // Remove from list of active threads list, and notify VM thread if we are the last non-daemon thread.
  // We call BarrierSet::barrier_set()->on_thread_detach() here so no touching of oops after this point.
  Threads::remove(this, daemon);

  if (log_is_enabled(Debug, os, thread, timer)) {
    _timer_exit_phase4.stop();
    log_debug(os, thread, timer)("name='%s'"
                                 ", exit-phase1=" JLONG_FORMAT
                                 ", exit-phase2=" JLONG_FORMAT
                                 ", exit-phase3=" JLONG_FORMAT
                                 ", exit-phase4=" JLONG_FORMAT,
                                 thread_name,
                                 _timer_exit_phase1.milliseconds(),
                                 _timer_exit_phase2.milliseconds(),
                                 _timer_exit_phase3.milliseconds(),
                                 _timer_exit_phase4.milliseconds());
    os::free(thread_name);
  }
}

void JavaThread::cleanup_failed_attach_current_thread(bool is_daemon) {
  if (active_handles() != nullptr) {
    JNIHandleBlock* block = active_handles();
    set_active_handles(nullptr);
    JNIHandleBlock::release_block(block);
  }

  if (free_handle_block() != nullptr) {
    JNIHandleBlock* block = free_handle_block();
    set_free_handle_block(nullptr);
    JNIHandleBlock::release_block(block);
  }

  // These have to be removed while this is still a valid thread.
  _stack_overflow_state.remove_stack_guard_pages();

  if (UseTLAB) {
    tlab().retire();
  }

  Threads::remove(this, is_daemon);
  this->smr_delete();
}

JavaThread* JavaThread::active() {
  Thread* thread = Thread::current();
  if (thread->is_Java_thread()) {
    return JavaThread::cast(thread);
  } else {
    assert(thread->is_VM_thread(), "this must be a vm thread");
    VM_Operation* op = ((VMThread*) thread)->vm_operation();
    JavaThread *ret = op == nullptr ? nullptr : JavaThread::cast(op->calling_thread());
    return ret;
  }
}

bool JavaThread::is_lock_owned(address adr) const {
  if (Thread::is_lock_owned(adr)) return true;

  for (MonitorChunk* chunk = monitor_chunks(); chunk != nullptr; chunk = chunk->next()) {
    if (chunk->contains(adr)) return true;
  }

  return false;
}

oop JavaThread::exception_oop() const {
  return Atomic::load(&_exception_oop);
}

void JavaThread::set_exception_oop(oop o) {
  Atomic::store(&_exception_oop, o);
}

void JavaThread::add_monitor_chunk(MonitorChunk* chunk) {
  chunk->set_next(monitor_chunks());
  set_monitor_chunks(chunk);
}

void JavaThread::remove_monitor_chunk(MonitorChunk* chunk) {
  guarantee(monitor_chunks() != nullptr, "must be non empty");
  if (monitor_chunks() == chunk) {
    set_monitor_chunks(chunk->next());
  } else {
    MonitorChunk* prev = monitor_chunks();
    while (prev->next() != chunk) prev = prev->next();
    prev->set_next(chunk->next());
  }
}

void JavaThread::handle_special_runtime_exit_condition() {
  if (is_obj_deopt_suspend()) {
    frame_anchor()->make_walkable();
    wait_for_object_deoptimization();
  }
  JFR_ONLY(SUSPEND_THREAD_CONDITIONAL(this);)
}


// Asynchronous exceptions support
//
void JavaThread::handle_async_exception(oop java_throwable) {
  assert(java_throwable != nullptr, "should have an _async_exception to throw");
  assert(!is_at_poll_safepoint(), "should have never called this method");

  if (has_last_Java_frame()) {
    frame f = last_frame();
    if (f.is_runtime_frame()) {
      // If the topmost frame is a runtime stub, then we are calling into
      // OptoRuntime from compiled code. Some runtime stubs (new, monitor_exit..)
      // must deoptimize the caller before continuing, as the compiled exception
      // handler table may not be valid.
      RegisterMap reg_map(this,
                          RegisterMap::UpdateMap::skip,
                          RegisterMap::ProcessFrames::include,
                          RegisterMap::WalkContinuation::skip);
      frame compiled_frame = f.sender(&reg_map);
      if (!StressCompiledExceptionHandlers && compiled_frame.can_be_deoptimized()) {
        Deoptimization::deoptimize(this, compiled_frame);
      }
    }
  }

  // We cannot call Exceptions::_throw(...) here because we cannot block
  set_pending_exception(java_throwable, __FILE__, __LINE__);

  clear_scopedValueBindings();

  LogTarget(Info, exceptions) lt;
  if (lt.is_enabled()) {
    ResourceMark rm;
    LogStream ls(lt);
    ls.print("Async. exception installed at runtime exit (" INTPTR_FORMAT ")", p2i(this));
    if (has_last_Java_frame()) {
      frame f = last_frame();
      ls.print(" (pc: " INTPTR_FORMAT " sp: " INTPTR_FORMAT " )", p2i(f.pc()), p2i(f.sp()));
    }
    ls.print_cr(" of type: %s", java_throwable->klass()->external_name());
  }
}

void JavaThread::install_async_exception(AsyncExceptionHandshake* aeh) {
  // Do not throw asynchronous exceptions against the compiler thread
  // or if the thread is already exiting.
  if (!can_call_java() || is_exiting()) {
    delete aeh;
    return;
  }

  oop exception = aeh->exception();
  Handshake::execute(aeh, this);  // Install asynchronous handshake

  ResourceMark rm;
  if (log_is_enabled(Info, exceptions)) {
    log_info(exceptions)("Pending Async. exception installed of type: %s",
                         InstanceKlass::cast(exception->klass())->external_name());
  }
  // for AbortVMOnException flag
  Exceptions::debug_check_abort(exception->klass()->external_name());

  // Interrupt thread so it will wake up from a potential wait()/sleep()/park()
  java_lang_Thread::set_interrupted(threadObj(), true);
  this->interrupt();
}

class InstallAsyncExceptionHandshake : public HandshakeClosure {
  AsyncExceptionHandshake* _aeh;
public:
  InstallAsyncExceptionHandshake(AsyncExceptionHandshake* aeh) :
    HandshakeClosure("InstallAsyncException"), _aeh(aeh) {}
  ~InstallAsyncExceptionHandshake() {
    // If InstallAsyncExceptionHandshake was never executed we need to clean up _aeh.
    delete _aeh;
  }
  void do_thread(Thread* thr) {
    JavaThread* target = JavaThread::cast(thr);
    target->install_async_exception(_aeh);
    _aeh = nullptr;
  }
};

void JavaThread::send_async_exception(JavaThread* target, oop java_throwable) {
  OopHandle e(Universe::vm_global(), java_throwable);
  InstallAsyncExceptionHandshake iaeh(new AsyncExceptionHandshake(e));
  Handshake::execute(&iaeh, target);
}

#if INCLUDE_JVMTI
void JavaThread::set_is_in_VTMS_transition(bool val) {
  _is_in_VTMS_transition = val;
}

#ifdef ASSERT
void JavaThread::set_is_VTMS_transition_disabler(bool val) {
  _is_VTMS_transition_disabler = val;
}
#endif
#endif

// External suspension mechanism.
//
// Guarantees on return (for a valid target thread):
//   - Target thread will not execute any new bytecode.
//   - Target thread will not enter any new monitors.
//
bool JavaThread::java_suspend() {
#if INCLUDE_JVMTI
  // Suspending a JavaThread in VTMS transition or disabling VTMS transitions can cause deadlocks.
  assert(!is_in_VTMS_transition(), "no suspend allowed in VTMS transition");
  assert(!is_VTMS_transition_disabler(), "no suspend allowed for VTMS transition disablers");
#endif

  guarantee(Thread::is_JavaThread_protected(/* target */ this),
            "target JavaThread is not protected in calling context.");
  return this->handshake_state()->suspend();
}

bool JavaThread::java_resume() {
  guarantee(Thread::is_JavaThread_protected_by_TLH(/* target */ this),
            "missing ThreadsListHandle in calling context.");
  return this->handshake_state()->resume();
}

// Wait for another thread to perform object reallocation and relocking on behalf of
// this thread. The current thread is required to change to _thread_blocked in order
// to be seen to be safepoint/handshake safe whilst suspended and only after becoming
// handshake safe, the other thread can complete the handshake used to synchronize
// with this thread and then perform the reallocation and relocking.
// See EscapeBarrier::sync_and_suspend_*()

void JavaThread::wait_for_object_deoptimization() {
  assert(!has_last_Java_frame() || frame_anchor()->walkable(), "should have walkable stack");
  assert(this == Thread::current(), "invariant");

  bool spin_wait = os::is_MP();
  do {
    ThreadBlockInVM tbivm(this, true /* allow_suspend */);
    // Wait for object deoptimization if requested.
    if (spin_wait) {
      // A single deoptimization is typically very short. Microbenchmarks
      // showed 5% better performance when spinning.
      const uint spin_limit = 10 * SpinYield::default_spin_limit;
      SpinYield spin(spin_limit);
      for (uint i = 0; is_obj_deopt_suspend() && i < spin_limit; i++) {
        spin.wait();
      }
      // Spin just once
      spin_wait = false;
    } else {
      MonitorLocker ml(this, EscapeBarrier_lock, Monitor::_no_safepoint_check_flag);
      if (is_obj_deopt_suspend()) {
        ml.wait();
      }
    }
    // A handshake for obj. deoptimization suspend could have been processed so
    // we must check after processing.
  } while (is_obj_deopt_suspend());
}

#ifdef ASSERT
// Verify the JavaThread has not yet been published in the Threads::list, and
// hence doesn't need protection from concurrent access at this stage.
void JavaThread::verify_not_published() {
  // Cannot create a ThreadsListHandle here and check !tlh.includes(this)
  // since an unpublished JavaThread doesn't participate in the
  // Thread-SMR protocol for keeping a ThreadsList alive.
  assert(!on_thread_list(), "JavaThread shouldn't have been published yet!");
}
#endif

// Slow path when the native==>Java barriers detect a safepoint/handshake is
// pending, when _suspend_flags is non-zero or when we need to process a stack
// watermark. Also check for pending async exceptions (except unsafe access error).
// Note only the native==>Java barriers can call this function when thread state
// is _thread_in_native_trans.
void JavaThread::check_special_condition_for_native_trans(JavaThread *thread) {
  assert(thread->thread_state() == _thread_in_native_trans, "wrong state");
  assert(!thread->has_last_Java_frame() || thread->frame_anchor()->walkable(), "Unwalkable stack in native->Java transition");

  thread->set_thread_state(_thread_in_vm);

  // Enable WXWrite: called directly from interpreter native wrapper.
  MACOS_AARCH64_ONLY(ThreadWXEnable wx(WXWrite, thread));

  SafepointMechanism::process_if_requested_with_exit_check(thread, true /* check asyncs */);

  // After returning from native, it could be that the stack frames are not
  // yet safe to use. We catch such situations in the subsequent stack watermark
  // barrier, which will trap unsafe stack frames.
  StackWatermarkSet::before_unwind(thread);
}

#ifndef PRODUCT
// Deoptimization
// Function for testing deoptimization
void JavaThread::deoptimize() {
  StackFrameStream fst(this, false /* update */, true /* process_frames */);
  bool deopt = false;           // Dump stack only if a deopt actually happens.
  bool only_at = strlen(DeoptimizeOnlyAt) > 0;
  // Iterate over all frames in the thread and deoptimize
  for (; !fst.is_done(); fst.next()) {
    if (fst.current()->can_be_deoptimized()) {

      if (only_at) {
        // Deoptimize only at particular bcis.  DeoptimizeOnlyAt
        // consists of comma or carriage return separated numbers so
        // search for the current bci in that string.
        address pc = fst.current()->pc();
        nmethod* nm =  (nmethod*) fst.current()->cb();
        ScopeDesc* sd = nm->scope_desc_at(pc);
        char buffer[8];
        jio_snprintf(buffer, sizeof(buffer), "%d", sd->bci());
        size_t len = strlen(buffer);
        const char * found = strstr(DeoptimizeOnlyAt, buffer);
        while (found != nullptr) {
          if ((found[len] == ',' || found[len] == '\n' || found[len] == '\0') &&
              (found == DeoptimizeOnlyAt || found[-1] == ',' || found[-1] == '\n')) {
            // Check that the bci found is bracketed by terminators.
            break;
          }
          found = strstr(found + 1, buffer);
        }
        if (!found) {
          continue;
        }
      }

      if (DebugDeoptimization && !deopt) {
        deopt = true; // One-time only print before deopt
        tty->print_cr("[BEFORE Deoptimization]");
        trace_frames();
        trace_stack();
      }
      Deoptimization::deoptimize(this, *fst.current());
    }
  }

  if (DebugDeoptimization && deopt) {
    tty->print_cr("[AFTER Deoptimization]");
    trace_frames();
  }
}


// Make zombies
void JavaThread::make_zombies() {
  for (StackFrameStream fst(this, true /* update */, true /* process_frames */); !fst.is_done(); fst.next()) {
    if (fst.current()->can_be_deoptimized()) {
      // it is a Java nmethod
      nmethod* nm = CodeCache::find_nmethod(fst.current()->pc());
      nm->make_not_entrant();
    }
  }
}
#endif // PRODUCT


void JavaThread::deoptimize_marked_methods() {
  if (!has_last_Java_frame()) return;
  StackFrameStream fst(this, false /* update */, true /* process_frames */);
  for (; !fst.is_done(); fst.next()) {
    if (fst.current()->should_be_deoptimized()) {
      Deoptimization::deoptimize(this, *fst.current());
    }
  }
}

#ifdef ASSERT
void JavaThread::verify_frame_info() {
  assert((!has_last_Java_frame() && java_call_counter() == 0) ||
         (has_last_Java_frame() && java_call_counter() > 0),
         "unexpected frame info: has_last_frame=%s, java_call_counter=%d",
         has_last_Java_frame() ? "true" : "false", java_call_counter());
}
#endif

// Push on a new block of JNI handles.
void JavaThread::push_jni_handle_block() {
  // Allocate a new block for JNI handles.
  // Inlined code from jni_PushLocalFrame()
  JNIHandleBlock* old_handles = active_handles();
  JNIHandleBlock* new_handles = JNIHandleBlock::allocate_block(this);
  assert(old_handles != nullptr && new_handles != nullptr, "should not be null");
  new_handles->set_pop_frame_link(old_handles);  // make sure java handles get gc'd.
  set_active_handles(new_handles);
}

// Pop off the current block of JNI handles.
void JavaThread::pop_jni_handle_block() {
  // Release our JNI handle block
  JNIHandleBlock* old_handles = active_handles();
  JNIHandleBlock* new_handles = old_handles->pop_frame_link();
  assert(new_handles != nullptr, "should never set active handles to null");
  set_active_handles(new_handles);
  old_handles->set_pop_frame_link(nullptr);
  JNIHandleBlock::release_block(old_handles, this);
}

void JavaThread::oops_do_no_frames(OopClosure* f, CodeBlobClosure* cf) {
  // Verify that the deferred card marks have been flushed.
  assert(deferred_card_mark().is_empty(), "Should be empty during GC");

  // Traverse the GCHandles
  Thread::oops_do_no_frames(f, cf);

  if (active_handles() != nullptr) {
    active_handles()->oops_do(f);
  }

  DEBUG_ONLY(verify_frame_info();)

  if (has_last_Java_frame()) {
    // Traverse the monitor chunks
    for (MonitorChunk* chunk = monitor_chunks(); chunk != nullptr; chunk = chunk->next()) {
      chunk->oops_do(f);
    }
  }

  assert(vframe_array_head() == nullptr, "deopt in progress at a safepoint!");
  // If we have deferred set_locals there might be oops waiting to be
  // written
  GrowableArray<jvmtiDeferredLocalVariableSet*>* list = JvmtiDeferredUpdates::deferred_locals(this);
  if (list != nullptr) {
    for (int i = 0; i < list->length(); i++) {
      list->at(i)->oops_do(f);
    }
  }

  // Traverse instance variables at the end since the GC may be moving things
  // around using this function
  f->do_oop((oop*) &_vm_result);
  f->do_oop((oop*) &_exception_oop);
#if INCLUDE_JVMCI
  f->do_oop((oop*) &_jvmci_reserved_oop0);
#endif

  if (jvmti_thread_state() != nullptr) {
    jvmti_thread_state()->oops_do(f, cf);
  }

  // The continuation oops are really on the stack. But there is typically at most
  // one of those per thread, so we handle them here in the oops_do_no_frames part
  // so that we don't have to sprinkle as many stack watermark checks where these
  // oops are used. We just need to make sure the thread has started processing.
  ContinuationEntry* entry = _cont_entry;
  while (entry != nullptr) {
    f->do_oop((oop*)entry->cont_addr());
    f->do_oop((oop*)entry->chunk_addr());
    entry = entry->parent();
  }
}

void JavaThread::oops_do_frames(OopClosure* f, CodeBlobClosure* cf) {
  if (!has_last_Java_frame()) {
    return;
  }
  // Finish any pending lazy GC activity for the frames
  StackWatermarkSet::finish_processing(this, nullptr /* context */, StackWatermarkKind::gc);
  // Traverse the execution stack
  for (StackFrameStream fst(this, true /* update */, false /* process_frames */); !fst.is_done(); fst.next()) {
    fst.current()->oops_do(f, cf, fst.register_map());
  }
}

#ifdef ASSERT
void JavaThread::verify_states_for_handshake() {
  // This checks that the thread has a correct frame state during a handshake.
  verify_frame_info();
}
#endif

void JavaThread::nmethods_do(CodeBlobClosure* cf) {
  DEBUG_ONLY(verify_frame_info();)
  MACOS_AARCH64_ONLY(ThreadWXEnable wx(WXWrite, Thread::current());)

  if (has_last_Java_frame()) {
    // Traverse the execution stack
    for (StackFrameStream fst(this, true /* update */, true /* process_frames */); !fst.is_done(); fst.next()) {
      fst.current()->nmethods_do(cf);
    }
  }

  if (jvmti_thread_state() != nullptr) {
    jvmti_thread_state()->nmethods_do(cf);
  }
}

void JavaThread::metadata_do(MetadataClosure* f) {
  if (has_last_Java_frame()) {
    // Traverse the execution stack to call f() on the methods in the stack
    for (StackFrameStream fst(this, true /* update */, true /* process_frames */); !fst.is_done(); fst.next()) {
      fst.current()->metadata_do(f);
    }
  } else if (is_Compiler_thread()) {
    // need to walk ciMetadata in current compile tasks to keep alive.
    CompilerThread* ct = (CompilerThread*)this;
    if (ct->env() != nullptr) {
      ct->env()->metadata_do(f);
    }
    CompileTask* task = ct->task();
    if (task != nullptr) {
      task->metadata_do(f);
    }
  }
}

// Printing
const char* _get_thread_state_name(JavaThreadState _thread_state) {
  switch (_thread_state) {
  case _thread_uninitialized:     return "_thread_uninitialized";
  case _thread_new:               return "_thread_new";
  case _thread_new_trans:         return "_thread_new_trans";
  case _thread_in_native:         return "_thread_in_native";
  case _thread_in_native_trans:   return "_thread_in_native_trans";
  case _thread_in_vm:             return "_thread_in_vm";
  case _thread_in_vm_trans:       return "_thread_in_vm_trans";
  case _thread_in_Java:           return "_thread_in_Java";
  case _thread_in_Java_trans:     return "_thread_in_Java_trans";
  case _thread_blocked:           return "_thread_blocked";
  case _thread_blocked_trans:     return "_thread_blocked_trans";
  default:                        return "unknown thread state";
  }
}

void JavaThread::print_thread_state_on(outputStream *st) const {
  st->print_cr("   JavaThread state: %s", _get_thread_state_name(_thread_state));
}

// Called by Threads::print() for VM_PrintThreads operation
void JavaThread::print_on(outputStream *st, bool print_extended_info) const {
  st->print_raw("\"");
  st->print_raw(name());
  st->print_raw("\" ");
  oop thread_oop = threadObj();
  if (thread_oop != nullptr) {
    st->print("#" INT64_FORMAT " [%ld] ", (int64_t)java_lang_Thread::thread_id(thread_oop), (long) osthread()->thread_id());
    if (java_lang_Thread::is_daemon(thread_oop))  st->print("daemon ");
    st->print("prio=%d ", java_lang_Thread::priority(thread_oop));
  }
  Thread::print_on(st, print_extended_info);
  // print guess for valid stack memory region (assume 4K pages); helps lock debugging
  st->print_cr("[" INTPTR_FORMAT "]", (intptr_t)last_Java_sp() & ~right_n_bits(12));
  if (thread_oop != nullptr) {
    if (is_vthread_mounted()) {
      oop vt = vthread();
      assert(vt != nullptr, "");
      st->print_cr("   Carrying virtual thread #" INT64_FORMAT, (int64_t)java_lang_Thread::thread_id(vt));
    } else {
      st->print_cr("   java.lang.Thread.State: %s", java_lang_Thread::thread_status_name(thread_oop));
    }
  }
#ifndef PRODUCT
  _safepoint_state->print_on(st);
#endif // PRODUCT
  if (is_Compiler_thread()) {
    CompileTask *task = ((CompilerThread*)this)->task();
    if (task != nullptr) {
      st->print("   Compiling: ");
      task->print(st, nullptr, true, false);
    } else {
      st->print("   No compile task");
    }
    st->cr();
  }
}

void JavaThread::print() const { print_on(tty); }

void JavaThread::print_name_on_error(outputStream* st, char *buf, int buflen) const {
  st->print("%s", get_thread_name_string(buf, buflen));
}

// Called by fatal error handler. The difference between this and
// JavaThread::print() is that we can't grab lock or allocate memory.
void JavaThread::print_on_error(outputStream* st, char *buf, int buflen) const {
  st->print("%s \"%s\"", type_name(), get_thread_name_string(buf, buflen));
  Thread* current = Thread::current_or_null_safe();
  assert(current != nullptr, "cannot be called by a detached thread");
  if (!current->is_Java_thread() || JavaThread::cast(current)->is_oop_safe()) {
    // Only access threadObj() if current thread is not a JavaThread
    // or if it is a JavaThread that can safely access oops.
    oop thread_obj = threadObj();
    if (thread_obj != nullptr) {
      if (java_lang_Thread::is_daemon(thread_obj)) st->print(" daemon");
    }
  }
  st->print(" [");
  st->print("%s", _get_thread_state_name(_thread_state));
  if (osthread()) {
    st->print(", id=%d", osthread()->thread_id());
  }
  st->print(", stack(" PTR_FORMAT "," PTR_FORMAT ")",
            p2i(stack_end()), p2i(stack_base()));
  st->print("]");

  ThreadsSMRSupport::print_info_on(this, st);
  return;
}


// Verification

void JavaThread::frames_do(void f(frame*, const RegisterMap* map)) {
  // ignore if there is no stack
  if (!has_last_Java_frame()) return;
  // traverse the stack frames. Starts from top frame.
  for (StackFrameStream fst(this, true /* update_map */, true /* process_frames */, false /* walk_cont */); !fst.is_done(); fst.next()) {
    frame* fr = fst.current();
    f(fr, fst.register_map());
  }
}

static void frame_verify(frame* f, const RegisterMap *map) { f->verify(map); }

void JavaThread::verify() {
  // Verify oops in the thread.
  oops_do(&VerifyOopClosure::verify_oop, nullptr);

  // Verify the stack frames.
  frames_do(frame_verify);
}

// CR 6300358 (sub-CR 2137150)
// Most callers of this method assume that it can't return null but a
// thread may not have a name whilst it is in the process of attaching to
// the VM - see CR 6412693, and there are places where a JavaThread can be
// seen prior to having its threadObj set (e.g., JNI attaching threads and
// if vm exit occurs during initialization). These cases can all be accounted
// for such that this method never returns null.
const char* JavaThread::name() const  {
  if (Thread::is_JavaThread_protected(/* target */ this)) {
    // The target JavaThread is protected so get_thread_name_string() is safe:
    return get_thread_name_string();
  }

  // The target JavaThread is not protected so we return the default:
  return Thread::name();
}

// Returns a non-null representation of this thread's name, or a suitable
// descriptive string if there is no set name.
const char* JavaThread::get_thread_name_string(char* buf, int buflen) const {
  const char* name_str;
#ifdef ASSERT
  Thread* current = Thread::current_or_null_safe();
  assert(current != nullptr, "cannot be called by a detached thread");
  if (!current->is_Java_thread() || JavaThread::cast(current)->is_oop_safe()) {
    // Only access threadObj() if current thread is not a JavaThread
    // or if it is a JavaThread that can safely access oops.
#endif
    oop thread_obj = threadObj();
    if (thread_obj != nullptr) {
      oop name = java_lang_Thread::name(thread_obj);
      if (name != nullptr) {
        if (buf == nullptr) {
          name_str = java_lang_String::as_utf8_string(name);
        } else {
          name_str = java_lang_String::as_utf8_string(name, buf, buflen);
        }
      } else if (is_attaching_via_jni()) { // workaround for 6412693 - see 6404306
        name_str = "<no-name - thread is attaching>";
      } else {
        name_str = "<un-named>";
      }
    } else {
      name_str = Thread::name();
    }
#ifdef ASSERT
  } else {
    // Current JavaThread has exited...
    if (current == this) {
      // ... and is asking about itself:
      name_str = "<no-name - current JavaThread has exited>";
    } else {
      // ... and it can't safely determine this JavaThread's name so
      // use the default thread name.
      name_str = Thread::name();
    }
  }
#endif
  assert(name_str != nullptr, "unexpected null thread name");
  return name_str;
}

// Helper to extract the name from the thread oop for logging.
const char* JavaThread::name_for(oop thread_obj) {
  assert(thread_obj != nullptr, "precondition");
  oop name = java_lang_Thread::name(thread_obj);
  const char* name_str;
  if (name != nullptr) {
    name_str = java_lang_String::as_utf8_string(name);
  } else {
    name_str = "<un-named>";
  }
  return name_str;
}

void JavaThread::prepare(jobject jni_thread, ThreadPriority prio) {

  assert(Threads_lock->owner() == Thread::current(), "must have threads lock");
  assert(NoPriority <= prio && prio <= MaxPriority, "sanity check");
  // Link Java Thread object <-> C++ Thread

  // Get the C++ thread object (an oop) from the JNI handle (a jthread)
  // and put it into a new Handle.  The Handle "thread_oop" can then
  // be used to pass the C++ thread object to other methods.

  // Set the Java level thread object (jthread) field of the
  // new thread (a JavaThread *) to C++ thread object using the
  // "thread_oop" handle.

  // Set the thread field (a JavaThread *) of the
  // oop representing the java_lang_Thread to the new thread (a JavaThread *).

  Handle thread_oop(Thread::current(),
                    JNIHandles::resolve_non_null(jni_thread));
  assert(InstanceKlass::cast(thread_oop->klass())->is_linked(),
         "must be initialized");
  set_threadOopHandles(thread_oop());
  java_lang_Thread::set_thread(thread_oop(), this);

  if (prio == NoPriority) {
    prio = java_lang_Thread::priority(thread_oop());
    assert(prio != NoPriority, "A valid priority should be present");
  }

  // Push the Java priority down to the native thread; needs Threads_lock
  Thread::set_priority(this, prio);

  // Add the new thread to the Threads list and set it in motion.
  // We must have threads lock in order to call Threads::add.
  // It is crucial that we do not block before the thread is
  // added to the Threads list for if a GC happens, then the java_thread oop
  // will not be visited by GC.
  Threads::add(this);
}

oop JavaThread::current_park_blocker() {
  // Support for JSR-166 locks
  oop thread_oop = threadObj();
  if (thread_oop != nullptr) {
    return java_lang_Thread::park_blocker(thread_oop);
  }
  return nullptr;
}

// Print current stack trace for checked JNI warnings and JNI fatal errors.
// This is the external format, selecting the platform or vthread
// as applicable, and allowing for a native-only stack.
void JavaThread::print_jni_stack() {
  assert(this == JavaThread::current(), "Can't print stack of other threads");
  if (!has_last_Java_frame()) {
    ResourceMark rm(this);
    char* buf = NEW_RESOURCE_ARRAY_RETURN_NULL(char, O_BUFLEN);
    if (buf == nullptr) {
      tty->print_cr("Unable to print native stack - out of memory");
      return;
    }
    frame f = os::current_frame();
    VMError::print_native_stack(tty, f, this, true /*print_source_info */,
                                -1 /* max stack */, buf, O_BUFLEN);
  } else {
    print_active_stack_on(tty);
  }
}

void JavaThread::print_stack_on(outputStream* st) {
  if (!has_last_Java_frame()) return;

  Thread* current_thread = Thread::current();
  ResourceMark rm(current_thread);
  HandleMark hm(current_thread);

  RegisterMap reg_map(this,
                      RegisterMap::UpdateMap::include,
                      RegisterMap::ProcessFrames::include,
                      RegisterMap::WalkContinuation::skip);
  vframe* start_vf = platform_thread_last_java_vframe(&reg_map);
  int count = 0;
  for (vframe* f = start_vf; f != nullptr; f = f->sender()) {
    if (f->is_java_frame()) {
      javaVFrame* jvf = javaVFrame::cast(f);
      java_lang_Throwable::print_stack_element(st, jvf->method(), jvf->bci());

      // Print out lock information
      if (JavaMonitorsInStackTrace) {
        jvf->print_lock_info_on(st, count);
      }
    } else {
      // Ignore non-Java frames
    }

    // Bail-out case for too deep stacks if MaxJavaStackTraceDepth > 0
    count++;
    if (MaxJavaStackTraceDepth > 0 && MaxJavaStackTraceDepth == count) return;
  }
}

void JavaThread::print_vthread_stack_on(outputStream* st) {
  assert(is_vthread_mounted(), "Caller should have checked this");
  assert(has_last_Java_frame(), "must be");

  Thread* current_thread = Thread::current();
  ResourceMark rm(current_thread);
  HandleMark hm(current_thread);

  RegisterMap reg_map(this,
                      RegisterMap::UpdateMap::include,
                      RegisterMap::ProcessFrames::include,
                      RegisterMap::WalkContinuation::include);
  ContinuationEntry* cont_entry = last_continuation();
  vframe* start_vf = last_java_vframe(&reg_map);
  int count = 0;
  for (vframe* f = start_vf; f != nullptr; f = f->sender()) {
    // Watch for end of vthread stack
    if (Continuation::is_continuation_enterSpecial(f->fr())) {
      assert(cont_entry == Continuation::get_continuation_entry_for_entry_frame(this, f->fr()), "");
      if (cont_entry->is_virtual_thread()) {
        break;
      }
      cont_entry = cont_entry->parent();
    }
    if (f->is_java_frame()) {
      javaVFrame* jvf = javaVFrame::cast(f);
      java_lang_Throwable::print_stack_element(st, jvf->method(), jvf->bci());

      // Print out lock information
      if (JavaMonitorsInStackTrace) {
        jvf->print_lock_info_on(st, count);
      }
    } else {
      // Ignore non-Java frames
    }

    // Bail-out case for too deep stacks if MaxJavaStackTraceDepth > 0
    count++;
    if (MaxJavaStackTraceDepth > 0 && MaxJavaStackTraceDepth == count) return;
  }
}

void JavaThread::print_active_stack_on(outputStream* st) {
  if (is_vthread_mounted()) {
    print_vthread_stack_on(st);
  } else {
    print_stack_on(st);
  }
}

#if INCLUDE_JVMTI
// Rebind JVMTI thread state from carrier to virtual or from virtual to carrier.
JvmtiThreadState* JavaThread::rebind_to_jvmti_thread_state_of(oop thread_oop) {
  set_jvmti_vthread(thread_oop);

  // unbind current JvmtiThreadState from JavaThread
  JvmtiThreadState::unbind_from(jvmti_thread_state(), this);

  // bind new JvmtiThreadState to JavaThread
  JvmtiThreadState::bind_to(java_lang_Thread::jvmti_thread_state(thread_oop), this);

  return jvmti_thread_state();
}
#endif

// JVMTI PopFrame support
void JavaThread::popframe_preserve_args(ByteSize size_in_bytes, void* start) {
  assert(_popframe_preserved_args == nullptr, "should not wipe out old PopFrame preserved arguments");
  if (in_bytes(size_in_bytes) != 0) {
    _popframe_preserved_args = NEW_C_HEAP_ARRAY(char, in_bytes(size_in_bytes), mtThread);
    _popframe_preserved_args_size = in_bytes(size_in_bytes);
    Copy::conjoint_jbytes(start, _popframe_preserved_args, _popframe_preserved_args_size);
  }
}

void* JavaThread::popframe_preserved_args() {
  return _popframe_preserved_args;
}

ByteSize JavaThread::popframe_preserved_args_size() {
  return in_ByteSize(_popframe_preserved_args_size);
}

WordSize JavaThread::popframe_preserved_args_size_in_words() {
  int sz = in_bytes(popframe_preserved_args_size());
  assert(sz % wordSize == 0, "argument size must be multiple of wordSize");
  return in_WordSize(sz / wordSize);
}

void JavaThread::popframe_free_preserved_args() {
  assert(_popframe_preserved_args != nullptr, "should not free PopFrame preserved arguments twice");
  FREE_C_HEAP_ARRAY(char, (char*)_popframe_preserved_args);
  _popframe_preserved_args = nullptr;
  _popframe_preserved_args_size = 0;
}

#ifndef PRODUCT

void JavaThread::trace_frames() {
  tty->print_cr("[Describe stack]");
  int frame_no = 1;
  for (StackFrameStream fst(this, true /* update */, true /* process_frames */); !fst.is_done(); fst.next()) {
    tty->print("  %d. ", frame_no++);
    fst.current()->print_value_on(tty, this);
    tty->cr();
  }
}

class PrintAndVerifyOopClosure: public OopClosure {
 protected:
  template <class T> inline void do_oop_work(T* p) {
    oop obj = RawAccess<>::oop_load(p);
    if (obj == nullptr) return;
    tty->print(INTPTR_FORMAT ": ", p2i(p));
    if (oopDesc::is_oop_or_null(obj)) {
      if (obj->is_objArray()) {
        tty->print_cr("valid objArray: " INTPTR_FORMAT, p2i(obj));
      } else {
        obj->print();
      }
    } else {
      tty->print_cr("invalid oop: " INTPTR_FORMAT, p2i(obj));
    }
    tty->cr();
  }
 public:
  virtual void do_oop(oop* p) { do_oop_work(p); }
  virtual void do_oop(narrowOop* p)  { do_oop_work(p); }
};

#ifdef ASSERT
// Print or validate the layout of stack frames
void JavaThread::print_frame_layout(int depth, bool validate_only) {
  ResourceMark rm;
  PreserveExceptionMark pm(this);
  FrameValues values;
  int frame_no = 0;
  for (StackFrameStream fst(this, true, true, true); !fst.is_done(); fst.next()) {
    fst.current()->describe(values, ++frame_no, fst.register_map());
    if (depth == frame_no) break;
  }
  Continuation::describe(values);
  if (validate_only) {
    values.validate();
  } else {
    tty->print_cr("[Describe stack layout]");
    values.print(this);
  }
}
#endif

void JavaThread::trace_stack_from(vframe* start_vf) {
  ResourceMark rm;
  int vframe_no = 1;
  for (vframe* f = start_vf; f; f = f->sender()) {
    if (f->is_java_frame()) {
      javaVFrame::cast(f)->print_activation(vframe_no++);
    } else {
      f->print();
    }
    if (vframe_no > StackPrintLimit) {
      tty->print_cr("...<more frames>...");
      return;
    }
  }
}


void JavaThread::trace_stack() {
  if (!has_last_Java_frame()) return;
  Thread* current_thread = Thread::current();
  ResourceMark rm(current_thread);
  HandleMark hm(current_thread);
  RegisterMap reg_map(this,
                      RegisterMap::UpdateMap::include,
                      RegisterMap::ProcessFrames::include,
                      RegisterMap::WalkContinuation::skip);
  trace_stack_from(last_java_vframe(&reg_map));
}


#endif // PRODUCT

void JavaThread::inc_held_monitor_count(int i, bool jni) {
#ifdef SUPPORT_MONITOR_COUNT
  assert(_held_monitor_count >= 0, "Must always be greater than 0: " INT64_FORMAT, (int64_t)_held_monitor_count);
  _held_monitor_count += i;
  if (jni) {
    assert(_jni_monitor_count >= 0, "Must always be greater than 0: " INT64_FORMAT, (int64_t)_jni_monitor_count);
    _jni_monitor_count += i;
  }
#endif
}

void JavaThread::dec_held_monitor_count(int i, bool jni) {
#ifdef SUPPORT_MONITOR_COUNT
  _held_monitor_count -= i;
  assert(_held_monitor_count >= 0, "Must always be greater than 0: " INT64_FORMAT, (int64_t)_held_monitor_count);
  if (jni) {
    _jni_monitor_count -= i;
    assert(_jni_monitor_count >= 0, "Must always be greater than 0: " INT64_FORMAT, (int64_t)_jni_monitor_count);
  }
#endif
}

frame JavaThread::vthread_last_frame() {
  assert (is_vthread_mounted(), "Virtual thread not mounted");
  return last_frame();
}

frame JavaThread::carrier_last_frame(RegisterMap* reg_map) {
  const ContinuationEntry* entry = vthread_continuation();
  guarantee (entry != nullptr, "Not a carrier thread");
  frame f = entry->to_frame();
  if (reg_map->process_frames()) {
    entry->flush_stack_processing(this);
  }
  entry->update_register_map(reg_map);
  return f.sender(reg_map);
}

frame JavaThread::platform_thread_last_frame(RegisterMap* reg_map) {
  return is_vthread_mounted() ? carrier_last_frame(reg_map) : last_frame();
}

javaVFrame* JavaThread::last_java_vframe(const frame f, RegisterMap *reg_map) {
  assert(reg_map != nullptr, "a map must be given");
  for (vframe* vf = vframe::new_vframe(&f, reg_map, this); vf; vf = vf->sender()) {
    if (vf->is_java_frame()) return javaVFrame::cast(vf);
  }
  return nullptr;
}

Klass* JavaThread::security_get_caller_class(int depth) {
  ResetNoHandleMark rnhm;
  HandleMark hm(Thread::current());

  vframeStream vfst(this);
  vfst.security_get_caller_frame(depth);
  if (!vfst.at_end()) {
    return vfst.method()->method_holder();
  }
  return nullptr;
}

// java.lang.Thread.sleep support
// Returns true if sleep time elapsed as expected, and false
// if the thread was interrupted.
bool JavaThread::sleep(jlong millis) {
  assert(this == Thread::current(),  "thread consistency check");

  ParkEvent * const slp = this->_SleepEvent;
  // Because there can be races with thread interruption sending an unpark()
  // to the event, we explicitly reset it here to avoid an immediate return.
  // The actual interrupt state will be checked before we park().
  slp->reset();
  // Thread interruption establishes a happens-before ordering in the
  // Java Memory Model, so we need to ensure we synchronize with the
  // interrupt state.
  OrderAccess::fence();

  jlong prevtime = os::javaTimeNanos();

  for (;;) {
    // interruption has precedence over timing out
    if (this->is_interrupted(true)) {
      return false;
    }

    if (millis <= 0) {
      return true;
    }

    {
      ThreadBlockInVM tbivm(this);
      OSThreadWaitState osts(this->osthread(), false /* not Object.wait() */);
      slp->park(millis);
    }

    // Update elapsed time tracking
    jlong newtime = os::javaTimeNanos();
    if (newtime - prevtime < 0) {
      // time moving backwards, should only happen if no monotonic clock
      // not a guarantee() because JVM should not abort on kernel/glibc bugs
      assert(false,
             "unexpected time moving backwards detected in JavaThread::sleep()");
    } else {
      millis -= (newtime - prevtime) / NANOSECS_PER_MILLISEC;
    }
    prevtime = newtime;
  }
}

// Last thread running calls java.lang.Shutdown.shutdown()
void JavaThread::invoke_shutdown_hooks() {
  HandleMark hm(this);

  // We could get here with a pending exception, if so clear it now.
  if (this->has_pending_exception()) {
    this->clear_pending_exception();
  }

  EXCEPTION_MARK;
  Klass* shutdown_klass =
    SystemDictionary::resolve_or_null(vmSymbols::java_lang_Shutdown(),
                                      THREAD);
  if (shutdown_klass != nullptr) {
    // SystemDictionary::resolve_or_null will return null if there was
    // an exception.  If we cannot load the Shutdown class, just don't
    // call Shutdown.shutdown() at all.  This will mean the shutdown hooks
    // won't be run.  Note that if a shutdown hook was registered,
    // the Shutdown class would have already been loaded
    // (Runtime.addShutdownHook will load it).
    JavaValue result(T_VOID);
    JavaCalls::call_static(&result,
                           shutdown_klass,
                           vmSymbols::shutdown_name(),
                           vmSymbols::void_method_signature(),
                           THREAD);
  }
  CLEAR_PENDING_EXCEPTION;
}

#ifndef PRODUCT
void JavaThread::verify_cross_modify_fence_failure(JavaThread *thread) {
   report_vm_error(__FILE__, __LINE__, "Cross modify fence failure", "%p", thread);
}
#endif

// Helper function to create the java.lang.Thread object for a
// VM-internal thread. The thread will have the given name, and be
// a member of the "system" ThreadGroup.
Handle JavaThread::create_system_thread_object(const char* name,
                                               bool is_visible, TRAPS) {
  Handle string = java_lang_String::create_from_str(name, CHECK_NH);

  // Initialize thread_oop to put it into the system threadGroup.
  // This is done by calling the Thread(ThreadGroup group, String name) constructor.
  Handle thread_group(THREAD, Universe::system_thread_group());
  Handle thread_oop =
    JavaCalls::construct_new_instance(vmClasses::Thread_klass(),
                                      vmSymbols::threadgroup_string_void_signature(),
                                      thread_group,
                                      string,
                                      CHECK_NH);

  return thread_oop;
}

// Starts the target JavaThread as a daemon of the given priority, and
// bound to the given java.lang.Thread instance.
// The Threads_lock is held for the duration.
void JavaThread::start_internal_daemon(JavaThread* current, JavaThread* target,
                                       Handle thread_oop, ThreadPriority prio) {

  assert(target->osthread() != nullptr, "target thread is not properly initialized");

  MutexLocker mu(current, Threads_lock);

  // Initialize the fields of the thread_oop first.

  java_lang_Thread::set_thread(thread_oop(), target); // isAlive == true now

  if (prio != NoPriority) {
    java_lang_Thread::set_priority(thread_oop(), prio);
    // Note: we don't call os::set_priority here. Possibly we should,
    // else all threads should call it themselves when they first run.
  }

  java_lang_Thread::set_daemon(thread_oop());

  // Now bind the thread_oop to the target JavaThread.
  target->set_threadOopHandles(thread_oop());

  Threads::add(target); // target is now visible for safepoint/handshake
  Thread::start(target);
}

void JavaThread::vm_exit_on_osthread_failure(JavaThread* thread) {
  // At this point it may be possible that no osthread was created for the
  // JavaThread due to lack of resources. However, since this must work
  // for critical system threads just check and abort if this fails.
  if (thread->osthread() == nullptr) {
    // This isn't really an OOM condition, but historically this is what
    // we report.
    vm_exit_during_initialization("java.lang.OutOfMemoryError",
                                  os::native_thread_creation_failed_msg());
  }
}

<<<<<<< HEAD
void JavaThread::pretouch_stack() {
  // Given an established java thread stack with usable area followed by
  // shadow zone and reserved/yellow/red zone, pretouch the usable area ranging
  // from the current frame down to the start of the shadow zone.
  const address end = _stack_overflow_state.shadow_zone_safe_limit();
  if (is_in_full_stack(end)) {
    char* p1 = (char*) alloca(1);
    address here = (address) &p1;
    if (is_in_full_stack(here) && here > end) {
      size_t to_alloc = here - end;
      char* p2 = (char*) alloca(to_alloc);
      log_trace(os, thread)("Pretouching thread stack from " PTR_FORMAT " to " PTR_FORMAT ".",
                            p2i(p2), p2i(end));
      os::pretouch_memory(p2, p2 + to_alloc,
                          NOT_AIX(os::vm_page_size()) AIX_ONLY(4096));
    }
  }
=======
// Deferred OopHandle release support.

class OopHandleList : public CHeapObj<mtInternal> {
  static const int _count = 4;
  OopHandle _handles[_count];
  OopHandleList* _next;
  int _index;
 public:
  OopHandleList(OopHandleList* next) : _next(next), _index(0) {}
  void add(OopHandle h) {
    assert(_index < _count, "too many additions");
    _handles[_index++] = h;
  }
  ~OopHandleList() {
    assert(_index == _count, "usage error");
    for (int i = 0; i < _index; i++) {
      _handles[i].release(JavaThread::thread_oop_storage());
    }
  }
  OopHandleList* next() const { return _next; }
};

OopHandleList* JavaThread::_oop_handle_list = nullptr;

// Called by the ServiceThread to do the work of releasing
// the OopHandles.
void JavaThread::release_oop_handles() {
  OopHandleList* list;
  {
    MutexLocker ml(Service_lock, Mutex::_no_safepoint_check_flag);
    list = _oop_handle_list;
    _oop_handle_list = nullptr;
  }
  assert(!SafepointSynchronize::is_at_safepoint(), "cannot be called at a safepoint");

  while (list != nullptr) {
    OopHandleList* l = list;
    list = l->next();
    delete l;
  }
}

// Add our OopHandles for later release.
void JavaThread::add_oop_handles_for_release() {
  MutexLocker ml(Service_lock, Mutex::_no_safepoint_check_flag);
  OopHandleList* new_head = new OopHandleList(_oop_handle_list);
  new_head->add(_threadObj);
  new_head->add(_vthread);
  new_head->add(_jvmti_vthread);
  new_head->add(_scopedValueCache);
  _oop_handle_list = new_head;
  Service_lock->notify_all();
>>>>>>> a19b28ab
}<|MERGE_RESOLUTION|>--- conflicted
+++ resolved
@@ -2123,7 +2123,6 @@
   }
 }
 
-<<<<<<< HEAD
 void JavaThread::pretouch_stack() {
   // Given an established java thread stack with usable area followed by
   // shadow zone and reserved/yellow/red zone, pretouch the usable area ranging
@@ -2141,7 +2140,8 @@
                           NOT_AIX(os::vm_page_size()) AIX_ONLY(4096));
     }
   }
-=======
+}
+
 // Deferred OopHandle release support.
 
 class OopHandleList : public CHeapObj<mtInternal> {
@@ -2194,5 +2194,4 @@
   new_head->add(_scopedValueCache);
   _oop_handle_list = new_head;
   Service_lock->notify_all();
->>>>>>> a19b28ab
 }