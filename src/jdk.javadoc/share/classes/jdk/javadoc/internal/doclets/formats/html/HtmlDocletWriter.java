--- conflicted
+++ resolved
@@ -2460,7 +2460,6 @@
                                    HtmlTree.CODE(Text.of(className)),
                                    links);
     }
-<<<<<<< HEAD
 
     public URI resolveExternalSpecURI(URI specURI) {
         if (!specURI.isAbsolute()) {
@@ -2476,6 +2475,4 @@
         return specURI;
     }
 
-=======
->>>>>>> eeac3da7
 }