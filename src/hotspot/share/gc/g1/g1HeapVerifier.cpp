/*
 * Copyright (c) 2016, 2021, Oracle and/or its affiliates. All rights reserved.
 * DO NOT ALTER OR REMOVE COPYRIGHT NOTICES OR THIS FILE HEADER.
 *
 * This code is free software; you can redistribute it and/or modify it
 * under the terms of the GNU General Public License version 2 only, as
 * published by the Free Software Foundation.
 *
 * This code is distributed in the hope that it will be useful, but WITHOUT
 * ANY WARRANTY; without even the implied warranty of MERCHANTABILITY or
 * FITNESS FOR A PARTICULAR PURPOSE.  See the GNU General Public License
 * version 2 for more details (a copy is included in the LICENSE file that
 * accompanied this code).
 *
 * You should have received a copy of the GNU General Public License version
 * 2 along with this work; if not, write to the Free Software Foundation,
 * Inc., 51 Franklin St, Fifth Floor, Boston, MA 02110-1301 USA.
 *
 * Please contact Oracle, 500 Oracle Parkway, Redwood Shores, CA 94065 USA
 * or visit www.oracle.com if you need additional information or have any
 * questions.
 *
 */

#include "precompiled.hpp"
#include "code/nmethod.hpp"
#include "gc/g1/g1Allocator.inline.hpp"
#include "gc/g1/g1CollectedHeap.inline.hpp"
#include "gc/g1/g1ConcurrentMarkThread.hpp"
#include "gc/g1/g1HeapVerifier.hpp"
#include "gc/g1/g1Policy.hpp"
#include "gc/g1/g1RemSet.hpp"
#include "gc/g1/g1RootProcessor.hpp"
#include "gc/g1/heapRegion.inline.hpp"
#include "gc/g1/heapRegionRemSet.hpp"
#include "gc/shared/tlab_globals.hpp"
#include "logging/log.hpp"
#include "logging/logStream.hpp"
#include "memory/iterator.inline.hpp"
#include "memory/resourceArea.hpp"
#include "memory/universe.hpp"
#include "oops/access.inline.hpp"
#include "oops/compressedOops.inline.hpp"
#include "oops/oop.inline.hpp"
#include "runtime/handles.inline.hpp"

int G1HeapVerifier::_enabled_verification_types = G1HeapVerifier::G1VerifyAll;

class VerifyRootsClosure: public OopClosure {
private:
  G1CollectedHeap* _g1h;
  VerifyOption     _vo;
  bool             _failures;

public:
  VerifyRootsClosure(VerifyOption vo) :
    _g1h(G1CollectedHeap::heap()),
    _vo(vo),
    _failures(false) { }

  bool failures() { return _failures; }

  template <class T> void do_oop_work(T* p) {
    T heap_oop = RawAccess<>::oop_load(p);
    if (!CompressedOops::is_null(heap_oop)) {
      oop obj = CompressedOops::decode_not_null(heap_oop);
      if (_g1h->is_obj_dead_cond(obj, _vo)) {
        Log(gc, verify) log;
        log.error("Root location " PTR_FORMAT " points to dead obj " PTR_FORMAT " in region " HR_FORMAT,
                  p2i(p), p2i(obj), HR_FORMAT_PARAMS(_g1h->heap_region_containing(obj)));
        ResourceMark rm;
        LogStream ls(log.error());
        obj->print_on(&ls);
        _failures = true;
      }
    }
  }

  void do_oop(oop* p)       { do_oop_work(p); }
  void do_oop(narrowOop* p) { do_oop_work(p); }
};

class G1VerifyCodeRootOopClosure: public OopClosure {
  G1CollectedHeap* _g1h;
  OopClosure* _root_cl;
  nmethod* _nm;
  VerifyOption _vo;
  bool _failures;

  template <class T> void do_oop_work(T* p) {
    // First verify that this root is live
    _root_cl->do_oop(p);

    if (!G1VerifyHeapRegionCodeRoots) {
      // We're not verifying the code roots attached to heap region.
      return;
    }

    // Don't check the code roots during marking verification in a full GC
    if (_vo == VerifyOption::G1UseFullMarking) {
      return;
    }

    // Now verify that the current nmethod (which contains p) is
    // in the code root list of the heap region containing the
    // object referenced by p.

    T heap_oop = RawAccess<>::oop_load(p);
    if (!CompressedOops::is_null(heap_oop)) {
      oop obj = CompressedOops::decode_not_null(heap_oop);

      // Now fetch the region containing the object
      HeapRegion* hr = _g1h->heap_region_containing(obj);
      HeapRegionRemSet* hrrs = hr->rem_set();
      // Verify that the code root list for this region
      // contains the nmethod
      if (!hrrs->code_roots_list_contains(_nm)) {
        log_error(gc, verify)("Code root location " PTR_FORMAT " "
                              "from nmethod " PTR_FORMAT " not in strong "
                              "code roots for region [" PTR_FORMAT "," PTR_FORMAT ")",
                              p2i(p), p2i(_nm), p2i(hr->bottom()), p2i(hr->end()));
        _failures = true;
      }
    }
  }

public:
  G1VerifyCodeRootOopClosure(G1CollectedHeap* g1h, OopClosure* root_cl, VerifyOption vo):
    _g1h(g1h), _root_cl(root_cl), _nm(NULL), _vo(vo), _failures(false) {}

  void do_oop(oop* p) { do_oop_work(p); }
  void do_oop(narrowOop* p) { do_oop_work(p); }

  void set_nmethod(nmethod* nm) { _nm = nm; }
  bool failures() { return _failures; }
};

class G1VerifyCodeRootBlobClosure: public CodeBlobClosure {
  G1VerifyCodeRootOopClosure* _oop_cl;

public:
  G1VerifyCodeRootBlobClosure(G1VerifyCodeRootOopClosure* oop_cl):
    _oop_cl(oop_cl) {}

  void do_code_blob(CodeBlob* cb) {
    nmethod* nm = cb->as_nmethod_or_null();
    if (nm != NULL) {
      _oop_cl->set_nmethod(nm);
      nm->oops_do(_oop_cl);
    }
  }
};

class YoungRefCounterClosure : public OopClosure {
  G1CollectedHeap* _g1h;
  int              _count;
 public:
  YoungRefCounterClosure(G1CollectedHeap* g1h) : _g1h(g1h), _count(0) {}
  void do_oop(oop* p)       { if (_g1h->is_in_young(*p)) { _count++; } }
  void do_oop(narrowOop* p) { ShouldNotReachHere(); }

  int count() { return _count; }
  void reset_count() { _count = 0; };
};

class VerifyCLDClosure: public CLDClosure {
  YoungRefCounterClosure _young_ref_counter_closure;
  OopClosure *_oop_closure;
 public:
  VerifyCLDClosure(G1CollectedHeap* g1h, OopClosure* cl) : _young_ref_counter_closure(g1h), _oop_closure(cl) {}
  void do_cld(ClassLoaderData* cld) {
    cld->oops_do(_oop_closure, ClassLoaderData::_claim_none);

    _young_ref_counter_closure.reset_count();
    cld->oops_do(&_young_ref_counter_closure, ClassLoaderData::_claim_none);
    if (_young_ref_counter_closure.count() > 0) {
      guarantee(cld->has_modified_oops(), "CLD " PTR_FORMAT ", has young %d refs but is not dirty.", p2i(cld), _young_ref_counter_closure.count());
    }
  }
};

class VerifyLivenessOopClosure: public BasicOopIterateClosure {
  G1CollectedHeap* _g1h;
  VerifyOption _vo;
public:
  VerifyLivenessOopClosure(G1CollectedHeap* g1h, VerifyOption vo):
    _g1h(g1h), _vo(vo)
  { }
  void do_oop(narrowOop *p) { do_oop_work(p); }
  void do_oop(      oop *p) { do_oop_work(p); }

  template <class T> void do_oop_work(T *p) {
    oop obj = RawAccess<>::oop_load(p);
    guarantee(obj == NULL || !_g1h->is_obj_dead_cond(obj, _vo),
              "Dead object referenced by a not dead object");
  }
};

class VerifyObjsInRegionClosure: public ObjectClosure {
private:
  G1CollectedHeap* _g1h;
  size_t _live_bytes;
  HeapRegion *_hr;
  VerifyOption _vo;

public:
  VerifyObjsInRegionClosure(HeapRegion *hr, VerifyOption vo)
    : _live_bytes(0), _hr(hr), _vo(vo) {
    _g1h = G1CollectedHeap::heap();
  }
  void do_object(oop o) {
    VerifyLivenessOopClosure isLive(_g1h, _vo);
    assert(o != NULL, "Huh?");
    if (!_g1h->is_obj_dead_cond(o, _vo)) {
      // If the object is alive according to the full gc mark,
      // then verify that the marking information agrees.
      // Note we can't verify the contra-positive of the
      // above: if the object is dead (according to the mark
      // word), it may not be marked, or may have been marked
      // but has since became dead, or may have been allocated
      // since the last marking.
      if (_vo == VerifyOption::G1UseFullMarking) {
        guarantee(!_g1h->is_obj_dead(o), "Full GC marking and concurrent mark mismatch");
      }

      o->oop_iterate(&isLive);
      if (!_hr->obj_allocated_since_prev_marking(o)) {
        size_t obj_size = o->size();    // Make sure we don't overflow
        _live_bytes += (obj_size * HeapWordSize);
      }
    }
  }
  size_t live_bytes() { return _live_bytes; }
};

class VerifyArchiveOopClosure: public BasicOopIterateClosure {
  HeapRegion* _hr;
public:
  VerifyArchiveOopClosure(HeapRegion *hr) : _hr(hr) { }
  void do_oop(narrowOop *p) { do_oop_work(p); }
  void do_oop(      oop *p) { do_oop_work(p); }

  template <class T> void do_oop_work(T *p) {
    oop obj = RawAccess<>::oop_load(p);

    if (_hr->is_open_archive()) {
      guarantee(obj == NULL || G1CollectedHeap::heap()->heap_region_containing(obj)->is_archive(),
                "Archive object at " PTR_FORMAT " references a non-archive object at " PTR_FORMAT,
                p2i(p), p2i(obj));
    } else {
      assert(_hr->is_closed_archive(), "should be closed archive region");
      guarantee(obj == NULL || G1CollectedHeap::heap()->heap_region_containing(obj)->is_closed_archive(),
                "Archive object at " PTR_FORMAT " references a non-archive object at " PTR_FORMAT,
                p2i(p), p2i(obj));
    }
  }
};

class VerifyObjectInArchiveRegionClosure: public ObjectClosure {
  HeapRegion* _hr;
public:
  VerifyObjectInArchiveRegionClosure(HeapRegion *hr, bool verbose)
    : _hr(hr) { }
  // Verify that all object pointers are to archive regions.
  void do_object(oop o) {
    VerifyArchiveOopClosure checkOop(_hr);
    assert(o != NULL, "Should not be here for NULL oops");
    o->oop_iterate(&checkOop);
  }
};

// Should be only used at CDS dump time
class VerifyReadyForArchivingRegionClosure : public HeapRegionClosure {
  bool _seen_free;
  bool _has_holes;
  bool _has_unexpected_holes;
  bool _has_humongous;
public:
  bool has_holes() {return _has_holes;}
  bool has_unexpected_holes() {return _has_unexpected_holes;}
  bool has_humongous() {return _has_humongous;}

  VerifyReadyForArchivingRegionClosure() : HeapRegionClosure() {
    _seen_free = false;
    _has_holes = false;
    _has_unexpected_holes = false;
    _has_humongous = false;
  }
  virtual bool do_heap_region(HeapRegion* hr) {
    const char* hole = "";

    if (hr->is_free()) {
      _seen_free = true;
    } else {
      if (_seen_free) {
        _has_holes = true;
        if (hr->is_humongous()) {
          hole = " hole";
        } else {
          _has_unexpected_holes = true;
          hole = " hole **** unexpected ****";
        }
      }
    }
    if (hr->is_humongous()) {
      _has_humongous = true;
    }
    log_info(gc, region, cds)("HeapRegion " INTPTR_FORMAT " %s%s", p2i(hr->bottom()), hr->get_type_str(), hole);
    return false;
  }
};

// We want all used regions to be moved to the bottom-end of the heap, so we have
// a contiguous range of free regions at the top end of the heap. This way, we can
// avoid fragmentation while allocating the archive regions.
//
// Before calling this, a full GC should have been executed with a single worker thread,
// so that no old regions would be moved to the middle of the heap.
void G1HeapVerifier::verify_ready_for_archiving() {
  VerifyReadyForArchivingRegionClosure cl;
  G1CollectedHeap::heap()->heap_region_iterate(&cl);
  if (cl.has_holes()) {
    log_warning(gc, verify)("All free regions should be at the top end of the heap, but"
                            " we found holes. This is probably caused by (unmovable) humongous"
                            " allocations or active GCLocker, and may lead to fragmentation while"
                            " writing archive heap memory regions.");
  }
  if (cl.has_humongous()) {
    log_warning(gc, verify)("(Unmovable) humongous regions have been found and"
                            " may lead to fragmentation while"
                            " writing archive heap memory regions.");
  }
}

class VerifyArchivePointerRegionClosure: public HeapRegionClosure {
  virtual bool do_heap_region(HeapRegion* r) {
   if (r->is_archive()) {
      VerifyObjectInArchiveRegionClosure verify_oop_pointers(r, false);
      r->object_iterate(&verify_oop_pointers);
    }
    return false;
  }
};

void G1HeapVerifier::verify_archive_regions() {
  G1CollectedHeap*  g1h = G1CollectedHeap::heap();
  VerifyArchivePointerRegionClosure cl;
  g1h->heap_region_iterate(&cl);
}

class VerifyRegionClosure: public HeapRegionClosure {
private:
  VerifyOption     _vo;
  bool             _failures;

public:
  VerifyRegionClosure(VerifyOption vo)
    : _vo(vo),
      _failures(false) {}

  bool failures() {
    return _failures;
  }

  bool do_heap_region(HeapRegion* r) {
    guarantee(!r->has_index_in_opt_cset(), "Region %u still has opt collection set index %u", r->hrm_index(), r->index_in_opt_cset());
    guarantee(!r->is_young() || r->rem_set()->is_complete(), "Remembered set for Young region %u must be complete, is %s", r->hrm_index(), r->rem_set()->get_state_str());
    // Humongous and old regions regions might be of any state, so can't check here.
    guarantee(!r->is_free() || !r->rem_set()->is_tracked(), "Remembered set for free region %u must be untracked, is %s", r->hrm_index(), r->rem_set()->get_state_str());
    // Verify that the continues humongous regions' remembered set state matches the
    // one from the starts humongous region.
    if (r->is_continues_humongous()) {
      if (r->rem_set()->get_state_str() != r->humongous_start_region()->rem_set()->get_state_str()) {
         log_error(gc, verify)("Remset states differ: Region %u (%s) remset %s with starts region %u (%s) remset %s",
                               r->hrm_index(),
                               r->get_short_type_str(),
                               r->rem_set()->get_state_str(),
                               r->humongous_start_region()->hrm_index(),
                               r->humongous_start_region()->get_short_type_str(),
                               r->humongous_start_region()->rem_set()->get_state_str());
         _failures = true;
      }
    }
    // For archive regions, verify there are no heap pointers to
    // non-pinned regions. For all others, verify liveness info.
    if (r->is_closed_archive()) {
      VerifyObjectInArchiveRegionClosure verify_oop_pointers(r, false);
      r->object_iterate(&verify_oop_pointers);
      return true;
    } else if (r->is_open_archive()) {
      VerifyObjsInRegionClosure verify_open_archive_oop(r, _vo);
      r->object_iterate(&verify_open_archive_oop);
      return true;
    } else if (!r->is_continues_humongous()) {
      bool failures = false;
      r->verify(_vo, &failures);
      if (failures) {
        _failures = true;
      } else if (!r->is_starts_humongous()) {
        VerifyObjsInRegionClosure not_dead_yet_cl(r, _vo);
        r->object_iterate(&not_dead_yet_cl);
        if (r->max_live_bytes() < not_dead_yet_cl.live_bytes()) {
          log_error(gc, verify)("[" PTR_FORMAT "," PTR_FORMAT "] max_live_bytes " SIZE_FORMAT " < calculated " SIZE_FORMAT,
                                  p2i(r->bottom()), p2i(r->end()), r->max_live_bytes(), not_dead_yet_cl.live_bytes());
          _failures = true;
        }
      }
    }
    return false; // stop the region iteration if we hit a failure
  }
};

// This is the task used for verification of the heap regions

class G1VerifyTask: public WorkerTask {
private:
  G1CollectedHeap*  _g1h;
  VerifyOption      _vo;
  bool              _failures;
  HeapRegionClaimer _hrclaimer;

public:
  G1VerifyTask(G1CollectedHeap* g1h, VerifyOption vo) :
      WorkerTask("Verify task"),
      _g1h(g1h),
      _vo(vo),
      _failures(false),
      _hrclaimer(g1h->workers()->active_workers()) {}

  bool failures() {
    return _failures;
  }

  void work(uint worker_id) {
    VerifyRegionClosure blk(_vo);
    _g1h->heap_region_par_iterate_from_worker_offset(&blk, &_hrclaimer, worker_id);
    if (blk.failures()) {
      _failures = true;
    }
  }
};

void G1HeapVerifier::enable_verification_type(G1VerifyType type) {
  // First enable will clear _enabled_verification_types.
  if (_enabled_verification_types == G1VerifyAll) {
    _enabled_verification_types = type;
  } else {
    _enabled_verification_types |= type;
  }
}

bool G1HeapVerifier::should_verify(G1VerifyType type) {
  return (_enabled_verification_types & type) != 0;
}

void G1HeapVerifier::verify(VerifyOption vo) {
  assert_at_safepoint_on_vm_thread();
  assert(Heap_lock->is_locked(), "heap must be locked");

  log_debug(gc, verify)("Roots");
  VerifyRootsClosure rootsCl(vo);
  VerifyCLDClosure cldCl(_g1h, &rootsCl);

  // We apply the relevant closures to all the oops in the
  // system dictionary, class loader data graph, the string table
  // and the nmethods in the code cache.
  G1VerifyCodeRootOopClosure codeRootsCl(_g1h, &rootsCl, vo);
  G1VerifyCodeRootBlobClosure blobsCl(&codeRootsCl);

  {
    G1RootProcessor root_processor(_g1h, 1);
    root_processor.process_all_roots(&rootsCl, &cldCl, &blobsCl);
  }

  bool failures = rootsCl.failures() || codeRootsCl.failures();

  if (!_g1h->policy()->collector_state()->in_full_gc()) {
    // If we're verifying during a full GC then the region sets
    // will have been torn down at the start of the GC. Therefore
    // verifying the region sets will fail. So we only verify
    // the region sets when not in a full GC.
    log_debug(gc, verify)("HeapRegionSets");
    verify_region_sets();
  }

  log_debug(gc, verify)("HeapRegions");

  G1VerifyTask task(_g1h, vo);
<<<<<<< HEAD
  _g1h->workers()->run_task(&task);
  if (failures || task.failures()) {
    log_error(gc, verify)("Heap after failed verification (kind %d):", vo);
=======
  _g1h->workers()->run_task(&task, num_workers);
  if (task.failures()) {
    failures = true;
  }

  if (failures) {
    log_error(gc, verify)("Heap after failed verification (kind %u):",
                          static_cast<std::underlying_type_t<VerifyOption>>(vo));
>>>>>>> 4042dba3
    // It helps to have the per-region information in the output to
    // help us track down what went wrong. This is why we call
    // print_extended_on() instead of print_on().
    Log(gc, verify) log;
    ResourceMark rm;
    LogStream ls(log.error());
    _g1h->print_extended_on(&ls);

    guarantee(false, "there should not have been any failures");
  }
}

// Heap region set verification

class VerifyRegionListsClosure : public HeapRegionClosure {
private:
  HeapRegionSet*   _old_set;
  HeapRegionSet*   _archive_set;
  HeapRegionSet*   _humongous_set;
  HeapRegionManager* _hrm;

public:
  uint _old_count;
  uint _archive_count;
  uint _humongous_count;
  uint _free_count;

  VerifyRegionListsClosure(HeapRegionSet* old_set,
                           HeapRegionSet* archive_set,
                           HeapRegionSet* humongous_set,
                           HeapRegionManager* hrm) :
    _old_set(old_set), _archive_set(archive_set), _humongous_set(humongous_set), _hrm(hrm),
    _old_count(), _archive_count(), _humongous_count(), _free_count(){ }

  bool do_heap_region(HeapRegion* hr) {
    if (hr->is_young()) {
      // TODO
    } else if (hr->is_humongous()) {
      assert(hr->containing_set() == _humongous_set, "Heap region %u is humongous but not in humongous set.", hr->hrm_index());
      _humongous_count++;
    } else if (hr->is_empty()) {
      assert(_hrm->is_free(hr), "Heap region %u is empty but not on the free list.", hr->hrm_index());
      _free_count++;
    } else if (hr->is_archive()) {
      assert(hr->containing_set() == _archive_set, "Heap region %u is archive but not in the archive set.", hr->hrm_index());
      _archive_count++;
    } else if (hr->is_old()) {
      assert(hr->containing_set() == _old_set, "Heap region %u is old but not in the old set.", hr->hrm_index());
      _old_count++;
    } else {
      // There are no other valid region types. Check for one invalid
      // one we can identify: pinned without old or humongous set.
      assert(!hr->is_pinned(), "Heap region %u is pinned but not old (archive) or humongous.", hr->hrm_index());
      ShouldNotReachHere();
    }
    return false;
  }

  void verify_counts(HeapRegionSet* old_set, HeapRegionSet* archive_set, HeapRegionSet* humongous_set, HeapRegionManager* free_list) {
    guarantee(old_set->length() == _old_count, "Old set count mismatch. Expected %u, actual %u.", old_set->length(), _old_count);
    guarantee(archive_set->length() == _archive_count, "Archive set count mismatch. Expected %u, actual %u.", archive_set->length(), _archive_count);
    guarantee(humongous_set->length() == _humongous_count, "Hum set count mismatch. Expected %u, actual %u.", humongous_set->length(), _humongous_count);
    guarantee(free_list->num_free_regions() == _free_count, "Free list count mismatch. Expected %u, actual %u.", free_list->num_free_regions(), _free_count);
  }
};

void G1HeapVerifier::verify_region_sets() {
  assert_heap_locked_or_at_safepoint(true /* should_be_vm_thread */);

  // First, check the explicit lists.
  _g1h->_hrm.verify();

  // Finally, make sure that the region accounting in the lists is
  // consistent with what we see in the heap.

  VerifyRegionListsClosure cl(&_g1h->_old_set, &_g1h->_archive_set, &_g1h->_humongous_set, &_g1h->_hrm);
  _g1h->heap_region_iterate(&cl);
  cl.verify_counts(&_g1h->_old_set, &_g1h->_archive_set, &_g1h->_humongous_set, &_g1h->_hrm);
}

void G1HeapVerifier::prepare_for_verify() {
  if (SafepointSynchronize::is_at_safepoint() || ! UseTLAB) {
    _g1h->ensure_parsability(false);
  }
}

void G1HeapVerifier::verify(G1VerifyType type, VerifyOption vo, const char* msg) {
  if (should_verify(type) && _g1h->total_collections() >= VerifyGCStartAt) {
    prepare_for_verify();
    Universe::verify(vo, msg);
  }
}

void G1HeapVerifier::verify_before_gc(G1VerifyType type) {
  verify(type, VerifyOption::G1UsePrevMarking, "Before GC");
}

void G1HeapVerifier::verify_after_gc(G1VerifyType type) {
  verify(type, VerifyOption::G1UsePrevMarking, "After GC");
}


#ifndef PRODUCT
class G1VerifyCardTableCleanup: public HeapRegionClosure {
  G1HeapVerifier* _verifier;
public:
  G1VerifyCardTableCleanup(G1HeapVerifier* verifier)
    : _verifier(verifier) { }
  virtual bool do_heap_region(HeapRegion* r) {
    if (r->is_survivor()) {
      _verifier->verify_dirty_region(r);
    } else {
      _verifier->verify_not_dirty_region(r);
    }
    return false;
  }
};

void G1HeapVerifier::verify_card_table_cleanup() {
  if (G1VerifyCTCleanup || VerifyAfterGC) {
    G1VerifyCardTableCleanup cleanup_verifier(this);
    _g1h->heap_region_iterate(&cleanup_verifier);
  }
}

void G1HeapVerifier::verify_not_dirty_region(HeapRegion* hr) {
  // All of the region should be clean.
  G1CardTable* ct = _g1h->card_table();
  MemRegion mr(hr->bottom(), hr->end());
  ct->verify_not_dirty_region(mr);
}

void G1HeapVerifier::verify_dirty_region(HeapRegion* hr) {
  // We cannot guarantee that [bottom(),end()] is dirty.  Threads
  // dirty allocated blocks as they allocate them. The thread that
  // retires each region and replaces it with a new one will do a
  // maximal allocation to fill in [pre_dummy_top(),end()] but will
  // not dirty that area (one less thing to have to do while holding
  // a lock). So we can only verify that [bottom(),pre_dummy_top()]
  // is dirty.
  G1CardTable* ct = _g1h->card_table();
  MemRegion mr(hr->bottom(), hr->pre_dummy_top());
  if (hr->is_young()) {
    ct->verify_g1_young_region(mr);
  } else {
    ct->verify_dirty_region(mr);
  }
}

class G1VerifyDirtyYoungListClosure : public HeapRegionClosure {
private:
  G1HeapVerifier* _verifier;
public:
  G1VerifyDirtyYoungListClosure(G1HeapVerifier* verifier) : HeapRegionClosure(), _verifier(verifier) { }
  virtual bool do_heap_region(HeapRegion* r) {
    _verifier->verify_dirty_region(r);
    return false;
  }
};

void G1HeapVerifier::verify_dirty_young_regions() {
  G1VerifyDirtyYoungListClosure cl(this);
  _g1h->collection_set()->iterate(&cl);
}

bool G1HeapVerifier::verify_no_bits_over_tams(const char* bitmap_name, const G1CMBitMap* const bitmap,
                                               HeapWord* tams, HeapWord* end) {
  guarantee(tams <= end,
            "tams: " PTR_FORMAT " end: " PTR_FORMAT, p2i(tams), p2i(end));
  HeapWord* result = bitmap->get_next_marked_addr(tams, end);
  if (result < end) {
    log_error(gc, verify)("## wrong marked address on %s bitmap: " PTR_FORMAT, bitmap_name, p2i(result));
    log_error(gc, verify)("## %s tams: " PTR_FORMAT " end: " PTR_FORMAT, bitmap_name, p2i(tams), p2i(end));
    return false;
  }
  return true;
}

bool G1HeapVerifier::verify_bitmaps(const char* caller, HeapRegion* hr) {
  const G1CMBitMap* const prev_bitmap = _g1h->concurrent_mark()->prev_mark_bitmap();
  const G1CMBitMap* const next_bitmap = _g1h->concurrent_mark()->next_mark_bitmap();

  HeapWord* ptams  = hr->prev_top_at_mark_start();
  HeapWord* ntams  = hr->next_top_at_mark_start();
  HeapWord* end    = hr->end();

  bool res_p = verify_no_bits_over_tams("prev", prev_bitmap, ptams, end);

  bool res_n = true;
  // We cannot verify the next bitmap while we are about to clear it.
  if (!_g1h->collector_state()->clearing_next_bitmap()) {
    res_n = verify_no_bits_over_tams("next", next_bitmap, ntams, end);
  }
  if (!res_p || !res_n) {
    log_error(gc, verify)("#### Bitmap verification failed for " HR_FORMAT, HR_FORMAT_PARAMS(hr));
    log_error(gc, verify)("#### Caller: %s", caller);
    return false;
  }
  return true;
}

void G1HeapVerifier::check_bitmaps(const char* caller, HeapRegion* hr) {
  if (!G1VerifyBitmaps) {
    return;
  }

  guarantee(verify_bitmaps(caller, hr), "bitmap verification");
}

class G1VerifyBitmapClosure : public HeapRegionClosure {
private:
  const char* _caller;
  G1HeapVerifier* _verifier;
  bool _failures;

public:
  G1VerifyBitmapClosure(const char* caller, G1HeapVerifier* verifier) :
    _caller(caller), _verifier(verifier), _failures(false) { }

  bool failures() { return _failures; }

  virtual bool do_heap_region(HeapRegion* hr) {
    bool result = _verifier->verify_bitmaps(_caller, hr);
    if (!result) {
      _failures = true;
    }
    return false;
  }
};

void G1HeapVerifier::check_bitmaps(const char* caller) {
  if (!G1VerifyBitmaps) {
    return;
  }

  G1VerifyBitmapClosure cl(caller, this);
  _g1h->heap_region_iterate(&cl);
  guarantee(!cl.failures(), "bitmap verification");
}

class G1CheckRegionAttrTableClosure : public HeapRegionClosure {
private:
  bool _failures;

public:
  G1CheckRegionAttrTableClosure() : HeapRegionClosure(), _failures(false) { }

  virtual bool do_heap_region(HeapRegion* hr) {
    uint i = hr->hrm_index();
    G1HeapRegionAttr region_attr = (G1HeapRegionAttr) G1CollectedHeap::heap()->_region_attr.get_by_index(i);
    if (hr->is_humongous()) {
      if (hr->in_collection_set()) {
        log_error(gc, verify)("## humongous region %u in CSet", i);
        _failures = true;
        return true;
      }
      if (region_attr.is_in_cset()) {
        log_error(gc, verify)("## inconsistent region attr type %s for humongous region %u", region_attr.get_type_str(), i);
        _failures = true;
        return true;
      }
      if (hr->is_continues_humongous() && region_attr.is_humongous()) {
        log_error(gc, verify)("## inconsistent region attr type %s for continues humongous region %u", region_attr.get_type_str(), i);
        _failures = true;
        return true;
      }
    } else {
      if (region_attr.is_humongous()) {
        log_error(gc, verify)("## inconsistent region attr type %s for non-humongous region %u", region_attr.get_type_str(), i);
        _failures = true;
        return true;
      }
      if (hr->in_collection_set() != region_attr.is_in_cset()) {
        log_error(gc, verify)("## in CSet %d / region attr type %s inconsistency for region %u",
                             hr->in_collection_set(), region_attr.get_type_str(), i);
        _failures = true;
        return true;
      }
      if (region_attr.is_in_cset()) {
        if (hr->is_archive()) {
          log_error(gc, verify)("## is_archive in collection set for region %u", i);
          _failures = true;
          return true;
        }
        if (hr->is_young() != (region_attr.is_young())) {
          log_error(gc, verify)("## is_young %d / region attr type %s inconsistency for region %u",
                               hr->is_young(), region_attr.get_type_str(), i);
          _failures = true;
          return true;
        }
        if (hr->is_old() != (region_attr.is_old())) {
          log_error(gc, verify)("## is_old %d / region attr type %s inconsistency for region %u",
                               hr->is_old(), region_attr.get_type_str(), i);
          _failures = true;
          return true;
        }
      }
    }
    return false;
  }

  bool failures() const { return _failures; }
};

bool G1HeapVerifier::check_region_attr_table() {
  G1CheckRegionAttrTableClosure cl;
  _g1h->_hrm.iterate(&cl);
  return !cl.failures();
}
#endif // PRODUCT<|MERGE_RESOLUTION|>--- conflicted
+++ resolved
@@ -486,20 +486,10 @@
   log_debug(gc, verify)("HeapRegions");
 
   G1VerifyTask task(_g1h, vo);
-<<<<<<< HEAD
   _g1h->workers()->run_task(&task);
   if (failures || task.failures()) {
-    log_error(gc, verify)("Heap after failed verification (kind %d):", vo);
-=======
-  _g1h->workers()->run_task(&task, num_workers);
-  if (task.failures()) {
-    failures = true;
-  }
-
-  if (failures) {
     log_error(gc, verify)("Heap after failed verification (kind %u):",
                           static_cast<std::underlying_type_t<VerifyOption>>(vo));
->>>>>>> 4042dba3
     // It helps to have the per-region information in the output to
     // help us track down what went wrong. This is why we call
     // print_extended_on() instead of print_on().
