/*
 * Copyright (c) 1997, 2021, Oracle and/or its affiliates. All rights reserved.
 * DO NOT ALTER OR REMOVE COPYRIGHT NOTICES OR THIS FILE HEADER.
 *
 * This code is free software; you can redistribute it and/or modify it
 * under the terms of the GNU General Public License version 2 only, as
 * published by the Free Software Foundation.  Oracle designates this
 * particular file as subject to the "Classpath" exception as provided
 * by Oracle in the LICENSE file that accompanied this code.
 *
 * This code is distributed in the hope that it will be useful, but WITHOUT
 * ANY WARRANTY; without even the implied warranty of MERCHANTABILITY or
 * FITNESS FOR A PARTICULAR PURPOSE.  See the GNU General Public License
 * version 2 for more details (a copy is included in the LICENSE file that
 * accompanied this code).
 *
 * You should have received a copy of the GNU General Public License version
 * 2 along with this work; if not, write to the Free Software Foundation,
 * Inc., 51 Franklin St, Fifth Floor, Boston, MA 02110-1301 USA.
 *
 * Please contact Oracle, 500 Oracle Parkway, Redwood Shores, CA 94065 USA
 * or visit www.oracle.com if you need additional information or have any
 * questions.
 */

package jdk.javadoc.internal.doclets.formats.html;

import java.util.Collection;
import java.util.List;
import java.util.Set;
import java.util.SortedSet;
import java.util.TreeSet;
import javax.lang.model.element.AnnotationMirror;
import javax.lang.model.element.Element;
import javax.lang.model.element.ModuleElement;
import javax.lang.model.element.PackageElement;
import javax.lang.model.element.TypeElement;
import javax.lang.model.type.TypeMirror;
import javax.lang.model.util.SimpleElementVisitor8;

import com.sun.source.doctree.DeprecatedTree;
import com.sun.source.doctree.DocTree;
import jdk.javadoc.internal.doclets.formats.html.Navigation.PageMode;
import jdk.javadoc.internal.doclets.formats.html.markup.ContentBuilder;
import jdk.javadoc.internal.doclets.formats.html.markup.Entity;
import jdk.javadoc.internal.doclets.formats.html.markup.HtmlAttr;
import jdk.javadoc.internal.doclets.formats.html.markup.HtmlStyle;
import jdk.javadoc.internal.doclets.formats.html.markup.HtmlTree;
import jdk.javadoc.internal.doclets.formats.html.markup.TagName;
import jdk.javadoc.internal.doclets.formats.html.markup.Text;
import jdk.javadoc.internal.doclets.toolkit.ClassWriter;
import jdk.javadoc.internal.doclets.toolkit.Content;
import jdk.javadoc.internal.doclets.toolkit.taglets.ParamTaglet;
import jdk.javadoc.internal.doclets.toolkit.util.ClassTree;
import jdk.javadoc.internal.doclets.toolkit.util.CommentHelper;
import jdk.javadoc.internal.doclets.toolkit.util.DocFileIOException;
import jdk.javadoc.internal.doclets.toolkit.util.DocPath;

/**
 * Generate the Class Information Page.
 *
 *  <p><b>This is NOT part of any supported API.
 *  If you write code that depends on this, you do so at your own risk.
 *  This code and its internal interfaces are subject to change or
 *  deletion without notice.</b>
 *
 * @see javax.lang.model.element.TypeElement
 * @see java.util.Collections
 * @see java.util.List
 * @see java.util.ArrayList
 * @see java.util.HashMap
 */
public class ClassWriterImpl extends SubWriterHolderWriter implements ClassWriter {

    private static final Set<String> suppressSubtypesSet
            = Set.of("java.lang.Object",
                     "org.omg.CORBA.Object");

    private static final Set<String> suppressImplementingSet
            = Set.of("java.lang.Cloneable",
                     "java.lang.constant.Constable",
                     "java.lang.constant.ConstantDesc",
                     "java.io.Serializable");

    private static final Set<String> previewModifiers
            = Set.of("sealed", "non-sealed");

    protected final TypeElement typeElement;

    protected final ClassTree classtree;

    /**
     * @param configuration the configuration data for the doclet
     * @param typeElement the class being documented.
     * @param classTree the class tree for the given class.
     */
    public ClassWriterImpl(HtmlConfiguration configuration, TypeElement typeElement,
                           ClassTree classTree) {
        super(configuration, configuration.docPaths.forClass(typeElement));
        this.typeElement = typeElement;
        configuration.currentTypeElement = typeElement;
        this.classtree = classTree;
    }

    @Override
    public Content getHeader(String header) {
        HtmlTree bodyTree = getBody(getWindowTitle(utils.getSimpleName(typeElement)));
        HtmlTree div = new HtmlTree(TagName.DIV);
        div.setStyle(HtmlStyle.header);
        if (configuration.showModules) {
            ModuleElement mdle = configuration.docEnv.getElementUtils().getModuleOf(typeElement);
            Content classModuleLabel = HtmlTree.SPAN(HtmlStyle.moduleLabelInType, contents.moduleLabel);
            Content moduleNameDiv = HtmlTree.DIV(HtmlStyle.subTitle, classModuleLabel);
            moduleNameDiv.add(Entity.NO_BREAK_SPACE);
            moduleNameDiv.add(getModuleLink(mdle,
                    Text.of(mdle.getQualifiedName())));
            div.add(moduleNameDiv);
        }
        PackageElement pkg = utils.containingPackage(typeElement);
        if (!pkg.isUnnamed()) {
            Content classPackageLabel = HtmlTree.SPAN(HtmlStyle.packageLabelInType, contents.packageLabel);
            Content pkgNameDiv = HtmlTree.DIV(HtmlStyle.subTitle, classPackageLabel);
            pkgNameDiv.add(Entity.NO_BREAK_SPACE);
<<<<<<< HEAD
            Content pkgNameContent = getPackageLink(pkg,
                    Text.of(utils.getPackageName(pkg)));
=======
            Content pkgNameContent = getPackageLink(pkg, getLocalizedPackageName(pkg));
>>>>>>> c30a90bb
            pkgNameDiv.add(pkgNameContent);
            div.add(pkgNameDiv);
        }
        HtmlLinkInfo linkInfo = new HtmlLinkInfo(configuration,
                HtmlLinkInfo.Kind.CLASS_HEADER, typeElement);
        //Let's not link to ourselves in the header.
        linkInfo.linkToSelf = false;
        Content heading = HtmlTree.HEADING_TITLE(Headings.PAGE_TITLE_HEADING,
                HtmlStyle.title, Text.of(header));
        heading.add(getTypeParameterLinks(linkInfo));
        div.add(heading);
        bodyContents.setHeader(getHeader(PageMode.CLASS, typeElement))
                .addMainContent(MarkerComments.START_OF_CLASS_DATA)
                .addMainContent(div);
        return bodyTree;
    }

    @Override
    public Content getClassContentHeader() {
        return getContentHeader();
    }

    @Override
    protected Navigation getNavBar(PageMode pageMode, Element element) {
        Content linkContent = getModuleLink(utils.elementUtils.getModuleOf(element),
                contents.moduleLabel);
        return super.getNavBar(pageMode, element)
                .setNavLinkModule(linkContent)
                .setMemberSummaryBuilder(configuration.getBuilderFactory().getMemberSummaryBuilder(this));
    }

    @Override
    public void addFooter() {
        bodyContents.addMainContent(MarkerComments.END_OF_CLASS_DATA);
        bodyContents.setFooter(getFooter());
    }

    @Override
    public void printDocument(Content contentTree) throws DocFileIOException {
        String description = getDescription("declaration", typeElement);
        PackageElement pkg = utils.containingPackage(typeElement);
        List<DocPath> localStylesheets = getLocalStylesheets(pkg);
        contentTree.add(bodyContents);
        printHtmlDocument(configuration.metakeywords.getMetaKeywords(typeElement),
                description, localStylesheets, contentTree);
    }

    @Override
    public Content getClassInfoTreeHeader() {
        return getMemberTreeHeader();
    }

    @Override
    public Content getClassInfo(Content classInfoTree) {
        return getMemberTree(HtmlStyle.description, classInfoTree);
    }

    @Override
    protected TypeElement getCurrentPageElement() {
        return typeElement;
    }

    @Override @SuppressWarnings("preview")
    public void addClassSignature(String modifiers, Content classInfoTree) {
        ContentBuilder mods = new ContentBuilder();
        String sep = null;
        for (String modifiersPart : modifiers.split(" ")) {
            if (sep != null) {
                mods.add(sep);
            }
            if (previewModifiers.contains(modifiersPart)) {
                mods.add(modifiersPart);
                mods.add(HtmlTree.SUP(links.createLink(htmlIds.forPreviewSection(typeElement),
                                                       contents.previewMark)));
            } else {
                mods.add(modifiersPart);
            }
            sep = " ";
        }
        if (modifiers.endsWith(" ")) {
            mods.add(" ");
        }
        classInfoTree.add(new HtmlTree(TagName.HR));
        classInfoTree.add(new Signatures.TypeSignature(typeElement, this)
                .setModifiers(mods)
                .toContent());
    }


    @Override
    public void addClassDescription(Content classInfoTree) {
        addPreviewInfo(classInfoTree);
        if (!options.noComment()) {
            // generate documentation for the class.
            if (!utils.getFullBody(typeElement).isEmpty()) {
                addInlineComment(typeElement, classInfoTree);
            }
        }
    }

    private void addPreviewInfo(Content classInfoTree) {
        addPreviewInfo(typeElement, classInfoTree);
    }

    @Override
    public void addClassTagInfo(Content classInfoTree) {
        if (!options.noComment()) {
            // Print Information about all the tags here
            addTagsInfo(typeElement, classInfoTree);
        }
    }

    /**
     * Get the class hierarchy tree for the given class.
     *
     * @param type the class to print the hierarchy for
     * @return a content tree for class inheritance
     */
    private Content getClassInheritanceTree(TypeMirror type) {
        TypeMirror sup;
        HtmlTree classTree = null;
        do {
            sup = utils.getFirstVisibleSuperClass(type);
            HtmlTree htmlElement = HtmlTree.DIV(HtmlStyle.inheritance, getTreeForClassHelper(type));
            if (classTree != null)
                htmlElement.add(classTree);
            classTree = htmlElement;
            type = sup;
        } while (sup != null);
        classTree.put(HtmlAttr.TITLE, contents.getContent("doclet.Inheritance_Tree").toString());
        return classTree;
    }

    /**
     * Get the class helper tree for the given class.
     *
     * @param type the class to print the helper for
     * @return a content tree for class helper
     */
    private Content getTreeForClassHelper(TypeMirror type) {
        Content content = new ContentBuilder();
        if (type.equals(typeElement.asType())) {
            Content typeParameters = getTypeParameterLinks(
                    new HtmlLinkInfo(configuration, HtmlLinkInfo.Kind.TREE,
                    typeElement));
            if (configuration.shouldExcludeQualifier(utils.containingPackage(typeElement).toString())) {
                content.add(utils.asTypeElement(type).getSimpleName());
                content.add(typeParameters);
            } else {
                content.add(utils.asTypeElement(type).getQualifiedName());
                content.add(typeParameters);
            }
        } else {
            Content link = getLink(new HtmlLinkInfo(configuration,
                    HtmlLinkInfo.Kind.CLASS_TREE_PARENT, type)
                    .label(configuration.getClassName(utils.asTypeElement(type))));
            content.add(link);
        }
        return content;
    }

    @Override
    public void addClassTree(Content classContentTree) {
        if (!utils.isClass(typeElement)) {
            return;
        }
        classContentTree.add(getClassInheritanceTree(typeElement.asType()));
    }

    @Override
    public void addParamInfo(Content classInfoTree) {
        if (utils.hasBlockTag(typeElement, DocTree.Kind.PARAM)) {
            Content paramInfo = (new ParamTaglet()).getAllBlockTagOutput(typeElement,
                    getTagletWriterInstance(false));
            if (!paramInfo.isEmpty()) {
                classInfoTree.add(HtmlTree.DL(HtmlStyle.notes, paramInfo));
            }
        }
    }

    @Override
    public void addSubClassInfo(Content classInfoTree) {
        if (utils.isClass(typeElement)) {
            for (String s : suppressSubtypesSet) {
                if (typeElement.getQualifiedName().contentEquals(s)) {
                    return;    // Don't generate the list, too huge
                }
            }
            Set<TypeElement> subclasses = classtree.directSubClasses(typeElement, false);
            if (!subclasses.isEmpty()) {
                HtmlTree dl = HtmlTree.DL(HtmlStyle.notes);
                dl.add(HtmlTree.DT(contents.subclassesLabel));
                dl.add(HtmlTree.DD(getClassLinks(HtmlLinkInfo.Kind.SUBCLASSES, subclasses)));
                classInfoTree.add(dl);
            }
        }
    }

    @Override
    public void addSubInterfacesInfo(Content classInfoTree) {
        if (utils.isInterface(typeElement)) {
            Set<TypeElement> subInterfaces = classtree.allSubClasses(typeElement, false);
            if (!subInterfaces.isEmpty()) {
                Content dl = HtmlTree.DL(HtmlStyle.notes);
                dl.add(HtmlTree.DT(contents.subinterfacesLabel));
                dl.add(HtmlTree.DD(getClassLinks(HtmlLinkInfo.Kind.SUBINTERFACES, subInterfaces)));
                classInfoTree.add(dl);
            }
        }
    }

    @Override
    public void addInterfaceUsageInfo (Content classInfoTree) {
        if (!utils.isInterface(typeElement)) {
            return;
        }
        for (String s : suppressImplementingSet) {
            if (typeElement.getQualifiedName().contentEquals(s)) {
                return;    // Don't generate the list, too huge
            }
        }
        Set<TypeElement> implcl = classtree.implementingClasses(typeElement);
        if (!implcl.isEmpty()) {
            HtmlTree dl = HtmlTree.DL(HtmlStyle.notes);
            dl.add(HtmlTree.DT(contents.implementingClassesLabel));
            dl.add(HtmlTree.DD(getClassLinks(HtmlLinkInfo.Kind.IMPLEMENTED_CLASSES, implcl)));
            classInfoTree.add(dl);
        }
    }

    @Override
    public void addImplementedInterfacesInfo(Content classInfoTree) {
        SortedSet<TypeMirror> interfaces = new TreeSet<>(comparators.makeTypeMirrorClassUseComparator());
        interfaces.addAll(utils.getAllInterfaces(typeElement));
        if (utils.isClass(typeElement) && !interfaces.isEmpty()) {
            HtmlTree dl = HtmlTree.DL(HtmlStyle.notes);
            dl.add(HtmlTree.DT(contents.allImplementedInterfacesLabel));
            dl.add(HtmlTree.DD(getClassLinks(HtmlLinkInfo.Kind.IMPLEMENTED_INTERFACES, interfaces)));
            classInfoTree.add(dl);
        }
    }

    @Override
    public void addSuperInterfacesInfo(Content classInfoTree) {
        SortedSet<TypeMirror> interfaces =
                new TreeSet<>(comparators.makeTypeMirrorIndexUseComparator());
        interfaces.addAll(utils.getAllInterfaces(typeElement));

        if (utils.isInterface(typeElement) && !interfaces.isEmpty()) {
            HtmlTree dl = HtmlTree.DL(HtmlStyle.notes);
            dl.add(HtmlTree.DT(contents.allSuperinterfacesLabel));
            dl.add(HtmlTree.DD(getClassLinks(HtmlLinkInfo.Kind.SUPER_INTERFACES, interfaces)));
            classInfoTree.add(dl);
        }
    }

    @Override
    public void addNestedClassInfo(final Content classInfoTree) {
        Element outerClass = typeElement.getEnclosingElement();
        if (outerClass == null)
            return;
        new SimpleElementVisitor8<Void, Void>() {
            @Override
            public Void visitType(TypeElement e, Void p) {
                HtmlTree dl = HtmlTree.DL(HtmlStyle.notes);
                dl.add(HtmlTree.DT(utils.isInterface(e)
                        ? contents.enclosingInterfaceLabel
                        : contents.enclosingClassLabel));
                Content dd = new HtmlTree(TagName.DD);
                dd.add(getLink(new HtmlLinkInfo(configuration,
                        HtmlLinkInfo.Kind.CLASS, e)));
                dl.add(dd);
                classInfoTree.add(dl);
                return null;
            }
        }.visit(outerClass);
    }

    @Override
    public void addFunctionalInterfaceInfo (Content classInfoTree) {
        if (isFunctionalInterface()) {
            HtmlTree dl = HtmlTree.DL(HtmlStyle.notes);
            dl.add(HtmlTree.DT(contents.functionalInterface));
            Content dd = new HtmlTree(TagName.DD);
            dd.add(contents.functionalInterfaceMessage);
            dl.add(dd);
            classInfoTree.add(dl);
        }
    }

    public boolean isFunctionalInterface() {
        List<? extends AnnotationMirror> annotationMirrors = ((Element) typeElement).getAnnotationMirrors();
        for (AnnotationMirror anno : annotationMirrors) {
            if (utils.isFunctionalInterface(anno)) {
                return true;
            }
        }
        return false;
    }


    @Override
    public void addClassDeprecationInfo(Content classInfoTree) {
        List<? extends DeprecatedTree> deprs = utils.getDeprecatedTrees(typeElement);
        if (utils.isDeprecated(typeElement)) {
            Content deprLabel = HtmlTree.SPAN(HtmlStyle.deprecatedLabel, getDeprecatedPhrase(typeElement));
            Content div = HtmlTree.DIV(HtmlStyle.deprecationBlock, deprLabel);
            if (!deprs.isEmpty()) {
                CommentHelper ch = utils.getCommentHelper(typeElement);
                DocTree dt = deprs.get(0);
                List<? extends DocTree> commentTags = ch.getBody(dt);
                if (!commentTags.isEmpty()) {
                    addInlineDeprecatedComment(typeElement, deprs.get(0), div);
                }
            }
            classInfoTree.add(div);
        }
    }

    /**
     * Get links to the given classes.
     *
     * @param context the id of the context where the link will be printed
     * @param list the list of classes
     * @return a content tree for the class list
     */
    private Content getClassLinks(HtmlLinkInfo.Kind context, Collection<?> list) {
        Content content = new ContentBuilder();
        boolean isFirst = true;
        for (Object type : list) {
            if (!isFirst) {
                content.add(Text.of(", "));
            } else {
                isFirst = false;
            }
            // TODO: should we simply split this method up to avoid instanceof ?
            if (type instanceof TypeElement) {
                Content link = getLink(
                        new HtmlLinkInfo(configuration, context, (TypeElement)(type)));
                content.add(HtmlTree.CODE(link));
            } else {
                Content link = getLink(
                        new HtmlLinkInfo(configuration, context, ((TypeMirror)type)));
                content.add(HtmlTree.CODE(link));
            }
        }
        return content;
    }

    /**
     * Return the TypeElement being documented.
     *
     * @return the TypeElement being documented.
     */
    @Override
    public TypeElement getTypeElement() {
        return typeElement;
    }

    /**
     * Get the member details tree
     *
     * @param contentTree the tree used to generate the member details tree
     * @return a content tree for the member details
     */
    public Content getMemberDetailsTree(Content contentTree) {
        HtmlTree section = HtmlTree.SECTION(HtmlStyle.details, contentTree);
        // The following id is required by the Navigation bar
        if (utils.isAnnotationType(typeElement)) {
            section.setId(HtmlIds.ANNOTATION_TYPE_ELEMENT_DETAIL);
        }
        return section;
    }
}<|MERGE_RESOLUTION|>--- conflicted
+++ resolved
@@ -121,12 +121,7 @@
             Content classPackageLabel = HtmlTree.SPAN(HtmlStyle.packageLabelInType, contents.packageLabel);
             Content pkgNameDiv = HtmlTree.DIV(HtmlStyle.subTitle, classPackageLabel);
             pkgNameDiv.add(Entity.NO_BREAK_SPACE);
-<<<<<<< HEAD
-            Content pkgNameContent = getPackageLink(pkg,
-                    Text.of(utils.getPackageName(pkg)));
-=======
             Content pkgNameContent = getPackageLink(pkg, getLocalizedPackageName(pkg));
->>>>>>> c30a90bb
             pkgNameDiv.add(pkgNameContent);
             div.add(pkgNameDiv);
         }
