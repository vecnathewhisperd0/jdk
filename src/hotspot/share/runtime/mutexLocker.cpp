/*
 * Copyright (c) 1997, 2021, Oracle and/or its affiliates. All rights reserved.
 * DO NOT ALTER OR REMOVE COPYRIGHT NOTICES OR THIS FILE HEADER.
 *
 * This code is free software; you can redistribute it and/or modify it
 * under the terms of the GNU General Public License version 2 only, as
 * published by the Free Software Foundation.
 *
 * This code is distributed in the hope that it will be useful, but WITHOUT
 * ANY WARRANTY; without even the implied warranty of MERCHANTABILITY or
 * FITNESS FOR A PARTICULAR PURPOSE.  See the GNU General Public License
 * version 2 for more details (a copy is included in the LICENSE file that
 * accompanied this code).
 *
 * You should have received a copy of the GNU General Public License version
 * 2 along with this work; if not, write to the Free Software Foundation,
 * Inc., 51 Franklin St, Fifth Floor, Boston, MA 02110-1301 USA.
 *
 * Please contact Oracle, 500 Oracle Parkway, Redwood Shores, CA 94065 USA
 * or visit www.oracle.com if you need additional information or have any
 * questions.
 *
 */

#include "precompiled.hpp"
#include "gc/shared/gc_globals.hpp"
#include "memory/universe.hpp"
#include "runtime/mutexLocker.hpp"
#include "runtime/os.inline.hpp"
#include "runtime/safepoint.hpp"
#include "runtime/thread.inline.hpp"
#include "runtime/vmThread.hpp"

// Mutexes used in the VM (see comment in mutexLocker.hpp):
//
// Note that the following pointers are effectively final -- after having been
// set at JVM startup-time, they should never be subsequently mutated.
// Instead of using pointers to malloc()ed monitors and mutexes we should consider
// eliminating the indirection and using instances instead.
// Consider using GCC's __read_mostly.

Mutex*   Patching_lock                = NULL;
Mutex*   CompiledMethod_lock          = NULL;
Monitor* SystemDictionary_lock        = NULL;
Mutex*   SharedDictionary_lock        = NULL;
Monitor* ClassInitError_lock          = NULL;
Mutex*   Module_lock                  = NULL;
Mutex*   CompiledIC_lock              = NULL;
Mutex*   InlineCacheBuffer_lock       = NULL;
Mutex*   VMStatistic_lock             = NULL;
Mutex*   JNIHandleBlockFreeList_lock  = NULL;
Mutex*   JmethodIdCreation_lock       = NULL;
Mutex*   JfieldIdCreation_lock        = NULL;
Monitor* JNICritical_lock             = NULL;
Mutex*   JvmtiThreadState_lock        = NULL;
Monitor* EscapeBarrier_lock           = NULL;
Monitor* Heap_lock                    = NULL;
Mutex*   ExpandHeap_lock              = NULL;
Mutex*   AdapterHandlerLibrary_lock   = NULL;
Mutex*   SignatureHandlerLibrary_lock = NULL;
Mutex*   VtableStubs_lock             = NULL;
Mutex*   SymbolArena_lock             = NULL;
Monitor* StringDedup_lock             = NULL;
Mutex*   StringDedupIntern_lock       = NULL;
Monitor* CodeCache_lock               = NULL;
Monitor* CodeSweeper_lock             = NULL;
Mutex*   MethodData_lock              = NULL;
Mutex*   TouchedMethodLog_lock        = NULL;
Mutex*   RetData_lock                 = NULL;
Monitor* VMOperation_lock             = NULL;
Monitor* Threads_lock                 = NULL;
Mutex*   NonJavaThreadsList_lock      = NULL;
Mutex*   NonJavaThreadsListSync_lock  = NULL;
Monitor* CGC_lock                     = NULL;
Monitor* STS_lock                     = NULL;
Monitor* G1OldGCCount_lock            = NULL;
Mutex*   G1DetachedRefinementStats_lock = NULL;
Mutex*   MarkStackFreeList_lock       = NULL;
Mutex*   MarkStackChunkList_lock      = NULL;
Mutex*   MonitoringSupport_lock       = NULL;
Mutex*   ParGCRareEvent_lock          = NULL;
Monitor* ConcurrentGCBreakpoints_lock = NULL;
Mutex*   Compile_lock                 = NULL;
Monitor* MethodCompileQueue_lock      = NULL;
Monitor* CompileThread_lock           = NULL;
Monitor* Compilation_lock             = NULL;
Mutex*   CompileTaskAlloc_lock        = NULL;
Mutex*   CompileStatistics_lock       = NULL;
Mutex*   DirectivesStack_lock         = NULL;
Mutex*   MultiArray_lock              = NULL;
Monitor* Terminator_lock              = NULL;
Monitor* InitCompleted_lock           = NULL;
Monitor* BeforeExit_lock              = NULL;
Monitor* Notify_lock                  = NULL;
Mutex*   ExceptionCache_lock          = NULL;
Mutex*   NMethodSweeperStats_lock     = NULL;
#ifndef PRODUCT
Mutex*   FullGCALot_lock              = NULL;
#endif

Mutex*   tty_lock                     = NULL;

Mutex*   RawMonitor_lock              = NULL;
Mutex*   PerfDataMemAlloc_lock        = NULL;
Mutex*   PerfDataManager_lock         = NULL;
Mutex*   OopMapCacheAlloc_lock        = NULL;

Mutex*   FreeList_lock                = NULL;
Mutex*   OldSets_lock                 = NULL;
Mutex*   Uncommit_lock                = NULL;
Monitor* RootRegionScan_lock          = NULL;

Mutex*   Management_lock              = NULL;
Monitor* MonitorDeflation_lock        = NULL;
Monitor* Service_lock                 = NULL;
Monitor* Notification_lock            = NULL;
Monitor* PeriodicTask_lock            = NULL;
Monitor* RedefineClasses_lock         = NULL;
Mutex*   Verify_lock                  = NULL;
Monitor* Zip_lock                     = NULL;

#if INCLUDE_JFR
Mutex*   JfrStacktrace_lock           = NULL;
Mutex*   JfrContext_lock              = NULL;
Mutex*   JfrContextBinding_lock       = NULL;
Monitor* JfrMsg_lock                  = NULL;
Mutex*   JfrBuffer_lock               = NULL;
Monitor* JfrThreadSampler_lock        = NULL;
#endif

#ifndef SUPPORTS_NATIVE_CX8
Mutex*   UnsafeJlong_lock             = NULL;
#endif
Mutex*   CodeHeapStateAnalytics_lock  = NULL;

Mutex*   Metaspace_lock               = NULL;
Mutex*   ClassLoaderDataGraph_lock    = NULL;
Monitor* ThreadsSMRDelete_lock        = NULL;
Mutex*   ThreadIdTableCreate_lock     = NULL;
Mutex*   SharedDecoder_lock           = NULL;
Mutex*   DCmdFactory_lock             = NULL;
#if INCLUDE_NMT
Mutex*   NMTQuery_lock                = NULL;
#endif
#if INCLUDE_CDS
#if INCLUDE_JVMTI
Mutex*   CDSClassFileStream_lock      = NULL;
#endif
Mutex*   DumpTimeTable_lock           = NULL;
Mutex*   CDSLambda_lock               = NULL;
Mutex*   DumpRegion_lock              = NULL;
Mutex*   ClassListFile_lock           = NULL;
Mutex*   UnregisteredClassesTable_lock= NULL;
Mutex*   LambdaFormInvokers_lock      = NULL;
#endif // INCLUDE_CDS
Mutex*   Bootclasspath_lock           = NULL;

#if INCLUDE_JVMCI
Monitor* JVMCI_lock                   = NULL;
#endif


#define MAX_NUM_MUTEX 128
static Mutex* _mutex_array[MAX_NUM_MUTEX];
static int _num_mutex;

#ifdef ASSERT
void assert_locked_or_safepoint(const Mutex* lock) {
  // check if this thread owns the lock (common case)
  assert(lock != NULL, "Need non-NULL lock");
  if (lock->owned_by_self()) return;
  if (SafepointSynchronize::is_at_safepoint()) return;
  if (!Universe::is_fully_initialized()) return;
  fatal("must own lock %s", lock->name());
}

// a weaker assertion than the above
void assert_locked_or_safepoint_weak(const Mutex* lock) {
  assert(lock != NULL, "Need non-NULL lock");
  if (lock->is_locked()) return;
  if (SafepointSynchronize::is_at_safepoint()) return;
  if (!Universe::is_fully_initialized()) return;
  fatal("must own lock %s", lock->name());
}

// a stronger assertion than the above
void assert_lock_strong(const Mutex* lock) {
  assert(lock != NULL, "Need non-NULL lock");
  if (lock->owned_by_self()) return;
  fatal("must own lock %s", lock->name());
}

void assert_locked_or_safepoint_or_handshake(const Mutex* lock, const JavaThread* thread) {
  if (thread->is_handshake_safe_for(Thread::current())) return;
  assert_locked_or_safepoint(lock);
}
#endif

static void add_mutex(Mutex* var) {
  assert(_num_mutex < MAX_NUM_MUTEX, "increase MAX_NUM_MUTEX");
  _mutex_array[_num_mutex++] = var;
}

#define def(var, type, pri, vm_block) {       \
  var = new type(Mutex::pri, #var, vm_block); \
  add_mutex(var);                             \
}

// Specify relative ranked lock
#ifdef ASSERT
#define defl(var, type, held_lock, vm_block) {         \
  var = new type(held_lock->rank()-1, #var, vm_block); \
  add_mutex(var);                                      \
}
#else
#define defl(var, type, held_lock, vm_block) {         \
  var = new type(Mutex::safepoint, #var, vm_block);    \
  add_mutex(var);                                      \
}
#endif

// Using Padded subclasses to prevent false sharing of these global monitors and mutexes.
void mutex_init() {
  def(tty_lock                     , PaddedMutex  , tty,            true);      // allow to lock in VM

  def(STS_lock                     , PaddedMonitor, nosafepoint,    true);

  if (UseG1GC) {
    def(CGC_lock                   , PaddedMonitor, nosafepoint,    true);

    def(G1DetachedRefinementStats_lock, PaddedMutex, nosafepoint-2, true);

    def(FreeList_lock              , PaddedMutex  , service-1,      true);
    def(OldSets_lock               , PaddedMutex  , nosafepoint,    true);
    def(Uncommit_lock              , PaddedMutex  , service-2,      true);
    def(RootRegionScan_lock        , PaddedMonitor, nosafepoint-1,  true);

    def(MarkStackFreeList_lock     , PaddedMutex  , nosafepoint,    true);
    def(MarkStackChunkList_lock    , PaddedMutex  , nosafepoint,    true);

    def(MonitoringSupport_lock     , PaddedMutex  , service-1,      true);      // used for serviceability monitoring support
  }
  def(StringDedup_lock             , PaddedMonitor, nosafepoint,    true);
  def(StringDedupIntern_lock       , PaddedMutex  , nosafepoint,    true);
  def(ParGCRareEvent_lock          , PaddedMutex  , safepoint,      true);
  def(RawMonitor_lock              , PaddedMutex  , nosafepoint-1,  true);

  def(Metaspace_lock               , PaddedMutex  , nosafepoint-3,  true);

  def(Patching_lock                , PaddedMutex  , nosafepoint,    true);      // used for safepointing and code patching.
  def(MonitorDeflation_lock        , PaddedMonitor, nosafepoint,    true);      // used for monitor deflation thread operations
  def(Service_lock                 , PaddedMonitor, service,        true);      // used for service thread operations

  if (UseNotificationThread) {
    def(Notification_lock          , PaddedMonitor, service,        true);  // used for notification thread operations
  } else {
    Notification_lock = Service_lock;
  }

  def(JmethodIdCreation_lock       , PaddedMutex  , nosafepoint-2,  true); // used for creating jmethodIDs.

  def(SharedDictionary_lock        , PaddedMutex  , safepoint,      true);
  def(VMStatistic_lock             , PaddedMutex  , safepoint,      false);
  def(JNIHandleBlockFreeList_lock  , PaddedMutex  , nosafepoint-1,  true);      // handles are used by VM thread
  def(SignatureHandlerLibrary_lock , PaddedMutex  , safepoint,      false);
  def(SymbolArena_lock             , PaddedMutex  , nosafepoint,    true);
  def(ExceptionCache_lock          , PaddedMutex  , safepoint,      false);
#ifndef PRODUCT
  def(FullGCALot_lock              , PaddedMutex  , safepoint,      false); // a lock to make FullGCALot MT safe
#endif
  def(BeforeExit_lock              , PaddedMonitor, safepoint,      true);

  def(NonJavaThreadsList_lock      , PaddedMutex,   nosafepoint-1,  true);
  def(NonJavaThreadsListSync_lock  , PaddedMutex,   nosafepoint,    true);

  def(RetData_lock                 , PaddedMutex  , safepoint,      false);
  def(Terminator_lock              , PaddedMonitor, safepoint,      true);
  def(InitCompleted_lock           , PaddedMonitor, nosafepoint,    true);
  def(Notify_lock                  , PaddedMonitor, safepoint,      true);
  def(AdapterHandlerLibrary_lock   , PaddedMutex  , safepoint,      true);

  def(Heap_lock                    , PaddedMonitor, safepoint,      false); // Doesn't safepoint check during termination.
  def(JfieldIdCreation_lock        , PaddedMutex  , safepoint,      true);  // jfieldID, Used in VM_Operation

  def(CompiledIC_lock              , PaddedMutex  , nosafepoint,    true);  // locks VtableStubs_lock, InlineCacheBuffer_lock
  def(MethodCompileQueue_lock      , PaddedMonitor, safepoint,      false);
  def(CompileStatistics_lock       , PaddedMutex  , safepoint,      false);
  def(DirectivesStack_lock         , PaddedMutex  , nosafepoint,    true);
  def(MultiArray_lock              , PaddedMutex  , safepoint,      false);

  def(JvmtiThreadState_lock        , PaddedMutex  , safepoint,      false); // Used by JvmtiThreadState/JvmtiEventController
  def(EscapeBarrier_lock           , PaddedMonitor, nosafepoint,    true);  // Used to synchronize object reallocation/relocking triggered by JVMTI
  def(Management_lock              , PaddedMutex  , safepoint,      false); // used for JVM management

  def(ConcurrentGCBreakpoints_lock , PaddedMonitor, safepoint,      true);
  def(MethodData_lock              , PaddedMutex  , safepoint,      false);
  def(TouchedMethodLog_lock        , PaddedMutex  , safepoint,      false);

  def(CompileThread_lock           , PaddedMonitor, safepoint,      false);
  def(PeriodicTask_lock            , PaddedMonitor, safepoint,      true);
  def(RedefineClasses_lock         , PaddedMonitor, safepoint,      true);
  def(Verify_lock                  , PaddedMutex,   safepoint,      true);

  if (WhiteBoxAPI) {
    def(Compilation_lock           , PaddedMonitor, nosafepoint,    true);
  }

#if INCLUDE_JFR
<<<<<<< HEAD
  def(JfrMsg_lock                  , PaddedMonitor, leaf,        true,  _safepoint_check_always);
  def(JfrBuffer_lock               , PaddedMutex  , leaf,        true,  _safepoint_check_never);
  def(JfrStream_lock               , PaddedMutex  , nonleaf + 1, false, _safepoint_check_never);
  def(JfrStacktrace_lock           , PaddedMutex  , tty-2,       true,  _safepoint_check_never);
  def(JfrContext_lock              , PaddedMutex  , tty-2,       true,  _safepoint_check_never);
  def(JfrContextBinding_lock       , PaddedMutex  , tty-2,       true,  _safepoint_check_never);
  def(JfrThreadSampler_lock        , PaddedMonitor, leaf,        true,  _safepoint_check_never);
=======
  def(JfrBuffer_lock               , PaddedMutex  , nosafepoint,       true);
  def(JfrStacktrace_lock           , PaddedMutex  , stackwatermark-1,  true);
  def(JfrThreadSampler_lock        , PaddedMonitor, nosafepoint,       true);
>>>>>>> 8b1b6f9f
#endif

#ifndef SUPPORTS_NATIVE_CX8
  def(UnsafeJlong_lock             , PaddedMutex  , nosafepoint,    true);
#endif

  def(CodeHeapStateAnalytics_lock  , PaddedMutex  , safepoint,      false);
  def(NMethodSweeperStats_lock     , PaddedMutex  , nosafepoint,    true);
  def(ThreadsSMRDelete_lock        , PaddedMonitor, nosafepoint-3,  true); // Holds ConcurrentHashTableResize_lock
  def(ThreadIdTableCreate_lock     , PaddedMutex  , safepoint,      false);
  def(SharedDecoder_lock           , PaddedMutex  , tty-1,          true);
  def(DCmdFactory_lock             , PaddedMutex  , nosafepoint,    true);
#if INCLUDE_NMT
  def(NMTQuery_lock                , PaddedMutex  , safepoint,      false);
#endif
#if INCLUDE_CDS
#if INCLUDE_JVMTI
  def(CDSClassFileStream_lock      , PaddedMutex  , safepoint,      false);
#endif
  def(DumpTimeTable_lock           , PaddedMutex  , nosafepoint,    true);
  def(CDSLambda_lock               , PaddedMutex  , nosafepoint,    true);
  def(DumpRegion_lock              , PaddedMutex  , nosafepoint,    true);
  def(ClassListFile_lock           , PaddedMutex  , nosafepoint,    true);
  def(LambdaFormInvokers_lock      , PaddedMutex  , safepoint,      false);
#endif // INCLUDE_CDS
  def(Bootclasspath_lock           , PaddedMutex  , nosafepoint,    true);
  def(Zip_lock                     , PaddedMonitor, nosafepoint-1,  true); // Holds DumpTimeTable_lock

#if INCLUDE_JVMCI
  def(JVMCI_lock                   , PaddedMonitor, safepoint,      true);
#endif

  // These locks have relative rankings, and inherit safepoint checking attributes from that rank.
  defl(InlineCacheBuffer_lock      , PaddedMutex  , CompiledIC_lock,  true);
  defl(VtableStubs_lock            , PaddedMutex  , CompiledIC_lock,  true);  // Also holds DumpTimeTable_lock
  defl(CodeCache_lock              , PaddedMonitor, VtableStubs_lock, true);
  defl(CompiledMethod_lock         , PaddedMutex  , CodeCache_lock,   true);
  defl(CodeSweeper_lock            , PaddedMonitor, CompiledMethod_lock, true);

  defl(Threads_lock                , PaddedMonitor, CompileThread_lock, true);
  defl(Heap_lock                   , PaddedMonitor, MultiArray_lock,    false);
  defl(Compile_lock                , PaddedMutex ,  MethodCompileQueue_lock, false);

  defl(PerfDataMemAlloc_lock       , PaddedMutex  , Heap_lock,         true);
  defl(PerfDataManager_lock        , PaddedMutex  , Heap_lock,         true);
  defl(ClassLoaderDataGraph_lock   , PaddedMutex  , MultiArray_lock,   false);
  defl(VMOperation_lock            , PaddedMonitor, Compile_lock,      true);
  defl(ClassInitError_lock         , PaddedMonitor, Threads_lock,      true);

  if (UseG1GC) {
    defl(G1OldGCCount_lock         , PaddedMonitor, Threads_lock,      true);
  }
  defl(CompileTaskAlloc_lock       , PaddedMutex ,  MethodCompileQueue_lock,   true);
  defl(ExpandHeap_lock             , PaddedMutex ,  Heap_lock,                 true);
  defl(OopMapCacheAlloc_lock       , PaddedMutex ,  Threads_lock,              true);
  defl(Module_lock                 , PaddedMutex ,  ClassLoaderDataGraph_lock, false);
  defl(SystemDictionary_lock       , PaddedMonitor, Module_lock,               true);
  defl(JNICritical_lock            , PaddedMonitor, MultiArray_lock,           true); // used for JNI critical regions

#if INCLUDE_JFR
  defl(JfrMsg_lock                 , PaddedMonitor, Module_lock,               true);
#endif
}

GCMutexLocker::GCMutexLocker(Mutex* mutex) {
  if (SafepointSynchronize::is_at_safepoint()) {
    _locked = false;
  } else {
    _mutex = mutex;
    _locked = true;
    _mutex->lock();
  }
}

// Print all mutexes/monitors that are currently owned by a thread; called
// by fatal error handler.
void print_owned_locks_on_error(outputStream* st) {
  st->print("VM Mutex/Monitor currently owned by a thread: ");
  bool none = true;
  for (int i = 0; i < _num_mutex; i++) {
     // see if it has an owner
     if (_mutex_array[i]->owner() != NULL) {
       if (none) {
          // print format used by Mutex::print_on_error()
          st->print_cr(" ([mutex/lock_event])");
          none = false;
       }
       _mutex_array[i]->print_on_error(st);
       st->cr();
     }
  }
  if (none) st->print_cr("None");
}<|MERGE_RESOLUTION|>--- conflicted
+++ resolved
@@ -306,19 +306,11 @@
   }
 
 #if INCLUDE_JFR
-<<<<<<< HEAD
-  def(JfrMsg_lock                  , PaddedMonitor, leaf,        true,  _safepoint_check_always);
-  def(JfrBuffer_lock               , PaddedMutex  , leaf,        true,  _safepoint_check_never);
-  def(JfrStream_lock               , PaddedMutex  , nonleaf + 1, false, _safepoint_check_never);
-  def(JfrStacktrace_lock           , PaddedMutex  , tty-2,       true,  _safepoint_check_never);
-  def(JfrContext_lock              , PaddedMutex  , tty-2,       true,  _safepoint_check_never);
-  def(JfrContextBinding_lock       , PaddedMutex  , tty-2,       true,  _safepoint_check_never);
-  def(JfrThreadSampler_lock        , PaddedMonitor, leaf,        true,  _safepoint_check_never);
-=======
   def(JfrBuffer_lock               , PaddedMutex  , nosafepoint,       true);
+  def(JfrContext_lock              , PaddedMutex  , stackwatermark-1,  true);
+  def(JfrContextBinding_lock       , PaddedMutex  , stackwatermark-1,  true);
   def(JfrStacktrace_lock           , PaddedMutex  , stackwatermark-1,  true);
   def(JfrThreadSampler_lock        , PaddedMonitor, nosafepoint,       true);
->>>>>>> 8b1b6f9f
 #endif
 
 #ifndef SUPPORTS_NATIVE_CX8
