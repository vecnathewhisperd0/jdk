--- conflicted
+++ resolved
@@ -371,8 +371,6 @@
   st->cr();
   st->print(  "RIP=" INTPTR_FORMAT, uc->Rip);
   st->print(", EFLAGS=" INTPTR_FORMAT, uc->EFlags);
-<<<<<<< HEAD
-=======
   // Add XMM registers + MXCSR. Note that C2 uses XMM to spill GPR values including pointers.
   st->cr();
   st->cr();
@@ -382,21 +380,6 @@
                  i, xmm[1], xmm[0]);
   }
   st->print("  MXCSR=" UINT32_FORMAT_X_0, uc->MxCsr);
-#else
-  st->print(  "EAX=" INTPTR_FORMAT, uc->Eax);
-  st->print(", EBX=" INTPTR_FORMAT, uc->Ebx);
-  st->print(", ECX=" INTPTR_FORMAT, uc->Ecx);
-  st->print(", EDX=" INTPTR_FORMAT, uc->Edx);
-  st->cr();
-  st->print(  "ESP=" INTPTR_FORMAT, uc->Esp);
-  st->print(", EBP=" INTPTR_FORMAT, uc->Ebp);
-  st->print(", ESI=" INTPTR_FORMAT, uc->Esi);
-  st->print(", EDI=" INTPTR_FORMAT, uc->Edi);
-  st->cr();
-  st->print(  "EIP=" INTPTR_FORMAT, uc->Eip);
-  st->print(", EFLAGS=" INTPTR_FORMAT, uc->EFlags);
-#endif // AMD64
->>>>>>> 7c800e6b
   st->cr();
   st->cr();
 }
