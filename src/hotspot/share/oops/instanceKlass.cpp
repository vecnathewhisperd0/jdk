--- conflicted
+++ resolved
@@ -646,22 +646,15 @@
   set_transitive_interfaces(nullptr);
   set_local_interfaces(nullptr);
 
-<<<<<<< HEAD
-  if (fieldinfo_stream() != NULL && !fieldinfo_stream()->is_shared()) {
+  if (fieldinfo_stream() != nullptr && !fieldinfo_stream()->is_shared()) {
     MetadataFactory::free_array<u1>(loader_data, fieldinfo_stream());
   }
-  set_fieldinfo_stream(NULL);
-
-  if (fields_status() != NULL && !fields_status()->is_shared()) {
+  set_fieldinfo_stream(nullptr);
+
+  if (fields_status() != nullptr && !fields_status()->is_shared()) {
     MetadataFactory::free_array<FieldStatus>(loader_data, fields_status());
   }
-  set_fields_status(NULL);
-=======
-  if (fields() != nullptr && !fields()->is_shared()) {
-    MetadataFactory::free_array<jushort>(loader_data, fields());
-  }
-  set_fields(nullptr, 0);
->>>>>>> 57aef857
+  set_fields_status(nullptr);
 
   // If a method from a redefined class is using this constant pool, don't
   // delete it, yet.  The new class's previous version will point to this.
