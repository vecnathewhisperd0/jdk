--- conflicted
+++ resolved
@@ -4538,13 +4538,8 @@
             }
         }
 
-<<<<<<< HEAD
-        if (eventLog.isLoggable(Level.FINEST)) {
-            eventLog.log(Level.FINEST, "{0}", String.valueOf(e));
-=======
         if (eventLog.isLoggable(PlatformLogger.FINEST)) {
             eventLog.finest("{0}", e);
->>>>>>> 37829778
         }
 
         /*
