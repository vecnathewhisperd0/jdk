--- conflicted
+++ resolved
@@ -3152,7 +3152,6 @@
 #ifdef ZERO
   // Zero always runs in interpreted mode
   set_mode_flags(_int);
-<<<<<<< HEAD
 
   // Enable error context decoding on known platforms
 #if defined(IA32) || defined(AMD64) || defined(ARM) || \
@@ -3164,14 +3163,6 @@
 #else
   UNSUPPORTED_OPTION(DecodeErrorContext);
 #endif
-
-  // Zero runs without compilers. Do not let compiler selection code
-  // to force it into Serial GC, let the GC ergonomics decide.
-  if (FLAG_IS_DEFAULT(NeverActAsServerClassMachine)) {
-    FLAG_SET_ERGO(NeverActAsServerClassMachine, false);
-  }
-=======
->>>>>>> 4224d451
 #endif
 
   // eventually fix up InitialTenuringThreshold if only MaxTenuringThreshold is set
