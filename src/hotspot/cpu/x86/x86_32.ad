//
// Copyright (c) 1997, 2022, Oracle and/or its affiliates. All rights reserved.
// DO NOT ALTER OR REMOVE COPYRIGHT NOTICES OR THIS FILE HEADER.
//
// This code is free software; you can redistribute it and/or modify it
// under the terms of the GNU General Public License version 2 only, as
// published by the Free Software Foundation.
//
// This code is distributed in the hope that it will be useful, but WITHOUT
// ANY WARRANTY; without even the implied warranty of MERCHANTABILITY or
// FITNESS FOR A PARTICULAR PURPOSE.  See the GNU General Public License
// version 2 for more details (a copy is included in the LICENSE file that
// accompanied this code).
//
// You should have received a copy of the GNU General Public License version
// 2 along with this work; if not, write to the Free Software Foundation,
// Inc., 51 Franklin St, Fifth Floor, Boston, MA 02110-1301 USA.
//
// Please contact Oracle, 500 Oracle Parkway, Redwood Shores, CA 94065 USA
// or visit www.oracle.com if you need additional information or have any
// questions.
//
//

// X86 Architecture Description File

//----------REGISTER DEFINITION BLOCK------------------------------------------
// This information is used by the matcher and the register allocator to
// describe individual registers and classes of registers within the target
// architecture.

register %{
//----------Architecture Description Register Definitions----------------------
// General Registers
// "reg_def"  name ( register save type, C convention save type,
//                   ideal register type, encoding );
// Register Save Types:
//
// NS  = No-Save:       The register allocator assumes that these registers
//                      can be used without saving upon entry to the method, &
//                      that they do not need to be saved at call sites.
//
// SOC = Save-On-Call:  The register allocator assumes that these registers
//                      can be used without saving upon entry to the method,
//                      but that they must be saved at call sites.
//
// SOE = Save-On-Entry: The register allocator assumes that these registers
//                      must be saved before using them upon entry to the
//                      method, but they do not need to be saved at call
//                      sites.
//
// AS  = Always-Save:   The register allocator assumes that these registers
//                      must be saved before using them upon entry to the
//                      method, & that they must be saved at call sites.
//
// Ideal Register Type is used to determine how to save & restore a
// register.  Op_RegI will get spilled with LoadI/StoreI, Op_RegP will get
// spilled with LoadP/StoreP.  If the register supports both, use Op_RegI.
//
// The encoding number is the actual bit-pattern placed into the opcodes.

// General Registers
// Previously set EBX, ESI, and EDI as save-on-entry for java code
// Turn off SOE in java-code due to frequent use of uncommon-traps.
// Now that allocator is better, turn on ESI and EDI as SOE registers.

reg_def EBX(SOC, SOE, Op_RegI, 3, rbx->as_VMReg());
reg_def ECX(SOC, SOC, Op_RegI, 1, rcx->as_VMReg());
reg_def ESI(SOC, SOE, Op_RegI, 6, rsi->as_VMReg());
reg_def EDI(SOC, SOE, Op_RegI, 7, rdi->as_VMReg());
// now that adapter frames are gone EBP is always saved and restored by the prolog/epilog code
reg_def EBP(NS, SOE, Op_RegI, 5, rbp->as_VMReg());
reg_def EDX(SOC, SOC, Op_RegI, 2, rdx->as_VMReg());
reg_def EAX(SOC, SOC, Op_RegI, 0, rax->as_VMReg());
reg_def ESP( NS,  NS, Op_RegI, 4, rsp->as_VMReg());

// Float registers.  We treat TOS/FPR0 special.  It is invisible to the
// allocator, and only shows up in the encodings.
reg_def FPR0L( SOC, SOC, Op_RegF, 0, VMRegImpl::Bad());
reg_def FPR0H( SOC, SOC, Op_RegF, 0, VMRegImpl::Bad());
// Ok so here's the trick FPR1 is really st(0) except in the midst
// of emission of assembly for a machnode. During the emission the fpu stack
// is pushed making FPR1 == st(1) temporarily. However at any safepoint
// the stack will not have this element so FPR1 == st(0) from the
// oopMap viewpoint. This same weirdness with numbering causes
// instruction encoding to have to play games with the register
// encode to correct for this 0/1 issue. See MachSpillCopyNode::implementation
// where it does flt->flt moves to see an example
//
reg_def FPR1L( SOC, SOC, Op_RegF, 1, as_FloatRegister(0)->as_VMReg());
reg_def FPR1H( SOC, SOC, Op_RegF, 1, as_FloatRegister(0)->as_VMReg()->next());
reg_def FPR2L( SOC, SOC, Op_RegF, 2, as_FloatRegister(1)->as_VMReg());
reg_def FPR2H( SOC, SOC, Op_RegF, 2, as_FloatRegister(1)->as_VMReg()->next());
reg_def FPR3L( SOC, SOC, Op_RegF, 3, as_FloatRegister(2)->as_VMReg());
reg_def FPR3H( SOC, SOC, Op_RegF, 3, as_FloatRegister(2)->as_VMReg()->next());
reg_def FPR4L( SOC, SOC, Op_RegF, 4, as_FloatRegister(3)->as_VMReg());
reg_def FPR4H( SOC, SOC, Op_RegF, 4, as_FloatRegister(3)->as_VMReg()->next());
reg_def FPR5L( SOC, SOC, Op_RegF, 5, as_FloatRegister(4)->as_VMReg());
reg_def FPR5H( SOC, SOC, Op_RegF, 5, as_FloatRegister(4)->as_VMReg()->next());
reg_def FPR6L( SOC, SOC, Op_RegF, 6, as_FloatRegister(5)->as_VMReg());
reg_def FPR6H( SOC, SOC, Op_RegF, 6, as_FloatRegister(5)->as_VMReg()->next());
reg_def FPR7L( SOC, SOC, Op_RegF, 7, as_FloatRegister(6)->as_VMReg());
reg_def FPR7H( SOC, SOC, Op_RegF, 7, as_FloatRegister(6)->as_VMReg()->next());
//
// Empty fill registers, which are never used, but supply alignment to xmm regs
//
reg_def FILL0( SOC, SOC, Op_RegF, 8, VMRegImpl::Bad());
reg_def FILL1( SOC, SOC, Op_RegF, 9, VMRegImpl::Bad());
reg_def FILL2( SOC, SOC, Op_RegF, 10, VMRegImpl::Bad());
reg_def FILL3( SOC, SOC, Op_RegF, 11, VMRegImpl::Bad());
reg_def FILL4( SOC, SOC, Op_RegF, 12, VMRegImpl::Bad());
reg_def FILL5( SOC, SOC, Op_RegF, 13, VMRegImpl::Bad());
reg_def FILL6( SOC, SOC, Op_RegF, 14, VMRegImpl::Bad());
reg_def FILL7( SOC, SOC, Op_RegF, 15, VMRegImpl::Bad());

// Specify priority of register selection within phases of register
// allocation.  Highest priority is first.  A useful heuristic is to
// give registers a low priority when they are required by machine
// instructions, like EAX and EDX.  Registers which are used as
// pairs must fall on an even boundary (witness the FPR#L's in this list).
// For the Intel integer registers, the equivalent Long pairs are
// EDX:EAX, EBX:ECX, and EDI:EBP.
alloc_class chunk0( ECX,   EBX,   EBP,   EDI,   EAX,   EDX,   ESI, ESP,
                    FPR0L, FPR0H, FPR1L, FPR1H, FPR2L, FPR2H,
                    FPR3L, FPR3H, FPR4L, FPR4H, FPR5L, FPR5H,
                    FPR6L, FPR6H, FPR7L, FPR7H,
                    FILL0, FILL1, FILL2, FILL3, FILL4, FILL5, FILL6, FILL7);


//----------Architecture Description Register Classes--------------------------
// Several register classes are automatically defined based upon information in
// this architecture description.
// 1) reg_class inline_cache_reg           ( /* as def'd in frame section */ )
// 2) reg_class stack_slots( /* one chunk of stack-based "registers" */ )
//
// Class for no registers (empty set).
reg_class no_reg();

// Class for all registers
reg_class any_reg_with_ebp(EAX, EDX, EBP, EDI, ESI, ECX, EBX, ESP);
// Class for all registers (excluding EBP)
reg_class any_reg_no_ebp(EAX, EDX, EDI, ESI, ECX, EBX, ESP);
// Dynamic register class that selects at runtime between register classes
// any_reg and any_no_ebp_reg (depending on the value of the flag PreserveFramePointer).
// Equivalent to: return PreserveFramePointer ? any_no_ebp_reg : any_reg;
reg_class_dynamic any_reg(any_reg_no_ebp, any_reg_with_ebp, %{ PreserveFramePointer %});

// Class for general registers
reg_class int_reg_with_ebp(EAX, EDX, EBP, EDI, ESI, ECX, EBX);
// Class for general registers (excluding EBP).
// It is also safe for use by tailjumps (we don't want to allocate in ebp).
// Used also if the PreserveFramePointer flag is true.
reg_class int_reg_no_ebp(EAX, EDX, EDI, ESI, ECX, EBX);
// Dynamic register class that selects between int_reg and int_reg_no_ebp.
reg_class_dynamic int_reg(int_reg_no_ebp, int_reg_with_ebp, %{ PreserveFramePointer %});

// Class of "X" registers
reg_class int_x_reg(EBX, ECX, EDX, EAX);

// Class of registers that can appear in an address with no offset.
// EBP and ESP require an extra instruction byte for zero offset.
// Used in fast-unlock
reg_class p_reg(EDX, EDI, ESI, EBX);

// Class for general registers excluding ECX
reg_class ncx_reg_with_ebp(EAX, EDX, EBP, EDI, ESI, EBX);
// Class for general registers excluding ECX (and EBP)
reg_class ncx_reg_no_ebp(EAX, EDX, EDI, ESI, EBX);
// Dynamic register class that selects between ncx_reg and ncx_reg_no_ebp.
reg_class_dynamic ncx_reg(ncx_reg_no_ebp, ncx_reg_with_ebp, %{ PreserveFramePointer %});

// Class for general registers excluding EAX
reg_class nax_reg(EDX, EDI, ESI, ECX, EBX);

// Class for general registers excluding EAX and EBX.
reg_class nabx_reg_with_ebp(EDX, EDI, ESI, ECX, EBP);
// Class for general registers excluding EAX and EBX (and EBP)
reg_class nabx_reg_no_ebp(EDX, EDI, ESI, ECX);
// Dynamic register class that selects between nabx_reg and nabx_reg_no_ebp.
reg_class_dynamic nabx_reg(nabx_reg_no_ebp, nabx_reg_with_ebp, %{ PreserveFramePointer %});

// Class of EAX (for multiply and divide operations)
reg_class eax_reg(EAX);

// Class of EBX (for atomic add)
reg_class ebx_reg(EBX);

// Class of ECX (for shift and JCXZ operations and cmpLTMask)
reg_class ecx_reg(ECX);

// Class of EDX (for multiply and divide operations)
reg_class edx_reg(EDX);

// Class of EDI (for synchronization)
reg_class edi_reg(EDI);

// Class of ESI (for synchronization)
reg_class esi_reg(ESI);

// Singleton class for stack pointer
reg_class sp_reg(ESP);

// Singleton class for instruction pointer
// reg_class ip_reg(EIP);

// Class of integer register pairs
reg_class long_reg_with_ebp( EAX,EDX, ECX,EBX, EBP,EDI );
// Class of integer register pairs (excluding EBP and EDI);
reg_class long_reg_no_ebp( EAX,EDX, ECX,EBX );
// Dynamic register class that selects between long_reg and long_reg_no_ebp.
reg_class_dynamic long_reg(long_reg_no_ebp, long_reg_with_ebp, %{ PreserveFramePointer %});

// Class of integer register pairs that aligns with calling convention
reg_class eadx_reg( EAX,EDX );
reg_class ebcx_reg( ECX,EBX );

// Not AX or DX, used in divides
reg_class nadx_reg_with_ebp(EBX, ECX, ESI, EDI, EBP);
// Not AX or DX (and neither EBP), used in divides
reg_class nadx_reg_no_ebp(EBX, ECX, ESI, EDI);
// Dynamic register class that selects between nadx_reg and nadx_reg_no_ebp.
reg_class_dynamic nadx_reg(nadx_reg_no_ebp, nadx_reg_with_ebp, %{ PreserveFramePointer %});

// Floating point registers.  Notice FPR0 is not a choice.
// FPR0 is not ever allocated; we use clever encodings to fake
// a 2-address instructions out of Intels FP stack.
reg_class fp_flt_reg( FPR1L,FPR2L,FPR3L,FPR4L,FPR5L,FPR6L,FPR7L );

reg_class fp_dbl_reg( FPR1L,FPR1H, FPR2L,FPR2H, FPR3L,FPR3H,
                      FPR4L,FPR4H, FPR5L,FPR5H, FPR6L,FPR6H,
                      FPR7L,FPR7H );

reg_class fp_flt_reg0( FPR1L );
reg_class fp_dbl_reg0( FPR1L,FPR1H );
reg_class fp_dbl_reg1( FPR2L,FPR2H );
reg_class fp_dbl_notreg0( FPR2L,FPR2H, FPR3L,FPR3H, FPR4L,FPR4H,
                          FPR5L,FPR5H, FPR6L,FPR6H, FPR7L,FPR7H );

%}


//----------SOURCE BLOCK-------------------------------------------------------
// This is a block of C++ code which provides values, functions, and
// definitions necessary in the rest of the architecture description
source_hpp %{
// Must be visible to the DFA in dfa_x86_32.cpp
extern bool is_operand_hi32_zero(Node* n);
%}

source %{
#define   RELOC_IMM32    Assembler::imm_operand
#define   RELOC_DISP32   Assembler::disp32_operand

#define __ masm.

// How to find the high register of a Long pair, given the low register
#define   HIGH_FROM_LOW(x) ((x)+2)

// These masks are used to provide 128-bit aligned bitmasks to the XMM
// instructions, to allow sign-masking or sign-bit flipping.  They allow
// fast versions of NegF/NegD and AbsF/AbsD.

void reg_mask_init() {}

// Note: 'double' and 'long long' have 32-bits alignment on x86.
static jlong* double_quadword(jlong *adr, jlong lo, jlong hi) {
  // Use the expression (adr)&(~0xF) to provide 128-bits aligned address
  // of 128-bits operands for SSE instructions.
  jlong *operand = (jlong*)(((uintptr_t)adr)&((uintptr_t)(~0xF)));
  // Store the value to a 128-bits operand.
  operand[0] = lo;
  operand[1] = hi;
  return operand;
}

// Buffer for 128-bits masks used by SSE instructions.
static jlong fp_signmask_pool[(4+1)*2]; // 4*128bits(data) + 128bits(alignment)

// Static initialization during VM startup.
static jlong *float_signmask_pool  = double_quadword(&fp_signmask_pool[1*2], CONST64(0x7FFFFFFF7FFFFFFF), CONST64(0x7FFFFFFF7FFFFFFF));
static jlong *double_signmask_pool = double_quadword(&fp_signmask_pool[2*2], CONST64(0x7FFFFFFFFFFFFFFF), CONST64(0x7FFFFFFFFFFFFFFF));
static jlong *float_signflip_pool  = double_quadword(&fp_signmask_pool[3*2], CONST64(0x8000000080000000), CONST64(0x8000000080000000));
static jlong *double_signflip_pool = double_quadword(&fp_signmask_pool[4*2], CONST64(0x8000000000000000), CONST64(0x8000000000000000));

// Offset hacking within calls.
static int pre_call_resets_size() {
  int size = 0;
  Compile* C = Compile::current();
  if (C->in_24_bit_fp_mode()) {
    size += 6; // fldcw
  }
  if (VM_Version::supports_vzeroupper()) {
    size += 3; // vzeroupper
  }
  return size;
}

// !!!!! Special hack to get all type of calls to specify the byte offset
//       from the start of the call to the point where the return address
//       will point.
int MachCallStaticJavaNode::ret_addr_offset() {
  return 5 + pre_call_resets_size();  // 5 bytes from start of call to where return address points
}

int MachCallDynamicJavaNode::ret_addr_offset() {
  return 10 + pre_call_resets_size();  // 10 bytes from start of call to where return address points
}

static int sizeof_FFree_Float_Stack_All = -1;

int MachCallRuntimeNode::ret_addr_offset() {
  assert(sizeof_FFree_Float_Stack_All != -1, "must have been emitted already");
  return 5 + pre_call_resets_size() + (_leaf_no_fp ? 0 : sizeof_FFree_Float_Stack_All);
}

//
// Compute padding required for nodes which need alignment
//

// The address of the call instruction needs to be 4-byte aligned to
// ensure that it does not span a cache line so that it can be patched.
int CallStaticJavaDirectNode::compute_padding(int current_offset) const {
  current_offset += pre_call_resets_size();  // skip fldcw, if any
  current_offset += 1;      // skip call opcode byte
  return align_up(current_offset, alignment_required()) - current_offset;
}

// The address of the call instruction needs to be 4-byte aligned to
// ensure that it does not span a cache line so that it can be patched.
int CallDynamicJavaDirectNode::compute_padding(int current_offset) const {
  current_offset += pre_call_resets_size();  // skip fldcw, if any
  current_offset += 5;      // skip MOV instruction
  current_offset += 1;      // skip call opcode byte
  return align_up(current_offset, alignment_required()) - current_offset;
}

// EMIT_RM()
void emit_rm(C2_MacroAssembler &masm, int f1, int f2, int f3) {
  unsigned char c = (unsigned char)((f1 << 6) | (f2 << 3) | f3);
  masm.code()->insts()->emit_int8(c);
}

// EMIT_CC()
void emit_cc(C2_MacroAssembler &masm, int f1, int f2) {
  unsigned char c = (unsigned char)( f1 | f2 );
  masm.code()->insts()->emit_int8(c);
}

// EMIT_OPCODE()
void emit_opcode(C2_MacroAssembler &masm, int code) {
  masm.code()->insts()->emit_int8((unsigned char) code);
}

// EMIT_OPCODE() w/ relocation information
void emit_opcode(C2_MacroAssembler &masm, int code, relocInfo::relocType reloc, int offset = 0) {
  masm.relocate(masm.inst_mark() + offset, reloc);
  emit_opcode(masm, code);
}

// EMIT_D8()
void emit_d8(C2_MacroAssembler &masm, int d8) {
  masm.code()->insts()->emit_int8((unsigned char) d8);
}

// EMIT_D16()
void emit_d16(C2_MacroAssembler &masm, int d16) {
  masm.code()->insts()->emit_int16(d16);
}

// EMIT_D32()
void emit_d32(C2_MacroAssembler &masm, int d32) {
  masm.code()->insts()->emit_int32(d32);
}

// emit 32 bit value and construct relocation entry from relocInfo::relocType
void emit_d32_reloc(C2_MacroAssembler &masm, int d32, relocInfo::relocType reloc,
        int format) {
  masm.relocate(masm.inst_mark(), reloc, format);
  masm.code()->insts()->emit_int32(d32);
}

// emit 32 bit value and construct relocation entry from RelocationHolder
void emit_d32_reloc(C2_MacroAssembler &masm, int d32, RelocationHolder const& rspec,
        int format) {
#ifdef ASSERT
  if (rspec.reloc()->type() == relocInfo::oop_type && d32 != 0 && d32 != (int)Universe::non_oop_word()) {
    assert(oopDesc::is_oop(cast_to_oop(d32)), "cannot embed broken oops in code");
  }
#endif
  masm.relocate(masm.inst_mark(), rspec, format);
  masm.code()->insts()->emit_int32(d32);
}

// Access stack slot for load or store
void store_to_stackslot(C2_MacroAssembler &masm, int opcode, int rm_field, int disp) {
  emit_opcode( masm, opcode );               // (e.g., FILD   [ESP+src])
  if( -128 <= disp && disp <= 127 ) {
    emit_rm( masm, 0x01, rm_field, ESP_enc );  // R/M byte
    emit_rm( masm, 0x00, ESP_enc, ESP_enc);    // SIB byte
    emit_d8 (masm, disp);     // Displacement  // R/M byte
  } else {
    emit_rm( masm, 0x02, rm_field, ESP_enc );  // R/M byte
    emit_rm( masm, 0x00, ESP_enc, ESP_enc);    // SIB byte
    emit_d32(masm, disp);     // Displacement  // R/M byte
  }
}

   // rRegI ereg, memory mem) %{    // emit_reg_mem
void encode_RegMem( C2_MacroAssembler &masm, int reg_encoding, int base, int index, int scale, int displace, relocInfo::relocType disp_reloc ) {
  // There is no index & no scale, use form without SIB byte
  if ((index == 0x4) &&
      (scale == 0) && (base != ESP_enc)) {
    // If no displacement, mode is 0x0; unless base is [EBP]
    if ( (displace == 0) && (base != EBP_enc) ) {
      emit_rm(masm, 0x0, reg_encoding, base);
    }
    else {                    // If 8-bit displacement, mode 0x1
      if ((displace >= -128) && (displace <= 127)
          && (disp_reloc == relocInfo::none) ) {
        emit_rm(masm, 0x1, reg_encoding, base);
        emit_d8(masm, displace);
      }
      else {                  // If 32-bit displacement
        if (base == -1) { // Special flag for absolute address
          emit_rm(masm, 0x0, reg_encoding, 0x5);
          // (manual lies; no SIB needed here)
          if ( disp_reloc != relocInfo::none ) {
            emit_d32_reloc(masm, displace, disp_reloc, 1);
          } else {
            emit_d32      (masm, displace);
          }
        }
        else {                // Normal base + offset
          emit_rm(masm, 0x2, reg_encoding, base);
          if ( disp_reloc != relocInfo::none ) {
            emit_d32_reloc(masm, displace, disp_reloc, 1);
          } else {
            emit_d32      (masm, displace);
          }
        }
      }
    }
  }
  else {                      // Else, encode with the SIB byte
    // If no displacement, mode is 0x0; unless base is [EBP]
    if (displace == 0 && (base != EBP_enc)) {  // If no displacement
      emit_rm(masm, 0x0, reg_encoding, 0x4);
      emit_rm(masm, scale, index, base);
    }
    else {                    // If 8-bit displacement, mode 0x1
      if ((displace >= -128) && (displace <= 127)
          && (disp_reloc == relocInfo::none) ) {
        emit_rm(masm, 0x1, reg_encoding, 0x4);
        emit_rm(masm, scale, index, base);
        emit_d8(masm, displace);
      }
      else {                  // If 32-bit displacement
        if (base == 0x04 ) {
          emit_rm(masm, 0x2, reg_encoding, 0x4);
          emit_rm(masm, scale, index, 0x04);
        } else {
          emit_rm(masm, 0x2, reg_encoding, 0x4);
          emit_rm(masm, scale, index, base);
        }
        if ( disp_reloc != relocInfo::none ) {
          emit_d32_reloc(masm, displace, disp_reloc, 1);
        } else {
          emit_d32      (masm, displace);
        }
      }
    }
  }
}


void encode_Copy( C2_MacroAssembler &masm, int dst_encoding, int src_encoding ) {
  if( dst_encoding == src_encoding ) {
    // reg-reg copy, use an empty encoding
  } else {
    emit_opcode( masm, 0x8B );
    emit_rm(masm, 0x3, dst_encoding, src_encoding );
  }
}

void emit_cmpfp_fixup(MacroAssembler& masm) {
  Label exit;
  __ jccb(Assembler::noParity, exit);
  __ pushf();
  //
  // comiss/ucomiss instructions set ZF,PF,CF flags and
  // zero OF,AF,SF for NaN values.
  // Fixup flags by zeroing ZF,PF so that compare of NaN
  // values returns 'less than' result (CF is set).
  // Leave the rest of flags unchanged.
  //
  //    7 6 5 4 3 2 1 0
  //   |S|Z|r|A|r|P|r|C|  (r - reserved bit)
  //    0 0 1 0 1 0 1 1   (0x2B)
  //
  __ andl(Address(rsp, 0), 0xffffff2b);
  __ popf();
  __ bind(exit);
}

void emit_cmpfp3(MacroAssembler& masm, Register dst) {
  Label done;
  __ movl(dst, -1);
  __ jcc(Assembler::parity, done);
  __ jcc(Assembler::below, done);
  __ setb(Assembler::notEqual, dst);
  __ movzbl(dst, dst);
  __ bind(done);
}


//=============================================================================
const RegMask& MachConstantBaseNode::_out_RegMask = RegMask::Empty;

int ConstantTable::calculate_table_base_offset() const {
  return 0;  // absolute addressing, no offset
}

bool MachConstantBaseNode::requires_postalloc_expand() const { return false; }
void MachConstantBaseNode::postalloc_expand(GrowableArray <Node *> *nodes, PhaseRegAlloc *ra_) {
  ShouldNotReachHere();
}

void MachConstantBaseNode::emit(C2_MacroAssembler& masm, PhaseRegAlloc* ra_) const {
  // Empty encoding
}

uint MachConstantBaseNode::size(PhaseRegAlloc* ra_) const {
  return 0;
}

#ifndef PRODUCT
void MachConstantBaseNode::format(PhaseRegAlloc* ra_, outputStream* st) const {
  st->print("# MachConstantBaseNode (empty encoding)");
}
#endif


//=============================================================================
#ifndef PRODUCT
void MachPrologNode::format(PhaseRegAlloc* ra_, outputStream* st) const {
  Compile* C = ra_->C;

  int framesize = C->output()->frame_size_in_bytes();
  int bangsize = C->output()->bang_size_in_bytes();
  assert((framesize & (StackAlignmentInBytes-1)) == 0, "frame size not aligned");
  // Remove wordSize for return addr which is already pushed.
  framesize -= wordSize;

  if (C->output()->need_stack_bang(bangsize)) {
    framesize -= wordSize;
    st->print("# stack bang (%d bytes)", bangsize);
    st->print("\n\t");
    st->print("PUSH   EBP\t# Save EBP");
    if (PreserveFramePointer) {
      st->print("\n\t");
      st->print("MOV    EBP, ESP\t# Save the caller's SP into EBP");
    }
    if (framesize) {
      st->print("\n\t");
      st->print("SUB    ESP, #%d\t# Create frame",framesize);
    }
  } else {
    st->print("SUB    ESP, #%d\t# Create frame",framesize);
    st->print("\n\t");
    framesize -= wordSize;
    st->print("MOV    [ESP + #%d], EBP\t# Save EBP",framesize);
    if (PreserveFramePointer) {
      st->print("\n\t");
      st->print("MOV    EBP, ESP\t# Save the caller's SP into EBP");
      if (framesize > 0) {
        st->print("\n\t");
        st->print("ADD    EBP, #%d", framesize);
      }
    }
  }

  if (VerifyStackAtCalls) {
    st->print("\n\t");
    framesize -= wordSize;
    st->print("MOV    [ESP + #%d], 0xBADB100D\t# Majik cookie for stack depth check",framesize);
  }

  if( C->in_24_bit_fp_mode() ) {
    st->print("\n\t");
    st->print("FLDCW  \t# load 24 bit fpu control word");
  }
  if (UseSSE >= 2 && VerifyFPU) {
    st->print("\n\t");
    st->print("# verify FPU stack (must be clean on entry)");
  }

#ifdef ASSERT
  if (VerifyStackAtCalls) {
    st->print("\n\t");
    st->print("# stack alignment check");
  }
#endif
  st->cr();
}
#endif


void MachPrologNode::emit(C2_MacroAssembler &masm, PhaseRegAlloc *ra_) const {
  Compile* C = ra_->C;

  int framesize = C->output()->frame_size_in_bytes();
  int bangsize = C->output()->bang_size_in_bytes();

  __ verified_entry(framesize, C->output()->need_stack_bang(bangsize)?bangsize:0, C->in_24_bit_fp_mode(), C->stub_function() != NULL);

  C->output()->set_frame_complete(masm.offset());

  if (C->has_mach_constant_base_node()) {
    // NOTE: We set the table base offset here because users might be
    // emitted before MachConstantBaseNode.
    ConstantTable& constant_table = C->output()->constant_table();
    constant_table.set_table_base_offset(constant_table.calculate_table_base_offset());
  }
}

uint MachPrologNode::size(PhaseRegAlloc *ra_) const {
  return MachNode::size(ra_); // too many variables; just compute it the hard way
}

int MachPrologNode::reloc() const {
  return 0; // a large enough number
}

//=============================================================================
#ifndef PRODUCT
void MachEpilogNode::format( PhaseRegAlloc *ra_, outputStream* st ) const {
  Compile *C = ra_->C;
  int framesize = C->output()->frame_size_in_bytes();
  assert((framesize & (StackAlignmentInBytes-1)) == 0, "frame size not aligned");
  // Remove two words for return addr and rbp,
  framesize -= 2*wordSize;

  if (C->max_vector_size() > 16) {
    st->print("VZEROUPPER");
    st->cr(); st->print("\t");
  }
  if (C->in_24_bit_fp_mode()) {
    st->print("FLDCW  standard control word");
    st->cr(); st->print("\t");
  }
  if (framesize) {
    st->print("ADD    ESP,%d\t# Destroy frame",framesize);
    st->cr(); st->print("\t");
  }
  st->print_cr("POPL   EBP"); st->print("\t");
  if (do_polling() && C->is_method_compilation()) {
    st->print("CMPL     rsp, poll_offset[thread]  \n\t"
              "JA       #safepoint_stub\t"
              "# Safepoint: poll for GC");
  }
}
#endif

void MachEpilogNode::emit(C2_MacroAssembler &masm, PhaseRegAlloc *ra_) const {
  Compile *C = ra_->C;

  if (C->max_vector_size() > 16) {
    // Clear upper bits of YMM registers when current compiled code uses
    // wide vectors to avoid AVX <-> SSE transition penalty during call.
    masm.vzeroupper();
  }
  // If method set FPU control word, restore to standard control word
  if (C->in_24_bit_fp_mode()) {
    masm.fldcw(ExternalAddress(StubRoutines::x86::addr_fpu_cntrl_wrd_std()));
  }

  int framesize = C->output()->frame_size_in_bytes();
  assert((framesize & (StackAlignmentInBytes-1)) == 0, "frame size not aligned");
  // Remove two words for return addr and rbp,
  framesize -= 2*wordSize;

  // Note that VerifyStackAtCalls' Majik cookie does not change the frame size popped here

  if (framesize >= 128) {
    emit_opcode(masm, 0x81); // add  SP, #framesize
    emit_rm(masm, 0x3, 0x00, ESP_enc);
    emit_d32(masm, framesize);
  } else if (framesize) {
    emit_opcode(masm, 0x83); // add  SP, #framesize
    emit_rm(masm, 0x3, 0x00, ESP_enc);
    emit_d8(masm, framesize);
  }

  emit_opcode(masm, 0x58 | EBP_enc);

  if (StackReservedPages > 0 && C->has_reserved_stack_access()) {
    __ reserved_stack_check();
  }

  if (do_polling() && C->is_method_compilation()) {
    Register thread = as_Register(EBX_enc);
    __ get_thread(thread);
    Label dummy_label;
    Label* code_stub = &dummy_label;
    if (!C->output()->in_scratch_emit_size()) {
      code_stub = &C->output()->safepoint_poll_table()->add_safepoint(__ offset());
    }
    __ set_inst_mark();
    __ relocate(relocInfo::poll_return_type);
    __ clear_inst_mark();
    __ safepoint_poll(*code_stub, thread, true /* at_return */, true /* in_nmethod */);
  }
}

uint MachEpilogNode::size(PhaseRegAlloc *ra_) const {
  return MachNode::size(ra_); // too many variables; just compute it
                              // the hard way
}

int MachEpilogNode::reloc() const {
  return 0; // a large enough number
}

const Pipeline * MachEpilogNode::pipeline() const {
  return MachNode::pipeline_class();
}

//=============================================================================

enum RC { rc_bad, rc_int, rc_kreg, rc_float, rc_xmm, rc_stack };
static enum RC rc_class( OptoReg::Name reg ) {

  if( !OptoReg::is_valid(reg)  ) return rc_bad;
  if (OptoReg::is_stack(reg)) return rc_stack;

  VMReg r = OptoReg::as_VMReg(reg);
  if (r->is_Register()) return rc_int;
  if (r->is_FloatRegister()) {
    assert(UseSSE < 2, "shouldn't be used in SSE2+ mode");
    return rc_float;
  }
  if (r->is_KRegister()) return rc_kreg;
  assert(r->is_XMMRegister(), "must be");
  return rc_xmm;
}

static int impl_helper( C2_MacroAssembler *masm, bool do_size, bool is_load, int offset, int reg,
                        int opcode, const char *op_str, int size, outputStream* st ) {
  if( masm ) {
    masm->set_inst_mark();
    emit_opcode  (*masm, opcode );
    encode_RegMem(*masm, Matcher::_regEncode[reg], ESP_enc, 0x4, 0, offset, relocInfo::none);
    masm->clear_inst_mark();
#ifndef PRODUCT
  } else if( !do_size ) {
    if( size != 0 ) st->print("\n\t");
    if( opcode == 0x8B || opcode == 0x89 ) { // MOV
      if( is_load ) st->print("%s   %s,[ESP + #%d]",op_str,Matcher::regName[reg],offset);
      else          st->print("%s   [ESP + #%d],%s",op_str,offset,Matcher::regName[reg]);
    } else { // FLD, FST, PUSH, POP
      st->print("%s [ESP + #%d]",op_str,offset);
    }
#endif
  }
  int offset_size = (offset == 0) ? 0 : ((offset <= 127) ? 1 : 4);
  return size+3+offset_size;
}

// Helper for XMM registers.  Extra opcode bits, limited syntax.
static int impl_x_helper( C2_MacroAssembler *masm, bool do_size, bool is_load,
                         int offset, int reg_lo, int reg_hi, int size, outputStream* st ) {
  int in_size_in_bits = Assembler::EVEX_32bit;
  int evex_encoding = 0;
  if (reg_lo+1 == reg_hi) {
    in_size_in_bits = Assembler::EVEX_64bit;
    evex_encoding = Assembler::VEX_W;
  }
  if (masm) {
    // EVEX spills remain EVEX: Compressed displacemement is better than AVX on spill mem operations,
    //                          it maps more cases to single byte displacement
    masm->set_managed();
    if (reg_lo+1 == reg_hi) { // double move?
      if (is_load) {
        masm->movdbl(as_XMMRegister(Matcher::_regEncode[reg_lo]), Address(rsp, offset));
      } else {
        masm->movdbl(Address(rsp, offset), as_XMMRegister(Matcher::_regEncode[reg_lo]));
      }
    } else {
      if (is_load) {
        masm->movflt(as_XMMRegister(Matcher::_regEncode[reg_lo]), Address(rsp, offset));
      } else {
        masm->movflt(Address(rsp, offset), as_XMMRegister(Matcher::_regEncode[reg_lo]));
      }
    }
#ifndef PRODUCT
  } else if (!do_size) {
    if (size != 0) st->print("\n\t");
    if (reg_lo+1 == reg_hi) { // double move?
      if (is_load) st->print("%s %s,[ESP + #%d]",
                              UseXmmLoadAndClearUpper ? "MOVSD " : "MOVLPD",
                              Matcher::regName[reg_lo], offset);
      else         st->print("MOVSD  [ESP + #%d],%s",
                              offset, Matcher::regName[reg_lo]);
    } else {
      if (is_load) st->print("MOVSS  %s,[ESP + #%d]",
                              Matcher::regName[reg_lo], offset);
      else         st->print("MOVSS  [ESP + #%d],%s",
                              offset, Matcher::regName[reg_lo]);
    }
#endif
  }
  bool is_single_byte = false;
  if ((UseAVX > 2) && (offset != 0)) {
    is_single_byte = Assembler::query_compressed_disp_byte(offset, true, 0, Assembler::EVEX_T1S, in_size_in_bits, evex_encoding);
  }
  int offset_size = 0;
  if (UseAVX > 2 ) {
    offset_size = (offset == 0) ? 0 : ((is_single_byte) ? 1 : 4);
  } else {
    offset_size = (offset == 0) ? 0 : ((offset <= 127) ? 1 : 4);
  }
  size += (UseAVX > 2) ? 2 : 0; // Need an additional two bytes for EVEX
  // VEX_2bytes prefix is used if UseAVX > 0, so it takes the same 2 bytes as SIMD prefix.
  return size+5+offset_size;
}


static int impl_movx_helper( C2_MacroAssembler *masm, bool do_size, int src_lo, int dst_lo,
                            int src_hi, int dst_hi, int size, outputStream* st ) {
  if (masm) {
    // EVEX spills remain EVEX: logic complex between full EVEX, partial and AVX, manage EVEX spill code one way.
    masm->set_managed();
    if (src_lo+1 == src_hi && dst_lo+1 == dst_hi) { // double move?
      masm->movdbl(as_XMMRegister(Matcher::_regEncode[dst_lo]),
                as_XMMRegister(Matcher::_regEncode[src_lo]));
    } else {
      masm->movflt(as_XMMRegister(Matcher::_regEncode[dst_lo]),
                as_XMMRegister(Matcher::_regEncode[src_lo]));
    }
#ifndef PRODUCT
  } else if (!do_size) {
    if (size != 0) st->print("\n\t");
    if (UseXmmRegToRegMoveAll) {//Use movaps,movapd to move between xmm registers
      if (src_lo+1 == src_hi && dst_lo+1 == dst_hi) { // double move?
        st->print("MOVAPD %s,%s",Matcher::regName[dst_lo],Matcher::regName[src_lo]);
      } else {
        st->print("MOVAPS %s,%s",Matcher::regName[dst_lo],Matcher::regName[src_lo]);
      }
    } else {
      if( src_lo+1 == src_hi && dst_lo+1 == dst_hi ) { // double move?
        st->print("MOVSD  %s,%s",Matcher::regName[dst_lo],Matcher::regName[src_lo]);
      } else {
        st->print("MOVSS  %s,%s",Matcher::regName[dst_lo],Matcher::regName[src_lo]);
      }
    }
#endif
  }
  // VEX_2bytes prefix is used if UseAVX > 0, and it takes the same 2 bytes as SIMD prefix.
  // Only MOVAPS SSE prefix uses 1 byte.  EVEX uses an additional 2 bytes.
  int sz = (UseAVX > 2) ? 6 : 4;
  if (!(src_lo+1 == src_hi && dst_lo+1 == dst_hi) &&
      UseXmmRegToRegMoveAll && (UseAVX == 0)) sz = 3;
  return size + sz;
}

static int impl_movgpr2x_helper( C2_MacroAssembler *masm, bool do_size, int src_lo, int dst_lo,
                            int src_hi, int dst_hi, int size, outputStream* st ) {
  // 32-bit
  if (masm) {
    // EVEX spills remain EVEX: logic complex between full EVEX, partial and AVX, manage EVEX spill code one way.
    masm->set_managed();
    masm->movdl(as_XMMRegister(Matcher::_regEncode[dst_lo]),
             as_Register(Matcher::_regEncode[src_lo]));
#ifndef PRODUCT
  } else if (!do_size) {
    st->print("movdl   %s, %s\t# spill", Matcher::regName[dst_lo], Matcher::regName[src_lo]);
#endif
  }
  return (UseAVX> 2) ? 6 : 4;
}


static int impl_movx2gpr_helper( C2_MacroAssembler *masm, bool do_size, int src_lo, int dst_lo,
                                 int src_hi, int dst_hi, int size, outputStream* st ) {
  // 32-bit
  if (masm) {
    // EVEX spills remain EVEX: logic complex between full EVEX, partial and AVX, manage EVEX spill code one way.
    masm->set_managed();
    masm->movdl(as_Register(Matcher::_regEncode[dst_lo]),
             as_XMMRegister(Matcher::_regEncode[src_lo]));
#ifndef PRODUCT
  } else if (!do_size) {
    st->print("movdl   %s, %s\t# spill", Matcher::regName[dst_lo], Matcher::regName[src_lo]);
#endif
  }
  return (UseAVX> 2) ? 6 : 4;
}

static int impl_mov_helper( C2_MacroAssembler *masm, bool do_size, int src, int dst, int size, outputStream* st ) {
  if( masm ) {
    emit_opcode(*masm, 0x8B );
    emit_rm    (*masm, 0x3, Matcher::_regEncode[dst], Matcher::_regEncode[src] );
#ifndef PRODUCT
  } else if( !do_size ) {
    if( size != 0 ) st->print("\n\t");
    st->print("MOV    %s,%s",Matcher::regName[dst],Matcher::regName[src]);
#endif
  }
  return size+2;
}

static int impl_fp_store_helper( C2_MacroAssembler *masm, bool do_size, int src_lo, int src_hi, int dst_lo, int dst_hi,
                                 int offset, int size, outputStream* st ) {
  if( src_lo != FPR1L_num ) {      // Move value to top of FP stack, if not already there
    if( masm ) {
      emit_opcode( *masm, 0xD9 );  // FLD (i.e., push it)
      emit_d8( *masm, 0xC0-1+Matcher::_regEncode[src_lo] );
#ifndef PRODUCT
    } else if( !do_size ) {
      if( size != 0 ) st->print("\n\t");
      st->print("FLD    %s",Matcher::regName[src_lo]);
#endif
    }
    size += 2;
  }

  int st_op = (src_lo != FPR1L_num) ? EBX_num /*store & pop*/ : EDX_num /*store no pop*/;
  const char *op_str;
  int op;
  if( src_lo+1 == src_hi && dst_lo+1 == dst_hi ) { // double store?
    op_str = (src_lo != FPR1L_num) ? "FSTP_D" : "FST_D ";
    op = 0xDD;
  } else {                   // 32-bit store
    op_str = (src_lo != FPR1L_num) ? "FSTP_S" : "FST_S ";
    op = 0xD9;
    assert( !OptoReg::is_valid(src_hi) && !OptoReg::is_valid(dst_hi), "no non-adjacent float-stores" );
  }

  return impl_helper(masm,do_size,false,offset,st_op,op,op_str,size, st);
}

// Next two methods are shared by 32- and 64-bit VM. They are defined in x86.ad.
static void vec_mov_helper(MacroAssembler *masm, int src_lo, int dst_lo,
                          int src_hi, int dst_hi, uint ireg, outputStream* st);

void vec_spill_helper(MacroAssembler *masm, bool is_load,
                            int stack_offset, int reg, uint ireg, outputStream* st);

static void vec_stack_to_stack_helper(MacroAssembler *masm, int src_offset,
                                     int dst_offset, uint ireg, outputStream* st) {
  if (masm) {
    switch (ireg) {
    case Op_VecS:
      masm->pushl(Address(rsp, src_offset));
      masm->popl (Address(rsp, dst_offset));
      break;
    case Op_VecD:
      masm->pushl(Address(rsp, src_offset));
      masm->popl (Address(rsp, dst_offset));
      masm->pushl(Address(rsp, src_offset+4));
      masm->popl (Address(rsp, dst_offset+4));
      break;
    case Op_VecX:
      masm->movdqu(Address(rsp, -16), xmm0);
      masm->movdqu(xmm0, Address(rsp, src_offset));
      masm->movdqu(Address(rsp, dst_offset), xmm0);
      masm->movdqu(xmm0, Address(rsp, -16));
      break;
    case Op_VecY:
      masm->vmovdqu(Address(rsp, -32), xmm0);
      masm->vmovdqu(xmm0, Address(rsp, src_offset));
      masm->vmovdqu(Address(rsp, dst_offset), xmm0);
      masm->vmovdqu(xmm0, Address(rsp, -32));
      break;
    case Op_VecZ:
      masm->evmovdquq(Address(rsp, -64), xmm0, 2);
      masm->evmovdquq(xmm0, Address(rsp, src_offset), 2);
      masm->evmovdquq(Address(rsp, dst_offset), xmm0, 2);
      masm->evmovdquq(xmm0, Address(rsp, -64), 2);
      break;
    default:
      ShouldNotReachHere();
    }
#ifndef PRODUCT
  } else {
    switch (ireg) {
    case Op_VecS:
      st->print("pushl   [rsp + #%d]\t# 32-bit mem-mem spill\n\t"
                "popl    [rsp + #%d]",
                src_offset, dst_offset);
      break;
    case Op_VecD:
      st->print("pushl   [rsp + #%d]\t# 64-bit mem-mem spill\n\t"
                "popq    [rsp + #%d]\n\t"
                "pushl   [rsp + #%d]\n\t"
                "popq    [rsp + #%d]",
                src_offset, dst_offset, src_offset+4, dst_offset+4);
      break;
     case Op_VecX:
      st->print("movdqu  [rsp - #16], xmm0\t# 128-bit mem-mem spill\n\t"
                "movdqu  xmm0, [rsp + #%d]\n\t"
                "movdqu  [rsp + #%d], xmm0\n\t"
                "movdqu  xmm0, [rsp - #16]",
                src_offset, dst_offset);
      break;
    case Op_VecY:
      st->print("vmovdqu [rsp - #32], xmm0\t# 256-bit mem-mem spill\n\t"
                "vmovdqu xmm0, [rsp + #%d]\n\t"
                "vmovdqu [rsp + #%d], xmm0\n\t"
                "vmovdqu xmm0, [rsp - #32]",
                src_offset, dst_offset);
      break;
    case Op_VecZ:
      st->print("vmovdqu [rsp - #64], xmm0\t# 512-bit mem-mem spill\n\t"
                "vmovdqu xmm0, [rsp + #%d]\n\t"
                "vmovdqu [rsp + #%d], xmm0\n\t"
                "vmovdqu xmm0, [rsp - #64]",
                src_offset, dst_offset);
      break;
    default:
      ShouldNotReachHere();
    }
#endif
  }
}

uint MachSpillCopyNode::implementation( C2_MacroAssembler *masm, PhaseRegAlloc *ra_, bool do_size, outputStream* st ) const {
  // Get registers to move
  OptoReg::Name src_second = ra_->get_reg_second(in(1));
  OptoReg::Name src_first = ra_->get_reg_first(in(1));
  OptoReg::Name dst_second = ra_->get_reg_second(this );
  OptoReg::Name dst_first = ra_->get_reg_first(this );

  enum RC src_second_rc = rc_class(src_second);
  enum RC src_first_rc = rc_class(src_first);
  enum RC dst_second_rc = rc_class(dst_second);
  enum RC dst_first_rc = rc_class(dst_first);

  assert( OptoReg::is_valid(src_first) && OptoReg::is_valid(dst_first), "must move at least 1 register" );

  // Generate spill code!
  int size = 0;

  if( src_first == dst_first && src_second == dst_second )
    return size;            // Self copy, no move

  if (bottom_type()->isa_vect() != NULL && bottom_type()->isa_vectmask() == NULL) {
    uint ireg = ideal_reg();
    assert((src_first_rc != rc_int && dst_first_rc != rc_int), "sanity");
    assert((src_first_rc != rc_float && dst_first_rc != rc_float), "sanity");
    assert((ireg == Op_VecS || ireg == Op_VecD || ireg == Op_VecX || ireg == Op_VecY || ireg == Op_VecZ ), "sanity");
    if( src_first_rc == rc_stack && dst_first_rc == rc_stack ) {
      // mem -> mem
      int src_offset = ra_->reg2offset(src_first);
      int dst_offset = ra_->reg2offset(dst_first);
      vec_stack_to_stack_helper(masm, src_offset, dst_offset, ireg, st);
    } else if (src_first_rc == rc_xmm && dst_first_rc == rc_xmm ) {
      vec_mov_helper(masm, src_first, dst_first, src_second, dst_second, ireg, st);
    } else if (src_first_rc == rc_xmm && dst_first_rc == rc_stack ) {
      int stack_offset = ra_->reg2offset(dst_first);
      vec_spill_helper(masm, false, stack_offset, src_first, ireg, st);
    } else if (src_first_rc == rc_stack && dst_first_rc == rc_xmm ) {
      int stack_offset = ra_->reg2offset(src_first);
      vec_spill_helper(masm, true,  stack_offset, dst_first, ireg, st);
    } else {
      ShouldNotReachHere();
    }
    return 0;
  }

  // --------------------------------------
  // Check for mem-mem move.  push/pop to move.
  if( src_first_rc == rc_stack && dst_first_rc == rc_stack ) {
    if( src_second == dst_first ) { // overlapping stack copy ranges
      assert( src_second_rc == rc_stack && dst_second_rc == rc_stack, "we only expect a stk-stk copy here" );
      size = impl_helper(masm,do_size,true ,ra_->reg2offset(src_second),ESI_num,0xFF,"PUSH  ",size, st);
      size = impl_helper(masm,do_size,false,ra_->reg2offset(dst_second),EAX_num,0x8F,"POP   ",size, st);
      src_second_rc = dst_second_rc = rc_bad;  // flag as already moved the second bits
    }
    // move low bits
    size = impl_helper(masm,do_size,true ,ra_->reg2offset(src_first),ESI_num,0xFF,"PUSH  ",size, st);
    size = impl_helper(masm,do_size,false,ra_->reg2offset(dst_first),EAX_num,0x8F,"POP   ",size, st);
    if( src_second_rc == rc_stack && dst_second_rc == rc_stack ) { // mov second bits
      size = impl_helper(masm,do_size,true ,ra_->reg2offset(src_second),ESI_num,0xFF,"PUSH  ",size, st);
      size = impl_helper(masm,do_size,false,ra_->reg2offset(dst_second),EAX_num,0x8F,"POP   ",size, st);
    }
    return size;
  }

  // --------------------------------------
  // Check for integer reg-reg copy
  if( src_first_rc == rc_int && dst_first_rc == rc_int )
    size = impl_mov_helper(masm,do_size,src_first,dst_first,size, st);

  // Check for integer store
  if( src_first_rc == rc_int && dst_first_rc == rc_stack )
    size = impl_helper(masm,do_size,false,ra_->reg2offset(dst_first),src_first,0x89,"MOV ",size, st);

  // Check for integer load
  if( src_first_rc == rc_stack && dst_first_rc == rc_int )
    size = impl_helper(masm,do_size,true ,ra_->reg2offset(src_first),dst_first,0x8B,"MOV ",size, st);

  // Check for integer reg-xmm reg copy
  if( src_first_rc == rc_int && dst_first_rc == rc_xmm ) {
    assert( (src_second_rc == rc_bad && dst_second_rc == rc_bad),
            "no 64 bit integer-float reg moves" );
    return impl_movgpr2x_helper(masm,do_size,src_first,dst_first,src_second, dst_second, size, st);
  }
  // --------------------------------------
  // Check for float reg-reg copy
  if( src_first_rc == rc_float && dst_first_rc == rc_float ) {
    assert( (src_second_rc == rc_bad && dst_second_rc == rc_bad) ||
            (src_first+1 == src_second && dst_first+1 == dst_second), "no non-adjacent float-moves" );
    if( masm ) {

      // Note the mucking with the register encode to compensate for the 0/1
      // indexing issue mentioned in a comment in the reg_def sections
      // for FPR registers many lines above here.

      if( src_first != FPR1L_num ) {
        emit_opcode  (*masm, 0xD9 );           // FLD    ST(i)
        emit_d8      (*masm, 0xC0+Matcher::_regEncode[src_first]-1 );
        emit_opcode  (*masm, 0xDD );           // FSTP   ST(i)
        emit_d8      (*masm, 0xD8+Matcher::_regEncode[dst_first] );
     } else {
        emit_opcode  (*masm, 0xDD );           // FST    ST(i)
        emit_d8      (*masm, 0xD0+Matcher::_regEncode[dst_first]-1 );
     }
#ifndef PRODUCT
    } else if( !do_size ) {
      if( size != 0 ) st->print("\n\t");
      if( src_first != FPR1L_num ) st->print("FLD    %s\n\tFSTP   %s",Matcher::regName[src_first],Matcher::regName[dst_first]);
      else                      st->print(             "FST    %s",                            Matcher::regName[dst_first]);
#endif
    }
    return size + ((src_first != FPR1L_num) ? 2+2 : 2);
  }

  // Check for float store
  if( src_first_rc == rc_float && dst_first_rc == rc_stack ) {
    return impl_fp_store_helper(masm,do_size,src_first,src_second,dst_first,dst_second,ra_->reg2offset(dst_first),size, st);
  }

  // Check for float load
  if( dst_first_rc == rc_float && src_first_rc == rc_stack ) {
    int offset = ra_->reg2offset(src_first);
    const char *op_str;
    int op;
    if( src_first+1 == src_second && dst_first+1 == dst_second ) { // double load?
      op_str = "FLD_D";
      op = 0xDD;
    } else {                   // 32-bit load
      op_str = "FLD_S";
      op = 0xD9;
      assert( src_second_rc == rc_bad && dst_second_rc == rc_bad, "no non-adjacent float-loads" );
    }
    if( masm ) {
      masm->set_inst_mark();
      emit_opcode  (*masm, op );
      encode_RegMem(*masm, 0x0, ESP_enc, 0x4, 0, offset, relocInfo::none);
      emit_opcode  (*masm, 0xDD );           // FSTP   ST(i)
      emit_d8      (*masm, 0xD8+Matcher::_regEncode[dst_first] );
      masm->clear_inst_mark();
#ifndef PRODUCT
    } else if( !do_size ) {
      if( size != 0 ) st->print("\n\t");
      st->print("%s  ST,[ESP + #%d]\n\tFSTP   %s",op_str, offset,Matcher::regName[dst_first]);
#endif
    }
    int offset_size = (offset == 0) ? 0 : ((offset <= 127) ? 1 : 4);
    return size + 3+offset_size+2;
  }

  // Check for xmm reg-reg copy
  if( src_first_rc == rc_xmm && dst_first_rc == rc_xmm ) {
    assert( (src_second_rc == rc_bad && dst_second_rc == rc_bad) ||
            (src_first+1 == src_second && dst_first+1 == dst_second),
            "no non-adjacent float-moves" );
    return impl_movx_helper(masm,do_size,src_first,dst_first,src_second, dst_second, size, st);
  }

  // Check for xmm reg-integer reg copy
  if( src_first_rc == rc_xmm && dst_first_rc == rc_int ) {
    assert( (src_second_rc == rc_bad && dst_second_rc == rc_bad),
            "no 64 bit float-integer reg moves" );
    return impl_movx2gpr_helper(masm,do_size,src_first,dst_first,src_second, dst_second, size, st);
  }

  // Check for xmm store
  if( src_first_rc == rc_xmm && dst_first_rc == rc_stack ) {
    return impl_x_helper(masm,do_size,false,ra_->reg2offset(dst_first), src_first, src_second, size, st);
  }

  // Check for float xmm load
  if( src_first_rc == rc_stack && dst_first_rc == rc_xmm ) {
    return impl_x_helper(masm,do_size,true ,ra_->reg2offset(src_first),dst_first, dst_second, size, st);
  }

  // Copy from float reg to xmm reg
  if( src_first_rc == rc_float && dst_first_rc == rc_xmm ) {
    // copy to the top of stack from floating point reg
    // and use LEA to preserve flags
    if( masm ) {
      emit_opcode(*masm,0x8D);  // LEA  ESP,[ESP-8]
      emit_rm(*masm, 0x1, ESP_enc, 0x04);
      emit_rm(*masm, 0x0, 0x04, ESP_enc);
      emit_d8(*masm,0xF8);
#ifndef PRODUCT
    } else if( !do_size ) {
      if( size != 0 ) st->print("\n\t");
      st->print("LEA    ESP,[ESP-8]");
#endif
    }
    size += 4;

    size = impl_fp_store_helper(masm,do_size,src_first,src_second,dst_first,dst_second,0,size, st);

    // Copy from the temp memory to the xmm reg.
    size = impl_x_helper(masm,do_size,true ,0,dst_first, dst_second, size, st);

    if( masm ) {
      emit_opcode(*masm,0x8D);  // LEA  ESP,[ESP+8]
      emit_rm(*masm, 0x1, ESP_enc, 0x04);
      emit_rm(*masm, 0x0, 0x04, ESP_enc);
      emit_d8(*masm,0x08);
#ifndef PRODUCT
    } else if( !do_size ) {
      if( size != 0 ) st->print("\n\t");
      st->print("LEA    ESP,[ESP+8]");
#endif
    }
    size += 4;
    return size;
  }

  // AVX-512 opmask specific spilling.
  if (src_first_rc == rc_stack && dst_first_rc == rc_kreg) {
    assert((src_first & 1) == 0 && src_first + 1 == src_second, "invalid register pair");
    assert((dst_first & 1) == 0 && dst_first + 1 == dst_second, "invalid register pair");
    int offset = ra_->reg2offset(src_first);
    masm->kmov(as_KRegister(Matcher::_regEncode[dst_first]), Address(rsp, offset));
    return 0;
  }

  if (src_first_rc == rc_kreg && dst_first_rc == rc_stack) {
    assert((src_first & 1) == 0 && src_first + 1 == src_second, "invalid register pair");
    assert((dst_first & 1) == 0 && dst_first + 1 == dst_second, "invalid register pair");
    int offset = ra_->reg2offset(dst_first);
    masm->kmov(Address(rsp, offset), as_KRegister(Matcher::_regEncode[src_first]));
    return 0;
  }

  if (src_first_rc == rc_kreg && dst_first_rc == rc_int) {
    Unimplemented();
    return 0;
  }

  if (src_first_rc == rc_int && dst_first_rc == rc_kreg) {
    Unimplemented();
    return 0;
  }

  if (src_first_rc == rc_kreg && dst_first_rc == rc_kreg) {
    assert((src_first & 1) == 0 && src_first + 1 == src_second, "invalid register pair");
    assert((dst_first & 1) == 0 && dst_first + 1 == dst_second, "invalid register pair");
    masm->kmov(as_KRegister(Matcher::_regEncode[dst_first]), as_KRegister(Matcher::_regEncode[src_first]));
    return 0;
  }

  assert( size > 0, "missed a case" );

  // --------------------------------------------------------------------
  // Check for second bits still needing moving.
  if( src_second == dst_second )
    return size;               // Self copy; no move
  assert( src_second_rc != rc_bad && dst_second_rc != rc_bad, "src_second & dst_second cannot be Bad" );

  // Check for second word int-int move
  if( src_second_rc == rc_int && dst_second_rc == rc_int )
    return impl_mov_helper(masm,do_size,src_second,dst_second,size, st);

  // Check for second word integer store
  if( src_second_rc == rc_int && dst_second_rc == rc_stack )
    return impl_helper(masm,do_size,false,ra_->reg2offset(dst_second),src_second,0x89,"MOV ",size, st);

  // Check for second word integer load
  if( dst_second_rc == rc_int && src_second_rc == rc_stack )
    return impl_helper(masm,do_size,true ,ra_->reg2offset(src_second),dst_second,0x8B,"MOV ",size, st);

  Unimplemented();
  return 0; // Mute compiler
}

#ifndef PRODUCT
void MachSpillCopyNode::format(PhaseRegAlloc *ra_, outputStream* st) const {
  implementation( NULL, ra_, false, st );
}
#endif

void MachSpillCopyNode::emit(C2_MacroAssembler &masm, PhaseRegAlloc *ra_) const {
  implementation( &masm, ra_, false, NULL );
}

uint MachSpillCopyNode::size(PhaseRegAlloc *ra_) const {
  return MachNode::size(ra_);
}


//=============================================================================
#ifndef PRODUCT
void BoxLockNode::format( PhaseRegAlloc *ra_, outputStream* st ) const {
  int offset = ra_->reg2offset(in_RegMask(0).find_first_elem());
  int reg = ra_->get_reg_first(this);
  st->print("LEA    %s,[ESP + #%d]",Matcher::regName[reg],offset);
}
#endif

void BoxLockNode::emit(C2_MacroAssembler &masm, PhaseRegAlloc *ra_) const {
  int offset = ra_->reg2offset(in_RegMask(0).find_first_elem());
  int reg = ra_->get_encode(this);
  if( offset >= 128 ) {
    emit_opcode(masm, 0x8D);      // LEA  reg,[SP+offset]
    emit_rm(masm, 0x2, reg, 0x04);
    emit_rm(masm, 0x0, 0x04, ESP_enc);
    emit_d32(masm, offset);
  }
  else {
    emit_opcode(masm, 0x8D);      // LEA  reg,[SP+offset]
    emit_rm(masm, 0x1, reg, 0x04);
    emit_rm(masm, 0x0, 0x04, ESP_enc);
    emit_d8(masm, offset);
  }
}

uint BoxLockNode::size(PhaseRegAlloc *ra_) const {
  int offset = ra_->reg2offset(in_RegMask(0).find_first_elem());
  if( offset >= 128 ) {
    return 7;
  }
  else {
    return 4;
  }
}

//=============================================================================
#ifndef PRODUCT
void MachUEPNode::format( PhaseRegAlloc *ra_, outputStream* st ) const {
  st->print_cr(  "CMP    EAX,[ECX+4]\t# Inline cache check");
  st->print_cr("\tJNE    SharedRuntime::handle_ic_miss_stub");
  st->print_cr("\tNOP");
  st->print_cr("\tNOP");
  if( !OptoBreakpoint )
    st->print_cr("\tNOP");
}
#endif

void MachUEPNode::emit(C2_MacroAssembler &masm, PhaseRegAlloc *ra_) const {
#ifdef ASSERT
  uint insts_size = masm.offset();
#endif
  masm.cmpptr(rax, Address(rcx, oopDesc::klass_offset_in_bytes()));
  masm.jump_cc(Assembler::notEqual,
               RuntimeAddress(SharedRuntime::get_ic_miss_stub()));
  /* WARNING these NOPs are critical so that verified entry point is properly
     aligned for patching by NativeJump::patch_verified_entry() */
  int nops_cnt = 2;
  if( !OptoBreakpoint ) // Leave space for int3
     nops_cnt += 1;
  masm.nop(nops_cnt);

  assert(masm.offset() - insts_size == size(ra_), "checking code size of inline cache node");
}

uint MachUEPNode::size(PhaseRegAlloc *ra_) const {
  return OptoBreakpoint ? 11 : 12;
}


//=============================================================================

// Vector calling convention not supported.
const bool Matcher::supports_vector_calling_convention() {
  return false;
}

OptoRegPair Matcher::vector_return_value(uint ideal_reg) {
  Unimplemented();
  return OptoRegPair(0, 0);
}

// Is this branch offset short enough that a short branch can be used?
//
// NOTE: If the platform does not provide any short branch variants, then
//       this method should return false for offset 0.
bool Matcher::is_short_branch_offset(int rule, int br_size, int offset) {
  // The passed offset is relative to address of the branch.
  // On 86 a branch displacement is calculated relative to address
  // of a next instruction.
  offset -= br_size;

  // the short version of jmpConUCF2 contains multiple branches,
  // making the reach slightly less
  if (rule == jmpConUCF2_rule)
    return (-126 <= offset && offset <= 125);
  return (-128 <= offset && offset <= 127);
}

// Return whether or not this register is ever used as an argument.  This
// function is used on startup to build the trampoline stubs in generateOptoStub.
// Registers not mentioned will be killed by the VM call in the trampoline, and
// arguments in those registers not be available to the callee.
bool Matcher::can_be_java_arg( int reg ) {
  if(  reg == ECX_num   || reg == EDX_num   ) return true;
  if( (reg == XMM0_num  || reg == XMM1_num ) && UseSSE>=1 ) return true;
  if( (reg == XMM0b_num || reg == XMM1b_num) && UseSSE>=2 ) return true;
  return false;
}

bool Matcher::is_spillable_arg( int reg ) {
  return can_be_java_arg(reg);
}

uint Matcher::int_pressure_limit()
{
  return (INTPRESSURE == -1) ? 6 : INTPRESSURE;
}

uint Matcher::float_pressure_limit()
{
  return (FLOATPRESSURE == -1) ? 6 : FLOATPRESSURE;
}

bool Matcher::use_asm_for_ldiv_by_con( jlong divisor ) {
  // Use hardware integer DIV instruction when
  // it is faster than a code which use multiply.
  // Only when constant divisor fits into 32 bit
  // (min_jint is excluded to get only correct
  // positive 32 bit values from negative).
  return VM_Version::has_fast_idiv() &&
         (divisor == (int)divisor && divisor != min_jint);
}

// Register for DIVI projection of divmodI
RegMask Matcher::divI_proj_mask() {
  return EAX_REG_mask();
}

// Register for MODI projection of divmodI
RegMask Matcher::modI_proj_mask() {
  return EDX_REG_mask();
}

// Register for DIVL projection of divmodL
RegMask Matcher::divL_proj_mask() {
  ShouldNotReachHere();
  return RegMask();
}

// Register for MODL projection of divmodL
RegMask Matcher::modL_proj_mask() {
  ShouldNotReachHere();
  return RegMask();
}

const RegMask Matcher::method_handle_invoke_SP_save_mask() {
  return NO_REG_mask();
}

// Returns true if the high 32 bits of the value is known to be zero.
bool is_operand_hi32_zero(Node* n) {
  int opc = n->Opcode();
  if (opc == Op_AndL) {
    Node* o2 = n->in(2);
    if (o2->is_Con() && (o2->get_long() & 0xFFFFFFFF00000000LL) == 0LL) {
      return true;
    }
  }
  if (opc == Op_ConL && (n->get_long() & 0xFFFFFFFF00000000LL) == 0LL) {
    return true;
  }
  return false;
}

%}

//----------ENCODING BLOCK-----------------------------------------------------
// This block specifies the encoding classes used by the compiler to output
// byte streams.  Encoding classes generate functions which are called by
// Machine Instruction Nodes in order to generate the bit encoding of the
// instruction.  Operands specify their base encoding interface with the
// interface keyword.  There are currently supported four interfaces,
// REG_INTER, CONST_INTER, MEMORY_INTER, & COND_INTER.  REG_INTER causes an
// operand to generate a function which returns its register number when
// queried.   CONST_INTER causes an operand to generate a function which
// returns the value of the constant when queried.  MEMORY_INTER causes an
// operand to generate four functions which return the Base Register, the
// Index Register, the Scale Value, and the Offset Value of the operand when
// queried.  COND_INTER causes an operand to generate six functions which
// return the encoding code (ie - encoding bits for the instruction)
// associated with each basic boolean condition for a conditional instruction.
// Instructions specify two basic values for encoding.  They use the
// ins_encode keyword to specify their encoding class (which must be one of
// the class names specified in the encoding block), and they use the
// opcode keyword to specify, in order, their primary, secondary, and
// tertiary opcode.  Only the opcode sections which a particular instruction
// needs for encoding need to be specified.
encode %{
  // Build emit functions for each basic byte or larger field in the intel
  // encoding scheme (opcode, rm, sib, immediate), and call them from C++
  // code in the enc_class source block.  Emit functions will live in the
  // main source block for now.  In future, we can generalize this by
  // adding a syntax that specifies the sizes of fields in an order,
  // so that the adlc can build the emit functions automagically

  // Set instruction mark in MacroAssembler. This is used only in
  // instructions that emit bytes directly to the CodeBuffer wraped
  // in the MacroAssembler. Should go away once all "instruct" are
  // patched to emit bytes only using methods in MacroAssembler.
  enc_class SetInstMark %{
    __ set_inst_mark();
  %}

  enc_class ClearInstMark %{
    __ clear_inst_mark();
  %}

  // Emit primary opcode
  enc_class OpcP %{
    emit_opcode(masm, $primary);
  %}

  // Emit secondary opcode
  enc_class OpcS %{
    emit_opcode(masm, $secondary);
  %}

  // Emit opcode directly
  enc_class Opcode(immI d8) %{
    emit_opcode(masm, $d8$$constant);
  %}

  enc_class SizePrefix %{
    emit_opcode(masm,0x66);
  %}

  enc_class RegReg (rRegI dst, rRegI src) %{    // RegReg(Many)
    emit_rm(masm, 0x3, $dst$$reg, $src$$reg);
  %}

  enc_class OpcRegReg (immI opcode, rRegI dst, rRegI src) %{    // OpcRegReg(Many)
    emit_opcode(masm,$opcode$$constant);
    emit_rm(masm, 0x3, $dst$$reg, $src$$reg);
  %}

  enc_class mov_r32_imm0( rRegI dst ) %{
    emit_opcode( masm, 0xB8 + $dst$$reg ); // 0xB8+ rd   -- MOV r32  ,imm32
    emit_d32   ( masm, 0x0  );             //                         imm32==0x0
  %}

  enc_class cdq_enc %{
    // Full implementation of Java idiv and irem; checks for
    // special case as described in JVM spec., p.243 & p.271.
    //
    //         normal case                           special case
    //
    // input : rax,: dividend                         min_int
    //         reg: divisor                          -1
    //
    // output: rax,: quotient  (= rax, idiv reg)       min_int
    //         rdx: remainder (= rax, irem reg)       0
    //
    //  Code sequnce:
    //
    //  81 F8 00 00 00 80    cmp         rax,80000000h
    //  0F 85 0B 00 00 00    jne         normal_case
    //  33 D2                xor         rdx,edx
    //  83 F9 FF             cmp         rcx,0FFh
    //  0F 84 03 00 00 00    je          done
    //                  normal_case:
    //  99                   cdq
    //  F7 F9                idiv        rax,ecx
    //                  done:
    //
    emit_opcode(masm,0x81); emit_d8(masm,0xF8);
    emit_opcode(masm,0x00); emit_d8(masm,0x00);
    emit_opcode(masm,0x00); emit_d8(masm,0x80);                     // cmp rax,80000000h
    emit_opcode(masm,0x0F); emit_d8(masm,0x85);
    emit_opcode(masm,0x0B); emit_d8(masm,0x00);
    emit_opcode(masm,0x00); emit_d8(masm,0x00);                     // jne normal_case
    emit_opcode(masm,0x33); emit_d8(masm,0xD2);                     // xor rdx,edx
    emit_opcode(masm,0x83); emit_d8(masm,0xF9); emit_d8(masm,0xFF); // cmp rcx,0FFh
    emit_opcode(masm,0x0F); emit_d8(masm,0x84);
    emit_opcode(masm,0x03); emit_d8(masm,0x00);
    emit_opcode(masm,0x00); emit_d8(masm,0x00);                     // je done
    // normal_case:
    emit_opcode(masm,0x99);                                         // cdq
    // idiv (note: must be emitted by the user of this rule)
    // normal:
  %}

  // Dense encoding for older common ops
  enc_class Opc_plus(immI opcode, rRegI reg) %{
    emit_opcode(masm, $opcode$$constant + $reg$$reg);
  %}


  // Opcde enc_class for 8/32 bit immediate instructions with sign-extension
  enc_class OpcSE (immI imm) %{ // Emit primary opcode and set sign-extend bit
    // Check for 8-bit immediate, and set sign extend bit in opcode
    if (($imm$$constant >= -128) && ($imm$$constant <= 127)) {
      emit_opcode(masm, $primary | 0x02);
    }
    else {                          // If 32-bit immediate
      emit_opcode(masm, $primary);
    }
  %}

  enc_class OpcSErm (rRegI dst, immI imm) %{    // OpcSEr/m
    // Emit primary opcode and set sign-extend bit
    // Check for 8-bit immediate, and set sign extend bit in opcode
    if (($imm$$constant >= -128) && ($imm$$constant <= 127)) {
      emit_opcode(masm, $primary | 0x02);    }
    else {                          // If 32-bit immediate
      emit_opcode(masm, $primary);
    }
    // Emit r/m byte with secondary opcode, after primary opcode.
    emit_rm(masm, 0x3, $secondary, $dst$$reg);
  %}

  enc_class Con8or32 (immI imm) %{    // Con8or32(storeImmI), 8 or 32 bits
    // Check for 8-bit immediate, and set sign extend bit in opcode
    if (($imm$$constant >= -128) && ($imm$$constant <= 127)) {
      $$$emit8$imm$$constant;
    }
    else {                          // If 32-bit immediate
      // Output immediate
      $$$emit32$imm$$constant;
    }
  %}

  enc_class Long_OpcSErm_Lo(eRegL dst, immL imm) %{
    // Emit primary opcode and set sign-extend bit
    // Check for 8-bit immediate, and set sign extend bit in opcode
    int con = (int)$imm$$constant; // Throw away top bits
    emit_opcode(masm, ((con >= -128) && (con <= 127)) ? ($primary | 0x02) : $primary);
    // Emit r/m byte with secondary opcode, after primary opcode.
    emit_rm(masm, 0x3, $secondary, $dst$$reg);
    if ((con >= -128) && (con <= 127)) emit_d8 (masm,con);
    else                               emit_d32(masm,con);
  %}

  enc_class Long_OpcSErm_Hi(eRegL dst, immL imm) %{
    // Emit primary opcode and set sign-extend bit
    // Check for 8-bit immediate, and set sign extend bit in opcode
    int con = (int)($imm$$constant >> 32); // Throw away bottom bits
    emit_opcode(masm, ((con >= -128) && (con <= 127)) ? ($primary | 0x02) : $primary);
    // Emit r/m byte with tertiary opcode, after primary opcode.
    emit_rm(masm, 0x3, $tertiary, HIGH_FROM_LOW($dst$$reg));
    if ((con >= -128) && (con <= 127)) emit_d8 (masm,con);
    else                               emit_d32(masm,con);
  %}

  enc_class OpcSReg (rRegI dst) %{    // BSWAP
    emit_cc(masm, $secondary, $dst$$reg );
  %}

  enc_class bswap_long_bytes(eRegL dst) %{ // BSWAP
    int destlo = $dst$$reg;
    int desthi = HIGH_FROM_LOW(destlo);
    // bswap lo
    emit_opcode(masm, 0x0F);
    emit_cc(masm, 0xC8, destlo);
    // bswap hi
    emit_opcode(masm, 0x0F);
    emit_cc(masm, 0xC8, desthi);
    // xchg lo and hi
    emit_opcode(masm, 0x87);
    emit_rm(masm, 0x3, destlo, desthi);
  %}

  enc_class RegOpc (rRegI div) %{    // IDIV, IMOD, JMP indirect, ...
    emit_rm(masm, 0x3, $secondary, $div$$reg );
  %}

  enc_class enc_cmov(cmpOp cop ) %{ // CMOV
    $$$emit8$primary;
    emit_cc(masm, $secondary, $cop$$cmpcode);
  %}

  enc_class enc_cmov_dpr(cmpOp cop, regDPR src ) %{ // CMOV
    int op = 0xDA00 + $cop$$cmpcode + ($src$$reg-1);
    emit_d8(masm, op >> 8 );
    emit_d8(masm, op & 255);
  %}

  // emulate a CMOV with a conditional branch around a MOV
  enc_class enc_cmov_branch( cmpOp cop, immI brOffs ) %{ // CMOV
    // Invert sense of branch from sense of CMOV
    emit_cc( masm, 0x70, ($cop$$cmpcode^1) );
    emit_d8( masm, $brOffs$$constant );
  %}

  enc_class enc_PartialSubtypeCheck( ) %{
    Register Redi = as_Register(EDI_enc); // result register
    Register Reax = as_Register(EAX_enc); // super class
    Register Recx = as_Register(ECX_enc); // killed
    Register Resi = as_Register(ESI_enc); // sub class
    Label miss;

    __ check_klass_subtype_slow_path(Resi, Reax, Recx, Redi,
                                     NULL, &miss,
                                     /*set_cond_codes:*/ true);
    if ($primary) {
      __ xorptr(Redi, Redi);
    }
    __ bind(miss);
  %}

  enc_class FFree_Float_Stack_All %{    // Free_Float_Stack_All
    int start = masm.offset();
    if (UseSSE >= 2) {
      if (VerifyFPU) {
        masm.verify_FPU(0, "must be empty in SSE2+ mode");
      }
    } else {
      // External c_calling_convention expects the FPU stack to be 'clean'.
      // Compiled code leaves it dirty.  Do cleanup now.
      masm.empty_FPU_stack();
    }
    if (sizeof_FFree_Float_Stack_All == -1) {
      sizeof_FFree_Float_Stack_All = masm.offset() - start;
    } else {
      assert(masm.offset() - start == sizeof_FFree_Float_Stack_All, "wrong size");
    }
  %}

  enc_class Verify_FPU_For_Leaf %{
    if( VerifyFPU ) {
      masm.verify_FPU( -3, "Returning from Runtime Leaf call");
    }
  %}

  enc_class Java_To_Runtime (method meth) %{    // CALL Java_To_Runtime, Java_To_Runtime_Leaf
    // This is the instruction starting address for relocation info.
<<<<<<< HEAD
    masm.set_inst_mark();
=======
    MacroAssembler _masm(&cbuf);
    cbuf.set_insts_mark();
>>>>>>> 239ac2a5
    $$$emit8$primary;
    // CALL directly to the runtime
    emit_d32_reloc(masm, ($meth$$method - (int)(masm.pc()) - 4),
                runtime_call_Relocation::spec(), RELOC_IMM32 );
<<<<<<< HEAD
    masm.clear_inst_mark();
=======
    __ post_call_nop();
>>>>>>> 239ac2a5

    if (UseSSE >= 2) {
      BasicType rt = tf()->return_type();

      if ((rt == T_FLOAT || rt == T_DOUBLE) && !return_value_is_used()) {
        // A C runtime call where the return value is unused.  In SSE2+
        // mode the result needs to be removed from the FPU stack.  It's
        // likely that this function call could be removed by the
        // optimizer if the C function is a pure function.
        __ ffree(0);
      } else if (rt == T_FLOAT) {
        __ lea(rsp, Address(rsp, -4));
        __ fstp_s(Address(rsp, 0));
        __ movflt(xmm0, Address(rsp, 0));
        __ lea(rsp, Address(rsp,  4));
      } else if (rt == T_DOUBLE) {
        __ lea(rsp, Address(rsp, -8));
        __ fstp_d(Address(rsp, 0));
        __ movdbl(xmm0, Address(rsp, 0));
        __ lea(rsp, Address(rsp,  8));
      }
    }
  %}

  enc_class pre_call_resets %{
    // If method sets FPU control word restore it here
    debug_only(int off0 = masm.offset());
    if (ra_->C->in_24_bit_fp_mode()) {
      __ fldcw(ExternalAddress(StubRoutines::x86::addr_fpu_cntrl_wrd_std()));
    }
    // Clear upper bits of YMM registers when current compiled code uses
    // wide vectors to avoid AVX <-> SSE transition penalty during call.
    __ vzeroupper();
    debug_only(int off1 = masm.offset());
    assert(off1 - off0 == pre_call_resets_size(), "correct size prediction");
  %}

  enc_class post_call_FPU %{
    // If method sets FPU control word do it here also
    if (Compile::current()->in_24_bit_fp_mode()) {
      masm.fldcw(ExternalAddress(StubRoutines::x86::addr_fpu_cntrl_wrd_24()));
    }
  %}

  enc_class Java_Static_Call (method meth) %{    // JAVA STATIC CALL
    // CALL to fixup routine.  Fixup routine uses ScopeDesc info to determine
    // who we intended to call.
<<<<<<< HEAD
    masm.set_inst_mark();
=======
    MacroAssembler _masm(&cbuf);
    cbuf.set_insts_mark();
>>>>>>> 239ac2a5
    $$$emit8$primary;

    if (!_method) {
      emit_d32_reloc(masm, ($meth$$method - (int)(masm.pc()) - 4),
                     runtime_call_Relocation::spec(),
                     RELOC_IMM32);
<<<<<<< HEAD
      masm.clear_inst_mark();
=======
      __ post_call_nop();
>>>>>>> 239ac2a5
    } else {
      int method_index = resolved_method_index(masm);
      RelocationHolder rspec = _optimized_virtual ? opt_virtual_call_Relocation::spec(method_index)
                                                  : static_call_Relocation::spec(method_index);
      emit_d32_reloc(masm, ($meth$$method - (int)(masm.pc()) - 4),
                     rspec, RELOC_DISP32);
      __ post_call_nop();
      // Emit stubs for static call.
      address stub = CompiledStaticCall::emit_to_interp_stub(masm);
      masm.clear_inst_mark();
      if (stub == NULL) {
        ciEnv::current()->record_failure("CodeCache is full");
        return;
      }
    }
  %}

  enc_class Java_Dynamic_Call (method meth) %{    // JAVA DYNAMIC CALL
<<<<<<< HEAD
    __ ic_call((address)$meth$$method, resolved_method_index(masm));
=======
    MacroAssembler _masm(&cbuf);
    __ ic_call((address)$meth$$method, resolved_method_index(cbuf));
    __ post_call_nop();
>>>>>>> 239ac2a5
  %}

  enc_class Java_Compiled_Call (method meth) %{    // JAVA COMPILED CALL
    int disp = in_bytes(Method::from_compiled_offset());
    assert( -128 <= disp && disp <= 127, "compiled_code_offset isn't small");

    // CALL *[EAX+in_bytes(Method::from_compiled_code_entry_point_offset())]
<<<<<<< HEAD
    masm.set_inst_mark();
    $$$emit8$primary;
    emit_rm(masm, 0x01, $secondary, EAX_enc );  // R/M byte
    emit_d8(masm, disp);             // Displacement
    masm.clear_inst_mark();
=======
    MacroAssembler _masm(&cbuf);
    cbuf.set_insts_mark();
    $$$emit8$primary;
    emit_rm(cbuf, 0x01, $secondary, EAX_enc );  // R/M byte
    emit_d8(cbuf, disp);             // Displacement
    __ post_call_nop();
>>>>>>> 239ac2a5
  %}

//   Following encoding is no longer used, but may be restored if calling
//   convention changes significantly.
//   Became: Xor_Reg(EBP), Java_To_Runtime( labl )
//
//   enc_class Java_Interpreter_Call (label labl) %{    // JAVA INTERPRETER CALL
//     // int ic_reg     = Matcher::inline_cache_reg();
//     // int ic_encode  = Matcher::_regEncode[ic_reg];
//     // int imo_reg    = Matcher::interpreter_method_reg();
//     // int imo_encode = Matcher::_regEncode[imo_reg];
//
//     // // Interpreter expects method_ptr in EBX, currently a callee-saved register,
//     // // so we load it immediately before the call
//     // emit_opcode(masm, 0x8B);                     // MOV    imo_reg,ic_reg  # method_ptr
//     // emit_rm(masm, 0x03, imo_encode, ic_encode ); // R/M byte
//
//     // xor rbp,ebp
//     emit_opcode(masm, 0x33);
//     emit_rm(masm, 0x3, EBP_enc, EBP_enc);
//
//     // CALL to interpreter.
//     masm.set_inst_mark();
//     $$$emit8$primary;
//     emit_d32_reloc(masm, ($labl$$label - (int)(masm.pc()) - 4),
//                 runtime_call_Relocation::spec(), RELOC_IMM32 );
//   %}

  enc_class RegOpcImm (rRegI dst, immI8 shift) %{    // SHL, SAR, SHR
    $$$emit8$primary;
    emit_rm(masm, 0x3, $secondary, $dst$$reg);
    $$$emit8$shift$$constant;
  %}

  enc_class LdImmI (rRegI dst, immI src) %{    // Load Immediate
    // Load immediate does not have a zero or sign extended version
    // for 8-bit immediates
    emit_opcode(masm, 0xB8 + $dst$$reg);
    $$$emit32$src$$constant;
  %}

  enc_class LdImmP (rRegI dst, immI src) %{    // Load Immediate
    // Load immediate does not have a zero or sign extended version
    // for 8-bit immediates
    emit_opcode(masm, $primary + $dst$$reg);
    $$$emit32$src$$constant;
  %}

  enc_class LdImmL_Lo( eRegL dst, immL src) %{    // Load Immediate
    // Load immediate does not have a zero or sign extended version
    // for 8-bit immediates
    int dst_enc = $dst$$reg;
    int src_con = $src$$constant & 0x0FFFFFFFFL;
    if (src_con == 0) {
      // xor dst, dst
      emit_opcode(masm, 0x33);
      emit_rm(masm, 0x3, dst_enc, dst_enc);
    } else {
      emit_opcode(masm, $primary + dst_enc);
      emit_d32(masm, src_con);
    }
  %}

  enc_class LdImmL_Hi( eRegL dst, immL src) %{    // Load Immediate
    // Load immediate does not have a zero or sign extended version
    // for 8-bit immediates
    int dst_enc = $dst$$reg + 2;
    int src_con = ((julong)($src$$constant)) >> 32;
    if (src_con == 0) {
      // xor dst, dst
      emit_opcode(masm, 0x33);
      emit_rm(masm, 0x3, dst_enc, dst_enc);
    } else {
      emit_opcode(masm, $primary + dst_enc);
      emit_d32(masm, src_con);
    }
  %}


  // Encode a reg-reg copy.  If it is useless, then empty encoding.
  enc_class enc_Copy( rRegI dst, rRegI src ) %{
    encode_Copy( masm, $dst$$reg, $src$$reg );
  %}

  enc_class enc_CopyL_Lo( rRegI dst, eRegL src ) %{
    encode_Copy( masm, $dst$$reg, $src$$reg );
  %}

  enc_class RegReg (rRegI dst, rRegI src) %{    // RegReg(Many)
    emit_rm(masm, 0x3, $dst$$reg, $src$$reg);
  %}

  enc_class RegReg_Lo(eRegL dst, eRegL src) %{    // RegReg(Many)
    $$$emit8$primary;
    emit_rm(masm, 0x3, $dst$$reg, $src$$reg);
  %}

  enc_class RegReg_Hi(eRegL dst, eRegL src) %{    // RegReg(Many)
    $$$emit8$secondary;
    emit_rm(masm, 0x3, HIGH_FROM_LOW($dst$$reg), HIGH_FROM_LOW($src$$reg));
  %}

  enc_class RegReg_Lo2(eRegL dst, eRegL src) %{    // RegReg(Many)
    emit_rm(masm, 0x3, $dst$$reg, $src$$reg);
  %}

  enc_class RegReg_Hi2(eRegL dst, eRegL src) %{    // RegReg(Many)
    emit_rm(masm, 0x3, HIGH_FROM_LOW($dst$$reg), HIGH_FROM_LOW($src$$reg));
  %}

  enc_class RegReg_HiLo( eRegL src, rRegI dst ) %{
    emit_rm(masm, 0x3, $dst$$reg, HIGH_FROM_LOW($src$$reg));
  %}

  enc_class Con32 (immI src) %{    // Con32(storeImmI)
    // Output immediate
    $$$emit32$src$$constant;
  %}

  enc_class Con32FPR_as_bits(immFPR src) %{        // storeF_imm
    // Output Float immediate bits
    jfloat jf = $src$$constant;
    int    jf_as_bits = jint_cast( jf );
    emit_d32(masm, jf_as_bits);
  %}

  enc_class Con32F_as_bits(immF src) %{      // storeX_imm
    // Output Float immediate bits
    jfloat jf = $src$$constant;
    int    jf_as_bits = jint_cast( jf );
    emit_d32(masm, jf_as_bits);
  %}

  enc_class Con16 (immI src) %{    // Con16(storeImmI)
    // Output immediate
    $$$emit16$src$$constant;
  %}

  enc_class Con_d32(immI src) %{
    emit_d32(masm,$src$$constant);
  %}

  enc_class conmemref (eRegP t1) %{    // Con32(storeImmI)
    // Output immediate memory reference
    emit_rm(masm, 0x00, $t1$$reg, 0x05 );
    emit_d32(masm, 0x00);
  %}

  enc_class lock_prefix( ) %{
    emit_opcode(masm,0xF0);         // [Lock]
  %}

  // Cmp-xchg long value.
  // Note: we need to swap rbx, and rcx before and after the
  //       cmpxchg8 instruction because the instruction uses
  //       rcx as the high order word of the new value to store but
  //       our register encoding uses rbx,.
  enc_class enc_cmpxchg8(eSIRegP mem_ptr) %{

    // XCHG  rbx,ecx
    emit_opcode(masm,0x87);
    emit_opcode(masm,0xD9);
    // [Lock]
    emit_opcode(masm,0xF0);
    // CMPXCHG8 [Eptr]
    emit_opcode(masm,0x0F);
    emit_opcode(masm,0xC7);
    emit_rm( masm, 0x0, 1, $mem_ptr$$reg );
    // XCHG  rbx,ecx
    emit_opcode(masm,0x87);
    emit_opcode(masm,0xD9);
  %}

  enc_class enc_cmpxchg(eSIRegP mem_ptr) %{
    // [Lock]
    emit_opcode(masm,0xF0);

    // CMPXCHG [Eptr]
    emit_opcode(masm,0x0F);
    emit_opcode(masm,0xB1);
    emit_rm( masm, 0x0, 1, $mem_ptr$$reg );
  %}

  enc_class enc_cmpxchgb(eSIRegP mem_ptr) %{
    // [Lock]
    emit_opcode(masm,0xF0);

    // CMPXCHGB [Eptr]
    emit_opcode(masm,0x0F);
    emit_opcode(masm,0xB0);
    emit_rm( masm, 0x0, 1, $mem_ptr$$reg );
  %}

  enc_class enc_cmpxchgw(eSIRegP mem_ptr) %{
    // [Lock]
    emit_opcode(masm,0xF0);

    // 16-bit mode
    emit_opcode(masm, 0x66);

    // CMPXCHGW [Eptr]
    emit_opcode(masm,0x0F);
    emit_opcode(masm,0xB1);
    emit_rm( masm, 0x0, 1, $mem_ptr$$reg );
  %}

  enc_class enc_flags_ne_to_boolean( iRegI res ) %{
    int res_encoding = $res$$reg;

    // MOV  res,0
    emit_opcode( masm, 0xB8 + res_encoding);
    emit_d32( masm, 0 );
    // JNE,s  fail
    emit_opcode(masm,0x75);
    emit_d8(masm, 5 );
    // MOV  res,1
    emit_opcode( masm, 0xB8 + res_encoding);
    emit_d32( masm, 1 );
    // fail:
  %}

  enc_class RegMem (rRegI ereg, memory mem) %{    // emit_reg_mem
    int reg_encoding = $ereg$$reg;
    int base  = $mem$$base;
    int index = $mem$$index;
    int scale = $mem$$scale;
    int displace = $mem$$disp;
    relocInfo::relocType disp_reloc = $mem->disp_reloc();
    encode_RegMem(masm, reg_encoding, base, index, scale, displace, disp_reloc);
  %}

  enc_class RegMem_Hi(eRegL ereg, memory mem) %{    // emit_reg_mem
    int reg_encoding = HIGH_FROM_LOW($ereg$$reg);  // Hi register of pair, computed from lo
    int base  = $mem$$base;
    int index = $mem$$index;
    int scale = $mem$$scale;
    int displace = $mem$$disp + 4;      // Offset is 4 further in memory
    assert( $mem->disp_reloc() == relocInfo::none, "Cannot add 4 to oop" );
    encode_RegMem(masm, reg_encoding, base, index, scale, displace, relocInfo::none);
  %}

  enc_class move_long_small_shift( eRegL dst, immI_1_31 cnt ) %{
    int r1, r2;
    if( $tertiary == 0xA4 ) { r1 = $dst$$reg;  r2 = HIGH_FROM_LOW($dst$$reg); }
    else                    { r2 = $dst$$reg;  r1 = HIGH_FROM_LOW($dst$$reg); }
    emit_opcode(masm,0x0F);
    emit_opcode(masm,$tertiary);
    emit_rm(masm, 0x3, r1, r2);
    emit_d8(masm,$cnt$$constant);
    emit_d8(masm,$primary);
    emit_rm(masm, 0x3, $secondary, r1);
    emit_d8(masm,$cnt$$constant);
  %}

  enc_class move_long_big_shift_sign( eRegL dst, immI_32_63 cnt ) %{
    emit_opcode( masm, 0x8B ); // Move
    emit_rm(masm, 0x3, $dst$$reg, HIGH_FROM_LOW($dst$$reg));
    if( $cnt$$constant > 32 ) { // Shift, if not by zero
      emit_d8(masm,$primary);
      emit_rm(masm, 0x3, $secondary, $dst$$reg);
      emit_d8(masm,$cnt$$constant-32);
    }
    emit_d8(masm,$primary);
    emit_rm(masm, 0x3, $secondary, HIGH_FROM_LOW($dst$$reg));
    emit_d8(masm,31);
  %}

  enc_class move_long_big_shift_clr( eRegL dst, immI_32_63 cnt ) %{
    int r1, r2;
    if( $secondary == 0x5 ) { r1 = $dst$$reg;  r2 = HIGH_FROM_LOW($dst$$reg); }
    else                    { r2 = $dst$$reg;  r1 = HIGH_FROM_LOW($dst$$reg); }

    emit_opcode( masm, 0x8B ); // Move r1,r2
    emit_rm(masm, 0x3, r1, r2);
    if( $cnt$$constant > 32 ) { // Shift, if not by zero
      emit_opcode(masm,$primary);
      emit_rm(masm, 0x3, $secondary, r1);
      emit_d8(masm,$cnt$$constant-32);
    }
    emit_opcode(masm,0x33);  // XOR r2,r2
    emit_rm(masm, 0x3, r2, r2);
  %}

  // Clone of RegMem but accepts an extra parameter to access each
  // half of a double in memory; it never needs relocation info.
  enc_class Mov_MemD_half_to_Reg (immI opcode, memory mem, immI disp_for_half, rRegI rm_reg) %{
    emit_opcode(masm,$opcode$$constant);
    int reg_encoding = $rm_reg$$reg;
    int base     = $mem$$base;
    int index    = $mem$$index;
    int scale    = $mem$$scale;
    int displace = $mem$$disp + $disp_for_half$$constant;
    relocInfo::relocType disp_reloc = relocInfo::none;
    encode_RegMem(masm, reg_encoding, base, index, scale, displace, disp_reloc);
  %}

  // !!!!! Special Custom Code used by MemMove, and stack access instructions !!!!!
  //
  // Clone of RegMem except the RM-byte's reg/opcode field is an ADLC-time constant
  // and it never needs relocation information.
  // Frequently used to move data between FPU's Stack Top and memory.
  enc_class RMopc_Mem_no_oop (immI rm_opcode, memory mem) %{
    int rm_byte_opcode = $rm_opcode$$constant;
    int base     = $mem$$base;
    int index    = $mem$$index;
    int scale    = $mem$$scale;
    int displace = $mem$$disp;
    assert( $mem->disp_reloc() == relocInfo::none, "No oops here because no reloc info allowed" );
    encode_RegMem(masm, rm_byte_opcode, base, index, scale, displace, relocInfo::none);
  %}

  enc_class RMopc_Mem (immI rm_opcode, memory mem) %{
    int rm_byte_opcode = $rm_opcode$$constant;
    int base     = $mem$$base;
    int index    = $mem$$index;
    int scale    = $mem$$scale;
    int displace = $mem$$disp;
    relocInfo::relocType disp_reloc = $mem->disp_reloc(); // disp-as-oop when working with static globals
    encode_RegMem(masm, rm_byte_opcode, base, index, scale, displace, disp_reloc);
  %}

  enc_class RegLea (rRegI dst, rRegI src0, immI src1 ) %{    // emit_reg_lea
    int reg_encoding = $dst$$reg;
    int base         = $src0$$reg;      // 0xFFFFFFFF indicates no base
    int index        = 0x04;            // 0x04 indicates no index
    int scale        = 0x00;            // 0x00 indicates no scale
    int displace     = $src1$$constant; // 0x00 indicates no displacement
    relocInfo::relocType disp_reloc = relocInfo::none;
    encode_RegMem(masm, reg_encoding, base, index, scale, displace, disp_reloc);
  %}

  enc_class min_enc (rRegI dst, rRegI src) %{    // MIN
    // Compare dst,src
    emit_opcode(masm,0x3B);
    emit_rm(masm, 0x3, $dst$$reg, $src$$reg);
    // jmp dst < src around move
    emit_opcode(masm,0x7C);
    emit_d8(masm,2);
    // move dst,src
    emit_opcode(masm,0x8B);
    emit_rm(masm, 0x3, $dst$$reg, $src$$reg);
  %}

  enc_class max_enc (rRegI dst, rRegI src) %{    // MAX
    // Compare dst,src
    emit_opcode(masm,0x3B);
    emit_rm(masm, 0x3, $dst$$reg, $src$$reg);
    // jmp dst > src around move
    emit_opcode(masm,0x7F);
    emit_d8(masm,2);
    // move dst,src
    emit_opcode(masm,0x8B);
    emit_rm(masm, 0x3, $dst$$reg, $src$$reg);
  %}

  enc_class enc_FPR_store(memory mem, regDPR src) %{
    // If src is FPR1, we can just FST to store it.
    // Else we need to FLD it to FPR1, then FSTP to store/pop it.
    int reg_encoding = 0x2; // Just store
    int base  = $mem$$base;
    int index = $mem$$index;
    int scale = $mem$$scale;
    int displace = $mem$$disp;
    relocInfo::relocType disp_reloc = $mem->disp_reloc(); // disp-as-oop when working with static globals
    if( $src$$reg != FPR1L_enc ) {
      reg_encoding = 0x3;  // Store & pop
      emit_opcode( masm, 0xD9 ); // FLD (i.e., push it)
      emit_d8( masm, 0xC0-1+$src$$reg );
    }
    masm.set_inst_mark();       // Mark start of opcode for reloc info in mem operand
    emit_opcode(masm,$primary);
    encode_RegMem(masm, reg_encoding, base, index, scale, displace, disp_reloc);
    masm.clear_inst_mark();
  %}

  enc_class neg_reg(rRegI dst) %{
    // NEG $dst
    emit_opcode(masm,0xF7);
    emit_rm(masm, 0x3, 0x03, $dst$$reg );
  %}

  enc_class setLT_reg(eCXRegI dst) %{
    // SETLT $dst
    emit_opcode(masm,0x0F);
    emit_opcode(masm,0x9C);
    emit_rm( masm, 0x3, 0x4, $dst$$reg );
  %}

  enc_class enc_cmpLTP(ncxRegI p, ncxRegI q, ncxRegI y, eCXRegI tmp) %{    // cadd_cmpLT
    int tmpReg = $tmp$$reg;

    // SUB $p,$q
    emit_opcode(masm,0x2B);
    emit_rm(masm, 0x3, $p$$reg, $q$$reg);
    // SBB $tmp,$tmp
    emit_opcode(masm,0x1B);
    emit_rm(masm, 0x3, tmpReg, tmpReg);
    // AND $tmp,$y
    emit_opcode(masm,0x23);
    emit_rm(masm, 0x3, tmpReg, $y$$reg);
    // ADD $p,$tmp
    emit_opcode(masm,0x03);
    emit_rm(masm, 0x3, $p$$reg, tmpReg);
  %}

  enc_class shift_left_long( eRegL dst, eCXRegI shift ) %{
    // TEST shift,32
    emit_opcode(masm,0xF7);
    emit_rm(masm, 0x3, 0, ECX_enc);
    emit_d32(masm,0x20);
    // JEQ,s small
    emit_opcode(masm, 0x74);
    emit_d8(masm, 0x04);
    // MOV    $dst.hi,$dst.lo
    emit_opcode( masm, 0x8B );
    emit_rm(masm, 0x3, HIGH_FROM_LOW($dst$$reg), $dst$$reg );
    // CLR    $dst.lo
    emit_opcode(masm, 0x33);
    emit_rm(masm, 0x3, $dst$$reg, $dst$$reg);
// small:
    // SHLD   $dst.hi,$dst.lo,$shift
    emit_opcode(masm,0x0F);
    emit_opcode(masm,0xA5);
    emit_rm(masm, 0x3, $dst$$reg, HIGH_FROM_LOW($dst$$reg));
    // SHL    $dst.lo,$shift"
    emit_opcode(masm,0xD3);
    emit_rm(masm, 0x3, 0x4, $dst$$reg );
  %}

  enc_class shift_right_long( eRegL dst, eCXRegI shift ) %{
    // TEST shift,32
    emit_opcode(masm,0xF7);
    emit_rm(masm, 0x3, 0, ECX_enc);
    emit_d32(masm,0x20);
    // JEQ,s small
    emit_opcode(masm, 0x74);
    emit_d8(masm, 0x04);
    // MOV    $dst.lo,$dst.hi
    emit_opcode( masm, 0x8B );
    emit_rm(masm, 0x3, $dst$$reg, HIGH_FROM_LOW($dst$$reg) );
    // CLR    $dst.hi
    emit_opcode(masm, 0x33);
    emit_rm(masm, 0x3, HIGH_FROM_LOW($dst$$reg), HIGH_FROM_LOW($dst$$reg));
// small:
    // SHRD   $dst.lo,$dst.hi,$shift
    emit_opcode(masm,0x0F);
    emit_opcode(masm,0xAD);
    emit_rm(masm, 0x3, HIGH_FROM_LOW($dst$$reg), $dst$$reg);
    // SHR    $dst.hi,$shift"
    emit_opcode(masm,0xD3);
    emit_rm(masm, 0x3, 0x5, HIGH_FROM_LOW($dst$$reg) );
  %}

  enc_class shift_right_arith_long( eRegL dst, eCXRegI shift ) %{
    // TEST shift,32
    emit_opcode(masm,0xF7);
    emit_rm(masm, 0x3, 0, ECX_enc);
    emit_d32(masm,0x20);
    // JEQ,s small
    emit_opcode(masm, 0x74);
    emit_d8(masm, 0x05);
    // MOV    $dst.lo,$dst.hi
    emit_opcode( masm, 0x8B );
    emit_rm(masm, 0x3, $dst$$reg, HIGH_FROM_LOW($dst$$reg) );
    // SAR    $dst.hi,31
    emit_opcode(masm, 0xC1);
    emit_rm(masm, 0x3, 7, HIGH_FROM_LOW($dst$$reg) );
    emit_d8(masm, 0x1F );
// small:
    // SHRD   $dst.lo,$dst.hi,$shift
    emit_opcode(masm,0x0F);
    emit_opcode(masm,0xAD);
    emit_rm(masm, 0x3, HIGH_FROM_LOW($dst$$reg), $dst$$reg);
    // SAR    $dst.hi,$shift"
    emit_opcode(masm,0xD3);
    emit_rm(masm, 0x3, 0x7, HIGH_FROM_LOW($dst$$reg) );
  %}


  // ----------------- Encodings for floating point unit -----------------
  // May leave result in FPU-TOS or FPU reg depending on opcodes
  enc_class OpcReg_FPR(regFPR src) %{    // FMUL, FDIV
    $$$emit8$primary;
    emit_rm(masm, 0x3, $secondary, $src$$reg );
  %}

  // Pop argument in FPR0 with FSTP ST(0)
  enc_class PopFPU() %{
    emit_opcode( masm, 0xDD );
    emit_d8( masm, 0xD8 );
  %}

  // !!!!! equivalent to Pop_Reg_F
  enc_class Pop_Reg_DPR( regDPR dst ) %{
    emit_opcode( masm, 0xDD );           // FSTP   ST(i)
    emit_d8( masm, 0xD8+$dst$$reg );
  %}

  enc_class Push_Reg_DPR( regDPR dst ) %{
    emit_opcode( masm, 0xD9 );
    emit_d8( masm, 0xC0-1+$dst$$reg );   // FLD ST(i-1)
  %}

  enc_class strictfp_bias1( regDPR dst ) %{
    emit_opcode( masm, 0xDB );           // FLD m80real
    emit_opcode( masm, 0x2D );
    emit_d32( masm, (int)StubRoutines::x86::addr_fpu_subnormal_bias1() );
    emit_opcode( masm, 0xDE );           // FMULP ST(dst), ST0
    emit_opcode( masm, 0xC8+$dst$$reg );
  %}

  enc_class strictfp_bias2( regDPR dst ) %{
    emit_opcode( masm, 0xDB );           // FLD m80real
    emit_opcode( masm, 0x2D );
    emit_d32( masm, (int)StubRoutines::x86::addr_fpu_subnormal_bias2() );
    emit_opcode( masm, 0xDE );           // FMULP ST(dst), ST0
    emit_opcode( masm, 0xC8+$dst$$reg );
  %}

  // Special case for moving an integer register to a stack slot.
  enc_class OpcPRegSS( stackSlotI dst, rRegI src ) %{ // RegSS
    store_to_stackslot( masm, $primary, $src$$reg, $dst$$disp );
  %}

  // Special case for moving a register to a stack slot.
  enc_class RegSS( stackSlotI dst, rRegI src ) %{ // RegSS
    // Opcode already emitted
    emit_rm( masm, 0x02, $src$$reg, ESP_enc );   // R/M byte
    emit_rm( masm, 0x00, ESP_enc, ESP_enc);          // SIB byte
    emit_d32(masm, $dst$$disp);   // Displacement
  %}

  // Push the integer in stackSlot 'src' onto FP-stack
  enc_class Push_Mem_I( memory src ) %{    // FILD   [ESP+src]
    store_to_stackslot( masm, $primary, $secondary, $src$$disp );
  %}

  // Push FPU's TOS float to a stack-slot, and pop FPU-stack
  enc_class Pop_Mem_FPR( stackSlotF dst ) %{ // FSTP_S [ESP+dst]
    store_to_stackslot( masm, 0xD9, 0x03, $dst$$disp );
  %}

  // Same as Pop_Mem_F except for opcode
  // Push FPU's TOS double to a stack-slot, and pop FPU-stack
  enc_class Pop_Mem_DPR( stackSlotD dst ) %{ // FSTP_D [ESP+dst]
    store_to_stackslot( masm, 0xDD, 0x03, $dst$$disp );
  %}

  enc_class Pop_Reg_FPR( regFPR dst ) %{
    emit_opcode( masm, 0xDD );           // FSTP   ST(i)
    emit_d8( masm, 0xD8+$dst$$reg );
  %}

  enc_class Push_Reg_FPR( regFPR dst ) %{
    emit_opcode( masm, 0xD9 );           // FLD    ST(i-1)
    emit_d8( masm, 0xC0-1+$dst$$reg );
  %}

  // Push FPU's float to a stack-slot, and pop FPU-stack
  enc_class Pop_Mem_Reg_FPR( stackSlotF dst, regFPR src ) %{
    int pop = 0x02;
    if ($src$$reg != FPR1L_enc) {
      emit_opcode( masm, 0xD9 );         // FLD    ST(i-1)
      emit_d8( masm, 0xC0-1+$src$$reg );
      pop = 0x03;
    }
    store_to_stackslot( masm, 0xD9, pop, $dst$$disp ); // FST<P>_S  [ESP+dst]
  %}

  // Push FPU's double to a stack-slot, and pop FPU-stack
  enc_class Pop_Mem_Reg_DPR( stackSlotD dst, regDPR src ) %{
    int pop = 0x02;
    if ($src$$reg != FPR1L_enc) {
      emit_opcode( masm, 0xD9 );         // FLD    ST(i-1)
      emit_d8( masm, 0xC0-1+$src$$reg );
      pop = 0x03;
    }
    store_to_stackslot( masm, 0xDD, pop, $dst$$disp ); // FST<P>_D  [ESP+dst]
  %}

  // Push FPU's double to a FPU-stack-slot, and pop FPU-stack
  enc_class Pop_Reg_Reg_DPR( regDPR dst, regFPR src ) %{
    int pop = 0xD0 - 1; // -1 since we skip FLD
    if ($src$$reg != FPR1L_enc) {
      emit_opcode( masm, 0xD9 );         // FLD    ST(src-1)
      emit_d8( masm, 0xC0-1+$src$$reg );
      pop = 0xD8;
    }
    emit_opcode( masm, 0xDD );
    emit_d8( masm, pop+$dst$$reg );      // FST<P> ST(i)
  %}


  enc_class Push_Reg_Mod_DPR( regDPR dst, regDPR src) %{
    // load dst in FPR0
    emit_opcode( masm, 0xD9 );
    emit_d8( masm, 0xC0-1+$dst$$reg );
    if ($src$$reg != FPR1L_enc) {
      // fincstp
      emit_opcode (masm, 0xD9);
      emit_opcode (masm, 0xF7);
      // swap src with FPR1:
      // FXCH FPR1 with src
      emit_opcode(masm, 0xD9);
      emit_d8(masm, 0xC8-1+$src$$reg );
      // fdecstp
      emit_opcode (masm, 0xD9);
      emit_opcode (masm, 0xF6);
    }
  %}

  enc_class Push_ModD_encoding(regD src0, regD src1) %{
    __ subptr(rsp, 8);
    __ movdbl(Address(rsp, 0), $src1$$XMMRegister);
    __ fld_d(Address(rsp, 0));
    __ movdbl(Address(rsp, 0), $src0$$XMMRegister);
    __ fld_d(Address(rsp, 0));
  %}

  enc_class Push_ModF_encoding(regF src0, regF src1) %{
    __ subptr(rsp, 4);
    __ movflt(Address(rsp, 0), $src1$$XMMRegister);
    __ fld_s(Address(rsp, 0));
    __ movflt(Address(rsp, 0), $src0$$XMMRegister);
    __ fld_s(Address(rsp, 0));
  %}

  enc_class Push_ResultD(regD dst) %{
    __ fstp_d(Address(rsp, 0));
    __ movdbl($dst$$XMMRegister, Address(rsp, 0));
    __ addptr(rsp, 8);
  %}

  enc_class Push_ResultF(regF dst, immI d8) %{
    __ fstp_s(Address(rsp, 0));
    __ movflt($dst$$XMMRegister, Address(rsp, 0));
    __ addptr(rsp, $d8$$constant);
  %}

  enc_class Push_SrcD(regD src) %{
    __ subptr(rsp, 8);
    __ movdbl(Address(rsp, 0), $src$$XMMRegister);
    __ fld_d(Address(rsp, 0));
  %}

  enc_class push_stack_temp_qword() %{
    __ subptr(rsp, 8);
  %}

  enc_class pop_stack_temp_qword() %{
    __ addptr(rsp, 8);
  %}

  enc_class push_xmm_to_fpr1(regD src) %{
    __ movdbl(Address(rsp, 0), $src$$XMMRegister);
    __ fld_d(Address(rsp, 0));
  %}

  enc_class Push_Result_Mod_DPR( regDPR src) %{
    if ($src$$reg != FPR1L_enc) {
      // fincstp
      emit_opcode (masm, 0xD9);
      emit_opcode (masm, 0xF7);
      // FXCH FPR1 with src
      emit_opcode(masm, 0xD9);
      emit_d8(masm, 0xC8-1+$src$$reg );
      // fdecstp
      emit_opcode (masm, 0xD9);
      emit_opcode (masm, 0xF6);
    }
    // // following asm replaced with Pop_Reg_F or Pop_Mem_F
    // // FSTP   FPR$dst$$reg
    // emit_opcode( masm, 0xDD );
    // emit_d8( masm, 0xD8+$dst$$reg );
  %}

  enc_class fnstsw_sahf_skip_parity() %{
    // fnstsw ax
    emit_opcode( masm, 0xDF );
    emit_opcode( masm, 0xE0 );
    // sahf
    emit_opcode( masm, 0x9E );
    // jnp  ::skip
    emit_opcode( masm, 0x7B );
    emit_opcode( masm, 0x05 );
  %}

  enc_class emitModDPR() %{
    // fprem must be iterative
    // :: loop
    // fprem
    emit_opcode( masm, 0xD9 );
    emit_opcode( masm, 0xF8 );
    // wait
    emit_opcode( masm, 0x9b );
    // fnstsw ax
    emit_opcode( masm, 0xDF );
    emit_opcode( masm, 0xE0 );
    // sahf
    emit_opcode( masm, 0x9E );
    // jp  ::loop
    emit_opcode( masm, 0x0F );
    emit_opcode( masm, 0x8A );
    emit_opcode( masm, 0xF4 );
    emit_opcode( masm, 0xFF );
    emit_opcode( masm, 0xFF );
    emit_opcode( masm, 0xFF );
  %}

  enc_class fpu_flags() %{
    // fnstsw_ax
    emit_opcode( masm, 0xDF);
    emit_opcode( masm, 0xE0);
    // test ax,0x0400
    emit_opcode( masm, 0x66 );   // operand-size prefix for 16-bit immediate
    emit_opcode( masm, 0xA9 );
    emit_d16   ( masm, 0x0400 );
    // // // This sequence works, but stalls for 12-16 cycles on PPro
    // // test rax,0x0400
    // emit_opcode( masm, 0xA9 );
    // emit_d32   ( masm, 0x00000400 );
    //
    // jz exit (no unordered comparison)
    emit_opcode( masm, 0x74 );
    emit_d8    ( masm, 0x02 );
    // mov ah,1 - treat as LT case (set carry flag)
    emit_opcode( masm, 0xB4 );
    emit_d8    ( masm, 0x01 );
    // sahf
    emit_opcode( masm, 0x9E);
  %}

  enc_class cmpF_P6_fixup() %{
    // Fixup the integer flags in case comparison involved a NaN
    //
    // JNP exit (no unordered comparison, P-flag is set by NaN)
    emit_opcode( masm, 0x7B );
    emit_d8    ( masm, 0x03 );
    // MOV AH,1 - treat as LT case (set carry flag)
    emit_opcode( masm, 0xB4 );
    emit_d8    ( masm, 0x01 );
    // SAHF
    emit_opcode( masm, 0x9E);
    // NOP     // target for branch to avoid branch to branch
    emit_opcode( masm, 0x90);
  %}

//     fnstsw_ax();
//     sahf();
//     movl(dst, nan_result);
//     jcc(Assembler::parity, exit);
//     movl(dst, less_result);
//     jcc(Assembler::below, exit);
//     movl(dst, equal_result);
//     jcc(Assembler::equal, exit);
//     movl(dst, greater_result);

// less_result     =  1;
// greater_result  = -1;
// equal_result    = 0;
// nan_result      = -1;

  enc_class CmpF_Result(rRegI dst) %{
    // fnstsw_ax();
    emit_opcode( masm, 0xDF);
    emit_opcode( masm, 0xE0);
    // sahf
    emit_opcode( masm, 0x9E);
    // movl(dst, nan_result);
    emit_opcode( masm, 0xB8 + $dst$$reg);
    emit_d32( masm, -1 );
    // jcc(Assembler::parity, exit);
    emit_opcode( masm, 0x7A );
    emit_d8    ( masm, 0x13 );
    // movl(dst, less_result);
    emit_opcode( masm, 0xB8 + $dst$$reg);
    emit_d32( masm, -1 );
    // jcc(Assembler::below, exit);
    emit_opcode( masm, 0x72 );
    emit_d8    ( masm, 0x0C );
    // movl(dst, equal_result);
    emit_opcode( masm, 0xB8 + $dst$$reg);
    emit_d32( masm, 0 );
    // jcc(Assembler::equal, exit);
    emit_opcode( masm, 0x74 );
    emit_d8    ( masm, 0x05 );
    // movl(dst, greater_result);
    emit_opcode( masm, 0xB8 + $dst$$reg);
    emit_d32( masm, 1 );
  %}


  // Compare the longs and set flags
  // BROKEN!  Do Not use as-is
  enc_class cmpl_test( eRegL src1, eRegL src2 ) %{
    // CMP    $src1.hi,$src2.hi
    emit_opcode( masm, 0x3B );
    emit_rm(masm, 0x3, HIGH_FROM_LOW($src1$$reg), HIGH_FROM_LOW($src2$$reg) );
    // JNE,s  done
    emit_opcode(masm,0x75);
    emit_d8(masm, 2 );
    // CMP    $src1.lo,$src2.lo
    emit_opcode( masm, 0x3B );
    emit_rm(masm, 0x3, $src1$$reg, $src2$$reg );
// done:
  %}

  enc_class convert_int_long( regL dst, rRegI src ) %{
    // mov $dst.lo,$src
    int dst_encoding = $dst$$reg;
    int src_encoding = $src$$reg;
    encode_Copy( masm, dst_encoding  , src_encoding );
    // mov $dst.hi,$src
    encode_Copy( masm, HIGH_FROM_LOW(dst_encoding), src_encoding );
    // sar $dst.hi,31
    emit_opcode( masm, 0xC1 );
    emit_rm(masm, 0x3, 7, HIGH_FROM_LOW(dst_encoding) );
    emit_d8(masm, 0x1F );
  %}

  enc_class convert_long_double( eRegL src ) %{
    // push $src.hi
    emit_opcode(masm, 0x50+HIGH_FROM_LOW($src$$reg));
    // push $src.lo
    emit_opcode(masm, 0x50+$src$$reg  );
    // fild 64-bits at [SP]
    emit_opcode(masm,0xdf);
    emit_d8(masm, 0x6C);
    emit_d8(masm, 0x24);
    emit_d8(masm, 0x00);
    // pop stack
    emit_opcode(masm, 0x83); // add  SP, #8
    emit_rm(masm, 0x3, 0x00, ESP_enc);
    emit_d8(masm, 0x8);
  %}

  enc_class multiply_con_and_shift_high( eDXRegI dst, nadxRegI src1, eADXRegL_low_only src2, immI_32_63 cnt, eFlagsReg cr ) %{
    // IMUL   EDX:EAX,$src1
    emit_opcode( masm, 0xF7 );
    emit_rm( masm, 0x3, 0x5, $src1$$reg );
    // SAR    EDX,$cnt-32
    int shift_count = ((int)$cnt$$constant) - 32;
    if (shift_count > 0) {
      emit_opcode(masm, 0xC1);
      emit_rm(masm, 0x3, 7, $dst$$reg );
      emit_d8(masm, shift_count);
    }
  %}

  // this version doesn't have add sp, 8
  enc_class convert_long_double2( eRegL src ) %{
    // push $src.hi
    emit_opcode(masm, 0x50+HIGH_FROM_LOW($src$$reg));
    // push $src.lo
    emit_opcode(masm, 0x50+$src$$reg  );
    // fild 64-bits at [SP]
    emit_opcode(masm,0xdf);
    emit_d8(masm, 0x6C);
    emit_d8(masm, 0x24);
    emit_d8(masm, 0x00);
  %}

  enc_class long_int_multiply( eADXRegL dst, nadxRegI src) %{
    // Basic idea: long = (long)int * (long)int
    // IMUL EDX:EAX, src
    emit_opcode( masm, 0xF7 );
    emit_rm( masm, 0x3, 0x5, $src$$reg);
  %}

  enc_class long_uint_multiply( eADXRegL dst, nadxRegI src) %{
    // Basic Idea:  long = (int & 0xffffffffL) * (int & 0xffffffffL)
    // MUL EDX:EAX, src
    emit_opcode( masm, 0xF7 );
    emit_rm( masm, 0x3, 0x4, $src$$reg);
  %}

  enc_class long_multiply( eADXRegL dst, eRegL src, rRegI tmp ) %{
    // Basic idea: lo(result) = lo(x_lo * y_lo)
    //             hi(result) = hi(x_lo * y_lo) + lo(x_hi * y_lo) + lo(x_lo * y_hi)
    // MOV    $tmp,$src.lo
    encode_Copy( masm, $tmp$$reg, $src$$reg );
    // IMUL   $tmp,EDX
    emit_opcode( masm, 0x0F );
    emit_opcode( masm, 0xAF );
    emit_rm( masm, 0x3, $tmp$$reg, HIGH_FROM_LOW($dst$$reg) );
    // MOV    EDX,$src.hi
    encode_Copy( masm, HIGH_FROM_LOW($dst$$reg), HIGH_FROM_LOW($src$$reg) );
    // IMUL   EDX,EAX
    emit_opcode( masm, 0x0F );
    emit_opcode( masm, 0xAF );
    emit_rm( masm, 0x3, HIGH_FROM_LOW($dst$$reg), $dst$$reg );
    // ADD    $tmp,EDX
    emit_opcode( masm, 0x03 );
    emit_rm( masm, 0x3, $tmp$$reg, HIGH_FROM_LOW($dst$$reg) );
    // MUL   EDX:EAX,$src.lo
    emit_opcode( masm, 0xF7 );
    emit_rm( masm, 0x3, 0x4, $src$$reg );
    // ADD    EDX,ESI
    emit_opcode( masm, 0x03 );
    emit_rm( masm, 0x3, HIGH_FROM_LOW($dst$$reg), $tmp$$reg );
  %}

  enc_class long_multiply_con( eADXRegL dst, immL_127 src, rRegI tmp ) %{
    // Basic idea: lo(result) = lo(src * y_lo)
    //             hi(result) = hi(src * y_lo) + lo(src * y_hi)
    // IMUL   $tmp,EDX,$src
    emit_opcode( masm, 0x6B );
    emit_rm( masm, 0x3, $tmp$$reg, HIGH_FROM_LOW($dst$$reg) );
    emit_d8( masm, (int)$src$$constant );
    // MOV    EDX,$src
    emit_opcode(masm, 0xB8 + EDX_enc);
    emit_d32( masm, (int)$src$$constant );
    // MUL   EDX:EAX,EDX
    emit_opcode( masm, 0xF7 );
    emit_rm( masm, 0x3, 0x4, EDX_enc );
    // ADD    EDX,ESI
    emit_opcode( masm, 0x03 );
    emit_rm( masm, 0x3, EDX_enc, $tmp$$reg );
  %}

  enc_class long_div( eRegL src1, eRegL src2 ) %{
    // PUSH src1.hi
    emit_opcode(masm, HIGH_FROM_LOW(0x50+$src1$$reg) );
    // PUSH src1.lo
    emit_opcode(masm,               0x50+$src1$$reg  );
    // PUSH src2.hi
    emit_opcode(masm, HIGH_FROM_LOW(0x50+$src2$$reg) );
    // PUSH src2.lo
    emit_opcode(masm,               0x50+$src2$$reg  );
    // CALL directly to the runtime
<<<<<<< HEAD
    masm.set_inst_mark();
    emit_opcode(masm,0xE8);       // Call into runtime
    emit_d32_reloc(masm, (CAST_FROM_FN_PTR(address, SharedRuntime::ldiv) - masm.pc()) - 4, runtime_call_Relocation::spec(), RELOC_IMM32 );
    masm.clear_inst_mark();
=======
    MacroAssembler _masm(&cbuf);
    cbuf.set_insts_mark();
    emit_opcode(cbuf,0xE8);       // Call into runtime
    emit_d32_reloc(cbuf, (CAST_FROM_FN_PTR(address, SharedRuntime::ldiv) - cbuf.insts_end()) - 4, runtime_call_Relocation::spec(), RELOC_IMM32 );
    __ post_call_nop();
>>>>>>> 239ac2a5
    // Restore stack
    emit_opcode(masm, 0x83); // add  SP, #framesize
    emit_rm(masm, 0x3, 0x00, ESP_enc);
    emit_d8(masm, 4*4);
  %}

  enc_class long_mod( eRegL src1, eRegL src2 ) %{
    // PUSH src1.hi
    emit_opcode(masm, HIGH_FROM_LOW(0x50+$src1$$reg) );
    // PUSH src1.lo
    emit_opcode(masm,               0x50+$src1$$reg  );
    // PUSH src2.hi
    emit_opcode(masm, HIGH_FROM_LOW(0x50+$src2$$reg) );
    // PUSH src2.lo
    emit_opcode(masm,               0x50+$src2$$reg  );
    // CALL directly to the runtime
<<<<<<< HEAD
    masm.set_inst_mark();
    emit_opcode(masm,0xE8);       // Call into runtime
    emit_d32_reloc(masm, (CAST_FROM_FN_PTR(address, SharedRuntime::lrem ) - masm.pc()) - 4, runtime_call_Relocation::spec(), RELOC_IMM32 );
    masm.clear_inst_mark();
=======
    MacroAssembler _masm(&cbuf);
    cbuf.set_insts_mark();
    emit_opcode(cbuf,0xE8);       // Call into runtime
    emit_d32_reloc(cbuf, (CAST_FROM_FN_PTR(address, SharedRuntime::lrem ) - cbuf.insts_end()) - 4, runtime_call_Relocation::spec(), RELOC_IMM32 );
    __ post_call_nop();
>>>>>>> 239ac2a5
    // Restore stack
    emit_opcode(masm, 0x83); // add  SP, #framesize
    emit_rm(masm, 0x3, 0x00, ESP_enc);
    emit_d8(masm, 4*4);
  %}

  enc_class long_cmp_flags0( eRegL src, rRegI tmp ) %{
    // MOV   $tmp,$src.lo
    emit_opcode(masm, 0x8B);
    emit_rm(masm, 0x3, $tmp$$reg, $src$$reg);
    // OR    $tmp,$src.hi
    emit_opcode(masm, 0x0B);
    emit_rm(masm, 0x3, $tmp$$reg, HIGH_FROM_LOW($src$$reg));
  %}

  enc_class long_cmp_flags1( eRegL src1, eRegL src2 ) %{
    // CMP    $src1.lo,$src2.lo
    emit_opcode( masm, 0x3B );
    emit_rm(masm, 0x3, $src1$$reg, $src2$$reg );
    // JNE,s  skip
    emit_cc(masm, 0x70, 0x5);
    emit_d8(masm,2);
    // CMP    $src1.hi,$src2.hi
    emit_opcode( masm, 0x3B );
    emit_rm(masm, 0x3, HIGH_FROM_LOW($src1$$reg), HIGH_FROM_LOW($src2$$reg) );
  %}

  enc_class long_cmp_flags2( eRegL src1, eRegL src2, rRegI tmp ) %{
    // CMP    $src1.lo,$src2.lo\t! Long compare; set flags for low bits
    emit_opcode( masm, 0x3B );
    emit_rm(masm, 0x3, $src1$$reg, $src2$$reg );
    // MOV    $tmp,$src1.hi
    emit_opcode( masm, 0x8B );
    emit_rm(masm, 0x3, $tmp$$reg, HIGH_FROM_LOW($src1$$reg) );
    // SBB   $tmp,$src2.hi\t! Compute flags for long compare
    emit_opcode( masm, 0x1B );
    emit_rm(masm, 0x3, $tmp$$reg, HIGH_FROM_LOW($src2$$reg) );
  %}

  enc_class long_cmp_flags3( eRegL src, rRegI tmp ) %{
    // XOR    $tmp,$tmp
    emit_opcode(masm,0x33);  // XOR
    emit_rm(masm,0x3, $tmp$$reg, $tmp$$reg);
    // CMP    $tmp,$src.lo
    emit_opcode( masm, 0x3B );
    emit_rm(masm, 0x3, $tmp$$reg, $src$$reg );
    // SBB    $tmp,$src.hi
    emit_opcode( masm, 0x1B );
    emit_rm(masm, 0x3, $tmp$$reg, HIGH_FROM_LOW($src$$reg) );
  %}

 // Sniff, sniff... smells like Gnu Superoptimizer
  enc_class neg_long( eRegL dst ) %{
    emit_opcode(masm,0xF7);    // NEG hi
    emit_rm    (masm,0x3, 0x3, HIGH_FROM_LOW($dst$$reg));
    emit_opcode(masm,0xF7);    // NEG lo
    emit_rm    (masm,0x3, 0x3,               $dst$$reg );
    emit_opcode(masm,0x83);    // SBB hi,0
    emit_rm    (masm,0x3, 0x3, HIGH_FROM_LOW($dst$$reg));
    emit_d8    (masm,0 );
  %}

  enc_class enc_pop_rdx() %{
    emit_opcode(masm,0x5A);
  %}

  enc_class enc_rethrow() %{
<<<<<<< HEAD
    masm.set_inst_mark();
    emit_opcode(masm, 0xE9);        // jmp    entry
    emit_d32_reloc(masm, (int)OptoRuntime::rethrow_stub() - ((int)masm.pc())-4,
                   runtime_call_Relocation::spec(), RELOC_IMM32 );
    masm.clear_inst_mark();
=======
    MacroAssembler _masm(&cbuf);
    cbuf.set_insts_mark();
    emit_opcode(cbuf, 0xE9);        // jmp    entry
    emit_d32_reloc(cbuf, (int)OptoRuntime::rethrow_stub() - ((int)cbuf.insts_end())-4,
                   runtime_call_Relocation::spec(), RELOC_IMM32 );
    __ post_call_nop();
>>>>>>> 239ac2a5
  %}


  // Convert a double to an int.  Java semantics require we do complex
  // manglelations in the corner cases.  So we set the rounding mode to
  // 'zero', store the darned double down as an int, and reset the
  // rounding mode to 'nearest'.  The hardware throws an exception which
  // patches up the correct value directly to the stack.
  enc_class DPR2I_encoding( regDPR src ) %{
    // Flip to round-to-zero mode.  We attempted to allow invalid-op
    // exceptions here, so that a NAN or other corner-case value will
    // thrown an exception (but normal values get converted at full speed).
    // However, I2C adapters and other float-stack manglers leave pending
    // invalid-op exceptions hanging.  We would have to clear them before
    // enabling them and that is more expensive than just testing for the
    // invalid value Intel stores down in the corner cases.
    emit_opcode(masm,0xD9);            // FLDCW  trunc
    emit_opcode(masm,0x2D);
    emit_d32(masm,(int)StubRoutines::x86::addr_fpu_cntrl_wrd_trunc());
    // Allocate a word
    emit_opcode(masm,0x83);            // SUB ESP,4
    emit_opcode(masm,0xEC);
    emit_d8(masm,0x04);
    // Encoding assumes a double has been pushed into FPR0.
    // Store down the double as an int, popping the FPU stack
    emit_opcode(masm,0xDB);            // FISTP [ESP]
    emit_opcode(masm,0x1C);
    emit_d8(masm,0x24);
    // Restore the rounding mode; mask the exception
    emit_opcode(masm,0xD9);            // FLDCW   std/24-bit mode
    emit_opcode(masm,0x2D);
    emit_d32( masm, Compile::current()->in_24_bit_fp_mode()
        ? (int)StubRoutines::x86::addr_fpu_cntrl_wrd_24()
        : (int)StubRoutines::x86::addr_fpu_cntrl_wrd_std());

    // Load the converted int; adjust CPU stack
    emit_opcode(masm,0x58);       // POP EAX
    emit_opcode(masm,0x3D);       // CMP EAX,imm
    emit_d32   (masm,0x80000000); //         0x80000000
    emit_opcode(masm,0x75);       // JNE around_slow_call
    emit_d8    (masm,0x07);       // Size of slow_call
    // Push src onto stack slow-path
    emit_opcode(masm,0xD9 );      // FLD     ST(i)
    emit_d8    (masm,0xC0-1+$src$$reg );
    // CALL directly to the runtime
<<<<<<< HEAD
    masm.set_inst_mark();
    emit_opcode(masm,0xE8);       // Call into runtime
    emit_d32_reloc(masm, (StubRoutines::x86::d2i_wrapper() - masm.pc()) - 4, runtime_call_Relocation::spec(), RELOC_IMM32 );
    masm.clear_inst_mark();
=======
    MacroAssembler _masm(&cbuf);
    cbuf.set_insts_mark();
    emit_opcode(cbuf,0xE8);       // Call into runtime
    emit_d32_reloc(cbuf, (StubRoutines::x86::d2i_wrapper() - cbuf.insts_end()) - 4, runtime_call_Relocation::spec(), RELOC_IMM32 );
    __ post_call_nop();
>>>>>>> 239ac2a5
    // Carry on here...
  %}

  enc_class DPR2L_encoding( regDPR src ) %{
    emit_opcode(masm,0xD9);            // FLDCW  trunc
    emit_opcode(masm,0x2D);
    emit_d32(masm,(int)StubRoutines::x86::addr_fpu_cntrl_wrd_trunc());
    // Allocate a word
    emit_opcode(masm,0x83);            // SUB ESP,8
    emit_opcode(masm,0xEC);
    emit_d8(masm,0x08);
    // Encoding assumes a double has been pushed into FPR0.
    // Store down the double as a long, popping the FPU stack
    emit_opcode(masm,0xDF);            // FISTP [ESP]
    emit_opcode(masm,0x3C);
    emit_d8(masm,0x24);
    // Restore the rounding mode; mask the exception
    emit_opcode(masm,0xD9);            // FLDCW   std/24-bit mode
    emit_opcode(masm,0x2D);
    emit_d32( masm, Compile::current()->in_24_bit_fp_mode()
        ? (int)StubRoutines::x86::addr_fpu_cntrl_wrd_24()
        : (int)StubRoutines::x86::addr_fpu_cntrl_wrd_std());

    // Load the converted int; adjust CPU stack
    emit_opcode(masm,0x58);       // POP EAX
    emit_opcode(masm,0x5A);       // POP EDX
    emit_opcode(masm,0x81);       // CMP EDX,imm
    emit_d8    (masm,0xFA);       // rdx
    emit_d32   (masm,0x80000000); //         0x80000000
    emit_opcode(masm,0x75);       // JNE around_slow_call
    emit_d8    (masm,0x07+4);     // Size of slow_call
    emit_opcode(masm,0x85);       // TEST EAX,EAX
    emit_opcode(masm,0xC0);       // 2/rax,/rax,
    emit_opcode(masm,0x75);       // JNE around_slow_call
    emit_d8    (masm,0x07);       // Size of slow_call
    // Push src onto stack slow-path
    emit_opcode(masm,0xD9 );      // FLD     ST(i)
    emit_d8    (masm,0xC0-1+$src$$reg );
    // CALL directly to the runtime
<<<<<<< HEAD
    masm.set_inst_mark();
    emit_opcode(masm,0xE8);       // Call into runtime
    emit_d32_reloc(masm, (StubRoutines::x86::d2l_wrapper() - masm.pc()) - 4, runtime_call_Relocation::spec(), RELOC_IMM32 );
    masm.clear_inst_mark();
=======
    MacroAssembler _masm(&cbuf);
    cbuf.set_insts_mark();
    emit_opcode(cbuf,0xE8);       // Call into runtime
    emit_d32_reloc(cbuf, (StubRoutines::x86::d2l_wrapper() - cbuf.insts_end()) - 4, runtime_call_Relocation::spec(), RELOC_IMM32 );
    __ post_call_nop();
>>>>>>> 239ac2a5
    // Carry on here...
  %}

  enc_class FMul_ST_reg( eRegFPR src1 ) %{
    // Operand was loaded from memory into fp ST (stack top)
    // FMUL   ST,$src  /* D8 C8+i */
    emit_opcode(masm, 0xD8);
    emit_opcode(masm, 0xC8 + $src1$$reg);
  %}

  enc_class FAdd_ST_reg( eRegFPR src2 ) %{
    // FADDP  ST,src2  /* D8 C0+i */
    emit_opcode(masm, 0xD8);
    emit_opcode(masm, 0xC0 + $src2$$reg);
    //could use FADDP  src2,fpST  /* DE C0+i */
  %}

  enc_class FAddP_reg_ST( eRegFPR src2 ) %{
    // FADDP  src2,ST  /* DE C0+i */
    emit_opcode(masm, 0xDE);
    emit_opcode(masm, 0xC0 + $src2$$reg);
  %}

  enc_class subFPR_divFPR_encode( eRegFPR src1, eRegFPR src2) %{
    // Operand has been loaded into fp ST (stack top)
      // FSUB   ST,$src1
      emit_opcode(masm, 0xD8);
      emit_opcode(masm, 0xE0 + $src1$$reg);

      // FDIV
      emit_opcode(masm, 0xD8);
      emit_opcode(masm, 0xF0 + $src2$$reg);
  %}

  enc_class MulFAddF (eRegFPR src1, eRegFPR src2) %{
    // Operand was loaded from memory into fp ST (stack top)
    // FADD   ST,$src  /* D8 C0+i */
    emit_opcode(masm, 0xD8);
    emit_opcode(masm, 0xC0 + $src1$$reg);

    // FMUL  ST,src2  /* D8 C*+i */
    emit_opcode(masm, 0xD8);
    emit_opcode(masm, 0xC8 + $src2$$reg);
  %}


  enc_class MulFAddFreverse (eRegFPR src1, eRegFPR src2) %{
    // Operand was loaded from memory into fp ST (stack top)
    // FADD   ST,$src  /* D8 C0+i */
    emit_opcode(masm, 0xD8);
    emit_opcode(masm, 0xC0 + $src1$$reg);

    // FMULP  src2,ST  /* DE C8+i */
    emit_opcode(masm, 0xDE);
    emit_opcode(masm, 0xC8 + $src2$$reg);
  %}

  // Atomically load the volatile long
  enc_class enc_loadL_volatile( memory mem, stackSlotL dst ) %{
    emit_opcode(masm,0xDF);
    int rm_byte_opcode = 0x05;
    int base     = $mem$$base;
    int index    = $mem$$index;
    int scale    = $mem$$scale;
    int displace = $mem$$disp;
    relocInfo::relocType disp_reloc = $mem->disp_reloc(); // disp-as-oop when working with static globals
    encode_RegMem(masm, rm_byte_opcode, base, index, scale, displace, disp_reloc);
    store_to_stackslot( masm, 0x0DF, 0x07, $dst$$disp );
  %}

  // Volatile Store Long.  Must be atomic, so move it into
  // the FP TOS and then do a 64-bit FIST.  Has to probe the
  // target address before the store (for null-ptr checks)
  // so the memory operand is used twice in the encoding.
  enc_class enc_storeL_volatile( memory mem, stackSlotL src ) %{
    store_to_stackslot( masm, 0x0DF, 0x05, $src$$disp );
    masm.set_inst_mark();            // Mark start of FIST in case $mem has an oop
    emit_opcode(masm,0xDF);
    int rm_byte_opcode = 0x07;
    int base     = $mem$$base;
    int index    = $mem$$index;
    int scale    = $mem$$scale;
    int displace = $mem$$disp;
    relocInfo::relocType disp_reloc = $mem->disp_reloc(); // disp-as-oop when working with static globals
    encode_RegMem(masm, rm_byte_opcode, base, index, scale, displace, disp_reloc);
    masm.clear_inst_mark();
  %}

%}


//----------FRAME--------------------------------------------------------------
// Definition of frame structure and management information.
//
//  S T A C K   L A Y O U T    Allocators stack-slot number
//                             |   (to get allocators register number
//  G  Owned by    |        |  v    add OptoReg::stack0())
//  r   CALLER     |        |
//  o     |        +--------+      pad to even-align allocators stack-slot
//  w     V        |  pad0  |        numbers; owned by CALLER
//  t   -----------+--------+----> Matcher::_in_arg_limit, unaligned
//  h     ^        |   in   |  5
//        |        |  args  |  4   Holes in incoming args owned by SELF
//  |     |        |        |  3
//  |     |        +--------+
//  V     |        | old out|      Empty on Intel, window on Sparc
//        |    old |preserve|      Must be even aligned.
//        |     SP-+--------+----> Matcher::_old_SP, even aligned
//        |        |   in   |  3   area for Intel ret address
//     Owned by    |preserve|      Empty on Sparc.
//       SELF      +--------+
//        |        |  pad2  |  2   pad to align old SP
//        |        +--------+  1
//        |        | locks  |  0
//        |        +--------+----> OptoReg::stack0(), even aligned
//        |        |  pad1  | 11   pad to align new SP
//        |        +--------+
//        |        |        | 10
//        |        | spills |  9   spills
//        V        |        |  8   (pad0 slot for callee)
//      -----------+--------+----> Matcher::_out_arg_limit, unaligned
//        ^        |  out   |  7
//        |        |  args  |  6   Holes in outgoing args owned by CALLEE
//     Owned by    +--------+
//      CALLEE     | new out|  6   Empty on Intel, window on Sparc
//        |    new |preserve|      Must be even-aligned.
//        |     SP-+--------+----> Matcher::_new_SP, even aligned
//        |        |        |
//
// Note 1: Only region 8-11 is determined by the allocator.  Region 0-5 is
//         known from SELF's arguments and the Java calling convention.
//         Region 6-7 is determined per call site.
// Note 2: If the calling convention leaves holes in the incoming argument
//         area, those holes are owned by SELF.  Holes in the outgoing area
//         are owned by the CALLEE.  Holes should not be necessary in the
//         incoming area, as the Java calling convention is completely under
//         the control of the AD file.  Doubles can be sorted and packed to
//         avoid holes.  Holes in the outgoing arguments may be necessary for
//         varargs C calling conventions.
// Note 3: Region 0-3 is even aligned, with pad2 as needed.  Region 3-5 is
//         even aligned with pad0 as needed.
//         Region 6 is even aligned.  Region 6-7 is NOT even aligned;
//         region 6-11 is even aligned; it may be padded out more so that
//         the region from SP to FP meets the minimum stack alignment.

frame %{
  // These three registers define part of the calling convention
  // between compiled code and the interpreter.
  inline_cache_reg(EAX);                // Inline Cache Register

  // Optional: name the operand used by cisc-spilling to access [stack_pointer + offset]
  cisc_spilling_operand_name(indOffset32);

  // Number of stack slots consumed by locking an object
  sync_stack_slots(1);

  // Compiled code's Frame Pointer
  frame_pointer(ESP);
  // Interpreter stores its frame pointer in a register which is
  // stored to the stack by I2CAdaptors.
  // I2CAdaptors convert from interpreted java to compiled java.
  interpreter_frame_pointer(EBP);

  // Stack alignment requirement
  // Alignment size in bytes (128-bit -> 16 bytes)
  stack_alignment(StackAlignmentInBytes);

  // Number of outgoing stack slots killed above the out_preserve_stack_slots
  // for calls to C.  Supports the var-args backing area for register parms.
  varargs_C_out_slots_killed(0);

  // The after-PROLOG location of the return address.  Location of
  // return address specifies a type (REG or STACK) and a number
  // representing the register number (i.e. - use a register name) or
  // stack slot.
  // Ret Addr is on stack in slot 0 if no locks or verification or alignment.
  // Otherwise, it is above the locks and verification slot and alignment word
  return_addr(STACK - 1 +
              align_up((Compile::current()->in_preserve_stack_slots() +
                        Compile::current()->fixed_slots()),
                       stack_alignment_in_slots()));

  // Location of C & interpreter return values
  c_return_value %{
    assert( ideal_reg >= Op_RegI && ideal_reg <= Op_RegL, "only return normal values" );
    static int lo[Op_RegL+1] = { 0, 0, OptoReg::Bad, EAX_num,      EAX_num,      FPR1L_num,    FPR1L_num, EAX_num };
    static int hi[Op_RegL+1] = { 0, 0, OptoReg::Bad, OptoReg::Bad, OptoReg::Bad, OptoReg::Bad, FPR1H_num, EDX_num };

    // in SSE2+ mode we want to keep the FPU stack clean so pretend
    // that C functions return float and double results in XMM0.
    if( ideal_reg == Op_RegD && UseSSE>=2 )
      return OptoRegPair(XMM0b_num,XMM0_num);
    if( ideal_reg == Op_RegF && UseSSE>=2 )
      return OptoRegPair(OptoReg::Bad,XMM0_num);

    return OptoRegPair(hi[ideal_reg],lo[ideal_reg]);
  %}

  // Location of return values
  return_value %{
    assert( ideal_reg >= Op_RegI && ideal_reg <= Op_RegL, "only return normal values" );
    static int lo[Op_RegL+1] = { 0, 0, OptoReg::Bad, EAX_num,      EAX_num,      FPR1L_num,    FPR1L_num, EAX_num };
    static int hi[Op_RegL+1] = { 0, 0, OptoReg::Bad, OptoReg::Bad, OptoReg::Bad, OptoReg::Bad, FPR1H_num, EDX_num };
    if( ideal_reg == Op_RegD && UseSSE>=2 )
      return OptoRegPair(XMM0b_num,XMM0_num);
    if( ideal_reg == Op_RegF && UseSSE>=1 )
      return OptoRegPair(OptoReg::Bad,XMM0_num);
    return OptoRegPair(hi[ideal_reg],lo[ideal_reg]);
  %}

%}

//----------ATTRIBUTES---------------------------------------------------------
//----------Operand Attributes-------------------------------------------------
op_attrib op_cost(0);        // Required cost attribute

//----------Instruction Attributes---------------------------------------------
ins_attrib ins_cost(100);       // Required cost attribute
ins_attrib ins_size(8);         // Required size attribute (in bits)
ins_attrib ins_short_branch(0); // Required flag: is this instruction a
                                // non-matching short branch variant of some
                                                            // long branch?
ins_attrib ins_alignment(1);    // Required alignment attribute (must be a power of 2)
                                // specifies the alignment that some part of the instruction (not
                                // necessarily the start) requires.  If > 1, a compute_padding()
                                // function must be provided for the instruction

//----------OPERANDS-----------------------------------------------------------
// Operand definitions must precede instruction definitions for correct parsing
// in the ADLC because operands constitute user defined types which are used in
// instruction definitions.

//----------Simple Operands----------------------------------------------------
// Immediate Operands
// Integer Immediate
operand immI() %{
  match(ConI);

  op_cost(10);
  format %{ %}
  interface(CONST_INTER);
%}

// Constant for test vs zero
operand immI_0() %{
  predicate(n->get_int() == 0);
  match(ConI);

  op_cost(0);
  format %{ %}
  interface(CONST_INTER);
%}

// Constant for increment
operand immI_1() %{
  predicate(n->get_int() == 1);
  match(ConI);

  op_cost(0);
  format %{ %}
  interface(CONST_INTER);
%}

// Constant for decrement
operand immI_M1() %{
  predicate(n->get_int() == -1);
  match(ConI);

  op_cost(0);
  format %{ %}
  interface(CONST_INTER);
%}

// Valid scale values for addressing modes
operand immI2() %{
  predicate(0 <= n->get_int() && (n->get_int() <= 3));
  match(ConI);

  format %{ %}
  interface(CONST_INTER);
%}

operand immI8() %{
  predicate((-128 <= n->get_int()) && (n->get_int() <= 127));
  match(ConI);

  op_cost(5);
  format %{ %}
  interface(CONST_INTER);
%}

operand immU8() %{
  predicate((0 <= n->get_int()) && (n->get_int() <= 255));
  match(ConI);

  op_cost(5);
  format %{ %}
  interface(CONST_INTER);
%}

operand immI16() %{
  predicate((-32768 <= n->get_int()) && (n->get_int() <= 32767));
  match(ConI);

  op_cost(10);
  format %{ %}
  interface(CONST_INTER);
%}

// Int Immediate non-negative
operand immU31()
%{
  predicate(n->get_int() >= 0);
  match(ConI);

  op_cost(0);
  format %{ %}
  interface(CONST_INTER);
%}

// Constant for long shifts
operand immI_32() %{
  predicate( n->get_int() == 32 );
  match(ConI);

  op_cost(0);
  format %{ %}
  interface(CONST_INTER);
%}

operand immI_1_31() %{
  predicate( n->get_int() >= 1 && n->get_int() <= 31 );
  match(ConI);

  op_cost(0);
  format %{ %}
  interface(CONST_INTER);
%}

operand immI_32_63() %{
  predicate( n->get_int() >= 32 && n->get_int() <= 63 );
  match(ConI);
  op_cost(0);

  format %{ %}
  interface(CONST_INTER);
%}

operand immI_2() %{
  predicate( n->get_int() == 2 );
  match(ConI);

  op_cost(0);
  format %{ %}
  interface(CONST_INTER);
%}

operand immI_3() %{
  predicate( n->get_int() == 3 );
  match(ConI);

  op_cost(0);
  format %{ %}
  interface(CONST_INTER);
%}

operand immI_4()
%{
  predicate(n->get_int() == 4);
  match(ConI);

  op_cost(0);
  format %{ %}
  interface(CONST_INTER);
%}

operand immI_8()
%{
  predicate(n->get_int() == 8);
  match(ConI);

  op_cost(0);
  format %{ %}
  interface(CONST_INTER);
%}

// Pointer Immediate
operand immP() %{
  match(ConP);

  op_cost(10);
  format %{ %}
  interface(CONST_INTER);
%}

// NULL Pointer Immediate
operand immP0() %{
  predicate( n->get_ptr() == 0 );
  match(ConP);
  op_cost(0);

  format %{ %}
  interface(CONST_INTER);
%}

// Long Immediate
operand immL() %{
  match(ConL);

  op_cost(20);
  format %{ %}
  interface(CONST_INTER);
%}

// Long Immediate zero
operand immL0() %{
  predicate( n->get_long() == 0L );
  match(ConL);
  op_cost(0);

  format %{ %}
  interface(CONST_INTER);
%}

// Long Immediate zero
operand immL_M1() %{
  predicate( n->get_long() == -1L );
  match(ConL);
  op_cost(0);

  format %{ %}
  interface(CONST_INTER);
%}

// Long immediate from 0 to 127.
// Used for a shorter form of long mul by 10.
operand immL_127() %{
  predicate((0 <= n->get_long()) && (n->get_long() <= 127));
  match(ConL);
  op_cost(0);

  format %{ %}
  interface(CONST_INTER);
%}

// Long Immediate: low 32-bit mask
operand immL_32bits() %{
  predicate(n->get_long() == 0xFFFFFFFFL);
  match(ConL);
  op_cost(0);

  format %{ %}
  interface(CONST_INTER);
%}

// Long Immediate: low 32-bit mask
operand immL32() %{
  predicate(n->get_long() == (int)(n->get_long()));
  match(ConL);
  op_cost(20);

  format %{ %}
  interface(CONST_INTER);
%}

//Double Immediate zero
operand immDPR0() %{
  // Do additional (and counter-intuitive) test against NaN to work around VC++
  // bug that generates code such that NaNs compare equal to 0.0
  predicate( UseSSE<=1 && n->getd() == 0.0 && !g_isnan(n->getd()) );
  match(ConD);

  op_cost(5);
  format %{ %}
  interface(CONST_INTER);
%}

// Double Immediate one
operand immDPR1() %{
  predicate( UseSSE<=1 && n->getd() == 1.0 );
  match(ConD);

  op_cost(5);
  format %{ %}
  interface(CONST_INTER);
%}

// Double Immediate
operand immDPR() %{
  predicate(UseSSE<=1);
  match(ConD);

  op_cost(5);
  format %{ %}
  interface(CONST_INTER);
%}

operand immD() %{
  predicate(UseSSE>=2);
  match(ConD);

  op_cost(5);
  format %{ %}
  interface(CONST_INTER);
%}

// Double Immediate zero
operand immD0() %{
  // Do additional (and counter-intuitive) test against NaN to work around VC++
  // bug that generates code such that NaNs compare equal to 0.0 AND do not
  // compare equal to -0.0.
  predicate( UseSSE>=2 && jlong_cast(n->getd()) == 0 );
  match(ConD);

  format %{ %}
  interface(CONST_INTER);
%}

// Float Immediate zero
operand immFPR0() %{
  predicate(UseSSE == 0 && n->getf() == 0.0F);
  match(ConF);

  op_cost(5);
  format %{ %}
  interface(CONST_INTER);
%}

// Float Immediate one
operand immFPR1() %{
  predicate(UseSSE == 0 && n->getf() == 1.0F);
  match(ConF);

  op_cost(5);
  format %{ %}
  interface(CONST_INTER);
%}

// Float Immediate
operand immFPR() %{
  predicate( UseSSE == 0 );
  match(ConF);

  op_cost(5);
  format %{ %}
  interface(CONST_INTER);
%}

// Float Immediate
operand immF() %{
  predicate(UseSSE >= 1);
  match(ConF);

  op_cost(5);
  format %{ %}
  interface(CONST_INTER);
%}

// Float Immediate zero.  Zero and not -0.0
operand immF0() %{
  predicate( UseSSE >= 1 && jint_cast(n->getf()) == 0 );
  match(ConF);

  op_cost(5);
  format %{ %}
  interface(CONST_INTER);
%}

// Immediates for special shifts (sign extend)

// Constants for increment
operand immI_16() %{
  predicate( n->get_int() == 16 );
  match(ConI);

  format %{ %}
  interface(CONST_INTER);
%}

operand immI_24() %{
  predicate( n->get_int() == 24 );
  match(ConI);

  format %{ %}
  interface(CONST_INTER);
%}

// Constant for byte-wide masking
operand immI_255() %{
  predicate( n->get_int() == 255 );
  match(ConI);

  format %{ %}
  interface(CONST_INTER);
%}

// Constant for short-wide masking
operand immI_65535() %{
  predicate(n->get_int() == 65535);
  match(ConI);

  format %{ %}
  interface(CONST_INTER);
%}

operand kReg()
%{
  constraint(ALLOC_IN_RC(vectmask_reg));
  match(RegVectMask);
  format %{%}
  interface(REG_INTER);
%}

operand kReg_K1()
%{
  constraint(ALLOC_IN_RC(vectmask_reg_K1));
  match(RegVectMask);
  format %{%}
  interface(REG_INTER);
%}

operand kReg_K2()
%{
  constraint(ALLOC_IN_RC(vectmask_reg_K2));
  match(RegVectMask);
  format %{%}
  interface(REG_INTER);
%}

// Special Registers
operand kReg_K3()
%{
  constraint(ALLOC_IN_RC(vectmask_reg_K3));
  match(RegVectMask);
  format %{%}
  interface(REG_INTER);
%}

operand kReg_K4()
%{
  constraint(ALLOC_IN_RC(vectmask_reg_K4));
  match(RegVectMask);
  format %{%}
  interface(REG_INTER);
%}

operand kReg_K5()
%{
  constraint(ALLOC_IN_RC(vectmask_reg_K5));
  match(RegVectMask);
  format %{%}
  interface(REG_INTER);
%}

operand kReg_K6()
%{
  constraint(ALLOC_IN_RC(vectmask_reg_K6));
  match(RegVectMask);
  format %{%}
  interface(REG_INTER);
%}

// Special Registers
operand kReg_K7()
%{
  constraint(ALLOC_IN_RC(vectmask_reg_K7));
  match(RegVectMask);
  format %{%}
  interface(REG_INTER);
%}

// Register Operands
// Integer Register
operand rRegI() %{
  constraint(ALLOC_IN_RC(int_reg));
  match(RegI);
  match(xRegI);
  match(eAXRegI);
  match(eBXRegI);
  match(eCXRegI);
  match(eDXRegI);
  match(eDIRegI);
  match(eSIRegI);

  format %{ %}
  interface(REG_INTER);
%}

// Subset of Integer Register
operand xRegI(rRegI reg) %{
  constraint(ALLOC_IN_RC(int_x_reg));
  match(reg);
  match(eAXRegI);
  match(eBXRegI);
  match(eCXRegI);
  match(eDXRegI);

  format %{ %}
  interface(REG_INTER);
%}

// Special Registers
operand eAXRegI(xRegI reg) %{
  constraint(ALLOC_IN_RC(eax_reg));
  match(reg);
  match(rRegI);

  format %{ "EAX" %}
  interface(REG_INTER);
%}

// Special Registers
operand eBXRegI(xRegI reg) %{
  constraint(ALLOC_IN_RC(ebx_reg));
  match(reg);
  match(rRegI);

  format %{ "EBX" %}
  interface(REG_INTER);
%}

operand eCXRegI(xRegI reg) %{
  constraint(ALLOC_IN_RC(ecx_reg));
  match(reg);
  match(rRegI);

  format %{ "ECX" %}
  interface(REG_INTER);
%}

operand eDXRegI(xRegI reg) %{
  constraint(ALLOC_IN_RC(edx_reg));
  match(reg);
  match(rRegI);

  format %{ "EDX" %}
  interface(REG_INTER);
%}

operand eDIRegI(xRegI reg) %{
  constraint(ALLOC_IN_RC(edi_reg));
  match(reg);
  match(rRegI);

  format %{ "EDI" %}
  interface(REG_INTER);
%}

operand naxRegI() %{
  constraint(ALLOC_IN_RC(nax_reg));
  match(RegI);
  match(eCXRegI);
  match(eDXRegI);
  match(eSIRegI);
  match(eDIRegI);

  format %{ %}
  interface(REG_INTER);
%}

operand nadxRegI() %{
  constraint(ALLOC_IN_RC(nadx_reg));
  match(RegI);
  match(eBXRegI);
  match(eCXRegI);
  match(eSIRegI);
  match(eDIRegI);

  format %{ %}
  interface(REG_INTER);
%}

operand ncxRegI() %{
  constraint(ALLOC_IN_RC(ncx_reg));
  match(RegI);
  match(eAXRegI);
  match(eDXRegI);
  match(eSIRegI);
  match(eDIRegI);

  format %{ %}
  interface(REG_INTER);
%}

// // This operand was used by cmpFastUnlock, but conflicted with 'object' reg
// //
operand eSIRegI(xRegI reg) %{
   constraint(ALLOC_IN_RC(esi_reg));
   match(reg);
   match(rRegI);

   format %{ "ESI" %}
   interface(REG_INTER);
%}

// Pointer Register
operand anyRegP() %{
  constraint(ALLOC_IN_RC(any_reg));
  match(RegP);
  match(eAXRegP);
  match(eBXRegP);
  match(eCXRegP);
  match(eDIRegP);
  match(eRegP);

  format %{ %}
  interface(REG_INTER);
%}

operand eRegP() %{
  constraint(ALLOC_IN_RC(int_reg));
  match(RegP);
  match(eAXRegP);
  match(eBXRegP);
  match(eCXRegP);
  match(eDIRegP);

  format %{ %}
  interface(REG_INTER);
%}

operand rRegP() %{
  constraint(ALLOC_IN_RC(int_reg));
  match(RegP);
  match(eAXRegP);
  match(eBXRegP);
  match(eCXRegP);
  match(eDIRegP);

  format %{ %}
  interface(REG_INTER);
%}

// On windows95, EBP is not safe to use for implicit null tests.
operand eRegP_no_EBP() %{
  constraint(ALLOC_IN_RC(int_reg_no_ebp));
  match(RegP);
  match(eAXRegP);
  match(eBXRegP);
  match(eCXRegP);
  match(eDIRegP);

  op_cost(100);
  format %{ %}
  interface(REG_INTER);
%}

operand naxRegP() %{
  constraint(ALLOC_IN_RC(nax_reg));
  match(RegP);
  match(eBXRegP);
  match(eDXRegP);
  match(eCXRegP);
  match(eSIRegP);
  match(eDIRegP);

  format %{ %}
  interface(REG_INTER);
%}

operand nabxRegP() %{
  constraint(ALLOC_IN_RC(nabx_reg));
  match(RegP);
  match(eCXRegP);
  match(eDXRegP);
  match(eSIRegP);
  match(eDIRegP);

  format %{ %}
  interface(REG_INTER);
%}

operand pRegP() %{
  constraint(ALLOC_IN_RC(p_reg));
  match(RegP);
  match(eBXRegP);
  match(eDXRegP);
  match(eSIRegP);
  match(eDIRegP);

  format %{ %}
  interface(REG_INTER);
%}

// Special Registers
// Return a pointer value
operand eAXRegP(eRegP reg) %{
  constraint(ALLOC_IN_RC(eax_reg));
  match(reg);
  format %{ "EAX" %}
  interface(REG_INTER);
%}

// Used in AtomicAdd
operand eBXRegP(eRegP reg) %{
  constraint(ALLOC_IN_RC(ebx_reg));
  match(reg);
  format %{ "EBX" %}
  interface(REG_INTER);
%}

// Tail-call (interprocedural jump) to interpreter
operand eCXRegP(eRegP reg) %{
  constraint(ALLOC_IN_RC(ecx_reg));
  match(reg);
  format %{ "ECX" %}
  interface(REG_INTER);
%}

operand eDXRegP(eRegP reg) %{
  constraint(ALLOC_IN_RC(edx_reg));
  match(reg);
  format %{ "EDX" %}
  interface(REG_INTER);
%}

operand eSIRegP(eRegP reg) %{
  constraint(ALLOC_IN_RC(esi_reg));
  match(reg);
  format %{ "ESI" %}
  interface(REG_INTER);
%}

// Used in rep stosw
operand eDIRegP(eRegP reg) %{
  constraint(ALLOC_IN_RC(edi_reg));
  match(reg);
  format %{ "EDI" %}
  interface(REG_INTER);
%}

operand eRegL() %{
  constraint(ALLOC_IN_RC(long_reg));
  match(RegL);
  match(eADXRegL);

  format %{ %}
  interface(REG_INTER);
%}

operand eADXRegL( eRegL reg ) %{
  constraint(ALLOC_IN_RC(eadx_reg));
  match(reg);

  format %{ "EDX:EAX" %}
  interface(REG_INTER);
%}

operand eBCXRegL( eRegL reg ) %{
  constraint(ALLOC_IN_RC(ebcx_reg));
  match(reg);

  format %{ "EBX:ECX" %}
  interface(REG_INTER);
%}

// Special case for integer high multiply
operand eADXRegL_low_only() %{
  constraint(ALLOC_IN_RC(eadx_reg));
  match(RegL);

  format %{ "EAX" %}
  interface(REG_INTER);
%}

// Flags register, used as output of compare instructions
operand rFlagsReg() %{
  constraint(ALLOC_IN_RC(int_flags));
  match(RegFlags);

  format %{ "EFLAGS" %}
  interface(REG_INTER);
%}

// Flags register, used as output of compare instructions
operand eFlagsReg() %{
  constraint(ALLOC_IN_RC(int_flags));
  match(RegFlags);

  format %{ "EFLAGS" %}
  interface(REG_INTER);
%}

// Flags register, used as output of FLOATING POINT compare instructions
operand eFlagsRegU() %{
  constraint(ALLOC_IN_RC(int_flags));
  match(RegFlags);

  format %{ "EFLAGS_U" %}
  interface(REG_INTER);
%}

operand eFlagsRegUCF() %{
  constraint(ALLOC_IN_RC(int_flags));
  match(RegFlags);
  predicate(false);

  format %{ "EFLAGS_U_CF" %}
  interface(REG_INTER);
%}

// Condition Code Register used by long compare
operand flagsReg_long_LTGE() %{
  constraint(ALLOC_IN_RC(int_flags));
  match(RegFlags);
  format %{ "FLAGS_LTGE" %}
  interface(REG_INTER);
%}
operand flagsReg_long_EQNE() %{
  constraint(ALLOC_IN_RC(int_flags));
  match(RegFlags);
  format %{ "FLAGS_EQNE" %}
  interface(REG_INTER);
%}
operand flagsReg_long_LEGT() %{
  constraint(ALLOC_IN_RC(int_flags));
  match(RegFlags);
  format %{ "FLAGS_LEGT" %}
  interface(REG_INTER);
%}

// Condition Code Register used by unsigned long compare
operand flagsReg_ulong_LTGE() %{
  constraint(ALLOC_IN_RC(int_flags));
  match(RegFlags);
  format %{ "FLAGS_U_LTGE" %}
  interface(REG_INTER);
%}
operand flagsReg_ulong_EQNE() %{
  constraint(ALLOC_IN_RC(int_flags));
  match(RegFlags);
  format %{ "FLAGS_U_EQNE" %}
  interface(REG_INTER);
%}
operand flagsReg_ulong_LEGT() %{
  constraint(ALLOC_IN_RC(int_flags));
  match(RegFlags);
  format %{ "FLAGS_U_LEGT" %}
  interface(REG_INTER);
%}

// Float register operands
operand regDPR() %{
  predicate( UseSSE < 2 );
  constraint(ALLOC_IN_RC(fp_dbl_reg));
  match(RegD);
  match(regDPR1);
  match(regDPR2);
  format %{ %}
  interface(REG_INTER);
%}

operand regDPR1(regDPR reg) %{
  predicate( UseSSE < 2 );
  constraint(ALLOC_IN_RC(fp_dbl_reg0));
  match(reg);
  format %{ "FPR1" %}
  interface(REG_INTER);
%}

operand regDPR2(regDPR reg) %{
  predicate( UseSSE < 2 );
  constraint(ALLOC_IN_RC(fp_dbl_reg1));
  match(reg);
  format %{ "FPR2" %}
  interface(REG_INTER);
%}

operand regnotDPR1(regDPR reg) %{
  predicate( UseSSE < 2 );
  constraint(ALLOC_IN_RC(fp_dbl_notreg0));
  match(reg);
  format %{ %}
  interface(REG_INTER);
%}

// Float register operands
operand regFPR() %{
  predicate( UseSSE < 2 );
  constraint(ALLOC_IN_RC(fp_flt_reg));
  match(RegF);
  match(regFPR1);
  format %{ %}
  interface(REG_INTER);
%}

// Float register operands
operand regFPR1(regFPR reg) %{
  predicate( UseSSE < 2 );
  constraint(ALLOC_IN_RC(fp_flt_reg0));
  match(reg);
  format %{ "FPR1" %}
  interface(REG_INTER);
%}

// XMM Float register operands
operand regF() %{
  predicate( UseSSE>=1 );
  constraint(ALLOC_IN_RC(float_reg_legacy));
  match(RegF);
  format %{ %}
  interface(REG_INTER);
%}

operand legRegF() %{
  predicate( UseSSE>=1 );
  constraint(ALLOC_IN_RC(float_reg_legacy));
  match(RegF);
  format %{ %}
  interface(REG_INTER);
%}

// Float register operands
operand vlRegF() %{
   constraint(ALLOC_IN_RC(float_reg_vl));
   match(RegF);

   format %{ %}
   interface(REG_INTER);
%}

// XMM Double register operands
operand regD() %{
  predicate( UseSSE>=2 );
  constraint(ALLOC_IN_RC(double_reg_legacy));
  match(RegD);
  format %{ %}
  interface(REG_INTER);
%}

// Double register operands
operand legRegD() %{
  predicate( UseSSE>=2 );
  constraint(ALLOC_IN_RC(double_reg_legacy));
  match(RegD);
  format %{ %}
  interface(REG_INTER);
%}

operand vlRegD() %{
   constraint(ALLOC_IN_RC(double_reg_vl));
   match(RegD);

   format %{ %}
   interface(REG_INTER);
%}

//----------Memory Operands----------------------------------------------------
// Direct Memory Operand
operand direct(immP addr) %{
  match(addr);

  format %{ "[$addr]" %}
  interface(MEMORY_INTER) %{
    base(0xFFFFFFFF);
    index(0x4);
    scale(0x0);
    disp($addr);
  %}
%}

// Indirect Memory Operand
operand indirect(eRegP reg) %{
  constraint(ALLOC_IN_RC(int_reg));
  match(reg);

  format %{ "[$reg]" %}
  interface(MEMORY_INTER) %{
    base($reg);
    index(0x4);
    scale(0x0);
    disp(0x0);
  %}
%}

// Indirect Memory Plus Short Offset Operand
operand indOffset8(eRegP reg, immI8 off) %{
  match(AddP reg off);

  format %{ "[$reg + $off]" %}
  interface(MEMORY_INTER) %{
    base($reg);
    index(0x4);
    scale(0x0);
    disp($off);
  %}
%}

// Indirect Memory Plus Long Offset Operand
operand indOffset32(eRegP reg, immI off) %{
  match(AddP reg off);

  format %{ "[$reg + $off]" %}
  interface(MEMORY_INTER) %{
    base($reg);
    index(0x4);
    scale(0x0);
    disp($off);
  %}
%}

// Indirect Memory Plus Long Offset Operand
operand indOffset32X(rRegI reg, immP off) %{
  match(AddP off reg);

  format %{ "[$reg + $off]" %}
  interface(MEMORY_INTER) %{
    base($reg);
    index(0x4);
    scale(0x0);
    disp($off);
  %}
%}

// Indirect Memory Plus Index Register Plus Offset Operand
operand indIndexOffset(eRegP reg, rRegI ireg, immI off) %{
  match(AddP (AddP reg ireg) off);

  op_cost(10);
  format %{"[$reg + $off + $ireg]" %}
  interface(MEMORY_INTER) %{
    base($reg);
    index($ireg);
    scale(0x0);
    disp($off);
  %}
%}

// Indirect Memory Plus Index Register Plus Offset Operand
operand indIndex(eRegP reg, rRegI ireg) %{
  match(AddP reg ireg);

  op_cost(10);
  format %{"[$reg + $ireg]" %}
  interface(MEMORY_INTER) %{
    base($reg);
    index($ireg);
    scale(0x0);
    disp(0x0);
  %}
%}

// // -------------------------------------------------------------------------
// // 486 architecture doesn't support "scale * index + offset" with out a base
// // -------------------------------------------------------------------------
// // Scaled Memory Operands
// // Indirect Memory Times Scale Plus Offset Operand
// operand indScaleOffset(immP off, rRegI ireg, immI2 scale) %{
//   match(AddP off (LShiftI ireg scale));
//
//   op_cost(10);
//   format %{"[$off + $ireg << $scale]" %}
//   interface(MEMORY_INTER) %{
//     base(0x4);
//     index($ireg);
//     scale($scale);
//     disp($off);
//   %}
// %}

// Indirect Memory Times Scale Plus Index Register
operand indIndexScale(eRegP reg, rRegI ireg, immI2 scale) %{
  match(AddP reg (LShiftI ireg scale));

  op_cost(10);
  format %{"[$reg + $ireg << $scale]" %}
  interface(MEMORY_INTER) %{
    base($reg);
    index($ireg);
    scale($scale);
    disp(0x0);
  %}
%}

// Indirect Memory Times Scale Plus Index Register Plus Offset Operand
operand indIndexScaleOffset(eRegP reg, immI off, rRegI ireg, immI2 scale) %{
  match(AddP (AddP reg (LShiftI ireg scale)) off);

  op_cost(10);
  format %{"[$reg + $off + $ireg << $scale]" %}
  interface(MEMORY_INTER) %{
    base($reg);
    index($ireg);
    scale($scale);
    disp($off);
  %}
%}

//----------Load Long Memory Operands------------------------------------------
// The load-long idiom will use it's address expression again after loading
// the first word of the long.  If the load-long destination overlaps with
// registers used in the addressing expression, the 2nd half will be loaded
// from a clobbered address.  Fix this by requiring that load-long use
// address registers that do not overlap with the load-long target.

// load-long support
operand load_long_RegP() %{
  constraint(ALLOC_IN_RC(esi_reg));
  match(RegP);
  match(eSIRegP);
  op_cost(100);
  format %{  %}
  interface(REG_INTER);
%}

// Indirect Memory Operand Long
operand load_long_indirect(load_long_RegP reg) %{
  constraint(ALLOC_IN_RC(esi_reg));
  match(reg);

  format %{ "[$reg]" %}
  interface(MEMORY_INTER) %{
    base($reg);
    index(0x4);
    scale(0x0);
    disp(0x0);
  %}
%}

// Indirect Memory Plus Long Offset Operand
operand load_long_indOffset32(load_long_RegP reg, immI off) %{
  match(AddP reg off);

  format %{ "[$reg + $off]" %}
  interface(MEMORY_INTER) %{
    base($reg);
    index(0x4);
    scale(0x0);
    disp($off);
  %}
%}

opclass load_long_memory(load_long_indirect, load_long_indOffset32);


//----------Special Memory Operands--------------------------------------------
// Stack Slot Operand - This operand is used for loading and storing temporary
//                      values on the stack where a match requires a value to
//                      flow through memory.
operand stackSlotP(sRegP reg) %{
  constraint(ALLOC_IN_RC(stack_slots));
  // No match rule because this operand is only generated in matching
  format %{ "[$reg]" %}
  interface(MEMORY_INTER) %{
    base(0x4);   // ESP
    index(0x4);  // No Index
    scale(0x0);  // No Scale
    disp($reg);  // Stack Offset
  %}
%}

operand stackSlotI(sRegI reg) %{
  constraint(ALLOC_IN_RC(stack_slots));
  // No match rule because this operand is only generated in matching
  format %{ "[$reg]" %}
  interface(MEMORY_INTER) %{
    base(0x4);   // ESP
    index(0x4);  // No Index
    scale(0x0);  // No Scale
    disp($reg);  // Stack Offset
  %}
%}

operand stackSlotF(sRegF reg) %{
  constraint(ALLOC_IN_RC(stack_slots));
  // No match rule because this operand is only generated in matching
  format %{ "[$reg]" %}
  interface(MEMORY_INTER) %{
    base(0x4);   // ESP
    index(0x4);  // No Index
    scale(0x0);  // No Scale
    disp($reg);  // Stack Offset
  %}
%}

operand stackSlotD(sRegD reg) %{
  constraint(ALLOC_IN_RC(stack_slots));
  // No match rule because this operand is only generated in matching
  format %{ "[$reg]" %}
  interface(MEMORY_INTER) %{
    base(0x4);   // ESP
    index(0x4);  // No Index
    scale(0x0);  // No Scale
    disp($reg);  // Stack Offset
  %}
%}

operand stackSlotL(sRegL reg) %{
  constraint(ALLOC_IN_RC(stack_slots));
  // No match rule because this operand is only generated in matching
  format %{ "[$reg]" %}
  interface(MEMORY_INTER) %{
    base(0x4);   // ESP
    index(0x4);  // No Index
    scale(0x0);  // No Scale
    disp($reg);  // Stack Offset
  %}
%}

//----------Conditional Branch Operands----------------------------------------
// Comparison Op  - This is the operation of the comparison, and is limited to
//                  the following set of codes:
//                  L (<), LE (<=), G (>), GE (>=), E (==), NE (!=)
//
// Other attributes of the comparison, such as unsignedness, are specified
// by the comparison instruction that sets a condition code flags register.
// That result is represented by a flags operand whose subtype is appropriate
// to the unsignedness (etc.) of the comparison.
//
// Later, the instruction which matches both the Comparison Op (a Bool) and
// the flags (produced by the Cmp) specifies the coding of the comparison op
// by matching a specific subtype of Bool operand below, such as cmpOpU.

// Comparison Code
operand cmpOp() %{
  match(Bool);

  format %{ "" %}
  interface(COND_INTER) %{
    equal(0x4, "e");
    not_equal(0x5, "ne");
    less(0xC, "l");
    greater_equal(0xD, "ge");
    less_equal(0xE, "le");
    greater(0xF, "g");
    overflow(0x0, "o");
    no_overflow(0x1, "no");
  %}
%}

// Comparison Code, unsigned compare.  Used by FP also, with
// C2 (unordered) turned into GT or LT already.  The other bits
// C0 and C3 are turned into Carry & Zero flags.
operand cmpOpU() %{
  match(Bool);

  format %{ "" %}
  interface(COND_INTER) %{
    equal(0x4, "e");
    not_equal(0x5, "ne");
    less(0x2, "b");
    greater_equal(0x3, "nb");
    less_equal(0x6, "be");
    greater(0x7, "nbe");
    overflow(0x0, "o");
    no_overflow(0x1, "no");
  %}
%}

// Floating comparisons that don't require any fixup for the unordered case
operand cmpOpUCF() %{
  match(Bool);
  predicate(n->as_Bool()->_test._test == BoolTest::lt ||
            n->as_Bool()->_test._test == BoolTest::ge ||
            n->as_Bool()->_test._test == BoolTest::le ||
            n->as_Bool()->_test._test == BoolTest::gt);
  format %{ "" %}
  interface(COND_INTER) %{
    equal(0x4, "e");
    not_equal(0x5, "ne");
    less(0x2, "b");
    greater_equal(0x3, "nb");
    less_equal(0x6, "be");
    greater(0x7, "nbe");
    overflow(0x0, "o");
    no_overflow(0x1, "no");
  %}
%}


// Floating comparisons that can be fixed up with extra conditional jumps
operand cmpOpUCF2() %{
  match(Bool);
  predicate(n->as_Bool()->_test._test == BoolTest::ne ||
            n->as_Bool()->_test._test == BoolTest::eq);
  format %{ "" %}
  interface(COND_INTER) %{
    equal(0x4, "e");
    not_equal(0x5, "ne");
    less(0x2, "b");
    greater_equal(0x3, "nb");
    less_equal(0x6, "be");
    greater(0x7, "nbe");
    overflow(0x0, "o");
    no_overflow(0x1, "no");
  %}
%}

// Comparison Code for FP conditional move
operand cmpOp_fcmov() %{
  match(Bool);

  predicate(n->as_Bool()->_test._test != BoolTest::overflow &&
            n->as_Bool()->_test._test != BoolTest::no_overflow);
  format %{ "" %}
  interface(COND_INTER) %{
    equal        (0x0C8);
    not_equal    (0x1C8);
    less         (0x0C0);
    greater_equal(0x1C0);
    less_equal   (0x0D0);
    greater      (0x1D0);
    overflow(0x0, "o"); // not really supported by the instruction
    no_overflow(0x1, "no"); // not really supported by the instruction
  %}
%}

// Comparison Code used in long compares
operand cmpOp_commute() %{
  match(Bool);

  format %{ "" %}
  interface(COND_INTER) %{
    equal(0x4, "e");
    not_equal(0x5, "ne");
    less(0xF, "g");
    greater_equal(0xE, "le");
    less_equal(0xD, "ge");
    greater(0xC, "l");
    overflow(0x0, "o");
    no_overflow(0x1, "no");
  %}
%}

// Comparison Code used in unsigned long compares
operand cmpOpU_commute() %{
  match(Bool);

  format %{ "" %}
  interface(COND_INTER) %{
    equal(0x4, "e");
    not_equal(0x5, "ne");
    less(0x7, "nbe");
    greater_equal(0x6, "be");
    less_equal(0x3, "nb");
    greater(0x2, "b");
    overflow(0x0, "o");
    no_overflow(0x1, "no");
  %}
%}

//----------OPERAND CLASSES----------------------------------------------------
// Operand Classes are groups of operands that are used as to simplify
// instruction definitions by not requiring the AD writer to specify separate
// instructions for every form of operand when the instruction accepts
// multiple operand types with the same basic encoding and format.  The classic
// case of this is memory operands.

opclass memory(direct, indirect, indOffset8, indOffset32, indOffset32X, indIndexOffset,
               indIndex, indIndexScale, indIndexScaleOffset);

// Long memory operations are encoded in 2 instructions and a +4 offset.
// This means some kind of offset is always required and you cannot use
// an oop as the offset (done when working on static globals).
opclass long_memory(direct, indirect, indOffset8, indOffset32, indIndexOffset,
                    indIndex, indIndexScale, indIndexScaleOffset);


//----------PIPELINE-----------------------------------------------------------
// Rules which define the behavior of the target architectures pipeline.
pipeline %{

//----------ATTRIBUTES---------------------------------------------------------
attributes %{
  variable_size_instructions;        // Fixed size instructions
  max_instructions_per_bundle = 3;   // Up to 3 instructions per bundle
  instruction_unit_size = 1;         // An instruction is 1 bytes long
  instruction_fetch_unit_size = 16;  // The processor fetches one line
  instruction_fetch_units = 1;       // of 16 bytes

  // List of nop instructions
  nops( MachNop );
%}

//----------RESOURCES----------------------------------------------------------
// Resources are the functional units available to the machine

// Generic P2/P3 pipeline
// 3 decoders, only D0 handles big operands; a "bundle" is the limit of
// 3 instructions decoded per cycle.
// 2 load/store ops per cycle, 1 branch, 1 FPU,
// 2 ALU op, only ALU0 handles mul/div instructions.
resources( D0, D1, D2, DECODE = D0 | D1 | D2,
           MS0, MS1, MEM = MS0 | MS1,
           BR, FPU,
           ALU0, ALU1, ALU = ALU0 | ALU1 );

//----------PIPELINE DESCRIPTION-----------------------------------------------
// Pipeline Description specifies the stages in the machine's pipeline

// Generic P2/P3 pipeline
pipe_desc(S0, S1, S2, S3, S4, S5);

//----------PIPELINE CLASSES---------------------------------------------------
// Pipeline Classes describe the stages in which input and output are
// referenced by the hardware pipeline.

// Naming convention: ialu or fpu
// Then: _reg
// Then: _reg if there is a 2nd register
// Then: _long if it's a pair of instructions implementing a long
// Then: _fat if it requires the big decoder
//   Or: _mem if it requires the big decoder and a memory unit.

// Integer ALU reg operation
pipe_class ialu_reg(rRegI dst) %{
    single_instruction;
    dst    : S4(write);
    dst    : S3(read);
    DECODE : S0;        // any decoder
    ALU    : S3;        // any alu
%}

// Long ALU reg operation
pipe_class ialu_reg_long(eRegL dst) %{
    instruction_count(2);
    dst    : S4(write);
    dst    : S3(read);
    DECODE : S0(2);     // any 2 decoders
    ALU    : S3(2);     // both alus
%}

// Integer ALU reg operation using big decoder
pipe_class ialu_reg_fat(rRegI dst) %{
    single_instruction;
    dst    : S4(write);
    dst    : S3(read);
    D0     : S0;        // big decoder only
    ALU    : S3;        // any alu
%}

// Long ALU reg operation using big decoder
pipe_class ialu_reg_long_fat(eRegL dst) %{
    instruction_count(2);
    dst    : S4(write);
    dst    : S3(read);
    D0     : S0(2);     // big decoder only; twice
    ALU    : S3(2);     // any 2 alus
%}

// Integer ALU reg-reg operation
pipe_class ialu_reg_reg(rRegI dst, rRegI src) %{
    single_instruction;
    dst    : S4(write);
    src    : S3(read);
    DECODE : S0;        // any decoder
    ALU    : S3;        // any alu
%}

// Long ALU reg-reg operation
pipe_class ialu_reg_reg_long(eRegL dst, eRegL src) %{
    instruction_count(2);
    dst    : S4(write);
    src    : S3(read);
    DECODE : S0(2);     // any 2 decoders
    ALU    : S3(2);     // both alus
%}

// Integer ALU reg-reg operation
pipe_class ialu_reg_reg_fat(rRegI dst, memory src) %{
    single_instruction;
    dst    : S4(write);
    src    : S3(read);
    D0     : S0;        // big decoder only
    ALU    : S3;        // any alu
%}

// Long ALU reg-reg operation
pipe_class ialu_reg_reg_long_fat(eRegL dst, eRegL src) %{
    instruction_count(2);
    dst    : S4(write);
    src    : S3(read);
    D0     : S0(2);     // big decoder only; twice
    ALU    : S3(2);     // both alus
%}

// Integer ALU reg-mem operation
pipe_class ialu_reg_mem(rRegI dst, memory mem) %{
    single_instruction;
    dst    : S5(write);
    mem    : S3(read);
    D0     : S0;        // big decoder only
    ALU    : S4;        // any alu
    MEM    : S3;        // any mem
%}

// Long ALU reg-mem operation
pipe_class ialu_reg_long_mem(eRegL dst, load_long_memory mem) %{
    instruction_count(2);
    dst    : S5(write);
    mem    : S3(read);
    D0     : S0(2);     // big decoder only; twice
    ALU    : S4(2);     // any 2 alus
    MEM    : S3(2);     // both mems
%}

// Integer mem operation (prefetch)
pipe_class ialu_mem(memory mem)
%{
    single_instruction;
    mem    : S3(read);
    D0     : S0;        // big decoder only
    MEM    : S3;        // any mem
%}

// Integer Store to Memory
pipe_class ialu_mem_reg(memory mem, rRegI src) %{
    single_instruction;
    mem    : S3(read);
    src    : S5(read);
    D0     : S0;        // big decoder only
    ALU    : S4;        // any alu
    MEM    : S3;
%}

// Long Store to Memory
pipe_class ialu_mem_long_reg(memory mem, eRegL src) %{
    instruction_count(2);
    mem    : S3(read);
    src    : S5(read);
    D0     : S0(2);     // big decoder only; twice
    ALU    : S4(2);     // any 2 alus
    MEM    : S3(2);     // Both mems
%}

// Integer Store to Memory
pipe_class ialu_mem_imm(memory mem) %{
    single_instruction;
    mem    : S3(read);
    D0     : S0;        // big decoder only
    ALU    : S4;        // any alu
    MEM    : S3;
%}

// Integer ALU0 reg-reg operation
pipe_class ialu_reg_reg_alu0(rRegI dst, rRegI src) %{
    single_instruction;
    dst    : S4(write);
    src    : S3(read);
    D0     : S0;        // Big decoder only
    ALU0   : S3;        // only alu0
%}

// Integer ALU0 reg-mem operation
pipe_class ialu_reg_mem_alu0(rRegI dst, memory mem) %{
    single_instruction;
    dst    : S5(write);
    mem    : S3(read);
    D0     : S0;        // big decoder only
    ALU0   : S4;        // ALU0 only
    MEM    : S3;        // any mem
%}

// Integer ALU reg-reg operation
pipe_class ialu_cr_reg_reg(eFlagsReg cr, rRegI src1, rRegI src2) %{
    single_instruction;
    cr     : S4(write);
    src1   : S3(read);
    src2   : S3(read);
    DECODE : S0;        // any decoder
    ALU    : S3;        // any alu
%}

// Integer ALU reg-imm operation
pipe_class ialu_cr_reg_imm(eFlagsReg cr, rRegI src1) %{
    single_instruction;
    cr     : S4(write);
    src1   : S3(read);
    DECODE : S0;        // any decoder
    ALU    : S3;        // any alu
%}

// Integer ALU reg-mem operation
pipe_class ialu_cr_reg_mem(eFlagsReg cr, rRegI src1, memory src2) %{
    single_instruction;
    cr     : S4(write);
    src1   : S3(read);
    src2   : S3(read);
    D0     : S0;        // big decoder only
    ALU    : S4;        // any alu
    MEM    : S3;
%}

// Conditional move reg-reg
pipe_class pipe_cmplt( rRegI p, rRegI q, rRegI y ) %{
    instruction_count(4);
    y      : S4(read);
    q      : S3(read);
    p      : S3(read);
    DECODE : S0(4);     // any decoder
%}

// Conditional move reg-reg
pipe_class pipe_cmov_reg( rRegI dst, rRegI src, eFlagsReg cr ) %{
    single_instruction;
    dst    : S4(write);
    src    : S3(read);
    cr     : S3(read);
    DECODE : S0;        // any decoder
%}

// Conditional move reg-mem
pipe_class pipe_cmov_mem( eFlagsReg cr, rRegI dst, memory src) %{
    single_instruction;
    dst    : S4(write);
    src    : S3(read);
    cr     : S3(read);
    DECODE : S0;        // any decoder
    MEM    : S3;
%}

// Conditional move reg-reg long
pipe_class pipe_cmov_reg_long( eFlagsReg cr, eRegL dst, eRegL src) %{
    single_instruction;
    dst    : S4(write);
    src    : S3(read);
    cr     : S3(read);
    DECODE : S0(2);     // any 2 decoders
%}

// Conditional move double reg-reg
pipe_class pipe_cmovDPR_reg( eFlagsReg cr, regDPR1 dst, regDPR src) %{
    single_instruction;
    dst    : S4(write);
    src    : S3(read);
    cr     : S3(read);
    DECODE : S0;        // any decoder
%}

// Float reg-reg operation
pipe_class fpu_reg(regDPR dst) %{
    instruction_count(2);
    dst    : S3(read);
    DECODE : S0(2);     // any 2 decoders
    FPU    : S3;
%}

// Float reg-reg operation
pipe_class fpu_reg_reg(regDPR dst, regDPR src) %{
    instruction_count(2);
    dst    : S4(write);
    src    : S3(read);
    DECODE : S0(2);     // any 2 decoders
    FPU    : S3;
%}

// Float reg-reg operation
pipe_class fpu_reg_reg_reg(regDPR dst, regDPR src1, regDPR src2) %{
    instruction_count(3);
    dst    : S4(write);
    src1   : S3(read);
    src2   : S3(read);
    DECODE : S0(3);     // any 3 decoders
    FPU    : S3(2);
%}

// Float reg-reg operation
pipe_class fpu_reg_reg_reg_reg(regDPR dst, regDPR src1, regDPR src2, regDPR src3) %{
    instruction_count(4);
    dst    : S4(write);
    src1   : S3(read);
    src2   : S3(read);
    src3   : S3(read);
    DECODE : S0(4);     // any 3 decoders
    FPU    : S3(2);
%}

// Float reg-reg operation
pipe_class fpu_reg_mem_reg_reg(regDPR dst, memory src1, regDPR src2, regDPR src3) %{
    instruction_count(4);
    dst    : S4(write);
    src1   : S3(read);
    src2   : S3(read);
    src3   : S3(read);
    DECODE : S1(3);     // any 3 decoders
    D0     : S0;        // Big decoder only
    FPU    : S3(2);
    MEM    : S3;
%}

// Float reg-mem operation
pipe_class fpu_reg_mem(regDPR dst, memory mem) %{
    instruction_count(2);
    dst    : S5(write);
    mem    : S3(read);
    D0     : S0;        // big decoder only
    DECODE : S1;        // any decoder for FPU POP
    FPU    : S4;
    MEM    : S3;        // any mem
%}

// Float reg-mem operation
pipe_class fpu_reg_reg_mem(regDPR dst, regDPR src1, memory mem) %{
    instruction_count(3);
    dst    : S5(write);
    src1   : S3(read);
    mem    : S3(read);
    D0     : S0;        // big decoder only
    DECODE : S1(2);     // any decoder for FPU POP
    FPU    : S4;
    MEM    : S3;        // any mem
%}

// Float mem-reg operation
pipe_class fpu_mem_reg(memory mem, regDPR src) %{
    instruction_count(2);
    src    : S5(read);
    mem    : S3(read);
    DECODE : S0;        // any decoder for FPU PUSH
    D0     : S1;        // big decoder only
    FPU    : S4;
    MEM    : S3;        // any mem
%}

pipe_class fpu_mem_reg_reg(memory mem, regDPR src1, regDPR src2) %{
    instruction_count(3);
    src1   : S3(read);
    src2   : S3(read);
    mem    : S3(read);
    DECODE : S0(2);     // any decoder for FPU PUSH
    D0     : S1;        // big decoder only
    FPU    : S4;
    MEM    : S3;        // any mem
%}

pipe_class fpu_mem_reg_mem(memory mem, regDPR src1, memory src2) %{
    instruction_count(3);
    src1   : S3(read);
    src2   : S3(read);
    mem    : S4(read);
    DECODE : S0;        // any decoder for FPU PUSH
    D0     : S0(2);     // big decoder only
    FPU    : S4;
    MEM    : S3(2);     // any mem
%}

pipe_class fpu_mem_mem(memory dst, memory src1) %{
    instruction_count(2);
    src1   : S3(read);
    dst    : S4(read);
    D0     : S0(2);     // big decoder only
    MEM    : S3(2);     // any mem
%}

pipe_class fpu_mem_mem_mem(memory dst, memory src1, memory src2) %{
    instruction_count(3);
    src1   : S3(read);
    src2   : S3(read);
    dst    : S4(read);
    D0     : S0(3);     // big decoder only
    FPU    : S4;
    MEM    : S3(3);     // any mem
%}

pipe_class fpu_mem_reg_con(memory mem, regDPR src1) %{
    instruction_count(3);
    src1   : S4(read);
    mem    : S4(read);
    DECODE : S0;        // any decoder for FPU PUSH
    D0     : S0(2);     // big decoder only
    FPU    : S4;
    MEM    : S3(2);     // any mem
%}

// Float load constant
pipe_class fpu_reg_con(regDPR dst) %{
    instruction_count(2);
    dst    : S5(write);
    D0     : S0;        // big decoder only for the load
    DECODE : S1;        // any decoder for FPU POP
    FPU    : S4;
    MEM    : S3;        // any mem
%}

// Float load constant
pipe_class fpu_reg_reg_con(regDPR dst, regDPR src) %{
    instruction_count(3);
    dst    : S5(write);
    src    : S3(read);
    D0     : S0;        // big decoder only for the load
    DECODE : S1(2);     // any decoder for FPU POP
    FPU    : S4;
    MEM    : S3;        // any mem
%}

// UnConditional branch
pipe_class pipe_jmp( label labl ) %{
    single_instruction;
    BR   : S3;
%}

// Conditional branch
pipe_class pipe_jcc( cmpOp cmp, eFlagsReg cr, label labl ) %{
    single_instruction;
    cr    : S1(read);
    BR    : S3;
%}

// Allocation idiom
pipe_class pipe_cmpxchg( eRegP dst, eRegP heap_ptr ) %{
    instruction_count(1); force_serialization;
    fixed_latency(6);
    heap_ptr : S3(read);
    DECODE   : S0(3);
    D0       : S2;
    MEM      : S3;
    ALU      : S3(2);
    dst      : S5(write);
    BR       : S5;
%}

// Generic big/slow expanded idiom
pipe_class pipe_slow(  ) %{
    instruction_count(10); multiple_bundles; force_serialization;
    fixed_latency(100);
    D0  : S0(2);
    MEM : S3(2);
%}

// The real do-nothing guy
pipe_class empty( ) %{
    instruction_count(0);
%}

// Define the class for the Nop node
define %{
   MachNop = empty;
%}

%}

//----------INSTRUCTIONS-------------------------------------------------------
//
// match      -- States which machine-independent subtree may be replaced
//               by this instruction.
// ins_cost   -- The estimated cost of this instruction is used by instruction
//               selection to identify a minimum cost tree of machine
//               instructions that matches a tree of machine-independent
//               instructions.
// format     -- A string providing the disassembly for this instruction.
//               The value of an instruction's operand may be inserted
//               by referring to it with a '$' prefix.
// opcode     -- Three instruction opcodes may be provided.  These are referred
//               to within an encode class as $primary, $secondary, and $tertiary
//               respectively.  The primary opcode is commonly used to
//               indicate the type of machine instruction, while secondary
//               and tertiary are often used for prefix options or addressing
//               modes.
// ins_encode -- A list of encode classes with parameters. The encode class
//               name must have been defined in an 'enc_class' specification
//               in the encode section of the architecture description.

// Dummy reg-to-reg vector moves. Removed during post-selection cleanup.
// Load Float
instruct MoveF2LEG(legRegF dst, regF src) %{
  match(Set dst src);
  format %{ "movss $dst,$src\t# if src != dst load float (4 bytes)" %}
  ins_encode %{
    ShouldNotReachHere();
  %}
  ins_pipe( fpu_reg_reg );
%}

// Load Float
instruct MoveLEG2F(regF dst, legRegF src) %{
  match(Set dst src);
  format %{ "movss $dst,$src\t# if src != dst load float (4 bytes)" %}
  ins_encode %{
    ShouldNotReachHere();
  %}
  ins_pipe( fpu_reg_reg );
%}

// Load Float
instruct MoveF2VL(vlRegF dst, regF src) %{
  match(Set dst src);
  format %{ "movss $dst,$src\t! load float (4 bytes)" %}
  ins_encode %{
    ShouldNotReachHere();
  %}
  ins_pipe( fpu_reg_reg );
%}

// Load Float
instruct MoveVL2F(regF dst, vlRegF src) %{
  match(Set dst src);
  format %{ "movss $dst,$src\t! load float (4 bytes)" %}
  ins_encode %{
    ShouldNotReachHere();
  %}
  ins_pipe( fpu_reg_reg );
%}



// Load Double
instruct MoveD2LEG(legRegD dst, regD src) %{
  match(Set dst src);
  format %{ "movsd $dst,$src\t# if src != dst load double (8 bytes)" %}
  ins_encode %{
    ShouldNotReachHere();
  %}
  ins_pipe( fpu_reg_reg );
%}

// Load Double
instruct MoveLEG2D(regD dst, legRegD src) %{
  match(Set dst src);
  format %{ "movsd $dst,$src\t# if src != dst load double (8 bytes)" %}
  ins_encode %{
    ShouldNotReachHere();
  %}
  ins_pipe( fpu_reg_reg );
%}

// Load Double
instruct MoveD2VL(vlRegD dst, regD src) %{
  match(Set dst src);
  format %{ "movsd $dst,$src\t! load double (8 bytes)" %}
  ins_encode %{
    ShouldNotReachHere();
  %}
  ins_pipe( fpu_reg_reg );
%}

// Load Double
instruct MoveVL2D(regD dst, vlRegD src) %{
  match(Set dst src);
  format %{ "movsd $dst,$src\t! load double (8 bytes)" %}
  ins_encode %{
    ShouldNotReachHere();
  %}
  ins_pipe( fpu_reg_reg );
%}

//----------BSWAP-Instruction--------------------------------------------------
instruct bytes_reverse_int(rRegI dst) %{
  match(Set dst (ReverseBytesI dst));

  format %{ "BSWAP  $dst" %}
  opcode(0x0F, 0xC8);
  ins_encode( OpcP, OpcSReg(dst) );
  ins_pipe( ialu_reg );
%}

instruct bytes_reverse_long(eRegL dst) %{
  match(Set dst (ReverseBytesL dst));

  format %{ "BSWAP  $dst.lo\n\t"
            "BSWAP  $dst.hi\n\t"
            "XCHG   $dst.lo $dst.hi" %}

  ins_cost(125);
  ins_encode( bswap_long_bytes(dst) );
  ins_pipe( ialu_reg_reg);
%}

instruct bytes_reverse_unsigned_short(rRegI dst, eFlagsReg cr) %{
  match(Set dst (ReverseBytesUS dst));
  effect(KILL cr);

  format %{ "BSWAP  $dst\n\t"
            "SHR    $dst,16\n\t" %}
  ins_encode %{
    __ bswapl($dst$$Register);
    __ shrl($dst$$Register, 16);
  %}
  ins_pipe( ialu_reg );
%}

instruct bytes_reverse_short(rRegI dst, eFlagsReg cr) %{
  match(Set dst (ReverseBytesS dst));
  effect(KILL cr);

  format %{ "BSWAP  $dst\n\t"
            "SAR    $dst,16\n\t" %}
  ins_encode %{
    __ bswapl($dst$$Register);
    __ sarl($dst$$Register, 16);
  %}
  ins_pipe( ialu_reg );
%}


//---------- Zeros Count Instructions ------------------------------------------

instruct countLeadingZerosI(rRegI dst, rRegI src, eFlagsReg cr) %{
  predicate(UseCountLeadingZerosInstruction);
  match(Set dst (CountLeadingZerosI src));
  effect(KILL cr);

  format %{ "LZCNT  $dst, $src\t# count leading zeros (int)" %}
  ins_encode %{
    __ lzcntl($dst$$Register, $src$$Register);
  %}
  ins_pipe(ialu_reg);
%}

instruct countLeadingZerosI_bsr(rRegI dst, rRegI src, eFlagsReg cr) %{
  predicate(!UseCountLeadingZerosInstruction);
  match(Set dst (CountLeadingZerosI src));
  effect(KILL cr);

  format %{ "BSR    $dst, $src\t# count leading zeros (int)\n\t"
            "JNZ    skip\n\t"
            "MOV    $dst, -1\n"
      "skip:\n\t"
            "NEG    $dst\n\t"
            "ADD    $dst, 31" %}
  ins_encode %{
    Register Rdst = $dst$$Register;
    Register Rsrc = $src$$Register;
    Label skip;
    __ bsrl(Rdst, Rsrc);
    __ jccb(Assembler::notZero, skip);
    __ movl(Rdst, -1);
    __ bind(skip);
    __ negl(Rdst);
    __ addl(Rdst, BitsPerInt - 1);
  %}
  ins_pipe(ialu_reg);
%}

instruct countLeadingZerosL(rRegI dst, eRegL src, eFlagsReg cr) %{
  predicate(UseCountLeadingZerosInstruction);
  match(Set dst (CountLeadingZerosL src));
  effect(TEMP dst, KILL cr);

  format %{ "LZCNT  $dst, $src.hi\t# count leading zeros (long)\n\t"
            "JNC    done\n\t"
            "LZCNT  $dst, $src.lo\n\t"
            "ADD    $dst, 32\n"
      "done:" %}
  ins_encode %{
    Register Rdst = $dst$$Register;
    Register Rsrc = $src$$Register;
    Label done;
    __ lzcntl(Rdst, HIGH_FROM_LOW(Rsrc));
    __ jccb(Assembler::carryClear, done);
    __ lzcntl(Rdst, Rsrc);
    __ addl(Rdst, BitsPerInt);
    __ bind(done);
  %}
  ins_pipe(ialu_reg);
%}

instruct countLeadingZerosL_bsr(rRegI dst, eRegL src, eFlagsReg cr) %{
  predicate(!UseCountLeadingZerosInstruction);
  match(Set dst (CountLeadingZerosL src));
  effect(TEMP dst, KILL cr);

  format %{ "BSR    $dst, $src.hi\t# count leading zeros (long)\n\t"
            "JZ     msw_is_zero\n\t"
            "ADD    $dst, 32\n\t"
            "JMP    not_zero\n"
      "msw_is_zero:\n\t"
            "BSR    $dst, $src.lo\n\t"
            "JNZ    not_zero\n\t"
            "MOV    $dst, -1\n"
      "not_zero:\n\t"
            "NEG    $dst\n\t"
            "ADD    $dst, 63\n" %}
 ins_encode %{
    Register Rdst = $dst$$Register;
    Register Rsrc = $src$$Register;
    Label msw_is_zero;
    Label not_zero;
    __ bsrl(Rdst, HIGH_FROM_LOW(Rsrc));
    __ jccb(Assembler::zero, msw_is_zero);
    __ addl(Rdst, BitsPerInt);
    __ jmpb(not_zero);
    __ bind(msw_is_zero);
    __ bsrl(Rdst, Rsrc);
    __ jccb(Assembler::notZero, not_zero);
    __ movl(Rdst, -1);
    __ bind(not_zero);
    __ negl(Rdst);
    __ addl(Rdst, BitsPerLong - 1);
  %}
  ins_pipe(ialu_reg);
%}

instruct countTrailingZerosI(rRegI dst, rRegI src, eFlagsReg cr) %{
  predicate(UseCountTrailingZerosInstruction);
  match(Set dst (CountTrailingZerosI src));
  effect(KILL cr);

  format %{ "TZCNT    $dst, $src\t# count trailing zeros (int)" %}
  ins_encode %{
    __ tzcntl($dst$$Register, $src$$Register);
  %}
  ins_pipe(ialu_reg);
%}

instruct countTrailingZerosI_bsf(rRegI dst, rRegI src, eFlagsReg cr) %{
  predicate(!UseCountTrailingZerosInstruction);
  match(Set dst (CountTrailingZerosI src));
  effect(KILL cr);

  format %{ "BSF    $dst, $src\t# count trailing zeros (int)\n\t"
            "JNZ    done\n\t"
            "MOV    $dst, 32\n"
      "done:" %}
  ins_encode %{
    Register Rdst = $dst$$Register;
    Label done;
    __ bsfl(Rdst, $src$$Register);
    __ jccb(Assembler::notZero, done);
    __ movl(Rdst, BitsPerInt);
    __ bind(done);
  %}
  ins_pipe(ialu_reg);
%}

instruct countTrailingZerosL(rRegI dst, eRegL src, eFlagsReg cr) %{
  predicate(UseCountTrailingZerosInstruction);
  match(Set dst (CountTrailingZerosL src));
  effect(TEMP dst, KILL cr);

  format %{ "TZCNT  $dst, $src.lo\t# count trailing zeros (long) \n\t"
            "JNC    done\n\t"
            "TZCNT  $dst, $src.hi\n\t"
            "ADD    $dst, 32\n"
            "done:" %}
  ins_encode %{
    Register Rdst = $dst$$Register;
    Register Rsrc = $src$$Register;
    Label done;
    __ tzcntl(Rdst, Rsrc);
    __ jccb(Assembler::carryClear, done);
    __ tzcntl(Rdst, HIGH_FROM_LOW(Rsrc));
    __ addl(Rdst, BitsPerInt);
    __ bind(done);
  %}
  ins_pipe(ialu_reg);
%}

instruct countTrailingZerosL_bsf(rRegI dst, eRegL src, eFlagsReg cr) %{
  predicate(!UseCountTrailingZerosInstruction);
  match(Set dst (CountTrailingZerosL src));
  effect(TEMP dst, KILL cr);

  format %{ "BSF    $dst, $src.lo\t# count trailing zeros (long)\n\t"
            "JNZ    done\n\t"
            "BSF    $dst, $src.hi\n\t"
            "JNZ    msw_not_zero\n\t"
            "MOV    $dst, 32\n"
      "msw_not_zero:\n\t"
            "ADD    $dst, 32\n"
      "done:" %}
  ins_encode %{
    Register Rdst = $dst$$Register;
    Register Rsrc = $src$$Register;
    Label msw_not_zero;
    Label done;
    __ bsfl(Rdst, Rsrc);
    __ jccb(Assembler::notZero, done);
    __ bsfl(Rdst, HIGH_FROM_LOW(Rsrc));
    __ jccb(Assembler::notZero, msw_not_zero);
    __ movl(Rdst, BitsPerInt);
    __ bind(msw_not_zero);
    __ addl(Rdst, BitsPerInt);
    __ bind(done);
  %}
  ins_pipe(ialu_reg);
%}


//---------- Population Count Instructions -------------------------------------

instruct popCountI(rRegI dst, rRegI src, eFlagsReg cr) %{
  predicate(UsePopCountInstruction);
  match(Set dst (PopCountI src));
  effect(KILL cr);

  format %{ "POPCNT $dst, $src" %}
  ins_encode %{
    __ popcntl($dst$$Register, $src$$Register);
  %}
  ins_pipe(ialu_reg);
%}

instruct popCountI_mem(rRegI dst, memory mem, eFlagsReg cr) %{
  predicate(UsePopCountInstruction);
  match(Set dst (PopCountI (LoadI mem)));
  effect(KILL cr);

  format %{ "POPCNT $dst, $mem" %}
  ins_encode %{
    __ popcntl($dst$$Register, $mem$$Address);
  %}
  ins_pipe(ialu_reg);
%}

// Note: Long.bitCount(long) returns an int.
instruct popCountL(rRegI dst, eRegL src, rRegI tmp, eFlagsReg cr) %{
  predicate(UsePopCountInstruction);
  match(Set dst (PopCountL src));
  effect(KILL cr, TEMP tmp, TEMP dst);

  format %{ "POPCNT $dst, $src.lo\n\t"
            "POPCNT $tmp, $src.hi\n\t"
            "ADD    $dst, $tmp" %}
  ins_encode %{
    __ popcntl($dst$$Register, $src$$Register);
    __ popcntl($tmp$$Register, HIGH_FROM_LOW($src$$Register));
    __ addl($dst$$Register, $tmp$$Register);
  %}
  ins_pipe(ialu_reg);
%}

// Note: Long.bitCount(long) returns an int.
instruct popCountL_mem(rRegI dst, memory mem, rRegI tmp, eFlagsReg cr) %{
  predicate(UsePopCountInstruction);
  match(Set dst (PopCountL (LoadL mem)));
  effect(KILL cr, TEMP tmp, TEMP dst);

  format %{ "POPCNT $dst, $mem\n\t"
            "POPCNT $tmp, $mem+4\n\t"
            "ADD    $dst, $tmp" %}
  ins_encode %{
    //__ popcntl($dst$$Register, $mem$$Address$$first);
    //__ popcntl($tmp$$Register, $mem$$Address$$second);
    __ popcntl($dst$$Register, Address::make_raw($mem$$base, $mem$$index, $mem$$scale, $mem$$disp, relocInfo::none));
    __ popcntl($tmp$$Register, Address::make_raw($mem$$base, $mem$$index, $mem$$scale, $mem$$disp + 4, relocInfo::none));
    __ addl($dst$$Register, $tmp$$Register);
  %}
  ins_pipe(ialu_reg);
%}


//----------Load/Store/Move Instructions---------------------------------------
//----------Load Instructions--------------------------------------------------
// Load Byte (8bit signed)
instruct loadB(xRegI dst, memory mem) %{
  match(Set dst (LoadB mem));

  ins_cost(125);
  format %{ "MOVSX8 $dst,$mem\t# byte" %}

  ins_encode %{
    __ movsbl($dst$$Register, $mem$$Address);
  %}

  ins_pipe(ialu_reg_mem);
%}

// Load Byte (8bit signed) into Long Register
instruct loadB2L(eRegL dst, memory mem, eFlagsReg cr) %{
  match(Set dst (ConvI2L (LoadB mem)));
  effect(KILL cr);

  ins_cost(375);
  format %{ "MOVSX8 $dst.lo,$mem\t# byte -> long\n\t"
            "MOV    $dst.hi,$dst.lo\n\t"
            "SAR    $dst.hi,7" %}

  ins_encode %{
    __ movsbl($dst$$Register, $mem$$Address);
    __ movl(HIGH_FROM_LOW($dst$$Register), $dst$$Register); // This is always a different register.
    __ sarl(HIGH_FROM_LOW($dst$$Register), 7); // 24+1 MSB are already signed extended.
  %}

  ins_pipe(ialu_reg_mem);
%}

// Load Unsigned Byte (8bit UNsigned)
instruct loadUB(xRegI dst, memory mem) %{
  match(Set dst (LoadUB mem));

  ins_cost(125);
  format %{ "MOVZX8 $dst,$mem\t# ubyte -> int" %}

  ins_encode %{
    __ movzbl($dst$$Register, $mem$$Address);
  %}

  ins_pipe(ialu_reg_mem);
%}

// Load Unsigned Byte (8 bit UNsigned) into Long Register
instruct loadUB2L(eRegL dst, memory mem, eFlagsReg cr) %{
  match(Set dst (ConvI2L (LoadUB mem)));
  effect(KILL cr);

  ins_cost(250);
  format %{ "MOVZX8 $dst.lo,$mem\t# ubyte -> long\n\t"
            "XOR    $dst.hi,$dst.hi" %}

  ins_encode %{
    Register Rdst = $dst$$Register;
    __ movzbl(Rdst, $mem$$Address);
    __ xorl(HIGH_FROM_LOW(Rdst), HIGH_FROM_LOW(Rdst));
  %}

  ins_pipe(ialu_reg_mem);
%}

// Load Unsigned Byte (8 bit UNsigned) with mask into Long Register
instruct loadUB2L_immI(eRegL dst, memory mem, immI mask, eFlagsReg cr) %{
  match(Set dst (ConvI2L (AndI (LoadUB mem) mask)));
  effect(KILL cr);

  format %{ "MOVZX8 $dst.lo,$mem\t# ubyte & 32-bit mask -> long\n\t"
            "XOR    $dst.hi,$dst.hi\n\t"
            "AND    $dst.lo,right_n_bits($mask, 8)" %}
  ins_encode %{
    Register Rdst = $dst$$Register;
    __ movzbl(Rdst, $mem$$Address);
    __ xorl(HIGH_FROM_LOW(Rdst), HIGH_FROM_LOW(Rdst));
    __ andl(Rdst, $mask$$constant & right_n_bits(8));
  %}
  ins_pipe(ialu_reg_mem);
%}

// Load Short (16bit signed)
instruct loadS(rRegI dst, memory mem) %{
  match(Set dst (LoadS mem));

  ins_cost(125);
  format %{ "MOVSX  $dst,$mem\t# short" %}

  ins_encode %{
    __ movswl($dst$$Register, $mem$$Address);
  %}

  ins_pipe(ialu_reg_mem);
%}

// Load Short (16 bit signed) to Byte (8 bit signed)
instruct loadS2B(rRegI dst, memory mem, immI_24 twentyfour) %{
  match(Set dst (RShiftI (LShiftI (LoadS mem) twentyfour) twentyfour));

  ins_cost(125);
  format %{ "MOVSX  $dst, $mem\t# short -> byte" %}
  ins_encode %{
    __ movsbl($dst$$Register, $mem$$Address);
  %}
  ins_pipe(ialu_reg_mem);
%}

// Load Short (16bit signed) into Long Register
instruct loadS2L(eRegL dst, memory mem, eFlagsReg cr) %{
  match(Set dst (ConvI2L (LoadS mem)));
  effect(KILL cr);

  ins_cost(375);
  format %{ "MOVSX  $dst.lo,$mem\t# short -> long\n\t"
            "MOV    $dst.hi,$dst.lo\n\t"
            "SAR    $dst.hi,15" %}

  ins_encode %{
    __ movswl($dst$$Register, $mem$$Address);
    __ movl(HIGH_FROM_LOW($dst$$Register), $dst$$Register); // This is always a different register.
    __ sarl(HIGH_FROM_LOW($dst$$Register), 15); // 16+1 MSB are already signed extended.
  %}

  ins_pipe(ialu_reg_mem);
%}

// Load Unsigned Short/Char (16bit unsigned)
instruct loadUS(rRegI dst, memory mem) %{
  match(Set dst (LoadUS mem));

  ins_cost(125);
  format %{ "MOVZX  $dst,$mem\t# ushort/char -> int" %}

  ins_encode %{
    __ movzwl($dst$$Register, $mem$$Address);
  %}

  ins_pipe(ialu_reg_mem);
%}

// Load Unsigned Short/Char (16 bit UNsigned) to Byte (8 bit signed)
instruct loadUS2B(rRegI dst, memory mem, immI_24 twentyfour) %{
  match(Set dst (RShiftI (LShiftI (LoadUS mem) twentyfour) twentyfour));

  ins_cost(125);
  format %{ "MOVSX  $dst, $mem\t# ushort -> byte" %}
  ins_encode %{
    __ movsbl($dst$$Register, $mem$$Address);
  %}
  ins_pipe(ialu_reg_mem);
%}

// Load Unsigned Short/Char (16 bit UNsigned) into Long Register
instruct loadUS2L(eRegL dst, memory mem, eFlagsReg cr) %{
  match(Set dst (ConvI2L (LoadUS mem)));
  effect(KILL cr);

  ins_cost(250);
  format %{ "MOVZX  $dst.lo,$mem\t# ushort/char -> long\n\t"
            "XOR    $dst.hi,$dst.hi" %}

  ins_encode %{
    __ movzwl($dst$$Register, $mem$$Address);
    __ xorl(HIGH_FROM_LOW($dst$$Register), HIGH_FROM_LOW($dst$$Register));
  %}

  ins_pipe(ialu_reg_mem);
%}

// Load Unsigned Short/Char (16 bit UNsigned) with mask 0xFF into Long Register
instruct loadUS2L_immI_255(eRegL dst, memory mem, immI_255 mask, eFlagsReg cr) %{
  match(Set dst (ConvI2L (AndI (LoadUS mem) mask)));
  effect(KILL cr);

  format %{ "MOVZX8 $dst.lo,$mem\t# ushort/char & 0xFF -> long\n\t"
            "XOR    $dst.hi,$dst.hi" %}
  ins_encode %{
    Register Rdst = $dst$$Register;
    __ movzbl(Rdst, $mem$$Address);
    __ xorl(HIGH_FROM_LOW(Rdst), HIGH_FROM_LOW(Rdst));
  %}
  ins_pipe(ialu_reg_mem);
%}

// Load Unsigned Short/Char (16 bit UNsigned) with a 32-bit mask into Long Register
instruct loadUS2L_immI(eRegL dst, memory mem, immI mask, eFlagsReg cr) %{
  match(Set dst (ConvI2L (AndI (LoadUS mem) mask)));
  effect(KILL cr);

  format %{ "MOVZX  $dst.lo, $mem\t# ushort/char & 32-bit mask -> long\n\t"
            "XOR    $dst.hi,$dst.hi\n\t"
            "AND    $dst.lo,right_n_bits($mask, 16)" %}
  ins_encode %{
    Register Rdst = $dst$$Register;
    __ movzwl(Rdst, $mem$$Address);
    __ xorl(HIGH_FROM_LOW(Rdst), HIGH_FROM_LOW(Rdst));
    __ andl(Rdst, $mask$$constant & right_n_bits(16));
  %}
  ins_pipe(ialu_reg_mem);
%}

// Load Integer
instruct loadI(rRegI dst, memory mem) %{
  match(Set dst (LoadI mem));

  ins_cost(125);
  format %{ "MOV    $dst,$mem\t# int" %}

  ins_encode %{
    __ movl($dst$$Register, $mem$$Address);
  %}

  ins_pipe(ialu_reg_mem);
%}

// Load Integer (32 bit signed) to Byte (8 bit signed)
instruct loadI2B(rRegI dst, memory mem, immI_24 twentyfour) %{
  match(Set dst (RShiftI (LShiftI (LoadI mem) twentyfour) twentyfour));

  ins_cost(125);
  format %{ "MOVSX  $dst, $mem\t# int -> byte" %}
  ins_encode %{
    __ movsbl($dst$$Register, $mem$$Address);
  %}
  ins_pipe(ialu_reg_mem);
%}

// Load Integer (32 bit signed) to Unsigned Byte (8 bit UNsigned)
instruct loadI2UB(rRegI dst, memory mem, immI_255 mask) %{
  match(Set dst (AndI (LoadI mem) mask));

  ins_cost(125);
  format %{ "MOVZX  $dst, $mem\t# int -> ubyte" %}
  ins_encode %{
    __ movzbl($dst$$Register, $mem$$Address);
  %}
  ins_pipe(ialu_reg_mem);
%}

// Load Integer (32 bit signed) to Short (16 bit signed)
instruct loadI2S(rRegI dst, memory mem, immI_16 sixteen) %{
  match(Set dst (RShiftI (LShiftI (LoadI mem) sixteen) sixteen));

  ins_cost(125);
  format %{ "MOVSX  $dst, $mem\t# int -> short" %}
  ins_encode %{
    __ movswl($dst$$Register, $mem$$Address);
  %}
  ins_pipe(ialu_reg_mem);
%}

// Load Integer (32 bit signed) to Unsigned Short/Char (16 bit UNsigned)
instruct loadI2US(rRegI dst, memory mem, immI_65535 mask) %{
  match(Set dst (AndI (LoadI mem) mask));

  ins_cost(125);
  format %{ "MOVZX  $dst, $mem\t# int -> ushort/char" %}
  ins_encode %{
    __ movzwl($dst$$Register, $mem$$Address);
  %}
  ins_pipe(ialu_reg_mem);
%}

// Load Integer into Long Register
instruct loadI2L(eRegL dst, memory mem, eFlagsReg cr) %{
  match(Set dst (ConvI2L (LoadI mem)));
  effect(KILL cr);

  ins_cost(375);
  format %{ "MOV    $dst.lo,$mem\t# int -> long\n\t"
            "MOV    $dst.hi,$dst.lo\n\t"
            "SAR    $dst.hi,31" %}

  ins_encode %{
    __ movl($dst$$Register, $mem$$Address);
    __ movl(HIGH_FROM_LOW($dst$$Register), $dst$$Register); // This is always a different register.
    __ sarl(HIGH_FROM_LOW($dst$$Register), 31);
  %}

  ins_pipe(ialu_reg_mem);
%}

// Load Integer with mask 0xFF into Long Register
instruct loadI2L_immI_255(eRegL dst, memory mem, immI_255 mask, eFlagsReg cr) %{
  match(Set dst (ConvI2L (AndI (LoadI mem) mask)));
  effect(KILL cr);

  format %{ "MOVZX8 $dst.lo,$mem\t# int & 0xFF -> long\n\t"
            "XOR    $dst.hi,$dst.hi" %}
  ins_encode %{
    Register Rdst = $dst$$Register;
    __ movzbl(Rdst, $mem$$Address);
    __ xorl(HIGH_FROM_LOW(Rdst), HIGH_FROM_LOW(Rdst));
  %}
  ins_pipe(ialu_reg_mem);
%}

// Load Integer with mask 0xFFFF into Long Register
instruct loadI2L_immI_65535(eRegL dst, memory mem, immI_65535 mask, eFlagsReg cr) %{
  match(Set dst (ConvI2L (AndI (LoadI mem) mask)));
  effect(KILL cr);

  format %{ "MOVZX  $dst.lo,$mem\t# int & 0xFFFF -> long\n\t"
            "XOR    $dst.hi,$dst.hi" %}
  ins_encode %{
    Register Rdst = $dst$$Register;
    __ movzwl(Rdst, $mem$$Address);
    __ xorl(HIGH_FROM_LOW(Rdst), HIGH_FROM_LOW(Rdst));
  %}
  ins_pipe(ialu_reg_mem);
%}

// Load Integer with 31-bit mask into Long Register
instruct loadI2L_immU31(eRegL dst, memory mem, immU31 mask, eFlagsReg cr) %{
  match(Set dst (ConvI2L (AndI (LoadI mem) mask)));
  effect(KILL cr);

  format %{ "MOV    $dst.lo,$mem\t# int & 31-bit mask -> long\n\t"
            "XOR    $dst.hi,$dst.hi\n\t"
            "AND    $dst.lo,$mask" %}
  ins_encode %{
    Register Rdst = $dst$$Register;
    __ movl(Rdst, $mem$$Address);
    __ xorl(HIGH_FROM_LOW(Rdst), HIGH_FROM_LOW(Rdst));
    __ andl(Rdst, $mask$$constant);
  %}
  ins_pipe(ialu_reg_mem);
%}

// Load Unsigned Integer into Long Register
instruct loadUI2L(eRegL dst, memory mem, immL_32bits mask, eFlagsReg cr) %{
  match(Set dst (AndL (ConvI2L (LoadI mem)) mask));
  effect(KILL cr);

  ins_cost(250);
  format %{ "MOV    $dst.lo,$mem\t# uint -> long\n\t"
            "XOR    $dst.hi,$dst.hi" %}

  ins_encode %{
    __ movl($dst$$Register, $mem$$Address);
    __ xorl(HIGH_FROM_LOW($dst$$Register), HIGH_FROM_LOW($dst$$Register));
  %}

  ins_pipe(ialu_reg_mem);
%}

// Load Long.  Cannot clobber address while loading, so restrict address
// register to ESI
instruct loadL(eRegL dst, load_long_memory mem) %{
  predicate(!((LoadLNode*)n)->require_atomic_access());
  match(Set dst (LoadL mem));

  ins_cost(250);
  format %{ "MOV    $dst.lo,$mem\t# long\n\t"
            "MOV    $dst.hi,$mem+4" %}

  ins_encode %{
    Address Amemlo = Address::make_raw($mem$$base, $mem$$index, $mem$$scale, $mem$$disp, relocInfo::none);
    Address Amemhi = Address::make_raw($mem$$base, $mem$$index, $mem$$scale, $mem$$disp + 4, relocInfo::none);
    __ movl($dst$$Register, Amemlo);
    __ movl(HIGH_FROM_LOW($dst$$Register), Amemhi);
  %}

  ins_pipe(ialu_reg_long_mem);
%}

// Volatile Load Long.  Must be atomic, so do 64-bit FILD
// then store it down to the stack and reload on the int
// side.
instruct loadL_volatile(stackSlotL dst, memory mem) %{
  predicate(UseSSE<=1 && ((LoadLNode*)n)->require_atomic_access());
  match(Set dst (LoadL mem));

  ins_cost(200);
  format %{ "FILD   $mem\t# Atomic volatile long load\n\t"
            "FISTp  $dst" %}
  ins_encode(enc_loadL_volatile(mem,dst));
  ins_pipe( fpu_reg_mem );
%}

instruct loadLX_volatile(stackSlotL dst, memory mem, regD tmp) %{
  predicate(UseSSE>=2 && ((LoadLNode*)n)->require_atomic_access());
  match(Set dst (LoadL mem));
  effect(TEMP tmp);
  ins_cost(180);
  format %{ "MOVSD  $tmp,$mem\t# Atomic volatile long load\n\t"
            "MOVSD  $dst,$tmp" %}
  ins_encode %{
    __ movdbl($tmp$$XMMRegister, $mem$$Address);
    __ movdbl(Address(rsp, $dst$$disp), $tmp$$XMMRegister);
  %}
  ins_pipe( pipe_slow );
%}

instruct loadLX_reg_volatile(eRegL dst, memory mem, regD tmp) %{
  predicate(UseSSE>=2 && ((LoadLNode*)n)->require_atomic_access());
  match(Set dst (LoadL mem));
  effect(TEMP tmp);
  ins_cost(160);
  format %{ "MOVSD  $tmp,$mem\t# Atomic volatile long load\n\t"
            "MOVD   $dst.lo,$tmp\n\t"
            "PSRLQ  $tmp,32\n\t"
            "MOVD   $dst.hi,$tmp" %}
  ins_encode %{
    __ movdbl($tmp$$XMMRegister, $mem$$Address);
    __ movdl($dst$$Register, $tmp$$XMMRegister);
    __ psrlq($tmp$$XMMRegister, 32);
    __ movdl(HIGH_FROM_LOW($dst$$Register), $tmp$$XMMRegister);
  %}
  ins_pipe( pipe_slow );
%}

// Load Range
instruct loadRange(rRegI dst, memory mem) %{
  match(Set dst (LoadRange mem));

  ins_cost(125);
  format %{ "MOV    $dst,$mem" %}
  opcode(0x8B);
  ins_encode( SetInstMark, OpcP, RegMem(dst,mem), ClearInstMark);
  ins_pipe( ialu_reg_mem );
%}


// Load Pointer
instruct loadP(eRegP dst, memory mem) %{
  match(Set dst (LoadP mem));

  ins_cost(125);
  format %{ "MOV    $dst,$mem" %}
  opcode(0x8B);
  ins_encode( SetInstMark, OpcP, RegMem(dst,mem), ClearInstMark);
  ins_pipe( ialu_reg_mem );
%}

// Load Klass Pointer
instruct loadKlass(eRegP dst, memory mem) %{
  match(Set dst (LoadKlass mem));

  ins_cost(125);
  format %{ "MOV    $dst,$mem" %}
  opcode(0x8B);
  ins_encode( SetInstMark, OpcP, RegMem(dst,mem), ClearInstMark);
  ins_pipe( ialu_reg_mem );
%}

// Load Double
instruct loadDPR(regDPR dst, memory mem) %{
  predicate(UseSSE<=1);
  match(Set dst (LoadD mem));

  ins_cost(150);
  format %{ "FLD_D  ST,$mem\n\t"
            "FSTP   $dst" %}
  opcode(0xDD);               /* DD /0 */
  ins_encode( SetInstMark, OpcP, RMopc_Mem(0x00,mem),
              Pop_Reg_DPR(dst), ClearInstMark );
  ins_pipe( fpu_reg_mem );
%}

// Load Double to XMM
instruct loadD(regD dst, memory mem) %{
  predicate(UseSSE>=2 && UseXmmLoadAndClearUpper);
  match(Set dst (LoadD mem));
  ins_cost(145);
  format %{ "MOVSD  $dst,$mem" %}
  ins_encode %{
    __ movdbl ($dst$$XMMRegister, $mem$$Address);
  %}
  ins_pipe( pipe_slow );
%}

instruct loadD_partial(regD dst, memory mem) %{
  predicate(UseSSE>=2 && !UseXmmLoadAndClearUpper);
  match(Set dst (LoadD mem));
  ins_cost(145);
  format %{ "MOVLPD $dst,$mem" %}
  ins_encode %{
    __ movdbl ($dst$$XMMRegister, $mem$$Address);
  %}
  ins_pipe( pipe_slow );
%}

// Load to XMM register (single-precision floating point)
// MOVSS instruction
instruct loadF(regF dst, memory mem) %{
  predicate(UseSSE>=1);
  match(Set dst (LoadF mem));
  ins_cost(145);
  format %{ "MOVSS  $dst,$mem" %}
  ins_encode %{
    __ movflt ($dst$$XMMRegister, $mem$$Address);
  %}
  ins_pipe( pipe_slow );
%}

// Load Float
instruct loadFPR(regFPR dst, memory mem) %{
  predicate(UseSSE==0);
  match(Set dst (LoadF mem));

  ins_cost(150);
  format %{ "FLD_S  ST,$mem\n\t"
            "FSTP   $dst" %}
  opcode(0xD9);               /* D9 /0 */
  ins_encode( SetInstMark, OpcP, RMopc_Mem(0x00,mem),
              Pop_Reg_FPR(dst), ClearInstMark );
  ins_pipe( fpu_reg_mem );
%}

// Load Effective Address
instruct leaP8(eRegP dst, indOffset8 mem) %{
  match(Set dst mem);

  ins_cost(110);
  format %{ "LEA    $dst,$mem" %}
  opcode(0x8D);
  ins_encode( SetInstMark, OpcP, RegMem(dst,mem), ClearInstMark);
  ins_pipe( ialu_reg_reg_fat );
%}

instruct leaP32(eRegP dst, indOffset32 mem) %{
  match(Set dst mem);

  ins_cost(110);
  format %{ "LEA    $dst,$mem" %}
  opcode(0x8D);
  ins_encode( SetInstMark, OpcP, RegMem(dst,mem), ClearInstMark);
  ins_pipe( ialu_reg_reg_fat );
%}

instruct leaPIdxOff(eRegP dst, indIndexOffset mem) %{
  match(Set dst mem);

  ins_cost(110);
  format %{ "LEA    $dst,$mem" %}
  opcode(0x8D);
  ins_encode( SetInstMark, OpcP, RegMem(dst,mem), ClearInstMark);
  ins_pipe( ialu_reg_reg_fat );
%}

instruct leaPIdxScale(eRegP dst, indIndexScale mem) %{
  match(Set dst mem);

  ins_cost(110);
  format %{ "LEA    $dst,$mem" %}
  opcode(0x8D);
  ins_encode( SetInstMark, OpcP, RegMem(dst,mem), ClearInstMark);
  ins_pipe( ialu_reg_reg_fat );
%}

instruct leaPIdxScaleOff(eRegP dst, indIndexScaleOffset mem) %{
  match(Set dst mem);

  ins_cost(110);
  format %{ "LEA    $dst,$mem" %}
  opcode(0x8D);
  ins_encode( SetInstMark, OpcP, RegMem(dst,mem), ClearInstMark);
  ins_pipe( ialu_reg_reg_fat );
%}

// Load Constant
instruct loadConI(rRegI dst, immI src) %{
  match(Set dst src);

  format %{ "MOV    $dst,$src" %}
  ins_encode( SetInstMark, LdImmI(dst, src), ClearInstMark );
  ins_pipe( ialu_reg_fat );
%}

// Load Constant zero
instruct loadConI0(rRegI dst, immI_0 src, eFlagsReg cr) %{
  match(Set dst src);
  effect(KILL cr);

  ins_cost(50);
  format %{ "XOR    $dst,$dst" %}
  opcode(0x33);  /* + rd */
  ins_encode( OpcP, RegReg( dst, dst ) );
  ins_pipe( ialu_reg );
%}

instruct loadConP(eRegP dst, immP src) %{
  match(Set dst src);

  format %{ "MOV    $dst,$src" %}
  opcode(0xB8);  /* + rd */
  ins_encode( SetInstMark, LdImmP(dst, src), ClearInstMark );
  ins_pipe( ialu_reg_fat );
%}

instruct loadConL(eRegL dst, immL src, eFlagsReg cr) %{
  match(Set dst src);
  effect(KILL cr);
  ins_cost(200);
  format %{ "MOV    $dst.lo,$src.lo\n\t"
            "MOV    $dst.hi,$src.hi" %}
  opcode(0xB8);
  ins_encode( LdImmL_Lo(dst, src), LdImmL_Hi(dst, src) );
  ins_pipe( ialu_reg_long_fat );
%}

instruct loadConL0(eRegL dst, immL0 src, eFlagsReg cr) %{
  match(Set dst src);
  effect(KILL cr);
  ins_cost(150);
  format %{ "XOR    $dst.lo,$dst.lo\n\t"
            "XOR    $dst.hi,$dst.hi" %}
  opcode(0x33,0x33);
  ins_encode( RegReg_Lo(dst,dst), RegReg_Hi(dst, dst) );
  ins_pipe( ialu_reg_long );
%}

// The instruction usage is guarded by predicate in operand immFPR().
instruct loadConFPR(regFPR dst, immFPR con) %{
  match(Set dst con);
  ins_cost(125);
  format %{ "FLD_S  ST,[$constantaddress]\t# load from constant table: float=$con\n\t"
            "FSTP   $dst" %}
  ins_encode %{
    __ fld_s($constantaddress($con));
    __ fstp_d($dst$$reg);
  %}
  ins_pipe(fpu_reg_con);
%}

// The instruction usage is guarded by predicate in operand immFPR0().
instruct loadConFPR0(regFPR dst, immFPR0 con) %{
  match(Set dst con);
  ins_cost(125);
  format %{ "FLDZ   ST\n\t"
            "FSTP   $dst" %}
  ins_encode %{
    __ fldz();
    __ fstp_d($dst$$reg);
  %}
  ins_pipe(fpu_reg_con);
%}

// The instruction usage is guarded by predicate in operand immFPR1().
instruct loadConFPR1(regFPR dst, immFPR1 con) %{
  match(Set dst con);
  ins_cost(125);
  format %{ "FLD1   ST\n\t"
            "FSTP   $dst" %}
  ins_encode %{
    __ fld1();
    __ fstp_d($dst$$reg);
  %}
  ins_pipe(fpu_reg_con);
%}

// The instruction usage is guarded by predicate in operand immF().
instruct loadConF(regF dst, immF con) %{
  match(Set dst con);
  ins_cost(125);
  format %{ "MOVSS  $dst,[$constantaddress]\t# load from constant table: float=$con" %}
  ins_encode %{
    __ movflt($dst$$XMMRegister, $constantaddress($con));
  %}
  ins_pipe(pipe_slow);
%}

// The instruction usage is guarded by predicate in operand immF0().
instruct loadConF0(regF dst, immF0 src) %{
  match(Set dst src);
  ins_cost(100);
  format %{ "XORPS  $dst,$dst\t# float 0.0" %}
  ins_encode %{
    __ xorps($dst$$XMMRegister, $dst$$XMMRegister);
  %}
  ins_pipe(pipe_slow);
%}

// The instruction usage is guarded by predicate in operand immDPR().
instruct loadConDPR(regDPR dst, immDPR con) %{
  match(Set dst con);
  ins_cost(125);

  format %{ "FLD_D  ST,[$constantaddress]\t# load from constant table: double=$con\n\t"
            "FSTP   $dst" %}
  ins_encode %{
    __ fld_d($constantaddress($con));
    __ fstp_d($dst$$reg);
  %}
  ins_pipe(fpu_reg_con);
%}

// The instruction usage is guarded by predicate in operand immDPR0().
instruct loadConDPR0(regDPR dst, immDPR0 con) %{
  match(Set dst con);
  ins_cost(125);

  format %{ "FLDZ   ST\n\t"
            "FSTP   $dst" %}
  ins_encode %{
    __ fldz();
    __ fstp_d($dst$$reg);
  %}
  ins_pipe(fpu_reg_con);
%}

// The instruction usage is guarded by predicate in operand immDPR1().
instruct loadConDPR1(regDPR dst, immDPR1 con) %{
  match(Set dst con);
  ins_cost(125);

  format %{ "FLD1   ST\n\t"
            "FSTP   $dst" %}
  ins_encode %{
    __ fld1();
    __ fstp_d($dst$$reg);
  %}
  ins_pipe(fpu_reg_con);
%}

// The instruction usage is guarded by predicate in operand immD().
instruct loadConD(regD dst, immD con) %{
  match(Set dst con);
  ins_cost(125);
  format %{ "MOVSD  $dst,[$constantaddress]\t# load from constant table: double=$con" %}
  ins_encode %{
    __ movdbl($dst$$XMMRegister, $constantaddress($con));
  %}
  ins_pipe(pipe_slow);
%}

// The instruction usage is guarded by predicate in operand immD0().
instruct loadConD0(regD dst, immD0 src) %{
  match(Set dst src);
  ins_cost(100);
  format %{ "XORPD  $dst,$dst\t# double 0.0" %}
  ins_encode %{
    __ xorpd ($dst$$XMMRegister, $dst$$XMMRegister);
  %}
  ins_pipe( pipe_slow );
%}

// Load Stack Slot
instruct loadSSI(rRegI dst, stackSlotI src) %{
  match(Set dst src);
  ins_cost(125);

  format %{ "MOV    $dst,$src" %}
  opcode(0x8B);
  ins_encode( SetInstMark, OpcP, RegMem(dst,src), ClearInstMark);
  ins_pipe( ialu_reg_mem );
%}

instruct loadSSL(eRegL dst, stackSlotL src) %{
  match(Set dst src);

  ins_cost(200);
  format %{ "MOV    $dst,$src.lo\n\t"
            "MOV    $dst+4,$src.hi" %}
  opcode(0x8B, 0x8B);
  ins_encode( SetInstMark, OpcP, RegMem( dst, src ), OpcS, RegMem_Hi( dst, src ), ClearInstMark );
  ins_pipe( ialu_mem_long_reg );
%}

// Load Stack Slot
instruct loadSSP(eRegP dst, stackSlotP src) %{
  match(Set dst src);
  ins_cost(125);

  format %{ "MOV    $dst,$src" %}
  opcode(0x8B);
  ins_encode( SetInstMark, OpcP, RegMem(dst,src), ClearInstMark);
  ins_pipe( ialu_reg_mem );
%}

// Load Stack Slot
instruct loadSSF(regFPR dst, stackSlotF src) %{
  match(Set dst src);
  ins_cost(125);

  format %{ "FLD_S  $src\n\t"
            "FSTP   $dst" %}
  opcode(0xD9);               /* D9 /0, FLD m32real */
  ins_encode( SetInstMark, OpcP, RMopc_Mem_no_oop(0x00,src),
              Pop_Reg_FPR(dst), ClearInstMark );
  ins_pipe( fpu_reg_mem );
%}

// Load Stack Slot
instruct loadSSD(regDPR dst, stackSlotD src) %{
  match(Set dst src);
  ins_cost(125);

  format %{ "FLD_D  $src\n\t"
            "FSTP   $dst" %}
  opcode(0xDD);               /* DD /0, FLD m64real */
  ins_encode( SetInstMark, OpcP, RMopc_Mem_no_oop(0x00,src),
              Pop_Reg_DPR(dst), ClearInstMark );
  ins_pipe( fpu_reg_mem );
%}

// Prefetch instructions for allocation.
// Must be safe to execute with invalid address (cannot fault).

instruct prefetchAlloc0( memory mem ) %{
  predicate(UseSSE==0 && AllocatePrefetchInstr!=3);
  match(PrefetchAllocation mem);
  ins_cost(0);
  size(0);
  format %{ "Prefetch allocation (non-SSE is empty encoding)" %}
  ins_encode();
  ins_pipe(empty);
%}

instruct prefetchAlloc( memory mem ) %{
  predicate(AllocatePrefetchInstr==3);
  match( PrefetchAllocation mem );
  ins_cost(100);

  format %{ "PREFETCHW $mem\t! Prefetch allocation into L1 cache and mark modified" %}
  ins_encode %{
    __ prefetchw($mem$$Address);
  %}
  ins_pipe(ialu_mem);
%}

instruct prefetchAllocNTA( memory mem ) %{
  predicate(UseSSE>=1 && AllocatePrefetchInstr==0);
  match(PrefetchAllocation mem);
  ins_cost(100);

  format %{ "PREFETCHNTA $mem\t! Prefetch allocation into non-temporal cache for write" %}
  ins_encode %{
    __ prefetchnta($mem$$Address);
  %}
  ins_pipe(ialu_mem);
%}

instruct prefetchAllocT0( memory mem ) %{
  predicate(UseSSE>=1 && AllocatePrefetchInstr==1);
  match(PrefetchAllocation mem);
  ins_cost(100);

  format %{ "PREFETCHT0 $mem\t! Prefetch allocation into L1 and L2 caches for write" %}
  ins_encode %{
    __ prefetcht0($mem$$Address);
  %}
  ins_pipe(ialu_mem);
%}

instruct prefetchAllocT2( memory mem ) %{
  predicate(UseSSE>=1 && AllocatePrefetchInstr==2);
  match(PrefetchAllocation mem);
  ins_cost(100);

  format %{ "PREFETCHT2 $mem\t! Prefetch allocation into L2 cache for write" %}
  ins_encode %{
    __ prefetcht2($mem$$Address);
  %}
  ins_pipe(ialu_mem);
%}

//----------Store Instructions-------------------------------------------------

// Store Byte
instruct storeB(memory mem, xRegI src) %{
  match(Set mem (StoreB mem src));

  ins_cost(125);
  format %{ "MOV8   $mem,$src" %}
  opcode(0x88);
  ins_encode( SetInstMark, OpcP, RegMem( src, mem ), ClearInstMark );
  ins_pipe( ialu_mem_reg );
%}

// Store Char/Short
instruct storeC(memory mem, rRegI src) %{
  match(Set mem (StoreC mem src));

  ins_cost(125);
  format %{ "MOV16  $mem,$src" %}
  opcode(0x89, 0x66);
  ins_encode( SetInstMark, OpcS, OpcP, RegMem( src, mem ), ClearInstMark );
  ins_pipe( ialu_mem_reg );
%}

// Store Integer
instruct storeI(memory mem, rRegI src) %{
  match(Set mem (StoreI mem src));

  ins_cost(125);
  format %{ "MOV    $mem,$src" %}
  opcode(0x89);
  ins_encode( SetInstMark, OpcP, RegMem( src, mem ), ClearInstMark );
  ins_pipe( ialu_mem_reg );
%}

// Store Long
instruct storeL(long_memory mem, eRegL src) %{
  predicate(!((StoreLNode*)n)->require_atomic_access());
  match(Set mem (StoreL mem src));

  ins_cost(200);
  format %{ "MOV    $mem,$src.lo\n\t"
            "MOV    $mem+4,$src.hi" %}
  opcode(0x89, 0x89);
  ins_encode( SetInstMark, OpcP, RegMem( src, mem ), OpcS, RegMem_Hi( src, mem ), ClearInstMark );
  ins_pipe( ialu_mem_long_reg );
%}

// Store Long to Integer
instruct storeL2I(memory mem, eRegL src) %{
  match(Set mem (StoreI mem (ConvL2I src)));

  format %{ "MOV    $mem,$src.lo\t# long -> int" %}
  ins_encode %{
    __ movl($mem$$Address, $src$$Register);
  %}
  ins_pipe(ialu_mem_reg);
%}

// Volatile Store Long.  Must be atomic, so move it into
// the FP TOS and then do a 64-bit FIST.  Has to probe the
// target address before the store (for null-ptr checks)
// so the memory operand is used twice in the encoding.
instruct storeL_volatile(memory mem, stackSlotL src, eFlagsReg cr ) %{
  predicate(UseSSE<=1 && ((StoreLNode*)n)->require_atomic_access());
  match(Set mem (StoreL mem src));
  effect( KILL cr );
  ins_cost(400);
  format %{ "CMP    $mem,EAX\t# Probe address for implicit null check\n\t"
            "FILD   $src\n\t"
            "FISTp  $mem\t # 64-bit atomic volatile long store" %}
  opcode(0x3B);
  ins_encode( SetInstMark, OpcP, RegMem( EAX, mem ), enc_storeL_volatile(mem,src), ClearInstMark);
  ins_pipe( fpu_reg_mem );
%}

instruct storeLX_volatile(memory mem, stackSlotL src, regD tmp, eFlagsReg cr) %{
  predicate(UseSSE>=2 && ((StoreLNode*)n)->require_atomic_access());
  match(Set mem (StoreL mem src));
  effect( TEMP tmp, KILL cr );
  ins_cost(380);
  format %{ "CMP    $mem,EAX\t# Probe address for implicit null check\n\t"
            "MOVSD  $tmp,$src\n\t"
            "MOVSD  $mem,$tmp\t # 64-bit atomic volatile long store" %}
  ins_encode %{
    __ cmpl(rax, $mem$$Address);
    __ movdbl($tmp$$XMMRegister, Address(rsp, $src$$disp));
    __ movdbl($mem$$Address, $tmp$$XMMRegister);
  %}
  ins_pipe( pipe_slow );
%}

instruct storeLX_reg_volatile(memory mem, eRegL src, regD tmp2, regD tmp, eFlagsReg cr) %{
  predicate(UseSSE>=2 && ((StoreLNode*)n)->require_atomic_access());
  match(Set mem (StoreL mem src));
  effect( TEMP tmp2 , TEMP tmp, KILL cr );
  ins_cost(360);
  format %{ "CMP    $mem,EAX\t# Probe address for implicit null check\n\t"
            "MOVD   $tmp,$src.lo\n\t"
            "MOVD   $tmp2,$src.hi\n\t"
            "PUNPCKLDQ $tmp,$tmp2\n\t"
            "MOVSD  $mem,$tmp\t # 64-bit atomic volatile long store" %}
  ins_encode %{
    __ cmpl(rax, $mem$$Address);
    __ movdl($tmp$$XMMRegister, $src$$Register);
    __ movdl($tmp2$$XMMRegister, HIGH_FROM_LOW($src$$Register));
    __ punpckldq($tmp$$XMMRegister, $tmp2$$XMMRegister);
    __ movdbl($mem$$Address, $tmp$$XMMRegister);
  %}
  ins_pipe( pipe_slow );
%}

// Store Pointer; for storing unknown oops and raw pointers
instruct storeP(memory mem, anyRegP src) %{
  match(Set mem (StoreP mem src));

  ins_cost(125);
  format %{ "MOV    $mem,$src" %}
  opcode(0x89);
  ins_encode( SetInstMark, OpcP, RegMem( src, mem ), ClearInstMark );
  ins_pipe( ialu_mem_reg );
%}

// Store Integer Immediate
instruct storeImmI(memory mem, immI src) %{
  match(Set mem (StoreI mem src));

  ins_cost(150);
  format %{ "MOV    $mem,$src" %}
  opcode(0xC7);               /* C7 /0 */
  ins_encode( SetInstMark, OpcP, RMopc_Mem(0x00,mem), Con32(src), ClearInstMark);
  ins_pipe( ialu_mem_imm );
%}

// Store Short/Char Immediate
instruct storeImmI16(memory mem, immI16 src) %{
  predicate(UseStoreImmI16);
  match(Set mem (StoreC mem src));

  ins_cost(150);
  format %{ "MOV16  $mem,$src" %}
  opcode(0xC7);     /* C7 /0 Same as 32 store immediate with prefix */
  ins_encode( SetInstMark, SizePrefix, OpcP, RMopc_Mem(0x00,mem), Con16(src), ClearInstMark);
  ins_pipe( ialu_mem_imm );
%}

// Store Pointer Immediate; null pointers or constant oops that do not
// need card-mark barriers.
instruct storeImmP(memory mem, immP src) %{
  match(Set mem (StoreP mem src));

  ins_cost(150);
  format %{ "MOV    $mem,$src" %}
  opcode(0xC7);               /* C7 /0 */
  ins_encode( SetInstMark, OpcP, RMopc_Mem(0x00,mem), Con32( src ), ClearInstMark);
  ins_pipe( ialu_mem_imm );
%}

// Store Byte Immediate
instruct storeImmB(memory mem, immI8 src) %{
  match(Set mem (StoreB mem src));

  ins_cost(150);
  format %{ "MOV8   $mem,$src" %}
  opcode(0xC6);               /* C6 /0 */
  ins_encode( SetInstMark, OpcP, RMopc_Mem(0x00,mem), Con8or32(src), ClearInstMark);
  ins_pipe( ialu_mem_imm );
%}

// Store CMS card-mark Immediate
instruct storeImmCM(memory mem, immI8 src) %{
  match(Set mem (StoreCM mem src));

  ins_cost(150);
  format %{ "MOV8   $mem,$src\t! CMS card-mark imm0" %}
  opcode(0xC6);               /* C6 /0 */
  ins_encode( SetInstMark, OpcP, RMopc_Mem(0x00,mem), Con8or32(src), ClearInstMark);
  ins_pipe( ialu_mem_imm );
%}

// Store Double
instruct storeDPR( memory mem, regDPR1 src) %{
  predicate(UseSSE<=1);
  match(Set mem (StoreD mem src));

  ins_cost(100);
  format %{ "FST_D  $mem,$src" %}
  opcode(0xDD);       /* DD /2 */
  ins_encode( enc_FPR_store(mem,src) );
  ins_pipe( fpu_mem_reg );
%}

// Store double does rounding on x86
instruct storeDPR_rounded( memory mem, regDPR1 src) %{
  predicate(UseSSE<=1);
  match(Set mem (StoreD mem (RoundDouble src)));

  ins_cost(100);
  format %{ "FST_D  $mem,$src\t# round" %}
  opcode(0xDD);       /* DD /2 */
  ins_encode( enc_FPR_store(mem,src) );
  ins_pipe( fpu_mem_reg );
%}

// Store XMM register to memory (double-precision floating points)
// MOVSD instruction
instruct storeD(memory mem, regD src) %{
  predicate(UseSSE>=2);
  match(Set mem (StoreD mem src));
  ins_cost(95);
  format %{ "MOVSD  $mem,$src" %}
  ins_encode %{
    __ movdbl($mem$$Address, $src$$XMMRegister);
  %}
  ins_pipe( pipe_slow );
%}

// Store XMM register to memory (single-precision floating point)
// MOVSS instruction
instruct storeF(memory mem, regF src) %{
  predicate(UseSSE>=1);
  match(Set mem (StoreF mem src));
  ins_cost(95);
  format %{ "MOVSS  $mem,$src" %}
  ins_encode %{
    __ movflt($mem$$Address, $src$$XMMRegister);
  %}
  ins_pipe( pipe_slow );
%}


// Store Float
instruct storeFPR( memory mem, regFPR1 src) %{
  predicate(UseSSE==0);
  match(Set mem (StoreF mem src));

  ins_cost(100);
  format %{ "FST_S  $mem,$src" %}
  opcode(0xD9);       /* D9 /2 */
  ins_encode( enc_FPR_store(mem,src) );
  ins_pipe( fpu_mem_reg );
%}

// Store Float does rounding on x86
instruct storeFPR_rounded( memory mem, regFPR1 src) %{
  predicate(UseSSE==0);
  match(Set mem (StoreF mem (RoundFloat src)));

  ins_cost(100);
  format %{ "FST_S  $mem,$src\t# round" %}
  opcode(0xD9);       /* D9 /2 */
  ins_encode( enc_FPR_store(mem,src) );
  ins_pipe( fpu_mem_reg );
%}

// Store Float does rounding on x86
instruct storeFPR_Drounded( memory mem, regDPR1 src) %{
  predicate(UseSSE<=1);
  match(Set mem (StoreF mem (ConvD2F src)));

  ins_cost(100);
  format %{ "FST_S  $mem,$src\t# D-round" %}
  opcode(0xD9);       /* D9 /2 */
  ins_encode( enc_FPR_store(mem,src) );
  ins_pipe( fpu_mem_reg );
%}

// Store immediate Float value (it is faster than store from FPU register)
// The instruction usage is guarded by predicate in operand immFPR().
instruct storeFPR_imm( memory mem, immFPR src) %{
  match(Set mem (StoreF mem src));

  ins_cost(50);
  format %{ "MOV    $mem,$src\t# store float" %}
  opcode(0xC7);               /* C7 /0 */
  ins_encode( SetInstMark, OpcP, RMopc_Mem(0x00,mem),  Con32FPR_as_bits(src), ClearInstMark);
  ins_pipe( ialu_mem_imm );
%}

// Store immediate Float value (it is faster than store from XMM register)
// The instruction usage is guarded by predicate in operand immF().
instruct storeF_imm( memory mem, immF src) %{
  match(Set mem (StoreF mem src));

  ins_cost(50);
  format %{ "MOV    $mem,$src\t# store float" %}
  opcode(0xC7);               /* C7 /0 */
  ins_encode( SetInstMark, OpcP, RMopc_Mem(0x00,mem),  Con32F_as_bits(src), ClearInstMark);
  ins_pipe( ialu_mem_imm );
%}

// Store Integer to stack slot
instruct storeSSI(stackSlotI dst, rRegI src) %{
  match(Set dst src);

  ins_cost(100);
  format %{ "MOV    $dst,$src" %}
  opcode(0x89);
  ins_encode( OpcPRegSS( dst, src ) );
  ins_pipe( ialu_mem_reg );
%}

// Store Integer to stack slot
instruct storeSSP(stackSlotP dst, eRegP src) %{
  match(Set dst src);

  ins_cost(100);
  format %{ "MOV    $dst,$src" %}
  opcode(0x89);
  ins_encode( OpcPRegSS( dst, src ) );
  ins_pipe( ialu_mem_reg );
%}

// Store Long to stack slot
instruct storeSSL(stackSlotL dst, eRegL src) %{
  match(Set dst src);

  ins_cost(200);
  format %{ "MOV    $dst,$src.lo\n\t"
            "MOV    $dst+4,$src.hi" %}
  opcode(0x89, 0x89);
  ins_encode( SetInstMark, OpcP, RegMem( src, dst ), OpcS, RegMem_Hi( src, dst ), ClearInstMark );
  ins_pipe( ialu_mem_long_reg );
%}

//----------MemBar Instructions-----------------------------------------------
// Memory barrier flavors

instruct membar_acquire() %{
  match(MemBarAcquire);
  match(LoadFence);
  ins_cost(400);

  size(0);
  format %{ "MEMBAR-acquire ! (empty encoding)" %}
  ins_encode();
  ins_pipe(empty);
%}

instruct membar_acquire_lock() %{
  match(MemBarAcquireLock);
  ins_cost(0);

  size(0);
  format %{ "MEMBAR-acquire (prior CMPXCHG in FastLock so empty encoding)" %}
  ins_encode( );
  ins_pipe(empty);
%}

instruct membar_release() %{
  match(MemBarRelease);
  match(StoreFence);
  ins_cost(400);

  size(0);
  format %{ "MEMBAR-release ! (empty encoding)" %}
  ins_encode( );
  ins_pipe(empty);
%}

instruct membar_release_lock() %{
  match(MemBarReleaseLock);
  ins_cost(0);

  size(0);
  format %{ "MEMBAR-release (a FastUnlock follows so empty encoding)" %}
  ins_encode( );
  ins_pipe(empty);
%}

instruct membar_volatile(eFlagsReg cr) %{
  match(MemBarVolatile);
  effect(KILL cr);
  ins_cost(400);

  format %{
    $$template
    $$emit$$"LOCK ADDL [ESP + #0], 0\t! membar_volatile"
  %}
  ins_encode %{
    __ membar(Assembler::StoreLoad);
  %}
  ins_pipe(pipe_slow);
%}

instruct unnecessary_membar_volatile() %{
  match(MemBarVolatile);
  predicate(Matcher::post_store_load_barrier(n));
  ins_cost(0);

  size(0);
  format %{ "MEMBAR-volatile (unnecessary so empty encoding)" %}
  ins_encode( );
  ins_pipe(empty);
%}

instruct membar_storestore() %{
  match(MemBarStoreStore);
  match(StoreStoreFence);
  ins_cost(0);

  size(0);
  format %{ "MEMBAR-storestore (empty encoding)" %}
  ins_encode( );
  ins_pipe(empty);
%}

//----------Move Instructions--------------------------------------------------
instruct castX2P(eAXRegP dst, eAXRegI src) %{
  match(Set dst (CastX2P src));
  format %{ "# X2P  $dst, $src" %}
  ins_encode( /*empty encoding*/ );
  ins_cost(0);
  ins_pipe(empty);
%}

instruct castP2X(rRegI dst, eRegP src ) %{
  match(Set dst (CastP2X src));
  ins_cost(50);
  format %{ "MOV    $dst, $src\t# CastP2X" %}
  ins_encode( enc_Copy( dst, src) );
  ins_pipe( ialu_reg_reg );
%}

//----------Conditional Move---------------------------------------------------
// Conditional move
instruct jmovI_reg(cmpOp cop, eFlagsReg cr, rRegI dst, rRegI src) %{
  predicate(!VM_Version::supports_cmov() );
  match(Set dst (CMoveI (Binary cop cr) (Binary dst src)));
  ins_cost(200);
  format %{ "J$cop,us skip\t# signed cmove\n\t"
            "MOV    $dst,$src\n"
      "skip:" %}
  ins_encode %{
    Label Lskip;
    // Invert sense of branch from sense of CMOV
    __ jccb((Assembler::Condition)($cop$$cmpcode^1), Lskip);
    __ movl($dst$$Register, $src$$Register);
    __ bind(Lskip);
  %}
  ins_pipe( pipe_cmov_reg );
%}

instruct jmovI_regU(cmpOpU cop, eFlagsRegU cr, rRegI dst, rRegI src) %{
  predicate(!VM_Version::supports_cmov() );
  match(Set dst (CMoveI (Binary cop cr) (Binary dst src)));
  ins_cost(200);
  format %{ "J$cop,us skip\t# unsigned cmove\n\t"
            "MOV    $dst,$src\n"
      "skip:" %}
  ins_encode %{
    Label Lskip;
    // Invert sense of branch from sense of CMOV
    __ jccb((Assembler::Condition)($cop$$cmpcode^1), Lskip);
    __ movl($dst$$Register, $src$$Register);
    __ bind(Lskip);
  %}
  ins_pipe( pipe_cmov_reg );
%}

instruct cmovI_reg(rRegI dst, rRegI src, eFlagsReg cr, cmpOp cop ) %{
  predicate(VM_Version::supports_cmov() );
  match(Set dst (CMoveI (Binary cop cr) (Binary dst src)));
  ins_cost(200);
  format %{ "CMOV$cop $dst,$src" %}
  opcode(0x0F,0x40);
  ins_encode( enc_cmov(cop), RegReg( dst, src ) );
  ins_pipe( pipe_cmov_reg );
%}

instruct cmovI_regU( cmpOpU cop, eFlagsRegU cr, rRegI dst, rRegI src ) %{
  predicate(VM_Version::supports_cmov() );
  match(Set dst (CMoveI (Binary cop cr) (Binary dst src)));
  ins_cost(200);
  format %{ "CMOV$cop $dst,$src" %}
  opcode(0x0F,0x40);
  ins_encode( enc_cmov(cop), RegReg( dst, src ) );
  ins_pipe( pipe_cmov_reg );
%}

instruct cmovI_regUCF( cmpOpUCF cop, eFlagsRegUCF cr, rRegI dst, rRegI src ) %{
  predicate(VM_Version::supports_cmov() );
  match(Set dst (CMoveI (Binary cop cr) (Binary dst src)));
  ins_cost(200);
  expand %{
    cmovI_regU(cop, cr, dst, src);
  %}
%}

// Conditional move
instruct cmovI_mem(cmpOp cop, eFlagsReg cr, rRegI dst, memory src) %{
  predicate(VM_Version::supports_cmov() );
  match(Set dst (CMoveI (Binary cop cr) (Binary dst (LoadI src))));
  ins_cost(250);
  format %{ "CMOV$cop $dst,$src" %}
  opcode(0x0F,0x40);
  ins_encode( SetInstMark, enc_cmov(cop), RegMem( dst, src ), ClearInstMark );
  ins_pipe( pipe_cmov_mem );
%}

// Conditional move
instruct cmovI_memU(cmpOpU cop, eFlagsRegU cr, rRegI dst, memory src) %{
  predicate(VM_Version::supports_cmov() );
  match(Set dst (CMoveI (Binary cop cr) (Binary dst (LoadI src))));
  ins_cost(250);
  format %{ "CMOV$cop $dst,$src" %}
  opcode(0x0F,0x40);
  ins_encode( SetInstMark, enc_cmov(cop), RegMem( dst, src ), ClearInstMark );
  ins_pipe( pipe_cmov_mem );
%}

instruct cmovI_memUCF(cmpOpUCF cop, eFlagsRegUCF cr, rRegI dst, memory src) %{
  predicate(VM_Version::supports_cmov() );
  match(Set dst (CMoveI (Binary cop cr) (Binary dst (LoadI src))));
  ins_cost(250);
  expand %{
    cmovI_memU(cop, cr, dst, src);
  %}
%}

// Conditional move
instruct cmovP_reg(eRegP dst, eRegP src, eFlagsReg cr, cmpOp cop ) %{
  predicate(VM_Version::supports_cmov() );
  match(Set dst (CMoveP (Binary cop cr) (Binary dst src)));
  ins_cost(200);
  format %{ "CMOV$cop $dst,$src\t# ptr" %}
  opcode(0x0F,0x40);
  ins_encode( enc_cmov(cop), RegReg( dst, src ) );
  ins_pipe( pipe_cmov_reg );
%}

// Conditional move (non-P6 version)
// Note:  a CMoveP is generated for  stubs and native wrappers
//        regardless of whether we are on a P6, so we
//        emulate a cmov here
instruct cmovP_reg_nonP6(eRegP dst, eRegP src, eFlagsReg cr, cmpOp cop ) %{
  match(Set dst (CMoveP (Binary cop cr) (Binary dst src)));
  ins_cost(300);
  format %{ "Jn$cop   skip\n\t"
          "MOV    $dst,$src\t# pointer\n"
      "skip:" %}
  opcode(0x8b);
  ins_encode( enc_cmov_branch(cop, 0x2), OpcP, RegReg(dst, src));
  ins_pipe( pipe_cmov_reg );
%}

// Conditional move
instruct cmovP_regU(cmpOpU cop, eFlagsRegU cr, eRegP dst, eRegP src ) %{
  predicate(VM_Version::supports_cmov() );
  match(Set dst (CMoveP (Binary cop cr) (Binary dst src)));
  ins_cost(200);
  format %{ "CMOV$cop $dst,$src\t# ptr" %}
  opcode(0x0F,0x40);
  ins_encode( enc_cmov(cop), RegReg( dst, src ) );
  ins_pipe( pipe_cmov_reg );
%}

instruct cmovP_regUCF(cmpOpUCF cop, eFlagsRegUCF cr, eRegP dst, eRegP src ) %{
  predicate(VM_Version::supports_cmov() );
  match(Set dst (CMoveP (Binary cop cr) (Binary dst src)));
  ins_cost(200);
  expand %{
    cmovP_regU(cop, cr, dst, src);
  %}
%}

// DISABLED: Requires the ADLC to emit a bottom_type call that
// correctly meets the two pointer arguments; one is an incoming
// register but the other is a memory operand.  ALSO appears to
// be buggy with implicit null checks.
//
//// Conditional move
//instruct cmovP_mem(cmpOp cop, eFlagsReg cr, eRegP dst, memory src) %{
//  predicate(VM_Version::supports_cmov() );
//  match(Set dst (CMoveP (Binary cop cr) (Binary dst (LoadP src))));
//  ins_cost(250);
//  format %{ "CMOV$cop $dst,$src\t# ptr" %}
//  opcode(0x0F,0x40);
//  ins_encode( enc_cmov(cop), RegMem( dst, src ) );
//  ins_pipe( pipe_cmov_mem );
//%}
//
//// Conditional move
//instruct cmovP_memU(cmpOpU cop, eFlagsRegU cr, eRegP dst, memory src) %{
//  predicate(VM_Version::supports_cmov() );
//  match(Set dst (CMoveP (Binary cop cr) (Binary dst (LoadP src))));
//  ins_cost(250);
//  format %{ "CMOV$cop $dst,$src\t# ptr" %}
//  opcode(0x0F,0x40);
//  ins_encode( enc_cmov(cop), RegMem( dst, src ) );
//  ins_pipe( pipe_cmov_mem );
//%}

// Conditional move
instruct fcmovDPR_regU(cmpOp_fcmov cop, eFlagsRegU cr, regDPR1 dst, regDPR src) %{
  predicate(UseSSE<=1);
  match(Set dst (CMoveD (Binary cop cr) (Binary dst src)));
  ins_cost(200);
  format %{ "FCMOV$cop $dst,$src\t# double" %}
  opcode(0xDA);
  ins_encode( enc_cmov_dpr(cop,src) );
  ins_pipe( pipe_cmovDPR_reg );
%}

// Conditional move
instruct fcmovFPR_regU(cmpOp_fcmov cop, eFlagsRegU cr, regFPR1 dst, regFPR src) %{
  predicate(UseSSE==0);
  match(Set dst (CMoveF (Binary cop cr) (Binary dst src)));
  ins_cost(200);
  format %{ "FCMOV$cop $dst,$src\t# float" %}
  opcode(0xDA);
  ins_encode( enc_cmov_dpr(cop,src) );
  ins_pipe( pipe_cmovDPR_reg );
%}

// Float CMOV on Intel doesn't handle *signed* compares, only unsigned.
instruct fcmovDPR_regS(cmpOp cop, eFlagsReg cr, regDPR dst, regDPR src) %{
  predicate(UseSSE<=1);
  match(Set dst (CMoveD (Binary cop cr) (Binary dst src)));
  ins_cost(200);
  format %{ "Jn$cop   skip\n\t"
            "MOV    $dst,$src\t# double\n"
      "skip:" %}
  opcode (0xdd, 0x3);     /* DD D8+i or DD /3 */
  ins_encode( enc_cmov_branch( cop, 0x4 ), Push_Reg_DPR(src), OpcP, RegOpc(dst) );
  ins_pipe( pipe_cmovDPR_reg );
%}

// Float CMOV on Intel doesn't handle *signed* compares, only unsigned.
instruct fcmovFPR_regS(cmpOp cop, eFlagsReg cr, regFPR dst, regFPR src) %{
  predicate(UseSSE==0);
  match(Set dst (CMoveF (Binary cop cr) (Binary dst src)));
  ins_cost(200);
  format %{ "Jn$cop    skip\n\t"
            "MOV    $dst,$src\t# float\n"
      "skip:" %}
  opcode (0xdd, 0x3);     /* DD D8+i or DD /3 */
  ins_encode( enc_cmov_branch( cop, 0x4 ), Push_Reg_FPR(src), OpcP, RegOpc(dst) );
  ins_pipe( pipe_cmovDPR_reg );
%}

// No CMOVE with SSE/SSE2
instruct fcmovF_regS(cmpOp cop, eFlagsReg cr, regF dst, regF src) %{
  predicate (UseSSE>=1);
  match(Set dst (CMoveF (Binary cop cr) (Binary dst src)));
  ins_cost(200);
  format %{ "Jn$cop   skip\n\t"
            "MOVSS  $dst,$src\t# float\n"
      "skip:" %}
  ins_encode %{
    Label skip;
    // Invert sense of branch from sense of CMOV
    __ jccb((Assembler::Condition)($cop$$cmpcode^1), skip);
    __ movflt($dst$$XMMRegister, $src$$XMMRegister);
    __ bind(skip);
  %}
  ins_pipe( pipe_slow );
%}

// No CMOVE with SSE/SSE2
instruct fcmovD_regS(cmpOp cop, eFlagsReg cr, regD dst, regD src) %{
  predicate (UseSSE>=2);
  match(Set dst (CMoveD (Binary cop cr) (Binary dst src)));
  ins_cost(200);
  format %{ "Jn$cop   skip\n\t"
            "MOVSD  $dst,$src\t# float\n"
      "skip:" %}
  ins_encode %{
    Label skip;
    // Invert sense of branch from sense of CMOV
    __ jccb((Assembler::Condition)($cop$$cmpcode^1), skip);
    __ movdbl($dst$$XMMRegister, $src$$XMMRegister);
    __ bind(skip);
  %}
  ins_pipe( pipe_slow );
%}

// unsigned version
instruct fcmovF_regU(cmpOpU cop, eFlagsRegU cr, regF dst, regF src) %{
  predicate (UseSSE>=1);
  match(Set dst (CMoveF (Binary cop cr) (Binary dst src)));
  ins_cost(200);
  format %{ "Jn$cop   skip\n\t"
            "MOVSS  $dst,$src\t# float\n"
      "skip:" %}
  ins_encode %{
    Label skip;
    // Invert sense of branch from sense of CMOV
    __ jccb((Assembler::Condition)($cop$$cmpcode^1), skip);
    __ movflt($dst$$XMMRegister, $src$$XMMRegister);
    __ bind(skip);
  %}
  ins_pipe( pipe_slow );
%}

instruct fcmovF_regUCF(cmpOpUCF cop, eFlagsRegUCF cr, regF dst, regF src) %{
  predicate (UseSSE>=1);
  match(Set dst (CMoveF (Binary cop cr) (Binary dst src)));
  ins_cost(200);
  expand %{
    fcmovF_regU(cop, cr, dst, src);
  %}
%}

// unsigned version
instruct fcmovD_regU(cmpOpU cop, eFlagsRegU cr, regD dst, regD src) %{
  predicate (UseSSE>=2);
  match(Set dst (CMoveD (Binary cop cr) (Binary dst src)));
  ins_cost(200);
  format %{ "Jn$cop   skip\n\t"
            "MOVSD  $dst,$src\t# float\n"
      "skip:" %}
  ins_encode %{
    Label skip;
    // Invert sense of branch from sense of CMOV
    __ jccb((Assembler::Condition)($cop$$cmpcode^1), skip);
    __ movdbl($dst$$XMMRegister, $src$$XMMRegister);
    __ bind(skip);
  %}
  ins_pipe( pipe_slow );
%}

instruct fcmovD_regUCF(cmpOpUCF cop, eFlagsRegUCF cr, regD dst, regD src) %{
  predicate (UseSSE>=2);
  match(Set dst (CMoveD (Binary cop cr) (Binary dst src)));
  ins_cost(200);
  expand %{
    fcmovD_regU(cop, cr, dst, src);
  %}
%}

instruct cmovL_reg(cmpOp cop, eFlagsReg cr, eRegL dst, eRegL src) %{
  predicate(VM_Version::supports_cmov() );
  match(Set dst (CMoveL (Binary cop cr) (Binary dst src)));
  ins_cost(200);
  format %{ "CMOV$cop $dst.lo,$src.lo\n\t"
            "CMOV$cop $dst.hi,$src.hi" %}
  opcode(0x0F,0x40);
  ins_encode( enc_cmov(cop), RegReg_Lo2( dst, src ), enc_cmov(cop), RegReg_Hi2( dst, src ) );
  ins_pipe( pipe_cmov_reg_long );
%}

instruct cmovL_regU(cmpOpU cop, eFlagsRegU cr, eRegL dst, eRegL src) %{
  predicate(VM_Version::supports_cmov() );
  match(Set dst (CMoveL (Binary cop cr) (Binary dst src)));
  ins_cost(200);
  format %{ "CMOV$cop $dst.lo,$src.lo\n\t"
            "CMOV$cop $dst.hi,$src.hi" %}
  opcode(0x0F,0x40);
  ins_encode( enc_cmov(cop), RegReg_Lo2( dst, src ), enc_cmov(cop), RegReg_Hi2( dst, src ) );
  ins_pipe( pipe_cmov_reg_long );
%}

instruct cmovL_regUCF(cmpOpUCF cop, eFlagsRegUCF cr, eRegL dst, eRegL src) %{
  predicate(VM_Version::supports_cmov() );
  match(Set dst (CMoveL (Binary cop cr) (Binary dst src)));
  ins_cost(200);
  expand %{
    cmovL_regU(cop, cr, dst, src);
  %}
%}

//----------Arithmetic Instructions--------------------------------------------
//----------Addition Instructions----------------------------------------------

// Integer Addition Instructions
instruct addI_eReg(rRegI dst, rRegI src, eFlagsReg cr) %{
  match(Set dst (AddI dst src));
  effect(KILL cr);

  size(2);
  format %{ "ADD    $dst,$src" %}
  opcode(0x03);
  ins_encode( OpcP, RegReg( dst, src) );
  ins_pipe( ialu_reg_reg );
%}

instruct addI_eReg_imm(rRegI dst, immI src, eFlagsReg cr) %{
  match(Set dst (AddI dst src));
  effect(KILL cr);

  format %{ "ADD    $dst,$src" %}
  opcode(0x81, 0x00); /* /0 id */
  ins_encode( OpcSErm( dst, src ), Con8or32( src ) );
  ins_pipe( ialu_reg );
%}

instruct incI_eReg(rRegI dst, immI_1 src, eFlagsReg cr) %{
  predicate(UseIncDec);
  match(Set dst (AddI dst src));
  effect(KILL cr);

  size(1);
  format %{ "INC    $dst" %}
  opcode(0x40); /*  */
  ins_encode( Opc_plus( primary, dst ) );
  ins_pipe( ialu_reg );
%}

instruct leaI_eReg_immI(rRegI dst, rRegI src0, immI src1) %{
  match(Set dst (AddI src0 src1));
  ins_cost(110);

  format %{ "LEA    $dst,[$src0 + $src1]" %}
  opcode(0x8D); /* 0x8D /r */
  ins_encode( SetInstMark, OpcP, RegLea( dst, src0, src1 ), ClearInstMark );
  ins_pipe( ialu_reg_reg );
%}

instruct leaP_eReg_immI(eRegP dst, eRegP src0, immI src1) %{
  match(Set dst (AddP src0 src1));
  ins_cost(110);

  format %{ "LEA    $dst,[$src0 + $src1]\t# ptr" %}
  opcode(0x8D); /* 0x8D /r */
  ins_encode( SetInstMark, OpcP, RegLea( dst, src0, src1 ), ClearInstMark );
  ins_pipe( ialu_reg_reg );
%}

instruct decI_eReg(rRegI dst, immI_M1 src, eFlagsReg cr) %{
  predicate(UseIncDec);
  match(Set dst (AddI dst src));
  effect(KILL cr);

  size(1);
  format %{ "DEC    $dst" %}
  opcode(0x48); /*  */
  ins_encode( Opc_plus( primary, dst ) );
  ins_pipe( ialu_reg );
%}

instruct addP_eReg(eRegP dst, rRegI src, eFlagsReg cr) %{
  match(Set dst (AddP dst src));
  effect(KILL cr);

  size(2);
  format %{ "ADD    $dst,$src" %}
  opcode(0x03);
  ins_encode( OpcP, RegReg( dst, src) );
  ins_pipe( ialu_reg_reg );
%}

instruct addP_eReg_imm(eRegP dst, immI src, eFlagsReg cr) %{
  match(Set dst (AddP dst src));
  effect(KILL cr);

  format %{ "ADD    $dst,$src" %}
  opcode(0x81,0x00); /* Opcode 81 /0 id */
  // ins_encode( RegImm( dst, src) );
  ins_encode( OpcSErm( dst, src ), Con8or32( src ) );
  ins_pipe( ialu_reg );
%}

instruct addI_eReg_mem(rRegI dst, memory src, eFlagsReg cr) %{
  match(Set dst (AddI dst (LoadI src)));
  effect(KILL cr);

  ins_cost(125);
  format %{ "ADD    $dst,$src" %}
  opcode(0x03);
  ins_encode( SetInstMark, OpcP, RegMem( dst, src), ClearInstMark );
  ins_pipe( ialu_reg_mem );
%}

instruct addI_mem_eReg(memory dst, rRegI src, eFlagsReg cr) %{
  match(Set dst (StoreI dst (AddI (LoadI dst) src)));
  effect(KILL cr);

  ins_cost(150);
  format %{ "ADD    $dst,$src" %}
  opcode(0x01);  /* Opcode 01 /r */
  ins_encode( SetInstMark, OpcP, RegMem( src, dst ), ClearInstMark );
  ins_pipe( ialu_mem_reg );
%}

// Add Memory with Immediate
instruct addI_mem_imm(memory dst, immI src, eFlagsReg cr) %{
  match(Set dst (StoreI dst (AddI (LoadI dst) src)));
  effect(KILL cr);

  ins_cost(125);
  format %{ "ADD    $dst,$src" %}
  opcode(0x81);               /* Opcode 81 /0 id */
  ins_encode( SetInstMark, OpcSE( src ), RMopc_Mem(0x00,dst), Con8or32(src), ClearInstMark );
  ins_pipe( ialu_mem_imm );
%}

instruct incI_mem(memory dst, immI_1 src, eFlagsReg cr) %{
  match(Set dst (StoreI dst (AddI (LoadI dst) src)));
  effect(KILL cr);

  ins_cost(125);
  format %{ "INC    $dst" %}
  opcode(0xFF);               /* Opcode FF /0 */
  ins_encode( SetInstMark, OpcP, RMopc_Mem(0x00,dst), ClearInstMark);
  ins_pipe( ialu_mem_imm );
%}

instruct decI_mem(memory dst, immI_M1 src, eFlagsReg cr) %{
  match(Set dst (StoreI dst (AddI (LoadI dst) src)));
  effect(KILL cr);

  ins_cost(125);
  format %{ "DEC    $dst" %}
  opcode(0xFF);               /* Opcode FF /1 */
  ins_encode( SetInstMark, OpcP, RMopc_Mem(0x01,dst), ClearInstMark);
  ins_pipe( ialu_mem_imm );
%}


instruct checkCastPP( eRegP dst ) %{
  match(Set dst (CheckCastPP dst));

  size(0);
  format %{ "#checkcastPP of $dst" %}
  ins_encode( /*empty encoding*/ );
  ins_pipe( empty );
%}

instruct castPP( eRegP dst ) %{
  match(Set dst (CastPP dst));
  format %{ "#castPP of $dst" %}
  ins_encode( /*empty encoding*/ );
  ins_pipe( empty );
%}

instruct castII( rRegI dst ) %{
  match(Set dst (CastII dst));
  format %{ "#castII of $dst" %}
  ins_encode( /*empty encoding*/ );
  ins_cost(0);
  ins_pipe( empty );
%}

instruct castLL( eRegL dst ) %{
  match(Set dst (CastLL dst));
  format %{ "#castLL of $dst" %}
  ins_encode( /*empty encoding*/ );
  ins_cost(0);
  ins_pipe( empty );
%}

instruct castFF( regF dst ) %{
  predicate(UseSSE >= 1);
  match(Set dst (CastFF dst));
  format %{ "#castFF of $dst" %}
  ins_encode( /*empty encoding*/ );
  ins_cost(0);
  ins_pipe( empty );
%}

instruct castDD( regD dst ) %{
  predicate(UseSSE >= 2);
  match(Set dst (CastDD dst));
  format %{ "#castDD of $dst" %}
  ins_encode( /*empty encoding*/ );
  ins_cost(0);
  ins_pipe( empty );
%}

instruct castFF_PR( regFPR dst ) %{
  predicate(UseSSE < 1);
  match(Set dst (CastFF dst));
  format %{ "#castFF of $dst" %}
  ins_encode( /*empty encoding*/ );
  ins_cost(0);
  ins_pipe( empty );
%}

instruct castDD_PR( regDPR dst ) %{
  predicate(UseSSE < 2);
  match(Set dst (CastDD dst));
  format %{ "#castDD of $dst" %}
  ins_encode( /*empty encoding*/ );
  ins_cost(0);
  ins_pipe( empty );
%}

// Load-locked - same as a regular pointer load when used with compare-swap
instruct loadPLocked(eRegP dst, memory mem) %{
  match(Set dst (LoadPLocked mem));

  ins_cost(125);
  format %{ "MOV    $dst,$mem\t# Load ptr. locked" %}
  opcode(0x8B);
  ins_encode( SetInstMark, OpcP, RegMem(dst,mem), ClearInstMark);
  ins_pipe( ialu_reg_mem );
%}

// Conditional-store of the updated heap-top.
// Used during allocation of the shared heap.
// Sets flags (EQ) on success.  Implemented with a CMPXCHG on Intel.
instruct storePConditional( memory heap_top_ptr, eAXRegP oldval, eRegP newval, eFlagsReg cr ) %{
  match(Set cr (StorePConditional heap_top_ptr (Binary oldval newval)));
  // EAX is killed if there is contention, but then it's also unused.
  // In the common case of no contention, EAX holds the new oop address.
  format %{ "CMPXCHG $heap_top_ptr,$newval\t# If EAX==$heap_top_ptr Then store $newval into $heap_top_ptr" %}
  ins_encode( SetInstMark, lock_prefix, Opcode(0x0F), Opcode(0xB1), RegMem(newval,heap_top_ptr), ClearInstMark );
  ins_pipe( pipe_cmpxchg );
%}

// Conditional-store of an int value.
// ZF flag is set on success, reset otherwise.  Implemented with a CMPXCHG on Intel.
instruct storeIConditional( memory mem, eAXRegI oldval, rRegI newval, eFlagsReg cr ) %{
  match(Set cr (StoreIConditional mem (Binary oldval newval)));
  effect(KILL oldval);
  format %{ "CMPXCHG $mem,$newval\t# If EAX==$mem Then store $newval into $mem" %}
  ins_encode( SetInstMark, lock_prefix, Opcode(0x0F), Opcode(0xB1), RegMem(newval, mem), ClearInstMark );
  ins_pipe( pipe_cmpxchg );
%}

// Conditional-store of a long value.
// ZF flag is set on success, reset otherwise.  Implemented with a CMPXCHG8 on Intel.
instruct storeLConditional( memory mem, eADXRegL oldval, eBCXRegL newval, eFlagsReg cr ) %{
  match(Set cr (StoreLConditional mem (Binary oldval newval)));
  effect(KILL oldval);
  format %{ "XCHG   EBX,ECX\t# correct order for CMPXCHG8 instruction\n\t"
            "CMPXCHG8 $mem,ECX:EBX\t# If EDX:EAX==$mem Then store ECX:EBX into $mem\n\t"
            "XCHG   EBX,ECX"
  %}
  ins_encode %{
    // Note: we need to swap rbx, and rcx before and after the
    //       cmpxchg8 instruction because the instruction uses
    //       rcx as the high order word of the new value to store but
    //       our register encoding uses rbx.
    __ xchgl(as_Register(EBX_enc), as_Register(ECX_enc));
    __ lock();
    __ cmpxchg8($mem$$Address);
    __ xchgl(as_Register(EBX_enc), as_Register(ECX_enc));
  %}
  ins_pipe( pipe_cmpxchg );
%}

// No flag versions for CompareAndSwap{P,I,L} because matcher can't match them

instruct compareAndSwapL( rRegI res, eSIRegP mem_ptr, eADXRegL oldval, eBCXRegL newval, eFlagsReg cr ) %{
  predicate(VM_Version::supports_cx8());
  match(Set res (CompareAndSwapL mem_ptr (Binary oldval newval)));
  match(Set res (WeakCompareAndSwapL mem_ptr (Binary oldval newval)));
  effect(KILL cr, KILL oldval);
  format %{ "CMPXCHG8 [$mem_ptr],$newval\t# If EDX:EAX==[$mem_ptr] Then store $newval into [$mem_ptr]\n\t"
            "MOV    $res,0\n\t"
            "JNE,s  fail\n\t"
            "MOV    $res,1\n"
          "fail:" %}
  ins_encode( enc_cmpxchg8(mem_ptr),
              enc_flags_ne_to_boolean(res) );
  ins_pipe( pipe_cmpxchg );
%}

instruct compareAndSwapP( rRegI res,  pRegP mem_ptr, eAXRegP oldval, eCXRegP newval, eFlagsReg cr) %{
  match(Set res (CompareAndSwapP mem_ptr (Binary oldval newval)));
  match(Set res (WeakCompareAndSwapP mem_ptr (Binary oldval newval)));
  effect(KILL cr, KILL oldval);
  format %{ "CMPXCHG [$mem_ptr],$newval\t# If EAX==[$mem_ptr] Then store $newval into [$mem_ptr]\n\t"
            "MOV    $res,0\n\t"
            "JNE,s  fail\n\t"
            "MOV    $res,1\n"
          "fail:" %}
  ins_encode( enc_cmpxchg(mem_ptr), enc_flags_ne_to_boolean(res) );
  ins_pipe( pipe_cmpxchg );
%}

instruct compareAndSwapB( rRegI res, pRegP mem_ptr, eAXRegI oldval, eCXRegI newval, eFlagsReg cr ) %{
  match(Set res (CompareAndSwapB mem_ptr (Binary oldval newval)));
  match(Set res (WeakCompareAndSwapB mem_ptr (Binary oldval newval)));
  effect(KILL cr, KILL oldval);
  format %{ "CMPXCHGB [$mem_ptr],$newval\t# If EAX==[$mem_ptr] Then store $newval into [$mem_ptr]\n\t"
            "MOV    $res,0\n\t"
            "JNE,s  fail\n\t"
            "MOV    $res,1\n"
          "fail:" %}
  ins_encode( enc_cmpxchgb(mem_ptr),
              enc_flags_ne_to_boolean(res) );
  ins_pipe( pipe_cmpxchg );
%}

instruct compareAndSwapS( rRegI res, pRegP mem_ptr, eAXRegI oldval, eCXRegI newval, eFlagsReg cr ) %{
  match(Set res (CompareAndSwapS mem_ptr (Binary oldval newval)));
  match(Set res (WeakCompareAndSwapS mem_ptr (Binary oldval newval)));
  effect(KILL cr, KILL oldval);
  format %{ "CMPXCHGW [$mem_ptr],$newval\t# If EAX==[$mem_ptr] Then store $newval into [$mem_ptr]\n\t"
            "MOV    $res,0\n\t"
            "JNE,s  fail\n\t"
            "MOV    $res,1\n"
          "fail:" %}
  ins_encode( enc_cmpxchgw(mem_ptr),
              enc_flags_ne_to_boolean(res) );
  ins_pipe( pipe_cmpxchg );
%}

instruct compareAndSwapI( rRegI res, pRegP mem_ptr, eAXRegI oldval, eCXRegI newval, eFlagsReg cr) %{
  match(Set res (CompareAndSwapI mem_ptr (Binary oldval newval)));
  match(Set res (WeakCompareAndSwapI mem_ptr (Binary oldval newval)));
  effect(KILL cr, KILL oldval);
  format %{ "CMPXCHG [$mem_ptr],$newval\t# If EAX==[$mem_ptr] Then store $newval into [$mem_ptr]\n\t"
            "MOV    $res,0\n\t"
            "JNE,s  fail\n\t"
            "MOV    $res,1\n"
          "fail:" %}
  ins_encode( enc_cmpxchg(mem_ptr), enc_flags_ne_to_boolean(res) );
  ins_pipe( pipe_cmpxchg );
%}

instruct compareAndExchangeL( eSIRegP mem_ptr, eADXRegL oldval, eBCXRegL newval, eFlagsReg cr ) %{
  predicate(VM_Version::supports_cx8());
  match(Set oldval (CompareAndExchangeL mem_ptr (Binary oldval newval)));
  effect(KILL cr);
  format %{ "CMPXCHG8 [$mem_ptr],$newval\t# If EDX:EAX==[$mem_ptr] Then store $newval into [$mem_ptr]\n\t" %}
  ins_encode( enc_cmpxchg8(mem_ptr) );
  ins_pipe( pipe_cmpxchg );
%}

instruct compareAndExchangeP( pRegP mem_ptr, eAXRegP oldval, eCXRegP newval, eFlagsReg cr) %{
  match(Set oldval (CompareAndExchangeP mem_ptr (Binary oldval newval)));
  effect(KILL cr);
  format %{ "CMPXCHG [$mem_ptr],$newval\t# If EAX==[$mem_ptr] Then store $newval into [$mem_ptr]\n\t" %}
  ins_encode( enc_cmpxchg(mem_ptr) );
  ins_pipe( pipe_cmpxchg );
%}

instruct compareAndExchangeB( pRegP mem_ptr, eAXRegI oldval, eCXRegI newval, eFlagsReg cr) %{
  match(Set oldval (CompareAndExchangeB mem_ptr (Binary oldval newval)));
  effect(KILL cr);
  format %{ "CMPXCHGB [$mem_ptr],$newval\t# If EAX==[$mem_ptr] Then store $newval into [$mem_ptr]\n\t" %}
  ins_encode( enc_cmpxchgb(mem_ptr) );
  ins_pipe( pipe_cmpxchg );
%}

instruct compareAndExchangeS( pRegP mem_ptr, eAXRegI oldval, eCXRegI newval, eFlagsReg cr) %{
  match(Set oldval (CompareAndExchangeS mem_ptr (Binary oldval newval)));
  effect(KILL cr);
  format %{ "CMPXCHGW [$mem_ptr],$newval\t# If EAX==[$mem_ptr] Then store $newval into [$mem_ptr]\n\t" %}
  ins_encode( enc_cmpxchgw(mem_ptr) );
  ins_pipe( pipe_cmpxchg );
%}

instruct compareAndExchangeI( pRegP mem_ptr, eAXRegI oldval, eCXRegI newval, eFlagsReg cr) %{
  match(Set oldval (CompareAndExchangeI mem_ptr (Binary oldval newval)));
  effect(KILL cr);
  format %{ "CMPXCHG [$mem_ptr],$newval\t# If EAX==[$mem_ptr] Then store $newval into [$mem_ptr]\n\t" %}
  ins_encode( enc_cmpxchg(mem_ptr) );
  ins_pipe( pipe_cmpxchg );
%}

instruct xaddB_no_res( memory mem, Universe dummy, immI add, eFlagsReg cr) %{
  predicate(n->as_LoadStore()->result_not_used());
  match(Set dummy (GetAndAddB mem add));
  effect(KILL cr);
  format %{ "ADDB  [$mem],$add" %}
  ins_encode %{
    __ lock();
    __ addb($mem$$Address, $add$$constant);
  %}
  ins_pipe( pipe_cmpxchg );
%}

// Important to match to xRegI: only 8-bit regs.
instruct xaddB( memory mem, xRegI newval, eFlagsReg cr) %{
  match(Set newval (GetAndAddB mem newval));
  effect(KILL cr);
  format %{ "XADDB  [$mem],$newval" %}
  ins_encode %{
    __ lock();
    __ xaddb($mem$$Address, $newval$$Register);
  %}
  ins_pipe( pipe_cmpxchg );
%}

instruct xaddS_no_res( memory mem, Universe dummy, immI add, eFlagsReg cr) %{
  predicate(n->as_LoadStore()->result_not_used());
  match(Set dummy (GetAndAddS mem add));
  effect(KILL cr);
  format %{ "ADDS  [$mem],$add" %}
  ins_encode %{
    __ lock();
    __ addw($mem$$Address, $add$$constant);
  %}
  ins_pipe( pipe_cmpxchg );
%}

instruct xaddS( memory mem, rRegI newval, eFlagsReg cr) %{
  match(Set newval (GetAndAddS mem newval));
  effect(KILL cr);
  format %{ "XADDS  [$mem],$newval" %}
  ins_encode %{
    __ lock();
    __ xaddw($mem$$Address, $newval$$Register);
  %}
  ins_pipe( pipe_cmpxchg );
%}

instruct xaddI_no_res( memory mem, Universe dummy, immI add, eFlagsReg cr) %{
  predicate(n->as_LoadStore()->result_not_used());
  match(Set dummy (GetAndAddI mem add));
  effect(KILL cr);
  format %{ "ADDL  [$mem],$add" %}
  ins_encode %{
    __ lock();
    __ addl($mem$$Address, $add$$constant);
  %}
  ins_pipe( pipe_cmpxchg );
%}

instruct xaddI( memory mem, rRegI newval, eFlagsReg cr) %{
  match(Set newval (GetAndAddI mem newval));
  effect(KILL cr);
  format %{ "XADDL  [$mem],$newval" %}
  ins_encode %{
    __ lock();
    __ xaddl($mem$$Address, $newval$$Register);
  %}
  ins_pipe( pipe_cmpxchg );
%}

// Important to match to xRegI: only 8-bit regs.
instruct xchgB( memory mem, xRegI newval) %{
  match(Set newval (GetAndSetB mem newval));
  format %{ "XCHGB  $newval,[$mem]" %}
  ins_encode %{
    __ xchgb($newval$$Register, $mem$$Address);
  %}
  ins_pipe( pipe_cmpxchg );
%}

instruct xchgS( memory mem, rRegI newval) %{
  match(Set newval (GetAndSetS mem newval));
  format %{ "XCHGW  $newval,[$mem]" %}
  ins_encode %{
    __ xchgw($newval$$Register, $mem$$Address);
  %}
  ins_pipe( pipe_cmpxchg );
%}

instruct xchgI( memory mem, rRegI newval) %{
  match(Set newval (GetAndSetI mem newval));
  format %{ "XCHGL  $newval,[$mem]" %}
  ins_encode %{
    __ xchgl($newval$$Register, $mem$$Address);
  %}
  ins_pipe( pipe_cmpxchg );
%}

instruct xchgP( memory mem, pRegP newval) %{
  match(Set newval (GetAndSetP mem newval));
  format %{ "XCHGL  $newval,[$mem]" %}
  ins_encode %{
    __ xchgl($newval$$Register, $mem$$Address);
  %}
  ins_pipe( pipe_cmpxchg );
%}

//----------Subtraction Instructions-------------------------------------------

// Integer Subtraction Instructions
instruct subI_eReg(rRegI dst, rRegI src, eFlagsReg cr) %{
  match(Set dst (SubI dst src));
  effect(KILL cr);

  size(2);
  format %{ "SUB    $dst,$src" %}
  opcode(0x2B);
  ins_encode( OpcP, RegReg( dst, src) );
  ins_pipe( ialu_reg_reg );
%}

instruct subI_eReg_imm(rRegI dst, immI src, eFlagsReg cr) %{
  match(Set dst (SubI dst src));
  effect(KILL cr);

  format %{ "SUB    $dst,$src" %}
  opcode(0x81,0x05);  /* Opcode 81 /5 */
  // ins_encode( RegImm( dst, src) );
  ins_encode( OpcSErm( dst, src ), Con8or32( src ) );
  ins_pipe( ialu_reg );
%}

instruct subI_eReg_mem(rRegI dst, memory src, eFlagsReg cr) %{
  match(Set dst (SubI dst (LoadI src)));
  effect(KILL cr);

  ins_cost(125);
  format %{ "SUB    $dst,$src" %}
  opcode(0x2B);
  ins_encode( SetInstMark, OpcP, RegMem( dst, src), ClearInstMark );
  ins_pipe( ialu_reg_mem );
%}

instruct subI_mem_eReg(memory dst, rRegI src, eFlagsReg cr) %{
  match(Set dst (StoreI dst (SubI (LoadI dst) src)));
  effect(KILL cr);

  ins_cost(150);
  format %{ "SUB    $dst,$src" %}
  opcode(0x29);  /* Opcode 29 /r */
  ins_encode( SetInstMark, OpcP, RegMem( src, dst ), ClearInstMark );
  ins_pipe( ialu_mem_reg );
%}

// Subtract from a pointer
instruct subP_eReg(eRegP dst, rRegI src, immI_0 zero, eFlagsReg cr) %{
  match(Set dst (AddP dst (SubI zero src)));
  effect(KILL cr);

  size(2);
  format %{ "SUB    $dst,$src" %}
  opcode(0x2B);
  ins_encode( OpcP, RegReg( dst, src) );
  ins_pipe( ialu_reg_reg );
%}

instruct negI_eReg(rRegI dst, immI_0 zero, eFlagsReg cr) %{
  match(Set dst (SubI zero dst));
  effect(KILL cr);

  size(2);
  format %{ "NEG    $dst" %}
  opcode(0xF7,0x03);  // Opcode F7 /3
  ins_encode( OpcP, RegOpc( dst ) );
  ins_pipe( ialu_reg );
%}

//----------Multiplication/Division Instructions-------------------------------
// Integer Multiplication Instructions
// Multiply Register
instruct mulI_eReg(rRegI dst, rRegI src, eFlagsReg cr) %{
  match(Set dst (MulI dst src));
  effect(KILL cr);

  size(3);
  ins_cost(300);
  format %{ "IMUL   $dst,$src" %}
  opcode(0xAF, 0x0F);
  ins_encode( OpcS, OpcP, RegReg( dst, src) );
  ins_pipe( ialu_reg_reg_alu0 );
%}

// Multiply 32-bit Immediate
instruct mulI_eReg_imm(rRegI dst, rRegI src, immI imm, eFlagsReg cr) %{
  match(Set dst (MulI src imm));
  effect(KILL cr);

  ins_cost(300);
  format %{ "IMUL   $dst,$src,$imm" %}
  opcode(0x69);  /* 69 /r id */
  ins_encode( OpcSE(imm), RegReg( dst, src ), Con8or32( imm ) );
  ins_pipe( ialu_reg_reg_alu0 );
%}

instruct loadConL_low_only(eADXRegL_low_only dst, immL32 src, eFlagsReg cr) %{
  match(Set dst src);
  effect(KILL cr);

  // Note that this is artificially increased to make it more expensive than loadConL
  ins_cost(250);
  format %{ "MOV    EAX,$src\t// low word only" %}
  opcode(0xB8);
  ins_encode( LdImmL_Lo(dst, src) );
  ins_pipe( ialu_reg_fat );
%}

// Multiply by 32-bit Immediate, taking the shifted high order results
//  (special case for shift by 32)
instruct mulI_imm_high(eDXRegI dst, nadxRegI src1, eADXRegL_low_only src2, immI_32 cnt, eFlagsReg cr) %{
  match(Set dst (ConvL2I (RShiftL (MulL (ConvI2L src1) src2) cnt)));
  predicate( _kids[0]->_kids[0]->_kids[1]->_leaf->Opcode() == Op_ConL &&
             _kids[0]->_kids[0]->_kids[1]->_leaf->as_Type()->type()->is_long()->get_con() >= min_jint &&
             _kids[0]->_kids[0]->_kids[1]->_leaf->as_Type()->type()->is_long()->get_con() <= max_jint );
  effect(USE src1, KILL cr);

  // Note that this is adjusted by 150 to compensate for the overcosting of loadConL_low_only
  ins_cost(0*100 + 1*400 - 150);
  format %{ "IMUL   EDX:EAX,$src1" %}
  ins_encode( multiply_con_and_shift_high( dst, src1, src2, cnt, cr ) );
  ins_pipe( pipe_slow );
%}

// Multiply by 32-bit Immediate, taking the shifted high order results
instruct mulI_imm_RShift_high(eDXRegI dst, nadxRegI src1, eADXRegL_low_only src2, immI_32_63 cnt, eFlagsReg cr) %{
  match(Set dst (ConvL2I (RShiftL (MulL (ConvI2L src1) src2) cnt)));
  predicate( _kids[0]->_kids[0]->_kids[1]->_leaf->Opcode() == Op_ConL &&
             _kids[0]->_kids[0]->_kids[1]->_leaf->as_Type()->type()->is_long()->get_con() >= min_jint &&
             _kids[0]->_kids[0]->_kids[1]->_leaf->as_Type()->type()->is_long()->get_con() <= max_jint );
  effect(USE src1, KILL cr);

  // Note that this is adjusted by 150 to compensate for the overcosting of loadConL_low_only
  ins_cost(1*100 + 1*400 - 150);
  format %{ "IMUL   EDX:EAX,$src1\n\t"
            "SAR    EDX,$cnt-32" %}
  ins_encode( multiply_con_and_shift_high( dst, src1, src2, cnt, cr ) );
  ins_pipe( pipe_slow );
%}

// Multiply Memory 32-bit Immediate
instruct mulI_mem_imm(rRegI dst, memory src, immI imm, eFlagsReg cr) %{
  match(Set dst (MulI (LoadI src) imm));
  effect(KILL cr);

  ins_cost(300);
  format %{ "IMUL   $dst,$src,$imm" %}
  opcode(0x69);  /* 69 /r id */
  ins_encode( SetInstMark, OpcSE(imm), RegMem( dst, src ), Con8or32( imm ), ClearInstMark );
  ins_pipe( ialu_reg_mem_alu0 );
%}

// Multiply Memory
instruct mulI(rRegI dst, memory src, eFlagsReg cr) %{
  match(Set dst (MulI dst (LoadI src)));
  effect(KILL cr);

  ins_cost(350);
  format %{ "IMUL   $dst,$src" %}
  opcode(0xAF, 0x0F);
  ins_encode( SetInstMark, OpcS, OpcP, RegMem( dst, src), ClearInstMark );
  ins_pipe( ialu_reg_mem_alu0 );
%}

instruct mulAddS2I_rReg(rRegI dst, rRegI src1, rRegI src2, rRegI src3, eFlagsReg cr)
%{
  match(Set dst (MulAddS2I (Binary dst src1) (Binary src2 src3)));
  effect(KILL cr, KILL src2);

  expand %{ mulI_eReg(dst, src1, cr);
           mulI_eReg(src2, src3, cr);
           addI_eReg(dst, src2, cr); %}
%}

// Multiply Register Int to Long
instruct mulI2L(eADXRegL dst, eAXRegI src, nadxRegI src1, eFlagsReg flags) %{
  // Basic Idea: long = (long)int * (long)int
  match(Set dst (MulL (ConvI2L src) (ConvI2L src1)));
  effect(DEF dst, USE src, USE src1, KILL flags);

  ins_cost(300);
  format %{ "IMUL   $dst,$src1" %}

  ins_encode( long_int_multiply( dst, src1 ) );
  ins_pipe( ialu_reg_reg_alu0 );
%}

instruct mulIS_eReg(eADXRegL dst, immL_32bits mask, eFlagsReg flags, eAXRegI src, nadxRegI src1) %{
  // Basic Idea:  long = (int & 0xffffffffL) * (int & 0xffffffffL)
  match(Set dst (MulL (AndL (ConvI2L src) mask) (AndL (ConvI2L src1) mask)));
  effect(KILL flags);

  ins_cost(300);
  format %{ "MUL    $dst,$src1" %}

  ins_encode( long_uint_multiply(dst, src1) );
  ins_pipe( ialu_reg_reg_alu0 );
%}

// Multiply Register Long
instruct mulL_eReg(eADXRegL dst, eRegL src, rRegI tmp, eFlagsReg cr) %{
  match(Set dst (MulL dst src));
  effect(KILL cr, TEMP tmp);
  ins_cost(4*100+3*400);
// Basic idea: lo(result) = lo(x_lo * y_lo)
//             hi(result) = hi(x_lo * y_lo) + lo(x_hi * y_lo) + lo(x_lo * y_hi)
  format %{ "MOV    $tmp,$src.lo\n\t"
            "IMUL   $tmp,EDX\n\t"
            "MOV    EDX,$src.hi\n\t"
            "IMUL   EDX,EAX\n\t"
            "ADD    $tmp,EDX\n\t"
            "MUL    EDX:EAX,$src.lo\n\t"
            "ADD    EDX,$tmp" %}
  ins_encode( long_multiply( dst, src, tmp ) );
  ins_pipe( pipe_slow );
%}

// Multiply Register Long where the left operand's high 32 bits are zero
instruct mulL_eReg_lhi0(eADXRegL dst, eRegL src, rRegI tmp, eFlagsReg cr) %{
  predicate(is_operand_hi32_zero(n->in(1)));
  match(Set dst (MulL dst src));
  effect(KILL cr, TEMP tmp);
  ins_cost(2*100+2*400);
// Basic idea: lo(result) = lo(x_lo * y_lo)
//             hi(result) = hi(x_lo * y_lo) + lo(x_lo * y_hi) where lo(x_hi * y_lo) = 0 because x_hi = 0
  format %{ "MOV    $tmp,$src.hi\n\t"
            "IMUL   $tmp,EAX\n\t"
            "MUL    EDX:EAX,$src.lo\n\t"
            "ADD    EDX,$tmp" %}
  ins_encode %{
    __ movl($tmp$$Register, HIGH_FROM_LOW($src$$Register));
    __ imull($tmp$$Register, rax);
    __ mull($src$$Register);
    __ addl(rdx, $tmp$$Register);
  %}
  ins_pipe( pipe_slow );
%}

// Multiply Register Long where the right operand's high 32 bits are zero
instruct mulL_eReg_rhi0(eADXRegL dst, eRegL src, rRegI tmp, eFlagsReg cr) %{
  predicate(is_operand_hi32_zero(n->in(2)));
  match(Set dst (MulL dst src));
  effect(KILL cr, TEMP tmp);
  ins_cost(2*100+2*400);
// Basic idea: lo(result) = lo(x_lo * y_lo)
//             hi(result) = hi(x_lo * y_lo) + lo(x_hi * y_lo) where lo(x_lo * y_hi) = 0 because y_hi = 0
  format %{ "MOV    $tmp,$src.lo\n\t"
            "IMUL   $tmp,EDX\n\t"
            "MUL    EDX:EAX,$src.lo\n\t"
            "ADD    EDX,$tmp" %}
  ins_encode %{
    __ movl($tmp$$Register, $src$$Register);
    __ imull($tmp$$Register, rdx);
    __ mull($src$$Register);
    __ addl(rdx, $tmp$$Register);
  %}
  ins_pipe( pipe_slow );
%}

// Multiply Register Long where the left and the right operands' high 32 bits are zero
instruct mulL_eReg_hi0(eADXRegL dst, eRegL src, eFlagsReg cr) %{
  predicate(is_operand_hi32_zero(n->in(1)) && is_operand_hi32_zero(n->in(2)));
  match(Set dst (MulL dst src));
  effect(KILL cr);
  ins_cost(1*400);
// Basic idea: lo(result) = lo(x_lo * y_lo)
//             hi(result) = hi(x_lo * y_lo) where lo(x_hi * y_lo) = 0 and lo(x_lo * y_hi) = 0 because x_hi = 0 and y_hi = 0
  format %{ "MUL    EDX:EAX,$src.lo\n\t" %}
  ins_encode %{
    __ mull($src$$Register);
  %}
  ins_pipe( pipe_slow );
%}

// Multiply Register Long by small constant
instruct mulL_eReg_con(eADXRegL dst, immL_127 src, rRegI tmp, eFlagsReg cr) %{
  match(Set dst (MulL dst src));
  effect(KILL cr, TEMP tmp);
  ins_cost(2*100+2*400);
  size(12);
// Basic idea: lo(result) = lo(src * EAX)
//             hi(result) = hi(src * EAX) + lo(src * EDX)
  format %{ "IMUL   $tmp,EDX,$src\n\t"
            "MOV    EDX,$src\n\t"
            "MUL    EDX\t# EDX*EAX -> EDX:EAX\n\t"
            "ADD    EDX,$tmp" %}
  ins_encode( long_multiply_con( dst, src, tmp ) );
  ins_pipe( pipe_slow );
%}

// Integer DIV with Register
instruct divI_eReg(eAXRegI rax, eDXRegI rdx, eCXRegI div, eFlagsReg cr) %{
  match(Set rax (DivI rax div));
  effect(KILL rdx, KILL cr);
  size(26);
  ins_cost(30*100+10*100);
  format %{ "CMP    EAX,0x80000000\n\t"
            "JNE,s  normal\n\t"
            "XOR    EDX,EDX\n\t"
            "CMP    ECX,-1\n\t"
            "JE,s   done\n"
    "normal: CDQ\n\t"
            "IDIV   $div\n\t"
    "done:"        %}
  opcode(0xF7, 0x7);  /* Opcode F7 /7 */
  ins_encode( cdq_enc, OpcP, RegOpc(div) );
  ins_pipe( ialu_reg_reg_alu0 );
%}

// Divide Register Long
instruct divL_eReg(eADXRegL dst, eRegL src1, eRegL src2) %{
  match(Set dst (DivL src1 src2));
  effect(CALL);
  ins_cost(10000);
  format %{ "PUSH   $src1.hi\n\t"
            "PUSH   $src1.lo\n\t"
            "PUSH   $src2.hi\n\t"
            "PUSH   $src2.lo\n\t"
            "CALL   SharedRuntime::ldiv\n\t"
            "ADD    ESP,16" %}
  ins_encode( long_div(src1,src2) );
  ins_pipe( pipe_slow );
%}

// Integer DIVMOD with Register, both quotient and mod results
instruct divModI_eReg_divmod(eAXRegI rax, eDXRegI rdx, eCXRegI div, eFlagsReg cr) %{
  match(DivModI rax div);
  effect(KILL cr);
  size(26);
  ins_cost(30*100+10*100);
  format %{ "CMP    EAX,0x80000000\n\t"
            "JNE,s  normal\n\t"
            "XOR    EDX,EDX\n\t"
            "CMP    ECX,-1\n\t"
            "JE,s   done\n"
    "normal: CDQ\n\t"
            "IDIV   $div\n\t"
    "done:"        %}
  opcode(0xF7, 0x7);  /* Opcode F7 /7 */
  ins_encode( cdq_enc, OpcP, RegOpc(div) );
  ins_pipe( pipe_slow );
%}

// Integer MOD with Register
instruct modI_eReg(eDXRegI rdx, eAXRegI rax, eCXRegI div, eFlagsReg cr) %{
  match(Set rdx (ModI rax div));
  effect(KILL rax, KILL cr);

  size(26);
  ins_cost(300);
  format %{ "CDQ\n\t"
            "IDIV   $div" %}
  opcode(0xF7, 0x7);  /* Opcode F7 /7 */
  ins_encode( cdq_enc, OpcP, RegOpc(div) );
  ins_pipe( ialu_reg_reg_alu0 );
%}

// Remainder Register Long
instruct modL_eReg(eADXRegL dst, eRegL src1, eRegL src2) %{
  match(Set dst (ModL src1 src2));
  effect(CALL);
  ins_cost(10000);
  format %{ "PUSH   $src1.hi\n\t"
            "PUSH   $src1.lo\n\t"
            "PUSH   $src2.hi\n\t"
            "PUSH   $src2.lo\n\t"
            "CALL   SharedRuntime::lrem\n\t"
            "ADD    ESP,16" %}
  ins_encode( long_mod(src1,src2) );
  ins_pipe( pipe_slow );
%}

// Divide Register Long (no special case since divisor != -1)
instruct divL_eReg_imm32( eADXRegL dst, immL32 imm, rRegI tmp, rRegI tmp2, eFlagsReg cr ) %{
  match(Set dst (DivL dst imm));
  effect( TEMP tmp, TEMP tmp2, KILL cr );
  ins_cost(1000);
  format %{ "MOV    $tmp,abs($imm) # ldiv EDX:EAX,$imm\n\t"
            "XOR    $tmp2,$tmp2\n\t"
            "CMP    $tmp,EDX\n\t"
            "JA,s   fast\n\t"
            "MOV    $tmp2,EAX\n\t"
            "MOV    EAX,EDX\n\t"
            "MOV    EDX,0\n\t"
            "JLE,s  pos\n\t"
            "LNEG   EAX : $tmp2\n\t"
            "DIV    $tmp # unsigned division\n\t"
            "XCHG   EAX,$tmp2\n\t"
            "DIV    $tmp\n\t"
            "LNEG   $tmp2 : EAX\n\t"
            "JMP,s  done\n"
    "pos:\n\t"
            "DIV    $tmp\n\t"
            "XCHG   EAX,$tmp2\n"
    "fast:\n\t"
            "DIV    $tmp\n"
    "done:\n\t"
            "MOV    EDX,$tmp2\n\t"
            "NEG    EDX:EAX # if $imm < 0" %}
  ins_encode %{
    int con = (int)$imm$$constant;
    assert(con != 0 && con != -1 && con != min_jint, "wrong divisor");
    int pcon = (con > 0) ? con : -con;
    Label Lfast, Lpos, Ldone;

    __ movl($tmp$$Register, pcon);
    __ xorl($tmp2$$Register,$tmp2$$Register);
    __ cmpl($tmp$$Register, HIGH_FROM_LOW($dst$$Register));
    __ jccb(Assembler::above, Lfast); // result fits into 32 bit

    __ movl($tmp2$$Register, $dst$$Register); // save
    __ movl($dst$$Register, HIGH_FROM_LOW($dst$$Register));
    __ movl(HIGH_FROM_LOW($dst$$Register),0); // preserve flags
    __ jccb(Assembler::lessEqual, Lpos); // result is positive

    // Negative dividend.
    // convert value to positive to use unsigned division
    __ lneg($dst$$Register, $tmp2$$Register);
    __ divl($tmp$$Register);
    __ xchgl($dst$$Register, $tmp2$$Register);
    __ divl($tmp$$Register);
    // revert result back to negative
    __ lneg($tmp2$$Register, $dst$$Register);
    __ jmpb(Ldone);

    __ bind(Lpos);
    __ divl($tmp$$Register); // Use unsigned division
    __ xchgl($dst$$Register, $tmp2$$Register);
    // Fallthrow for final divide, tmp2 has 32 bit hi result

    __ bind(Lfast);
    // fast path: src is positive
    __ divl($tmp$$Register); // Use unsigned division

    __ bind(Ldone);
    __ movl(HIGH_FROM_LOW($dst$$Register),$tmp2$$Register);
    if (con < 0) {
      __ lneg(HIGH_FROM_LOW($dst$$Register), $dst$$Register);
    }
  %}
  ins_pipe( pipe_slow );
%}

// Remainder Register Long (remainder fit into 32 bits)
instruct modL_eReg_imm32( eADXRegL dst, immL32 imm, rRegI tmp, rRegI tmp2, eFlagsReg cr ) %{
  match(Set dst (ModL dst imm));
  effect( TEMP tmp, TEMP tmp2, KILL cr );
  ins_cost(1000);
  format %{ "MOV    $tmp,abs($imm) # lrem EDX:EAX,$imm\n\t"
            "CMP    $tmp,EDX\n\t"
            "JA,s   fast\n\t"
            "MOV    $tmp2,EAX\n\t"
            "MOV    EAX,EDX\n\t"
            "MOV    EDX,0\n\t"
            "JLE,s  pos\n\t"
            "LNEG   EAX : $tmp2\n\t"
            "DIV    $tmp # unsigned division\n\t"
            "MOV    EAX,$tmp2\n\t"
            "DIV    $tmp\n\t"
            "NEG    EDX\n\t"
            "JMP,s  done\n"
    "pos:\n\t"
            "DIV    $tmp\n\t"
            "MOV    EAX,$tmp2\n"
    "fast:\n\t"
            "DIV    $tmp\n"
    "done:\n\t"
            "MOV    EAX,EDX\n\t"
            "SAR    EDX,31\n\t" %}
  ins_encode %{
    int con = (int)$imm$$constant;
    assert(con != 0 && con != -1 && con != min_jint, "wrong divisor");
    int pcon = (con > 0) ? con : -con;
    Label  Lfast, Lpos, Ldone;

    __ movl($tmp$$Register, pcon);
    __ cmpl($tmp$$Register, HIGH_FROM_LOW($dst$$Register));
    __ jccb(Assembler::above, Lfast); // src is positive and result fits into 32 bit

    __ movl($tmp2$$Register, $dst$$Register); // save
    __ movl($dst$$Register, HIGH_FROM_LOW($dst$$Register));
    __ movl(HIGH_FROM_LOW($dst$$Register),0); // preserve flags
    __ jccb(Assembler::lessEqual, Lpos); // result is positive

    // Negative dividend.
    // convert value to positive to use unsigned division
    __ lneg($dst$$Register, $tmp2$$Register);
    __ divl($tmp$$Register);
    __ movl($dst$$Register, $tmp2$$Register);
    __ divl($tmp$$Register);
    // revert remainder back to negative
    __ negl(HIGH_FROM_LOW($dst$$Register));
    __ jmpb(Ldone);

    __ bind(Lpos);
    __ divl($tmp$$Register);
    __ movl($dst$$Register, $tmp2$$Register);

    __ bind(Lfast);
    // fast path: src is positive
    __ divl($tmp$$Register);

    __ bind(Ldone);
    __ movl($dst$$Register, HIGH_FROM_LOW($dst$$Register));
    __ sarl(HIGH_FROM_LOW($dst$$Register), 31); // result sign

  %}
  ins_pipe( pipe_slow );
%}

// Integer Shift Instructions
// Shift Left by one
instruct shlI_eReg_1(rRegI dst, immI_1 shift, eFlagsReg cr) %{
  match(Set dst (LShiftI dst shift));
  effect(KILL cr);

  size(2);
  format %{ "SHL    $dst,$shift" %}
  opcode(0xD1, 0x4);  /* D1 /4 */
  ins_encode( OpcP, RegOpc( dst ) );
  ins_pipe( ialu_reg );
%}

// Shift Left by 8-bit immediate
instruct salI_eReg_imm(rRegI dst, immI8 shift, eFlagsReg cr) %{
  match(Set dst (LShiftI dst shift));
  effect(KILL cr);

  size(3);
  format %{ "SHL    $dst,$shift" %}
  opcode(0xC1, 0x4);  /* C1 /4 ib */
  ins_encode( RegOpcImm( dst, shift) );
  ins_pipe( ialu_reg );
%}

// Shift Left by variable
instruct salI_eReg_CL(rRegI dst, eCXRegI shift, eFlagsReg cr) %{
  match(Set dst (LShiftI dst shift));
  effect(KILL cr);

  size(2);
  format %{ "SHL    $dst,$shift" %}
  opcode(0xD3, 0x4);  /* D3 /4 */
  ins_encode( OpcP, RegOpc( dst ) );
  ins_pipe( ialu_reg_reg );
%}

// Arithmetic shift right by one
instruct sarI_eReg_1(rRegI dst, immI_1 shift, eFlagsReg cr) %{
  match(Set dst (RShiftI dst shift));
  effect(KILL cr);

  size(2);
  format %{ "SAR    $dst,$shift" %}
  opcode(0xD1, 0x7);  /* D1 /7 */
  ins_encode( OpcP, RegOpc( dst ) );
  ins_pipe( ialu_reg );
%}

// Arithmetic shift right by one
instruct sarI_mem_1(memory dst, immI_1 shift, eFlagsReg cr) %{
  match(Set dst (StoreI dst (RShiftI (LoadI dst) shift)));
  effect(KILL cr);
  format %{ "SAR    $dst,$shift" %}
  opcode(0xD1, 0x7);  /* D1 /7 */
  ins_encode( SetInstMark, OpcP, RMopc_Mem(secondary,dst), ClearInstMark );
  ins_pipe( ialu_mem_imm );
%}

// Arithmetic Shift Right by 8-bit immediate
instruct sarI_eReg_imm(rRegI dst, immI8 shift, eFlagsReg cr) %{
  match(Set dst (RShiftI dst shift));
  effect(KILL cr);

  size(3);
  format %{ "SAR    $dst,$shift" %}
  opcode(0xC1, 0x7);  /* C1 /7 ib */
  ins_encode( RegOpcImm( dst, shift ) );
  ins_pipe( ialu_mem_imm );
%}

// Arithmetic Shift Right by 8-bit immediate
instruct sarI_mem_imm(memory dst, immI8 shift, eFlagsReg cr) %{
  match(Set dst (StoreI dst (RShiftI (LoadI dst) shift)));
  effect(KILL cr);

  format %{ "SAR    $dst,$shift" %}
  opcode(0xC1, 0x7);  /* C1 /7 ib */
  ins_encode( SetInstMark, OpcP, RMopc_Mem(secondary, dst ), Con8or32(shift), ClearInstMark );
  ins_pipe( ialu_mem_imm );
%}

// Arithmetic Shift Right by variable
instruct sarI_eReg_CL(rRegI dst, eCXRegI shift, eFlagsReg cr) %{
  match(Set dst (RShiftI dst shift));
  effect(KILL cr);

  size(2);
  format %{ "SAR    $dst,$shift" %}
  opcode(0xD3, 0x7);  /* D3 /7 */
  ins_encode( OpcP, RegOpc( dst ) );
  ins_pipe( ialu_reg_reg );
%}

// Logical shift right by one
instruct shrI_eReg_1(rRegI dst, immI_1 shift, eFlagsReg cr) %{
  match(Set dst (URShiftI dst shift));
  effect(KILL cr);

  size(2);
  format %{ "SHR    $dst,$shift" %}
  opcode(0xD1, 0x5);  /* D1 /5 */
  ins_encode( OpcP, RegOpc( dst ) );
  ins_pipe( ialu_reg );
%}

// Logical Shift Right by 8-bit immediate
instruct shrI_eReg_imm(rRegI dst, immI8 shift, eFlagsReg cr) %{
  match(Set dst (URShiftI dst shift));
  effect(KILL cr);

  size(3);
  format %{ "SHR    $dst,$shift" %}
  opcode(0xC1, 0x5);  /* C1 /5 ib */
  ins_encode( RegOpcImm( dst, shift) );
  ins_pipe( ialu_reg );
%}


// Logical Shift Right by 24, followed by Arithmetic Shift Left by 24.
// This idiom is used by the compiler for the i2b bytecode.
instruct i2b(rRegI dst, xRegI src, immI_24 twentyfour) %{
  match(Set dst (RShiftI (LShiftI src twentyfour) twentyfour));

  size(3);
  format %{ "MOVSX  $dst,$src :8" %}
  ins_encode %{
    __ movsbl($dst$$Register, $src$$Register);
  %}
  ins_pipe(ialu_reg_reg);
%}

// Logical Shift Right by 16, followed by Arithmetic Shift Left by 16.
// This idiom is used by the compiler the i2s bytecode.
instruct i2s(rRegI dst, xRegI src, immI_16 sixteen) %{
  match(Set dst (RShiftI (LShiftI src sixteen) sixteen));

  size(3);
  format %{ "MOVSX  $dst,$src :16" %}
  ins_encode %{
    __ movswl($dst$$Register, $src$$Register);
  %}
  ins_pipe(ialu_reg_reg);
%}


// Logical Shift Right by variable
instruct shrI_eReg_CL(rRegI dst, eCXRegI shift, eFlagsReg cr) %{
  match(Set dst (URShiftI dst shift));
  effect(KILL cr);

  size(2);
  format %{ "SHR    $dst,$shift" %}
  opcode(0xD3, 0x5);  /* D3 /5 */
  ins_encode( OpcP, RegOpc( dst ) );
  ins_pipe( ialu_reg_reg );
%}


//----------Logical Instructions-----------------------------------------------
//----------Integer Logical Instructions---------------------------------------
// And Instructions
// And Register with Register
instruct andI_eReg(rRegI dst, rRegI src, eFlagsReg cr) %{
  match(Set dst (AndI dst src));
  effect(KILL cr);

  size(2);
  format %{ "AND    $dst,$src" %}
  opcode(0x23);
  ins_encode( OpcP, RegReg( dst, src) );
  ins_pipe( ialu_reg_reg );
%}

// And Register with Immediate
instruct andI_eReg_imm(rRegI dst, immI src, eFlagsReg cr) %{
  match(Set dst (AndI dst src));
  effect(KILL cr);

  format %{ "AND    $dst,$src" %}
  opcode(0x81,0x04);  /* Opcode 81 /4 */
  // ins_encode( RegImm( dst, src) );
  ins_encode( OpcSErm( dst, src ), Con8or32( src ) );
  ins_pipe( ialu_reg );
%}

// And Register with Memory
instruct andI_eReg_mem(rRegI dst, memory src, eFlagsReg cr) %{
  match(Set dst (AndI dst (LoadI src)));
  effect(KILL cr);

  ins_cost(125);
  format %{ "AND    $dst,$src" %}
  opcode(0x23);
  ins_encode( SetInstMark, OpcP, RegMem( dst, src), ClearInstMark );
  ins_pipe( ialu_reg_mem );
%}

// And Memory with Register
instruct andI_mem_eReg(memory dst, rRegI src, eFlagsReg cr) %{
  match(Set dst (StoreI dst (AndI (LoadI dst) src)));
  effect(KILL cr);

  ins_cost(150);
  format %{ "AND    $dst,$src" %}
  opcode(0x21);  /* Opcode 21 /r */
  ins_encode( SetInstMark, OpcP, RegMem( src, dst ), ClearInstMark );
  ins_pipe( ialu_mem_reg );
%}

// And Memory with Immediate
instruct andI_mem_imm(memory dst, immI src, eFlagsReg cr) %{
  match(Set dst (StoreI dst (AndI (LoadI dst) src)));
  effect(KILL cr);

  ins_cost(125);
  format %{ "AND    $dst,$src" %}
  opcode(0x81, 0x4);  /* Opcode 81 /4 id */
  // ins_encode( MemImm( dst, src) );
  ins_encode( SetInstMark, OpcSE( src ), RMopc_Mem(secondary, dst ), Con8or32(src), ClearInstMark );
  ins_pipe( ialu_mem_imm );
%}

// BMI1 instructions
instruct andnI_rReg_rReg_rReg(rRegI dst, rRegI src1, rRegI src2, immI_M1 minus_1, eFlagsReg cr) %{
  match(Set dst (AndI (XorI src1 minus_1) src2));
  predicate(UseBMI1Instructions);
  effect(KILL cr);

  format %{ "ANDNL  $dst, $src1, $src2" %}

  ins_encode %{
    __ andnl($dst$$Register, $src1$$Register, $src2$$Register);
  %}
  ins_pipe(ialu_reg);
%}

instruct andnI_rReg_rReg_mem(rRegI dst, rRegI src1, memory src2, immI_M1 minus_1, eFlagsReg cr) %{
  match(Set dst (AndI (XorI src1 minus_1) (LoadI src2) ));
  predicate(UseBMI1Instructions);
  effect(KILL cr);

  ins_cost(125);
  format %{ "ANDNL  $dst, $src1, $src2" %}

  ins_encode %{
    __ andnl($dst$$Register, $src1$$Register, $src2$$Address);
  %}
  ins_pipe(ialu_reg_mem);
%}

instruct blsiI_rReg_rReg(rRegI dst, rRegI src, immI_0 imm_zero, eFlagsReg cr) %{
  match(Set dst (AndI (SubI imm_zero src) src));
  predicate(UseBMI1Instructions);
  effect(KILL cr);

  format %{ "BLSIL  $dst, $src" %}

  ins_encode %{
    __ blsil($dst$$Register, $src$$Register);
  %}
  ins_pipe(ialu_reg);
%}

instruct blsiI_rReg_mem(rRegI dst, memory src, immI_0 imm_zero, eFlagsReg cr) %{
  match(Set dst (AndI (SubI imm_zero (LoadI src) ) (LoadI src) ));
  predicate(UseBMI1Instructions);
  effect(KILL cr);

  ins_cost(125);
  format %{ "BLSIL  $dst, $src" %}

  ins_encode %{
    __ blsil($dst$$Register, $src$$Address);
  %}
  ins_pipe(ialu_reg_mem);
%}

instruct blsmskI_rReg_rReg(rRegI dst, rRegI src, immI_M1 minus_1, eFlagsReg cr)
%{
  match(Set dst (XorI (AddI src minus_1) src));
  predicate(UseBMI1Instructions);
  effect(KILL cr);

  format %{ "BLSMSKL $dst, $src" %}

  ins_encode %{
    __ blsmskl($dst$$Register, $src$$Register);
  %}

  ins_pipe(ialu_reg);
%}

instruct blsmskI_rReg_mem(rRegI dst, memory src, immI_M1 minus_1, eFlagsReg cr)
%{
  match(Set dst (XorI (AddI (LoadI src) minus_1) (LoadI src) ));
  predicate(UseBMI1Instructions);
  effect(KILL cr);

  ins_cost(125);
  format %{ "BLSMSKL $dst, $src" %}

  ins_encode %{
    __ blsmskl($dst$$Register, $src$$Address);
  %}

  ins_pipe(ialu_reg_mem);
%}

instruct blsrI_rReg_rReg(rRegI dst, rRegI src, immI_M1 minus_1, eFlagsReg cr)
%{
  match(Set dst (AndI (AddI src minus_1) src) );
  predicate(UseBMI1Instructions);
  effect(KILL cr);

  format %{ "BLSRL  $dst, $src" %}

  ins_encode %{
    __ blsrl($dst$$Register, $src$$Register);
  %}

  ins_pipe(ialu_reg);
%}

instruct blsrI_rReg_mem(rRegI dst, memory src, immI_M1 minus_1, eFlagsReg cr)
%{
  match(Set dst (AndI (AddI (LoadI src) minus_1) (LoadI src) ));
  predicate(UseBMI1Instructions);
  effect(KILL cr);

  ins_cost(125);
  format %{ "BLSRL  $dst, $src" %}

  ins_encode %{
    __ blsrl($dst$$Register, $src$$Address);
  %}

  ins_pipe(ialu_reg_mem);
%}

// Or Instructions
// Or Register with Register
instruct orI_eReg(rRegI dst, rRegI src, eFlagsReg cr) %{
  match(Set dst (OrI dst src));
  effect(KILL cr);

  size(2);
  format %{ "OR     $dst,$src" %}
  opcode(0x0B);
  ins_encode( OpcP, RegReg( dst, src) );
  ins_pipe( ialu_reg_reg );
%}

instruct orI_eReg_castP2X(rRegI dst, eRegP src, eFlagsReg cr) %{
  match(Set dst (OrI dst (CastP2X src)));
  effect(KILL cr);

  size(2);
  format %{ "OR     $dst,$src" %}
  opcode(0x0B);
  ins_encode( OpcP, RegReg( dst, src) );
  ins_pipe( ialu_reg_reg );
%}


// Or Register with Immediate
instruct orI_eReg_imm(rRegI dst, immI src, eFlagsReg cr) %{
  match(Set dst (OrI dst src));
  effect(KILL cr);

  format %{ "OR     $dst,$src" %}
  opcode(0x81,0x01);  /* Opcode 81 /1 id */
  // ins_encode( RegImm( dst, src) );
  ins_encode( OpcSErm( dst, src ), Con8or32( src ) );
  ins_pipe( ialu_reg );
%}

// Or Register with Memory
instruct orI_eReg_mem(rRegI dst, memory src, eFlagsReg cr) %{
  match(Set dst (OrI dst (LoadI src)));
  effect(KILL cr);

  ins_cost(125);
  format %{ "OR     $dst,$src" %}
  opcode(0x0B);
  ins_encode( SetInstMark, OpcP, RegMem( dst, src), ClearInstMark );
  ins_pipe( ialu_reg_mem );
%}

// Or Memory with Register
instruct orI_mem_eReg(memory dst, rRegI src, eFlagsReg cr) %{
  match(Set dst (StoreI dst (OrI (LoadI dst) src)));
  effect(KILL cr);

  ins_cost(150);
  format %{ "OR     $dst,$src" %}
  opcode(0x09);  /* Opcode 09 /r */
  ins_encode( SetInstMark, OpcP, RegMem( src, dst ), ClearInstMark );
  ins_pipe( ialu_mem_reg );
%}

// Or Memory with Immediate
instruct orI_mem_imm(memory dst, immI src, eFlagsReg cr) %{
  match(Set dst (StoreI dst (OrI (LoadI dst) src)));
  effect(KILL cr);

  ins_cost(125);
  format %{ "OR     $dst,$src" %}
  opcode(0x81,0x1);  /* Opcode 81 /1 id */
  // ins_encode( MemImm( dst, src) );
  ins_encode( SetInstMark, OpcSE( src ), RMopc_Mem(secondary, dst ), Con8or32(src), ClearInstMark );
  ins_pipe( ialu_mem_imm );
%}

// ROL/ROR
// ROL expand
instruct rolI_eReg_imm1(rRegI dst, immI_1 shift, eFlagsReg cr) %{
  effect(USE_DEF dst, USE shift, KILL cr);

  format %{ "ROL    $dst, $shift" %}
  opcode(0xD1, 0x0); /* Opcode D1 /0 */
  ins_encode( OpcP, RegOpc( dst ));
  ins_pipe( ialu_reg );
%}

instruct rolI_eReg_imm8(rRegI dst, immI8 shift, eFlagsReg cr) %{
  effect(USE_DEF dst, USE shift, KILL cr);

  format %{ "ROL    $dst, $shift" %}
  opcode(0xC1, 0x0); /*Opcode /C1  /0  */
  ins_encode( RegOpcImm(dst, shift) );
  ins_pipe(ialu_reg);
%}

instruct rolI_eReg_CL(ncxRegI dst, eCXRegI shift, eFlagsReg cr) %{
  effect(USE_DEF dst, USE shift, KILL cr);

  format %{ "ROL    $dst, $shift" %}
  opcode(0xD3, 0x0);    /* Opcode D3 /0 */
  ins_encode(OpcP, RegOpc(dst));
  ins_pipe( ialu_reg_reg );
%}
// end of ROL expand

// ROL 32bit by one once
instruct rolI_eReg_i1(rRegI dst, immI_1 lshift, immI_M1 rshift, eFlagsReg cr) %{
  match(Set dst ( OrI (LShiftI dst lshift) (URShiftI dst rshift)));

  expand %{
    rolI_eReg_imm1(dst, lshift, cr);
  %}
%}

// ROL 32bit var by imm8 once
instruct rolI_eReg_i8(rRegI dst, immI8 lshift, immI8 rshift, eFlagsReg cr) %{
  predicate(  0 == ((n->in(1)->in(2)->get_int() + n->in(2)->in(2)->get_int()) & 0x1f));
  match(Set dst ( OrI (LShiftI dst lshift) (URShiftI dst rshift)));

  expand %{
    rolI_eReg_imm8(dst, lshift, cr);
  %}
%}

// ROL 32bit var by var once
instruct rolI_eReg_Var_C0(ncxRegI dst, eCXRegI shift, immI_0 zero, eFlagsReg cr) %{
  match(Set dst ( OrI (LShiftI dst shift) (URShiftI dst (SubI zero shift))));

  expand %{
    rolI_eReg_CL(dst, shift, cr);
  %}
%}

// ROL 32bit var by var once
instruct rolI_eReg_Var_C32(ncxRegI dst, eCXRegI shift, immI_32 c32, eFlagsReg cr) %{
  match(Set dst ( OrI (LShiftI dst shift) (URShiftI dst (SubI c32 shift))));

  expand %{
    rolI_eReg_CL(dst, shift, cr);
  %}
%}

// ROR expand
instruct rorI_eReg_imm1(rRegI dst, immI_1 shift, eFlagsReg cr) %{
  effect(USE_DEF dst, USE shift, KILL cr);

  format %{ "ROR    $dst, $shift" %}
  opcode(0xD1,0x1);  /* Opcode D1 /1 */
  ins_encode( OpcP, RegOpc( dst ) );
  ins_pipe( ialu_reg );
%}

instruct rorI_eReg_imm8(rRegI dst, immI8 shift, eFlagsReg cr) %{
  effect (USE_DEF dst, USE shift, KILL cr);

  format %{ "ROR    $dst, $shift" %}
  opcode(0xC1, 0x1); /* Opcode /C1 /1 ib */
  ins_encode( RegOpcImm(dst, shift) );
  ins_pipe( ialu_reg );
%}

instruct rorI_eReg_CL(ncxRegI dst, eCXRegI shift, eFlagsReg cr)%{
  effect(USE_DEF dst, USE shift, KILL cr);

  format %{ "ROR    $dst, $shift" %}
  opcode(0xD3, 0x1);    /* Opcode D3 /1 */
  ins_encode(OpcP, RegOpc(dst));
  ins_pipe( ialu_reg_reg );
%}
// end of ROR expand

// ROR right once
instruct rorI_eReg_i1(rRegI dst, immI_1 rshift, immI_M1 lshift, eFlagsReg cr) %{
  match(Set dst ( OrI (URShiftI dst rshift) (LShiftI dst lshift)));

  expand %{
    rorI_eReg_imm1(dst, rshift, cr);
  %}
%}

// ROR 32bit by immI8 once
instruct rorI_eReg_i8(rRegI dst, immI8 rshift, immI8 lshift, eFlagsReg cr) %{
  predicate(  0 == ((n->in(1)->in(2)->get_int() + n->in(2)->in(2)->get_int()) & 0x1f));
  match(Set dst ( OrI (URShiftI dst rshift) (LShiftI dst lshift)));

  expand %{
    rorI_eReg_imm8(dst, rshift, cr);
  %}
%}

// ROR 32bit var by var once
instruct rorI_eReg_Var_C0(ncxRegI dst, eCXRegI shift, immI_0 zero, eFlagsReg cr) %{
  match(Set dst ( OrI (URShiftI dst shift) (LShiftI dst (SubI zero shift))));

  expand %{
    rorI_eReg_CL(dst, shift, cr);
  %}
%}

// ROR 32bit var by var once
instruct rorI_eReg_Var_C32(ncxRegI dst, eCXRegI shift, immI_32 c32, eFlagsReg cr) %{
  match(Set dst ( OrI (URShiftI dst shift) (LShiftI dst (SubI c32 shift))));

  expand %{
    rorI_eReg_CL(dst, shift, cr);
  %}
%}

// Xor Instructions
// Xor Register with Register
instruct xorI_eReg(rRegI dst, rRegI src, eFlagsReg cr) %{
  match(Set dst (XorI dst src));
  effect(KILL cr);

  size(2);
  format %{ "XOR    $dst,$src" %}
  opcode(0x33);
  ins_encode( OpcP, RegReg( dst, src) );
  ins_pipe( ialu_reg_reg );
%}

// Xor Register with Immediate -1
instruct xorI_eReg_im1(rRegI dst, immI_M1 imm) %{
  match(Set dst (XorI dst imm));

  size(2);
  format %{ "NOT    $dst" %}
  ins_encode %{
     __ notl($dst$$Register);
  %}
  ins_pipe( ialu_reg );
%}

// Xor Register with Immediate
instruct xorI_eReg_imm(rRegI dst, immI src, eFlagsReg cr) %{
  match(Set dst (XorI dst src));
  effect(KILL cr);

  format %{ "XOR    $dst,$src" %}
  opcode(0x81,0x06);  /* Opcode 81 /6 id */
  // ins_encode( RegImm( dst, src) );
  ins_encode( OpcSErm( dst, src ), Con8or32( src ) );
  ins_pipe( ialu_reg );
%}

// Xor Register with Memory
instruct xorI_eReg_mem(rRegI dst, memory src, eFlagsReg cr) %{
  match(Set dst (XorI dst (LoadI src)));
  effect(KILL cr);

  ins_cost(125);
  format %{ "XOR    $dst,$src" %}
  opcode(0x33);
  ins_encode( SetInstMark, OpcP, RegMem(dst, src), ClearInstMark );
  ins_pipe( ialu_reg_mem );
%}

// Xor Memory with Register
instruct xorI_mem_eReg(memory dst, rRegI src, eFlagsReg cr) %{
  match(Set dst (StoreI dst (XorI (LoadI dst) src)));
  effect(KILL cr);

  ins_cost(150);
  format %{ "XOR    $dst,$src" %}
  opcode(0x31);  /* Opcode 31 /r */
  ins_encode( SetInstMark, OpcP, RegMem( src, dst ), ClearInstMark );
  ins_pipe( ialu_mem_reg );
%}

// Xor Memory with Immediate
instruct xorI_mem_imm(memory dst, immI src, eFlagsReg cr) %{
  match(Set dst (StoreI dst (XorI (LoadI dst) src)));
  effect(KILL cr);

  ins_cost(125);
  format %{ "XOR    $dst,$src" %}
  opcode(0x81,0x6);  /* Opcode 81 /6 id */
  ins_encode( SetInstMark, OpcSE( src ), RMopc_Mem(secondary, dst ), Con8or32(src), ClearInstMark );
  ins_pipe( ialu_mem_imm );
%}

//----------Convert Int to Boolean---------------------------------------------

instruct movI_nocopy(rRegI dst, rRegI src) %{
  effect( DEF dst, USE src );
  format %{ "MOV    $dst,$src" %}
  ins_encode( enc_Copy( dst, src) );
  ins_pipe( ialu_reg_reg );
%}

instruct ci2b( rRegI dst, rRegI src, eFlagsReg cr ) %{
  effect( USE_DEF dst, USE src, KILL cr );

  size(4);
  format %{ "NEG    $dst\n\t"
            "ADC    $dst,$src" %}
  ins_encode( neg_reg(dst),
              OpcRegReg(0x13,dst,src) );
  ins_pipe( ialu_reg_reg_long );
%}

instruct convI2B( rRegI dst, rRegI src, eFlagsReg cr ) %{
  match(Set dst (Conv2B src));

  expand %{
    movI_nocopy(dst,src);
    ci2b(dst,src,cr);
  %}
%}

instruct movP_nocopy(rRegI dst, eRegP src) %{
  effect( DEF dst, USE src );
  format %{ "MOV    $dst,$src" %}
  ins_encode( enc_Copy( dst, src) );
  ins_pipe( ialu_reg_reg );
%}

instruct cp2b( rRegI dst, eRegP src, eFlagsReg cr ) %{
  effect( USE_DEF dst, USE src, KILL cr );
  format %{ "NEG    $dst\n\t"
            "ADC    $dst,$src" %}
  ins_encode( neg_reg(dst),
              OpcRegReg(0x13,dst,src) );
  ins_pipe( ialu_reg_reg_long );
%}

instruct convP2B( rRegI dst, eRegP src, eFlagsReg cr ) %{
  match(Set dst (Conv2B src));

  expand %{
    movP_nocopy(dst,src);
    cp2b(dst,src,cr);
  %}
%}

instruct cmpLTMask(eCXRegI dst, ncxRegI p, ncxRegI q, eFlagsReg cr) %{
  match(Set dst (CmpLTMask p q));
  effect(KILL cr);
  ins_cost(400);

  // SETlt can only use low byte of EAX,EBX, ECX, or EDX as destination
  format %{ "XOR    $dst,$dst\n\t"
            "CMP    $p,$q\n\t"
            "SETlt  $dst\n\t"
            "NEG    $dst" %}
  ins_encode %{
    Register Rp = $p$$Register;
    Register Rq = $q$$Register;
    Register Rd = $dst$$Register;
    Label done;
    __ xorl(Rd, Rd);
    __ cmpl(Rp, Rq);
    __ setb(Assembler::less, Rd);
    __ negl(Rd);
  %}

  ins_pipe(pipe_slow);
%}

instruct cmpLTMask0(rRegI dst, immI_0 zero, eFlagsReg cr) %{
  match(Set dst (CmpLTMask dst zero));
  effect(DEF dst, KILL cr);
  ins_cost(100);

  format %{ "SAR    $dst,31\t# cmpLTMask0" %}
  ins_encode %{
  __ sarl($dst$$Register, 31);
  %}
  ins_pipe(ialu_reg);
%}

/* better to save a register than avoid a branch */
instruct cadd_cmpLTMask(rRegI p, rRegI q, rRegI y, eFlagsReg cr) %{
  match(Set p (AddI (AndI (CmpLTMask p q) y) (SubI p q)));
  effect(KILL cr);
  ins_cost(400);
  format %{ "SUB    $p,$q\t# cadd_cmpLTMask\n\t"
            "JGE    done\n\t"
            "ADD    $p,$y\n"
            "done:  " %}
  ins_encode %{
    Register Rp = $p$$Register;
    Register Rq = $q$$Register;
    Register Ry = $y$$Register;
    Label done;
    __ subl(Rp, Rq);
    __ jccb(Assembler::greaterEqual, done);
    __ addl(Rp, Ry);
    __ bind(done);
  %}

  ins_pipe(pipe_cmplt);
%}

/* better to save a register than avoid a branch */
instruct and_cmpLTMask(rRegI p, rRegI q, rRegI y, eFlagsReg cr) %{
  match(Set y (AndI (CmpLTMask p q) y));
  effect(KILL cr);

  ins_cost(300);

  format %{ "CMPL     $p, $q\t# and_cmpLTMask\n\t"
            "JLT      done\n\t"
            "XORL     $y, $y\n"
            "done:  " %}
  ins_encode %{
    Register Rp = $p$$Register;
    Register Rq = $q$$Register;
    Register Ry = $y$$Register;
    Label done;
    __ cmpl(Rp, Rq);
    __ jccb(Assembler::less, done);
    __ xorl(Ry, Ry);
    __ bind(done);
  %}

  ins_pipe(pipe_cmplt);
%}

/* If I enable this, I encourage spilling in the inner loop of compress.
instruct cadd_cmpLTMask_mem(ncxRegI p, ncxRegI q, memory y, eCXRegI tmp, eFlagsReg cr) %{
  match(Set p (AddI (AndI (CmpLTMask p q) (LoadI y)) (SubI p q)));
*/
//----------Overflow Math Instructions-----------------------------------------

instruct overflowAddI_eReg(eFlagsReg cr, eAXRegI op1, rRegI op2)
%{
  match(Set cr (OverflowAddI op1 op2));
  effect(DEF cr, USE_KILL op1, USE op2);

  format %{ "ADD    $op1, $op2\t# overflow check int" %}

  ins_encode %{
    __ addl($op1$$Register, $op2$$Register);
  %}
  ins_pipe(ialu_reg_reg);
%}

instruct overflowAddI_rReg_imm(eFlagsReg cr, eAXRegI op1, immI op2)
%{
  match(Set cr (OverflowAddI op1 op2));
  effect(DEF cr, USE_KILL op1, USE op2);

  format %{ "ADD    $op1, $op2\t# overflow check int" %}

  ins_encode %{
    __ addl($op1$$Register, $op2$$constant);
  %}
  ins_pipe(ialu_reg_reg);
%}

instruct overflowSubI_rReg(eFlagsReg cr, rRegI op1, rRegI op2)
%{
  match(Set cr (OverflowSubI op1 op2));

  format %{ "CMP    $op1, $op2\t# overflow check int" %}
  ins_encode %{
    __ cmpl($op1$$Register, $op2$$Register);
  %}
  ins_pipe(ialu_reg_reg);
%}

instruct overflowSubI_rReg_imm(eFlagsReg cr, rRegI op1, immI op2)
%{
  match(Set cr (OverflowSubI op1 op2));

  format %{ "CMP    $op1, $op2\t# overflow check int" %}
  ins_encode %{
    __ cmpl($op1$$Register, $op2$$constant);
  %}
  ins_pipe(ialu_reg_reg);
%}

instruct overflowNegI_rReg(eFlagsReg cr, immI_0 zero, eAXRegI op2)
%{
  match(Set cr (OverflowSubI zero op2));
  effect(DEF cr, USE_KILL op2);

  format %{ "NEG    $op2\t# overflow check int" %}
  ins_encode %{
    __ negl($op2$$Register);
  %}
  ins_pipe(ialu_reg_reg);
%}

instruct overflowMulI_rReg(eFlagsReg cr, eAXRegI op1, rRegI op2)
%{
  match(Set cr (OverflowMulI op1 op2));
  effect(DEF cr, USE_KILL op1, USE op2);

  format %{ "IMUL    $op1, $op2\t# overflow check int" %}
  ins_encode %{
    __ imull($op1$$Register, $op2$$Register);
  %}
  ins_pipe(ialu_reg_reg_alu0);
%}

instruct overflowMulI_rReg_imm(eFlagsReg cr, rRegI op1, immI op2, rRegI tmp)
%{
  match(Set cr (OverflowMulI op1 op2));
  effect(DEF cr, TEMP tmp, USE op1, USE op2);

  format %{ "IMUL    $tmp, $op1, $op2\t# overflow check int" %}
  ins_encode %{
    __ imull($tmp$$Register, $op1$$Register, $op2$$constant);
  %}
  ins_pipe(ialu_reg_reg_alu0);
%}

// Integer Absolute Instructions
instruct absI_rReg(rRegI dst, rRegI src, rRegI tmp, eFlagsReg cr)
%{
  match(Set dst (AbsI src));
  effect(TEMP dst, TEMP tmp, KILL cr);
  format %{ "movl $tmp, $src\n\t"
            "sarl $tmp, 31\n\t"
            "movl $dst, $src\n\t"
            "xorl $dst, $tmp\n\t"
            "subl $dst, $tmp\n"
          %}
  ins_encode %{
    __ movl($tmp$$Register, $src$$Register);
    __ sarl($tmp$$Register, 31);
    __ movl($dst$$Register, $src$$Register);
    __ xorl($dst$$Register, $tmp$$Register);
    __ subl($dst$$Register, $tmp$$Register);
  %}

  ins_pipe(ialu_reg_reg);
%}

//----------Long Instructions------------------------------------------------
// Add Long Register with Register
instruct addL_eReg(eRegL dst, eRegL src, eFlagsReg cr) %{
  match(Set dst (AddL dst src));
  effect(KILL cr);
  ins_cost(200);
  format %{ "ADD    $dst.lo,$src.lo\n\t"
            "ADC    $dst.hi,$src.hi" %}
  opcode(0x03, 0x13);
  ins_encode( RegReg_Lo(dst, src), RegReg_Hi(dst,src) );
  ins_pipe( ialu_reg_reg_long );
%}

// Add Long Register with Immediate
instruct addL_eReg_imm(eRegL dst, immL src, eFlagsReg cr) %{
  match(Set dst (AddL dst src));
  effect(KILL cr);
  format %{ "ADD    $dst.lo,$src.lo\n\t"
            "ADC    $dst.hi,$src.hi" %}
  opcode(0x81,0x00,0x02);  /* Opcode 81 /0, 81 /2 */
  ins_encode( Long_OpcSErm_Lo( dst, src ), Long_OpcSErm_Hi( dst, src ) );
  ins_pipe( ialu_reg_long );
%}

// Add Long Register with Memory
instruct addL_eReg_mem(eRegL dst, load_long_memory mem, eFlagsReg cr) %{
  match(Set dst (AddL dst (LoadL mem)));
  effect(KILL cr);
  ins_cost(125);
  format %{ "ADD    $dst.lo,$mem\n\t"
            "ADC    $dst.hi,$mem+4" %}
  opcode(0x03, 0x13);
  ins_encode( SetInstMark, OpcP, RegMem( dst, mem), OpcS, RegMem_Hi(dst,mem), ClearInstMark );
  ins_pipe( ialu_reg_long_mem );
%}

// Subtract Long Register with Register.
instruct subL_eReg(eRegL dst, eRegL src, eFlagsReg cr) %{
  match(Set dst (SubL dst src));
  effect(KILL cr);
  ins_cost(200);
  format %{ "SUB    $dst.lo,$src.lo\n\t"
            "SBB    $dst.hi,$src.hi" %}
  opcode(0x2B, 0x1B);
  ins_encode( RegReg_Lo(dst, src), RegReg_Hi(dst,src) );
  ins_pipe( ialu_reg_reg_long );
%}

// Subtract Long Register with Immediate
instruct subL_eReg_imm(eRegL dst, immL src, eFlagsReg cr) %{
  match(Set dst (SubL dst src));
  effect(KILL cr);
  format %{ "SUB    $dst.lo,$src.lo\n\t"
            "SBB    $dst.hi,$src.hi" %}
  opcode(0x81,0x05,0x03);  /* Opcode 81 /5, 81 /3 */
  ins_encode( Long_OpcSErm_Lo( dst, src ), Long_OpcSErm_Hi( dst, src ) );
  ins_pipe( ialu_reg_long );
%}

// Subtract Long Register with Memory
instruct subL_eReg_mem(eRegL dst, load_long_memory mem, eFlagsReg cr) %{
  match(Set dst (SubL dst (LoadL mem)));
  effect(KILL cr);
  ins_cost(125);
  format %{ "SUB    $dst.lo,$mem\n\t"
            "SBB    $dst.hi,$mem+4" %}
  opcode(0x2B, 0x1B);
  ins_encode( SetInstMark, OpcP, RegMem( dst, mem), OpcS, RegMem_Hi(dst,mem), ClearInstMark );
  ins_pipe( ialu_reg_long_mem );
%}

instruct negL_eReg(eRegL dst, immL0 zero, eFlagsReg cr) %{
  match(Set dst (SubL zero dst));
  effect(KILL cr);
  ins_cost(300);
  format %{ "NEG    $dst.hi\n\tNEG    $dst.lo\n\tSBB    $dst.hi,0" %}
  ins_encode( neg_long(dst) );
  ins_pipe( ialu_reg_reg_long );
%}

// And Long Register with Register
instruct andL_eReg(eRegL dst, eRegL src, eFlagsReg cr) %{
  match(Set dst (AndL dst src));
  effect(KILL cr);
  format %{ "AND    $dst.lo,$src.lo\n\t"
            "AND    $dst.hi,$src.hi" %}
  opcode(0x23,0x23);
  ins_encode( RegReg_Lo( dst, src), RegReg_Hi( dst, src) );
  ins_pipe( ialu_reg_reg_long );
%}

// And Long Register with Immediate
instruct andL_eReg_imm(eRegL dst, immL src, eFlagsReg cr) %{
  match(Set dst (AndL dst src));
  effect(KILL cr);
  format %{ "AND    $dst.lo,$src.lo\n\t"
            "AND    $dst.hi,$src.hi" %}
  opcode(0x81,0x04,0x04);  /* Opcode 81 /4, 81 /4 */
  ins_encode( Long_OpcSErm_Lo( dst, src ), Long_OpcSErm_Hi( dst, src ) );
  ins_pipe( ialu_reg_long );
%}

// And Long Register with Memory
instruct andL_eReg_mem(eRegL dst, load_long_memory mem, eFlagsReg cr) %{
  match(Set dst (AndL dst (LoadL mem)));
  effect(KILL cr);
  ins_cost(125);
  format %{ "AND    $dst.lo,$mem\n\t"
            "AND    $dst.hi,$mem+4" %}
  opcode(0x23, 0x23);
  ins_encode( SetInstMark, OpcP, RegMem( dst, mem), OpcS, RegMem_Hi(dst,mem), ClearInstMark );
  ins_pipe( ialu_reg_long_mem );
%}

// BMI1 instructions
instruct andnL_eReg_eReg_eReg(eRegL dst, eRegL src1, eRegL src2, immL_M1 minus_1, eFlagsReg cr) %{
  match(Set dst (AndL (XorL src1 minus_1) src2));
  predicate(UseBMI1Instructions);
  effect(KILL cr, TEMP dst);

  format %{ "ANDNL  $dst.lo, $src1.lo, $src2.lo\n\t"
            "ANDNL  $dst.hi, $src1.hi, $src2.hi"
         %}

  ins_encode %{
    Register Rdst = $dst$$Register;
    Register Rsrc1 = $src1$$Register;
    Register Rsrc2 = $src2$$Register;
    __ andnl(Rdst, Rsrc1, Rsrc2);
    __ andnl(HIGH_FROM_LOW(Rdst), HIGH_FROM_LOW(Rsrc1), HIGH_FROM_LOW(Rsrc2));
  %}
  ins_pipe(ialu_reg_reg_long);
%}

instruct andnL_eReg_eReg_mem(eRegL dst, eRegL src1, memory src2, immL_M1 minus_1, eFlagsReg cr) %{
  match(Set dst (AndL (XorL src1 minus_1) (LoadL src2) ));
  predicate(UseBMI1Instructions);
  effect(KILL cr, TEMP dst);

  ins_cost(125);
  format %{ "ANDNL  $dst.lo, $src1.lo, $src2\n\t"
            "ANDNL  $dst.hi, $src1.hi, $src2+4"
         %}

  ins_encode %{
    Register Rdst = $dst$$Register;
    Register Rsrc1 = $src1$$Register;
    Address src2_hi = Address::make_raw($src2$$base, $src2$$index, $src2$$scale, $src2$$disp + 4, relocInfo::none);

    __ andnl(Rdst, Rsrc1, $src2$$Address);
    __ andnl(HIGH_FROM_LOW(Rdst), HIGH_FROM_LOW(Rsrc1), src2_hi);
  %}
  ins_pipe(ialu_reg_mem);
%}

instruct blsiL_eReg_eReg(eRegL dst, eRegL src, immL0 imm_zero, eFlagsReg cr) %{
  match(Set dst (AndL (SubL imm_zero src) src));
  predicate(UseBMI1Instructions);
  effect(KILL cr, TEMP dst);

  format %{ "MOVL   $dst.hi, 0\n\t"
            "BLSIL  $dst.lo, $src.lo\n\t"
            "JNZ    done\n\t"
            "BLSIL  $dst.hi, $src.hi\n"
            "done:"
         %}

  ins_encode %{
    Label done;
    Register Rdst = $dst$$Register;
    Register Rsrc = $src$$Register;
    __ movl(HIGH_FROM_LOW(Rdst), 0);
    __ blsil(Rdst, Rsrc);
    __ jccb(Assembler::notZero, done);
    __ blsil(HIGH_FROM_LOW(Rdst), HIGH_FROM_LOW(Rsrc));
    __ bind(done);
  %}
  ins_pipe(ialu_reg);
%}

instruct blsiL_eReg_mem(eRegL dst, memory src, immL0 imm_zero, eFlagsReg cr) %{
  match(Set dst (AndL (SubL imm_zero (LoadL src) ) (LoadL src) ));
  predicate(UseBMI1Instructions);
  effect(KILL cr, TEMP dst);

  ins_cost(125);
  format %{ "MOVL   $dst.hi, 0\n\t"
            "BLSIL  $dst.lo, $src\n\t"
            "JNZ    done\n\t"
            "BLSIL  $dst.hi, $src+4\n"
            "done:"
         %}

  ins_encode %{
    Label done;
    Register Rdst = $dst$$Register;
    Address src_hi = Address::make_raw($src$$base, $src$$index, $src$$scale, $src$$disp + 4, relocInfo::none);

    __ movl(HIGH_FROM_LOW(Rdst), 0);
    __ blsil(Rdst, $src$$Address);
    __ jccb(Assembler::notZero, done);
    __ blsil(HIGH_FROM_LOW(Rdst), src_hi);
    __ bind(done);
  %}
  ins_pipe(ialu_reg_mem);
%}

instruct blsmskL_eReg_eReg(eRegL dst, eRegL src, immL_M1 minus_1, eFlagsReg cr)
%{
  match(Set dst (XorL (AddL src minus_1) src));
  predicate(UseBMI1Instructions);
  effect(KILL cr, TEMP dst);

  format %{ "MOVL    $dst.hi, 0\n\t"
            "BLSMSKL $dst.lo, $src.lo\n\t"
            "JNC     done\n\t"
            "BLSMSKL $dst.hi, $src.hi\n"
            "done:"
         %}

  ins_encode %{
    Label done;
    Register Rdst = $dst$$Register;
    Register Rsrc = $src$$Register;
    __ movl(HIGH_FROM_LOW(Rdst), 0);
    __ blsmskl(Rdst, Rsrc);
    __ jccb(Assembler::carryClear, done);
    __ blsmskl(HIGH_FROM_LOW(Rdst), HIGH_FROM_LOW(Rsrc));
    __ bind(done);
  %}

  ins_pipe(ialu_reg);
%}

instruct blsmskL_eReg_mem(eRegL dst, memory src, immL_M1 minus_1, eFlagsReg cr)
%{
  match(Set dst (XorL (AddL (LoadL src) minus_1) (LoadL src) ));
  predicate(UseBMI1Instructions);
  effect(KILL cr, TEMP dst);

  ins_cost(125);
  format %{ "MOVL    $dst.hi, 0\n\t"
            "BLSMSKL $dst.lo, $src\n\t"
            "JNC     done\n\t"
            "BLSMSKL $dst.hi, $src+4\n"
            "done:"
         %}

  ins_encode %{
    Label done;
    Register Rdst = $dst$$Register;
    Address src_hi = Address::make_raw($src$$base, $src$$index, $src$$scale, $src$$disp + 4, relocInfo::none);

    __ movl(HIGH_FROM_LOW(Rdst), 0);
    __ blsmskl(Rdst, $src$$Address);
    __ jccb(Assembler::carryClear, done);
    __ blsmskl(HIGH_FROM_LOW(Rdst), src_hi);
    __ bind(done);
  %}

  ins_pipe(ialu_reg_mem);
%}

instruct blsrL_eReg_eReg(eRegL dst, eRegL src, immL_M1 minus_1, eFlagsReg cr)
%{
  match(Set dst (AndL (AddL src minus_1) src) );
  predicate(UseBMI1Instructions);
  effect(KILL cr, TEMP dst);

  format %{ "MOVL   $dst.hi, $src.hi\n\t"
            "BLSRL  $dst.lo, $src.lo\n\t"
            "JNC    done\n\t"
            "BLSRL  $dst.hi, $src.hi\n"
            "done:"
  %}

  ins_encode %{
    Label done;
    Register Rdst = $dst$$Register;
    Register Rsrc = $src$$Register;
    __ movl(HIGH_FROM_LOW(Rdst), HIGH_FROM_LOW(Rsrc));
    __ blsrl(Rdst, Rsrc);
    __ jccb(Assembler::carryClear, done);
    __ blsrl(HIGH_FROM_LOW(Rdst), HIGH_FROM_LOW(Rsrc));
    __ bind(done);
  %}

  ins_pipe(ialu_reg);
%}

instruct blsrL_eReg_mem(eRegL dst, memory src, immL_M1 minus_1, eFlagsReg cr)
%{
  match(Set dst (AndL (AddL (LoadL src) minus_1) (LoadL src) ));
  predicate(UseBMI1Instructions);
  effect(KILL cr, TEMP dst);

  ins_cost(125);
  format %{ "MOVL   $dst.hi, $src+4\n\t"
            "BLSRL  $dst.lo, $src\n\t"
            "JNC    done\n\t"
            "BLSRL  $dst.hi, $src+4\n"
            "done:"
  %}

  ins_encode %{
    Label done;
    Register Rdst = $dst$$Register;
    Address src_hi = Address::make_raw($src$$base, $src$$index, $src$$scale, $src$$disp + 4, relocInfo::none);
    __ movl(HIGH_FROM_LOW(Rdst), src_hi);
    __ blsrl(Rdst, $src$$Address);
    __ jccb(Assembler::carryClear, done);
    __ blsrl(HIGH_FROM_LOW(Rdst), src_hi);
    __ bind(done);
  %}

  ins_pipe(ialu_reg_mem);
%}

// Or Long Register with Register
instruct orl_eReg(eRegL dst, eRegL src, eFlagsReg cr) %{
  match(Set dst (OrL dst src));
  effect(KILL cr);
  format %{ "OR     $dst.lo,$src.lo\n\t"
            "OR     $dst.hi,$src.hi" %}
  opcode(0x0B,0x0B);
  ins_encode( RegReg_Lo( dst, src), RegReg_Hi( dst, src) );
  ins_pipe( ialu_reg_reg_long );
%}

// Or Long Register with Immediate
instruct orl_eReg_imm(eRegL dst, immL src, eFlagsReg cr) %{
  match(Set dst (OrL dst src));
  effect(KILL cr);
  format %{ "OR     $dst.lo,$src.lo\n\t"
            "OR     $dst.hi,$src.hi" %}
  opcode(0x81,0x01,0x01);  /* Opcode 81 /1, 81 /1 */
  ins_encode( Long_OpcSErm_Lo( dst, src ), Long_OpcSErm_Hi( dst, src ) );
  ins_pipe( ialu_reg_long );
%}

// Or Long Register with Memory
instruct orl_eReg_mem(eRegL dst, load_long_memory mem, eFlagsReg cr) %{
  match(Set dst (OrL dst (LoadL mem)));
  effect(KILL cr);
  ins_cost(125);
  format %{ "OR     $dst.lo,$mem\n\t"
            "OR     $dst.hi,$mem+4" %}
  opcode(0x0B,0x0B);
  ins_encode( SetInstMark, OpcP, RegMem( dst, mem), OpcS, RegMem_Hi(dst,mem), ClearInstMark );
  ins_pipe( ialu_reg_long_mem );
%}

// Xor Long Register with Register
instruct xorl_eReg(eRegL dst, eRegL src, eFlagsReg cr) %{
  match(Set dst (XorL dst src));
  effect(KILL cr);
  format %{ "XOR    $dst.lo,$src.lo\n\t"
            "XOR    $dst.hi,$src.hi" %}
  opcode(0x33,0x33);
  ins_encode( RegReg_Lo( dst, src), RegReg_Hi( dst, src) );
  ins_pipe( ialu_reg_reg_long );
%}

// Xor Long Register with Immediate -1
instruct xorl_eReg_im1(eRegL dst, immL_M1 imm) %{
  match(Set dst (XorL dst imm));
  format %{ "NOT    $dst.lo\n\t"
            "NOT    $dst.hi" %}
  ins_encode %{
     __ notl($dst$$Register);
     __ notl(HIGH_FROM_LOW($dst$$Register));
  %}
  ins_pipe( ialu_reg_long );
%}

// Xor Long Register with Immediate
instruct xorl_eReg_imm(eRegL dst, immL src, eFlagsReg cr) %{
  match(Set dst (XorL dst src));
  effect(KILL cr);
  format %{ "XOR    $dst.lo,$src.lo\n\t"
            "XOR    $dst.hi,$src.hi" %}
  opcode(0x81,0x06,0x06);  /* Opcode 81 /6, 81 /6 */
  ins_encode( Long_OpcSErm_Lo( dst, src ), Long_OpcSErm_Hi( dst, src ) );
  ins_pipe( ialu_reg_long );
%}

// Xor Long Register with Memory
instruct xorl_eReg_mem(eRegL dst, load_long_memory mem, eFlagsReg cr) %{
  match(Set dst (XorL dst (LoadL mem)));
  effect(KILL cr);
  ins_cost(125);
  format %{ "XOR    $dst.lo,$mem\n\t"
            "XOR    $dst.hi,$mem+4" %}
  opcode(0x33,0x33);
  ins_encode( SetInstMark, OpcP, RegMem( dst, mem), OpcS, RegMem_Hi(dst,mem), ClearInstMark );
  ins_pipe( ialu_reg_long_mem );
%}

// Shift Left Long by 1
instruct shlL_eReg_1(eRegL dst, immI_1 cnt, eFlagsReg cr) %{
  predicate(UseNewLongLShift);
  match(Set dst (LShiftL dst cnt));
  effect(KILL cr);
  ins_cost(100);
  format %{ "ADD    $dst.lo,$dst.lo\n\t"
            "ADC    $dst.hi,$dst.hi" %}
  ins_encode %{
    __ addl($dst$$Register,$dst$$Register);
    __ adcl(HIGH_FROM_LOW($dst$$Register),HIGH_FROM_LOW($dst$$Register));
  %}
  ins_pipe( ialu_reg_long );
%}

// Shift Left Long by 2
instruct shlL_eReg_2(eRegL dst, immI_2 cnt, eFlagsReg cr) %{
  predicate(UseNewLongLShift);
  match(Set dst (LShiftL dst cnt));
  effect(KILL cr);
  ins_cost(100);
  format %{ "ADD    $dst.lo,$dst.lo\n\t"
            "ADC    $dst.hi,$dst.hi\n\t"
            "ADD    $dst.lo,$dst.lo\n\t"
            "ADC    $dst.hi,$dst.hi" %}
  ins_encode %{
    __ addl($dst$$Register,$dst$$Register);
    __ adcl(HIGH_FROM_LOW($dst$$Register),HIGH_FROM_LOW($dst$$Register));
    __ addl($dst$$Register,$dst$$Register);
    __ adcl(HIGH_FROM_LOW($dst$$Register),HIGH_FROM_LOW($dst$$Register));
  %}
  ins_pipe( ialu_reg_long );
%}

// Shift Left Long by 3
instruct shlL_eReg_3(eRegL dst, immI_3 cnt, eFlagsReg cr) %{
  predicate(UseNewLongLShift);
  match(Set dst (LShiftL dst cnt));
  effect(KILL cr);
  ins_cost(100);
  format %{ "ADD    $dst.lo,$dst.lo\n\t"
            "ADC    $dst.hi,$dst.hi\n\t"
            "ADD    $dst.lo,$dst.lo\n\t"
            "ADC    $dst.hi,$dst.hi\n\t"
            "ADD    $dst.lo,$dst.lo\n\t"
            "ADC    $dst.hi,$dst.hi" %}
  ins_encode %{
    __ addl($dst$$Register,$dst$$Register);
    __ adcl(HIGH_FROM_LOW($dst$$Register),HIGH_FROM_LOW($dst$$Register));
    __ addl($dst$$Register,$dst$$Register);
    __ adcl(HIGH_FROM_LOW($dst$$Register),HIGH_FROM_LOW($dst$$Register));
    __ addl($dst$$Register,$dst$$Register);
    __ adcl(HIGH_FROM_LOW($dst$$Register),HIGH_FROM_LOW($dst$$Register));
  %}
  ins_pipe( ialu_reg_long );
%}

// Shift Left Long by 1-31
instruct shlL_eReg_1_31(eRegL dst, immI_1_31 cnt, eFlagsReg cr) %{
  match(Set dst (LShiftL dst cnt));
  effect(KILL cr);
  ins_cost(200);
  format %{ "SHLD   $dst.hi,$dst.lo,$cnt\n\t"
            "SHL    $dst.lo,$cnt" %}
  opcode(0xC1, 0x4, 0xA4);  /* 0F/A4, then C1 /4 ib */
  ins_encode( move_long_small_shift(dst,cnt) );
  ins_pipe( ialu_reg_long );
%}

// Shift Left Long by 32-63
instruct shlL_eReg_32_63(eRegL dst, immI_32_63 cnt, eFlagsReg cr) %{
  match(Set dst (LShiftL dst cnt));
  effect(KILL cr);
  ins_cost(300);
  format %{ "MOV    $dst.hi,$dst.lo\n"
          "\tSHL    $dst.hi,$cnt-32\n"
          "\tXOR    $dst.lo,$dst.lo" %}
  opcode(0xC1, 0x4);  /* C1 /4 ib */
  ins_encode( move_long_big_shift_clr(dst,cnt) );
  ins_pipe( ialu_reg_long );
%}

// Shift Left Long by variable
instruct salL_eReg_CL(eRegL dst, eCXRegI shift, eFlagsReg cr) %{
  match(Set dst (LShiftL dst shift));
  effect(KILL cr);
  ins_cost(500+200);
  size(17);
  format %{ "TEST   $shift,32\n\t"
            "JEQ,s  small\n\t"
            "MOV    $dst.hi,$dst.lo\n\t"
            "XOR    $dst.lo,$dst.lo\n"
    "small:\tSHLD   $dst.hi,$dst.lo,$shift\n\t"
            "SHL    $dst.lo,$shift" %}
  ins_encode( shift_left_long( dst, shift ) );
  ins_pipe( pipe_slow );
%}

// Shift Right Long by 1-31
instruct shrL_eReg_1_31(eRegL dst, immI_1_31 cnt, eFlagsReg cr) %{
  match(Set dst (URShiftL dst cnt));
  effect(KILL cr);
  ins_cost(200);
  format %{ "SHRD   $dst.lo,$dst.hi,$cnt\n\t"
            "SHR    $dst.hi,$cnt" %}
  opcode(0xC1, 0x5, 0xAC);  /* 0F/AC, then C1 /5 ib */
  ins_encode( move_long_small_shift(dst,cnt) );
  ins_pipe( ialu_reg_long );
%}

// Shift Right Long by 32-63
instruct shrL_eReg_32_63(eRegL dst, immI_32_63 cnt, eFlagsReg cr) %{
  match(Set dst (URShiftL dst cnt));
  effect(KILL cr);
  ins_cost(300);
  format %{ "MOV    $dst.lo,$dst.hi\n"
          "\tSHR    $dst.lo,$cnt-32\n"
          "\tXOR    $dst.hi,$dst.hi" %}
  opcode(0xC1, 0x5);  /* C1 /5 ib */
  ins_encode( move_long_big_shift_clr(dst,cnt) );
  ins_pipe( ialu_reg_long );
%}

// Shift Right Long by variable
instruct shrL_eReg_CL(eRegL dst, eCXRegI shift, eFlagsReg cr) %{
  match(Set dst (URShiftL dst shift));
  effect(KILL cr);
  ins_cost(600);
  size(17);
  format %{ "TEST   $shift,32\n\t"
            "JEQ,s  small\n\t"
            "MOV    $dst.lo,$dst.hi\n\t"
            "XOR    $dst.hi,$dst.hi\n"
    "small:\tSHRD   $dst.lo,$dst.hi,$shift\n\t"
            "SHR    $dst.hi,$shift" %}
  ins_encode( shift_right_long( dst, shift ) );
  ins_pipe( pipe_slow );
%}

// Shift Right Long by 1-31
instruct sarL_eReg_1_31(eRegL dst, immI_1_31 cnt, eFlagsReg cr) %{
  match(Set dst (RShiftL dst cnt));
  effect(KILL cr);
  ins_cost(200);
  format %{ "SHRD   $dst.lo,$dst.hi,$cnt\n\t"
            "SAR    $dst.hi,$cnt" %}
  opcode(0xC1, 0x7, 0xAC);  /* 0F/AC, then C1 /7 ib */
  ins_encode( move_long_small_shift(dst,cnt) );
  ins_pipe( ialu_reg_long );
%}

// Shift Right Long by 32-63
instruct sarL_eReg_32_63( eRegL dst, immI_32_63 cnt, eFlagsReg cr) %{
  match(Set dst (RShiftL dst cnt));
  effect(KILL cr);
  ins_cost(300);
  format %{ "MOV    $dst.lo,$dst.hi\n"
          "\tSAR    $dst.lo,$cnt-32\n"
          "\tSAR    $dst.hi,31" %}
  opcode(0xC1, 0x7);  /* C1 /7 ib */
  ins_encode( move_long_big_shift_sign(dst,cnt) );
  ins_pipe( ialu_reg_long );
%}

// Shift Right arithmetic Long by variable
instruct sarL_eReg_CL(eRegL dst, eCXRegI shift, eFlagsReg cr) %{
  match(Set dst (RShiftL dst shift));
  effect(KILL cr);
  ins_cost(600);
  size(18);
  format %{ "TEST   $shift,32\n\t"
            "JEQ,s  small\n\t"
            "MOV    $dst.lo,$dst.hi\n\t"
            "SAR    $dst.hi,31\n"
    "small:\tSHRD   $dst.lo,$dst.hi,$shift\n\t"
            "SAR    $dst.hi,$shift" %}
  ins_encode( shift_right_arith_long( dst, shift ) );
  ins_pipe( pipe_slow );
%}


//----------Double Instructions------------------------------------------------
// Double Math

// Compare & branch

// P6 version of float compare, sets condition codes in EFLAGS
instruct cmpDPR_cc_P6(eFlagsRegU cr, regDPR src1, regDPR src2, eAXRegI rax) %{
  predicate(VM_Version::supports_cmov() && UseSSE <=1);
  match(Set cr (CmpD src1 src2));
  effect(KILL rax);
  ins_cost(150);
  format %{ "FLD    $src1\n\t"
            "FUCOMIP ST,$src2  // P6 instruction\n\t"
            "JNP    exit\n\t"
            "MOV    ah,1       // saw a NaN, set CF\n\t"
            "SAHF\n"
     "exit:\tNOP               // avoid branch to branch" %}
  opcode(0xDF, 0x05); /* DF E8+i or DF /5 */
  ins_encode( Push_Reg_DPR(src1),
              OpcP, RegOpc(src2),
              cmpF_P6_fixup );
  ins_pipe( pipe_slow );
%}

instruct cmpDPR_cc_P6CF(eFlagsRegUCF cr, regDPR src1, regDPR src2) %{
  predicate(VM_Version::supports_cmov() && UseSSE <=1);
  match(Set cr (CmpD src1 src2));
  ins_cost(150);
  format %{ "FLD    $src1\n\t"
            "FUCOMIP ST,$src2  // P6 instruction" %}
  opcode(0xDF, 0x05); /* DF E8+i or DF /5 */
  ins_encode( Push_Reg_DPR(src1),
              OpcP, RegOpc(src2));
  ins_pipe( pipe_slow );
%}

// Compare & branch
instruct cmpDPR_cc(eFlagsRegU cr, regDPR src1, regDPR src2, eAXRegI rax) %{
  predicate(UseSSE<=1);
  match(Set cr (CmpD src1 src2));
  effect(KILL rax);
  ins_cost(200);
  format %{ "FLD    $src1\n\t"
            "FCOMp  $src2\n\t"
            "FNSTSW AX\n\t"
            "TEST   AX,0x400\n\t"
            "JZ,s   flags\n\t"
            "MOV    AH,1\t# unordered treat as LT\n"
    "flags:\tSAHF" %}
  opcode(0xD8, 0x3); /* D8 D8+i or D8 /3 */
  ins_encode( Push_Reg_DPR(src1),
              OpcP, RegOpc(src2),
              fpu_flags);
  ins_pipe( pipe_slow );
%}

// Compare vs zero into -1,0,1
instruct cmpDPR_0(rRegI dst, regDPR src1, immDPR0 zero, eAXRegI rax, eFlagsReg cr) %{
  predicate(UseSSE<=1);
  match(Set dst (CmpD3 src1 zero));
  effect(KILL cr, KILL rax);
  ins_cost(280);
  format %{ "FTSTD  $dst,$src1" %}
  opcode(0xE4, 0xD9);
  ins_encode( Push_Reg_DPR(src1),
              OpcS, OpcP, PopFPU,
              CmpF_Result(dst));
  ins_pipe( pipe_slow );
%}

// Compare into -1,0,1
instruct cmpDPR_reg(rRegI dst, regDPR src1, regDPR src2, eAXRegI rax, eFlagsReg cr) %{
  predicate(UseSSE<=1);
  match(Set dst (CmpD3 src1 src2));
  effect(KILL cr, KILL rax);
  ins_cost(300);
  format %{ "FCMPD  $dst,$src1,$src2" %}
  opcode(0xD8, 0x3); /* D8 D8+i or D8 /3 */
  ins_encode( Push_Reg_DPR(src1),
              OpcP, RegOpc(src2),
              CmpF_Result(dst));
  ins_pipe( pipe_slow );
%}

// float compare and set condition codes in EFLAGS by XMM regs
instruct cmpD_cc(eFlagsRegU cr, regD src1, regD src2) %{
  predicate(UseSSE>=2);
  match(Set cr (CmpD src1 src2));
  ins_cost(145);
  format %{ "UCOMISD $src1,$src2\n\t"
            "JNP,s   exit\n\t"
            "PUSHF\t# saw NaN, set CF\n\t"
            "AND     [rsp], #0xffffff2b\n\t"
            "POPF\n"
    "exit:" %}
  ins_encode %{
    __ ucomisd($src1$$XMMRegister, $src2$$XMMRegister);
    emit_cmpfp_fixup(masm);
  %}
  ins_pipe( pipe_slow );
%}

instruct cmpD_ccCF(eFlagsRegUCF cr, regD src1, regD src2) %{
  predicate(UseSSE>=2);
  match(Set cr (CmpD src1 src2));
  ins_cost(100);
  format %{ "UCOMISD $src1,$src2" %}
  ins_encode %{
    __ ucomisd($src1$$XMMRegister, $src2$$XMMRegister);
  %}
  ins_pipe( pipe_slow );
%}

// float compare and set condition codes in EFLAGS by XMM regs
instruct cmpD_ccmem(eFlagsRegU cr, regD src1, memory src2) %{
  predicate(UseSSE>=2);
  match(Set cr (CmpD src1 (LoadD src2)));
  ins_cost(145);
  format %{ "UCOMISD $src1,$src2\n\t"
            "JNP,s   exit\n\t"
            "PUSHF\t# saw NaN, set CF\n\t"
            "AND     [rsp], #0xffffff2b\n\t"
            "POPF\n"
    "exit:" %}
  ins_encode %{
    __ ucomisd($src1$$XMMRegister, $src2$$Address);
    emit_cmpfp_fixup(masm);
  %}
  ins_pipe( pipe_slow );
%}

instruct cmpD_ccmemCF(eFlagsRegUCF cr, regD src1, memory src2) %{
  predicate(UseSSE>=2);
  match(Set cr (CmpD src1 (LoadD src2)));
  ins_cost(100);
  format %{ "UCOMISD $src1,$src2" %}
  ins_encode %{
    __ ucomisd($src1$$XMMRegister, $src2$$Address);
  %}
  ins_pipe( pipe_slow );
%}

// Compare into -1,0,1 in XMM
instruct cmpD_reg(xRegI dst, regD src1, regD src2, eFlagsReg cr) %{
  predicate(UseSSE>=2);
  match(Set dst (CmpD3 src1 src2));
  effect(KILL cr);
  ins_cost(255);
  format %{ "UCOMISD $src1, $src2\n\t"
            "MOV     $dst, #-1\n\t"
            "JP,s    done\n\t"
            "JB,s    done\n\t"
            "SETNE   $dst\n\t"
            "MOVZB   $dst, $dst\n"
    "done:" %}
  ins_encode %{
    __ ucomisd($src1$$XMMRegister, $src2$$XMMRegister);
    emit_cmpfp3(masm, $dst$$Register);
  %}
  ins_pipe( pipe_slow );
%}

// Compare into -1,0,1 in XMM and memory
instruct cmpD_regmem(xRegI dst, regD src1, memory src2, eFlagsReg cr) %{
  predicate(UseSSE>=2);
  match(Set dst (CmpD3 src1 (LoadD src2)));
  effect(KILL cr);
  ins_cost(275);
  format %{ "UCOMISD $src1, $src2\n\t"
            "MOV     $dst, #-1\n\t"
            "JP,s    done\n\t"
            "JB,s    done\n\t"
            "SETNE   $dst\n\t"
            "MOVZB   $dst, $dst\n"
    "done:" %}
  ins_encode %{
    __ ucomisd($src1$$XMMRegister, $src2$$Address);
    emit_cmpfp3(masm, $dst$$Register);
  %}
  ins_pipe( pipe_slow );
%}


instruct subDPR_reg(regDPR dst, regDPR src) %{
  predicate (UseSSE <=1);
  match(Set dst (SubD dst src));

  format %{ "FLD    $src\n\t"
            "DSUBp  $dst,ST" %}
  opcode(0xDE, 0x5); /* DE E8+i  or DE /5 */
  ins_cost(150);
  ins_encode( Push_Reg_DPR(src),
              OpcP, RegOpc(dst) );
  ins_pipe( fpu_reg_reg );
%}

instruct subDPR_reg_round(stackSlotD dst, regDPR src1, regDPR src2) %{
  predicate (UseSSE <=1);
  match(Set dst (RoundDouble (SubD src1 src2)));
  ins_cost(250);

  format %{ "FLD    $src2\n\t"
            "DSUB   ST,$src1\n\t"
            "FSTP_D $dst\t# D-round" %}
  opcode(0xD8, 0x5);
  ins_encode( Push_Reg_DPR(src2),
              OpcP, RegOpc(src1), Pop_Mem_DPR(dst) );
  ins_pipe( fpu_mem_reg_reg );
%}


instruct subDPR_reg_mem(regDPR dst, memory src) %{
  predicate (UseSSE <=1);
  match(Set dst (SubD dst (LoadD src)));
  ins_cost(150);

  format %{ "FLD    $src\n\t"
            "DSUBp  $dst,ST" %}
  opcode(0xDE, 0x5, 0xDD); /* DE C0+i */  /* LoadD  DD /0 */
  ins_encode( SetInstMark, Opcode(tertiary), RMopc_Mem(0x00,src),
              OpcP, RegOpc(dst), ClearInstMark );
  ins_pipe( fpu_reg_mem );
%}

instruct absDPR_reg(regDPR1 dst, regDPR1 src) %{
  predicate (UseSSE<=1);
  match(Set dst (AbsD src));
  ins_cost(100);
  format %{ "FABS" %}
  opcode(0xE1, 0xD9);
  ins_encode( OpcS, OpcP );
  ins_pipe( fpu_reg_reg );
%}

instruct negDPR_reg(regDPR1 dst, regDPR1 src) %{
  predicate(UseSSE<=1);
  match(Set dst (NegD src));
  ins_cost(100);
  format %{ "FCHS" %}
  opcode(0xE0, 0xD9);
  ins_encode( OpcS, OpcP );
  ins_pipe( fpu_reg_reg );
%}

instruct addDPR_reg(regDPR dst, regDPR src) %{
  predicate(UseSSE<=1);
  match(Set dst (AddD dst src));
  format %{ "FLD    $src\n\t"
            "DADD   $dst,ST" %}
  size(4);
  ins_cost(150);
  opcode(0xDE, 0x0); /* DE C0+i or DE /0*/
  ins_encode( Push_Reg_DPR(src),
              OpcP, RegOpc(dst) );
  ins_pipe( fpu_reg_reg );
%}


instruct addDPR_reg_round(stackSlotD dst, regDPR src1, regDPR src2) %{
  predicate(UseSSE<=1);
  match(Set dst (RoundDouble (AddD src1 src2)));
  ins_cost(250);

  format %{ "FLD    $src2\n\t"
            "DADD   ST,$src1\n\t"
            "FSTP_D $dst\t# D-round" %}
  opcode(0xD8, 0x0); /* D8 C0+i or D8 /0*/
  ins_encode( Push_Reg_DPR(src2),
              OpcP, RegOpc(src1), Pop_Mem_DPR(dst) );
  ins_pipe( fpu_mem_reg_reg );
%}


instruct addDPR_reg_mem(regDPR dst, memory src) %{
  predicate(UseSSE<=1);
  match(Set dst (AddD dst (LoadD src)));
  ins_cost(150);

  format %{ "FLD    $src\n\t"
            "DADDp  $dst,ST" %}
  opcode(0xDE, 0x0, 0xDD); /* DE C0+i */  /* LoadD  DD /0 */
  ins_encode( SetInstMark, Opcode(tertiary), RMopc_Mem(0x00,src),
              OpcP, RegOpc(dst), ClearInstMark );
  ins_pipe( fpu_reg_mem );
%}

// add-to-memory
instruct addDPR_mem_reg(memory dst, regDPR src) %{
  predicate(UseSSE<=1);
  match(Set dst (StoreD dst (RoundDouble (AddD (LoadD dst) src))));
  ins_cost(150);

  format %{ "FLD_D  $dst\n\t"
            "DADD   ST,$src\n\t"
            "FST_D  $dst" %}
  opcode(0xDD, 0x0);
  ins_encode( SetInstMark, Opcode(0xDD), RMopc_Mem(0x00,dst),
              Opcode(0xD8), RegOpc(src), ClearInstMark,
              SetInstMark,
              Opcode(0xDD), RMopc_Mem(0x03,dst),
              ClearInstMark);
  ins_pipe( fpu_reg_mem );
%}

instruct addDPR_reg_imm1(regDPR dst, immDPR1 con) %{
  predicate(UseSSE<=1);
  match(Set dst (AddD dst con));
  ins_cost(125);
  format %{ "FLD1\n\t"
            "DADDp  $dst,ST" %}
  ins_encode %{
    __ fld1();
    __ faddp($dst$$reg);
  %}
  ins_pipe(fpu_reg);
%}

instruct addDPR_reg_imm(regDPR dst, immDPR con) %{
  predicate(UseSSE<=1 && _kids[1]->_leaf->getd() != 0.0 && _kids[1]->_leaf->getd() != 1.0 );
  match(Set dst (AddD dst con));
  ins_cost(200);
  format %{ "FLD_D  [$constantaddress]\t# load from constant table: double=$con\n\t"
            "DADDp  $dst,ST" %}
  ins_encode %{
    __ fld_d($constantaddress($con));
    __ faddp($dst$$reg);
  %}
  ins_pipe(fpu_reg_mem);
%}

instruct addDPR_reg_imm_round(stackSlotD dst, regDPR src, immDPR con) %{
  predicate(UseSSE<=1 && _kids[0]->_kids[1]->_leaf->getd() != 0.0 && _kids[0]->_kids[1]->_leaf->getd() != 1.0 );
  match(Set dst (RoundDouble (AddD src con)));
  ins_cost(200);
  format %{ "FLD_D  [$constantaddress]\t# load from constant table: double=$con\n\t"
            "DADD   ST,$src\n\t"
            "FSTP_D $dst\t# D-round" %}
  ins_encode %{
    __ fld_d($constantaddress($con));
    __ fadd($src$$reg);
    __ fstp_d(Address(rsp, $dst$$disp));
  %}
  ins_pipe(fpu_mem_reg_con);
%}

instruct mulDPR_reg(regDPR dst, regDPR src) %{
  predicate(UseSSE<=1);
  match(Set dst (MulD dst src));
  format %{ "FLD    $src\n\t"
            "DMULp  $dst,ST" %}
  opcode(0xDE, 0x1); /* DE C8+i or DE /1*/
  ins_cost(150);
  ins_encode( Push_Reg_DPR(src),
              OpcP, RegOpc(dst) );
  ins_pipe( fpu_reg_reg );
%}

// Strict FP instruction biases argument before multiply then
// biases result to avoid double rounding of subnormals.
//
// scale arg1 by multiplying arg1 by 2^(-15360)
// load arg2
// multiply scaled arg1 by arg2
// rescale product by 2^(15360)
//
instruct strictfp_mulDPR_reg(regDPR1 dst, regnotDPR1 src) %{
  predicate( UseSSE<=1 && Compile::current()->has_method() );
  match(Set dst (MulD dst src));
  ins_cost(1);   // Select this instruction for all FP double multiplies

  format %{ "FLD    StubRoutines::x86::_fpu_subnormal_bias1\n\t"
            "DMULp  $dst,ST\n\t"
            "FLD    $src\n\t"
            "DMULp  $dst,ST\n\t"
            "FLD    StubRoutines::x86::_fpu_subnormal_bias2\n\t"
            "DMULp  $dst,ST\n\t" %}
  opcode(0xDE, 0x1); /* DE C8+i or DE /1*/
  ins_encode( strictfp_bias1(dst),
              Push_Reg_DPR(src),
              OpcP, RegOpc(dst),
              strictfp_bias2(dst) );
  ins_pipe( fpu_reg_reg );
%}

instruct mulDPR_reg_imm(regDPR dst, immDPR con) %{
  predicate( UseSSE<=1 && _kids[1]->_leaf->getd() != 0.0 && _kids[1]->_leaf->getd() != 1.0 );
  match(Set dst (MulD dst con));
  ins_cost(200);
  format %{ "FLD_D  [$constantaddress]\t# load from constant table: double=$con\n\t"
            "DMULp  $dst,ST" %}
  ins_encode %{
    __ fld_d($constantaddress($con));
    __ fmulp($dst$$reg);
  %}
  ins_pipe(fpu_reg_mem);
%}


instruct mulDPR_reg_mem(regDPR dst, memory src) %{
  predicate( UseSSE<=1 );
  match(Set dst (MulD dst (LoadD src)));
  ins_cost(200);
  format %{ "FLD_D  $src\n\t"
            "DMULp  $dst,ST" %}
  opcode(0xDE, 0x1, 0xDD); /* DE C8+i or DE /1*/  /* LoadD  DD /0 */
  ins_encode( SetInstMark, Opcode(tertiary), RMopc_Mem(0x00,src),
              OpcP, RegOpc(dst), ClearInstMark );
  ins_pipe( fpu_reg_mem );
%}

//
// Cisc-alternate to reg-reg multiply
instruct mulDPR_reg_mem_cisc(regDPR dst, regDPR src, memory mem) %{
  predicate( UseSSE<=1 );
  match(Set dst (MulD src (LoadD mem)));
  ins_cost(250);
  format %{ "FLD_D  $mem\n\t"
            "DMUL   ST,$src\n\t"
            "FSTP_D $dst" %}
  opcode(0xD8, 0x1, 0xD9); /* D8 C8+i */  /* LoadD D9 /0 */
  ins_encode( SetInstMark, Opcode(tertiary), RMopc_Mem(0x00,mem),
              OpcReg_FPR(src),
              Pop_Reg_DPR(dst), ClearInstMark );
  ins_pipe( fpu_reg_reg_mem );
%}


// MACRO3 -- addDPR a mulDPR
// This instruction is a '2-address' instruction in that the result goes
// back to src2.  This eliminates a move from the macro; possibly the
// register allocator will have to add it back (and maybe not).
instruct addDPR_mulDPR_reg(regDPR src2, regDPR src1, regDPR src0) %{
  predicate( UseSSE<=1 );
  match(Set src2 (AddD (MulD src0 src1) src2));
  format %{ "FLD    $src0\t# ===MACRO3d===\n\t"
            "DMUL   ST,$src1\n\t"
            "DADDp  $src2,ST" %}
  ins_cost(250);
  opcode(0xDD); /* LoadD DD /0 */
  ins_encode( Push_Reg_FPR(src0),
              FMul_ST_reg(src1),
              FAddP_reg_ST(src2) );
  ins_pipe( fpu_reg_reg_reg );
%}


// MACRO3 -- subDPR a mulDPR
instruct subDPR_mulDPR_reg(regDPR src2, regDPR src1, regDPR src0) %{
  predicate( UseSSE<=1 );
  match(Set src2 (SubD (MulD src0 src1) src2));
  format %{ "FLD    $src0\t# ===MACRO3d===\n\t"
            "DMUL   ST,$src1\n\t"
            "DSUBRp $src2,ST" %}
  ins_cost(250);
  ins_encode( Push_Reg_FPR(src0),
              FMul_ST_reg(src1),
              Opcode(0xDE), Opc_plus(0xE0,src2));
  ins_pipe( fpu_reg_reg_reg );
%}


instruct divDPR_reg(regDPR dst, regDPR src) %{
  predicate( UseSSE<=1 );
  match(Set dst (DivD dst src));

  format %{ "FLD    $src\n\t"
            "FDIVp  $dst,ST" %}
  opcode(0xDE, 0x7); /* DE F8+i or DE /7*/
  ins_cost(150);
  ins_encode( Push_Reg_DPR(src),
              OpcP, RegOpc(dst) );
  ins_pipe( fpu_reg_reg );
%}

// Strict FP instruction biases argument before division then
// biases result, to avoid double rounding of subnormals.
//
// scale dividend by multiplying dividend by 2^(-15360)
// load divisor
// divide scaled dividend by divisor
// rescale quotient by 2^(15360)
//
instruct strictfp_divDPR_reg(regDPR1 dst, regnotDPR1 src) %{
  predicate (UseSSE<=1);
  match(Set dst (DivD dst src));
  predicate( UseSSE<=1 && Compile::current()->has_method() );
  ins_cost(01);

  format %{ "FLD    StubRoutines::x86::_fpu_subnormal_bias1\n\t"
            "DMULp  $dst,ST\n\t"
            "FLD    $src\n\t"
            "FDIVp  $dst,ST\n\t"
            "FLD    StubRoutines::x86::_fpu_subnormal_bias2\n\t"
            "DMULp  $dst,ST\n\t" %}
  opcode(0xDE, 0x7); /* DE F8+i or DE /7*/
  ins_encode( strictfp_bias1(dst),
              Push_Reg_DPR(src),
              OpcP, RegOpc(dst),
              strictfp_bias2(dst) );
  ins_pipe( fpu_reg_reg );
%}

instruct modDPR_reg(regDPR dst, regDPR src, eAXRegI rax, eFlagsReg cr) %{
  predicate(UseSSE<=1);
  match(Set dst (ModD dst src));
  effect(KILL rax, KILL cr); // emitModDPR() uses EAX and EFLAGS

  format %{ "DMOD   $dst,$src" %}
  ins_cost(250);
  ins_encode(Push_Reg_Mod_DPR(dst, src),
              emitModDPR(),
              Push_Result_Mod_DPR(src),
              Pop_Reg_DPR(dst));
  ins_pipe( pipe_slow );
%}

instruct modD_reg(regD dst, regD src0, regD src1, eAXRegI rax, eFlagsReg cr) %{
  predicate(UseSSE>=2);
  match(Set dst (ModD src0 src1));
  effect(KILL rax, KILL cr);

  format %{ "SUB    ESP,8\t # DMOD\n"
          "\tMOVSD  [ESP+0],$src1\n"
          "\tFLD_D  [ESP+0]\n"
          "\tMOVSD  [ESP+0],$src0\n"
          "\tFLD_D  [ESP+0]\n"
     "loop:\tFPREM\n"
          "\tFWAIT\n"
          "\tFNSTSW AX\n"
          "\tSAHF\n"
          "\tJP     loop\n"
          "\tFSTP_D [ESP+0]\n"
          "\tMOVSD  $dst,[ESP+0]\n"
          "\tADD    ESP,8\n"
          "\tFSTP   ST0\t # Restore FPU Stack"
    %}
  ins_cost(250);
  ins_encode( Push_ModD_encoding(src0, src1), emitModDPR(), Push_ResultD(dst), PopFPU);
  ins_pipe( pipe_slow );
%}

instruct atanDPR_reg(regDPR dst, regDPR src) %{
  predicate (UseSSE<=1);
  match(Set dst(AtanD dst src));
  format %{ "DATA   $dst,$src" %}
  opcode(0xD9, 0xF3);
  ins_encode( Push_Reg_DPR(src),
              OpcP, OpcS, RegOpc(dst) );
  ins_pipe( pipe_slow );
%}

instruct atanD_reg(regD dst, regD src, eFlagsReg cr) %{
  predicate (UseSSE>=2);
  match(Set dst(AtanD dst src));
  effect(KILL cr); // Push_{Src|Result}D() uses "{SUB|ADD} ESP,8"
  format %{ "DATA   $dst,$src" %}
  opcode(0xD9, 0xF3);
  ins_encode( Push_SrcD(src),
              OpcP, OpcS, Push_ResultD(dst) );
  ins_pipe( pipe_slow );
%}

instruct sqrtDPR_reg(regDPR dst, regDPR src) %{
  predicate (UseSSE<=1);
  match(Set dst (SqrtD src));
  format %{ "DSQRT  $dst,$src" %}
  opcode(0xFA, 0xD9);
  ins_encode( Push_Reg_DPR(src),
              OpcS, OpcP, Pop_Reg_DPR(dst) );
  ins_pipe( pipe_slow );
%}

//-------------Float Instructions-------------------------------
// Float Math

// Code for float compare:
//     fcompp();
//     fwait(); fnstsw_ax();
//     sahf();
//     movl(dst, unordered_result);
//     jcc(Assembler::parity, exit);
//     movl(dst, less_result);
//     jcc(Assembler::below, exit);
//     movl(dst, equal_result);
//     jcc(Assembler::equal, exit);
//     movl(dst, greater_result);
//   exit:

// P6 version of float compare, sets condition codes in EFLAGS
instruct cmpFPR_cc_P6(eFlagsRegU cr, regFPR src1, regFPR src2, eAXRegI rax) %{
  predicate(VM_Version::supports_cmov() && UseSSE == 0);
  match(Set cr (CmpF src1 src2));
  effect(KILL rax);
  ins_cost(150);
  format %{ "FLD    $src1\n\t"
            "FUCOMIP ST,$src2  // P6 instruction\n\t"
            "JNP    exit\n\t"
            "MOV    ah,1       // saw a NaN, set CF (treat as LT)\n\t"
            "SAHF\n"
     "exit:\tNOP               // avoid branch to branch" %}
  opcode(0xDF, 0x05); /* DF E8+i or DF /5 */
  ins_encode( Push_Reg_DPR(src1),
              OpcP, RegOpc(src2),
              cmpF_P6_fixup );
  ins_pipe( pipe_slow );
%}

instruct cmpFPR_cc_P6CF(eFlagsRegUCF cr, regFPR src1, regFPR src2) %{
  predicate(VM_Version::supports_cmov() && UseSSE == 0);
  match(Set cr (CmpF src1 src2));
  ins_cost(100);
  format %{ "FLD    $src1\n\t"
            "FUCOMIP ST,$src2  // P6 instruction" %}
  opcode(0xDF, 0x05); /* DF E8+i or DF /5 */
  ins_encode( Push_Reg_DPR(src1),
              OpcP, RegOpc(src2));
  ins_pipe( pipe_slow );
%}


// Compare & branch
instruct cmpFPR_cc(eFlagsRegU cr, regFPR src1, regFPR src2, eAXRegI rax) %{
  predicate(UseSSE == 0);
  match(Set cr (CmpF src1 src2));
  effect(KILL rax);
  ins_cost(200);
  format %{ "FLD    $src1\n\t"
            "FCOMp  $src2\n\t"
            "FNSTSW AX\n\t"
            "TEST   AX,0x400\n\t"
            "JZ,s   flags\n\t"
            "MOV    AH,1\t# unordered treat as LT\n"
    "flags:\tSAHF" %}
  opcode(0xD8, 0x3); /* D8 D8+i or D8 /3 */
  ins_encode( Push_Reg_DPR(src1),
              OpcP, RegOpc(src2),
              fpu_flags);
  ins_pipe( pipe_slow );
%}

// Compare vs zero into -1,0,1
instruct cmpFPR_0(rRegI dst, regFPR src1, immFPR0 zero, eAXRegI rax, eFlagsReg cr) %{
  predicate(UseSSE == 0);
  match(Set dst (CmpF3 src1 zero));
  effect(KILL cr, KILL rax);
  ins_cost(280);
  format %{ "FTSTF  $dst,$src1" %}
  opcode(0xE4, 0xD9);
  ins_encode( Push_Reg_DPR(src1),
              OpcS, OpcP, PopFPU,
              CmpF_Result(dst));
  ins_pipe( pipe_slow );
%}

// Compare into -1,0,1
instruct cmpFPR_reg(rRegI dst, regFPR src1, regFPR src2, eAXRegI rax, eFlagsReg cr) %{
  predicate(UseSSE == 0);
  match(Set dst (CmpF3 src1 src2));
  effect(KILL cr, KILL rax);
  ins_cost(300);
  format %{ "FCMPF  $dst,$src1,$src2" %}
  opcode(0xD8, 0x3); /* D8 D8+i or D8 /3 */
  ins_encode( Push_Reg_DPR(src1),
              OpcP, RegOpc(src2),
              CmpF_Result(dst));
  ins_pipe( pipe_slow );
%}

// float compare and set condition codes in EFLAGS by XMM regs
instruct cmpF_cc(eFlagsRegU cr, regF src1, regF src2) %{
  predicate(UseSSE>=1);
  match(Set cr (CmpF src1 src2));
  ins_cost(145);
  format %{ "UCOMISS $src1,$src2\n\t"
            "JNP,s   exit\n\t"
            "PUSHF\t# saw NaN, set CF\n\t"
            "AND     [rsp], #0xffffff2b\n\t"
            "POPF\n"
    "exit:" %}
  ins_encode %{
    __ ucomiss($src1$$XMMRegister, $src2$$XMMRegister);
    emit_cmpfp_fixup(masm);
  %}
  ins_pipe( pipe_slow );
%}

instruct cmpF_ccCF(eFlagsRegUCF cr, regF src1, regF src2) %{
  predicate(UseSSE>=1);
  match(Set cr (CmpF src1 src2));
  ins_cost(100);
  format %{ "UCOMISS $src1,$src2" %}
  ins_encode %{
    __ ucomiss($src1$$XMMRegister, $src2$$XMMRegister);
  %}
  ins_pipe( pipe_slow );
%}

// float compare and set condition codes in EFLAGS by XMM regs
instruct cmpF_ccmem(eFlagsRegU cr, regF src1, memory src2) %{
  predicate(UseSSE>=1);
  match(Set cr (CmpF src1 (LoadF src2)));
  ins_cost(165);
  format %{ "UCOMISS $src1,$src2\n\t"
            "JNP,s   exit\n\t"
            "PUSHF\t# saw NaN, set CF\n\t"
            "AND     [rsp], #0xffffff2b\n\t"
            "POPF\n"
    "exit:" %}
  ins_encode %{
    __ ucomiss($src1$$XMMRegister, $src2$$Address);
    emit_cmpfp_fixup(masm);
  %}
  ins_pipe( pipe_slow );
%}

instruct cmpF_ccmemCF(eFlagsRegUCF cr, regF src1, memory src2) %{
  predicate(UseSSE>=1);
  match(Set cr (CmpF src1 (LoadF src2)));
  ins_cost(100);
  format %{ "UCOMISS $src1,$src2" %}
  ins_encode %{
    __ ucomiss($src1$$XMMRegister, $src2$$Address);
  %}
  ins_pipe( pipe_slow );
%}

// Compare into -1,0,1 in XMM
instruct cmpF_reg(xRegI dst, regF src1, regF src2, eFlagsReg cr) %{
  predicate(UseSSE>=1);
  match(Set dst (CmpF3 src1 src2));
  effect(KILL cr);
  ins_cost(255);
  format %{ "UCOMISS $src1, $src2\n\t"
            "MOV     $dst, #-1\n\t"
            "JP,s    done\n\t"
            "JB,s    done\n\t"
            "SETNE   $dst\n\t"
            "MOVZB   $dst, $dst\n"
    "done:" %}
  ins_encode %{
    __ ucomiss($src1$$XMMRegister, $src2$$XMMRegister);
    emit_cmpfp3(masm, $dst$$Register);
  %}
  ins_pipe( pipe_slow );
%}

// Compare into -1,0,1 in XMM and memory
instruct cmpF_regmem(xRegI dst, regF src1, memory src2, eFlagsReg cr) %{
  predicate(UseSSE>=1);
  match(Set dst (CmpF3 src1 (LoadF src2)));
  effect(KILL cr);
  ins_cost(275);
  format %{ "UCOMISS $src1, $src2\n\t"
            "MOV     $dst, #-1\n\t"
            "JP,s    done\n\t"
            "JB,s    done\n\t"
            "SETNE   $dst\n\t"
            "MOVZB   $dst, $dst\n"
    "done:" %}
  ins_encode %{
    __ ucomiss($src1$$XMMRegister, $src2$$Address);
    emit_cmpfp3(masm, $dst$$Register);
  %}
  ins_pipe( pipe_slow );
%}

// Spill to obtain 24-bit precision
instruct subFPR24_reg(stackSlotF dst, regFPR src1, regFPR src2) %{
  predicate(UseSSE==0 && Compile::current()->select_24_bit_instr());
  match(Set dst (SubF src1 src2));

  format %{ "FSUB   $dst,$src1 - $src2" %}
  opcode(0xD8, 0x4); /* D8 E0+i or D8 /4 mod==0x3 ;; result in TOS */
  ins_encode( Push_Reg_FPR(src1),
              OpcReg_FPR(src2),
              Pop_Mem_FPR(dst) );
  ins_pipe( fpu_mem_reg_reg );
%}
//
// This instruction does not round to 24-bits
instruct subFPR_reg(regFPR dst, regFPR src) %{
  predicate(UseSSE==0 && !Compile::current()->select_24_bit_instr());
  match(Set dst (SubF dst src));

  format %{ "FSUB   $dst,$src" %}
  opcode(0xDE, 0x5); /* DE E8+i  or DE /5 */
  ins_encode( Push_Reg_FPR(src),
              OpcP, RegOpc(dst) );
  ins_pipe( fpu_reg_reg );
%}

// Spill to obtain 24-bit precision
instruct addFPR24_reg(stackSlotF dst, regFPR src1, regFPR src2) %{
  predicate(UseSSE==0 && Compile::current()->select_24_bit_instr());
  match(Set dst (AddF src1 src2));

  format %{ "FADD   $dst,$src1,$src2" %}
  opcode(0xD8, 0x0); /* D8 C0+i */
  ins_encode( Push_Reg_FPR(src2),
              OpcReg_FPR(src1),
              Pop_Mem_FPR(dst) );
  ins_pipe( fpu_mem_reg_reg );
%}
//
// This instruction does not round to 24-bits
instruct addFPR_reg(regFPR dst, regFPR src) %{
  predicate(UseSSE==0 && !Compile::current()->select_24_bit_instr());
  match(Set dst (AddF dst src));

  format %{ "FLD    $src\n\t"
            "FADDp  $dst,ST" %}
  opcode(0xDE, 0x0); /* DE C0+i or DE /0*/
  ins_encode( Push_Reg_FPR(src),
              OpcP, RegOpc(dst) );
  ins_pipe( fpu_reg_reg );
%}

instruct absFPR_reg(regFPR1 dst, regFPR1 src) %{
  predicate(UseSSE==0);
  match(Set dst (AbsF src));
  ins_cost(100);
  format %{ "FABS" %}
  opcode(0xE1, 0xD9);
  ins_encode( OpcS, OpcP );
  ins_pipe( fpu_reg_reg );
%}

instruct negFPR_reg(regFPR1 dst, regFPR1 src) %{
  predicate(UseSSE==0);
  match(Set dst (NegF src));
  ins_cost(100);
  format %{ "FCHS" %}
  opcode(0xE0, 0xD9);
  ins_encode( OpcS, OpcP );
  ins_pipe( fpu_reg_reg );
%}

// Cisc-alternate to addFPR_reg
// Spill to obtain 24-bit precision
instruct addFPR24_reg_mem(stackSlotF dst, regFPR src1, memory src2) %{
  predicate(UseSSE==0 && Compile::current()->select_24_bit_instr());
  match(Set dst (AddF src1 (LoadF src2)));

  format %{ "FLD    $src2\n\t"
            "FADD   ST,$src1\n\t"
            "FSTP_S $dst" %}
  opcode(0xD8, 0x0, 0xD9); /* D8 C0+i */  /* LoadF  D9 /0 */
  ins_encode( SetInstMark, Opcode(tertiary), RMopc_Mem(0x00,src2),
              OpcReg_FPR(src1),
              Pop_Mem_FPR(dst), ClearInstMark );
  ins_pipe( fpu_mem_reg_mem );
%}
//
// Cisc-alternate to addFPR_reg
// This instruction does not round to 24-bits
instruct addFPR_reg_mem(regFPR dst, memory src) %{
  predicate(UseSSE==0 && !Compile::current()->select_24_bit_instr());
  match(Set dst (AddF dst (LoadF src)));

  format %{ "FADD   $dst,$src" %}
  opcode(0xDE, 0x0, 0xD9); /* DE C0+i or DE /0*/  /* LoadF  D9 /0 */
  ins_encode( SetInstMark, Opcode(tertiary), RMopc_Mem(0x00,src),
              OpcP, RegOpc(dst), ClearInstMark );
  ins_pipe( fpu_reg_mem );
%}

// // Following two instructions for _222_mpegaudio
// Spill to obtain 24-bit precision
instruct addFPR24_mem_reg(stackSlotF dst, regFPR src2, memory src1 ) %{
  predicate(UseSSE==0 && Compile::current()->select_24_bit_instr());
  match(Set dst (AddF src1 src2));

  format %{ "FADD   $dst,$src1,$src2" %}
  opcode(0xD8, 0x0, 0xD9); /* D8 C0+i */  /* LoadF  D9 /0 */
  ins_encode( SetInstMark, Opcode(tertiary), RMopc_Mem(0x00,src1),
              OpcReg_FPR(src2),
              Pop_Mem_FPR(dst), ClearInstMark );
  ins_pipe( fpu_mem_reg_mem );
%}

// Cisc-spill variant
// Spill to obtain 24-bit precision
instruct addFPR24_mem_cisc(stackSlotF dst, memory src1, memory src2) %{
  predicate(UseSSE==0 && Compile::current()->select_24_bit_instr());
  match(Set dst (AddF src1 (LoadF src2)));

  format %{ "FADD   $dst,$src1,$src2 cisc" %}
  opcode(0xD8, 0x0, 0xD9); /* D8 C0+i */  /* LoadF  D9 /0 */
  ins_encode( SetInstMark, Opcode(tertiary), RMopc_Mem(0x00,src2),
              OpcP, RMopc_Mem(secondary,src1),
              Pop_Mem_FPR(dst),
              ClearInstMark);
  ins_pipe( fpu_mem_mem_mem );
%}

// Spill to obtain 24-bit precision
instruct addFPR24_mem_mem(stackSlotF dst, memory src1, memory src2) %{
  predicate(UseSSE==0 && Compile::current()->select_24_bit_instr());
  match(Set dst (AddF src1 src2));

  format %{ "FADD   $dst,$src1,$src2" %}
  opcode(0xD8, 0x0, 0xD9); /* D8 /0 */  /* LoadF  D9 /0 */
  ins_encode( SetInstMark, Opcode(tertiary), RMopc_Mem(0x00,src2),
              OpcP, RMopc_Mem(secondary,src1),
              Pop_Mem_FPR(dst),
              ClearInstMark);
  ins_pipe( fpu_mem_mem_mem );
%}


// Spill to obtain 24-bit precision
instruct addFPR24_reg_imm(stackSlotF dst, regFPR src, immFPR con) %{
  predicate(UseSSE==0 && Compile::current()->select_24_bit_instr());
  match(Set dst (AddF src con));
  format %{ "FLD    $src\n\t"
            "FADD_S [$constantaddress]\t# load from constant table: float=$con\n\t"
            "FSTP_S $dst"  %}
  ins_encode %{
    __ fld_s($src$$reg - 1);  // FLD ST(i-1)
    __ fadd_s($constantaddress($con));
    __ fstp_s(Address(rsp, $dst$$disp));
  %}
  ins_pipe(fpu_mem_reg_con);
%}
//
// This instruction does not round to 24-bits
instruct addFPR_reg_imm(regFPR dst, regFPR src, immFPR con) %{
  predicate(UseSSE==0 && !Compile::current()->select_24_bit_instr());
  match(Set dst (AddF src con));
  format %{ "FLD    $src\n\t"
            "FADD_S [$constantaddress]\t# load from constant table: float=$con\n\t"
            "FSTP   $dst"  %}
  ins_encode %{
    __ fld_s($src$$reg - 1);  // FLD ST(i-1)
    __ fadd_s($constantaddress($con));
    __ fstp_d($dst$$reg);
  %}
  ins_pipe(fpu_reg_reg_con);
%}

// Spill to obtain 24-bit precision
instruct mulFPR24_reg(stackSlotF dst, regFPR src1, regFPR src2) %{
  predicate(UseSSE==0 && Compile::current()->select_24_bit_instr());
  match(Set dst (MulF src1 src2));

  format %{ "FLD    $src1\n\t"
            "FMUL   $src2\n\t"
            "FSTP_S $dst"  %}
  opcode(0xD8, 0x1); /* D8 C8+i or D8 /1 ;; result in TOS */
  ins_encode( Push_Reg_FPR(src1),
              OpcReg_FPR(src2),
              Pop_Mem_FPR(dst) );
  ins_pipe( fpu_mem_reg_reg );
%}
//
// This instruction does not round to 24-bits
instruct mulFPR_reg(regFPR dst, regFPR src1, regFPR src2) %{
  predicate(UseSSE==0 && !Compile::current()->select_24_bit_instr());
  match(Set dst (MulF src1 src2));

  format %{ "FLD    $src1\n\t"
            "FMUL   $src2\n\t"
            "FSTP_S $dst"  %}
  opcode(0xD8, 0x1); /* D8 C8+i */
  ins_encode( Push_Reg_FPR(src2),
              OpcReg_FPR(src1),
              Pop_Reg_FPR(dst) );
  ins_pipe( fpu_reg_reg_reg );
%}


// Spill to obtain 24-bit precision
// Cisc-alternate to reg-reg multiply
instruct mulFPR24_reg_mem(stackSlotF dst, regFPR src1, memory src2) %{
  predicate(UseSSE==0 && Compile::current()->select_24_bit_instr());
  match(Set dst (MulF src1 (LoadF src2)));

  format %{ "FLD_S  $src2\n\t"
            "FMUL   $src1\n\t"
            "FSTP_S $dst"  %}
  opcode(0xD8, 0x1, 0xD9); /* D8 C8+i or DE /1*/  /* LoadF D9 /0 */
  ins_encode( SetInstMark, Opcode(tertiary), RMopc_Mem(0x00,src2),
              OpcReg_FPR(src1),
              Pop_Mem_FPR(dst), ClearInstMark );
  ins_pipe( fpu_mem_reg_mem );
%}
//
// This instruction does not round to 24-bits
// Cisc-alternate to reg-reg multiply
instruct mulFPR_reg_mem(regFPR dst, regFPR src1, memory src2) %{
  predicate(UseSSE==0 && !Compile::current()->select_24_bit_instr());
  match(Set dst (MulF src1 (LoadF src2)));

  format %{ "FMUL   $dst,$src1,$src2" %}
  opcode(0xD8, 0x1, 0xD9); /* D8 C8+i */  /* LoadF D9 /0 */
  ins_encode( SetInstMark, Opcode(tertiary), RMopc_Mem(0x00,src2),
              OpcReg_FPR(src1),
              Pop_Reg_FPR(dst), ClearInstMark );
  ins_pipe( fpu_reg_reg_mem );
%}

// Spill to obtain 24-bit precision
instruct mulFPR24_mem_mem(stackSlotF dst, memory src1, memory src2) %{
  predicate(UseSSE==0 && Compile::current()->select_24_bit_instr());
  match(Set dst (MulF src1 src2));

  format %{ "FMUL   $dst,$src1,$src2" %}
  opcode(0xD8, 0x1, 0xD9); /* D8 /1 */  /* LoadF D9 /0 */
  ins_encode( SetInstMark, Opcode(tertiary), RMopc_Mem(0x00,src2),
              OpcP, RMopc_Mem(secondary,src1),
              Pop_Mem_FPR(dst),
              ClearInstMark );
  ins_pipe( fpu_mem_mem_mem );
%}

// Spill to obtain 24-bit precision
instruct mulFPR24_reg_imm(stackSlotF dst, regFPR src, immFPR con) %{
  predicate(UseSSE==0 && Compile::current()->select_24_bit_instr());
  match(Set dst (MulF src con));

  format %{ "FLD    $src\n\t"
            "FMUL_S [$constantaddress]\t# load from constant table: float=$con\n\t"
            "FSTP_S $dst"  %}
  ins_encode %{
    __ fld_s($src$$reg - 1);  // FLD ST(i-1)
    __ fmul_s($constantaddress($con));
    __ fstp_s(Address(rsp, $dst$$disp));
  %}
  ins_pipe(fpu_mem_reg_con);
%}
//
// This instruction does not round to 24-bits
instruct mulFPR_reg_imm(regFPR dst, regFPR src, immFPR con) %{
  predicate(UseSSE==0 && !Compile::current()->select_24_bit_instr());
  match(Set dst (MulF src con));

  format %{ "FLD    $src\n\t"
            "FMUL_S [$constantaddress]\t# load from constant table: float=$con\n\t"
            "FSTP   $dst"  %}
  ins_encode %{
    __ fld_s($src$$reg - 1);  // FLD ST(i-1)
    __ fmul_s($constantaddress($con));
    __ fstp_d($dst$$reg);
  %}
  ins_pipe(fpu_reg_reg_con);
%}


//
// MACRO1 -- subsume unshared load into mulFPR
// This instruction does not round to 24-bits
instruct mulFPR_reg_load1(regFPR dst, regFPR src, memory mem1 ) %{
  predicate(UseSSE==0 && !Compile::current()->select_24_bit_instr());
  match(Set dst (MulF (LoadF mem1) src));

  format %{ "FLD    $mem1    ===MACRO1===\n\t"
            "FMUL   ST,$src\n\t"
            "FSTP   $dst" %}
  opcode(0xD8, 0x1, 0xD9); /* D8 C8+i or D8 /1 */  /* LoadF D9 /0 */
  ins_encode( SetInstMark, Opcode(tertiary), RMopc_Mem(0x00,mem1),
              OpcReg_FPR(src),
              Pop_Reg_FPR(dst), ClearInstMark );
  ins_pipe( fpu_reg_reg_mem );
%}
//
// MACRO2 -- addFPR a mulFPR which subsumed an unshared load
// This instruction does not round to 24-bits
instruct addFPR_mulFPR_reg_load1(regFPR dst, memory mem1, regFPR src1, regFPR src2) %{
  predicate(UseSSE==0 && !Compile::current()->select_24_bit_instr());
  match(Set dst (AddF (MulF (LoadF mem1) src1) src2));
  ins_cost(95);

  format %{ "FLD    $mem1     ===MACRO2===\n\t"
            "FMUL   ST,$src1  subsume mulFPR left load\n\t"
            "FADD   ST,$src2\n\t"
            "FSTP   $dst" %}
  opcode(0xD9); /* LoadF D9 /0 */
  ins_encode( SetInstMark, OpcP, RMopc_Mem(0x00,mem1),
              FMul_ST_reg(src1),
              FAdd_ST_reg(src2),
              Pop_Reg_FPR(dst), ClearInstMark );
  ins_pipe( fpu_reg_mem_reg_reg );
%}

// MACRO3 -- addFPR a mulFPR
// This instruction does not round to 24-bits.  It is a '2-address'
// instruction in that the result goes back to src2.  This eliminates
// a move from the macro; possibly the register allocator will have
// to add it back (and maybe not).
instruct addFPR_mulFPR_reg(regFPR src2, regFPR src1, regFPR src0) %{
  predicate(UseSSE==0 && !Compile::current()->select_24_bit_instr());
  match(Set src2 (AddF (MulF src0 src1) src2));

  format %{ "FLD    $src0     ===MACRO3===\n\t"
            "FMUL   ST,$src1\n\t"
            "FADDP  $src2,ST" %}
  opcode(0xD9); /* LoadF D9 /0 */
  ins_encode( Push_Reg_FPR(src0),
              FMul_ST_reg(src1),
              FAddP_reg_ST(src2) );
  ins_pipe( fpu_reg_reg_reg );
%}

// MACRO4 -- divFPR subFPR
// This instruction does not round to 24-bits
instruct subFPR_divFPR_reg(regFPR dst, regFPR src1, regFPR src2, regFPR src3) %{
  predicate(UseSSE==0 && !Compile::current()->select_24_bit_instr());
  match(Set dst (DivF (SubF src2 src1) src3));

  format %{ "FLD    $src2   ===MACRO4===\n\t"
            "FSUB   ST,$src1\n\t"
            "FDIV   ST,$src3\n\t"
            "FSTP  $dst" %}
  opcode(0xDE, 0x7); /* DE F8+i or DE /7*/
  ins_encode( Push_Reg_FPR(src2),
              subFPR_divFPR_encode(src1,src3),
              Pop_Reg_FPR(dst) );
  ins_pipe( fpu_reg_reg_reg_reg );
%}

// Spill to obtain 24-bit precision
instruct divFPR24_reg(stackSlotF dst, regFPR src1, regFPR src2) %{
  predicate(UseSSE==0 && Compile::current()->select_24_bit_instr());
  match(Set dst (DivF src1 src2));

  format %{ "FDIV   $dst,$src1,$src2" %}
  opcode(0xD8, 0x6); /* D8 F0+i or DE /6*/
  ins_encode( Push_Reg_FPR(src1),
              OpcReg_FPR(src2),
              Pop_Mem_FPR(dst) );
  ins_pipe( fpu_mem_reg_reg );
%}
//
// This instruction does not round to 24-bits
instruct divFPR_reg(regFPR dst, regFPR src) %{
  predicate(UseSSE==0 && !Compile::current()->select_24_bit_instr());
  match(Set dst (DivF dst src));

  format %{ "FDIV   $dst,$src" %}
  opcode(0xDE, 0x7); /* DE F8+i or DE /7*/
  ins_encode( Push_Reg_FPR(src),
              OpcP, RegOpc(dst) );
  ins_pipe( fpu_reg_reg );
%}


// Spill to obtain 24-bit precision
instruct modFPR24_reg(stackSlotF dst, regFPR src1, regFPR src2, eAXRegI rax, eFlagsReg cr) %{
  predicate( UseSSE==0 && Compile::current()->select_24_bit_instr());
  match(Set dst (ModF src1 src2));
  effect(KILL rax, KILL cr); // emitModDPR() uses EAX and EFLAGS

  format %{ "FMOD   $dst,$src1,$src2" %}
  ins_encode( Push_Reg_Mod_DPR(src1, src2),
              emitModDPR(),
              Push_Result_Mod_DPR(src2),
              Pop_Mem_FPR(dst));
  ins_pipe( pipe_slow );
%}
//
// This instruction does not round to 24-bits
instruct modFPR_reg(regFPR dst, regFPR src, eAXRegI rax, eFlagsReg cr) %{
  predicate( UseSSE==0 && !Compile::current()->select_24_bit_instr());
  match(Set dst (ModF dst src));
  effect(KILL rax, KILL cr); // emitModDPR() uses EAX and EFLAGS

  format %{ "FMOD   $dst,$src" %}
  ins_encode(Push_Reg_Mod_DPR(dst, src),
              emitModDPR(),
              Push_Result_Mod_DPR(src),
              Pop_Reg_FPR(dst));
  ins_pipe( pipe_slow );
%}

instruct modF_reg(regF dst, regF src0, regF src1, eAXRegI rax, eFlagsReg cr) %{
  predicate(UseSSE>=1);
  match(Set dst (ModF src0 src1));
  effect(KILL rax, KILL cr);
  format %{ "SUB    ESP,4\t # FMOD\n"
          "\tMOVSS  [ESP+0],$src1\n"
          "\tFLD_S  [ESP+0]\n"
          "\tMOVSS  [ESP+0],$src0\n"
          "\tFLD_S  [ESP+0]\n"
     "loop:\tFPREM\n"
          "\tFWAIT\n"
          "\tFNSTSW AX\n"
          "\tSAHF\n"
          "\tJP     loop\n"
          "\tFSTP_S [ESP+0]\n"
          "\tMOVSS  $dst,[ESP+0]\n"
          "\tADD    ESP,4\n"
          "\tFSTP   ST0\t # Restore FPU Stack"
    %}
  ins_cost(250);
  ins_encode( Push_ModF_encoding(src0, src1), emitModDPR(), Push_ResultF(dst,0x4), PopFPU);
  ins_pipe( pipe_slow );
%}


//----------Arithmetic Conversion Instructions---------------------------------
// The conversions operations are all Alpha sorted.  Please keep it that way!

instruct roundFloat_mem_reg(stackSlotF dst, regFPR src) %{
  predicate(UseSSE==0);
  match(Set dst (RoundFloat src));
  ins_cost(125);
  format %{ "FST_S  $dst,$src\t# F-round" %}
  ins_encode( Pop_Mem_Reg_FPR(dst, src) );
  ins_pipe( fpu_mem_reg );
%}

instruct roundDouble_mem_reg(stackSlotD dst, regDPR src) %{
  predicate(UseSSE<=1);
  match(Set dst (RoundDouble src));
  ins_cost(125);
  format %{ "FST_D  $dst,$src\t# D-round" %}
  ins_encode( Pop_Mem_Reg_DPR(dst, src) );
  ins_pipe( fpu_mem_reg );
%}

// Force rounding to 24-bit precision and 6-bit exponent
instruct convDPR2FPR_reg(stackSlotF dst, regDPR src) %{
  predicate(UseSSE==0);
  match(Set dst (ConvD2F src));
  format %{ "FST_S  $dst,$src\t# F-round" %}
  expand %{
    roundFloat_mem_reg(dst,src);
  %}
%}

// Force rounding to 24-bit precision and 6-bit exponent
instruct convDPR2F_reg(regF dst, regDPR src, eFlagsReg cr) %{
  predicate(UseSSE==1);
  match(Set dst (ConvD2F src));
  effect( KILL cr );
  format %{ "SUB    ESP,4\n\t"
            "FST_S  [ESP],$src\t# F-round\n\t"
            "MOVSS  $dst,[ESP]\n\t"
            "ADD ESP,4" %}
  ins_encode %{
    __ subptr(rsp, 4);
    if ($src$$reg != FPR1L_enc) {
      __ fld_s($src$$reg-1);
      __ fstp_s(Address(rsp, 0));
    } else {
      __ fst_s(Address(rsp, 0));
    }
    __ movflt($dst$$XMMRegister, Address(rsp, 0));
    __ addptr(rsp, 4);
  %}
  ins_pipe( pipe_slow );
%}

// Force rounding double precision to single precision
instruct convD2F_reg(regF dst, regD src) %{
  predicate(UseSSE>=2);
  match(Set dst (ConvD2F src));
  format %{ "CVTSD2SS $dst,$src\t# F-round" %}
  ins_encode %{
    __ cvtsd2ss ($dst$$XMMRegister, $src$$XMMRegister);
  %}
  ins_pipe( pipe_slow );
%}

instruct convFPR2DPR_reg_reg(regDPR dst, regFPR src) %{
  predicate(UseSSE==0);
  match(Set dst (ConvF2D src));
  format %{ "FST_S  $dst,$src\t# D-round" %}
  ins_encode( Pop_Reg_Reg_DPR(dst, src));
  ins_pipe( fpu_reg_reg );
%}

instruct convFPR2D_reg(stackSlotD dst, regFPR src) %{
  predicate(UseSSE==1);
  match(Set dst (ConvF2D src));
  format %{ "FST_D  $dst,$src\t# D-round" %}
  expand %{
    roundDouble_mem_reg(dst,src);
  %}
%}

instruct convF2DPR_reg(regDPR dst, regF src, eFlagsReg cr) %{
  predicate(UseSSE==1);
  match(Set dst (ConvF2D src));
  effect( KILL cr );
  format %{ "SUB    ESP,4\n\t"
            "MOVSS  [ESP] $src\n\t"
            "FLD_S  [ESP]\n\t"
            "ADD    ESP,4\n\t"
            "FSTP   $dst\t# D-round" %}
  ins_encode %{
    __ subptr(rsp, 4);
    __ movflt(Address(rsp, 0), $src$$XMMRegister);
    __ fld_s(Address(rsp, 0));
    __ addptr(rsp, 4);
    __ fstp_d($dst$$reg);
  %}
  ins_pipe( pipe_slow );
%}

instruct convF2D_reg(regD dst, regF src) %{
  predicate(UseSSE>=2);
  match(Set dst (ConvF2D src));
  format %{ "CVTSS2SD $dst,$src\t# D-round" %}
  ins_encode %{
    __ cvtss2sd ($dst$$XMMRegister, $src$$XMMRegister);
  %}
  ins_pipe( pipe_slow );
%}

// Convert a double to an int.  If the double is a NAN, stuff a zero in instead.
instruct convDPR2I_reg_reg( eAXRegI dst, eDXRegI tmp, regDPR src, eFlagsReg cr ) %{
  predicate(UseSSE<=1);
  match(Set dst (ConvD2I src));
  effect( KILL tmp, KILL cr );
  format %{ "FLD    $src\t# Convert double to int \n\t"
            "FLDCW  trunc mode\n\t"
            "SUB    ESP,4\n\t"
            "FISTp  [ESP + #0]\n\t"
            "FLDCW  std/24-bit mode\n\t"
            "POP    EAX\n\t"
            "CMP    EAX,0x80000000\n\t"
            "JNE,s  fast\n\t"
            "FLD_D  $src\n\t"
            "CALL   d2i_wrapper\n"
      "fast:" %}
  ins_encode( Push_Reg_DPR(src), DPR2I_encoding(src) );
  ins_pipe( pipe_slow );
%}

// Convert a double to an int.  If the double is a NAN, stuff a zero in instead.
instruct convD2I_reg_reg( eAXRegI dst, eDXRegI tmp, regD src, eFlagsReg cr ) %{
  predicate(UseSSE>=2);
  match(Set dst (ConvD2I src));
  effect( KILL tmp, KILL cr );
  format %{ "CVTTSD2SI $dst, $src\n\t"
            "CMP    $dst,0x80000000\n\t"
            "JNE,s  fast\n\t"
            "SUB    ESP, 8\n\t"
            "MOVSD  [ESP], $src\n\t"
            "FLD_D  [ESP]\n\t"
            "ADD    ESP, 8\n\t"
            "CALL   d2i_wrapper\n"
      "fast:" %}
  ins_encode %{
    Label fast;
    __ cvttsd2sil($dst$$Register, $src$$XMMRegister);
    __ cmpl($dst$$Register, 0x80000000);
    __ jccb(Assembler::notEqual, fast);
    __ subptr(rsp, 8);
    __ movdbl(Address(rsp, 0), $src$$XMMRegister);
    __ fld_d(Address(rsp, 0));
    __ addptr(rsp, 8);
    __ call(RuntimeAddress(CAST_FROM_FN_PTR(address, StubRoutines::x86::d2i_wrapper())));
    __ post_call_nop();
    __ bind(fast);
  %}
  ins_pipe( pipe_slow );
%}

instruct convDPR2L_reg_reg( eADXRegL dst, regDPR src, eFlagsReg cr ) %{
  predicate(UseSSE<=1);
  match(Set dst (ConvD2L src));
  effect( KILL cr );
  format %{ "FLD    $src\t# Convert double to long\n\t"
            "FLDCW  trunc mode\n\t"
            "SUB    ESP,8\n\t"
            "FISTp  [ESP + #0]\n\t"
            "FLDCW  std/24-bit mode\n\t"
            "POP    EAX\n\t"
            "POP    EDX\n\t"
            "CMP    EDX,0x80000000\n\t"
            "JNE,s  fast\n\t"
            "TEST   EAX,EAX\n\t"
            "JNE,s  fast\n\t"
            "FLD    $src\n\t"
            "CALL   d2l_wrapper\n"
      "fast:" %}
  ins_encode( Push_Reg_DPR(src),  DPR2L_encoding(src) );
  ins_pipe( pipe_slow );
%}

// XMM lacks a float/double->long conversion, so use the old FPU stack.
instruct convD2L_reg_reg( eADXRegL dst, regD src, eFlagsReg cr ) %{
  predicate (UseSSE>=2);
  match(Set dst (ConvD2L src));
  effect( KILL cr );
  format %{ "SUB    ESP,8\t# Convert double to long\n\t"
            "MOVSD  [ESP],$src\n\t"
            "FLD_D  [ESP]\n\t"
            "FLDCW  trunc mode\n\t"
            "FISTp  [ESP + #0]\n\t"
            "FLDCW  std/24-bit mode\n\t"
            "POP    EAX\n\t"
            "POP    EDX\n\t"
            "CMP    EDX,0x80000000\n\t"
            "JNE,s  fast\n\t"
            "TEST   EAX,EAX\n\t"
            "JNE,s  fast\n\t"
            "SUB    ESP,8\n\t"
            "MOVSD  [ESP],$src\n\t"
            "FLD_D  [ESP]\n\t"
            "ADD    ESP,8\n\t"
            "CALL   d2l_wrapper\n"
      "fast:" %}
  ins_encode %{
    Label fast;
    __ subptr(rsp, 8);
    __ movdbl(Address(rsp, 0), $src$$XMMRegister);
    __ fld_d(Address(rsp, 0));
    __ fldcw(ExternalAddress(StubRoutines::x86::addr_fpu_cntrl_wrd_trunc()));
    __ fistp_d(Address(rsp, 0));
    // Restore the rounding mode, mask the exception
    if (Compile::current()->in_24_bit_fp_mode()) {
      __ fldcw(ExternalAddress(StubRoutines::x86::addr_fpu_cntrl_wrd_24()));
    } else {
      __ fldcw(ExternalAddress(StubRoutines::x86::addr_fpu_cntrl_wrd_std()));
    }
    // Load the converted long, adjust CPU stack
    __ pop(rax);
    __ pop(rdx);
    __ cmpl(rdx, 0x80000000);
    __ jccb(Assembler::notEqual, fast);
    __ testl(rax, rax);
    __ jccb(Assembler::notEqual, fast);
    __ subptr(rsp, 8);
    __ movdbl(Address(rsp, 0), $src$$XMMRegister);
    __ fld_d(Address(rsp, 0));
    __ addptr(rsp, 8);
    __ call(RuntimeAddress(CAST_FROM_FN_PTR(address, StubRoutines::x86::d2l_wrapper())));
    __ post_call_nop();
    __ bind(fast);
  %}
  ins_pipe( pipe_slow );
%}

// Convert a double to an int.  Java semantics require we do complex
// manglations in the corner cases.  So we set the rounding mode to
// 'zero', store the darned double down as an int, and reset the
// rounding mode to 'nearest'.  The hardware stores a flag value down
// if we would overflow or converted a NAN; we check for this and
// and go the slow path if needed.
instruct convFPR2I_reg_reg(eAXRegI dst, eDXRegI tmp, regFPR src, eFlagsReg cr ) %{
  predicate(UseSSE==0);
  match(Set dst (ConvF2I src));
  effect( KILL tmp, KILL cr );
  format %{ "FLD    $src\t# Convert float to int \n\t"
            "FLDCW  trunc mode\n\t"
            "SUB    ESP,4\n\t"
            "FISTp  [ESP + #0]\n\t"
            "FLDCW  std/24-bit mode\n\t"
            "POP    EAX\n\t"
            "CMP    EAX,0x80000000\n\t"
            "JNE,s  fast\n\t"
            "FLD    $src\n\t"
            "CALL   d2i_wrapper\n"
      "fast:" %}
  // DPR2I_encoding works for FPR2I
  ins_encode( Push_Reg_FPR(src), DPR2I_encoding(src) );
  ins_pipe( pipe_slow );
%}

// Convert a float in xmm to an int reg.
instruct convF2I_reg(eAXRegI dst, eDXRegI tmp, regF src, eFlagsReg cr ) %{
  predicate(UseSSE>=1);
  match(Set dst (ConvF2I src));
  effect( KILL tmp, KILL cr );
  format %{ "CVTTSS2SI $dst, $src\n\t"
            "CMP    $dst,0x80000000\n\t"
            "JNE,s  fast\n\t"
            "SUB    ESP, 4\n\t"
            "MOVSS  [ESP], $src\n\t"
            "FLD    [ESP]\n\t"
            "ADD    ESP, 4\n\t"
            "CALL   d2i_wrapper\n"
      "fast:" %}
  ins_encode %{
    Label fast;
    __ cvttss2sil($dst$$Register, $src$$XMMRegister);
    __ cmpl($dst$$Register, 0x80000000);
    __ jccb(Assembler::notEqual, fast);
    __ subptr(rsp, 4);
    __ movflt(Address(rsp, 0), $src$$XMMRegister);
    __ fld_s(Address(rsp, 0));
    __ addptr(rsp, 4);
    __ call(RuntimeAddress(CAST_FROM_FN_PTR(address, StubRoutines::x86::d2i_wrapper())));
    __ post_call_nop();
    __ bind(fast);
  %}
  ins_pipe( pipe_slow );
%}

instruct convFPR2L_reg_reg( eADXRegL dst, regFPR src, eFlagsReg cr ) %{
  predicate(UseSSE==0);
  match(Set dst (ConvF2L src));
  effect( KILL cr );
  format %{ "FLD    $src\t# Convert float to long\n\t"
            "FLDCW  trunc mode\n\t"
            "SUB    ESP,8\n\t"
            "FISTp  [ESP + #0]\n\t"
            "FLDCW  std/24-bit mode\n\t"
            "POP    EAX\n\t"
            "POP    EDX\n\t"
            "CMP    EDX,0x80000000\n\t"
            "JNE,s  fast\n\t"
            "TEST   EAX,EAX\n\t"
            "JNE,s  fast\n\t"
            "FLD    $src\n\t"
            "CALL   d2l_wrapper\n"
      "fast:" %}
  // DPR2L_encoding works for FPR2L
  ins_encode( Push_Reg_FPR(src), DPR2L_encoding(src) );
  ins_pipe( pipe_slow );
%}

// XMM lacks a float/double->long conversion, so use the old FPU stack.
instruct convF2L_reg_reg( eADXRegL dst, regF src, eFlagsReg cr ) %{
  predicate (UseSSE>=1);
  match(Set dst (ConvF2L src));
  effect( KILL cr );
  format %{ "SUB    ESP,8\t# Convert float to long\n\t"
            "MOVSS  [ESP],$src\n\t"
            "FLD_S  [ESP]\n\t"
            "FLDCW  trunc mode\n\t"
            "FISTp  [ESP + #0]\n\t"
            "FLDCW  std/24-bit mode\n\t"
            "POP    EAX\n\t"
            "POP    EDX\n\t"
            "CMP    EDX,0x80000000\n\t"
            "JNE,s  fast\n\t"
            "TEST   EAX,EAX\n\t"
            "JNE,s  fast\n\t"
            "SUB    ESP,4\t# Convert float to long\n\t"
            "MOVSS  [ESP],$src\n\t"
            "FLD_S  [ESP]\n\t"
            "ADD    ESP,4\n\t"
            "CALL   d2l_wrapper\n"
      "fast:" %}
  ins_encode %{
    Label fast;
    __ subptr(rsp, 8);
    __ movflt(Address(rsp, 0), $src$$XMMRegister);
    __ fld_s(Address(rsp, 0));
    __ fldcw(ExternalAddress(StubRoutines::x86::addr_fpu_cntrl_wrd_trunc()));
    __ fistp_d(Address(rsp, 0));
    // Restore the rounding mode, mask the exception
    if (Compile::current()->in_24_bit_fp_mode()) {
      __ fldcw(ExternalAddress(StubRoutines::x86::addr_fpu_cntrl_wrd_24()));
    } else {
      __ fldcw(ExternalAddress(StubRoutines::x86::addr_fpu_cntrl_wrd_std()));
    }
    // Load the converted long, adjust CPU stack
    __ pop(rax);
    __ pop(rdx);
    __ cmpl(rdx, 0x80000000);
    __ jccb(Assembler::notEqual, fast);
    __ testl(rax, rax);
    __ jccb(Assembler::notEqual, fast);
    __ subptr(rsp, 4);
    __ movflt(Address(rsp, 0), $src$$XMMRegister);
    __ fld_s(Address(rsp, 0));
    __ addptr(rsp, 4);
    __ call(RuntimeAddress(CAST_FROM_FN_PTR(address, StubRoutines::x86::d2l_wrapper())));
    __ post_call_nop();
    __ bind(fast);
  %}
  ins_pipe( pipe_slow );
%}

instruct convI2DPR_reg(regDPR dst, stackSlotI src) %{
  predicate( UseSSE<=1 );
  match(Set dst (ConvI2D src));
  format %{ "FILD   $src\n\t"
            "FSTP   $dst" %}
  opcode(0xDB, 0x0);  /* DB /0 */
  ins_encode(Push_Mem_I(src), Pop_Reg_DPR(dst));
  ins_pipe( fpu_reg_mem );
%}

instruct convI2D_reg(regD dst, rRegI src) %{
  predicate( UseSSE>=2 && !UseXmmI2D );
  match(Set dst (ConvI2D src));
  format %{ "CVTSI2SD $dst,$src" %}
  ins_encode %{
    __ cvtsi2sdl ($dst$$XMMRegister, $src$$Register);
  %}
  ins_pipe( pipe_slow );
%}

instruct convI2D_mem(regD dst, memory mem) %{
  predicate( UseSSE>=2 );
  match(Set dst (ConvI2D (LoadI mem)));
  format %{ "CVTSI2SD $dst,$mem" %}
  ins_encode %{
    __ cvtsi2sdl ($dst$$XMMRegister, $mem$$Address);
  %}
  ins_pipe( pipe_slow );
%}

instruct convXI2D_reg(regD dst, rRegI src)
%{
  predicate( UseSSE>=2 && UseXmmI2D );
  match(Set dst (ConvI2D src));

  format %{ "MOVD  $dst,$src\n\t"
            "CVTDQ2PD $dst,$dst\t# i2d" %}
  ins_encode %{
    __ movdl($dst$$XMMRegister, $src$$Register);
    __ cvtdq2pd($dst$$XMMRegister, $dst$$XMMRegister);
  %}
  ins_pipe(pipe_slow); // XXX
%}

instruct convI2DPR_mem(regDPR dst, memory mem) %{
  predicate( UseSSE<=1 && !Compile::current()->select_24_bit_instr());
  match(Set dst (ConvI2D (LoadI mem)));
  format %{ "FILD   $mem\n\t"
            "FSTP   $dst" %}
  opcode(0xDB);      /* DB /0 */
  ins_encode( SetInstMark, OpcP, RMopc_Mem(0x00,mem),
              Pop_Reg_DPR(dst), ClearInstMark);
  ins_pipe( fpu_reg_mem );
%}

// Convert a byte to a float; no rounding step needed.
instruct conv24I2FPR_reg(regFPR dst, stackSlotI src) %{
  predicate( UseSSE==0 && n->in(1)->Opcode() == Op_AndI && n->in(1)->in(2)->is_Con() && n->in(1)->in(2)->get_int() == 255 );
  match(Set dst (ConvI2F src));
  format %{ "FILD   $src\n\t"
            "FSTP   $dst" %}

  opcode(0xDB, 0x0);  /* DB /0 */
  ins_encode(Push_Mem_I(src), Pop_Reg_FPR(dst));
  ins_pipe( fpu_reg_mem );
%}

// In 24-bit mode, force exponent rounding by storing back out
instruct convI2FPR_SSF(stackSlotF dst, stackSlotI src) %{
  predicate( UseSSE==0 && Compile::current()->select_24_bit_instr());
  match(Set dst (ConvI2F src));
  ins_cost(200);
  format %{ "FILD   $src\n\t"
            "FSTP_S $dst" %}
  opcode(0xDB, 0x0);  /* DB /0 */
  ins_encode( Push_Mem_I(src),
              Pop_Mem_FPR(dst));
  ins_pipe( fpu_mem_mem );
%}

// In 24-bit mode, force exponent rounding by storing back out
instruct convI2FPR_SSF_mem(stackSlotF dst, memory mem) %{
  predicate( UseSSE==0 && Compile::current()->select_24_bit_instr());
  match(Set dst (ConvI2F (LoadI mem)));
  ins_cost(200);
  format %{ "FILD   $mem\n\t"
            "FSTP_S $dst" %}
  opcode(0xDB);  /* DB /0 */
  ins_encode( SetInstMark, OpcP, RMopc_Mem(0x00,mem),
              Pop_Mem_FPR(dst), ClearInstMark);
  ins_pipe( fpu_mem_mem );
%}

// This instruction does not round to 24-bits
instruct convI2FPR_reg(regFPR dst, stackSlotI src) %{
  predicate( UseSSE==0 && !Compile::current()->select_24_bit_instr());
  match(Set dst (ConvI2F src));
  format %{ "FILD   $src\n\t"
            "FSTP   $dst" %}
  opcode(0xDB, 0x0);  /* DB /0 */
  ins_encode( Push_Mem_I(src),
              Pop_Reg_FPR(dst));
  ins_pipe( fpu_reg_mem );
%}

// This instruction does not round to 24-bits
instruct convI2FPR_mem(regFPR dst, memory mem) %{
  predicate( UseSSE==0 && !Compile::current()->select_24_bit_instr());
  match(Set dst (ConvI2F (LoadI mem)));
  format %{ "FILD   $mem\n\t"
            "FSTP   $dst" %}
  opcode(0xDB);      /* DB /0 */
  ins_encode( SetInstMark, OpcP, RMopc_Mem(0x00,mem),
              Pop_Reg_FPR(dst), ClearInstMark);
  ins_pipe( fpu_reg_mem );
%}

// Convert an int to a float in xmm; no rounding step needed.
instruct convI2F_reg(regF dst, rRegI src) %{
  predicate( UseSSE==1 || UseSSE>=2 && !UseXmmI2F );
  match(Set dst (ConvI2F src));
  format %{ "CVTSI2SS $dst, $src" %}
  ins_encode %{
    __ cvtsi2ssl ($dst$$XMMRegister, $src$$Register);
  %}
  ins_pipe( pipe_slow );
%}

 instruct convXI2F_reg(regF dst, rRegI src)
%{
  predicate( UseSSE>=2 && UseXmmI2F );
  match(Set dst (ConvI2F src));

  format %{ "MOVD  $dst,$src\n\t"
            "CVTDQ2PS $dst,$dst\t# i2f" %}
  ins_encode %{
    __ movdl($dst$$XMMRegister, $src$$Register);
    __ cvtdq2ps($dst$$XMMRegister, $dst$$XMMRegister);
  %}
  ins_pipe(pipe_slow); // XXX
%}

instruct convI2L_reg( eRegL dst, rRegI src, eFlagsReg cr) %{
  match(Set dst (ConvI2L src));
  effect(KILL cr);
  ins_cost(375);
  format %{ "MOV    $dst.lo,$src\n\t"
            "MOV    $dst.hi,$src\n\t"
            "SAR    $dst.hi,31" %}
  ins_encode(convert_int_long(dst,src));
  ins_pipe( ialu_reg_reg_long );
%}

// Zero-extend convert int to long
instruct convI2L_reg_zex(eRegL dst, rRegI src, immL_32bits mask, eFlagsReg flags ) %{
  match(Set dst (AndL (ConvI2L src) mask) );
  effect( KILL flags );
  ins_cost(250);
  format %{ "MOV    $dst.lo,$src\n\t"
            "XOR    $dst.hi,$dst.hi" %}
  opcode(0x33); // XOR
  ins_encode(enc_Copy(dst,src), OpcP, RegReg_Hi2(dst,dst) );
  ins_pipe( ialu_reg_reg_long );
%}

// Zero-extend long
instruct zerox_long(eRegL dst, eRegL src, immL_32bits mask, eFlagsReg flags ) %{
  match(Set dst (AndL src mask) );
  effect( KILL flags );
  ins_cost(250);
  format %{ "MOV    $dst.lo,$src.lo\n\t"
            "XOR    $dst.hi,$dst.hi\n\t" %}
  opcode(0x33); // XOR
  ins_encode(enc_Copy(dst,src), OpcP, RegReg_Hi2(dst,dst) );
  ins_pipe( ialu_reg_reg_long );
%}

instruct convL2DPR_reg( stackSlotD dst, eRegL src, eFlagsReg cr) %{
  predicate (UseSSE<=1);
  match(Set dst (ConvL2D src));
  effect( KILL cr );
  format %{ "PUSH   $src.hi\t# Convert long to double\n\t"
            "PUSH   $src.lo\n\t"
            "FILD   ST,[ESP + #0]\n\t"
            "ADD    ESP,8\n\t"
            "FSTP_D $dst\t# D-round" %}
  opcode(0xDF, 0x5);  /* DF /5 */
  ins_encode(convert_long_double(src), Pop_Mem_DPR(dst));
  ins_pipe( pipe_slow );
%}

instruct convL2D_reg( regD dst, eRegL src, eFlagsReg cr) %{
  predicate (UseSSE>=2);
  match(Set dst (ConvL2D src));
  effect( KILL cr );
  format %{ "PUSH   $src.hi\t# Convert long to double\n\t"
            "PUSH   $src.lo\n\t"
            "FILD_D [ESP]\n\t"
            "FSTP_D [ESP]\n\t"
            "MOVSD  $dst,[ESP]\n\t"
            "ADD    ESP,8" %}
  opcode(0xDF, 0x5);  /* DF /5 */
  ins_encode(convert_long_double2(src), Push_ResultD(dst));
  ins_pipe( pipe_slow );
%}

instruct convL2F_reg( regF dst, eRegL src, eFlagsReg cr) %{
  predicate (UseSSE>=1);
  match(Set dst (ConvL2F src));
  effect( KILL cr );
  format %{ "PUSH   $src.hi\t# Convert long to single float\n\t"
            "PUSH   $src.lo\n\t"
            "FILD_D [ESP]\n\t"
            "FSTP_S [ESP]\n\t"
            "MOVSS  $dst,[ESP]\n\t"
            "ADD    ESP,8" %}
  opcode(0xDF, 0x5);  /* DF /5 */
  ins_encode(convert_long_double2(src), Push_ResultF(dst,0x8));
  ins_pipe( pipe_slow );
%}

instruct convL2FPR_reg( stackSlotF dst, eRegL src, eFlagsReg cr) %{
  match(Set dst (ConvL2F src));
  effect( KILL cr );
  format %{ "PUSH   $src.hi\t# Convert long to single float\n\t"
            "PUSH   $src.lo\n\t"
            "FILD   ST,[ESP + #0]\n\t"
            "ADD    ESP,8\n\t"
            "FSTP_S $dst\t# F-round" %}
  opcode(0xDF, 0x5);  /* DF /5 */
  ins_encode(convert_long_double(src), Pop_Mem_FPR(dst));
  ins_pipe( pipe_slow );
%}

instruct convL2I_reg( rRegI dst, eRegL src ) %{
  match(Set dst (ConvL2I src));
  effect( DEF dst, USE src );
  format %{ "MOV    $dst,$src.lo" %}
  ins_encode(enc_CopyL_Lo(dst,src));
  ins_pipe( ialu_reg_reg );
%}

instruct MoveF2I_stack_reg(rRegI dst, stackSlotF src) %{
  match(Set dst (MoveF2I src));
  effect( DEF dst, USE src );
  ins_cost(100);
  format %{ "MOV    $dst,$src\t# MoveF2I_stack_reg" %}
  ins_encode %{
    __ movl($dst$$Register, Address(rsp, $src$$disp));
  %}
  ins_pipe( ialu_reg_mem );
%}

instruct MoveFPR2I_reg_stack(stackSlotI dst, regFPR src) %{
  predicate(UseSSE==0);
  match(Set dst (MoveF2I src));
  effect( DEF dst, USE src );

  ins_cost(125);
  format %{ "FST_S  $dst,$src\t# MoveF2I_reg_stack" %}
  ins_encode( Pop_Mem_Reg_FPR(dst, src) );
  ins_pipe( fpu_mem_reg );
%}

instruct MoveF2I_reg_stack_sse(stackSlotI dst, regF src) %{
  predicate(UseSSE>=1);
  match(Set dst (MoveF2I src));
  effect( DEF dst, USE src );

  ins_cost(95);
  format %{ "MOVSS  $dst,$src\t# MoveF2I_reg_stack_sse" %}
  ins_encode %{
    __ movflt(Address(rsp, $dst$$disp), $src$$XMMRegister);
  %}
  ins_pipe( pipe_slow );
%}

instruct MoveF2I_reg_reg_sse(rRegI dst, regF src) %{
  predicate(UseSSE>=2);
  match(Set dst (MoveF2I src));
  effect( DEF dst, USE src );
  ins_cost(85);
  format %{ "MOVD   $dst,$src\t# MoveF2I_reg_reg_sse" %}
  ins_encode %{
    __ movdl($dst$$Register, $src$$XMMRegister);
  %}
  ins_pipe( pipe_slow );
%}

instruct MoveI2F_reg_stack(stackSlotF dst, rRegI src) %{
  match(Set dst (MoveI2F src));
  effect( DEF dst, USE src );

  ins_cost(100);
  format %{ "MOV    $dst,$src\t# MoveI2F_reg_stack" %}
  ins_encode %{
    __ movl(Address(rsp, $dst$$disp), $src$$Register);
  %}
  ins_pipe( ialu_mem_reg );
%}


instruct MoveI2FPR_stack_reg(regFPR dst, stackSlotI src) %{
  predicate(UseSSE==0);
  match(Set dst (MoveI2F src));
  effect(DEF dst, USE src);

  ins_cost(125);
  format %{ "FLD_S  $src\n\t"
            "FSTP   $dst\t# MoveI2F_stack_reg" %}
  opcode(0xD9);               /* D9 /0, FLD m32real */
  ins_encode( SetInstMark, OpcP, RMopc_Mem_no_oop(0x00,src),
              Pop_Reg_FPR(dst), ClearInstMark );
  ins_pipe( fpu_reg_mem );
%}

instruct MoveI2F_stack_reg_sse(regF dst, stackSlotI src) %{
  predicate(UseSSE>=1);
  match(Set dst (MoveI2F src));
  effect( DEF dst, USE src );

  ins_cost(95);
  format %{ "MOVSS  $dst,$src\t# MoveI2F_stack_reg_sse" %}
  ins_encode %{
    __ movflt($dst$$XMMRegister, Address(rsp, $src$$disp));
  %}
  ins_pipe( pipe_slow );
%}

instruct MoveI2F_reg_reg_sse(regF dst, rRegI src) %{
  predicate(UseSSE>=2);
  match(Set dst (MoveI2F src));
  effect( DEF dst, USE src );

  ins_cost(85);
  format %{ "MOVD   $dst,$src\t# MoveI2F_reg_reg_sse" %}
  ins_encode %{
    __ movdl($dst$$XMMRegister, $src$$Register);
  %}
  ins_pipe( pipe_slow );
%}

instruct MoveD2L_stack_reg(eRegL dst, stackSlotD src) %{
  match(Set dst (MoveD2L src));
  effect(DEF dst, USE src);

  ins_cost(250);
  format %{ "MOV    $dst.lo,$src\n\t"
            "MOV    $dst.hi,$src+4\t# MoveD2L_stack_reg" %}
  opcode(0x8B, 0x8B);
  ins_encode( SetInstMark, OpcP, RegMem(dst,src), OpcS, RegMem_Hi(dst,src), ClearInstMark);
  ins_pipe( ialu_mem_long_reg );
%}

instruct MoveDPR2L_reg_stack(stackSlotL dst, regDPR src) %{
  predicate(UseSSE<=1);
  match(Set dst (MoveD2L src));
  effect(DEF dst, USE src);

  ins_cost(125);
  format %{ "FST_D  $dst,$src\t# MoveD2L_reg_stack" %}
  ins_encode( Pop_Mem_Reg_DPR(dst, src) );
  ins_pipe( fpu_mem_reg );
%}

instruct MoveD2L_reg_stack_sse(stackSlotL dst, regD src) %{
  predicate(UseSSE>=2);
  match(Set dst (MoveD2L src));
  effect(DEF dst, USE src);
  ins_cost(95);
  format %{ "MOVSD  $dst,$src\t# MoveD2L_reg_stack_sse" %}
  ins_encode %{
    __ movdbl(Address(rsp, $dst$$disp), $src$$XMMRegister);
  %}
  ins_pipe( pipe_slow );
%}

instruct MoveD2L_reg_reg_sse(eRegL dst, regD src, regD tmp) %{
  predicate(UseSSE>=2);
  match(Set dst (MoveD2L src));
  effect(DEF dst, USE src, TEMP tmp);
  ins_cost(85);
  format %{ "MOVD   $dst.lo,$src\n\t"
            "PSHUFLW $tmp,$src,0x4E\n\t"
            "MOVD   $dst.hi,$tmp\t# MoveD2L_reg_reg_sse" %}
  ins_encode %{
    __ movdl($dst$$Register, $src$$XMMRegister);
    __ pshuflw($tmp$$XMMRegister, $src$$XMMRegister, 0x4e);
    __ movdl(HIGH_FROM_LOW($dst$$Register), $tmp$$XMMRegister);
  %}
  ins_pipe( pipe_slow );
%}

instruct MoveL2D_reg_stack(stackSlotD dst, eRegL src) %{
  match(Set dst (MoveL2D src));
  effect(DEF dst, USE src);

  ins_cost(200);
  format %{ "MOV    $dst,$src.lo\n\t"
            "MOV    $dst+4,$src.hi\t# MoveL2D_reg_stack" %}
  opcode(0x89, 0x89);
  ins_encode( SetInstMark, OpcP, RegMem( src, dst ), OpcS, RegMem_Hi( src, dst ), ClearInstMark );
  ins_pipe( ialu_mem_long_reg );
%}


instruct MoveL2DPR_stack_reg(regDPR dst, stackSlotL src) %{
  predicate(UseSSE<=1);
  match(Set dst (MoveL2D src));
  effect(DEF dst, USE src);
  ins_cost(125);

  format %{ "FLD_D  $src\n\t"
            "FSTP   $dst\t# MoveL2D_stack_reg" %}
  opcode(0xDD);               /* DD /0, FLD m64real */
  ins_encode( SetInstMark, OpcP, RMopc_Mem_no_oop(0x00,src),
              Pop_Reg_DPR(dst), ClearInstMark );
  ins_pipe( fpu_reg_mem );
%}


instruct MoveL2D_stack_reg_sse(regD dst, stackSlotL src) %{
  predicate(UseSSE>=2 && UseXmmLoadAndClearUpper);
  match(Set dst (MoveL2D src));
  effect(DEF dst, USE src);

  ins_cost(95);
  format %{ "MOVSD  $dst,$src\t# MoveL2D_stack_reg_sse" %}
  ins_encode %{
    __ movdbl($dst$$XMMRegister, Address(rsp, $src$$disp));
  %}
  ins_pipe( pipe_slow );
%}

instruct MoveL2D_stack_reg_sse_partial(regD dst, stackSlotL src) %{
  predicate(UseSSE>=2 && !UseXmmLoadAndClearUpper);
  match(Set dst (MoveL2D src));
  effect(DEF dst, USE src);

  ins_cost(95);
  format %{ "MOVLPD $dst,$src\t# MoveL2D_stack_reg_sse" %}
  ins_encode %{
    __ movdbl($dst$$XMMRegister, Address(rsp, $src$$disp));
  %}
  ins_pipe( pipe_slow );
%}

instruct MoveL2D_reg_reg_sse(regD dst, eRegL src, regD tmp) %{
  predicate(UseSSE>=2);
  match(Set dst (MoveL2D src));
  effect(TEMP dst, USE src, TEMP tmp);
  ins_cost(85);
  format %{ "MOVD   $dst,$src.lo\n\t"
            "MOVD   $tmp,$src.hi\n\t"
            "PUNPCKLDQ $dst,$tmp\t# MoveL2D_reg_reg_sse" %}
  ins_encode %{
    __ movdl($dst$$XMMRegister, $src$$Register);
    __ movdl($tmp$$XMMRegister, HIGH_FROM_LOW($src$$Register));
    __ punpckldq($dst$$XMMRegister, $tmp$$XMMRegister);
  %}
  ins_pipe( pipe_slow );
%}


// =======================================================================
// fast clearing of an array
// Small ClearArray non-AVX512.
instruct rep_stos(eCXRegI cnt, eDIRegP base, regD tmp, eAXRegI zero, Universe dummy, eFlagsReg cr) %{
  predicate(!((ClearArrayNode*)n)->is_large() && (UseAVX <= 2));
  match(Set dummy (ClearArray cnt base));
  effect(USE_KILL cnt, USE_KILL base, TEMP tmp, KILL zero, KILL cr);

  format %{ $$template
    $$emit$$"XOR    EAX,EAX\t# ClearArray:\n\t"
    $$emit$$"CMP    InitArrayShortSize,rcx\n\t"
    $$emit$$"JG     LARGE\n\t"
    $$emit$$"SHL    ECX, 1\n\t"
    $$emit$$"DEC    ECX\n\t"
    $$emit$$"JS     DONE\t# Zero length\n\t"
    $$emit$$"MOV    EAX,(EDI,ECX,4)\t# LOOP\n\t"
    $$emit$$"DEC    ECX\n\t"
    $$emit$$"JGE    LOOP\n\t"
    $$emit$$"JMP    DONE\n\t"
    $$emit$$"# LARGE:\n\t"
    if (UseFastStosb) {
       $$emit$$"SHL    ECX,3\t# Convert doublewords to bytes\n\t"
       $$emit$$"REP STOSB\t# store EAX into [EDI++] while ECX--\n\t"
    } else if (UseXMMForObjInit) {
       $$emit$$"MOV     RDI,RAX\n\t"
       $$emit$$"VPXOR    YMM0,YMM0,YMM0\n\t"
       $$emit$$"JMPQ    L_zero_64_bytes\n\t"
       $$emit$$"# L_loop:\t# 64-byte LOOP\n\t"
       $$emit$$"VMOVDQU YMM0,(RAX)\n\t"
       $$emit$$"VMOVDQU YMM0,0x20(RAX)\n\t"
       $$emit$$"ADD     0x40,RAX\n\t"
       $$emit$$"# L_zero_64_bytes:\n\t"
       $$emit$$"SUB     0x8,RCX\n\t"
       $$emit$$"JGE     L_loop\n\t"
       $$emit$$"ADD     0x4,RCX\n\t"
       $$emit$$"JL      L_tail\n\t"
       $$emit$$"VMOVDQU YMM0,(RAX)\n\t"
       $$emit$$"ADD     0x20,RAX\n\t"
       $$emit$$"SUB     0x4,RCX\n\t"
       $$emit$$"# L_tail:\t# Clearing tail bytes\n\t"
       $$emit$$"ADD     0x4,RCX\n\t"
       $$emit$$"JLE     L_end\n\t"
       $$emit$$"DEC     RCX\n\t"
       $$emit$$"# L_sloop:\t# 8-byte short loop\n\t"
       $$emit$$"VMOVQ   XMM0,(RAX)\n\t"
       $$emit$$"ADD     0x8,RAX\n\t"
       $$emit$$"DEC     RCX\n\t"
       $$emit$$"JGE     L_sloop\n\t"
       $$emit$$"# L_end:\n\t"
    } else {
       $$emit$$"SHL    ECX,1\t# Convert doublewords to words\n\t"
       $$emit$$"REP STOS\t# store EAX into [EDI++] while ECX--\n\t"
    }
    $$emit$$"# DONE"
  %}
  ins_encode %{
    __ clear_mem($base$$Register, $cnt$$Register, $zero$$Register,
                 $tmp$$XMMRegister, false, knoreg);
  %}
  ins_pipe( pipe_slow );
%}

// Small ClearArray AVX512 non-constant length.
instruct rep_stos_evex(eCXRegI cnt, eDIRegP base, legRegD tmp, kReg ktmp, eAXRegI zero, Universe dummy, eFlagsReg cr) %{
  predicate(!((ClearArrayNode*)n)->is_large() && (UseAVX > 2));
  match(Set dummy (ClearArray cnt base));
  ins_cost(125);
  effect(USE_KILL cnt, USE_KILL base, TEMP tmp, TEMP ktmp, KILL zero, KILL cr);

  format %{ $$template
    $$emit$$"XOR    EAX,EAX\t# ClearArray:\n\t"
    $$emit$$"CMP    InitArrayShortSize,rcx\n\t"
    $$emit$$"JG     LARGE\n\t"
    $$emit$$"SHL    ECX, 1\n\t"
    $$emit$$"DEC    ECX\n\t"
    $$emit$$"JS     DONE\t# Zero length\n\t"
    $$emit$$"MOV    EAX,(EDI,ECX,4)\t# LOOP\n\t"
    $$emit$$"DEC    ECX\n\t"
    $$emit$$"JGE    LOOP\n\t"
    $$emit$$"JMP    DONE\n\t"
    $$emit$$"# LARGE:\n\t"
    if (UseFastStosb) {
       $$emit$$"SHL    ECX,3\t# Convert doublewords to bytes\n\t"
       $$emit$$"REP STOSB\t# store EAX into [EDI++] while ECX--\n\t"
    } else if (UseXMMForObjInit) {
       $$emit$$"MOV     RDI,RAX\n\t"
       $$emit$$"VPXOR    YMM0,YMM0,YMM0\n\t"
       $$emit$$"JMPQ    L_zero_64_bytes\n\t"
       $$emit$$"# L_loop:\t# 64-byte LOOP\n\t"
       $$emit$$"VMOVDQU YMM0,(RAX)\n\t"
       $$emit$$"VMOVDQU YMM0,0x20(RAX)\n\t"
       $$emit$$"ADD     0x40,RAX\n\t"
       $$emit$$"# L_zero_64_bytes:\n\t"
       $$emit$$"SUB     0x8,RCX\n\t"
       $$emit$$"JGE     L_loop\n\t"
       $$emit$$"ADD     0x4,RCX\n\t"
       $$emit$$"JL      L_tail\n\t"
       $$emit$$"VMOVDQU YMM0,(RAX)\n\t"
       $$emit$$"ADD     0x20,RAX\n\t"
       $$emit$$"SUB     0x4,RCX\n\t"
       $$emit$$"# L_tail:\t# Clearing tail bytes\n\t"
       $$emit$$"ADD     0x4,RCX\n\t"
       $$emit$$"JLE     L_end\n\t"
       $$emit$$"DEC     RCX\n\t"
       $$emit$$"# L_sloop:\t# 8-byte short loop\n\t"
       $$emit$$"VMOVQ   XMM0,(RAX)\n\t"
       $$emit$$"ADD     0x8,RAX\n\t"
       $$emit$$"DEC     RCX\n\t"
       $$emit$$"JGE     L_sloop\n\t"
       $$emit$$"# L_end:\n\t"
    } else {
       $$emit$$"SHL    ECX,1\t# Convert doublewords to words\n\t"
       $$emit$$"REP STOS\t# store EAX into [EDI++] while ECX--\n\t"
    }
    $$emit$$"# DONE"
  %}
  ins_encode %{
    __ clear_mem($base$$Register, $cnt$$Register, $zero$$Register,
                 $tmp$$XMMRegister, false, $ktmp$$KRegister);
  %}
  ins_pipe( pipe_slow );
%}

// Large ClearArray non-AVX512.
instruct rep_stos_large(eCXRegI cnt, eDIRegP base, regD tmp, eAXRegI zero, Universe dummy, eFlagsReg cr) %{
  predicate((UseAVX <= 2) && ((ClearArrayNode*)n)->is_large());
  match(Set dummy (ClearArray cnt base));
  effect(USE_KILL cnt, USE_KILL base, TEMP tmp, KILL zero, KILL cr);
  format %{ $$template
    if (UseFastStosb) {
       $$emit$$"XOR    EAX,EAX\t# ClearArray:\n\t"
       $$emit$$"SHL    ECX,3\t# Convert doublewords to bytes\n\t"
       $$emit$$"REP STOSB\t# store EAX into [EDI++] while ECX--\n\t"
    } else if (UseXMMForObjInit) {
       $$emit$$"MOV     RDI,RAX\t# ClearArray:\n\t"
       $$emit$$"VPXOR   YMM0,YMM0,YMM0\n\t"
       $$emit$$"JMPQ    L_zero_64_bytes\n\t"
       $$emit$$"# L_loop:\t# 64-byte LOOP\n\t"
       $$emit$$"VMOVDQU YMM0,(RAX)\n\t"
       $$emit$$"VMOVDQU YMM0,0x20(RAX)\n\t"
       $$emit$$"ADD     0x40,RAX\n\t"
       $$emit$$"# L_zero_64_bytes:\n\t"
       $$emit$$"SUB     0x8,RCX\n\t"
       $$emit$$"JGE     L_loop\n\t"
       $$emit$$"ADD     0x4,RCX\n\t"
       $$emit$$"JL      L_tail\n\t"
       $$emit$$"VMOVDQU YMM0,(RAX)\n\t"
       $$emit$$"ADD     0x20,RAX\n\t"
       $$emit$$"SUB     0x4,RCX\n\t"
       $$emit$$"# L_tail:\t# Clearing tail bytes\n\t"
       $$emit$$"ADD     0x4,RCX\n\t"
       $$emit$$"JLE     L_end\n\t"
       $$emit$$"DEC     RCX\n\t"
       $$emit$$"# L_sloop:\t# 8-byte short loop\n\t"
       $$emit$$"VMOVQ   XMM0,(RAX)\n\t"
       $$emit$$"ADD     0x8,RAX\n\t"
       $$emit$$"DEC     RCX\n\t"
       $$emit$$"JGE     L_sloop\n\t"
       $$emit$$"# L_end:\n\t"
    } else {
       $$emit$$"XOR    EAX,EAX\t# ClearArray:\n\t"
       $$emit$$"SHL    ECX,1\t# Convert doublewords to words\n\t"
       $$emit$$"REP STOS\t# store EAX into [EDI++] while ECX--\n\t"
    }
    $$emit$$"# DONE"
  %}
  ins_encode %{
    __ clear_mem($base$$Register, $cnt$$Register, $zero$$Register,
                 $tmp$$XMMRegister, true, knoreg);
  %}
  ins_pipe( pipe_slow );
%}

// Large ClearArray AVX512.
instruct rep_stos_large_evex(eCXRegI cnt, eDIRegP base, legRegD tmp, kReg ktmp, eAXRegI zero, Universe dummy, eFlagsReg cr) %{
  predicate((UseAVX > 2) && ((ClearArrayNode*)n)->is_large());
  match(Set dummy (ClearArray cnt base));
  effect(USE_KILL cnt, USE_KILL base, TEMP tmp, TEMP ktmp, KILL zero, KILL cr);
  format %{ $$template
    if (UseFastStosb) {
       $$emit$$"XOR    EAX,EAX\t# ClearArray:\n\t"
       $$emit$$"SHL    ECX,3\t# Convert doublewords to bytes\n\t"
       $$emit$$"REP STOSB\t# store EAX into [EDI++] while ECX--\n\t"
    } else if (UseXMMForObjInit) {
       $$emit$$"MOV     RDI,RAX\t# ClearArray:\n\t"
       $$emit$$"VPXOR   YMM0,YMM0,YMM0\n\t"
       $$emit$$"JMPQ    L_zero_64_bytes\n\t"
       $$emit$$"# L_loop:\t# 64-byte LOOP\n\t"
       $$emit$$"VMOVDQU YMM0,(RAX)\n\t"
       $$emit$$"VMOVDQU YMM0,0x20(RAX)\n\t"
       $$emit$$"ADD     0x40,RAX\n\t"
       $$emit$$"# L_zero_64_bytes:\n\t"
       $$emit$$"SUB     0x8,RCX\n\t"
       $$emit$$"JGE     L_loop\n\t"
       $$emit$$"ADD     0x4,RCX\n\t"
       $$emit$$"JL      L_tail\n\t"
       $$emit$$"VMOVDQU YMM0,(RAX)\n\t"
       $$emit$$"ADD     0x20,RAX\n\t"
       $$emit$$"SUB     0x4,RCX\n\t"
       $$emit$$"# L_tail:\t# Clearing tail bytes\n\t"
       $$emit$$"ADD     0x4,RCX\n\t"
       $$emit$$"JLE     L_end\n\t"
       $$emit$$"DEC     RCX\n\t"
       $$emit$$"# L_sloop:\t# 8-byte short loop\n\t"
       $$emit$$"VMOVQ   XMM0,(RAX)\n\t"
       $$emit$$"ADD     0x8,RAX\n\t"
       $$emit$$"DEC     RCX\n\t"
       $$emit$$"JGE     L_sloop\n\t"
       $$emit$$"# L_end:\n\t"
    } else {
       $$emit$$"XOR    EAX,EAX\t# ClearArray:\n\t"
       $$emit$$"SHL    ECX,1\t# Convert doublewords to words\n\t"
       $$emit$$"REP STOS\t# store EAX into [EDI++] while ECX--\n\t"
    }
    $$emit$$"# DONE"
  %}
  ins_encode %{
    __ clear_mem($base$$Register, $cnt$$Register, $zero$$Register,
                 $tmp$$XMMRegister, true, $ktmp$$KRegister);
  %}
  ins_pipe( pipe_slow );
%}

// Small ClearArray AVX512 constant length.
instruct rep_stos_im(immI cnt, kReg ktmp, eRegP base, regD tmp, rRegI zero, Universe dummy, eFlagsReg cr)
%{
  predicate(!((ClearArrayNode*)n)->is_large() &&
               ((UseAVX > 2) && VM_Version::supports_avx512vlbw()));
  match(Set dummy (ClearArray cnt base));
  ins_cost(100);
  effect(TEMP tmp, TEMP zero, TEMP ktmp, KILL cr);
  format %{ "clear_mem_imm $base , $cnt  \n\t" %}
  ins_encode %{
   __ clear_mem($base$$Register, $cnt$$constant, $zero$$Register, $tmp$$XMMRegister, $ktmp$$KRegister);
  %}
  ins_pipe(pipe_slow);
%}

instruct string_compareL(eDIRegP str1, eCXRegI cnt1, eSIRegP str2, eDXRegI cnt2,
                         eAXRegI result, regD tmp1, eFlagsReg cr) %{
  predicate(!VM_Version::supports_avx512vlbw() && ((StrCompNode*)n)->encoding() == StrIntrinsicNode::LL);
  match(Set result (StrComp (Binary str1 cnt1) (Binary str2 cnt2)));
  effect(TEMP tmp1, USE_KILL str1, USE_KILL str2, USE_KILL cnt1, USE_KILL cnt2, KILL cr);

  format %{ "String Compare byte[] $str1,$cnt1,$str2,$cnt2 -> $result   // KILL $tmp1" %}
  ins_encode %{
    __ string_compare($str1$$Register, $str2$$Register,
                      $cnt1$$Register, $cnt2$$Register, $result$$Register,
                      $tmp1$$XMMRegister, StrIntrinsicNode::LL, knoreg);
  %}
  ins_pipe( pipe_slow );
%}

instruct string_compareL_evex(eDIRegP str1, eCXRegI cnt1, eSIRegP str2, eDXRegI cnt2,
                              eAXRegI result, regD tmp1, kReg ktmp, eFlagsReg cr) %{
  predicate(VM_Version::supports_avx512vlbw() && ((StrCompNode*)n)->encoding() == StrIntrinsicNode::LL);
  match(Set result (StrComp (Binary str1 cnt1) (Binary str2 cnt2)));
  effect(TEMP tmp1, TEMP ktmp, USE_KILL str1, USE_KILL str2, USE_KILL cnt1, USE_KILL cnt2, KILL cr);

  format %{ "String Compare byte[] $str1,$cnt1,$str2,$cnt2 -> $result   // KILL $tmp1" %}
  ins_encode %{
    __ string_compare($str1$$Register, $str2$$Register,
                      $cnt1$$Register, $cnt2$$Register, $result$$Register,
                      $tmp1$$XMMRegister, StrIntrinsicNode::LL, $ktmp$$KRegister);
  %}
  ins_pipe( pipe_slow );
%}

instruct string_compareU(eDIRegP str1, eCXRegI cnt1, eSIRegP str2, eDXRegI cnt2,
                         eAXRegI result, regD tmp1, eFlagsReg cr) %{
  predicate(!VM_Version::supports_avx512vlbw() && ((StrCompNode*)n)->encoding() == StrIntrinsicNode::UU);
  match(Set result (StrComp (Binary str1 cnt1) (Binary str2 cnt2)));
  effect(TEMP tmp1, USE_KILL str1, USE_KILL str2, USE_KILL cnt1, USE_KILL cnt2, KILL cr);

  format %{ "String Compare char[] $str1,$cnt1,$str2,$cnt2 -> $result   // KILL $tmp1" %}
  ins_encode %{
    __ string_compare($str1$$Register, $str2$$Register,
                      $cnt1$$Register, $cnt2$$Register, $result$$Register,
                      $tmp1$$XMMRegister, StrIntrinsicNode::UU, knoreg);
  %}
  ins_pipe( pipe_slow );
%}

instruct string_compareU_evex(eDIRegP str1, eCXRegI cnt1, eSIRegP str2, eDXRegI cnt2,
                              eAXRegI result, regD tmp1, kReg ktmp, eFlagsReg cr) %{
  predicate(VM_Version::supports_avx512vlbw() && ((StrCompNode*)n)->encoding() == StrIntrinsicNode::UU);
  match(Set result (StrComp (Binary str1 cnt1) (Binary str2 cnt2)));
  effect(TEMP tmp1, TEMP ktmp, USE_KILL str1, USE_KILL str2, USE_KILL cnt1, USE_KILL cnt2, KILL cr);

  format %{ "String Compare char[] $str1,$cnt1,$str2,$cnt2 -> $result   // KILL $tmp1" %}
  ins_encode %{
    __ string_compare($str1$$Register, $str2$$Register,
                      $cnt1$$Register, $cnt2$$Register, $result$$Register,
                      $tmp1$$XMMRegister, StrIntrinsicNode::UU, $ktmp$$KRegister);
  %}
  ins_pipe( pipe_slow );
%}

instruct string_compareLU(eDIRegP str1, eCXRegI cnt1, eSIRegP str2, eDXRegI cnt2,
                          eAXRegI result, regD tmp1, eFlagsReg cr) %{
  predicate(!VM_Version::supports_avx512vlbw() && ((StrCompNode*)n)->encoding() == StrIntrinsicNode::LU);
  match(Set result (StrComp (Binary str1 cnt1) (Binary str2 cnt2)));
  effect(TEMP tmp1, USE_KILL str1, USE_KILL str2, USE_KILL cnt1, USE_KILL cnt2, KILL cr);

  format %{ "String Compare byte[] $str1,$cnt1,$str2,$cnt2 -> $result   // KILL $tmp1" %}
  ins_encode %{
    __ string_compare($str1$$Register, $str2$$Register,
                      $cnt1$$Register, $cnt2$$Register, $result$$Register,
                      $tmp1$$XMMRegister, StrIntrinsicNode::LU, knoreg);
  %}
  ins_pipe( pipe_slow );
%}

instruct string_compareLU_evex(eDIRegP str1, eCXRegI cnt1, eSIRegP str2, eDXRegI cnt2,
                               eAXRegI result, regD tmp1, kReg ktmp, eFlagsReg cr) %{
  predicate(VM_Version::supports_avx512vlbw() && ((StrCompNode*)n)->encoding() == StrIntrinsicNode::LU);
  match(Set result (StrComp (Binary str1 cnt1) (Binary str2 cnt2)));
  effect(TEMP tmp1, TEMP ktmp, USE_KILL str1, USE_KILL str2, USE_KILL cnt1, USE_KILL cnt2, KILL cr);

  format %{ "String Compare byte[] $str1,$cnt1,$str2,$cnt2 -> $result   // KILL $tmp1" %}
  ins_encode %{
    __ string_compare($str1$$Register, $str2$$Register,
                      $cnt1$$Register, $cnt2$$Register, $result$$Register,
                      $tmp1$$XMMRegister, StrIntrinsicNode::LU, $ktmp$$KRegister);
  %}
  ins_pipe( pipe_slow );
%}

instruct string_compareUL(eSIRegP str1, eDXRegI cnt1, eDIRegP str2, eCXRegI cnt2,
                          eAXRegI result, regD tmp1, eFlagsReg cr) %{
  predicate(!VM_Version::supports_avx512vlbw() && ((StrCompNode*)n)->encoding() == StrIntrinsicNode::UL);
  match(Set result (StrComp (Binary str1 cnt1) (Binary str2 cnt2)));
  effect(TEMP tmp1, USE_KILL str1, USE_KILL str2, USE_KILL cnt1, USE_KILL cnt2, KILL cr);

  format %{ "String Compare byte[] $str1,$cnt1,$str2,$cnt2 -> $result   // KILL $tmp1" %}
  ins_encode %{
    __ string_compare($str2$$Register, $str1$$Register,
                      $cnt2$$Register, $cnt1$$Register, $result$$Register,
                      $tmp1$$XMMRegister, StrIntrinsicNode::UL, knoreg);
  %}
  ins_pipe( pipe_slow );
%}

instruct string_compareUL_evex(eSIRegP str1, eDXRegI cnt1, eDIRegP str2, eCXRegI cnt2,
                               eAXRegI result, regD tmp1, kReg ktmp, eFlagsReg cr) %{
  predicate(VM_Version::supports_avx512vlbw() && ((StrCompNode*)n)->encoding() == StrIntrinsicNode::UL);
  match(Set result (StrComp (Binary str1 cnt1) (Binary str2 cnt2)));
  effect(TEMP tmp1, TEMP ktmp, USE_KILL str1, USE_KILL str2, USE_KILL cnt1, USE_KILL cnt2, KILL cr);

  format %{ "String Compare byte[] $str1,$cnt1,$str2,$cnt2 -> $result   // KILL $tmp1" %}
  ins_encode %{
    __ string_compare($str2$$Register, $str1$$Register,
                      $cnt2$$Register, $cnt1$$Register, $result$$Register,
                      $tmp1$$XMMRegister, StrIntrinsicNode::UL, $ktmp$$KRegister);
  %}
  ins_pipe( pipe_slow );
%}

// fast string equals
instruct string_equals(eDIRegP str1, eSIRegP str2, eCXRegI cnt, eAXRegI result,
                       regD tmp1, regD tmp2, eBXRegI tmp3, eFlagsReg cr) %{
  predicate(!VM_Version::supports_avx512vlbw());
  match(Set result (StrEquals (Binary str1 str2) cnt));
  effect(TEMP tmp1, TEMP tmp2, USE_KILL str1, USE_KILL str2, USE_KILL cnt, KILL tmp3, KILL cr);

  format %{ "String Equals $str1,$str2,$cnt -> $result    // KILL $tmp1, $tmp2, $tmp3" %}
  ins_encode %{
    __ arrays_equals(false, $str1$$Register, $str2$$Register,
                     $cnt$$Register, $result$$Register, $tmp3$$Register,
                     $tmp1$$XMMRegister, $tmp2$$XMMRegister, false /* char */, knoreg);
  %}

  ins_pipe( pipe_slow );
%}

instruct string_equals_evex(eDIRegP str1, eSIRegP str2, eCXRegI cnt, eAXRegI result,
                            regD tmp1, regD tmp2, kReg ktmp, eBXRegI tmp3, eFlagsReg cr) %{
  predicate(VM_Version::supports_avx512vlbw());
  match(Set result (StrEquals (Binary str1 str2) cnt));
  effect(TEMP tmp1, TEMP tmp2, TEMP ktmp, USE_KILL str1, USE_KILL str2, USE_KILL cnt, KILL tmp3, KILL cr);

  format %{ "String Equals $str1,$str2,$cnt -> $result    // KILL $tmp1, $tmp2, $tmp3" %}
  ins_encode %{
    __ arrays_equals(false, $str1$$Register, $str2$$Register,
                     $cnt$$Register, $result$$Register, $tmp3$$Register,
                     $tmp1$$XMMRegister, $tmp2$$XMMRegister, false /* char */, $ktmp$$KRegister);
  %}

  ins_pipe( pipe_slow );
%}


// fast search of substring with known size.
instruct string_indexof_conL(eDIRegP str1, eDXRegI cnt1, eSIRegP str2, immI int_cnt2,
                             eBXRegI result, regD vec1, eAXRegI cnt2, eCXRegI tmp, eFlagsReg cr) %{
  predicate(UseSSE42Intrinsics && (((StrIndexOfNode*)n)->encoding() == StrIntrinsicNode::LL));
  match(Set result (StrIndexOf (Binary str1 cnt1) (Binary str2 int_cnt2)));
  effect(TEMP vec1, USE_KILL str1, USE_KILL str2, USE_KILL cnt1, KILL cnt2, KILL tmp, KILL cr);

  format %{ "String IndexOf byte[] $str1,$cnt1,$str2,$int_cnt2 -> $result   // KILL $vec1, $cnt1, $cnt2, $tmp" %}
  ins_encode %{
    int icnt2 = (int)$int_cnt2$$constant;
    if (icnt2 >= 16) {
      // IndexOf for constant substrings with size >= 16 elements
      // which don't need to be loaded through stack.
      __ string_indexofC8($str1$$Register, $str2$$Register,
                          $cnt1$$Register, $cnt2$$Register,
                          icnt2, $result$$Register,
                          $vec1$$XMMRegister, $tmp$$Register, StrIntrinsicNode::LL);
    } else {
      // Small strings are loaded through stack if they cross page boundary.
      __ string_indexof($str1$$Register, $str2$$Register,
                        $cnt1$$Register, $cnt2$$Register,
                        icnt2, $result$$Register,
                        $vec1$$XMMRegister, $tmp$$Register, StrIntrinsicNode::LL);
    }
  %}
  ins_pipe( pipe_slow );
%}

// fast search of substring with known size.
instruct string_indexof_conU(eDIRegP str1, eDXRegI cnt1, eSIRegP str2, immI int_cnt2,
                             eBXRegI result, regD vec1, eAXRegI cnt2, eCXRegI tmp, eFlagsReg cr) %{
  predicate(UseSSE42Intrinsics && (((StrIndexOfNode*)n)->encoding() == StrIntrinsicNode::UU));
  match(Set result (StrIndexOf (Binary str1 cnt1) (Binary str2 int_cnt2)));
  effect(TEMP vec1, USE_KILL str1, USE_KILL str2, USE_KILL cnt1, KILL cnt2, KILL tmp, KILL cr);

  format %{ "String IndexOf char[] $str1,$cnt1,$str2,$int_cnt2 -> $result   // KILL $vec1, $cnt1, $cnt2, $tmp" %}
  ins_encode %{
    int icnt2 = (int)$int_cnt2$$constant;
    if (icnt2 >= 8) {
      // IndexOf for constant substrings with size >= 8 elements
      // which don't need to be loaded through stack.
      __ string_indexofC8($str1$$Register, $str2$$Register,
                          $cnt1$$Register, $cnt2$$Register,
                          icnt2, $result$$Register,
                          $vec1$$XMMRegister, $tmp$$Register, StrIntrinsicNode::UU);
    } else {
      // Small strings are loaded through stack if they cross page boundary.
      __ string_indexof($str1$$Register, $str2$$Register,
                        $cnt1$$Register, $cnt2$$Register,
                        icnt2, $result$$Register,
                        $vec1$$XMMRegister, $tmp$$Register, StrIntrinsicNode::UU);
    }
  %}
  ins_pipe( pipe_slow );
%}

// fast search of substring with known size.
instruct string_indexof_conUL(eDIRegP str1, eDXRegI cnt1, eSIRegP str2, immI int_cnt2,
                             eBXRegI result, regD vec1, eAXRegI cnt2, eCXRegI tmp, eFlagsReg cr) %{
  predicate(UseSSE42Intrinsics && (((StrIndexOfNode*)n)->encoding() == StrIntrinsicNode::UL));
  match(Set result (StrIndexOf (Binary str1 cnt1) (Binary str2 int_cnt2)));
  effect(TEMP vec1, USE_KILL str1, USE_KILL str2, USE_KILL cnt1, KILL cnt2, KILL tmp, KILL cr);

  format %{ "String IndexOf char[] $str1,$cnt1,$str2,$int_cnt2 -> $result   // KILL $vec1, $cnt1, $cnt2, $tmp" %}
  ins_encode %{
    int icnt2 = (int)$int_cnt2$$constant;
    if (icnt2 >= 8) {
      // IndexOf for constant substrings with size >= 8 elements
      // which don't need to be loaded through stack.
      __ string_indexofC8($str1$$Register, $str2$$Register,
                          $cnt1$$Register, $cnt2$$Register,
                          icnt2, $result$$Register,
                          $vec1$$XMMRegister, $tmp$$Register, StrIntrinsicNode::UL);
    } else {
      // Small strings are loaded through stack if they cross page boundary.
      __ string_indexof($str1$$Register, $str2$$Register,
                        $cnt1$$Register, $cnt2$$Register,
                        icnt2, $result$$Register,
                        $vec1$$XMMRegister, $tmp$$Register, StrIntrinsicNode::UL);
    }
  %}
  ins_pipe( pipe_slow );
%}

instruct string_indexofL(eDIRegP str1, eDXRegI cnt1, eSIRegP str2, eAXRegI cnt2,
                         eBXRegI result, regD vec1, eCXRegI tmp, eFlagsReg cr) %{
  predicate(UseSSE42Intrinsics && (((StrIndexOfNode*)n)->encoding() == StrIntrinsicNode::LL));
  match(Set result (StrIndexOf (Binary str1 cnt1) (Binary str2 cnt2)));
  effect(TEMP vec1, USE_KILL str1, USE_KILL str2, USE_KILL cnt1, USE_KILL cnt2, KILL tmp, KILL cr);

  format %{ "String IndexOf byte[] $str1,$cnt1,$str2,$cnt2 -> $result   // KILL all" %}
  ins_encode %{
    __ string_indexof($str1$$Register, $str2$$Register,
                      $cnt1$$Register, $cnt2$$Register,
                      (-1), $result$$Register,
                      $vec1$$XMMRegister, $tmp$$Register, StrIntrinsicNode::LL);
  %}
  ins_pipe( pipe_slow );
%}

instruct string_indexofU(eDIRegP str1, eDXRegI cnt1, eSIRegP str2, eAXRegI cnt2,
                         eBXRegI result, regD vec1, eCXRegI tmp, eFlagsReg cr) %{
  predicate(UseSSE42Intrinsics && (((StrIndexOfNode*)n)->encoding() == StrIntrinsicNode::UU));
  match(Set result (StrIndexOf (Binary str1 cnt1) (Binary str2 cnt2)));
  effect(TEMP vec1, USE_KILL str1, USE_KILL str2, USE_KILL cnt1, USE_KILL cnt2, KILL tmp, KILL cr);

  format %{ "String IndexOf char[] $str1,$cnt1,$str2,$cnt2 -> $result   // KILL all" %}
  ins_encode %{
    __ string_indexof($str1$$Register, $str2$$Register,
                      $cnt1$$Register, $cnt2$$Register,
                      (-1), $result$$Register,
                      $vec1$$XMMRegister, $tmp$$Register, StrIntrinsicNode::UU);
  %}
  ins_pipe( pipe_slow );
%}

instruct string_indexofUL(eDIRegP str1, eDXRegI cnt1, eSIRegP str2, eAXRegI cnt2,
                         eBXRegI result, regD vec1, eCXRegI tmp, eFlagsReg cr) %{
  predicate(UseSSE42Intrinsics && (((StrIndexOfNode*)n)->encoding() == StrIntrinsicNode::UL));
  match(Set result (StrIndexOf (Binary str1 cnt1) (Binary str2 cnt2)));
  effect(TEMP vec1, USE_KILL str1, USE_KILL str2, USE_KILL cnt1, USE_KILL cnt2, KILL tmp, KILL cr);

  format %{ "String IndexOf char[] $str1,$cnt1,$str2,$cnt2 -> $result   // KILL all" %}
  ins_encode %{
    __ string_indexof($str1$$Register, $str2$$Register,
                      $cnt1$$Register, $cnt2$$Register,
                      (-1), $result$$Register,
                      $vec1$$XMMRegister, $tmp$$Register, StrIntrinsicNode::UL);
  %}
  ins_pipe( pipe_slow );
%}

instruct string_indexof_char(eDIRegP str1, eDXRegI cnt1, eAXRegI ch,
                              eBXRegI result, regD vec1, regD vec2, regD vec3, eCXRegI tmp, eFlagsReg cr) %{
  predicate(UseSSE42Intrinsics && (((StrIndexOfCharNode*)n)->encoding() == StrIntrinsicNode::U));
  match(Set result (StrIndexOfChar (Binary str1 cnt1) ch));
  effect(TEMP vec1, TEMP vec2, TEMP vec3, USE_KILL str1, USE_KILL cnt1, USE_KILL ch, TEMP tmp, KILL cr);
  format %{ "StringUTF16 IndexOf char[] $str1,$cnt1,$ch -> $result   // KILL all" %}
  ins_encode %{
    __ string_indexof_char($str1$$Register, $cnt1$$Register, $ch$$Register, $result$$Register,
                           $vec1$$XMMRegister, $vec2$$XMMRegister, $vec3$$XMMRegister, $tmp$$Register);
  %}
  ins_pipe( pipe_slow );
%}

instruct stringL_indexof_char(eDIRegP str1, eDXRegI cnt1, eAXRegI ch,
                              eBXRegI result, regD vec1, regD vec2, regD vec3, eCXRegI tmp, eFlagsReg cr) %{
  predicate(UseSSE42Intrinsics && (((StrIndexOfCharNode*)n)->encoding() == StrIntrinsicNode::L));
  match(Set result (StrIndexOfChar (Binary str1 cnt1) ch));
  effect(TEMP vec1, TEMP vec2, TEMP vec3, USE_KILL str1, USE_KILL cnt1, USE_KILL ch, TEMP tmp, KILL cr);
  format %{ "StringLatin1 IndexOf char[] $str1,$cnt1,$ch -> $result   // KILL all" %}
  ins_encode %{
    __ stringL_indexof_char($str1$$Register, $cnt1$$Register, $ch$$Register, $result$$Register,
                           $vec1$$XMMRegister, $vec2$$XMMRegister, $vec3$$XMMRegister, $tmp$$Register);
  %}
  ins_pipe( pipe_slow );
%}


// fast array equals
instruct array_equalsB(eDIRegP ary1, eSIRegP ary2, eAXRegI result,
                       regD tmp1, regD tmp2, eCXRegI tmp3, eBXRegI tmp4, eFlagsReg cr)
%{
  predicate(!VM_Version::supports_avx512vlbw() && ((AryEqNode*)n)->encoding() == StrIntrinsicNode::LL);
  match(Set result (AryEq ary1 ary2));
  effect(TEMP tmp1, TEMP tmp2, USE_KILL ary1, USE_KILL ary2, KILL tmp3, KILL tmp4, KILL cr);
  //ins_cost(300);

  format %{ "Array Equals byte[] $ary1,$ary2 -> $result   // KILL $tmp1, $tmp2, $tmp3, $tmp4" %}
  ins_encode %{
    __ arrays_equals(true, $ary1$$Register, $ary2$$Register,
                     $tmp3$$Register, $result$$Register, $tmp4$$Register,
                     $tmp1$$XMMRegister, $tmp2$$XMMRegister, false /* char */, knoreg);
  %}
  ins_pipe( pipe_slow );
%}

instruct array_equalsB_evex(eDIRegP ary1, eSIRegP ary2, eAXRegI result,
                       regD tmp1, regD tmp2, kReg ktmp, eCXRegI tmp3, eBXRegI tmp4, eFlagsReg cr)
%{
  predicate(VM_Version::supports_avx512vlbw() && ((AryEqNode*)n)->encoding() == StrIntrinsicNode::LL);
  match(Set result (AryEq ary1 ary2));
  effect(TEMP tmp1, TEMP tmp2, TEMP ktmp, USE_KILL ary1, USE_KILL ary2, KILL tmp3, KILL tmp4, KILL cr);
  //ins_cost(300);

  format %{ "Array Equals byte[] $ary1,$ary2 -> $result   // KILL $tmp1, $tmp2, $tmp3, $tmp4" %}
  ins_encode %{
    __ arrays_equals(true, $ary1$$Register, $ary2$$Register,
                     $tmp3$$Register, $result$$Register, $tmp4$$Register,
                     $tmp1$$XMMRegister, $tmp2$$XMMRegister, false /* char */, $ktmp$$KRegister);
  %}
  ins_pipe( pipe_slow );
%}

instruct array_equalsC(eDIRegP ary1, eSIRegP ary2, eAXRegI result,
                       regD tmp1, regD tmp2, eCXRegI tmp3, eBXRegI tmp4, eFlagsReg cr)
%{
  predicate(!VM_Version::supports_avx512vlbw() && ((AryEqNode*)n)->encoding() == StrIntrinsicNode::UU);
  match(Set result (AryEq ary1 ary2));
  effect(TEMP tmp1, TEMP tmp2, USE_KILL ary1, USE_KILL ary2, KILL tmp3, KILL tmp4, KILL cr);
  //ins_cost(300);

  format %{ "Array Equals char[] $ary1,$ary2 -> $result   // KILL $tmp1, $tmp2, $tmp3, $tmp4" %}
  ins_encode %{
    __ arrays_equals(true, $ary1$$Register, $ary2$$Register,
                     $tmp3$$Register, $result$$Register, $tmp4$$Register,
                     $tmp1$$XMMRegister, $tmp2$$XMMRegister, true /* char */, knoreg);
  %}
  ins_pipe( pipe_slow );
%}

instruct array_equalsC_evex(eDIRegP ary1, eSIRegP ary2, eAXRegI result,
                            regD tmp1, regD tmp2, kReg ktmp, eCXRegI tmp3, eBXRegI tmp4, eFlagsReg cr)
%{
  predicate(VM_Version::supports_avx512vlbw() && ((AryEqNode*)n)->encoding() == StrIntrinsicNode::UU);
  match(Set result (AryEq ary1 ary2));
  effect(TEMP tmp1, TEMP tmp2, TEMP ktmp, USE_KILL ary1, USE_KILL ary2, KILL tmp3, KILL tmp4, KILL cr);
  //ins_cost(300);

  format %{ "Array Equals char[] $ary1,$ary2 -> $result   // KILL $tmp1, $tmp2, $tmp3, $tmp4" %}
  ins_encode %{
    __ arrays_equals(true, $ary1$$Register, $ary2$$Register,
                     $tmp3$$Register, $result$$Register, $tmp4$$Register,
                     $tmp1$$XMMRegister, $tmp2$$XMMRegister, true /* char */, $ktmp$$KRegister);
  %}
  ins_pipe( pipe_slow );
%}

instruct count_positives(eSIRegP ary1, eCXRegI len, eAXRegI result,
                         regD tmp1, regD tmp2, eBXRegI tmp3, eFlagsReg cr)
%{
  predicate(!VM_Version::supports_avx512vlbw() || !VM_Version::supports_bmi2());
  match(Set result (CountPositives ary1 len));
  effect(TEMP tmp1, TEMP tmp2, USE_KILL ary1, USE_KILL len, KILL tmp3, KILL cr);

  format %{ "countPositives byte[] $ary1,$len -> $result   // KILL $tmp1, $tmp2, $tmp3" %}
  ins_encode %{
    __ count_positives($ary1$$Register, $len$$Register,
                       $result$$Register, $tmp3$$Register,
                       $tmp1$$XMMRegister, $tmp2$$XMMRegister, knoreg, knoreg);
  %}
  ins_pipe( pipe_slow );
%}

instruct count_positives_evex(eSIRegP ary1, eCXRegI len, eAXRegI result,
                              regD tmp1, regD tmp2, kReg ktmp1, kReg ktmp2, eBXRegI tmp3, eFlagsReg cr)
%{
  predicate(VM_Version::supports_avx512vlbw() && VM_Version::supports_bmi2());
  match(Set result (CountPositives ary1 len));
  effect(TEMP tmp1, TEMP tmp2, TEMP ktmp1, TEMP ktmp2, USE_KILL ary1, USE_KILL len, KILL tmp3, KILL cr);

  format %{ "countPositives byte[] $ary1,$len -> $result   // KILL $tmp1, $tmp2, $tmp3" %}
  ins_encode %{
    __ count_positives($ary1$$Register, $len$$Register,
                       $result$$Register, $tmp3$$Register,
                       $tmp1$$XMMRegister, $tmp2$$XMMRegister, $ktmp1$$KRegister, $ktmp2$$KRegister);
  %}
  ins_pipe( pipe_slow );
%}


// fast char[] to byte[] compression
instruct string_compress(eSIRegP src, eDIRegP dst, eDXRegI len, regD tmp1, regD tmp2,
                         regD tmp3, regD tmp4, eCXRegI tmp5, eAXRegI result, eFlagsReg cr) %{
  predicate(!VM_Version::supports_avx512vlbw() || !VM_Version::supports_bmi2());
  match(Set result (StrCompressedCopy src (Binary dst len)));
  effect(TEMP tmp1, TEMP tmp2, TEMP tmp3, TEMP tmp4, USE_KILL src, USE_KILL dst, USE_KILL len, KILL tmp5, KILL cr);

  format %{ "String Compress $src,$dst -> $result    // KILL RAX, RCX, RDX" %}
  ins_encode %{
    __ char_array_compress($src$$Register, $dst$$Register, $len$$Register,
                           $tmp1$$XMMRegister, $tmp2$$XMMRegister, $tmp3$$XMMRegister,
                           $tmp4$$XMMRegister, $tmp5$$Register, $result$$Register,
                           knoreg, knoreg);
  %}
  ins_pipe( pipe_slow );
%}

instruct string_compress_evex(eSIRegP src, eDIRegP dst, eDXRegI len, regD tmp1, regD tmp2,
                              regD tmp3, regD tmp4, kReg ktmp1, kReg ktmp2, eCXRegI tmp5, eAXRegI result, eFlagsReg cr) %{
  predicate(VM_Version::supports_avx512vlbw() && VM_Version::supports_bmi2());
  match(Set result (StrCompressedCopy src (Binary dst len)));
  effect(TEMP tmp1, TEMP tmp2, TEMP tmp3, TEMP tmp4, TEMP ktmp1, TEMP ktmp2, USE_KILL src, USE_KILL dst, USE_KILL len, KILL tmp5, KILL cr);

  format %{ "String Compress $src,$dst -> $result    // KILL RAX, RCX, RDX" %}
  ins_encode %{
    __ char_array_compress($src$$Register, $dst$$Register, $len$$Register,
                           $tmp1$$XMMRegister, $tmp2$$XMMRegister, $tmp3$$XMMRegister,
                           $tmp4$$XMMRegister, $tmp5$$Register, $result$$Register,
                           $ktmp1$$KRegister, $ktmp2$$KRegister);
  %}
  ins_pipe( pipe_slow );
%}

// fast byte[] to char[] inflation
instruct string_inflate(Universe dummy, eSIRegP src, eDIRegP dst, eDXRegI len,
                        regD tmp1, eCXRegI tmp2, eFlagsReg cr) %{
  predicate(!VM_Version::supports_avx512vlbw() || !VM_Version::supports_bmi2());
  match(Set dummy (StrInflatedCopy src (Binary dst len)));
  effect(TEMP tmp1, TEMP tmp2, USE_KILL src, USE_KILL dst, USE_KILL len, KILL cr);

  format %{ "String Inflate $src,$dst    // KILL $tmp1, $tmp2" %}
  ins_encode %{
    __ byte_array_inflate($src$$Register, $dst$$Register, $len$$Register,
                          $tmp1$$XMMRegister, $tmp2$$Register, knoreg);
  %}
  ins_pipe( pipe_slow );
%}

instruct string_inflate_evex(Universe dummy, eSIRegP src, eDIRegP dst, eDXRegI len,
                             regD tmp1, kReg ktmp, eCXRegI tmp2, eFlagsReg cr) %{
  predicate(VM_Version::supports_avx512vlbw() && VM_Version::supports_bmi2());
  match(Set dummy (StrInflatedCopy src (Binary dst len)));
  effect(TEMP tmp1, TEMP tmp2, TEMP ktmp, USE_KILL src, USE_KILL dst, USE_KILL len, KILL cr);

  format %{ "String Inflate $src,$dst    // KILL $tmp1, $tmp2" %}
  ins_encode %{
    __ byte_array_inflate($src$$Register, $dst$$Register, $len$$Register,
                          $tmp1$$XMMRegister, $tmp2$$Register, $ktmp$$KRegister);
  %}
  ins_pipe( pipe_slow );
%}

// encode char[] to byte[] in ISO_8859_1
instruct encode_iso_array(eSIRegP src, eDIRegP dst, eDXRegI len,
                          regD tmp1, regD tmp2, regD tmp3, regD tmp4,
                          eCXRegI tmp5, eAXRegI result, eFlagsReg cr) %{
  predicate(!((EncodeISOArrayNode*)n)->is_ascii());
  match(Set result (EncodeISOArray src (Binary dst len)));
  effect(TEMP tmp1, TEMP tmp2, TEMP tmp3, TEMP tmp4, USE_KILL src, USE_KILL dst, USE_KILL len, KILL tmp5, KILL cr);

  format %{ "Encode iso array $src,$dst,$len -> $result    // KILL ECX, EDX, $tmp1, $tmp2, $tmp3, $tmp4, ESI, EDI " %}
  ins_encode %{
    __ encode_iso_array($src$$Register, $dst$$Register, $len$$Register,
                        $tmp1$$XMMRegister, $tmp2$$XMMRegister, $tmp3$$XMMRegister,
                        $tmp4$$XMMRegister, $tmp5$$Register, $result$$Register, false);
  %}
  ins_pipe( pipe_slow );
%}

// encode char[] to byte[] in ASCII
instruct encode_ascii_array(eSIRegP src, eDIRegP dst, eDXRegI len,
                            regD tmp1, regD tmp2, regD tmp3, regD tmp4,
                            eCXRegI tmp5, eAXRegI result, eFlagsReg cr) %{
  predicate(((EncodeISOArrayNode*)n)->is_ascii());
  match(Set result (EncodeISOArray src (Binary dst len)));
  effect(TEMP tmp1, TEMP tmp2, TEMP tmp3, TEMP tmp4, USE_KILL src, USE_KILL dst, USE_KILL len, KILL tmp5, KILL cr);

  format %{ "Encode ascii array $src,$dst,$len -> $result    // KILL ECX, EDX, $tmp1, $tmp2, $tmp3, $tmp4, ESI, EDI " %}
  ins_encode %{
    __ encode_iso_array($src$$Register, $dst$$Register, $len$$Register,
                        $tmp1$$XMMRegister, $tmp2$$XMMRegister, $tmp3$$XMMRegister,
                        $tmp4$$XMMRegister, $tmp5$$Register, $result$$Register, true);
  %}
  ins_pipe( pipe_slow );
%}

//----------Control Flow Instructions------------------------------------------
// Signed compare Instructions
instruct compI_eReg(eFlagsReg cr, rRegI op1, rRegI op2) %{
  match(Set cr (CmpI op1 op2));
  effect( DEF cr, USE op1, USE op2 );
  format %{ "CMP    $op1,$op2" %}
  opcode(0x3B);  /* Opcode 3B /r */
  ins_encode( OpcP, RegReg( op1, op2) );
  ins_pipe( ialu_cr_reg_reg );
%}

instruct compI_eReg_imm(eFlagsReg cr, rRegI op1, immI op2) %{
  match(Set cr (CmpI op1 op2));
  effect( DEF cr, USE op1 );
  format %{ "CMP    $op1,$op2" %}
  opcode(0x81,0x07);  /* Opcode 81 /7 */
  // ins_encode( RegImm( op1, op2) );  /* Was CmpImm */
  ins_encode( OpcSErm( op1, op2 ), Con8or32( op2 ) );
  ins_pipe( ialu_cr_reg_imm );
%}

// Cisc-spilled version of cmpI_eReg
instruct compI_eReg_mem(eFlagsReg cr, rRegI op1, memory op2) %{
  match(Set cr (CmpI op1 (LoadI op2)));

  format %{ "CMP    $op1,$op2" %}
  ins_cost(500);
  opcode(0x3B);  /* Opcode 3B /r */
  ins_encode( SetInstMark, OpcP, RegMem( op1, op2), ClearInstMark );
  ins_pipe( ialu_cr_reg_mem );
%}

instruct testI_reg( eFlagsReg cr, rRegI src, immI_0 zero ) %{
  match(Set cr (CmpI src zero));
  effect( DEF cr, USE src );

  format %{ "TEST   $src,$src" %}
  opcode(0x85);
  ins_encode( OpcP, RegReg( src, src ) );
  ins_pipe( ialu_cr_reg_imm );
%}

instruct testI_reg_imm( eFlagsReg cr, rRegI src, immI con, immI_0 zero ) %{
  match(Set cr (CmpI (AndI src con) zero));

  format %{ "TEST   $src,$con" %}
  opcode(0xF7,0x00);
  ins_encode( OpcP, RegOpc(src), Con32(con) );
  ins_pipe( ialu_cr_reg_imm );
%}

instruct testI_reg_mem( eFlagsReg cr, rRegI src, memory mem, immI_0 zero ) %{
  match(Set cr (CmpI (AndI src mem) zero));

  format %{ "TEST   $src,$mem" %}
  opcode(0x85);
  ins_encode( SetInstMark, OpcP, RegMem( src, mem ), ClearInstMark );
  ins_pipe( ialu_cr_reg_mem );
%}

// Unsigned compare Instructions; really, same as signed except they
// produce an eFlagsRegU instead of eFlagsReg.
instruct compU_eReg(eFlagsRegU cr, rRegI op1, rRegI op2) %{
  match(Set cr (CmpU op1 op2));

  format %{ "CMPu   $op1,$op2" %}
  opcode(0x3B);  /* Opcode 3B /r */
  ins_encode( OpcP, RegReg( op1, op2) );
  ins_pipe( ialu_cr_reg_reg );
%}

instruct compU_eReg_imm(eFlagsRegU cr, rRegI op1, immI op2) %{
  match(Set cr (CmpU op1 op2));

  format %{ "CMPu   $op1,$op2" %}
  opcode(0x81,0x07);  /* Opcode 81 /7 */
  ins_encode( OpcSErm( op1, op2 ), Con8or32( op2 ) );
  ins_pipe( ialu_cr_reg_imm );
%}

// // Cisc-spilled version of cmpU_eReg
instruct compU_eReg_mem(eFlagsRegU cr, rRegI op1, memory op2) %{
  match(Set cr (CmpU op1 (LoadI op2)));

  format %{ "CMPu   $op1,$op2" %}
  ins_cost(500);
  opcode(0x3B);  /* Opcode 3B /r */
  ins_encode( SetInstMark, OpcP, RegMem( op1, op2), ClearInstMark );
  ins_pipe( ialu_cr_reg_mem );
%}

// // Cisc-spilled version of cmpU_eReg
//instruct compU_mem_eReg(eFlagsRegU cr, memory op1, rRegI op2) %{
//  match(Set cr (CmpU (LoadI op1) op2));
//
//  format %{ "CMPu   $op1,$op2" %}
//  ins_cost(500);
//  opcode(0x39);  /* Opcode 39 /r */
//  ins_encode( OpcP, RegMem( op1, op2) );
//%}

instruct testU_reg( eFlagsRegU cr, rRegI src, immI_0 zero ) %{
  match(Set cr (CmpU src zero));

  format %{ "TESTu  $src,$src" %}
  opcode(0x85);
  ins_encode( OpcP, RegReg( src, src ) );
  ins_pipe( ialu_cr_reg_imm );
%}

// Unsigned pointer compare Instructions
instruct compP_eReg(eFlagsRegU cr, eRegP op1, eRegP op2) %{
  match(Set cr (CmpP op1 op2));

  format %{ "CMPu   $op1,$op2" %}
  opcode(0x3B);  /* Opcode 3B /r */
  ins_encode( OpcP, RegReg( op1, op2) );
  ins_pipe( ialu_cr_reg_reg );
%}

instruct compP_eReg_imm(eFlagsRegU cr, eRegP op1, immP op2) %{
  match(Set cr (CmpP op1 op2));

  format %{ "CMPu   $op1,$op2" %}
  opcode(0x81,0x07);  /* Opcode 81 /7 */
  ins_encode( SetInstMark, OpcSErm( op1, op2 ), Con8or32( op2 ), ClearInstMark );
  ins_pipe( ialu_cr_reg_imm );
%}

// // Cisc-spilled version of cmpP_eReg
instruct compP_eReg_mem(eFlagsRegU cr, eRegP op1, memory op2) %{
  match(Set cr (CmpP op1 (LoadP op2)));

  format %{ "CMPu   $op1,$op2" %}
  ins_cost(500);
  opcode(0x3B);  /* Opcode 3B /r */
  ins_encode( SetInstMark, OpcP, RegMem( op1, op2), ClearInstMark );
  ins_pipe( ialu_cr_reg_mem );
%}

// // Cisc-spilled version of cmpP_eReg
//instruct compP_mem_eReg(eFlagsRegU cr, memory op1, eRegP op2) %{
//  match(Set cr (CmpP (LoadP op1) op2));
//
//  format %{ "CMPu   $op1,$op2" %}
//  ins_cost(500);
//  opcode(0x39);  /* Opcode 39 /r */
//  ins_encode( OpcP, RegMem( op1, op2) );
//%}

// Compare raw pointer (used in out-of-heap check).
// Only works because non-oop pointers must be raw pointers
// and raw pointers have no anti-dependencies.
instruct compP_mem_eReg( eFlagsRegU cr, eRegP op1, memory op2 ) %{
  predicate( n->in(2)->in(2)->bottom_type()->reloc() == relocInfo::none );
  match(Set cr (CmpP op1 (LoadP op2)));

  format %{ "CMPu   $op1,$op2" %}
  opcode(0x3B);  /* Opcode 3B /r */
  ins_encode( SetInstMark, OpcP, RegMem( op1, op2), ClearInstMark );
  ins_pipe( ialu_cr_reg_mem );
%}

//
// This will generate a signed flags result. This should be ok
// since any compare to a zero should be eq/neq.
instruct testP_reg( eFlagsReg cr, eRegP src, immP0 zero ) %{
  match(Set cr (CmpP src zero));

  format %{ "TEST   $src,$src" %}
  opcode(0x85);
  ins_encode( OpcP, RegReg( src, src ) );
  ins_pipe( ialu_cr_reg_imm );
%}

// Cisc-spilled version of testP_reg
// This will generate a signed flags result. This should be ok
// since any compare to a zero should be eq/neq.
instruct testP_Reg_mem( eFlagsReg cr, memory op, immI_0 zero ) %{
  match(Set cr (CmpP (LoadP op) zero));

  format %{ "TEST   $op,0xFFFFFFFF" %}
  ins_cost(500);
  opcode(0xF7);               /* Opcode F7 /0 */
  ins_encode( SetInstMark, OpcP, RMopc_Mem(0x00,op), Con_d32(0xFFFFFFFF), ClearInstMark );
  ins_pipe( ialu_cr_reg_imm );
%}

// Yanked all unsigned pointer compare operations.
// Pointer compares are done with CmpP which is already unsigned.

//----------Max and Min--------------------------------------------------------
// Min Instructions
////
//   *** Min and Max using the conditional move are slower than the
//   *** branch version on a Pentium III.
// // Conditional move for min
//instruct cmovI_reg_lt( rRegI op2, rRegI op1, eFlagsReg cr ) %{
//  effect( USE_DEF op2, USE op1, USE cr );
//  format %{ "CMOVlt $op2,$op1\t! min" %}
//  opcode(0x4C,0x0F);
//  ins_encode( OpcS, OpcP, RegReg( op2, op1 ) );
//  ins_pipe( pipe_cmov_reg );
//%}
//
//// Min Register with Register (P6 version)
//instruct minI_eReg_p6( rRegI op1, rRegI op2 ) %{
//  predicate(VM_Version::supports_cmov() );
//  match(Set op2 (MinI op1 op2));
//  ins_cost(200);
//  expand %{
//    eFlagsReg cr;
//    compI_eReg(cr,op1,op2);
//    cmovI_reg_lt(op2,op1,cr);
//  %}
//%}

// Min Register with Register (generic version)
instruct minI_eReg(rRegI dst, rRegI src, eFlagsReg flags) %{
  match(Set dst (MinI dst src));
  effect(KILL flags);
  ins_cost(300);

  format %{ "MIN    $dst,$src" %}
  opcode(0xCC);
  ins_encode( min_enc(dst,src) );
  ins_pipe( pipe_slow );
%}

// Max Register with Register
//   *** Min and Max using the conditional move are slower than the
//   *** branch version on a Pentium III.
// // Conditional move for max
//instruct cmovI_reg_gt( rRegI op2, rRegI op1, eFlagsReg cr ) %{
//  effect( USE_DEF op2, USE op1, USE cr );
//  format %{ "CMOVgt $op2,$op1\t! max" %}
//  opcode(0x4F,0x0F);
//  ins_encode( OpcS, OpcP, RegReg( op2, op1 ) );
//  ins_pipe( pipe_cmov_reg );
//%}
//
// // Max Register with Register (P6 version)
//instruct maxI_eReg_p6( rRegI op1, rRegI op2 ) %{
//  predicate(VM_Version::supports_cmov() );
//  match(Set op2 (MaxI op1 op2));
//  ins_cost(200);
//  expand %{
//    eFlagsReg cr;
//    compI_eReg(cr,op1,op2);
//    cmovI_reg_gt(op2,op1,cr);
//  %}
//%}

// Max Register with Register (generic version)
instruct maxI_eReg(rRegI dst, rRegI src, eFlagsReg flags) %{
  match(Set dst (MaxI dst src));
  effect(KILL flags);
  ins_cost(300);

  format %{ "MAX    $dst,$src" %}
  opcode(0xCC);
  ins_encode( max_enc(dst,src) );
  ins_pipe( pipe_slow );
%}

// ============================================================================
// Counted Loop limit node which represents exact final iterator value.
// Note: the resulting value should fit into integer range since
// counted loops have limit check on overflow.
instruct loopLimit_eReg(eAXRegI limit, nadxRegI init, immI stride, eDXRegI limit_hi, nadxRegI tmp, eFlagsReg flags) %{
  match(Set limit (LoopLimit (Binary init limit) stride));
  effect(TEMP limit_hi, TEMP tmp, KILL flags);
  ins_cost(300);

  format %{ "loopLimit $init,$limit,$stride  # $limit = $init + $stride *( $limit - $init + $stride -1)/ $stride, kills $limit_hi" %}
  ins_encode %{
    int strd = (int)$stride$$constant;
    assert(strd != 1 && strd != -1, "sanity");
    int m1 = (strd > 0) ? 1 : -1;
    // Convert limit to long (EAX:EDX)
    __ cdql();
    // Convert init to long (init:tmp)
    __ movl($tmp$$Register, $init$$Register);
    __ sarl($tmp$$Register, 31);
    // $limit - $init
    __ subl($limit$$Register, $init$$Register);
    __ sbbl($limit_hi$$Register, $tmp$$Register);
    // + ($stride - 1)
    if (strd > 0) {
      __ addl($limit$$Register, (strd - 1));
      __ adcl($limit_hi$$Register, 0);
      __ movl($tmp$$Register, strd);
    } else {
      __ addl($limit$$Register, (strd + 1));
      __ adcl($limit_hi$$Register, -1);
      __ lneg($limit_hi$$Register, $limit$$Register);
      __ movl($tmp$$Register, -strd);
    }
    // signed division: (EAX:EDX) / pos_stride
    __ idivl($tmp$$Register);
    if (strd < 0) {
      // restore sign
      __ negl($tmp$$Register);
    }
    // (EAX) * stride
    __ mull($tmp$$Register);
    // + init (ignore upper bits)
    __ addl($limit$$Register, $init$$Register);
  %}
  ins_pipe( pipe_slow );
%}

// ============================================================================
// Branch Instructions
// Jump Table
instruct jumpXtnd(rRegI switch_val) %{
  match(Jump switch_val);
  ins_cost(350);
  format %{  "JMP    [$constantaddress](,$switch_val,1)\n\t" %}
  ins_encode %{
    // Jump to Address(table_base + switch_reg)
    Address index(noreg, $switch_val$$Register, Address::times_1);
    __ jump(ArrayAddress($constantaddress, index));
  %}
  ins_pipe(pipe_jmp);
%}

// Jump Direct - Label defines a relative address from JMP+1
instruct jmpDir(label labl) %{
  match(Goto);
  effect(USE labl);

  ins_cost(300);
  format %{ "JMP    $labl" %}
  size(5);
  ins_encode %{
    Label* L = $labl$$label;
    __ jmp(*L, false); // Always long jump
  %}
  ins_pipe( pipe_jmp );
%}

// Jump Direct Conditional - Label defines a relative address from Jcc+1
instruct jmpCon(cmpOp cop, eFlagsReg cr, label labl) %{
  match(If cop cr);
  effect(USE labl);

  ins_cost(300);
  format %{ "J$cop    $labl" %}
  size(6);
  ins_encode %{
    Label* L = $labl$$label;
    __ jcc((Assembler::Condition)($cop$$cmpcode), *L, false); // Always long jump
  %}
  ins_pipe( pipe_jcc );
%}

// Jump Direct Conditional - Label defines a relative address from Jcc+1
instruct jmpLoopEnd(cmpOp cop, eFlagsReg cr, label labl) %{
  match(CountedLoopEnd cop cr);
  effect(USE labl);

  ins_cost(300);
  format %{ "J$cop    $labl\t# Loop end" %}
  size(6);
  ins_encode %{
    Label* L = $labl$$label;
    __ jcc((Assembler::Condition)($cop$$cmpcode), *L, false); // Always long jump
  %}
  ins_pipe( pipe_jcc );
%}

// Jump Direct Conditional - Label defines a relative address from Jcc+1
instruct jmpLoopEndU(cmpOpU cop, eFlagsRegU cmp, label labl) %{
  match(CountedLoopEnd cop cmp);
  effect(USE labl);

  ins_cost(300);
  format %{ "J$cop,u  $labl\t# Loop end" %}
  size(6);
  ins_encode %{
    Label* L = $labl$$label;
    __ jcc((Assembler::Condition)($cop$$cmpcode), *L, false); // Always long jump
  %}
  ins_pipe( pipe_jcc );
%}

instruct jmpLoopEndUCF(cmpOpUCF cop, eFlagsRegUCF cmp, label labl) %{
  match(CountedLoopEnd cop cmp);
  effect(USE labl);

  ins_cost(200);
  format %{ "J$cop,u  $labl\t# Loop end" %}
  size(6);
  ins_encode %{
    Label* L = $labl$$label;
    __ jcc((Assembler::Condition)($cop$$cmpcode), *L, false); // Always long jump
  %}
  ins_pipe( pipe_jcc );
%}

// Jump Direct Conditional - using unsigned comparison
instruct jmpConU(cmpOpU cop, eFlagsRegU cmp, label labl) %{
  match(If cop cmp);
  effect(USE labl);

  ins_cost(300);
  format %{ "J$cop,u  $labl" %}
  size(6);
  ins_encode %{
    Label* L = $labl$$label;
    __ jcc((Assembler::Condition)($cop$$cmpcode), *L, false); // Always long jump
  %}
  ins_pipe(pipe_jcc);
%}

instruct jmpConUCF(cmpOpUCF cop, eFlagsRegUCF cmp, label labl) %{
  match(If cop cmp);
  effect(USE labl);

  ins_cost(200);
  format %{ "J$cop,u  $labl" %}
  size(6);
  ins_encode %{
    Label* L = $labl$$label;
    __ jcc((Assembler::Condition)($cop$$cmpcode), *L, false); // Always long jump
  %}
  ins_pipe(pipe_jcc);
%}

instruct jmpConUCF2(cmpOpUCF2 cop, eFlagsRegUCF cmp, label labl) %{
  match(If cop cmp);
  effect(USE labl);

  ins_cost(200);
  format %{ $$template
    if ($cop$$cmpcode == Assembler::notEqual) {
      $$emit$$"JP,u   $labl\n\t"
      $$emit$$"J$cop,u   $labl"
    } else {
      $$emit$$"JP,u   done\n\t"
      $$emit$$"J$cop,u   $labl\n\t"
      $$emit$$"done:"
    }
  %}
  ins_encode %{
    Label* l = $labl$$label;
    if ($cop$$cmpcode == Assembler::notEqual) {
      __ jcc(Assembler::parity, *l, false);
      __ jcc(Assembler::notEqual, *l, false);
    } else if ($cop$$cmpcode == Assembler::equal) {
      Label done;
      __ jccb(Assembler::parity, done);
      __ jcc(Assembler::equal, *l, false);
      __ bind(done);
    } else {
       ShouldNotReachHere();
    }
  %}
  ins_pipe(pipe_jcc);
%}

// ============================================================================
// The 2nd slow-half of a subtype check.  Scan the subklass's 2ndary superklass
// array for an instance of the superklass.  Set a hidden internal cache on a
// hit (cache is checked with exposed code in gen_subtype_check()).  Return
// NZ for a miss or zero for a hit.  The encoding ALSO sets flags.
instruct partialSubtypeCheck( eDIRegP result, eSIRegP sub, eAXRegP super, eCXRegI rcx, eFlagsReg cr ) %{
  match(Set result (PartialSubtypeCheck sub super));
  effect( KILL rcx, KILL cr );

  ins_cost(1100);  // slightly larger than the next version
  format %{ "MOV    EDI,[$sub+Klass::secondary_supers]\n\t"
            "MOV    ECX,[EDI+ArrayKlass::length]\t# length to scan\n\t"
            "ADD    EDI,ArrayKlass::base_offset\t# Skip to start of data; set NZ in case count is zero\n\t"
            "REPNE SCASD\t# Scan *EDI++ for a match with EAX while CX-- != 0\n\t"
            "JNE,s  miss\t\t# Missed: EDI not-zero\n\t"
            "MOV    [$sub+Klass::secondary_super_cache],$super\t# Hit: update cache\n\t"
            "XOR    $result,$result\t\t Hit: EDI zero\n\t"
     "miss:\t" %}

  opcode(0x1); // Force a XOR of EDI
  ins_encode( enc_PartialSubtypeCheck() );
  ins_pipe( pipe_slow );
%}

instruct partialSubtypeCheck_vs_Zero( eFlagsReg cr, eSIRegP sub, eAXRegP super, eCXRegI rcx, eDIRegP result, immP0 zero ) %{
  match(Set cr (CmpP (PartialSubtypeCheck sub super) zero));
  effect( KILL rcx, KILL result );

  ins_cost(1000);
  format %{ "MOV    EDI,[$sub+Klass::secondary_supers]\n\t"
            "MOV    ECX,[EDI+ArrayKlass::length]\t# length to scan\n\t"
            "ADD    EDI,ArrayKlass::base_offset\t# Skip to start of data; set NZ in case count is zero\n\t"
            "REPNE SCASD\t# Scan *EDI++ for a match with EAX while CX-- != 0\n\t"
            "JNE,s  miss\t\t# Missed: flags NZ\n\t"
            "MOV    [$sub+Klass::secondary_super_cache],$super\t# Hit: update cache, flags Z\n\t"
     "miss:\t" %}

  opcode(0x0);  // No need to XOR EDI
  ins_encode( enc_PartialSubtypeCheck() );
  ins_pipe( pipe_slow );
%}

// ============================================================================
// Branch Instructions -- short offset versions
//
// These instructions are used to replace jumps of a long offset (the default
// match) with jumps of a shorter offset.  These instructions are all tagged
// with the ins_short_branch attribute, which causes the ADLC to suppress the
// match rules in general matching.  Instead, the ADLC generates a conversion
// method in the MachNode which can be used to do in-place replacement of the
// long variant with the shorter variant.  The compiler will determine if a
// branch can be taken by the is_short_branch_offset() predicate in the machine
// specific code section of the file.

// Jump Direct - Label defines a relative address from JMP+1
instruct jmpDir_short(label labl) %{
  match(Goto);
  effect(USE labl);

  ins_cost(300);
  format %{ "JMP,s  $labl" %}
  size(2);
  ins_encode %{
    Label* L = $labl$$label;
    __ jmpb(*L);
  %}
  ins_pipe( pipe_jmp );
  ins_short_branch(1);
%}

// Jump Direct Conditional - Label defines a relative address from Jcc+1
instruct jmpCon_short(cmpOp cop, eFlagsReg cr, label labl) %{
  match(If cop cr);
  effect(USE labl);

  ins_cost(300);
  format %{ "J$cop,s  $labl" %}
  size(2);
  ins_encode %{
    Label* L = $labl$$label;
    __ jccb((Assembler::Condition)($cop$$cmpcode), *L);
  %}
  ins_pipe( pipe_jcc );
  ins_short_branch(1);
%}

// Jump Direct Conditional - Label defines a relative address from Jcc+1
instruct jmpLoopEnd_short(cmpOp cop, eFlagsReg cr, label labl) %{
  match(CountedLoopEnd cop cr);
  effect(USE labl);

  ins_cost(300);
  format %{ "J$cop,s  $labl\t# Loop end" %}
  size(2);
  ins_encode %{
    Label* L = $labl$$label;
    __ jccb((Assembler::Condition)($cop$$cmpcode), *L);
  %}
  ins_pipe( pipe_jcc );
  ins_short_branch(1);
%}

// Jump Direct Conditional - Label defines a relative address from Jcc+1
instruct jmpLoopEndU_short(cmpOpU cop, eFlagsRegU cmp, label labl) %{
  match(CountedLoopEnd cop cmp);
  effect(USE labl);

  ins_cost(300);
  format %{ "J$cop,us $labl\t# Loop end" %}
  size(2);
  ins_encode %{
    Label* L = $labl$$label;
    __ jccb((Assembler::Condition)($cop$$cmpcode), *L);
  %}
  ins_pipe( pipe_jcc );
  ins_short_branch(1);
%}

instruct jmpLoopEndUCF_short(cmpOpUCF cop, eFlagsRegUCF cmp, label labl) %{
  match(CountedLoopEnd cop cmp);
  effect(USE labl);

  ins_cost(300);
  format %{ "J$cop,us $labl\t# Loop end" %}
  size(2);
  ins_encode %{
    Label* L = $labl$$label;
    __ jccb((Assembler::Condition)($cop$$cmpcode), *L);
  %}
  ins_pipe( pipe_jcc );
  ins_short_branch(1);
%}

// Jump Direct Conditional - using unsigned comparison
instruct jmpConU_short(cmpOpU cop, eFlagsRegU cmp, label labl) %{
  match(If cop cmp);
  effect(USE labl);

  ins_cost(300);
  format %{ "J$cop,us $labl" %}
  size(2);
  ins_encode %{
    Label* L = $labl$$label;
    __ jccb((Assembler::Condition)($cop$$cmpcode), *L);
  %}
  ins_pipe( pipe_jcc );
  ins_short_branch(1);
%}

instruct jmpConUCF_short(cmpOpUCF cop, eFlagsRegUCF cmp, label labl) %{
  match(If cop cmp);
  effect(USE labl);

  ins_cost(300);
  format %{ "J$cop,us $labl" %}
  size(2);
  ins_encode %{
    Label* L = $labl$$label;
    __ jccb((Assembler::Condition)($cop$$cmpcode), *L);
  %}
  ins_pipe( pipe_jcc );
  ins_short_branch(1);
%}

instruct jmpConUCF2_short(cmpOpUCF2 cop, eFlagsRegUCF cmp, label labl) %{
  match(If cop cmp);
  effect(USE labl);

  ins_cost(300);
  format %{ $$template
    if ($cop$$cmpcode == Assembler::notEqual) {
      $$emit$$"JP,u,s   $labl\n\t"
      $$emit$$"J$cop,u,s   $labl"
    } else {
      $$emit$$"JP,u,s   done\n\t"
      $$emit$$"J$cop,u,s  $labl\n\t"
      $$emit$$"done:"
    }
  %}
  size(4);
  ins_encode %{
    Label* l = $labl$$label;
    if ($cop$$cmpcode == Assembler::notEqual) {
      __ jccb(Assembler::parity, *l);
      __ jccb(Assembler::notEqual, *l);
    } else if ($cop$$cmpcode == Assembler::equal) {
      Label done;
      __ jccb(Assembler::parity, done);
      __ jccb(Assembler::equal, *l);
      __ bind(done);
    } else {
       ShouldNotReachHere();
    }
  %}
  ins_pipe(pipe_jcc);
  ins_short_branch(1);
%}

// ============================================================================
// Long Compare
//
// Currently we hold longs in 2 registers.  Comparing such values efficiently
// is tricky.  The flavor of compare used depends on whether we are testing
// for LT, LE, or EQ.  For a simple LT test we can check just the sign bit.
// The GE test is the negated LT test.  The LE test can be had by commuting
// the operands (yielding a GE test) and then negating; negate again for the
// GT test.  The EQ test is done by ORcc'ing the high and low halves, and the
// NE test is negated from that.

// Due to a shortcoming in the ADLC, it mixes up expressions like:
// (foo (CmpI (CmpL X Y) 0)) and (bar (CmpI (CmpL X 0L) 0)).  Note the
// difference between 'Y' and '0L'.  The tree-matches for the CmpI sections
// are collapsed internally in the ADLC's dfa-gen code.  The match for
// (CmpI (CmpL X Y) 0) is silently replaced with (CmpI (CmpL X 0L) 0) and the
// foo match ends up with the wrong leaf.  One fix is to not match both
// reg-reg and reg-zero forms of long-compare.  This is unfortunate because
// both forms beat the trinary form of long-compare and both are very useful
// on Intel which has so few registers.

// Manifest a CmpL result in an integer register.  Very painful.
// This is the test to avoid.
instruct cmpL3_reg_reg(eSIRegI dst, eRegL src1, eRegL src2, eFlagsReg flags ) %{
  match(Set dst (CmpL3 src1 src2));
  effect( KILL flags );
  ins_cost(1000);
  format %{ "XOR    $dst,$dst\n\t"
            "CMP    $src1.hi,$src2.hi\n\t"
            "JLT,s  m_one\n\t"
            "JGT,s  p_one\n\t"
            "CMP    $src1.lo,$src2.lo\n\t"
            "JB,s   m_one\n\t"
            "JEQ,s  done\n"
    "p_one:\tINC    $dst\n\t"
            "JMP,s  done\n"
    "m_one:\tDEC    $dst\n"
     "done:" %}
  ins_encode %{
    Label p_one, m_one, done;
    __ xorptr($dst$$Register, $dst$$Register);
    __ cmpl(HIGH_FROM_LOW($src1$$Register), HIGH_FROM_LOW($src2$$Register));
    __ jccb(Assembler::less,    m_one);
    __ jccb(Assembler::greater, p_one);
    __ cmpl($src1$$Register, $src2$$Register);
    __ jccb(Assembler::below,   m_one);
    __ jccb(Assembler::equal,   done);
    __ bind(p_one);
    __ incrementl($dst$$Register);
    __ jmpb(done);
    __ bind(m_one);
    __ decrementl($dst$$Register);
    __ bind(done);
  %}
  ins_pipe( pipe_slow );
%}

//======
// Manifest a CmpL result in the normal flags.  Only good for LT or GE
// compares.  Can be used for LE or GT compares by reversing arguments.
// NOT GOOD FOR EQ/NE tests.
instruct cmpL_zero_flags_LTGE( flagsReg_long_LTGE flags, eRegL src, immL0 zero ) %{
  match( Set flags (CmpL src zero ));
  ins_cost(100);
  format %{ "TEST   $src.hi,$src.hi" %}
  opcode(0x85);
  ins_encode( OpcP, RegReg_Hi2( src, src ) );
  ins_pipe( ialu_cr_reg_reg );
%}

// Manifest a CmpL result in the normal flags.  Only good for LT or GE
// compares.  Can be used for LE or GT compares by reversing arguments.
// NOT GOOD FOR EQ/NE tests.
instruct cmpL_reg_flags_LTGE( flagsReg_long_LTGE flags, eRegL src1, eRegL src2, rRegI tmp ) %{
  match( Set flags (CmpL src1 src2 ));
  effect( TEMP tmp );
  ins_cost(300);
  format %{ "CMP    $src1.lo,$src2.lo\t! Long compare; set flags for low bits\n\t"
            "MOV    $tmp,$src1.hi\n\t"
            "SBB    $tmp,$src2.hi\t! Compute flags for long compare" %}
  ins_encode( long_cmp_flags2( src1, src2, tmp ) );
  ins_pipe( ialu_cr_reg_reg );
%}

// Long compares reg < zero/req OR reg >= zero/req.
// Just a wrapper for a normal branch, plus the predicate test.
instruct cmpL_LTGE(cmpOp cmp, flagsReg_long_LTGE flags, label labl) %{
  match(If cmp flags);
  effect(USE labl);
  predicate( _kids[0]->_leaf->as_Bool()->_test._test == BoolTest::lt || _kids[0]->_leaf->as_Bool()->_test._test == BoolTest::ge );
  expand %{
    jmpCon(cmp,flags,labl);    // JLT or JGE...
  %}
%}

//======
// Manifest a CmpUL result in the normal flags.  Only good for LT or GE
// compares.  Can be used for LE or GT compares by reversing arguments.
// NOT GOOD FOR EQ/NE tests.
instruct cmpUL_zero_flags_LTGE(flagsReg_ulong_LTGE flags, eRegL src, immL0 zero) %{
  match(Set flags (CmpUL src zero));
  ins_cost(100);
  format %{ "TEST   $src.hi,$src.hi" %}
  opcode(0x85);
  ins_encode(OpcP, RegReg_Hi2(src, src));
  ins_pipe(ialu_cr_reg_reg);
%}

// Manifest a CmpUL result in the normal flags.  Only good for LT or GE
// compares.  Can be used for LE or GT compares by reversing arguments.
// NOT GOOD FOR EQ/NE tests.
instruct cmpUL_reg_flags_LTGE(flagsReg_ulong_LTGE flags, eRegL src1, eRegL src2, rRegI tmp) %{
  match(Set flags (CmpUL src1 src2));
  effect(TEMP tmp);
  ins_cost(300);
  format %{ "CMP    $src1.lo,$src2.lo\t! Unsigned long compare; set flags for low bits\n\t"
            "MOV    $tmp,$src1.hi\n\t"
            "SBB    $tmp,$src2.hi\t! Compute flags for unsigned long compare" %}
  ins_encode(long_cmp_flags2(src1, src2, tmp));
  ins_pipe(ialu_cr_reg_reg);
%}

// Unsigned long compares reg < zero/req OR reg >= zero/req.
// Just a wrapper for a normal branch, plus the predicate test.
instruct cmpUL_LTGE(cmpOpU cmp, flagsReg_ulong_LTGE flags, label labl) %{
  match(If cmp flags);
  effect(USE labl);
  predicate(_kids[0]->_leaf->as_Bool()->_test._test == BoolTest::lt || _kids[0]->_leaf->as_Bool()->_test._test == BoolTest::ge);
  expand %{
    jmpCon(cmp, flags, labl);    // JLT or JGE...
  %}
%}

// Compare 2 longs and CMOVE longs.
instruct cmovLL_reg_LTGE(cmpOp cmp, flagsReg_long_LTGE flags, eRegL dst, eRegL src) %{
  match(Set dst (CMoveL (Binary cmp flags) (Binary dst src)));
  predicate(VM_Version::supports_cmov() && ( _kids[0]->_kids[0]->_leaf->as_Bool()->_test._test == BoolTest::lt || _kids[0]->_kids[0]->_leaf->as_Bool()->_test._test == BoolTest::ge ));
  ins_cost(400);
  format %{ "CMOV$cmp $dst.lo,$src.lo\n\t"
            "CMOV$cmp $dst.hi,$src.hi" %}
  opcode(0x0F,0x40);
  ins_encode( enc_cmov(cmp), RegReg_Lo2( dst, src ), enc_cmov(cmp), RegReg_Hi2( dst, src ) );
  ins_pipe( pipe_cmov_reg_long );
%}

instruct cmovLL_mem_LTGE(cmpOp cmp, flagsReg_long_LTGE flags, eRegL dst, load_long_memory src) %{
  match(Set dst (CMoveL (Binary cmp flags) (Binary dst (LoadL src))));
  predicate(VM_Version::supports_cmov() && ( _kids[0]->_kids[0]->_leaf->as_Bool()->_test._test == BoolTest::lt || _kids[0]->_kids[0]->_leaf->as_Bool()->_test._test == BoolTest::ge ));
  ins_cost(500);
  format %{ "CMOV$cmp $dst.lo,$src.lo\n\t"
            "CMOV$cmp $dst.hi,$src.hi" %}
  opcode(0x0F,0x40);
  ins_encode( SetInstMark, enc_cmov(cmp), RegMem(dst, src), enc_cmov(cmp), RegMem_Hi(dst, src), ClearInstMark );
  ins_pipe( pipe_cmov_reg_long );
%}

instruct cmovLL_reg_LTGE_U(cmpOpU cmp, flagsReg_ulong_LTGE flags, eRegL dst, eRegL src) %{
  match(Set dst (CMoveL (Binary cmp flags) (Binary dst src)));
  predicate(VM_Version::supports_cmov() && ( _kids[0]->_kids[0]->_leaf->as_Bool()->_test._test == BoolTest::lt || _kids[0]->_kids[0]->_leaf->as_Bool()->_test._test == BoolTest::ge ));
  ins_cost(400);
  expand %{
    cmovLL_reg_LTGE(cmp, flags, dst, src);
  %}
%}

instruct cmovLL_mem_LTGE_U(cmpOpU cmp, flagsReg_ulong_LTGE flags, eRegL dst, load_long_memory src) %{
  match(Set dst (CMoveL (Binary cmp flags) (Binary dst (LoadL src))));
  predicate(VM_Version::supports_cmov() && ( _kids[0]->_kids[0]->_leaf->as_Bool()->_test._test == BoolTest::lt || _kids[0]->_kids[0]->_leaf->as_Bool()->_test._test == BoolTest::ge ));
  ins_cost(500);
  expand %{
    cmovLL_mem_LTGE(cmp, flags, dst, src);
  %}
%}

// Compare 2 longs and CMOVE ints.
instruct cmovII_reg_LTGE(cmpOp cmp, flagsReg_long_LTGE flags, rRegI dst, rRegI src) %{
  predicate(VM_Version::supports_cmov() && ( _kids[0]->_kids[0]->_leaf->as_Bool()->_test._test == BoolTest::lt || _kids[0]->_kids[0]->_leaf->as_Bool()->_test._test == BoolTest::ge ));
  match(Set dst (CMoveI (Binary cmp flags) (Binary dst src)));
  ins_cost(200);
  format %{ "CMOV$cmp $dst,$src" %}
  opcode(0x0F,0x40);
  ins_encode( enc_cmov(cmp), RegReg( dst, src ) );
  ins_pipe( pipe_cmov_reg );
%}

instruct cmovII_mem_LTGE(cmpOp cmp, flagsReg_long_LTGE flags, rRegI dst, memory src) %{
  predicate(VM_Version::supports_cmov() && ( _kids[0]->_kids[0]->_leaf->as_Bool()->_test._test == BoolTest::lt || _kids[0]->_kids[0]->_leaf->as_Bool()->_test._test == BoolTest::ge ));
  match(Set dst (CMoveI (Binary cmp flags) (Binary dst (LoadI src))));
  ins_cost(250);
  format %{ "CMOV$cmp $dst,$src" %}
  opcode(0x0F,0x40);
  ins_encode( SetInstMark, enc_cmov(cmp), RegMem( dst, src ), ClearInstMark );
  ins_pipe( pipe_cmov_mem );
%}

instruct cmovII_reg_LTGE_U(cmpOpU cmp, flagsReg_ulong_LTGE flags, rRegI dst, rRegI src) %{
  predicate(VM_Version::supports_cmov() && ( _kids[0]->_kids[0]->_leaf->as_Bool()->_test._test == BoolTest::lt || _kids[0]->_kids[0]->_leaf->as_Bool()->_test._test == BoolTest::ge ));
  match(Set dst (CMoveI (Binary cmp flags) (Binary dst src)));
  ins_cost(200);
  expand %{
    cmovII_reg_LTGE(cmp, flags, dst, src);
  %}
%}

instruct cmovII_mem_LTGE_U(cmpOpU cmp, flagsReg_ulong_LTGE flags, rRegI dst, memory src) %{
  predicate(VM_Version::supports_cmov() && ( _kids[0]->_kids[0]->_leaf->as_Bool()->_test._test == BoolTest::lt || _kids[0]->_kids[0]->_leaf->as_Bool()->_test._test == BoolTest::ge ));
  match(Set dst (CMoveI (Binary cmp flags) (Binary dst (LoadI src))));
  ins_cost(250);
  expand %{
    cmovII_mem_LTGE(cmp, flags, dst, src);
  %}
%}

// Compare 2 longs and CMOVE ptrs.
instruct cmovPP_reg_LTGE(cmpOp cmp, flagsReg_long_LTGE flags, eRegP dst, eRegP src) %{
  predicate(VM_Version::supports_cmov() && ( _kids[0]->_kids[0]->_leaf->as_Bool()->_test._test == BoolTest::lt || _kids[0]->_kids[0]->_leaf->as_Bool()->_test._test == BoolTest::ge ));
  match(Set dst (CMoveP (Binary cmp flags) (Binary dst src)));
  ins_cost(200);
  format %{ "CMOV$cmp $dst,$src" %}
  opcode(0x0F,0x40);
  ins_encode( enc_cmov(cmp), RegReg( dst, src ) );
  ins_pipe( pipe_cmov_reg );
%}

// Compare 2 unsigned longs and CMOVE ptrs.
instruct cmovPP_reg_LTGE_U(cmpOpU cmp, flagsReg_ulong_LTGE flags, eRegP dst, eRegP src) %{
  predicate(VM_Version::supports_cmov() && ( _kids[0]->_kids[0]->_leaf->as_Bool()->_test._test == BoolTest::lt || _kids[0]->_kids[0]->_leaf->as_Bool()->_test._test == BoolTest::ge ));
  match(Set dst (CMoveP (Binary cmp flags) (Binary dst src)));
  ins_cost(200);
  expand %{
    cmovPP_reg_LTGE(cmp,flags,dst,src);
  %}
%}

// Compare 2 longs and CMOVE doubles
instruct cmovDDPR_reg_LTGE(cmpOp cmp, flagsReg_long_LTGE flags, regDPR dst, regDPR src) %{
  predicate( UseSSE<=1 && _kids[0]->_kids[0]->_leaf->as_Bool()->_test._test == BoolTest::lt || _kids[0]->_kids[0]->_leaf->as_Bool()->_test._test == BoolTest::ge );
  match(Set dst (CMoveD (Binary cmp flags) (Binary dst src)));
  ins_cost(200);
  expand %{
    fcmovDPR_regS(cmp,flags,dst,src);
  %}
%}

// Compare 2 longs and CMOVE doubles
instruct cmovDD_reg_LTGE(cmpOp cmp, flagsReg_long_LTGE flags, regD dst, regD src) %{
  predicate( UseSSE>=2 && _kids[0]->_kids[0]->_leaf->as_Bool()->_test._test == BoolTest::lt || _kids[0]->_kids[0]->_leaf->as_Bool()->_test._test == BoolTest::ge );
  match(Set dst (CMoveD (Binary cmp flags) (Binary dst src)));
  ins_cost(200);
  expand %{
    fcmovD_regS(cmp,flags,dst,src);
  %}
%}

instruct cmovFFPR_reg_LTGE(cmpOp cmp, flagsReg_long_LTGE flags, regFPR dst, regFPR src) %{
  predicate( UseSSE==0 && _kids[0]->_kids[0]->_leaf->as_Bool()->_test._test == BoolTest::lt || _kids[0]->_kids[0]->_leaf->as_Bool()->_test._test == BoolTest::ge );
  match(Set dst (CMoveF (Binary cmp flags) (Binary dst src)));
  ins_cost(200);
  expand %{
    fcmovFPR_regS(cmp,flags,dst,src);
  %}
%}

instruct cmovFF_reg_LTGE(cmpOp cmp, flagsReg_long_LTGE flags, regF dst, regF src) %{
  predicate( UseSSE>=1 && _kids[0]->_kids[0]->_leaf->as_Bool()->_test._test == BoolTest::lt || _kids[0]->_kids[0]->_leaf->as_Bool()->_test._test == BoolTest::ge );
  match(Set dst (CMoveF (Binary cmp flags) (Binary dst src)));
  ins_cost(200);
  expand %{
    fcmovF_regS(cmp,flags,dst,src);
  %}
%}

//======
// Manifest a CmpL result in the normal flags.  Only good for EQ/NE compares.
instruct cmpL_zero_flags_EQNE( flagsReg_long_EQNE flags, eRegL src, immL0 zero, rRegI tmp ) %{
  match( Set flags (CmpL src zero ));
  effect(TEMP tmp);
  ins_cost(200);
  format %{ "MOV    $tmp,$src.lo\n\t"
            "OR     $tmp,$src.hi\t! Long is EQ/NE 0?" %}
  ins_encode( long_cmp_flags0( src, tmp ) );
  ins_pipe( ialu_reg_reg_long );
%}

// Manifest a CmpL result in the normal flags.  Only good for EQ/NE compares.
instruct cmpL_reg_flags_EQNE( flagsReg_long_EQNE flags, eRegL src1, eRegL src2 ) %{
  match( Set flags (CmpL src1 src2 ));
  ins_cost(200+300);
  format %{ "CMP    $src1.lo,$src2.lo\t! Long compare; set flags for low bits\n\t"
            "JNE,s  skip\n\t"
            "CMP    $src1.hi,$src2.hi\n\t"
     "skip:\t" %}
  ins_encode( long_cmp_flags1( src1, src2 ) );
  ins_pipe( ialu_cr_reg_reg );
%}

// Long compare reg == zero/reg OR reg != zero/reg
// Just a wrapper for a normal branch, plus the predicate test.
instruct cmpL_EQNE(cmpOp cmp, flagsReg_long_EQNE flags, label labl) %{
  match(If cmp flags);
  effect(USE labl);
  predicate( _kids[0]->_leaf->as_Bool()->_test._test == BoolTest::eq || _kids[0]->_leaf->as_Bool()->_test._test == BoolTest::ne );
  expand %{
    jmpCon(cmp,flags,labl);    // JEQ or JNE...
  %}
%}

//======
// Manifest a CmpUL result in the normal flags.  Only good for EQ/NE compares.
instruct cmpUL_zero_flags_EQNE(flagsReg_ulong_EQNE flags, eRegL src, immL0 zero, rRegI tmp) %{
  match(Set flags (CmpUL src zero));
  effect(TEMP tmp);
  ins_cost(200);
  format %{ "MOV    $tmp,$src.lo\n\t"
            "OR     $tmp,$src.hi\t! Unsigned long is EQ/NE 0?" %}
  ins_encode(long_cmp_flags0(src, tmp));
  ins_pipe(ialu_reg_reg_long);
%}

// Manifest a CmpUL result in the normal flags.  Only good for EQ/NE compares.
instruct cmpUL_reg_flags_EQNE(flagsReg_ulong_EQNE flags, eRegL src1, eRegL src2) %{
  match(Set flags (CmpUL src1 src2));
  ins_cost(200+300);
  format %{ "CMP    $src1.lo,$src2.lo\t! Unsigned long compare; set flags for low bits\n\t"
            "JNE,s  skip\n\t"
            "CMP    $src1.hi,$src2.hi\n\t"
     "skip:\t" %}
  ins_encode(long_cmp_flags1(src1, src2));
  ins_pipe(ialu_cr_reg_reg);
%}

// Unsigned long compare reg == zero/reg OR reg != zero/reg
// Just a wrapper for a normal branch, plus the predicate test.
instruct cmpUL_EQNE(cmpOpU cmp, flagsReg_ulong_EQNE flags, label labl) %{
  match(If cmp flags);
  effect(USE labl);
  predicate(_kids[0]->_leaf->as_Bool()->_test._test == BoolTest::eq || _kids[0]->_leaf->as_Bool()->_test._test == BoolTest::ne);
  expand %{
    jmpCon(cmp, flags, labl);    // JEQ or JNE...
  %}
%}

// Compare 2 longs and CMOVE longs.
instruct cmovLL_reg_EQNE(cmpOp cmp, flagsReg_long_EQNE flags, eRegL dst, eRegL src) %{
  match(Set dst (CMoveL (Binary cmp flags) (Binary dst src)));
  predicate(VM_Version::supports_cmov() && ( _kids[0]->_kids[0]->_leaf->as_Bool()->_test._test == BoolTest::eq || _kids[0]->_kids[0]->_leaf->as_Bool()->_test._test == BoolTest::ne ));
  ins_cost(400);
  format %{ "CMOV$cmp $dst.lo,$src.lo\n\t"
            "CMOV$cmp $dst.hi,$src.hi" %}
  opcode(0x0F,0x40);
  ins_encode( enc_cmov(cmp), RegReg_Lo2( dst, src ), enc_cmov(cmp), RegReg_Hi2( dst, src ) );
  ins_pipe( pipe_cmov_reg_long );
%}

instruct cmovLL_mem_EQNE(cmpOp cmp, flagsReg_long_EQNE flags, eRegL dst, load_long_memory src) %{
  match(Set dst (CMoveL (Binary cmp flags) (Binary dst (LoadL src))));
  predicate(VM_Version::supports_cmov() && ( _kids[0]->_kids[0]->_leaf->as_Bool()->_test._test == BoolTest::eq || _kids[0]->_kids[0]->_leaf->as_Bool()->_test._test == BoolTest::ne ));
  ins_cost(500);
  format %{ "CMOV$cmp $dst.lo,$src.lo\n\t"
            "CMOV$cmp $dst.hi,$src.hi" %}
  opcode(0x0F,0x40);
  ins_encode( SetInstMark, enc_cmov(cmp), RegMem(dst, src), enc_cmov(cmp), RegMem_Hi(dst, src), ClearInstMark );
  ins_pipe( pipe_cmov_reg_long );
%}

// Compare 2 longs and CMOVE ints.
instruct cmovII_reg_EQNE(cmpOp cmp, flagsReg_long_EQNE flags, rRegI dst, rRegI src) %{
  predicate(VM_Version::supports_cmov() && ( _kids[0]->_kids[0]->_leaf->as_Bool()->_test._test == BoolTest::eq || _kids[0]->_kids[0]->_leaf->as_Bool()->_test._test == BoolTest::ne ));
  match(Set dst (CMoveI (Binary cmp flags) (Binary dst src)));
  ins_cost(200);
  format %{ "CMOV$cmp $dst,$src" %}
  opcode(0x0F,0x40);
  ins_encode( enc_cmov(cmp), RegReg( dst, src ) );
  ins_pipe( pipe_cmov_reg );
%}

instruct cmovII_mem_EQNE(cmpOp cmp, flagsReg_long_EQNE flags, rRegI dst, memory src) %{
  predicate(VM_Version::supports_cmov() && ( _kids[0]->_kids[0]->_leaf->as_Bool()->_test._test == BoolTest::eq || _kids[0]->_kids[0]->_leaf->as_Bool()->_test._test == BoolTest::ne ));
  match(Set dst (CMoveI (Binary cmp flags) (Binary dst (LoadI src))));
  ins_cost(250);
  format %{ "CMOV$cmp $dst,$src" %}
  opcode(0x0F,0x40);
  ins_encode( SetInstMark, enc_cmov(cmp), RegMem( dst, src ), ClearInstMark );
  ins_pipe( pipe_cmov_mem );
%}

instruct cmovII_reg_EQNE_U(cmpOpU cmp, flagsReg_ulong_EQNE flags, rRegI dst, rRegI src) %{
  predicate(VM_Version::supports_cmov() && ( _kids[0]->_kids[0]->_leaf->as_Bool()->_test._test == BoolTest::eq || _kids[0]->_kids[0]->_leaf->as_Bool()->_test._test == BoolTest::ne ));
  match(Set dst (CMoveI (Binary cmp flags) (Binary dst src)));
  ins_cost(200);
  expand %{
    cmovII_reg_EQNE(cmp, flags, dst, src);
  %}
%}

instruct cmovII_mem_EQNE_U(cmpOpU cmp, flagsReg_ulong_EQNE flags, rRegI dst, memory src) %{
  predicate(VM_Version::supports_cmov() && ( _kids[0]->_kids[0]->_leaf->as_Bool()->_test._test == BoolTest::eq || _kids[0]->_kids[0]->_leaf->as_Bool()->_test._test == BoolTest::ne ));
  match(Set dst (CMoveI (Binary cmp flags) (Binary dst (LoadI src))));
  ins_cost(250);
  expand %{
    cmovII_mem_EQNE(cmp, flags, dst, src);
  %}
%}

// Compare 2 longs and CMOVE ptrs.
instruct cmovPP_reg_EQNE(cmpOp cmp, flagsReg_long_EQNE flags, eRegP dst, eRegP src) %{
  predicate(VM_Version::supports_cmov() && ( _kids[0]->_kids[0]->_leaf->as_Bool()->_test._test == BoolTest::eq || _kids[0]->_kids[0]->_leaf->as_Bool()->_test._test == BoolTest::ne ));
  match(Set dst (CMoveP (Binary cmp flags) (Binary dst src)));
  ins_cost(200);
  format %{ "CMOV$cmp $dst,$src" %}
  opcode(0x0F,0x40);
  ins_encode( enc_cmov(cmp), RegReg( dst, src ) );
  ins_pipe( pipe_cmov_reg );
%}

// Compare 2 unsigned longs and CMOVE ptrs.
instruct cmovPP_reg_EQNE_U(cmpOpU cmp, flagsReg_ulong_EQNE flags, eRegP dst, eRegP src) %{
  predicate(VM_Version::supports_cmov() && ( _kids[0]->_kids[0]->_leaf->as_Bool()->_test._test == BoolTest::eq || _kids[0]->_kids[0]->_leaf->as_Bool()->_test._test == BoolTest::ne ));
  match(Set dst (CMoveP (Binary cmp flags) (Binary dst src)));
  ins_cost(200);
  expand %{
    cmovPP_reg_EQNE(cmp,flags,dst,src);
  %}
%}

// Compare 2 longs and CMOVE doubles
instruct cmovDDPR_reg_EQNE(cmpOp cmp, flagsReg_long_EQNE flags, regDPR dst, regDPR src) %{
  predicate( UseSSE<=1 && _kids[0]->_kids[0]->_leaf->as_Bool()->_test._test == BoolTest::eq || _kids[0]->_kids[0]->_leaf->as_Bool()->_test._test == BoolTest::ne );
  match(Set dst (CMoveD (Binary cmp flags) (Binary dst src)));
  ins_cost(200);
  expand %{
    fcmovDPR_regS(cmp,flags,dst,src);
  %}
%}

// Compare 2 longs and CMOVE doubles
instruct cmovDD_reg_EQNE(cmpOp cmp, flagsReg_long_EQNE flags, regD dst, regD src) %{
  predicate( UseSSE>=2 && _kids[0]->_kids[0]->_leaf->as_Bool()->_test._test == BoolTest::eq || _kids[0]->_kids[0]->_leaf->as_Bool()->_test._test == BoolTest::ne );
  match(Set dst (CMoveD (Binary cmp flags) (Binary dst src)));
  ins_cost(200);
  expand %{
    fcmovD_regS(cmp,flags,dst,src);
  %}
%}

instruct cmovFFPR_reg_EQNE(cmpOp cmp, flagsReg_long_EQNE flags, regFPR dst, regFPR src) %{
  predicate( UseSSE==0 && _kids[0]->_kids[0]->_leaf->as_Bool()->_test._test == BoolTest::eq || _kids[0]->_kids[0]->_leaf->as_Bool()->_test._test == BoolTest::ne );
  match(Set dst (CMoveF (Binary cmp flags) (Binary dst src)));
  ins_cost(200);
  expand %{
    fcmovFPR_regS(cmp,flags,dst,src);
  %}
%}

instruct cmovFF_reg_EQNE(cmpOp cmp, flagsReg_long_EQNE flags, regF dst, regF src) %{
  predicate( UseSSE>=1 && _kids[0]->_kids[0]->_leaf->as_Bool()->_test._test == BoolTest::eq || _kids[0]->_kids[0]->_leaf->as_Bool()->_test._test == BoolTest::ne );
  match(Set dst (CMoveF (Binary cmp flags) (Binary dst src)));
  ins_cost(200);
  expand %{
    fcmovF_regS(cmp,flags,dst,src);
  %}
%}

//======
// Manifest a CmpL result in the normal flags.  Only good for LE or GT compares.
// Same as cmpL_reg_flags_LEGT except must negate src
instruct cmpL_zero_flags_LEGT( flagsReg_long_LEGT flags, eRegL src, immL0 zero, rRegI tmp ) %{
  match( Set flags (CmpL src zero ));
  effect( TEMP tmp );
  ins_cost(300);
  format %{ "XOR    $tmp,$tmp\t# Long compare for -$src < 0, use commuted test\n\t"
            "CMP    $tmp,$src.lo\n\t"
            "SBB    $tmp,$src.hi\n\t" %}
  ins_encode( long_cmp_flags3(src, tmp) );
  ins_pipe( ialu_reg_reg_long );
%}

// Manifest a CmpL result in the normal flags.  Only good for LE or GT compares.
// Same as cmpL_reg_flags_LTGE except operands swapped.  Swapping operands
// requires a commuted test to get the same result.
instruct cmpL_reg_flags_LEGT( flagsReg_long_LEGT flags, eRegL src1, eRegL src2, rRegI tmp ) %{
  match( Set flags (CmpL src1 src2 ));
  effect( TEMP tmp );
  ins_cost(300);
  format %{ "CMP    $src2.lo,$src1.lo\t! Long compare, swapped operands, use with commuted test\n\t"
            "MOV    $tmp,$src2.hi\n\t"
            "SBB    $tmp,$src1.hi\t! Compute flags for long compare" %}
  ins_encode( long_cmp_flags2( src2, src1, tmp ) );
  ins_pipe( ialu_cr_reg_reg );
%}

// Long compares reg < zero/req OR reg >= zero/req.
// Just a wrapper for a normal branch, plus the predicate test
instruct cmpL_LEGT(cmpOp_commute cmp, flagsReg_long_LEGT flags, label labl) %{
  match(If cmp flags);
  effect(USE labl);
  predicate( _kids[0]->_leaf->as_Bool()->_test._test == BoolTest::gt || _kids[0]->_leaf->as_Bool()->_test._test == BoolTest::le );
  ins_cost(300);
  expand %{
    jmpCon(cmp,flags,labl);    // JGT or JLE...
  %}
%}

//======
// Manifest a CmpUL result in the normal flags.  Only good for LE or GT compares.
// Same as cmpUL_reg_flags_LEGT except must negate src
instruct cmpUL_zero_flags_LEGT(flagsReg_ulong_LEGT flags, eRegL src, immL0 zero, rRegI tmp) %{
  match(Set flags (CmpUL src zero));
  effect(TEMP tmp);
  ins_cost(300);
  format %{ "XOR    $tmp,$tmp\t# Unsigned long compare for -$src < 0, use commuted test\n\t"
            "CMP    $tmp,$src.lo\n\t"
            "SBB    $tmp,$src.hi\n\t" %}
  ins_encode(long_cmp_flags3(src, tmp));
  ins_pipe(ialu_reg_reg_long);
%}

// Manifest a CmpUL result in the normal flags.  Only good for LE or GT compares.
// Same as cmpUL_reg_flags_LTGE except operands swapped.  Swapping operands
// requires a commuted test to get the same result.
instruct cmpUL_reg_flags_LEGT(flagsReg_ulong_LEGT flags, eRegL src1, eRegL src2, rRegI tmp) %{
  match(Set flags (CmpUL src1 src2));
  effect(TEMP tmp);
  ins_cost(300);
  format %{ "CMP    $src2.lo,$src1.lo\t! Unsigned long compare, swapped operands, use with commuted test\n\t"
            "MOV    $tmp,$src2.hi\n\t"
            "SBB    $tmp,$src1.hi\t! Compute flags for unsigned long compare" %}
  ins_encode(long_cmp_flags2( src2, src1, tmp));
  ins_pipe(ialu_cr_reg_reg);
%}

// Unsigned long compares reg < zero/req OR reg >= zero/req.
// Just a wrapper for a normal branch, plus the predicate test
instruct cmpUL_LEGT(cmpOpU_commute cmp, flagsReg_ulong_LEGT flags, label labl) %{
  match(If cmp flags);
  effect(USE labl);
  predicate(_kids[0]->_leaf->as_Bool()->_test._test == BoolTest::gt || _kids[0]->_leaf->as_Bool()->_test._test == BoolTest::le);
  ins_cost(300);
  expand %{
    jmpCon(cmp, flags, labl);    // JGT or JLE...
  %}
%}

// Compare 2 longs and CMOVE longs.
instruct cmovLL_reg_LEGT(cmpOp_commute cmp, flagsReg_long_LEGT flags, eRegL dst, eRegL src) %{
  match(Set dst (CMoveL (Binary cmp flags) (Binary dst src)));
  predicate(VM_Version::supports_cmov() && ( _kids[0]->_kids[0]->_leaf->as_Bool()->_test._test == BoolTest::le || _kids[0]->_kids[0]->_leaf->as_Bool()->_test._test == BoolTest::gt ));
  ins_cost(400);
  format %{ "CMOV$cmp $dst.lo,$src.lo\n\t"
            "CMOV$cmp $dst.hi,$src.hi" %}
  opcode(0x0F,0x40);
  ins_encode( enc_cmov(cmp), RegReg_Lo2( dst, src ), enc_cmov(cmp), RegReg_Hi2( dst, src ) );
  ins_pipe( pipe_cmov_reg_long );
%}

instruct cmovLL_mem_LEGT(cmpOp_commute cmp, flagsReg_long_LEGT flags, eRegL dst, load_long_memory src) %{
  match(Set dst (CMoveL (Binary cmp flags) (Binary dst (LoadL src))));
  predicate(VM_Version::supports_cmov() && ( _kids[0]->_kids[0]->_leaf->as_Bool()->_test._test == BoolTest::le || _kids[0]->_kids[0]->_leaf->as_Bool()->_test._test == BoolTest::gt ));
  ins_cost(500);
  format %{ "CMOV$cmp $dst.lo,$src.lo\n\t"
            "CMOV$cmp $dst.hi,$src.hi+4" %}
  opcode(0x0F,0x40);
  ins_encode( SetInstMark, enc_cmov(cmp), RegMem(dst, src), enc_cmov(cmp), RegMem_Hi(dst, src), ClearInstMark );
  ins_pipe( pipe_cmov_reg_long );
%}

instruct cmovLL_reg_LEGT_U(cmpOpU_commute cmp, flagsReg_ulong_LEGT flags, eRegL dst, eRegL src) %{
  match(Set dst (CMoveL (Binary cmp flags) (Binary dst src)));
  predicate(VM_Version::supports_cmov() && ( _kids[0]->_kids[0]->_leaf->as_Bool()->_test._test == BoolTest::le || _kids[0]->_kids[0]->_leaf->as_Bool()->_test._test == BoolTest::gt ));
  ins_cost(400);
  expand %{
    cmovLL_reg_LEGT(cmp, flags, dst, src);
  %}
%}

instruct cmovLL_mem_LEGT_U(cmpOpU_commute cmp, flagsReg_ulong_LEGT flags, eRegL dst, load_long_memory src) %{
  match(Set dst (CMoveL (Binary cmp flags) (Binary dst (LoadL src))));
  predicate(VM_Version::supports_cmov() && ( _kids[0]->_kids[0]->_leaf->as_Bool()->_test._test == BoolTest::le || _kids[0]->_kids[0]->_leaf->as_Bool()->_test._test == BoolTest::gt ));
  ins_cost(500);
  expand %{
    cmovLL_mem_LEGT(cmp, flags, dst, src);
  %}
%}

// Compare 2 longs and CMOVE ints.
instruct cmovII_reg_LEGT(cmpOp_commute cmp, flagsReg_long_LEGT flags, rRegI dst, rRegI src) %{
  predicate(VM_Version::supports_cmov() && ( _kids[0]->_kids[0]->_leaf->as_Bool()->_test._test == BoolTest::le || _kids[0]->_kids[0]->_leaf->as_Bool()->_test._test == BoolTest::gt ));
  match(Set dst (CMoveI (Binary cmp flags) (Binary dst src)));
  ins_cost(200);
  format %{ "CMOV$cmp $dst,$src" %}
  opcode(0x0F,0x40);
  ins_encode( enc_cmov(cmp), RegReg( dst, src ) );
  ins_pipe( pipe_cmov_reg );
%}

instruct cmovII_mem_LEGT(cmpOp_commute cmp, flagsReg_long_LEGT flags, rRegI dst, memory src) %{
  predicate(VM_Version::supports_cmov() && ( _kids[0]->_kids[0]->_leaf->as_Bool()->_test._test == BoolTest::le || _kids[0]->_kids[0]->_leaf->as_Bool()->_test._test == BoolTest::gt ));
  match(Set dst (CMoveI (Binary cmp flags) (Binary dst (LoadI src))));
  ins_cost(250);
  format %{ "CMOV$cmp $dst,$src" %}
  opcode(0x0F,0x40);
  ins_encode( SetInstMark, enc_cmov(cmp), RegMem( dst, src ), ClearInstMark );
  ins_pipe( pipe_cmov_mem );
%}

instruct cmovII_reg_LEGT_U(cmpOpU_commute cmp, flagsReg_ulong_LEGT flags, rRegI dst, rRegI src) %{
  predicate(VM_Version::supports_cmov() && ( _kids[0]->_kids[0]->_leaf->as_Bool()->_test._test == BoolTest::le || _kids[0]->_kids[0]->_leaf->as_Bool()->_test._test == BoolTest::gt ));
  match(Set dst (CMoveI (Binary cmp flags) (Binary dst src)));
  ins_cost(200);
  expand %{
    cmovII_reg_LEGT(cmp, flags, dst, src);
  %}
%}

instruct cmovII_mem_LEGT_U(cmpOpU_commute cmp, flagsReg_ulong_LEGT flags, rRegI dst, memory src) %{
  predicate(VM_Version::supports_cmov() && ( _kids[0]->_kids[0]->_leaf->as_Bool()->_test._test == BoolTest::le || _kids[0]->_kids[0]->_leaf->as_Bool()->_test._test == BoolTest::gt ));
  match(Set dst (CMoveI (Binary cmp flags) (Binary dst (LoadI src))));
  ins_cost(250);
  expand %{
    cmovII_mem_LEGT(cmp, flags, dst, src);
  %}
%}

// Compare 2 longs and CMOVE ptrs.
instruct cmovPP_reg_LEGT(cmpOp_commute cmp, flagsReg_long_LEGT flags, eRegP dst, eRegP src) %{
  predicate(VM_Version::supports_cmov() && ( _kids[0]->_kids[0]->_leaf->as_Bool()->_test._test == BoolTest::le || _kids[0]->_kids[0]->_leaf->as_Bool()->_test._test == BoolTest::gt ));
  match(Set dst (CMoveP (Binary cmp flags) (Binary dst src)));
  ins_cost(200);
  format %{ "CMOV$cmp $dst,$src" %}
  opcode(0x0F,0x40);
  ins_encode( enc_cmov(cmp), RegReg( dst, src ) );
  ins_pipe( pipe_cmov_reg );
%}

// Compare 2 unsigned longs and CMOVE ptrs.
instruct cmovPP_reg_LEGT_U(cmpOpU_commute cmp, flagsReg_ulong_LEGT flags, eRegP dst, eRegP src) %{
  predicate(VM_Version::supports_cmov() && ( _kids[0]->_kids[0]->_leaf->as_Bool()->_test._test == BoolTest::le || _kids[0]->_kids[0]->_leaf->as_Bool()->_test._test == BoolTest::gt ));
  match(Set dst (CMoveP (Binary cmp flags) (Binary dst src)));
  ins_cost(200);
  expand %{
    cmovPP_reg_LEGT(cmp,flags,dst,src);
  %}
%}

// Compare 2 longs and CMOVE doubles
instruct cmovDDPR_reg_LEGT(cmpOp_commute cmp, flagsReg_long_LEGT flags, regDPR dst, regDPR src) %{
  predicate( UseSSE<=1 && _kids[0]->_kids[0]->_leaf->as_Bool()->_test._test == BoolTest::le || _kids[0]->_kids[0]->_leaf->as_Bool()->_test._test == BoolTest::gt );
  match(Set dst (CMoveD (Binary cmp flags) (Binary dst src)));
  ins_cost(200);
  expand %{
    fcmovDPR_regS(cmp,flags,dst,src);
  %}
%}

// Compare 2 longs and CMOVE doubles
instruct cmovDD_reg_LEGT(cmpOp_commute cmp, flagsReg_long_LEGT flags, regD dst, regD src) %{
  predicate( UseSSE>=2 && _kids[0]->_kids[0]->_leaf->as_Bool()->_test._test == BoolTest::le || _kids[0]->_kids[0]->_leaf->as_Bool()->_test._test == BoolTest::gt );
  match(Set dst (CMoveD (Binary cmp flags) (Binary dst src)));
  ins_cost(200);
  expand %{
    fcmovD_regS(cmp,flags,dst,src);
  %}
%}

instruct cmovFFPR_reg_LEGT(cmpOp_commute cmp, flagsReg_long_LEGT flags, regFPR dst, regFPR src) %{
  predicate( UseSSE==0 && _kids[0]->_kids[0]->_leaf->as_Bool()->_test._test == BoolTest::le || _kids[0]->_kids[0]->_leaf->as_Bool()->_test._test == BoolTest::gt );
  match(Set dst (CMoveF (Binary cmp flags) (Binary dst src)));
  ins_cost(200);
  expand %{
    fcmovFPR_regS(cmp,flags,dst,src);
  %}
%}


instruct cmovFF_reg_LEGT(cmpOp_commute cmp, flagsReg_long_LEGT flags, regF dst, regF src) %{
  predicate( UseSSE>=1 && _kids[0]->_kids[0]->_leaf->as_Bool()->_test._test == BoolTest::le || _kids[0]->_kids[0]->_leaf->as_Bool()->_test._test == BoolTest::gt );
  match(Set dst (CMoveF (Binary cmp flags) (Binary dst src)));
  ins_cost(200);
  expand %{
    fcmovF_regS(cmp,flags,dst,src);
  %}
%}


// ============================================================================
// Procedure Call/Return Instructions
// Call Java Static Instruction
// Note: If this code changes, the corresponding ret_addr_offset() and
//       compute_padding() functions will have to be adjusted.
instruct CallStaticJavaDirect(method meth) %{
  match(CallStaticJava);
  effect(USE meth);

  ins_cost(300);
  format %{ "CALL,static " %}
  opcode(0xE8); /* E8 cd */
  ins_encode( pre_call_resets,
              Java_Static_Call( meth ),
              call_epilog,
              post_call_FPU );
  ins_pipe( pipe_slow );
  ins_alignment(4);
%}

// Call Java Dynamic Instruction
// Note: If this code changes, the corresponding ret_addr_offset() and
//       compute_padding() functions will have to be adjusted.
instruct CallDynamicJavaDirect(method meth) %{
  match(CallDynamicJava);
  effect(USE meth);

  ins_cost(300);
  format %{ "MOV    EAX,(oop)-1\n\t"
            "CALL,dynamic" %}
  opcode(0xE8); /* E8 cd */
  ins_encode( pre_call_resets,
              Java_Dynamic_Call( meth ),
              call_epilog,
              post_call_FPU );
  ins_pipe( pipe_slow );
  ins_alignment(4);
%}

// Call Runtime Instruction
instruct CallRuntimeDirect(method meth) %{
  match(CallRuntime );
  effect(USE meth);

  ins_cost(300);
  format %{ "CALL,runtime " %}
  opcode(0xE8); /* E8 cd */
  // Use FFREEs to clear entries in float stack
  ins_encode( pre_call_resets,
              FFree_Float_Stack_All,
              Java_To_Runtime( meth ),
              post_call_FPU );
  ins_pipe( pipe_slow );
%}

// Call runtime without safepoint
instruct CallLeafDirect(method meth) %{
  match(CallLeaf);
  effect(USE meth);

  ins_cost(300);
  format %{ "CALL_LEAF,runtime " %}
  opcode(0xE8); /* E8 cd */
  ins_encode( pre_call_resets,
              FFree_Float_Stack_All,
              Java_To_Runtime( meth ),
              Verify_FPU_For_Leaf, post_call_FPU );
  ins_pipe( pipe_slow );
%}

instruct CallLeafNoFPDirect(method meth) %{
  match(CallLeafNoFP);
  effect(USE meth);

  ins_cost(300);
  format %{ "CALL_LEAF_NOFP,runtime " %}
  opcode(0xE8); /* E8 cd */
  ins_encode(pre_call_resets, Java_To_Runtime(meth));
  ins_pipe( pipe_slow );
%}


// Return Instruction
// Remove the return address & jump to it.
instruct Ret() %{
  match(Return);
  format %{ "RET" %}
  opcode(0xC3);
  ins_encode(OpcP);
  ins_pipe( pipe_jmp );
%}

// Tail Call; Jump from runtime stub to Java code.
// Also known as an 'interprocedural jump'.
// Target of jump will eventually return to caller.
// TailJump below removes the return address.
instruct TailCalljmpInd(eRegP_no_EBP jump_target, eBXRegP method_ptr) %{
  match(TailCall jump_target method_ptr);
  ins_cost(300);
  format %{ "JMP    $jump_target \t# EBX holds method" %}
  opcode(0xFF, 0x4);  /* Opcode FF /4 */
  ins_encode( OpcP, RegOpc(jump_target) );
  ins_pipe( pipe_jmp );
%}


// Tail Jump; remove the return address; jump to target.
// TailCall above leaves the return address around.
instruct tailjmpInd(eRegP_no_EBP jump_target, eAXRegP ex_oop) %{
  match( TailJump jump_target ex_oop );
  ins_cost(300);
  format %{ "POP    EDX\t# pop return address into dummy\n\t"
            "JMP    $jump_target " %}
  opcode(0xFF, 0x4);  /* Opcode FF /4 */
  ins_encode( enc_pop_rdx,
              OpcP, RegOpc(jump_target) );
  ins_pipe( pipe_jmp );
%}

// Create exception oop: created by stack-crawling runtime code.
// Created exception is now available to this handler, and is setup
// just prior to jumping to this handler.  No code emitted.
instruct CreateException( eAXRegP ex_oop )
%{
  match(Set ex_oop (CreateEx));

  size(0);
  // use the following format syntax
  format %{ "# exception oop is in EAX; no code emitted" %}
  ins_encode();
  ins_pipe( empty );
%}


// Rethrow exception:
// The exception oop will come in the first argument position.
// Then JUMP (not call) to the rethrow stub code.
instruct RethrowException()
%{
  match(Rethrow);

  // use the following format syntax
  format %{ "JMP    rethrow_stub" %}
  ins_encode(enc_rethrow);
  ins_pipe( pipe_jmp );
%}

// inlined locking and unlocking

instruct cmpFastLockRTM(eFlagsReg cr, eRegP object, eBXRegP box, eAXRegI tmp, eDXRegI scr, rRegI cx1, rRegI cx2) %{
  predicate(Compile::current()->use_rtm());
  match(Set cr (FastLock object box));
  effect(TEMP tmp, TEMP scr, TEMP cx1, TEMP cx2, USE_KILL box);
  ins_cost(300);
  format %{ "FASTLOCK $object,$box\t! kills $box,$tmp,$scr,$cx1,$cx2" %}
  ins_encode %{
    __ fast_lock($object$$Register, $box$$Register, $tmp$$Register,
                 $scr$$Register, $cx1$$Register, $cx2$$Register,
                 _rtm_counters, _stack_rtm_counters,
                 ((Method*)(ra_->C->method()->constant_encoding()))->method_data(),
                 true, ra_->C->profile_rtm());
  %}
  ins_pipe(pipe_slow);
%}

instruct cmpFastLock(eFlagsReg cr, eRegP object, eBXRegP box, eAXRegI tmp, eRegP scr) %{
  predicate(!Compile::current()->use_rtm());
  match(Set cr (FastLock object box));
  effect(TEMP tmp, TEMP scr, USE_KILL box);
  ins_cost(300);
  format %{ "FASTLOCK $object,$box\t! kills $box,$tmp,$scr" %}
  ins_encode %{
    __ fast_lock($object$$Register, $box$$Register, $tmp$$Register,
                 $scr$$Register, noreg, noreg, NULL, NULL, NULL, false, false);
  %}
  ins_pipe(pipe_slow);
%}

instruct cmpFastUnlock(eFlagsReg cr, eRegP object, eAXRegP box, eRegP tmp ) %{
  match(Set cr (FastUnlock object box));
  effect(TEMP tmp, USE_KILL box);
  ins_cost(300);
  format %{ "FASTUNLOCK $object,$box\t! kills $box,$tmp" %}
  ins_encode %{
    __ fast_unlock($object$$Register, $box$$Register, $tmp$$Register, ra_->C->use_rtm());
  %}
  ins_pipe(pipe_slow);
%}

instruct mask_all_evexL_LT32(kReg dst, eRegL src) %{
  predicate(Matcher::vector_length(n) <= 32);
  match(Set dst (MaskAll src));
  format %{ "mask_all_evexL_LE32 $dst, $src \t" %}
  ins_encode %{
    int mask_len = Matcher::vector_length(this);
    __ vector_maskall_operation($dst$$KRegister, $src$$Register, mask_len);
  %}
  ins_pipe( pipe_slow );
%}

instruct mask_all_evexL_GT32(kReg dst, eRegL src, kReg ktmp) %{
  predicate(Matcher::vector_length(n) > 32);
  match(Set dst (MaskAll src));
  effect(TEMP ktmp);
  format %{ "mask_all_evexL_GT32 $dst, $src \t! using $ktmp as TEMP " %}
  ins_encode %{
    int mask_len = Matcher::vector_length(this);
    __ vector_maskall_operation32($dst$$KRegister, $src$$Register, $ktmp$$KRegister, mask_len);
  %}
  ins_pipe( pipe_slow );
%}

instruct mask_all_evexI_GT32(kReg dst, rRegI src, kReg ktmp) %{
  predicate(Matcher::vector_length(n) > 32);
  match(Set dst (MaskAll src));
  effect(TEMP ktmp);
  format %{ "mask_all_evexI_GT32 $dst, $src \t! using $ktmp as TEMP" %}
  ins_encode %{
    int mask_len = Matcher::vector_length(this);
    __ vector_maskall_operation32($dst$$KRegister, $src$$Register, $ktmp$$KRegister, mask_len);
  %}
  ins_pipe( pipe_slow );
%}

// ============================================================================
// Safepoint Instruction
instruct safePoint_poll_tls(eFlagsReg cr, eRegP_no_EBP poll) %{
  match(SafePoint poll);
  effect(KILL cr, USE poll);

  format %{ "TSTL   #EAX,[$poll]\t! Safepoint: poll for GC" %}
  ins_cost(125);
  // EBP would need size(3)
  size(2); /* setting an explicit size will cause debug builds to assert if size is incorrect */
  ins_encode %{
    __ set_inst_mark();
    __ relocate(relocInfo::poll_type);
    __ clear_inst_mark();
    address pre_pc = __ pc();
    __ testl(rax, Address($poll$$Register, 0));
    address post_pc = __ pc();
    guarantee(pre_pc[0] == 0x85, "must emit test-ax [reg]");
  %}
  ins_pipe(ialu_reg_mem);
%}


// ============================================================================
// This name is KNOWN by the ADLC and cannot be changed.
// The ADLC forces a 'TypeRawPtr::BOTTOM' output type
// for this guy.
instruct tlsLoadP(eRegP dst, eFlagsReg cr) %{
  match(Set dst (ThreadLocal));
  effect(DEF dst, KILL cr);

  format %{ "MOV    $dst, Thread::current()" %}
  ins_encode %{
    Register dstReg = as_Register($dst$$reg);
    __ get_thread(dstReg);
  %}
  ins_pipe( ialu_reg_fat );
%}



//----------PEEPHOLE RULES-----------------------------------------------------
// These must follow all instruction definitions as they use the names
// defined in the instructions definitions.
//
// peepmatch ( root_instr_name [preceding_instruction]* );
//
// peepconstraint %{
// (instruction_number.operand_name relational_op instruction_number.operand_name
//  [, ...] );
// // instruction numbers are zero-based using left to right order in peepmatch
//
// peepreplace ( instr_name  ( [instruction_number.operand_name]* ) );
// // provide an instruction_number.operand_name for each operand that appears
// // in the replacement instruction's match rule
//
// ---------VM FLAGS---------------------------------------------------------
//
// All peephole optimizations can be turned off using -XX:-OptoPeephole
//
// Each peephole rule is given an identifying number starting with zero and
// increasing by one in the order seen by the parser.  An individual peephole
// can be enabled, and all others disabled, by using -XX:OptoPeepholeAt=#
// on the command-line.
//
// ---------CURRENT LIMITATIONS----------------------------------------------
//
// Only match adjacent instructions in same basic block
// Only equality constraints
// Only constraints between operands, not (0.dest_reg == EAX_enc)
// Only one replacement instruction
//
// ---------EXAMPLE----------------------------------------------------------
//
// // pertinent parts of existing instructions in architecture description
// instruct movI(rRegI dst, rRegI src) %{
//   match(Set dst (CopyI src));
// %}
//
// instruct incI_eReg(rRegI dst, immI_1 src, eFlagsReg cr) %{
//   match(Set dst (AddI dst src));
//   effect(KILL cr);
// %}
//
// // Change (inc mov) to lea
// peephole %{
//   // increment preceded by register-register move
//   peepmatch ( incI_eReg movI );
//   // require that the destination register of the increment
//   // match the destination register of the move
//   peepconstraint ( 0.dst == 1.dst );
//   // construct a replacement instruction that sets
//   // the destination to ( move's source register + one )
//   peepreplace ( leaI_eReg_immI( 0.dst 1.src 0.src ) );
// %}
//
// Implementation no longer uses movX instructions since
// machine-independent system no longer uses CopyX nodes.
//
// peephole %{
//   peepmatch ( incI_eReg movI );
//   peepconstraint ( 0.dst == 1.dst );
//   peepreplace ( leaI_eReg_immI( 0.dst 1.src 0.src ) );
// %}
//
// peephole %{
//   peepmatch ( decI_eReg movI );
//   peepconstraint ( 0.dst == 1.dst );
//   peepreplace ( leaI_eReg_immI( 0.dst 1.src 0.src ) );
// %}
//
// peephole %{
//   peepmatch ( addI_eReg_imm movI );
//   peepconstraint ( 0.dst == 1.dst );
//   peepreplace ( leaI_eReg_immI( 0.dst 1.src 0.src ) );
// %}
//
// peephole %{
//   peepmatch ( addP_eReg_imm movP );
//   peepconstraint ( 0.dst == 1.dst );
//   peepreplace ( leaP_eReg_immI( 0.dst 1.src 0.src ) );
// %}

// // Change load of spilled value to only a spill
// instruct storeI(memory mem, rRegI src) %{
//   match(Set mem (StoreI mem src));
// %}
//
// instruct loadI(rRegI dst, memory mem) %{
//   match(Set dst (LoadI mem));
// %}
//
peephole %{
  peepmatch ( loadI storeI );
  peepconstraint ( 1.src == 0.dst, 1.mem == 0.mem );
  peepreplace ( storeI( 1.mem 1.mem 1.src ) );
%}

//----------SMARTSPILL RULES---------------------------------------------------
// These must follow all instruction definitions as they use the names
// defined in the instructions definitions.<|MERGE_RESOLUTION|>--- conflicted
+++ resolved
@@ -1742,21 +1742,13 @@
 
   enc_class Java_To_Runtime (method meth) %{    // CALL Java_To_Runtime, Java_To_Runtime_Leaf
     // This is the instruction starting address for relocation info.
-<<<<<<< HEAD
-    masm.set_inst_mark();
-=======
-    MacroAssembler _masm(&cbuf);
-    cbuf.set_insts_mark();
->>>>>>> 239ac2a5
+    __ set_insts_mark();
     $$$emit8$primary;
     // CALL directly to the runtime
     emit_d32_reloc(masm, ($meth$$method - (int)(masm.pc()) - 4),
                 runtime_call_Relocation::spec(), RELOC_IMM32 );
-<<<<<<< HEAD
-    masm.clear_inst_mark();
-=======
+    __ clear_inst_mark();
     __ post_call_nop();
->>>>>>> 239ac2a5
 
     if (UseSSE >= 2) {
       BasicType rt = tf()->return_type();
@@ -1804,23 +1796,15 @@
   enc_class Java_Static_Call (method meth) %{    // JAVA STATIC CALL
     // CALL to fixup routine.  Fixup routine uses ScopeDesc info to determine
     // who we intended to call.
-<<<<<<< HEAD
-    masm.set_inst_mark();
-=======
-    MacroAssembler _masm(&cbuf);
-    cbuf.set_insts_mark();
->>>>>>> 239ac2a5
+    __ set_insts_mark();
     $$$emit8$primary;
 
     if (!_method) {
       emit_d32_reloc(masm, ($meth$$method - (int)(masm.pc()) - 4),
                      runtime_call_Relocation::spec(),
                      RELOC_IMM32);
-<<<<<<< HEAD
-      masm.clear_inst_mark();
-=======
+      __ clear_inst_mark();
       __ post_call_nop();
->>>>>>> 239ac2a5
     } else {
       int method_index = resolved_method_index(masm);
       RelocationHolder rspec = _optimized_virtual ? opt_virtual_call_Relocation::spec(method_index)
@@ -1839,13 +1823,8 @@
   %}
 
   enc_class Java_Dynamic_Call (method meth) %{    // JAVA DYNAMIC CALL
-<<<<<<< HEAD
-    __ ic_call((address)$meth$$method, resolved_method_index(masm));
-=======
-    MacroAssembler _masm(&cbuf);
     __ ic_call((address)$meth$$method, resolved_method_index(cbuf));
     __ post_call_nop();
->>>>>>> 239ac2a5
   %}
 
   enc_class Java_Compiled_Call (method meth) %{    // JAVA COMPILED CALL
@@ -1853,20 +1832,12 @@
     assert( -128 <= disp && disp <= 127, "compiled_code_offset isn't small");
 
     // CALL *[EAX+in_bytes(Method::from_compiled_code_entry_point_offset())]
-<<<<<<< HEAD
-    masm.set_inst_mark();
-    $$$emit8$primary;
-    emit_rm(masm, 0x01, $secondary, EAX_enc );  // R/M byte
-    emit_d8(masm, disp);             // Displacement
-    masm.clear_inst_mark();
-=======
-    MacroAssembler _masm(&cbuf);
-    cbuf.set_insts_mark();
+    __ set_insts_mark();
     $$$emit8$primary;
     emit_rm(cbuf, 0x01, $secondary, EAX_enc );  // R/M byte
     emit_d8(cbuf, disp);             // Displacement
+    __ clear_insts_mark();
     __ post_call_nop();
->>>>>>> 239ac2a5
   %}
 
 //   Following encoding is no longer used, but may be restored if calling
@@ -2797,18 +2768,11 @@
     // PUSH src2.lo
     emit_opcode(masm,               0x50+$src2$$reg  );
     // CALL directly to the runtime
-<<<<<<< HEAD
-    masm.set_inst_mark();
-    emit_opcode(masm,0xE8);       // Call into runtime
-    emit_d32_reloc(masm, (CAST_FROM_FN_PTR(address, SharedRuntime::ldiv) - masm.pc()) - 4, runtime_call_Relocation::spec(), RELOC_IMM32 );
-    masm.clear_inst_mark();
-=======
-    MacroAssembler _masm(&cbuf);
-    cbuf.set_insts_mark();
+    __ set_insts_mark();
     emit_opcode(cbuf,0xE8);       // Call into runtime
     emit_d32_reloc(cbuf, (CAST_FROM_FN_PTR(address, SharedRuntime::ldiv) - cbuf.insts_end()) - 4, runtime_call_Relocation::spec(), RELOC_IMM32 );
+    __ cleear_insts_mark();
     __ post_call_nop();
->>>>>>> 239ac2a5
     // Restore stack
     emit_opcode(masm, 0x83); // add  SP, #framesize
     emit_rm(masm, 0x3, 0x00, ESP_enc);
@@ -2825,18 +2789,11 @@
     // PUSH src2.lo
     emit_opcode(masm,               0x50+$src2$$reg  );
     // CALL directly to the runtime
-<<<<<<< HEAD
-    masm.set_inst_mark();
-    emit_opcode(masm,0xE8);       // Call into runtime
-    emit_d32_reloc(masm, (CAST_FROM_FN_PTR(address, SharedRuntime::lrem ) - masm.pc()) - 4, runtime_call_Relocation::spec(), RELOC_IMM32 );
-    masm.clear_inst_mark();
-=======
-    MacroAssembler _masm(&cbuf);
-    cbuf.set_insts_mark();
+    __ set_insts_mark();
     emit_opcode(cbuf,0xE8);       // Call into runtime
     emit_d32_reloc(cbuf, (CAST_FROM_FN_PTR(address, SharedRuntime::lrem ) - cbuf.insts_end()) - 4, runtime_call_Relocation::spec(), RELOC_IMM32 );
+    __ clear_insts_mark();
     __ post_call_nop();
->>>>>>> 239ac2a5
     // Restore stack
     emit_opcode(masm, 0x83); // add  SP, #framesize
     emit_rm(masm, 0x3, 0x00, ESP_enc);
@@ -2904,20 +2861,12 @@
   %}
 
   enc_class enc_rethrow() %{
-<<<<<<< HEAD
-    masm.set_inst_mark();
-    emit_opcode(masm, 0xE9);        // jmp    entry
-    emit_d32_reloc(masm, (int)OptoRuntime::rethrow_stub() - ((int)masm.pc())-4,
-                   runtime_call_Relocation::spec(), RELOC_IMM32 );
-    masm.clear_inst_mark();
-=======
-    MacroAssembler _masm(&cbuf);
-    cbuf.set_insts_mark();
+    __ set_insts_mark();
     emit_opcode(cbuf, 0xE9);        // jmp    entry
     emit_d32_reloc(cbuf, (int)OptoRuntime::rethrow_stub() - ((int)cbuf.insts_end())-4,
                    runtime_call_Relocation::spec(), RELOC_IMM32 );
+    __ clear_insts_mark();
     __ post_call_nop();
->>>>>>> 239ac2a5
   %}
 
 
@@ -2963,18 +2912,11 @@
     emit_opcode(masm,0xD9 );      // FLD     ST(i)
     emit_d8    (masm,0xC0-1+$src$$reg );
     // CALL directly to the runtime
-<<<<<<< HEAD
-    masm.set_inst_mark();
-    emit_opcode(masm,0xE8);       // Call into runtime
-    emit_d32_reloc(masm, (StubRoutines::x86::d2i_wrapper() - masm.pc()) - 4, runtime_call_Relocation::spec(), RELOC_IMM32 );
-    masm.clear_inst_mark();
-=======
-    MacroAssembler _masm(&cbuf);
-    cbuf.set_insts_mark();
+    __ set_insts_mark();
     emit_opcode(cbuf,0xE8);       // Call into runtime
     emit_d32_reloc(cbuf, (StubRoutines::x86::d2i_wrapper() - cbuf.insts_end()) - 4, runtime_call_Relocation::spec(), RELOC_IMM32 );
+    __ clear_insts_mark();
     __ post_call_nop();
->>>>>>> 239ac2a5
     // Carry on here...
   %}
 
@@ -3014,18 +2956,11 @@
     emit_opcode(masm,0xD9 );      // FLD     ST(i)
     emit_d8    (masm,0xC0-1+$src$$reg );
     // CALL directly to the runtime
-<<<<<<< HEAD
-    masm.set_inst_mark();
-    emit_opcode(masm,0xE8);       // Call into runtime
-    emit_d32_reloc(masm, (StubRoutines::x86::d2l_wrapper() - masm.pc()) - 4, runtime_call_Relocation::spec(), RELOC_IMM32 );
-    masm.clear_inst_mark();
-=======
-    MacroAssembler _masm(&cbuf);
-    cbuf.set_insts_mark();
+    __ set_insts_mark();
     emit_opcode(cbuf,0xE8);       // Call into runtime
     emit_d32_reloc(cbuf, (StubRoutines::x86::d2l_wrapper() - cbuf.insts_end()) - 4, runtime_call_Relocation::spec(), RELOC_IMM32 );
+    __ clear_insts_mark();
     __ post_call_nop();
->>>>>>> 239ac2a5
     // Carry on here...
   %}
 
