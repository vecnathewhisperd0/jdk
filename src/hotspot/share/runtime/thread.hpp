/*
 * Copyright (c) 1997, 2023, Oracle and/or its affiliates. All rights reserved.
 * Copyright (c) 2021, Azul Systems, Inc. All rights reserved.
 * DO NOT ALTER OR REMOVE COPYRIGHT NOTICES OR THIS FILE HEADER.
 *
 * This code is free software; you can redistribute it and/or modify it
 * under the terms of the GNU General Public License version 2 only, as
 * published by the Free Software Foundation.
 *
 * This code is distributed in the hope that it will be useful, but WITHOUT
 * ANY WARRANTY; without even the implied warranty of MERCHANTABILITY or
 * FITNESS FOR A PARTICULAR PURPOSE.  See the GNU General Public License
 * version 2 for more details (a copy is included in the LICENSE file that
 * accompanied this code).
 *
 * You should have received a copy of the GNU General Public License version
 * 2 along with this work; if not, write to the Free Software Foundation,
 * Inc., 51 Franklin St, Fifth Floor, Boston, MA 02110-1301 USA.
 *
 * Please contact Oracle, 500 Oracle Parkway, Redwood Shores, CA 94065 USA
 * or visit www.oracle.com if you need additional information or have any
 * questions.
 *
 */

#ifndef SHARE_RUNTIME_THREAD_HPP
#define SHARE_RUNTIME_THREAD_HPP

#include "jni.h"
#include "gc/shared/gcThreadLocalData.hpp"
#include "gc/shared/threadLocalAllocBuffer.hpp"
#include "memory/allocation.hpp"
#include "runtime/atomic.hpp"
#include "runtime/globals.hpp"
#include "runtime/os.hpp"
#include "runtime/threadHeapSampler.hpp"
#include "runtime/threadLocalStorage.hpp"
#include "runtime/threadStatisticalInfo.hpp"
#include "runtime/unhandledOops.hpp"
#include "utilities/globalDefinitions.hpp"
#include "utilities/macros.hpp"
#if INCLUDE_JFR
#include "jfr/support/jfrThreadExtension.hpp"
#endif

class HandleArea;
class HandleMark;
class ICRefillVerifier;
class JvmtiRawMonitor;
class Metadata;
class OSThread;
class ParkEvent;
class ResourceArea;
class SafeThreadsListPtr;
class ThreadClosure;
class ThreadsList;
class ThreadsSMRSupport;
class VMErrorCallback;

class OopClosure;
class CodeBlobClosure;

DEBUG_ONLY(class ResourceMark;)

class WorkerThread;

class JavaThread;

// Class hierarchy
// - Thread
//   - JavaThread
//     - various subclasses eg CompilerThread, ServiceThread
//   - NonJavaThread
//     - NamedThread
//       - VMThread
//       - ConcurrentGCThread
//       - WorkerThread
//     - WatcherThread
//     - JfrThreadSampler
//     - LogAsyncWriter
//
// All Thread subclasses must be either JavaThread or NonJavaThread.
// This means !t->is_Java_thread() iff t is a NonJavaThread, or t is
// a partially constructed/destroyed Thread.

// Thread execution sequence and actions:
// All threads:
//  - thread_native_entry  // per-OS native entry point
//    - stack initialization
//    - other OS-level initialization (signal masks etc)
//    - handshake with creating thread (if not started suspended)
//    - this->call_run()  // common shared entry point
//      - shared common initialization
//      - this->pre_run()  // virtual per-thread-type initialization
//      - this->run()      // virtual per-thread-type "main" logic
//      - shared common tear-down
//      - this->post_run()  // virtual per-thread-type tear-down
//      - // 'this' no longer referenceable
//    - OS-level tear-down (minimal)
//    - final logging
//
// For JavaThread:
//   - this->run()  // virtual but not normally overridden
//     - this->thread_main_inner()  // extra call level to ensure correct stack calculations
//       - this->entry_point()  // set differently for each kind of JavaThread

class Thread: public ThreadShadow {
  friend class VMError;
  friend class VMErrorCallbackMark;
  friend class VMStructs;
  friend class JVMCIVMStructs;
 private:

#ifndef USE_LIBRARY_BASED_TLS_ONLY
  // Current thread is maintained as a thread-local variable
  static THREAD_LOCAL Thread* _thr_current;
#endif

  // On AArch64, the high order 32 bits are used by a "patching epoch" number
  // which reflects if this thread has executed the required fences, after
  // an nmethod gets disarmed. The low order 32 bits denote the disarmed value.
  uint64_t _nmethod_disarmed_guard_value;

 public:
  void set_nmethod_disarmed_guard_value(int value) {
    _nmethod_disarmed_guard_value = (uint64_t)(uint32_t)value;
  }

  static ByteSize nmethod_disarmed_guard_value_offset() {
    ByteSize offset = byte_offset_of(Thread, _nmethod_disarmed_guard_value);
    // At least on x86_64, nmethod entry barrier encodes disarmed value offset
    // in instruction as disp8 immed
    assert(in_bytes(offset) < 128, "Offset >= 128");
    return offset;
  }

 private:
  // Thread local data area available to the GC. The internal
  // structure and contents of this data area is GC-specific.
  // Only GC and GC barrier code should access this data area.
  GCThreadLocalData _gc_data;

 public:
  static ByteSize gc_data_offset() {
    return byte_offset_of(Thread, _gc_data);
  }

  template <typename T> T* gc_data() {
    STATIC_ASSERT(sizeof(T) <= sizeof(_gc_data));
    return reinterpret_cast<T*>(&_gc_data);
  }

  // Exception handling
  // (Note: _pending_exception and friends are in ThreadShadow)
  //oop       _pending_exception;                // pending exception for current thread
  // const char* _exception_file;                   // file information for exception (debugging only)
  // int         _exception_line;                   // line information for exception (debugging only)
 protected:

  DEBUG_ONLY(static Thread* _starting_thread;)

  // JavaThread lifecycle support:
  friend class SafeThreadsListPtr;  // for _threads_list_ptr, cmpxchg_threads_hazard_ptr(), {dec_,inc_,}nested_threads_hazard_ptr_cnt(), {g,s}et_threads_hazard_ptr(), inc_nested_handle_cnt(), tag_hazard_ptr() access
  friend class ScanHazardPtrGatherProtectedThreadsClosure;  // for cmpxchg_threads_hazard_ptr(), get_threads_hazard_ptr(), is_hazard_ptr_tagged() access
  friend class ScanHazardPtrGatherThreadsListClosure;  // for get_threads_hazard_ptr(), untag_hazard_ptr() access
  friend class ScanHazardPtrPrintMatchingThreadsClosure;  // for get_threads_hazard_ptr(), is_hazard_ptr_tagged() access
  friend class ThreadsSMRSupport;  // for _nested_threads_hazard_ptr_cnt, _threads_hazard_ptr, _threads_list_ptr access
  friend class ThreadsListHandleTest;  // for _nested_threads_hazard_ptr_cnt, _threads_hazard_ptr, _threads_list_ptr access
  friend class ValidateHazardPtrsClosure;  // for get_threads_hazard_ptr(), untag_hazard_ptr() access

  ThreadsList* volatile _threads_hazard_ptr;
  SafeThreadsListPtr*   _threads_list_ptr;
  ThreadsList*          cmpxchg_threads_hazard_ptr(ThreadsList* exchange_value, ThreadsList* compare_value);
  ThreadsList*          get_threads_hazard_ptr() const;
  void                  set_threads_hazard_ptr(ThreadsList* new_list);
  static bool           is_hazard_ptr_tagged(ThreadsList* list) {
    return (intptr_t(list) & intptr_t(1)) == intptr_t(1);
  }
  static ThreadsList*   tag_hazard_ptr(ThreadsList* list) {
    return (ThreadsList*)(intptr_t(list) | intptr_t(1));
  }
  static ThreadsList*   untag_hazard_ptr(ThreadsList* list) {
    return (ThreadsList*)(intptr_t(list) & ~intptr_t(1));
  }
  // This field is enabled via -XX:+EnableThreadSMRStatistics:
  uint _nested_threads_hazard_ptr_cnt;
  void dec_nested_threads_hazard_ptr_cnt() {
    assert(_nested_threads_hazard_ptr_cnt != 0, "mismatched {dec,inc}_nested_threads_hazard_ptr_cnt()");
    _nested_threads_hazard_ptr_cnt--;
  }
  void inc_nested_threads_hazard_ptr_cnt() {
    _nested_threads_hazard_ptr_cnt++;
  }
  uint nested_threads_hazard_ptr_cnt() {
    return _nested_threads_hazard_ptr_cnt;
  }

 public:
  // Is the target JavaThread protected by the calling Thread or by some other
  // mechanism?
  static bool is_JavaThread_protected(const JavaThread* target);
  // Is the target JavaThread protected by a ThreadsListHandle (TLH) associated
  // with the calling Thread?
  static bool is_JavaThread_protected_by_TLH(const JavaThread* target);

 private:
  DEBUG_ONLY(bool _suspendible_thread;)
  DEBUG_ONLY(bool _indirectly_suspendible_thread;)

 public:
  // Determines if a heap allocation failure will be retried
  // (e.g., by deoptimizing and re-executing in the interpreter).
  // In this case, the failed allocation must raise
  // Universe::out_of_memory_error_retry() and omit side effects
  // such as JVMTI events and handling -XX:+HeapDumpOnOutOfMemoryError
  // and -XX:OnOutOfMemoryError.
  virtual bool in_retryable_allocation() const { return false; }

#ifdef ASSERT
  void set_suspendible_thread()   { _suspendible_thread = true; }
  void clear_suspendible_thread() { _suspendible_thread = false; }
  bool is_suspendible_thread()    { return _suspendible_thread; }

  void set_indirectly_suspendible_thread()   { _indirectly_suspendible_thread = true; }
  void clear_indirectly_suspendible_thread() { _indirectly_suspendible_thread = false; }
  bool is_indirectly_suspendible_thread()    { return _indirectly_suspendible_thread; }
#endif

 private:
  // Point to the last handle mark
  HandleMark* _last_handle_mark;

  // Claim value for parallel iteration over threads.
  uintx _threads_do_token;

  // Support for GlobalCounter
 private:
  volatile uintx _rcu_counter;
 public:
  volatile uintx* get_rcu_counter() {
    return &_rcu_counter;
  }

 public:
  void set_last_handle_mark(HandleMark* mark)   { _last_handle_mark = mark; }
  HandleMark* last_handle_mark() const          { return _last_handle_mark; }
 private:

#ifdef ASSERT
  ICRefillVerifier* _missed_ic_stub_refill_verifier;

 public:
  ICRefillVerifier* missed_ic_stub_refill_verifier() {
    return _missed_ic_stub_refill_verifier;
  }

  void set_missed_ic_stub_refill_verifier(ICRefillVerifier* verifier) {
    _missed_ic_stub_refill_verifier = verifier;
  }
#endif // ASSERT

 private:
  // Used by SkipGCALot class.
  NOT_PRODUCT(bool _skip_gcalot;)               // Should we elide gc-a-lot?

  friend class GCLocker;

 private:
  ThreadLocalAllocBuffer _tlab;                 // Thread-local eden
  jlong _allocated_bytes;                       // Cumulative number of bytes allocated on
                                                // the Java heap
  ThreadHeapSampler _heap_sampler;              // For use when sampling the memory.

  ThreadStatisticalInfo _statistical_info;      // Statistics about the thread

  JFR_ONLY(DEFINE_THREAD_LOCAL_FIELD_JFR;)      // Thread-local data for jfr

  JvmtiRawMonitor* _current_pending_raw_monitor; // JvmtiRawMonitor this thread
                                                 // is waiting to lock
 public:
  // Constructor
  Thread();
  virtual ~Thread() = 0;        // Thread is abstract.

  // Manage Thread::current()
  void initialize_thread_current();
  static void clear_thread_current(); // TLS cleanup needed before threads terminate

 protected:
  // To be implemented by children.
  virtual void run() = 0;
  virtual void pre_run() = 0;
  virtual void post_run() = 0;  // Note: Thread must not be deleted prior to calling this!

#ifdef ASSERT
  enum RunState {
    PRE_CALL_RUN,
    CALL_RUN,
    PRE_RUN,
    RUN,
    POST_RUN
    // POST_CALL_RUN - can't define this one as 'this' may be deleted when we want to set it
  };
  RunState _run_state;  // for lifecycle checks
#endif


 public:
  // invokes <ChildThreadClass>::run(), with common preparations and cleanups.
  void call_run();

  // Testers
  virtual bool is_VM_thread()       const            { return false; }
  virtual bool is_Java_thread()     const            { return false; }
  virtual bool is_Compiler_thread() const            { return false; }
  virtual bool is_service_thread() const             { return false; }
  virtual bool is_hidden_from_external_view() const  { return false; }
  virtual bool is_jvmti_agent_thread() const         { return false; }
  virtual bool is_Watcher_thread() const             { return false; }
  virtual bool is_ConcurrentGC_thread() const        { return false; }
  virtual bool is_Named_thread() const               { return false; }
  virtual bool is_Worker_thread() const              { return false; }
  virtual bool is_JfrSampler_thread() const          { return false; }
<<<<<<< HEAD
  virtual bool is_AttachListener_thread() const      { return false; }
=======
  virtual bool is_monitor_deflation_thread() const   { return false; }
>>>>>>> d2a858e1

  // Can this thread make Java upcalls
  virtual bool can_call_java() const                 { return false; }

  // Is this a JavaThread that is on the VM's current ThreadsList?
  // If so it must participate in the safepoint protocol.
  virtual bool is_active_Java_thread() const         { return false; }

  // All threads are given names. For singleton subclasses we can
  // just hard-wire the known name of the instance. JavaThreads and
  // NamedThreads support multiple named instances, and dynamic
  // changing of the name of an instance.
  virtual const char* name() const { return "Unknown thread"; }

  // A thread's type name is also made available for debugging
  // and logging.
  virtual const char* type_name() const { return "Thread"; }

  // Returns the current thread (ASSERTS if null)
  static inline Thread* current();
  // Returns the current thread, or null if not attached
  static inline Thread* current_or_null();
  // Returns the current thread, or null if not attached, and is
  // safe for use from signal-handlers
  static inline Thread* current_or_null_safe();

  // Common thread operations
#ifdef ASSERT
  static void check_for_dangling_thread_pointer(Thread *thread);
#endif
  static void set_priority(Thread* thread, ThreadPriority priority);
  static void start(Thread* thread);

  void set_native_thread_name(const char *name) {
    assert(Thread::current() == this, "set_native_thread_name can only be called on the current thread");
    os::set_native_thread_name(name);
  }

  // Support for Unhandled Oop detection
  // Add the field for both, fastdebug and debug, builds to keep
  // Thread's fields layout the same.
  // Note: CHECK_UNHANDLED_OOPS is defined only for fastdebug build.
#ifdef CHECK_UNHANDLED_OOPS
 private:
  UnhandledOops* _unhandled_oops;
#elif defined(ASSERT)
 private:
  void* _unhandled_oops;
#endif
#ifdef CHECK_UNHANDLED_OOPS
 public:
  UnhandledOops* unhandled_oops() { return _unhandled_oops; }
  // Mark oop safe for gc.  It may be stack allocated but won't move.
  void allow_unhandled_oop(oop *op) {
    if (CheckUnhandledOops) unhandled_oops()->allow_unhandled_oop(op);
  }
  // Clear oops at safepoint so crashes point to unhandled oop violator
  void clear_unhandled_oops() {
    if (CheckUnhandledOops) unhandled_oops()->clear_unhandled_oops();
  }
#endif // CHECK_UNHANDLED_OOPS

 public:
#ifndef PRODUCT
  bool skip_gcalot()           { return _skip_gcalot; }
  void set_skip_gcalot(bool v) { _skip_gcalot = v;    }
#endif

  // Resource area
  ResourceArea* resource_area() const            { return _resource_area; }
  void set_resource_area(ResourceArea* area)     { _resource_area = area; }

  OSThread* osthread() const                     { return _osthread;   }
  void set_osthread(OSThread* thread)            { _osthread = thread; }

  // Internal handle support
  HandleArea* handle_area() const                { return _handle_area; }
  void set_handle_area(HandleArea* area)         { _handle_area = area; }

  GrowableArray<Metadata*>* metadata_handles() const          { return _metadata_handles; }
  void set_metadata_handles(GrowableArray<Metadata*>* handles){ _metadata_handles = handles; }

  // Thread-Local Allocation Buffer (TLAB) support
  ThreadLocalAllocBuffer& tlab()                 { return _tlab; }
  void initialize_tlab();

  jlong allocated_bytes()               { return _allocated_bytes; }
  void set_allocated_bytes(jlong value) { _allocated_bytes = value; }
  void incr_allocated_bytes(jlong size) { _allocated_bytes += size; }
  inline jlong cooked_allocated_bytes();

  ThreadHeapSampler& heap_sampler()     { return _heap_sampler; }

  ThreadStatisticalInfo& statistical_info() { return _statistical_info; }

  JFR_ONLY(DEFINE_THREAD_LOCAL_ACCESSOR_JFR;)

  // For tracking the Jvmti raw monitor the thread is pending on.
  JvmtiRawMonitor* current_pending_raw_monitor() {
    return _current_pending_raw_monitor;
  }
  void set_current_pending_raw_monitor(JvmtiRawMonitor* monitor) {
    _current_pending_raw_monitor = monitor;
  }

  // GC support
  // Apply "f->do_oop" to all root oops in "this".
  //   Used by JavaThread::oops_do.
  // Apply "cf->do_code_blob" (if !nullptr) to all code blobs active in frames
  virtual void oops_do_no_frames(OopClosure* f, CodeBlobClosure* cf);
  virtual void oops_do_frames(OopClosure* f, CodeBlobClosure* cf) {}
  void oops_do(OopClosure* f, CodeBlobClosure* cf);

  // Handles the parallel case for claim_threads_do.
 private:
  bool claim_par_threads_do(uintx claim_token);
 public:
  // Requires that "claim_token" is that of the current iteration.
  // If "is_par" is false, sets the token of "this" to
  // "claim_token", and returns "true".  If "is_par" is true,
  // uses an atomic instruction to set the current thread's token to
  // "claim_token", if it is not already.  Returns "true" iff the
  // calling thread does the update, this indicates that the calling thread
  // has claimed the thread in the current iteration.
  bool claim_threads_do(bool is_par, uintx claim_token) {
    if (!is_par) {
      _threads_do_token = claim_token;
      return true;
    } else {
      return claim_par_threads_do(claim_token);
    }
  }

  uintx threads_do_token() const { return _threads_do_token; }

  // jvmtiRedefineClasses support
  void metadata_handles_do(void f(Metadata*));

 private:
  // Check if address is within the given range of this thread's
  // stack:  stack_base() > adr >/>= limit
  // The check is inclusive of limit if passed true, else exclusive.
  bool is_in_stack_range(address adr, address limit, bool inclusive) const {
    assert(stack_base() > limit && limit >= stack_end(), "limit is outside of stack");
    return stack_base() > adr && (inclusive ? adr >= limit : adr > limit);
  }

 public:
  // Used by fast lock support
  virtual bool is_lock_owned(address adr) const;

  // Check if address is within the given range of this thread's
  // stack:  stack_base() > adr >= limit
  bool is_in_stack_range_incl(address adr, address limit) const {
    return is_in_stack_range(adr, limit, true);
  }

  // Check if address is within the given range of this thread's
  // stack:  stack_base() > adr > limit
  bool is_in_stack_range_excl(address adr, address limit) const {
    return is_in_stack_range(adr, limit, false);
  }

  // Check if address is in the stack mapped to this thread. Used mainly in
  // error reporting (so has to include guard zone) and frame printing.
  // Expects _stack_base to be initialized - checked with assert.
  bool is_in_full_stack_checked(address adr) const {
    return is_in_stack_range_incl(adr, stack_end());
  }

  // Like is_in_full_stack_checked but without the assertions as this
  // may be called in a thread before _stack_base is initialized.
  bool is_in_full_stack(address adr) const {
    address stack_end = _stack_base - _stack_size;
    return _stack_base > adr && adr >= stack_end;
  }

  // Check if address is in the live stack of this thread (not just for locks).
  // Warning: can only be called by the current thread on itself.
  bool is_in_live_stack(address adr) const {
    assert(Thread::current() == this, "is_in_live_stack can only be called from current thread");
    return is_in_stack_range_incl(adr, os::current_stack_pointer());
  }

  // Sets this thread as starting thread. Returns failure if thread
  // creation fails due to lack of memory, too many threads etc.
  bool set_as_starting_thread();

protected:
  // OS data associated with the thread
  OSThread* _osthread;  // Platform-specific thread information

  // Thread local resource area for temporary allocation within the VM
  ResourceArea* _resource_area;

  DEBUG_ONLY(ResourceMark* _current_resource_mark;)

  // Thread local handle area for allocation of handles within the VM
  HandleArea* _handle_area;
  GrowableArray<Metadata*>* _metadata_handles;

  // Support for stack overflow handling, get_thread, etc.
  address          _stack_base;
  size_t           _stack_size;
  int              _lgrp_id;

 public:
  // Stack overflow support
  address stack_base() const           { assert(_stack_base != nullptr,"Sanity check"); return _stack_base; }
  void    set_stack_base(address base) { _stack_base = base; }
  size_t  stack_size() const           { return _stack_size; }
  void    set_stack_size(size_t size)  { _stack_size = size; }
  address stack_end()  const           { return stack_base() - stack_size(); }
  void    record_stack_base_and_size();
  void    register_thread_stack_with_NMT();
  void    unregister_thread_stack_with_NMT();

  int     lgrp_id() const        { return _lgrp_id; }
  void    set_lgrp_id(int value) { _lgrp_id = value; }

  // Printing
  void print_on(outputStream* st, bool print_extended_info) const;
  virtual void print_on(outputStream* st) const { print_on(st, false); }
  void print() const;
  virtual void print_on_error(outputStream* st, char* buf, int buflen) const;
  // Basic, non-virtual, printing support that is simple and always safe.
  void print_value_on(outputStream* st) const;

  // Debug-only code
#ifdef ASSERT
 private:
  // Deadlock detection support for Mutex locks. List of locks own by thread.
  Mutex* _owned_locks;
  // Mutex::set_owner_implementation is the only place where _owned_locks is modified,
  // thus the friendship
  friend class Mutex;
  friend class Monitor;

 public:
  void print_owned_locks_on(outputStream* st) const;
  void print_owned_locks() const                 { print_owned_locks_on(tty);    }
  Mutex* owned_locks() const                     { return _owned_locks;          }
  bool owns_locks() const                        { return owned_locks() != nullptr; }

  // Deadlock detection
  ResourceMark* current_resource_mark()          { return _current_resource_mark; }
  void set_current_resource_mark(ResourceMark* rm) { _current_resource_mark = rm; }
#endif // ASSERT

 private:
  volatile int _jvmti_env_iteration_count;

 public:
  void entering_jvmti_env_iteration()            { ++_jvmti_env_iteration_count; }
  void leaving_jvmti_env_iteration()             { --_jvmti_env_iteration_count; }
  bool is_inside_jvmti_env_iteration()           { return _jvmti_env_iteration_count > 0; }

  // Code generation
  static ByteSize exception_file_offset()        { return byte_offset_of(Thread, _exception_file); }
  static ByteSize exception_line_offset()        { return byte_offset_of(Thread, _exception_line); }

  static ByteSize stack_base_offset()            { return byte_offset_of(Thread, _stack_base); }
  static ByteSize stack_size_offset()            { return byte_offset_of(Thread, _stack_size); }

  static ByteSize tlab_start_offset()            { return byte_offset_of(Thread, _tlab) + ThreadLocalAllocBuffer::start_offset(); }
  static ByteSize tlab_end_offset()              { return byte_offset_of(Thread, _tlab) + ThreadLocalAllocBuffer::end_offset(); }
  static ByteSize tlab_top_offset()              { return byte_offset_of(Thread, _tlab) + ThreadLocalAllocBuffer::top_offset(); }
  static ByteSize tlab_pf_top_offset()           { return byte_offset_of(Thread, _tlab) + ThreadLocalAllocBuffer::pf_top_offset(); }

  static ByteSize allocated_bytes_offset()       { return byte_offset_of(Thread, _allocated_bytes); }

  JFR_ONLY(DEFINE_THREAD_LOCAL_OFFSET_JFR;)

 public:
  ParkEvent * volatile _ParkEvent;            // for Object monitors, JVMTI raw monitors,
                                              // and ObjectSynchronizer::read_stable_mark

  // Termination indicator used by the signal handler.
  // _ParkEvent is just a convenient field we can null out after setting the JavaThread termination state
  // (which can't itself be read from the signal handler if a signal hits during the Thread destructor).
  bool has_terminated()                       { return Atomic::load(&_ParkEvent) == nullptr; };

  jint _hashStateW;                           // Marsaglia Shift-XOR thread-local RNG
  jint _hashStateX;                           // thread-specific hashCode generator state
  jint _hashStateY;
  jint _hashStateZ;

  // Low-level leaf-lock primitives used to implement synchronization.
  // Not for general synchronization use.
  static void SpinAcquire(volatile int * Lock, const char * Name);
  static void SpinRelease(volatile int * Lock);

#if defined(__APPLE__) && defined(AARCH64)
 private:
  DEBUG_ONLY(bool _wx_init);
  WXMode _wx_state;
 public:
  void init_wx();
  WXMode enable_wx(WXMode new_state);

  void assert_wx_state(WXMode expected) {
    assert(_wx_state == expected, "wrong state");
  }
#endif // __APPLE__ && AARCH64

 private:
  bool _in_asgct = false;
 public:
  bool in_asgct() const { return _in_asgct; }
  void set_in_asgct(bool value) { _in_asgct = value; }
  static bool current_in_asgct() {
    Thread *cur = Thread::current_or_null_safe();
    return cur != nullptr && cur->in_asgct();
  }

 private:
  VMErrorCallback* _vm_error_callbacks;
};

class ThreadInAsgct {
 private:
  Thread* _thread;
 public:
  ThreadInAsgct(Thread* thread) : _thread(thread) {
    assert(thread != nullptr, "invariant");
    assert(!thread->in_asgct(), "invariant");
    thread->set_in_asgct(true);
  }
  ~ThreadInAsgct() {
    assert(_thread->in_asgct(), "invariant");
    _thread->set_in_asgct(false);
  }
};

// Inline implementation of Thread::current()
inline Thread* Thread::current() {
  Thread* current = current_or_null();
  assert(current != nullptr, "Thread::current() called on detached thread");
  return current;
}

inline Thread* Thread::current_or_null() {
#ifndef USE_LIBRARY_BASED_TLS_ONLY
  return _thr_current;
#else
  if (ThreadLocalStorage::is_initialized()) {
    return ThreadLocalStorage::thread();
  }
  return nullptr;
#endif
}

inline Thread* Thread::current_or_null_safe() {
  if (ThreadLocalStorage::is_initialized()) {
    return ThreadLocalStorage::thread();
  }
  return nullptr;
}

#endif // SHARE_RUNTIME_THREAD_HPP<|MERGE_RESOLUTION|>--- conflicted
+++ resolved
@@ -321,11 +321,8 @@
   virtual bool is_Named_thread() const               { return false; }
   virtual bool is_Worker_thread() const              { return false; }
   virtual bool is_JfrSampler_thread() const          { return false; }
-<<<<<<< HEAD
   virtual bool is_AttachListener_thread() const      { return false; }
-=======
   virtual bool is_monitor_deflation_thread() const   { return false; }
->>>>>>> d2a858e1
 
   // Can this thread make Java upcalls
   virtual bool can_call_java() const                 { return false; }
