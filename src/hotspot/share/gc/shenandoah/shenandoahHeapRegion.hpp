--- conflicted
+++ resolved
@@ -352,14 +352,11 @@
     return _index;
   }
 
-<<<<<<< HEAD
-=======
   inline void save_top_before_promote();
   inline HeapWord* get_top_before_promote() const { return _top_before_promoted; }
   inline void restore_top_before_promote();
   inline size_t garbage_before_padded_for_promote() const;
 
->>>>>>> 57fdc186
   // Allocation (return nullptr if full)
   inline HeapWord* allocate_aligned(size_t word_size, ShenandoahAllocRequest &req, size_t alignment_in_words);
 
@@ -468,14 +465,9 @@
   void decrement_age() { if (_age-- == 0) { _age = 0; } }
   void reset_age()     { _age = 0; }
 
-<<<<<<< HEAD
-  // Sets all remembered set cards to dirty.  Returns the number of regions spanned by the associated humongous object.
-  size_t promote_humongous();
-=======
   // Register all objects.  Set all remembered set cards to dirty.
   void promote_humongous();
   void promote_in_place();
->>>>>>> 57fdc186
 
 private:
   void decrement_humongous_waste() const;
