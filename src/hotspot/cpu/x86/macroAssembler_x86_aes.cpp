/*
* Copyright (c) 2019, Intel Corporation.
*
* DO NOT ALTER OR REMOVE COPYRIGHT NOTICES OR THIS FILE HEADER.
*
* This code is free software; you can redistribute it and/or modify it
* under the terms of the GNU General Public License version 2 only, as
* published by the Free Software Foundation.
*
* This code is distributed in the hope that it will be useful, but WITHOUT
* ANY WARRANTY; without even the implied warranty of MERCHANTABILITY or
* FITNESS FOR A PARTICULAR PURPOSE.  See the GNU General Public License
* version 2 for more details (a copy is included in the LICENSE file that
* accompanied this code).
*
* You should have received a copy of the GNU General Public License version
* 2 along with this work; if not, write to the Free Software Foundation,
* Inc., 51 Franklin St, Fifth Floor, Boston, MA 02110-1301 USA.
*
* Please contact Oracle, 500 Oracle Parkway, Redwood Shores, CA 94065 USA
* or visit www.oracle.com if you need additional information or have any
* questions.
*
*/

#include "precompiled.hpp"
#include "asm/assembler.hpp"
#include "asm/assembler.inline.hpp"
#include "runtime/stubRoutines.hpp"
#include "macroAssembler_x86.hpp"

#ifdef _LP64

void MacroAssembler::roundEnc(XMMRegister key, int rnum) {
    for (int xmm_reg_no = 0; xmm_reg_no <=rnum; xmm_reg_no++) {
      vaesenc(as_XMMRegister(xmm_reg_no), as_XMMRegister(xmm_reg_no), key, Assembler::AVX_512bit);
    }
}

void MacroAssembler::lastroundEnc(XMMRegister key, int rnum) {
    for (int xmm_reg_no = 0; xmm_reg_no <=rnum; xmm_reg_no++) {
      vaesenclast(as_XMMRegister(xmm_reg_no), as_XMMRegister(xmm_reg_no), key, Assembler::AVX_512bit);
    }
}

void MacroAssembler::roundDec(XMMRegister key, int rnum) {
    for (int xmm_reg_no = 0; xmm_reg_no <=rnum; xmm_reg_no++) {
      vaesdec(as_XMMRegister(xmm_reg_no), as_XMMRegister(xmm_reg_no), key, Assembler::AVX_512bit);
    }
}

void MacroAssembler::lastroundDec(XMMRegister key, int rnum) {
    for (int xmm_reg_no = 0; xmm_reg_no <=rnum; xmm_reg_no++) {
      vaesdeclast(as_XMMRegister(xmm_reg_no), as_XMMRegister(xmm_reg_no), key, Assembler::AVX_512bit);
    }
}

// Load key and shuffle operation
void MacroAssembler::ev_load_key(XMMRegister xmmdst, Register key, int offset, XMMRegister xmm_shuf_mask=NULL) {
    movdqu(xmmdst, Address(key, offset));
    if (xmm_shuf_mask != NULL) {
        pshufb(xmmdst, xmm_shuf_mask);
    } else {
       pshufb(xmmdst, ExternalAddress(StubRoutines::x86::key_shuffle_mask_addr()));
    }
   evshufi64x2(xmmdst, xmmdst, xmmdst, 0x0, Assembler::AVX_512bit);
}

// AES-ECB Encrypt Operation
void MacroAssembler::aesecb_encrypt(Register src_addr, Register dest_addr, Register key, Register len) {

    const Register pos = rax;
    const Register rounds = r12;

    Label NO_PARTS, LOOP, Loop_start, LOOP2, AES192, END_LOOP, AES256, REMAINDER, LAST2, END, KEY_192, KEY_256, EXIT;
    push(r13);
    push(r12);

    // For EVEX with VL and BW, provide a standard mask, VL = 128 will guide the merge
    // context for the registers used, where all instructions below are using 128-bit mode
    // On EVEX without VL and BW, these instructions will all be AVX.
    if (VM_Version::supports_avx512vlbw()) {
       movl(rax, 0xffff);
       kmovql(k1, rax);
    }
    push(len); // Save
    push(rbx);

    vzeroupper();

    xorptr(pos, pos);

    // Calculate number of rounds based on key length(128, 192, 256):44 for 10-rounds, 52 for 12-rounds, 60 for 14-rounds
    movl(rounds, Address(key, arrayOopDesc::length_offset_in_bytes() - arrayOopDesc::base_offset_in_bytes(T_INT)));

    // Load Key shuf mask
    const XMMRegister xmm_key_shuf_mask = xmm31;  // used temporarily to swap key bytes up front
    movdqu(xmm_key_shuf_mask, ExternalAddress(StubRoutines::x86::key_shuffle_mask_addr()));

    // Load and shuffle key based on number of rounds
    ev_load_key(xmm8, key, 0 * 16, xmm_key_shuf_mask);
    ev_load_key(xmm9, key, 1 * 16, xmm_key_shuf_mask);
    ev_load_key(xmm10, key, 2 * 16, xmm_key_shuf_mask);
    ev_load_key(xmm23, key, 3 * 16, xmm_key_shuf_mask);
    ev_load_key(xmm12, key, 4 * 16, xmm_key_shuf_mask);
    ev_load_key(xmm13, key, 5 * 16, xmm_key_shuf_mask);
    ev_load_key(xmm14, key, 6 * 16, xmm_key_shuf_mask);
    ev_load_key(xmm15, key, 7 * 16, xmm_key_shuf_mask);
    ev_load_key(xmm16, key, 8 * 16, xmm_key_shuf_mask);
    ev_load_key(xmm17, key, 9 * 16, xmm_key_shuf_mask);
    ev_load_key(xmm24, key, 10 * 16, xmm_key_shuf_mask);
    cmpl(rounds, 52);
    jcc(Assembler::greaterEqual, KEY_192);
    jmp(Loop_start);

    bind(KEY_192);
    ev_load_key(xmm19, key, 11 * 16, xmm_key_shuf_mask);
    ev_load_key(xmm20, key, 12 * 16, xmm_key_shuf_mask);
    cmpl(rounds, 60);
    jcc(Assembler::equal, KEY_256);
    jmp(Loop_start);

    bind(KEY_256);
    ev_load_key(xmm21, key, 13 * 16, xmm_key_shuf_mask);
    ev_load_key(xmm22, key, 14 * 16, xmm_key_shuf_mask);

    bind(Loop_start);
    movq(rbx, len);
    // Divide length by 16 to convert it to number of blocks
    shrq(len, 4);
    shlq(rbx, 60);
    jcc(Assembler::equal, NO_PARTS);
    addq(len, 1);
    // Check if number of blocks is greater than or equal to 32
    // If true, 512 bytes are processed at a time (code marked by label LOOP)
    // If not, 16 bytes are processed (code marked by REMAINDER label)
    bind(NO_PARTS);
    movq(rbx, len);
    shrq(len, 5);
    jcc(Assembler::equal, REMAINDER);
    movl(r13, len);
    // Compute number of blocks that will be processed 512 bytes at a time
    // Subtract this from the total number of blocks which will then be processed by REMAINDER loop
    shlq(r13, 5);
    subq(rbx, r13);
    //Begin processing 512 bytes
    bind(LOOP);
    // Move 64 bytes of PT data into a zmm register, as a result 512 bytes of PT loaded in zmm0-7
    evmovdquq(xmm0, Address(src_addr, pos, Address::times_1, 0 * 64), Assembler::AVX_512bit);
    evmovdquq(xmm1, Address(src_addr, pos, Address::times_1, 1 * 64), Assembler::AVX_512bit);
    evmovdquq(xmm2, Address(src_addr, pos, Address::times_1, 2 * 64), Assembler::AVX_512bit);
    evmovdquq(xmm3, Address(src_addr, pos, Address::times_1, 3 * 64), Assembler::AVX_512bit);
    evmovdquq(xmm4, Address(src_addr, pos, Address::times_1, 4 * 64), Assembler::AVX_512bit);
    evmovdquq(xmm5, Address(src_addr, pos, Address::times_1, 5 * 64), Assembler::AVX_512bit);
    evmovdquq(xmm6, Address(src_addr, pos, Address::times_1, 6 * 64), Assembler::AVX_512bit);
    evmovdquq(xmm7, Address(src_addr, pos, Address::times_1, 7 * 64), Assembler::AVX_512bit);
    // Xor with the first round key
    evpxorq(xmm0, xmm0, xmm8, Assembler::AVX_512bit);
    evpxorq(xmm1, xmm1, xmm8, Assembler::AVX_512bit);
    evpxorq(xmm2, xmm2, xmm8, Assembler::AVX_512bit);
    evpxorq(xmm3, xmm3, xmm8, Assembler::AVX_512bit);
    evpxorq(xmm4, xmm4, xmm8, Assembler::AVX_512bit);
    evpxorq(xmm5, xmm5, xmm8, Assembler::AVX_512bit);
    evpxorq(xmm6, xmm6, xmm8, Assembler::AVX_512bit);
    evpxorq(xmm7, xmm7, xmm8, Assembler::AVX_512bit);
    // 9 Aes encode round operations
    roundEnc(xmm9,  7);
    roundEnc(xmm10, 7);
    roundEnc(xmm23, 7);
    roundEnc(xmm12, 7);
    roundEnc(xmm13, 7);
    roundEnc(xmm14, 7);
    roundEnc(xmm15, 7);
    roundEnc(xmm16, 7);
    roundEnc(xmm17, 7);
    cmpl(rounds, 52);
    jcc(Assembler::aboveEqual, AES192);
    // Aesenclast round operation for keysize = 128
    lastroundEnc(xmm24, 7);
    jmp(END_LOOP);
    //Additional 2 rounds of Aesenc operation for keysize = 192
    bind(AES192);
    roundEnc(xmm24, 7);
    roundEnc(xmm19, 7);
    cmpl(rounds, 60);
    jcc(Assembler::aboveEqual, AES256);
    // Aesenclast round for keysize = 192
    lastroundEnc(xmm20, 7);
    jmp(END_LOOP);
    // 2 rounds of Aesenc operation and Aesenclast for keysize = 256
    bind(AES256);
    roundEnc(xmm20, 7);
    roundEnc(xmm21, 7);
    lastroundEnc(xmm22, 7);

    bind(END_LOOP);
    // Move 512 bytes of CT to destination
    evmovdquq(Address(dest_addr, pos, Address::times_1, 0 * 64), xmm0, Assembler::AVX_512bit);
    evmovdquq(Address(dest_addr, pos, Address::times_1, 1 * 64), xmm1, Assembler::AVX_512bit);
    evmovdquq(Address(dest_addr, pos, Address::times_1, 2 * 64), xmm2, Assembler::AVX_512bit);
    evmovdquq(Address(dest_addr, pos, Address::times_1, 3 * 64), xmm3, Assembler::AVX_512bit);
    evmovdquq(Address(dest_addr, pos, Address::times_1, 4 * 64), xmm4, Assembler::AVX_512bit);
    evmovdquq(Address(dest_addr, pos, Address::times_1, 5 * 64), xmm5, Assembler::AVX_512bit);
    evmovdquq(Address(dest_addr, pos, Address::times_1, 6 * 64), xmm6, Assembler::AVX_512bit);
    evmovdquq(Address(dest_addr, pos, Address::times_1, 7 * 64), xmm7, Assembler::AVX_512bit);

    addq(pos, 512);
    decq(len);
    jcc(Assembler::notEqual, LOOP);

    bind(REMAINDER);
    vzeroupper();
    cmpq(rbx, 0);
    jcc(Assembler::equal, END);
    // Process 16 bytes at a time
    bind(LOOP2);
    movdqu(xmm1, Address(src_addr, pos, Address::times_1, 0));
    vpxor(xmm1, xmm1, xmm8, Assembler::AVX_128bit);
    // xmm2 contains shuffled key for Aesenclast operation.
    vmovdqu(xmm2, xmm24);

    vaesenc(xmm1, xmm1, xmm9, Assembler::AVX_128bit);
    vaesenc(xmm1, xmm1, xmm10, Assembler::AVX_128bit);
    vaesenc(xmm1, xmm1, xmm23, Assembler::AVX_128bit);
    vaesenc(xmm1, xmm1, xmm12, Assembler::AVX_128bit);
    vaesenc(xmm1, xmm1, xmm13, Assembler::AVX_128bit);
    vaesenc(xmm1, xmm1, xmm14, Assembler::AVX_128bit);
    vaesenc(xmm1, xmm1, xmm15, Assembler::AVX_128bit);
    vaesenc(xmm1, xmm1, xmm16, Assembler::AVX_128bit);
    vaesenc(xmm1, xmm1, xmm17, Assembler::AVX_128bit);

    cmpl(rounds, 52);
    jcc(Assembler::below, LAST2);
    vmovdqu(xmm2, xmm20);
    vaesenc(xmm1, xmm1, xmm24, Assembler::AVX_128bit);
    vaesenc(xmm1, xmm1, xmm19, Assembler::AVX_128bit);
    cmpl(rounds, 60);
    jcc(Assembler::below, LAST2);
    vmovdqu(xmm2, xmm22);
    vaesenc(xmm1, xmm1, xmm20, Assembler::AVX_128bit);
    vaesenc(xmm1, xmm1, xmm21, Assembler::AVX_128bit);

    bind(LAST2);
    // Aesenclast round
    vaesenclast(xmm1, xmm1, xmm2, Assembler::AVX_128bit);
    // Write 16 bytes of CT to destination
    movdqu(Address(dest_addr, pos, Address::times_1, 0), xmm1);
    addq(pos, 16);
    decq(rbx);
    jcc(Assembler::notEqual, LOOP2);

    bind(END);
    // Zero out the round keys
    evpxorq(xmm8, xmm8, xmm8, Assembler::AVX_512bit);
    evpxorq(xmm9, xmm9, xmm9, Assembler::AVX_512bit);
    evpxorq(xmm10, xmm10, xmm10, Assembler::AVX_512bit);
    evpxorq(xmm23, xmm23, xmm23, Assembler::AVX_512bit);
    evpxorq(xmm12, xmm12, xmm12, Assembler::AVX_512bit);
    evpxorq(xmm13, xmm13, xmm13, Assembler::AVX_512bit);
    evpxorq(xmm14, xmm14, xmm14, Assembler::AVX_512bit);
    evpxorq(xmm15, xmm15, xmm15, Assembler::AVX_512bit);
    evpxorq(xmm16, xmm16, xmm16, Assembler::AVX_512bit);
    evpxorq(xmm17, xmm17, xmm17, Assembler::AVX_512bit);
    evpxorq(xmm24, xmm24, xmm24, Assembler::AVX_512bit);
    cmpl(rounds, 44);
    jcc(Assembler::belowEqual, EXIT);
    evpxorq(xmm19, xmm19, xmm19, Assembler::AVX_512bit);
    evpxorq(xmm20, xmm20, xmm20, Assembler::AVX_512bit);
    cmpl(rounds, 52);
    jcc(Assembler::belowEqual, EXIT);
    evpxorq(xmm21, xmm21, xmm21, Assembler::AVX_512bit);
    evpxorq(xmm22, xmm22, xmm22, Assembler::AVX_512bit);
    bind(EXIT);
    pop(rbx);
    pop(rax); // return length
    pop(r12);
    pop(r13);
}

// AES-ECB Decrypt Operation
void MacroAssembler::aesecb_decrypt(Register src_addr, Register dest_addr, Register key, Register len)  {

    Label NO_PARTS, LOOP, Loop_start, LOOP2, AES192, END_LOOP, AES256, REMAINDER, LAST2, END, KEY_192, KEY_256, EXIT;
    const Register pos = rax;
    const Register rounds = r12;
    push(r13);
    push(r12);

    // For EVEX with VL and BW, provide a standard mask, VL = 128 will guide the merge
    // context for the registers used, where all instructions below are using 128-bit mode
    // On EVEX without VL and BW, these instructions will all be AVX.
    if (VM_Version::supports_avx512vlbw()) {
       movl(rax, 0xffff);
       kmovql(k1, rax);
    }

    push(len); // Save
    push(rbx);

    vzeroupper();

    xorptr(pos, pos);
    // Calculate number of rounds i.e. based on key length(128, 192, 256):44 for 10-rounds, 52 for 12-rounds, 60 for 14-rounds
    movl(rounds, Address(key, arrayOopDesc::length_offset_in_bytes() - arrayOopDesc::base_offset_in_bytes(T_INT)));

    // Load Key shuf mask
    const XMMRegister xmm_key_shuf_mask = xmm31;  // used temporarily to swap key bytes up front
    movdqu(xmm_key_shuf_mask, ExternalAddress(StubRoutines::x86::key_shuffle_mask_addr()));

    // Load and shuffle round keys. The java expanded key ordering is rotated one position in decryption.
    // So the first round key is loaded from 1*16 here and last round key is loaded from 0*16
    ev_load_key(xmm9,  key, 1 * 16, xmm_key_shuf_mask);
    ev_load_key(xmm10, key, 2 * 16, xmm_key_shuf_mask);
    ev_load_key(xmm11, key, 3 * 16, xmm_key_shuf_mask);
    ev_load_key(xmm12, key, 4 * 16, xmm_key_shuf_mask);
    ev_load_key(xmm13, key, 5 * 16, xmm_key_shuf_mask);
    ev_load_key(xmm14, key, 6 * 16, xmm_key_shuf_mask);
    ev_load_key(xmm15, key, 7 * 16, xmm_key_shuf_mask);
    ev_load_key(xmm16, key, 8 * 16, xmm_key_shuf_mask);
    ev_load_key(xmm17, key, 9 * 16, xmm_key_shuf_mask);
    ev_load_key(xmm18, key, 10 * 16, xmm_key_shuf_mask);
    ev_load_key(xmm27, key, 0 * 16, xmm_key_shuf_mask);
    cmpl(rounds, 52);
    jcc(Assembler::greaterEqual, KEY_192);
    jmp(Loop_start);

    bind(KEY_192);
    ev_load_key(xmm19, key, 11 * 16, xmm_key_shuf_mask);
    ev_load_key(xmm20, key, 12 * 16, xmm_key_shuf_mask);
    cmpl(rounds, 60);
    jcc(Assembler::equal, KEY_256);
    jmp(Loop_start);

    bind(KEY_256);
    ev_load_key(xmm21, key, 13 * 16, xmm_key_shuf_mask);
    ev_load_key(xmm22, key, 14 * 16, xmm_key_shuf_mask);
    bind(Loop_start);
    movq(rbx, len);
    // Convert input length to number of blocks
    shrq(len, 4);
    shlq(rbx, 60);
    jcc(Assembler::equal, NO_PARTS);
    addq(len, 1);
    // Check if number of blocks is greater than/ equal to 32
    // If true, blocks then 512 bytes are processed at a time (code marked by label LOOP)
    // If not, 16 bytes are processed (code marked by label REMAINDER)
    bind(NO_PARTS);
    movq(rbx, len);
    shrq(len, 5);
    jcc(Assembler::equal, REMAINDER);
    movl(r13, len);
    // Compute number of blocks that will be processed as 512 bytes at a time
    // Subtract this from the total number of blocks, which will then be processed by REMAINDER loop.
    shlq(r13, 5);
    subq(rbx, r13);

    bind(LOOP);
    // Move 64 bytes of CT data into a zmm register, as a result 512 bytes of CT loaded in zmm0-7
    evmovdquq(xmm0, Address(src_addr, pos, Address::times_1, 0 * 64), Assembler::AVX_512bit);
    evmovdquq(xmm1, Address(src_addr, pos, Address::times_1, 1 * 64), Assembler::AVX_512bit);
    evmovdquq(xmm2, Address(src_addr, pos, Address::times_1, 2 * 64), Assembler::AVX_512bit);
    evmovdquq(xmm3, Address(src_addr, pos, Address::times_1, 3 * 64), Assembler::AVX_512bit);
    evmovdquq(xmm4, Address(src_addr, pos, Address::times_1, 4 * 64), Assembler::AVX_512bit);
    evmovdquq(xmm5, Address(src_addr, pos, Address::times_1, 5 * 64), Assembler::AVX_512bit);
    evmovdquq(xmm6, Address(src_addr, pos, Address::times_1, 6 * 64), Assembler::AVX_512bit);
    evmovdquq(xmm7, Address(src_addr, pos, Address::times_1, 7 * 64), Assembler::AVX_512bit);
    // Xor with the first round key
    evpxorq(xmm0, xmm0, xmm9, Assembler::AVX_512bit);
    evpxorq(xmm1, xmm1, xmm9, Assembler::AVX_512bit);
    evpxorq(xmm2, xmm2, xmm9, Assembler::AVX_512bit);
    evpxorq(xmm3, xmm3, xmm9, Assembler::AVX_512bit);
    evpxorq(xmm4, xmm4, xmm9, Assembler::AVX_512bit);
    evpxorq(xmm5, xmm5, xmm9, Assembler::AVX_512bit);
    evpxorq(xmm6, xmm6, xmm9, Assembler::AVX_512bit);
    evpxorq(xmm7, xmm7, xmm9, Assembler::AVX_512bit);
    // 9 rounds of Aesdec
    roundDec(xmm10, 7);
    roundDec(xmm11, 7);
    roundDec(xmm12, 7);
    roundDec(xmm13, 7);
    roundDec(xmm14, 7);
    roundDec(xmm15, 7);
    roundDec(xmm16, 7);
    roundDec(xmm17, 7);
    roundDec(xmm18, 7);
    cmpl(rounds, 52);
    jcc(Assembler::aboveEqual, AES192);
    // Aesdeclast round for keysize = 128
    lastroundDec(xmm27, 7);
    jmp(END_LOOP);

    bind(AES192);
    // 2 Additional rounds for keysize = 192
    roundDec(xmm19, 7);
    roundDec(xmm20, 7);
    cmpl(rounds, 60);
    jcc(Assembler::aboveEqual, AES256);
    // Aesdeclast round for keysize = 192
    lastroundDec(xmm27, 7);
    jmp(END_LOOP);
    bind(AES256);
    // 2 Additional rounds and Aesdeclast for keysize = 256
    roundDec(xmm21, 7);
    roundDec(xmm22, 7);
    lastroundDec(xmm27, 7);

    bind(END_LOOP);
    // Write 512 bytes of PT to the destination
    evmovdquq(Address(dest_addr, pos, Address::times_1, 0 * 64), xmm0, Assembler::AVX_512bit);
    evmovdquq(Address(dest_addr, pos, Address::times_1, 1 * 64), xmm1, Assembler::AVX_512bit);
    evmovdquq(Address(dest_addr, pos, Address::times_1, 2 * 64), xmm2, Assembler::AVX_512bit);
    evmovdquq(Address(dest_addr, pos, Address::times_1, 3 * 64), xmm3, Assembler::AVX_512bit);
    evmovdquq(Address(dest_addr, pos, Address::times_1, 4 * 64), xmm4, Assembler::AVX_512bit);
    evmovdquq(Address(dest_addr, pos, Address::times_1, 5 * 64), xmm5, Assembler::AVX_512bit);
    evmovdquq(Address(dest_addr, pos, Address::times_1, 6 * 64), xmm6, Assembler::AVX_512bit);
    evmovdquq(Address(dest_addr, pos, Address::times_1, 7 * 64), xmm7, Assembler::AVX_512bit);

    addq(pos, 512);
    decq(len);
    jcc(Assembler::notEqual, LOOP);

    bind(REMAINDER);
    vzeroupper();
    cmpq(rbx, 0);
    jcc(Assembler::equal, END);
    // Process 16 bytes at a time
    bind(LOOP2);
    movdqu(xmm1, Address(src_addr, pos, Address::times_1, 0));
    vpxor(xmm1, xmm1, xmm9, Assembler::AVX_128bit);
    // xmm2 contains shuffled key for Aesdeclast operation.
    vmovdqu(xmm2, xmm27);

    vaesdec(xmm1, xmm1, xmm10, Assembler::AVX_128bit);
    vaesdec(xmm1, xmm1, xmm11, Assembler::AVX_128bit);
    vaesdec(xmm1, xmm1, xmm12, Assembler::AVX_128bit);
    vaesdec(xmm1, xmm1, xmm13, Assembler::AVX_128bit);
    vaesdec(xmm1, xmm1, xmm14, Assembler::AVX_128bit);
    vaesdec(xmm1, xmm1, xmm15, Assembler::AVX_128bit);
    vaesdec(xmm1, xmm1, xmm16, Assembler::AVX_128bit);
    vaesdec(xmm1, xmm1, xmm17, Assembler::AVX_128bit);
    vaesdec(xmm1, xmm1, xmm18, Assembler::AVX_128bit);

    cmpl(rounds, 52);
    jcc(Assembler::below, LAST2);
    vaesdec(xmm1, xmm1, xmm19, Assembler::AVX_128bit);
    vaesdec(xmm1, xmm1, xmm20, Assembler::AVX_128bit);
    cmpl(rounds, 60);
    jcc(Assembler::below, LAST2);
    vaesdec(xmm1, xmm1, xmm21, Assembler::AVX_128bit);
    vaesdec(xmm1, xmm1, xmm22, Assembler::AVX_128bit);

    bind(LAST2);
    // Aesdeclast round
    vaesdeclast(xmm1, xmm1, xmm2, Assembler::AVX_128bit);
    // Write 16 bytes of PT to destination
    movdqu(Address(dest_addr, pos, Address::times_1, 0), xmm1);
    addq(pos, 16);
    decq(rbx);
    jcc(Assembler::notEqual, LOOP2);

    bind(END);
    // Zero out the round keys
    evpxorq(xmm8, xmm8, xmm8, Assembler::AVX_512bit);
    evpxorq(xmm9, xmm9, xmm9, Assembler::AVX_512bit);
    evpxorq(xmm10, xmm10, xmm10, Assembler::AVX_512bit);
    evpxorq(xmm11, xmm11, xmm11, Assembler::AVX_512bit);
    evpxorq(xmm12, xmm12, xmm12, Assembler::AVX_512bit);
    evpxorq(xmm13, xmm13, xmm13, Assembler::AVX_512bit);
    evpxorq(xmm14, xmm14, xmm14, Assembler::AVX_512bit);
    evpxorq(xmm15, xmm15, xmm15, Assembler::AVX_512bit);
    evpxorq(xmm16, xmm16, xmm16, Assembler::AVX_512bit);
    evpxorq(xmm17, xmm17, xmm17, Assembler::AVX_512bit);
    evpxorq(xmm18, xmm18, xmm18, Assembler::AVX_512bit);
    evpxorq(xmm27, xmm27, xmm27, Assembler::AVX_512bit);
    cmpl(rounds, 44);
    jcc(Assembler::belowEqual, EXIT);
    evpxorq(xmm19, xmm19, xmm19, Assembler::AVX_512bit);
    evpxorq(xmm20, xmm20, xmm20, Assembler::AVX_512bit);
    cmpl(rounds, 52);
    jcc(Assembler::belowEqual, EXIT);
    evpxorq(xmm21, xmm21, xmm21, Assembler::AVX_512bit);
    evpxorq(xmm22, xmm22, xmm22, Assembler::AVX_512bit);
    bind(EXIT);
    pop(rbx);
    pop(rax); // return length
    pop(r12);
    pop(r13);
}

// Multiply 128 x 128 bits, using 4 pclmulqdq operations
void MacroAssembler::schoolbookAAD(int i, Register htbl, XMMRegister data,
    XMMRegister tmp0, XMMRegister tmp1, XMMRegister tmp2, XMMRegister tmp3) {
    movdqu(xmm15, Address(htbl, i * 16));
    vpclmulhqlqdq(tmp3, data, xmm15); // 0x01
    vpxor(tmp2, tmp2, tmp3, Assembler::AVX_128bit);
    vpclmulldq(tmp3, data, xmm15); // 0x00
    vpxor(tmp0, tmp0, tmp3, Assembler::AVX_128bit);
    vpclmulhdq(tmp3, data, xmm15); // 0x11
    vpxor(tmp1, tmp1, tmp3, Assembler::AVX_128bit);
    vpclmullqhqdq(tmp3, data, xmm15); // 0x10
    vpxor(tmp2, tmp2, tmp3, Assembler::AVX_128bit);
}

// Multiply two 128 bit numbers resulting in a 256 bit value
// Result of the multiplication followed by reduction stored in state
void MacroAssembler::gfmul(XMMRegister tmp0, XMMRegister state) {
    const XMMRegister tmp1 = xmm4;
    const XMMRegister tmp2 = xmm5;
    const XMMRegister tmp3 = xmm6;
    const XMMRegister tmp4 = xmm7;

    vpclmulldq(tmp1, state, tmp0); //0x00  (a0 * b0)
    vpclmulhdq(tmp4, state, tmp0);//0x11 (a1 * b1)
    vpclmullqhqdq(tmp2, state, tmp0);//0x10 (a1 * b0)
    vpclmulhqlqdq(tmp3, state, tmp0); //0x01 (a0 * b1)

    vpxor(tmp2, tmp2, tmp3, Assembler::AVX_128bit); // (a0 * b1) + (a1 * b0)

    vpslldq(tmp3, tmp2, 8, Assembler::AVX_128bit);
    vpsrldq(tmp2, tmp2, 8, Assembler::AVX_128bit);
    vpxor(tmp1, tmp1, tmp3, Assembler::AVX_128bit); // tmp1 and tmp4 hold the result
    vpxor(tmp4, tmp4, tmp2, Assembler::AVX_128bit); // of carryless multiplication
    // Follows the reduction technique mentioned in
    // Shift-XOR reduction described in Gueron-Kounavis May 2010
    // First phase of reduction
    //
    vpslld(xmm8, tmp1, 31, Assembler::AVX_128bit); // packed right shift shifting << 31
    vpslld(xmm9, tmp1, 30, Assembler::AVX_128bit); // packed right shift shifting << 30
    vpslld(xmm10, tmp1, 25, Assembler::AVX_128bit);// packed right shift shifting << 25
    // xor the shifted versions
    vpxor(xmm8, xmm8, xmm9, Assembler::AVX_128bit);
    vpxor(xmm8, xmm8, xmm10, Assembler::AVX_128bit);
    vpslldq(xmm9, xmm8, 12, Assembler::AVX_128bit);
    vpsrldq(xmm8, xmm8, 4, Assembler::AVX_128bit);
    vpxor(tmp1, tmp1, xmm9, Assembler::AVX_128bit);// first phase of the reduction complete
    //
    // Second phase of the reduction
    //
    vpsrld(xmm9, tmp1, 1, Assembler::AVX_128bit);// packed left shifting >> 1
    vpsrld(xmm10, tmp1, 2, Assembler::AVX_128bit);// packed left shifting >> 2
    vpsrld(xmm11, tmp1, 7, Assembler::AVX_128bit);// packed left shifting >> 7
    vpxor(xmm9, xmm9, xmm10, Assembler::AVX_128bit);// xor the shifted versions
    vpxor(xmm9, xmm9, xmm11, Assembler::AVX_128bit);
    vpxor(xmm9, xmm9, xmm8, Assembler::AVX_128bit);
    vpxor(tmp1, tmp1, xmm9, Assembler::AVX_128bit);
    vpxor(state, tmp4, tmp1, Assembler::AVX_128bit);// the result is in state
    ret(0);
}

// This method takes the subkey after expansion as input and generates 1 * 16 power of subkey H.
// The power of H is used in reduction process for one block ghash
void MacroAssembler::generateHtbl_one_block(Register htbl) {
    const XMMRegister t = xmm13;

    // load the original subkey hash
    movdqu(t, Address(htbl, 0));
    // shuffle using long swap mask
    movdqu(xmm10, ExternalAddress(StubRoutines::x86::ghash_long_swap_mask_addr()));
    vpshufb(t, t, xmm10, Assembler::AVX_128bit);

    // Compute H' = GFMUL(H, 2)
    vpsrld(xmm3, t, 7, Assembler::AVX_128bit);
    movdqu(xmm4, ExternalAddress(StubRoutines::x86::ghash_shufflemask_addr()));
    vpshufb(xmm3, xmm3, xmm4, Assembler::AVX_128bit);
    movl(rax, 0xff00);
    movdl(xmm4, rax);
    vpshufb(xmm4, xmm4, xmm3, Assembler::AVX_128bit);
    movdqu(xmm5, ExternalAddress(StubRoutines::x86::ghash_polynomial_addr()));
    vpand(xmm5, xmm5, xmm4, Assembler::AVX_128bit);
    vpsrld(xmm3, t, 31, Assembler::AVX_128bit);
    vpslld(xmm4, t, 1, Assembler::AVX_128bit);
    vpslldq(xmm3, xmm3, 4, Assembler::AVX_128bit);
    vpxor(t, xmm4, xmm3, Assembler::AVX_128bit);// t holds p(x) <<1 or H * 2

    //Adding p(x)<<1 to xmm5 which holds the reduction polynomial
    vpxor(t, t, xmm5, Assembler::AVX_128bit);
    movdqu(Address(htbl, 1 * 16), t); // H * 2

    ret(0);
}

// This method takes the subkey after expansion as input and generates the remaining powers of subkey H.
// The power of H is used in reduction process for eight block ghash
void MacroAssembler::generateHtbl_eight_blocks(Register htbl) {
    const XMMRegister t = xmm13;
    const XMMRegister tmp0 = xmm1;
    Label GFMUL;

    movdqu(t, Address(htbl, 1 * 16));
    movdqu(tmp0, t);

    // tmp0 and t hold H. Now we compute powers of H by using GFMUL(H, H)
    call(GFMUL, relocInfo::none);
    movdqu(Address(htbl, 2 * 16), t); //H ^ 2 * 2
    call(GFMUL, relocInfo::none);
    movdqu(Address(htbl, 3 * 16), t); //H ^ 3 * 2
    call(GFMUL, relocInfo::none);
    movdqu(Address(htbl, 4 * 16), t); //H ^ 4 * 2
    call(GFMUL, relocInfo::none);
    movdqu(Address(htbl, 5 * 16), t); //H ^ 5 * 2
    call(GFMUL, relocInfo::none);
    movdqu(Address(htbl, 6 * 16), t); //H ^ 6 * 2
    call(GFMUL, relocInfo::none);
    movdqu(Address(htbl, 7 * 16), t); //H ^ 7 * 2
    call(GFMUL, relocInfo::none);
    movdqu(Address(htbl, 8 * 16), t); //H ^ 8 * 2
    ret(0);

    bind(GFMUL);
    gfmul(tmp0, t);
}

// Multiblock and single block GHASH computation using Shift XOR reduction technique
void MacroAssembler::avx_ghash(Register input_state, Register htbl,
    Register input_data, Register blocks) {

    // temporary variables to hold input data and input state
    const XMMRegister data = xmm1;
    const XMMRegister state = xmm0;
    // temporary variables to hold intermediate results
    const XMMRegister tmp0 = xmm3;
    const XMMRegister tmp1 = xmm4;
    const XMMRegister tmp2 = xmm5;
    const XMMRegister tmp3 = xmm6;
    // temporary variables to hold byte and long swap masks
    const XMMRegister bswap_mask = xmm2;
    const XMMRegister lswap_mask = xmm14;

    Label GENERATE_HTBL_1_BLK, GENERATE_HTBL_8_BLKS, BEGIN_PROCESS, GFMUL, BLOCK8_REDUCTION,
          ONE_BLK_INIT, PROCESS_1_BLOCK, PROCESS_8_BLOCKS, SAVE_STATE, EXIT_GHASH;

    testptr(blocks, blocks);
    jcc(Assembler::zero, EXIT_GHASH);

    // Check if Hashtable (1*16) has been already generated
    // For anything less than 8 blocks, we generate only the first power of H.
    movdqu(tmp2, Address(htbl, 1 * 16));
    ptest(tmp2, tmp2);
    jcc(Assembler::notZero, BEGIN_PROCESS);
    call(GENERATE_HTBL_1_BLK, relocInfo::none);

    // Shuffle the input state
    bind(BEGIN_PROCESS);
    movdqu(lswap_mask, ExternalAddress(StubRoutines::x86::ghash_long_swap_mask_addr()));
    movdqu(state, Address(input_state, 0));
    vpshufb(state, state, lswap_mask, Assembler::AVX_128bit);

    cmpl(blocks, 8);
    jcc(Assembler::below, ONE_BLK_INIT);
    // If we have 8 blocks or more data, then generate remaining powers of H
    movdqu(tmp2, Address(htbl, 8 * 16));
    ptest(tmp2, tmp2);
    jcc(Assembler::notZero, PROCESS_8_BLOCKS);
    call(GENERATE_HTBL_8_BLKS, relocInfo::none);

    //Do 8 multiplies followed by a reduction processing 8 blocks of data at a time
    //Each block = 16 bytes.
    bind(PROCESS_8_BLOCKS);
    subl(blocks, 8);
    movdqu(bswap_mask, ExternalAddress(StubRoutines::x86::ghash_byte_swap_mask_addr()));
    movdqu(data, Address(input_data, 16 * 7));
    vpshufb(data, data, bswap_mask, Assembler::AVX_128bit);
    //Loading 1*16 as calculated powers of H required starts at that location.
    movdqu(xmm15, Address(htbl, 1 * 16));
    //Perform carryless multiplication of (H*2, data block #7)
    vpclmulhqlqdq(tmp2, data, xmm15);//a0 * b1
    vpclmulldq(tmp0, data, xmm15);//a0 * b0
    vpclmulhdq(tmp1, data, xmm15);//a1 * b1
    vpclmullqhqdq(tmp3, data, xmm15);//a1* b0
    vpxor(tmp2, tmp2, tmp3, Assembler::AVX_128bit);// (a0 * b1) + (a1 * b0)

    movdqu(data, Address(input_data, 16 * 6));
    vpshufb(data, data, bswap_mask, Assembler::AVX_128bit);
    // Perform carryless multiplication of (H^2 * 2, data block #6)
    schoolbookAAD(2, htbl, data, tmp0, tmp1, tmp2, tmp3);

    movdqu(data, Address(input_data, 16 * 5));
    vpshufb(data, data, bswap_mask, Assembler::AVX_128bit);
    // Perform carryless multiplication of (H^3 * 2, data block #5)
    schoolbookAAD(3, htbl, data, tmp0, tmp1, tmp2, tmp3);
    movdqu(data, Address(input_data, 16 * 4));
    vpshufb(data, data, bswap_mask, Assembler::AVX_128bit);
    // Perform carryless multiplication of (H^4 * 2, data block #4)
    schoolbookAAD(4, htbl, data, tmp0, tmp1, tmp2, tmp3);
    movdqu(data, Address(input_data, 16 * 3));
    vpshufb(data, data, bswap_mask, Assembler::AVX_128bit);
    // Perform carryless multiplication of (H^5 * 2, data block #3)
    schoolbookAAD(5, htbl, data, tmp0, tmp1, tmp2, tmp3);
    movdqu(data, Address(input_data, 16 * 2));
    vpshufb(data, data, bswap_mask, Assembler::AVX_128bit);
    // Perform carryless multiplication of (H^6 * 2, data block #2)
    schoolbookAAD(6, htbl, data, tmp0, tmp1, tmp2, tmp3);
    movdqu(data, Address(input_data, 16 * 1));
    vpshufb(data, data, bswap_mask, Assembler::AVX_128bit);
    // Perform carryless multiplication of (H^7 * 2, data block #1)
    schoolbookAAD(7, htbl, data, tmp0, tmp1, tmp2, tmp3);
    movdqu(data, Address(input_data, 16 * 0));
    // xor data block#0 with input state before perfoming carry-less multiplication
    vpshufb(data, data, bswap_mask, Assembler::AVX_128bit);
    vpxor(data, data, state, Assembler::AVX_128bit);
    // Perform carryless multiplication of (H^8 * 2, data block #0)
    schoolbookAAD(8, htbl, data, tmp0, tmp1, tmp2, tmp3);
    vpslldq(tmp3, tmp2, 8, Assembler::AVX_128bit);
    vpsrldq(tmp2, tmp2, 8, Assembler::AVX_128bit);
    vpxor(tmp0, tmp0, tmp3, Assembler::AVX_128bit);// tmp0, tmp1 contains aggregated results of
    vpxor(tmp1, tmp1, tmp2, Assembler::AVX_128bit);// the multiplication operation

    // we have the 2 128-bit partially accumulated multiplication results in tmp0:tmp1
    // with higher 128-bit in tmp1 and lower 128-bit in corresponding tmp0
    // Follows the reduction technique mentioned in
    // Shift-XOR reduction described in Gueron-Kounavis May 2010
    bind(BLOCK8_REDUCTION);
    // First Phase of the reduction
    vpslld(xmm8, tmp0, 31, Assembler::AVX_128bit); // packed right shifting << 31
    vpslld(xmm9, tmp0, 30, Assembler::AVX_128bit); // packed right shifting << 30
    vpslld(xmm10, tmp0, 25, Assembler::AVX_128bit); // packed right shifting << 25
    // xor the shifted versions
    vpxor(xmm8, xmm8, xmm10, Assembler::AVX_128bit);
    vpxor(xmm8, xmm8, xmm9, Assembler::AVX_128bit);

    vpslldq(xmm9, xmm8, 12, Assembler::AVX_128bit);
    vpsrldq(xmm8, xmm8, 4, Assembler::AVX_128bit);

    vpxor(tmp0, tmp0, xmm9, Assembler::AVX_128bit); // first phase of reduction is complete
    // second phase of the reduction
    vpsrld(xmm9, tmp0, 1, Assembler::AVX_128bit); // packed left shifting >> 1
    vpsrld(xmm10, tmp0, 2, Assembler::AVX_128bit); // packed left shifting >> 2
    vpsrld(tmp2, tmp0, 7, Assembler::AVX_128bit); // packed left shifting >> 7
    // xor the shifted versions
    vpxor(xmm9, xmm9, xmm10, Assembler::AVX_128bit);
    vpxor(xmm9, xmm9, tmp2, Assembler::AVX_128bit);
    vpxor(xmm9, xmm9, xmm8, Assembler::AVX_128bit);
    vpxor(tmp0, xmm9, tmp0, Assembler::AVX_128bit);
    // Final result is in state
    vpxor(state, tmp0, tmp1, Assembler::AVX_128bit);

    lea(input_data, Address(input_data, 16 * 8));
    cmpl(blocks, 8);
    jcc(Assembler::below, ONE_BLK_INIT);
    jmp(PROCESS_8_BLOCKS);

    // Since this is one block operation we will only use H * 2 i.e. the first power of H
    bind(ONE_BLK_INIT);
    movdqu(tmp0, Address(htbl, 1 * 16));
    movdqu(bswap_mask, ExternalAddress(StubRoutines::x86::ghash_byte_swap_mask_addr()));

    //Do one (128 bit x 128 bit) carry-less multiplication at a time followed by a reduction.
    bind(PROCESS_1_BLOCK);
    cmpl(blocks, 0);
    jcc(Assembler::equal, SAVE_STATE);
    subl(blocks, 1);
    movdqu(data, Address(input_data, 0));
    vpshufb(data, data, bswap_mask, Assembler::AVX_128bit);
    vpxor(state, state, data, Assembler::AVX_128bit);
    // gfmul(H*2, state)
    call(GFMUL, relocInfo::none);
    addptr(input_data, 16);
    jmp(PROCESS_1_BLOCK);

    bind(SAVE_STATE);
    vpshufb(state, state, lswap_mask, Assembler::AVX_128bit);
    movdqu(Address(input_state, 0), state);
    jmp(EXIT_GHASH);

    bind(GFMUL);
    gfmul(tmp0, state);

    bind(GENERATE_HTBL_1_BLK);
    generateHtbl_one_block(htbl);

    bind(GENERATE_HTBL_8_BLKS);
    generateHtbl_eight_blocks(htbl);

    bind(EXIT_GHASH);
    // zero out xmm registers used for Htbl storage
    vpxor(xmm0, xmm0, xmm0, Assembler::AVX_128bit);
    vpxor(xmm1, xmm1, xmm1, Assembler::AVX_128bit);
    vpxor(xmm3, xmm3, xmm3, Assembler::AVX_128bit);
    vpxor(xmm15, xmm15, xmm15, Assembler::AVX_128bit);
}

// AES Counter Mode using VAES instructions
void MacroAssembler::aesctr_encrypt(Register src_addr, Register dest_addr, Register key, Register counter,
    Register len_reg, Register used, Register used_addr, Register saved_encCounter_start) {

    const Register rounds = 0;
    const Register pos = r12;

    Label PRELOOP_START, EXIT_PRELOOP, REMAINDER, REMAINDER_16, LOOP, END, EXIT, END_LOOP,
    AES192, AES256, AES192_REMAINDER16, REMAINDER16_END_LOOP, AES256_REMAINDER16,
    REMAINDER_8, REMAINDER_4, AES192_REMAINDER8, REMAINDER_LOOP, AES256_REMINDER,
    AES192_REMAINDER, END_REMAINDER_LOOP, AES256_REMAINDER8, REMAINDER8_END_LOOP,
    AES192_REMAINDER4, AES256_REMAINDER4, AES256_REMAINDER, END_REMAINDER4, EXTRACT_TAILBYTES,
    EXTRACT_TAIL_4BYTES, EXTRACT_TAIL_2BYTES, EXTRACT_TAIL_1BYTE, STORE_CTR;

    cmpl(len_reg, 0);
    jcc(Assembler::belowEqual, EXIT);

    movl(pos, 0);
    // if the number of used encrypted counter bytes < 16,
    // XOR PT with saved encrypted counter to obtain CT
    bind(PRELOOP_START);
    cmpl(used, 16);
    jcc(Assembler::aboveEqual, EXIT_PRELOOP);
    movb(rbx, Address(saved_encCounter_start, used));
    xorb(rbx, Address(src_addr, pos));
    movb(Address(dest_addr, pos), rbx);
    addptr(pos, 1);
    addptr(used, 1);
    decrement(len_reg);
    jmp(PRELOOP_START);

    bind(EXIT_PRELOOP);
    movl(Address(used_addr, 0), used);

    // Calculate number of rounds i.e. 10, 12, 14,  based on key length(128, 192, 256).
    movl(rounds, Address(key, arrayOopDesc::length_offset_in_bytes() - arrayOopDesc::base_offset_in_bytes(T_INT)));

    vpxor(xmm0, xmm0, xmm0, Assembler::AVX_128bit);
    // Move initial counter value in xmm0
    movdqu(xmm0, Address(counter, 0));
    // broadcast counter value to zmm8
    evshufi64x2(xmm8, xmm0, xmm0, 0, Assembler::AVX_512bit);

    // load lbswap mask
    evmovdquq(xmm16, ExternalAddress(StubRoutines::x86::counter_mask_addr()), Assembler::AVX_512bit, r15);

    //shuffle counter using lbswap_mask
    vpshufb(xmm8, xmm8, xmm16, Assembler::AVX_512bit);

    // pre-increment and propagate counter values to zmm9-zmm15 registers.
    // Linc0 increments the zmm8 by 1 (initial value being 0), Linc4 increments the counters zmm9-zmm15 by 4
    // The counter is incremented after each block i.e. 16 bytes is processed;
    // each zmm register has 4 counter values as its MSB
    // the counters are incremented in parallel
    vpaddd(xmm8, xmm8, ExternalAddress(StubRoutines::x86::counter_mask_addr() + 64), Assembler::AVX_512bit, r15);//linc0
    vpaddd(xmm9, xmm8, ExternalAddress(StubRoutines::x86::counter_mask_addr() + 128), Assembler::AVX_512bit, r15);//linc4(rip)
    vpaddd(xmm10, xmm9, ExternalAddress(StubRoutines::x86::counter_mask_addr() + 128), Assembler::AVX_512bit, r15);//Linc4(rip)
    vpaddd(xmm11, xmm10, ExternalAddress(StubRoutines::x86::counter_mask_addr() + 128), Assembler::AVX_512bit, r15);//Linc4(rip)
    vpaddd(xmm12, xmm11, ExternalAddress(StubRoutines::x86::counter_mask_addr() + 128), Assembler::AVX_512bit, r15);//Linc4(rip)
    vpaddd(xmm13, xmm12, ExternalAddress(StubRoutines::x86::counter_mask_addr() + 128), Assembler::AVX_512bit, r15);//Linc4(rip)
    vpaddd(xmm14, xmm13, ExternalAddress(StubRoutines::x86::counter_mask_addr() + 128), Assembler::AVX_512bit, r15);//Linc4(rip)
    vpaddd(xmm15, xmm14, ExternalAddress(StubRoutines::x86::counter_mask_addr() + 128), Assembler::AVX_512bit, r15);//Linc4(rip)

    // load linc32 mask in zmm register.linc32 increments counter by 32
    evmovdquq(xmm19, ExternalAddress(StubRoutines::x86::counter_mask_addr() + 256), Assembler::AVX_512bit, r15);//Linc32

    // xmm31 contains the key shuffle mask.
    movdqu(xmm31, ExternalAddress(StubRoutines::x86::key_shuffle_mask_addr()));
    // Load key function loads 128 bit key and shuffles it. Then we broadcast the shuffled key to convert it into a 512 bit value.
    // For broadcasting the values to ZMM, vshufi64 is used instead of evbroadcasti64x2 as the source in this case is ZMM register
    // that holds shuffled key value.
    ev_load_key(xmm20, key, 0, xmm31);
    ev_load_key(xmm21, key, 1 * 16, xmm31);
    ev_load_key(xmm22, key, 2 * 16, xmm31);
    ev_load_key(xmm23, key, 3 * 16, xmm31);
    ev_load_key(xmm24, key, 4 * 16, xmm31);
    ev_load_key(xmm25, key, 5 * 16, xmm31);
    ev_load_key(xmm26, key, 6 * 16, xmm31);
    ev_load_key(xmm27, key, 7 * 16, xmm31);
    ev_load_key(xmm28, key, 8 * 16, xmm31);
    ev_load_key(xmm29, key, 9 * 16, xmm31);
    ev_load_key(xmm30, key, 10 * 16, xmm31);

    // Process 32 blocks or 512 bytes of data
    bind(LOOP);
    cmpl(len_reg, 512);
    jcc(Assembler::less, REMAINDER);
    subq(len_reg, 512);
    //Shuffle counter and Exor it with roundkey1. Result is stored in zmm0-7
    vpshufb(xmm0, xmm8, xmm16, Assembler::AVX_512bit);
    evpxorq(xmm0, xmm0, xmm20, Assembler::AVX_512bit);
    vpshufb(xmm1, xmm9, xmm16, Assembler::AVX_512bit);
    evpxorq(xmm1, xmm1, xmm20, Assembler::AVX_512bit);
    vpshufb(xmm2, xmm10, xmm16, Assembler::AVX_512bit);
    evpxorq(xmm2, xmm2, xmm20, Assembler::AVX_512bit);
    vpshufb(xmm3, xmm11, xmm16, Assembler::AVX_512bit);
    evpxorq(xmm3, xmm3, xmm20, Assembler::AVX_512bit);
    vpshufb(xmm4, xmm12, xmm16, Assembler::AVX_512bit);
    evpxorq(xmm4, xmm4, xmm20, Assembler::AVX_512bit);
    vpshufb(xmm5, xmm13, xmm16, Assembler::AVX_512bit);
    evpxorq(xmm5, xmm5, xmm20, Assembler::AVX_512bit);
    vpshufb(xmm6, xmm14, xmm16, Assembler::AVX_512bit);
    evpxorq(xmm6, xmm6, xmm20, Assembler::AVX_512bit);
    vpshufb(xmm7, xmm15, xmm16, Assembler::AVX_512bit);
    evpxorq(xmm7, xmm7, xmm20, Assembler::AVX_512bit);
    // Perform AES encode operations and put results in zmm0-zmm7.
    // This is followed by incrementing counter values in zmm8-zmm15.
    // Since we will be processing 32 blocks at a time, the counter is incremented by 32.
    roundEnc(xmm21, 7);
    vpaddq(xmm8, xmm8, xmm19, Assembler::AVX_512bit);
    roundEnc(xmm22, 7);
    vpaddq(xmm9, xmm9, xmm19, Assembler::AVX_512bit);
    roundEnc(xmm23, 7);
    vpaddq(xmm10, xmm10, xmm19, Assembler::AVX_512bit);
    roundEnc(xmm24, 7);
    vpaddq(xmm11, xmm11, xmm19, Assembler::AVX_512bit);
    roundEnc(xmm25, 7);
    vpaddq(xmm12, xmm12, xmm19, Assembler::AVX_512bit);
    roundEnc(xmm26, 7);
    vpaddq(xmm13, xmm13, xmm19, Assembler::AVX_512bit);
    roundEnc(xmm27, 7);
    vpaddq(xmm14, xmm14, xmm19, Assembler::AVX_512bit);
    roundEnc(xmm28, 7);
    vpaddq(xmm15, xmm15, xmm19, Assembler::AVX_512bit);
    roundEnc(xmm29, 7);

    cmpl(rounds, 52);
    jcc(Assembler::aboveEqual, AES192);
    lastroundEnc(xmm30, 7);
    jmp(END_LOOP);

    bind(AES192);
    roundEnc(xmm30, 7);
    ev_load_key(xmm18, key, 11 * 16, xmm31);
    roundEnc(xmm18, 7);
    cmpl(rounds, 60);
    jcc(Assembler::aboveEqual, AES256);
    ev_load_key(xmm18, key, 12 * 16, xmm31);
    lastroundEnc(xmm18, 7);
    jmp(END_LOOP);

    bind(AES256);
    ev_load_key(xmm18, key, 12 * 16, xmm31);
    roundEnc(xmm18, 7);
    ev_load_key(xmm18, key, 13 * 16, xmm31);
    roundEnc(xmm18, 7);
    ev_load_key(xmm18, key, 14 * 16, xmm31);
    lastroundEnc(xmm18, 7);

    // After AES encode rounds, the encrypted block cipher lies in zmm0-zmm7
    // xor encrypted block cipher and input plaintext and store resultant ciphertext
    bind(END_LOOP);
    evpxorq(xmm0, xmm0, Address(src_addr, pos, Address::times_1, 0 * 64), Assembler::AVX_512bit);
    evmovdquq(Address(dest_addr, pos, Address::times_1, 0), xmm0, Assembler::AVX_512bit);
    evpxorq(xmm1, xmm1, Address(src_addr, pos, Address::times_1, 1 * 64), Assembler::AVX_512bit);
    evmovdquq(Address(dest_addr, pos, Address::times_1, 64), xmm1, Assembler::AVX_512bit);
    evpxorq(xmm2, xmm2, Address(src_addr, pos, Address::times_1, 2 * 64), Assembler::AVX_512bit);
    evmovdquq(Address(dest_addr, pos, Address::times_1, 2 * 64), xmm2, Assembler::AVX_512bit);
    evpxorq(xmm3, xmm3, Address(src_addr, pos, Address::times_1, 3 * 64), Assembler::AVX_512bit);
    evmovdquq(Address(dest_addr, pos, Address::times_1, 3 * 64), xmm3, Assembler::AVX_512bit);
    evpxorq(xmm4, xmm4, Address(src_addr, pos, Address::times_1, 4 * 64), Assembler::AVX_512bit);
    evmovdquq(Address(dest_addr, pos, Address::times_1, 4 * 64), xmm4, Assembler::AVX_512bit);
    evpxorq(xmm5, xmm5, Address(src_addr, pos, Address::times_1, 5 * 64), Assembler::AVX_512bit);
    evmovdquq(Address(dest_addr, pos, Address::times_1, 5 * 64), xmm5, Assembler::AVX_512bit);
    evpxorq(xmm6, xmm6, Address(src_addr, pos, Address::times_1, 6 * 64), Assembler::AVX_512bit);
    evmovdquq(Address(dest_addr, pos, Address::times_1, 6 * 64), xmm6, Assembler::AVX_512bit);
    evpxorq(xmm7, xmm7, Address(src_addr, pos, Address::times_1, 7 * 64), Assembler::AVX_512bit);
    evmovdquq(Address(dest_addr, pos, Address::times_1, 7 * 64), xmm7, Assembler::AVX_512bit);
    addq(pos, 512);
    jmp(LOOP);

    // Encode 256, 128, 64 or 16 bytes at a time if length is less than 512 bytes
    bind(REMAINDER);
    cmpl(len_reg, 0);
    jcc(Assembler::equal, END);
    cmpl(len_reg, 256);
    jcc(Assembler::aboveEqual, REMAINDER_16);
    cmpl(len_reg, 128);
    jcc(Assembler::aboveEqual, REMAINDER_8);
    cmpl(len_reg, 64);
    jcc(Assembler::aboveEqual, REMAINDER_4);
    // At this point, we will process 16 bytes of data at a time.
    // So load xmm19 with counter increment value as 1
    evmovdquq(xmm19, ExternalAddress(StubRoutines::x86::counter_mask_addr() + 80), Assembler::AVX_128bit, r15);
    jmp(REMAINDER_LOOP);

    // Each ZMM register can be used to encode 64 bytes of data, so we have 4 ZMM registers to encode 256 bytes of data
    bind(REMAINDER_16);
    subq(len_reg, 256);
    // As we process 16 blocks at a time, load mask for incrementing the counter value by 16
    evmovdquq(xmm19, ExternalAddress(StubRoutines::x86::counter_mask_addr() + 320), Assembler::AVX_512bit, r15);//Linc16(rip)
    // shuffle counter and XOR counter with roundkey1
    vpshufb(xmm0, xmm8, xmm16, Assembler::AVX_512bit);
    evpxorq(xmm0, xmm0, xmm20, Assembler::AVX_512bit);
    vpshufb(xmm1, xmm9, xmm16, Assembler::AVX_512bit);
    evpxorq(xmm1, xmm1, xmm20, Assembler::AVX_512bit);
    vpshufb(xmm2, xmm10, xmm16, Assembler::AVX_512bit);
    evpxorq(xmm2, xmm2, xmm20, Assembler::AVX_512bit);
    vpshufb(xmm3, xmm11, xmm16, Assembler::AVX_512bit);
    evpxorq(xmm3, xmm3, xmm20, Assembler::AVX_512bit);
    // Increment counter values by 16
    vpaddq(xmm8, xmm8, xmm19, Assembler::AVX_512bit);
    vpaddq(xmm9, xmm9, xmm19, Assembler::AVX_512bit);
    // AES encode rounds
    roundEnc(xmm21, 3);
    roundEnc(xmm22, 3);
    roundEnc(xmm23, 3);
    roundEnc(xmm24, 3);
    roundEnc(xmm25, 3);
    roundEnc(xmm26, 3);
    roundEnc(xmm27, 3);
    roundEnc(xmm28, 3);
    roundEnc(xmm29, 3);

    cmpl(rounds, 52);
    jcc(Assembler::aboveEqual, AES192_REMAINDER16);
    lastroundEnc(xmm30, 3);
    jmp(REMAINDER16_END_LOOP);

    bind(AES192_REMAINDER16);
    roundEnc(xmm30, 3);
    ev_load_key(xmm18, key, 11 * 16, xmm31);
    roundEnc(xmm18, 3);
    ev_load_key(xmm5, key, 12 * 16, xmm31);

    cmpl(rounds, 60);
    jcc(Assembler::aboveEqual, AES256_REMAINDER16);
    lastroundEnc(xmm5, 3);
    jmp(REMAINDER16_END_LOOP);
    bind(AES256_REMAINDER16);
    roundEnc(xmm5, 3);
    ev_load_key(xmm6, key, 13 * 16, xmm31);
    roundEnc(xmm6, 3);
    ev_load_key(xmm7, key, 14 * 16, xmm31);
    lastroundEnc(xmm7, 3);

    // After AES encode rounds, the encrypted block cipher lies in zmm0-zmm3
    // xor 256 bytes of PT with the encrypted counters to produce CT.
    bind(REMAINDER16_END_LOOP);
    evpxorq(xmm0, xmm0, Address(src_addr, pos, Address::times_1, 0), Assembler::AVX_512bit);
    evmovdquq(Address(dest_addr, pos, Address::times_1, 0), xmm0, Assembler::AVX_512bit);
    evpxorq(xmm1, xmm1, Address(src_addr, pos, Address::times_1, 1 * 64), Assembler::AVX_512bit);
    evmovdquq(Address(dest_addr, pos, Address::times_1, 1 * 64), xmm1, Assembler::AVX_512bit);
    evpxorq(xmm2, xmm2, Address(src_addr, pos, Address::times_1, 2 * 64), Assembler::AVX_512bit);
    evmovdquq(Address(dest_addr, pos, Address::times_1, 2 * 64), xmm2, Assembler::AVX_512bit);
    evpxorq(xmm3, xmm3, Address(src_addr, pos, Address::times_1, 3 * 64), Assembler::AVX_512bit);
    evmovdquq(Address(dest_addr, pos, Address::times_1, 3 * 64), xmm3, Assembler::AVX_512bit);
    addq(pos, 256);

    cmpl(len_reg, 128);
    jcc(Assembler::aboveEqual, REMAINDER_8);

    cmpl(len_reg, 64);
    jcc(Assembler::aboveEqual, REMAINDER_4);
    //load mask for incrementing the counter value by 1
    evmovdquq(xmm19, ExternalAddress(StubRoutines::x86::counter_mask_addr() + 80), Assembler::AVX_128bit, r15);//Linc0 + 16(rip)
    jmp(REMAINDER_LOOP);

    // Each ZMM register can be used to encode 64 bytes of data, so we have 2 ZMM registers to encode 128 bytes of data
    bind(REMAINDER_8);
    subq(len_reg, 128);
    // As we process 8 blocks at a time, load mask for incrementing the counter value by 8
    evmovdquq(xmm19, ExternalAddress(StubRoutines::x86::counter_mask_addr() + 192), Assembler::AVX_512bit, r15);//Linc8(rip)
    // shuffle counters and xor with roundkey1
    vpshufb(xmm0, xmm8, xmm16, Assembler::AVX_512bit);
    evpxorq(xmm0, xmm0, xmm20, Assembler::AVX_512bit);
    vpshufb(xmm1, xmm9, xmm16, Assembler::AVX_512bit);
    evpxorq(xmm1, xmm1, xmm20, Assembler::AVX_512bit);
    // increment counter by 8
    vpaddq(xmm8, xmm8, xmm19, Assembler::AVX_512bit);
    // AES encode
    roundEnc(xmm21, 1);
    roundEnc(xmm22, 1);
    roundEnc(xmm23, 1);
    roundEnc(xmm24, 1);
    roundEnc(xmm25, 1);
    roundEnc(xmm26, 1);
    roundEnc(xmm27, 1);
    roundEnc(xmm28, 1);
    roundEnc(xmm29, 1);

    cmpl(rounds, 52);
    jcc(Assembler::aboveEqual, AES192_REMAINDER8);
    lastroundEnc(xmm30, 1);
    jmp(REMAINDER8_END_LOOP);

    bind(AES192_REMAINDER8);
    roundEnc(xmm30, 1);
    ev_load_key(xmm18, key, 11 * 16, xmm31);
    roundEnc(xmm18, 1);
    ev_load_key(xmm5, key, 12 * 16, xmm31);
    cmpl(rounds, 60);
    jcc(Assembler::aboveEqual, AES256_REMAINDER8);
    lastroundEnc(xmm5, 1);
    jmp(REMAINDER8_END_LOOP);

    bind(AES256_REMAINDER8);
    roundEnc(xmm5, 1);
    ev_load_key(xmm6, key, 13 * 16, xmm31);
    roundEnc(xmm6, 1);
    ev_load_key(xmm7, key, 14 * 16, xmm31);
    lastroundEnc(xmm7, 1);

    bind(REMAINDER8_END_LOOP);
    // After AES encode rounds, the encrypted block cipher lies in zmm0-zmm1
    // XOR PT with the encrypted counter and store as CT
    evpxorq(xmm0, xmm0, Address(src_addr, pos, Address::times_1, 0 * 64), Assembler::AVX_512bit);
    evmovdquq(Address(dest_addr, pos, Address::times_1, 0 * 64), xmm0, Assembler::AVX_512bit);
    evpxorq(xmm1, xmm1, Address(src_addr, pos, Address::times_1, 1 * 64), Assembler::AVX_512bit);
    evmovdquq(Address(dest_addr, pos, Address::times_1, 1 * 64), xmm1, Assembler::AVX_512bit);
    addq(pos, 128);

    cmpl(len_reg, 64);
    jcc(Assembler::aboveEqual, REMAINDER_4);
    // load mask for incrementing the counter value by 1
    evmovdquq(xmm19, ExternalAddress(StubRoutines::x86::counter_mask_addr() + 80), Assembler::AVX_128bit, r15);//Linc0 + 16(rip)
    jmp(REMAINDER_LOOP);

    // Each ZMM register can be used to encode 64 bytes of data, so we have 1 ZMM register used in this block of code
    bind(REMAINDER_4);
    subq(len_reg, 64);
    // As we process 4 blocks at a time, load mask for incrementing the counter value by 4
    evmovdquq(xmm19, ExternalAddress(StubRoutines::x86::counter_mask_addr() + 128), Assembler::AVX_512bit, r15);//Linc4(rip)
    // XOR counter with first roundkey
    vpshufb(xmm0, xmm8, xmm16, Assembler::AVX_512bit);
    evpxorq(xmm0, xmm0, xmm20, Assembler::AVX_512bit);
    // Increment counter
    vpaddq(xmm8, xmm8, xmm19, Assembler::AVX_512bit);
    vaesenc(xmm0, xmm0, xmm21, Assembler::AVX_512bit);
    vaesenc(xmm0, xmm0, xmm22, Assembler::AVX_512bit);
    vaesenc(xmm0, xmm0, xmm23, Assembler::AVX_512bit);
    vaesenc(xmm0, xmm0, xmm24, Assembler::AVX_512bit);
    vaesenc(xmm0, xmm0, xmm25, Assembler::AVX_512bit);
    vaesenc(xmm0, xmm0, xmm26, Assembler::AVX_512bit);
    vaesenc(xmm0, xmm0, xmm27, Assembler::AVX_512bit);
    vaesenc(xmm0, xmm0, xmm28, Assembler::AVX_512bit);
    vaesenc(xmm0, xmm0, xmm29, Assembler::AVX_512bit);
    cmpl(rounds, 52);
    jcc(Assembler::aboveEqual, AES192_REMAINDER4);
    vaesenclast(xmm0, xmm0, xmm30, Assembler::AVX_512bit);
    jmp(END_REMAINDER4);

    bind(AES192_REMAINDER4);
    vaesenc(xmm0, xmm0, xmm30, Assembler::AVX_512bit);
    ev_load_key(xmm18, key, 11 * 16, xmm31);
    vaesenc(xmm0, xmm0, xmm18, Assembler::AVX_512bit);
    ev_load_key(xmm5, key, 12 * 16, xmm31);

    cmpl(rounds, 60);
    jcc(Assembler::aboveEqual, AES256_REMAINDER4);
    vaesenclast(xmm0, xmm0, xmm5, Assembler::AVX_512bit);
    jmp(END_REMAINDER4);

    bind(AES256_REMAINDER4);
    vaesenc(xmm0, xmm0, xmm5, Assembler::AVX_512bit);
    ev_load_key(xmm6, key, 13 * 16, xmm31);
    vaesenc(xmm0, xmm0, xmm6, Assembler::AVX_512bit);
    ev_load_key(xmm7, key, 14 * 16, xmm31);
    vaesenclast(xmm0, xmm0, xmm7, Assembler::AVX_512bit);
    // After AES encode rounds, the encrypted block cipher lies in zmm0.
    // XOR encrypted block cipher with PT and store 64 bytes of ciphertext
    bind(END_REMAINDER4);
    evpxorq(xmm0, xmm0, Address(src_addr, pos, Address::times_1, 0 * 64), Assembler::AVX_512bit);
    evmovdquq(Address(dest_addr, pos, Address::times_1, 0), xmm0, Assembler::AVX_512bit);
    addq(pos, 64);
    // load mask for incrementing the counter value by 1
    evmovdquq(xmm19, ExternalAddress(StubRoutines::x86::counter_mask_addr() + 80), Assembler::AVX_128bit, r15);//Linc0 + 16(rip)

    // For a single block, the AES rounds start here.
    bind(REMAINDER_LOOP);
    cmpl(len_reg, 0);
    jcc(Assembler::belowEqual, END);
    // XOR counter with first roundkey
    vpshufb(xmm0, xmm8, xmm16, Assembler::AVX_128bit);
    evpxorq(xmm0, xmm0, xmm20, Assembler::AVX_128bit);
    vaesenc(xmm0, xmm0, xmm21, Assembler::AVX_128bit);
    // Increment counter by 1
    vpaddq(xmm8, xmm8, xmm19, Assembler::AVX_128bit);
    vaesenc(xmm0, xmm0, xmm22, Assembler::AVX_128bit);
    vaesenc(xmm0, xmm0, xmm23, Assembler::AVX_128bit);
    vaesenc(xmm0, xmm0, xmm24, Assembler::AVX_128bit);
    vaesenc(xmm0, xmm0, xmm25, Assembler::AVX_128bit);
    vaesenc(xmm0, xmm0, xmm26, Assembler::AVX_128bit);
    vaesenc(xmm0, xmm0, xmm27, Assembler::AVX_128bit);
    vaesenc(xmm0, xmm0, xmm28, Assembler::AVX_128bit);
    vaesenc(xmm0, xmm0, xmm29, Assembler::AVX_128bit);

    cmpl(rounds, 52);
    jcc(Assembler::aboveEqual, AES192_REMAINDER);
    vaesenclast(xmm0, xmm0, xmm30, Assembler::AVX_128bit);
    jmp(END_REMAINDER_LOOP);

    bind(AES192_REMAINDER);
    vaesenc(xmm0, xmm0, xmm30, Assembler::AVX_128bit);
    ev_load_key(xmm18, key, 11 * 16, xmm31);
    vaesenc(xmm0, xmm0, xmm18, Assembler::AVX_128bit);
    ev_load_key(xmm5, key, 12 * 16, xmm31);
    cmpl(rounds, 60);
    jcc(Assembler::aboveEqual, AES256_REMAINDER);
    vaesenclast(xmm0, xmm0, xmm5, Assembler::AVX_128bit);
    jmp(END_REMAINDER_LOOP);

    bind(AES256_REMAINDER);
    vaesenc(xmm0, xmm0, xmm5, Assembler::AVX_128bit);
    ev_load_key(xmm6, key, 13 * 16, xmm31);
    vaesenc(xmm0, xmm0, xmm6, Assembler::AVX_128bit);
    ev_load_key(xmm7, key, 14 * 16, xmm31);
    vaesenclast(xmm0, xmm0, xmm7, Assembler::AVX_128bit);

    bind(END_REMAINDER_LOOP);
    // If the length register is less than the blockSize i.e. 16
    // then we store only those bytes of the CT to the destination
    // corresponding to the length register value
    // extracting the exact number of bytes is handled by EXTRACT_TAILBYTES
    cmpl(len_reg, 16);
    jcc(Assembler::less, EXTRACT_TAILBYTES);
    subl(len_reg, 16);
    // After AES encode rounds, the encrypted block cipher lies in xmm0.
    // If the length register is equal to 16 bytes, store CT in dest after XOR operation.
    evpxorq(xmm0, xmm0, Address(src_addr, pos, Address::times_1, 0), Assembler::AVX_128bit);
    evmovdquq(Address(dest_addr, pos, Address::times_1, 0), xmm0, Assembler::AVX_128bit);
    addl(pos, 16);

    jmp(REMAINDER_LOOP);

    bind(EXTRACT_TAILBYTES);
    // Save encrypted counter value in xmm0 for next invocation, before XOR operation
    movdqu(Address(saved_encCounter_start, 0), xmm0);
    // XOR encryted block cipher in xmm0 with PT to produce CT
    evpxorq(xmm0, xmm0, Address(src_addr, pos, Address::times_1, 0), Assembler::AVX_128bit);
    // extract upto 15 bytes of CT from xmm0 as specified by length register
    testptr(len_reg, 8);
    jcc(Assembler::zero, EXTRACT_TAIL_4BYTES);
    pextrq(Address(dest_addr, pos), xmm0, 0);
    psrldq(xmm0, 8);
    addl(pos, 8);
    bind(EXTRACT_TAIL_4BYTES);
    testptr(len_reg, 4);
    jcc(Assembler::zero, EXTRACT_TAIL_2BYTES);
    pextrd(Address(dest_addr, pos), xmm0, 0);
    psrldq(xmm0, 4);
    addq(pos, 4);
    bind(EXTRACT_TAIL_2BYTES);
    testptr(len_reg, 2);
    jcc(Assembler::zero, EXTRACT_TAIL_1BYTE);
    pextrw(Address(dest_addr, pos), xmm0, 0);
    psrldq(xmm0, 2);
    addl(pos, 2);
    bind(EXTRACT_TAIL_1BYTE);
    testptr(len_reg, 1);
    jcc(Assembler::zero, END);
    pextrb(Address(dest_addr, pos), xmm0, 0);
    addl(pos, 1);

    bind(END);
    // If there are no tail bytes, store counter value and exit
    cmpl(len_reg, 0);
    jcc(Assembler::equal, STORE_CTR);
    movl(Address(used_addr, 0), len_reg);

    bind(STORE_CTR);
    //shuffle updated counter and store it
    vpshufb(xmm8, xmm8, xmm16, Assembler::AVX_128bit);
    movdqu(Address(counter, 0), xmm8);
    // Zero out counter and key registers
    evpxorq(xmm8, xmm8, xmm8, Assembler::AVX_512bit);
    evpxorq(xmm20, xmm20, xmm20, Assembler::AVX_512bit);
    evpxorq(xmm21, xmm21, xmm21, Assembler::AVX_512bit);
    evpxorq(xmm22, xmm22, xmm22, Assembler::AVX_512bit);
    evpxorq(xmm23, xmm23, xmm23, Assembler::AVX_512bit);
    evpxorq(xmm24, xmm24, xmm24, Assembler::AVX_512bit);
    evpxorq(xmm25, xmm25, xmm25, Assembler::AVX_512bit);
    evpxorq(xmm26, xmm26, xmm26, Assembler::AVX_512bit);
    evpxorq(xmm27, xmm27, xmm27, Assembler::AVX_512bit);
    evpxorq(xmm28, xmm28, xmm28, Assembler::AVX_512bit);
    evpxorq(xmm29, xmm29, xmm29, Assembler::AVX_512bit);
    evpxorq(xmm30, xmm30, xmm30, Assembler::AVX_512bit);
    cmpl(rounds, 44);
    jcc(Assembler::belowEqual, EXIT);
    evpxorq(xmm18, xmm18, xmm18, Assembler::AVX_512bit);
    evpxorq(xmm5, xmm5, xmm5, Assembler::AVX_512bit);
    cmpl(rounds, 52);
    jcc(Assembler::belowEqual, EXIT);
    evpxorq(xmm6, xmm6, xmm6, Assembler::AVX_512bit);
    evpxorq(xmm7, xmm7, xmm7, Assembler::AVX_512bit);
    bind(EXIT);
}

void MacroAssembler::gfmul_avx512(XMMRegister GH, XMMRegister HK) {
    const XMMRegister TMP1 = xmm0;
    const XMMRegister TMP2 = xmm1;
    const XMMRegister TMP3 = xmm2;

    evpclmulqdq(TMP1, GH, HK, 0x11, Assembler::AVX_512bit);
    evpclmulqdq(TMP2, GH, HK, 0x00, Assembler::AVX_512bit);
    evpclmulqdq(TMP3, GH, HK, 0x01, Assembler::AVX_512bit);
    evpclmulqdq(GH, GH, HK, 0x10, Assembler::AVX_512bit);
    evpxorq(GH, GH, TMP3, Assembler::AVX_512bit);
    vpsrldq(TMP3, GH, 8, Assembler::AVX_512bit);
    vpslldq(GH, GH, 8, Assembler::AVX_512bit);
    evpxorq(TMP1, TMP1, TMP3, Assembler::AVX_512bit);
    evpxorq(GH, GH, TMP2, Assembler::AVX_512bit);

    evmovdquq(TMP3, ExternalAddress(StubRoutines::x86::ghash_polynomial512_addr()), Assembler::AVX_512bit, r15);
    evpclmulqdq(TMP2, TMP3, GH, 0x01, Assembler::AVX_512bit);
    vpslldq(TMP2, TMP2, 8, Assembler::AVX_512bit);
    evpxorq(GH, GH, TMP2, Assembler::AVX_512bit);
    evpclmulqdq(TMP2, TMP3, GH, 0x00, Assembler::AVX_512bit);
    vpsrldq(TMP2, TMP2, 4, Assembler::AVX_512bit);
    evpclmulqdq(GH, TMP3, GH, 0x10, Assembler::AVX_512bit);
    vpslldq(GH, GH, 4, Assembler::AVX_512bit);
    vpternlogq(GH, 0x96, TMP1, TMP2, Assembler::AVX_512bit);
}

<<<<<<< HEAD
void MacroAssembler::generateHtbl_48_block_zmm(Register htbl, Register avx512_htbl) {
=======
void MacroAssembler::generateHtbl_48_block_zmm(Register htbl) {
>>>>>>> d6d6c069
    const XMMRegister HK = xmm6;
    const XMMRegister ZT5 = xmm4;
    const XMMRegister ZT7 = xmm7;
    const XMMRegister ZT8 = xmm8;

    Label GFMUL_AVX512;

    movdqu(HK, Address(htbl, 0));
    movdqu(xmm10, ExternalAddress(StubRoutines::x86::ghash_long_swap_mask_addr()));
    vpshufb(HK, HK, xmm10, Assembler::AVX_128bit);

    movdqu(xmm11, ExternalAddress(StubRoutines::x86::ghash_polynomial512_addr() + 64)); // Poly
    movdqu(xmm12, ExternalAddress(StubRoutines::x86::ghash_polynomial512_addr() + 80)); // Twoone
    // Compute H ^ 2 from the input subkeyH
    movdqu(xmm2, xmm6);
    vpsllq(xmm6, xmm6, 1, Assembler::AVX_128bit);
    vpsrlq(xmm2, xmm2, 63, Assembler::AVX_128bit);
    movdqu(xmm1, xmm2);
    vpslldq(xmm2, xmm2, 8, Assembler::AVX_128bit);
    vpsrldq(xmm1, xmm1, 8, Assembler::AVX_128bit);
    vpor(xmm6, xmm6, xmm2, Assembler::AVX_128bit);

    vpshufd(xmm2, xmm1, 0x24, Assembler::AVX_128bit);
    vpcmpeqd(xmm2, xmm2, xmm12, AVX_128bit);
    vpand(xmm2, xmm2, xmm11, Assembler::AVX_128bit);
    vpxor(xmm6, xmm6, xmm2, Assembler::AVX_128bit);
<<<<<<< HEAD
    movdqu(Address(avx512_htbl, 16 * 47), xmm6); // H ^ 2
=======
    movdqu(Address(htbl, 16 * 56), xmm6); // H ^ 2
>>>>>>> d6d6c069
    // Compute the remaining three powers of H using XMM registers and all following powers using ZMM
    movdqu(ZT5, HK);
    vinserti32x4(ZT7, ZT7, HK, 3);

    gfmul_avx512(ZT5, HK);
<<<<<<< HEAD
    movdqu(Address(avx512_htbl, 16 * 46), ZT5); // H ^ 2 * 2
    vinserti32x4(ZT7, ZT7, ZT5, 2);

    gfmul_avx512(ZT5, HK);
    movdqu(Address(avx512_htbl, 16 * 45), ZT5); // H ^ 2 * 3
    vinserti32x4(ZT7, ZT7, ZT5, 1);

    gfmul_avx512(ZT5, HK);
    movdqu(Address(avx512_htbl, 16 * 44), ZT5); // H ^ 2 * 4
=======
    movdqu(Address(htbl, 16 * 55), ZT5); // H ^ 2 * 2
    vinserti32x4(ZT7, ZT7, ZT5, 2);

    gfmul_avx512(ZT5, HK);
    movdqu(Address(htbl, 16 * 54), ZT5); // H ^ 2 * 3
    vinserti32x4(ZT7, ZT7, ZT5, 1);

    gfmul_avx512(ZT5, HK);
    movdqu(Address(htbl, 16 * 53), ZT5); // H ^ 2 * 4
>>>>>>> d6d6c069
    vinserti32x4(ZT7, ZT7, ZT5, 0);

    evshufi64x2(ZT5, ZT5, ZT5, 0x00, Assembler::AVX_512bit);
    evmovdquq(ZT8, ZT7, Assembler::AVX_512bit);
    gfmul_avx512(ZT7, ZT5);
<<<<<<< HEAD
    evmovdquq(Address(avx512_htbl, 16 * 40), ZT7, Assembler::AVX_512bit);
    evshufi64x2(ZT5, ZT7, ZT7, 0x00, Assembler::AVX_512bit);
    gfmul_avx512(ZT8, ZT5);
    evmovdquq(Address(avx512_htbl, 16 * 36), ZT8, Assembler::AVX_512bit);
    gfmul_avx512(ZT7, ZT5);
    evmovdquq(Address(avx512_htbl, 16 * 32), ZT7, Assembler::AVX_512bit);
    gfmul_avx512(ZT8, ZT5);
    evmovdquq(Address(avx512_htbl, 16 * 28), ZT8, Assembler::AVX_512bit);
    gfmul_avx512(ZT7, ZT5);
    evmovdquq(Address(avx512_htbl, 16 * 24), ZT7, Assembler::AVX_512bit);
    gfmul_avx512(ZT8, ZT5);
    evmovdquq(Address(avx512_htbl, 16 * 20), ZT8, Assembler::AVX_512bit);
    gfmul_avx512(ZT7, ZT5);
    evmovdquq(Address(avx512_htbl, 16 * 16), ZT7, Assembler::AVX_512bit);
    gfmul_avx512(ZT8, ZT5);
    evmovdquq(Address(avx512_htbl, 16 * 12), ZT8, Assembler::AVX_512bit);
    gfmul_avx512(ZT7, ZT5);
    evmovdquq(Address(avx512_htbl, 16 * 8), ZT7, Assembler::AVX_512bit);
    gfmul_avx512(ZT8, ZT5);
    evmovdquq(Address(avx512_htbl, 16 * 4), ZT8, Assembler::AVX_512bit);
    gfmul_avx512(ZT7, ZT5);
    evmovdquq(Address(avx512_htbl, 16 * 0), ZT7, Assembler::AVX_512bit);
=======
    evmovdquq(Address(htbl, 16 * 49), ZT7, Assembler::AVX_512bit);
    evshufi64x2(ZT5, ZT7, ZT7, 0x00, Assembler::AVX_512bit);
    gfmul_avx512(ZT8, ZT5);
    evmovdquq(Address(htbl, 16 * 45), ZT8, Assembler::AVX_512bit);
    gfmul_avx512(ZT7, ZT5);
    evmovdquq(Address(htbl, 16 * 41), ZT7, Assembler::AVX_512bit);
    gfmul_avx512(ZT8, ZT5);
    evmovdquq(Address(htbl, 16 * 37), ZT8, Assembler::AVX_512bit);
    gfmul_avx512(ZT7, ZT5);
    evmovdquq(Address(htbl, 16 * 33), ZT7, Assembler::AVX_512bit);
    gfmul_avx512(ZT8, ZT5);
    evmovdquq(Address(htbl, 16 * 29), ZT8, Assembler::AVX_512bit);
    gfmul_avx512(ZT7, ZT5);
    evmovdquq(Address(htbl, 16 * 25), ZT7, Assembler::AVX_512bit);
    gfmul_avx512(ZT8, ZT5);
    evmovdquq(Address(htbl, 16 * 21), ZT8, Assembler::AVX_512bit);
    gfmul_avx512(ZT7, ZT5);
    evmovdquq(Address(htbl, 16 * 17), ZT7, Assembler::AVX_512bit);
    gfmul_avx512(ZT8, ZT5);
    evmovdquq(Address(htbl, 16 * 13), ZT8, Assembler::AVX_512bit);
    gfmul_avx512(ZT7, ZT5);
    evmovdquq(Address(htbl, 16 * 9), ZT7, Assembler::AVX_512bit);
>>>>>>> d6d6c069
    ret(0);
}

#define vclmul_reduce(out, poly, hi128, lo128, tmp0, tmp1) \
evpclmulqdq(tmp0, poly, lo128, 0x01, Assembler::AVX_512bit); \
vpslldq(tmp0, tmp0, 8, Assembler::AVX_512bit); \
evpxorq(tmp0, lo128, tmp0, Assembler::AVX_512bit); \
evpclmulqdq(tmp1, poly, tmp0, 0x00, Assembler::AVX_512bit); \
vpsrldq(tmp1, tmp1, 4, Assembler::AVX_512bit); \
evpclmulqdq(out, poly, tmp0, 0x10, Assembler::AVX_512bit); \
vpslldq(out, out, 4, Assembler::AVX_512bit); \
vpternlogq(out, 0x96, tmp1, hi128, Assembler::AVX_512bit); \

#define vhpxori4x128(reg, tmp) \
vextracti64x4(tmp, reg, 1); \
evpxorq(reg, reg, tmp, Assembler::AVX_256bit); \
vextracti32x4(tmp, reg, 1); \
evpxorq(reg, reg, tmp, Assembler::AVX_128bit); \

#define roundEncode(key, dst1, dst2, dst3, dst4) \
vaesenc(dst1, dst1, key, Assembler::AVX_512bit); \
vaesenc(dst2, dst2, key, Assembler::AVX_512bit); \
vaesenc(dst3, dst3, key, Assembler::AVX_512bit); \
vaesenc(dst4, dst4, key, Assembler::AVX_512bit); \

#define lastroundEncode(key, dst1, dst2, dst3, dst4) \
vaesenclast(dst1, dst1, key, Assembler::AVX_512bit); \
vaesenclast(dst2, dst2, key, Assembler::AVX_512bit); \
vaesenclast(dst3, dst3, key, Assembler::AVX_512bit); \
vaesenclast(dst4, dst4, key, Assembler::AVX_512bit); \

#define storeData(dst, position, src1, src2, src3, src4) \
evmovdquq(Address(dst, position, Address::times_1, 0 * 64), src1, Assembler::AVX_512bit); \
evmovdquq(Address(dst, position, Address::times_1, 1 * 64), src2, Assembler::AVX_512bit); \
evmovdquq(Address(dst, position, Address::times_1, 2 * 64), src3, Assembler::AVX_512bit); \
evmovdquq(Address(dst, position, Address::times_1, 3 * 64), src4, Assembler::AVX_512bit); \

#define loadData(src, position, dst1, dst2, dst3, dst4) \
evmovdquq(dst1, Address(src, position, Address::times_1, 0 * 64), Assembler::AVX_512bit); \
evmovdquq(dst2, Address(src, position, Address::times_1, 1 * 64), Assembler::AVX_512bit); \
evmovdquq(dst3, Address(src, position, Address::times_1, 2 * 64), Assembler::AVX_512bit); \
evmovdquq(dst4, Address(src, position, Address::times_1, 3 * 64), Assembler::AVX_512bit); \

#define carrylessMultiply(dst00, dst01, dst10, dst11, ghdata, hkey) \
evpclmulqdq(dst00, ghdata, hkey, 0x00, Assembler::AVX_512bit); \
evpclmulqdq(dst01, ghdata, hkey, 0x01, Assembler::AVX_512bit); \
evpclmulqdq(dst10, ghdata, hkey, 0x10, Assembler::AVX_512bit); \
evpclmulqdq(dst11, ghdata, hkey, 0x11, Assembler::AVX_512bit); \

#define shuffleExorRnd1Key(dst0, dst1, dst2, dst3, shufmask, rndkey) \
vpshufb(dst0, dst0, shufmask, Assembler::AVX_512bit); \
evpxorq(dst0, dst0, rndkey, Assembler::AVX_512bit); \
vpshufb(dst1, dst1, shufmask, Assembler::AVX_512bit); \
evpxorq(dst1, dst1, rndkey, Assembler::AVX_512bit); \
vpshufb(dst2, dst2, shufmask, Assembler::AVX_512bit); \
evpxorq(dst2, dst2, rndkey, Assembler::AVX_512bit); \
vpshufb(dst3, dst3, shufmask, Assembler::AVX_512bit); \
evpxorq(dst3, dst3, rndkey, Assembler::AVX_512bit); \

#define xorBeforeStore(dst0, dst1, dst2, dst3, src0, src1, src2, src3) \
evpxorq(dst0, dst0, src0, Assembler::AVX_512bit); \
evpxorq(dst1, dst1, src1, Assembler::AVX_512bit); \
evpxorq(dst2, dst2, src2, Assembler::AVX_512bit); \
evpxorq(dst3, dst3, src3, Assembler::AVX_512bit); \

#define xorGHASH(dst0, dst1, dst2, dst3, src02, src03, src12, src13, src22, src23, src32, src33) \
vpternlogq(dst0, 0x96, src02, src03, Assembler::AVX_512bit); \
vpternlogq(dst1, 0x96, src12, src13, Assembler::AVX_512bit); \
vpternlogq(dst2, 0x96, src22, src23, Assembler::AVX_512bit); \
vpternlogq(dst3, 0x96, src32, src33, Assembler::AVX_512bit); \

void MacroAssembler::ghash16_encrypt16_parallel(Register key, Register subkeyHtbl, XMMRegister ctr_blockx, XMMRegister aad_hashx,
    Register in, Register out, Register data, Register pos, bool first_time_reduction, XMMRegister addmask, bool ghash_input, Register rounds,
    Register ghash_pos, bool final_reduction, int i, XMMRegister counter_inc_mask) {

    Label AES_192, AES_256, LAST_AES_RND;
    const XMMRegister ZTMP0 = xmm0;
    const XMMRegister ZTMP1 = xmm3;
    const XMMRegister ZTMP2 = xmm4;
    const XMMRegister ZTMP3 = xmm5;
    const XMMRegister ZTMP5 = xmm7;
    const XMMRegister ZTMP6 = xmm10;
    const XMMRegister ZTMP7 = xmm11;
    const XMMRegister ZTMP8 = xmm12;
    const XMMRegister ZTMP9 = xmm13;
    const XMMRegister ZTMP10 = xmm15;
    const XMMRegister ZTMP11 = xmm16;
    const XMMRegister ZTMP12 = xmm17;

    const XMMRegister ZTMP13 = xmm19;
    const XMMRegister ZTMP14 = xmm20;
    const XMMRegister ZTMP15 = xmm21;
    const XMMRegister ZTMP16 = xmm30;
    const XMMRegister ZTMP17 = xmm31;
    const XMMRegister ZTMP18 = xmm1;
    const XMMRegister ZTMP19 = xmm2;
    const XMMRegister ZTMP20 = xmm8;
    const XMMRegister ZTMP21 = xmm22;
    const XMMRegister ZTMP22 = xmm23;

    // Pre increment counters
    vpaddd(ZTMP0, ctr_blockx, counter_inc_mask, Assembler::AVX_512bit);
    vpaddd(ZTMP1, ZTMP0, counter_inc_mask, Assembler::AVX_512bit);
    vpaddd(ZTMP2, ZTMP1, counter_inc_mask, Assembler::AVX_512bit);
    vpaddd(ZTMP3, ZTMP2, counter_inc_mask, Assembler::AVX_512bit);
    // Save counter value
    evmovdquq(ctr_blockx, ZTMP3, Assembler::AVX_512bit);

    // Reuse ZTMP17 / ZTMP18 for loading AES Keys
    // Pre-load AES round keys
    ev_load_key(ZTMP17, key, 0, xmm29);
    ev_load_key(ZTMP18, key, 1 * 16, xmm29);

    // ZTMP19 & ZTMP20 used for loading hash key
    // Pre-load hash key
<<<<<<< HEAD
    evmovdquq(ZTMP19, Address(subkeyHtbl, i * 64), Assembler::AVX_512bit);
    evmovdquq(ZTMP20, Address(subkeyHtbl, ++i * 64), Assembler::AVX_512bit);
=======
    evmovdquq(ZTMP19, Address(subkeyHtbl, i * 64 + 144), Assembler::AVX_512bit);
    evmovdquq(ZTMP20, Address(subkeyHtbl, ++i * 64 + 144), Assembler::AVX_512bit);
>>>>>>> d6d6c069
    // Load data for computing ghash
    evmovdquq(ZTMP21, Address(data, ghash_pos, Address::times_1, 0 * 64), Assembler::AVX_512bit);
    vpshufb(ZTMP21, ZTMP21, xmm24, Assembler::AVX_512bit);

    // Xor cipher block 0 with input ghash, if available
    if (ghash_input) {
        evpxorq(ZTMP21, ZTMP21, aad_hashx, Assembler::AVX_512bit);
    }
    // Load data for computing ghash
    evmovdquq(ZTMP22, Address(data, ghash_pos, Address::times_1, 1 * 64), Assembler::AVX_512bit);
    vpshufb(ZTMP22, ZTMP22, xmm24, Assembler::AVX_512bit);

    // stitch AES rounds with GHASH
    // AES round 0, xmm24 has shuffle mask
    shuffleExorRnd1Key(ZTMP0, ZTMP1, ZTMP2, ZTMP3, xmm24, ZTMP17);
    // Reuse ZTMP17 / ZTMP18 for loading remaining AES Keys
    ev_load_key(ZTMP17, key, 2 * 16, xmm29);
    // GHASH 4 blocks
    carrylessMultiply(ZTMP6, ZTMP7, ZTMP8, ZTMP5, ZTMP21, ZTMP19);
    // Load the next hkey and Ghash data
<<<<<<< HEAD
    evmovdquq(ZTMP19, Address(subkeyHtbl, ++i * 64), Assembler::AVX_512bit);
=======
    evmovdquq(ZTMP19, Address(subkeyHtbl, ++i * 64 + 144), Assembler::AVX_512bit);
>>>>>>> d6d6c069
    evmovdquq(ZTMP21, Address(data, ghash_pos, Address::times_1, 2 * 64), Assembler::AVX_512bit);
    vpshufb(ZTMP21, ZTMP21, xmm24, Assembler::AVX_512bit);

    // AES round 1
    roundEncode(ZTMP18, ZTMP0, ZTMP1, ZTMP2, ZTMP3);
    ev_load_key(ZTMP18, key, 3 * 16, xmm29);

    // GHASH 4 blocks(11 to 8)
    carrylessMultiply(ZTMP10, ZTMP12, ZTMP11, ZTMP9, ZTMP22, ZTMP20);
    // Load the next hkey and GDATA
<<<<<<< HEAD
    evmovdquq(ZTMP20, Address(subkeyHtbl, ++i * 64), Assembler::AVX_512bit);
=======
    evmovdquq(ZTMP20, Address(subkeyHtbl, ++i * 64 + 144), Assembler::AVX_512bit);
>>>>>>> d6d6c069
    evmovdquq(ZTMP22, Address(data, ghash_pos, Address::times_1, 3 * 64), Assembler::AVX_512bit);
    vpshufb(ZTMP22, ZTMP22, xmm24, Assembler::AVX_512bit);

    // AES round 2
    roundEncode(ZTMP17, ZTMP0, ZTMP1, ZTMP2, ZTMP3);
    ev_load_key(ZTMP17, key, 4 * 16, xmm29);

    // GHASH 4 blocks(7 to 4)
    carrylessMultiply(ZTMP14, ZTMP16, ZTMP15, ZTMP13, ZTMP21, ZTMP19);
    // AES rounds 3
    roundEncode(ZTMP18, ZTMP0, ZTMP1, ZTMP2, ZTMP3);
    ev_load_key(ZTMP18, key, 5 * 16, xmm29);

    // Gather(XOR) GHASH for 12 blocks
    xorGHASH(ZTMP5, ZTMP6, ZTMP8, ZTMP7, ZTMP9, ZTMP13, ZTMP10, ZTMP14, ZTMP12, ZTMP16, ZTMP11, ZTMP15);

    // AES rounds 4
    roundEncode(ZTMP17, ZTMP0, ZTMP1, ZTMP2, ZTMP3);
    ev_load_key(ZTMP17, key, 6 * 16, xmm29);

    // load plain / cipher text(recycle registers)
    loadData(in, pos, ZTMP13, ZTMP14, ZTMP15, ZTMP16);

    // AES rounds 5
    roundEncode(ZTMP18, ZTMP0, ZTMP1, ZTMP2, ZTMP3);
    ev_load_key(ZTMP18, key, 7 * 16, xmm29);
    // GHASH 4 blocks(3 to 0)
    carrylessMultiply(ZTMP10, ZTMP12, ZTMP11, ZTMP9, ZTMP22, ZTMP20);

    //  AES round 6
    roundEncode(ZTMP17, ZTMP0, ZTMP1, ZTMP2, ZTMP3);
    ev_load_key(ZTMP17, key, 8 * 16, xmm29);

    // gather GHASH in ZTMP6(low) and ZTMP5(high)
    if (first_time_reduction) {
        vpternlogq(ZTMP7, 0x96, ZTMP8, ZTMP12, Assembler::AVX_512bit);
        evpxorq(xmm25, ZTMP7, ZTMP11, Assembler::AVX_512bit);
        evpxorq(xmm27, ZTMP5, ZTMP9, Assembler::AVX_512bit);
        evpxorq(xmm26, ZTMP6, ZTMP10, Assembler::AVX_512bit);
    }
    else if (!first_time_reduction && !final_reduction) {
        xorGHASH(ZTMP7, xmm25, xmm27, xmm26, ZTMP8, ZTMP12, ZTMP7, ZTMP11, ZTMP5, ZTMP9, ZTMP6, ZTMP10);
    }

    if (final_reduction) {
        // Phase one: Add mid products together
        // Also load polynomial constant for reduction
        vpternlogq(ZTMP7, 0x96, ZTMP8, ZTMP12, Assembler::AVX_512bit);
        vpternlogq(ZTMP7, 0x96, xmm25, ZTMP11, Assembler::AVX_512bit);
        vpsrldq(ZTMP11, ZTMP7, 8, Assembler::AVX_512bit);
        vpslldq(ZTMP7, ZTMP7, 8, Assembler::AVX_512bit);
        evmovdquq(ZTMP12, ExternalAddress(StubRoutines::x86::ghash_polynomial512_addr()), Assembler::AVX_512bit, rbx);
    }
    // AES round 7
    roundEncode(ZTMP18, ZTMP0, ZTMP1, ZTMP2, ZTMP3);
    ev_load_key(ZTMP18, key, 9 * 16, xmm29);
    if (final_reduction) {
        vpternlogq(ZTMP5, 0x96, ZTMP9, ZTMP11, Assembler::AVX_512bit);
        evpxorq(ZTMP5, ZTMP5, xmm27, Assembler::AVX_512bit);
        vpternlogq(ZTMP6, 0x96, ZTMP10, ZTMP7, Assembler::AVX_512bit);
        evpxorq(ZTMP6, ZTMP6, xmm26, Assembler::AVX_512bit);
    }
    // AES round 8
    roundEncode(ZTMP17, ZTMP0, ZTMP1, ZTMP2, ZTMP3);
    ev_load_key(ZTMP17, key, 10 * 16, xmm29);

    // Horizontal xor of low and high 4*128
    if (final_reduction) {
        vhpxori4x128(ZTMP5, ZTMP9);
        vhpxori4x128(ZTMP6, ZTMP10);
    }
    // AES round 9
    roundEncode(ZTMP18, ZTMP0, ZTMP1, ZTMP2, ZTMP3);
    // First phase of reduction
    if (final_reduction) {
        evpclmulqdq(ZTMP10, ZTMP12, ZTMP6, 0x01, Assembler::AVX_128bit);
        vpslldq(ZTMP10, ZTMP10, 8, Assembler::AVX_128bit);
        evpxorq(ZTMP10, ZTMP6, ZTMP10, Assembler::AVX_128bit);
    }
    cmpl(rounds, 52);
    jcc(Assembler::greaterEqual, AES_192);
    jmp(LAST_AES_RND);
    // AES rounds upto 11 (AES192) or 13 (AES256)
    bind(AES_192);
    roundEncode(ZTMP17, ZTMP0, ZTMP1, ZTMP2, ZTMP3);
    ev_load_key(ZTMP18, key, 11 * 16, xmm29);
    roundEncode(ZTMP18, ZTMP0, ZTMP1, ZTMP2, ZTMP3);
    ev_load_key(ZTMP17, key, 12 * 16, xmm29);
    cmpl(rounds, 60);
    jcc(Assembler::aboveEqual, AES_256);
    jmp(LAST_AES_RND);

    bind(AES_256);
    roundEncode(ZTMP17, ZTMP0, ZTMP1, ZTMP2, ZTMP3);
    ev_load_key(ZTMP18, key, 13 * 16, xmm29);
    roundEncode(ZTMP18, ZTMP0, ZTMP1, ZTMP2, ZTMP3);
    ev_load_key(ZTMP17, key, 14 * 16, xmm29);

    bind(LAST_AES_RND);
    // Second phase of reduction
    if (final_reduction) {
        evpclmulqdq(ZTMP9, ZTMP12, ZTMP10, 0x00, Assembler::AVX_128bit);
        vpsrldq(ZTMP9, ZTMP9, 4, Assembler::AVX_128bit); // Shift-R 1-DW to obtain 2-DWs shift-R
        evpclmulqdq(ZTMP11, ZTMP12, ZTMP10, 0x10, Assembler::AVX_128bit);
        vpslldq(ZTMP11, ZTMP11, 4, Assembler::AVX_128bit); // Shift-L 1-DW for result
        // ZTMP5 = ZTMP5 X ZTMP11 X ZTMP9
        vpternlogq(ZTMP5, 0x96, ZTMP11, ZTMP9, Assembler::AVX_128bit);
    }
    // Last AES round
    lastroundEncode(ZTMP17, ZTMP0, ZTMP1, ZTMP2, ZTMP3);
    // XOR against plain / cipher text
    xorBeforeStore(ZTMP0, ZTMP1, ZTMP2, ZTMP3, ZTMP13, ZTMP14, ZTMP15, ZTMP16);
    // store cipher / plain text
    storeData(out, pos, ZTMP0, ZTMP1, ZTMP2, ZTMP3);
}

void MacroAssembler::aesgcm_encrypt(Register in, Register len, Register ct, Register out, Register key,
<<<<<<< HEAD
                                    Register state, Register subkeyHtbl, Register avx512_subkeyHtbl, Register counter) {
=======
                                    Register state, Register subkeyHtbl, Register counter) {
>>>>>>> d6d6c069

    Label ENC_DEC_DONE, GENERATE_HTBL_48_BLKS, AES_192, AES_256, STORE_CT, GHASH_LAST_32,
          AES_32_BLOCKS, GHASH_AES_PARALLEL, LOOP, ACCUMULATE, GHASH_16_AES_16;
    const XMMRegister CTR_BLOCKx = xmm9;
    const XMMRegister AAD_HASHx = xmm14;
    const Register pos = rax;
    const Register rounds = r15;
    Register ghash_pos;
#ifndef _WIN64
    ghash_pos = r14;
#else
    ghash_pos = r11;
#endif // !_WIN64
    const XMMRegister ZTMP0 = xmm0;
    const XMMRegister ZTMP1 = xmm3;
    const XMMRegister ZTMP2 = xmm4;
    const XMMRegister ZTMP3 = xmm5;
    const XMMRegister ZTMP4 = xmm6;
    const XMMRegister ZTMP5 = xmm7;
    const XMMRegister ZTMP6 = xmm10;
    const XMMRegister ZTMP7 = xmm11;
    const XMMRegister ZTMP8 = xmm12;
    const XMMRegister ZTMP9 = xmm13;
    const XMMRegister ZTMP10 = xmm15;
    const XMMRegister ZTMP11 = xmm16;
    const XMMRegister ZTMP12 = xmm17;
    const XMMRegister ZTMP13 = xmm19;
    const XMMRegister ZTMP14 = xmm20;
    const XMMRegister ZTMP15 = xmm21;
    const XMMRegister ZTMP16 = xmm30;
    const XMMRegister COUNTER_INC_MASK = xmm18;

    movl(pos, 0); // Total length processed
    // Min data size processed = 768 bytes
    cmpl(len, 768);
    jcc(Assembler::less, ENC_DEC_DONE);

    // Generate 48 constants for htbl
    call(GENERATE_HTBL_48_BLKS, relocInfo::none);
    int index = 0; // Index for choosing subkeyHtbl entry
    movl(ghash_pos, 0); // Pointer for ghash read and store operations

    // Move initial counter value and STATE value into variables
    movdqu(CTR_BLOCKx, Address(counter, 0));
    movdqu(AAD_HASHx, Address(state, 0));
    // Load lswap mask for ghash
    movdqu(xmm24, ExternalAddress(StubRoutines::x86::ghash_long_swap_mask_addr()), rbx);
    // Shuffle input state using lswap mask
    vpshufb(AAD_HASHx, AAD_HASHx, xmm24, Assembler::AVX_128bit);

    // Compute #rounds for AES based on the length of the key array
    movl(rounds, Address(key, arrayOopDesc::length_offset_in_bytes() - arrayOopDesc::base_offset_in_bytes(T_INT)));

    // Broadcast counter value to 512 bit register
    evshufi64x2(CTR_BLOCKx, CTR_BLOCKx, CTR_BLOCKx, 0, Assembler::AVX_512bit);
    // Load counter shuffle mask
    evmovdquq(xmm24, ExternalAddress(StubRoutines::x86::counter_mask_addr()), Assembler::AVX_512bit, rbx);
    // Shuffle counter
    vpshufb(CTR_BLOCKx, CTR_BLOCKx, xmm24, Assembler::AVX_512bit);

    // Load mask for incrementing counter
    evmovdquq(COUNTER_INC_MASK, ExternalAddress(StubRoutines::x86::counter_mask_addr() + 128), Assembler::AVX_512bit, rbx);
    // Pre-increment counter
    vpaddd(ZTMP5, CTR_BLOCKx, ExternalAddress(StubRoutines::x86::counter_mask_addr() + 64), Assembler::AVX_512bit, rbx);
    vpaddd(ZTMP6, ZTMP5, COUNTER_INC_MASK, Assembler::AVX_512bit);
    vpaddd(ZTMP7, ZTMP6, COUNTER_INC_MASK, Assembler::AVX_512bit);
    vpaddd(ZTMP8, ZTMP7, COUNTER_INC_MASK, Assembler::AVX_512bit);

    // Begin 32 blocks of AES processing
    bind(AES_32_BLOCKS);
    // Save incremented counter before overwriting it with AES data
    evmovdquq(CTR_BLOCKx, ZTMP8, Assembler::AVX_512bit);

    // Move 256 bytes of data
    loadData(in, pos, ZTMP0, ZTMP1, ZTMP2, ZTMP3);
    // Load key shuffle mask
    movdqu(xmm29, ExternalAddress(StubRoutines::x86::key_shuffle_mask_addr()), rbx);
    // Load 0th AES round key
    ev_load_key(ZTMP4, key, 0, xmm29);
    // AES-ROUND0, xmm24 has the shuffle mask
    shuffleExorRnd1Key(ZTMP5, ZTMP6, ZTMP7, ZTMP8, xmm24, ZTMP4);

    for (int j = 1; j < 10; j++) {
        ev_load_key(ZTMP4, key, j * 16, xmm29);
        roundEncode(ZTMP4, ZTMP5, ZTMP6, ZTMP7, ZTMP8);
    }
    ev_load_key(ZTMP4, key, 10 * 16, xmm29);
    // AES rounds upto 11 (AES192) or 13 (AES256)
    cmpl(rounds, 52);
    jcc(Assembler::greaterEqual, AES_192);
    lastroundEncode(ZTMP4, ZTMP5, ZTMP6, ZTMP7, ZTMP8);
    jmp(STORE_CT);

    bind(AES_192);
    roundEncode(ZTMP4, ZTMP5, ZTMP6, ZTMP7, ZTMP8);
    ev_load_key(ZTMP4, key, 11 * 16, xmm29);
    roundEncode(ZTMP4, ZTMP5, ZTMP6, ZTMP7, ZTMP8);
    cmpl(rounds, 60);
    jcc(Assembler::aboveEqual, AES_256);
    ev_load_key(ZTMP4, key, 12 * 16, xmm29);
    lastroundEncode(ZTMP4, ZTMP5, ZTMP6, ZTMP7, ZTMP8);
    jmp(STORE_CT);

    bind(AES_256);
    ev_load_key(ZTMP4, key, 12 * 16, xmm29);
    roundEncode(ZTMP4, ZTMP5, ZTMP6, ZTMP7, ZTMP8);
    ev_load_key(ZTMP4, key, 13 * 16, xmm29);
    roundEncode(ZTMP4, ZTMP5, ZTMP6, ZTMP7, ZTMP8);
    ev_load_key(ZTMP4, key, 14 * 16, xmm29);
    // Last AES round
    lastroundEncode(ZTMP4, ZTMP5, ZTMP6, ZTMP7, ZTMP8);

    bind(STORE_CT);
    // Xor the encrypted key with PT to obtain CT
    xorBeforeStore(ZTMP5, ZTMP6, ZTMP7, ZTMP8, ZTMP0, ZTMP1, ZTMP2, ZTMP3);
    storeData(out, pos, ZTMP5, ZTMP6, ZTMP7, ZTMP8);
    // 16 blocks encryption completed
    addl(pos, 256);
    cmpl(pos, 512);
    jcc(Assembler::aboveEqual, GHASH_AES_PARALLEL);
    vpaddd(ZTMP5, CTR_BLOCKx, COUNTER_INC_MASK, Assembler::AVX_512bit);
    vpaddd(ZTMP6, ZTMP5, COUNTER_INC_MASK, Assembler::AVX_512bit);
    vpaddd(ZTMP7, ZTMP6, COUNTER_INC_MASK, Assembler::AVX_512bit);
    vpaddd(ZTMP8, ZTMP7, COUNTER_INC_MASK, Assembler::AVX_512bit);
    jmp(AES_32_BLOCKS);

    bind(GHASH_AES_PARALLEL);
    // Ghash16_encrypt16_parallel takes place in the order with three reduction values:
    // 1) First time -> cipher xor input ghash
    // 2) No reduction -> accumulate multiplication values
    // 3) Final reduction post 48 blocks -> new ghash value is computed for the next round
    // Reduction value = first time
<<<<<<< HEAD
    ghash16_encrypt16_parallel(key, avx512_subkeyHtbl, CTR_BLOCKx, AAD_HASHx, in, out, ct, pos, true, xmm24, true, rounds, ghash_pos, false, index, COUNTER_INC_MASK);
=======
    ghash16_encrypt16_parallel(key, subkeyHtbl, CTR_BLOCKx, AAD_HASHx, in, out, ct, pos, true, xmm24, true, rounds, ghash_pos, false, index, COUNTER_INC_MASK);
>>>>>>> d6d6c069
    addl(pos, 256);
    addl(ghash_pos, 256);
    index += 4;

    // At this point we have processed 768 bytes of AES and 256 bytes of GHASH.
    // If the remaining length is less than 768, process remaining 512 bytes of ghash in GHASH_LAST_32 code
    subl(len, 768);
    cmpl(len, 768);
    jcc(Assembler::less, GHASH_LAST_32);

    // AES 16 blocks and GHASH 16 blocks in parallel
    // For multiples of 48 blocks we will do ghash16_encrypt16 interleaved multiple times
    // Reduction value = no reduction means that the carryless multiplication values are accumulated for further calculations
    // Each call uses 4 subkeyHtbl values, so increment the index by 4.
    bind(GHASH_16_AES_16);
    // Reduction value = no reduction
<<<<<<< HEAD
    ghash16_encrypt16_parallel(key, avx512_subkeyHtbl, CTR_BLOCKx, AAD_HASHx, in, out, ct, pos, false, xmm24, false, rounds, ghash_pos, false, index, COUNTER_INC_MASK);
=======
    ghash16_encrypt16_parallel(key, subkeyHtbl, CTR_BLOCKx, AAD_HASHx, in, out, ct, pos, false, xmm24, false, rounds, ghash_pos, false, index, COUNTER_INC_MASK);
>>>>>>> d6d6c069
    addl(pos, 256);
    addl(ghash_pos, 256);
    index += 4;
    // Reduction value = final reduction means that the accumulated values have to be reduced as we have completed 48 blocks of ghash
<<<<<<< HEAD
    ghash16_encrypt16_parallel(key, avx512_subkeyHtbl, CTR_BLOCKx, AAD_HASHx, in, out, ct, pos, false, xmm24, false, rounds, ghash_pos, true, index, COUNTER_INC_MASK);
=======
    ghash16_encrypt16_parallel(key, subkeyHtbl, CTR_BLOCKx, AAD_HASHx, in, out, ct, pos, false, xmm24, false, rounds, ghash_pos, true, index, COUNTER_INC_MASK);
>>>>>>> d6d6c069
    addl(pos, 256);
    addl(ghash_pos, 256);
    // Calculated ghash value needs to be moved to AAD_HASHX so that we can restart the ghash16-aes16 pipeline
    movdqu(AAD_HASHx, ZTMP5);
    index = 0; // Reset subkeyHtbl index

    // Restart the pipeline
    // Reduction value = first time
<<<<<<< HEAD
    ghash16_encrypt16_parallel(key, avx512_subkeyHtbl, CTR_BLOCKx, AAD_HASHx, in, out, ct, pos, true, xmm24, true, rounds, ghash_pos, false, index, COUNTER_INC_MASK);
=======
    ghash16_encrypt16_parallel(key, subkeyHtbl, CTR_BLOCKx, AAD_HASHx, in, out, ct, pos, true, xmm24, true, rounds, ghash_pos, false, index, COUNTER_INC_MASK);
>>>>>>> d6d6c069
    addl(pos, 256);
    addl(ghash_pos, 256);
    index += 4;

    subl(len, 768);
    cmpl(len, 768);
    jcc(Assembler::greaterEqual, GHASH_16_AES_16);

    // GHASH last 32 blocks processed here
    // GHASH products accumulated in ZMM27, ZMM25 and ZMM26 during GHASH16-AES16 operation is used
    bind(GHASH_LAST_32);
    // Use rbx as a pointer to the htbl; For last 32 blocks of GHASH, use key# 4-11 entry in subkeyHtbl
    movl(rbx, 256);
    // Load cipher blocks
    evmovdquq(ZTMP13, Address(ct, ghash_pos, Address::times_1, 0 * 64), Assembler::AVX_512bit);
    evmovdquq(ZTMP14, Address(ct, ghash_pos, Address::times_1, 1 * 64), Assembler::AVX_512bit);
    vpshufb(ZTMP13, ZTMP13, xmm24, Assembler::AVX_512bit);
    vpshufb(ZTMP14, ZTMP14, xmm24, Assembler::AVX_512bit);
    // Load ghash keys
<<<<<<< HEAD
    evmovdquq(ZTMP15, Address(avx512_subkeyHtbl, rbx, Address::times_1, 0 * 64), Assembler::AVX_512bit);
    evmovdquq(ZTMP16, Address(avx512_subkeyHtbl, rbx, Address::times_1, 1 * 64), Assembler::AVX_512bit);
=======
    evmovdquq(ZTMP15, Address(subkeyHtbl, rbx, Address::times_1, 0 * 64 + 144), Assembler::AVX_512bit);
    evmovdquq(ZTMP16, Address(subkeyHtbl, rbx, Address::times_1, 1 * 64 + 144), Assembler::AVX_512bit);
>>>>>>> d6d6c069

    // Ghash blocks 0 - 3
    carrylessMultiply(ZTMP2, ZTMP3, ZTMP4, ZTMP1, ZTMP13, ZTMP15);
    // Ghash blocks 4 - 7
    carrylessMultiply(ZTMP6, ZTMP7, ZTMP8, ZTMP5, ZTMP14, ZTMP16);

    vpternlogq(ZTMP1, 0x96, ZTMP5, xmm27, Assembler::AVX_512bit); // ZTMP1 = ZTMP1 + ZTMP5 + zmm27
    vpternlogq(ZTMP2, 0x96, ZTMP6, xmm26, Assembler::AVX_512bit); // ZTMP2 = ZTMP2 + ZTMP6 + zmm26
    vpternlogq(ZTMP3, 0x96, ZTMP7, xmm25, Assembler::AVX_512bit); // ZTMP3 = ZTMP3 + ZTMP7 + zmm25
    evpxorq(ZTMP4, ZTMP4, ZTMP8, Assembler::AVX_512bit);          // ZTMP4 = ZTMP4 + ZTMP8

    addl(ghash_pos, 128);
    addl(rbx, 128);

    // Ghash remaining blocks
    bind(LOOP);
    cmpl(ghash_pos, pos);
    jcc(Assembler::aboveEqual, ACCUMULATE);
    // Load next cipher blocks and corresponding ghash keys
    evmovdquq(ZTMP13, Address(ct, ghash_pos, Address::times_1, 0 * 64), Assembler::AVX_512bit);
    evmovdquq(ZTMP14, Address(ct, ghash_pos, Address::times_1, 1 * 64), Assembler::AVX_512bit);
    vpshufb(ZTMP13, ZTMP13, xmm24, Assembler::AVX_512bit);
    vpshufb(ZTMP14, ZTMP14, xmm24, Assembler::AVX_512bit);
<<<<<<< HEAD
    evmovdquq(ZTMP15, Address(avx512_subkeyHtbl, rbx, Address::times_1, 0 * 64), Assembler::AVX_512bit);
    evmovdquq(ZTMP16, Address(avx512_subkeyHtbl, rbx, Address::times_1, 1 * 64), Assembler::AVX_512bit);
=======
    evmovdquq(ZTMP15, Address(subkeyHtbl, rbx, Address::times_1, 0 * 64 + 144), Assembler::AVX_512bit);
    evmovdquq(ZTMP16, Address(subkeyHtbl, rbx, Address::times_1, 1 * 64 + 144), Assembler::AVX_512bit);
>>>>>>> d6d6c069

    // ghash blocks 0 - 3
    carrylessMultiply(ZTMP6, ZTMP7, ZTMP8, ZTMP5, ZTMP13, ZTMP15);

    // ghash blocks 4 - 7
    carrylessMultiply(ZTMP10, ZTMP11, ZTMP12, ZTMP9, ZTMP14, ZTMP16);

    // update sums
    // ZTMP1 = ZTMP1 + ZTMP5 + ZTMP9
    // ZTMP2 = ZTMP2 + ZTMP6 + ZTMP10
    // ZTMP3 = ZTMP3 + ZTMP7 xor ZTMP11
    // ZTMP4 = ZTMP4 + ZTMP8 xor ZTMP12
    xorGHASH(ZTMP1, ZTMP2, ZTMP3, ZTMP4, ZTMP5, ZTMP9, ZTMP6, ZTMP10, ZTMP7, ZTMP11, ZTMP8, ZTMP12);
    addl(ghash_pos, 128);
    addl(rbx, 128);
    jmp(LOOP);

    // Integrate ZTMP3/ZTMP4 into ZTMP1 and ZTMP2
    bind(ACCUMULATE);
    evpxorq(ZTMP3, ZTMP3, ZTMP4, Assembler::AVX_512bit);
    vpsrldq(ZTMP7, ZTMP3, 8, Assembler::AVX_512bit);
    vpslldq(ZTMP8, ZTMP3, 8, Assembler::AVX_512bit);
    evpxorq(ZTMP1, ZTMP1, ZTMP7, Assembler::AVX_512bit);
    evpxorq(ZTMP2, ZTMP2, ZTMP8, Assembler::AVX_512bit);

    // Add ZTMP1 and ZTMP2 128 - bit words horizontally
    vhpxori4x128(ZTMP1, ZTMP11);
    vhpxori4x128(ZTMP2, ZTMP12);
    // Load reduction polynomial and compute final reduction
    evmovdquq(ZTMP15, ExternalAddress(StubRoutines::x86::ghash_polynomial512_addr()), Assembler::AVX_512bit, rbx);
    vclmul_reduce(AAD_HASHx, ZTMP15, ZTMP1, ZTMP2, ZTMP3, ZTMP4);

    // Pre-increment counter for next operation
    vpaddd(CTR_BLOCKx, CTR_BLOCKx, xmm18, Assembler::AVX_128bit);
    // Shuffle counter and save the updated value
    vpshufb(CTR_BLOCKx, CTR_BLOCKx, xmm24, Assembler::AVX_512bit);
    movdqu(Address(counter, 0), CTR_BLOCKx);
    // Load ghash lswap mask
    movdqu(xmm24, ExternalAddress(StubRoutines::x86::ghash_long_swap_mask_addr()));
    // Shuffle ghash using lbswap_mask and store it
    vpshufb(AAD_HASHx, AAD_HASHx, xmm24, Assembler::AVX_128bit);
    movdqu(Address(state, 0), AAD_HASHx);
    jmp(ENC_DEC_DONE);

    bind(GENERATE_HTBL_48_BLKS);
<<<<<<< HEAD
    generateHtbl_48_block_zmm(subkeyHtbl, avx512_subkeyHtbl);
=======
    generateHtbl_48_block_zmm(subkeyHtbl);
>>>>>>> d6d6c069

    bind(ENC_DEC_DONE);
    movq(rax, pos);
}

#endif // _LP64<|MERGE_RESOLUTION|>--- conflicted
+++ resolved
@@ -1293,11 +1293,7 @@
     vpternlogq(GH, 0x96, TMP1, TMP2, Assembler::AVX_512bit);
 }
 
-<<<<<<< HEAD
 void MacroAssembler::generateHtbl_48_block_zmm(Register htbl, Register avx512_htbl) {
-=======
-void MacroAssembler::generateHtbl_48_block_zmm(Register htbl) {
->>>>>>> d6d6c069
     const XMMRegister HK = xmm6;
     const XMMRegister ZT5 = xmm4;
     const XMMRegister ZT7 = xmm7;
@@ -1324,17 +1320,12 @@
     vpcmpeqd(xmm2, xmm2, xmm12, AVX_128bit);
     vpand(xmm2, xmm2, xmm11, Assembler::AVX_128bit);
     vpxor(xmm6, xmm6, xmm2, Assembler::AVX_128bit);
-<<<<<<< HEAD
     movdqu(Address(avx512_htbl, 16 * 47), xmm6); // H ^ 2
-=======
-    movdqu(Address(htbl, 16 * 56), xmm6); // H ^ 2
->>>>>>> d6d6c069
     // Compute the remaining three powers of H using XMM registers and all following powers using ZMM
     movdqu(ZT5, HK);
     vinserti32x4(ZT7, ZT7, HK, 3);
 
     gfmul_avx512(ZT5, HK);
-<<<<<<< HEAD
     movdqu(Address(avx512_htbl, 16 * 46), ZT5); // H ^ 2 * 2
     vinserti32x4(ZT7, ZT7, ZT5, 2);
 
@@ -1344,23 +1335,11 @@
 
     gfmul_avx512(ZT5, HK);
     movdqu(Address(avx512_htbl, 16 * 44), ZT5); // H ^ 2 * 4
-=======
-    movdqu(Address(htbl, 16 * 55), ZT5); // H ^ 2 * 2
-    vinserti32x4(ZT7, ZT7, ZT5, 2);
-
-    gfmul_avx512(ZT5, HK);
-    movdqu(Address(htbl, 16 * 54), ZT5); // H ^ 2 * 3
-    vinserti32x4(ZT7, ZT7, ZT5, 1);
-
-    gfmul_avx512(ZT5, HK);
-    movdqu(Address(htbl, 16 * 53), ZT5); // H ^ 2 * 4
->>>>>>> d6d6c069
     vinserti32x4(ZT7, ZT7, ZT5, 0);
 
     evshufi64x2(ZT5, ZT5, ZT5, 0x00, Assembler::AVX_512bit);
     evmovdquq(ZT8, ZT7, Assembler::AVX_512bit);
     gfmul_avx512(ZT7, ZT5);
-<<<<<<< HEAD
     evmovdquq(Address(avx512_htbl, 16 * 40), ZT7, Assembler::AVX_512bit);
     evshufi64x2(ZT5, ZT7, ZT7, 0x00, Assembler::AVX_512bit);
     gfmul_avx512(ZT8, ZT5);
@@ -1383,30 +1362,6 @@
     evmovdquq(Address(avx512_htbl, 16 * 4), ZT8, Assembler::AVX_512bit);
     gfmul_avx512(ZT7, ZT5);
     evmovdquq(Address(avx512_htbl, 16 * 0), ZT7, Assembler::AVX_512bit);
-=======
-    evmovdquq(Address(htbl, 16 * 49), ZT7, Assembler::AVX_512bit);
-    evshufi64x2(ZT5, ZT7, ZT7, 0x00, Assembler::AVX_512bit);
-    gfmul_avx512(ZT8, ZT5);
-    evmovdquq(Address(htbl, 16 * 45), ZT8, Assembler::AVX_512bit);
-    gfmul_avx512(ZT7, ZT5);
-    evmovdquq(Address(htbl, 16 * 41), ZT7, Assembler::AVX_512bit);
-    gfmul_avx512(ZT8, ZT5);
-    evmovdquq(Address(htbl, 16 * 37), ZT8, Assembler::AVX_512bit);
-    gfmul_avx512(ZT7, ZT5);
-    evmovdquq(Address(htbl, 16 * 33), ZT7, Assembler::AVX_512bit);
-    gfmul_avx512(ZT8, ZT5);
-    evmovdquq(Address(htbl, 16 * 29), ZT8, Assembler::AVX_512bit);
-    gfmul_avx512(ZT7, ZT5);
-    evmovdquq(Address(htbl, 16 * 25), ZT7, Assembler::AVX_512bit);
-    gfmul_avx512(ZT8, ZT5);
-    evmovdquq(Address(htbl, 16 * 21), ZT8, Assembler::AVX_512bit);
-    gfmul_avx512(ZT7, ZT5);
-    evmovdquq(Address(htbl, 16 * 17), ZT7, Assembler::AVX_512bit);
-    gfmul_avx512(ZT8, ZT5);
-    evmovdquq(Address(htbl, 16 * 13), ZT8, Assembler::AVX_512bit);
-    gfmul_avx512(ZT7, ZT5);
-    evmovdquq(Address(htbl, 16 * 9), ZT7, Assembler::AVX_512bit);
->>>>>>> d6d6c069
     ret(0);
 }
 
@@ -1522,13 +1477,8 @@
 
     // ZTMP19 & ZTMP20 used for loading hash key
     // Pre-load hash key
-<<<<<<< HEAD
     evmovdquq(ZTMP19, Address(subkeyHtbl, i * 64), Assembler::AVX_512bit);
     evmovdquq(ZTMP20, Address(subkeyHtbl, ++i * 64), Assembler::AVX_512bit);
-=======
-    evmovdquq(ZTMP19, Address(subkeyHtbl, i * 64 + 144), Assembler::AVX_512bit);
-    evmovdquq(ZTMP20, Address(subkeyHtbl, ++i * 64 + 144), Assembler::AVX_512bit);
->>>>>>> d6d6c069
     // Load data for computing ghash
     evmovdquq(ZTMP21, Address(data, ghash_pos, Address::times_1, 0 * 64), Assembler::AVX_512bit);
     vpshufb(ZTMP21, ZTMP21, xmm24, Assembler::AVX_512bit);
@@ -1549,11 +1499,7 @@
     // GHASH 4 blocks
     carrylessMultiply(ZTMP6, ZTMP7, ZTMP8, ZTMP5, ZTMP21, ZTMP19);
     // Load the next hkey and Ghash data
-<<<<<<< HEAD
     evmovdquq(ZTMP19, Address(subkeyHtbl, ++i * 64), Assembler::AVX_512bit);
-=======
-    evmovdquq(ZTMP19, Address(subkeyHtbl, ++i * 64 + 144), Assembler::AVX_512bit);
->>>>>>> d6d6c069
     evmovdquq(ZTMP21, Address(data, ghash_pos, Address::times_1, 2 * 64), Assembler::AVX_512bit);
     vpshufb(ZTMP21, ZTMP21, xmm24, Assembler::AVX_512bit);
 
@@ -1564,11 +1510,7 @@
     // GHASH 4 blocks(11 to 8)
     carrylessMultiply(ZTMP10, ZTMP12, ZTMP11, ZTMP9, ZTMP22, ZTMP20);
     // Load the next hkey and GDATA
-<<<<<<< HEAD
     evmovdquq(ZTMP20, Address(subkeyHtbl, ++i * 64), Assembler::AVX_512bit);
-=======
-    evmovdquq(ZTMP20, Address(subkeyHtbl, ++i * 64 + 144), Assembler::AVX_512bit);
->>>>>>> d6d6c069
     evmovdquq(ZTMP22, Address(data, ghash_pos, Address::times_1, 3 * 64), Assembler::AVX_512bit);
     vpshufb(ZTMP22, ZTMP22, xmm24, Assembler::AVX_512bit);
 
@@ -1686,12 +1628,7 @@
 }
 
 void MacroAssembler::aesgcm_encrypt(Register in, Register len, Register ct, Register out, Register key,
-<<<<<<< HEAD
                                     Register state, Register subkeyHtbl, Register avx512_subkeyHtbl, Register counter) {
-=======
-                                    Register state, Register subkeyHtbl, Register counter) {
->>>>>>> d6d6c069
-
     Label ENC_DEC_DONE, GENERATE_HTBL_48_BLKS, AES_192, AES_256, STORE_CT, GHASH_LAST_32,
           AES_32_BLOCKS, GHASH_AES_PARALLEL, LOOP, ACCUMULATE, GHASH_16_AES_16;
     const XMMRegister CTR_BLOCKx = xmm9;
@@ -1823,11 +1760,7 @@
     // 2) No reduction -> accumulate multiplication values
     // 3) Final reduction post 48 blocks -> new ghash value is computed for the next round
     // Reduction value = first time
-<<<<<<< HEAD
     ghash16_encrypt16_parallel(key, avx512_subkeyHtbl, CTR_BLOCKx, AAD_HASHx, in, out, ct, pos, true, xmm24, true, rounds, ghash_pos, false, index, COUNTER_INC_MASK);
-=======
-    ghash16_encrypt16_parallel(key, subkeyHtbl, CTR_BLOCKx, AAD_HASHx, in, out, ct, pos, true, xmm24, true, rounds, ghash_pos, false, index, COUNTER_INC_MASK);
->>>>>>> d6d6c069
     addl(pos, 256);
     addl(ghash_pos, 256);
     index += 4;
@@ -1844,20 +1777,12 @@
     // Each call uses 4 subkeyHtbl values, so increment the index by 4.
     bind(GHASH_16_AES_16);
     // Reduction value = no reduction
-<<<<<<< HEAD
     ghash16_encrypt16_parallel(key, avx512_subkeyHtbl, CTR_BLOCKx, AAD_HASHx, in, out, ct, pos, false, xmm24, false, rounds, ghash_pos, false, index, COUNTER_INC_MASK);
-=======
-    ghash16_encrypt16_parallel(key, subkeyHtbl, CTR_BLOCKx, AAD_HASHx, in, out, ct, pos, false, xmm24, false, rounds, ghash_pos, false, index, COUNTER_INC_MASK);
->>>>>>> d6d6c069
     addl(pos, 256);
     addl(ghash_pos, 256);
     index += 4;
     // Reduction value = final reduction means that the accumulated values have to be reduced as we have completed 48 blocks of ghash
-<<<<<<< HEAD
     ghash16_encrypt16_parallel(key, avx512_subkeyHtbl, CTR_BLOCKx, AAD_HASHx, in, out, ct, pos, false, xmm24, false, rounds, ghash_pos, true, index, COUNTER_INC_MASK);
-=======
-    ghash16_encrypt16_parallel(key, subkeyHtbl, CTR_BLOCKx, AAD_HASHx, in, out, ct, pos, false, xmm24, false, rounds, ghash_pos, true, index, COUNTER_INC_MASK);
->>>>>>> d6d6c069
     addl(pos, 256);
     addl(ghash_pos, 256);
     // Calculated ghash value needs to be moved to AAD_HASHX so that we can restart the ghash16-aes16 pipeline
@@ -1866,11 +1791,7 @@
 
     // Restart the pipeline
     // Reduction value = first time
-<<<<<<< HEAD
     ghash16_encrypt16_parallel(key, avx512_subkeyHtbl, CTR_BLOCKx, AAD_HASHx, in, out, ct, pos, true, xmm24, true, rounds, ghash_pos, false, index, COUNTER_INC_MASK);
-=======
-    ghash16_encrypt16_parallel(key, subkeyHtbl, CTR_BLOCKx, AAD_HASHx, in, out, ct, pos, true, xmm24, true, rounds, ghash_pos, false, index, COUNTER_INC_MASK);
->>>>>>> d6d6c069
     addl(pos, 256);
     addl(ghash_pos, 256);
     index += 4;
@@ -1890,13 +1811,8 @@
     vpshufb(ZTMP13, ZTMP13, xmm24, Assembler::AVX_512bit);
     vpshufb(ZTMP14, ZTMP14, xmm24, Assembler::AVX_512bit);
     // Load ghash keys
-<<<<<<< HEAD
     evmovdquq(ZTMP15, Address(avx512_subkeyHtbl, rbx, Address::times_1, 0 * 64), Assembler::AVX_512bit);
     evmovdquq(ZTMP16, Address(avx512_subkeyHtbl, rbx, Address::times_1, 1 * 64), Assembler::AVX_512bit);
-=======
-    evmovdquq(ZTMP15, Address(subkeyHtbl, rbx, Address::times_1, 0 * 64 + 144), Assembler::AVX_512bit);
-    evmovdquq(ZTMP16, Address(subkeyHtbl, rbx, Address::times_1, 1 * 64 + 144), Assembler::AVX_512bit);
->>>>>>> d6d6c069
 
     // Ghash blocks 0 - 3
     carrylessMultiply(ZTMP2, ZTMP3, ZTMP4, ZTMP1, ZTMP13, ZTMP15);
@@ -1920,13 +1836,8 @@
     evmovdquq(ZTMP14, Address(ct, ghash_pos, Address::times_1, 1 * 64), Assembler::AVX_512bit);
     vpshufb(ZTMP13, ZTMP13, xmm24, Assembler::AVX_512bit);
     vpshufb(ZTMP14, ZTMP14, xmm24, Assembler::AVX_512bit);
-<<<<<<< HEAD
     evmovdquq(ZTMP15, Address(avx512_subkeyHtbl, rbx, Address::times_1, 0 * 64), Assembler::AVX_512bit);
     evmovdquq(ZTMP16, Address(avx512_subkeyHtbl, rbx, Address::times_1, 1 * 64), Assembler::AVX_512bit);
-=======
-    evmovdquq(ZTMP15, Address(subkeyHtbl, rbx, Address::times_1, 0 * 64 + 144), Assembler::AVX_512bit);
-    evmovdquq(ZTMP16, Address(subkeyHtbl, rbx, Address::times_1, 1 * 64 + 144), Assembler::AVX_512bit);
->>>>>>> d6d6c069
 
     // ghash blocks 0 - 3
     carrylessMultiply(ZTMP6, ZTMP7, ZTMP8, ZTMP5, ZTMP13, ZTMP15);
@@ -1972,11 +1883,7 @@
     jmp(ENC_DEC_DONE);
 
     bind(GENERATE_HTBL_48_BLKS);
-<<<<<<< HEAD
     generateHtbl_48_block_zmm(subkeyHtbl, avx512_subkeyHtbl);
-=======
-    generateHtbl_48_block_zmm(subkeyHtbl);
->>>>>>> d6d6c069
 
     bind(ENC_DEC_DONE);
     movq(rax, pos);
