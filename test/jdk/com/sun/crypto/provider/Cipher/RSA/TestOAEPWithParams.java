/*
 * Copyright (c) 2003, 2024, Oracle and/or its affiliates. All rights reserved.
 * DO NOT ALTER OR REMOVE COPYRIGHT NOTICES OR THIS FILE HEADER.
 *
 * This code is free software; you can redistribute it and/or modify it
 * under the terms of the GNU General Public License version 2 only, as
 * published by the Free Software Foundation.
 *
 * This code is distributed in the hope that it will be useful, but WITHOUT
 * ANY WARRANTY; without even the implied warranty of MERCHANTABILITY or
 * FITNESS FOR A PARTICULAR PURPOSE.  See the GNU General Public License
 * version 2 for more details (a copy is included in the LICENSE file that
 * accompanied this code).
 *
 * You should have received a copy of the GNU General Public License version
 * 2 along with this work; if not, write to the Free Software Foundation,
 * Inc., 51 Franklin St, Fifth Floor, Boston, MA 02110-1301 USA.
 *
 * Please contact Oracle, 500 Oracle Parkway, Redwood Shores, CA 94065 USA
 * or visit www.oracle.com if you need additional information or have any
 * questions.
 */

/*
 * @test
 * @bug 4923484 8146293
 * @library /test/lib
 * @summary encryption/decryption test for using OAEPParameterSpec.
 * @author Valerie Peng
 */

import java.util.*;

import java.security.*;
import java.security.spec.MGF1ParameterSpec;
import javax.crypto.*;
import javax.crypto.spec.PSource;
import javax.crypto.spec.OAEPParameterSpec;
import jdk.test.lib.security.SecurityUtils;

public class TestOAEPWithParams {

    private static Provider cp;

    private static PrivateKey privateKey;

    private static PublicKey publicKey;

    private static Random random = new Random();

    private static String MD[] = {
        "MD5", "SHA1", "SHA-224", "SHA-256", "SHA-512/224", "SHA-512/256"
    };
    private static int DATA_LENGTH[] = {
        62, 54, 34, 30, 34, 30
    };
    public static void main(String[] args) throws Exception {
        long start = System.currentTimeMillis();
        cp = Security.getProvider(
                    System.getProperty("test.provider.name", "SunJCE"));
        System.out.println("Testing provider " + cp.getName() + "...");
<<<<<<< HEAD
        Provider kfp = Security.getProvider("SunRsaSign");
        String kpgAlgorithm = "RSA";
        KeyPairGenerator kpg = KeyPairGenerator.getInstance(kpgAlgorithm, kfp);
        kpg.initialize(SecurityUtils.getTestKeySize(kpgAlgorithm));
=======
        Provider kfp = Security.getProvider(
                System.getProperty("test.provider.name", "SunRsaSign"));
        KeyPairGenerator kpg = KeyPairGenerator.getInstance("RSA", kfp);
        kpg.initialize(768);
>>>>>>> 9a9ac1d0
        KeyPair kp = kpg.generateKeyPair();
        privateKey = kp.getPrivate();
        publicKey = kp.getPublic();

        for (int i = 0; i < MD.length; i++) {
            // basic test using MD5
            testEncryptDecrypt(MD[i], DATA_LENGTH[i]);
        }

        long stop = System.currentTimeMillis();
        System.out.println("Done (" + (stop - start) + " ms).");
    }

    private static void testEncryptDecrypt(String hashAlg, int dataLength)
        throws Exception {
        System.out.println("Testing OAEP with hash " + hashAlg + ", " + dataLength + " bytes");
        Cipher c = Cipher.getInstance("RSA/ECB/OAEPwith" + hashAlg +
                                      "andMGF1Padding", cp);
        byte[] pSrc1 = { (byte) 0x01, (byte) 0x01, (byte) 0x01, (byte) 0x01,
                         (byte) 0x02, (byte) 0x02, (byte) 0x02, (byte) 0x02
        };
        byte[] pSrc2 = { (byte) 0x01, (byte) 0x01, (byte) 0x01, (byte) 0x01,
                         (byte) 0x02, (byte) 0x02, (byte) 0x03, (byte) 0x04
        };
        OAEPParameterSpec spec1 = new OAEPParameterSpec(hashAlg,
            "MGF1", MGF1ParameterSpec.SHA1, new PSource.PSpecified(pSrc1));
        OAEPParameterSpec spec2 = new OAEPParameterSpec(hashAlg,
            "MGF1", MGF1ParameterSpec.SHA1, new PSource.PSpecified(pSrc2));
        byte[] plainText = new byte[dataLength];
        byte[] cipherText, recovered;
        // do encryption with parameters#1
        System.out.println("Testing with user-supplied parameters...");
        c.init(Cipher.ENCRYPT_MODE, publicKey, spec1);
        cipherText = c.doFinal(plainText);

        // test#1: decrypt with parameters#1
        c.init(Cipher.DECRYPT_MODE, privateKey, spec1);
        recovered = c.doFinal(cipherText);
        if (Arrays.equals(plainText, recovered) == false) {
            throw new Exception("Decrypted data does not match");
        }

        // test#2: decrypt without parameters
        c.init(Cipher.DECRYPT_MODE, privateKey);
        try {
            recovered = c.doFinal(cipherText);
            throw new Exception("Should throw BadPaddingException");
        } catch (BadPaddingException bpe) {
            // expected
        }
        // test#3: decrypt with different parameters
        c.init(Cipher.DECRYPT_MODE, privateKey, spec2);
        try {
            recovered = c.doFinal(cipherText);
            throw new Exception("Should throw BadPaddingException");
        } catch (BadPaddingException bpe) {
            // expected
        }
        // do encryption without parameters
        System.out.println("Testing with cipher default parameters...");
        c.init(Cipher.ENCRYPT_MODE, publicKey);
        cipherText = c.doFinal(plainText);

        // test#1: decrypt with parameters got from cipher
        AlgorithmParameters params = c.getParameters();
        c.init(Cipher.DECRYPT_MODE, privateKey, params);
        recovered = c.doFinal(cipherText);
        if (Arrays.equals(plainText, recovered) == false) {
            throw new Exception("Decrypted data does not match");
        }

        // test#2: decrypt without parameters
        c.init(Cipher.DECRYPT_MODE, privateKey);
        recovered = c.doFinal(cipherText);
        if (Arrays.equals(plainText, recovered) == false) {
            throw new Exception("Decrypted data does not match");
        }

        // test#3: decrypt with different parameters
        c.init(Cipher.DECRYPT_MODE, privateKey, spec2);
        try {
            recovered = c.doFinal(cipherText);
            throw new Exception("Should throw BadPaddingException");
        } catch (BadPaddingException bpe) {
            // expected
        }
    }
}<|MERGE_RESOLUTION|>--- conflicted
+++ resolved
@@ -59,17 +59,11 @@
         cp = Security.getProvider(
                     System.getProperty("test.provider.name", "SunJCE"));
         System.out.println("Testing provider " + cp.getName() + "...");
-<<<<<<< HEAD
-        Provider kfp = Security.getProvider("SunRsaSign");
+        Provider kfp = Security.getProvider(
+                System.getProperty("test.provider.name", "SunRsaSign"));
         String kpgAlgorithm = "RSA";
         KeyPairGenerator kpg = KeyPairGenerator.getInstance(kpgAlgorithm, kfp);
         kpg.initialize(SecurityUtils.getTestKeySize(kpgAlgorithm));
-=======
-        Provider kfp = Security.getProvider(
-                System.getProperty("test.provider.name", "SunRsaSign"));
-        KeyPairGenerator kpg = KeyPairGenerator.getInstance("RSA", kfp);
-        kpg.initialize(768);
->>>>>>> 9a9ac1d0
         KeyPair kp = kpg.generateKeyPair();
         privateKey = kp.getPrivate();
         publicKey = kp.getPublic();
