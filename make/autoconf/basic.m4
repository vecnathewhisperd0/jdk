--- conflicted
+++ resolved
@@ -80,15 +80,8 @@
   AC_MSG_RESULT([$TOPDIR])
   AC_SUBST(TOPDIR)
 
-  # We can only call UTIL_FIXUP_PATH after BASIC_CHECK_PATHS_WINDOWS.
-  UTIL_FIXUP_PATH(TOPDIR)
-  UTIL_FIXUP_PATH(CONFIGURE_START_DIR)
-
   if test "x$CUSTOM_ROOT" != x; then
-<<<<<<< HEAD
     BASIC_WINDOWS_VERIFY_DIR($CUSTOM_ROOT, custom root)
-=======
->>>>>>> ec08b3f2
     UTIL_FIXUP_PATH(CUSTOM_ROOT)
     WORKSPACE_ROOT="${CUSTOM_ROOT}"
   else
@@ -96,12 +89,9 @@
   fi
   AC_SUBST(WORKSPACE_ROOT)
 
-<<<<<<< HEAD
   UTIL_FIXUP_PATH(CONFIGURE_START_DIR)
   AC_SUBST(CONFIGURE_START_DIR)
 
-=======
->>>>>>> ec08b3f2
   # Locate the directory of this script.
   AUTOCONF_DIR=$TOPDIR/make/autoconf
 
