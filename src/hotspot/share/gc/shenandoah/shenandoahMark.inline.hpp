/*
 * Copyright (c) 2015, 2022, Red Hat, Inc. All rights reserved.
 * DO NOT ALTER OR REMOVE COPYRIGHT NOTICES OR THIS FILE HEADER.
 *
 * This code is free software; you can redistribute it and/or modify it
 * under the terms of the GNU General Public License version 2 only, as
 * published by the Free Software Foundation.
 *
 * This code is distributed in the hope that it will be useful, but WITHOUT
 * ANY WARRANTY; without even the implied warranty of MERCHANTABILITY or
 * FITNESS FOR A PARTICULAR PURPOSE.  See the GNU General Public License
 * version 2 for more details (a copy is included in the LICENSE file that
 * accompanied this code).
 *
 * You should have received a copy of the GNU General Public License version
 * 2 along with this work; if not, write to the Free Software Foundation,
 * Inc., 51 Franklin St, Fifth Floor, Boston, MA 02110-1301 USA.
 *
 * Please contact Oracle, 500 Oracle Parkway, Redwood Shores, CA 94065 USA
 * or visit www.oracle.com if you need additional information or have any
 * questions.
 *
 */

#ifndef SHARE_GC_SHENANDOAH_SHENANDOAHMARK_INLINE_HPP
#define SHARE_GC_SHENANDOAH_SHENANDOAHMARK_INLINE_HPP

#include "gc/shenandoah/shenandoahMark.hpp"

#include "gc/shared/continuationGCSupport.inline.hpp"
#include "gc/shenandoah/shenandoahAsserts.hpp"
#include "gc/shenandoah/shenandoahBarrierSet.inline.hpp"
#include "gc/shenandoah/shenandoahHeap.inline.hpp"
#include "gc/shenandoah/shenandoahMarkingContext.inline.hpp"
#include "gc/shenandoah/shenandoahStringDedup.inline.hpp"
#include "gc/shenandoah/shenandoahTaskqueue.inline.hpp"
#include "gc/shenandoah/shenandoahUtils.hpp"
#include "memory/iterator.inline.hpp"
#include "oops/compressedOops.inline.hpp"
#include "oops/oop.inline.hpp"
#include "runtime/prefetch.inline.hpp"
#include "utilities/devirtualizer.inline.hpp"
#include "utilities/powerOfTwo.hpp"

template <StringDedupMode STRING_DEDUP>
void ShenandoahMark::dedup_string(oop obj, StringDedup::Requests* const req) {
  if (STRING_DEDUP == ENQUEUE_DEDUP) {
    if (ShenandoahStringDedup::is_candidate(obj)) {
      req->add(obj);
    }
  } else if (STRING_DEDUP == ALWAYS_DEDUP) {
    if (ShenandoahStringDedup::is_string_candidate(obj) &&
        !ShenandoahStringDedup::dedup_requested(obj)) {
        req->add(obj);
    }
  }
}

template <class T, StringDedupMode STRING_DEDUP>
void ShenandoahMark::do_task(ShenandoahObjToScanQueue* q, T* cl, ShenandoahLiveData* live_data, StringDedup::Requests* const req, ShenandoahMarkTask* task) {
  oop obj = task->obj();

<<<<<<< HEAD
  // TODO: This will push array chunks into the mark queue with no regard for
  // generations. I don't think it will break anything, but the young generation
  // scan might end up processing some old generation array chunks.

  shenandoah_assert_not_forwarded(NULL, obj);
  shenandoah_assert_marked(NULL, obj);
  shenandoah_assert_not_in_cset_except(NULL, obj, ShenandoahHeap::heap()->cancelled_gc());
=======
  shenandoah_assert_not_forwarded(nullptr, obj);
  shenandoah_assert_marked(nullptr, obj);
  shenandoah_assert_not_in_cset_except(nullptr, obj, ShenandoahHeap::heap()->cancelled_gc());
>>>>>>> 861e3020

  // Are we in weak subgraph scan?
  bool weak = task->is_weak();
  cl->set_weak(weak);

  if (task->is_not_chunked()) {
    if (obj->is_instance()) {
      // Case 1: Normal oop, process as usual.
      if (ContinuationGCSupport::relativize_stack_chunk(obj)) {
          // Loom doesn't support mixing of weak marking and strong marking of
          // stack chunks.
          cl->set_weak(false);
      }

      obj->oop_iterate(cl);
      dedup_string<STRING_DEDUP>(obj, req);
    } else if (obj->is_objArray()) {
      // Case 2: Object array instance and no chunk is set. Must be the first
      // time we visit it, start the chunked processing.
      do_chunked_array_start<T>(q, cl, obj, weak);
    } else {
      // Case 3: Primitive array. Do nothing, no oops there. We use the same
      // performance tweak TypeArrayKlass::oop_oop_iterate_impl is using:
      // We skip iterating over the klass pointer since we know that
      // Universe::TypeArrayKlass never moves.
      assert (obj->is_typeArray(), "should be type array");
    }
    // Count liveness the last: push the outstanding work to the queues first
    // Avoid double-counting objects that are visited twice due to upgrade
    // from final- to strong mark.
    if (task->count_liveness()) {
      count_liveness(live_data, obj);
    }
  } else {
    // Case 4: Array chunk, has sensible chunk id. Process it.
    do_chunked_array<T>(q, cl, obj, task->chunk(), task->pow(), weak);
  }
}

inline void ShenandoahMark::count_liveness(ShenandoahLiveData* live_data, oop obj) {
  ShenandoahHeap* const heap = ShenandoahHeap::heap();
  size_t region_idx = heap->heap_region_index_containing(obj);
  ShenandoahHeapRegion* region = heap->get_region(region_idx);
  size_t size = obj->size();

  if (!region->is_humongous_start()) {
    assert(!region->is_humongous(), "Cannot have continuations here");
    assert(region->affiliation() != FREE, "Do not count live data within Free Regular Region " SIZE_FORMAT, region_idx);
    ShenandoahLiveData cur = live_data[region_idx];
    size_t new_val = size + cur;
    if (new_val >= SHENANDOAH_LIVEDATA_MAX) {
      // overflow, flush to region data
      region->increase_live_data_gc_words(new_val);
      live_data[region_idx] = 0;
    } else {
      // still good, remember in locals
      live_data[region_idx] = (ShenandoahLiveData) new_val;
    }
  } else {
    shenandoah_assert_in_correct_region(nullptr, obj);
    size_t num_regions = ShenandoahHeapRegion::required_regions(size * HeapWordSize);

    assert(region->affiliation() != FREE, "Do not count live data within FREE Humongous Start Region " SIZE_FORMAT, region_idx);
    for (size_t i = region_idx; i < region_idx + num_regions; i++) {
      ShenandoahHeapRegion* chain_reg = heap->get_region(i);
      assert(chain_reg->is_humongous(), "Expecting a humongous region");
      assert(chain_reg->affiliation() != FREE, "Do not count live data within FREE Humongous Continuation Region " SIZE_FORMAT, i);
      chain_reg->increase_live_data_gc_words(chain_reg->used() >> LogHeapWordSize);
    }
  }
}

template <class T>
inline void ShenandoahMark::do_chunked_array_start(ShenandoahObjToScanQueue* q, T* cl, oop obj, bool weak) {
  assert(obj->is_objArray(), "expect object array");
  objArrayOop array = objArrayOop(obj);
  int len = array->length();

  // Mark objArray klass metadata
  if (Devirtualizer::do_metadata(cl)) {
    Devirtualizer::do_klass(cl, array->klass());
  }

  if (len <= (int) ObjArrayMarkingStride*2) {
    // A few slices only, process directly
    array->oop_iterate_range(cl, 0, len);
  } else {
    int bits = log2i_graceful(len);
    // Compensate for non-power-of-two arrays, cover the array in excess:
    if (len != (1 << bits)) bits++;

    // Only allow full chunks on the queue. This frees do_chunked_array() from checking from/to
    // boundaries against array->length(), touching the array header on every chunk.
    //
    // To do this, we cut the prefix in full-sized chunks, and submit them on the queue.
    // If the array is not divided in chunk sizes, then there would be an irregular tail,
    // which we will process separately.

    int last_idx = 0;

    int chunk = 1;
    int pow = bits;

    // Handle overflow
    if (pow >= 31) {
      assert (pow == 31, "sanity");
      pow--;
      chunk = 2;
      last_idx = (1 << pow);
      bool pushed = q->push(ShenandoahMarkTask(array, true, weak, 1, pow));
      assert(pushed, "overflow queue should always succeed pushing");
    }

    // Split out tasks, as suggested in ShenandoahMarkTask docs. Record the last
    // successful right boundary to figure out the irregular tail.
    while ((1 << pow) > (int)ObjArrayMarkingStride &&
           (chunk*2 < ShenandoahMarkTask::chunk_size())) {
      pow--;
      int left_chunk = chunk*2 - 1;
      int right_chunk = chunk*2;
      int left_chunk_end = left_chunk * (1 << pow);
      if (left_chunk_end < len) {
        bool pushed = q->push(ShenandoahMarkTask(array, true, weak, left_chunk, pow));
        assert(pushed, "overflow queue should always succeed pushing");
        chunk = right_chunk;
        last_idx = left_chunk_end;
      } else {
        chunk = left_chunk;
      }
    }

    // Process the irregular tail, if present
    int from = last_idx;
    if (from < len) {
      array->oop_iterate_range(cl, from, len);
    }
  }
}

template <class T>
inline void ShenandoahMark::do_chunked_array(ShenandoahObjToScanQueue* q, T* cl, oop obj, int chunk, int pow, bool weak) {
  assert(obj->is_objArray(), "expect object array");
  objArrayOop array = objArrayOop(obj);

  assert (ObjArrayMarkingStride > 0, "sanity");

  // Split out tasks, as suggested in ShenandoahMarkTask docs. Avoid pushing tasks that
  // are known to start beyond the array.
  while ((1 << pow) > (int)ObjArrayMarkingStride && (chunk*2 < ShenandoahMarkTask::chunk_size())) {
    pow--;
    chunk *= 2;
    bool pushed = q->push(ShenandoahMarkTask(array, true, weak, chunk - 1, pow));
    assert(pushed, "overflow queue should always succeed pushing");
  }

  int chunk_size = 1 << pow;

  int from = (chunk - 1) * chunk_size;
  int to = chunk * chunk_size;

#ifdef ASSERT
  int len = array->length();
  assert (0 <= from && from < len, "from is sane: %d/%d", from, len);
  assert (0 < to && to <= len, "to is sane: %d/%d", to, len);
#endif

  array->oop_iterate_range(cl, from, to);
}

template <GenerationMode GENERATION>
class ShenandoahSATBBufferClosure : public SATBBufferClosure {
private:
  ShenandoahObjToScanQueue* _queue;
  ShenandoahObjToScanQueue* _old;
  ShenandoahHeap* _heap;
  ShenandoahMarkingContext* const _mark_context;
public:
  ShenandoahSATBBufferClosure(ShenandoahObjToScanQueue* q, ShenandoahObjToScanQueue* old) :
    _queue(q),
    _old(old),
    _heap(ShenandoahHeap::heap()),
    _mark_context(_heap->marking_context())
  {
  }

  void do_buffer(void **buffer, size_t size) {
    assert(size == 0 || !_heap->has_forwarded_objects() || _heap->is_concurrent_old_mark_in_progress(), "Forwarded objects are not expected here");
    for (size_t i = 0; i < size; ++i) {
      oop *p = (oop *) &buffer[i];
      ShenandoahMark::mark_through_ref<oop, GENERATION>(p, _queue, _old, _mark_context, false);
    }
  }
};

template<GenerationMode GENERATION>
bool ShenandoahMark::in_generation(oop obj) {
  // Each in-line expansion of in_generation() resolves GENERATION at compile time.
  if (GENERATION == YOUNG)
    return ShenandoahHeap::heap()->is_in_young(obj);
  else if (GENERATION == OLD)
    return ShenandoahHeap::heap()->is_in_old(obj);
  else if (GENERATION == GLOBAL)
    return true;
  else
    return false;
}

template<class T, GenerationMode GENERATION>
inline void ShenandoahMark::mark_through_ref(T *p, ShenandoahObjToScanQueue* q, ShenandoahObjToScanQueue* old, ShenandoahMarkingContext* const mark_context, bool weak) {
  T o = RawAccess<>::oop_load(p);
  if (!CompressedOops::is_null(o)) {
    oop obj = CompressedOops::decode_not_null(o);

    ShenandoahHeap* heap = ShenandoahHeap::heap();
    shenandoah_assert_not_forwarded(p, obj);
    shenandoah_assert_not_in_cset_except(p, obj, heap->cancelled_gc());
    if (in_generation<GENERATION>(obj)) {
      mark_ref(q, mark_context, weak, obj);
      shenandoah_assert_marked(p, obj);
      if (heap->mode()->is_generational()) {
        // TODO: As implemented herein, GLOBAL collections reconstruct the card table during GLOBAL concurrent
        // marking. Note that the card table is cleaned at init_mark time so it needs to be reconstructed to support
        // future young-gen collections.  It might be better to reconstruct card table in
        // ShenandoahHeapRegion::global_oop_iterate_and_fill_dead.  We could either mark all live memory as dirty, or could
        // use the GLOBAL update-refs scanning of pointers to determine precisely which cards to flag as dirty.
        if (GENERATION == YOUNG && heap->is_in_old(p)) {
          // Mark card as dirty because remembered set scanning still finds interesting pointer.
          heap->mark_card_as_dirty((HeapWord*)p);
        } else if (GENERATION == GLOBAL && heap->is_in_old(p) && heap->is_in_young(obj)) {
          // Mark card as dirty because GLOBAL marking finds interesting pointer.
          heap->mark_card_as_dirty((HeapWord*)p);
        }
      }
    } else if (old != nullptr) {
      // Young mark, bootstrapping old or concurrent with old marking.
      mark_ref(old, mark_context, weak, obj);
      shenandoah_assert_marked(p, obj);
    } else if (GENERATION == OLD) {
      // Old mark, found a young pointer.
      // TODO:  Rethink this: may be redundant with dirtying of cards identified during young-gen remembered set scanning
      // and by mutator write barriers.  Assert
      if (heap->is_in(p)) {
        assert(heap->is_in_young(obj), "Expected young object.");
        heap->mark_card_as_dirty(p);
      }
    }
  }
}

inline void ShenandoahMark::mark_ref(ShenandoahObjToScanQueue* q,
                              ShenandoahMarkingContext* const mark_context,
                              bool weak, oop obj) {
  bool skip_live = false;
  bool marked;
  if (weak) {
    marked = mark_context->mark_weak(obj);
  } else {
    marked = mark_context->mark_strong(obj, /* was_upgraded = */ skip_live);
  }
  if (marked) {
    bool pushed = q->push(ShenandoahMarkTask(obj, skip_live, weak));
    assert(pushed, "overflow queue should always succeed pushing");
  }
}

ShenandoahObjToScanQueueSet* ShenandoahMark::task_queues() const {
  return _task_queues;
}

ShenandoahObjToScanQueue* ShenandoahMark::get_queue(uint index) const {
  return _task_queues->queue(index);
}

ShenandoahObjToScanQueue* ShenandoahMark::get_old_queue(uint index) const {
  if (_old_gen_task_queues != nullptr) {
    return _old_gen_task_queues->queue(index);
  }
  return nullptr;
}

#endif // SHARE_GC_SHENANDOAH_SHENANDOAHMARK_INLINE_HPP<|MERGE_RESOLUTION|>--- conflicted
+++ resolved
@@ -60,19 +60,13 @@
 void ShenandoahMark::do_task(ShenandoahObjToScanQueue* q, T* cl, ShenandoahLiveData* live_data, StringDedup::Requests* const req, ShenandoahMarkTask* task) {
   oop obj = task->obj();
 
-<<<<<<< HEAD
   // TODO: This will push array chunks into the mark queue with no regard for
   // generations. I don't think it will break anything, but the young generation
   // scan might end up processing some old generation array chunks.
 
-  shenandoah_assert_not_forwarded(NULL, obj);
-  shenandoah_assert_marked(NULL, obj);
-  shenandoah_assert_not_in_cset_except(NULL, obj, ShenandoahHeap::heap()->cancelled_gc());
-=======
   shenandoah_assert_not_forwarded(nullptr, obj);
   shenandoah_assert_marked(nullptr, obj);
   shenandoah_assert_not_in_cset_except(nullptr, obj, ShenandoahHeap::heap()->cancelled_gc());
->>>>>>> 861e3020
 
   // Are we in weak subgraph scan?
   bool weak = task->is_weak();
