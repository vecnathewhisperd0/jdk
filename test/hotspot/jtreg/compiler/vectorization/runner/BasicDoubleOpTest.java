--- conflicted
+++ resolved
@@ -197,11 +197,7 @@
 
     @Test
     @IR(applyIfCPUFeature = {"asimd", "true"},
-<<<<<<< HEAD
-        counts = {IRNode.FMA_VD, ">0"})
-=======
-        counts = {IRNode.FMA_V, ">0", IRNode.VFMLA, ">0"})
->>>>>>> b7dee213
+        counts = {IRNode.FMA_VD, ">0", IRNode.VFMLA, ">0"})
     @IR(applyIfCPUFeatureAnd = {"fma", "true", "avx", "true"},
         counts = {IRNode.FMA_VD, ">0"})
     public double[] vectorMulAdd() {
@@ -214,11 +210,7 @@
 
     @Test
     @IR(applyIfCPUFeature = {"asimd", "true"},
-<<<<<<< HEAD
-        counts = {IRNode.FMA_VD, ">0"})
-=======
-        counts = {IRNode.FMA_V, ">0", IRNode.VFMLS, ">0"})
->>>>>>> b7dee213
+        counts = {IRNode.FMA_VD, ">0", IRNode.VFMLS, ">0"})
     @IR(applyIfCPUFeatureAnd = {"fma", "true", "avx", "true"},
         counts = {IRNode.FMA_VD, ">0"})
     public double[] vectorMulSub1() {
@@ -231,11 +223,7 @@
 
     @Test
     @IR(applyIfCPUFeature = {"asimd", "true"},
-<<<<<<< HEAD
-        counts = {IRNode.FMA_VD, ">0"})
-=======
-        counts = {IRNode.FMA_V, ">0", IRNode.VFMLS, ">0"})
->>>>>>> b7dee213
+        counts = {IRNode.FMA_VD, ">0", IRNode.VFMLS, ">0"})
     @IR(applyIfCPUFeatureAnd = {"fma", "true", "avx", "true"},
         counts = {IRNode.FMA_VD, ">0"})
     public double[] vectorMulSub2() {
@@ -248,13 +236,9 @@
 
     @Test
     @IR(applyIfCPUFeature = {"asimd", "true"},
-<<<<<<< HEAD
-        counts = {IRNode.FMA_VD, ">0"})
-=======
-        counts = {IRNode.FMA_V, ">0"})
+        counts = {IRNode.FMA_VD, ">0"})
     @IR(applyIfCPUFeature = {"sve", "true"},
         counts = {IRNode.VFNMLA, ">0"})
->>>>>>> b7dee213
     @IR(applyIfCPUFeatureAnd = {"fma", "true", "avx", "true"},
         counts = {IRNode.FMA_VD, ">0"})
     public double[] vectorNegateMulAdd1() {
@@ -267,13 +251,9 @@
 
     @Test
     @IR(applyIfCPUFeature = {"asimd", "true"},
-<<<<<<< HEAD
-        counts = {IRNode.FMA_VD, ">0"})
-=======
-        counts = {IRNode.FMA_V, ">0"})
+        counts = {IRNode.FMA_VD, ">0"})
     @IR(applyIfCPUFeature = {"sve", "true"},
         counts = {IRNode.VFNMLA, ">0"})
->>>>>>> b7dee213
     @IR(applyIfCPUFeatureAnd = {"fma", "true", "avx", "true"},
         counts = {IRNode.FMA_VD, ">0"})
     public double[] vectorNegateMulAdd2() {
