/*
 * Copyright (c) 2007, 2024, Oracle and/or its affiliates. All rights reserved.
 * DO NOT ALTER OR REMOVE COPYRIGHT NOTICES OR THIS FILE HEADER.
 *
 * This code is free software; you can redistribute it and/or modify it
 * under the terms of the GNU General Public License version 2 only, as
 * published by the Free Software Foundation.
 *
 * This code is distributed in the hope that it will be useful, but WITHOUT
 * ANY WARRANTY; without even the implied warranty of MERCHANTABILITY or
 * FITNESS FOR A PARTICULAR PURPOSE.  See the GNU General Public License
 * version 2 for more details (a copy is included in the LICENSE file that
 * accompanied this code).
 *
 * You should have received a copy of the GNU General Public License version
 * 2 along with this work; if not, write to the Free Software Foundation,
 * Inc., 51 Franklin St, Fifth Floor, Boston, MA 02110-1301 USA.
 *
 * Please contact Oracle, 500 Oracle Parkway, Redwood Shores, CA 94065 USA
 * or visit www.oracle.com if you need additional information or have any
 * questions.
 */

#ifndef SHARE_OPTO_VECTORNODE_HPP
#define SHARE_OPTO_VECTORNODE_HPP

#include "opto/callnode.hpp"
#include "opto/cfgnode.hpp"
#include "opto/loopnode.hpp"
#include "opto/matcher.hpp"
#include "opto/memnode.hpp"
#include "opto/node.hpp"
#include "opto/opcodes.hpp"
#include "prims/vectorSupport.hpp"

//------------------------------VectorNode-------------------------------------
// Vector Operation
class VectorNode : public TypeNode {
 public:

  VectorNode(Node* n1, const TypeVect* vt) : TypeNode(vt, 2) {
    init_class_id(Class_Vector);
    init_req(1, n1);
  }
  VectorNode(Node* n1, Node* n2, const TypeVect* vt) : TypeNode(vt, 3) {
    init_class_id(Class_Vector);
    init_req(1, n1);
    init_req(2, n2);
  }

  VectorNode(Node* n1, Node* n2, Node* n3, const TypeVect* vt) : TypeNode(vt, 4) {
    init_class_id(Class_Vector);
    init_req(1, n1);
    init_req(2, n2);
    init_req(3, n3);
  }

  VectorNode(Node *n0, Node* n1, Node* n2, Node* n3, const TypeVect* vt) : TypeNode(vt, 5) {
    init_class_id(Class_Vector);
    init_req(1, n0);
    init_req(2, n1);
    init_req(3, n2);
    init_req(4, n3);
  }

  const TypeVect* vect_type() const { return type()->is_vect(); }
  uint length() const { return vect_type()->length(); } // Vector length
  uint length_in_bytes() const { return vect_type()->length_in_bytes(); }

  virtual int Opcode() const;

  virtual uint ideal_reg() const {
    return type()->ideal_reg();
  }

  virtual Node* Ideal(PhaseGVN* phase, bool can_reshape);

  static VectorNode* scalar2vector(Node* s, uint vlen, BasicType bt, bool is_mask = false);
  static VectorNode* shift_count(int opc, Node* cnt, uint vlen, BasicType bt);
  static VectorNode* make(int opc, Node* n1, Node* n2, uint vlen, BasicType bt, bool is_var_shift = false);
  static VectorNode* make(int vopc, Node* n1, Node* n2, const TypeVect* vt, bool is_mask = false, bool is_var_shift = false, bool is_unsigned = false);
  static VectorNode* make(int opc, Node* n1, Node* n2, Node* n3, uint vlen, BasicType bt);
  static VectorNode* make(int vopc, Node* n1, Node* n2, Node* n3, const TypeVect* vt);
  static VectorNode* make_mask_node(int vopc, Node* n1, Node* n2, uint vlen, BasicType bt);

  static bool is_shift_opcode(int opc);
  static bool can_use_RShiftI_instead_of_URShiftI(Node* n, BasicType bt);
  static bool is_convert_opcode(int opc);
  static bool is_reinterpret_opcode(int opc);
  static bool is_minmax_opcode(int opc);

  static bool is_vshift_cnt_opcode(int opc);

  static bool is_rotate_opcode(int opc);

  static int opcode(int sopc, BasicType bt);         // scalar_opc -> vector_opc
  static int scalar_opcode(int vopc, BasicType bt);  // vector_opc -> scalar_opc

  // Limits on vector size (number of elements) for auto-vectorization.
  static bool vector_size_supported_auto_vectorization(const BasicType bt, int size);
  static bool implemented(int opc, uint vlen, BasicType bt);
  static bool is_shift(Node* n);
  static bool is_vshift_cnt(Node* n);
  static bool is_muladds2i(const Node* n);
  static bool is_roundopD(Node* n);
  static bool is_scalar_rotate(Node* n);
  static bool is_float16_node(int opc);

  static bool is_vector_rotate_supported(int opc, uint vlen, BasicType bt);
  static bool is_vector_integral_negate_supported(int opc, uint vlen, BasicType bt, bool use_predicate);
  static bool is_populate_index_supported(BasicType bt);
  // Return true if every bit in this vector is 1.
  static bool is_all_ones_vector(Node* n);
  // Return true if every bit in this vector is 0.
  static bool is_all_zeros_vector(Node* n);
  static bool is_vector_bitwise_not_pattern(Node* n);
  static Node* degenerate_vector_rotate(Node* n1, Node* n2, bool is_rotate_left, int vlen,
                                        BasicType bt, PhaseGVN* phase);
  static Node* try_to_gen_masked_vector(PhaseGVN* gvn, Node* node, const TypeVect* vt);

  // [Start, end) half-open range defining which operands are vectors
  static void vector_operands(Node* n, uint* start, uint* end);

  static bool is_vector_shift(int opc);
  static bool is_vector_shift_count(int opc);
  static bool is_vector_rotate(int opc);
  static bool is_vector_integral_negate(int opc);

  static bool is_vector_shift(Node* n) {
    return is_vector_shift(n->Opcode());
  }
  static bool is_vector_shift_count(Node* n) {
    return is_vector_shift_count(n->Opcode());
  }

  static bool is_scalar_unary_op_with_equal_input_and_output_types(int opc);
  static bool is_scalar_op_that_returns_int_but_vector_op_returns_long(int opc);

  static void trace_new_vector(Node* n, const char* context) {
#ifdef ASSERT
    if (TraceNewVectors) {
      tty->print("TraceNewVectors [%s]: ", context);
      n->dump();
    }
#endif
  }
};

//===========================Vector=ALU=Operations=============================
// Base IR node for saturating signed / unsigned operations.
// Saturating operation prevents wrapping result value in over/underflowing
// scenarios, instead returns delimiting MAX/MIN value of result type.
class SaturatingVectorNode : public VectorNode {
 private:
  const bool _is_unsigned;

 public:
  SaturatingVectorNode(Node* in1, Node* in2, const TypeVect* vt, bool is_unsigned) : VectorNode(in1, in2, vt), _is_unsigned(is_unsigned) {
    init_class_id(Class_SaturatingVector);
  }

  // Needed for proper cloning.
  virtual uint size_of() const { return sizeof(*this); }

#ifndef PRODUCT
  // Print node specific info
  virtual void dump_spec(outputStream *st) const {
    TypeNode::dump_spec(st);
    st->print("%s", _is_unsigned ? "{unsigned_vector_node}" : "{signed_vector_node}");
  }
#endif
  virtual uint hash() const { return Node::hash() + _is_unsigned; }

  bool is_unsigned() { return _is_unsigned; }
};

//------------------------------AddVBNode--------------------------------------
// Vector add byte
class AddVBNode : public VectorNode {
 public:
  AddVBNode(Node* in1, Node* in2, const TypeVect* vt) : VectorNode(in1,in2,vt) {}
  virtual int Opcode() const;
};

//------------------------------AddVSNode--------------------------------------
// Vector add char/short
class AddVSNode : public VectorNode {
 public:
  AddVSNode(Node* in1, Node* in2, const TypeVect* vt) : VectorNode(in1,in2,vt) {}
  virtual int Opcode() const;
};

//------------------------------AddVINode--------------------------------------
// Vector add int
class AddVINode : public VectorNode {
 public:
  AddVINode(Node* in1, Node* in2, const TypeVect* vt) : VectorNode(in1,in2,vt) {}
  virtual int Opcode() const;
};

//------------------------------AddVLNode--------------------------------------
// Vector add long
class AddVLNode : public VectorNode {
public:
  AddVLNode(Node* in1, Node* in2, const TypeVect* vt) : VectorNode(in1, in2, vt) {}
  virtual int Opcode() const;
};

//------------------------------AddVFNode--------------------------------------
// Vector add float
class AddVFNode : public VectorNode {
public:
  AddVFNode(Node* in1, Node* in2, const TypeVect* vt) : VectorNode(in1, in2, vt) {}
  virtual int Opcode() const;
};

//------------------------------AddVHFNode--------------------------------------
// Vector add float
class AddVHFNode : public VectorNode {
public:
  AddVHFNode(Node* in1, Node* in2, const TypeVect* vt) : VectorNode(in1, in2, vt) {}
  virtual int Opcode() const;
};

//------------------------------AddVDNode--------------------------------------
// Vector add double
class AddVDNode : public VectorNode {
public:
  AddVDNode(Node* in1, Node* in2, const TypeVect* vt) : VectorNode(in1, in2, vt) {}
  virtual int Opcode() const;
};

//------------------------------ReductionNode------------------------------------
// Perform reduction of a vector
class ReductionNode : public Node {
 private:
  const Type* _bottom_type;
  const TypeVect* _vect_type;
 public:
  ReductionNode(Node *ctrl, Node* in1, Node* in2) : Node(ctrl, in1, in2),
               _bottom_type(Type::get_const_basic_type(in1->bottom_type()->basic_type())),
               _vect_type(in2->bottom_type()->is_vect()) {
    init_class_id(Class_Reduction);
  }

  static ReductionNode* make(int opc, Node* ctrl, Node* in1, Node* in2, BasicType bt,
                             // This only effects floating-point add and mul reductions.
                             bool requires_strict_order = true);
  static int  opcode(int opc, BasicType bt);
  static bool implemented(int opc, uint vlen, BasicType bt);
  // Make an identity scalar (zero for add, one for mul, etc) for scalar opc.
  static Node* make_identity_con_scalar(PhaseGVN& gvn, int sopc, BasicType bt);

  virtual const Type* bottom_type() const {
    return _bottom_type;
  }

  virtual const TypeVect* vect_type() const {
    return _vect_type;
  }

  virtual uint ideal_reg() const {
    return bottom_type()->ideal_reg();
  }

  virtual Node* Ideal(PhaseGVN* phase, bool can_reshape);

  // Needed for proper cloning.
  virtual uint size_of() const { return sizeof(*this); }

  // Floating-point addition and multiplication are non-associative, so
  // AddReductionVF/D and MulReductionVF/D require strict ordering
  // in auto-vectorization. Vector API can generate AddReductionVF/D
  // and MulReductionVF/VD without strict ordering, which can benefit
  // some platforms.
  //
  // Other reductions don't need strict ordering.
  virtual bool requires_strict_order() const {
    return false;
  }

#ifndef PRODUCT
  void dump_spec(outputStream* st) const {
    if (requires_strict_order()) {
      st->print("requires_strict_order");
    } else {
      st->print("no_strict_order");
    }
  }
#endif
};

//------------------------------AddReductionVINode--------------------------------------
// Vector add byte, short and int as a reduction
class AddReductionVINode : public ReductionNode {
public:
  AddReductionVINode(Node* ctrl, Node* in1, Node* in2) : ReductionNode(ctrl, in1, in2) {}
  virtual int Opcode() const;
};

//------------------------------AddReductionVLNode--------------------------------------
// Vector add long as a reduction
class AddReductionVLNode : public ReductionNode {
public:
  AddReductionVLNode(Node* ctrl, Node* in1, Node* in2) : ReductionNode(ctrl, in1, in2) {}
  virtual int Opcode() const;
};

//------------------------------AddReductionVFNode--------------------------------------
// Vector add float as a reduction
class AddReductionVFNode : public ReductionNode {
private:
  // True if add reduction operation for floats requires strict ordering.
  // As an example - The value is true when add reduction for floats is auto-vectorized
  // as auto-vectorization mandates strict ordering but the value is false when this node
  // is generated through VectorAPI as VectorAPI does not impose any such rules on ordering.
  const bool _requires_strict_order;
public:
  //_requires_strict_order is set to true by default as mandated by auto-vectorization
  AddReductionVFNode(Node* ctrl, Node* in1, Node* in2, bool requires_strict_order = true) :
    ReductionNode(ctrl, in1, in2), _requires_strict_order(requires_strict_order) {}

  virtual int Opcode() const;

  virtual bool requires_strict_order() const { return _requires_strict_order; }

  virtual uint hash() const { return Node::hash() + _requires_strict_order; }

  virtual bool cmp(const Node& n) const {
    return Node::cmp(n) && _requires_strict_order == ((ReductionNode&)n).requires_strict_order();
  }

  virtual uint size_of() const { return sizeof(*this); }
};

//------------------------------AddReductionVDNode--------------------------------------
// Vector add double as a reduction
class AddReductionVDNode : public ReductionNode {
private:
  // True if add reduction operation for doubles requires strict ordering.
  // As an example - The value is true when add reduction for doubles is auto-vectorized
  // as auto-vectorization mandates strict ordering but the value is false when this node
  // is generated through VectorAPI as VectorAPI does not impose any such rules on ordering.
  const bool _requires_strict_order;
public:
  //_requires_strict_order is set to true by default as mandated by auto-vectorization
  AddReductionVDNode(Node* ctrl, Node* in1, Node* in2, bool requires_strict_order = true) :
    ReductionNode(ctrl, in1, in2), _requires_strict_order(requires_strict_order) {}

  virtual int Opcode() const;

  virtual bool requires_strict_order() const { return _requires_strict_order; }

  virtual uint hash() const { return Node::hash() + _requires_strict_order; }

  virtual bool cmp(const Node& n) const {
    return Node::cmp(n) && _requires_strict_order == ((ReductionNode&)n).requires_strict_order();
  }

  virtual uint size_of() const { return sizeof(*this); }
};

//------------------------------SubVBNode--------------------------------------
// Vector subtract byte
class SubVBNode : public VectorNode {
 public:
  SubVBNode(Node* in1, Node* in2, const TypeVect* vt) : VectorNode(in1,in2,vt) {}
  virtual int Opcode() const;
};

//------------------------------SubVSNode--------------------------------------
// Vector subtract short
class SubVSNode : public VectorNode {
 public:
  SubVSNode(Node* in1, Node* in2, const TypeVect* vt) : VectorNode(in1,in2,vt) {}
  virtual int Opcode() const;
};

//------------------------------SubVINode--------------------------------------
// Vector subtract int
class SubVINode : public VectorNode {
 public:
  SubVINode(Node* in1, Node* in2, const TypeVect* vt) : VectorNode(in1,in2,vt) {}
  virtual int Opcode() const;
};

//------------------------------SubVLNode--------------------------------------
// Vector subtract long
class SubVLNode : public VectorNode {
 public:
  SubVLNode(Node* in1, Node* in2, const TypeVect* vt) : VectorNode(in1,in2,vt) {}
  virtual int Opcode() const;
};

<<<<<<< HEAD
//------------------------------SubVHFNode--------------------------------------
// Vector subtract half float
class SubVHFNode : public VectorNode {
public:
  SubVHFNode(Node* in1, Node* in2, const TypeVect* vt) : VectorNode(in1, in2, vt) {}
=======
//------------------------------SaturatingAddVNode-----------------------------
// Vector saturating addition.
class SaturatingAddVNode : public SaturatingVectorNode {
 public:
  SaturatingAddVNode(Node* in1, Node* in2, const TypeVect* vt, bool is_unsigned) : SaturatingVectorNode(in1, in2, vt, is_unsigned) {}
  virtual int Opcode() const;
};

//------------------------------SaturatingSubVNode-----------------------------
// Vector saturating subtraction.
class SaturatingSubVNode : public SaturatingVectorNode {
 public:
  SaturatingSubVNode(Node* in1, Node* in2, const TypeVect* vt, bool is_unsigned) : SaturatingVectorNode(in1, in2, vt, is_unsigned) {}
>>>>>>> 83f3d42d
  virtual int Opcode() const;
};

//------------------------------SubVFNode--------------------------------------
// Vector subtract float
class SubVFNode : public VectorNode {
 public:
  SubVFNode(Node* in1, Node* in2, const TypeVect* vt) : VectorNode(in1,in2,vt) {}
  virtual int Opcode() const;
};

//------------------------------SubVDNode--------------------------------------
// Vector subtract double
class SubVDNode : public VectorNode {
 public:
  SubVDNode(Node* in1, Node* in2, const TypeVect* vt) : VectorNode(in1,in2,vt) {}
  virtual int Opcode() const;
};

//------------------------------MulVBNode--------------------------------------
// Vector multiply byte
class MulVBNode : public VectorNode {
 public:
  MulVBNode(Node* in1, Node* in2, const TypeVect* vt) : VectorNode(in1, in2, vt) {}
  virtual int Opcode() const;
};

//------------------------------MulVSNode--------------------------------------
// Vector multiply short
class MulVSNode : public VectorNode {
 public:
  MulVSNode(Node* in1, Node* in2, const TypeVect* vt) : VectorNode(in1,in2,vt) {}
  virtual int Opcode() const;
};

//------------------------------MulVINode--------------------------------------
// Vector multiply int
class MulVINode : public VectorNode {
 public:
  MulVINode(Node* in1, Node* in2, const TypeVect* vt) : VectorNode(in1,in2,vt) {}
  virtual int Opcode() const;
};

//------------------------------MulVLNode--------------------------------------
// Vector multiply long
class MulVLNode : public VectorNode {
public:
  MulVLNode(Node* in1, Node* in2, const TypeVect* vt) : VectorNode(in1, in2, vt) {}
  virtual int Opcode() const;
};

//------------------------------MulVFNode--------------------------------------
// Vector multiply half float
class MulVHFNode : public VectorNode {
public:
  MulVHFNode(Node* in1, Node* in2, const TypeVect* vt) : VectorNode(in1, in2, vt) {}
  virtual int Opcode() const;
};

//------------------------------MulVFNode--------------------------------------
// Vector multiply float
class MulVFNode : public VectorNode {
public:
  MulVFNode(Node* in1, Node* in2, const TypeVect* vt) : VectorNode(in1, in2, vt) {}
  virtual int Opcode() const;
};

//------------------------------MulVDNode--------------------------------------
// Vector multiply double
class MulVDNode : public VectorNode {
public:
  MulVDNode(Node* in1, Node* in2, const TypeVect* vt) : VectorNode(in1, in2, vt) {}
  virtual int Opcode() const;
};

//------------------------------MulAddVS2VINode--------------------------------
// Vector multiply shorts to int and add adjacent ints.
class MulAddVS2VINode : public VectorNode {
  public:
    MulAddVS2VINode(Node* in1, Node* in2, const TypeVect* vt) : VectorNode(in1, in2, vt) {}
    virtual int Opcode() const;
};

//------------------------------FmaVNode--------------------------------------
// Vector fused-multiply-add
class FmaVNode : public VectorNode {
public:
  FmaVNode(Node* in1, Node* in2, Node* in3, const TypeVect* vt) : VectorNode(in1, in2, in3, vt) {
    assert(UseFMA, "Needs FMA instructions support.");
  }
  virtual Node* Ideal(PhaseGVN* phase, bool can_reshape);
};

//------------------------------FmaVDNode--------------------------------------
// Vector fused-multiply-add double
class FmaVDNode : public FmaVNode {
public:
  FmaVDNode(Node* in1, Node* in2, Node* in3, const TypeVect* vt) : FmaVNode(in1, in2, in3, vt) {}
  virtual int Opcode() const;
};

//------------------------------FmaVFNode--------------------------------------
// Vector fused-multiply-add float
class FmaVFNode : public FmaVNode {
public:
  FmaVFNode(Node* in1, Node* in2, Node* in3, const TypeVect* vt) : FmaVNode(in1, in2, in3, vt) {}
  virtual int Opcode() const;
};

//------------------------------FmaVHFNode-------------------------------------
// Vector fused-multiply-add half-precision float
class FmaVHFNode : public FmaVNode {
public:
  FmaVHFNode(Node* in1, Node* in2, Node* in3, const TypeVect* vt) : FmaVNode(in1, in2, in3, vt) {}
  virtual int Opcode() const;
};

//------------------------------MulReductionVINode--------------------------------------
// Vector multiply byte, short and int as a reduction
class MulReductionVINode : public ReductionNode {
public:
  MulReductionVINode(Node* ctrl, Node* in1, Node* in2) : ReductionNode(ctrl, in1, in2) {}
  virtual int Opcode() const;
};

//------------------------------MulReductionVLNode--------------------------------------
// Vector multiply int as a reduction
class MulReductionVLNode : public ReductionNode {
public:
  MulReductionVLNode(Node* ctrl, Node* in1, Node* in2) : ReductionNode(ctrl, in1, in2) {}
  virtual int Opcode() const;
};

//------------------------------MulReductionVFNode--------------------------------------
// Vector multiply float as a reduction
class MulReductionVFNode : public ReductionNode {
  // True if mul reduction operation for floats requires strict ordering.
  // As an example - The value is true when mul reduction for floats is auto-vectorized
  // as auto-vectorization mandates strict ordering but the value is false when this node
  // is generated through VectorAPI as VectorAPI does not impose any such rules on ordering.
  const bool _requires_strict_order;
public:
  //_requires_strict_order is set to true by default as mandated by auto-vectorization
  MulReductionVFNode(Node* ctrl, Node* in1, Node* in2, bool requires_strict_order = true) :
    ReductionNode(ctrl, in1, in2), _requires_strict_order(requires_strict_order) {}

  virtual int Opcode() const;

  virtual bool requires_strict_order() const { return _requires_strict_order; }

  virtual uint hash() const { return Node::hash() + _requires_strict_order; }

  virtual bool cmp(const Node& n) const {
    return Node::cmp(n) && _requires_strict_order == ((ReductionNode&)n).requires_strict_order();
  }

  virtual uint size_of() const { return sizeof(*this); }
};

//------------------------------MulReductionVDNode--------------------------------------
// Vector multiply double as a reduction
class MulReductionVDNode : public ReductionNode {
  // True if mul reduction operation for doubles requires strict ordering.
  // As an example - The value is true when mul reduction for doubles is auto-vectorized
  // as auto-vectorization mandates strict ordering but the value is false when this node
  // is generated through VectorAPI as VectorAPI does not impose any such rules on ordering.
  const bool _requires_strict_order;
public:
  //_requires_strict_order is set to true by default as mandated by auto-vectorization
  MulReductionVDNode(Node* ctrl, Node* in1, Node* in2, bool requires_strict_order = true) :
    ReductionNode(ctrl, in1, in2), _requires_strict_order(requires_strict_order) {}

  virtual int Opcode() const;

  virtual bool requires_strict_order() const { return _requires_strict_order; }

  virtual uint hash() const { return Node::hash() + _requires_strict_order; }

  virtual bool cmp(const Node& n) const {
    return Node::cmp(n) && _requires_strict_order == ((ReductionNode&)n).requires_strict_order();
  }

  virtual uint size_of() const { return sizeof(*this); }
};

//------------------------------DivVFNode--------------------------------------
// Vector divide float
class DivVFNode : public VectorNode {
 public:
  DivVFNode(Node* in1, Node* in2, const TypeVect* vt) : VectorNode(in1,in2,vt) {}
  virtual int Opcode() const;
};

//------------------------------DivVDNode--------------------------------------
// Vector Divide double
class DivVDNode : public VectorNode {
 public:
  DivVDNode(Node* in1, Node* in2, const TypeVect* vt) : VectorNode(in1,in2,vt) {}
  virtual int Opcode() const;
};

//------------------------------DivVHFNode-------------------------------------
// Vector divide half float
class DivVHFNode : public VectorNode {
public:
  DivVHFNode(Node* in1, Node* in2, const TypeVect* vt) : VectorNode(in1, in2, vt) {}
  virtual int Opcode() const;
};


//------------------------------AbsVBNode--------------------------------------
// Vector Abs byte
class AbsVBNode : public VectorNode {
public:
  AbsVBNode(Node* in, const TypeVect* vt) : VectorNode(in, vt) {}
  virtual int Opcode() const;
};

//------------------------------AbsVSNode--------------------------------------
// Vector Abs short
class AbsVSNode : public VectorNode {
public:
  AbsVSNode(Node* in, const TypeVect* vt) : VectorNode(in, vt) {}
  virtual int Opcode() const;
};

//------------------------------MinVNode--------------------------------------
// Vector Min
class MinVNode : public VectorNode {
public:
  MinVNode(Node* in1, Node* in2, const TypeVect* vt) : VectorNode(in1, in2, vt) {}
  virtual int Opcode() const;
};

class UMinVNode : public VectorNode {
 public:
  UMinVNode(Node* in1, Node* in2, const TypeVect* vt) : VectorNode(in1, in2 ,vt) {
    assert(is_integral_type(vt->element_basic_type()), "");
  }
  virtual int Opcode() const;
};

//------------------------------MaxVNode--------------------------------------
// Vector Max
class MaxVNode : public VectorNode {
 public:
  MaxVNode(Node* in1, Node* in2, const TypeVect* vt) : VectorNode(in1, in2, vt) {}
  virtual int Opcode() const;
};

<<<<<<< HEAD
//------------------------------MinVHFNode------------------------------------
// Vector Min for half floats
class MinVHFNode : public VectorNode {
public:
  MinVHFNode(Node* in1, Node* in2, const TypeVect* vt) : VectorNode(in1, in2, vt) {}
  virtual int Opcode() const;
};

//------------------------------MaxVHFNode------------------------------------
// Vector Max for half floats
class MaxVHFNode : public VectorNode {
public:
  MaxVHFNode(Node* in1, Node* in2, const TypeVect* vt) : VectorNode(in1, in2, vt) {}
=======
class UMaxVNode : public VectorNode {
 public:
  UMaxVNode(Node* in1, Node* in2, const TypeVect* vt) : VectorNode(in1, in2, vt) {
    assert(is_integral_type(vt->element_basic_type()), "");
  }
>>>>>>> 83f3d42d
  virtual int Opcode() const;
};

//------------------------------AbsVINode--------------------------------------
// Vector Abs int
class AbsVINode : public VectorNode {
 public:
  AbsVINode(Node* in, const TypeVect* vt) : VectorNode(in, vt) {}
  virtual int Opcode() const;
};

//------------------------------AbsVLNode--------------------------------------
// Vector Abs long
class AbsVLNode : public VectorNode {
public:
  AbsVLNode(Node* in, const TypeVect* vt) : VectorNode(in, vt) {}
  virtual int Opcode() const;
};

//------------------------------AbsVFNode--------------------------------------
// Vector Abs float
class AbsVFNode : public VectorNode {
 public:
  AbsVFNode(Node* in, const TypeVect* vt) : VectorNode(in,vt) {}
  virtual int Opcode() const;
};

//------------------------------AbsVDNode--------------------------------------
// Vector Abs double
class AbsVDNode : public VectorNode {
 public:
  AbsVDNode(Node* in, const TypeVect* vt) : VectorNode(in,vt) {}
  virtual int Opcode() const;
};

//------------------------------NegVNode---------------------------------------
// Vector Neg parent class (not for code generation).
class NegVNode : public VectorNode {
 public:
  NegVNode(Node* in, const TypeVect* vt) : VectorNode(in, vt) {
    init_class_id(Class_NegV);
  }
  virtual int Opcode() const = 0;
  virtual Node* Ideal(PhaseGVN* phase, bool can_reshape);

 private:
  Node* degenerate_integral_negate(PhaseGVN* phase, bool is_predicated);
};

//------------------------------NegVINode--------------------------------------
// Vector Neg byte/short/int
class NegVINode : public NegVNode {
 public:
  NegVINode(Node* in, const TypeVect* vt) : NegVNode(in, vt) {}
  virtual int Opcode() const;
};

//------------------------------NegVLNode--------------------------------------
// Vector Neg long
class NegVLNode : public NegVNode {
 public:
  NegVLNode(Node* in, const TypeVect* vt) : NegVNode(in, vt) {}
  virtual int Opcode() const;
};

//------------------------------NegVFNode--------------------------------------
// Vector Neg float
class NegVFNode : public NegVNode {
 public:
  NegVFNode(Node* in, const TypeVect* vt) : NegVNode(in, vt) {}
  virtual int Opcode() const;
};

//------------------------------NegVDNode--------------------------------------
// Vector Neg double
class NegVDNode : public NegVNode {
 public:
  NegVDNode(Node* in, const TypeVect* vt) : NegVNode(in, vt) {}
  virtual int Opcode() const;
};

//------------------------------PopCountVINode---------------------------------
// Vector popcount integer bits
class PopCountVINode : public VectorNode {
 public:
  PopCountVINode(Node* in, const TypeVect* vt) : VectorNode(in,vt) {}
  virtual int Opcode() const;
};

//------------------------------PopCountVLNode---------------------------------
// Vector popcount long bits
class PopCountVLNode : public VectorNode {
 public:
  PopCountVLNode(Node* in, const TypeVect* vt) : VectorNode(in,vt) {
    assert(vt->element_basic_type() == T_LONG, "must be long");
  }
  virtual int Opcode() const;
};

//------------------------------SqrtVFNode--------------------------------------
// Vector Sqrt float
class SqrtVFNode : public VectorNode {
 public:
  SqrtVFNode(Node* in, const TypeVect* vt) : VectorNode(in,vt) {}
  virtual int Opcode() const;
};

//------------------------------SqrtVHFNode-------------------------------------
// Vector Sqrt half-precision float
class SqrtVHFNode : public VectorNode {
public:
  SqrtVHFNode(Node* in, const TypeVect* vt) : VectorNode(in, vt) {}
  virtual int Opcode() const;
};

//------------------------------RoundDoubleVNode--------------------------------
// Vector round double
class RoundDoubleModeVNode : public VectorNode {
 public:
  RoundDoubleModeVNode(Node* in1, Node* in2, const TypeVect* vt) : VectorNode(in1, in2, vt) {}
  virtual int Opcode() const;
};

//------------------------------SqrtVDNode--------------------------------------
// Vector Sqrt double
class SqrtVDNode : public VectorNode {
 public:
  SqrtVDNode(Node* in, const TypeVect* vt) : VectorNode(in,vt) {}
  virtual int Opcode() const;
};

//------------------------------ShiftVNode-----------------------------------
// Class ShiftV functionality.  This covers the common behaviors for all kinds
// of vector shifts.
class ShiftVNode : public VectorNode {
 private:
  bool _is_var_shift;
 public:
  ShiftVNode(Node* in1, Node* in2, const TypeVect* vt, bool is_var_shift) :
    VectorNode(in1,in2,vt), _is_var_shift(is_var_shift) {
    init_class_id(Class_ShiftV);
  }
  virtual Node* Identity(PhaseGVN* phase);
  virtual int Opcode() const = 0;
  virtual uint hash() const { return VectorNode::hash() + _is_var_shift; }
  virtual bool cmp(const Node& n) const {
    return VectorNode::cmp(n) && _is_var_shift == ((ShiftVNode&)n)._is_var_shift;
  }
  bool is_var_shift() { return _is_var_shift;}
  virtual uint size_of() const { return sizeof(ShiftVNode); }
};

//------------------------------LShiftVBNode-----------------------------------
// Vector left shift bytes
class LShiftVBNode : public ShiftVNode {
 public:
  LShiftVBNode(Node* in1, Node* in2, const TypeVect* vt, bool is_var_shift=false) :
    ShiftVNode(in1,in2,vt,is_var_shift) {}
  virtual int Opcode() const;
};

//------------------------------LShiftVSNode-----------------------------------
// Vector left shift shorts
class LShiftVSNode : public ShiftVNode {
 public:
  LShiftVSNode(Node* in1, Node* in2, const TypeVect* vt, bool is_var_shift=false) :
    ShiftVNode(in1,in2,vt,is_var_shift) {}
  virtual int Opcode() const;
};

//------------------------------LShiftVINode-----------------------------------
// Vector left shift ints
class LShiftVINode : public ShiftVNode {
 public:
  LShiftVINode(Node* in1, Node* in2, const TypeVect* vt, bool is_var_shift=false) :
    ShiftVNode(in1,in2,vt,is_var_shift) {}
  virtual int Opcode() const;
};

//------------------------------LShiftVLNode-----------------------------------
// Vector left shift longs
class LShiftVLNode : public ShiftVNode {
 public:
  LShiftVLNode(Node* in1, Node* in2, const TypeVect* vt, bool is_var_shift=false) :
    ShiftVNode(in1,in2,vt,is_var_shift) {}
  virtual int Opcode() const;
};

//------------------------------RShiftVBNode-----------------------------------
// Vector right arithmetic (signed) shift bytes
class RShiftVBNode : public ShiftVNode {
 public:
  RShiftVBNode(Node* in1, Node* in2, const TypeVect* vt, bool is_var_shift=false) :
    ShiftVNode(in1,in2,vt,is_var_shift) {}
  virtual int Opcode() const;
};

//------------------------------RShiftVSNode-----------------------------------
// Vector right arithmetic (signed) shift shorts
class RShiftVSNode : public ShiftVNode {
 public:
  RShiftVSNode(Node* in1, Node* in2, const TypeVect* vt, bool is_var_shift=false) :
    ShiftVNode(in1,in2,vt,is_var_shift) {}
  virtual int Opcode() const;
};

//------------------------------RShiftVINode-----------------------------------
// Vector right arithmetic (signed) shift ints
class RShiftVINode : public ShiftVNode {
 public:
  RShiftVINode(Node* in1, Node* in2, const TypeVect* vt, bool is_var_shift=false) :
    ShiftVNode(in1,in2,vt,is_var_shift) {}
  virtual int Opcode() const;
};

//------------------------------RShiftVLNode-----------------------------------
// Vector right arithmetic (signed) shift longs
class RShiftVLNode : public ShiftVNode {
 public:
  RShiftVLNode(Node* in1, Node* in2, const TypeVect* vt, bool is_var_shift=false) :
    ShiftVNode(in1,in2,vt,is_var_shift) {}
  virtual int Opcode() const;
};

//------------------------------URShiftVBNode----------------------------------
// Vector right logical (unsigned) shift bytes
class URShiftVBNode : public ShiftVNode {
 public:
  URShiftVBNode(Node* in1, Node* in2, const TypeVect* vt, bool is_var_shift=false) :
    ShiftVNode(in1,in2,vt,is_var_shift) {}
  virtual int Opcode() const;
};

//------------------------------URShiftVSNode----------------------------------
// Vector right logical (unsigned) shift shorts
class URShiftVSNode : public ShiftVNode {
 public:
  URShiftVSNode(Node* in1, Node* in2, const TypeVect* vt, bool is_var_shift=false) :
    ShiftVNode(in1,in2,vt,is_var_shift) {}
  virtual int Opcode() const;
};

//------------------------------URShiftVINode----------------------------------
// Vector right logical (unsigned) shift ints
class URShiftVINode : public ShiftVNode {
 public:
  URShiftVINode(Node* in1, Node* in2, const TypeVect* vt, bool is_var_shift=false) :
    ShiftVNode(in1,in2,vt,is_var_shift) {}
  virtual int Opcode() const;
};

//------------------------------URShiftVLNode----------------------------------
// Vector right logical (unsigned) shift longs
class URShiftVLNode : public ShiftVNode {
 public:
  URShiftVLNode(Node* in1, Node* in2, const TypeVect* vt, bool is_var_shift=false) :
     ShiftVNode(in1,in2,vt,is_var_shift) {}
  virtual int Opcode() const;
};

//------------------------------LShiftCntVNode---------------------------------
// Vector left shift count
class LShiftCntVNode : public VectorNode {
 public:
  LShiftCntVNode(Node* cnt, const TypeVect* vt) : VectorNode(cnt,vt) {}
  virtual int Opcode() const;
};

//------------------------------RShiftCntVNode---------------------------------
// Vector right shift count
class RShiftCntVNode : public VectorNode {
 public:
  RShiftCntVNode(Node* cnt, const TypeVect* vt) : VectorNode(cnt,vt) {}
  virtual int Opcode() const;
};

//------------------------------AndVNode---------------------------------------
// Vector and integer
class AndVNode : public VectorNode {
 public:
  AndVNode(Node* in1, Node* in2, const TypeVect* vt) : VectorNode(in1,in2,vt) {}
  virtual int Opcode() const;
  virtual Node* Identity(PhaseGVN* phase);
};

//------------------------------AndReductionVNode--------------------------------------
// Vector and byte, short, int, long as a reduction
class AndReductionVNode : public ReductionNode {
 public:
  AndReductionVNode(Node* ctrl, Node* in1, Node* in2) : ReductionNode(ctrl, in1, in2) {}
  virtual int Opcode() const;
};

//------------------------------OrVNode---------------------------------------
// Vector or byte, short, int, long as a reduction
class OrVNode : public VectorNode {
 public:
  OrVNode(Node* in1, Node* in2, const TypeVect* vt) : VectorNode(in1,in2,vt) {}
  virtual int Opcode() const;
  virtual Node* Identity(PhaseGVN* phase);
};

//------------------------------OrReductionVNode--------------------------------------
// Vector xor byte, short, int, long as a reduction
class OrReductionVNode : public ReductionNode {
 public:
  OrReductionVNode(Node* ctrl, Node* in1, Node* in2) : ReductionNode(ctrl, in1, in2) {}
  virtual int Opcode() const;
};

//------------------------------XorVNode---------------------------------------
// Vector xor integer
class XorVNode : public VectorNode {
 public:
  XorVNode(Node* in1, Node* in2, const TypeVect* vt) : VectorNode(in1,in2,vt) {}
  virtual int Opcode() const;
  virtual Node* Ideal(PhaseGVN* phase, bool can_reshape);
};

//------------------------------XorReductionVNode--------------------------------------
// Vector and int, long as a reduction
class XorReductionVNode : public ReductionNode {
 public:
  XorReductionVNode(Node* ctrl, Node* in1, Node* in2) : ReductionNode(ctrl, in1, in2) {}
  virtual int Opcode() const;
};

//------------------------------MinReductionVNode--------------------------------------
// Vector min byte, short, int, long, float, double as a reduction
class MinReductionVNode : public ReductionNode {
public:
  MinReductionVNode(Node* ctrl, Node* in1, Node* in2) : ReductionNode(ctrl, in1, in2) {}
  virtual int Opcode() const;
};

//------------------------------MaxReductionVNode--------------------------------------
// Vector min byte, short, int, long, float, double as a reduction
class MaxReductionVNode : public ReductionNode {
public:
  MaxReductionVNode(Node* ctrl, Node* in1, Node* in2) : ReductionNode(ctrl, in1, in2) {}
  virtual int Opcode() const;
};

//------------------------------CompressVNode--------------------------------------
// Vector compress
class CompressVNode: public VectorNode {
 public:
  CompressVNode(Node* vec, Node* mask, const TypeVect* vt) :
      VectorNode(vec, mask, vt) {
    init_class_id(Class_CompressV);
  }
  virtual int Opcode() const;
};

class CompressMNode: public VectorNode {
 public:
  CompressMNode(Node* mask, const TypeVect* vt) :
      VectorNode(mask, vt) {
    init_class_id(Class_CompressM);
  }
  virtual int Opcode() const;
};

//------------------------------ExpandVNode--------------------------------------
// Vector expand
class ExpandVNode: public VectorNode {
 public:
  ExpandVNode(Node* vec, Node* mask, const TypeVect* vt) :
      VectorNode(vec, mask, vt) {
    init_class_id(Class_ExpandV);
  }
  virtual int Opcode() const;
};

//================================= M E M O R Y ===============================

//------------------------------LoadVectorNode---------------------------------
// Load Vector from memory
class LoadVectorNode : public LoadNode {
 private:
  DEBUG_ONLY( bool _must_verify_alignment = false; );
 public:
  LoadVectorNode(Node* c, Node* mem, Node* adr, const TypePtr* at, const TypeVect* vt, ControlDependency control_dependency = LoadNode::DependsOnlyOnTest)
    : LoadNode(c, mem, adr, at, vt, MemNode::unordered, control_dependency) {
    init_class_id(Class_LoadVector);
    set_mismatched_access();
  }

  const TypeVect* vect_type() const { return type()->is_vect(); }
  uint length() const { return vect_type()->length(); } // Vector length

  virtual int Opcode() const;

  virtual uint ideal_reg() const  { return Matcher::vector_ideal_reg(memory_size()); }
  virtual BasicType memory_type() const { return T_VOID; }
  virtual int memory_size() const { return vect_type()->length_in_bytes(); }
  virtual Node* Ideal(PhaseGVN* phase, bool can_reshape);

  virtual int store_Opcode() const { return Op_StoreVector; }

  static LoadVectorNode* make(int opc, Node* ctl, Node* mem,
                              Node* adr, const TypePtr* atyp,
                              uint vlen, BasicType bt,
                              ControlDependency control_dependency = LoadNode::DependsOnlyOnTest);
  uint element_size(void) { return type2aelembytes(vect_type()->element_basic_type()); }

  // Needed for proper cloning.
  virtual uint size_of() const { return sizeof(*this); }

#ifdef ASSERT
  // When AlignVector is enabled, SuperWord only creates aligned vector loads and stores.
  // VerifyAlignVector verifies this. We need to mark the nodes created in SuperWord,
  // because nodes created elsewhere (i.e. VectorAPI) may still be misaligned.
  bool must_verify_alignment() const { return _must_verify_alignment; }
  void set_must_verify_alignment() { _must_verify_alignment = true; }
#endif
};

//------------------------------LoadVectorGatherNode------------------------------
// Load Vector from memory via index map
class LoadVectorGatherNode : public LoadVectorNode {
 public:
  LoadVectorGatherNode(Node* c, Node* mem, Node* adr, const TypePtr* at, const TypeVect* vt, Node* indices, Node* offset = nullptr)
    : LoadVectorNode(c, mem, adr, at, vt) {
    init_class_id(Class_LoadVectorGather);
    add_req(indices);
    DEBUG_ONLY(bool is_subword = is_subword_type(vt->element_basic_type()));
    assert(is_subword || indices->bottom_type()->is_vect(), "indices must be in vector");
    assert(is_subword || !offset, "");
    assert(req() == MemNode::ValueIn + 1, "match_edge expects that index input is in MemNode::ValueIn");
    if (offset) {
      add_req(offset);
    }
  }

  virtual int Opcode() const;
  virtual uint match_edge(uint idx) const {
     return idx == MemNode::Address ||
            idx == MemNode::ValueIn ||
            ((is_subword_type(vect_type()->element_basic_type())) &&
              idx == MemNode::ValueIn + 1);
  }
  virtual int store_Opcode() const {
    // Ensure it is different from any store opcode to avoid folding when indices are used
    return -1;
  }
};

//------------------------------StoreVectorNode--------------------------------
// Store Vector to memory
class StoreVectorNode : public StoreNode {
 private:
  const TypeVect* _vect_type;
  DEBUG_ONLY( bool _must_verify_alignment = false; );
 public:
  StoreVectorNode(Node* c, Node* mem, Node* adr, const TypePtr* at, Node* val)
    : StoreNode(c, mem, adr, at, val, MemNode::unordered), _vect_type(val->bottom_type()->is_vect()) {
    init_class_id(Class_StoreVector);
    set_mismatched_access();
  }

  const TypeVect* vect_type() const { return _vect_type; }
  uint length() const { return vect_type()->length(); } // Vector length

  virtual int Opcode() const;

  virtual uint ideal_reg() const  { return Matcher::vector_ideal_reg(memory_size()); }
  virtual BasicType memory_type() const { return T_VOID; }
  virtual int memory_size() const { return vect_type()->length_in_bytes(); }
  virtual Node* Ideal(PhaseGVN* phase, bool can_reshape);

  static StoreVectorNode* make(int opc, Node* ctl, Node* mem, Node* adr,
                               const TypePtr* atyp, Node* val, uint vlen);

  uint element_size(void) { return type2aelembytes(vect_type()->element_basic_type()); }

  // Needed for proper cloning.
  virtual uint size_of() const { return sizeof(*this); }
  virtual Node* mask() const { return nullptr; }
  virtual Node* indices() const { return nullptr; }

#ifdef ASSERT
  // When AlignVector is enabled, SuperWord only creates aligned vector loads and stores.
  // VerifyAlignVector verifies this. We need to mark the nodes created in SuperWord,
  // because nodes created elsewhere (i.e. VectorAPI) may still be misaligned.
  bool must_verify_alignment() const { return _must_verify_alignment; }
  void set_must_verify_alignment() { _must_verify_alignment = true; }
#endif
};

//------------------------------StoreVectorScatterNode------------------------------
// Store Vector into memory via index map

 class StoreVectorScatterNode : public StoreVectorNode {
  public:
   enum { Indices = 4 };
   StoreVectorScatterNode(Node* c, Node* mem, Node* adr, const TypePtr* at, Node* val, Node* indices)
     : StoreVectorNode(c, mem, adr, at, val) {
     init_class_id(Class_StoreVectorScatter);
     assert(indices->bottom_type()->is_vect(), "indices must be in vector");
     add_req(indices);
     assert(req() == MemNode::ValueIn + 2, "match_edge expects that last input is in MemNode::ValueIn+1");
   }
   virtual int Opcode() const;
   virtual uint match_edge(uint idx) const { return idx == MemNode::Address ||
                                                    idx == MemNode::ValueIn ||
                                                    idx == MemNode::ValueIn + 1; }
   virtual Node* indices() const { return in(Indices); }
};

//------------------------------StoreVectorMaskedNode--------------------------------
// Store Vector to memory under the influence of a predicate register(mask).
class StoreVectorMaskedNode : public StoreVectorNode {
 public:
  enum { Mask = 4 };
  StoreVectorMaskedNode(Node* c, Node* mem, Node* dst, Node* src, const TypePtr* at, Node* mask)
   : StoreVectorNode(c, mem, dst, at, src) {
    init_class_id(Class_StoreVectorMasked);
    set_mismatched_access();
    add_req(mask);
  }

  virtual int Opcode() const;

  virtual uint match_edge(uint idx) const {
    return idx > 1;
  }
  virtual Node* Ideal(PhaseGVN* phase, bool can_reshape);
  virtual Node* mask() const { return in(Mask); }
};

//------------------------------LoadVectorMaskedNode--------------------------------
// Load Vector from memory under the influence of a predicate register(mask).
class LoadVectorMaskedNode : public LoadVectorNode {
 public:
  LoadVectorMaskedNode(Node* c, Node* mem, Node* src, const TypePtr* at, const TypeVect* vt, Node* mask,
                       ControlDependency control_dependency = LoadNode::DependsOnlyOnTest)
   : LoadVectorNode(c, mem, src, at, vt, control_dependency) {
    init_class_id(Class_LoadVectorMasked);
    set_mismatched_access();
    add_req(mask);
  }

  virtual int Opcode() const;

  virtual uint match_edge(uint idx) const {
    return idx > 1;
  }
  virtual Node* Ideal(PhaseGVN* phase, bool can_reshape);
  virtual int store_Opcode() const {
    // Ensure it is different from any store opcode to avoid folding when a mask is used
    return -1;
  }
};

//-------------------------------LoadVectorGatherMaskedNode---------------------------------
// Load Vector from memory via index map under the influence of a predicate register(mask).
class LoadVectorGatherMaskedNode : public LoadVectorNode {
 public:
  LoadVectorGatherMaskedNode(Node* c, Node* mem, Node* adr, const TypePtr* at, const TypeVect* vt, Node* indices, Node* mask, Node* offset = nullptr)
    : LoadVectorNode(c, mem, adr, at, vt) {
    init_class_id(Class_LoadVectorGatherMasked);
    add_req(indices);
    add_req(mask);
    assert(req() == MemNode::ValueIn + 2, "match_edge expects that last input is in MemNode::ValueIn+1");
    if (is_subword_type(vt->element_basic_type())) {
      add_req(offset);
    }
  }

  virtual int Opcode() const;
  virtual uint match_edge(uint idx) const { return idx == MemNode::Address ||
                                                   idx == MemNode::ValueIn ||
                                                   idx == MemNode::ValueIn + 1 ||
                                                   (is_subword_type(vect_type()->is_vect()->element_basic_type()) &&
                                                   idx == MemNode::ValueIn + 2); }
  virtual int store_Opcode() const {
    // Ensure it is different from any store opcode to avoid folding when indices and mask are used
    return -1;
  }
};

//------------------------------StoreVectorScatterMaskedNode--------------------------------
// Store Vector into memory via index map under the influence of a predicate register(mask).
class StoreVectorScatterMaskedNode : public StoreVectorNode {
  public:
   enum { Indices = 4,
          Mask
   };
   StoreVectorScatterMaskedNode(Node* c, Node* mem, Node* adr, const TypePtr* at, Node* val, Node* indices, Node* mask)
     : StoreVectorNode(c, mem, adr, at, val) {
     init_class_id(Class_StoreVectorScatterMasked);
     assert(indices->bottom_type()->is_vect(), "indices must be in vector");
     assert(mask->bottom_type()->isa_vectmask(), "sanity");
     add_req(indices);
     add_req(mask);
     assert(req() == MemNode::ValueIn + 3, "match_edge expects that last input is in MemNode::ValueIn+2");
   }
   virtual int Opcode() const;
   virtual uint match_edge(uint idx) const { return idx == MemNode::Address ||
                                                    idx == MemNode::ValueIn ||
                                                    idx == MemNode::ValueIn + 1 ||
                                                    idx == MemNode::ValueIn + 2; }
   virtual Node* mask() const { return in(Mask); }
   virtual Node* indices() const { return in(Indices); }
};

// Verify that memory address (adr) is aligned. The mask specifies the
// least significant bits which have to be zero in the address.
//
// if (adr & mask == 0) {
//   return adr
// } else {
//   stop("verify_vector_alignment found a misaligned vector memory access")
// }
//
// This node is used just before a vector load/store with -XX:+VerifyAlignVector
class VerifyVectorAlignmentNode : public Node {
  virtual uint hash() const { return NO_HASH; };
public:
  VerifyVectorAlignmentNode(Node* adr, Node* mask) : Node(nullptr, adr, mask) {}
  virtual int Opcode() const;
  virtual uint size_of() const { return sizeof(*this); }
  virtual const Type *bottom_type() const { return in(1)->bottom_type(); }
};

//------------------------------VectorCmpMaskedNode--------------------------------
// Vector Comparison under the influence of a predicate register(mask).
class VectorCmpMaskedNode : public TypeNode {
  public:
   VectorCmpMaskedNode(Node* src1, Node* src2, Node* mask, const Type* ty): TypeNode(ty, 4)  {
     init_req(1, src1);
     init_req(2, src2);
     init_req(3, mask);
   }

  virtual int Opcode() const;
};

//------------------------------VectorMaskGenNode----------------------------------
class VectorMaskGenNode : public TypeNode {
 public:
  VectorMaskGenNode(Node* length, const Type* ty): TypeNode(ty, 2) {
    init_req(1, length);
  }

  virtual int Opcode() const;
  virtual uint ideal_reg() const { return Op_RegVectMask; }
  static Node* make(Node* length, BasicType vmask_bt);
  static Node* make(Node* length, BasicType vmask_bt, int vmask_len);
};

//------------------------------VectorMaskOpNode-----------------------------------
class VectorMaskOpNode : public TypeNode {
 private:
  int _mopc;
  const TypeVect* _vect_type;
 public:
  VectorMaskOpNode(Node* mask, const Type* ty, int mopc):
    TypeNode(ty, 2), _mopc(mopc), _vect_type(mask->bottom_type()->is_vect()) {
    assert(Matcher::has_predicated_vectors() || _vect_type->element_basic_type() == T_BOOLEAN, "");
    init_req(1, mask);
  }

  virtual const TypeVect* vect_type() { return _vect_type; }
  virtual int Opcode() const;
  virtual  uint  size_of() const { return sizeof(VectorMaskOpNode); }
  virtual uint  ideal_reg() const { return Op_RegI; }
  virtual Node* Ideal(PhaseGVN* phase, bool can_reshape);
  int get_mask_Opcode() const { return _mopc;}
  static Node* make(Node* mask, const Type* ty, int mopc);
};

class VectorMaskTrueCountNode : public VectorMaskOpNode {
 public:
  VectorMaskTrueCountNode(Node* mask, const Type* ty):
    VectorMaskOpNode(mask, ty, Op_VectorMaskTrueCount) {}
  virtual int Opcode() const;
};

class VectorMaskFirstTrueNode : public VectorMaskOpNode {
 public:
  VectorMaskFirstTrueNode(Node* mask, const Type* ty):
    VectorMaskOpNode(mask, ty, Op_VectorMaskFirstTrue) {}
  virtual int Opcode() const;
};

class VectorMaskLastTrueNode : public VectorMaskOpNode {
 public:
  VectorMaskLastTrueNode(Node* mask, const Type* ty):
    VectorMaskOpNode(mask, ty, Op_VectorMaskLastTrue) {}
  virtual int Opcode() const;
};

class VectorMaskToLongNode : public VectorMaskOpNode {
 public:
  VectorMaskToLongNode(Node* mask, const Type* ty):
    VectorMaskOpNode(mask, ty, Op_VectorMaskToLong) {}
  virtual int Opcode() const;
  virtual uint  ideal_reg() const { return Op_RegL; }
  virtual Node* Identity(PhaseGVN* phase);
};

class VectorLongToMaskNode : public VectorNode {
 public:
  VectorLongToMaskNode(Node* mask, const TypeVect* ty):
    VectorNode(mask, ty) {
  }
  virtual int Opcode() const;
  virtual Node* Ideal(PhaseGVN* phase, bool can_reshape);
};

//-------------------------- Vector mask broadcast -----------------------------------
class MaskAllNode : public VectorNode {
 public:
  MaskAllNode(Node* in, const TypeVect* vt) : VectorNode(in, vt) {}
  virtual int Opcode() const;
};

//--------------------------- Vector mask logical and --------------------------------
class AndVMaskNode : public AndVNode {
 public:
  AndVMaskNode(Node* in1, Node* in2, const TypeVect* vt) : AndVNode(in1, in2, vt) {}
  virtual int Opcode() const;
};

//--------------------------- Vector mask logical or ---------------------------------
class OrVMaskNode : public OrVNode {
 public:
  OrVMaskNode(Node* in1, Node* in2, const TypeVect* vt) : OrVNode(in1, in2, vt) {}
  virtual int Opcode() const;
};

//--------------------------- Vector mask logical xor --------------------------------
class XorVMaskNode : public XorVNode {
 public:
  XorVMaskNode(Node* in1, Node* in2, const TypeVect* vt) : XorVNode(in1, in2, vt) {}
  virtual int Opcode() const;
};

//=========================Promote_Scalar_to_Vector============================

class ReplicateNode : public VectorNode {
 public:
  ReplicateNode(Node* in1, const TypeVect* vt) : VectorNode(in1, vt) {
    assert(vt->element_basic_type() != T_BOOLEAN, "not support");
    assert(vt->element_basic_type() != T_CHAR, "not support");
  }
  virtual int Opcode() const;
};

//======================Populate_Indices_into_a_Vector=========================
class PopulateIndexNode : public VectorNode {
 public:
  PopulateIndexNode(Node* in1, Node* in2, const TypeVect* vt) : VectorNode(in1, in2, vt) {}
  virtual int Opcode() const;
};

//========================Pack_Scalars_into_a_Vector===========================

//------------------------------PackNode---------------------------------------
// Pack parent class (not for code generation).
class PackNode : public VectorNode {
 public:
  PackNode(Node* in1, const TypeVect* vt) : VectorNode(in1, vt) {}
  PackNode(Node* in1, Node* n2, const TypeVect* vt) : VectorNode(in1, n2, vt) {}
  virtual int Opcode() const;

  void add_opd(Node* n) {
    add_req(n);
  }

  // Create a binary tree form for Packs. [lo, hi) (half-open) range
  PackNode* binary_tree_pack(int lo, int hi);

  static PackNode* make(Node* s, uint vlen, BasicType bt);
};

//------------------------------PackBNode--------------------------------------
// Pack byte scalars into vector
class PackBNode : public PackNode {
 public:
  PackBNode(Node* in1, const TypeVect* vt)  : PackNode(in1, vt) {}
  virtual int Opcode() const;
};

//------------------------------PackSNode--------------------------------------
// Pack short scalars into a vector
class PackSNode : public PackNode {
 public:
  PackSNode(Node* in1, const TypeVect* vt)  : PackNode(in1, vt) {}
  PackSNode(Node* in1, Node* in2, const TypeVect* vt) : PackNode(in1, in2, vt) {}
  virtual int Opcode() const;
};

//------------------------------PackINode--------------------------------------
// Pack integer scalars into a vector
class PackINode : public PackNode {
 public:
  PackINode(Node* in1, const TypeVect* vt)  : PackNode(in1, vt) {}
  PackINode(Node* in1, Node* in2, const TypeVect* vt) : PackNode(in1, in2, vt) {}
  virtual int Opcode() const;
};

//------------------------------PackLNode--------------------------------------
// Pack long scalars into a vector
class PackLNode : public PackNode {
 public:
  PackLNode(Node* in1, const TypeVect* vt)  : PackNode(in1, vt) {}
  PackLNode(Node* in1, Node* in2, const TypeVect* vt) : PackNode(in1, in2, vt) {}
  virtual int Opcode() const;
};

//------------------------------Pack2LNode-------------------------------------
// Pack 2 long scalars into a vector
class Pack2LNode : public PackNode {
 public:
  Pack2LNode(Node* in1, Node* in2, const TypeVect* vt) : PackNode(in1, in2, vt) {}
  virtual int Opcode() const;
};

//------------------------------PackFNode--------------------------------------
// Pack float scalars into vector
class PackFNode : public PackNode {
 public:
  PackFNode(Node* in1, const TypeVect* vt)  : PackNode(in1, vt) {}
  PackFNode(Node* in1, Node* in2, const TypeVect* vt) : PackNode(in1, in2, vt) {}
  virtual int Opcode() const;
};

//------------------------------PackDNode--------------------------------------
// Pack double scalars into a vector
class PackDNode : public PackNode {
 public:
  PackDNode(Node* in1, const TypeVect* vt) : PackNode(in1, vt) {}
  PackDNode(Node* in1, Node* in2, const TypeVect* vt) : PackNode(in1, in2, vt) {}
  virtual int Opcode() const;
};

//------------------------------Pack2DNode-------------------------------------
// Pack 2 double scalars into a vector
class Pack2DNode : public PackNode {
 public:
  Pack2DNode(Node* in1, Node* in2, const TypeVect* vt) : PackNode(in1, in2, vt) {}
  virtual int Opcode() const;
};


class VectorLoadConstNode : public VectorNode {
 public:
  VectorLoadConstNode(Node* in1, const TypeVect* vt) : VectorNode(in1, vt) {}
  virtual int Opcode() const;
};

//========================Extract_Scalar_from_Vector===========================

//------------------------------ExtractNode------------------------------------
// Extract a scalar from a vector at position "pos"
class ExtractNode : public Node {
 public:
  ExtractNode(Node* src, Node* pos) : Node(nullptr, src, pos) {}
  virtual int Opcode() const;
  static Node* make(Node* v, ConINode* pos, BasicType bt);
  static int opcode(BasicType bt);
};

//------------------------------ExtractBNode-----------------------------------
// Extract a byte from a vector at position "pos"
class ExtractBNode : public ExtractNode {
 public:
  ExtractBNode(Node* src, Node* pos) : ExtractNode(src, pos) {}
  virtual int Opcode() const;
  virtual const Type* bottom_type() const { return TypeInt::BYTE; }
  virtual uint ideal_reg() const { return Op_RegI; }
};

//------------------------------ExtractUBNode----------------------------------
// Extract a boolean from a vector at position "pos"
class ExtractUBNode : public ExtractNode {
 public:
  ExtractUBNode(Node* src, Node* pos) : ExtractNode(src, pos) {}
  virtual int Opcode() const;
  virtual const Type* bottom_type() const { return TypeInt::BOOL; }
  virtual uint ideal_reg() const { return Op_RegI; }
};

//------------------------------ExtractCNode-----------------------------------
// Extract a char from a vector at position "pos"
class ExtractCNode : public ExtractNode {
 public:
  ExtractCNode(Node* src, Node* pos) : ExtractNode(src, pos) {}
  virtual int Opcode() const;
  virtual const Type *bottom_type() const { return TypeInt::CHAR; }
  virtual uint ideal_reg() const { return Op_RegI; }
};

//------------------------------ExtractSNode-----------------------------------
// Extract a short from a vector at position "pos"
class ExtractSNode : public ExtractNode {
 public:
  ExtractSNode(Node* src, Node* pos) : ExtractNode(src, pos) {}
  virtual int Opcode() const;
  virtual const Type *bottom_type() const { return TypeInt::SHORT; }
  virtual uint ideal_reg() const { return Op_RegI; }
};

//------------------------------ExtractINode-----------------------------------
// Extract an int from a vector at position "pos"
class ExtractINode : public ExtractNode {
 public:
  ExtractINode(Node* src, Node* pos) : ExtractNode(src, pos) {}
  virtual int Opcode() const;
  virtual const Type *bottom_type() const { return TypeInt::INT; }
  virtual uint ideal_reg() const { return Op_RegI; }
};

//------------------------------ExtractLNode-----------------------------------
// Extract a long from a vector at position "pos"
class ExtractLNode : public ExtractNode {
 public:
  ExtractLNode(Node* src, Node* pos) : ExtractNode(src, pos) {}
  virtual int Opcode() const;
  virtual const Type *bottom_type() const { return TypeLong::LONG; }
  virtual uint ideal_reg() const { return Op_RegL; }
};

//------------------------------ExtractFNode-----------------------------------
// Extract a float from a vector at position "pos"
class ExtractFNode : public ExtractNode {
 public:
  ExtractFNode(Node* src, Node* pos) : ExtractNode(src, pos) {}
  virtual int Opcode() const;
  virtual const Type *bottom_type() const { return Type::FLOAT; }
  virtual uint ideal_reg() const { return Op_RegF; }
};

//------------------------------ExtractDNode-----------------------------------
// Extract a double from a vector at position "pos"
class ExtractDNode : public ExtractNode {
 public:
  ExtractDNode(Node* src, Node* pos) : ExtractNode(src, pos) {}
  virtual int Opcode() const;
  virtual const Type *bottom_type() const { return Type::DOUBLE; }
  virtual uint ideal_reg() const { return Op_RegD; }
};

//------------------------------MacroLogicVNode-------------------------------
// Vector logical operations packing node.
class MacroLogicVNode : public VectorNode {
private:
  MacroLogicVNode(Node* in1, Node* in2, Node* in3, Node* fn, Node* mask, const TypeVect* vt)
  : VectorNode(in1, in2, in3, fn, vt) {
     if (mask) {
       this->add_req(mask);
       this->add_flag(Node::Flag_is_predicated_vector);
     }
  }

public:
  virtual int Opcode() const;

  static MacroLogicVNode* make(PhaseGVN& igvn, Node* in1, Node* in2, Node* in3,
                               Node* mask, uint truth_table, const TypeVect* vt);
};

class VectorMaskCmpNode : public VectorNode {
 private:
  BoolTest::mask _predicate;

 protected:
  virtual  uint size_of() const { return sizeof(VectorMaskCmpNode); }

 public:
  VectorMaskCmpNode(BoolTest::mask predicate, Node* in1, Node* in2, ConINode* predicate_node, const TypeVect* vt) :
      VectorNode(in1, in2, predicate_node, vt),
      _predicate(predicate) {
    assert(in1->bottom_type()->is_vect()->element_basic_type() == in2->bottom_type()->is_vect()->element_basic_type(),
           "VectorMaskCmp inputs must have same type for elements");
    assert(in1->bottom_type()->is_vect()->length() == in2->bottom_type()->is_vect()->length(),
           "VectorMaskCmp inputs must have same number of elements");
    assert((BoolTest::mask)predicate_node->get_int() == predicate, "Unmatched predicates");
    init_class_id(Class_VectorMaskCmp);
  }

  virtual int Opcode() const;
  virtual uint hash() const { return VectorNode::hash() + _predicate; }
  virtual bool cmp( const Node &n ) const {
    return VectorNode::cmp(n) && _predicate == ((VectorMaskCmpNode&)n)._predicate;
  }
  BoolTest::mask get_predicate() { return _predicate; }
#ifndef PRODUCT
  virtual void dump_spec(outputStream *st) const;
#endif // !PRODUCT
};

// Used to wrap other vector nodes in order to add masking functionality.
class VectorMaskWrapperNode : public VectorNode {
 public:
  VectorMaskWrapperNode(Node* vector, Node* mask)
    : VectorNode(vector, mask, vector->bottom_type()->is_vect()) {
    assert(mask->is_VectorMaskCmp(), "VectorMaskWrapper requires that second argument be a mask");
  }

  virtual int Opcode() const;
  Node* vector_val() const { return in(1); }
  Node* vector_mask() const { return in(2); }
};

class VectorTestNode : public CmpNode {
 private:
  BoolTest::mask _predicate;

 protected:
  uint size_of() const { return sizeof(*this); }

 public:
  VectorTestNode(Node* in1, Node* in2, BoolTest::mask predicate) : CmpNode(in1, in2), _predicate(predicate) {
    assert(in2->bottom_type()->is_vect() == in2->bottom_type()->is_vect(), "same vector type");
  }
  virtual int Opcode() const;
  virtual uint hash() const { return Node::hash() + _predicate; }
  virtual const Type* Value(PhaseGVN* phase) const { return TypeInt::CC; }
  virtual const Type* sub(const Type*, const Type*) const { return TypeInt::CC; }
  BoolTest::mask get_predicate() const { return _predicate; }

  virtual bool cmp( const Node &n ) const {
    return Node::cmp(n) && _predicate == ((VectorTestNode&)n)._predicate;
  }
};

class VectorBlendNode : public VectorNode {
 public:
  VectorBlendNode(Node* vec1, Node* vec2, Node* mask)
    : VectorNode(vec1, vec2, mask, vec1->bottom_type()->is_vect()) {
  }

  virtual int Opcode() const;
  virtual Node* Identity(PhaseGVN* phase);
  Node* vec1() const { return in(1); }
  Node* vec2() const { return in(2); }
  Node* vec_mask() const { return in(3); }
};

class VectorRearrangeNode : public VectorNode {
 public:
  VectorRearrangeNode(Node* vec1, Node* shuffle)
    : VectorNode(vec1, shuffle, vec1->bottom_type()->is_vect()) {
    // assert(mask->is_VectorMask(), "VectorBlendNode requires that third argument be a mask");
  }

  virtual int Opcode() const;
  Node* vec1() const { return in(1); }
  Node* vec_shuffle() const { return in(2); }
};


// Select elements from two source vectors based on the wrapped indexes held in
// the first vector.
class SelectFromTwoVectorNode : public VectorNode {
public:
  SelectFromTwoVectorNode(Node* indexes, Node* src1, Node* src2, const TypeVect* vt)
  : VectorNode(indexes, src1, src2, vt) {
      assert(is_integral_type(indexes->bottom_type()->is_vect()->element_basic_type()),
             "indexes must be an integral vector");
  }

  virtual int Opcode() const;
};


class VectorLoadShuffleNode : public VectorNode {
 public:
  VectorLoadShuffleNode(Node* in, const TypeVect* vt)
    : VectorNode(in, vt) {
    assert(in->bottom_type()->is_vect()->element_basic_type() == T_BYTE, "must be BYTE");
  }

  int GetOutShuffleSize() const { return type2aelembytes(vect_type()->element_basic_type()); }
  virtual int Opcode() const;
};

class VectorLoadMaskNode : public VectorNode {
 public:
  VectorLoadMaskNode(Node* in, const TypeVect* vt) : VectorNode(in, vt) {
    assert(in->bottom_type()->is_vect()->element_basic_type() == T_BOOLEAN, "must be boolean");
  }

  virtual int Opcode() const;
  virtual Node* Identity(PhaseGVN* phase);
};

class VectorStoreMaskNode : public VectorNode {
 protected:
  VectorStoreMaskNode(Node* in1, ConINode* in2, const TypeVect* vt) : VectorNode(in1, in2, vt) {}

 public:
  virtual int Opcode() const;
  virtual Node* Identity(PhaseGVN* phase);

  static VectorStoreMaskNode* make(PhaseGVN& gvn, Node* in, BasicType in_type, uint num_elem);
};

class VectorMaskCastNode : public VectorNode {
 public:
  VectorMaskCastNode(Node* in, const TypeVect* vt) : VectorNode(in, vt) {
    const TypeVect* in_vt = in->bottom_type()->is_vect();
    assert(in_vt->length() == vt->length(), "vector length must match");
  }
  virtual int Opcode() const;
};

// This is intended for use as a simple reinterpret node that has no cast.
class VectorReinterpretNode : public VectorNode {
 private:
  const TypeVect* _src_vt;

 protected:
  uint size_of() const { return sizeof(VectorReinterpretNode); }
 public:
  VectorReinterpretNode(Node* in, const TypeVect* src_vt, const TypeVect* dst_vt)
     : VectorNode(in, dst_vt), _src_vt(src_vt) {
     assert((!dst_vt->isa_vectmask() && !src_vt->isa_vectmask()) ||
            (type2aelembytes(src_vt->element_basic_type()) >= type2aelembytes(dst_vt->element_basic_type())),
            "unsupported mask widening reinterpretation");
     init_class_id(Class_VectorReinterpret);
  }

  const TypeVect* src_type() { return _src_vt; }
  virtual uint hash() const { return VectorNode::hash() + _src_vt->hash(); }
  virtual bool cmp( const Node &n ) const {
    return VectorNode::cmp(n) && Type::equals(_src_vt, ((VectorReinterpretNode&) n)._src_vt);
  }
  virtual Node* Identity(PhaseGVN* phase);

  virtual int Opcode() const;
  static VectorNode* make(Node* n, const TypeVect* dst_vt, const TypeVect* src_vt);
};

class VectorCastNode : public VectorNode {
 public:
  VectorCastNode(Node* in, const TypeVect* vt) : VectorNode(in, vt) {}
  virtual int Opcode() const;

  static VectorCastNode* make(int vopc, Node* n1, BasicType bt, uint vlen);
  static int  opcode(int opc, BasicType bt, bool is_signed = true);
  static bool implemented(int opc, uint vlen, BasicType src_type, BasicType dst_type);

  virtual Node* Identity(PhaseGVN* phase);
};

class VectorCastB2XNode : public VectorCastNode {
 public:
  VectorCastB2XNode(Node* in, const TypeVect* vt) : VectorCastNode(in, vt) {
    assert(in->bottom_type()->is_vect()->element_basic_type() == T_BYTE, "must be byte");
  }
  virtual int Opcode() const;
};

class VectorCastS2XNode : public VectorCastNode {
 public:
  VectorCastS2XNode(Node* in, const TypeVect* vt) : VectorCastNode(in, vt) {
    assert(in->bottom_type()->is_vect()->element_basic_type() == T_SHORT, "must be short");
  }
  virtual int Opcode() const;
};

class VectorCastI2XNode : public VectorCastNode {
 public:
  VectorCastI2XNode(Node* in, const TypeVect* vt) : VectorCastNode(in, vt) {
    assert(in->bottom_type()->is_vect()->element_basic_type() == T_INT, "must be int");
  }
  virtual int Opcode() const;
};

class VectorCastL2XNode : public VectorCastNode {
 public:
  VectorCastL2XNode(Node* in, const TypeVect* vt) : VectorCastNode(in, vt) {
    assert(in->bottom_type()->is_vect()->element_basic_type() == T_LONG, "must be long");
  }
  virtual int Opcode() const;
};

class VectorCastF2XNode : public VectorCastNode {
 public:
  VectorCastF2XNode(Node* in, const TypeVect* vt) : VectorCastNode(in, vt) {
    assert(in->bottom_type()->is_vect()->element_basic_type() == T_FLOAT, "must be float");
  }
  virtual int Opcode() const;
};

class VectorCastD2XNode : public VectorCastNode {
 public:
  VectorCastD2XNode(Node* in, const TypeVect* vt) : VectorCastNode(in, vt) {
    assert(in->bottom_type()->is_vect()->element_basic_type() == T_DOUBLE, "must be double");
  }
  virtual int Opcode() const;
};

class VectorCastHF2FNode : public VectorCastNode {
 public:
  VectorCastHF2FNode(Node* in, const TypeVect* vt) : VectorCastNode(in, vt) {
    assert(in->bottom_type()->is_vect()->element_basic_type() == T_SHORT, "must be short");
  }
  virtual int Opcode() const;
};

class VectorCastF2HFNode : public VectorCastNode {
 public:
  VectorCastF2HFNode(Node* in, const TypeVect* vt) : VectorCastNode(in, vt) {
    assert(in->bottom_type()->is_vect()->element_basic_type() == T_FLOAT, "must be float");
  }
  virtual int Opcode() const;
};

// So far, VectorUCastNode can only be used in Vector API unsigned extensions
// between integral types. E.g., extending byte to float is not supported now.
class VectorUCastB2XNode : public VectorCastNode {
 public:
  VectorUCastB2XNode(Node* in, const TypeVect* vt) : VectorCastNode(in, vt) {
    assert(in->bottom_type()->is_vect()->element_basic_type() == T_BYTE, "must be byte");
    assert(vt->element_basic_type() == T_SHORT ||
           vt->element_basic_type() == T_INT ||
           vt->element_basic_type() == T_LONG, "must be");
  }
  virtual int Opcode() const;
};

class VectorUCastS2XNode : public VectorCastNode {
 public:
  VectorUCastS2XNode(Node* in, const TypeVect* vt) : VectorCastNode(in, vt) {
    assert(in->bottom_type()->is_vect()->element_basic_type() == T_SHORT, "must be short");
    assert(vt->element_basic_type() == T_INT ||
           vt->element_basic_type() == T_LONG, "must be");
  }
  virtual int Opcode() const;
};

class VectorUCastI2XNode : public VectorCastNode {
 public:
  VectorUCastI2XNode(Node* in, const TypeVect* vt) : VectorCastNode(in, vt) {
    assert(in->bottom_type()->is_vect()->element_basic_type() == T_INT, "must be int");
    assert(vt->element_basic_type() == T_LONG, "must be");
  }
  virtual int Opcode() const;
};

class RoundVFNode : public VectorNode {
 public:
  RoundVFNode(Node* in, const TypeVect* vt) :VectorNode(in, vt) {
    assert(in->bottom_type()->is_vect()->element_basic_type() == T_FLOAT, "must be float");
  }
  virtual int Opcode() const;
};

class RoundVDNode : public VectorNode {
 public:
  RoundVDNode(Node* in, const TypeVect* vt) : VectorNode(in, vt) {
    assert(in->bottom_type()->is_vect()->element_basic_type() == T_DOUBLE, "must be double");
  }
  virtual int Opcode() const;
};

class VectorInsertNode : public VectorNode {
 public:
  VectorInsertNode(Node* vsrc, Node* new_val, ConINode* pos, const TypeVect* vt) : VectorNode(vsrc, new_val, (Node*)pos, vt) {
   assert(pos->get_int() >= 0, "positive constants");
   assert(pos->get_int() < (int)vt->length(), "index must be less than vector length");
   assert(Type::equals(vt, vsrc->bottom_type()), "input and output must be same type");
  }
  virtual int Opcode() const;
  uint pos() const { return in(3)->get_int(); }

  static Node* make(Node* vec, Node* new_val, int position, PhaseGVN& gvn);
};

class VectorBoxNode : public Node {
 private:
  const TypeInstPtr* const _box_type;
  const TypeVect*    const _vec_type;
 public:
  enum {
     Box   = 1,
     Value = 2
  };
  VectorBoxNode(Compile* C, Node* box, Node* val,
                const TypeInstPtr* box_type, const TypeVect* vt)
    : Node(nullptr, box, val), _box_type(box_type), _vec_type(vt) {
    init_flags(Flag_is_macro);
    C->add_macro_node(this);
  }

  const  TypeInstPtr* box_type() const { assert(_box_type != nullptr, ""); return _box_type; };
  const  TypeVect*    vec_type() const { assert(_vec_type != nullptr, ""); return _vec_type; };

  virtual int Opcode() const;
  virtual const Type* bottom_type() const { return _box_type; }
  virtual       uint  ideal_reg() const { return box_type()->ideal_reg(); }
  virtual       uint  size_of() const { return sizeof(*this); }

  static const TypeFunc* vec_box_type(const TypeInstPtr* box_type);
};

class VectorBoxAllocateNode : public CallStaticJavaNode {
 public:
  VectorBoxAllocateNode(Compile* C, const TypeInstPtr* vbox_type)
    : CallStaticJavaNode(C, VectorBoxNode::vec_box_type(vbox_type), nullptr, nullptr) {
    init_flags(Flag_is_macro);
    C->add_macro_node(this);
  }

  virtual int Opcode() const;
#ifndef PRODUCT
  virtual void dump_spec(outputStream *st) const;
#endif // !PRODUCT
};

class VectorUnboxNode : public VectorNode {
 private:
  bool _shuffle_to_vector;
 protected:
  uint size_of() const { return sizeof(*this); }
 public:
  VectorUnboxNode(Compile* C, const TypeVect* vec_type, Node* obj, Node* mem, bool shuffle_to_vector)
    : VectorNode(mem, obj, vec_type) {
    _shuffle_to_vector = shuffle_to_vector;
    init_class_id(Class_VectorUnbox);
    init_flags(Flag_is_macro);
    C->add_macro_node(this);
  }

  virtual int Opcode() const;
  Node* obj() const { return in(2); }
  Node* mem() const { return in(1); }
  virtual Node* Identity(PhaseGVN* phase);
  Node* Ideal(PhaseGVN* phase, bool can_reshape);
  bool is_shuffle_to_vector() { return _shuffle_to_vector; }
};

class RotateRightVNode : public VectorNode {
public:
  RotateRightVNode(Node* in1, Node* in2, const TypeVect* vt)
  : VectorNode(in1, in2, vt) {}

  virtual int Opcode() const;
  Node* Ideal(PhaseGVN* phase, bool can_reshape);
};

class RotateLeftVNode : public VectorNode {
public:
  RotateLeftVNode(Node* in1, Node* in2, const TypeVect* vt)
  : VectorNode(in1, in2, vt) {}

  virtual int Opcode() const;
  Node* Ideal(PhaseGVN* phase, bool can_reshape);
};

class CountLeadingZerosVNode : public VectorNode {
 public:
  CountLeadingZerosVNode(Node* in, const TypeVect* vt)
  : VectorNode(in, vt) {
    assert(in->bottom_type()->is_vect()->element_basic_type() == vt->element_basic_type(),
           "must be the same");
  }

  virtual int Opcode() const;
};

class CountTrailingZerosVNode : public VectorNode {
 public:
  CountTrailingZerosVNode(Node* in, const TypeVect* vt)
  : VectorNode(in, vt) {
    assert(in->bottom_type()->is_vect()->element_basic_type() == vt->element_basic_type(),
           "must be the same");
  }

  virtual int Opcode() const;
};

class ReverseVNode : public VectorNode {
public:
  ReverseVNode(Node* in, const TypeVect* vt)
  : VectorNode(in, vt) {}

  virtual Node* Identity(PhaseGVN* phase);
  virtual int Opcode() const;
};

class ReverseBytesVNode : public VectorNode {
public:
  ReverseBytesVNode(Node* in, const TypeVect* vt)
  : VectorNode(in, vt) {}

  virtual Node* Identity(PhaseGVN* phase);
  virtual int Opcode() const;
};

class SignumVFNode : public VectorNode {
public:
  SignumVFNode(Node* in1, Node* zero, Node* one, const TypeVect* vt)
  : VectorNode(in1, zero, one, vt) {}

  virtual int Opcode() const;
};

class SignumVDNode : public VectorNode {
public:
  SignumVDNode(Node* in1, Node* zero, Node* one, const TypeVect* vt)
  : VectorNode(in1, zero, one, vt) {}

  virtual int Opcode() const;
};

class CompressBitsVNode : public VectorNode {
public:
  CompressBitsVNode(Node* in, Node* mask, const TypeVect* vt)
  : VectorNode(in, mask, vt) {}
  virtual int Opcode() const;
};

class ExpandBitsVNode : public VectorNode {
public:
  ExpandBitsVNode(Node* in, Node* mask, const TypeVect* vt)
  : VectorNode(in, mask, vt) {}
  virtual int Opcode() const;
};

#endif // SHARE_OPTO_VECTORNODE_HPP<|MERGE_RESOLUTION|>--- conflicted
+++ resolved
@@ -392,13 +392,14 @@
   virtual int Opcode() const;
 };
 
-<<<<<<< HEAD
 //------------------------------SubVHFNode--------------------------------------
 // Vector subtract half float
 class SubVHFNode : public VectorNode {
 public:
   SubVHFNode(Node* in1, Node* in2, const TypeVect* vt) : VectorNode(in1, in2, vt) {}
-=======
+  virtual int Opcode() const;
+};
+
 //------------------------------SaturatingAddVNode-----------------------------
 // Vector saturating addition.
 class SaturatingAddVNode : public SaturatingVectorNode {
@@ -412,7 +413,6 @@
 class SaturatingSubVNode : public SaturatingVectorNode {
  public:
   SaturatingSubVNode(Node* in1, Node* in2, const TypeVect* vt, bool is_unsigned) : SaturatingVectorNode(in1, in2, vt, is_unsigned) {}
->>>>>>> 83f3d42d
   virtual int Opcode() const;
 };
 
@@ -663,7 +663,6 @@
   virtual int Opcode() const;
 };
 
-<<<<<<< HEAD
 //------------------------------MinVHFNode------------------------------------
 // Vector Min for half floats
 class MinVHFNode : public VectorNode {
@@ -677,13 +676,14 @@
 class MaxVHFNode : public VectorNode {
 public:
   MaxVHFNode(Node* in1, Node* in2, const TypeVect* vt) : VectorNode(in1, in2, vt) {}
-=======
+  virtual int Opcode() const;
+};
+
 class UMaxVNode : public VectorNode {
  public:
   UMaxVNode(Node* in1, Node* in2, const TypeVect* vt) : VectorNode(in1, in2, vt) {
     assert(is_integral_type(vt->element_basic_type()), "");
   }
->>>>>>> 83f3d42d
   virtual int Opcode() const;
 };
 
