--- conflicted
+++ resolved
@@ -7481,19 +7481,8 @@
     if (vmIntrinsics::is_intrinsic_available(vmIntrinsics::_dcos)) {
       StubRoutines::_dcos = generate_dsin_dcos(/* isCos = */ true);
     }
-<<<<<<< HEAD
-
-    // Safefetch stubs.
-    generate_safefetch("SafeFetch32", sizeof(int),     &StubRoutines::_safefetch32_entry,
-                                                       &StubRoutines::_safefetch32_fault_pc,
-                                                       &StubRoutines::_safefetch32_continuation_pc);
-    generate_safefetch("SafeFetchN", sizeof(intptr_t), &StubRoutines::_safefetchN_entry,
-                                                       &StubRoutines::_safefetchN_fault_pc,
-                                                       &StubRoutines::_safefetchN_continuation_pc);
 
     StubRoutines::_load_nklass = generate_load_nklass();
-=======
->>>>>>> 647aa2ae
   }
 
   void generate_all() {
