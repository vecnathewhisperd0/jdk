#
# Copyright (c) 2011, 2020, Oracle and/or its affiliates. All rights reserved.
# DO NOT ALTER OR REMOVE COPYRIGHT NOTICES OR THIS FILE HEADER.
#
# This code is free software; you can redistribute it and/or modify it
# under the terms of the GNU General Public License version 2 only, as
# published by the Free Software Foundation.  Oracle designates this
# particular file as subject to the "Classpath" exception as provided
# by Oracle in the LICENSE file that accompanied this code.
#
# This code is distributed in the hope that it will be useful, but WITHOUT
# ANY WARRANTY; without even the implied warranty of MERCHANTABILITY or
# FITNESS FOR A PARTICULAR PURPOSE.  See the GNU General Public License
# version 2 for more details (a copy is included in the LICENSE file that
# accompanied this code).
#
# You should have received a copy of the GNU General Public License version
# 2 along with this work; if not, write to the Free Software Foundation,
# Inc., 51 Franklin St, Fifth Floor, Boston, MA 02110-1301 USA.
#
# Please contact Oracle, 500 Oracle Parkway, Redwood Shores, CA 94065 USA
# or visit www.oracle.com if you need additional information or have any
# questions.
#

################################################################################
#

AC_DEFUN([FLAGS_SETUP_LDFLAGS],
[
  FLAGS_SETUP_LDFLAGS_HELPER

  # Setup the target toolchain

  # On some platforms (mac) the linker warns about non existing -L dirs.
  # For any of the variants server, client or minimal, the dir matches the
  # variant name. The "main" variant should be used for linking. For the
  # rest, the dir is just server.
  if HOTSPOT_CHECK_JVM_VARIANT(server) || HOTSPOT_CHECK_JVM_VARIANT(client) \
      || HOTSPOT_CHECK_JVM_VARIANT(minimal); then
    TARGET_JVM_VARIANT_PATH=$JVM_VARIANT_MAIN
  else
    TARGET_JVM_VARIANT_PATH=server
  fi
  FLAGS_SETUP_LDFLAGS_CPU_DEP([TARGET])

  # Setup the build toolchain

  # When building a buildjdk, it's always only the server variant
  BUILD_JVM_VARIANT_PATH=server

  FLAGS_SETUP_LDFLAGS_CPU_DEP([BUILD], [OPENJDK_BUILD_])

  LDFLAGS_TESTEXE="${TARGET_LDFLAGS_JDK_LIBPATH}"
  AC_SUBST(LDFLAGS_TESTEXE)
  AC_SUBST(ADLC_LDFLAGS)
])

################################################################################

# CPU independent LDFLAGS setup, used for both target and build toolchain.
AC_DEFUN([FLAGS_SETUP_LDFLAGS_HELPER],
[
  # Setup basic LDFLAGS
  if test "x$TOOLCHAIN_TYPE" = xgcc; then
    # Add -z,defs, to forbid undefined symbols in object files.
    # add -z,relro (mark relocations read only) for all libs
    # add -z,now ("full relro" - more of the Global Offset Table GOT is marked read only)
    BASIC_LDFLAGS="-Wl,-z,defs -Wl,-z,relro -Wl,-z,now"
    # Linux : remove unused code+data in link step
    if test "x$ENABLE_LINKTIME_GC" = xtrue; then
      if test "x$OPENJDK_TARGET_CPU" = xs390x; then
        BASIC_LDFLAGS="$BASIC_LDFLAGS -Wl,--gc-sections -Wl,--print-gc-sections"
      else
        BASIC_LDFLAGS_JDK_ONLY="$BASIC_LDFLAGS_JDK_ONLY -Wl,--gc-sections"
      fi
    fi

    BASIC_LDFLAGS_JVM_ONLY="-Wl,-O1"

  elif test "x$TOOLCHAIN_TYPE" = xclang; then
    BASIC_LDFLAGS_JVM_ONLY="-mno-omit-leaf-frame-pointer -mstack-alignment=16 \
        -fPIC"

  elif test "x$TOOLCHAIN_TYPE" = xxlc; then
    BASIC_LDFLAGS="-b64 -brtl -bnorwexec -bnolibpath -bexpall -bernotok -btextpsize:64K \
        -bdatapsize:64K -bstackpsize:64K"
    # libjvm.so has gotten too large for normal TOC size; compile with qpic=large and link with bigtoc
    BASIC_LDFLAGS_JVM_ONLY="-Wl,-lC_r -bbigtoc"

  elif test "x$TOOLCHAIN_TYPE" = xmicrosoft; then
    BASIC_LDFLAGS="-nologo -opt:ref"
    BASIC_LDFLAGS_JDK_ONLY="-incremental:no"
    BASIC_LDFLAGS_JVM_ONLY="-opt:icf,8 -subsystem:windows"
  fi

  if test "x$TOOLCHAIN_TYPE" = xgcc || test "x$TOOLCHAIN_TYPE" = xclang; then
    if test -n "$HAS_NOEXECSTACK"; then
      BASIC_LDFLAGS="$BASIC_LDFLAGS -Wl,-z,noexecstack"
    fi
  fi

  # Setup OS-dependent LDFLAGS
  if test "x$TOOLCHAIN_TYPE" = xclang || test "x$TOOLCHAIN_TYPE" = xgcc; then
    if test "x$OPENJDK_TARGET_OS" = xmacosx; then
      # Assume clang or gcc.
      # FIXME: We should really generalize SET_SHARED_LIBRARY_ORIGIN instead.
      OS_LDFLAGS_JVM_ONLY="-Wl,-rpath,@loader_path/. -Wl,-rpath,@loader_path/.."
      OS_LDFLAGS_JDK_ONLY="-mmacosx-version-min=$MACOSX_VERSION_MIN"
    fi
  fi

  # Setup debug level-dependent LDFLAGS
  if test "x$TOOLCHAIN_TYPE" = xgcc; then
    if test "x$OPENJDK_TARGET_OS" = xlinux; then
      if test x$DEBUG_LEVEL = xrelease; then
        DEBUGLEVEL_LDFLAGS_JDK_ONLY="$DEBUGLEVEL_LDFLAGS_JDK_ONLY -Wl,-O1"
      fi
    fi

  elif test "x$TOOLCHAIN_TYPE" = xxlc; then
    # We need '-qminimaltoc' or '-qpic=large -bbigtoc' if the TOC overflows.
    # Hotspot now overflows its 64K TOC (currently only for debug),
    # so we build with '-qpic=large -bbigtoc'.
    if test "x$DEBUG_LEVEL" != xrelease; then
      DEBUGLEVEL_LDFLAGS_JVM_ONLY="$DEBUGLEVEL_LDFLAGS_JVM_ONLY -bbigtoc"
    fi
  fi

  # Setup LDFLAGS for linking executables
  if test "x$TOOLCHAIN_TYPE" = xgcc; then
    EXECUTABLE_LDFLAGS="$EXECUTABLE_LDFLAGS -Wl,--allow-shlib-undefined"
    # Enabling pie on 32 bit builds prevents the JVM from allocating a continuous
    # java heap.
    if test "x$OPENJDK_TARGET_CPU_BITS" != "x32"; then
      EXECUTABLE_LDFLAGS="$EXECUTABLE_LDFLAGS -pie"
    fi
  fi

  if test "x$ENABLE_REPRODUCIBLE_BUILD" = "xtrue"; then
    if test "x$TOOLCHAIN_TYPE" = xmicrosoft; then
      REPRODUCIBLE_LDFLAGS="-experimental:deterministic"
    fi
  fi

  if test "x$ALLOW_ABSOLUTE_PATHS_IN_OUTPUT" = "xfalse"; then
    if test "x$TOOLCHAIN_TYPE" = xmicrosoft; then
      BASIC_LDFLAGS="$BASIC_LDFLAGS -pdbaltpath:%_PDB%"
      # PATHMAP_FLAGS is setup in flags-cflags.m4.
      FILE_MACRO_LDFLAGS="${PATHMAP_FLAGS}"
    fi
  fi

  # Export some intermediate variables for compatibility
  LDFLAGS_CXX_JDK="$BASIC_LDFLAGS_ONLYCXX $BASIC_LDFLAGS_ONLYCXX_JDK_ONLY $DEBUGLEVEL_LDFLAGS_JDK_ONLY"
  AC_SUBST(LDFLAGS_CXX_JDK)
])

################################################################################
# $1 - Either BUILD or TARGET to pick the correct OS/CPU variables to check
#      conditionals against.
# $2 - Optional prefix for each variable defined.
AC_DEFUN([FLAGS_SETUP_LDFLAGS_CPU_DEP],
[
  # Setup CPU-dependent basic LDFLAGS. These can differ between the target and
  # build toolchain.
  if test "x$TOOLCHAIN_TYPE" = xgcc; then
    if test "x${OPENJDK_$1_CPU}" = xx86; then
      $1_CPU_LDFLAGS_JVM_ONLY="-march=i586"
    elif test "x$OPENJDK_$1_CPU" = xarm; then
      $1_CPU_LDFLAGS_JVM_ONLY="${$1_CPU_LDFLAGS_JVM_ONLY} -fsigned-char"
      $1_CPU_LDFLAGS="$ARM_ARCH_TYPE_FLAGS $ARM_FLOAT_TYPE_FLAGS"
    fi

<<<<<<< HEAD
    # 32-bit MIPS needs additional atomic linkage for 8-byte ops
    if test "x${OPENJDK_$1_CPU}" = xmips ||
       test "x${OPENJDK_$1_CPU}" = xmipsel; then
      $1_CPU_LDFLAGS="${$1_CPU_LDFLAGS} -latomic"
=======
    # MIPS ABI does not support GNU hash style
    if test "x${OPENJDK_$1_CPU}" = xmips ||
       test "x${OPENJDK_$1_CPU}" = xmipsel ||
       test "x${OPENJDK_$1_CPU}" = xmips64 ||
       test "x${OPENJDK_$1_CPU}" = xmips64el; then
      $1_CPU_LDFLAGS="${$1_CPU_LDFLAGS} -Wl,--hash-style=sysv"
    else
      $1_CPU_LDFLAGS="${$1_CPU_LDFLAGS} -Wl,--hash-style=gnu"
>>>>>>> 47a78e8a
    fi

  elif test "x$TOOLCHAIN_TYPE" = xmicrosoft; then
    if test "x${OPENJDK_$1_CPU_BITS}" = "x32"; then
      $1_CPU_EXECUTABLE_LDFLAGS="-stack:327680"
    elif test "x${OPENJDK_$1_CPU_BITS}" = "x64"; then
      $1_CPU_EXECUTABLE_LDFLAGS="-stack:1048576"
    fi
    if test "x${OPENJDK_$1_CPU}" = "xx86"; then
      $1_CPU_LDFLAGS="-safeseh"
    fi
  fi

  # JVM_VARIANT_PATH depends on if this is build or target...
  if test "x$TOOLCHAIN_TYPE" = xmicrosoft; then
    $1_LDFLAGS_JDK_LIBPATH="-libpath:${OUTPUTDIR}/support/modules_libs/java.base"
  else
    $1_LDFLAGS_JDK_LIBPATH="-L\$(SUPPORT_OUTPUTDIR)/modules_libs/java.base \
        -L\$(SUPPORT_OUTPUTDIR)/modules_libs/java.base/${$1_JVM_VARIANT_PATH}"
  fi

  # Export variables according to old definitions, prefix with $2 if present.
  LDFLAGS_JDK_COMMON="$BASIC_LDFLAGS $BASIC_LDFLAGS_JDK_ONLY \
      $OS_LDFLAGS_JDK_ONLY $DEBUGLEVEL_LDFLAGS_JDK_ONLY ${$2EXTRA_LDFLAGS}"
  $2LDFLAGS_JDKLIB="$LDFLAGS_JDK_COMMON $BASIC_LDFLAGS_JDK_LIB_ONLY \
      ${$1_LDFLAGS_JDK_LIBPATH} $SHARED_LIBRARY_FLAGS \
      $REPRODUCIBLE_LDFLAGS $FILE_MACRO_LDFLAGS"
  $2LDFLAGS_JDKEXE="$LDFLAGS_JDK_COMMON $EXECUTABLE_LDFLAGS \
      ${$1_CPU_EXECUTABLE_LDFLAGS} $REPRODUCIBLE_LDFLAGS $FILE_MACRO_LDFLAGS"

  $2JVM_LDFLAGS="$BASIC_LDFLAGS $BASIC_LDFLAGS_JVM_ONLY $OS_LDFLAGS_JVM_ONLY \
      $DEBUGLEVEL_LDFLAGS $DEBUGLEVEL_LDFLAGS_JVM_ONLY $BASIC_LDFLAGS_ONLYCXX \
      ${$1_CPU_LDFLAGS} ${$1_CPU_LDFLAGS_JVM_ONLY} ${$2EXTRA_LDFLAGS} \
      $REPRODUCIBLE_LDFLAGS $FILE_MACRO_LDFLAGS"

  AC_SUBST($2LDFLAGS_JDKLIB)
  AC_SUBST($2LDFLAGS_JDKEXE)

  AC_SUBST($2JVM_LDFLAGS)
])<|MERGE_RESOLUTION|>--- conflicted
+++ resolved
@@ -172,12 +172,6 @@
       $1_CPU_LDFLAGS="$ARM_ARCH_TYPE_FLAGS $ARM_FLOAT_TYPE_FLAGS"
     fi
 
-<<<<<<< HEAD
-    # 32-bit MIPS needs additional atomic linkage for 8-byte ops
-    if test "x${OPENJDK_$1_CPU}" = xmips ||
-       test "x${OPENJDK_$1_CPU}" = xmipsel; then
-      $1_CPU_LDFLAGS="${$1_CPU_LDFLAGS} -latomic"
-=======
     # MIPS ABI does not support GNU hash style
     if test "x${OPENJDK_$1_CPU}" = xmips ||
        test "x${OPENJDK_$1_CPU}" = xmipsel ||
@@ -186,7 +180,12 @@
       $1_CPU_LDFLAGS="${$1_CPU_LDFLAGS} -Wl,--hash-style=sysv"
     else
       $1_CPU_LDFLAGS="${$1_CPU_LDFLAGS} -Wl,--hash-style=gnu"
->>>>>>> 47a78e8a
+    fi
+
+    # 32-bit MIPS needs additional atomic linkage for 8-byte ops
+    if test "x${OPENJDK_$1_CPU}" = xmips ||
+       test "x${OPENJDK_$1_CPU}" = xmipsel; then
+      $1_CPU_LDFLAGS="${$1_CPU_LDFLAGS} -latomic"
     fi
 
   elif test "x$TOOLCHAIN_TYPE" = xmicrosoft; then
