/*
 * Copyright (c) 1997, 2023, Oracle and/or its affiliates. All rights reserved.
 * DO NOT ALTER OR REMOVE COPYRIGHT NOTICES OR THIS FILE HEADER.
 *
 * This code is free software; you can redistribute it and/or modify it
 * under the terms of the GNU General Public License version 2 only, as
 * published by the Free Software Foundation.
 *
 * This code is distributed in the hope that it will be useful, but WITHOUT
 * ANY WARRANTY; without even the implied warranty of MERCHANTABILITY or
 * FITNESS FOR A PARTICULAR PURPOSE.  See the GNU General Public License
 * version 2 for more details (a copy is included in the LICENSE file that
 * accompanied this code).
 *
 * You should have received a copy of the GNU General Public License version
 * 2 along with this work; if not, write to the Free Software Foundation,
 * Inc., 51 Franklin St, Fifth Floor, Boston, MA 02110-1301 USA.
 *
 * Please contact Oracle, 500 Oracle Parkway, Redwood Shores, CA 94065 USA
 * or visit www.oracle.com if you need additional information or have any
 * questions.
 *
 */

#include "precompiled.hpp"
#include "classfile/classLoaderDataGraph.hpp"
#include "classfile/vmSymbols.hpp"
#include "code/codeCache.hpp"
#include "compiler/compileBroker.hpp"
#include "gc/shared/collectedHeap.hpp"
#include "gc/shared/isGCActiveMark.hpp"
#include "logging/log.hpp"
#include "logging/logStream.hpp"
#include "logging/logConfiguration.hpp"
#include "memory/heapInspection.hpp"
#include "memory/metaspace/metaspaceReporter.hpp"
#include "memory/resourceArea.hpp"
#include "memory/universe.hpp"
#include "oops/symbol.hpp"
#include "runtime/arguments.hpp"
#include "runtime/deoptimization.hpp"
#include "runtime/frame.inline.hpp"
#include "runtime/interfaceSupport.inline.hpp"
#include "runtime/javaThread.inline.hpp"
#include "runtime/jniHandles.hpp"
#include "runtime/objectMonitor.inline.hpp"
#include "runtime/stackFrameStream.inline.hpp"
#include "runtime/synchronizer.hpp"
#include "runtime/threads.hpp"
#include "runtime/threadSMR.inline.hpp"
#include "runtime/vmOperations.hpp"
#include "services/threadService.hpp"
#include "utilities/ticks.hpp"

#define VM_OP_NAME_INITIALIZE(name) #name,

const char* VM_Operation::_names[VM_Operation::VMOp_Terminating] = \
  { VM_OPS_DO(VM_OP_NAME_INITIALIZE) };

void VM_Operation::set_calling_thread(Thread* thread) {
  _calling_thread = thread;
}

void VM_Operation::evaluate() {
  ResourceMark rm;
  LogTarget(Debug, vmoperation) lt;
  if (lt.is_enabled()) {
    LogStream ls(lt);
    ls.print("begin ");
    print_on_error(&ls);
    ls.cr();
  }
  doit();
  if (lt.is_enabled()) {
    LogStream ls(lt);
    ls.print("end ");
    print_on_error(&ls);
    ls.cr();
  }
}

// Called by fatal error handler.
void VM_Operation::print_on_error(outputStream* st) const {
  st->print("VM_Operation (" PTR_FORMAT "): ", p2i(this));
  st->print("%s", name());

  st->print(", mode: %s", evaluate_at_safepoint() ? "safepoint" : "no safepoint");

  if (calling_thread()) {
    st->print(", requested by thread " PTR_FORMAT, p2i(calling_thread()));
  }
}

void VM_ClearICs::doit() {
  if (_preserve_static_stubs) {
    CodeCache::cleanup_inline_caches_whitebox();
  } else {
    CodeCache::clear_inline_caches();
  }
}

void VM_CleanClassLoaderDataMetaspaces::doit() {
  ClassLoaderDataGraph::walk_metadata_and_clean_metaspaces();
}

VM_DeoptimizeFrame::VM_DeoptimizeFrame(JavaThread* thread, intptr_t* id, int reason) {
  _thread = thread;
  _id     = id;
  _reason = reason;
}


void VM_DeoptimizeFrame::doit() {
  assert(_reason > Deoptimization::Reason_none && _reason < Deoptimization::Reason_LIMIT, "invalid deopt reason");
  Deoptimization::deoptimize_frame_internal(_thread, _id, (Deoptimization::DeoptReason)_reason);
}


#ifndef PRODUCT

void VM_DeoptimizeAll::doit() {
  JavaThreadIteratorWithHandle jtiwh;
  // deoptimize all java threads in the system
  if (DeoptimizeALot) {
    for (; JavaThread *thread = jtiwh.next(); ) {
      if (thread->has_last_Java_frame()) {
        thread->deoptimize();
      }
    }
  } else if (DeoptimizeRandom) {

    // Deoptimize some selected threads and frames
    int tnum = os::random() & 0x3;
    int fnum =  os::random() & 0x3;
    int tcount = 0;
    for (; JavaThread *thread = jtiwh.next(); ) {
      if (thread->has_last_Java_frame()) {
        if (tcount++ == tnum)  {
        tcount = 0;
          int fcount = 0;
          // Deoptimize some selected frames.
          for(StackFrameStream fst(thread, false /* update */, true /* process_frames */); !fst.is_done(); fst.next()) {
            if (fst.current()->can_be_deoptimized()) {
              if (fcount++ == fnum) {
                fcount = 0;
                Deoptimization::deoptimize(thread, *fst.current());
              }
            }
          }
        }
      }
    }
  }
}


void VM_ZombieAll::doit() {
  JavaThread::cast(calling_thread())->make_zombies();
}

#endif // !PRODUCT

bool VM_PrintThreads::doit_prologue() {
  // Get Heap_lock if concurrent locks will be dumped
  if (_print_concurrent_locks) {
    Heap_lock->lock();
  }
  return true;
}

void VM_PrintThreads::doit() {
  Threads::print_on(_out, true, false, _print_concurrent_locks, _print_extended_info);
  if (_print_jni_handle_info) {
    JNIHandles::print_on(_out);
  }
}

void VM_PrintThreads::doit_epilogue() {
  if (_print_concurrent_locks) {
    // Release Heap_lock
    Heap_lock->unlock();
  }
}

void VM_PrintMetadata::doit() {
  metaspace::MetaspaceReporter::print_report(_out, _scale, _flags);
}

VM_FindDeadlocks::~VM_FindDeadlocks() {
  if (_deadlocks != nullptr) {
    DeadlockCycle* cycle = _deadlocks;
    while (cycle != nullptr) {
      DeadlockCycle* d = cycle;
      cycle = cycle->next();
      delete d;
    }
  }
}

void VM_FindDeadlocks::doit() {
  // Update the hazard ptr in the originating thread to the current
  // list of threads. This VM operation needs the current list of
  // threads for proper deadlock detection and those are the
  // JavaThreads we need to be protected when we return info to the
  // originating thread.
  _setter.set();

  _deadlocks = ThreadService::find_deadlocks_at_safepoint(_setter.list(), _concurrent_locks);
  if (_out != nullptr) {
    int num_deadlocks = 0;
    for (DeadlockCycle* cycle = _deadlocks; cycle != nullptr; cycle = cycle->next()) {
      num_deadlocks++;
      cycle->print_on_with(_setter.list(), _out);
    }

    if (num_deadlocks == 1) {
      _out->print_cr("\nFound 1 deadlock.\n");
      _out->flush();
    } else if (num_deadlocks > 1) {
      _out->print_cr("\nFound %d deadlocks.\n", num_deadlocks);
      _out->flush();
    }
  }
}

VM_ThreadDump::VM_ThreadDump(ThreadDumpResult* result,
                             int max_depth,
                             bool with_locked_monitors,
                             bool with_locked_synchronizers) {
  _result = result;
  _num_threads = 0; // 0 indicates all threads
  _threads = nullptr;
  _max_depth = max_depth;
  _with_locked_monitors = with_locked_monitors;
  _with_locked_synchronizers = with_locked_synchronizers;
}

VM_ThreadDump::VM_ThreadDump(ThreadDumpResult* result,
                             GrowableArray<instanceHandle>* threads,
                             int num_threads,
                             int max_depth,
                             bool with_locked_monitors,
                             bool with_locked_synchronizers) {
  _result = result;
  _num_threads = num_threads;
  _threads = threads;
  _max_depth = max_depth;
  _with_locked_monitors = with_locked_monitors;
  _with_locked_synchronizers = with_locked_synchronizers;
}

bool VM_ThreadDump::doit_prologue() {
  if (_with_locked_synchronizers) {
    // Acquire Heap_lock to dump concurrent locks
    Heap_lock->lock();
  }

  return true;
}

void VM_ThreadDump::doit_epilogue() {
  if (_with_locked_synchronizers) {
    // Release Heap_lock
    Heap_lock->unlock();
  }
}

// Hash table of void* to a list of ObjectMonitor* owned by the JavaThread.
// The JavaThread's owner key is either a JavaThread* or a stack lock
// address in the JavaThread so we use "void*".
//
class ObjectMonitorsDump : public MonitorClosure, public ObjectMonitorsView {
 private:
  static unsigned int ptr_hash(void* const& s1) {
    // 2654435761 = 2^32 * Phi (golden ratio)
    return (unsigned int)(((uint32_t)(uintptr_t)s1) * 2654435761u);
  }

 private:
  class ObjectMonitorLinkedList :
    public LinkedListImpl<ObjectMonitor*,
                          AnyObj::C_HEAP, mtThread,
                          AllocFailStrategy::RETURN_NULL> {};

  // ResourceHashtable SIZE is specified at compile time so we
  // use 1031 which is the first prime after 1024.
  typedef ResourceHashtable<void*, ObjectMonitorLinkedList*, 1031, AnyObj::C_HEAP, mtThread,
                            &ObjectMonitorsDump::ptr_hash> PtrTable;
  PtrTable* _ptrs;
  size_t _key_count;
  size_t _om_count;

  void add_list(void* key, ObjectMonitorLinkedList* list) {
    _ptrs->put(key, list);
    _key_count++;
  }

  ObjectMonitorLinkedList* get_list(void* key) {
    ObjectMonitorLinkedList** listpp = _ptrs->get(key);
    return (listpp == nullptr) ? nullptr : *listpp;
  }

  void add(ObjectMonitor* monitor) {
    void* key = monitor->owner();

    ObjectMonitorLinkedList* list = get_list(key);
    if (list == nullptr) {
      // Create new list and add it to the hash table:
      list = new (mtThread) ObjectMonitorLinkedList;
      _ptrs->put(key, list);
      _key_count++;
    }

    assert(list->find(monitor) == nullptr, "Should not contain duplicates");
    list->add(monitor);  // Add the ObjectMonitor to the list.
    _om_count++;
  }

 public:
  // ResourceHashtable is passed to various functions and populated in
  // different places so we allocate it using C_HEAP to make it immune
  // from any ResourceMarks that happen to be in the code paths.
  ObjectMonitorsDump() : _ptrs(new (mtThread) PtrTable), _key_count(0), _om_count(0) {}

  ~ObjectMonitorsDump() {
    class CleanupObjectMonitorsDump: StackObj {
     public:
      bool do_entry(void*& key, ObjectMonitorLinkedList*& list) {
        list->clear();  // clear the LinkListNodes
        delete list;    // then delete the LinkedList
        return true;
      }
    } cleanup;

    _ptrs->unlink(&cleanup);  // cleanup the LinkedLists
    delete _ptrs;             // then delete the hash table
  }

  // Implements MonitorClosure used to collect all owned monitors in the system
  void do_monitor(ObjectMonitor* monitor) override {
    assert(monitor->has_owner(), "Expects only owned monitors");

    if (monitor->is_owner_anonymous()) {
      // There's no need to collect anonymous owned monitors
      // because the caller of this code is only interested
      // in JNI owned monitors.
      return;
    }

<<<<<<< HEAD
=======
    if (monitor->object_peek() == nullptr) {
      // JNI code doesn't necessarily keep the monitor object
      // alive. Filter out monitors with dead objects.
      return;
    }

>>>>>>> 2c003f1f
    add(monitor);
  }

  // Implements the ObjectMonitorsView interface
  void visit(MonitorClosure* closure, JavaThread* thread) override {
    ObjectMonitorLinkedList* list = get_list(thread);
    LinkedListIterator<ObjectMonitor*> iter(list != nullptr ? list->head() : nullptr);
    while (!iter.is_empty()) {
      ObjectMonitor* monitor = *iter.next();
      closure->do_monitor(monitor);
    }
  }

  size_t key_count() { return _key_count; }
  size_t om_count() { return _om_count; }
};

void VM_ThreadDump::doit() {
  ResourceMark rm;

  // Set the hazard ptr in the originating thread to protect the
  // current list of threads. This VM operation needs the current list
  // of threads for a proper dump and those are the JavaThreads we need
  // to be protected when we return info to the originating thread.
  _result->set_t_list();

  ConcurrentLocksDump concurrent_locks(true);
  if (_with_locked_synchronizers) {
    concurrent_locks.dump_at_safepoint();
  }

  ObjectMonitorsDump object_monitors;
  if (_with_locked_monitors) {
    // Gather information about owned monitors.
    ObjectSynchronizer::owned_monitors_iterate(&object_monitors);

    // If there are many object monitors in the system then the above iteration
    // can start to take time. Be friendly to following thread dumps by telling
    // the MonitorDeflationThread to deflate monitors.
    //
    // This is trying to be somewhat backwards compatible with the previous
    // implementation, which performed monitor deflation right here. We might
    // want to reconsider the need to trigger monitor deflation from the thread
    // dumping and instead maybe tweak the deflation heuristics.
    ObjectSynchronizer::request_deflate_idle_monitors();
  }

  if (_num_threads == 0) {
    // Snapshot all live threads

    for (uint i = 0; i < _result->t_list()->length(); i++) {
      JavaThread* jt = _result->t_list()->thread_at(i);
      if (jt->is_exiting() ||
          jt->is_hidden_from_external_view())  {
        // skip terminating threads and hidden threads
        continue;
      }
      ThreadConcurrentLocks* tcl = nullptr;
      if (_with_locked_synchronizers) {
        tcl = concurrent_locks.thread_concurrent_locks(jt);
      }
      snapshot_thread(jt, tcl, &object_monitors);
    }
  } else {
    // Snapshot threads in the given _threads array
    // A dummy snapshot is created if a thread doesn't exist

    for (int i = 0; i < _num_threads; i++) {
      instanceHandle th = _threads->at(i);
      if (th() == nullptr) {
        // skip if the thread doesn't exist
        // Add a dummy snapshot
        _result->add_thread_snapshot();
        continue;
      }

      // Dump thread stack only if the thread is alive and not exiting
      // and not VM internal thread.
      JavaThread* jt = java_lang_Thread::thread(th());
      if (jt != nullptr && !_result->t_list()->includes(jt)) {
        // _threads[i] doesn't refer to a valid JavaThread; this check
        // is primarily for JVM_DumpThreads() which doesn't have a good
        // way to validate the _threads array.
        jt = nullptr;
      }
      if (jt == nullptr || /* thread not alive */
          jt->is_exiting() ||
          jt->is_hidden_from_external_view())  {
        // add a null snapshot if skipped
        _result->add_thread_snapshot();
        continue;
      }
      ThreadConcurrentLocks* tcl = nullptr;
      if (_with_locked_synchronizers) {
        tcl = concurrent_locks.thread_concurrent_locks(jt);
      }
      snapshot_thread(jt, tcl, &object_monitors);
    }
  }
}

void VM_ThreadDump::snapshot_thread(JavaThread* java_thread, ThreadConcurrentLocks* tcl,
                                    ObjectMonitorsView* monitors) {
  ThreadSnapshot* snapshot = _result->add_thread_snapshot(java_thread);
  snapshot->dump_stack_at_safepoint(_max_depth, _with_locked_monitors, monitors, false);
  snapshot->set_concurrent_locks(tcl);
}

volatile bool VM_Exit::_vm_exited = false;
Thread * volatile VM_Exit::_shutdown_thread = nullptr;

int VM_Exit::set_vm_exited() {

  Thread * thr_cur = Thread::current();

  assert(SafepointSynchronize::is_at_safepoint(), "must be at safepoint already");

  int num_active = 0;

  _shutdown_thread = thr_cur;
  _vm_exited = true;                                // global flag
  for (JavaThreadIteratorWithHandle jtiwh; JavaThread *thr = jtiwh.next(); ) {
    if (thr != thr_cur && thr->thread_state() == _thread_in_native) {
      ++num_active;
      thr->set_terminated(JavaThread::_vm_exited);  // per-thread flag
    }
  }

  return num_active;
}

int VM_Exit::wait_for_threads_in_native_to_block() {
  // VM exits at safepoint. This function must be called at the final safepoint
  // to wait for threads in _thread_in_native state to be quiescent.
  assert(SafepointSynchronize::is_at_safepoint(), "must be at safepoint already");

  Thread * thr_cur = Thread::current();
  Monitor timer(Mutex::nosafepoint, "VM_ExitTimer_lock");

  // Compiler threads need longer wait because they can access VM data directly
  // while in native. If they are active and some structures being used are
  // deleted by the shutdown sequence, they will crash. On the other hand, user
  // threads must go through native=>Java/VM transitions first to access VM
  // data, and they will be stopped during state transition. In theory, we
  // don't have to wait for user threads to be quiescent, but it's always
  // better to terminate VM when current thread is the only active thread, so
  // wait for user threads too. Numbers are in 10 milliseconds.
  int wait_time_per_attempt = 10;               // in milliseconds
  int max_wait_attempts_user_thread = UserThreadWaitAttemptsAtExit;
  int max_wait_attempts_compiler_thread = 1000; // at least 10 seconds

  int attempts = 0;
  JavaThreadIteratorWithHandle jtiwh;
  while (true) {
    int num_active = 0;
    int num_active_compiler_thread = 0;

    jtiwh.rewind();
    for (; JavaThread *thr = jtiwh.next(); ) {
      if (thr!=thr_cur && thr->thread_state() == _thread_in_native) {
        num_active++;
        if (thr->is_Compiler_thread()) {
#if INCLUDE_JVMCI
          CompilerThread* ct = (CompilerThread*) thr;
          if (ct->compiler() == nullptr || !ct->compiler()->is_jvmci()) {
            num_active_compiler_thread++;
          } else {
            // A JVMCI compiler thread never accesses VM data structures
            // while in _thread_in_native state so there's no need to wait
            // for it and potentially add a 300 millisecond delay to VM
            // shutdown.
            num_active--;
          }
#else
          num_active_compiler_thread++;
#endif
        }
      }
    }

    if (num_active == 0) {
       return 0;
    } else if (attempts >= max_wait_attempts_compiler_thread) {
       return num_active;
    } else if (num_active_compiler_thread == 0 &&
               attempts >= max_wait_attempts_user_thread) {
       return num_active;
    }

    attempts++;

    MonitorLocker ml(&timer, Mutex::_no_safepoint_check_flag);
    ml.wait(wait_time_per_attempt);
  }
}

void VM_Exit::doit() {

  if (VerifyBeforeExit) {
    HandleMark hm(VMThread::vm_thread());
    // Among other things, this ensures that Eden top is correct.
    Universe::heap()->prepare_for_verify();
    // Silent verification so as not to pollute normal output,
    // unless we really asked for it.
    Universe::verify();
  }

  CompileBroker::set_should_block();

  // Wait for a short period for threads in native to block. Any thread
  // still executing native code after the wait will be stopped at
  // native==>Java/VM barriers.
  // Among 16276 JCK tests, 94% of them come here without any threads still
  // running in native; the other 6% are quiescent within 250ms (Ultra 80).
  wait_for_threads_in_native_to_block();

  set_vm_exited();

  // The ObjectMonitor subsystem uses perf counters so do this before
  // we call exit_globals() so we don't run afoul of perfMemory_exit().
  ObjectSynchronizer::do_final_audit_and_print_stats();

  // We'd like to call IdealGraphPrinter::clean_up() to finalize the
  // XML logging, but we can't safely do that here. The logic to make
  // XML termination logging safe is tied to the termination of the
  // VMThread, and it doesn't terminate on this exit path. See 8222534.

  // cleanup globals resources before exiting. exit_globals() currently
  // cleans up outputStream resources and PerfMemory resources.
  exit_globals();

  LogConfiguration::finalize();

  // Check for exit hook
  exit_hook_t exit_hook = Arguments::exit_hook();
  if (exit_hook != nullptr) {
    // exit hook should exit.
    exit_hook(_exit_code);
    // ... but if it didn't, we must do it here
    vm_direct_exit(_exit_code);
  } else {
    vm_direct_exit(_exit_code);
  }
}


void VM_Exit::wait_if_vm_exited() {
  if (_vm_exited &&
      Thread::current_or_null() != _shutdown_thread) {
    // _vm_exited is set at safepoint, and the Threads_lock is never released
    // so we will block here until the process dies.
    Threads_lock->lock();
    ShouldNotReachHere();
  }
}

void VM_PrintCompileQueue::doit() {
  CompileBroker::print_compile_queues(_out);
}

#if INCLUDE_SERVICES
void VM_PrintClassHierarchy::doit() {
  KlassHierarchy::print_class_hierarchy(_out, _print_interfaces, _print_subclasses, _classname);
}
#endif<|MERGE_RESOLUTION|>--- conflicted
+++ resolved
@@ -347,15 +347,12 @@
       return;
     }
 
-<<<<<<< HEAD
-=======
     if (monitor->object_peek() == nullptr) {
       // JNI code doesn't necessarily keep the monitor object
       // alive. Filter out monitors with dead objects.
       return;
     }
 
->>>>>>> 2c003f1f
     add(monitor);
   }
 
