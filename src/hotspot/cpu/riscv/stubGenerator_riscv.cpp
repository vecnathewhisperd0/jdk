--- conflicted
+++ resolved
@@ -5105,7 +5105,231 @@
 
   /**
    * vector registers:
-<<<<<<< HEAD
+   *   input VectorRegister's:  intputV1-V3, for m2 they could be v2, v4, v6, for m1 they could be v1, v2, v3
+   *   index VectorRegister's:  idxV1-V4, for m2 they could be v8, v10, v12, v14, for m1 they could be v4, v5, v6, v7
+   *   output VectorRegister's: outputV1-V4, for m2 they could be v16, v18, v20, v22, for m1 they could be v8, v9, v10, v11
+   *
+   * NOTE: each field will occupy a vector register group
+   */
+  void base64_vector_encode_round(Register src, Register dst, Register codec,
+                    Register size, Register stepSrc, Register stepDst,
+                    VectorRegister inputV1, VectorRegister inputV2, VectorRegister inputV3,
+                    VectorRegister idxV1, VectorRegister idxV2, VectorRegister idxV3, VectorRegister idxV4,
+                    VectorRegister outputV1, VectorRegister outputV2, VectorRegister outputV3, VectorRegister outputV4,
+                    Assembler::LMUL lmul) {
+    // set vector register type/len
+    __ vsetvli(x0, size, Assembler::e8, lmul);
+
+    // segmented load src into v registers: mem(src) => vr(3)
+    __ vlseg3e8_v(inputV1, src);
+
+    // src = src + register_group_len_bytes * 3
+    __ add(src, src, stepSrc);
+
+    // encoding
+    //   1. compute index into lookup table: vr(3) => vr(4)
+    __ vsrl_vi(idxV1, inputV1, 2);
+
+    __ vsrl_vi(idxV2, inputV2, 2);
+    __ vsll_vi(inputV1, inputV1, 6);
+    __ vor_vv(idxV2, idxV2, inputV1);
+    __ vsrl_vi(idxV2, idxV2, 2);
+
+    __ vsrl_vi(idxV3, inputV3, 4);
+    __ vsll_vi(inputV2, inputV2, 4);
+    __ vor_vv(idxV3, inputV2, idxV3);
+    __ vsrl_vi(idxV3, idxV3, 2);
+
+    __ vsll_vi(idxV4, inputV3, 2);
+    __ vsrl_vi(idxV4, idxV4, 2);
+
+    //   2. indexed load: vr(4) => vr(4)
+    __ vluxei8_v(outputV1, codec, idxV1);
+    __ vluxei8_v(outputV2, codec, idxV2);
+    __ vluxei8_v(outputV3, codec, idxV3);
+    __ vluxei8_v(outputV4, codec, idxV4);
+
+    // segmented store encoded data in v registers back to dst: vr(4) => mem(dst)
+    __ vsseg4e8_v(outputV1, dst);
+
+    // dst = dst + register_group_len_bytes * 4
+    __ add(dst, dst, stepDst);
+  }
+
+  /**
+   *  void j.u.Base64.Encoder.encodeBlock(byte[] src, int sp, int sl, byte[] dst, int dp, boolean isURL)
+   *
+   *  Input arguments:
+   *  c_rarg0   - src, source array
+   *  c_rarg1   - sp, src start offset
+   *  c_rarg2   - sl, src end offset
+   *  c_rarg3   - dst, dest array
+   *  c_rarg4   - dp, dst start offset
+   *  c_rarg5   - isURL, Base64 or URL character set
+   */
+  address generate_base64_encodeBlock() {
+    alignas(64) static const char toBase64[64] = {
+      'A', 'B', 'C', 'D', 'E', 'F', 'G', 'H', 'I', 'J', 'K', 'L', 'M',
+      'N', 'O', 'P', 'Q', 'R', 'S', 'T', 'U', 'V', 'W', 'X', 'Y', 'Z',
+      'a', 'b', 'c', 'd', 'e', 'f', 'g', 'h', 'i', 'j', 'k', 'l', 'm',
+      'n', 'o', 'p', 'q', 'r', 's', 't', 'u', 'v', 'w', 'x', 'y', 'z',
+      '0', '1', '2', '3', '4', '5', '6', '7', '8', '9', '+', '/'
+    };
+
+    alignas(64) static const char toBase64URL[64] = {
+      'A', 'B', 'C', 'D', 'E', 'F', 'G', 'H', 'I', 'J', 'K', 'L', 'M',
+      'N', 'O', 'P', 'Q', 'R', 'S', 'T', 'U', 'V', 'W', 'X', 'Y', 'Z',
+      'a', 'b', 'c', 'd', 'e', 'f', 'g', 'h', 'i', 'j', 'k', 'l', 'm',
+      'n', 'o', 'p', 'q', 'r', 's', 't', 'u', 'v', 'w', 'x', 'y', 'z',
+      '0', '1', '2', '3', '4', '5', '6', '7', '8', '9', '-', '_'
+    };
+
+    __ align(CodeEntryAlignment);
+    StubCodeMark mark(this, "StubRoutines", "encodeBlock");
+    address start = __ pc();
+    __ enter();
+
+    Register src    = c_rarg0;
+    Register soff   = c_rarg1;
+    Register send   = c_rarg2;
+    Register dst    = c_rarg3;
+    Register doff   = c_rarg4;
+    Register isURL  = c_rarg5;
+
+    Register codec  = c_rarg6;
+    Register length = c_rarg7; // total length of src data in bytes
+
+    Label ProcessData, Exit;
+
+    // length should be multiple of 3
+    __ sub(length, send, soff);
+    // real src/dst to process data
+    __ add(src, src, soff);
+    __ add(dst, dst, doff);
+
+    // load the codec base address
+    __ la(codec, ExternalAddress((address) toBase64));
+    __ beqz(isURL, ProcessData);
+    __ la(codec, ExternalAddress((address) toBase64URL));
+    __ BIND(ProcessData);
+
+    // vector version
+    if (UseRVV) {
+      Label ProcessM2, ProcessM1, ProcessScalar;
+
+      Register size      = soff;
+      Register stepSrcM1 = send;
+      Register stepSrcM2 = doff;
+      Register stepDst   = isURL;
+
+      __ mv(size, MaxVectorSize * 2);
+      __ mv(stepSrcM1, MaxVectorSize * 3);
+      __ slli(stepSrcM2, stepSrcM1, 1);
+      __ mv(stepDst, MaxVectorSize * 2 * 4);
+
+      __ blt(length, stepSrcM2, ProcessM1);
+
+      __ BIND(ProcessM2);
+      base64_vector_encode_round(src, dst, codec,
+                    size, stepSrcM2, stepDst,
+                    v2, v4, v6,         // inputs
+                    v8, v10, v12, v14,  // indexes
+                    v16, v18, v20, v22, // outputs
+                    Assembler::m2);
+
+      __ sub(length, length, stepSrcM2);
+      __ bge(length, stepSrcM2, ProcessM2);
+
+      __ BIND(ProcessM1);
+      __ blt(length, stepSrcM1, ProcessScalar);
+
+      __ srli(size, size, 1);
+      __ srli(stepDst, stepDst, 1);
+      base64_vector_encode_round(src, dst, codec,
+                    size, stepSrcM1, stepDst,
+                    v1, v2, v3,         // inputs
+                    v4, v5, v6, v7,     // indexes
+                    v8, v9, v10, v11,   // outputs
+                    Assembler::m1);
+      __ sub(length, length, stepSrcM1);
+
+      __ BIND(ProcessScalar);
+    }
+
+    // scalar version
+    {
+      Register byte1 = soff, byte0 = send, byte2 = doff;
+      Register combined24Bits = isURL;
+
+      __ beqz(length, Exit);
+
+      Label ScalarLoop;
+      __ BIND(ScalarLoop);
+      {
+        // plain:   [byte0[7:0] : byte1[7:0] : byte2[7:0]] =>
+        // encoded: [byte0[7:2] : byte0[1:0]+byte1[7:4] : byte1[3:0]+byte2[7:6] : byte2[5:0]]
+
+        // load 3 bytes src data
+        __ lbu(byte0, Address(src, 0));
+        __ lbu(byte1, Address(src, 1));
+        __ lbu(byte2, Address(src, 2));
+        __ addi(src, src, 3);
+
+        // construct 24 bits from 3 bytes
+        __ slliw(byte0, byte0, 16);
+        __ slliw(byte1, byte1, 8);
+        __ orr(combined24Bits, byte0, byte1);
+        __ orr(combined24Bits, combined24Bits, byte2);
+
+        // get codec index and encode(ie. load from codec by index)
+        __ slliw(byte0, combined24Bits, 8);
+        __ srliw(byte0, byte0, 26);
+        __ add(byte0, codec, byte0);
+        __ lbu(byte0, byte0);
+
+        __ slliw(byte1, combined24Bits, 14);
+        __ srliw(byte1, byte1, 26);
+        __ add(byte1, codec, byte1);
+        __ lbu(byte1, byte1);
+
+        __ slliw(byte2, combined24Bits, 20);
+        __ srliw(byte2, byte2, 26);
+        __ add(byte2, codec, byte2);
+        __ lbu(byte2, byte2);
+
+        __ andi(combined24Bits, combined24Bits, 0x3f);
+        __ add(combined24Bits, codec, combined24Bits);
+        __ lbu(combined24Bits, combined24Bits);
+
+        // store 4 bytes encoded data
+        __ sb(byte0, Address(dst, 0));
+        __ sb(byte1, Address(dst, 1));
+        __ sb(byte2, Address(dst, 2));
+        __ sb(combined24Bits, Address(dst, 3));
+
+        __ sub(length, length, 3);
+        __ addi(dst, dst, 4);
+        // loop back
+        __ bnez(length, ScalarLoop);
+      }
+    }
+
+    __ BIND(Exit);
+
+    __ leave();
+    __ ret();
+
+    return (address) start;
+  }
+
+
+
+
+
+
+
+  /**
+   * vector registers:
    * input VectorRegister's:  intputV1-V4, for m2 they could be v2, v4, v6, for m1 they could be v2, v4, v6, v8
    * index VectorRegister's:  idxV1-V3, for m2 they could be v8, v10, v12, v14, for m1 they could be v10, v12, v14, v16
    * output VectorRegister's: outputV1-V4, for m2 they could be v16, v18, v20, v22, for m1 they could be v18, v20, v22
@@ -5163,65 +5387,11 @@
     __ vsseg3e8_v(outputV1, dst);
 
     // dst = dst + register_group_len_bytes * 3
-=======
-   *   input VectorRegister's:  intputV1-V3, for m2 they could be v2, v4, v6, for m1 they could be v1, v2, v3
-   *   index VectorRegister's:  idxV1-V4, for m2 they could be v8, v10, v12, v14, for m1 they could be v4, v5, v6, v7
-   *   output VectorRegister's: outputV1-V4, for m2 they could be v16, v18, v20, v22, for m1 they could be v8, v9, v10, v11
-   *
-   * NOTE: each field will occupy a vector register group
-   */
-  void base64_vector_encode_round(Register src, Register dst, Register codec,
-                    Register size, Register stepSrc, Register stepDst,
-                    VectorRegister inputV1, VectorRegister inputV2, VectorRegister inputV3,
-                    VectorRegister idxV1, VectorRegister idxV2, VectorRegister idxV3, VectorRegister idxV4,
-                    VectorRegister outputV1, VectorRegister outputV2, VectorRegister outputV3, VectorRegister outputV4,
-                    Assembler::LMUL lmul) {
-    // set vector register type/len
-    __ vsetvli(x0, size, Assembler::e8, lmul);
-
-    // segmented load src into v registers: mem(src) => vr(3)
-    __ vlseg3e8_v(inputV1, src);
-
-    // src = src + register_group_len_bytes * 3
-    __ add(src, src, stepSrc);
-
-    // encoding
-    //   1. compute index into lookup table: vr(3) => vr(4)
-    __ vsrl_vi(idxV1, inputV1, 2);
-
-    __ vsrl_vi(idxV2, inputV2, 2);
-    __ vsll_vi(inputV1, inputV1, 6);
-    __ vor_vv(idxV2, idxV2, inputV1);
-    __ vsrl_vi(idxV2, idxV2, 2);
-
-    __ vsrl_vi(idxV3, inputV3, 4);
-    __ vsll_vi(inputV2, inputV2, 4);
-    __ vor_vv(idxV3, inputV2, idxV3);
-    __ vsrl_vi(idxV3, idxV3, 2);
-
-    __ vsll_vi(idxV4, inputV3, 2);
-    __ vsrl_vi(idxV4, idxV4, 2);
-
-    //   2. indexed load: vr(4) => vr(4)
-    __ vluxei8_v(outputV1, codec, idxV1);
-    __ vluxei8_v(outputV2, codec, idxV2);
-    __ vluxei8_v(outputV3, codec, idxV3);
-    __ vluxei8_v(outputV4, codec, idxV4);
-
-    // segmented store encoded data in v registers back to dst: vr(4) => mem(dst)
-    __ vsseg4e8_v(outputV1, dst);
-
-    // dst = dst + register_group_len_bytes * 4
->>>>>>> b9d49dce
     __ add(dst, dst, stepDst);
   }
 
   /**
-<<<<<<< HEAD
    * int j.u.Base64.Decoder.decodeBlock(byte[] src, int sp, int sl, byte[] dst, int dp, boolean isURL, boolean isMIME)
-=======
-   *  void j.u.Base64.Encoder.encodeBlock(byte[] src, int sp, int sl, byte[] dst, int dp, boolean isURL)
->>>>>>> b9d49dce
    *
    *  Input arguments:
    *  c_rarg0   - src, source array
@@ -5230,7 +5400,6 @@
    *  c_rarg3   - dst, dest array
    *  c_rarg4   - dp, dst start offset
    *  c_rarg5   - isURL, Base64 or URL character set
-<<<<<<< HEAD
    *  c_rarg6   - isMIME, Decoding MIME block - unused here
    */
   address generate_base64_decodeBlock() {
@@ -5275,28 +5444,6 @@
 
     __ align(CodeEntryAlignment);
     StubCodeMark mark(this, "StubRoutines", "decodeBlock");
-=======
-   */
-  address generate_base64_encodeBlock() {
-    alignas(64) static const char toBase64[64] = {
-      'A', 'B', 'C', 'D', 'E', 'F', 'G', 'H', 'I', 'J', 'K', 'L', 'M',
-      'N', 'O', 'P', 'Q', 'R', 'S', 'T', 'U', 'V', 'W', 'X', 'Y', 'Z',
-      'a', 'b', 'c', 'd', 'e', 'f', 'g', 'h', 'i', 'j', 'k', 'l', 'm',
-      'n', 'o', 'p', 'q', 'r', 's', 't', 'u', 'v', 'w', 'x', 'y', 'z',
-      '0', '1', '2', '3', '4', '5', '6', '7', '8', '9', '+', '/'
-    };
-
-    alignas(64) static const char toBase64URL[64] = {
-      'A', 'B', 'C', 'D', 'E', 'F', 'G', 'H', 'I', 'J', 'K', 'L', 'M',
-      'N', 'O', 'P', 'Q', 'R', 'S', 'T', 'U', 'V', 'W', 'X', 'Y', 'Z',
-      'a', 'b', 'c', 'd', 'e', 'f', 'g', 'h', 'i', 'j', 'k', 'l', 'm',
-      'n', 'o', 'p', 'q', 'r', 's', 't', 'u', 'v', 'w', 'x', 'y', 'z',
-      '0', '1', '2', '3', '4', '5', '6', '7', '8', '9', '-', '_'
-    };
-
-    __ align(CodeEntryAlignment);
-    StubCodeMark mark(this, "StubRoutines", "encodeBlock");
->>>>>>> b9d49dce
     address start = __ pc();
     __ enter();
 
@@ -5306,7 +5453,6 @@
     Register dst    = c_rarg3;
     Register doff   = c_rarg4;
     Register isURL  = c_rarg5;
-<<<<<<< HEAD
     Register isMIME = c_rarg6;
 
     Register codec     = c_rarg7;
@@ -5317,20 +5463,10 @@
     Label ProcessScalar, ProcessVector;
 
     // length should be multiple of 4
-=======
-
-    Register codec  = c_rarg6;
-    Register length = c_rarg7; // total length of src data in bytes
-
-    Label ProcessData, Exit;
-
-    // length should be multiple of 3
->>>>>>> b9d49dce
     __ sub(length, send, soff);
     // real src/dst to process data
     __ add(src, src, soff);
     __ add(dst, dst, doff);
-<<<<<<< HEAD
     // backup of dst, used to calculate the return value at exit
     __ mv(dstBackup, dst);
 
@@ -5443,48 +5579,11 @@
 
 
       // Assembler::m2
-=======
-
-    // load the codec base address
-    __ la(codec, ExternalAddress((address) toBase64));
-    __ beqz(isURL, ProcessData);
-    __ la(codec, ExternalAddress((address) toBase64URL));
-    __ BIND(ProcessData);
-
-    // vector version
-    if (UseRVV) {
-      Label ProcessM2, ProcessM1, ProcessScalar;
-
-      Register size      = soff;
-      Register stepSrcM1 = send;
-      Register stepSrcM2 = doff;
-      Register stepDst   = isURL;
-
-      __ mv(size, MaxVectorSize * 2);
-      __ mv(stepSrcM1, MaxVectorSize * 3);
-      __ slli(stepSrcM2, stepSrcM1, 1);
-      __ mv(stepDst, MaxVectorSize * 2 * 4);
-
-      __ blt(length, stepSrcM2, ProcessM1);
-
-      __ BIND(ProcessM2);
-      base64_vector_encode_round(src, dst, codec,
-                    size, stepSrcM2, stepDst,
-                    v2, v4, v6,         // inputs
-                    v8, v10, v12, v14,  // indexes
-                    v16, v18, v20, v22, // outputs
-                    Assembler::m2);
-
-      __ sub(length, length, stepSrcM2);
-      __ bge(length, stepSrcM2, ProcessM2);
-
->>>>>>> b9d49dce
       __ BIND(ProcessM1);
       __ blt(length, stepSrcM1, ProcessScalar);
 
       __ srli(size, size, 1);
       __ srli(stepDst, stepDst, 1);
-<<<<<<< HEAD
       base64_vector_decode_round(src, dst, codec,
                     size, stepSrcM1, stepDst, failedIdx, minusOne,
                     v1, v2, v3, v4,      // inputs
@@ -5499,78 +5598,6 @@
 
     __ BIND(Exit);
     __ sub(c_rarg0, dst, dstBackup);
-=======
-      base64_vector_encode_round(src, dst, codec,
-                    size, stepSrcM1, stepDst,
-                    v1, v2, v3,         // inputs
-                    v4, v5, v6, v7,     // indexes
-                    v8, v9, v10, v11,   // outputs
-                    Assembler::m1);
-      __ sub(length, length, stepSrcM1);
-
-      __ BIND(ProcessScalar);
-    }
-
-    // scalar version
-    {
-      Register byte1 = soff, byte0 = send, byte2 = doff;
-      Register combined24Bits = isURL;
-
-      __ beqz(length, Exit);
-
-      Label ScalarLoop;
-      __ BIND(ScalarLoop);
-      {
-        // plain:   [byte0[7:0] : byte1[7:0] : byte2[7:0]] =>
-        // encoded: [byte0[7:2] : byte0[1:0]+byte1[7:4] : byte1[3:0]+byte2[7:6] : byte2[5:0]]
-
-        // load 3 bytes src data
-        __ lbu(byte0, Address(src, 0));
-        __ lbu(byte1, Address(src, 1));
-        __ lbu(byte2, Address(src, 2));
-        __ addi(src, src, 3);
-
-        // construct 24 bits from 3 bytes
-        __ slliw(byte0, byte0, 16);
-        __ slliw(byte1, byte1, 8);
-        __ orr(combined24Bits, byte0, byte1);
-        __ orr(combined24Bits, combined24Bits, byte2);
-
-        // get codec index and encode(ie. load from codec by index)
-        __ slliw(byte0, combined24Bits, 8);
-        __ srliw(byte0, byte0, 26);
-        __ add(byte0, codec, byte0);
-        __ lbu(byte0, byte0);
-
-        __ slliw(byte1, combined24Bits, 14);
-        __ srliw(byte1, byte1, 26);
-        __ add(byte1, codec, byte1);
-        __ lbu(byte1, byte1);
-
-        __ slliw(byte2, combined24Bits, 20);
-        __ srliw(byte2, byte2, 26);
-        __ add(byte2, codec, byte2);
-        __ lbu(byte2, byte2);
-
-        __ andi(combined24Bits, combined24Bits, 0x3f);
-        __ add(combined24Bits, codec, combined24Bits);
-        __ lbu(combined24Bits, combined24Bits);
-
-        // store 4 bytes encoded data
-        __ sb(byte0, Address(dst, 0));
-        __ sb(byte1, Address(dst, 1));
-        __ sb(byte2, Address(dst, 2));
-        __ sb(combined24Bits, Address(dst, 3));
-
-        __ sub(length, length, 3);
-        __ addi(dst, dst, 4);
-        // loop back
-        __ bnez(length, ScalarLoop);
-      }
-    }
-
-    __ BIND(Exit);
->>>>>>> b9d49dce
 
     __ leave();
     __ ret();
@@ -6235,11 +6262,8 @@
     }
 
     if (UseBASE64Intrinsics) {
-<<<<<<< HEAD
+      StubRoutines::_base64_encodeBlock = generate_base64_encodeBlock();
       StubRoutines::_base64_decodeBlock = generate_base64_decodeBlock();
-=======
-      StubRoutines::_base64_encodeBlock = generate_base64_encodeBlock();
->>>>>>> b9d49dce
     }
 
     if (UseAdler32Intrinsics) {
