/*
 * Copyright (c) 1997, 2022, Oracle and/or its affiliates. All rights reserved.
 * Copyright (c) 2014, 2021, Red Hat Inc. All rights reserved.
 * DO NOT ALTER OR REMOVE COPYRIGHT NOTICES OR THIS FILE HEADER.
 *
 * This code is free software; you can redistribute it and/or modify it
 * under the terms of the GNU General Public License version 2 only, as
 * published by the Free Software Foundation.
 *
 * This code is distributed in the hope that it will be useful, but WITHOUT
 * ANY WARRANTY; without even the implied warranty of MERCHANTABILITY or
 * FITNESS FOR A PARTICULAR PURPOSE.  See the GNU General Public License
 * version 2 for more details (a copy is included in the LICENSE file that
 * accompanied this code).
 *
 * You should have received a copy of the GNU General Public License version
 * 2 along with this work; if not, write to the Free Software Foundation,
 * Inc., 51 Franklin St, Fifth Floor, Boston, MA 02110-1301 USA.
 *
 * Please contact Oracle, 500 Oracle Parkway, Redwood Shores, CA 94065 USA
 * or visit www.oracle.com if you need additional information or have any
 * questions.
 *
 */

#ifndef CPU_AARCH64_ASSEMBLER_AARCH64_HPP
#define CPU_AARCH64_ASSEMBLER_AARCH64_HPP

#include "asm/register.hpp"
#include "metaprogramming/enableIf.hpp"

#ifdef __GNUC__

// __nop needs volatile so that compiler doesn't optimize it away
#define NOP() asm volatile ("nop");

#elif defined(_MSC_VER)

// Use MSVC intrinsic: https://docs.microsoft.com/en-us/cpp/intrinsics/arm64-intrinsics?view=vs-2019#I
#define NOP() __nop();

#endif


// definitions of various symbolic names for machine registers

// First intercalls between C and Java which use 8 general registers
// and 8 floating registers

// we also have to copy between x86 and ARM registers but that's a
// secondary complication -- not all code employing C call convention
// executes as x86 code though -- we generate some of it

class Argument {
 public:
  enum {
    n_int_register_parameters_c   = 8,  // r0, r1, ... r7 (c_rarg0, c_rarg1, ...)
    n_float_register_parameters_c = 8,  // v0, v1, ... v7 (c_farg0, c_farg1, ... )

    n_int_register_parameters_j   = 8, // r1, ... r7, r0 (rj_rarg0, j_rarg1, ...
    n_float_register_parameters_j = 8  // v0, v1, ... v7 (j_farg0, j_farg1, ...
  };
};

REGISTER_DECLARATION(Register, c_rarg0, r0);
REGISTER_DECLARATION(Register, c_rarg1, r1);
REGISTER_DECLARATION(Register, c_rarg2, r2);
REGISTER_DECLARATION(Register, c_rarg3, r3);
REGISTER_DECLARATION(Register, c_rarg4, r4);
REGISTER_DECLARATION(Register, c_rarg5, r5);
REGISTER_DECLARATION(Register, c_rarg6, r6);
REGISTER_DECLARATION(Register, c_rarg7, r7);

REGISTER_DECLARATION(FloatRegister, c_farg0, v0);
REGISTER_DECLARATION(FloatRegister, c_farg1, v1);
REGISTER_DECLARATION(FloatRegister, c_farg2, v2);
REGISTER_DECLARATION(FloatRegister, c_farg3, v3);
REGISTER_DECLARATION(FloatRegister, c_farg4, v4);
REGISTER_DECLARATION(FloatRegister, c_farg5, v5);
REGISTER_DECLARATION(FloatRegister, c_farg6, v6);
REGISTER_DECLARATION(FloatRegister, c_farg7, v7);

// Symbolically name the register arguments used by the Java calling convention.
// We have control over the convention for java so we can do what we please.
// What pleases us is to offset the java calling convention so that when
// we call a suitable jni method the arguments are lined up and we don't
// have to do much shuffling. A suitable jni method is non-static and a
// small number of arguments
//
//  |--------------------------------------------------------------------|
//  | c_rarg0  c_rarg1  c_rarg2 c_rarg3 c_rarg4 c_rarg5 c_rarg6 c_rarg7  |
//  |--------------------------------------------------------------------|
//  | r0       r1       r2      r3      r4      r5      r6      r7       |
//  |--------------------------------------------------------------------|
//  | j_rarg7  j_rarg0  j_rarg1 j_rarg2 j_rarg3 j_rarg4 j_rarg5 j_rarg6  |
//  |--------------------------------------------------------------------|


REGISTER_DECLARATION(Register, j_rarg0, c_rarg1);
REGISTER_DECLARATION(Register, j_rarg1, c_rarg2);
REGISTER_DECLARATION(Register, j_rarg2, c_rarg3);
REGISTER_DECLARATION(Register, j_rarg3, c_rarg4);
REGISTER_DECLARATION(Register, j_rarg4, c_rarg5);
REGISTER_DECLARATION(Register, j_rarg5, c_rarg6);
REGISTER_DECLARATION(Register, j_rarg6, c_rarg7);
REGISTER_DECLARATION(Register, j_rarg7, c_rarg0);

// Java floating args are passed as per C

REGISTER_DECLARATION(FloatRegister, j_farg0, v0);
REGISTER_DECLARATION(FloatRegister, j_farg1, v1);
REGISTER_DECLARATION(FloatRegister, j_farg2, v2);
REGISTER_DECLARATION(FloatRegister, j_farg3, v3);
REGISTER_DECLARATION(FloatRegister, j_farg4, v4);
REGISTER_DECLARATION(FloatRegister, j_farg5, v5);
REGISTER_DECLARATION(FloatRegister, j_farg6, v6);
REGISTER_DECLARATION(FloatRegister, j_farg7, v7);

// registers used to hold VM data either temporarily within a method
// or across method calls

// volatile (caller-save) registers

// r8 is used for indirect result location return
// we use it and r9 as scratch registers
REGISTER_DECLARATION(Register, rscratch1, r8);
REGISTER_DECLARATION(Register, rscratch2, r9);

// current method -- must be in a call-clobbered register
REGISTER_DECLARATION(Register, rmethod,   r12);

// non-volatile (callee-save) registers are r16-29
// of which the following are dedicated global state

// link register
REGISTER_DECLARATION(Register, lr,        r30);
// frame pointer
REGISTER_DECLARATION(Register, rfp,       r29);
// current thread
REGISTER_DECLARATION(Register, rthread,   r28);
// base of heap
REGISTER_DECLARATION(Register, rheapbase, r27);
// constant pool cache
REGISTER_DECLARATION(Register, rcpool,    r26);
// monitors allocated on stack
REGISTER_DECLARATION(Register, rmonitors, r25);
// locals on stack
REGISTER_DECLARATION(Register, rlocals,   r24);
// bytecode pointer
REGISTER_DECLARATION(Register, rbcp,      r22);
// Dispatch table base
REGISTER_DECLARATION(Register, rdispatch, r21);
// Java stack pointer
REGISTER_DECLARATION(Register, esp,      r20);

// Preserved predicate register with all elements set TRUE.
REGISTER_DECLARATION(PRegister, ptrue, p7);

#define assert_cond(ARG1) assert(ARG1, #ARG1)

namespace asm_util {
  uint32_t encode_logical_immediate(bool is32, uint64_t imm);
  uint32_t encode_sve_logical_immediate(unsigned elembits, uint64_t imm);
  bool operand_valid_for_immediate_bits(int64_t imm, unsigned nbits);
};

using namespace asm_util;


class Assembler;

class Instruction_aarch64 {
  unsigned insn;
#ifdef ASSERT
  unsigned bits;
#endif
  Assembler *assem;

public:

  Instruction_aarch64(class Assembler *as) {
#ifdef ASSERT
    bits = 0;
#endif
    insn = 0;
    assem = as;
  }

  inline ~Instruction_aarch64();

  unsigned &get_insn() { return insn; }
#ifdef ASSERT
  unsigned &get_bits() { return bits; }
#endif

  static inline int32_t extend(unsigned val, int hi = 31, int lo = 0) {
    union {
      unsigned u;
      int n;
    };

    u = val << (31 - hi);
    n = n >> (31 - hi + lo);
    return n;
  }

  static inline uint32_t extract(uint32_t val, int msb, int lsb) {
    int nbits = msb - lsb + 1;
    assert_cond(msb >= lsb);
    uint32_t mask = checked_cast<uint32_t>(right_n_bits(nbits));
    uint32_t result = val >> lsb;
    result &= mask;
    return result;
  }

  static inline int32_t sextract(uint32_t val, int msb, int lsb) {
    uint32_t uval = extract(val, msb, lsb);
    return extend(uval, msb - lsb);
  }

  static void patch(address a, int msb, int lsb, uint64_t val) {
    int nbits = msb - lsb + 1;
    guarantee(val < (1ULL << nbits), "Field too big for insn");
    assert_cond(msb >= lsb);
    unsigned mask = checked_cast<unsigned>(right_n_bits(nbits));
    val <<= lsb;
    mask <<= lsb;
    unsigned target = *(unsigned *)a;
    target &= ~mask;
    target |= val;
    *(unsigned *)a = target;
  }

  static void spatch(address a, int msb, int lsb, int64_t val) {
    int nbits = msb - lsb + 1;
    int64_t chk = val >> (nbits - 1);
    guarantee (chk == -1 || chk == 0, "Field too big for insn");
    unsigned uval = val;
    unsigned mask = checked_cast<unsigned>(right_n_bits(nbits));
    uval &= mask;
    uval <<= lsb;
    mask <<= lsb;
    unsigned target = *(unsigned *)a;
    target &= ~mask;
    target |= uval;
    *(unsigned *)a = target;
  }

  void f(unsigned val, int msb, int lsb) {
    int nbits = msb - lsb + 1;
    guarantee(val < (1ULL << nbits), "Field too big for insn");
    assert_cond(msb >= lsb);
    val <<= lsb;
    insn |= val;
#ifdef ASSERT
    unsigned mask = checked_cast<unsigned>(right_n_bits(nbits));
    mask <<= lsb;
    assert_cond((bits & mask) == 0);
    bits |= mask;
#endif
  }

  void f(unsigned val, int bit) {
    f(val, bit, bit);
  }

  void sf(int64_t val, int msb, int lsb) {
    int nbits = msb - lsb + 1;
    int64_t chk = val >> (nbits - 1);
    guarantee (chk == -1 || chk == 0, "Field too big for insn");
    unsigned uval = val;
    unsigned mask = checked_cast<unsigned>(right_n_bits(nbits));
    uval &= mask;
    f(uval, lsb + nbits - 1, lsb);
  }

  void rf(Register r, int lsb) {
    f(r->encoding_nocheck(), lsb + 4, lsb);
  }

  // reg|ZR
  void zrf(Register r, int lsb) {
    f(r->encoding_nocheck() - (r == zr), lsb + 4, lsb);
  }

  // reg|SP
  void srf(Register r, int lsb) {
    f(r == sp ? 31 : r->encoding_nocheck(), lsb + 4, lsb);
  }

  void rf(FloatRegister r, int lsb) {
    f(r->encoding_nocheck(), lsb + 4, lsb);
  }

  void prf(PRegister r, int lsb) {
    f(r->encoding_nocheck(), lsb + 3, lsb);
  }

  void pgrf(PRegister r, int lsb) {
    f(r->encoding_nocheck(), lsb + 2, lsb);
  }

  unsigned get(int msb = 31, int lsb = 0) {
    int nbits = msb - lsb + 1;
    unsigned mask = checked_cast<unsigned>(right_n_bits(nbits)) << lsb;
    assert_cond((bits & mask) == mask);
    return (insn & mask) >> lsb;
  }
};

#define starti Instruction_aarch64 current_insn(this);

class PrePost {
  int _offset;
  Register _r;
public:
  PrePost(Register reg, int o) : _offset(o), _r(reg) { }
  int offset() { return _offset; }
  Register reg() { return _r; }
};

class Pre : public PrePost {
public:
  Pre(Register reg, int o) : PrePost(reg, o) { }
};
class Post : public PrePost {
  Register _idx;
  bool _is_postreg;
public:
  Post(Register reg, int o) : PrePost(reg, o) { _idx = NULL; _is_postreg = false; }
  Post(Register reg, Register idx) : PrePost(reg, 0) { _idx = idx; _is_postreg = true; }
  Register idx_reg() { return _idx; }
  bool is_postreg() {return _is_postreg; }
};

namespace ext
{
  enum operation { uxtb, uxth, uxtw, uxtx, sxtb, sxth, sxtw, sxtx };
};

// Addressing modes
class Address {
 public:

  enum mode { no_mode, base_plus_offset, pre, post, post_reg, pcrel,
              base_plus_offset_reg, literal };

  // Shift and extend for base reg + reg offset addressing
  class extend {
    int _option, _shift;
    ext::operation _op;
  public:
    extend() { }
    extend(int s, int o, ext::operation op) : _option(o), _shift(s), _op(op) { }
    int option() const{ return _option; }
    int shift() const { return _shift; }
    ext::operation op() const { return _op; }
  };
  class uxtw : public extend {
  public:
    uxtw(int shift = -1): extend(shift, 0b010, ext::uxtw) { }
  };
  class lsl : public extend {
  public:
    lsl(int shift = -1): extend(shift, 0b011, ext::uxtx) { }
  };
  class sxtw : public extend {
  public:
    sxtw(int shift = -1): extend(shift, 0b110, ext::sxtw) { }
  };
  class sxtx : public extend {
  public:
    sxtx(int shift = -1): extend(shift, 0b111, ext::sxtx) { }
  };

 private:
  Register _base;
  Register _index;
  int64_t _offset;
  enum mode _mode;
  extend _ext;

  RelocationHolder _rspec;

  // Typically we use AddressLiterals we want to use their rval
  // However in some situations we want the lval (effect address) of
  // the item.  We provide a special factory for making those lvals.
  bool _is_lval;

  // If the target is far we'll need to load the ea of this to a
  // register to reach it. Otherwise if near we can do PC-relative
  // addressing.
  address          _target;

 public:
  Address()
    : _mode(no_mode) { }
  Address(Register r)
    : _base(r), _index(noreg), _offset(0), _mode(base_plus_offset), _target(0) { }

  template<typename T, ENABLE_IF(std::is_integral<T>::value)>
  Address(Register r, T o)
    : _base(r), _index(noreg), _offset(o), _mode(base_plus_offset), _target(0) {}

  Address(Register r, ByteSize disp)
    : Address(r, in_bytes(disp)) { }
  Address(Register r, Register r1, extend ext = lsl())
    : _base(r), _index(r1), _offset(0), _mode(base_plus_offset_reg),
      _ext(ext), _target(0) { }
  Address(Pre p)
    : _base(p.reg()), _offset(p.offset()), _mode(pre) { }
  Address(Post p)
    : _base(p.reg()),  _index(p.idx_reg()), _offset(p.offset()),
      _mode(p.is_postreg() ? post_reg : post), _target(0) { }
  Address(address target, RelocationHolder const& rspec)
    : _mode(literal),
      _rspec(rspec),
      _is_lval(false),
      _target(target)  { }
  Address(address target, relocInfo::relocType rtype = relocInfo::external_word_type);
  Address(Register base, RegisterOrConstant index, extend ext = lsl())
    : _base (base),
      _offset(0), _ext(ext), _target(0) {
    if (index.is_register()) {
      _mode = base_plus_offset_reg;
      _index = index.as_register();
    } else {
      guarantee(ext.option() == ext::uxtx, "should be");
      assert(index.is_constant(), "should be");
      _mode = base_plus_offset;
      _offset = index.as_constant() << ext.shift();
    }
  }

  Register base() const {
    guarantee((_mode == base_plus_offset || _mode == base_plus_offset_reg
               || _mode == post || _mode == post_reg),
              "wrong mode");
    return _base;
  }
  int64_t offset() const {
    return _offset;
  }
  Register index() const {
    return _index;
  }
  mode getMode() const {
    return _mode;
  }
  bool uses(Register reg) const { return _base == reg || _index == reg; }
  address target() const { return _target; }
  const RelocationHolder& rspec() const { return _rspec; }

  void encode(Instruction_aarch64 *i) const {
    i->f(0b111, 29, 27);
    i->srf(_base, 5);

    switch(_mode) {
    case base_plus_offset:
      {
        unsigned size = i->get(31, 30);
        if (i->get(26, 26) && i->get(23, 23)) {
          // SIMD Q Type - Size = 128 bits
          assert(size == 0, "bad size");
          size = 0b100;
        }
        assert(offset_ok_for_immed(_offset, size),
               "must be, was: " INT64_FORMAT ", %d", _offset, size);
        unsigned mask = (1 << size) - 1;
        if (_offset < 0 || _offset & mask) {
          i->f(0b00, 25, 24);
          i->f(0, 21), i->f(0b00, 11, 10);
          i->sf(_offset, 20, 12);
        } else {
          i->f(0b01, 25, 24);
          i->f(_offset >> size, 21, 10);
        }
      }
      break;

    case base_plus_offset_reg:
      {
        i->f(0b00, 25, 24);
        i->f(1, 21);
        i->rf(_index, 16);
        i->f(_ext.option(), 15, 13);
        unsigned size = i->get(31, 30);
        if (i->get(26, 26) && i->get(23, 23)) {
          // SIMD Q Type - Size = 128 bits
          assert(size == 0, "bad size");
          size = 0b100;
        }
        if (size == 0) // It's a byte
          i->f(_ext.shift() >= 0, 12);
        else {
          assert(_ext.shift() <= 0 || _ext.shift() == (int)size, "bad shift");
          i->f(_ext.shift() > 0, 12);
        }
        i->f(0b10, 11, 10);
      }
      break;

    case pre:
      i->f(0b00, 25, 24);
      i->f(0, 21), i->f(0b11, 11, 10);
      i->sf(_offset, 20, 12);
      break;

    case post:
      i->f(0b00, 25, 24);
      i->f(0, 21), i->f(0b01, 11, 10);
      i->sf(_offset, 20, 12);
      break;

    default:
      ShouldNotReachHere();
    }
  }

  void encode_pair(Instruction_aarch64 *i) const {
    switch(_mode) {
    case base_plus_offset:
      i->f(0b010, 25, 23);
      break;
    case pre:
      i->f(0b011, 25, 23);
      break;
    case post:
      i->f(0b001, 25, 23);
      break;
    default:
      ShouldNotReachHere();
    }

    unsigned size; // Operand shift in 32-bit words

    if (i->get(26, 26)) { // float
      switch(i->get(31, 30)) {
      case 0b10:
        size = 2; break;
      case 0b01:
        size = 1; break;
      case 0b00:
        size = 0; break;
      default:
        ShouldNotReachHere();
        size = 0;  // unreachable
      }
    } else {
      size = i->get(31, 31);
    }

    size = 4 << size;
    guarantee(_offset % size == 0, "bad offset");
    i->sf(_offset / size, 21, 15);
    i->srf(_base, 5);
  }

  void encode_nontemporal_pair(Instruction_aarch64 *i) const {
    // Only base + offset is allowed
    i->f(0b000, 25, 23);
    unsigned size = i->get(31, 31);
    size = 4 << size;
    guarantee(_offset % size == 0, "bad offset");
    i->sf(_offset / size, 21, 15);
    i->srf(_base, 5);
    guarantee(_mode == Address::base_plus_offset,
              "Bad addressing mode for non-temporal op");
  }

  void lea(MacroAssembler *, Register) const;

  static bool offset_ok_for_immed(int64_t offset, uint shift);

  static bool offset_ok_for_sve_immed(int64_t offset, int shift, int vl /* sve vector length */) {
    if (offset % vl == 0) {
      // Convert address offset into sve imm offset (MUL VL).
      int sve_offset = offset / vl;
      if (((-(1 << (shift - 1))) <= sve_offset) && (sve_offset < (1 << (shift - 1)))) {
        // sve_offset can be encoded
        return true;
      }
    }
    return false;
  }
};

// Convenience classes
class RuntimeAddress: public Address {

  public:

  RuntimeAddress(address target) : Address(target, relocInfo::runtime_call_type) {}

};

class OopAddress: public Address {

  public:

  OopAddress(address target) : Address(target, relocInfo::oop_type){}

};

class ExternalAddress: public Address {
 private:
  static relocInfo::relocType reloc_for_target(address target) {
    // Sometimes ExternalAddress is used for values which aren't
    // exactly addresses, like the card table base.
    // external_word_type can't be used for values in the first page
    // so just skip the reloc in that case.
    return external_word_Relocation::can_be_relocated(target) ? relocInfo::external_word_type : relocInfo::none;
  }

 public:

  ExternalAddress(address target) : Address(target, reloc_for_target(target)) {}

};

class InternalAddress: public Address {

  public:

  InternalAddress(address target) : Address(target, relocInfo::internal_word_type) {}
};

const int FPUStateSizeInWords = FloatRegisterImpl::number_of_registers *
                                FloatRegisterImpl::save_slots_per_register;

typedef enum {
  PLDL1KEEP = 0b00000, PLDL1STRM, PLDL2KEEP, PLDL2STRM, PLDL3KEEP, PLDL3STRM,
  PSTL1KEEP = 0b10000, PSTL1STRM, PSTL2KEEP, PSTL2STRM, PSTL3KEEP, PSTL3STRM,
  PLIL1KEEP = 0b01000, PLIL1STRM, PLIL2KEEP, PLIL2STRM, PLIL3KEEP, PLIL3STRM
} prfop;

class Assembler : public AbstractAssembler {

public:

#ifndef PRODUCT
  static const uintptr_t asm_bp;

  void emit_int32(jint x) {
    if ((uintptr_t)pc() == asm_bp)
      NOP();
    AbstractAssembler::emit_int32(x);
  }
#else
  void emit_int32(jint x) {
    AbstractAssembler::emit_int32(x);
  }
#endif

  enum { instruction_size = 4 };

  //---<  calculate length of instruction  >---
  // We just use the values set above.
  // instruction must start at passed address
  static unsigned int instr_len(unsigned char *instr) { return instruction_size; }

  //---<  longest instructions  >---
  static unsigned int instr_maxlen() { return instruction_size; }

  Address adjust(Register base, int offset, bool preIncrement) {
    if (preIncrement)
      return Address(Pre(base, offset));
    else
      return Address(Post(base, offset));
  }

  Address pre(Register base, int offset) {
    return adjust(base, offset, true);
  }

  Address post(Register base, int offset) {
    return adjust(base, offset, false);
  }

  Address post(Register base, Register idx) {
    return Address(Post(base, idx));
  }

  static address locate_next_instruction(address inst);

#define f current_insn.f
#define sf current_insn.sf
#define rf current_insn.rf
#define srf current_insn.srf
#define zrf current_insn.zrf
#define prf current_insn.prf
#define pgrf current_insn.pgrf

  typedef void (Assembler::* uncond_branch_insn)(address dest);
  typedef void (Assembler::* compare_and_branch_insn)(Register Rt, address dest);
  typedef void (Assembler::* test_and_branch_insn)(Register Rt, int bitpos, address dest);
  typedef void (Assembler::* prefetch_insn)(address target, prfop);

  void wrap_label(Label &L, uncond_branch_insn insn);
  void wrap_label(Register r, Label &L, compare_and_branch_insn insn);
  void wrap_label(Register r, int bitpos, Label &L, test_and_branch_insn insn);
  void wrap_label(Label &L, prfop, prefetch_insn insn);

  // PC-rel. addressing

  void adr(Register Rd, address dest);
  void _adrp(Register Rd, address dest);

  void adr(Register Rd, const Address &dest);
  void _adrp(Register Rd, const Address &dest);

  void adr(Register Rd, Label &L) {
    wrap_label(Rd, L, &Assembler::Assembler::adr);
  }
  void _adrp(Register Rd, Label &L) {
    wrap_label(Rd, L, &Assembler::_adrp);
  }

  void adrp(Register Rd, const Address &dest, uint64_t &offset);

#undef INSN

  void add_sub_immediate(Instruction_aarch64 &current_insn, Register Rd, Register Rn,
                         unsigned uimm, int op, int negated_op);

  // Add/subtract (immediate)
#define INSN(NAME, decode, negated)                                     \
  void NAME(Register Rd, Register Rn, unsigned imm, unsigned shift) {   \
    starti;                                                             \
    f(decode, 31, 29), f(0b10001, 28, 24), f(shift, 23, 22), f(imm, 21, 10); \
    zrf(Rd, 0), srf(Rn, 5);                                             \
  }                                                                     \
                                                                        \
  void NAME(Register Rd, Register Rn, unsigned imm) {                   \
    starti;                                                             \
    add_sub_immediate(current_insn, Rd, Rn, imm, decode, negated);      \
  }

  INSN(addsw, 0b001, 0b011);
  INSN(subsw, 0b011, 0b001);
  INSN(adds,  0b101, 0b111);
  INSN(subs,  0b111, 0b101);

#undef INSN

#define INSN(NAME, decode, negated)                     \
  void NAME(Register Rd, Register Rn, unsigned imm) {   \
    starti;                                             \
    add_sub_immediate(current_insn, Rd, Rn, imm, decode, negated);     \
  }

  INSN(addw, 0b000, 0b010);
  INSN(subw, 0b010, 0b000);
  INSN(add,  0b100, 0b110);
  INSN(sub,  0b110, 0b100);

#undef INSN

 // Logical (immediate)
#define INSN(NAME, decode, is32)                                \
  void NAME(Register Rd, Register Rn, uint64_t imm) {           \
    starti;                                                     \
    uint32_t val = encode_logical_immediate(is32, imm);         \
    f(decode, 31, 29), f(0b100100, 28, 23), f(val, 22, 10);     \
    srf(Rd, 0), zrf(Rn, 5);                                     \
  }

  INSN(andw, 0b000, true);
  INSN(orrw, 0b001, true);
  INSN(eorw, 0b010, true);
  INSN(andr,  0b100, false);
  INSN(orr,  0b101, false);
  INSN(eor,  0b110, false);

#undef INSN

#define INSN(NAME, decode, is32)                                \
  void NAME(Register Rd, Register Rn, uint64_t imm) {           \
    starti;                                                     \
    uint32_t val = encode_logical_immediate(is32, imm);         \
    f(decode, 31, 29), f(0b100100, 28, 23), f(val, 22, 10);     \
    zrf(Rd, 0), zrf(Rn, 5);                                     \
  }

  INSN(ands, 0b111, false);
  INSN(andsw, 0b011, true);

#undef INSN

  // Move wide (immediate)
#define INSN(NAME, opcode)                                              \
  void NAME(Register Rd, unsigned imm, unsigned shift = 0) {            \
    assert_cond((shift/16)*16 == shift);                                \
    starti;                                                             \
    f(opcode, 31, 29), f(0b100101, 28, 23), f(shift/16, 22, 21),        \
      f(imm, 20, 5);                                                    \
    rf(Rd, 0);                                                          \
  }

  INSN(movnw, 0b000);
  INSN(movzw, 0b010);
  INSN(movkw, 0b011);
  INSN(movn, 0b100);
  INSN(movz, 0b110);
  INSN(movk, 0b111);

#undef INSN

  // Bitfield
#define INSN(NAME, opcode, size)                                        \
  void NAME(Register Rd, Register Rn, unsigned immr, unsigned imms) {   \
    starti;                                                             \
    guarantee(size == 1 || (immr < 32 && imms < 32), "incorrect immr/imms");\
    f(opcode, 31, 22), f(immr, 21, 16), f(imms, 15, 10);                \
    zrf(Rn, 5), rf(Rd, 0);                                              \
  }

  INSN(sbfmw, 0b0001001100, 0);
  INSN(bfmw,  0b0011001100, 0);
  INSN(ubfmw, 0b0101001100, 0);
  INSN(sbfm,  0b1001001101, 1);
  INSN(bfm,   0b1011001101, 1);
  INSN(ubfm,  0b1101001101, 1);

#undef INSN

  // Extract
#define INSN(NAME, opcode, size)                                        \
  void NAME(Register Rd, Register Rn, Register Rm, unsigned imms) {     \
    starti;                                                             \
    guarantee(size == 1 || imms < 32, "incorrect imms");                \
    f(opcode, 31, 21), f(imms, 15, 10);                                 \
    zrf(Rm, 16), zrf(Rn, 5), zrf(Rd, 0);                                \
  }

  INSN(extrw, 0b00010011100, 0);
  INSN(extr,  0b10010011110, 1);

#undef INSN

  // The maximum range of a branch is fixed for the AArch64
  // architecture.  In debug mode we shrink it in order to test
  // trampolines, but not so small that branches in the interpreter
  // are out of range.
  static const uint64_t branch_range = NOT_DEBUG(128 * M) DEBUG_ONLY(2 * M);

  static bool reachable_from_branch_at(address branch, address target) {
    return uabs(target - branch) < branch_range;
  }

  // Unconditional branch (immediate)
#define INSN(NAME, opcode)                                              \
  void NAME(address dest) {                                             \
    starti;                                                             \
    int64_t offset = (dest - pc()) >> 2;                                \
    DEBUG_ONLY(assert(reachable_from_branch_at(pc(), dest), "debug only")); \
    f(opcode, 31), f(0b00101, 30, 26), sf(offset, 25, 0);               \
  }                                                                     \
  void NAME(Label &L) {                                                 \
    wrap_label(L, &Assembler::NAME);                                    \
  }                                                                     \
  void NAME(const Address &dest);

  INSN(b, 0);
  INSN(bl, 1);

#undef INSN

  // Compare & branch (immediate)
#define INSN(NAME, opcode)                              \
  void NAME(Register Rt, address dest) {                \
    int64_t offset = (dest - pc()) >> 2;                \
    starti;                                             \
    f(opcode, 31, 24), sf(offset, 23, 5), rf(Rt, 0);    \
  }                                                     \
  void NAME(Register Rt, Label &L) {                    \
    wrap_label(Rt, L, &Assembler::NAME);                \
  }

  INSN(cbzw,  0b00110100);
  INSN(cbnzw, 0b00110101);
  INSN(cbz,   0b10110100);
  INSN(cbnz,  0b10110101);

#undef INSN

  // Test & branch (immediate)
#define INSN(NAME, opcode)                                              \
  void NAME(Register Rt, int bitpos, address dest) {                    \
    int64_t offset = (dest - pc()) >> 2;                                \
    int b5 = bitpos >> 5;                                               \
    bitpos &= 0x1f;                                                     \
    starti;                                                             \
    f(b5, 31), f(opcode, 30, 24), f(bitpos, 23, 19), sf(offset, 18, 5); \
    rf(Rt, 0);                                                          \
  }                                                                     \
  void NAME(Register Rt, int bitpos, Label &L) {                        \
    wrap_label(Rt, bitpos, L, &Assembler::NAME);                        \
  }

  INSN(tbz,  0b0110110);
  INSN(tbnz, 0b0110111);

#undef INSN

  // Conditional branch (immediate)
  enum Condition
    {EQ, NE, HS, CS=HS, LO, CC=LO, MI, PL, VS, VC, HI, LS, GE, LT, GT, LE, AL, NV};

  void br(Condition  cond, address dest) {
    int64_t offset = (dest - pc()) >> 2;
    starti;
    f(0b0101010, 31, 25), f(0, 24), sf(offset, 23, 5), f(0, 4), f(cond, 3, 0);
  }

#define INSN(NAME, cond)                        \
  void NAME(address dest) {                     \
    br(cond, dest);                             \
  }

  INSN(beq, EQ);
  INSN(bne, NE);
  INSN(bhs, HS);
  INSN(bcs, CS);
  INSN(blo, LO);
  INSN(bcc, CC);
  INSN(bmi, MI);
  INSN(bpl, PL);
  INSN(bvs, VS);
  INSN(bvc, VC);
  INSN(bhi, HI);
  INSN(bls, LS);
  INSN(bge, GE);
  INSN(blt, LT);
  INSN(bgt, GT);
  INSN(ble, LE);
  INSN(bal, AL);
  INSN(bnv, NV);

  void br(Condition cc, Label &L);

#undef INSN

  // Exception generation
  void generate_exception(int opc, int op2, int LL, unsigned imm) {
    starti;
    f(0b11010100, 31, 24);
    f(opc, 23, 21), f(imm, 20, 5), f(op2, 4, 2), f(LL, 1, 0);
  }

#define INSN(NAME, opc, op2, LL)                \
  void NAME(unsigned imm) {                     \
    generate_exception(opc, op2, LL, imm);      \
  }

  INSN(svc, 0b000, 0, 0b01);
  INSN(hvc, 0b000, 0, 0b10);
  INSN(smc, 0b000, 0, 0b11);
  INSN(brk, 0b001, 0, 0b00);
  INSN(hlt, 0b010, 0, 0b00);
  INSN(dcps1, 0b101, 0, 0b01);
  INSN(dcps2, 0b101, 0, 0b10);
  INSN(dcps3, 0b101, 0, 0b11);

#undef INSN

  // System
  void system(int op0, int op1, int CRn, int CRm, int op2,
              Register rt = dummy_reg)
  {
    starti;
    f(0b11010101000, 31, 21);
    f(op0, 20, 19);
    f(op1, 18, 16);
    f(CRn, 15, 12);
    f(CRm, 11, 8);
    f(op2, 7, 5);
    rf(rt, 0);
  }

  // Hint instructions

#define INSN(NAME, crm, op2)               \
  void NAME() {                            \
    system(0b00, 0b011, 0b0010, crm, op2); \
  }

  INSN(nop,   0b000, 0b0000);
  INSN(yield, 0b000, 0b0001);
  INSN(wfe,   0b000, 0b0010);
  INSN(wfi,   0b000, 0b0011);
  INSN(sev,   0b000, 0b0100);
  INSN(sevl,  0b000, 0b0101);

  INSN(autia1716, 0b0001, 0b100);
  INSN(autiasp,   0b0011, 0b101);
  INSN(autiaz,    0b0011, 0b100);
  INSN(autib1716, 0b0001, 0b110);
  INSN(autibsp,   0b0011, 0b111);
  INSN(autibz,    0b0011, 0b110);
  INSN(pacia1716, 0b0001, 0b000);
  INSN(paciasp,   0b0011, 0b001);
  INSN(paciaz,    0b0011, 0b000);
  INSN(pacib1716, 0b0001, 0b010);
  INSN(pacibsp,   0b0011, 0b011);
  INSN(pacibz,    0b0011, 0b010);
  INSN(xpaclri,   0b0000, 0b111);

#undef INSN

  // we only provide mrs and msr for the special purpose system
  // registers where op1 (instr[20:19]) == 11 and, (currently) only
  // use it for FPSR n.b msr has L (instr[21]) == 0 mrs has L == 1

  void msr(int op1, int CRn, int CRm, int op2, Register rt) {
    starti;
    f(0b1101010100011, 31, 19);
    f(op1, 18, 16);
    f(CRn, 15, 12);
    f(CRm, 11, 8);
    f(op2, 7, 5);
    // writing zr is ok
    zrf(rt, 0);
  }

  void mrs(int op1, int CRn, int CRm, int op2, Register rt) {
    starti;
    f(0b1101010100111, 31, 19);
    f(op1, 18, 16);
    f(CRn, 15, 12);
    f(CRm, 11, 8);
    f(op2, 7, 5);
    // reading to zr is a mistake
    rf(rt, 0);
  }

  enum barrier {OSHLD = 0b0001, OSHST, OSH, NSHLD=0b0101, NSHST, NSH,
                ISHLD = 0b1001, ISHST, ISH, LD=0b1101, ST, SY};

  void dsb(barrier imm) {
    system(0b00, 0b011, 0b00011, imm, 0b100);
  }

  void dmb(barrier imm) {
    system(0b00, 0b011, 0b00011, imm, 0b101);
  }

  void isb() {
    system(0b00, 0b011, 0b00011, SY, 0b110);
  }

  void sys(int op1, int CRn, int CRm, int op2,
           Register rt = as_Register(0b11111)) {
    system(0b01, op1, CRn, CRm, op2, rt);
  }

  // Only implement operations accessible from EL0 or higher, i.e.,
  //            op1    CRn    CRm    op2
  // IC IVAU     3      7      5      1
  // DC CVAC     3      7      10     1
  // DC CVAP     3      7      12     1
  // DC CVAU     3      7      11     1
  // DC CIVAC    3      7      14     1
  // DC ZVA      3      7      4      1
  // So only deal with the CRm field.
  enum icache_maintenance {IVAU = 0b0101};
  enum dcache_maintenance {CVAC = 0b1010, CVAP = 0b1100, CVAU = 0b1011, CIVAC = 0b1110, ZVA = 0b100};

  void dc(dcache_maintenance cm, Register Rt) {
    sys(0b011, 0b0111, cm, 0b001, Rt);
  }

  void ic(icache_maintenance cm, Register Rt) {
    sys(0b011, 0b0111, cm, 0b001, Rt);
  }

  // A more convenient access to dmb for our purposes
  enum Membar_mask_bits {
    // We can use ISH for a barrier because the Arm ARM says "This
    // architecture assumes that all Processing Elements that use the
    // same operating system or hypervisor are in the same Inner
    // Shareable shareability domain."
    StoreStore = ISHST,
    LoadStore  = ISHLD,
    LoadLoad   = ISHLD,
    StoreLoad  = ISH,
    AnyAny     = ISH
  };

  void membar(Membar_mask_bits order_constraint) {
    dmb(Assembler::barrier(order_constraint));
  }

  // Unconditional branch (register)

  void branch_reg(int OP, int A, int M, Register RN, Register RM) {
    starti;
    f(0b1101011, 31, 25);
    f(OP, 24, 21);
    f(0b111110000, 20, 12);
    f(A, 11, 11);
    f(M, 10, 10);
    rf(RN, 5);
    rf(RM, 0);
  }

#define INSN(NAME, opc)              \
  void NAME(Register RN) {           \
    branch_reg(opc, 0, 0, RN, r0);    \
  }

  INSN(br, 0b0000);
  INSN(blr, 0b0001);
  INSN(ret, 0b0010);

  void ret(void *p); // This forces a compile-time error for ret(0)

#undef INSN

#define INSN(NAME, opc)                     \
  void NAME() {                             \
    branch_reg(opc, 0, 0, dummy_reg, r0);    \
  }

  INSN(eret, 0b0100);
  INSN(drps, 0b0101);

#undef INSN

#define INSN(NAME, M)                                  \
  void NAME() {                                        \
    branch_reg(0b0010, 1, M, dummy_reg, dummy_reg);    \
  }

  INSN(retaa, 0);
  INSN(retab, 1);

#undef INSN

#define INSN(NAME, OP, M)                   \
  void NAME(Register rn) {                  \
    branch_reg(OP, 1, M, rn, dummy_reg);    \
  }

  INSN(braaz,  0b0000, 0);
  INSN(brabz,  0b0000, 1);
  INSN(blraaz, 0b0001, 0);
  INSN(blrabz, 0b0001, 1);

#undef INSN

#define INSN(NAME, OP, M)                  \
  void NAME(Register rn, Register rm) {    \
    branch_reg(OP, 1, M, rn, rm);          \
  }

  INSN(braa,  0b1000, 0);
  INSN(brab,  0b1000, 1);
  INSN(blraa, 0b1001, 0);
  INSN(blrab, 0b1001, 1);

#undef INSN

  // Load/store exclusive
  enum operand_size { byte, halfword, word, xword };

  void load_store_exclusive(Register Rs, Register Rt1, Register Rt2,
    Register Rn, enum operand_size sz, int op, bool ordered) {
    starti;
    f(sz, 31, 30), f(0b001000, 29, 24), f(op, 23, 21);
    rf(Rs, 16), f(ordered, 15), zrf(Rt2, 10), srf(Rn, 5), zrf(Rt1, 0);
  }

  void load_exclusive(Register dst, Register addr,
                      enum operand_size sz, bool ordered) {
    load_store_exclusive(dummy_reg, dst, dummy_reg, addr,
                         sz, 0b010, ordered);
  }

  void store_exclusive(Register status, Register new_val, Register addr,
                       enum operand_size sz, bool ordered) {
    load_store_exclusive(status, new_val, dummy_reg, addr,
                         sz, 0b000, ordered);
  }

#define INSN4(NAME, sz, op, o0) /* Four registers */                    \
  void NAME(Register Rs, Register Rt1, Register Rt2, Register Rn) {     \
    guarantee(Rs != Rn && Rs != Rt1 && Rs != Rt2, "unpredictable instruction"); \
    load_store_exclusive(Rs, Rt1, Rt2, Rn, sz, op, o0);                 \
  }

#define INSN3(NAME, sz, op, o0) /* Three registers */                   \
  void NAME(Register Rs, Register Rt, Register Rn) {                    \
    guarantee(Rs != Rn && Rs != Rt, "unpredictable instruction");       \
    load_store_exclusive(Rs, Rt, dummy_reg, Rn, sz, op, o0); \
  }

#define INSN2(NAME, sz, op, o0) /* Two registers */                     \
  void NAME(Register Rt, Register Rn) {                                 \
    load_store_exclusive(dummy_reg, Rt, dummy_reg, \
                         Rn, sz, op, o0);                               \
  }

#define INSN_FOO(NAME, sz, op, o0) /* Three registers, encoded differently */ \
  void NAME(Register Rt1, Register Rt2, Register Rn) {                  \
    guarantee(Rt1 != Rt2, "unpredictable instruction");                 \
    load_store_exclusive(dummy_reg, Rt1, Rt2, Rn, sz, op, o0);          \
  }

  // bytes
  INSN3(stxrb, byte, 0b000, 0);
  INSN3(stlxrb, byte, 0b000, 1);
  INSN2(ldxrb, byte, 0b010, 0);
  INSN2(ldaxrb, byte, 0b010, 1);
  INSN2(stlrb, byte, 0b100, 1);
  INSN2(ldarb, byte, 0b110, 1);

  // halfwords
  INSN3(stxrh, halfword, 0b000, 0);
  INSN3(stlxrh, halfword, 0b000, 1);
  INSN2(ldxrh, halfword, 0b010, 0);
  INSN2(ldaxrh, halfword, 0b010, 1);
  INSN2(stlrh, halfword, 0b100, 1);
  INSN2(ldarh, halfword, 0b110, 1);

  // words
  INSN3(stxrw, word, 0b000, 0);
  INSN3(stlxrw, word, 0b000, 1);
  INSN4(stxpw, word, 0b001, 0);
  INSN4(stlxpw, word, 0b001, 1);
  INSN2(ldxrw, word, 0b010, 0);
  INSN2(ldaxrw, word, 0b010, 1);
  INSN_FOO(ldxpw, word, 0b011, 0);
  INSN_FOO(ldaxpw, word, 0b011, 1);
  INSN2(stlrw, word, 0b100, 1);
  INSN2(ldarw, word, 0b110, 1);

  // xwords
  INSN3(stxr, xword, 0b000, 0);
  INSN3(stlxr, xword, 0b000, 1);
  INSN4(stxp, xword, 0b001, 0);
  INSN4(stlxp, xword, 0b001, 1);
  INSN2(ldxr, xword, 0b010, 0);
  INSN2(ldaxr, xword, 0b010, 1);
  INSN_FOO(ldxp, xword, 0b011, 0);
  INSN_FOO(ldaxp, xword, 0b011, 1);
  INSN2(stlr, xword, 0b100, 1);
  INSN2(ldar, xword, 0b110, 1);

#undef INSN2
#undef INSN3
#undef INSN4
#undef INSN_FOO

  // 8.1 Compare and swap extensions
  void lse_cas(Register Rs, Register Rt, Register Rn,
                        enum operand_size sz, bool a, bool r, bool not_pair) {
    starti;
    if (! not_pair) { // Pair
      assert(sz == word || sz == xword, "invalid size");
      /* The size bit is in bit 30, not 31 */
      sz = (operand_size)(sz == word ? 0b00:0b01);
    }
    f(sz, 31, 30), f(0b001000, 29, 24), f(not_pair ? 1 : 0, 23), f(a, 22), f(1, 21);
    zrf(Rs, 16), f(r, 15), f(0b11111, 14, 10), srf(Rn, 5), zrf(Rt, 0);
  }

  // CAS
#define INSN(NAME, a, r)                                                \
  void NAME(operand_size sz, Register Rs, Register Rt, Register Rn) {   \
    assert(Rs != Rn && Rs != Rt, "unpredictable instruction");          \
    lse_cas(Rs, Rt, Rn, sz, a, r, true);                                \
  }
  INSN(cas,    false, false)
  INSN(casa,   true,  false)
  INSN(casl,   false, true)
  INSN(casal,  true,  true)
#undef INSN

  // CASP
#define INSN(NAME, a, r)                                                \
  void NAME(operand_size sz, Register Rs, Register Rs1,                 \
            Register Rt, Register Rt1, Register Rn) {                   \
    assert((Rs->encoding() & 1) == 0 && (Rt->encoding() & 1) == 0 &&    \
           Rs->successor() == Rs1 && Rt->successor() == Rt1 &&          \
           Rs != Rn && Rs1 != Rn && Rs != Rt, "invalid registers");     \
    lse_cas(Rs, Rt, Rn, sz, a, r, false);                               \
  }
  INSN(casp,    false, false)
  INSN(caspa,   true,  false)
  INSN(caspl,   false, true)
  INSN(caspal,  true,  true)
#undef INSN

  // 8.1 Atomic operations
  void lse_atomic(Register Rs, Register Rt, Register Rn,
                  enum operand_size sz, int op1, int op2, bool a, bool r) {
    starti;
    f(sz, 31, 30), f(0b111000, 29, 24), f(a, 23), f(r, 22), f(1, 21);
    zrf(Rs, 16), f(op1, 15), f(op2, 14, 12), f(0, 11, 10), srf(Rn, 5), zrf(Rt, 0);
  }

#define INSN(NAME, NAME_A, NAME_L, NAME_AL, op1, op2)                   \
  void NAME(operand_size sz, Register Rs, Register Rt, Register Rn) {   \
    lse_atomic(Rs, Rt, Rn, sz, op1, op2, false, false);                 \
  }                                                                     \
  void NAME_A(operand_size sz, Register Rs, Register Rt, Register Rn) { \
    lse_atomic(Rs, Rt, Rn, sz, op1, op2, true, false);                  \
  }                                                                     \
  void NAME_L(operand_size sz, Register Rs, Register Rt, Register Rn) { \
    lse_atomic(Rs, Rt, Rn, sz, op1, op2, false, true);                  \
  }                                                                     \
  void NAME_AL(operand_size sz, Register Rs, Register Rt, Register Rn) {\
    lse_atomic(Rs, Rt, Rn, sz, op1, op2, true, true);                   \
  }
  INSN(ldadd,  ldadda,  ldaddl,  ldaddal,  0, 0b000);
  INSN(ldbic,  ldbica,  ldbicl,  ldbical,  0, 0b001);
  INSN(ldeor,  ldeora,  ldeorl,  ldeoral,  0, 0b010);
  INSN(ldorr,  ldorra,  ldorrl,  ldorral,  0, 0b011);
  INSN(ldsmax, ldsmaxa, ldsmaxl, ldsmaxal, 0, 0b100);
  INSN(ldsmin, ldsmina, ldsminl, ldsminal, 0, 0b101);
  INSN(ldumax, ldumaxa, ldumaxl, ldumaxal, 0, 0b110);
  INSN(ldumin, ldumina, lduminl, lduminal, 0, 0b111);
  INSN(swp,    swpa,    swpl,    swpal,    1, 0b000);
#undef INSN

  // Load register (literal)
#define INSN(NAME, opc, V)                                              \
  void NAME(Register Rt, address dest) {                                \
    int64_t offset = (dest - pc()) >> 2;                                \
    starti;                                                             \
    f(opc, 31, 30), f(0b011, 29, 27), f(V, 26), f(0b00, 25, 24),        \
      sf(offset, 23, 5);                                                \
    rf(Rt, 0);                                                          \
  }                                                                     \
  void NAME(Register Rt, address dest, relocInfo::relocType rtype) {    \
    InstructionMark im(this);                                           \
    guarantee(rtype == relocInfo::internal_word_type,                   \
              "only internal_word_type relocs make sense here");        \
    code_section()->relocate(inst_mark(), InternalAddress(dest).rspec()); \
    NAME(Rt, dest);                                                     \
  }                                                                     \
  void NAME(Register Rt, Label &L) {                                    \
    wrap_label(Rt, L, &Assembler::NAME);                                \
  }

  INSN(ldrw, 0b00, 0);
  INSN(ldr, 0b01, 0);
  INSN(ldrsw, 0b10, 0);

#undef INSN

#define INSN(NAME, opc, V)                                              \
  void NAME(FloatRegister Rt, address dest) {                           \
    int64_t offset = (dest - pc()) >> 2;                                \
    starti;                                                             \
    f(opc, 31, 30), f(0b011, 29, 27), f(V, 26), f(0b00, 25, 24),        \
      sf(offset, 23, 5);                                                \
    rf(as_Register(Rt), 0);                                             \
  }

  INSN(ldrs, 0b00, 1);
  INSN(ldrd, 0b01, 1);
  INSN(ldrq, 0b10, 1);

#undef INSN

#define INSN(NAME, size, opc)                                           \
  void NAME(FloatRegister Rt, Register Rn) {                            \
    starti;                                                             \
    f(size, 31, 30), f(0b111100, 29, 24), f(opc, 23, 22), f(0, 21);     \
    f(0, 20, 12), f(0b01, 11, 10);                                      \
    rf(Rn, 5), rf(as_Register(Rt), 0);                                  \
  }

  INSN(ldrs, 0b10, 0b01);
  INSN(ldrd, 0b11, 0b01);
  INSN(ldrq, 0b00, 0b11);

#undef INSN


#define INSN(NAME, opc, V)                                              \
  void NAME(address dest, prfop op = PLDL1KEEP) {                       \
    int64_t offset = (dest - pc()) >> 2;                                \
    starti;                                                             \
    f(opc, 31, 30), f(0b011, 29, 27), f(V, 26), f(0b00, 25, 24),        \
      sf(offset, 23, 5);                                                \
    f(op, 4, 0);                                                        \
  }                                                                     \
  void NAME(Label &L, prfop op = PLDL1KEEP) {                           \
    wrap_label(L, op, &Assembler::NAME);                                \
  }

  INSN(prfm, 0b11, 0);

#undef INSN

  // Load/store
  void ld_st1(int opc, int p1, int V, int L,
              Register Rt1, Register Rt2, Address adr, bool no_allocate) {
    starti;
    f(opc, 31, 30), f(p1, 29, 27), f(V, 26), f(L, 22);
    zrf(Rt2, 10), zrf(Rt1, 0);
    if (no_allocate) {
      adr.encode_nontemporal_pair(&current_insn);
    } else {
      adr.encode_pair(&current_insn);
    }
  }

  // Load/store register pair (offset)
#define INSN(NAME, size, p1, V, L, no_allocate)         \
  void NAME(Register Rt1, Register Rt2, Address adr) {  \
    ld_st1(size, p1, V, L, Rt1, Rt2, adr, no_allocate); \
   }

  INSN(stpw, 0b00, 0b101, 0, 0, false);
  INSN(ldpw, 0b00, 0b101, 0, 1, false);
  INSN(ldpsw, 0b01, 0b101, 0, 1, false);
  INSN(stp, 0b10, 0b101, 0, 0, false);
  INSN(ldp, 0b10, 0b101, 0, 1, false);

  // Load/store no-allocate pair (offset)
  INSN(stnpw, 0b00, 0b101, 0, 0, true);
  INSN(ldnpw, 0b00, 0b101, 0, 1, true);
  INSN(stnp, 0b10, 0b101, 0, 0, true);
  INSN(ldnp, 0b10, 0b101, 0, 1, true);

#undef INSN

#define INSN(NAME, size, p1, V, L, no_allocate)                         \
  void NAME(FloatRegister Rt1, FloatRegister Rt2, Address adr) {        \
    ld_st1(size, p1, V, L,                                              \
           as_Register(Rt1), as_Register(Rt2), adr, no_allocate);       \
   }

  INSN(stps, 0b00, 0b101, 1, 0, false);
  INSN(ldps, 0b00, 0b101, 1, 1, false);
  INSN(stpd, 0b01, 0b101, 1, 0, false);
  INSN(ldpd, 0b01, 0b101, 1, 1, false);
  INSN(stpq, 0b10, 0b101, 1, 0, false);
  INSN(ldpq, 0b10, 0b101, 1, 1, false);

#undef INSN

  // Load/store register (all modes)
  void ld_st2(Register Rt, const Address &adr, int size, int op, int V = 0) {
    starti;

    f(V, 26); // general reg?
    zrf(Rt, 0);

    // Encoding for literal loads is done here (rather than pushed
    // down into Address::encode) because the encoding of this
    // instruction is too different from all of the other forms to
    // make it worth sharing.
    if (adr.getMode() == Address::literal) {
      assert(size == 0b10 || size == 0b11, "bad operand size in ldr");
      assert(op == 0b01, "literal form can only be used with loads");
      f(size & 0b01, 31, 30), f(0b011, 29, 27), f(0b00, 25, 24);
      int64_t offset = (adr.target() - pc()) >> 2;
      sf(offset, 23, 5);
      code_section()->relocate(pc(), adr.rspec());
      return;
    }

    f(size, 31, 30);
    f(op, 23, 22); // str
    adr.encode(&current_insn);
  }

#define INSN(NAME, size, op)                            \
  void NAME(Register Rt, const Address &adr) {          \
    ld_st2(Rt, adr, size, op);                          \
  }                                                     \

  INSN(str, 0b11, 0b00);
  INSN(strw, 0b10, 0b00);
  INSN(strb, 0b00, 0b00);
  INSN(strh, 0b01, 0b00);

  INSN(ldr, 0b11, 0b01);
  INSN(ldrw, 0b10, 0b01);
  INSN(ldrb, 0b00, 0b01);
  INSN(ldrh, 0b01, 0b01);

  INSN(ldrsb, 0b00, 0b10);
  INSN(ldrsbw, 0b00, 0b11);
  INSN(ldrsh, 0b01, 0b10);
  INSN(ldrshw, 0b01, 0b11);
  INSN(ldrsw, 0b10, 0b10);

#undef INSN

#define INSN(NAME, size, op)                                    \
  void NAME(const Address &adr, prfop pfop = PLDL1KEEP) {       \
    ld_st2(as_Register(pfop), adr, size, op);                   \
  }

  INSN(prfm, 0b11, 0b10); // FIXME: PRFM should not be used with
                          // writeback modes, but the assembler
                          // doesn't enfore that.

#undef INSN

#define INSN(NAME, size, op)                            \
  void NAME(FloatRegister Rt, const Address &adr) {     \
    ld_st2(as_Register(Rt), adr, size, op, 1);          \
  }

  INSN(strd, 0b11, 0b00);
  INSN(strs, 0b10, 0b00);
  INSN(ldrd, 0b11, 0b01);
  INSN(ldrs, 0b10, 0b01);
  INSN(strq, 0b00, 0b10);
  INSN(ldrq, 0x00, 0b11);

#undef INSN

/* SIMD extensions
 *
 * We just use FloatRegister in the following. They are exactly the same
 * as SIMD registers.
 */
public:

  enum SIMD_Arrangement {
    T8B, T16B, T4H, T8H, T2S, T4S, T1D, T2D, T1Q, INVALID_ARRANGEMENT
  };

  enum SIMD_RegVariant {
      B, H, S, D, Q, INVALID
  };

private:

  static SIMD_Arrangement _esize2arrangement_table[9][2];
  static SIMD_RegVariant _esize2regvariant[9];

public:

  static SIMD_Arrangement esize2arrangement(unsigned esize, bool isQ);
  static SIMD_RegVariant elemType_to_regVariant(BasicType bt);
  static SIMD_RegVariant elemBytes_to_regVariant(unsigned esize);
  // Return the corresponding bits for different SIMD_RegVariant value.
  static unsigned regVariant_to_elemBits(SIMD_RegVariant T);

  enum shift_kind { LSL, LSR, ASR, ROR };

  void op_shifted_reg(Instruction_aarch64 &current_insn, unsigned decode,
                      enum shift_kind kind, unsigned shift,
                      unsigned size, unsigned op) {
    f(size, 31);
    f(op, 30, 29);
    f(decode, 28, 24);
    f(shift, 15, 10);
    f(kind, 23, 22);
  }

  // Logical (shifted register)
#define INSN(NAME, size, op, N)                                         \
  void NAME(Register Rd, Register Rn, Register Rm,                      \
            enum shift_kind kind = LSL, unsigned shift = 0) {           \
    starti;                                                             \
    guarantee(size == 1 || shift < 32, "incorrect shift");              \
    f(N, 21);                                                           \
    zrf(Rm, 16), zrf(Rn, 5), zrf(Rd, 0);                                \
    op_shifted_reg(current_insn, 0b01010, kind, shift, size, op);       \
  }

  INSN(andr, 1, 0b00, 0);
  INSN(orr, 1, 0b01, 0);
  INSN(eor, 1, 0b10, 0);
  INSN(ands, 1, 0b11, 0);
  INSN(andw, 0, 0b00, 0);
  INSN(orrw, 0, 0b01, 0);
  INSN(eorw, 0, 0b10, 0);
  INSN(andsw, 0, 0b11, 0);

#undef INSN

#define INSN(NAME, size, op, N)                                         \
  void NAME(Register Rd, Register Rn, Register Rm,                      \
            enum shift_kind kind = LSL, unsigned shift = 0) {           \
    starti;                                                             \
    f(N, 21);                                                           \
    zrf(Rm, 16), zrf(Rn, 5), zrf(Rd, 0);                                \
    op_shifted_reg(current_insn, 0b01010, kind, shift, size, op);       \
  }                                                                     \
                                                                        \
  /* These instructions have no immediate form. Provide an overload so  \
     that if anyone does try to use an immediate operand -- this has    \
     happened! -- we'll get a compile-time error. */                    \
  void NAME(Register Rd, Register Rn, unsigned imm,                     \
            enum shift_kind kind = LSL, unsigned shift = 0) {           \
    assert(false, " can't be used with immediate operand");             \
  }

  INSN(bic, 1, 0b00, 1);
  INSN(orn, 1, 0b01, 1);
  INSN(eon, 1, 0b10, 1);
  INSN(bics, 1, 0b11, 1);
  INSN(bicw, 0, 0b00, 1);
  INSN(ornw, 0, 0b01, 1);
  INSN(eonw, 0, 0b10, 1);
  INSN(bicsw, 0, 0b11, 1);

#undef INSN

#ifdef _WIN64
// In MSVC, `mvn` is defined as a macro and it affects compilation
#undef mvn
#endif

  // Aliases for short forms of orn
void mvn(Register Rd, Register Rm,
            enum shift_kind kind = LSL, unsigned shift = 0) {
  orn(Rd, zr, Rm, kind, shift);
}

void mvnw(Register Rd, Register Rm,
            enum shift_kind kind = LSL, unsigned shift = 0) {
  ornw(Rd, zr, Rm, kind, shift);
}

  // Add/subtract (shifted register)
#define INSN(NAME, size, op)                            \
  void NAME(Register Rd, Register Rn, Register Rm,      \
            enum shift_kind kind, unsigned shift = 0) { \
    starti;                                             \
    f(0, 21);                                           \
    assert_cond(kind != ROR);                           \
    guarantee(size == 1 || shift < 32, "incorrect shift");\
    zrf(Rd, 0), zrf(Rn, 5), zrf(Rm, 16);                \
    op_shifted_reg(current_insn, 0b01011, kind, shift, size, op);      \
  }

  INSN(add, 1, 0b000);
  INSN(sub, 1, 0b10);
  INSN(addw, 0, 0b000);
  INSN(subw, 0, 0b10);

  INSN(adds, 1, 0b001);
  INSN(subs, 1, 0b11);
  INSN(addsw, 0, 0b001);
  INSN(subsw, 0, 0b11);

#undef INSN

  // Add/subtract (extended register)
#define INSN(NAME, op)                                                  \
  void NAME(Register Rd, Register Rn, Register Rm,                      \
           ext::operation option, int amount = 0) {                     \
    starti;                                                             \
    zrf(Rm, 16), srf(Rn, 5), srf(Rd, 0);                                \
    add_sub_extended_reg(current_insn, op, 0b01011, Rd, Rn, Rm, 0b00, option, amount); \
  }

  void add_sub_extended_reg(Instruction_aarch64 &current_insn, unsigned op, unsigned decode,
    Register Rd, Register Rn, Register Rm,
    unsigned opt, ext::operation option, unsigned imm) {
    guarantee(imm <= 4, "shift amount must be <= 4");
    f(op, 31, 29), f(decode, 28, 24), f(opt, 23, 22), f(1, 21);
    f(option, 15, 13), f(imm, 12, 10);
  }

  INSN(addw, 0b000);
  INSN(subw, 0b010);
  INSN(add, 0b100);
  INSN(sub, 0b110);

#undef INSN

#define INSN(NAME, op)                                                  \
  void NAME(Register Rd, Register Rn, Register Rm,                      \
           ext::operation option, int amount = 0) {                     \
    starti;                                                             \
    zrf(Rm, 16), srf(Rn, 5), zrf(Rd, 0);                                \
    add_sub_extended_reg(current_insn, op, 0b01011, Rd, Rn, Rm, 0b00, option, amount); \
  }

  INSN(addsw, 0b001);
  INSN(subsw, 0b011);
  INSN(adds, 0b101);
  INSN(subs, 0b111);

#undef INSN

  // Aliases for short forms of add and sub
#define INSN(NAME)                                      \
  void NAME(Register Rd, Register Rn, Register Rm) {    \
    if (Rd == sp || Rn == sp)                           \
      NAME(Rd, Rn, Rm, ext::uxtx);                      \
    else                                                \
      NAME(Rd, Rn, Rm, LSL);                            \
  }

  INSN(addw);
  INSN(subw);
  INSN(add);
  INSN(sub);

  INSN(addsw);
  INSN(subsw);
  INSN(adds);
  INSN(subs);

#undef INSN

  // Add/subtract (with carry)
  void add_sub_carry(unsigned op, Register Rd, Register Rn, Register Rm) {
    starti;
    f(op, 31, 29);
    f(0b11010000, 28, 21);
    f(0b000000, 15, 10);
    zrf(Rm, 16), zrf(Rn, 5), zrf(Rd, 0);
  }

  #define INSN(NAME, op)                                \
    void NAME(Register Rd, Register Rn, Register Rm) {  \
      add_sub_carry(op, Rd, Rn, Rm);                    \
    }

  INSN(adcw, 0b000);
  INSN(adcsw, 0b001);
  INSN(sbcw, 0b010);
  INSN(sbcsw, 0b011);
  INSN(adc, 0b100);
  INSN(adcs, 0b101);
  INSN(sbc,0b110);
  INSN(sbcs, 0b111);

#undef INSN

  // Conditional compare (both kinds)
  void conditional_compare(unsigned op, int o1, int o2, int o3,
                           Register Rn, unsigned imm5, unsigned nzcv,
                           unsigned cond) {
    starti;
    f(op, 31, 29);
    f(0b11010010, 28, 21);
    f(cond, 15, 12);
    f(o1, 11);
    f(o2, 10);
    f(o3, 4);
    f(nzcv, 3, 0);
    f(imm5, 20, 16), zrf(Rn, 5);
  }

#define INSN(NAME, op)                                                  \
  void NAME(Register Rn, Register Rm, int imm, Condition cond) {        \
    int regNumber = (Rm == zr ? 31 : Rm->encoding());                   \
    conditional_compare(op, 0, 0, 0, Rn, regNumber, imm, cond);         \
  }                                                                     \
                                                                        \
  void NAME(Register Rn, int imm5, int imm, Condition cond) {           \
    conditional_compare(op, 1, 0, 0, Rn, imm5, imm, cond);              \
  }

  INSN(ccmnw, 0b001);
  INSN(ccmpw, 0b011);
  INSN(ccmn, 0b101);
  INSN(ccmp, 0b111);

#undef INSN

  // Conditional select
  void conditional_select(unsigned op, unsigned op2,
                          Register Rd, Register Rn, Register Rm,
                          unsigned cond) {
    starti;
    f(op, 31, 29);
    f(0b11010100, 28, 21);
    f(cond, 15, 12);
    f(op2, 11, 10);
    zrf(Rm, 16), zrf(Rn, 5), rf(Rd, 0);
  }

#define INSN(NAME, op, op2)                                             \
  void NAME(Register Rd, Register Rn, Register Rm, Condition cond) {    \
    conditional_select(op, op2, Rd, Rn, Rm, cond);                      \
  }

  INSN(cselw, 0b000, 0b00);
  INSN(csincw, 0b000, 0b01);
  INSN(csinvw, 0b010, 0b00);
  INSN(csnegw, 0b010, 0b01);
  INSN(csel, 0b100, 0b00);
  INSN(csinc, 0b100, 0b01);
  INSN(csinv, 0b110, 0b00);
  INSN(csneg, 0b110, 0b01);

#undef INSN

  // Data processing
  void data_processing(Instruction_aarch64 &current_insn, unsigned op29, unsigned opcode,
                       Register Rd, Register Rn) {
    f(op29, 31, 29), f(0b11010110, 28, 21);
    f(opcode, 15, 10);
    rf(Rn, 5), rf(Rd, 0);
  }

  // (1 source)
#define INSN(NAME, op29, opcode2, opcode)                       \
  void NAME(Register Rd, Register Rn) {                         \
    starti;                                                     \
    f(opcode2, 20, 16);                                         \
    data_processing(current_insn, op29, opcode, Rd, Rn);        \
  }

  INSN(rbitw,  0b010, 0b00000, 0b00000);
  INSN(rev16w, 0b010, 0b00000, 0b00001);
  INSN(revw,   0b010, 0b00000, 0b00010);
  INSN(clzw,   0b010, 0b00000, 0b00100);
  INSN(clsw,   0b010, 0b00000, 0b00101);

  INSN(rbit,   0b110, 0b00000, 0b00000);
  INSN(rev16,  0b110, 0b00000, 0b00001);
  INSN(rev32,  0b110, 0b00000, 0b00010);
  INSN(rev,    0b110, 0b00000, 0b00011);
  INSN(clz,    0b110, 0b00000, 0b00100);
  INSN(cls,    0b110, 0b00000, 0b00101);

  // PAC instructions
  INSN(pacia,  0b110, 0b00001, 0b00000);
  INSN(pacib,  0b110, 0b00001, 0b00001);
  INSN(pacda,  0b110, 0b00001, 0b00010);
  INSN(pacdb,  0b110, 0b00001, 0b00011);
  INSN(autia,  0b110, 0b00001, 0b00100);
  INSN(autib,  0b110, 0b00001, 0b00101);
  INSN(autda,  0b110, 0b00001, 0b00110);
  INSN(autdb,  0b110, 0b00001, 0b00111);

#undef INSN

#define INSN(NAME, op29, opcode2, opcode)                       \
  void NAME(Register Rd) {                                      \
    starti;                                                     \
    f(opcode2, 20, 16);                                         \
    data_processing(current_insn, op29, opcode, Rd, dummy_reg); \
  }

  // PAC instructions (with zero modifier)
  INSN(paciza,  0b110, 0b00001, 0b01000);
  INSN(pacizb,  0b110, 0b00001, 0b01001);
  INSN(pacdza,  0b110, 0b00001, 0b01010);
  INSN(pacdzb,  0b110, 0b00001, 0b01011);
  INSN(autiza,  0b110, 0b00001, 0b01100);
  INSN(autizb,  0b110, 0b00001, 0b01101);
  INSN(autdza,  0b110, 0b00001, 0b01110);
  INSN(autdzb,  0b110, 0b00001, 0b01111);
  INSN(xpaci,   0b110, 0b00001, 0b10000);
  INSN(xpacd,   0b110, 0b00001, 0b10001);

#undef INSN

  // (2 sources)
#define INSN(NAME, op29, opcode)                                \
  void NAME(Register Rd, Register Rn, Register Rm) {            \
    starti;                                                     \
    rf(Rm, 16);                                                 \
    data_processing(current_insn, op29, opcode, Rd, Rn);        \
  }

  INSN(udivw, 0b000, 0b000010);
  INSN(sdivw, 0b000, 0b000011);
  INSN(lslvw, 0b000, 0b001000);
  INSN(lsrvw, 0b000, 0b001001);
  INSN(asrvw, 0b000, 0b001010);
  INSN(rorvw, 0b000, 0b001011);

  INSN(udiv, 0b100, 0b000010);
  INSN(sdiv, 0b100, 0b000011);
  INSN(lslv, 0b100, 0b001000);
  INSN(lsrv, 0b100, 0b001001);
  INSN(asrv, 0b100, 0b001010);
  INSN(rorv, 0b100, 0b001011);

#undef INSN

  // (3 sources)
  void data_processing(unsigned op54, unsigned op31, unsigned o0,
                       Register Rd, Register Rn, Register Rm,
                       Register Ra) {
    starti;
    f(op54, 31, 29), f(0b11011, 28, 24);
    f(op31, 23, 21), f(o0, 15);
    zrf(Rm, 16), zrf(Ra, 10), zrf(Rn, 5), zrf(Rd, 0);
  }

#define INSN(NAME, op54, op31, o0)                                      \
  void NAME(Register Rd, Register Rn, Register Rm, Register Ra) {       \
    data_processing(op54, op31, o0, Rd, Rn, Rm, Ra);                    \
  }

  INSN(maddw, 0b000, 0b000, 0);
  INSN(msubw, 0b000, 0b000, 1);
  INSN(madd, 0b100, 0b000, 0);
  INSN(msub, 0b100, 0b000, 1);
  INSN(smaddl, 0b100, 0b001, 0);
  INSN(smsubl, 0b100, 0b001, 1);
  INSN(umaddl, 0b100, 0b101, 0);
  INSN(umsubl, 0b100, 0b101, 1);

#undef INSN

#define INSN(NAME, op54, op31, o0)                                      \
  void NAME(Register Rd, Register Rn, Register Rm) {                    \
    data_processing(op54, op31, o0, Rd, Rn, Rm, as_Register(31));       \
  }

  INSN(smulh, 0b100, 0b010, 0);
  INSN(umulh, 0b100, 0b110, 0);

#undef INSN

  // Floating-point data-processing (1 source)
  void data_processing(unsigned op31, unsigned type, unsigned opcode,
                       FloatRegister Vd, FloatRegister Vn) {
    starti;
    f(op31, 31, 29);
    f(0b11110, 28, 24);
    f(type, 23, 22), f(1, 21), f(opcode, 20, 15), f(0b10000, 14, 10);
    rf(Vn, 5), rf(Vd, 0);
  }

#define INSN(NAME, op31, type, opcode)                  \
  void NAME(FloatRegister Vd, FloatRegister Vn) {       \
    data_processing(op31, type, opcode, Vd, Vn);        \
  }

private:
  INSN(i_fmovs, 0b000, 0b00, 0b000000);
public:
  INSN(fabss, 0b000, 0b00, 0b000001);
  INSN(fnegs, 0b000, 0b00, 0b000010);
  INSN(fsqrts, 0b000, 0b00, 0b000011);
  INSN(fcvts, 0b000, 0b00, 0b000101);   // Single-precision to double-precision

private:
  INSN(i_fmovd, 0b000, 0b01, 0b000000);
public:
  INSN(fabsd, 0b000, 0b01, 0b000001);
  INSN(fnegd, 0b000, 0b01, 0b000010);
  INSN(fsqrtd, 0b000, 0b01, 0b000011);
  INSN(fcvtd, 0b000, 0b01, 0b000100);   // Double-precision to single-precision

  void fmovd(FloatRegister Vd, FloatRegister Vn) {
    assert(Vd != Vn, "should be");
    i_fmovd(Vd, Vn);
  }

  void fmovs(FloatRegister Vd, FloatRegister Vn) {
    assert(Vd != Vn, "should be");
    i_fmovs(Vd, Vn);
  }

private:
  void _fcvt_narrow_extend(FloatRegister Vd, SIMD_Arrangement Ta,
                           FloatRegister Vn, SIMD_Arrangement Tb, bool do_extend) {
    assert((do_extend && (Tb >> 1) + 1 == (Ta >> 1))
           || (!do_extend && (Ta >> 1) + 1 == (Tb >> 1)), "Incompatible arrangement");
    starti;
    int op30 = (do_extend ? Tb : Ta) & 1;
    int op22 = ((do_extend ? Ta : Tb) >> 1) & 1;
    f(0, 31), f(op30, 30), f(0b0011100, 29, 23), f(op22, 22);
    f(0b100001011, 21, 13), f(do_extend ? 1 : 0, 12), f(0b10, 11, 10);
    rf(Vn, 5), rf(Vd, 0);
  }

public:
  void fcvtl(FloatRegister Vd, SIMD_Arrangement Ta, FloatRegister Vn,  SIMD_Arrangement Tb) {
    assert(Tb == T4H || Tb == T8H|| Tb == T2S || Tb == T4S, "invalid arrangement");
    _fcvt_narrow_extend(Vd, Ta, Vn, Tb, true);
  }

  void fcvtn(FloatRegister Vd, SIMD_Arrangement Ta, FloatRegister Vn,  SIMD_Arrangement Tb) {
    assert(Ta == T4H || Ta == T8H|| Ta == T2S || Ta == T4S, "invalid arrangement");
    _fcvt_narrow_extend(Vd, Ta, Vn, Tb, false);
  }

#undef INSN

  // Floating-point data-processing (2 source)
  void data_processing(unsigned op31, unsigned type, unsigned opcode,
                       FloatRegister Vd, FloatRegister Vn, FloatRegister Vm) {
    starti;
    f(op31, 31, 29);
    f(0b11110, 28, 24);
    f(type, 23, 22), f(1, 21), f(opcode, 15, 10);
    rf(Vm, 16), rf(Vn, 5), rf(Vd, 0);
  }

#define INSN(NAME, op31, type, opcode)                  \
  void NAME(FloatRegister Vd, FloatRegister Vn, FloatRegister Vm) {     \
    data_processing(op31, type, opcode, Vd, Vn, Vm);    \
  }

  INSN(fabds,  0b011, 0b10, 0b110101);
  INSN(fmuls,  0b000, 0b00, 0b000010);
  INSN(fdivs,  0b000, 0b00, 0b000110);
  INSN(fadds,  0b000, 0b00, 0b001010);
  INSN(fsubs,  0b000, 0b00, 0b001110);
  INSN(fmaxs,  0b000, 0b00, 0b010010);
  INSN(fmins,  0b000, 0b00, 0b010110);
  INSN(fnmuls, 0b000, 0b00, 0b100010);

  INSN(fabdd,  0b011, 0b11, 0b110101);
  INSN(fmuld,  0b000, 0b01, 0b000010);
  INSN(fdivd,  0b000, 0b01, 0b000110);
  INSN(faddd,  0b000, 0b01, 0b001010);
  INSN(fsubd,  0b000, 0b01, 0b001110);
  INSN(fmaxd,  0b000, 0b01, 0b010010);
  INSN(fmind,  0b000, 0b01, 0b010110);
  INSN(fnmuld, 0b000, 0b01, 0b100010);

#undef INSN

   // Floating-point data-processing (3 source)
  void data_processing(unsigned op31, unsigned type, unsigned o1, unsigned o0,
                       FloatRegister Vd, FloatRegister Vn, FloatRegister Vm,
                       FloatRegister Va) {
    starti;
    f(op31, 31, 29);
    f(0b11111, 28, 24);
    f(type, 23, 22), f(o1, 21), f(o0, 15);
    rf(Vm, 16), rf(Va, 10), rf(Vn, 5), rf(Vd, 0);
  }

#define INSN(NAME, op31, type, o1, o0)                                  \
  void NAME(FloatRegister Vd, FloatRegister Vn, FloatRegister Vm,       \
            FloatRegister Va) {                                         \
    data_processing(op31, type, o1, o0, Vd, Vn, Vm, Va);                \
  }

  INSN(fmadds, 0b000, 0b00, 0, 0);
  INSN(fmsubs, 0b000, 0b00, 0, 1);
  INSN(fnmadds, 0b000, 0b00, 1, 0);
  INSN(fnmsubs, 0b000, 0b00, 1, 1);

  INSN(fmaddd, 0b000, 0b01, 0, 0);
  INSN(fmsubd, 0b000, 0b01, 0, 1);
  INSN(fnmaddd, 0b000, 0b01, 1, 0);
  INSN(fnmsub, 0b000, 0b01, 1, 1);

#undef INSN

   // Floating-point conditional select
  void fp_conditional_select(unsigned op31, unsigned type,
                             unsigned op1, unsigned op2,
                             Condition cond, FloatRegister Vd,
                             FloatRegister Vn, FloatRegister Vm) {
    starti;
    f(op31, 31, 29);
    f(0b11110, 28, 24);
    f(type, 23, 22);
    f(op1, 21, 21);
    f(op2, 11, 10);
    f(cond, 15, 12);
    rf(Vm, 16), rf(Vn, 5), rf(Vd, 0);
  }

#define INSN(NAME, op31, type, op1, op2)                                \
  void NAME(FloatRegister Vd, FloatRegister Vn,                         \
            FloatRegister Vm, Condition cond) {                         \
    fp_conditional_select(op31, type, op1, op2, cond, Vd, Vn, Vm);      \
  }

  INSN(fcsels, 0b000, 0b00, 0b1, 0b11);
  INSN(fcseld, 0b000, 0b01, 0b1, 0b11);

#undef INSN

   // Floating-point<->integer conversions
  void float_int_convert(unsigned sflag, unsigned ftype,
                         unsigned rmode, unsigned opcode,
                         Register Rd, Register Rn) {
    starti;
    f(sflag, 31);
    f(0b00, 30, 29);
    f(0b11110, 28, 24);
    f(ftype, 23, 22), f(1, 21), f(rmode, 20, 19);
    f(opcode, 18, 16), f(0b000000, 15, 10);
    zrf(Rn, 5), zrf(Rd, 0);
  }

#define INSN(NAME, sflag, ftype, rmode, opcode)                          \
  void NAME(Register Rd, FloatRegister Vn) {                             \
    float_int_convert(sflag, ftype, rmode, opcode, Rd, as_Register(Vn)); \
  }

  INSN(fcvtzsw, 0b0, 0b00, 0b11, 0b000);
  INSN(fcvtzs,  0b1, 0b00, 0b11, 0b000);
  INSN(fcvtzdw, 0b0, 0b01, 0b11, 0b000);
  INSN(fcvtzd,  0b1, 0b01, 0b11, 0b000);

  // RoundToNearestTiesAway
  INSN(fcvtassw, 0b0, 0b00, 0b00, 0b100);  // float -> signed word
  INSN(fcvtasd,  0b1, 0b01, 0b00, 0b100);  // double -> signed xword

  // RoundTowardsNegative
  INSN(fcvtmssw, 0b0, 0b00, 0b10, 0b000);  // float -> signed word
  INSN(fcvtmsd,  0b1, 0b01, 0b10, 0b000);  // double -> signed xword

  INSN(fmovs, 0b0, 0b00, 0b00, 0b110);
  INSN(fmovd, 0b1, 0b01, 0b00, 0b110);

  INSN(fmovhid, 0b1, 0b10, 0b01, 0b110);

#undef INSN

#define INSN(NAME, sflag, type, rmode, opcode)                           \
  void NAME(FloatRegister Vd, Register Rn) {                            \
    float_int_convert(sflag, type, rmode, opcode, as_Register(Vd), Rn);  \
  }

  INSN(fmovs, 0b0, 0b00, 0b00, 0b111);
  INSN(fmovd, 0b1, 0b01, 0b00, 0b111);

  INSN(scvtfws, 0b0, 0b00, 0b00, 0b010);
  INSN(scvtfs,  0b1, 0b00, 0b00, 0b010);
  INSN(scvtfwd, 0b0, 0b01, 0b00, 0b010);
  INSN(scvtfd,  0b1, 0b01, 0b00, 0b010);

  // INSN(fmovhid, 0b100, 0b10, 0b01, 0b111);

#undef INSN

  enum sign_kind { SIGNED, UNSIGNED };

private:
  void _xcvtf_scalar_integer(sign_kind sign, unsigned sz,
                             FloatRegister Rd, FloatRegister Rn) {
    starti;
    f(0b01, 31, 30), f(sign == SIGNED ? 0 : 1, 29);
    f(0b111100, 27, 23), f((sz >> 1) & 1, 22), f(0b100001110110, 21, 10);
    rf(Rn, 5), rf(Rd, 0);
  }

public:
#define INSN(NAME, sign, sz)                        \
  void NAME(FloatRegister Rd, FloatRegister Rn) {   \
    _xcvtf_scalar_integer(sign, sz, Rd, Rn);        \
  }

  INSN(scvtfs, SIGNED, 0);
  INSN(scvtfd, SIGNED, 1);

#undef INSN

private:
  void _xcvtf_vector_integer(sign_kind sign, SIMD_Arrangement T,
                             FloatRegister Rd, FloatRegister Rn) {
    assert(T == T2S || T == T4S || T == T2D, "invalid arrangement");
    starti;
    f(0, 31), f(T & 1, 30), f(sign == SIGNED ? 0 : 1, 29);
    f(0b011100, 28, 23), f((T >> 1) & 1, 22), f(0b100001110110, 21, 10);
    rf(Rn, 5), rf(Rd, 0);
  }

public:
  void scvtfv(SIMD_Arrangement T, FloatRegister Rd, FloatRegister Rn) {
    _xcvtf_vector_integer(SIGNED, T, Rd, Rn);
  }

  // Floating-point compare
  void float_compare(unsigned op31, unsigned type,
                     unsigned op, unsigned op2,
                     FloatRegister Vn, FloatRegister Vm = as_FloatRegister(0)) {
    starti;
    f(op31, 31, 29);
    f(0b11110, 28, 24);
    f(type, 23, 22), f(1, 21);
    f(op, 15, 14), f(0b1000, 13, 10), f(op2, 4, 0);
    rf(Vn, 5), rf(Vm, 16);
  }


#define INSN(NAME, op31, type, op, op2)                 \
  void NAME(FloatRegister Vn, FloatRegister Vm) {       \
    float_compare(op31, type, op, op2, Vn, Vm);         \
  }

#define INSN1(NAME, op31, type, op, op2)        \
  void NAME(FloatRegister Vn, double d) {       \
    assert_cond(d == 0.0);                      \
    float_compare(op31, type, op, op2, Vn);     \
  }

  INSN(fcmps, 0b000, 0b00, 0b00, 0b00000);
  INSN1(fcmps, 0b000, 0b00, 0b00, 0b01000);
  // INSN(fcmpes, 0b000, 0b00, 0b00, 0b10000);
  // INSN1(fcmpes, 0b000, 0b00, 0b00, 0b11000);

  INSN(fcmpd, 0b000,   0b01, 0b00, 0b00000);
  INSN1(fcmpd, 0b000,  0b01, 0b00, 0b01000);
  // INSN(fcmped, 0b000,  0b01, 0b00, 0b10000);
  // INSN1(fcmped, 0b000, 0b01, 0b00, 0b11000);

#undef INSN
#undef INSN1

// Floating-point compare. 3-registers versions (scalar).
#define INSN(NAME, sz, e)                                             \
  void NAME(FloatRegister Vd, FloatRegister Vn, FloatRegister Vm) {   \
    starti;                                                           \
    f(0b01111110, 31, 24), f(e, 23), f(sz, 22), f(1, 21), rf(Vm, 16); \
    f(0b111011, 15, 10), rf(Vn, 5), rf(Vd, 0);                        \
  }                                                                   \

  INSN(facged, 1, 0); // facge-double
  INSN(facges, 0, 0); // facge-single
  INSN(facgtd, 1, 1); // facgt-double
  INSN(facgts, 0, 1); // facgt-single

#undef INSN

  // Floating-point Move (immediate)
private:
  unsigned pack(double value);

  void fmov_imm(FloatRegister Vn, double value, unsigned size) {
    starti;
    f(0b00011110, 31, 24), f(size, 23, 22), f(1, 21);
    f(pack(value), 20, 13), f(0b10000000, 12, 5);
    rf(Vn, 0);
  }

public:

  void fmovs(FloatRegister Vn, double value) {
    if (value)
      fmov_imm(Vn, value, 0b00);
    else
      movi(Vn, T2S, 0);
  }
  void fmovd(FloatRegister Vn, double value) {
    if (value)
      fmov_imm(Vn, value, 0b01);
    else
      movi(Vn, T1D, 0);
  }

   // Floating-point rounding
   // type: half-precision = 11
   //       single         = 00
   //       double         = 01
   // rmode: A = Away     = 100
   //        I = current  = 111
   //        M = MinusInf = 010
   //        N = eveN     = 000
   //        P = PlusInf  = 001
   //        X = eXact    = 110
   //        Z = Zero     = 011
  void float_round(unsigned type, unsigned rmode, FloatRegister Rd, FloatRegister Rn) {
    starti;
    f(0b00011110, 31, 24);
    f(type, 23, 22);
    f(0b1001, 21, 18);
    f(rmode, 17, 15);
    f(0b10000, 14, 10);
    rf(Rn, 5), rf(Rd, 0);
  }
#define INSN(NAME, type, rmode)                   \
  void NAME(FloatRegister Vd, FloatRegister Vn) { \
    float_round(type, rmode, Vd, Vn);             \
  }

public:
  INSN(frintah, 0b11, 0b100);
  INSN(frintih, 0b11, 0b111);
  INSN(frintmh, 0b11, 0b010);
  INSN(frintnh, 0b11, 0b000);
  INSN(frintph, 0b11, 0b001);
  INSN(frintxh, 0b11, 0b110);
  INSN(frintzh, 0b11, 0b011);

  INSN(frintas, 0b00, 0b100);
  INSN(frintis, 0b00, 0b111);
  INSN(frintms, 0b00, 0b010);
  INSN(frintns, 0b00, 0b000);
  INSN(frintps, 0b00, 0b001);
  INSN(frintxs, 0b00, 0b110);
  INSN(frintzs, 0b00, 0b011);

  INSN(frintad, 0b01, 0b100);
  INSN(frintid, 0b01, 0b111);
  INSN(frintmd, 0b01, 0b010);
  INSN(frintnd, 0b01, 0b000);
  INSN(frintpd, 0b01, 0b001);
  INSN(frintxd, 0b01, 0b110);
  INSN(frintzd, 0b01, 0b011);
#undef INSN

private:
  static short SIMD_Size_in_bytes[];

public:
#define INSN(NAME, op)                                                  \
  void NAME(FloatRegister Rt, SIMD_RegVariant T, const Address &adr) {  \
    ld_st2(as_Register(Rt), adr, (int)T & 3, op + ((T==Q) ? 0b10:0b00), 1); \
  }

  INSN(ldr, 1);
  INSN(str, 0);

#undef INSN

 private:

  void ld_st(FloatRegister Vt, SIMD_Arrangement T, Register Xn, int op1, int op2) {
    starti;
    f(0,31), f((int)T & 1, 30);
    f(op1, 29, 21), f(0, 20, 16), f(op2, 15, 12);
    f((int)T >> 1, 11, 10), srf(Xn, 5), rf(Vt, 0);
  }
  void ld_st(FloatRegister Vt, SIMD_Arrangement T, Register Xn,
             int imm, int op1, int op2, int regs) {

    bool replicate = op2 >> 2 == 3;
    // post-index value (imm) is formed differently for replicate/non-replicate ld* instructions
    int expectedImmediate = replicate ? regs * (1 << (T >> 1)) : SIMD_Size_in_bytes[T] * regs;
    guarantee(T < T1Q , "incorrect arrangement");
    guarantee(imm == expectedImmediate, "bad offset");
    starti;
    f(0,31), f((int)T & 1, 30);
    f(op1 | 0b100, 29, 21), f(0b11111, 20, 16), f(op2, 15, 12);
    f((int)T >> 1, 11, 10), srf(Xn, 5), rf(Vt, 0);
  }
  void ld_st(FloatRegister Vt, SIMD_Arrangement T, Register Xn,
             Register Xm, int op1, int op2) {
    starti;
    f(0,31), f((int)T & 1, 30);
    f(op1 | 0b100, 29, 21), rf(Xm, 16), f(op2, 15, 12);
    f((int)T >> 1, 11, 10), srf(Xn, 5), rf(Vt, 0);
  }

  void ld_st(FloatRegister Vt, SIMD_Arrangement T, Address a, int op1, int op2, int regs) {
    switch (a.getMode()) {
    case Address::base_plus_offset:
      guarantee(a.offset() == 0, "no offset allowed here");
      ld_st(Vt, T, a.base(), op1, op2);
      break;
    case Address::post:
      ld_st(Vt, T, a.base(), a.offset(), op1, op2, regs);
      break;
    case Address::post_reg:
      ld_st(Vt, T, a.base(), a.index(), op1, op2);
      break;
    default:
      ShouldNotReachHere();
    }
  }

 public:

#define INSN1(NAME, op1, op2)                                           \
  void NAME(FloatRegister Vt, SIMD_Arrangement T, const Address &a) {   \
    ld_st(Vt, T, a, op1, op2, 1);                                       \
 }

#define INSN2(NAME, op1, op2)                                           \
  void NAME(FloatRegister Vt, FloatRegister Vt2, SIMD_Arrangement T, const Address &a) { \
    assert(Vt->successor() == Vt2, "Registers must be ordered");        \
    ld_st(Vt, T, a, op1, op2, 2);                                       \
  }

#define INSN3(NAME, op1, op2)                                           \
  void NAME(FloatRegister Vt, FloatRegister Vt2, FloatRegister Vt3,     \
            SIMD_Arrangement T, const Address &a) {                     \
    assert(Vt->successor() == Vt2 && Vt2->successor() == Vt3,           \
           "Registers must be ordered");                                \
    ld_st(Vt, T, a, op1, op2, 3);                                       \
  }

#define INSN4(NAME, op1, op2)                                           \
  void NAME(FloatRegister Vt, FloatRegister Vt2, FloatRegister Vt3,     \
            FloatRegister Vt4, SIMD_Arrangement T, const Address &a) {  \
    assert(Vt->successor() == Vt2 && Vt2->successor() == Vt3 &&         \
           Vt3->successor() == Vt4, "Registers must be ordered");       \
    ld_st(Vt, T, a, op1, op2, 4);                                       \
  }

  INSN1(ld1,  0b001100010, 0b0111);
  INSN2(ld1,  0b001100010, 0b1010);
  INSN3(ld1,  0b001100010, 0b0110);
  INSN4(ld1,  0b001100010, 0b0010);

  INSN2(ld2,  0b001100010, 0b1000);
  INSN3(ld3,  0b001100010, 0b0100);
  INSN4(ld4,  0b001100010, 0b0000);

  INSN1(st1,  0b001100000, 0b0111);
  INSN2(st1,  0b001100000, 0b1010);
  INSN3(st1,  0b001100000, 0b0110);
  INSN4(st1,  0b001100000, 0b0010);

  INSN2(st2,  0b001100000, 0b1000);
  INSN3(st3,  0b001100000, 0b0100);
  INSN4(st4,  0b001100000, 0b0000);

  INSN1(ld1r, 0b001101010, 0b1100);
  INSN2(ld2r, 0b001101011, 0b1100);
  INSN3(ld3r, 0b001101010, 0b1110);
  INSN4(ld4r, 0b001101011, 0b1110);

#undef INSN1
#undef INSN2
#undef INSN3
#undef INSN4

#define INSN(NAME, opc)                                                                 \
  void NAME(FloatRegister Vd, SIMD_Arrangement T, FloatRegister Vn, FloatRegister Vm) { \
    starti;                                                                             \
    assert(T == T8B || T == T16B, "must be T8B or T16B");                               \
    f(0, 31), f((int)T & 1, 30), f(opc, 29, 21);                                        \
    rf(Vm, 16), f(0b000111, 15, 10), rf(Vn, 5), rf(Vd, 0);                              \
  }

  INSN(eor,  0b101110001);
  INSN(orr,  0b001110101);
  INSN(andr, 0b001110001);
  INSN(bic,  0b001110011);
  INSN(bif,  0b101110111);
  INSN(bit,  0b101110101);
  INSN(bsl,  0b101110011);
  INSN(orn,  0b001110111);

#undef INSN

#define INSN(NAME, opc, opc2, acceptT2D)                                                \
  void NAME(FloatRegister Vd, SIMD_Arrangement T, FloatRegister Vn, FloatRegister Vm) { \
    guarantee(T != T1Q && T != T1D, "incorrect arrangement");                           \
    if (!acceptT2D) guarantee(T != T2D, "incorrect arrangement");                       \
    starti;                                                                             \
    f(0, 31), f((int)T & 1, 30), f(opc, 29), f(0b01110, 28, 24);                        \
    f((int)T >> 1, 23, 22), f(1, 21), rf(Vm, 16), f(opc2, 15, 10);                      \
    rf(Vn, 5), rf(Vd, 0);                                                               \
  }

  INSN(addv,   0, 0b100001, true);  // accepted arrangements: T8B, T16B, T4H, T8H, T2S, T4S, T2D
  INSN(subv,   1, 0b100001, true);  // accepted arrangements: T8B, T16B, T4H, T8H, T2S, T4S, T2D
  INSN(uqsubv, 1, 0b001011, true);  // accepted arrangements: T8B, T16B, T4H, T8H, T2S, T4S, T2D
  INSN(mulv,   0, 0b100111, false); // accepted arrangements: T8B, T16B, T4H, T8H, T2S, T4S
  INSN(mlav,   0, 0b100101, false); // accepted arrangements: T8B, T16B, T4H, T8H, T2S, T4S
  INSN(mlsv,   1, 0b100101, false); // accepted arrangements: T8B, T16B, T4H, T8H, T2S, T4S
  INSN(sshl,   0, 0b010001, true);  // accepted arrangements: T8B, T16B, T4H, T8H, T2S, T4S, T2D
  INSN(ushl,   1, 0b010001, true);  // accepted arrangements: T8B, T16B, T4H, T8H, T2S, T4S, T2D
  INSN(addpv,  0, 0b101111, true);  // accepted arrangements: T8B, T16B, T4H, T8H, T2S, T4S, T2D
  INSN(smullv, 0, 0b110000, false); // accepted arrangements: T8B, T16B, T4H, T8H, T2S, T4S
  INSN(umullv, 1, 0b110000, false); // accepted arrangements: T8B, T16B, T4H, T8H, T2S, T4S
  INSN(umlalv, 1, 0b100000, false); // accepted arrangements: T8B, T16B, T4H, T8H, T2S, T4S
  INSN(maxv,   0, 0b011001, false); // accepted arrangements: T8B, T16B, T4H, T8H, T2S, T4S
  INSN(minv,   0, 0b011011, false); // accepted arrangements: T8B, T16B, T4H, T8H, T2S, T4S
  INSN(smaxp,  0, 0b101001, false); // accepted arrangements: T8B, T16B, T4H, T8H, T2S, T4S
  INSN(sminp,  0, 0b101011, false); // accepted arrangements: T8B, T16B, T4H, T8H, T2S, T4S
  INSN(cmeq,   1, 0b100011, true);  // accepted arrangements: T8B, T16B, T4H, T8H, T2S, T4S, T2D
  INSN(cmgt,   0, 0b001101, true);  // accepted arrangements: T8B, T16B, T4H, T8H, T2S, T4S, T2D
  INSN(cmge,   0, 0b001111, true);  // accepted arrangements: T8B, T16B, T4H, T8H, T2S, T4S, T2D
  INSN(cmhi,   1, 0b001101, true);  // accepted arrangements: T8B, T16B, T4H, T8H, T2S, T4S, T2D
  INSN(cmhs,   1, 0b001111, true);  // accepted arrangements: T8B, T16B, T4H, T8H, T2S, T4S, T2D

#undef INSN

#define INSN(NAME, opc, opc2, accepted) \
  void NAME(FloatRegister Vd, SIMD_Arrangement T, FloatRegister Vn) {                   \
    guarantee(T != T1Q && T != T1D, "incorrect arrangement");                           \
    if (accepted < 3) guarantee(T != T2D, "incorrect arrangement");                     \
    if (accepted < 2) guarantee(T != T2S, "incorrect arrangement");                     \
    if (accepted < 1) guarantee(T == T8B || T == T16B, "incorrect arrangement");        \
    starti;                                                                             \
    f(0, 31), f((int)T & 1, 30), f(opc, 29), f(0b01110, 28, 24);                        \
    f((int)T >> 1, 23, 22), f(opc2, 21, 10);                                            \
    rf(Vn, 5), rf(Vd, 0);                                                               \
  }

  INSN(absr,   0, 0b100000101110, 3); // accepted arrangements: T8B, T16B, T4H, T8H, T2S, T4S, T2D
  INSN(negr,   1, 0b100000101110, 3); // accepted arrangements: T8B, T16B, T4H, T8H, T2S, T4S, T2D
  INSN(notr,   1, 0b100000010110, 0); // accepted arrangements: T8B, T16B
  INSN(addv,   0, 0b110001101110, 1); // accepted arrangements: T8B, T16B, T4H, T8H,      T4S
  INSN(smaxv,  0, 0b110000101010, 1); // accepted arrangements: T8B, T16B, T4H, T8H,      T4S
  INSN(umaxv,  1, 0b110000101010, 1); // accepted arrangements: T8B, T16B, T4H, T8H,      T4S
  INSN(sminv,  0, 0b110001101010, 1); // accepted arrangements: T8B, T16B, T4H, T8H,      T4S
  INSN(uminv,  1, 0b110001101010, 1); // accepted arrangements: T8B, T16B, T4H, T8H,      T4S
  INSN(cls,    0, 0b100000010010, 2); // accepted arrangements: T8B, T16B, T4H, T8H, T2S, T4S
  INSN(clz,    1, 0b100000010010, 2); // accepted arrangements: T8B, T16B, T4H, T8H, T2S, T4S
  INSN(cnt,    0, 0b100000010110, 0); // accepted arrangements: T8B, T16B
  INSN(uaddlp, 1, 0b100000001010, 2); // accepted arrangements: T8B, T16B, T4H, T8H, T2S, T4S
  INSN(uaddlv, 1, 0b110000001110, 1); // accepted arrangements: T8B, T16B, T4H, T8H,      T4S
  // Zero compare.
  INSN(cmeq,   0, 0b100000100110, 3); // accepted arrangements: T8B, T16B, T4H, T8H, T2S, T4S, T2D
  INSN(cmge,   1, 0b100000100010, 3); // accepted arrangements: T8B, T16B, T4H, T8H, T2S, T4S, T2D
  INSN(cmgt,   0, 0b100000100010, 3); // accepted arrangements: T8B, T16B, T4H, T8H, T2S, T4S, T2D
  INSN(cmle,   1, 0b100000100110, 3); // accepted arrangements: T8B, T16B, T4H, T8H, T2S, T4S, T2D
  INSN(cmlt,   0, 0b100000101010, 3); // accepted arrangements: T8B, T16B, T4H, T8H, T2S, T4S, T2D

#undef INSN

#define INSN(NAME, opc) \
  void NAME(FloatRegister Vd, SIMD_Arrangement T, FloatRegister Vn) {                  \
    starti;                                                                            \
    assert(T == T4S, "arrangement must be T4S");                                       \
    f(0, 31), f((int)T & 1, 30), f(0b101110, 29, 24), f(opc, 23),                      \
    f(T == T4S ? 0 : 1, 22), f(0b110000111110, 21, 10); rf(Vn, 5), rf(Vd, 0);          \
  }

  INSN(fmaxv, 0);
  INSN(fminv, 1);

#undef INSN

// Advanced SIMD modified immediate
#define INSN(NAME, op0, cmode0) \
  void NAME(FloatRegister Vd, SIMD_Arrangement T, unsigned imm8, unsigned lsl = 0) {   \
    unsigned cmode = cmode0;                                                           \
    unsigned op = op0;                                                                 \
    starti;                                                                            \
    assert(lsl == 0 ||                                                                 \
           ((T == T4H || T == T8H) && lsl == 8) ||                                     \
           ((T == T2S || T == T4S) && ((lsl >> 3) < 4) && ((lsl & 7) == 0)), "invalid shift");\
    cmode |= lsl >> 2;                                                                 \
    if (T == T4H || T == T8H) cmode |= 0b1000;                                         \
    if (!(T == T4H || T == T8H || T == T2S || T == T4S)) {                             \
      assert(op == 0 && cmode0 == 0, "must be MOVI");                                  \
      cmode = 0b1110;                                                                  \
      if (T == T1D || T == T2D) op = 1;                                                \
    }                                                                                  \
    f(0, 31), f((int)T & 1, 30), f(op, 29), f(0b0111100000, 28, 19);                   \
    f(imm8 >> 5, 18, 16), f(cmode, 15, 12), f(0x01, 11, 10), f(imm8 & 0b11111, 9, 5);  \
    rf(Vd, 0);                                                                         \
  }

  INSN(movi, 0, 0);
  INSN(orri, 0, 1);
  INSN(mvni, 1, 0);
  INSN(bici, 1, 1);

#undef INSN

#define INSN(NAME, op, cmode)                                           \
  void NAME(FloatRegister Vd, SIMD_Arrangement T, double imm) {         \
    unsigned imm8 = pack(imm);                                          \
    starti;                                                             \
    f(0, 31), f((int)T & 1, 30), f(op, 29), f(0b0111100000, 28, 19);    \
    f(imm8 >> 5, 18, 16), f(cmode, 15, 12), f(0x01, 11, 10), f(imm8 & 0b11111, 9, 5); \
    rf(Vd, 0);                                                          \
  }

  INSN(fmovs, 0, 0b1111);
  INSN(fmovd, 1, 0b1111);

#undef INSN

// Advanced SIMD three same
#define INSN(NAME, op1, op2, op3)                                                       \
  void NAME(FloatRegister Vd, SIMD_Arrangement T, FloatRegister Vn, FloatRegister Vm) { \
    starti;                                                                             \
    assert(T == T2S || T == T4S || T == T2D, "invalid arrangement");                    \
    f(0, 31), f((int)T & 1, 30), f(op1, 29), f(0b01110, 28, 24), f(op2, 23);            \
    f(T==T2D ? 1:0, 22); f(1, 21), rf(Vm, 16), f(op3, 15, 10), rf(Vn, 5), rf(Vd, 0);    \
  }

  INSN(fabd, 1, 1, 0b110101);
  INSN(fadd, 0, 0, 0b110101);
  INSN(fdiv, 1, 0, 0b111111);
  INSN(fmul, 1, 0, 0b110111);
  INSN(fsub, 0, 1, 0b110101);
  INSN(fmla, 0, 0, 0b110011);
  INSN(fmls, 0, 1, 0b110011);
  INSN(fmax, 0, 0, 0b111101);
  INSN(fmin, 0, 1, 0b111101);
  INSN(fcmeq, 0, 0, 0b111001);
  INSN(fcmgt, 1, 1, 0b111001);
  INSN(fcmge, 1, 0, 0b111001);

#undef INSN

#define INSN(NAME, opc)                                                                 \
  void NAME(FloatRegister Vd, SIMD_Arrangement T, FloatRegister Vn, FloatRegister Vm) { \
    starti;                                                                             \
    assert(T == T4S, "arrangement must be T4S");                                        \
    f(0b01011110000, 31, 21), rf(Vm, 16), f(opc, 15, 10), rf(Vn, 5), rf(Vd, 0);         \
  }

  INSN(sha1c,     0b000000);
  INSN(sha1m,     0b001000);
  INSN(sha1p,     0b000100);
  INSN(sha1su0,   0b001100);
  INSN(sha256h2,  0b010100);
  INSN(sha256h,   0b010000);
  INSN(sha256su1, 0b011000);

#undef INSN

#define INSN(NAME, opc)                                                                 \
  void NAME(FloatRegister Vd, SIMD_Arrangement T, FloatRegister Vn) {                   \
    starti;                                                                             \
    assert(T == T4S, "arrangement must be T4S");                                        \
    f(0b0101111000101000, 31, 16), f(opc, 15, 10), rf(Vn, 5), rf(Vd, 0);                \
  }

  INSN(sha1h,     0b000010);
  INSN(sha1su1,   0b000110);
  INSN(sha256su0, 0b001010);

#undef INSN

#define INSN(NAME, opc)                                                                 \
  void NAME(FloatRegister Vd, SIMD_Arrangement T, FloatRegister Vn, FloatRegister Vm) { \
    starti;                                                                             \
    assert(T == T2D, "arrangement must be T2D");                                        \
    f(0b11001110011, 31, 21), rf(Vm, 16), f(opc, 15, 10), rf(Vn, 5), rf(Vd, 0);         \
  }

  INSN(sha512h,   0b100000);
  INSN(sha512h2,  0b100001);
  INSN(sha512su1, 0b100010);

#undef INSN

#define INSN(NAME, opc)                                                                 \
  void NAME(FloatRegister Vd, SIMD_Arrangement T, FloatRegister Vn) {                   \
    starti;                                                                             \
    assert(T == T2D, "arrangement must be T2D");                                        \
    f(opc, 31, 10), rf(Vn, 5), rf(Vd, 0);                                               \
  }

  INSN(sha512su0, 0b1100111011000000100000);

#undef INSN

#define INSN(NAME, opc)                                                                                   \
  void NAME(FloatRegister Vd, SIMD_Arrangement T, FloatRegister Vn, FloatRegister Vm, FloatRegister Va) { \
    starti;                                                                                               \
    assert(T == T16B, "arrangement must be T16B");                                                        \
    f(0b11001110, 31, 24), f(opc, 23, 21), rf(Vm, 16), f(0b0, 15, 15), rf(Va, 10), rf(Vn, 5), rf(Vd, 0);  \
  }

  INSN(eor3, 0b000);
  INSN(bcax, 0b001);

#undef INSN

#define INSN(NAME, opc)                                                                               \
  void NAME(FloatRegister Vd, SIMD_Arrangement T, FloatRegister Vn, FloatRegister Vm, unsigned imm) { \
    starti;                                                                                           \
    assert(T == T2D, "arrangement must be T2D");                                                      \
    f(0b11001110, 31, 24), f(opc, 23, 21), rf(Vm, 16), f(imm, 15, 10), rf(Vn, 5), rf(Vd, 0);          \
  }

  INSN(xar, 0b100);

#undef INSN

#define INSN(NAME, opc)                                                                           \
  void NAME(FloatRegister Vd, SIMD_Arrangement T, FloatRegister Vn, FloatRegister Vm) {           \
    starti;                                                                                       \
    assert(T == T2D, "arrangement must be T2D");                                                  \
    f(0b11001110, 31, 24), f(opc, 23, 21), rf(Vm, 16), f(0b100011, 15, 10), rf(Vn, 5), rf(Vd, 0); \
  }

  INSN(rax1, 0b011);

#undef INSN

#define INSN(NAME, opc)                           \
  void NAME(FloatRegister Vd, FloatRegister Vn) { \
    starti;                                       \
    f(opc, 31, 10), rf(Vn, 5), rf(Vd, 0);         \
  }

  INSN(aese, 0b0100111000101000010010);
  INSN(aesd, 0b0100111000101000010110);
  INSN(aesmc, 0b0100111000101000011010);
  INSN(aesimc, 0b0100111000101000011110);

#undef INSN

#define INSN(NAME, op1, op2) \
  void NAME(FloatRegister Vd, SIMD_Arrangement T, FloatRegister Vn, FloatRegister Vm, int index = 0) { \
    starti;                                                                                            \
    assert(T == T2S || T == T4S || T == T2D, "invalid arrangement");                                   \
    assert(index >= 0 && ((T == T2D && index <= 1) || (T != T2D && index <= 3)), "invalid index");     \
    f(0, 31), f((int)T & 1, 30), f(op1, 29); f(0b011111, 28, 23);                                      \
    f(T == T2D ? 1 : 0, 22), f(T == T2D ? 0 : index & 1, 21), rf(Vm, 16);                              \
    f(op2, 15, 12), f(T == T2D ? index : (index >> 1), 11), f(0, 10);                                  \
    rf(Vn, 5), rf(Vd, 0);                                                                              \
  }

  // FMLA/FMLS - Vector - Scalar
  INSN(fmlavs, 0, 0b0001);
  INSN(fmlsvs, 0, 0b0101);
  // FMULX - Vector - Scalar
  INSN(fmulxvs, 1, 0b1001);

#undef INSN

  // Floating-point Reciprocal Estimate
  void frecpe(FloatRegister Vd, FloatRegister Vn, SIMD_RegVariant type) {
    assert(type == D || type == S, "Wrong type for frecpe");
    starti;
    f(0b010111101, 31, 23);
    f(type == D ? 1 : 0, 22);
    f(0b100001110110, 21, 10);
    rf(Vn, 5), rf(Vd, 0);
  }

  // (long) {a, b} -> (a + b)
  void addpd(FloatRegister Vd, FloatRegister Vn) {
    starti;
    f(0b0101111011110001101110, 31, 10);
    rf(Vn, 5), rf(Vd, 0);
  }

  // Floating-point AdvSIMD scalar pairwise
#define INSN(NAME, op1, op2) \
  void NAME(FloatRegister Vd, FloatRegister Vn, SIMD_RegVariant type) {                 \
    starti;                                                                             \
    assert(type == D || type == S, "Wrong type for faddp/fmaxp/fminp");                 \
    f(0b0111111, 31, 25), f(op1, 24, 23),                                               \
    f(type == S ? 0 : 1, 22), f(0b11000, 21, 17), f(op2, 16, 10), rf(Vn, 5), rf(Vd, 0); \
  }

  INSN(faddp, 0b00, 0b0110110);
  INSN(fmaxp, 0b00, 0b0111110);
  INSN(fminp, 0b01, 0b0111110);

#undef INSN

  void ins(FloatRegister Vd, SIMD_RegVariant T, FloatRegister Vn, int didx, int sidx) {
    starti;
    assert(T != Q, "invalid register variant");
    f(0b01101110000, 31, 21), f(((didx<<1)|1)<<(int)T, 20, 16), f(0, 15);
    f(sidx<<(int)T, 14, 11), f(1, 10), rf(Vn, 5), rf(Vd, 0);
  }

#define INSN(NAME, cond, op1, op2)                                                      \
  void NAME(Register Rd, FloatRegister Vn, SIMD_RegVariant T, int idx) {                \
    starti;                                                                             \
    assert(cond, "invalid register variant");                                           \
    f(0, 31), f(op1, 30), f(0b001110000, 29, 21);                                       \
    f(((idx << 1) | 1) << (int)T, 20, 16), f(op2, 15, 10);                              \
    rf(Vn, 5), rf(Rd, 0);                                                               \
  }

  INSN(umov, (T != Q), (T == D ? 1 : 0), 0b001111);
  INSN(smov, (T < D),  1,                0b001011);

#undef INSN

#define INSN(NAME, opc, opc2, isSHR)                                    \
  void NAME(FloatRegister Vd, SIMD_Arrangement T, FloatRegister Vn, int shift){ \
    starti;                                                             \
    /* The encodings for the immh:immb fields (bits 22:16) in *SHR are  \
     *   0001 xxx       8B/16B, shift = 16  - UInt(immh:immb)           \
     *   001x xxx       4H/8H,  shift = 32  - UInt(immh:immb)           \
     *   01xx xxx       2S/4S,  shift = 64  - UInt(immh:immb)           \
     *   1xxx xxx       1D/2D,  shift = 128 - UInt(immh:immb)           \
     *   (1D is RESERVED)                                               \
     * for SHL shift is calculated as:                                  \
     *   0001 xxx       8B/16B, shift = UInt(immh:immb) - 8             \
     *   001x xxx       4H/8H,  shift = UInt(immh:immb) - 16            \
     *   01xx xxx       2S/4S,  shift = UInt(immh:immb) - 32            \
     *   1xxx xxx       1D/2D,  shift = UInt(immh:immb) - 64            \
     *   (1D is RESERVED)                                               \
     */                                                                 \
    guarantee(!isSHR || (isSHR && (shift != 0)), "impossible encoding");\
    assert((1 << ((T>>1)+3)) > shift, "Invalid Shift value");           \
    int cVal = (1 << (((T >> 1) + 3) + (isSHR ? 1 : 0)));               \
    int encodedShift = isSHR ? cVal - shift : cVal + shift;             \
    f(0, 31), f(T & 1, 30), f(opc, 29), f(0b011110, 28, 23),            \
    f(encodedShift, 22, 16); f(opc2, 15, 10), rf(Vn, 5), rf(Vd, 0);     \
  }

  INSN(shl,  0, 0b010101, /* isSHR = */ false);
  INSN(sshr, 0, 0b000001, /* isSHR = */ true);
  INSN(ushr, 1, 0b000001, /* isSHR = */ true);
  INSN(usra, 1, 0b000101, /* isSHR = */ true);
  INSN(ssra, 0, 0b000101, /* isSHR = */ true);

#undef INSN

#define INSN(NAME, opc, opc2, isSHR)                                    \
  void NAME(FloatRegister Vd, FloatRegister Vn, int shift){             \
    starti;                                                             \
    int encodedShift = isSHR ? 128 - shift : 64 + shift;                \
    f(0b01, 31, 30), f(opc, 29), f(0b111110, 28, 23),                   \
    f(encodedShift, 22, 16); f(opc2, 15, 10), rf(Vn, 5), rf(Vd, 0);     \
  }

  INSN(shld,  0, 0b010101, /* isSHR = */ false);
  INSN(sshrd, 0, 0b000001, /* isSHR = */ true);
  INSN(ushrd, 1, 0b000001, /* isSHR = */ true);

#undef INSN

private:
  void _xshll(sign_kind sign, FloatRegister Vd, SIMD_Arrangement Ta, FloatRegister Vn, SIMD_Arrangement Tb, int shift) {
    starti;
    /* The encodings for the immh:immb fields (bits 22:16) are
     *   0001 xxx       8H, 8B/16B shift = xxx
     *   001x xxx       4S, 4H/8H  shift = xxxx
     *   01xx xxx       2D, 2S/4S  shift = xxxxx
     *   1xxx xxx       RESERVED
     */
    assert((Tb >> 1) + 1 == (Ta >> 1), "Incompatible arrangement");
    assert((1 << ((Tb>>1)+3)) > shift, "Invalid shift value");
    f(0, 31), f(Tb & 1, 30), f(sign == SIGNED ? 0 : 1, 29), f(0b011110, 28, 23);
    f((1 << ((Tb>>1)+3))|shift, 22, 16);
    f(0b101001, 15, 10), rf(Vn, 5), rf(Vd, 0);
  }

public:
  void ushll(FloatRegister Vd, SIMD_Arrangement Ta, FloatRegister Vn,  SIMD_Arrangement Tb, int shift) {
    assert(Tb == T8B || Tb == T4H || Tb == T2S, "invalid arrangement");
    _xshll(UNSIGNED, Vd, Ta, Vn, Tb, shift);
  }

  void ushll2(FloatRegister Vd, SIMD_Arrangement Ta, FloatRegister Vn,  SIMD_Arrangement Tb, int shift) {
    assert(Tb == T16B || Tb == T8H || Tb == T4S, "invalid arrangement");
    _xshll(UNSIGNED, Vd, Ta, Vn, Tb, shift);
  }

  void uxtl(FloatRegister Vd, SIMD_Arrangement Ta, FloatRegister Vn,  SIMD_Arrangement Tb) {
    ushll(Vd, Ta, Vn, Tb, 0);
  }

  void sshll(FloatRegister Vd, SIMD_Arrangement Ta, FloatRegister Vn,  SIMD_Arrangement Tb, int shift) {
    assert(Tb == T8B || Tb == T4H || Tb == T2S, "invalid arrangement");
    _xshll(SIGNED, Vd, Ta, Vn, Tb, shift);
  }

  void sshll2(FloatRegister Vd, SIMD_Arrangement Ta, FloatRegister Vn,  SIMD_Arrangement Tb, int shift) {
    assert(Tb == T16B || Tb == T8H || Tb == T4S, "invalid arrangement");
    _xshll(SIGNED, Vd, Ta, Vn, Tb, shift);
  }

  void sxtl(FloatRegister Vd, SIMD_Arrangement Ta, FloatRegister Vn,  SIMD_Arrangement Tb) {
    sshll(Vd, Ta, Vn, Tb, 0);
  }

  // Move from general purpose register
  //   mov  Vd.T[index], Rn
  void mov(FloatRegister Vd, SIMD_RegVariant T, int index, Register Xn) {
    guarantee(T != Q, "invalid register variant");
    starti;
    f(0b01001110000, 31, 21), f(((1 << T) | (index << (T + 1))), 20, 16);
    f(0b000111, 15, 10), zrf(Xn, 5), rf(Vd, 0);
  }

  // Move to general purpose register
  //   mov  Rd, Vn.T[index]
  void mov(Register Xd, FloatRegister Vn, SIMD_RegVariant T, int index) {
    guarantee(T == S || T == D, "invalid register variant");
    umov(Xd, Vn, T, index);
  }

private:
  void _pmull(FloatRegister Vd, SIMD_Arrangement Ta, FloatRegister Vn, FloatRegister Vm, SIMD_Arrangement Tb) {
    starti;
    assert((Ta == T1Q && (Tb == T1D || Tb == T2D)) ||
           (Ta == T8H && (Tb == T8B || Tb == T16B)), "Invalid Size specifier");
    int size = (Ta == T1Q) ? 0b11 : 0b00;
    f(0, 31), f(Tb & 1, 30), f(0b001110, 29, 24), f(size, 23, 22);
    f(1, 21), rf(Vm, 16), f(0b111000, 15, 10), rf(Vn, 5), rf(Vd, 0);
  }

public:
  void pmull(FloatRegister Vd, SIMD_Arrangement Ta, FloatRegister Vn, FloatRegister Vm, SIMD_Arrangement Tb) {
    assert(Tb == T1D || Tb == T8B, "pmull assumes T1D or T8B as the second size specifier");
    _pmull(Vd, Ta, Vn, Vm, Tb);
  }

  void pmull2(FloatRegister Vd, SIMD_Arrangement Ta, FloatRegister Vn, FloatRegister Vm, SIMD_Arrangement Tb) {
    assert(Tb == T2D || Tb == T16B, "pmull2 assumes T2D or T16B as the second size specifier");
    _pmull(Vd, Ta, Vn, Vm, Tb);
  }

  void uqxtn(FloatRegister Vd, SIMD_Arrangement Tb, FloatRegister Vn, SIMD_Arrangement Ta) {
    starti;
    int size_b = (int)Tb >> 1;
    int size_a = (int)Ta >> 1;
    assert(size_b < 3 && size_b == size_a - 1, "Invalid size specifier");
    f(0, 31), f(Tb & 1, 30), f(0b101110, 29, 24), f(size_b, 23, 22);
    f(0b100001010010, 21, 10), rf(Vn, 5), rf(Vd, 0);
  }

  void xtn(FloatRegister Vd, SIMD_Arrangement Tb, FloatRegister Vn, SIMD_Arrangement Ta) {
    starti;
    int size_b = (int)Tb >> 1;
    int size_a = (int)Ta >> 1;
    assert(size_b < 3 && size_b == size_a - 1, "Invalid size specifier");
    f(0, 31), f(Tb & 1, 30), f(0b001110, 29, 24), f(size_b, 23, 22);
    f(0b100001001010, 21, 10), rf(Vn, 5), rf(Vd, 0);
  }

  void dup(FloatRegister Vd, SIMD_Arrangement T, Register Xs)
  {
    starti;
    assert(T != T1D, "reserved encoding");
    f(0,31), f((int)T & 1, 30), f(0b001110000, 29, 21);
    f((1 << (T >> 1)), 20, 16), f(0b000011, 15, 10), zrf(Xs, 5), rf(Vd, 0);
  }

  void dup(FloatRegister Vd, SIMD_Arrangement T, FloatRegister Vn, int index = 0)
  {
    starti;
    assert(T != T1D, "reserved encoding");
    f(0, 31), f((int)T & 1, 30), f(0b001110000, 29, 21);
    f(((1 << (T >> 1)) | (index << ((T >> 1) + 1))), 20, 16);
    f(0b000001, 15, 10), rf(Vn, 5), rf(Vd, 0);
  }

  // Advanced SIMD scalar copy
  void dup(FloatRegister Vd, SIMD_RegVariant T, FloatRegister Vn, int index = 0)
  {
    starti;
    assert(T != Q, "invalid size");
    f(0b01011110000, 31, 21);
    f((1 << T) | (index << (T + 1)), 20, 16);
    f(0b000001, 15, 10), rf(Vn, 5), rf(Vd, 0);
  }

  // AdvSIMD ZIP/UZP/TRN
#define INSN(NAME, opcode)                                              \
  void NAME(FloatRegister Vd, SIMD_Arrangement T, FloatRegister Vn, FloatRegister Vm) { \
    guarantee(T != T1D && T != T1Q, "invalid arrangement");             \
    starti;                                                             \
    f(0, 31), f(0b001110, 29, 24), f(0, 21), f(0, 15);                  \
    f(opcode, 14, 12), f(0b10, 11, 10);                                 \
    rf(Vm, 16), rf(Vn, 5), rf(Vd, 0);                                   \
    f(T & 1, 30), f(T >> 1, 23, 22);                                    \
  }

  INSN(uzp1, 0b001);
  INSN(trn1, 0b010);
  INSN(zip1, 0b011);
  INSN(uzp2, 0b101);
  INSN(trn2, 0b110);
  INSN(zip2, 0b111);

#undef INSN

  // CRC32 instructions
#define INSN(NAME, c, sf, sz)                                             \
  void NAME(Register Rd, Register Rn, Register Rm) {                      \
    starti;                                                               \
    f(sf, 31), f(0b0011010110, 30, 21), f(0b010, 15, 13), f(c, 12);       \
    f(sz, 11, 10), rf(Rm, 16), rf(Rn, 5), rf(Rd, 0);                      \
  }

  INSN(crc32b,  0, 0, 0b00);
  INSN(crc32h,  0, 0, 0b01);
  INSN(crc32w,  0, 0, 0b10);
  INSN(crc32x,  0, 1, 0b11);
  INSN(crc32cb, 1, 0, 0b00);
  INSN(crc32ch, 1, 0, 0b01);
  INSN(crc32cw, 1, 0, 0b10);
  INSN(crc32cx, 1, 1, 0b11);

#undef INSN

  // Table vector lookup
#define INSN(NAME, op)                                                  \
  void NAME(FloatRegister Vd, SIMD_Arrangement T, FloatRegister Vn, unsigned registers, FloatRegister Vm) { \
    starti;                                                             \
    assert(T == T8B || T == T16B, "invalid arrangement");               \
    assert(0 < registers && registers <= 4, "invalid number of registers"); \
    f(0, 31), f((int)T & 1, 30), f(0b001110000, 29, 21), rf(Vm, 16), f(0, 15); \
    f(registers - 1, 14, 13), f(op, 12),f(0b00, 11, 10), rf(Vn, 5), rf(Vd, 0); \
  }

  INSN(tbl, 0);
  INSN(tbx, 1);

#undef INSN

  // AdvSIMD two-reg misc
  // In this instruction group, the 2 bits in the size field ([23:22]) may be
  // fixed or determined by the "SIMD_Arrangement T", or both. The additional
  // parameter "tmask" is a 2-bit mask used to indicate which bits in the size
  // field are determined by the SIMD_Arrangement. The bit of "tmask" should be
  // set to 1 if corresponding bit marked as "x" in the ArmARM.
#define INSN(NAME, U, size, tmask, opcode)                                          \
  void NAME(FloatRegister Vd, SIMD_Arrangement T, FloatRegister Vn) {               \
       starti;                                                                      \
       assert((ASSERTION), MSG);                                                    \
       f(0, 31), f((int)T & 1, 30), f(U, 29), f(0b01110, 28, 24);                   \
       f(size | ((int)(T >> 1) & tmask), 23, 22), f(0b10000, 21, 17);               \
       f(opcode, 16, 12), f(0b10, 11, 10), rf(Vn, 5), rf(Vd, 0);                    \
 }

#define MSG "invalid arrangement"

#define ASSERTION (T == T2S || T == T4S || T == T2D)
  INSN(fsqrt,  1, 0b10, 0b01, 0b11111);
  INSN(fabs,   0, 0b10, 0b01, 0b01111);
  INSN(fneg,   1, 0b10, 0b01, 0b01111);
  INSN(frintn, 0, 0b00, 0b01, 0b11000);
  INSN(frintm, 0, 0b00, 0b01, 0b11001);
  INSN(frintp, 0, 0b10, 0b01, 0b11000);
  INSN(fcvtas, 0, 0b00, 0b01, 0b11100);
  INSN(fcvtzs, 0, 0b10, 0b01, 0b11011);
  INSN(fcvtms, 0, 0b00, 0b01, 0b11011);
#undef ASSERTION

#define ASSERTION (T == T8B || T == T16B || T == T4H || T == T8H || T == T2S || T == T4S)
  INSN(rev64, 0, 0b00, 0b11, 0b00000);
#undef ASSERTION

#define ASSERTION (T == T8B || T == T16B || T == T4H || T == T8H)
  INSN(rev32, 1, 0b00, 0b11, 0b00000);
#undef ASSERTION

#define ASSERTION (T == T8B || T == T16B)
  INSN(rev16, 0, 0b00, 0b11, 0b00001);
  INSN(rbit,  1, 0b01, 0b00, 0b00101);
#undef ASSERTION

#undef MSG

#undef INSN

  void ext(FloatRegister Vd, SIMD_Arrangement T, FloatRegister Vn, FloatRegister Vm, int index)
  {
    starti;
    assert(T == T8B || T == T16B, "invalid arrangement");
    assert((T == T8B && index <= 0b0111) || (T == T16B && index <= 0b1111), "Invalid index value");
    f(0, 31), f((int)T & 1, 30), f(0b101110000, 29, 21);
    rf(Vm, 16), f(0, 15), f(index, 14, 11);
    f(0, 10), rf(Vn, 5), rf(Vd, 0);
  }

// SVE arithmetic - unpredicated
#define INSN(NAME, opcode)                                                             \
  void NAME(FloatRegister Zd, SIMD_RegVariant T, FloatRegister Zn, FloatRegister Zm) { \
    starti;                                                                            \
    assert(T != Q, "invalid register variant");                                        \
    f(0b00000100, 31, 24), f(T, 23, 22), f(1, 21),                                     \
    rf(Zm, 16), f(0, 15, 13), f(opcode, 12, 10), rf(Zn, 5), rf(Zd, 0);                 \
  }
  INSN(sve_add, 0b000);
  INSN(sve_sub, 0b001);
#undef INSN

// SVE integer add/subtract immediate (unpredicated)
#define INSN(NAME, op)                                                  \
  void NAME(FloatRegister Zd, SIMD_RegVariant T, unsigned imm8) {       \
    starti;                                                             \
    /* The immediate is an unsigned value in the range 0 to 255, and    \
     * for element width of 16 bits or higher it may also be a          \
     * positive multiple of 256 in the range 256 to 65280.              \
     */                                                                 \
    assert(T != Q, "invalid size");                                     \
    int sh = 0;                                                         \
    if (imm8 <= 0xff) {                                                 \
      sh = 0;                                                           \
    } else if (T != B && imm8 <= 0xff00 && (imm8 & 0xff) == 0) {        \
      sh = 1;                                                           \
      imm8 = (imm8 >> 8);                                               \
    } else {                                                            \
      guarantee(false, "invalid immediate");                            \
    }                                                                   \
    f(0b00100101, 31, 24), f(T, 23, 22), f(0b10000, 21, 17);            \
    f(op, 16, 14), f(sh, 13), f(imm8, 12, 5), rf(Zd, 0);                \
  }

  INSN(sve_add, 0b011);
  INSN(sve_sub, 0b111);
#undef INSN

// SVE floating-point arithmetic - unpredicated
#define INSN(NAME, opcode)                                                             \
  void NAME(FloatRegister Zd, SIMD_RegVariant T, FloatRegister Zn, FloatRegister Zm) { \
    starti;                                                                            \
    assert(T == S || T == D, "invalid register variant");                              \
    f(0b01100101, 31, 24), f(T, 23, 22), f(0, 21),                                     \
    rf(Zm, 16), f(0, 15, 13), f(opcode, 12, 10), rf(Zn, 5), rf(Zd, 0);                 \
  }

  INSN(sve_fadd, 0b000);
  INSN(sve_fmul, 0b010);
  INSN(sve_fsub, 0b001);
#undef INSN

private:
  void sve_predicate_reg_insn(unsigned op24, unsigned op13,
                              FloatRegister Zd_or_Vd, SIMD_RegVariant T,
                              PRegister Pg, FloatRegister Zn_or_Vn) {
    starti;
    f(op24, 31, 24), f(T, 23, 22), f(op13, 21, 13);
    pgrf(Pg, 10), rf(Zn_or_Vn, 5), rf(Zd_or_Vd, 0);
  }

  void sve_shift_imm_encoding(SIMD_RegVariant T, int shift, bool isSHR,
                              int& tszh, int& tszl_imm) {
    /* The encodings for the tszh:tszl:imm3 fields
     * for shift right is calculated as:
     *   0001 xxx       B, shift = 16  - UInt(tszh:tszl:imm3)
     *   001x xxx       H, shift = 32  - UInt(tszh:tszl:imm3)
     *   01xx xxx       S, shift = 64  - UInt(tszh:tszl:imm3)
     *   1xxx xxx       D, shift = 128 - UInt(tszh:tszl:imm3)
     * for shift left is calculated as:
     *   0001 xxx       B, shift = UInt(tszh:tszl:imm3) - 8
     *   001x xxx       H, shift = UInt(tszh:tszl:imm3) - 16
     *   01xx xxx       S, shift = UInt(tszh:tszl:imm3) - 32
     *   1xxx xxx       D, shift = UInt(tszh:tszl:imm3) - 64
     */
    assert(T != Q, "Invalid register variant");
    if (isSHR) {
      assert(((1 << (T + 3)) >= shift) && (shift > 0) , "Invalid shift value");
    } else {
      assert(((1 << (T + 3)) > shift) && (shift >= 0) , "Invalid shift value");
    }
    int cVal = (1 << ((T + 3) + (isSHR ? 1 : 0)));
    int encodedShift = isSHR ? cVal - shift : cVal + shift;
    tszh = encodedShift >> 5;
    tszl_imm = encodedShift & 0x1f;
  }

public:

// SVE integer arithmetic - predicate
#define INSN(NAME, op1, op2)                                                                            \
  void NAME(FloatRegister Zdn_or_Zd_or_Vd, SIMD_RegVariant T, PRegister Pg, FloatRegister Znm_or_Vn) {  \
    assert(T != Q, "invalid register variant");                                                         \
    sve_predicate_reg_insn(op1, op2, Zdn_or_Zd_or_Vd, T, Pg, Znm_or_Vn);                                \
  }

  INSN(sve_abs,  0b00000100, 0b010110101); // vector abs, unary
  INSN(sve_add,  0b00000100, 0b000000000); // vector add
  INSN(sve_and,  0b00000100, 0b011010000); // vector and
  INSN(sve_andv, 0b00000100, 0b011010001); // bitwise and reduction to scalar
  INSN(sve_asr,  0b00000100, 0b010000100); // vector arithmetic shift right
  INSN(sve_bic,  0b00000100, 0b011011000); // vector bitwise clear
  INSN(sve_clz,  0b00000100, 0b011001101); // vector count leading zero bits
  INSN(sve_cnt,  0b00000100, 0b011010101); // count non-zero bits
  INSN(sve_cpy,  0b00000101, 0b100000100); // copy scalar to each active vector element
  INSN(sve_eor,  0b00000100, 0b011001000); // vector eor
  INSN(sve_eorv, 0b00000100, 0b011001001); // bitwise xor reduction to scalar
  INSN(sve_lsl,  0b00000100, 0b010011100); // vector logical shift left
  INSN(sve_lsr,  0b00000100, 0b010001100); // vector logical shift right
  INSN(sve_mul,  0b00000100, 0b010000000); // vector mul
  INSN(sve_neg,  0b00000100, 0b010111101); // vector neg, unary
  INSN(sve_not,  0b00000100, 0b011110101); // bitwise invert vector, unary
  INSN(sve_orr,  0b00000100, 0b011000000); // vector or
  INSN(sve_orv,  0b00000100, 0b011000001); // bitwise or reduction to scalar
  INSN(sve_smax, 0b00000100, 0b001000000); // signed maximum vectors
  INSN(sve_smaxv, 0b00000100, 0b001000001); // signed maximum reduction to scalar
  INSN(sve_smin,  0b00000100, 0b001010000); // signed minimum vectors
  INSN(sve_sminv, 0b00000100, 0b001010001); // signed minimum reduction to scalar
  INSN(sve_sub,   0b00000100, 0b000001000); // vector sub
  INSN(sve_uaddv, 0b00000100, 0b000001001); // unsigned add reduction to scalar
#undef INSN

// SVE floating-point arithmetic - predicate
#define INSN(NAME, op1, op2)                                                                          \
  void NAME(FloatRegister Zd_or_Zdn_or_Vd, SIMD_RegVariant T, PRegister Pg, FloatRegister Zn_or_Zm) { \
    assert(T == S || T == D, "invalid register variant");                                             \
    sve_predicate_reg_insn(op1, op2, Zd_or_Zdn_or_Vd, T, Pg, Zn_or_Zm);                               \
  }

  INSN(sve_fabs,    0b00000100, 0b011100101);
  INSN(sve_fadd,    0b01100101, 0b000000100);
  INSN(sve_fadda,   0b01100101, 0b011000001); // add strictly-ordered reduction to scalar Vd
  INSN(sve_fdiv,    0b01100101, 0b001101100);
  INSN(sve_fmax,    0b01100101, 0b000110100); // floating-point maximum
  INSN(sve_fmaxv,   0b01100101, 0b000110001); // floating-point maximum recursive reduction to scalar
  INSN(sve_fmin,    0b01100101, 0b000111100); // floating-point minimum
  INSN(sve_fminv,   0b01100101, 0b000111001); // floating-point minimum recursive reduction to scalar
  INSN(sve_fmul,    0b01100101, 0b000010100);
  INSN(sve_fneg,    0b00000100, 0b011101101);
  INSN(sve_frintm,  0b01100101, 0b000010101); // floating-point round to integral value, toward minus infinity
  INSN(sve_frintn,  0b01100101, 0b000000101); // floating-point round to integral value, nearest with ties to even
  INSN(sve_frinta,  0b01100101, 0b000100101); // floating-point round to integral value, nearest with ties to away
  INSN(sve_frintp,  0b01100101, 0b000001101); // floating-point round to integral value, toward plus infinity
  INSN(sve_fsqrt,   0b01100101, 0b001101101);
  INSN(sve_fsub,    0b01100101, 0b000001100);
#undef INSN

  // SVE multiple-add/sub - predicated
#define INSN(NAME, op0, op1, op2)                                                                     \
  void NAME(FloatRegister Zda, SIMD_RegVariant T, PRegister Pg, FloatRegister Zn, FloatRegister Zm) { \
    starti;                                                                                           \
    assert(T != Q, "invalid size");                                                                   \
    f(op0, 31, 24), f(T, 23, 22), f(op1, 21), rf(Zm, 16);                                             \
    f(op2, 15, 13), pgrf(Pg, 10), rf(Zn, 5), rf(Zda, 0);                                              \
  }

  INSN(sve_fmla,  0b01100101, 1, 0b000); // floating-point fused multiply-add, writing addend: Zda = Zda + Zn * Zm
  INSN(sve_fmls,  0b01100101, 1, 0b001); // floating-point fused multiply-subtract: Zda = Zda + -Zn * Zm
  INSN(sve_fnmla, 0b01100101, 1, 0b010); // floating-point negated fused multiply-add: Zda = -Zda + -Zn * Zm
  INSN(sve_fnmls, 0b01100101, 1, 0b011); // floating-point negated fused multiply-subtract: Zda = -Zda + Zn * Zm
  INSN(sve_fmad,  0b01100101, 1, 0b100); // floating-point fused multiply-add, writing multiplicand: Zda = Zm + Zda * Zn
  INSN(sve_fmsb,  0b01100101, 1, 0b101); // floating-point fused multiply-subtract, writing multiplicand: Zda = Zm + -Zda * Zn
  INSN(sve_fnmad, 0b01100101, 1, 0b110); // floating-point negated fused multiply-add, writing multiplicand: Zda = -Zm + -Zda * Zn
  INSN(sve_fnmsb, 0b01100101, 1, 0b111); // floating-point negated fused multiply-subtract, writing multiplicand: Zda = -Zm + Zda * Zn
  INSN(sve_mla,   0b00000100, 0, 0b010); // multiply-add, writing addend: Zda = Zda + Zn*Zm
  INSN(sve_mls,   0b00000100, 0, 0b011); // multiply-subtract, writing addend: Zda = Zda + -Zn*Zm
#undef INSN

// SVE bitwise logical - unpredicated
#define INSN(NAME, opc)                                              \
  void NAME(FloatRegister Zd, FloatRegister Zn, FloatRegister Zm) {  \
    starti;                                                          \
    f(0b00000100, 31, 24), f(opc, 23, 22), f(1, 21),                 \
    rf(Zm, 16), f(0b001100, 15, 10), rf(Zn, 5), rf(Zd, 0);           \
  }
  INSN(sve_and, 0b00);
  INSN(sve_eor, 0b10);
  INSN(sve_orr, 0b01);
  INSN(sve_bic, 0b11);
#undef INSN

// SVE bitwise logical with immediate (unpredicated)
#define INSN(NAME, opc)                                                      \
  void NAME(FloatRegister Zd, SIMD_RegVariant T, uint64_t imm) {             \
    starti;                                                                  \
    unsigned elembits = regVariant_to_elemBits(T);                           \
    uint32_t val = encode_sve_logical_immediate(elembits, imm);              \
    f(0b00000101, 31, 24), f(opc, 23, 22), f(0b0000, 21, 18);                \
    f(val, 17, 5), rf(Zd, 0);                                                \
  }
  INSN(sve_and, 0b10);
  INSN(sve_eor, 0b01);
  INSN(sve_orr, 0b00);
#undef INSN

// SVE shift immediate - unpredicated
#define INSN(NAME, opc, isSHR)                                                  \
  void NAME(FloatRegister Zd, SIMD_RegVariant T, FloatRegister Zn, int shift) { \
    starti;                                                                     \
    int tszh, tszl_imm;                                                         \
    sve_shift_imm_encoding(T, shift, isSHR, tszh, tszl_imm);                    \
    f(0b00000100, 31, 24);                                                      \
    f(tszh, 23, 22), f(1,21), f(tszl_imm, 20, 16);                              \
    f(0b100, 15, 13), f(opc, 12, 10), rf(Zn, 5), rf(Zd, 0);                     \
  }

  INSN(sve_asr, 0b100, /* isSHR = */ true);
  INSN(sve_lsl, 0b111, /* isSHR = */ false);
  INSN(sve_lsr, 0b101, /* isSHR = */ true);
#undef INSN

// SVE bitwise shift by immediate (predicated)
#define INSN(NAME, opc, isSHR)                                                  \
  void NAME(FloatRegister Zdn, SIMD_RegVariant T, PRegister Pg, int shift) {    \
    starti;                                                                     \
    int tszh, tszl_imm;                                                         \
    sve_shift_imm_encoding(T, shift, isSHR, tszh, tszl_imm);                    \
    f(0b00000100, 31, 24), f(tszh, 23, 22), f(0b00, 21, 20), f(opc, 19, 16);    \
    f(0b100, 15, 13), pgrf(Pg, 10), f(tszl_imm, 9, 5), rf(Zdn, 0);              \
  }

  INSN(sve_asr, 0b0000, /* isSHR = */ true);
  INSN(sve_lsl, 0b0011, /* isSHR = */ false);
  INSN(sve_lsr, 0b0001, /* isSHR = */ true);
#undef INSN

private:

  // Scalar base + immediate index
  void sve_ld_st1(FloatRegister Zt, Register Xn, int imm, PRegister Pg,
              SIMD_RegVariant T, int op1, int type, int op2) {
    starti;
    assert_cond(T >= type);
    f(op1, 31, 25), f(type, 24, 23), f(T, 22, 21);
    f(0, 20), sf(imm, 19, 16), f(op2, 15, 13);
    pgrf(Pg, 10), srf(Xn, 5), rf(Zt, 0);
  }

  // Scalar base + scalar index
  void sve_ld_st1(FloatRegister Zt, Register Xn, Register Xm, PRegister Pg,
              SIMD_RegVariant T, int op1, int type, int op2) {
    starti;
    assert_cond(T >= type);
    f(op1, 31, 25), f(type, 24, 23), f(T, 22, 21);
    rf(Xm, 16), f(op2, 15, 13);
    pgrf(Pg, 10), srf(Xn, 5), rf(Zt, 0);
  }

  void sve_ld_st1(FloatRegister Zt, PRegister Pg,
              SIMD_RegVariant T, const Address &a,
              int op1, int type, int imm_op2, int scalar_op2) {
    switch (a.getMode()) {
    case Address::base_plus_offset:
      sve_ld_st1(Zt, a.base(), a.offset(), Pg, T, op1, type, imm_op2);
      break;
    case Address::base_plus_offset_reg:
      sve_ld_st1(Zt, a.base(), a.index(), Pg, T, op1, type, scalar_op2);
      break;
    default:
      ShouldNotReachHere();
    }
  }

public:

// SVE contiguous load/store
#define INSN(NAME, op1, type, imm_op2, scalar_op2)                                   \
  void NAME(FloatRegister Zt, SIMD_RegVariant T, PRegister Pg, const Address &a) {   \
    assert(T != Q, "invalid register variant");                                      \
    sve_ld_st1(Zt, Pg, T, a, op1, type, imm_op2, scalar_op2);                        \
  }

  INSN(sve_ld1b, 0b1010010, 0b00, 0b101, 0b010);
  INSN(sve_st1b, 0b1110010, 0b00, 0b111, 0b010);
  INSN(sve_ld1h, 0b1010010, 0b01, 0b101, 0b010);
  INSN(sve_st1h, 0b1110010, 0b01, 0b111, 0b010);
  INSN(sve_ld1w, 0b1010010, 0b10, 0b101, 0b010);
  INSN(sve_st1w, 0b1110010, 0b10, 0b111, 0b010);
  INSN(sve_ld1d, 0b1010010, 0b11, 0b101, 0b010);
  INSN(sve_st1d, 0b1110010, 0b11, 0b111, 0b010);
#undef INSN

// Gather/scatter load/store (SVE) - scalar plus vector
#define INSN(NAME, op1, type, op2, op3)                                         \
  void NAME(FloatRegister Zt, PRegister Pg, Register Xn, FloatRegister Zm) {    \
    starti;                                                                     \
    f(op1, 31, 25), f(type, 24, 23), f(op2, 22, 21), rf(Zm, 16);                \
    f(op3, 15, 13), pgrf(Pg, 10), srf(Xn, 5), rf(Zt, 0);                        \
  }
  // SVE 32-bit gather load words (scalar plus 32-bit scaled offsets)
  INSN(sve_ld1w_gather,  0b1000010, 0b10, 0b01, 0b010);
  // SVE 64-bit gather load (scalar plus 32-bit unpacked scaled offsets)
  INSN(sve_ld1d_gather,  0b1100010, 0b11, 0b01, 0b010);
  // SVE 32-bit scatter store (scalar plus 32-bit scaled offsets)
  INSN(sve_st1w_scatter, 0b1110010, 0b10, 0b11, 0b100);
  // SVE 64-bit scatter store (scalar plus unpacked 32-bit scaled offsets)
  INSN(sve_st1d_scatter, 0b1110010, 0b11, 0b01, 0b100);
#undef INSN

// SVE load/store - unpredicated
#define INSN(NAME, op1)                                                         \
  void NAME(FloatRegister Zt, const Address &a)  {                              \
    starti;                                                                     \
    assert(a.index() == noreg, "invalid address variant");                      \
    f(op1, 31, 29), f(0b0010110, 28, 22), sf(a.offset() >> 3, 21, 16),          \
    f(0b010, 15, 13), f(a.offset() & 0x7, 12, 10), srf(a.base(), 5), rf(Zt, 0); \
  }

  INSN(sve_ldr, 0b100); // LDR (vector)
  INSN(sve_str, 0b111); // STR (vector)
#undef INSN

// SVE stack frame adjustment
#define INSN(NAME, op) \
  void NAME(Register Xd, Register Xn, int imm6) {                 \
    starti;                                                       \
    f(0b000001000, 31, 23), f(op, 22, 21);                        \
    srf(Xn, 16), f(0b01010, 15, 11), sf(imm6, 10, 5), srf(Xd, 0); \
  }

  INSN(sve_addvl, 0b01); // Add multiple of vector register size to scalar register
  INSN(sve_addpl, 0b11); // Add multiple of predicate register size to scalar register
#undef INSN

// SVE inc/dec register by element count
#define INSN(NAME, op) \
  void NAME(Register Xdn, SIMD_RegVariant T, unsigned imm4 = 1, int pattern = 0b11111) { \
    starti;                                                                              \
    assert(T != Q, "invalid size");                                                      \
    f(0b00000100,31, 24), f(T, 23, 22), f(0b11, 21, 20);                                 \
    f(imm4 - 1, 19, 16), f(0b11100, 15, 11), f(op, 10), f(pattern, 9, 5), rf(Xdn, 0);    \
  }

  INSN(sve_inc, 0);
  INSN(sve_dec, 1);
#undef INSN

// SVE predicate logical operations
#define INSN(NAME, op1, op2, op3) \
  void NAME(PRegister Pd, PRegister Pg, PRegister Pn, PRegister Pm) { \
    starti;                                                           \
    f(0b00100101, 31, 24), f(op1, 23, 22), f(0b00, 21, 20);           \
    prf(Pm, 16), f(0b01, 15, 14), prf(Pg, 10), f(op2, 9);             \
    prf(Pn, 5), f(op3, 4), prf(Pd, 0);                                \
  }

  INSN(sve_and,  0b00, 0b0, 0b0);
  INSN(sve_ands, 0b01, 0b0, 0b0);
  INSN(sve_eor,  0b00, 0b1, 0b0);
  INSN(sve_eors, 0b01, 0b1, 0b0);
  INSN(sve_orr,  0b10, 0b0, 0b0);
  INSN(sve_orrs, 0b11, 0b0, 0b0);
  INSN(sve_bic,  0b00, 0b0, 0b1);
#undef INSN

  // SVE increment register by predicate count
  void sve_incp(const Register rd, SIMD_RegVariant T, PRegister pg) {
    starti;
    assert(T != Q, "invalid size");
    f(0b00100101, 31, 24), f(T, 23, 22), f(0b1011001000100, 21, 9),
    prf(pg, 5), rf(rd, 0);
  }

  // SVE broadcast general-purpose register to vector elements (unpredicated)
  void sve_dup(FloatRegister Zd, SIMD_RegVariant T, Register Rn) {
    starti;
    assert(T != Q, "invalid size");
    f(0b00000101, 31, 24), f(T, 23, 22), f(0b100000001110, 21, 10);
    srf(Rn, 5), rf(Zd, 0);
  }

  // SVE broadcast signed immediate to vector elements (unpredicated)
  void sve_dup(FloatRegister Zd, SIMD_RegVariant T, int imm8) {
    starti;
    assert(T != Q, "invalid size");
    int sh = 0;
    if (imm8 <= 127 && imm8 >= -128) {
      sh = 0;
    } else if (T != B && imm8 <= 32512 && imm8 >= -32768 && (imm8 & 0xff) == 0) {
      sh = 1;
      imm8 = (imm8 >> 8);
    } else {
      guarantee(false, "invalid immediate");
    }
    f(0b00100101, 31, 24), f(T, 23, 22), f(0b11100011, 21, 14);
    f(sh, 13), sf(imm8, 12, 5), rf(Zd, 0);
  }

  // SVE predicate test
  void sve_ptest(PRegister Pg, PRegister Pn) {
    starti;
    f(0b001001010101000011, 31, 14), prf(Pg, 10), f(0, 9), prf(Pn, 5), f(0, 4, 0);
  }

  // SVE predicate initialize
  void sve_ptrue(PRegister pd, SIMD_RegVariant esize, int pattern = 0b11111) {
    starti;
    f(0b00100101, 31, 24), f(esize, 23, 22), f(0b011000111000, 21, 10);
    f(pattern, 9, 5), f(0b0, 4), prf(pd, 0);
  }

  // SVE predicate zero
  void sve_pfalse(PRegister pd) {
    starti;
    f(0b00100101, 31, 24), f(0b00, 23, 22), f(0b011000111001, 21, 10);
    f(0b000000, 9, 4), prf(pd, 0);
  }

// SVE load/store predicate register
#define INSN(NAME, op1)                                                  \
  void NAME(PRegister Pt, const Address &a)  {                           \
    starti;                                                              \
    assert(a.index() == noreg, "invalid address variant");               \
    f(op1, 31, 29), f(0b0010110, 28, 22), sf(a.offset() >> 3, 21, 16),   \
    f(0b000, 15, 13), f(a.offset() & 0x7, 12, 10), srf(a.base(), 5),     \
    f(0, 4), prf(Pt, 0);                                                 \
  }

  INSN(sve_ldr, 0b100); // LDR (predicate)
  INSN(sve_str, 0b111); // STR (predicate)
#undef INSN

  // SVE move predicate register
  void sve_mov(PRegister Pd, PRegister Pn) {
    starti;
    f(0b001001011000, 31, 20), prf(Pn, 16), f(0b01, 15, 14), prf(Pn, 10);
    f(0, 9), prf(Pn, 5), f(0, 4), prf(Pd, 0);
  }

  // SVE copy general-purpose register to vector elements (predicated)
  void sve_cpy(FloatRegister Zd, SIMD_RegVariant T, PRegister Pg, Register Rn) {
    starti;
    assert(T != Q, "invalid size");
    f(0b00000101, 31, 24), f(T, 23, 22), f(0b101000101, 21, 13);
    pgrf(Pg, 10), srf(Rn, 5), rf(Zd, 0);
  }

private:
  void sve_cpy(FloatRegister Zd, SIMD_RegVariant T, PRegister Pg, int imm8,
               bool isMerge, bool isFloat) {
    starti;
    assert(T != Q, "invalid size");
    int sh = 0;
    if (imm8 <= 127 && imm8 >= -128) {
      sh = 0;
    } else if (T != B && imm8 <= 32512 && imm8 >= -32768 && (imm8 & 0xff) == 0) {
      sh = 1;
      imm8 = (imm8 >> 8);
    } else {
      guarantee(false, "invalid immediate");
    }
    int m = isMerge ? 1 : 0;
    f(0b00000101, 31, 24), f(T, 23, 22), f(0b01, 21, 20);
    prf(Pg, 16), f(isFloat ? 1 : 0, 15), f(m, 14), f(sh, 13), sf(imm8, 12, 5), rf(Zd, 0);
  }

public:
  // SVE copy signed integer immediate to vector elements (predicated)
  void sve_cpy(FloatRegister Zd, SIMD_RegVariant T, PRegister Pg, int imm8, bool isMerge) {
    sve_cpy(Zd, T, Pg, imm8, isMerge, /*isFloat*/false);
  }
  // SVE copy floating-point immediate to vector elements (predicated)
  void sve_cpy(FloatRegister Zd, SIMD_RegVariant T, PRegister Pg, double d) {
    sve_cpy(Zd, T, Pg, checked_cast<int8_t>(pack(d)), /*isMerge*/true, /*isFloat*/true);
  }

  // SVE conditionally select elements from two vectors
  void sve_sel(FloatRegister Zd, SIMD_RegVariant T, PRegister Pg,
               FloatRegister Zn, FloatRegister Zm) {
    starti;
    assert(T != Q, "invalid size");
    f(0b00000101, 31, 24), f(T, 23, 22), f(0b1, 21), rf(Zm, 16);
    f(0b11, 15, 14), prf(Pg, 10), rf(Zn, 5), rf(Zd, 0);
  }

  // SVE Permute Vector - Extract
  void sve_ext(FloatRegister Zdn, FloatRegister Zm, int imm8) {
    starti;
    f(0b00000101001, 31, 21), f(imm8 >> 3, 20, 16), f(0b000, 15, 13);
    f(imm8 & 0b111, 12, 10), rf(Zm, 5), rf(Zdn, 0);
  }

// SVE Integer/Floating-Point Compare - Vectors
#define INSN(NAME, op1, op2, fp)  \
  void NAME(Condition cond, PRegister Pd, SIMD_RegVariant T, PRegister Pg,             \
            FloatRegister Zn, FloatRegister Zm) {                                      \
    starti;                                                                            \
    if (fp == 0) {                                                                     \
      assert(T != Q, "invalid size");                                                  \
    } else {                                                                           \
      assert(T != B && T != Q, "invalid size");                                        \
      assert(cond != HI && cond != HS, "invalid condition for fcm");                   \
    }                                                                                  \
    int cond_op;                                                                       \
    switch(cond) {                                                                     \
      case EQ: cond_op = (op2 << 2) | 0b10; break;                                     \
      case NE: cond_op = (op2 << 2) | 0b11; break;                                     \
      case GE: cond_op = (op2 << 2) | 0b00; break;                                     \
      case GT: cond_op = (op2 << 2) | 0b01; break;                                     \
      case HI: cond_op = 0b0001; break;                                                \
      case HS: cond_op = 0b0000; break;                                                \
      default:                                                                         \
        ShouldNotReachHere();                                                          \
    }                                                                                  \
    f(op1, 31, 24), f(T, 23, 22), f(0, 21), rf(Zm, 16), f((cond_op >> 1) & 7, 15, 13); \
    pgrf(Pg, 10), rf(Zn, 5), f(cond_op & 1, 4), prf(Pd, 0);                            \
  }

  INSN(sve_cmp, 0b00100100, 0b10, 0);
  INSN(sve_fcm, 0b01100101, 0b01, 1);
#undef INSN

// SVE Integer Compare - Signed Immediate
void sve_cmp(Condition cond, PRegister Pd, SIMD_RegVariant T,
             PRegister Pg, FloatRegister Zn, int imm5) {
  starti;
  assert(T != Q, "invalid size");
  guarantee(-16 <= imm5 && imm5 <= 15, "invalid immediate");
  int cond_op;
  switch(cond) {
    case EQ: cond_op = 0b1000; break;
    case NE: cond_op = 0b1001; break;
    case GE: cond_op = 0b0000; break;
    case GT: cond_op = 0b0001; break;
    case LE: cond_op = 0b0011; break;
    case LT: cond_op = 0b0010; break;
    default:
      ShouldNotReachHere();
  }
  f(0b00100101, 31, 24), f(T, 23, 22), f(0b0, 21), sf(imm5, 20, 16),
  f((cond_op >> 1) & 0x7, 15, 13), pgrf(Pg, 10), rf(Zn, 5);
  f(cond_op & 0x1, 4), prf(Pd, 0);
}

// SVE Floating-point compare vector with zero
void sve_fcm(Condition cond, PRegister Pd, SIMD_RegVariant T,
             PRegister Pg, FloatRegister Zn, double d) {
  starti;
  assert(T != Q, "invalid size");
  guarantee(d == 0.0, "invalid immediate");
  int cond_op;
  switch(cond) {
    case EQ: cond_op = 0b100; break;
    case GT: cond_op = 0b001; break;
    case GE: cond_op = 0b000; break;
    case LT: cond_op = 0b010; break;
    case LE: cond_op = 0b011; break;
    case NE: cond_op = 0b110; break;
    default:
      ShouldNotReachHere();
  }
  f(0b01100101, 31, 24), f(T, 23, 22), f(0b0100, 21, 18),
  f((cond_op >> 1) & 0x3, 17, 16), f(0b001, 15, 13),
  pgrf(Pg, 10), rf(Zn, 5);
  f(cond_op & 0x1, 4), prf(Pd, 0);
}

// SVE unpack vector elements
#define INSN(NAME, op) \
  void NAME(FloatRegister Zd, SIMD_RegVariant T, FloatRegister Zn) { \
    starti;                                                          \
    assert(T != B && T != Q, "invalid size");                        \
    f(0b00000101, 31, 24), f(T, 23, 22), f(0b1100, 21, 18);          \
    f(op, 17, 16), f(0b001110, 15, 10), rf(Zn, 5), rf(Zd, 0);        \
  }

  INSN(sve_uunpkhi, 0b11); // Signed unpack and extend half of vector - high half
  INSN(sve_uunpklo, 0b10); // Signed unpack and extend half of vector - low half
  INSN(sve_sunpkhi, 0b01); // Unsigned unpack and extend half of vector - high half
  INSN(sve_sunpklo, 0b00); // Unsigned unpack and extend half of vector - low half
#undef INSN

// SVE unpack predicate elements
#define INSN(NAME, op) \
  void NAME(PRegister Pd, PRegister Pn) { \
    starti;                                                          \
    f(0b000001010011000, 31, 17), f(op, 16), f(0b0100000, 15, 9);    \
    prf(Pn, 5), f(0b0, 4), prf(Pd, 0);                               \
  }

  INSN(sve_punpkhi, 0b1); // Unpack and widen high half of predicate
  INSN(sve_punpklo, 0b0); // Unpack and widen low half of predicate
#undef INSN

// SVE permute vector elements
#define INSN(NAME, op) \
  void NAME(FloatRegister Zd, SIMD_RegVariant T, FloatRegister Zn, FloatRegister Zm) { \
    starti;                                                                            \
    assert(T != Q, "invalid size");                                                    \
    f(0b00000101, 31, 24), f(T, 23, 22), f(0b1, 21), rf(Zm, 16);                       \
    f(0b01101, 15, 11), f(op, 10), rf(Zn, 5), rf(Zd, 0);                               \
  }

  INSN(sve_uzp1, 0b0); // Concatenate even elements from two vectors
  INSN(sve_uzp2, 0b1); // Concatenate odd elements from two vectors
#undef INSN

// SVE permute predicate elements
#define INSN(NAME, op) \
  void NAME(PRegister Pd, SIMD_RegVariant T, PRegister Pn, PRegister Pm) {             \
    starti;                                                                            \
    assert(T != Q, "invalid size");                                                    \
    f(0b00000101, 31, 24), f(T, 23, 22), f(0b10, 21, 20), prf(Pm, 16);                 \
    f(0b01001, 15, 11), f(op, 10), f(0b0, 9), prf(Pn, 5), f(0b0, 4), prf(Pd, 0);       \
  }

  INSN(sve_uzp1, 0b0); // Concatenate even elements from two predicates
  INSN(sve_uzp2, 0b1); // Concatenate odd elements from two predicates
#undef INSN

// Predicate counted loop (SVE) (32-bit variants are not included)
#define INSN(NAME, decode)                                                \
  void NAME(PRegister Pd, SIMD_RegVariant T, Register Rn, Register Rm) {  \
    starti;                                                               \
    assert(T != Q, "invalid register variant");                           \
    f(0b00100101, 31, 24), f(T, 23, 22), f(1, 21),                        \
    zrf(Rm, 16), f(0, 15, 13), f(1, 12), f(decode >> 1, 11, 10),          \
    zrf(Rn, 5), f(decode & 1, 4), prf(Pd, 0);                             \
  }

  INSN(sve_whilelt, 0b010);  // While incrementing signed scalar less than scalar
  INSN(sve_whilele, 0b011);  // While incrementing signed scalar less than or equal to scalar
  INSN(sve_whilelo, 0b110);  // While incrementing unsigned scalar lower than scalar
  INSN(sve_whilels, 0b111);  // While incrementing unsigned scalar lower than or the same as scalar
#undef INSN

  // SVE predicate reverse
  void sve_rev(PRegister Pd, SIMD_RegVariant T, PRegister Pn) {
    starti;
    assert(T != Q, "invalid size");
    f(0b00000101, 31, 24), f(T, 23, 22), f(0b1101000100000, 21, 9);
    prf(Pn, 5), f(0, 4), prf(Pd, 0);
  }

// SVE partition break condition
#define INSN(NAME, op) \
  void NAME(PRegister Pd, PRegister Pg, PRegister Pn, bool isMerge) {      \
    starti;                                                                \
    f(0b00100101, 31, 24), f(op, 23, 22), f(0b01000001, 21, 14);           \
    prf(Pg, 10), f(0b0, 9), prf(Pn, 5), f(isMerge ? 1 : 0, 4), prf(Pd, 0); \
  }

  INSN(sve_brka, 0b00); // Break after first true condition
  INSN(sve_brkb, 0b10); // Break before first true condition
#undef INSN

// Element count and increment scalar (SVE)
#define INSN(NAME, TYPE)                                                             \
  void NAME(Register Xdn, unsigned imm4 = 1, int pattern = 0b11111) {                \
    starti;                                                                          \
    f(0b00000100, 31, 24), f(TYPE, 23, 22), f(0b10, 21, 20);                         \
    f(imm4 - 1, 19, 16), f(0b11100, 15, 11), f(0, 10), f(pattern, 9, 5), rf(Xdn, 0); \
  }

  INSN(sve_cntb, B);  // Set scalar to multiple of 8-bit predicate constraint element count
  INSN(sve_cnth, H);  // Set scalar to multiple of 16-bit predicate constraint element count
  INSN(sve_cntw, S);  // Set scalar to multiple of 32-bit predicate constraint element count
  INSN(sve_cntd, D);  // Set scalar to multiple of 64-bit predicate constraint element count
#undef INSN

  // Set scalar to active predicate element count
  void sve_cntp(Register Xd, SIMD_RegVariant T, PRegister Pg, PRegister Pn) {
    starti;
    assert(T != Q, "invalid size");
    f(0b00100101, 31, 24), f(T, 23, 22), f(0b10000010, 21, 14);
    prf(Pg, 10), f(0, 9), prf(Pn, 5), rf(Xd, 0);
  }

  // SVE convert signed integer to floating-point (predicated)
  void sve_scvtf(FloatRegister Zd, SIMD_RegVariant T_dst, PRegister Pg,
                 FloatRegister Zn, SIMD_RegVariant T_src) {
    starti;
    assert(T_src != B && T_dst != B && T_src != Q && T_dst != Q &&
           (T_src != H || T_dst == T_src), "invalid register variant");
    int opc = T_dst;
    int opc2 = T_src;
    // In most cases we can treat T_dst, T_src as opc, opc2,
    // except for the following two combinations.
    // +-----+------+---+------------------------------------+
    // | opc | opc2 | U |        Instruction Details         |
    // +-----+------+---+------------------------------------+
    // |  11 |   00 | 0 | SCVTF - 32-bit to double-precision |
    // |  11 |   10 | 0 | SCVTF - 64-bit to single-precision |
    // +-----+------+---+------------------------------------+
    if (T_src == S && T_dst == D) {
      opc = 0b11;
      opc2 = 0b00;
    } else if (T_src == D && T_dst == S) {
      opc = 0b11;
      opc2 = 0b10;
    }
    f(0b01100101, 31, 24), f(opc, 23, 22), f(0b010, 21, 19);
    f(opc2, 18, 17), f(0b0101, 16, 13);
    pgrf(Pg, 10), rf(Zn, 5), rf(Zd, 0);
  }

  // SVE floating-point convert to signed integer, rounding toward zero (predicated)
  void sve_fcvtzs(FloatRegister Zd, SIMD_RegVariant T_dst, PRegister Pg,
                  FloatRegister Zn, SIMD_RegVariant T_src) {
    starti;
    assert(T_src != B && T_dst != B && T_src != Q && T_dst != Q &&
           (T_dst != H || T_src == H), "invalid register variant");
    int opc = T_src;
    int opc2 = T_dst;
    // In most cases we can treat T_src, T_dst as opc, opc2,
    // except for the following two combinations.
    // +-----+------+---+-------------------------------------+
    // | opc | opc2 | U |         Instruction Details         |
    // +-----+------+---+-------------------------------------+
    // |  11 |  10  | 0 | FCVTZS - single-precision to 64-bit |
    // |  11 |  00  | 0 | FCVTZS - double-precision to 32-bit |
    // +-----+------+---+-------------------------------------+
    if (T_src == S && T_dst == D) {
      opc = 0b11;
      opc2 = 0b10;
    } else if (T_src == D && T_dst == S) {
      opc = 0b11;
      opc2 = 0b00;
    }
    f(0b01100101, 31, 24), f(opc, 23, 22), f(0b011, 21, 19);
    f(opc2, 18, 17), f(0b0101, 16, 13);
    pgrf(Pg, 10), rf(Zn, 5), rf(Zd, 0);
  }

  // SVE floating-point convert precision (predicated)
  void sve_fcvt(FloatRegister Zd, SIMD_RegVariant T_dst, PRegister Pg,
                FloatRegister Zn, SIMD_RegVariant T_src) {
    starti;
    assert(T_src != B && T_dst != B && T_src != Q && T_dst != Q &&
           T_src != T_dst, "invalid register variant");
    guarantee(T_src != H && T_dst != H, "half-precision unsupported");
    f(0b01100101, 31, 24), f(0b11, 23, 22), f(0b0010, 21, 18);
    f(T_dst, 17, 16), f(0b101, 15, 13);
    pgrf(Pg, 10), rf(Zn, 5), rf(Zd, 0);
  }

// SVE extract element to general-purpose register
#define INSN(NAME, before)                                                      \
  void NAME(Register Rd, SIMD_RegVariant T, PRegister Pg,  FloatRegister Zn) {  \
    starti;                                                                     \
    f(0b00000101, 31, 24), f(T, 23, 22), f(0b10000, 21, 17);                    \
    f(before, 16), f(0b101, 15, 13);                                            \
    pgrf(Pg, 10), rf(Zn, 5), rf(Rd, 0);                                         \
  }

  INSN(sve_lasta, 0b0);
  INSN(sve_lastb, 0b1);
#undef INSN

// SVE extract element to SIMD&FP scalar register
#define INSN(NAME, before)                                                           \
  void NAME(FloatRegister Vd, SIMD_RegVariant T, PRegister Pg,  FloatRegister Zn) {  \
    starti;                                                                          \
    f(0b00000101, 31, 24), f(T, 23, 22), f(0b10001, 21, 17);                         \
    f(before, 16), f(0b100, 15, 13);                                                 \
    pgrf(Pg, 10), rf(Zn, 5), rf(Vd, 0);                                              \
  }

  INSN(sve_lasta, 0b0);
  INSN(sve_lastb, 0b1);
#undef INSN

// SVE reverse within elements
#define INSN(NAME, opc, cond)                                                        \
  void NAME(FloatRegister Zd, SIMD_RegVariant T, PRegister Pg,  FloatRegister Zn) {  \
    starti;                                                                          \
    assert(cond, "invalid size");                                                    \
    f(0b00000101, 31, 24), f(T, 23, 22), f(0b1001, 21, 18), f(opc, 17, 16);          \
    f(0b100, 15, 13), pgrf(Pg, 10), rf(Zn, 5), rf(Zd, 0);                            \
  }

  INSN(sve_revb, 0b00, T == H || T == S || T == D);
  INSN(sve_rbit, 0b11, T != Q);
#undef INSN

  // SVE Create index starting from general-purpose register and incremented by immediate
  void sve_index(FloatRegister Zd, SIMD_RegVariant T, Register Rn, int imm) {
    starti;
    assert(T != Q, "invalid size");
    f(0b00000100, 31, 24), f(T, 23, 22), f(0b1, 21);
    sf(imm, 20, 16), f(0b010001, 15, 10);
    rf(Rn, 5), rf(Zd, 0);
  }

  // SVE create index starting from and incremented by immediate
  void sve_index(FloatRegister Zd, SIMD_RegVariant T, int imm1, int imm2) {
    starti;
    assert(T != Q, "invalid size");
    f(0b00000100, 31, 24), f(T, 23, 22), f(0b1, 21);
    sf(imm2, 20, 16), f(0b010000, 15, 10);
    sf(imm1, 9, 5), rf(Zd, 0);
  }

  // SVE programmable table lookup/permute using vector of element indices
  void sve_tbl(FloatRegister Zd, SIMD_RegVariant T, FloatRegister Zn, FloatRegister Zm) {
    starti;
    assert(T != Q, "invalid size");
    f(0b00000101, 31, 24), f(T, 23, 22), f(0b1, 21), rf(Zm, 16);
    f(0b001100, 15, 10), rf(Zn, 5), rf(Zd, 0);
  }

<<<<<<< HEAD
  // Shuffle active elements of vector to the right and fill with zero
  void sve_compact(FloatRegister Zd, SIMD_RegVariant T, FloatRegister Zn, PRegister Pg) {
    starti;
    assert(T == S || T == D, "invalid size");
    f(0b00000101, 31, 24), f(T, 23, 22), f(0b100001100, 21, 13);
    pgrf(Pg, 10), rf(Zn, 5), rf(Zd, 0);
  }

  // SVE2 Count matching elements in vector
  void sve_histcnt(FloatRegister Zd, SIMD_RegVariant T, PRegister Pg,
                   FloatRegister Zn, FloatRegister Zm) {
    starti;
    assert(T == S || T == D, "invalid size");
    f(0b01000101, 31, 24), f(T, 23, 22), f(0b1, 21), rf(Zm, 16);
    f(0b110, 15, 13), pgrf(Pg, 10), rf(Zn, 5), rf(Zd, 0);
  }
=======
// SVE2 bitwise permute
#define INSN(NAME, opc)                                                                  \
  void NAME(FloatRegister Zd, SIMD_RegVariant T, FloatRegister Zn,  FloatRegister Zm) {  \
    starti;                                                                              \
    assert(T != Q, "invalid size");                                                      \
    f(0b01000101, 31, 24), f(T, 23, 22), f(0b0, 21);                                     \
    rf(Zm, 16), f(0b1011, 15, 12), f(opc, 11, 10);                                       \
    rf(Zn, 5), rf(Zd, 0);                                                                \
  }

  INSN(sve_bext, 0b00);
#undef INSN
>>>>>>> 5e5500cb

  Assembler(CodeBuffer* code) : AbstractAssembler(code) {
  }

  // Stack overflow checking
  virtual void bang_stack_with_offset(int offset);

  static bool operand_valid_for_logical_immediate(bool is32, uint64_t imm);
  static bool operand_valid_for_sve_logical_immediate(unsigned elembits, uint64_t imm);
  static bool operand_valid_for_add_sub_immediate(int64_t imm);
  static bool operand_valid_for_sve_add_sub_immediate(int64_t imm);
  static bool operand_valid_for_float_immediate(double imm);
  static int  operand_valid_for_movi_immediate(uint64_t imm64, SIMD_Arrangement T);

  void emit_data64(jlong data, relocInfo::relocType rtype, int format = 0);
  void emit_data64(jlong data, RelocationHolder const& rspec, int format = 0);
};

inline Assembler::Membar_mask_bits operator|(Assembler::Membar_mask_bits a,
                                             Assembler::Membar_mask_bits b) {
  return Assembler::Membar_mask_bits(unsigned(a)|unsigned(b));
}

Instruction_aarch64::~Instruction_aarch64() {
  assem->emit_int32(insn);
  assert_cond(get_bits() == 0xffffffff);
}

#undef f
#undef sf
#undef rf
#undef srf
#undef zrf
#undef prf
#undef pgrf
#undef fixed

#undef starti

// Invert a condition
inline const Assembler::Condition operator~(const Assembler::Condition cond) {
  return Assembler::Condition(int(cond) ^ 1);
}

extern "C" void das(uint64_t start, int len);

#endif // CPU_AARCH64_ASSEMBLER_AARCH64_HPP<|MERGE_RESOLUTION|>--- conflicted
+++ resolved
@@ -3833,7 +3833,6 @@
     f(0b001100, 15, 10), rf(Zn, 5), rf(Zd, 0);
   }
 
-<<<<<<< HEAD
   // Shuffle active elements of vector to the right and fill with zero
   void sve_compact(FloatRegister Zd, SIMD_RegVariant T, FloatRegister Zn, PRegister Pg) {
     starti;
@@ -3850,7 +3849,7 @@
     f(0b01000101, 31, 24), f(T, 23, 22), f(0b1, 21), rf(Zm, 16);
     f(0b110, 15, 13), pgrf(Pg, 10), rf(Zn, 5), rf(Zd, 0);
   }
-=======
+
 // SVE2 bitwise permute
 #define INSN(NAME, opc)                                                                  \
   void NAME(FloatRegister Zd, SIMD_RegVariant T, FloatRegister Zn,  FloatRegister Zm) {  \
@@ -3863,7 +3862,6 @@
 
   INSN(sve_bext, 0b00);
 #undef INSN
->>>>>>> 5e5500cb
 
   Assembler(CodeBuffer* code) : AbstractAssembler(code) {
   }
