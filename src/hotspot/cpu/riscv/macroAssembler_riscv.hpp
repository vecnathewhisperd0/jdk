/*
 * Copyright (c) 1997, 2022, Oracle and/or its affiliates. All rights reserved.
 * Copyright (c) 2014, 2020, Red Hat Inc. All rights reserved.
 * Copyright (c) 2020, 2022, Huawei Technologies Co., Ltd. All rights reserved.
 * DO NOT ALTER OR REMOVE COPYRIGHT NOTICES OR THIS FILE HEADER.
 *
 * This code is free software; you can redistribute it and/or modify it
 * under the terms of the GNU General Public License version 2 only, as
 * published by the Free Software Foundation.
 *
 * This code is distributed in the hope that it will be useful, but WITHOUT
 * ANY WARRANTY; without even the implied warranty of MERCHANTABILITY or
 * FITNESS FOR A PARTICULAR PURPOSE.  See the GNU General Public License
 * version 2 for more details (a copy is included in the LICENSE file that
 * accompanied this code).
 *
 * You should have received a copy of the GNU General Public License version
 * 2 along with this work; if not, write to the Free Software Foundation,
 * Inc., 51 Franklin St, Fifth Floor, Boston, MA 02110-1301 USA.
 *
 * Please contact Oracle, 500 Oracle Parkway, Redwood Shores, CA 94065 USA
 * or visit www.oracle.com if you need additional information or have any
 * questions.
 *
 */

#ifndef CPU_RISCV_MACROASSEMBLER_RISCV_HPP
#define CPU_RISCV_MACROASSEMBLER_RISCV_HPP

#include "asm/assembler.hpp"
#include "code/vmreg.hpp"
#include "metaprogramming/enableIf.hpp"
#include "nativeInst_riscv.hpp"
#include "oops/compressedOops.hpp"
#include "utilities/powerOfTwo.hpp"

// MacroAssembler extends Assembler by frequently used macros.
//
// Instructions for which a 'better' code sequence exists depending
// on arguments should also go in here.

class MacroAssembler: public Assembler {

 public:
  MacroAssembler(CodeBuffer* code) : Assembler(code) {
  }
  virtual ~MacroAssembler() {}

  void safepoint_poll(Label& slow_path, bool at_return, bool acquire, bool in_nmethod);

  // Alignment
  int align(int modulus, int extra_offset = 0);
  static inline void assert_alignment(address pc, int alignment = NativeInstruction::instruction_size) {
    assert(is_aligned(pc, alignment), "bad alignment");
  }

  // Stack frame creation/removal
  // Note that SP must be updated to the right place before saving/restoring RA and FP
  // because signal based thread suspend/resume could happen asynchronously.
  void enter() {
    addi(sp, sp, - 2 * wordSize);
    sd(ra, Address(sp, wordSize));
    sd(fp, Address(sp));
    addi(fp, sp, 2 * wordSize);
  }

  void leave() {
    addi(sp, fp, - 2 * wordSize);
    ld(fp, Address(sp));
    ld(ra, Address(sp, wordSize));
    addi(sp, sp, 2 * wordSize);
  }


  // Support for getting the JavaThread pointer (i.e.; a reference to thread-local information)
  // The pointer will be loaded into the thread register.
  void get_thread(Register thread);

  // Support for VM calls
  //
  // It is imperative that all calls into the VM are handled via the call_VM macros.
  // They make sure that the stack linkage is setup correctly. call_VM's correspond
  // to ENTRY/ENTRY_X entry points while call_VM_leaf's correspond to LEAF entry points.

  void call_VM(Register oop_result,
               address entry_point,
               bool check_exceptions = true);
  void call_VM(Register oop_result,
               address entry_point,
               Register arg_1,
               bool check_exceptions = true);
  void call_VM(Register oop_result,
               address entry_point,
               Register arg_1, Register arg_2,
               bool check_exceptions = true);
  void call_VM(Register oop_result,
               address entry_point,
               Register arg_1, Register arg_2, Register arg_3,
               bool check_exceptions = true);

  // Overloadings with last_Java_sp
  void call_VM(Register oop_result,
               Register last_java_sp,
               address entry_point,
               int number_of_arguments = 0,
               bool check_exceptions = true);
  void call_VM(Register oop_result,
               Register last_java_sp,
               address entry_point,
               Register arg_1,
               bool check_exceptions = true);
  void call_VM(Register oop_result,
               Register last_java_sp,
               address entry_point,
               Register arg_1, Register arg_2,
               bool check_exceptions = true);
  void call_VM(Register oop_result,
               Register last_java_sp,
               address entry_point,
               Register arg_1, Register arg_2, Register arg_3,
               bool check_exceptions = true);

  void get_vm_result(Register oop_result, Register java_thread);
  void get_vm_result_2(Register metadata_result, Register java_thread);

  // These always tightly bind to MacroAssembler::call_VM_leaf_base
  // bypassing the virtual implementation
  void call_VM_leaf(address entry_point,
                    int number_of_arguments = 0);
  void call_VM_leaf(address entry_point,
                    Register arg_0);
  void call_VM_leaf(address entry_point,
                    Register arg_0, Register arg_1);
  void call_VM_leaf(address entry_point,
                    Register arg_0, Register arg_1, Register arg_2);

  // These always tightly bind to MacroAssembler::call_VM_base
  // bypassing the virtual implementation
  void super_call_VM_leaf(address entry_point, Register arg_0);
  void super_call_VM_leaf(address entry_point, Register arg_0, Register arg_1);
  void super_call_VM_leaf(address entry_point, Register arg_0, Register arg_1, Register arg_2);
  void super_call_VM_leaf(address entry_point, Register arg_0, Register arg_1, Register arg_2, Register arg_3);

  // last Java Frame (fills frame anchor)
  void set_last_Java_frame(Register last_java_sp, Register last_java_fp, address last_java_pc, Register tmp);
  void set_last_Java_frame(Register last_java_sp, Register last_java_fp, Label &last_java_pc, Register tmp);
  void set_last_Java_frame(Register last_java_sp, Register last_java_fp, Register last_java_pc, Register tmp);

  // thread in the default location (xthread)
  void reset_last_Java_frame(bool clear_fp);

  virtual void call_VM_leaf_base(
    address entry_point,                // the entry point
    int     number_of_arguments,        // the number of arguments to pop after the call
    Label*  retaddr = NULL
  );

  virtual void call_VM_leaf_base(
    address entry_point,                // the entry point
    int     number_of_arguments,        // the number of arguments to pop after the call
    Label&  retaddr) {
    call_VM_leaf_base(entry_point, number_of_arguments, &retaddr);
  }

  virtual void call_VM_base(           // returns the register containing the thread upon return
    Register oop_result,               // where an oop-result ends up if any; use noreg otherwise
    Register java_thread,              // the thread if computed before     ; use noreg otherwise
    Register last_java_sp,             // to set up last_Java_frame in stubs; use noreg otherwise
    address  entry_point,              // the entry point
    int      number_of_arguments,      // the number of arguments (w/o thread) to pop after the call
    bool     check_exceptions          // whether to check for pending exceptions after return
  );

  void call_VM_helper(Register oop_result, address entry_point, int number_of_arguments, bool check_exceptions);

  virtual void check_and_handle_earlyret(Register java_thread);
  virtual void check_and_handle_popframe(Register java_thread);

  void resolve_weak_handle(Register result, Register tmp1, Register tmp2);
  void resolve_oop_handle(Register result, Register tmp1, Register tmp2);
  void resolve_jobject(Register value, Register tmp1, Register tmp2);

  void movoop(Register dst, jobject obj);
  void mov_metadata(Register dst, Metadata* obj);
  void bang_stack_size(Register size, Register tmp);
  void set_narrow_oop(Register dst, jobject obj);
  void set_narrow_klass(Register dst, Klass* k);

  void load_mirror(Register dst, Register method, Register tmp1, Register tmp2);
  void access_load_at(BasicType type, DecoratorSet decorators, Register dst,
                      Address src, Register tmp1, Register tmp2);
  void access_store_at(BasicType type, DecoratorSet decorators, Address dst,
                       Register src, Register tmp1, Register tmp2, Register tmp3);
  void load_klass(Register dst, Register src);
  void store_klass(Register dst, Register src);
  void cmp_klass(Register oop, Register trial_klass, Register tmp, Label &L);

  void encode_klass_not_null(Register r);
  void decode_klass_not_null(Register r);
  void encode_klass_not_null(Register dst, Register src, Register tmp = xheapbase);
  void decode_klass_not_null(Register dst, Register src, Register tmp = xheapbase);
  void decode_heap_oop_not_null(Register r);
  void decode_heap_oop_not_null(Register dst, Register src);
  void decode_heap_oop(Register d, Register s);
  void decode_heap_oop(Register r) { decode_heap_oop(r, r); }
  void encode_heap_oop(Register d, Register s);
  void encode_heap_oop(Register r) { encode_heap_oop(r, r); };
  void load_heap_oop(Register dst, Address src, Register tmp1 = noreg,
                     Register tmp2 = noreg, DecoratorSet decorators = 0);
  void load_heap_oop_not_null(Register dst, Address src, Register tmp1 = noreg,
                              Register tmp2 = noreg, DecoratorSet decorators = 0);
  void store_heap_oop(Address dst, Register src, Register tmp1 = noreg,
                      Register tmp2 = noreg, Register tmp3 = noreg, DecoratorSet decorators = 0);

  void store_klass_gap(Register dst, Register src);

  // currently unimplemented
  // Used for storing NULL. All other oop constants should be
  // stored using routines that take a jobject.
  void store_heap_oop_null(Address dst);

  // This dummy is to prevent a call to store_heap_oop from
  // converting a zero (linked NULL) into a Register by giving
  // the compiler two choices it can't resolve

  void store_heap_oop(Address dst, void* dummy);

  // Support for NULL-checks
  //
  // Generates code that causes a NULL OS exception if the content of reg is NULL.
  // If the accessed location is M[reg + offset] and the offset is known, provide the
  // offset. No explicit code generateion is needed if the offset is within a certain
  // range (0 <= offset <= page_size).

  virtual void null_check(Register reg, int offset = -1);
  static bool needs_explicit_null_check(intptr_t offset);
  static bool uses_implicit_null_check(void* address);

  // idiv variant which deals with MINLONG as dividend and -1 as divisor
  int corrected_idivl(Register result, Register rs1, Register rs2,
                      bool want_remainder);
  int corrected_idivq(Register result, Register rs1, Register rs2,
                      bool want_remainder);

  // interface method calling
  void lookup_interface_method(Register recv_klass,
                               Register intf_klass,
                               RegisterOrConstant itable_index,
                               Register method_result,
                               Register scan_tmp,
                               Label& no_such_interface,
                               bool return_method = true);

  // virtual method calling
  // n.n. x86 allows RegisterOrConstant for vtable_index
  void lookup_virtual_method(Register recv_klass,
                             RegisterOrConstant vtable_index,
                             Register method_result);

  // Form an address from base + offset in Rd. Rd my or may not
  // actually be used: you must use the Address that is returned. It
  // is up to you to ensure that the shift provided matches the size
  // of your data.
  Address form_address(Register Rd, Register base, long byte_offset);

  // allocation
  void tlab_allocate(
    Register obj,                   // result: pointer to object after successful allocation
    Register var_size_in_bytes,     // object size in bytes if unknown at compile time; invalid otherwise
    int      con_size_in_bytes,     // object size in bytes if   known at compile time
    Register tmp1,                  // temp register
    Register tmp2,                  // temp register
    Label&   slow_case,             // continuation point of fast allocation fails
    bool is_far = false
  );

  // Test sub_klass against super_klass, with fast and slow paths.

  // The fast path produces a tri-state answer: yes / no / maybe-slow.
  // One of the three labels can be NULL, meaning take the fall-through.
  // If super_check_offset is -1, the value is loaded up from super_klass.
  // No registers are killed, except tmp_reg
  void check_klass_subtype_fast_path(Register sub_klass,
                                     Register super_klass,
                                     Register tmp_reg,
                                     Label* L_success,
                                     Label* L_failure,
                                     Label* L_slow_path,
                                     Register super_check_offset = noreg);

  // The reset of the type check; must be wired to a corresponding fast path.
  // It does not repeat the fast path logic, so don't use it standalone.
  // The tmp1_reg and tmp2_reg can be noreg, if no temps are available.
  // Updates the sub's secondary super cache as necessary.
  void check_klass_subtype_slow_path(Register sub_klass,
                                     Register super_klass,
                                     Register tmp1_reg,
                                     Register tmp2_reg,
                                     Label* L_success,
                                     Label* L_failure);

  void check_klass_subtype(Register sub_klass,
                           Register super_klass,
                           Register tmp_reg,
                           Label& L_success);

  Address argument_address(RegisterOrConstant arg_slot, int extra_slot_offset = 0);

  // only if +VerifyOops
  void _verify_oop(Register reg, const char* s, const char* file, int line);
  void _verify_oop_addr(Address addr, const char* s, const char* file, int line);

  void _verify_oop_checked(Register reg, const char* s, const char* file, int line) {
    if (VerifyOops) {
      _verify_oop(reg, s, file, line);
    }
  }
  void _verify_oop_addr_checked(Address reg, const char* s, const char* file, int line) {
    if (VerifyOops) {
      _verify_oop_addr(reg, s, file, line);
    }
  }

  void _verify_method_ptr(Register reg, const char* msg, const char* file, int line) {}
  void _verify_klass_ptr(Register reg, const char* msg, const char* file, int line) {}

#define verify_oop(reg) _verify_oop_checked(reg, "broken oop " #reg, __FILE__, __LINE__)
#define verify_oop_msg(reg, msg) _verify_oop_checked(reg, "broken oop " #reg ", " #msg, __FILE__, __LINE__)
#define verify_oop_addr(addr) _verify_oop_addr_checked(addr, "broken oop addr " #addr, __FILE__, __LINE__)
#define verify_method_ptr(reg) _verify_method_ptr(reg, "broken method " #reg, __FILE__, __LINE__)
#define verify_klass_ptr(reg) _verify_method_ptr(reg, "broken klass " #reg, __FILE__, __LINE__)

  // A more convenient access to fence for our purposes
  // We used four bit to indicate the read and write bits in the predecessors and successors,
  // and extended i for r, o for w if UseConservativeFence enabled.
  enum Membar_mask_bits {
    StoreStore = 0b0101,               // (pred = ow   + succ =   ow)
    LoadStore  = 0b1001,               // (pred = ir   + succ =   ow)
    StoreLoad  = 0b0110,               // (pred = ow   + succ =   ir)
    LoadLoad   = 0b1010,               // (pred = ir   + succ =   ir)
    AnyAny     = LoadStore | StoreLoad // (pred = iorw + succ = iorw)
  };

  void membar(uint32_t order_constraint);

  static void membar_mask_to_pred_succ(uint32_t order_constraint, uint32_t& predecessor, uint32_t& successor) {
    predecessor = (order_constraint >> 2) & 0x3;
    successor = order_constraint & 0x3;

    // extend rw -> iorw:
    // 01(w) -> 0101(ow)
    // 10(r) -> 1010(ir)
    // 11(rw)-> 1111(iorw)
    if (UseConservativeFence) {
      predecessor |= predecessor << 2;
      successor |= successor << 2;
    }
  }

  static int pred_succ_to_membar_mask(uint32_t predecessor, uint32_t successor) {
    return ((predecessor & 0x3) << 2) | (successor & 0x3);
  }

  // prints msg, dumps registers and stops execution
  void stop(const char* msg);

  static void debug64(char* msg, int64_t pc, int64_t regs[]);

  void unimplemented(const char* what = "");

  void should_not_reach_here() { stop("should not reach here"); }

  static address target_addr_for_insn(address insn_addr);

  // Required platform-specific helpers for Label::patch_instructions.
  // They _shadow_ the declarations in AbstractAssembler, which are undefined.
  static int pd_patch_instruction_size(address branch, address target);
  static void pd_patch_instruction(address branch, address target, const char* file = NULL, int line = 0) {
    pd_patch_instruction_size(branch, target);
  }
  static address pd_call_destination(address branch) {
    return target_addr_for_insn(branch);
  }

  static int patch_oop(address insn_addr, address o);
  address emit_trampoline_stub(int insts_call_instruction_offset, address target);
  void emit_static_call_stub();

  // The following 4 methods return the offset of the appropriate move instruction

  // Support for fast byte/short loading with zero extension (depending on particular CPU)
  int load_unsigned_byte(Register dst, Address src);
  int load_unsigned_short(Register dst, Address src);

  // Support for fast byte/short loading with sign extension (depending on particular CPU)
  int load_signed_byte(Register dst, Address src);
  int load_signed_short(Register dst, Address src);

  // Load and store values by size and signed-ness
  void load_sized_value(Register dst, Address src, size_t size_in_bytes, bool is_signed, Register dst2 = noreg);
  void store_sized_value(Address dst, Register src, size_t size_in_bytes, Register src2 = noreg);

 public:
  // Standard pseudoinstruction
  void nop();
  void mv(Register Rd, Register Rs);
  void notr(Register Rd, Register Rs);
  void neg(Register Rd, Register Rs);
  void negw(Register Rd, Register Rs);
  void sext_w(Register Rd, Register Rs);
  void zext_b(Register Rd, Register Rs);
  void seqz(Register Rd, Register Rs);          // set if = zero
  void snez(Register Rd, Register Rs);          // set if != zero
  void sltz(Register Rd, Register Rs);          // set if < zero
  void sgtz(Register Rd, Register Rs);          // set if > zero

  // Float pseudoinstruction
  void fmv_s(FloatRegister Rd, FloatRegister Rs);
  void fabs_s(FloatRegister Rd, FloatRegister Rs);    // single-precision absolute value
  void fneg_s(FloatRegister Rd, FloatRegister Rs);

  // Double pseudoinstruction
  void fmv_d(FloatRegister Rd, FloatRegister Rs);
  void fabs_d(FloatRegister Rd, FloatRegister Rs);
  void fneg_d(FloatRegister Rd, FloatRegister Rs);

  // Pseudoinstruction for control and status register
  void rdinstret(Register Rd);                  // read instruction-retired counter
  void rdcycle(Register Rd);                    // read cycle counter
  void rdtime(Register Rd);                     // read time
  void csrr(Register Rd, unsigned csr);         // read csr
  void csrw(unsigned csr, Register Rs);         // write csr
  void csrs(unsigned csr, Register Rs);         // set bits in csr
  void csrc(unsigned csr, Register Rs);         // clear bits in csr
  void csrwi(unsigned csr, unsigned imm);
  void csrsi(unsigned csr, unsigned imm);
  void csrci(unsigned csr, unsigned imm);
  void frcsr(Register Rd);                      // read float-point csr
  void fscsr(Register Rd, Register Rs);         // swap float-point csr
  void fscsr(Register Rs);                      // write float-point csr
  void frrm(Register Rd);                       // read float-point rounding mode
  void fsrm(Register Rd, Register Rs);          // swap float-point rounding mode
  void fsrm(Register Rs);                       // write float-point rounding mode
  void fsrmi(Register Rd, unsigned imm);
  void fsrmi(unsigned imm);
  void frflags(Register Rd);                    // read float-point exception flags
  void fsflags(Register Rd, Register Rs);       // swap float-point exception flags
  void fsflags(Register Rs);                    // write float-point exception flags
  void fsflagsi(Register Rd, unsigned imm);
  void fsflagsi(unsigned imm);

  void beqz(Register Rs, const address &dest);
  void bnez(Register Rs, const address &dest);
  void blez(Register Rs, const address &dest);
  void bgez(Register Rs, const address &dest);
  void bltz(Register Rs, const address &dest);
  void bgtz(Register Rs, const address &dest);
  void la(Register Rd, Label &label);
  void la(Register Rd, const address &dest);
  void la(Register Rd, const Address &adr);
  //label
  void beqz(Register Rs, Label &l, bool is_far = false);
  void bnez(Register Rs, Label &l, bool is_far = false);
  void blez(Register Rs, Label &l, bool is_far = false);
  void bgez(Register Rs, Label &l, bool is_far = false);
  void bltz(Register Rs, Label &l, bool is_far = false);
  void bgtz(Register Rs, Label &l, bool is_far = false);
  void float_beq(FloatRegister Rs1, FloatRegister Rs2, Label &l, bool is_far = false, bool is_unordered = false);
  void float_bne(FloatRegister Rs1, FloatRegister Rs2, Label &l, bool is_far = false, bool is_unordered = false);
  void float_ble(FloatRegister Rs1, FloatRegister Rs2, Label &l, bool is_far = false, bool is_unordered = false);
  void float_bge(FloatRegister Rs1, FloatRegister Rs2, Label &l, bool is_far = false, bool is_unordered = false);
  void float_blt(FloatRegister Rs1, FloatRegister Rs2, Label &l, bool is_far = false, bool is_unordered = false);
  void float_bgt(FloatRegister Rs1, FloatRegister Rs2, Label &l, bool is_far = false, bool is_unordered = false);
  void double_beq(FloatRegister Rs1, FloatRegister Rs2, Label &l, bool is_far = false, bool is_unordered = false);
  void double_bne(FloatRegister Rs1, FloatRegister Rs2, Label &l, bool is_far = false, bool is_unordered = false);
  void double_ble(FloatRegister Rs1, FloatRegister Rs2, Label &l, bool is_far = false, bool is_unordered = false);
  void double_bge(FloatRegister Rs1, FloatRegister Rs2, Label &l, bool is_far = false, bool is_unordered = false);
  void double_blt(FloatRegister Rs1, FloatRegister Rs2, Label &l, bool is_far = false, bool is_unordered = false);
  void double_bgt(FloatRegister Rs1, FloatRegister Rs2, Label &l, bool is_far = false, bool is_unordered = false);

private:
  int push_reg(unsigned int bitset, Register stack);
  int pop_reg(unsigned int bitset, Register stack);
  int push_fp(unsigned int bitset, Register stack);
  int pop_fp(unsigned int bitset, Register stack);
#ifdef COMPILER2
  int push_v(unsigned int bitset, Register stack);
  int pop_v(unsigned int bitset, Register stack);
#endif // COMPILER2

public:
  void push_reg(Register Rs);
  void pop_reg(Register Rd);
  void push_reg(RegSet regs, Register stack) { if (regs.bits()) push_reg(regs.bits(), stack); }
  void pop_reg(RegSet regs, Register stack)  { if (regs.bits()) pop_reg(regs.bits(), stack); }
  void push_fp(FloatRegSet regs, Register stack) { if (regs.bits()) push_fp(regs.bits(), stack); }
  void pop_fp(FloatRegSet regs, Register stack)  { if (regs.bits()) pop_fp(regs.bits(), stack); }
#ifdef COMPILER2
  void push_v(VectorRegSet regs, Register stack) { if (regs.bits()) push_v(regs.bits(), stack); }
  void pop_v(VectorRegSet regs, Register stack)  { if (regs.bits()) pop_v(regs.bits(), stack); }
#endif // COMPILER2

  // Push and pop everything that might be clobbered by a native
  // runtime call except t0 and t1. (They are always
  // temporary registers, so we don't have to protect them.)
  // Additional registers can be excluded in a passed RegSet.
  void push_call_clobbered_registers_except(RegSet exclude);
  void pop_call_clobbered_registers_except(RegSet exclude);

  void push_call_clobbered_registers() {
    push_call_clobbered_registers_except(RegSet());
  }
  void pop_call_clobbered_registers() {
    pop_call_clobbered_registers_except(RegSet());
  }

  void push_CPU_state(bool save_vectors = false, int vector_size_in_bytes = 0);
  void pop_CPU_state(bool restore_vectors = false, int vector_size_in_bytes = 0);

  // if heap base register is used - reinit it with the correct value
  void reinit_heapbase();

  void bind(Label& L) {
    Assembler::bind(L);
    // fences across basic blocks should not be merged
    code()->clear_last_insn();
  }

  // mv
  void mv(Register Rd, address addr)          { li(Rd, (int64_t)addr); }

  template<typename T, ENABLE_IF(std::is_integral<T>::value)>
  inline void mv(Register Rd, T o)            { li(Rd, (int64_t)o); }

  inline void mvw(Register Rd, int32_t imm32) { mv(Rd, imm32); }

  void mv(Register Rd, Address dest);
  void mv(Register Rd, RegisterOrConstant src);

  // logic
  void andrw(Register Rd, Register Rs1, Register Rs2);
  void orrw(Register Rd, Register Rs1, Register Rs2);
  void xorrw(Register Rd, Register Rs1, Register Rs2);

  // revb
  void revb_h_h(Register Rd, Register Rs, Register tmp = t0);                           // reverse bytes in halfword in lower 16 bits, sign-extend
  void revb_w_w(Register Rd, Register Rs, Register tmp1 = t0, Register tmp2 = t1);      // reverse bytes in lower word, sign-extend
  void revb_h_h_u(Register Rd, Register Rs, Register tmp = t0);                         // reverse bytes in halfword in lower 16 bits, zero-extend
  void revb_h_w_u(Register Rd, Register Rs, Register tmp1 = t0, Register tmp2 = t1);    // reverse bytes in halfwords in lower 32 bits, zero-extend
  void revb_h_helper(Register Rd, Register Rs, Register tmp1 = t0, Register tmp2= t1);  // reverse bytes in upper 16 bits (48:63) and move to lower
  void revb_h(Register Rd, Register Rs, Register tmp1 = t0, Register tmp2= t1);         // reverse bytes in each halfword
  void revb_w(Register Rd, Register Rs, Register tmp1 = t0, Register tmp2= t1);         // reverse bytes in each word
  void revb(Register Rd, Register Rs, Register tmp1 = t0, Register tmp2 = t1);          // reverse bytes in doubleword

  void ror_imm(Register dst, Register src, uint32_t shift, Register tmp = t0);
  void andi(Register Rd, Register Rn, int64_t imm, Register tmp = t0);
  void orptr(Address adr, RegisterOrConstant src, Register tmp1 = t0, Register tmp2 = t1);

  void cmpxchg_obj_header(Register oldv, Register newv, Register obj, Register tmp, Label &succeed, Label *fail);
  void cmpxchgptr(Register oldv, Register newv, Register addr, Register tmp, Label &succeed, Label *fail);
  void cmpxchg(Register addr, Register expected,
               Register new_val,
               enum operand_size size,
               Assembler::Aqrl acquire, Assembler::Aqrl release,
               Register result, bool result_as_bool = false);
  void cmpxchg_weak(Register addr, Register expected,
                    Register new_val,
                    enum operand_size size,
                    Assembler::Aqrl acquire, Assembler::Aqrl release,
                    Register result);
  void cmpxchg_narrow_value_helper(Register addr, Register expected,
                                   Register new_val,
                                   enum operand_size size,
                                   Register tmp1, Register tmp2, Register tmp3);
  void cmpxchg_narrow_value(Register addr, Register expected,
                            Register new_val,
                            enum operand_size size,
                            Assembler::Aqrl acquire, Assembler::Aqrl release,
                            Register result, bool result_as_bool,
                            Register tmp1, Register tmp2, Register tmp3);
  void weak_cmpxchg_narrow_value(Register addr, Register expected,
                                 Register new_val,
                                 enum operand_size size,
                                 Assembler::Aqrl acquire, Assembler::Aqrl release,
                                 Register result,
                                 Register tmp1, Register tmp2, Register tmp3);

  void atomic_add(Register prev, RegisterOrConstant incr, Register addr);
  void atomic_addw(Register prev, RegisterOrConstant incr, Register addr);
  void atomic_addal(Register prev, RegisterOrConstant incr, Register addr);
  void atomic_addalw(Register prev, RegisterOrConstant incr, Register addr);

  void atomic_xchg(Register prev, Register newv, Register addr);
  void atomic_xchgw(Register prev, Register newv, Register addr);
  void atomic_xchgal(Register prev, Register newv, Register addr);
  void atomic_xchgalw(Register prev, Register newv, Register addr);
  void atomic_xchgwu(Register prev, Register newv, Register addr);
  void atomic_xchgalwu(Register prev, Register newv, Register addr);

  static bool far_branches() {
    return ReservedCodeCacheSize > branch_range;
  }

  // Emit a direct call/jump if the entry address will always be in range,
  // otherwise a far call/jump.
  // The address must be inside the code cache.
  // Supported entry.rspec():
  // - relocInfo::external_word_type
  // - relocInfo::runtime_call_type
  // - relocInfo::none
  // In the case of a far call/jump, the entry address is put in the tmp register.
  // The tmp register is invalidated.
  void far_call(Address entry, Register tmp = t0);
  void far_jump(Address entry, Register tmp = t0);

  static int far_branch_size() {
    if (far_branches()) {
      return 2 * 4;  // auipc + jalr, see far_call() & far_jump()
    } else {
      return 4;
    }
  }

  void load_byte_map_base(Register reg);

  void bang_stack_with_offset(int offset) {
    // stack grows down, caller passes positive offset
    assert(offset > 0, "must bang with negative offset");
    sub(t0, sp, offset);
    sd(zr, Address(t0));
  }

  void la_patchable(Register reg1, const Address &dest, int32_t &offset);

  virtual void _call_Unimplemented(address call_site) {
    mv(t1, call_site);
  }

  #define call_Unimplemented() _call_Unimplemented((address)__PRETTY_FUNCTION__)

  // Frame creation and destruction shared between JITs.
  void build_frame(int framesize);
  void remove_frame(int framesize);

  void reserved_stack_check();

  void get_polling_page(Register dest, relocInfo::relocType rtype);
  void read_polling_page(Register r, int32_t offset, relocInfo::relocType rtype);

  // RISCV64 OpenJDK uses four different types of calls:
  //   - direct call: jal pc_relative_offset
  //     This is the shortest and the fastest, but the offset has the range: +/-1MB.
  //
  //   - far call: auipc reg, pc_relative_offset; jalr ra, reg, offset
  //     This is longer than a direct call. The offset has
  //     the range [-(2G + 2K), 2G - 2K). Addresses out of the range in the code cache
  //     requires indirect call.
  //     If a jump is needed rather than a call, a far jump 'jalr x0, reg, offset' can
  //     be used instead.
  //     All instructions are embedded at a call site.
  //
  //   - trampoline call:
  //     This is only available in C1/C2-generated code (nmethod). It is a combination
  //     of a direct call, which is used if the destination of a call is in range,
  //     and a register-indirect call. It has the advantages of reaching anywhere in
  //     the RISCV address space and being patchable at runtime when the generated
  //     code is being executed by other threads.
  //
  //     [Main code section]
  //       jal trampoline
  //     [Stub code section]
  //     trampoline:
  //       ld    reg, pc + 8 (auipc + ld)
  //       jr    reg
  //       <64-bit destination address>
  //
  //     If the destination is in range when the generated code is moved to the code
  //     cache, 'jal trampoline' is replaced with 'jal destination' and the trampoline
  //     is not used.
  //     The optimization does not remove the trampoline from the stub section.

  //     This is necessary because the trampoline may well be redirected later when
  //     code is patched, and the new destination may not be reachable by a simple JAL
  //     instruction.
  //
  //   - indirect call: movptr_with_offset + jalr
  //     This too can reach anywhere in the address space, but it cannot be
  //     patched while code is running, so it must only be modified at a safepoint.
  //     This form of call is most suitable for targets at fixed addresses, which
  //     will never be patched.
  //
  //
  // To patch a trampoline call when the JAL can't reach, we first modify
  // the 64-bit destination address in the trampoline, then modify the
  // JAL to point to the trampoline, then flush the instruction cache to
  // broadcast the change to all executing threads. See
  // NativeCall::set_destination_mt_safe for the details.
  //
  // There is a benign race in that the other thread might observe the
  // modified JAL before it observes the modified 64-bit destination
  // address. That does not matter because the destination method has been
  // invalidated, so there will be a trap at its start.
  // For this to work, the destination address in the trampoline is
  // always updated, even if we're not using the trampoline.

  // Emit a direct call if the entry address will always be in range,
  // otherwise a trampoline call.
  // Supported entry.rspec():
  // - relocInfo::runtime_call_type
  // - relocInfo::opt_virtual_call_type
  // - relocInfo::static_call_type
  // - relocInfo::virtual_call_type
  //
  // Return: the call PC or NULL if CodeCache is full.
  address trampoline_call(Address entry);
  address ic_call(address entry, jint method_index = 0);

  // Support for memory inc/dec
  // n.b. increment/decrement calls with an Address destination will
  // need to use a scratch register to load the value to be
  // incremented. increment/decrement calls which add or subtract a
  // constant value other than sign-extended 12-bit immediate will need
  // to use a 2nd scratch register to hold the constant. so, an address
  // increment/decrement may trash both t0 and t1.

  void increment(const Address dst, int64_t value = 1);
  void incrementw(const Address dst, int32_t value = 1);

  void decrement(const Address dst, int64_t value = 1);
  void decrementw(const Address dst, int32_t value = 1);

  void cmpptr(Register src1, Address src2, Label& equal);

  void clinit_barrier(Register klass, Register tmp, Label* L_fast_path = NULL, Label* L_slow_path = NULL);
  void load_method_holder_cld(Register result, Register method);
  void load_method_holder(Register holder, Register method);

  void compute_index(Register str1, Register trailing_zeros, Register match_mask,
                     Register result, Register char_tmp, Register tmp,
                     bool haystack_isL);
  void compute_match_mask(Register src, Register pattern, Register match_mask,
                          Register mask1, Register mask2);

#ifdef COMPILER2
  void mul_add(Register out, Register in, Register offset,
               Register len, Register k, Register tmp);
  void cad(Register dst, Register src1, Register src2, Register carry);
  void cadc(Register dst, Register src1, Register src2, Register carry);
  void adc(Register dst, Register src1, Register src2, Register carry);
  void add2_with_carry(Register final_dest_hi, Register dest_hi, Register dest_lo,
                       Register src1, Register src2, Register carry);
  void multiply_32_x_32_loop(Register x, Register xstart, Register x_xstart,
                             Register y, Register y_idx, Register z,
                             Register carry, Register product,
                             Register idx, Register kdx);
  void multiply_64_x_64_loop(Register x, Register xstart, Register x_xstart,
                             Register y, Register y_idx, Register z,
                             Register carry, Register product,
                             Register idx, Register kdx);
  void multiply_128_x_128_loop(Register y, Register z,
                               Register carry, Register carry2,
                               Register idx, Register jdx,
                               Register yz_idx1, Register yz_idx2,
                               Register tmp, Register tmp3, Register tmp4,
                               Register tmp6, Register product_hi);
  void multiply_to_len(Register x, Register xlen, Register y, Register ylen,
                       Register z, Register zlen,
                       Register tmp1, Register tmp2, Register tmp3, Register tmp4,
                       Register tmp5, Register tmp6, Register product_hi);
#endif

  void inflate_lo32(Register Rd, Register Rs, Register tmp1 = t0, Register tmp2 = t1);
  void inflate_hi32(Register Rd, Register Rs, Register tmp1 = t0, Register tmp2 = t1);

  void ctzc_bit(Register Rd, Register Rs, bool isLL = false, Register tmp1 = t0, Register tmp2 = t1);

  void zero_words(Register base, u_int64_t cnt);
  address zero_words(Register ptr, Register cnt);
  void fill_words(Register base, Register cnt, Register value);
  void zero_memory(Register addr, Register len, Register tmp);

  // shift left by shamt and add
  void shadd(Register Rd, Register Rs1, Register Rs2, Register tmp, int shamt);

  // Here the float instructions with safe deal with some exceptions.
  // e.g. convert from NaN, +Inf, -Inf to int, float, double
  // will trigger exception, we need to deal with these situations
  // to get correct results.
  void fcvt_w_s_safe(Register dst, FloatRegister src, Register tmp = t0);
  void fcvt_l_s_safe(Register dst, FloatRegister src, Register tmp = t0);
  void fcvt_w_d_safe(Register dst, FloatRegister src, Register tmp = t0);
  void fcvt_l_d_safe(Register dst, FloatRegister src, Register tmp = t0);

  // vector load/store unit-stride instructions
  void vlex_v(VectorRegister vd, Register base, Assembler::SEW sew, VectorMask vm = unmasked) {
    switch (sew) {
      case Assembler::e64:
        vle64_v(vd, base, vm);
        break;
      case Assembler::e32:
        vle32_v(vd, base, vm);
        break;
      case Assembler::e16:
        vle16_v(vd, base, vm);
        break;
      case Assembler::e8: // fall through
      default:
        vle8_v(vd, base, vm);
        break;
    }
  }

  void vsex_v(VectorRegister store_data, Register base, Assembler::SEW sew, VectorMask vm = unmasked) {
    switch (sew) {
      case Assembler::e64:
        vse64_v(store_data, base, vm);
        break;
      case Assembler::e32:
        vse32_v(store_data, base, vm);
        break;
      case Assembler::e16:
        vse16_v(store_data, base, vm);
        break;
      case Assembler::e8: // fall through
      default:
        vse8_v(store_data, base, vm);
        break;
    }
  }

  static const int zero_words_block_size;

  void cast_primitive_type(BasicType type, Register Rt) {
    switch (type) {
      case T_BOOLEAN:
        sltu(Rt, zr, Rt);
        break;
      case T_CHAR   :
        zero_extend(Rt, Rt, 16);
        break;
      case T_BYTE   :
        sign_extend(Rt, Rt, 8);
        break;
      case T_SHORT  :
        sign_extend(Rt, Rt, 16);
        break;
      case T_INT    :
        addw(Rt, Rt, zr);
        break;
      case T_LONG   : /* nothing to do */        break;
      case T_VOID   : /* nothing to do */        break;
      case T_FLOAT  : /* nothing to do */        break;
      case T_DOUBLE : /* nothing to do */        break;
      default: ShouldNotReachHere();
    }
  }

  // float cmp with unordered_result
  void float_compare(Register result, FloatRegister Rs1, FloatRegister Rs2, int unordered_result);
  void double_compare(Register result, FloatRegister Rs1, FloatRegister Rs2, int unordered_result);

  // Zero/Sign-extend
  void zero_extend(Register dst, Register src, int bits);
  void sign_extend(Register dst, Register src, int bits);

  // compare src1 and src2 and get -1/0/1 in dst.
  // if [src1 > src2], dst = 1;
  // if [src1 == src2], dst = 0;
  // if [src1 < src2], dst = -1;
  void cmp_l2i(Register dst, Register src1, Register src2, Register tmp = t0);

  // vext
  void vmnot_m(VectorRegister vd, VectorRegister vs);
  void vncvt_x_x_w(VectorRegister vd, VectorRegister vs, VectorMask vm = unmasked);
  void vfneg_v(VectorRegister vd, VectorRegister vs);

<<<<<<< HEAD
  // rt_call
  void rt_call(address dest);

  void move_double_to_integer_or_stack(VMRegPair src, VMRegPair dst);
  void move_float_to_integer_or_stack(VMRegPair src, VMRegPair dst);

  void move32_64(VMRegPair src, VMRegPair dst);
  void long_move(VMRegPair src, VMRegPair dst);
  void double_move(VMRegPair src, VMRegPair dst);
  void float_move(VMRegPair src, VMRegPair dst);
=======

  // support for argument shuffling
  void move32_64(VMRegPair src, VMRegPair dst, Register tmp = t0);
  void float_move(VMRegPair src, VMRegPair dst, Register tmp = t0);
  void long_move(VMRegPair src, VMRegPair dst, Register tmp = t0);
  void double_move(VMRegPair src, VMRegPair dst, Register tmp = t0);
  void object_move(OopMap* map,
                   int oop_handle_offset,
                   int framesize_in_slots,
                   VMRegPair src,
                   VMRegPair dst,
                   bool is_receiver,
                   int* receiver_offset);

  void rt_call(address dest, Register tmp = t0);
>>>>>>> bc2af47e

private:

#ifdef ASSERT
  // Template short-hand support to clean-up after a failed call to trampoline
  // call generation (see trampoline_call() below), when a set of Labels must
  // be reset (before returning).
  template<typename Label, typename... More>
  void reset_labels(Label& lbl, More&... more) {
    lbl.reset(); reset_labels(more...);
  }
  template<typename Label>
  void reset_labels(Label& lbl) {
    lbl.reset();
  }
#endif
  void repne_scan(Register addr, Register value, Register count, Register tmp);

  // Return true if an address is within the 48-bit RISCV64 address space.
  bool is_valid_riscv64_address(address addr) {
    // sv48: must have bits 63–48 all equal to bit 47
    return ((uintptr_t)addr >> 47) == 0;
  }

  void ld_constant(Register dest, const Address &const_addr) {
    if (NearCpool) {
      ld(dest, const_addr);
    } else {
      int32_t offset = 0;
      la_patchable(dest, InternalAddress(const_addr.target()), offset);
      ld(dest, Address(dest, offset));
    }
  }

  int bitset_to_regs(unsigned int bitset, unsigned char* regs);
  Address add_memory_helper(const Address dst);

  void load_reserved(Register addr, enum operand_size size, Assembler::Aqrl acquire);
  void store_conditional(Register addr, Register new_val, enum operand_size size, Assembler::Aqrl release);
};

#ifdef ASSERT
inline bool AbstractAssembler::pd_check_instruction_mark() { return false; }
#endif

/**
 * class SkipIfEqual:
 *
 * Instantiating this class will result in assembly code being output that will
 * jump around any code emitted between the creation of the instance and it's
 * automatic destruction at the end of a scope block, depending on the value of
 * the flag passed to the constructor, which will be checked at run-time.
 */
class SkipIfEqual {
 private:
  MacroAssembler* _masm;
  Label _label;

 public:
   SkipIfEqual(MacroAssembler*, const bool* flag_addr, bool value);
   ~SkipIfEqual();
};

#endif // CPU_RISCV_MACROASSEMBLER_RISCV_HPP<|MERGE_RESOLUTION|>--- conflicted
+++ resolved
@@ -874,18 +874,6 @@
   void vncvt_x_x_w(VectorRegister vd, VectorRegister vs, VectorMask vm = unmasked);
   void vfneg_v(VectorRegister vd, VectorRegister vs);
 
-<<<<<<< HEAD
-  // rt_call
-  void rt_call(address dest);
-
-  void move_double_to_integer_or_stack(VMRegPair src, VMRegPair dst);
-  void move_float_to_integer_or_stack(VMRegPair src, VMRegPair dst);
-
-  void move32_64(VMRegPair src, VMRegPair dst);
-  void long_move(VMRegPair src, VMRegPair dst);
-  void double_move(VMRegPair src, VMRegPair dst);
-  void float_move(VMRegPair src, VMRegPair dst);
-=======
 
   // support for argument shuffling
   void move32_64(VMRegPair src, VMRegPair dst, Register tmp = t0);
@@ -899,9 +887,10 @@
                    VMRegPair dst,
                    bool is_receiver,
                    int* receiver_offset);
+  void move_double_to_integer_or_stack(VMRegPair src, VMRegPair dst, Register tmp = t0);
+  void move_float_to_integer_or_stack(VMRegPair src, VMRegPair dst, Register tmp = t0);
 
   void rt_call(address dest, Register tmp = t0);
->>>>>>> bc2af47e
 
 private:
 
