/*
 * Copyright (c) 2013, 2021, Red Hat, Inc. All rights reserved.
 * DO NOT ALTER OR REMOVE COPYRIGHT NOTICES OR THIS FILE HEADER.
 *
 * This code is free software; you can redistribute it and/or modify it
 * under the terms of the GNU General Public License version 2 only, as
 * published by the Free Software Foundation.
 *
 * This code is distributed in the hope that it will be useful, but WITHOUT
 * ANY WARRANTY; without even the implied warranty of MERCHANTABILITY or
 * FITNESS FOR A PARTICULAR PURPOSE.  See the GNU General Public License
 * version 2 for more details (a copy is included in the LICENSE file that
 * accompanied this code).
 *
 * You should have received a copy of the GNU General Public License version
 * 2 along with this work; if not, write to the Free Software Foundation,
 * Inc., 51 Franklin St, Fifth Floor, Boston, MA 02110-1301 USA.
 *
 * Please contact Oracle, 500 Oracle Parkway, Redwood Shores, CA 94065 USA
 * or visit www.oracle.com if you need additional information or have any
 * questions.
 *
 */

#include "precompiled.hpp"
#include "memory/allocation.hpp"
#include "memory/universe.hpp"

#include "gc/shared/gcArguments.hpp"
#include "gc/shared/gcTimer.hpp"
#include "gc/shared/gcTraceTime.inline.hpp"
#include "gc/shared/locationPrinter.inline.hpp"
#include "gc/shared/memAllocator.hpp"
#include "gc/shared/plab.hpp"
#include "gc/shared/tlab_globals.hpp"

#include "gc/shenandoah/shenandoahBarrierSet.hpp"
#include "gc/shenandoah/shenandoahClosures.inline.hpp"
#include "gc/shenandoah/shenandoahCollectionSet.hpp"
#include "gc/shenandoah/shenandoahCollectorPolicy.hpp"
#include "gc/shenandoah/shenandoahConcurrentMark.hpp"
#include "gc/shenandoah/shenandoahConcurrentRoots.hpp"
#include "gc/shenandoah/shenandoahControlThread.hpp"
#include "gc/shenandoah/shenandoahFreeSet.hpp"
#include "gc/shenandoah/shenandoahPhaseTimings.hpp"
#include "gc/shenandoah/shenandoahHeap.inline.hpp"
#include "gc/shenandoah/shenandoahHeapRegion.inline.hpp"
#include "gc/shenandoah/shenandoahHeapRegionSet.hpp"
#include "gc/shenandoah/shenandoahInitLogger.hpp"
#include "gc/shenandoah/shenandoahMarkCompact.hpp"
#include "gc/shenandoah/shenandoahMarkingContext.inline.hpp"
#include "gc/shenandoah/shenandoahMemoryPool.hpp"
#include "gc/shenandoah/shenandoahMetrics.hpp"
#include "gc/shenandoah/shenandoahMonitoringSupport.hpp"
#include "gc/shenandoah/shenandoahOopClosures.inline.hpp"
#include "gc/shenandoah/shenandoahPacer.inline.hpp"
#include "gc/shenandoah/shenandoahPadding.hpp"
#include "gc/shenandoah/shenandoahParallelCleaning.inline.hpp"
#include "gc/shenandoah/shenandoahReferenceProcessor.hpp"
#include "gc/shenandoah/shenandoahRootProcessor.inline.hpp"
#include "gc/shenandoah/shenandoahStringDedup.hpp"
#include "gc/shenandoah/shenandoahSTWMark.hpp"
#include "gc/shenandoah/shenandoahUtils.hpp"
#include "gc/shenandoah/shenandoahVerifier.hpp"
#include "gc/shenandoah/shenandoahCodeRoots.hpp"
#include "gc/shenandoah/shenandoahVMOperations.hpp"
#include "gc/shenandoah/shenandoahWorkGroup.hpp"
#include "gc/shenandoah/shenandoahWorkerPolicy.hpp"
#include "gc/shenandoah/mode/shenandoahIUMode.hpp"
#include "gc/shenandoah/mode/shenandoahPassiveMode.hpp"
#include "gc/shenandoah/mode/shenandoahSATBMode.hpp"
#if INCLUDE_JFR
#include "gc/shenandoah/shenandoahJfrSupport.hpp"
#endif

#include "memory/classLoaderMetaspace.hpp"
#include "oops/compressedOops.inline.hpp"
#include "prims/jvmtiTagMap.hpp"
#include "runtime/atomic.hpp"
#include "runtime/globals.hpp"
#include "runtime/interfaceSupport.inline.hpp"
#include "runtime/java.hpp"
#include "runtime/orderAccess.hpp"
#include "runtime/safepointMechanism.hpp"
#include "runtime/vmThread.hpp"
#include "services/mallocTracker.hpp"
#include "services/memTracker.hpp"
#include "utilities/powerOfTwo.hpp"

class ShenandoahPretouchHeapTask : public AbstractGangTask {
private:
  ShenandoahRegionIterator _regions;
  const size_t _page_size;
public:
  ShenandoahPretouchHeapTask(size_t page_size) :
    AbstractGangTask("Shenandoah Pretouch Heap"),
    _page_size(page_size) {}

  virtual void work(uint worker_id) {
    ShenandoahHeapRegion* r = _regions.next();
    while (r != NULL) {
      if (r->is_committed()) {
        os::pretouch_memory(r->bottom(), r->end(), _page_size);
      }
      r = _regions.next();
    }
  }
};

class ShenandoahPretouchBitmapTask : public AbstractGangTask {
private:
  ShenandoahRegionIterator _regions;
  char* _bitmap_base;
  const size_t _bitmap_size;
  const size_t _page_size;
public:
  ShenandoahPretouchBitmapTask(char* bitmap_base, size_t bitmap_size, size_t page_size) :
    AbstractGangTask("Shenandoah Pretouch Bitmap"),
    _bitmap_base(bitmap_base),
    _bitmap_size(bitmap_size),
    _page_size(page_size) {}

  virtual void work(uint worker_id) {
    ShenandoahHeapRegion* r = _regions.next();
    while (r != NULL) {
      size_t start = r->index()       * ShenandoahHeapRegion::region_size_bytes() / MarkBitMap::heap_map_factor();
      size_t end   = (r->index() + 1) * ShenandoahHeapRegion::region_size_bytes() / MarkBitMap::heap_map_factor();
      assert (end <= _bitmap_size, "end is sane: " SIZE_FORMAT " < " SIZE_FORMAT, end, _bitmap_size);

      if (r->is_committed()) {
        os::pretouch_memory(_bitmap_base + start, _bitmap_base + end, _page_size);
      }

      r = _regions.next();
    }
  }
};

jint ShenandoahHeap::initialize() {
  //
  // Figure out heap sizing
  //

  size_t init_byte_size = InitialHeapSize;
  size_t min_byte_size  = MinHeapSize;
  size_t max_byte_size  = MaxHeapSize;
  size_t heap_alignment = HeapAlignment;

  size_t reg_size_bytes = ShenandoahHeapRegion::region_size_bytes();

  Universe::check_alignment(max_byte_size,  reg_size_bytes, "Shenandoah heap");
  Universe::check_alignment(init_byte_size, reg_size_bytes, "Shenandoah heap");

  _num_regions = ShenandoahHeapRegion::region_count();

  // Now we know the number of regions, initialize the heuristics.
  initialize_heuristics();

  size_t num_committed_regions = init_byte_size / reg_size_bytes;
  num_committed_regions = MIN2(num_committed_regions, _num_regions);
  assert(num_committed_regions <= _num_regions, "sanity");
  _initial_size = num_committed_regions * reg_size_bytes;

  size_t num_min_regions = min_byte_size / reg_size_bytes;
  num_min_regions = MIN2(num_min_regions, _num_regions);
  assert(num_min_regions <= _num_regions, "sanity");
  _minimum_size = num_min_regions * reg_size_bytes;

  // Default to max heap size.
  _soft_max_size = _num_regions * reg_size_bytes;

  _committed = _initial_size;

  size_t heap_page_size   = UseLargePages ? (size_t)os::large_page_size() : (size_t)os::vm_page_size();
  size_t bitmap_page_size = UseLargePages ? (size_t)os::large_page_size() : (size_t)os::vm_page_size();
  size_t region_page_size = UseLargePages ? (size_t)os::large_page_size() : (size_t)os::vm_page_size();

  //
  // Reserve and commit memory for heap
  //

  ReservedHeapSpace heap_rs = Universe::reserve_heap(max_byte_size, heap_alignment);
  initialize_reserved_region(heap_rs);
  _heap_region = MemRegion((HeapWord*)heap_rs.base(), heap_rs.size() / HeapWordSize);
  _heap_region_special = heap_rs.special();

  assert((((size_t) base()) & ShenandoahHeapRegion::region_size_bytes_mask()) == 0,
         "Misaligned heap: " PTR_FORMAT, p2i(base()));

#if SHENANDOAH_OPTIMIZED_MARKTASK
  // The optimized ShenandoahMarkTask takes some bits away from the full object bits.
  // Fail if we ever attempt to address more than we can.
  if ((uintptr_t)heap_rs.end() >= ShenandoahMarkTask::max_addressable()) {
    FormatBuffer<512> buf("Shenandoah reserved [" PTR_FORMAT ", " PTR_FORMAT") for the heap, \n"
                          "but max object address is " PTR_FORMAT ". Try to reduce heap size, or try other \n"
                          "VM options that allocate heap at lower addresses (HeapBaseMinAddress, AllocateHeapAt, etc).",
                p2i(heap_rs.base()), p2i(heap_rs.end()), ShenandoahMarkTask::max_addressable());
    vm_exit_during_initialization("Fatal Error", buf);
  }
#endif

  ReservedSpace sh_rs = heap_rs.first_part(max_byte_size);
  if (!_heap_region_special) {
    os::commit_memory_or_exit(sh_rs.base(), _initial_size, heap_alignment, false,
                              "Cannot commit heap memory");
  }

  //
  // Reserve and commit memory for bitmap(s)
  //

  _bitmap_size = ShenandoahMarkBitMap::compute_size(heap_rs.size());
  _bitmap_size = align_up(_bitmap_size, bitmap_page_size);

  size_t bitmap_bytes_per_region = reg_size_bytes / ShenandoahMarkBitMap::heap_map_factor();

  guarantee(bitmap_bytes_per_region != 0,
            "Bitmap bytes per region should not be zero");
  guarantee(is_power_of_2(bitmap_bytes_per_region),
            "Bitmap bytes per region should be power of two: " SIZE_FORMAT, bitmap_bytes_per_region);

  if (bitmap_page_size > bitmap_bytes_per_region) {
    _bitmap_regions_per_slice = bitmap_page_size / bitmap_bytes_per_region;
    _bitmap_bytes_per_slice = bitmap_page_size;
  } else {
    _bitmap_regions_per_slice = 1;
    _bitmap_bytes_per_slice = bitmap_bytes_per_region;
  }

  guarantee(_bitmap_regions_per_slice >= 1,
            "Should have at least one region per slice: " SIZE_FORMAT,
            _bitmap_regions_per_slice);

  guarantee(((_bitmap_bytes_per_slice) % bitmap_page_size) == 0,
            "Bitmap slices should be page-granular: bps = " SIZE_FORMAT ", page size = " SIZE_FORMAT,
            _bitmap_bytes_per_slice, bitmap_page_size);

  ReservedSpace bitmap(_bitmap_size, bitmap_page_size);
  MemTracker::record_virtual_memory_type(bitmap.base(), mtGC);
  _bitmap_region = MemRegion((HeapWord*) bitmap.base(), bitmap.size() / HeapWordSize);
  _bitmap_region_special = bitmap.special();

  size_t bitmap_init_commit = _bitmap_bytes_per_slice *
                              align_up(num_committed_regions, _bitmap_regions_per_slice) / _bitmap_regions_per_slice;
  bitmap_init_commit = MIN2(_bitmap_size, bitmap_init_commit);
  if (!_bitmap_region_special) {
    os::commit_memory_or_exit((char *) _bitmap_region.start(), bitmap_init_commit, bitmap_page_size, false,
                              "Cannot commit bitmap memory");
  }

  _marking_context = new ShenandoahMarkingContext(_heap_region, _bitmap_region, _num_regions, _max_workers);

  if (ShenandoahVerify) {
    ReservedSpace verify_bitmap(_bitmap_size, bitmap_page_size);
    if (!verify_bitmap.special()) {
      os::commit_memory_or_exit(verify_bitmap.base(), verify_bitmap.size(), bitmap_page_size, false,
                                "Cannot commit verification bitmap memory");
    }
    MemTracker::record_virtual_memory_type(verify_bitmap.base(), mtGC);
    MemRegion verify_bitmap_region = MemRegion((HeapWord *) verify_bitmap.base(), verify_bitmap.size() / HeapWordSize);
    _verification_bit_map.initialize(_heap_region, verify_bitmap_region);
    _verifier = new ShenandoahVerifier(this, &_verification_bit_map);
  }

  // Reserve aux bitmap for use in object_iterate(). We don't commit it here.
  ReservedSpace aux_bitmap(_bitmap_size, bitmap_page_size);
  MemTracker::record_virtual_memory_type(aux_bitmap.base(), mtGC);
  _aux_bitmap_region = MemRegion((HeapWord*) aux_bitmap.base(), aux_bitmap.size() / HeapWordSize);
  _aux_bitmap_region_special = aux_bitmap.special();
  _aux_bit_map.initialize(_heap_region, _aux_bitmap_region);

  //
  // Create regions and region sets
  //
  size_t region_align = align_up(sizeof(ShenandoahHeapRegion), SHENANDOAH_CACHE_LINE_SIZE);
  size_t region_storage_size = align_up(region_align * _num_regions, region_page_size);
  region_storage_size = align_up(region_storage_size, os::vm_allocation_granularity());

  ReservedSpace region_storage(region_storage_size, region_page_size);
  MemTracker::record_virtual_memory_type(region_storage.base(), mtGC);
  if (!region_storage.special()) {
    os::commit_memory_or_exit(region_storage.base(), region_storage_size, region_page_size, false,
                              "Cannot commit region memory");
  }

  // Try to fit the collection set bitmap at lower addresses. This optimizes code generation for cset checks.
  // Go up until a sensible limit (subject to encoding constraints) and try to reserve the space there.
  // If not successful, bite a bullet and allocate at whatever address.
  {
    size_t cset_align = MAX2<size_t>(os::vm_page_size(), os::vm_allocation_granularity());
    size_t cset_size = align_up(((size_t) sh_rs.base() + sh_rs.size()) >> ShenandoahHeapRegion::region_size_bytes_shift(), cset_align);

    uintptr_t min = round_up_power_of_2(cset_align);
    uintptr_t max = (1u << 30u);

    for (uintptr_t addr = min; addr <= max; addr <<= 1u) {
      char* req_addr = (char*)addr;
      assert(is_aligned(req_addr, cset_align), "Should be aligned");
      ReservedSpace cset_rs(cset_size, cset_align, false, req_addr);
      if (cset_rs.is_reserved()) {
        assert(cset_rs.base() == req_addr, "Allocated where requested: " PTR_FORMAT ", " PTR_FORMAT, p2i(cset_rs.base()), addr);
        _collection_set = new ShenandoahCollectionSet(this, cset_rs, sh_rs.base());
        break;
      }
    }

    if (_collection_set == NULL) {
      ReservedSpace cset_rs(cset_size, cset_align, false);
      _collection_set = new ShenandoahCollectionSet(this, cset_rs, sh_rs.base());
    }
  }

  _regions = NEW_C_HEAP_ARRAY(ShenandoahHeapRegion*, _num_regions, mtGC);
  _free_set = new ShenandoahFreeSet(this, _num_regions);

  {
    ShenandoahHeapLocker locker(lock());

    for (size_t i = 0; i < _num_regions; i++) {
      HeapWord* start = (HeapWord*)sh_rs.base() + ShenandoahHeapRegion::region_size_words() * i;
      bool is_committed = i < num_committed_regions;
      void* loc = region_storage.base() + i * region_align;

      ShenandoahHeapRegion* r = new (loc) ShenandoahHeapRegion(start, i, is_committed);
      assert(is_aligned(r, SHENANDOAH_CACHE_LINE_SIZE), "Sanity");

      _marking_context->initialize_top_at_mark_start(r);
      _regions[i] = r;
      assert(!collection_set()->is_in(i), "New region should not be in collection set");
    }

    // Initialize to complete
    _marking_context->mark_complete();

    _free_set->rebuild();
  }

  if (AlwaysPreTouch) {
    // For NUMA, it is important to pre-touch the storage under bitmaps with worker threads,
    // before initialize() below zeroes it with initializing thread. For any given region,
    // we touch the region and the corresponding bitmaps from the same thread.
    ShenandoahPushWorkerScope scope(workers(), _max_workers, false);

    _pretouch_heap_page_size = heap_page_size;
    _pretouch_bitmap_page_size = bitmap_page_size;

#ifdef LINUX
    // UseTransparentHugePages would madvise that backing memory can be coalesced into huge
    // pages. But, the kernel needs to know that every small page is used, in order to coalesce
    // them into huge one. Therefore, we need to pretouch with smaller pages.
    if (UseTransparentHugePages) {
      _pretouch_heap_page_size = (size_t)os::vm_page_size();
      _pretouch_bitmap_page_size = (size_t)os::vm_page_size();
    }
#endif

    // OS memory managers may want to coalesce back-to-back pages. Make their jobs
    // simpler by pre-touching continuous spaces (heap and bitmap) separately.

    ShenandoahPretouchBitmapTask bcl(bitmap.base(), _bitmap_size, _pretouch_bitmap_page_size);
    _workers->run_task(&bcl);

    ShenandoahPretouchHeapTask hcl(_pretouch_heap_page_size);
    _workers->run_task(&hcl);
  }

  //
  // Initialize the rest of GC subsystems
  //

  _liveness_cache = NEW_C_HEAP_ARRAY(ShenandoahLiveData*, _max_workers, mtGC);
  for (uint worker = 0; worker < _max_workers; worker++) {
    _liveness_cache[worker] = NEW_C_HEAP_ARRAY(ShenandoahLiveData, _num_regions, mtGC);
    Copy::fill_to_bytes(_liveness_cache[worker], _num_regions * sizeof(ShenandoahLiveData));
  }

  // There should probably be Shenandoah-specific options for these,
  // just as there are G1-specific options.
  {
    ShenandoahSATBMarkQueueSet& satbqs = ShenandoahBarrierSet::satb_mark_queue_set();
    satbqs.set_process_completed_buffers_threshold(20); // G1SATBProcessCompletedThreshold
    satbqs.set_buffer_enqueue_threshold_percentage(60); // G1SATBBufferEnqueueingThresholdPercent
  }

  _monitoring_support = new ShenandoahMonitoringSupport(this);
  _phase_timings = new ShenandoahPhaseTimings(max_workers());
  ShenandoahStringDedup::initialize();
  ShenandoahCodeRoots::initialize();

  if (ShenandoahPacing) {
    _pacer = new ShenandoahPacer(this);
    _pacer->setup_for_idle();
  } else {
    _pacer = NULL;
  }

  _control_thread = new ShenandoahControlThread();

  ShenandoahInitLogger::print();

  return JNI_OK;
}

void ShenandoahHeap::initialize_heuristics() {
  if (ShenandoahGCMode != NULL) {
    if (strcmp(ShenandoahGCMode, "satb") == 0) {
      _gc_mode = new ShenandoahSATBMode();
    } else if (strcmp(ShenandoahGCMode, "iu") == 0) {
      _gc_mode = new ShenandoahIUMode();
    } else if (strcmp(ShenandoahGCMode, "passive") == 0) {
      _gc_mode = new ShenandoahPassiveMode();
    } else {
      vm_exit_during_initialization("Unknown -XX:ShenandoahGCMode option");
    }
  } else {
    ShouldNotReachHere();
  }
  _gc_mode->initialize_flags();
  if (_gc_mode->is_diagnostic() && !UnlockDiagnosticVMOptions) {
    vm_exit_during_initialization(
            err_msg("GC mode \"%s\" is diagnostic, and must be enabled via -XX:+UnlockDiagnosticVMOptions.",
                    _gc_mode->name()));
  }
  if (_gc_mode->is_experimental() && !UnlockExperimentalVMOptions) {
    vm_exit_during_initialization(
            err_msg("GC mode \"%s\" is experimental, and must be enabled via -XX:+UnlockExperimentalVMOptions.",
                    _gc_mode->name()));
  }

  _heuristics = _gc_mode->initialize_heuristics();

  if (_heuristics->is_diagnostic() && !UnlockDiagnosticVMOptions) {
    vm_exit_during_initialization(
            err_msg("Heuristics \"%s\" is diagnostic, and must be enabled via -XX:+UnlockDiagnosticVMOptions.",
                    _heuristics->name()));
  }
  if (_heuristics->is_experimental() && !UnlockExperimentalVMOptions) {
    vm_exit_during_initialization(
            err_msg("Heuristics \"%s\" is experimental, and must be enabled via -XX:+UnlockExperimentalVMOptions.",
                    _heuristics->name()));
  }
}

#ifdef _MSC_VER
#pragma warning( push )
#pragma warning( disable:4355 ) // 'this' : used in base member initializer list
#endif

ShenandoahHeap::ShenandoahHeap(ShenandoahCollectorPolicy* policy) :
  CollectedHeap(),
  _initial_size(0),
  _used(0),
  _committed(0),
  _bytes_allocated_since_gc_start(0),
  _max_workers(MAX2(ConcGCThreads, ParallelGCThreads)),
  _workers(NULL),
  _safepoint_workers(NULL),
  _heap_region_special(false),
  _num_regions(0),
  _regions(NULL),
  _update_refs_iterator(this),
  _control_thread(NULL),
  _shenandoah_policy(policy),
  _heuristics(NULL),
  _free_set(NULL),
  _pacer(NULL),
  _verifier(NULL),
  _phase_timings(NULL),
  _monitoring_support(NULL),
  _memory_pool(NULL),
  _stw_memory_manager("Shenandoah Pauses", "end of GC pause"),
  _cycle_memory_manager("Shenandoah Cycles", "end of GC cycle"),
  _gc_timer(new (ResourceObj::C_HEAP, mtGC) ConcurrentGCTimer()),
  _soft_ref_policy(),
  _log_min_obj_alignment_in_bytes(LogMinObjAlignmentInBytes),
  _ref_processor(new ShenandoahReferenceProcessor(MAX2(_max_workers, 1U))),
  _marking_context(NULL),
  _bitmap_size(0),
  _bitmap_regions_per_slice(0),
  _bitmap_bytes_per_slice(0),
  _bitmap_region_special(false),
  _aux_bitmap_region_special(false),
  _liveness_cache(NULL),
  _collection_set(NULL)
{
  BarrierSet::set_barrier_set(new ShenandoahBarrierSet(this));

  _max_workers = MAX2(_max_workers, 1U);
  _workers = new ShenandoahWorkGang("Shenandoah GC Threads", _max_workers,
                            /* are_GC_task_threads */ true,
                            /* are_ConcurrentGC_threads */ true);
  if (_workers == NULL) {
    vm_exit_during_initialization("Failed necessary allocation.");
  } else {
    _workers->initialize_workers();
  }

  if (ParallelGCThreads > 1) {
    _safepoint_workers = new ShenandoahWorkGang("Safepoint Cleanup Thread",
                                                ParallelGCThreads,
                      /* are_GC_task_threads */ false,
                 /* are_ConcurrentGC_threads */ false);
    _safepoint_workers->initialize_workers();
  }
}

#ifdef _MSC_VER
#pragma warning( pop )
#endif

class ShenandoahResetBitmapTask : public AbstractGangTask {
private:
  ShenandoahRegionIterator _regions;

public:
  ShenandoahResetBitmapTask() :
    AbstractGangTask("Shenandoah Reset Bitmap") {}

  void work(uint worker_id) {
    ShenandoahHeapRegion* region = _regions.next();
    ShenandoahHeap* heap = ShenandoahHeap::heap();
    ShenandoahMarkingContext* const ctx = heap->marking_context();
    while (region != NULL) {
      if (heap->is_bitmap_slice_committed(region)) {
        ctx->clear_bitmap(region);
      }
      region = _regions.next();
    }
  }
};

void ShenandoahHeap::reset_mark_bitmap() {
  assert_gc_workers(_workers->active_workers());
  mark_incomplete_marking_context();

  ShenandoahResetBitmapTask task;
  _workers->run_task(&task);
}

void ShenandoahHeap::print_on(outputStream* st) const {
  st->print_cr("Shenandoah Heap");
  st->print_cr(" " SIZE_FORMAT "%s max, " SIZE_FORMAT "%s soft max, " SIZE_FORMAT "%s committed, " SIZE_FORMAT "%s used",
               byte_size_in_proper_unit(max_capacity()), proper_unit_for_byte_size(max_capacity()),
               byte_size_in_proper_unit(soft_max_capacity()), proper_unit_for_byte_size(soft_max_capacity()),
               byte_size_in_proper_unit(committed()),    proper_unit_for_byte_size(committed()),
               byte_size_in_proper_unit(used()),         proper_unit_for_byte_size(used()));
  st->print_cr(" " SIZE_FORMAT " x " SIZE_FORMAT"%s regions",
               num_regions(),
               byte_size_in_proper_unit(ShenandoahHeapRegion::region_size_bytes()),
               proper_unit_for_byte_size(ShenandoahHeapRegion::region_size_bytes()));

  st->print("Status: ");
  if (has_forwarded_objects())                 st->print("has forwarded objects, ");
  if (is_concurrent_mark_in_progress())        st->print("marking, ");
  if (is_evacuation_in_progress())             st->print("evacuating, ");
  if (is_update_refs_in_progress())            st->print("updating refs, ");
  if (is_degenerated_gc_in_progress())         st->print("degenerated gc, ");
  if (is_full_gc_in_progress())                st->print("full gc, ");
  if (is_full_gc_move_in_progress())           st->print("full gc move, ");
  if (is_concurrent_weak_root_in_progress())   st->print("concurrent weak roots, ");
  if (is_concurrent_strong_root_in_progress() &&
      !is_concurrent_weak_root_in_progress())  st->print("concurrent strong roots, ");

  if (cancelled_gc()) {
    st->print("cancelled");
  } else {
    st->print("not cancelled");
  }
  st->cr();

  st->print_cr("Reserved region:");
  st->print_cr(" - [" PTR_FORMAT ", " PTR_FORMAT ") ",
               p2i(reserved_region().start()),
               p2i(reserved_region().end()));

  ShenandoahCollectionSet* cset = collection_set();
  st->print_cr("Collection set:");
  if (cset != NULL) {
    st->print_cr(" - map (vanilla): " PTR_FORMAT, p2i(cset->map_address()));
    st->print_cr(" - map (biased):  " PTR_FORMAT, p2i(cset->biased_map_address()));
  } else {
    st->print_cr(" (NULL)");
  }

  st->cr();
  MetaspaceUtils::print_on(st);

  if (Verbose) {
    print_heap_regions_on(st);
  }
}

class ShenandoahInitWorkerGCLABClosure : public ThreadClosure {
public:
  void do_thread(Thread* thread) {
    assert(thread != NULL, "Sanity");
    assert(thread->is_Worker_thread(), "Only worker thread expected");
    ShenandoahThreadLocalData::initialize_gclab(thread);
  }
};

void ShenandoahHeap::post_initialize() {
  CollectedHeap::post_initialize();
  MutexLocker ml(Threads_lock);

  ShenandoahInitWorkerGCLABClosure init_gclabs;
  _workers->threads_do(&init_gclabs);

  // gclab can not be initialized early during VM startup, as it can not determinate its max_size.
  // Now, we will let WorkGang to initialize gclab when new worker is created.
  _workers->set_initialize_gclab();

  _heuristics->initialize();

  JFR_ONLY(ShenandoahJFRSupport::register_jfr_type_serializers());
}

size_t ShenandoahHeap::used() const {
  return Atomic::load_acquire(&_used);
}

size_t ShenandoahHeap::committed() const {
  OrderAccess::acquire();
  return _committed;
}

void ShenandoahHeap::increase_committed(size_t bytes) {
  shenandoah_assert_heaplocked_or_safepoint();
  _committed += bytes;
}

void ShenandoahHeap::decrease_committed(size_t bytes) {
  shenandoah_assert_heaplocked_or_safepoint();
  _committed -= bytes;
}

void ShenandoahHeap::increase_used(size_t bytes) {
  Atomic::add(&_used, bytes);
}

void ShenandoahHeap::set_used(size_t bytes) {
  Atomic::release_store_fence(&_used, bytes);
}

void ShenandoahHeap::decrease_used(size_t bytes) {
  assert(used() >= bytes, "never decrease heap size by more than we've left");
  Atomic::sub(&_used, bytes);
}

void ShenandoahHeap::increase_allocated(size_t bytes) {
  Atomic::add(&_bytes_allocated_since_gc_start, bytes);
}

void ShenandoahHeap::notify_mutator_alloc_words(size_t words, bool waste) {
  size_t bytes = words * HeapWordSize;
  if (!waste) {
    increase_used(bytes);
  }
  increase_allocated(bytes);
  if (ShenandoahPacing) {
    control_thread()->pacing_notify_alloc(words);
    if (waste) {
      pacer()->claim_for_alloc(words, true);
    }
  }
}

size_t ShenandoahHeap::capacity() const {
  return committed();
}

size_t ShenandoahHeap::max_capacity() const {
  return _num_regions * ShenandoahHeapRegion::region_size_bytes();
}

size_t ShenandoahHeap::soft_max_capacity() const {
  size_t v = Atomic::load(&_soft_max_size);
  assert(min_capacity() <= v && v <= max_capacity(),
         "Should be in bounds: " SIZE_FORMAT " <= " SIZE_FORMAT " <= " SIZE_FORMAT,
         min_capacity(), v, max_capacity());
  return v;
}

void ShenandoahHeap::set_soft_max_capacity(size_t v) {
  assert(min_capacity() <= v && v <= max_capacity(),
         "Should be in bounds: " SIZE_FORMAT " <= " SIZE_FORMAT " <= " SIZE_FORMAT,
         min_capacity(), v, max_capacity());
  Atomic::store(&_soft_max_size, v);
}

size_t ShenandoahHeap::min_capacity() const {
  return _minimum_size;
}

size_t ShenandoahHeap::initial_capacity() const {
  return _initial_size;
}

bool ShenandoahHeap::is_in(const void* p) const {
  HeapWord* heap_base = (HeapWord*) base();
  HeapWord* last_region_end = heap_base + ShenandoahHeapRegion::region_size_words() * num_regions();
  return p >= heap_base && p < last_region_end;
}

void ShenandoahHeap::op_uncommit(double shrink_before, size_t shrink_until) {
  assert (ShenandoahUncommit, "should be enabled");

  // Application allocates from the beginning of the heap, and GC allocates at
  // the end of it. It is more efficient to uncommit from the end, so that applications
  // could enjoy the near committed regions. GC allocations are much less frequent,
  // and therefore can accept the committing costs.

  size_t count = 0;
  for (size_t i = num_regions(); i > 0; i--) { // care about size_t underflow
    ShenandoahHeapRegion* r = get_region(i - 1);
    if (r->is_empty_committed() && (r->empty_time() < shrink_before)) {
      ShenandoahHeapLocker locker(lock());
      if (r->is_empty_committed()) {
        if (committed() < shrink_until + ShenandoahHeapRegion::region_size_bytes()) {
          break;
        }

        r->make_uncommitted();
        count++;
      }
    }
    SpinPause(); // allow allocators to take the lock
  }

  if (count > 0) {
    control_thread()->notify_heap_changed();
  }
}

HeapWord* ShenandoahHeap::allocate_from_gclab_slow(Thread* thread, size_t size) {
  // New object should fit the GCLAB size
  size_t min_size = MAX2(size, PLAB::min_size());

  // Figure out size of new GCLAB, looking back at heuristics. Expand aggressively.
  size_t new_size = ShenandoahThreadLocalData::gclab_size(thread) * 2;
  new_size = MIN2(new_size, PLAB::max_size());
  new_size = MAX2(new_size, PLAB::min_size());

  // Record new heuristic value even if we take any shortcut. This captures
  // the case when moderately-sized objects always take a shortcut. At some point,
  // heuristics should catch up with them.
  ShenandoahThreadLocalData::set_gclab_size(thread, new_size);

  if (new_size < size) {
    // New size still does not fit the object. Fall back to shared allocation.
    // This avoids retiring perfectly good GCLABs, when we encounter a large object.
    return NULL;
  }

  // Retire current GCLAB, and allocate a new one.
  PLAB* gclab = ShenandoahThreadLocalData::gclab(thread);
  gclab->retire();

  size_t actual_size = 0;
  HeapWord* gclab_buf = allocate_new_gclab(min_size, new_size, &actual_size);
  if (gclab_buf == NULL) {
    return NULL;
  }

  assert (size <= actual_size, "allocation should fit");

  if (ZeroTLAB) {
    // ..and clear it.
    Copy::zero_to_words(gclab_buf, actual_size);
  } else {
    // ...and zap just allocated object.
#ifdef ASSERT
    // Skip mangling the space corresponding to the object header to
    // ensure that the returned space is not considered parsable by
    // any concurrent GC thread.
    size_t hdr_size = oopDesc::header_size();
    Copy::fill_to_words(gclab_buf + hdr_size, actual_size - hdr_size, badHeapWordVal);
#endif // ASSERT
  }
  gclab->set_buf(gclab_buf, actual_size);
  return gclab->allocate(size);
}

HeapWord* ShenandoahHeap::allocate_new_tlab(size_t min_size,
                                            size_t requested_size,
                                            size_t* actual_size) {
  ShenandoahAllocRequest req = ShenandoahAllocRequest::for_tlab(min_size, requested_size);
  HeapWord* res = allocate_memory(req);
  if (res != NULL) {
    *actual_size = req.actual_size();
  } else {
    *actual_size = 0;
  }
  return res;
}

HeapWord* ShenandoahHeap::allocate_new_gclab(size_t min_size,
                                             size_t word_size,
                                             size_t* actual_size) {
  ShenandoahAllocRequest req = ShenandoahAllocRequest::for_gclab(min_size, word_size);
  HeapWord* res = allocate_memory(req);
  if (res != NULL) {
    *actual_size = req.actual_size();
  } else {
    *actual_size = 0;
  }
  return res;
}

HeapWord* ShenandoahHeap::allocate_memory(ShenandoahAllocRequest& req) {
  intptr_t pacer_epoch = 0;
  bool in_new_region = false;
  HeapWord* result = NULL;

  if (req.is_mutator_alloc()) {
    if (ShenandoahPacing) {
      pacer()->pace_for_alloc(req.size());
      pacer_epoch = pacer()->epoch();
    }

    if (!ShenandoahAllocFailureALot || !should_inject_alloc_failure()) {
      result = allocate_memory_under_lock(req, in_new_region);
    }

    // Allocation failed, block until control thread reacted, then retry allocation.
    //
    // It might happen that one of the threads requesting allocation would unblock
    // way later after GC happened, only to fail the second allocation, because
    // other threads have already depleted the free storage. In this case, a better
    // strategy is to try again, as long as GC makes progress.
    //
    // Then, we need to make sure the allocation was retried after at least one
    // Full GC, which means we want to try more than ShenandoahFullGCThreshold times.

    size_t tries = 0;

    while (result == NULL && _progress_last_gc.is_set()) {
      tries++;
      control_thread()->handle_alloc_failure(req);
      result = allocate_memory_under_lock(req, in_new_region);
    }

    while (result == NULL && tries <= ShenandoahFullGCThreshold) {
      tries++;
      control_thread()->handle_alloc_failure(req);
      result = allocate_memory_under_lock(req, in_new_region);
    }

  } else {
    assert(req.is_gc_alloc(), "Can only accept GC allocs here");
    result = allocate_memory_under_lock(req, in_new_region);
    // Do not call handle_alloc_failure() here, because we cannot block.
    // The allocation failure would be handled by the LRB slowpath with handle_alloc_failure_evac().
  }

  if (in_new_region) {
    control_thread()->notify_heap_changed();
  }

  if (result != NULL) {
    size_t requested = req.size();
    size_t actual = req.actual_size();

    assert (req.is_lab_alloc() || (requested == actual),
            "Only LAB allocations are elastic: %s, requested = " SIZE_FORMAT ", actual = " SIZE_FORMAT,
            ShenandoahAllocRequest::alloc_type_to_string(req.type()), requested, actual);

    if (req.is_mutator_alloc()) {
      notify_mutator_alloc_words(actual, false);

      // If we requested more than we were granted, give the rest back to pacer.
      // This only matters if we are in the same pacing epoch: do not try to unpace
      // over the budget for the other phase.
      if (ShenandoahPacing && (pacer_epoch > 0) && (requested > actual)) {
        pacer()->unpace_for_alloc(pacer_epoch, requested - actual);
      }
    } else {
      increase_used(actual*HeapWordSize);
    }
  }

  return result;
}

HeapWord* ShenandoahHeap::allocate_memory_under_lock(ShenandoahAllocRequest& req, bool& in_new_region) {
  ShenandoahHeapLocker locker(lock());
  return _free_set->allocate(req, in_new_region);
}

HeapWord* ShenandoahHeap::mem_allocate(size_t size,
                                        bool*  gc_overhead_limit_was_exceeded) {
  ShenandoahAllocRequest req = ShenandoahAllocRequest::for_shared(size);
  return allocate_memory(req);
}

MetaWord* ShenandoahHeap::satisfy_failed_metadata_allocation(ClassLoaderData* loader_data,
                                                             size_t size,
                                                             Metaspace::MetadataType mdtype) {
  MetaWord* result;

  // Inform metaspace OOM to GC heuristics if class unloading is possible.
  if (heuristics()->can_unload_classes()) {
    ShenandoahHeuristics* h = heuristics();
    h->record_metaspace_oom();
  }

  // Expand and retry allocation
  result = loader_data->metaspace_non_null()->expand_and_allocate(size, mdtype);
  if (result != NULL) {
    return result;
  }

  // Start full GC
  collect(GCCause::_metadata_GC_clear_soft_refs);

  // Retry allocation
  result = loader_data->metaspace_non_null()->allocate(size, mdtype);
  if (result != NULL) {
    return result;
  }

  // Expand and retry allocation
  result = loader_data->metaspace_non_null()->expand_and_allocate(size, mdtype);
  if (result != NULL) {
    return result;
  }

  // Out of memory
  return NULL;
}

class ShenandoahConcurrentEvacuateRegionObjectClosure : public ObjectClosure {
private:
  ShenandoahHeap* const _heap;
  Thread* const _thread;
public:
  ShenandoahConcurrentEvacuateRegionObjectClosure(ShenandoahHeap* heap) :
    _heap(heap), _thread(Thread::current()) {}

  void do_object(oop p) {
    shenandoah_assert_marked(NULL, p);
    if (!p->is_forwarded()) {
      _heap->evacuate_object(p, _thread);
    }
  }
};

class ShenandoahEvacuationTask : public AbstractGangTask {
private:
  ShenandoahHeap* const _sh;
  ShenandoahCollectionSet* const _cs;
  bool _concurrent;
public:
  ShenandoahEvacuationTask(ShenandoahHeap* sh,
                           ShenandoahCollectionSet* cs,
                           bool concurrent) :
    AbstractGangTask("Shenandoah Evacuation"),
    _sh(sh),
    _cs(cs),
    _concurrent(concurrent)
  {}

  void work(uint worker_id) {
    if (_concurrent) {
      ShenandoahConcurrentWorkerSession worker_session(worker_id);
      ShenandoahSuspendibleThreadSetJoiner stsj(ShenandoahSuspendibleWorkers);
      ShenandoahEvacOOMScope oom_evac_scope;
      do_work();
    } else {
      ShenandoahParallelWorkerSession worker_session(worker_id);
      ShenandoahEvacOOMScope oom_evac_scope;
      do_work();
    }
  }

private:
  void do_work() {
    ShenandoahConcurrentEvacuateRegionObjectClosure cl(_sh);
    ShenandoahHeapRegion* r;
    while ((r =_cs->claim_next()) != NULL) {
      assert(r->has_live(), "Region " SIZE_FORMAT " should have been reclaimed early", r->index());
      _sh->marked_object_iterate(r, &cl);

      if (ShenandoahPacing) {
        _sh->pacer()->report_evac(r->used() >> LogHeapWordSize);
      }

      if (_sh->check_cancelled_gc_and_yield(_concurrent)) {
        break;
      }
    }
  }
};

void ShenandoahHeap::evacuate_collection_set(bool concurrent) {
  ShenandoahEvacuationTask task(this, _collection_set, concurrent);
  workers()->run_task(&task);
}

void ShenandoahHeap::trash_cset_regions() {
  ShenandoahHeapLocker locker(lock());

  ShenandoahCollectionSet* set = collection_set();
  ShenandoahHeapRegion* r;
  set->clear_current_index();
  while ((r = set->next()) != NULL) {
    r->make_trash();
  }
  collection_set()->clear();
}

void ShenandoahHeap::print_heap_regions_on(outputStream* st) const {
  st->print_cr("Heap Regions:");
  st->print_cr("EU=empty-uncommitted, EC=empty-committed, R=regular, H=humongous start, HC=humongous continuation, CS=collection set, T=trash, P=pinned");
  st->print_cr("BTE=bottom/top/end, U=used, T=TLAB allocs, G=GCLAB allocs, S=shared allocs, L=live data");
  st->print_cr("R=root, CP=critical pins, TAMS=top-at-mark-start, UWM=update watermark");
  st->print_cr("SN=alloc sequence number");

  for (size_t i = 0; i < num_regions(); i++) {
    get_region(i)->print_on(st);
  }
}

void ShenandoahHeap::trash_humongous_region_at(ShenandoahHeapRegion* start) {
  assert(start->is_humongous_start(), "reclaim regions starting with the first one");

  oop humongous_obj = oop(start->bottom());
  size_t size = humongous_obj->size();
  size_t required_regions = ShenandoahHeapRegion::required_regions(size * HeapWordSize);
  size_t index = start->index() + required_regions - 1;

  assert(!start->has_live(), "liveness must be zero");

  for(size_t i = 0; i < required_regions; i++) {
    // Reclaim from tail. Otherwise, assertion fails when printing region to trace log,
    // as it expects that every region belongs to a humongous region starting with a humongous start region.
    ShenandoahHeapRegion* region = get_region(index --);

    assert(region->is_humongous(), "expect correct humongous start or continuation");
    assert(!region->is_cset(), "Humongous region should not be in collection set");

    region->make_trash_immediate();
  }
}

class ShenandoahCheckCleanGCLABClosure : public ThreadClosure {
public:
  ShenandoahCheckCleanGCLABClosure() {}
  void do_thread(Thread* thread) {
    PLAB* gclab = ShenandoahThreadLocalData::gclab(thread);
    assert(gclab != NULL, "GCLAB should be initialized for %s", thread->name());
    assert(gclab->words_remaining() == 0, "GCLAB should not need retirement");
  }
};

class ShenandoahRetireGCLABClosure : public ThreadClosure {
private:
  bool const _resize;
public:
  ShenandoahRetireGCLABClosure(bool resize) : _resize(resize) {}
  void do_thread(Thread* thread) {
    PLAB* gclab = ShenandoahThreadLocalData::gclab(thread);
    assert(gclab != NULL, "GCLAB should be initialized for %s", thread->name());
    gclab->retire();
    if (_resize && ShenandoahThreadLocalData::gclab_size(thread) > 0) {
      ShenandoahThreadLocalData::set_gclab_size(thread, 0);
    }
  }
};

void ShenandoahHeap::labs_make_parsable() {
  assert(UseTLAB, "Only call with UseTLAB");

  ShenandoahRetireGCLABClosure cl(false);

  for (JavaThreadIteratorWithHandle jtiwh; JavaThread *t = jtiwh.next(); ) {
    ThreadLocalAllocBuffer& tlab = t->tlab();
    tlab.make_parsable();
    cl.do_thread(t);
  }

  workers()->threads_do(&cl);
}

void ShenandoahHeap::tlabs_retire(bool resize) {
  assert(UseTLAB, "Only call with UseTLAB");
  assert(!resize || ResizeTLAB, "Only call for resize when ResizeTLAB is enabled");

  ThreadLocalAllocStats stats;

  for (JavaThreadIteratorWithHandle jtiwh; JavaThread *t = jtiwh.next(); ) {
    ThreadLocalAllocBuffer& tlab = t->tlab();
    tlab.retire(&stats);
    if (resize) {
      tlab.resize();
    }
  }

  stats.publish();

#ifdef ASSERT
  ShenandoahCheckCleanGCLABClosure cl;
  for (JavaThreadIteratorWithHandle jtiwh; JavaThread *t = jtiwh.next(); ) {
    cl.do_thread(t);
  }
  workers()->threads_do(&cl);
#endif
}

void ShenandoahHeap::gclabs_retire(bool resize) {
  assert(UseTLAB, "Only call with UseTLAB");
  assert(!resize || ResizeTLAB, "Only call for resize when ResizeTLAB is enabled");

  ShenandoahRetireGCLABClosure cl(resize);
  for (JavaThreadIteratorWithHandle jtiwh; JavaThread *t = jtiwh.next(); ) {
    cl.do_thread(t);
  }
  workers()->threads_do(&cl);
}

class ShenandoahEvacuateUpdateRootsTask : public AbstractGangTask {
private:
  ShenandoahRootEvacuator* _rp;

public:
  ShenandoahEvacuateUpdateRootsTask(ShenandoahRootEvacuator* rp) :
    AbstractGangTask("Shenandoah Evacuate/Update Roots"),
    _rp(rp) {}

  void work(uint worker_id) {
    ShenandoahParallelWorkerSession worker_session(worker_id);
    ShenandoahEvacOOMScope oom_evac_scope;
    ShenandoahEvacuateUpdateRootsClosure<> cl;
    MarkingCodeBlobClosure blobsCl(&cl, CodeBlobToOopClosure::FixRelocations);
    _rp->roots_do(worker_id, &cl);
  }
};

void ShenandoahHeap::evacuate_and_update_roots() {
#if COMPILER2_OR_JVMCI
  DerivedPointerTable::clear();
#endif
  assert(ShenandoahSafepoint::is_at_shenandoah_safepoint(), "Only iterate roots while world is stopped");
  {
    // Include concurrent roots if current cycle can not process those roots concurrently
    ShenandoahRootEvacuator rp(workers()->active_workers(),
                               ShenandoahPhaseTimings::init_evac);
    ShenandoahEvacuateUpdateRootsTask roots_task(&rp);
    workers()->run_task(&roots_task);
  }

#if COMPILER2_OR_JVMCI
  DerivedPointerTable::update_pointers();
#endif
}

// Returns size in bytes
size_t ShenandoahHeap::unsafe_max_tlab_alloc(Thread *thread) const {
  if (ShenandoahElasticTLAB) {
    // With Elastic TLABs, return the max allowed size, and let the allocation path
    // figure out the safe size for current allocation.
    return ShenandoahHeapRegion::max_tlab_size_bytes();
  } else {
    return MIN2(_free_set->unsafe_peek_free(), ShenandoahHeapRegion::max_tlab_size_bytes());
  }
}

size_t ShenandoahHeap::max_tlab_size() const {
  // Returns size in words
  return ShenandoahHeapRegion::max_tlab_size_words();
}

void ShenandoahHeap::collect(GCCause::Cause cause) {
  control_thread()->request_gc(cause);
}

void ShenandoahHeap::do_full_collection(bool clear_all_soft_refs) {
  //assert(false, "Shouldn't need to do full collections");
}

HeapWord* ShenandoahHeap::block_start(const void* addr) const {
  ShenandoahHeapRegion* r = heap_region_containing(addr);
  if (r != NULL) {
    return r->block_start(addr);
  }
  return NULL;
}

bool ShenandoahHeap::block_is_obj(const HeapWord* addr) const {
  ShenandoahHeapRegion* r = heap_region_containing(addr);
  return r->block_is_obj(addr);
}

bool ShenandoahHeap::print_location(outputStream* st, void* addr) const {
  return BlockLocationPrinter<ShenandoahHeap>::print_location(st, addr);
}

void ShenandoahHeap::prepare_for_verify() {
  if (SafepointSynchronize::is_at_safepoint() && UseTLAB) {
    labs_make_parsable();
  }
}

void ShenandoahHeap::gc_threads_do(ThreadClosure* tcl) const {
  workers()->threads_do(tcl);
  if (_safepoint_workers != NULL) {
    _safepoint_workers->threads_do(tcl);
  }
  if (ShenandoahStringDedup::is_enabled()) {
    ShenandoahStringDedup::threads_do(tcl);
  }
}

void ShenandoahHeap::print_tracing_info() const {
  LogTarget(Info, gc, stats) lt;
  if (lt.is_enabled()) {
    ResourceMark rm;
    LogStream ls(lt);

    phase_timings()->print_global_on(&ls);

    ls.cr();
    ls.cr();

    shenandoah_policy()->print_gc_stats(&ls);

    ls.cr();
    ls.cr();
  }
}

void ShenandoahHeap::verify(VerifyOption vo) {
  if (ShenandoahSafepoint::is_at_shenandoah_safepoint()) {
    if (ShenandoahVerify) {
      verifier()->verify_generic(vo);
    } else {
      // TODO: Consider allocating verification bitmaps on demand,
      // and turn this on unconditionally.
    }
  }
}
size_t ShenandoahHeap::tlab_capacity(Thread *thr) const {
  return _free_set->capacity();
}

class ObjectIterateScanRootClosure : public BasicOopIterateClosure {
private:
  MarkBitMap* _bitmap;
  ShenandoahScanObjectStack* _oop_stack;
  ShenandoahHeap* const _heap;
  ShenandoahMarkingContext* const _marking_context;

  template <class T>
  void do_oop_work(T* p) {
    T o = RawAccess<>::oop_load(p);
    if (!CompressedOops::is_null(o)) {
      oop obj = CompressedOops::decode_not_null(o);
      if (_heap->is_concurrent_weak_root_in_progress() && !_marking_context->is_marked(obj)) {
        // There may be dead oops in weak roots in concurrent root phase, do not touch them.
        return;
      }
      obj = ShenandoahBarrierSet::resolve_forwarded_not_null(obj);

      assert(oopDesc::is_oop(obj), "must be a valid oop");
      if (!_bitmap->is_marked(obj)) {
        _bitmap->mark(obj);
        _oop_stack->push(obj);
      }
    }
  }
public:
  ObjectIterateScanRootClosure(MarkBitMap* bitmap, ShenandoahScanObjectStack* oop_stack) :
    _bitmap(bitmap), _oop_stack(oop_stack), _heap(ShenandoahHeap::heap()),
    _marking_context(_heap->marking_context()) {}
  void do_oop(oop* p)       { do_oop_work(p); }
  void do_oop(narrowOop* p) { do_oop_work(p); }
};

/*
 * This is public API, used in preparation of object_iterate().
 * Since we don't do linear scan of heap in object_iterate() (see comment below), we don't
 * need to make the heap parsable. For Shenandoah-internal linear heap scans that we can
 * control, we call SH::tlabs_retire, SH::gclabs_retire.
 */
void ShenandoahHeap::ensure_parsability(bool retire_tlabs) {
  // No-op.
}

/*
 * Iterates objects in the heap. This is public API, used for, e.g., heap dumping.
 *
 * We cannot safely iterate objects by doing a linear scan at random points in time. Linear
 * scanning needs to deal with dead objects, which may have dead Klass* pointers (e.g.
 * calling oopDesc::size() would crash) or dangling reference fields (crashes) etc. Linear
 * scanning therefore depends on having a valid marking bitmap to support it. However, we only
 * have a valid marking bitmap after successful marking. In particular, we *don't* have a valid
 * marking bitmap during marking, after aborted marking or during/after cleanup (when we just
 * wiped the bitmap in preparation for next marking).
 *
 * For all those reasons, we implement object iteration as a single marking traversal, reporting
 * objects as we mark+traverse through the heap, starting from GC roots. JVMTI IterateThroughHeap
 * is allowed to report dead objects, but is not required to do so.
 */
void ShenandoahHeap::object_iterate(ObjectClosure* cl) {
  // Reset bitmap
  if (!prepare_aux_bitmap_for_iteration())
    return;

  ShenandoahScanObjectStack oop_stack;
  ObjectIterateScanRootClosure oops(&_aux_bit_map, &oop_stack);
  // Seed the stack with root scan
  scan_roots_for_iteration(&oop_stack, &oops);

  // Work through the oop stack to traverse heap
  while (! oop_stack.is_empty()) {
    oop obj = oop_stack.pop();
    assert(oopDesc::is_oop(obj), "must be a valid oop");
    cl->do_object(obj);
    obj->oop_iterate(&oops);
  }

  assert(oop_stack.is_empty(), "should be empty");
  // Reclaim bitmap
  reclaim_aux_bitmap_for_iteration();
}

bool ShenandoahHeap::prepare_aux_bitmap_for_iteration() {
  assert(SafepointSynchronize::is_at_safepoint(), "safe iteration is only available during safepoints");

  if (!_aux_bitmap_region_special && !os::commit_memory((char*)_aux_bitmap_region.start(), _aux_bitmap_region.byte_size(), false)) {
    log_warning(gc)("Could not commit native memory for auxiliary marking bitmap for heap iteration");
    return false;
  }
  // Reset bitmap
  _aux_bit_map.clear();
  return true;
}

void ShenandoahHeap::scan_roots_for_iteration(ShenandoahScanObjectStack* oop_stack, ObjectIterateScanRootClosure* oops) {
  // Process GC roots according to current GC cycle
  // This populates the work stack with initial objects
  // It is important to relinquish the associated locks before diving
  // into heap dumper
  ShenandoahHeapIterationRootScanner rp;
  rp.roots_do(oops);
}

void ShenandoahHeap::reclaim_aux_bitmap_for_iteration() {
  if (!_aux_bitmap_region_special && !os::uncommit_memory((char*)_aux_bitmap_region.start(), _aux_bitmap_region.byte_size())) {
    log_warning(gc)("Could not uncommit native memory for auxiliary marking bitmap for heap iteration");
  }
}

// Closure for parallelly iterate objects
class ShenandoahObjectIterateParScanClosure : public BasicOopIterateClosure {
private:
  MarkBitMap* _bitmap;
  ShenandoahObjToScanQueue* _queue;
  ShenandoahHeap* const _heap;
  ShenandoahMarkingContext* const _marking_context;

  template <class T>
  void do_oop_work(T* p) {
    T o = RawAccess<>::oop_load(p);
    if (!CompressedOops::is_null(o)) {
      oop obj = CompressedOops::decode_not_null(o);
      if (_heap->is_concurrent_weak_root_in_progress() && !_marking_context->is_marked(obj)) {
        // There may be dead oops in weak roots in concurrent root phase, do not touch them.
        return;
      }
      obj = ShenandoahBarrierSet::resolve_forwarded_not_null(obj);

      assert(oopDesc::is_oop(obj), "Must be a valid oop");
      if (_bitmap->par_mark(obj)) {
        _queue->push(ShenandoahMarkTask(obj));
      }
    }
  }
public:
  ShenandoahObjectIterateParScanClosure(MarkBitMap* bitmap, ShenandoahObjToScanQueue* q) :
    _bitmap(bitmap), _queue(q), _heap(ShenandoahHeap::heap()),
    _marking_context(_heap->marking_context()) {}
  void do_oop(oop* p)       { do_oop_work(p); }
  void do_oop(narrowOop* p) { do_oop_work(p); }
};

// Object iterator for parallel heap iteraion.
// The root scanning phase happenes in construction as a preparation of
// parallel marking queues.
// Every worker processes it's own marking queue. work-stealing is used
// to balance workload.
class ShenandoahParallelObjectIterator : public ParallelObjectIterator {
private:
  uint                         _num_workers;
  bool                         _init_ready;
  MarkBitMap*                  _aux_bit_map;
  ShenandoahHeap*              _heap;
  ShenandoahScanObjectStack    _roots_stack; // global roots stack
  ShenandoahObjToScanQueueSet* _task_queues;
public:
  ShenandoahParallelObjectIterator(uint num_workers, MarkBitMap* bitmap) :
        _num_workers(num_workers),
        _init_ready(false),
        _aux_bit_map(bitmap),
        _heap(ShenandoahHeap::heap()) {
    // Initialize bitmap
    _init_ready = _heap->prepare_aux_bitmap_for_iteration();
    if (!_init_ready) {
      return;
    }

    ObjectIterateScanRootClosure oops(_aux_bit_map, &_roots_stack);
    _heap->scan_roots_for_iteration(&_roots_stack, &oops);

    _init_ready = prepare_worker_queues();
  }

  ~ShenandoahParallelObjectIterator() {
    // Reclaim bitmap
    _heap->reclaim_aux_bitmap_for_iteration();
    // Reclaim queue for workers
    if (_task_queues!= NULL) {
      for (uint i = 0; i < _num_workers; ++i) {
        ShenandoahObjToScanQueue* q = _task_queues->queue(i);
        if (q != NULL) {
          delete q;
          _task_queues->register_queue(i, NULL);
        }
      }
      delete _task_queues;
      _task_queues = NULL;
    }
  }

  virtual void object_iterate(ObjectClosure* cl, uint worker_id) {
    if (_init_ready) {
      object_iterate_parallel(cl, worker_id, _task_queues);
    }
  }

private:
  // Divide global root_stack into worker queues
  bool prepare_worker_queues() {
    _task_queues = new ShenandoahObjToScanQueueSet((int) _num_workers);
    // Initialize queues for every workers
    for (uint i = 0; i < _num_workers; ++i) {
      ShenandoahObjToScanQueue* task_queue = new ShenandoahObjToScanQueue();
      task_queue->initialize();
      _task_queues->register_queue(i, task_queue);
    }
    // Divide roots among the workers. Assume that object referencing distribution
    // is related with root kind, use round-robin to make every worker have same chance
    // to process every kind of roots
    size_t roots_num = _roots_stack.size();
    if (roots_num == 0) {
      // No work to do
      return false;
    }

    for (uint j = 0; j < roots_num; j++) {
      uint stack_id = j % _num_workers;
      oop obj = _roots_stack.pop();
      _task_queues->queue(stack_id)->push(ShenandoahMarkTask(obj));
    }
    return true;
  }

  void object_iterate_parallel(ObjectClosure* cl,
                               uint worker_id,
                               ShenandoahObjToScanQueueSet* queue_set) {
    assert(SafepointSynchronize::is_at_safepoint(), "safe iteration is only available during safepoints");
    assert(queue_set != NULL, "task queue must not be NULL");

    ShenandoahObjToScanQueue* q = queue_set->queue(worker_id);
    assert(q != NULL, "object iterate queue must not be NULL");

    ShenandoahMarkTask t;
    ShenandoahObjectIterateParScanClosure oops(_aux_bit_map, q);

    // Work through the queue to traverse heap.
    // Steal when there is no task in queue.
    while (q->pop(t) || queue_set->steal(worker_id, t)) {
      oop obj = t.obj();
      assert(oopDesc::is_oop(obj), "must be a valid oop");
      cl->do_object(obj);
      obj->oop_iterate(&oops);
    }
    assert(q->is_empty(), "should be empty");
  }
};

ParallelObjectIterator* ShenandoahHeap::parallel_object_iterator(uint workers) {
  return new ShenandoahParallelObjectIterator(workers, &_aux_bit_map);
}

// Keep alive an object that was loaded with AS_NO_KEEPALIVE.
void ShenandoahHeap::keep_alive(oop obj) {
  if (is_concurrent_mark_in_progress() && (obj != NULL)) {
    ShenandoahBarrierSet::barrier_set()->enqueue(obj);
  }
}

void ShenandoahHeap::heap_region_iterate(ShenandoahHeapRegionClosure* blk) const {
  for (size_t i = 0; i < num_regions(); i++) {
    ShenandoahHeapRegion* current = get_region(i);
    blk->heap_region_do(current);
  }
}

class ShenandoahParallelHeapRegionTask : public AbstractGangTask {
private:
  ShenandoahHeap* const _heap;
  ShenandoahHeapRegionClosure* const _blk;

  shenandoah_padding(0);
  volatile size_t _index;
  shenandoah_padding(1);

public:
  ShenandoahParallelHeapRegionTask(ShenandoahHeapRegionClosure* blk) :
          AbstractGangTask("Shenandoah Parallel Region Operation"),
          _heap(ShenandoahHeap::heap()), _blk(blk), _index(0) {}

  void work(uint worker_id) {
    ShenandoahParallelWorkerSession worker_session(worker_id);
    size_t stride = ShenandoahParallelRegionStride;

    size_t max = _heap->num_regions();
    while (_index < max) {
      size_t cur = Atomic::fetch_and_add(&_index, stride);
      size_t start = cur;
      size_t end = MIN2(cur + stride, max);
      if (start >= max) break;

      for (size_t i = cur; i < end; i++) {
        ShenandoahHeapRegion* current = _heap->get_region(i);
        _blk->heap_region_do(current);
      }
    }
  }
};

void ShenandoahHeap::parallel_heap_region_iterate(ShenandoahHeapRegionClosure* blk) const {
  assert(blk->is_thread_safe(), "Only thread-safe closures here");
  if (num_regions() > ShenandoahParallelRegionStride) {
    ShenandoahParallelHeapRegionTask task(blk);
    workers()->run_task(&task);
  } else {
    heap_region_iterate(blk);
  }
}

class ShenandoahInitMarkUpdateRegionStateClosure : public ShenandoahHeapRegionClosure {
private:
  ShenandoahMarkingContext* const _ctx;
public:
  ShenandoahInitMarkUpdateRegionStateClosure() : _ctx(ShenandoahHeap::heap()->marking_context()) {}

  void heap_region_do(ShenandoahHeapRegion* r) {
    assert(!r->has_live(), "Region " SIZE_FORMAT " should have no live data", r->index());
    if (r->is_active()) {
      // Check if region needs updating its TAMS. We have updated it already during concurrent
      // reset, so it is very likely we don't need to do another write here.
      if (_ctx->top_at_mark_start(r) != r->top()) {
        _ctx->capture_top_at_mark_start(r);
      }
    } else {
      assert(_ctx->top_at_mark_start(r) == r->top(),
             "Region " SIZE_FORMAT " should already have correct TAMS", r->index());
    }
  }

  bool is_thread_safe() { return true; }
};

void ShenandoahHeap::prepare_concurrent_roots() {
  assert(SafepointSynchronize::is_at_safepoint(), "Must be at a safepoint");
  assert(!is_stw_gc_in_progress(), "Only concurrent GC");
  set_concurrent_strong_root_in_progress(!collection_set()->is_empty());
  set_concurrent_weak_root_in_progress(true);
  if (ShenandoahConcurrentRoots::should_do_concurrent_class_unloading()) {
    _unloader.prepare();
  }
}

void ShenandoahHeap::finish_concurrent_roots() {
  assert(SafepointSynchronize::is_at_safepoint(), "Must be at a safepoint");
  assert(!is_stw_gc_in_progress(), "Only concurrent GC");
  if (ShenandoahConcurrentRoots::should_do_concurrent_class_unloading()) {
    _unloader.finish();
  }
}

void ShenandoahHeap::rendezvous_threads() {
  ShenandoahRendezvousClosure cl;
  Handshake::execute(&cl);
}

void ShenandoahHeap::recycle_trash() {
  free_set()->recycle_trash();
}

<<<<<<< HEAD
class ShenandoahResetUpdateRegionStateClosure : public ShenandoahHeapRegionClosure {
private:
  ShenandoahMarkingContext* const _ctx;
public:
  ShenandoahResetUpdateRegionStateClosure() : _ctx(ShenandoahHeap::heap()->marking_context()) {}
=======
  // Make above changes visible to worker threads
  OrderAccess::fence();

  ShenandoahConcurrentMark mark;
  mark.mark_stw_roots();
>>>>>>> 0b2cec34

  void heap_region_do(ShenandoahHeapRegion* r) {
    if (r->is_active()) {
      // Reset live data and set TAMS optimistically. We would recheck these under the pause
      // anyway to capture any updates that happened since now.
      r->clear_live_data();
      _ctx->capture_top_at_mark_start(r);
    }
  }

  bool is_thread_safe() { return true; }
};

void ShenandoahHeap::prepare_gc() {
  reset_mark_bitmap();

  ShenandoahResetUpdateRegionStateClosure cl;
  parallel_heap_region_iterate(&cl);
}

class ShenandoahFinalMarkUpdateRegionStateClosure : public ShenandoahHeapRegionClosure {
private:
  ShenandoahMarkingContext* const _ctx;
  ShenandoahHeapLock* const _lock;

public:
  ShenandoahFinalMarkUpdateRegionStateClosure() :
    _ctx(ShenandoahHeap::heap()->complete_marking_context()), _lock(ShenandoahHeap::heap()->lock()) {}

  void heap_region_do(ShenandoahHeapRegion* r) {
    if (r->is_active()) {
      // All allocations past TAMS are implicitly live, adjust the region data.
      // Bitmaps/TAMS are swapped at this point, so we need to poll complete bitmap.
      HeapWord *tams = _ctx->top_at_mark_start(r);
      HeapWord *top = r->top();
      if (top > tams) {
        r->increase_live_data_alloc_words(pointer_delta(top, tams));
      }

      // We are about to select the collection set, make sure it knows about
      // current pinning status. Also, this allows trashing more regions that
      // now have their pinning status dropped.
      if (r->is_pinned()) {
        if (r->pin_count() == 0) {
          ShenandoahHeapLocker locker(_lock);
          r->make_unpinned();
        }
      } else {
        if (r->pin_count() > 0) {
          ShenandoahHeapLocker locker(_lock);
          r->make_pinned();
        }
      }

      // Remember limit for updating refs. It's guaranteed that we get no
      // from-space-refs written from here on.
      r->set_update_watermark_at_safepoint(r->top());
    } else {
      assert(!r->has_live(), "Region " SIZE_FORMAT " should have no live data", r->index());
      assert(_ctx->top_at_mark_start(r) == r->top(),
             "Region " SIZE_FORMAT " should have correct TAMS", r->index());
    }
  }

  bool is_thread_safe() { return true; }
};

void ShenandoahHeap::prepare_regions_and_collection_set(bool concurrent) {
  assert(!is_full_gc_in_progress(), "Only for concurrent and degenerated GC");
  {
    ShenandoahGCPhase phase(concurrent ? ShenandoahPhaseTimings::final_update_region_states :
                                         ShenandoahPhaseTimings::degen_gc_final_update_region_states);
    ShenandoahFinalMarkUpdateRegionStateClosure cl;
    parallel_heap_region_iterate(&cl);

    assert_pinned_region_status();
  }

  // Retire the TLABs, which will force threads to reacquire their TLABs after the pause.
  // This is needed for two reasons. Strong one: new allocations would be with new freeset,
  // which would be outside the collection set, so no cset writes would happen there.
  // Weaker one: new allocations would happen past update watermark, and so less work would
  // be needed for reference updates (would update the large filler instead).
  if (UseTLAB) {
    ShenandoahGCPhase phase(concurrent ? ShenandoahPhaseTimings::final_manage_labs :
                                         ShenandoahPhaseTimings::degen_gc_final_manage_labs);
    tlabs_retire(false);
  }

  {
    ShenandoahGCPhase phase(concurrent ? ShenandoahPhaseTimings::choose_cset :
                                         ShenandoahPhaseTimings::degen_gc_choose_cset);
    ShenandoahHeapLocker locker(lock());
    _collection_set->clear();
    heuristics()->choose_collection_set(_collection_set);
  }

  {
    ShenandoahGCPhase phase(concurrent ? ShenandoahPhaseTimings::final_rebuild_freeset :
                                         ShenandoahPhaseTimings::degen_gc_final_rebuild_freeset);
    ShenandoahHeapLocker locker(lock());
    _free_set->rebuild();
  }
}

void ShenandoahHeap::do_class_unloading() {
  _unloader.unload();
  set_concurrent_weak_root_in_progress(false);
}

void ShenandoahHeap::stw_weak_refs(bool full_gc) {
  // Weak refs processing
  ShenandoahTimingsTracker t(full_gc ? ShenandoahPhaseTimings::full_gc_weakrefs_process
                                     : ShenandoahPhaseTimings::degen_gc_weakrefs_process);
  ShenandoahGCWorkerPhase worker_phase(full_gc ? ShenandoahPhaseTimings::full_gc_weakrefs_process
                                               : ShenandoahPhaseTimings::degen_gc_weakrefs_process);
  ref_processor()->process_references(workers(), false /* concurrent */);
}

void ShenandoahHeap::prepare_update_heap_references(bool concurrent) {
  assert(ShenandoahSafepoint::is_at_shenandoah_safepoint(), "must be at safepoint");

  // Evacuation is over, no GCLABs are needed anymore. GCLABs are under URWM, so we need to
  // make them parsable for update code to work correctly. Plus, we can compute new sizes
  // for future GCLABs here.
  if (UseTLAB) {
    ShenandoahGCPhase phase(concurrent ?
                            ShenandoahPhaseTimings::init_update_refs_manage_gclabs :
                            ShenandoahPhaseTimings::degen_gc_init_update_refs_manage_gclabs);
    gclabs_retire(ResizeTLAB);
  }

  _update_refs_iterator.reset();
}

void ShenandoahHeap::force_satb_flush_all_threads() {
  if (!is_concurrent_mark_in_progress()) {
    // No need to flush SATBs
    return;
  }

  for (JavaThreadIteratorWithHandle jtiwh; JavaThread *t = jtiwh.next(); ) {
    ShenandoahThreadLocalData::set_force_satb_flush(t, true);
  }
  // The threads are not "acquiring" their thread-local data, but it does not
  // hurt to "release" the updates here anyway.
  OrderAccess::fence();
}

void ShenandoahHeap::set_gc_state_all_threads(char state) {
  for (JavaThreadIteratorWithHandle jtiwh; JavaThread *t = jtiwh.next(); ) {
    ShenandoahThreadLocalData::set_gc_state(t, state);
  }
}

void ShenandoahHeap::set_gc_state_mask(uint mask, bool value) {
  assert(ShenandoahSafepoint::is_at_shenandoah_safepoint(), "Should really be Shenandoah safepoint");
  _gc_state.set_cond(mask, value);
  set_gc_state_all_threads(_gc_state.raw_value());
}

void ShenandoahHeap::set_concurrent_mark_in_progress(bool in_progress) {
  if (has_forwarded_objects()) {
    set_gc_state_mask(MARKING | UPDATEREFS, in_progress);
  } else {
    set_gc_state_mask(MARKING, in_progress);
  }
  ShenandoahBarrierSet::satb_mark_queue_set().set_active_all_threads(in_progress, !in_progress);
}

void ShenandoahHeap::set_evacuation_in_progress(bool in_progress) {
  assert(ShenandoahSafepoint::is_at_shenandoah_safepoint(), "Only call this at safepoint");
  set_gc_state_mask(EVACUATION, in_progress);
}

void ShenandoahHeap::set_concurrent_strong_root_in_progress(bool in_progress) {
  assert(ShenandoahConcurrentRoots::can_do_concurrent_roots(), "Why set the flag?");
  if (in_progress) {
    _concurrent_strong_root_in_progress.set();
  } else {
    _concurrent_strong_root_in_progress.unset();
  }
}

void ShenandoahHeap::set_concurrent_weak_root_in_progress(bool in_progress) {
  assert(ShenandoahConcurrentRoots::can_do_concurrent_roots(), "Why set the flag?");
  if (in_progress) {
    _concurrent_weak_root_in_progress.set();
  } else {
    _concurrent_weak_root_in_progress.unset();
  }
}

GCTracer* ShenandoahHeap::tracer() {
  return shenandoah_policy()->tracer();
}

size_t ShenandoahHeap::tlab_used(Thread* thread) const {
  return _free_set->used();
}

bool ShenandoahHeap::try_cancel_gc() {
  while (true) {
    jbyte prev = _cancelled_gc.cmpxchg(CANCELLED, CANCELLABLE);
    if (prev == CANCELLABLE) return true;
    else if (prev == CANCELLED) return false;
    assert(ShenandoahSuspendibleWorkers, "should not get here when not using suspendible workers");
    assert(prev == NOT_CANCELLED, "must be NOT_CANCELLED");
    Thread* thread = Thread::current();
    if (thread->is_Java_thread()) {
      // We need to provide a safepoint here, otherwise we might
      // spin forever if a SP is pending.
      ThreadBlockInVM sp(thread->as_Java_thread());
      SpinPause();
    }
  }
}

void ShenandoahHeap::cancel_gc(GCCause::Cause cause) {
  if (try_cancel_gc()) {
    FormatBuffer<> msg("Cancelling GC: %s", GCCause::to_string(cause));
    log_info(gc)("%s", msg.buffer());
    Events::log(Thread::current(), "%s", msg.buffer());
  }
}

uint ShenandoahHeap::max_workers() {
  return _max_workers;
}

void ShenandoahHeap::stop() {
  // The shutdown sequence should be able to terminate when GC is running.

  // Step 0. Notify policy to disable event recording.
  _shenandoah_policy->record_shutdown();

  // Step 1. Notify control thread that we are in shutdown.
  // Note that we cannot do that with stop(), because stop() is blocking and waits for the actual shutdown.
  // Doing stop() here would wait for the normal GC cycle to complete, never falling through to cancel below.
  control_thread()->prepare_for_graceful_shutdown();

  // Step 2. Notify GC workers that we are cancelling GC.
  cancel_gc(GCCause::_shenandoah_stop_vm);

  // Step 3. Wait until GC worker exits normally.
  control_thread()->stop();

  // Step 4. Stop String Dedup thread if it is active
  if (ShenandoahStringDedup::is_enabled()) {
    ShenandoahStringDedup::stop();
  }
}

void ShenandoahHeap::stw_unload_classes(bool full_gc) {
  if (!unload_classes()) return;
  // Unload classes and purge SystemDictionary.
  {
    ShenandoahGCPhase phase(full_gc ?
                            ShenandoahPhaseTimings::full_gc_purge_class_unload :
                            ShenandoahPhaseTimings::degen_gc_purge_class_unload);
    bool purged_class = SystemDictionary::do_unloading(gc_timer());

    ShenandoahIsAliveSelector is_alive;
    uint num_workers = _workers->active_workers();
    ShenandoahClassUnloadingTask unlink_task(is_alive.is_alive_closure(), num_workers, purged_class);
    _workers->run_task(&unlink_task);
  }

  {
    ShenandoahGCPhase phase(full_gc ?
                            ShenandoahPhaseTimings::full_gc_purge_cldg :
                            ShenandoahPhaseTimings::degen_gc_purge_cldg);
    ClassLoaderDataGraph::purge(/*at_safepoint*/true);
  }
  // Resize and verify metaspace
  MetaspaceGC::compute_new_size();
  DEBUG_ONLY(MetaspaceUtils::verify();)
}

// Weak roots are either pre-evacuated (final mark) or updated (final updaterefs),
// so they should not have forwarded oops.
// However, we do need to "null" dead oops in the roots, if can not be done
// in concurrent cycles.
void ShenandoahHeap::stw_process_weak_roots(bool full_gc) {
  ShenandoahGCPhase root_phase(full_gc ?
                               ShenandoahPhaseTimings::full_gc_purge :
                               ShenandoahPhaseTimings::degen_gc_purge);
  uint num_workers = _workers->active_workers();
  ShenandoahPhaseTimings::Phase timing_phase = full_gc ?
                                               ShenandoahPhaseTimings::full_gc_purge_weak_par :
                                               ShenandoahPhaseTimings::degen_gc_purge_weak_par;
  ShenandoahGCPhase phase(timing_phase);
  ShenandoahGCWorkerPhase worker_phase(timing_phase);

  // Cleanup weak roots
  if (has_forwarded_objects()) {
    ShenandoahForwardedIsAliveClosure is_alive;
    ShenandoahUpdateRefsClosure keep_alive;
    ShenandoahParallelWeakRootsCleaningTask<ShenandoahForwardedIsAliveClosure, ShenandoahUpdateRefsClosure>
      cleaning_task(timing_phase, &is_alive, &keep_alive, num_workers);
    _workers->run_task(&cleaning_task);
  } else {
    ShenandoahIsAliveClosure is_alive;
#ifdef ASSERT
    ShenandoahAssertNotForwardedClosure verify_cl;
    ShenandoahParallelWeakRootsCleaningTask<ShenandoahIsAliveClosure, ShenandoahAssertNotForwardedClosure>
      cleaning_task(timing_phase, &is_alive, &verify_cl, num_workers);
#else
    ShenandoahParallelWeakRootsCleaningTask<ShenandoahIsAliveClosure, DoNothingClosure>
      cleaning_task(timing_phase, &is_alive, &do_nothing_cl, num_workers);
#endif
    _workers->run_task(&cleaning_task);
  }
}

void ShenandoahHeap::parallel_cleaning(bool full_gc) {
  assert(SafepointSynchronize::is_at_safepoint(), "Must be at a safepoint");
  assert(is_stw_gc_in_progress(), "Only for Degenerated and Full GC");
  stw_weak_refs(full_gc);
  stw_process_weak_roots(full_gc);
  stw_unload_classes(full_gc);
}

void ShenandoahHeap::set_has_forwarded_objects(bool cond) {
  set_gc_state_mask(HAS_FORWARDED, cond);
}

void ShenandoahHeap::set_unload_classes(bool uc) {
  _unload_classes.set_cond(uc);
}

bool ShenandoahHeap::unload_classes() const {
  return _unload_classes.is_set();
}

address ShenandoahHeap::in_cset_fast_test_addr() {
  ShenandoahHeap* heap = ShenandoahHeap::heap();
  assert(heap->collection_set() != NULL, "Sanity");
  return (address) heap->collection_set()->biased_map_address();
}

address ShenandoahHeap::cancelled_gc_addr() {
  return (address) ShenandoahHeap::heap()->_cancelled_gc.addr_of();
}

address ShenandoahHeap::gc_state_addr() {
  return (address) ShenandoahHeap::heap()->_gc_state.addr_of();
}

size_t ShenandoahHeap::bytes_allocated_since_gc_start() {
  return Atomic::load_acquire(&_bytes_allocated_since_gc_start);
}

void ShenandoahHeap::reset_bytes_allocated_since_gc_start() {
  Atomic::release_store_fence(&_bytes_allocated_since_gc_start, (size_t)0);
}

void ShenandoahHeap::set_degenerated_gc_in_progress(bool in_progress) {
  _degenerated_gc_in_progress.set_cond(in_progress);
}

void ShenandoahHeap::set_full_gc_in_progress(bool in_progress) {
  _full_gc_in_progress.set_cond(in_progress);
}

void ShenandoahHeap::set_full_gc_move_in_progress(bool in_progress) {
  assert (is_full_gc_in_progress(), "should be");
  _full_gc_move_in_progress.set_cond(in_progress);
}

void ShenandoahHeap::set_update_refs_in_progress(bool in_progress) {
  set_gc_state_mask(UPDATEREFS, in_progress);
}

void ShenandoahHeap::register_nmethod(nmethod* nm) {
  ShenandoahCodeRoots::register_nmethod(nm);
}

void ShenandoahHeap::unregister_nmethod(nmethod* nm) {
  ShenandoahCodeRoots::unregister_nmethod(nm);
}

void ShenandoahHeap::flush_nmethod(nmethod* nm) {
  ShenandoahCodeRoots::flush_nmethod(nm);
}

oop ShenandoahHeap::pin_object(JavaThread* thr, oop o) {
  heap_region_containing(o)->record_pin();
  return o;
}

void ShenandoahHeap::unpin_object(JavaThread* thr, oop o) {
  heap_region_containing(o)->record_unpin();
}

void ShenandoahHeap::sync_pinned_region_status() {
  ShenandoahHeapLocker locker(lock());

  for (size_t i = 0; i < num_regions(); i++) {
    ShenandoahHeapRegion *r = get_region(i);
    if (r->is_active()) {
      if (r->is_pinned()) {
        if (r->pin_count() == 0) {
          r->make_unpinned();
        }
      } else {
        if (r->pin_count() > 0) {
          r->make_pinned();
        }
      }
    }
  }

  assert_pinned_region_status();
}

#ifdef ASSERT
void ShenandoahHeap::assert_pinned_region_status() {
  for (size_t i = 0; i < num_regions(); i++) {
    ShenandoahHeapRegion* r = get_region(i);
    assert((r->is_pinned() && r->pin_count() > 0) || (!r->is_pinned() && r->pin_count() == 0),
           "Region " SIZE_FORMAT " pinning status is inconsistent", i);
  }
}
#endif

ConcurrentGCTimer* ShenandoahHeap::gc_timer() const {
  return _gc_timer;
}

#ifdef ASSERT
void ShenandoahHeap::assert_gc_workers(uint nworkers) {
  assert(nworkers > 0 && nworkers <= max_workers(), "Sanity");

  if (ShenandoahSafepoint::is_at_shenandoah_safepoint()) {
    if (UseDynamicNumberOfGCThreads) {
      assert(nworkers <= ParallelGCThreads, "Cannot use more than it has");
    } else {
      // Use ParallelGCThreads inside safepoints
      assert(nworkers == ParallelGCThreads, "Use ParallelGCThreads within safepoints");
    }
  } else {
    if (UseDynamicNumberOfGCThreads) {
      assert(nworkers <= ConcGCThreads, "Cannot use more than it has");
    } else {
      // Use ConcGCThreads outside safepoints
      assert(nworkers == ConcGCThreads, "Use ConcGCThreads outside safepoints");
    }
  }
}
#endif

ShenandoahVerifier* ShenandoahHeap::verifier() {
  guarantee(ShenandoahVerify, "Should be enabled");
  assert (_verifier != NULL, "sanity");
  return _verifier;
}

template<class T>
class ShenandoahUpdateHeapRefsTask : public AbstractGangTask {
private:
  T cl;
  ShenandoahHeap* _heap;
  ShenandoahRegionIterator* _regions;
  bool _concurrent;
public:
  ShenandoahUpdateHeapRefsTask(ShenandoahRegionIterator* regions, bool concurrent) :
    AbstractGangTask("Shenandoah Update References"),
    cl(T()),
    _heap(ShenandoahHeap::heap()),
    _regions(regions),
    _concurrent(concurrent) {
  }

  void work(uint worker_id) {
    if (_concurrent) {
      ShenandoahConcurrentWorkerSession worker_session(worker_id);
      ShenandoahSuspendibleThreadSetJoiner stsj(ShenandoahSuspendibleWorkers);
      do_work();
    } else {
      ShenandoahParallelWorkerSession worker_session(worker_id);
      do_work();
    }
  }

private:
  void do_work() {
    ShenandoahHeapRegion* r = _regions->next();
    ShenandoahMarkingContext* const ctx = _heap->complete_marking_context();
    while (r != NULL) {
      HeapWord* update_watermark = r->get_update_watermark();
      assert (update_watermark >= r->bottom(), "sanity");
      if (r->is_active() && !r->is_cset()) {
        _heap->marked_object_oop_iterate(r, &cl, update_watermark);
      }
      if (ShenandoahPacing) {
        _heap->pacer()->report_updaterefs(pointer_delta(update_watermark, r->bottom()));
      }
      if (_heap->check_cancelled_gc_and_yield(_concurrent)) {
        return;
      }
      r = _regions->next();
    }
  }
};

void ShenandoahHeap::update_heap_references(bool concurrent) {
  assert(!is_full_gc_in_progress(), "Only for concurrent and degenerated GC");

  ShenandoahUpdateHeapRefsTask<ShenandoahUpdateHeapRefsClosure> task(&_update_refs_iterator, concurrent);
  workers()->run_task(&task);
}


class ShenandoahFinalUpdateRefsUpdateRegionStateClosure : public ShenandoahHeapRegionClosure {
private:
  ShenandoahHeapLock* const _lock;

public:
  ShenandoahFinalUpdateRefsUpdateRegionStateClosure() : _lock(ShenandoahHeap::heap()->lock()) {}

  void heap_region_do(ShenandoahHeapRegion* r) {
    // Drop unnecessary "pinned" state from regions that does not have CP marks
    // anymore, as this would allow trashing them.

    if (r->is_active()) {
      if (r->is_pinned()) {
        if (r->pin_count() == 0) {
          ShenandoahHeapLocker locker(_lock);
          r->make_unpinned();
        }
      } else {
        if (r->pin_count() > 0) {
          ShenandoahHeapLocker locker(_lock);
          r->make_pinned();
        }
      }
    }
  }

  bool is_thread_safe() { return true; }
};

void ShenandoahHeap::update_heap_region_states(bool concurrent) {
  assert(SafepointSynchronize::is_at_safepoint(), "Must be at a safepoint");
  assert(!is_full_gc_in_progress(), "Only for concurrent and degenerated GC");

  {
    ShenandoahGCPhase phase(concurrent ?
                            ShenandoahPhaseTimings::final_update_refs_update_region_states :
                            ShenandoahPhaseTimings::degen_gc_final_update_refs_update_region_states);
    ShenandoahFinalUpdateRefsUpdateRegionStateClosure cl;
    parallel_heap_region_iterate(&cl);

    assert_pinned_region_status();
  }

  {
    ShenandoahGCPhase phase(concurrent ?
                            ShenandoahPhaseTimings::final_update_refs_trash_cset :
                            ShenandoahPhaseTimings::degen_gc_final_update_refs_trash_cset);
    trash_cset_regions();
  }
}

void ShenandoahHeap::rebuild_free_set(bool concurrent) {
  {
    ShenandoahGCPhase phase(concurrent ?
                            ShenandoahPhaseTimings::final_update_refs_rebuild_freeset :
                            ShenandoahPhaseTimings::degen_gc_final_update_refs_rebuild_freeset);
    ShenandoahHeapLocker locker(lock());
    _free_set->rebuild();
  }
}

void ShenandoahHeap::print_extended_on(outputStream *st) const {
  print_on(st);
  print_heap_regions_on(st);
}

bool ShenandoahHeap::is_bitmap_slice_committed(ShenandoahHeapRegion* r, bool skip_self) {
  size_t slice = r->index() / _bitmap_regions_per_slice;

  size_t regions_from = _bitmap_regions_per_slice * slice;
  size_t regions_to   = MIN2(num_regions(), _bitmap_regions_per_slice * (slice + 1));
  for (size_t g = regions_from; g < regions_to; g++) {
    assert (g / _bitmap_regions_per_slice == slice, "same slice");
    if (skip_self && g == r->index()) continue;
    if (get_region(g)->is_committed()) {
      return true;
    }
  }
  return false;
}

bool ShenandoahHeap::commit_bitmap_slice(ShenandoahHeapRegion* r) {
  shenandoah_assert_heaplocked();

  // Bitmaps in special regions do not need commits
  if (_bitmap_region_special) {
    return true;
  }

  if (is_bitmap_slice_committed(r, true)) {
    // Some other region from the group is already committed, meaning the bitmap
    // slice is already committed, we exit right away.
    return true;
  }

  // Commit the bitmap slice:
  size_t slice = r->index() / _bitmap_regions_per_slice;
  size_t off = _bitmap_bytes_per_slice * slice;
  size_t len = _bitmap_bytes_per_slice;
  char* start = (char*) _bitmap_region.start() + off;

  if (!os::commit_memory(start, len, false)) {
    return false;
  }

  if (AlwaysPreTouch) {
    os::pretouch_memory(start, start + len, _pretouch_bitmap_page_size);
  }

  return true;
}

bool ShenandoahHeap::uncommit_bitmap_slice(ShenandoahHeapRegion *r) {
  shenandoah_assert_heaplocked();

  // Bitmaps in special regions do not need uncommits
  if (_bitmap_region_special) {
    return true;
  }

  if (is_bitmap_slice_committed(r, true)) {
    // Some other region from the group is still committed, meaning the bitmap
    // slice is should stay committed, exit right away.
    return true;
  }

  // Uncommit the bitmap slice:
  size_t slice = r->index() / _bitmap_regions_per_slice;
  size_t off = _bitmap_bytes_per_slice * slice;
  size_t len = _bitmap_bytes_per_slice;
  if (!os::uncommit_memory((char*)_bitmap_region.start() + off, len)) {
    return false;
  }
  return true;
}

void ShenandoahHeap::safepoint_synchronize_begin() {
  if (ShenandoahSuspendibleWorkers || UseStringDeduplication) {
    SuspendibleThreadSet::synchronize();
  }
}

void ShenandoahHeap::safepoint_synchronize_end() {
  if (ShenandoahSuspendibleWorkers || UseStringDeduplication) {
    SuspendibleThreadSet::desynchronize();
  }
}

void ShenandoahHeap::entry_uncommit(double shrink_before, size_t shrink_until) {
  static const char *msg = "Concurrent uncommit";
  ShenandoahConcurrentPhase gc_phase(msg, ShenandoahPhaseTimings::conc_uncommit, true /* log_heap_usage */);
  EventMark em("%s", msg);

  op_uncommit(shrink_before, shrink_until);
}

void ShenandoahHeap::try_inject_alloc_failure() {
  if (ShenandoahAllocFailureALot && !cancelled_gc() && ((os::random() % 1000) > 950)) {
    _inject_alloc_failure.set();
    os::naked_short_sleep(1);
    if (cancelled_gc()) {
      log_info(gc)("Allocation failure was successfully injected");
    }
  }
}

bool ShenandoahHeap::should_inject_alloc_failure() {
  return _inject_alloc_failure.is_set() && _inject_alloc_failure.try_unset();
}

void ShenandoahHeap::initialize_serviceability() {
  _memory_pool = new ShenandoahMemoryPool(this);
  _cycle_memory_manager.add_pool(_memory_pool);
  _stw_memory_manager.add_pool(_memory_pool);
}

GrowableArray<GCMemoryManager*> ShenandoahHeap::memory_managers() {
  GrowableArray<GCMemoryManager*> memory_managers(2);
  memory_managers.append(&_cycle_memory_manager);
  memory_managers.append(&_stw_memory_manager);
  return memory_managers;
}

GrowableArray<MemoryPool*> ShenandoahHeap::memory_pools() {
  GrowableArray<MemoryPool*> memory_pools(1);
  memory_pools.append(_memory_pool);
  return memory_pools;
}

MemoryUsage ShenandoahHeap::memory_usage() {
  return _memory_pool->get_memory_usage();
}

ShenandoahRegionIterator::ShenandoahRegionIterator() :
  _heap(ShenandoahHeap::heap()),
  _index(0) {}

ShenandoahRegionIterator::ShenandoahRegionIterator(ShenandoahHeap* heap) :
  _heap(heap),
  _index(0) {}

void ShenandoahRegionIterator::reset() {
  _index = 0;
}

bool ShenandoahRegionIterator::has_next() const {
  return _index < _heap->num_regions();
}

char ShenandoahHeap::gc_state() const {
  return _gc_state.raw_value();
}

void ShenandoahHeap::deduplicate_string(oop str) {
  assert(java_lang_String::is_instance(str), "invariant");

  if (ShenandoahStringDedup::is_enabled()) {
    ShenandoahStringDedup::deduplicate(str);
  }
}

ShenandoahLiveData* ShenandoahHeap::get_liveness_cache(uint worker_id) {
#ifdef ASSERT
  assert(_liveness_cache != NULL, "sanity");
  assert(worker_id < _max_workers, "sanity");
  for (uint i = 0; i < num_regions(); i++) {
    assert(_liveness_cache[worker_id][i] == 0, "liveness cache should be empty");
  }
#endif
  return _liveness_cache[worker_id];
}

void ShenandoahHeap::flush_liveness_cache(uint worker_id) {
  assert(worker_id < _max_workers, "sanity");
  assert(_liveness_cache != NULL, "sanity");
  ShenandoahLiveData* ld = _liveness_cache[worker_id];
  for (uint i = 0; i < num_regions(); i++) {
    ShenandoahLiveData live = ld[i];
    if (live > 0) {
      ShenandoahHeapRegion* r = get_region(i);
      r->increase_live_data_gc_words(live);
      ld[i] = 0;
    }
  }
}<|MERGE_RESOLUTION|>--- conflicted
+++ resolved
@@ -1600,19 +1600,11 @@
   free_set()->recycle_trash();
 }
 
-<<<<<<< HEAD
 class ShenandoahResetUpdateRegionStateClosure : public ShenandoahHeapRegionClosure {
 private:
   ShenandoahMarkingContext* const _ctx;
 public:
   ShenandoahResetUpdateRegionStateClosure() : _ctx(ShenandoahHeap::heap()->marking_context()) {}
-=======
-  // Make above changes visible to worker threads
-  OrderAccess::fence();
-
-  ShenandoahConcurrentMark mark;
-  mark.mark_stw_roots();
->>>>>>> 0b2cec34
 
   void heap_region_do(ShenandoahHeapRegion* r) {
     if (r->is_active()) {
