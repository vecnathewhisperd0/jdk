/*
 * Copyright (c) 1997, 2022, Oracle and/or its affiliates. All rights reserved.
 * DO NOT ALTER OR REMOVE COPYRIGHT NOTICES OR THIS FILE HEADER.
 *
 * This code is free software; you can redistribute it and/or modify it
 * under the terms of the GNU General Public License version 2 only, as
 * published by the Free Software Foundation.
 *
 * This code is distributed in the hope that it will be useful, but WITHOUT
 * ANY WARRANTY; without even the implied warranty of MERCHANTABILITY or
 * FITNESS FOR A PARTICULAR PURPOSE.  See the GNU General Public License
 * version 2 for more details (a copy is included in the LICENSE file that
 * accompanied this code).
 *
 * You should have received a copy of the GNU General Public License version
 * 2 along with this work; if not, write to the Free Software Foundation,
 * Inc., 51 Franklin St, Fifth Floor, Boston, MA 02110-1301 USA.
 *
 * Please contact Oracle, 500 Oracle Parkway, Redwood Shores, CA 94065 USA
 * or visit www.oracle.com if you need additional information or have any
 * questions.
 *
 */

#include "precompiled.hpp"
#include "jvm.h"
#include "asm/assembler.hpp"
#include "asm/assembler.inline.hpp"
#include "compiler/compiler_globals.hpp"
#include "compiler/disassembler.hpp"
#include "gc/shared/barrierSet.hpp"
#include "gc/shared/barrierSetAssembler.hpp"
#include "gc/shared/collectedHeap.inline.hpp"
#include "gc/shared/tlab_globals.hpp"
#include "interpreter/bytecodeHistogram.hpp"
#include "interpreter/interpreter.hpp"
#include "memory/resourceArea.hpp"
#include "memory/universe.hpp"
#include "oops/accessDecorators.hpp"
#include "oops/compressedOops.inline.hpp"
#include "oops/klass.inline.hpp"
#include "prims/methodHandles.hpp"
#include "runtime/continuation.hpp"
#include "runtime/flags/flagSetting.hpp"
#include "runtime/interfaceSupport.inline.hpp"
#include "runtime/javaThread.hpp"
#include "runtime/jniHandles.hpp"
#include "runtime/objectMonitor.hpp"
#include "runtime/os.hpp"
#include "runtime/safepoint.hpp"
#include "runtime/safepointMechanism.hpp"
#include "runtime/sharedRuntime.hpp"
#include "runtime/stubRoutines.hpp"
#include "utilities/macros.hpp"
#include "crc32c.h"

#ifdef PRODUCT
#define BLOCK_COMMENT(str) /* nothing */
#define STOP(error) stop(error)
#else
#define BLOCK_COMMENT(str) block_comment(str)
#define STOP(error) block_comment(error); stop(error)
#endif

#define BIND(label) bind(label); BLOCK_COMMENT(#label ":")

#ifdef ASSERT
bool AbstractAssembler::pd_check_instruction_mark() { return true; }
#endif

static Assembler::Condition reverse[] = {
    Assembler::noOverflow     /* overflow      = 0x0 */ ,
    Assembler::overflow       /* noOverflow    = 0x1 */ ,
    Assembler::aboveEqual     /* carrySet      = 0x2, below         = 0x2 */ ,
    Assembler::below          /* aboveEqual    = 0x3, carryClear    = 0x3 */ ,
    Assembler::notZero        /* zero          = 0x4, equal         = 0x4 */ ,
    Assembler::zero           /* notZero       = 0x5, notEqual      = 0x5 */ ,
    Assembler::above          /* belowEqual    = 0x6 */ ,
    Assembler::belowEqual     /* above         = 0x7 */ ,
    Assembler::positive       /* negative      = 0x8 */ ,
    Assembler::negative       /* positive      = 0x9 */ ,
    Assembler::noParity       /* parity        = 0xa */ ,
    Assembler::parity         /* noParity      = 0xb */ ,
    Assembler::greaterEqual   /* less          = 0xc */ ,
    Assembler::less           /* greaterEqual  = 0xd */ ,
    Assembler::greater        /* lessEqual     = 0xe */ ,
    Assembler::lessEqual      /* greater       = 0xf, */

};


// Implementation of MacroAssembler

// First all the versions that have distinct versions depending on 32/64 bit
// Unless the difference is trivial (1 line or so).

#ifndef _LP64

// 32bit versions

Address MacroAssembler::as_Address(AddressLiteral adr) {
  return Address(adr.target(), adr.rspec());
}

Address MacroAssembler::as_Address(ArrayAddress adr) {
  return Address::make_array(adr);
}

void MacroAssembler::call_VM_leaf_base(address entry_point,
                                       int number_of_arguments) {
  call(RuntimeAddress(entry_point));
  increment(rsp, number_of_arguments * wordSize);
}

void MacroAssembler::cmpklass(Address src1, Metadata* obj) {
  cmp_literal32(src1, (int32_t)obj, metadata_Relocation::spec_for_immediate());
}


void MacroAssembler::cmpklass(Register src1, Metadata* obj) {
  cmp_literal32(src1, (int32_t)obj, metadata_Relocation::spec_for_immediate());
}

void MacroAssembler::cmpoop(Address src1, jobject obj) {
  cmp_literal32(src1, (int32_t)obj, oop_Relocation::spec_for_immediate());
}

void MacroAssembler::cmpoop(Register src1, jobject obj) {
  cmp_literal32(src1, (int32_t)obj, oop_Relocation::spec_for_immediate());
}

void MacroAssembler::extend_sign(Register hi, Register lo) {
  // According to Intel Doc. AP-526, "Integer Divide", p.18.
  if (VM_Version::is_P6() && hi == rdx && lo == rax) {
    cdql();
  } else {
    movl(hi, lo);
    sarl(hi, 31);
  }
}

void MacroAssembler::jC2(Register tmp, Label& L) {
  // set parity bit if FPU flag C2 is set (via rax)
  save_rax(tmp);
  fwait(); fnstsw_ax();
  sahf();
  restore_rax(tmp);
  // branch
  jcc(Assembler::parity, L);
}

void MacroAssembler::jnC2(Register tmp, Label& L) {
  // set parity bit if FPU flag C2 is set (via rax)
  save_rax(tmp);
  fwait(); fnstsw_ax();
  sahf();
  restore_rax(tmp);
  // branch
  jcc(Assembler::noParity, L);
}

// 32bit can do a case table jump in one instruction but we no longer allow the base
// to be installed in the Address class
void MacroAssembler::jump(ArrayAddress entry) {
  jmp(as_Address(entry));
}

// Note: y_lo will be destroyed
void MacroAssembler::lcmp2int(Register x_hi, Register x_lo, Register y_hi, Register y_lo) {
  // Long compare for Java (semantics as described in JVM spec.)
  Label high, low, done;

  cmpl(x_hi, y_hi);
  jcc(Assembler::less, low);
  jcc(Assembler::greater, high);
  // x_hi is the return register
  xorl(x_hi, x_hi);
  cmpl(x_lo, y_lo);
  jcc(Assembler::below, low);
  jcc(Assembler::equal, done);

  bind(high);
  xorl(x_hi, x_hi);
  increment(x_hi);
  jmp(done);

  bind(low);
  xorl(x_hi, x_hi);
  decrementl(x_hi);

  bind(done);
}

void MacroAssembler::lea(Register dst, AddressLiteral src) {
  mov_literal32(dst, (int32_t)src.target(), src.rspec());
}

void MacroAssembler::lea(Address dst, AddressLiteral adr) {
  // leal(dst, as_Address(adr));
  // see note in movl as to why we must use a move
  mov_literal32(dst, (int32_t)adr.target(), adr.rspec());
}

void MacroAssembler::leave() {
  mov(rsp, rbp);
  pop(rbp);
}

void MacroAssembler::lmul(int x_rsp_offset, int y_rsp_offset) {
  // Multiplication of two Java long values stored on the stack
  // as illustrated below. Result is in rdx:rax.
  //
  // rsp ---> [  ??  ] \               \
  //            ....    | y_rsp_offset  |
  //          [ y_lo ] /  (in bytes)    | x_rsp_offset
  //          [ y_hi ]                  | (in bytes)
  //            ....                    |
  //          [ x_lo ]                 /
  //          [ x_hi ]
  //            ....
  //
  // Basic idea: lo(result) = lo(x_lo * y_lo)
  //             hi(result) = hi(x_lo * y_lo) + lo(x_hi * y_lo) + lo(x_lo * y_hi)
  Address x_hi(rsp, x_rsp_offset + wordSize); Address x_lo(rsp, x_rsp_offset);
  Address y_hi(rsp, y_rsp_offset + wordSize); Address y_lo(rsp, y_rsp_offset);
  Label quick;
  // load x_hi, y_hi and check if quick
  // multiplication is possible
  movl(rbx, x_hi);
  movl(rcx, y_hi);
  movl(rax, rbx);
  orl(rbx, rcx);                                 // rbx, = 0 <=> x_hi = 0 and y_hi = 0
  jcc(Assembler::zero, quick);                   // if rbx, = 0 do quick multiply
  // do full multiplication
  // 1st step
  mull(y_lo);                                    // x_hi * y_lo
  movl(rbx, rax);                                // save lo(x_hi * y_lo) in rbx,
  // 2nd step
  movl(rax, x_lo);
  mull(rcx);                                     // x_lo * y_hi
  addl(rbx, rax);                                // add lo(x_lo * y_hi) to rbx,
  // 3rd step
  bind(quick);                                   // note: rbx, = 0 if quick multiply!
  movl(rax, x_lo);
  mull(y_lo);                                    // x_lo * y_lo
  addl(rdx, rbx);                                // correct hi(x_lo * y_lo)
}

void MacroAssembler::lneg(Register hi, Register lo) {
  negl(lo);
  adcl(hi, 0);
  negl(hi);
}

void MacroAssembler::lshl(Register hi, Register lo) {
  // Java shift left long support (semantics as described in JVM spec., p.305)
  // (basic idea for shift counts s >= n: x << s == (x << n) << (s - n))
  // shift value is in rcx !
  assert(hi != rcx, "must not use rcx");
  assert(lo != rcx, "must not use rcx");
  const Register s = rcx;                        // shift count
  const int      n = BitsPerWord;
  Label L;
  andl(s, 0x3f);                                 // s := s & 0x3f (s < 0x40)
  cmpl(s, n);                                    // if (s < n)
  jcc(Assembler::less, L);                       // else (s >= n)
  movl(hi, lo);                                  // x := x << n
  xorl(lo, lo);
  // Note: subl(s, n) is not needed since the Intel shift instructions work rcx mod n!
  bind(L);                                       // s (mod n) < n
  shldl(hi, lo);                                 // x := x << s
  shll(lo);
}


void MacroAssembler::lshr(Register hi, Register lo, bool sign_extension) {
  // Java shift right long support (semantics as described in JVM spec., p.306 & p.310)
  // (basic idea for shift counts s >= n: x >> s == (x >> n) >> (s - n))
  assert(hi != rcx, "must not use rcx");
  assert(lo != rcx, "must not use rcx");
  const Register s = rcx;                        // shift count
  const int      n = BitsPerWord;
  Label L;
  andl(s, 0x3f);                                 // s := s & 0x3f (s < 0x40)
  cmpl(s, n);                                    // if (s < n)
  jcc(Assembler::less, L);                       // else (s >= n)
  movl(lo, hi);                                  // x := x >> n
  if (sign_extension) sarl(hi, 31);
  else                xorl(hi, hi);
  // Note: subl(s, n) is not needed since the Intel shift instructions work rcx mod n!
  bind(L);                                       // s (mod n) < n
  shrdl(lo, hi);                                 // x := x >> s
  if (sign_extension) sarl(hi);
  else                shrl(hi);
}

void MacroAssembler::movoop(Register dst, jobject obj) {
  mov_literal32(dst, (int32_t)obj, oop_Relocation::spec_for_immediate());
}

void MacroAssembler::movoop(Address dst, jobject obj) {
  mov_literal32(dst, (int32_t)obj, oop_Relocation::spec_for_immediate());
}

void MacroAssembler::mov_metadata(Register dst, Metadata* obj) {
  mov_literal32(dst, (int32_t)obj, metadata_Relocation::spec_for_immediate());
}

void MacroAssembler::mov_metadata(Address dst, Metadata* obj) {
  mov_literal32(dst, (int32_t)obj, metadata_Relocation::spec_for_immediate());
}

void MacroAssembler::movptr(Register dst, AddressLiteral src) {
  if (src.is_lval()) {
    mov_literal32(dst, (intptr_t)src.target(), src.rspec());
  } else {
    movl(dst, as_Address(src));
  }
}

void MacroAssembler::movptr(ArrayAddress dst, Register src) {
  movl(as_Address(dst), src);
}

void MacroAssembler::movptr(Register dst, ArrayAddress src) {
  movl(dst, as_Address(src));
}

// src should NEVER be a real pointer. Use AddressLiteral for true pointers
void MacroAssembler::movptr(Address dst, intptr_t src) {
  movl(dst, src);
}

void MacroAssembler::pushoop(jobject obj) {
  push_literal32((int32_t)obj, oop_Relocation::spec_for_immediate());
}

void MacroAssembler::pushklass(Metadata* obj) {
  push_literal32((int32_t)obj, metadata_Relocation::spec_for_immediate());
}

void MacroAssembler::pushptr(AddressLiteral src) {
  if (src.is_lval()) {
    push_literal32((int32_t)src.target(), src.rspec());
  } else {
    pushl(as_Address(src));
  }
}

static void pass_arg0(MacroAssembler* masm, Register arg) {
  masm->push(arg);
}

static void pass_arg1(MacroAssembler* masm, Register arg) {
  masm->push(arg);
}

static void pass_arg2(MacroAssembler* masm, Register arg) {
  masm->push(arg);
}

static void pass_arg3(MacroAssembler* masm, Register arg) {
  masm->push(arg);
}

#ifndef PRODUCT
extern "C" void findpc(intptr_t x);
#endif

void MacroAssembler::debug32(int rdi, int rsi, int rbp, int rsp, int rbx, int rdx, int rcx, int rax, int eip, char* msg) {
  // In order to get locks to work, we need to fake a in_VM state
  JavaThread* thread = JavaThread::current();
  JavaThreadState saved_state = thread->thread_state();
  thread->set_thread_state(_thread_in_vm);
  if (ShowMessageBoxOnError) {
    JavaThread* thread = JavaThread::current();
    JavaThreadState saved_state = thread->thread_state();
    thread->set_thread_state(_thread_in_vm);
    if (CountBytecodes || TraceBytecodes || StopInterpreterAt) {
      ttyLocker ttyl;
      BytecodeCounter::print();
    }
    // To see where a verify_oop failed, get $ebx+40/X for this frame.
    // This is the value of eip which points to where verify_oop will return.
    if (os::message_box(msg, "Execution stopped, print registers?")) {
      print_state32(rdi, rsi, rbp, rsp, rbx, rdx, rcx, rax, eip);
      BREAKPOINT;
    }
  }
  fatal("DEBUG MESSAGE: %s", msg);
}

void MacroAssembler::print_state32(int rdi, int rsi, int rbp, int rsp, int rbx, int rdx, int rcx, int rax, int eip) {
  ttyLocker ttyl;
  FlagSetting fs(Debugging, true);
  tty->print_cr("eip = 0x%08x", eip);
#ifndef PRODUCT
  if ((WizardMode || Verbose) && PrintMiscellaneous) {
    tty->cr();
    findpc(eip);
    tty->cr();
  }
#endif
#define PRINT_REG(rax) \
  { tty->print("%s = ", #rax); os::print_location(tty, rax); }
  PRINT_REG(rax);
  PRINT_REG(rbx);
  PRINT_REG(rcx);
  PRINT_REG(rdx);
  PRINT_REG(rdi);
  PRINT_REG(rsi);
  PRINT_REG(rbp);
  PRINT_REG(rsp);
#undef PRINT_REG
  // Print some words near top of staack.
  int* dump_sp = (int*) rsp;
  for (int col1 = 0; col1 < 8; col1++) {
    tty->print("(rsp+0x%03x) 0x%08x: ", (int)((intptr_t)dump_sp - (intptr_t)rsp), (intptr_t)dump_sp);
    os::print_location(tty, *dump_sp++);
  }
  for (int row = 0; row < 16; row++) {
    tty->print("(rsp+0x%03x) 0x%08x: ", (int)((intptr_t)dump_sp - (intptr_t)rsp), (intptr_t)dump_sp);
    for (int col = 0; col < 8; col++) {
      tty->print(" 0x%08x", *dump_sp++);
    }
    tty->cr();
  }
  // Print some instructions around pc:
  Disassembler::decode((address)eip-64, (address)eip);
  tty->print_cr("--------");
  Disassembler::decode((address)eip, (address)eip+32);
}

void MacroAssembler::stop(const char* msg) {
  ExternalAddress message((address)msg);
  // push address of message
  pushptr(message.addr());
  { Label L; call(L, relocInfo::none); bind(L); }     // push eip
  pusha();                                            // push registers
  call(RuntimeAddress(CAST_FROM_FN_PTR(address, MacroAssembler::debug32)));
  hlt();
}

void MacroAssembler::warn(const char* msg) {
  push_CPU_state();

  ExternalAddress message((address) msg);
  // push address of message
  pushptr(message.addr());

  call(RuntimeAddress(CAST_FROM_FN_PTR(address, warning)));
  addl(rsp, wordSize);       // discard argument
  pop_CPU_state();
}

void MacroAssembler::print_state() {
  { Label L; call(L, relocInfo::none); bind(L); }     // push eip
  pusha();                                            // push registers

  push_CPU_state();
  call(RuntimeAddress(CAST_FROM_FN_PTR(address, MacroAssembler::print_state32)));
  pop_CPU_state();

  popa();
  addl(rsp, wordSize);
}

#else // _LP64

// 64 bit versions

Address MacroAssembler::as_Address(AddressLiteral adr) {
  // amd64 always does this as a pc-rel
  // we can be absolute or disp based on the instruction type
  // jmp/call are displacements others are absolute
  assert(!adr.is_lval(), "must be rval");
  assert(reachable(adr), "must be");
  return Address(checked_cast<int32_t>(adr.target() - pc()), adr.target(), adr.reloc());

}

Address MacroAssembler::as_Address(ArrayAddress adr) {
  AddressLiteral base = adr.base();
  lea(rscratch1, base);
  Address index = adr.index();
  assert(index._disp == 0, "must not have disp"); // maybe it can?
  Address array(rscratch1, index._index, index._scale, index._disp);
  return array;
}

void MacroAssembler::call_VM_leaf_base(address entry_point, int num_args) {
  Label L, E;

#ifdef _WIN64
  // Windows always allocates space for it's register args
  assert(num_args <= 4, "only register arguments supported");
  subq(rsp,  frame::arg_reg_save_area_bytes);
#endif

  // Align stack if necessary
  testl(rsp, 15);
  jcc(Assembler::zero, L);

  subq(rsp, 8);
  call(RuntimeAddress(entry_point));
  addq(rsp, 8);
  jmp(E);

  bind(L);
  call(RuntimeAddress(entry_point));

  bind(E);

#ifdef _WIN64
  // restore stack pointer
  addq(rsp, frame::arg_reg_save_area_bytes);
#endif

}

void MacroAssembler::cmp64(Register src1, AddressLiteral src2, Register rscratch) {
  assert(!src2.is_lval(), "should use cmpptr");
  assert(rscratch != noreg || always_reachable(src2), "missing");

  if (reachable(src2)) {
    cmpq(src1, as_Address(src2));
  } else {
    lea(rscratch, src2);
    Assembler::cmpq(src1, Address(rscratch, 0));
  }
}

int MacroAssembler::corrected_idivq(Register reg) {
  // Full implementation of Java ldiv and lrem; checks for special
  // case as described in JVM spec., p.243 & p.271.  The function
  // returns the (pc) offset of the idivl instruction - may be needed
  // for implicit exceptions.
  //
  //         normal case                           special case
  //
  // input : rax: dividend                         min_long
  //         reg: divisor   (may not be eax/edx)   -1
  //
  // output: rax: quotient  (= rax idiv reg)       min_long
  //         rdx: remainder (= rax irem reg)       0
  assert(reg != rax && reg != rdx, "reg cannot be rax or rdx register");
  static const int64_t min_long = 0x8000000000000000;
  Label normal_case, special_case;

  // check for special case
  cmp64(rax, ExternalAddress((address) &min_long));
  jcc(Assembler::notEqual, normal_case);
  xorl(rdx, rdx); // prepare rdx for possible special case (where
                  // remainder = 0)
  cmpq(reg, -1);
  jcc(Assembler::equal, special_case);

  // handle normal case
  bind(normal_case);
  cdqq();
  int idivq_offset = offset();
  idivq(reg);

  // normal and special case exit
  bind(special_case);

  return idivq_offset;
}

void MacroAssembler::decrementq(Register reg, int value) {
  if (value == min_jint) { subq(reg, value); return; }
  if (value <  0) { incrementq(reg, -value); return; }
  if (value == 0) {                        ; return; }
  if (value == 1 && UseIncDec) { decq(reg) ; return; }
  /* else */      { subq(reg, value)       ; return; }
}

void MacroAssembler::decrementq(Address dst, int value) {
  if (value == min_jint) { subq(dst, value); return; }
  if (value <  0) { incrementq(dst, -value); return; }
  if (value == 0) {                        ; return; }
  if (value == 1 && UseIncDec) { decq(dst) ; return; }
  /* else */      { subq(dst, value)       ; return; }
}

void MacroAssembler::incrementq(AddressLiteral dst) {
  if (reachable(dst)) {
    incrementq(as_Address(dst));
  } else {
    lea(rscratch1, dst);
    incrementq(Address(rscratch1, 0));
  }
}

void MacroAssembler::incrementq(Register reg, int value) {
  if (value == min_jint) { addq(reg, value); return; }
  if (value <  0) { decrementq(reg, -value); return; }
  if (value == 0) {                        ; return; }
  if (value == 1 && UseIncDec) { incq(reg) ; return; }
  /* else */      { addq(reg, value)       ; return; }
}

void MacroAssembler::incrementq(Address dst, int value) {
  if (value == min_jint) { addq(dst, value); return; }
  if (value <  0) { decrementq(dst, -value); return; }
  if (value == 0) {                        ; return; }
  if (value == 1 && UseIncDec) { incq(dst) ; return; }
  /* else */      { addq(dst, value)       ; return; }
}

// 32bit can do a case table jump in one instruction but we no longer allow the base
// to be installed in the Address class
void MacroAssembler::jump(ArrayAddress entry) {
  lea(rscratch1, entry.base());
  Address dispatch = entry.index();
  assert(dispatch._base == noreg, "must be");
  dispatch._base = rscratch1;
  jmp(dispatch);
}

void MacroAssembler::lcmp2int(Register x_hi, Register x_lo, Register y_hi, Register y_lo) {
  ShouldNotReachHere(); // 64bit doesn't use two regs
  cmpq(x_lo, y_lo);
}

void MacroAssembler::lea(Register dst, AddressLiteral src) {
    mov_literal64(dst, (intptr_t)src.target(), src.rspec());
}

void MacroAssembler::lea(Address dst, AddressLiteral adr) {
  mov_literal64(rscratch1, (intptr_t)adr.target(), adr.rspec());
  movptr(dst, rscratch1);
}

void MacroAssembler::leave() {
  // %%% is this really better? Why not on 32bit too?
  emit_int8((unsigned char)0xC9); // LEAVE
}

void MacroAssembler::lneg(Register hi, Register lo) {
  ShouldNotReachHere(); // 64bit doesn't use two regs
  negq(lo);
}

void MacroAssembler::movoop(Register dst, jobject obj) {
  mov_literal64(dst, (intptr_t)obj, oop_Relocation::spec_for_immediate());
}

void MacroAssembler::movoop(Address dst, jobject obj) {
  mov_literal64(rscratch1, (intptr_t)obj, oop_Relocation::spec_for_immediate());
  movq(dst, rscratch1);
}

void MacroAssembler::mov_metadata(Register dst, Metadata* obj) {
  mov_literal64(dst, (intptr_t)obj, metadata_Relocation::spec_for_immediate());
}

void MacroAssembler::mov_metadata(Address dst, Metadata* obj) {
  mov_literal64(rscratch1, (intptr_t)obj, metadata_Relocation::spec_for_immediate());
  movq(dst, rscratch1);
}

void MacroAssembler::movptr(Register dst, AddressLiteral src) {
  if (src.is_lval()) {
    mov_literal64(dst, (intptr_t)src.target(), src.rspec());
  } else {
    if (reachable(src)) {
      movq(dst, as_Address(src));
    } else {
      lea(dst, src);
      movq(dst, Address(dst, 0));
    }
  }
}

void MacroAssembler::movptr(ArrayAddress dst, Register src) {
  movq(as_Address(dst), src);
}

void MacroAssembler::movptr(Register dst, ArrayAddress src) {
  movq(dst, as_Address(src));
}

// src should NEVER be a real pointer. Use AddressLiteral for true pointers
void MacroAssembler::movptr(Address dst, intptr_t src) {
  if (is_simm32(src)) {
    movptr(dst, checked_cast<int32_t>(src));
  } else {
    mov64(rscratch1, src);
    movq(dst, rscratch1);
  }
}

// These are mostly for initializing NULL
void MacroAssembler::movptr(Address dst, int32_t src) {
  movslq(dst, src);
}

void MacroAssembler::pushoop(jobject obj) {
  movoop(rscratch1, obj);
  push(rscratch1);
}

void MacroAssembler::pushklass(Metadata* obj) {
  mov_metadata(rscratch1, obj);
  push(rscratch1);
}

void MacroAssembler::pushptr(AddressLiteral src) {
  lea(rscratch1, src);
  if (src.is_lval()) {
    push(rscratch1);
  } else {
    pushq(Address(rscratch1, 0));
  }
}

void MacroAssembler::reset_last_Java_frame(bool clear_fp) {
  reset_last_Java_frame(r15_thread, clear_fp);
}

void MacroAssembler::set_last_Java_frame(Register last_java_sp,
                                         Register last_java_fp,
                                         address  last_java_pc) {
  vzeroupper();
  // determine last_java_sp register
  if (!last_java_sp->is_valid()) {
    last_java_sp = rsp;
  }

  // last_java_fp is optional
  if (last_java_fp->is_valid()) {
    movptr(Address(r15_thread, JavaThread::last_Java_fp_offset()),
           last_java_fp);
  }

  // last_java_pc is optional
  if (last_java_pc != NULL) {
    Address java_pc(r15_thread,
                    JavaThread::frame_anchor_offset() + JavaFrameAnchor::last_Java_pc_offset());
    lea(rscratch1, InternalAddress(last_java_pc));
    movptr(java_pc, rscratch1);
  }

  movptr(Address(r15_thread, JavaThread::last_Java_sp_offset()), last_java_sp);
}

static void pass_arg0(MacroAssembler* masm, Register arg) {
  if (c_rarg0 != arg ) {
    masm->mov(c_rarg0, arg);
  }
}

static void pass_arg1(MacroAssembler* masm, Register arg) {
  if (c_rarg1 != arg ) {
    masm->mov(c_rarg1, arg);
  }
}

static void pass_arg2(MacroAssembler* masm, Register arg) {
  if (c_rarg2 != arg ) {
    masm->mov(c_rarg2, arg);
  }
}

static void pass_arg3(MacroAssembler* masm, Register arg) {
  if (c_rarg3 != arg ) {
    masm->mov(c_rarg3, arg);
  }
}

void MacroAssembler::stop(const char* msg) {
  if (ShowMessageBoxOnError) {
    address rip = pc();
    pusha(); // get regs on stack
    lea(c_rarg1, InternalAddress(rip));
    movq(c_rarg2, rsp); // pass pointer to regs array
  }
  lea(c_rarg0, ExternalAddress((address) msg));
  andq(rsp, -16); // align stack as required by ABI
  call(RuntimeAddress(CAST_FROM_FN_PTR(address, MacroAssembler::debug64)));
  hlt();
}

void MacroAssembler::warn(const char* msg) {
  push(rbp);
  movq(rbp, rsp);
  andq(rsp, -16);     // align stack as required by push_CPU_state and call
  push_CPU_state();   // keeps alignment at 16 bytes
  lea(c_rarg0, ExternalAddress((address) msg));
  lea(rax, ExternalAddress(CAST_FROM_FN_PTR(address, warning)));
  call(rax);
  pop_CPU_state();
  mov(rsp, rbp);
  pop(rbp);
}

void MacroAssembler::print_state() {
  address rip = pc();
  pusha();            // get regs on stack
  push(rbp);
  movq(rbp, rsp);
  andq(rsp, -16);     // align stack as required by push_CPU_state and call
  push_CPU_state();   // keeps alignment at 16 bytes

  lea(c_rarg0, InternalAddress(rip));
  lea(c_rarg1, Address(rbp, wordSize)); // pass pointer to regs array
  call_VM_leaf(CAST_FROM_FN_PTR(address, MacroAssembler::print_state64), c_rarg0, c_rarg1);

  pop_CPU_state();
  mov(rsp, rbp);
  pop(rbp);
  popa();
}

#ifndef PRODUCT
extern "C" void findpc(intptr_t x);
#endif

void MacroAssembler::debug64(char* msg, int64_t pc, int64_t regs[]) {
  // In order to get locks to work, we need to fake a in_VM state
  if (ShowMessageBoxOnError) {
    JavaThread* thread = JavaThread::current();
    JavaThreadState saved_state = thread->thread_state();
    thread->set_thread_state(_thread_in_vm);
#ifndef PRODUCT
    if (CountBytecodes || TraceBytecodes || StopInterpreterAt) {
      ttyLocker ttyl;
      BytecodeCounter::print();
    }
#endif
    // To see where a verify_oop failed, get $ebx+40/X for this frame.
    // XXX correct this offset for amd64
    // This is the value of eip which points to where verify_oop will return.
    if (os::message_box(msg, "Execution stopped, print registers?")) {
      print_state64(pc, regs);
      BREAKPOINT;
    }
  }
  fatal("DEBUG MESSAGE: %s", msg);
}

void MacroAssembler::print_state64(int64_t pc, int64_t regs[]) {
  ttyLocker ttyl;
  FlagSetting fs(Debugging, true);
  tty->print_cr("rip = 0x%016lx", (intptr_t)pc);
#ifndef PRODUCT
  tty->cr();
  findpc(pc);
  tty->cr();
#endif
#define PRINT_REG(rax, value) \
  { tty->print("%s = ", #rax); os::print_location(tty, value); }
  PRINT_REG(rax, regs[15]);
  PRINT_REG(rbx, regs[12]);
  PRINT_REG(rcx, regs[14]);
  PRINT_REG(rdx, regs[13]);
  PRINT_REG(rdi, regs[8]);
  PRINT_REG(rsi, regs[9]);
  PRINT_REG(rbp, regs[10]);
  // rsp is actually not stored by pusha(), compute the old rsp from regs (rsp after pusha): regs + 16 = old rsp
  PRINT_REG(rsp, (intptr_t)(&regs[16]));
  PRINT_REG(r8 , regs[7]);
  PRINT_REG(r9 , regs[6]);
  PRINT_REG(r10, regs[5]);
  PRINT_REG(r11, regs[4]);
  PRINT_REG(r12, regs[3]);
  PRINT_REG(r13, regs[2]);
  PRINT_REG(r14, regs[1]);
  PRINT_REG(r15, regs[0]);
#undef PRINT_REG
  // Print some words near the top of the stack.
  int64_t* rsp = &regs[16];
  int64_t* dump_sp = rsp;
  for (int col1 = 0; col1 < 8; col1++) {
    tty->print("(rsp+0x%03x) 0x%016lx: ", (int)((intptr_t)dump_sp - (intptr_t)rsp), (intptr_t)dump_sp);
    os::print_location(tty, *dump_sp++);
  }
  for (int row = 0; row < 25; row++) {
    tty->print("(rsp+0x%03x) 0x%016lx: ", (int)((intptr_t)dump_sp - (intptr_t)rsp), (intptr_t)dump_sp);
    for (int col = 0; col < 4; col++) {
      tty->print(" 0x%016lx", (intptr_t)*dump_sp++);
    }
    tty->cr();
  }
  // Print some instructions around pc:
  Disassembler::decode((address)pc-64, (address)pc);
  tty->print_cr("--------");
  Disassembler::decode((address)pc, (address)pc+32);
}

// The java_calling_convention describes stack locations as ideal slots on
// a frame with no abi restrictions. Since we must observe abi restrictions
// (like the placement of the register window) the slots must be biased by
// the following value.
static int reg2offset_in(VMReg r) {
  // Account for saved rbp and return address
  // This should really be in_preserve_stack_slots
  return (r->reg2stack() + 4) * VMRegImpl::stack_slot_size;
}

static int reg2offset_out(VMReg r) {
  return (r->reg2stack() + SharedRuntime::out_preserve_stack_slots()) * VMRegImpl::stack_slot_size;
}

// A long move
void MacroAssembler::long_move(VMRegPair src, VMRegPair dst, Register tmp, int in_stk_bias, int out_stk_bias) {

  // The calling conventions assures us that each VMregpair is either
  // all really one physical register or adjacent stack slots.

  if (src.is_single_phys_reg() ) {
    if (dst.is_single_phys_reg()) {
      if (dst.first() != src.first()) {
        mov(dst.first()->as_Register(), src.first()->as_Register());
      }
    } else {
      assert(dst.is_single_reg(), "not a stack pair: (%s, %s), (%s, %s)",
             src.first()->name(), src.second()->name(), dst.first()->name(), dst.second()->name());
      movq(Address(rsp, reg2offset_out(dst.first()) + out_stk_bias), src.first()->as_Register());
    }
  } else if (dst.is_single_phys_reg()) {
    assert(src.is_single_reg(),  "not a stack pair");
    movq(dst.first()->as_Register(), Address(rbp, reg2offset_in(src.first()) + in_stk_bias));
  } else {
    assert(src.is_single_reg() && dst.is_single_reg(), "not stack pairs");
    movq(tmp, Address(rbp, reg2offset_in(src.first()) + in_stk_bias));
    movq(Address(rsp, reg2offset_out(dst.first()) + out_stk_bias), tmp);
  }
}

// A double move
void MacroAssembler::double_move(VMRegPair src, VMRegPair dst, Register tmp, int in_stk_bias, int out_stk_bias) {

  // The calling conventions assures us that each VMregpair is either
  // all really one physical register or adjacent stack slots.

  if (src.is_single_phys_reg() ) {
    if (dst.is_single_phys_reg()) {
      // In theory these overlap but the ordering is such that this is likely a nop
      if ( src.first() != dst.first()) {
        movdbl(dst.first()->as_XMMRegister(), src.first()->as_XMMRegister());
      }
    } else {
      assert(dst.is_single_reg(), "not a stack pair");
      movdbl(Address(rsp, reg2offset_out(dst.first()) + out_stk_bias), src.first()->as_XMMRegister());
    }
  } else if (dst.is_single_phys_reg()) {
    assert(src.is_single_reg(),  "not a stack pair");
    movdbl(dst.first()->as_XMMRegister(), Address(rbp, reg2offset_in(src.first()) + in_stk_bias));
  } else {
    assert(src.is_single_reg() && dst.is_single_reg(), "not stack pairs");
    movq(tmp, Address(rbp, reg2offset_in(src.first()) + in_stk_bias));
    movq(Address(rsp, reg2offset_out(dst.first()) + out_stk_bias), tmp);
  }
}


// A float arg may have to do float reg int reg conversion
void MacroAssembler::float_move(VMRegPair src, VMRegPair dst, Register tmp, int in_stk_bias, int out_stk_bias) {
  assert(!src.second()->is_valid() && !dst.second()->is_valid(), "bad float_move");

  // The calling conventions assures us that each VMregpair is either
  // all really one physical register or adjacent stack slots.

  if (src.first()->is_stack()) {
    if (dst.first()->is_stack()) {
      movl(tmp, Address(rbp, reg2offset_in(src.first()) + in_stk_bias));
      movptr(Address(rsp, reg2offset_out(dst.first()) + out_stk_bias), tmp);
    } else {
      // stack to reg
      assert(dst.first()->is_XMMRegister(), "only expect xmm registers as parameters");
      movflt(dst.first()->as_XMMRegister(), Address(rbp, reg2offset_in(src.first()) + in_stk_bias));
    }
  } else if (dst.first()->is_stack()) {
    // reg to stack
    assert(src.first()->is_XMMRegister(), "only expect xmm registers as parameters");
    movflt(Address(rsp, reg2offset_out(dst.first()) + out_stk_bias), src.first()->as_XMMRegister());
  } else {
    // reg to reg
    // In theory these overlap but the ordering is such that this is likely a nop
    if ( src.first() != dst.first()) {
      movdbl(dst.first()->as_XMMRegister(),  src.first()->as_XMMRegister());
    }
  }
}

// On 64 bit we will store integer like items to the stack as
// 64 bits items (x86_32/64 abi) even though java would only store
// 32bits for a parameter. On 32bit it will simply be 32 bits
// So this routine will do 32->32 on 32bit and 32->64 on 64bit
void MacroAssembler::move32_64(VMRegPair src, VMRegPair dst, Register tmp, int in_stk_bias, int out_stk_bias) {
  if (src.first()->is_stack()) {
    if (dst.first()->is_stack()) {
      // stack to stack
      movslq(tmp, Address(rbp, reg2offset_in(src.first()) + in_stk_bias));
      movq(Address(rsp, reg2offset_out(dst.first()) + out_stk_bias), tmp);
    } else {
      // stack to reg
      movslq(dst.first()->as_Register(), Address(rbp, reg2offset_in(src.first()) + in_stk_bias));
    }
  } else if (dst.first()->is_stack()) {
    // reg to stack
    // Do we really have to sign extend???
    // __ movslq(src.first()->as_Register(), src.first()->as_Register());
    movq(Address(rsp, reg2offset_out(dst.first()) + out_stk_bias), src.first()->as_Register());
  } else {
    // Do we really have to sign extend???
    // __ movslq(dst.first()->as_Register(), src.first()->as_Register());
    if (dst.first() != src.first()) {
      movq(dst.first()->as_Register(), src.first()->as_Register());
    }
  }
}

void MacroAssembler::move_ptr(VMRegPair src, VMRegPair dst) {
  if (src.first()->is_stack()) {
    if (dst.first()->is_stack()) {
      // stack to stack
      movq(rax, Address(rbp, reg2offset_in(src.first())));
      movq(Address(rsp, reg2offset_out(dst.first())), rax);
    } else {
      // stack to reg
      movq(dst.first()->as_Register(), Address(rbp, reg2offset_in(src.first())));
    }
  } else if (dst.first()->is_stack()) {
    // reg to stack
    movq(Address(rsp, reg2offset_out(dst.first())), src.first()->as_Register());
  } else {
    if (dst.first() != src.first()) {
      movq(dst.first()->as_Register(), src.first()->as_Register());
    }
  }
}

// An oop arg. Must pass a handle not the oop itself
void MacroAssembler::object_move(OopMap* map,
                        int oop_handle_offset,
                        int framesize_in_slots,
                        VMRegPair src,
                        VMRegPair dst,
                        bool is_receiver,
                        int* receiver_offset) {

  // must pass a handle. First figure out the location we use as a handle

  Register rHandle = dst.first()->is_stack() ? rax : dst.first()->as_Register();

  // See if oop is NULL if it is we need no handle

  if (src.first()->is_stack()) {

    // Oop is already on the stack as an argument
    int offset_in_older_frame = src.first()->reg2stack() + SharedRuntime::out_preserve_stack_slots();
    map->set_oop(VMRegImpl::stack2reg(offset_in_older_frame + framesize_in_slots));
    if (is_receiver) {
      *receiver_offset = (offset_in_older_frame + framesize_in_slots) * VMRegImpl::stack_slot_size;
    }

    cmpptr(Address(rbp, reg2offset_in(src.first())), NULL_WORD);
    lea(rHandle, Address(rbp, reg2offset_in(src.first())));
    // conditionally move a NULL
    cmovptr(Assembler::equal, rHandle, Address(rbp, reg2offset_in(src.first())));
  } else {

    // Oop is in a register we must store it to the space we reserve
    // on the stack for oop_handles and pass a handle if oop is non-NULL

    const Register rOop = src.first()->as_Register();
    int oop_slot;
    if (rOop == j_rarg0)
      oop_slot = 0;
    else if (rOop == j_rarg1)
      oop_slot = 1;
    else if (rOop == j_rarg2)
      oop_slot = 2;
    else if (rOop == j_rarg3)
      oop_slot = 3;
    else if (rOop == j_rarg4)
      oop_slot = 4;
    else {
      assert(rOop == j_rarg5, "wrong register");
      oop_slot = 5;
    }

    oop_slot = oop_slot * VMRegImpl::slots_per_word + oop_handle_offset;
    int offset = oop_slot*VMRegImpl::stack_slot_size;

    map->set_oop(VMRegImpl::stack2reg(oop_slot));
    // Store oop in handle area, may be NULL
    movptr(Address(rsp, offset), rOop);
    if (is_receiver) {
      *receiver_offset = offset;
    }

    cmpptr(rOop, NULL_WORD);
    lea(rHandle, Address(rsp, offset));
    // conditionally move a NULL from the handle area where it was just stored
    cmovptr(Assembler::equal, rHandle, Address(rsp, offset));
  }

  // If arg is on the stack then place it otherwise it is already in correct reg.
  if (dst.first()->is_stack()) {
    movptr(Address(rsp, reg2offset_out(dst.first())), rHandle);
  }
}

#endif // _LP64

// Now versions that are common to 32/64 bit

void MacroAssembler::addptr(Register dst, int32_t imm32) {
  LP64_ONLY(addq(dst, imm32)) NOT_LP64(addl(dst, imm32));
}

void MacroAssembler::addptr(Register dst, Register src) {
  LP64_ONLY(addq(dst, src)) NOT_LP64(addl(dst, src));
}

void MacroAssembler::addptr(Address dst, Register src) {
  LP64_ONLY(addq(dst, src)) NOT_LP64(addl(dst, src));
}

void MacroAssembler::addsd(XMMRegister dst, AddressLiteral src, Register rscratch) {
  assert(rscratch != noreg || always_reachable(src), "missing");

  if (reachable(src)) {
    Assembler::addsd(dst, as_Address(src));
  } else {
    lea(rscratch, src);
    Assembler::addsd(dst, Address(rscratch, 0));
  }
}

void MacroAssembler::addss(XMMRegister dst, AddressLiteral src, Register rscratch) {
  assert(rscratch != noreg || always_reachable(src), "missing");

  if (reachable(src)) {
    addss(dst, as_Address(src));
  } else {
    lea(rscratch, src);
    addss(dst, Address(rscratch, 0));
  }
}

void MacroAssembler::addpd(XMMRegister dst, AddressLiteral src, Register rscratch) {
  assert(rscratch != noreg || always_reachable(src), "missing");

  if (reachable(src)) {
    Assembler::addpd(dst, as_Address(src));
  } else {
    lea(rscratch, src);
    Assembler::addpd(dst, Address(rscratch, 0));
  }
}

// See 8273459.  Function for ensuring 64-byte alignment, intended for stubs only.
// Stub code is generated once and never copied.
// NMethods can't use this because they get copied and we can't force alignment > 32 bytes.
void MacroAssembler::align64() {
  align(64, (unsigned long long) pc());
}

void MacroAssembler::align32() {
  align(32, (unsigned long long) pc());
}

void MacroAssembler::align(int modulus) {
  // 8273459: Ensure alignment is possible with current segment alignment
  assert(modulus <= CodeEntryAlignment, "Alignment must be <= CodeEntryAlignment");
  align(modulus, offset());
}

void MacroAssembler::align(int modulus, int target) {
  if (target % modulus != 0) {
    nop(modulus - (target % modulus));
  }
}

void MacroAssembler::push_f(XMMRegister r) {
  subptr(rsp, wordSize);
  movflt(Address(rsp, 0), r);
}

void MacroAssembler::pop_f(XMMRegister r) {
  movflt(r, Address(rsp, 0));
  addptr(rsp, wordSize);
}

void MacroAssembler::push_d(XMMRegister r) {
  subptr(rsp, 2 * wordSize);
  movdbl(Address(rsp, 0), r);
}

void MacroAssembler::pop_d(XMMRegister r) {
  movdbl(r, Address(rsp, 0));
  addptr(rsp, 2 * Interpreter::stackElementSize);
}

void MacroAssembler::andpd(XMMRegister dst, AddressLiteral src, Register scratch_reg) {
  // Used in sign-masking with aligned address.
  assert((UseAVX > 0) || (((intptr_t)src.target() & 15) == 0), "SSE mode requires address alignment 16 bytes");
  if (reachable(src)) {
    Assembler::andpd(dst, as_Address(src));
  } else {
    lea(scratch_reg, src);
    Assembler::andpd(dst, Address(scratch_reg, 0));
  }
}

void MacroAssembler::andps(XMMRegister dst, AddressLiteral src, Register scratch_reg) {
  // Used in sign-masking with aligned address.
  assert((UseAVX > 0) || (((intptr_t)src.target() & 15) == 0), "SSE mode requires address alignment 16 bytes");
  if (reachable(src)) {
    Assembler::andps(dst, as_Address(src));
  } else {
    lea(scratch_reg, src);
    Assembler::andps(dst, Address(scratch_reg, 0));
  }
}

void MacroAssembler::andptr(Register dst, int32_t imm32) {
  LP64_ONLY(andq(dst, imm32)) NOT_LP64(andl(dst, imm32));
}

void MacroAssembler::atomic_incl(Address counter_addr) {
  lock();
  incrementl(counter_addr);
}

void MacroAssembler::atomic_incl(AddressLiteral counter_addr, Register scr) {
  if (reachable(counter_addr)) {
    atomic_incl(as_Address(counter_addr));
  } else {
    lea(scr, counter_addr);
    atomic_incl(Address(scr, 0));
  }
}

#ifdef _LP64
void MacroAssembler::atomic_incq(Address counter_addr) {
  lock();
  incrementq(counter_addr);
}

void MacroAssembler::atomic_incq(AddressLiteral counter_addr, Register scr) {
  if (reachable(counter_addr)) {
    atomic_incq(as_Address(counter_addr));
  } else {
    lea(scr, counter_addr);
    atomic_incq(Address(scr, 0));
  }
}
#endif

// Writes to stack successive pages until offset reached to check for
// stack overflow + shadow pages.  This clobbers tmp.
void MacroAssembler::bang_stack_size(Register size, Register tmp) {
  movptr(tmp, rsp);
  // Bang stack for total size given plus shadow page size.
  // Bang one page at a time because large size can bang beyond yellow and
  // red zones.
  Label loop;
  bind(loop);
  movl(Address(tmp, (-os::vm_page_size())), size );
  subptr(tmp, os::vm_page_size());
  subl(size, os::vm_page_size());
  jcc(Assembler::greater, loop);

  // Bang down shadow pages too.
  // At this point, (tmp-0) is the last address touched, so don't
  // touch it again.  (It was touched as (tmp-pagesize) but then tmp
  // was post-decremented.)  Skip this address by starting at i=1, and
  // touch a few more pages below.  N.B.  It is important to touch all
  // the way down including all pages in the shadow zone.
  for (int i = 1; i < ((int)StackOverflow::stack_shadow_zone_size() / os::vm_page_size()); i++) {
    // this could be any sized move but this is can be a debugging crumb
    // so the bigger the better.
    movptr(Address(tmp, (-i*os::vm_page_size())), size );
  }
}

void MacroAssembler::reserved_stack_check() {
    // testing if reserved zone needs to be enabled
    Label no_reserved_zone_enabling;
    Register thread = NOT_LP64(rsi) LP64_ONLY(r15_thread);
    NOT_LP64(get_thread(rsi);)

    cmpptr(rsp, Address(thread, JavaThread::reserved_stack_activation_offset()));
    jcc(Assembler::below, no_reserved_zone_enabling);

    call_VM_leaf(CAST_FROM_FN_PTR(address, SharedRuntime::enable_stack_reserved_zone), thread);
    jump(RuntimeAddress(StubRoutines::throw_delayed_StackOverflowError_entry()));
    should_not_reach_here();

    bind(no_reserved_zone_enabling);
}

void MacroAssembler::c2bool(Register x) {
  // implements x == 0 ? 0 : 1
  // note: must only look at least-significant byte of x
  //       since C-style booleans are stored in one byte
  //       only! (was bug)
  andl(x, 0xFF);
  setb(Assembler::notZero, x);
}

// Wouldn't need if AddressLiteral version had new name
void MacroAssembler::call(Label& L, relocInfo::relocType rtype) {
  Assembler::call(L, rtype);
}

void MacroAssembler::call(Register entry) {
  Assembler::call(entry);
}

void MacroAssembler::call(AddressLiteral entry) {
  if (reachable(entry)) {
    Assembler::call_literal(entry.target(), entry.rspec());
  } else {
    lea(rscratch1, entry);
    Assembler::call(rscratch1);
  }
}

void MacroAssembler::ic_call(address entry, jint method_index) {
  RelocationHolder rh = virtual_call_Relocation::spec(pc(), method_index);
  movptr(rax, (intptr_t)Universe::non_oop_word());
  call(AddressLiteral(entry, rh));
}

void MacroAssembler::emit_static_call_stub() {
  // Static stub relocation also tags the Method* in the code-stream.
  mov_metadata(rbx, (Metadata*) NULL);  // Method is zapped till fixup time.
  // This is recognized as unresolved by relocs/nativeinst/ic code.
  jump(RuntimeAddress(pc()));
}

// Implementation of call_VM versions

void MacroAssembler::call_VM(Register oop_result,
                             address entry_point,
                             bool check_exceptions) {
  Label C, E;
  call(C, relocInfo::none);
  jmp(E);

  bind(C);
  call_VM_helper(oop_result, entry_point, 0, check_exceptions);
  ret(0);

  bind(E);
}

void MacroAssembler::call_VM(Register oop_result,
                             address entry_point,
                             Register arg_1,
                             bool check_exceptions) {
  Label C, E;
  call(C, relocInfo::none);
  jmp(E);

  bind(C);
  pass_arg1(this, arg_1);
  call_VM_helper(oop_result, entry_point, 1, check_exceptions);
  ret(0);

  bind(E);
}

void MacroAssembler::call_VM(Register oop_result,
                             address entry_point,
                             Register arg_1,
                             Register arg_2,
                             bool check_exceptions) {
  Label C, E;
  call(C, relocInfo::none);
  jmp(E);

  bind(C);

  LP64_ONLY(assert(arg_1 != c_rarg2, "smashed arg"));

  pass_arg2(this, arg_2);
  pass_arg1(this, arg_1);
  call_VM_helper(oop_result, entry_point, 2, check_exceptions);
  ret(0);

  bind(E);
}

void MacroAssembler::call_VM(Register oop_result,
                             address entry_point,
                             Register arg_1,
                             Register arg_2,
                             Register arg_3,
                             bool check_exceptions) {
  Label C, E;
  call(C, relocInfo::none);
  jmp(E);

  bind(C);

  LP64_ONLY(assert(arg_1 != c_rarg3, "smashed arg"));
  LP64_ONLY(assert(arg_2 != c_rarg3, "smashed arg"));
  pass_arg3(this, arg_3);

  LP64_ONLY(assert(arg_1 != c_rarg2, "smashed arg"));
  pass_arg2(this, arg_2);

  pass_arg1(this, arg_1);
  call_VM_helper(oop_result, entry_point, 3, check_exceptions);
  ret(0);

  bind(E);
}

void MacroAssembler::call_VM(Register oop_result,
                             Register last_java_sp,
                             address entry_point,
                             int number_of_arguments,
                             bool check_exceptions) {
  Register thread = LP64_ONLY(r15_thread) NOT_LP64(noreg);
  call_VM_base(oop_result, thread, last_java_sp, entry_point, number_of_arguments, check_exceptions);
}

void MacroAssembler::call_VM(Register oop_result,
                             Register last_java_sp,
                             address entry_point,
                             Register arg_1,
                             bool check_exceptions) {
  pass_arg1(this, arg_1);
  call_VM(oop_result, last_java_sp, entry_point, 1, check_exceptions);
}

void MacroAssembler::call_VM(Register oop_result,
                             Register last_java_sp,
                             address entry_point,
                             Register arg_1,
                             Register arg_2,
                             bool check_exceptions) {

  LP64_ONLY(assert(arg_1 != c_rarg2, "smashed arg"));
  pass_arg2(this, arg_2);
  pass_arg1(this, arg_1);
  call_VM(oop_result, last_java_sp, entry_point, 2, check_exceptions);
}

void MacroAssembler::call_VM(Register oop_result,
                             Register last_java_sp,
                             address entry_point,
                             Register arg_1,
                             Register arg_2,
                             Register arg_3,
                             bool check_exceptions) {
  LP64_ONLY(assert(arg_1 != c_rarg3, "smashed arg"));
  LP64_ONLY(assert(arg_2 != c_rarg3, "smashed arg"));
  pass_arg3(this, arg_3);
  LP64_ONLY(assert(arg_1 != c_rarg2, "smashed arg"));
  pass_arg2(this, arg_2);
  pass_arg1(this, arg_1);
  call_VM(oop_result, last_java_sp, entry_point, 3, check_exceptions);
}

void MacroAssembler::super_call_VM(Register oop_result,
                                   Register last_java_sp,
                                   address entry_point,
                                   int number_of_arguments,
                                   bool check_exceptions) {
  Register thread = LP64_ONLY(r15_thread) NOT_LP64(noreg);
  MacroAssembler::call_VM_base(oop_result, thread, last_java_sp, entry_point, number_of_arguments, check_exceptions);
}

void MacroAssembler::super_call_VM(Register oop_result,
                                   Register last_java_sp,
                                   address entry_point,
                                   Register arg_1,
                                   bool check_exceptions) {
  pass_arg1(this, arg_1);
  super_call_VM(oop_result, last_java_sp, entry_point, 1, check_exceptions);
}

void MacroAssembler::super_call_VM(Register oop_result,
                                   Register last_java_sp,
                                   address entry_point,
                                   Register arg_1,
                                   Register arg_2,
                                   bool check_exceptions) {

  LP64_ONLY(assert(arg_1 != c_rarg2, "smashed arg"));
  pass_arg2(this, arg_2);
  pass_arg1(this, arg_1);
  super_call_VM(oop_result, last_java_sp, entry_point, 2, check_exceptions);
}

void MacroAssembler::super_call_VM(Register oop_result,
                                   Register last_java_sp,
                                   address entry_point,
                                   Register arg_1,
                                   Register arg_2,
                                   Register arg_3,
                                   bool check_exceptions) {
  LP64_ONLY(assert(arg_1 != c_rarg3, "smashed arg"));
  LP64_ONLY(assert(arg_2 != c_rarg3, "smashed arg"));
  pass_arg3(this, arg_3);
  LP64_ONLY(assert(arg_1 != c_rarg2, "smashed arg"));
  pass_arg2(this, arg_2);
  pass_arg1(this, arg_1);
  super_call_VM(oop_result, last_java_sp, entry_point, 3, check_exceptions);
}

void MacroAssembler::call_VM_base(Register oop_result,
                                  Register java_thread,
                                  Register last_java_sp,
                                  address  entry_point,
                                  int      number_of_arguments,
                                  bool     check_exceptions) {
  // determine java_thread register
  if (!java_thread->is_valid()) {
#ifdef _LP64
    java_thread = r15_thread;
#else
    java_thread = rdi;
    get_thread(java_thread);
#endif // LP64
  }
  // determine last_java_sp register
  if (!last_java_sp->is_valid()) {
    last_java_sp = rsp;
  }
  // debugging support
  assert(number_of_arguments >= 0   , "cannot have negative number of arguments");
  LP64_ONLY(assert(java_thread == r15_thread, "unexpected register"));
#ifdef ASSERT
  // TraceBytecodes does not use r12 but saves it over the call, so don't verify
  // r12 is the heapbase.
  LP64_ONLY(if (UseCompressedOops && !TraceBytecodes) verify_heapbase("call_VM_base: heap base corrupted?");)
#endif // ASSERT

  assert(java_thread != oop_result  , "cannot use the same register for java_thread & oop_result");
  assert(java_thread != last_java_sp, "cannot use the same register for java_thread & last_java_sp");

  // push java thread (becomes first argument of C function)

  NOT_LP64(push(java_thread); number_of_arguments++);
  LP64_ONLY(mov(c_rarg0, r15_thread));

  // set last Java frame before call
  assert(last_java_sp != rbp, "can't use ebp/rbp");

  // Only interpreter should have to set fp
  set_last_Java_frame(java_thread, last_java_sp, rbp, NULL);

  // do the call, remove parameters
  MacroAssembler::call_VM_leaf_base(entry_point, number_of_arguments);

  // restore the thread (cannot use the pushed argument since arguments
  // may be overwritten by C code generated by an optimizing compiler);
  // however can use the register value directly if it is callee saved.
  if (LP64_ONLY(true ||) java_thread == rdi || java_thread == rsi) {
    // rdi & rsi (also r15) are callee saved -> nothing to do
#ifdef ASSERT
    guarantee(java_thread != rax, "change this code");
    push(rax);
    { Label L;
      get_thread(rax);
      cmpptr(java_thread, rax);
      jcc(Assembler::equal, L);
      STOP("MacroAssembler::call_VM_base: rdi not callee saved?");
      bind(L);
    }
    pop(rax);
#endif
  } else {
    get_thread(java_thread);
  }
  // reset last Java frame
  // Only interpreter should have to clear fp
  reset_last_Java_frame(java_thread, true);

   // C++ interp handles this in the interpreter
  check_and_handle_popframe(java_thread);
  check_and_handle_earlyret(java_thread);

  if (check_exceptions) {
    // check for pending exceptions (java_thread is set upon return)
    cmpptr(Address(java_thread, Thread::pending_exception_offset()), NULL_WORD);
#ifndef _LP64
    jump_cc(Assembler::notEqual,
            RuntimeAddress(StubRoutines::forward_exception_entry()));
#else
    // This used to conditionally jump to forward_exception however it is
    // possible if we relocate that the branch will not reach. So we must jump
    // around so we can always reach

    Label ok;
    jcc(Assembler::equal, ok);
    jump(RuntimeAddress(StubRoutines::forward_exception_entry()));
    bind(ok);
#endif // LP64
  }

  // get oop result if there is one and reset the value in the thread
  if (oop_result->is_valid()) {
    get_vm_result(oop_result, java_thread);
  }
}

void MacroAssembler::call_VM_helper(Register oop_result, address entry_point, int number_of_arguments, bool check_exceptions) {

  // Calculate the value for last_Java_sp
  // somewhat subtle. call_VM does an intermediate call
  // which places a return address on the stack just under the
  // stack pointer as the user finished with it. This allows
  // use to retrieve last_Java_pc from last_Java_sp[-1].
  // On 32bit we then have to push additional args on the stack to accomplish
  // the actual requested call. On 64bit call_VM only can use register args
  // so the only extra space is the return address that call_VM created.
  // This hopefully explains the calculations here.

#ifdef _LP64
  // We've pushed one address, correct last_Java_sp
  lea(rax, Address(rsp, wordSize));
#else
  lea(rax, Address(rsp, (1 + number_of_arguments) * wordSize));
#endif // LP64

  call_VM_base(oop_result, noreg, rax, entry_point, number_of_arguments, check_exceptions);

}

// Use this method when MacroAssembler version of call_VM_leaf_base() should be called from Interpreter.
void MacroAssembler::call_VM_leaf0(address entry_point) {
  MacroAssembler::call_VM_leaf_base(entry_point, 0);
}

void MacroAssembler::call_VM_leaf(address entry_point, int number_of_arguments) {
  call_VM_leaf_base(entry_point, number_of_arguments);
}

void MacroAssembler::call_VM_leaf(address entry_point, Register arg_0) {
  pass_arg0(this, arg_0);
  call_VM_leaf(entry_point, 1);
}

void MacroAssembler::call_VM_leaf(address entry_point, Register arg_0, Register arg_1) {

  LP64_ONLY(assert(arg_0 != c_rarg1, "smashed arg"));
  pass_arg1(this, arg_1);
  pass_arg0(this, arg_0);
  call_VM_leaf(entry_point, 2);
}

void MacroAssembler::call_VM_leaf(address entry_point, Register arg_0, Register arg_1, Register arg_2) {
  LP64_ONLY(assert(arg_0 != c_rarg2, "smashed arg"));
  LP64_ONLY(assert(arg_1 != c_rarg2, "smashed arg"));
  pass_arg2(this, arg_2);
  LP64_ONLY(assert(arg_0 != c_rarg1, "smashed arg"));
  pass_arg1(this, arg_1);
  pass_arg0(this, arg_0);
  call_VM_leaf(entry_point, 3);
}

void MacroAssembler::call_VM_leaf(address entry_point, Register arg_0, Register arg_1, Register arg_2, Register arg_3) {
  LP64_ONLY(assert(arg_0 != c_rarg3, "smashed arg"));
  LP64_ONLY(assert(arg_1 != c_rarg3, "smashed arg"));
  LP64_ONLY(assert(arg_2 != c_rarg3, "smashed arg"));
  pass_arg3(this, arg_3);
  LP64_ONLY(assert(arg_0 != c_rarg2, "smashed arg"));
  LP64_ONLY(assert(arg_1 != c_rarg2, "smashed arg"));
  pass_arg2(this, arg_2);
  LP64_ONLY(assert(arg_0 != c_rarg1, "smashed arg"));
  pass_arg1(this, arg_1);
  pass_arg0(this, arg_0);
  call_VM_leaf(entry_point, 3);
}

void MacroAssembler::super_call_VM_leaf(address entry_point, Register arg_0) {
  pass_arg0(this, arg_0);
  MacroAssembler::call_VM_leaf_base(entry_point, 1);
}

void MacroAssembler::super_call_VM_leaf(address entry_point, Register arg_0, Register arg_1) {

  LP64_ONLY(assert(arg_0 != c_rarg1, "smashed arg"));
  pass_arg1(this, arg_1);
  pass_arg0(this, arg_0);
  MacroAssembler::call_VM_leaf_base(entry_point, 2);
}

void MacroAssembler::super_call_VM_leaf(address entry_point, Register arg_0, Register arg_1, Register arg_2) {
  LP64_ONLY(assert(arg_0 != c_rarg2, "smashed arg"));
  LP64_ONLY(assert(arg_1 != c_rarg2, "smashed arg"));
  pass_arg2(this, arg_2);
  LP64_ONLY(assert(arg_0 != c_rarg1, "smashed arg"));
  pass_arg1(this, arg_1);
  pass_arg0(this, arg_0);
  MacroAssembler::call_VM_leaf_base(entry_point, 3);
}

void MacroAssembler::super_call_VM_leaf(address entry_point, Register arg_0, Register arg_1, Register arg_2, Register arg_3) {
  LP64_ONLY(assert(arg_0 != c_rarg3, "smashed arg"));
  LP64_ONLY(assert(arg_1 != c_rarg3, "smashed arg"));
  LP64_ONLY(assert(arg_2 != c_rarg3, "smashed arg"));
  pass_arg3(this, arg_3);
  LP64_ONLY(assert(arg_0 != c_rarg2, "smashed arg"));
  LP64_ONLY(assert(arg_1 != c_rarg2, "smashed arg"));
  pass_arg2(this, arg_2);
  LP64_ONLY(assert(arg_0 != c_rarg1, "smashed arg"));
  pass_arg1(this, arg_1);
  pass_arg0(this, arg_0);
  MacroAssembler::call_VM_leaf_base(entry_point, 4);
}

void MacroAssembler::get_vm_result(Register oop_result, Register java_thread) {
  movptr(oop_result, Address(java_thread, JavaThread::vm_result_offset()));
  movptr(Address(java_thread, JavaThread::vm_result_offset()), NULL_WORD);
  verify_oop_msg(oop_result, "broken oop in call_VM_base");
}

void MacroAssembler::get_vm_result_2(Register metadata_result, Register java_thread) {
  movptr(metadata_result, Address(java_thread, JavaThread::vm_result_2_offset()));
  movptr(Address(java_thread, JavaThread::vm_result_2_offset()), NULL_WORD);
}

void MacroAssembler::check_and_handle_earlyret(Register java_thread) {
}

void MacroAssembler::check_and_handle_popframe(Register java_thread) {
}

void MacroAssembler::cmp32(AddressLiteral src1, int32_t imm) {
  if (reachable(src1)) {
    cmpl(as_Address(src1), imm);
  } else {
    lea(rscratch1, src1);
    cmpl(Address(rscratch1, 0), imm);
  }
}

void MacroAssembler::cmp32(Register src1, AddressLiteral src2) {
  assert(!src2.is_lval(), "use cmpptr");
  if (reachable(src2)) {
    cmpl(src1, as_Address(src2));
  } else {
    lea(rscratch1, src2);
    cmpl(src1, Address(rscratch1, 0));
  }
}

void MacroAssembler::cmp32(Register src1, int32_t imm) {
  Assembler::cmpl(src1, imm);
}

void MacroAssembler::cmp32(Register src1, Address src2) {
  Assembler::cmpl(src1, src2);
}

void MacroAssembler::cmpsd2int(XMMRegister opr1, XMMRegister opr2, Register dst, bool unordered_is_less) {
  ucomisd(opr1, opr2);

  Label L;
  if (unordered_is_less) {
    movl(dst, -1);
    jcc(Assembler::parity, L);
    jcc(Assembler::below , L);
    movl(dst, 0);
    jcc(Assembler::equal , L);
    increment(dst);
  } else { // unordered is greater
    movl(dst, 1);
    jcc(Assembler::parity, L);
    jcc(Assembler::above , L);
    movl(dst, 0);
    jcc(Assembler::equal , L);
    decrementl(dst);
  }
  bind(L);
}

void MacroAssembler::cmpss2int(XMMRegister opr1, XMMRegister opr2, Register dst, bool unordered_is_less) {
  ucomiss(opr1, opr2);

  Label L;
  if (unordered_is_less) {
    movl(dst, -1);
    jcc(Assembler::parity, L);
    jcc(Assembler::below , L);
    movl(dst, 0);
    jcc(Assembler::equal , L);
    increment(dst);
  } else { // unordered is greater
    movl(dst, 1);
    jcc(Assembler::parity, L);
    jcc(Assembler::above , L);
    movl(dst, 0);
    jcc(Assembler::equal , L);
    decrementl(dst);
  }
  bind(L);
}


void MacroAssembler::cmp8(AddressLiteral src1, int imm) {
  if (reachable(src1)) {
    cmpb(as_Address(src1), imm);
  } else {
    lea(rscratch1, src1);
    cmpb(Address(rscratch1, 0), imm);
  }
}

void MacroAssembler::cmpptr(Register src1, AddressLiteral src2) {
#ifdef _LP64
  if (src2.is_lval()) {
    movptr(rscratch1, src2);
    Assembler::cmpq(src1, rscratch1);
  } else if (reachable(src2)) {
    cmpq(src1, as_Address(src2));
  } else {
    lea(rscratch1, src2);
    Assembler::cmpq(src1, Address(rscratch1, 0));
  }
#else
  if (src2.is_lval()) {
    cmp_literal32(src1, (int32_t)src2.target(), src2.rspec());
  } else {
    cmpl(src1, as_Address(src2));
  }
#endif // _LP64
}

void MacroAssembler::cmpptr(Address src1, AddressLiteral src2) {
  assert(src2.is_lval(), "not a mem-mem compare");
#ifdef _LP64
  // moves src2's literal address
  movptr(rscratch1, src2);
  Assembler::cmpq(src1, rscratch1);
#else
  cmp_literal32(src1, (int32_t)src2.target(), src2.rspec());
#endif // _LP64
}

void MacroAssembler::cmpoop(Register src1, Register src2) {
  cmpptr(src1, src2);
}

void MacroAssembler::cmpoop(Register src1, Address src2) {
  cmpptr(src1, src2);
}

#ifdef _LP64
void MacroAssembler::cmpoop(Register src1, jobject src2) {
  movoop(rscratch1, src2);
  cmpptr(src1, rscratch1);
}
#endif

void MacroAssembler::locked_cmpxchgptr(Register reg, AddressLiteral adr) {
  if (reachable(adr)) {
    lock();
    cmpxchgptr(reg, as_Address(adr));
  } else {
    lea(rscratch1, adr);
    lock();
    cmpxchgptr(reg, Address(rscratch1, 0));
  }
}

void MacroAssembler::cmpxchgptr(Register reg, Address adr) {
  LP64_ONLY(cmpxchgq(reg, adr)) NOT_LP64(cmpxchgl(reg, adr));
}

void MacroAssembler::comisd(XMMRegister dst, AddressLiteral src) {
  if (reachable(src)) {
    Assembler::comisd(dst, as_Address(src));
  } else {
    lea(rscratch1, src);
    Assembler::comisd(dst, Address(rscratch1, 0));
  }
}

void MacroAssembler::comiss(XMMRegister dst, AddressLiteral src) {
  if (reachable(src)) {
    Assembler::comiss(dst, as_Address(src));
  } else {
    lea(rscratch1, src);
    Assembler::comiss(dst, Address(rscratch1, 0));
  }
}


void MacroAssembler::cond_inc32(Condition cond, AddressLiteral counter_addr) {
  Condition negated_cond = negate_condition(cond);
  Label L;
  jcc(negated_cond, L);
  pushf(); // Preserve flags
  atomic_incl(counter_addr);
  popf();
  bind(L);
}

int MacroAssembler::corrected_idivl(Register reg) {
  // Full implementation of Java idiv and irem; checks for
  // special case as described in JVM spec., p.243 & p.271.
  // The function returns the (pc) offset of the idivl
  // instruction - may be needed for implicit exceptions.
  //
  //         normal case                           special case
  //
  // input : rax,: dividend                         min_int
  //         reg: divisor   (may not be rax,/rdx)   -1
  //
  // output: rax,: quotient  (= rax, idiv reg)       min_int
  //         rdx: remainder (= rax, irem reg)       0
  assert(reg != rax && reg != rdx, "reg cannot be rax, or rdx register");
  const int min_int = 0x80000000;
  Label normal_case, special_case;

  // check for special case
  cmpl(rax, min_int);
  jcc(Assembler::notEqual, normal_case);
  xorl(rdx, rdx); // prepare rdx for possible special case (where remainder = 0)
  cmpl(reg, -1);
  jcc(Assembler::equal, special_case);

  // handle normal case
  bind(normal_case);
  cdql();
  int idivl_offset = offset();
  idivl(reg);

  // normal and special case exit
  bind(special_case);

  return idivl_offset;
}



void MacroAssembler::decrementl(Register reg, int value) {
  if (value == min_jint) {subl(reg, value) ; return; }
  if (value <  0) { incrementl(reg, -value); return; }
  if (value == 0) {                        ; return; }
  if (value == 1 && UseIncDec) { decl(reg) ; return; }
  /* else */      { subl(reg, value)       ; return; }
}

void MacroAssembler::decrementl(Address dst, int value) {
  if (value == min_jint) {subl(dst, value) ; return; }
  if (value <  0) { incrementl(dst, -value); return; }
  if (value == 0) {                        ; return; }
  if (value == 1 && UseIncDec) { decl(dst) ; return; }
  /* else */      { subl(dst, value)       ; return; }
}

void MacroAssembler::division_with_shift (Register reg, int shift_value) {
  assert(shift_value > 0, "illegal shift value");
  Label _is_positive;
  testl (reg, reg);
  jcc (Assembler::positive, _is_positive);
  int offset = (1 << shift_value) - 1 ;

  if (offset == 1) {
    incrementl(reg);
  } else {
    addl(reg, offset);
  }

  bind (_is_positive);
  sarl(reg, shift_value);
}

void MacroAssembler::divsd(XMMRegister dst, AddressLiteral src) {
  if (reachable(src)) {
    Assembler::divsd(dst, as_Address(src));
  } else {
    lea(rscratch1, src);
    Assembler::divsd(dst, Address(rscratch1, 0));
  }
}

void MacroAssembler::divss(XMMRegister dst, AddressLiteral src) {
  if (reachable(src)) {
    Assembler::divss(dst, as_Address(src));
  } else {
    lea(rscratch1, src);
    Assembler::divss(dst, Address(rscratch1, 0));
  }
}

void MacroAssembler::enter() {
  push(rbp);
  mov(rbp, rsp);
}

void MacroAssembler::post_call_nop() {
  if (!Continuations::enabled()) {
    return;
  }
  InstructionMark im(this);
  relocate(post_call_nop_Relocation::spec());
  emit_int8((int8_t)0x0f);
  emit_int8((int8_t)0x1f);
  emit_int8((int8_t)0x84);
  emit_int8((int8_t)0x00);
  emit_int32(0x00);
}

// A 5 byte nop that is safe for patching (see patch_verified_entry)
void MacroAssembler::fat_nop() {
  if (UseAddressNop) {
    addr_nop_5();
  } else {
    emit_int8((int8_t)0x26); // es:
    emit_int8((int8_t)0x2e); // cs:
    emit_int8((int8_t)0x64); // fs:
    emit_int8((int8_t)0x65); // gs:
    emit_int8((int8_t)0x90);
  }
}

#ifndef _LP64
void MacroAssembler::fcmp(Register tmp) {
  fcmp(tmp, 1, true, true);
}

void MacroAssembler::fcmp(Register tmp, int index, bool pop_left, bool pop_right) {
  assert(!pop_right || pop_left, "usage error");
  if (VM_Version::supports_cmov()) {
    assert(tmp == noreg, "unneeded temp");
    if (pop_left) {
      fucomip(index);
    } else {
      fucomi(index);
    }
    if (pop_right) {
      fpop();
    }
  } else {
    assert(tmp != noreg, "need temp");
    if (pop_left) {
      if (pop_right) {
        fcompp();
      } else {
        fcomp(index);
      }
    } else {
      fcom(index);
    }
    // convert FPU condition into eflags condition via rax,
    save_rax(tmp);
    fwait(); fnstsw_ax();
    sahf();
    restore_rax(tmp);
  }
  // condition codes set as follows:
  //
  // CF (corresponds to C0) if x < y
  // PF (corresponds to C2) if unordered
  // ZF (corresponds to C3) if x = y
}

void MacroAssembler::fcmp2int(Register dst, bool unordered_is_less) {
  fcmp2int(dst, unordered_is_less, 1, true, true);
}

void MacroAssembler::fcmp2int(Register dst, bool unordered_is_less, int index, bool pop_left, bool pop_right) {
  fcmp(VM_Version::supports_cmov() ? noreg : dst, index, pop_left, pop_right);
  Label L;
  if (unordered_is_less) {
    movl(dst, -1);
    jcc(Assembler::parity, L);
    jcc(Assembler::below , L);
    movl(dst, 0);
    jcc(Assembler::equal , L);
    increment(dst);
  } else { // unordered is greater
    movl(dst, 1);
    jcc(Assembler::parity, L);
    jcc(Assembler::above , L);
    movl(dst, 0);
    jcc(Assembler::equal , L);
    decrementl(dst);
  }
  bind(L);
}

void MacroAssembler::fld_d(AddressLiteral src) {
  fld_d(as_Address(src));
}

void MacroAssembler::fld_s(AddressLiteral src) {
  fld_s(as_Address(src));
}

void MacroAssembler::fldcw(AddressLiteral src) {
  Assembler::fldcw(as_Address(src));
}

void MacroAssembler::fpop() {
  ffree();
  fincstp();
}

void MacroAssembler::fremr(Register tmp) {
  save_rax(tmp);
  { Label L;
    bind(L);
    fprem();
    fwait(); fnstsw_ax();
    sahf();
    jcc(Assembler::parity, L);
  }
  restore_rax(tmp);
  // Result is in ST0.
  // Note: fxch & fpop to get rid of ST1
  // (otherwise FPU stack could overflow eventually)
  fxch(1);
  fpop();
}

void MacroAssembler::empty_FPU_stack() {
  if (VM_Version::supports_mmx()) {
    emms();
  } else {
    for (int i = 8; i-- > 0; ) ffree(i);
  }
}
#endif // !LP64

void MacroAssembler::mulpd(XMMRegister dst, AddressLiteral src, Register rscratch) {
  assert(rscratch != noreg || always_reachable(src), "missing");
  if (reachable(src)) {
    Assembler::mulpd(dst, as_Address(src));
  } else {
    lea(rscratch, src);
    Assembler::mulpd(dst, Address(rscratch, 0));
  }
}

void MacroAssembler::load_float(Address src) {
#ifdef _LP64
  movflt(xmm0, src);
#else
  if (UseSSE >= 1) {
    movflt(xmm0, src);
  } else {
    fld_s(src);
  }
#endif // LP64
}

void MacroAssembler::store_float(Address dst) {
#ifdef _LP64
  movflt(dst, xmm0);
#else
  if (UseSSE >= 1) {
    movflt(dst, xmm0);
  } else {
    fstp_s(dst);
  }
#endif // LP64
}

void MacroAssembler::load_double(Address src) {
#ifdef _LP64
  movdbl(xmm0, src);
#else
  if (UseSSE >= 2) {
    movdbl(xmm0, src);
  } else {
    fld_d(src);
  }
#endif // LP64
}

void MacroAssembler::store_double(Address dst) {
#ifdef _LP64
  movdbl(dst, xmm0);
#else
  if (UseSSE >= 2) {
    movdbl(dst, xmm0);
  } else {
    fstp_d(dst);
  }
#endif // LP64
}

// dst = c = a * b + c
void MacroAssembler::fmad(XMMRegister dst, XMMRegister a, XMMRegister b, XMMRegister c) {
  Assembler::vfmadd231sd(c, a, b);
  if (dst != c) {
    movdbl(dst, c);
  }
}

// dst = c = a * b + c
void MacroAssembler::fmaf(XMMRegister dst, XMMRegister a, XMMRegister b, XMMRegister c) {
  Assembler::vfmadd231ss(c, a, b);
  if (dst != c) {
    movflt(dst, c);
  }
}

// dst = c = a * b + c
void MacroAssembler::vfmad(XMMRegister dst, XMMRegister a, XMMRegister b, XMMRegister c, int vector_len) {
  Assembler::vfmadd231pd(c, a, b, vector_len);
  if (dst != c) {
    vmovdqu(dst, c);
  }
}

// dst = c = a * b + c
void MacroAssembler::vfmaf(XMMRegister dst, XMMRegister a, XMMRegister b, XMMRegister c, int vector_len) {
  Assembler::vfmadd231ps(c, a, b, vector_len);
  if (dst != c) {
    vmovdqu(dst, c);
  }
}

// dst = c = a * b + c
void MacroAssembler::vfmad(XMMRegister dst, XMMRegister a, Address b, XMMRegister c, int vector_len) {
  Assembler::vfmadd231pd(c, a, b, vector_len);
  if (dst != c) {
    vmovdqu(dst, c);
  }
}

// dst = c = a * b + c
void MacroAssembler::vfmaf(XMMRegister dst, XMMRegister a, Address b, XMMRegister c, int vector_len) {
  Assembler::vfmadd231ps(c, a, b, vector_len);
  if (dst != c) {
    vmovdqu(dst, c);
  }
}

void MacroAssembler::incrementl(AddressLiteral dst) {
  if (reachable(dst)) {
    incrementl(as_Address(dst));
  } else {
    lea(rscratch1, dst);
    incrementl(Address(rscratch1, 0));
  }
}

void MacroAssembler::incrementl(ArrayAddress dst) {
  incrementl(as_Address(dst));
}

void MacroAssembler::incrementl(Register reg, int value) {
  if (value == min_jint) {addl(reg, value) ; return; }
  if (value <  0) { decrementl(reg, -value); return; }
  if (value == 0) {                        ; return; }
  if (value == 1 && UseIncDec) { incl(reg) ; return; }
  /* else */      { addl(reg, value)       ; return; }
}

void MacroAssembler::incrementl(Address dst, int value) {
  if (value == min_jint) {addl(dst, value) ; return; }
  if (value <  0) { decrementl(dst, -value); return; }
  if (value == 0) {                        ; return; }
  if (value == 1 && UseIncDec) { incl(dst) ; return; }
  /* else */      { addl(dst, value)       ; return; }
}

void MacroAssembler::jump(AddressLiteral dst) {
  if (reachable(dst)) {
    jmp_literal(dst.target(), dst.rspec());
  } else {
    lea(rscratch1, dst);
    jmp(rscratch1);
  }
}

void MacroAssembler::jump_cc(Condition cc, AddressLiteral dst) {
  if (reachable(dst)) {
    InstructionMark im(this);
    relocate(dst.reloc());
    const int short_size = 2;
    const int long_size = 6;
    int offs = (intptr_t)dst.target() - ((intptr_t)pc());
    if (dst.reloc() == relocInfo::none && is8bit(offs - short_size)) {
      // 0111 tttn #8-bit disp
      emit_int8(0x70 | cc);
      emit_int8((offs - short_size) & 0xFF);
    } else {
      // 0000 1111 1000 tttn #32-bit disp
      emit_int8(0x0F);
      emit_int8((unsigned char)(0x80 | cc));
      emit_int32(offs - long_size);
    }
  } else {
#ifdef ASSERT
    warning("reversing conditional branch");
#endif /* ASSERT */
    Label skip;
    jccb(reverse[cc], skip);
    lea(rscratch1, dst);
    Assembler::jmp(rscratch1);
    bind(skip);
  }
}

void MacroAssembler::fld_x(AddressLiteral src) {
  Assembler::fld_x(as_Address(src));
}

void MacroAssembler::ldmxcsr(AddressLiteral src, Register scratchReg) {
  if (reachable(src)) {
    Assembler::ldmxcsr(as_Address(src));
  } else {
    lea(scratchReg, src);
    Assembler::ldmxcsr(Address(scratchReg, 0));
  }
}

int MacroAssembler::load_signed_byte(Register dst, Address src) {
  int off;
  if (LP64_ONLY(true ||) VM_Version::is_P6()) {
    off = offset();
    movsbl(dst, src); // movsxb
  } else {
    off = load_unsigned_byte(dst, src);
    shll(dst, 24);
    sarl(dst, 24);
  }
  return off;
}

// Note: load_signed_short used to be called load_signed_word.
// Although the 'w' in x86 opcodes refers to the term "word" in the assembler
// manual, which means 16 bits, that usage is found nowhere in HotSpot code.
// The term "word" in HotSpot means a 32- or 64-bit machine word.
int MacroAssembler::load_signed_short(Register dst, Address src) {
  int off;
  if (LP64_ONLY(true ||) VM_Version::is_P6()) {
    // This is dubious to me since it seems safe to do a signed 16 => 64 bit
    // version but this is what 64bit has always done. This seems to imply
    // that users are only using 32bits worth.
    off = offset();
    movswl(dst, src); // movsxw
  } else {
    off = load_unsigned_short(dst, src);
    shll(dst, 16);
    sarl(dst, 16);
  }
  return off;
}

int MacroAssembler::load_unsigned_byte(Register dst, Address src) {
  // According to Intel Doc. AP-526, "Zero-Extension of Short", p.16,
  // and "3.9 Partial Register Penalties", p. 22).
  int off;
  if (LP64_ONLY(true || ) VM_Version::is_P6() || src.uses(dst)) {
    off = offset();
    movzbl(dst, src); // movzxb
  } else {
    xorl(dst, dst);
    off = offset();
    movb(dst, src);
  }
  return off;
}

// Note: load_unsigned_short used to be called load_unsigned_word.
int MacroAssembler::load_unsigned_short(Register dst, Address src) {
  // According to Intel Doc. AP-526, "Zero-Extension of Short", p.16,
  // and "3.9 Partial Register Penalties", p. 22).
  int off;
  if (LP64_ONLY(true ||) VM_Version::is_P6() || src.uses(dst)) {
    off = offset();
    movzwl(dst, src); // movzxw
  } else {
    xorl(dst, dst);
    off = offset();
    movw(dst, src);
  }
  return off;
}

void MacroAssembler::load_sized_value(Register dst, Address src, size_t size_in_bytes, bool is_signed, Register dst2) {
  switch (size_in_bytes) {
#ifndef _LP64
  case  8:
    assert(dst2 != noreg, "second dest register required");
    movl(dst,  src);
    movl(dst2, src.plus_disp(BytesPerInt));
    break;
#else
  case  8:  movq(dst, src); break;
#endif
  case  4:  movl(dst, src); break;
  case  2:  is_signed ? load_signed_short(dst, src) : load_unsigned_short(dst, src); break;
  case  1:  is_signed ? load_signed_byte( dst, src) : load_unsigned_byte( dst, src); break;
  default:  ShouldNotReachHere();
  }
}

void MacroAssembler::store_sized_value(Address dst, Register src, size_t size_in_bytes, Register src2) {
  switch (size_in_bytes) {
#ifndef _LP64
  case  8:
    assert(src2 != noreg, "second source register required");
    movl(dst,                        src);
    movl(dst.plus_disp(BytesPerInt), src2);
    break;
#else
  case  8:  movq(dst, src); break;
#endif
  case  4:  movl(dst, src); break;
  case  2:  movw(dst, src); break;
  case  1:  movb(dst, src); break;
  default:  ShouldNotReachHere();
  }
}

void MacroAssembler::mov32(AddressLiteral dst, Register src) {
  if (reachable(dst)) {
    movl(as_Address(dst), src);
  } else {
    lea(rscratch1, dst);
    movl(Address(rscratch1, 0), src);
  }
}

void MacroAssembler::mov32(Register dst, AddressLiteral src) {
  if (reachable(src)) {
    movl(dst, as_Address(src));
  } else {
    lea(rscratch1, src);
    movl(dst, Address(rscratch1, 0));
  }
}

// C++ bool manipulation

void MacroAssembler::movbool(Register dst, Address src) {
  if(sizeof(bool) == 1)
    movb(dst, src);
  else if(sizeof(bool) == 2)
    movw(dst, src);
  else if(sizeof(bool) == 4)
    movl(dst, src);
  else
    // unsupported
    ShouldNotReachHere();
}

void MacroAssembler::movbool(Address dst, bool boolconst) {
  if(sizeof(bool) == 1)
    movb(dst, (int) boolconst);
  else if(sizeof(bool) == 2)
    movw(dst, (int) boolconst);
  else if(sizeof(bool) == 4)
    movl(dst, (int) boolconst);
  else
    // unsupported
    ShouldNotReachHere();
}

void MacroAssembler::movbool(Address dst, Register src) {
  if(sizeof(bool) == 1)
    movb(dst, src);
  else if(sizeof(bool) == 2)
    movw(dst, src);
  else if(sizeof(bool) == 4)
    movl(dst, src);
  else
    // unsupported
    ShouldNotReachHere();
}

void MacroAssembler::movbyte(ArrayAddress dst, int src) {
  movb(as_Address(dst), src);
}

void MacroAssembler::movdl(XMMRegister dst, AddressLiteral src, Register rscratch) {
  assert(rscratch != noreg || always_reachable(src), "missing");
  if (reachable(src)) {
    movdl(dst, as_Address(src));
  } else {
    lea(rscratch, src);
    movdl(dst, Address(rscratch, 0));
  }
}

void MacroAssembler::movq(XMMRegister dst, AddressLiteral src, Register rscratch) {
  assert(rscratch != noreg || always_reachable(src), "missing");
  if (reachable(src)) {
    movq(dst, as_Address(src));
  } else {
    lea(rscratch, src);
    movq(dst, Address(rscratch, 0));
  }
}

void MacroAssembler::movdbl(XMMRegister dst, AddressLiteral src) {
  if (reachable(src)) {
    if (UseXmmLoadAndClearUpper) {
      movsd (dst, as_Address(src));
    } else {
      movlpd(dst, as_Address(src));
    }
  } else {
    lea(rscratch1, src);
    if (UseXmmLoadAndClearUpper) {
      movsd (dst, Address(rscratch1, 0));
    } else {
      movlpd(dst, Address(rscratch1, 0));
    }
  }
}

void MacroAssembler::movflt(XMMRegister dst, AddressLiteral src) {
  if (reachable(src)) {
    movss(dst, as_Address(src));
  } else {
    lea(rscratch1, src);
    movss(dst, Address(rscratch1, 0));
  }
}

void MacroAssembler::movptr(Register dst, Register src) {
  LP64_ONLY(movq(dst, src)) NOT_LP64(movl(dst, src));
}

void MacroAssembler::movptr(Register dst, Address src) {
  LP64_ONLY(movq(dst, src)) NOT_LP64(movl(dst, src));
}

// src should NEVER be a real pointer. Use AddressLiteral for true pointers
void MacroAssembler::movptr(Register dst, intptr_t src) {
  LP64_ONLY(mov64(dst, src)) NOT_LP64(movl(dst, src));
}

void MacroAssembler::movptr(Address dst, Register src) {
  LP64_ONLY(movq(dst, src)) NOT_LP64(movl(dst, src));
}

void MacroAssembler::movdqu(Address dst, XMMRegister src) {
  assert(((src->encoding() < 16) || VM_Version::supports_avx512vl()),"XMM register should be 0-15");
  Assembler::movdqu(dst, src);
}

void MacroAssembler::movdqu(XMMRegister dst, Address src) {
  assert(((dst->encoding() < 16) || VM_Version::supports_avx512vl()),"XMM register should be 0-15");
  Assembler::movdqu(dst, src);
}

void MacroAssembler::movdqu(XMMRegister dst, XMMRegister src) {
  assert(((dst->encoding() < 16  && src->encoding() < 16) || VM_Version::supports_avx512vl()),"XMM register should be 0-15");
  Assembler::movdqu(dst, src);
}

void MacroAssembler::movdqu(XMMRegister dst, AddressLiteral src, Register rscratch) {
  assert(rscratch != noreg || always_reachable(src), "missing");

  if (reachable(src)) {
    movdqu(dst, as_Address(src));
  } else {
    lea(rscratch, src);
    movdqu(dst, Address(rscratch, 0));
  }
}

void MacroAssembler::vmovdqu(Address dst, XMMRegister src) {
  assert(((src->encoding() < 16) || VM_Version::supports_avx512vl()),"XMM register should be 0-15");
  Assembler::vmovdqu(dst, src);
}

void MacroAssembler::vmovdqu(XMMRegister dst, Address src) {
  assert(((dst->encoding() < 16) || VM_Version::supports_avx512vl()),"XMM register should be 0-15");
  Assembler::vmovdqu(dst, src);
}

void MacroAssembler::vmovdqu(XMMRegister dst, XMMRegister src) {
  assert(((dst->encoding() < 16  && src->encoding() < 16) || VM_Version::supports_avx512vl()),"XMM register should be 0-15");
  Assembler::vmovdqu(dst, src);
}

void MacroAssembler::vmovdqu(XMMRegister dst, AddressLiteral src, Register rscratch) {
  assert(rscratch != noreg || always_reachable(src),  "missing");

  if (reachable(src)) {
    vmovdqu(dst, as_Address(src));
  }
  else {
    lea(rscratch, src);
    vmovdqu(dst, Address(rscratch, 0));
  }
}

void MacroAssembler::vmovdqu(XMMRegister dst, AddressLiteral src, int vector_len, Register rscratch) {
  assert(rscratch != noreg || always_reachable(src),  "missing");

  if (vector_len == AVX_512bit) {
    evmovdquq(dst, src, AVX_512bit, rscratch);
  } else if (vector_len == AVX_256bit) {
    vmovdqu(dst, src, rscratch);
  } else {
    movdqu(dst, src, rscratch);
  }
}

void MacroAssembler::kmov(KRegister dst, Address src) {
  if (VM_Version::supports_avx512bw()) {
    kmovql(dst, src);
  } else {
    assert(VM_Version::supports_evex(), "");
    kmovwl(dst, src);
  }
}

void MacroAssembler::kmov(Address dst, KRegister src) {
  if (VM_Version::supports_avx512bw()) {
    kmovql(dst, src);
  } else {
    assert(VM_Version::supports_evex(), "");
    kmovwl(dst, src);
  }
}

void MacroAssembler::kmov(KRegister dst, KRegister src) {
  if (VM_Version::supports_avx512bw()) {
    kmovql(dst, src);
  } else {
    assert(VM_Version::supports_evex(), "");
    kmovwl(dst, src);
  }
}

void MacroAssembler::kmov(Register dst, KRegister src) {
  if (VM_Version::supports_avx512bw()) {
    kmovql(dst, src);
  } else {
    assert(VM_Version::supports_evex(), "");
    kmovwl(dst, src);
  }
}

void MacroAssembler::kmov(KRegister dst, Register src) {
  if (VM_Version::supports_avx512bw()) {
    kmovql(dst, src);
  } else {
    assert(VM_Version::supports_evex(), "");
    kmovwl(dst, src);
  }
}

void MacroAssembler::kmovql(KRegister dst, AddressLiteral src, Register scratch_reg) {
  if (reachable(src)) {
    kmovql(dst, as_Address(src));
  } else {
    lea(scratch_reg, src);
    kmovql(dst, Address(scratch_reg, 0));
  }
}

void MacroAssembler::kmovwl(KRegister dst, AddressLiteral src, Register rscratch) {
  assert(rscratch != noreg || always_reachable(src), "missing");

  if (reachable(src)) {
    kmovwl(dst, as_Address(src));
  } else {
    lea(rscratch, src);
    kmovwl(dst, Address(rscratch, 0));
  }
}

void MacroAssembler::evmovdqub(XMMRegister dst, KRegister mask, AddressLiteral src, bool merge,
                               int vector_len, Register scratch_reg) {
  if (reachable(src)) {
    Assembler::evmovdqub(dst, mask, as_Address(src), merge, vector_len);
  } else {
    lea(scratch_reg, src);
    Assembler::evmovdqub(dst, mask, Address(scratch_reg, 0), merge, vector_len);
  }
}

void MacroAssembler::evmovdquw(XMMRegister dst, KRegister mask, AddressLiteral src, bool merge,
                               int vector_len, Register scratch_reg) {
  if (reachable(src)) {
    Assembler::evmovdquw(dst, mask, as_Address(src), merge, vector_len);
  } else {
    lea(scratch_reg, src);
    Assembler::evmovdquw(dst, mask, Address(scratch_reg, 0), merge, vector_len);
  }
}

void MacroAssembler::evmovdqul(XMMRegister dst, KRegister mask, AddressLiteral src, bool merge, int vector_len, Register rscratch) {
  assert(rscratch != noreg || always_reachable(src), "missing");

  if (reachable(src)) {
    Assembler::evmovdqul(dst, mask, as_Address(src), merge, vector_len);
  } else {
    lea(rscratch, src);
    Assembler::evmovdqul(dst, mask, Address(rscratch, 0), merge, vector_len);
  }
}

void MacroAssembler::evmovdquq(XMMRegister dst, KRegister mask, AddressLiteral src, bool merge,
                               int vector_len, Register rscratch) {
  assert(rscratch != noreg || always_reachable(src), "missing");

  if (reachable(src)) {
    Assembler::evmovdquq(dst, mask, as_Address(src), merge, vector_len);
  } else {
    lea(rscratch, src);
    Assembler::evmovdquq(dst, mask, Address(rscratch, 0), merge, vector_len);
  }
}

void MacroAssembler::evmovdquq(XMMRegister dst, AddressLiteral src, int vector_len, Register rscratch) {
  assert(rscratch != noreg || always_reachable(src), "missing");

  if (reachable(src)) {
    Assembler::evmovdquq(dst, as_Address(src), vector_len);
  } else {
    lea(rscratch, src);
    Assembler::evmovdquq(dst, Address(rscratch, 0), vector_len);
  }
}

void MacroAssembler::movdqa(XMMRegister dst, AddressLiteral src) {
  if (reachable(src)) {
    Assembler::movdqa(dst, as_Address(src));
  } else {
    lea(rscratch1, src);
    Assembler::movdqa(dst, Address(rscratch1, 0));
  }
}

void MacroAssembler::movsd(XMMRegister dst, AddressLiteral src, Register rscratch) {
  assert(rscratch != noreg || always_reachable(src), "missing");

  if (reachable(src)) {
    Assembler::movsd(dst, as_Address(src));
  } else {
    lea(rscratch, src);
    Assembler::movsd(dst, Address(rscratch, 0));
  }
}

void MacroAssembler::movss(XMMRegister dst, AddressLiteral src) {
  if (reachable(src)) {
    Assembler::movss(dst, as_Address(src));
  } else {
    lea(rscratch1, src);
    Assembler::movss(dst, Address(rscratch1, 0));
  }
}

void MacroAssembler::movddup(XMMRegister dst, AddressLiteral src, Register rscratch) {
  if (reachable(src)) {
    Assembler::movddup(dst, as_Address(src));
  } else {
    lea(rscratch, src);
    Assembler::movddup(dst, Address(rscratch, 0));
  }
}

void MacroAssembler::vmovddup(XMMRegister dst, AddressLiteral src, int vector_len, Register rscratch) {
  if (reachable(src)) {
    Assembler::vmovddup(dst, as_Address(src), vector_len);
  } else {
    lea(rscratch, src);
    Assembler::vmovddup(dst, Address(rscratch, 0), vector_len);
  }
}

void MacroAssembler::mulsd(XMMRegister dst, AddressLiteral src, Register rscratch) {
  assert(rscratch != noreg || always_reachable(src), "missing");

  if (reachable(src)) {
    Assembler::mulsd(dst, as_Address(src));
  } else {
    lea(rscratch, src);
    Assembler::mulsd(dst, Address(rscratch, 0));
  }
}

void MacroAssembler::mulss(XMMRegister dst, AddressLiteral src) {
  if (reachable(src)) {
    Assembler::mulss(dst, as_Address(src));
  } else {
    lea(rscratch1, src);
    Assembler::mulss(dst, Address(rscratch1, 0));
  }
}

void MacroAssembler::null_check(Register reg, int offset) {
  if (needs_explicit_null_check(offset)) {
    // provoke OS NULL exception if reg = NULL by
    // accessing M[reg] w/o changing any (non-CC) registers
    // NOTE: cmpl is plenty here to provoke a segv
    cmpptr(rax, Address(reg, 0));
    // Note: should probably use testl(rax, Address(reg, 0));
    //       may be shorter code (however, this version of
    //       testl needs to be implemented first)
  } else {
    // nothing to do, (later) access of M[reg + offset]
    // will provoke OS NULL exception if reg = NULL
  }
}

void MacroAssembler::os_breakpoint() {
  // instead of directly emitting a breakpoint, call os:breakpoint for better debugability
  // (e.g., MSVC can't call ps() otherwise)
  call(RuntimeAddress(CAST_FROM_FN_PTR(address, os::breakpoint)));
}

void MacroAssembler::unimplemented(const char* what) {
  const char* buf = NULL;
  {
    ResourceMark rm;
    stringStream ss;
    ss.print("unimplemented: %s", what);
    buf = code_string(ss.as_string());
  }
  stop(buf);
}

#ifdef _LP64
#define XSTATE_BV 0x200
#endif

void MacroAssembler::pop_CPU_state() {
  pop_FPU_state();
  pop_IU_state();
}

void MacroAssembler::pop_FPU_state() {
#ifndef _LP64
  frstor(Address(rsp, 0));
#else
  fxrstor(Address(rsp, 0));
#endif
  addptr(rsp, FPUStateSizeInWords * wordSize);
}

void MacroAssembler::pop_IU_state() {
  popa();
  LP64_ONLY(addq(rsp, 8));
  popf();
}

// Save Integer and Float state
// Warning: Stack must be 16 byte aligned (64bit)
void MacroAssembler::push_CPU_state() {
  push_IU_state();
  push_FPU_state();
}

void MacroAssembler::push_FPU_state() {
  subptr(rsp, FPUStateSizeInWords * wordSize);
#ifndef _LP64
  fnsave(Address(rsp, 0));
  fwait();
#else
  fxsave(Address(rsp, 0));
#endif // LP64
}

void MacroAssembler::push_IU_state() {
  // Push flags first because pusha kills them
  pushf();
  // Make sure rsp stays 16-byte aligned
  LP64_ONLY(subq(rsp, 8));
  pusha();
}

void MacroAssembler::push_cont_fastpath() {
  if (!Continuations::enabled()) return;

#ifndef _LP64
  Register rthread = rax;
  Register rrealsp = rbx;
  push(rthread);
  push(rrealsp);

  get_thread(rthread);

  // The code below wants the original RSP.
  // Move it back after the pushes above.
  movptr(rrealsp, rsp);
  addptr(rrealsp, 2*wordSize);
#else
  Register rthread = r15_thread;
  Register rrealsp = rsp;
#endif

  Label done;
  cmpptr(rrealsp, Address(rthread, JavaThread::cont_fastpath_offset()));
  jccb(Assembler::belowEqual, done);
  movptr(Address(rthread, JavaThread::cont_fastpath_offset()), rrealsp);
  bind(done);

#ifndef _LP64
  pop(rrealsp);
  pop(rthread);
#endif
}

void MacroAssembler::pop_cont_fastpath() {
  if (!Continuations::enabled()) return;

#ifndef _LP64
  Register rthread = rax;
  Register rrealsp = rbx;
  push(rthread);
  push(rrealsp);

  get_thread(rthread);

  // The code below wants the original RSP.
  // Move it back after the pushes above.
  movptr(rrealsp, rsp);
  addptr(rrealsp, 2*wordSize);
#else
  Register rthread = r15_thread;
  Register rrealsp = rsp;
#endif

  Label done;
  cmpptr(rrealsp, Address(rthread, JavaThread::cont_fastpath_offset()));
  jccb(Assembler::below, done);
  movptr(Address(rthread, JavaThread::cont_fastpath_offset()), 0);
  bind(done);

#ifndef _LP64
  pop(rrealsp);
  pop(rthread);
#endif
}

void MacroAssembler::inc_held_monitor_count() {
#ifndef _LP64
  Register thread = rax;
  push(thread);
  get_thread(thread);
  incrementl(Address(thread, JavaThread::held_monitor_count_offset()));
  pop(thread);
#else // LP64
  incrementq(Address(r15_thread, JavaThread::held_monitor_count_offset()));
#endif
}

void MacroAssembler::dec_held_monitor_count() {
#ifndef _LP64
  Register thread = rax;
  push(thread);
  get_thread(thread);
  decrementl(Address(thread, JavaThread::held_monitor_count_offset()));
  pop(thread);
#else // LP64
  decrementq(Address(r15_thread, JavaThread::held_monitor_count_offset()));
#endif
}

#ifdef ASSERT
void MacroAssembler::stop_if_in_cont(Register cont, const char* name) {
#ifdef _LP64
  Label no_cont;
  movptr(cont, Address(r15_thread, JavaThread::cont_entry_offset()));
  testl(cont, cont);
  jcc(Assembler::zero, no_cont);
  stop(name);
  bind(no_cont);
#else
  Unimplemented();
#endif
}
#endif

void MacroAssembler::reset_last_Java_frame(Register java_thread, bool clear_fp) { // determine java_thread register
  if (!java_thread->is_valid()) {
    java_thread = rdi;
    get_thread(java_thread);
  }
  // we must set sp to zero to clear frame
  movptr(Address(java_thread, JavaThread::last_Java_sp_offset()), NULL_WORD);
  // must clear fp, so that compiled frames are not confused; it is
  // possible that we need it only for debugging
  if (clear_fp) {
    movptr(Address(java_thread, JavaThread::last_Java_fp_offset()), NULL_WORD);
  }
  // Always clear the pc because it could have been set by make_walkable()
  movptr(Address(java_thread, JavaThread::last_Java_pc_offset()), NULL_WORD);
  vzeroupper();
}

void MacroAssembler::restore_rax(Register tmp) {
  if (tmp == noreg) pop(rax);
  else if (tmp != rax) mov(rax, tmp);
}

void MacroAssembler::round_to(Register reg, int modulus) {
  addptr(reg, modulus - 1);
  andptr(reg, -modulus);
}

void MacroAssembler::save_rax(Register tmp) {
  if (tmp == noreg) push(rax);
  else if (tmp != rax) mov(tmp, rax);
}

void MacroAssembler::safepoint_poll(Label& slow_path, Register thread_reg, bool at_return, bool in_nmethod) {
  if (at_return) {
    // Note that when in_nmethod is set, the stack pointer is incremented before the poll. Therefore,
    // we may safely use rsp instead to perform the stack watermark check.
    cmpptr(in_nmethod ? rsp : rbp, Address(thread_reg, JavaThread::polling_word_offset()));
    jcc(Assembler::above, slow_path);
    return;
  }
  testb(Address(thread_reg, JavaThread::polling_word_offset()), SafepointMechanism::poll_bit());
  jcc(Assembler::notZero, slow_path); // handshake bit set implies poll
}

// Calls to C land
//
// When entering C land, the rbp, & rsp of the last Java frame have to be recorded
// in the (thread-local) JavaThread object. When leaving C land, the last Java fp
// has to be reset to 0. This is required to allow proper stack traversal.
void MacroAssembler::set_last_Java_frame(Register java_thread,
                                         Register last_java_sp,
                                         Register last_java_fp,
                                         address  last_java_pc) {
  vzeroupper();
  // determine java_thread register
  if (!java_thread->is_valid()) {
    java_thread = rdi;
    get_thread(java_thread);
  }
  // determine last_java_sp register
  if (!last_java_sp->is_valid()) {
    last_java_sp = rsp;
  }

  // last_java_fp is optional

  if (last_java_fp->is_valid()) {
    movptr(Address(java_thread, JavaThread::last_Java_fp_offset()), last_java_fp);
  }

  // last_java_pc is optional

  if (last_java_pc != NULL) {
    lea(Address(java_thread,
                 JavaThread::frame_anchor_offset() + JavaFrameAnchor::last_Java_pc_offset()),
        InternalAddress(last_java_pc));

  }
  movptr(Address(java_thread, JavaThread::last_Java_sp_offset()), last_java_sp);
}

void MacroAssembler::shlptr(Register dst, int imm8) {
  LP64_ONLY(shlq(dst, imm8)) NOT_LP64(shll(dst, imm8));
}

void MacroAssembler::shrptr(Register dst, int imm8) {
  LP64_ONLY(shrq(dst, imm8)) NOT_LP64(shrl(dst, imm8));
}

void MacroAssembler::sign_extend_byte(Register reg) {
  if (LP64_ONLY(true ||) (VM_Version::is_P6() && reg->has_byte_register())) {
    movsbl(reg, reg); // movsxb
  } else {
    shll(reg, 24);
    sarl(reg, 24);
  }
}

void MacroAssembler::sign_extend_short(Register reg) {
  if (LP64_ONLY(true ||) VM_Version::is_P6()) {
    movswl(reg, reg); // movsxw
  } else {
    shll(reg, 16);
    sarl(reg, 16);
  }
}

void MacroAssembler::testl(Register dst, AddressLiteral src) {
  assert(reachable(src), "Address should be reachable");
  testl(dst, as_Address(src));
}

void MacroAssembler::pcmpeqb(XMMRegister dst, XMMRegister src) {
  assert(((dst->encoding() < 16 && src->encoding() < 16) || VM_Version::supports_avx512vlbw()),"XMM register should be 0-15");
  Assembler::pcmpeqb(dst, src);
}

void MacroAssembler::pcmpeqw(XMMRegister dst, XMMRegister src) {
  assert(((dst->encoding() < 16 && src->encoding() < 16) || VM_Version::supports_avx512vlbw()),"XMM register should be 0-15");
  Assembler::pcmpeqw(dst, src);
}

void MacroAssembler::pcmpestri(XMMRegister dst, Address src, int imm8) {
  assert((dst->encoding() < 16),"XMM register should be 0-15");
  Assembler::pcmpestri(dst, src, imm8);
}

void MacroAssembler::pcmpestri(XMMRegister dst, XMMRegister src, int imm8) {
  assert((dst->encoding() < 16 && src->encoding() < 16),"XMM register should be 0-15");
  Assembler::pcmpestri(dst, src, imm8);
}

void MacroAssembler::pmovzxbw(XMMRegister dst, XMMRegister src) {
  assert(((dst->encoding() < 16 && src->encoding() < 16) || VM_Version::supports_avx512vlbw()),"XMM register should be 0-15");
  Assembler::pmovzxbw(dst, src);
}

void MacroAssembler::pmovzxbw(XMMRegister dst, Address src) {
  assert(((dst->encoding() < 16) || VM_Version::supports_avx512vlbw()),"XMM register should be 0-15");
  Assembler::pmovzxbw(dst, src);
}

void MacroAssembler::pmovmskb(Register dst, XMMRegister src) {
  assert((src->encoding() < 16),"XMM register should be 0-15");
  Assembler::pmovmskb(dst, src);
}

void MacroAssembler::ptest(XMMRegister dst, XMMRegister src) {
  assert((dst->encoding() < 16 && src->encoding() < 16),"XMM register should be 0-15");
  Assembler::ptest(dst, src);
}

void MacroAssembler::sqrtsd(XMMRegister dst, AddressLiteral src) {
  if (reachable(src)) {
    Assembler::sqrtsd(dst, as_Address(src));
  } else {
    lea(rscratch1, src);
    Assembler::sqrtsd(dst, Address(rscratch1, 0));
  }
}

void MacroAssembler::sqrtss(XMMRegister dst, AddressLiteral src) {
  if (reachable(src)) {
    Assembler::sqrtss(dst, as_Address(src));
  } else {
    lea(rscratch1, src);
    Assembler::sqrtss(dst, Address(rscratch1, 0));
  }
}

void MacroAssembler::subsd(XMMRegister dst, AddressLiteral src) {
  if (reachable(src)) {
    Assembler::subsd(dst, as_Address(src));
  } else {
    lea(rscratch1, src);
    Assembler::subsd(dst, Address(rscratch1, 0));
  }
}

void MacroAssembler::roundsd(XMMRegister dst, AddressLiteral src, int32_t rmode, Register rscratch) {
  assert(rscratch != noreg || always_reachable(src), "missing");

  if (reachable(src)) {
    Assembler::roundsd(dst, as_Address(src), rmode);
  } else {
    lea(rscratch, src);
    Assembler::roundsd(dst, Address(rscratch, 0), rmode);
  }
}

void MacroAssembler::subss(XMMRegister dst, AddressLiteral src) {
  if (reachable(src)) {
    Assembler::subss(dst, as_Address(src));
  } else {
    lea(rscratch1, src);
    Assembler::subss(dst, Address(rscratch1, 0));
  }
}

void MacroAssembler::ucomisd(XMMRegister dst, AddressLiteral src) {
  if (reachable(src)) {
    Assembler::ucomisd(dst, as_Address(src));
  } else {
    lea(rscratch1, src);
    Assembler::ucomisd(dst, Address(rscratch1, 0));
  }
}

void MacroAssembler::ucomiss(XMMRegister dst, AddressLiteral src) {
  if (reachable(src)) {
    Assembler::ucomiss(dst, as_Address(src));
  } else {
    lea(rscratch1, src);
    Assembler::ucomiss(dst, Address(rscratch1, 0));
  }
}

void MacroAssembler::xorpd(XMMRegister dst, AddressLiteral src, Register rscratch) {
  assert(rscratch != noreg || always_reachable(src), "missing");

  // Used in sign-bit flipping with aligned address.
  assert((UseAVX > 0) || (((intptr_t)src.target() & 15) == 0), "SSE mode requires address alignment 16 bytes");
  if (reachable(src)) {
    Assembler::xorpd(dst, as_Address(src));
  } else {
    lea(rscratch, src);
    Assembler::xorpd(dst, Address(rscratch, 0));
  }
}

void MacroAssembler::xorpd(XMMRegister dst, XMMRegister src) {
  if (UseAVX > 2 && !VM_Version::supports_avx512dq() && (dst->encoding() == src->encoding())) {
    Assembler::vpxor(dst, dst, src, Assembler::AVX_512bit);
  }
  else {
    Assembler::xorpd(dst, src);
  }
}

void MacroAssembler::xorps(XMMRegister dst, XMMRegister src) {
  if (UseAVX > 2 && !VM_Version::supports_avx512dq() && (dst->encoding() == src->encoding())) {
    Assembler::vpxor(dst, dst, src, Assembler::AVX_512bit);
  } else {
    Assembler::xorps(dst, src);
  }
}

void MacroAssembler::xorps(XMMRegister dst, AddressLiteral src, Register rscratch) {
  assert(rscratch != noreg || always_reachable(src), "missing");

  // Used in sign-bit flipping with aligned address.
  assert((UseAVX > 0) || (((intptr_t)src.target() & 15) == 0), "SSE mode requires address alignment 16 bytes");
  if (reachable(src)) {
    Assembler::xorps(dst, as_Address(src));
  } else {
    lea(rscratch, src);
    Assembler::xorps(dst, Address(rscratch, 0));
  }
}

void MacroAssembler::pshufb(XMMRegister dst, AddressLiteral src) {
  // Used in sign-bit flipping with aligned address.
  bool aligned_adr = (((intptr_t)src.target() & 15) == 0);
  assert((UseAVX > 0) || aligned_adr, "SSE mode requires address alignment 16 bytes");
  if (reachable(src)) {
    Assembler::pshufb(dst, as_Address(src));
  } else {
    lea(rscratch1, src);
    Assembler::pshufb(dst, Address(rscratch1, 0));
  }
}

// AVX 3-operands instructions

void MacroAssembler::vaddsd(XMMRegister dst, XMMRegister nds, AddressLiteral src) {
  if (reachable(src)) {
    vaddsd(dst, nds, as_Address(src));
  } else {
    lea(rscratch1, src);
    vaddsd(dst, nds, Address(rscratch1, 0));
  }
}

void MacroAssembler::vaddss(XMMRegister dst, XMMRegister nds, AddressLiteral src) {
  if (reachable(src)) {
    vaddss(dst, nds, as_Address(src));
  } else {
    lea(rscratch1, src);
    vaddss(dst, nds, Address(rscratch1, 0));
  }
}

void MacroAssembler::vpaddb(XMMRegister dst, XMMRegister nds, AddressLiteral src, int vector_len, Register rscratch) {
  assert(UseAVX > 0, "requires some form of AVX");
  assert(rscratch != noreg || always_reachable(src), "missing");

  if (reachable(src)) {
    Assembler::vpaddb(dst, nds, as_Address(src), vector_len);
  } else {
    lea(rscratch, src);
    Assembler::vpaddb(dst, nds, Address(rscratch, 0), vector_len);
  }
}

void MacroAssembler::vpaddd(XMMRegister dst, XMMRegister nds, AddressLiteral src, int vector_len, Register rscratch) {
  assert(UseAVX > 0, "requires some form of AVX");
  assert(rscratch != noreg || always_reachable(src), "missing");

  if (reachable(src)) {
    Assembler::vpaddd(dst, nds, as_Address(src), vector_len);
  } else {
    lea(rscratch, src);
    Assembler::vpaddd(dst, nds, Address(rscratch, 0), vector_len);
  }
}

void MacroAssembler::vabsss(XMMRegister dst, XMMRegister nds, XMMRegister src, AddressLiteral negate_field, int vector_len) {
  assert(((dst->encoding() < 16 && src->encoding() < 16 && nds->encoding() < 16) || VM_Version::supports_avx512vldq()),"XMM register should be 0-15");
  vandps(dst, nds, negate_field, vector_len);
}

void MacroAssembler::vabssd(XMMRegister dst, XMMRegister nds, XMMRegister src, AddressLiteral negate_field, int vector_len) {
  assert(((dst->encoding() < 16 && src->encoding() < 16 && nds->encoding() < 16) || VM_Version::supports_avx512vldq()),"XMM register should be 0-15");
  vandpd(dst, nds, negate_field, vector_len);
}

void MacroAssembler::vpaddb(XMMRegister dst, XMMRegister nds, XMMRegister src, int vector_len) {
  assert(((dst->encoding() < 16 && src->encoding() < 16 && nds->encoding() < 16) || VM_Version::supports_avx512vlbw()),"XMM register should be 0-15");
  Assembler::vpaddb(dst, nds, src, vector_len);
}

void MacroAssembler::vpaddb(XMMRegister dst, XMMRegister nds, Address src, int vector_len) {
  assert(((dst->encoding() < 16 && nds->encoding() < 16) || VM_Version::supports_avx512vlbw()),"XMM register should be 0-15");
  Assembler::vpaddb(dst, nds, src, vector_len);
}

void MacroAssembler::vpaddw(XMMRegister dst, XMMRegister nds, XMMRegister src, int vector_len) {
  assert(((dst->encoding() < 16 && src->encoding() < 16 && nds->encoding() < 16) || VM_Version::supports_avx512vlbw()),"XMM register should be 0-15");
  Assembler::vpaddw(dst, nds, src, vector_len);
}

void MacroAssembler::vpaddw(XMMRegister dst, XMMRegister nds, Address src, int vector_len) {
  assert(((dst->encoding() < 16 && nds->encoding() < 16) || VM_Version::supports_avx512vlbw()),"XMM register should be 0-15");
  Assembler::vpaddw(dst, nds, src, vector_len);
}

void MacroAssembler::vpand(XMMRegister dst, XMMRegister nds, AddressLiteral src, int vector_len, Register rscratch) {
  assert(rscratch != noreg || always_reachable(src),  "missing");

  if (reachable(src)) {
    Assembler::vpand(dst, nds, as_Address(src), vector_len);
  } else {
    lea(rscratch, src);
    Assembler::vpand(dst, nds, Address(rscratch, 0), vector_len);
  }
}

void MacroAssembler::vpbroadcastd(XMMRegister dst, AddressLiteral src, int vector_len, Register rscratch) {
  if (reachable(src)) {
    Assembler::vpbroadcastd(dst, as_Address(src), vector_len);
  } else {
    lea(rscratch, src);
    Assembler::vpbroadcastd(dst, Address(rscratch, 0), vector_len);
  }
}

void MacroAssembler::vpbroadcastq(XMMRegister dst, AddressLiteral src, int vector_len, Register rscratch) {
  if (reachable(src)) {
    Assembler::vpbroadcastq(dst, as_Address(src), vector_len);
  } else {
    lea(rscratch, src);
    Assembler::vpbroadcastq(dst, Address(rscratch, 0), vector_len);
  }
}

void MacroAssembler::vbroadcastsd(XMMRegister dst, AddressLiteral src, int vector_len, Register rscratch) {
  if (reachable(src)) {
    Assembler::vbroadcastsd(dst, as_Address(src), vector_len);
  } else {
    lea(rscratch, src);
    Assembler::vbroadcastsd(dst, Address(rscratch, 0), vector_len);
  }
}

void MacroAssembler::vbroadcastss(XMMRegister dst, AddressLiteral src, int vector_len, Register rscratch) {
  if (reachable(src)) {
    Assembler::vbroadcastss(dst, as_Address(src), vector_len);
  } else {
    lea(rscratch, src);
    Assembler::vbroadcastss(dst, Address(rscratch, 0), vector_len);
  }
}

void MacroAssembler::vpcmpeqb(XMMRegister dst, XMMRegister nds, XMMRegister src, int vector_len) {
  assert(((dst->encoding() < 16 && src->encoding() < 16 && nds->encoding() < 16) || VM_Version::supports_avx512vlbw()),"XMM register should be 0-15");
  Assembler::vpcmpeqb(dst, nds, src, vector_len);
}

void MacroAssembler::vpcmpeqw(XMMRegister dst, XMMRegister nds, XMMRegister src, int vector_len) {
  assert(((dst->encoding() < 16 && src->encoding() < 16 && nds->encoding() < 16) || VM_Version::supports_avx512vlbw()),"XMM register should be 0-15");
  Assembler::vpcmpeqw(dst, nds, src, vector_len);
}

void MacroAssembler::evpcmpeqd(KRegister kdst, KRegister mask, XMMRegister nds,
                               AddressLiteral src, int vector_len, Register scratch_reg) {
  if (reachable(src)) {
    Assembler::evpcmpeqd(kdst, mask, nds, as_Address(src), vector_len);
  } else {
    lea(scratch_reg, src);
    Assembler::evpcmpeqd(kdst, mask, nds, Address(scratch_reg, 0), vector_len);
  }
}

void MacroAssembler::evpcmpd(KRegister kdst, KRegister mask, XMMRegister nds, AddressLiteral src,
                             int comparison, bool is_signed, int vector_len, Register scratch_reg) {
  if (reachable(src)) {
    Assembler::evpcmpd(kdst, mask, nds, as_Address(src), comparison, is_signed, vector_len);
  } else {
    lea(scratch_reg, src);
    Assembler::evpcmpd(kdst, mask, nds, Address(scratch_reg, 0), comparison, is_signed, vector_len);
  }
}

void MacroAssembler::evpcmpq(KRegister kdst, KRegister mask, XMMRegister nds, AddressLiteral src,
                             int comparison, bool is_signed, int vector_len, Register scratch_reg) {
  if (reachable(src)) {
    Assembler::evpcmpq(kdst, mask, nds, as_Address(src), comparison, is_signed, vector_len);
  } else {
    lea(scratch_reg, src);
    Assembler::evpcmpq(kdst, mask, nds, Address(scratch_reg, 0), comparison, is_signed, vector_len);
  }
}

void MacroAssembler::evpcmpb(KRegister kdst, KRegister mask, XMMRegister nds, AddressLiteral src,
                             int comparison, bool is_signed, int vector_len, Register scratch_reg) {
  if (reachable(src)) {
    Assembler::evpcmpb(kdst, mask, nds, as_Address(src), comparison, is_signed, vector_len);
  } else {
    lea(scratch_reg, src);
    Assembler::evpcmpb(kdst, mask, nds, Address(scratch_reg, 0), comparison, is_signed, vector_len);
  }
}

void MacroAssembler::evpcmpw(KRegister kdst, KRegister mask, XMMRegister nds, AddressLiteral src,
                             int comparison, bool is_signed, int vector_len, Register scratch_reg) {
  if (reachable(src)) {
    Assembler::evpcmpw(kdst, mask, nds, as_Address(src), comparison, is_signed, vector_len);
  } else {
    lea(scratch_reg, src);
    Assembler::evpcmpw(kdst, mask, nds, Address(scratch_reg, 0), comparison, is_signed, vector_len);
  }
}

void MacroAssembler::vpcmpCC(XMMRegister dst, XMMRegister nds, XMMRegister src, int cond_encoding, Width width, int vector_len) {
  if (width == Assembler::Q) {
    Assembler::vpcmpCCq(dst, nds, src, cond_encoding, vector_len);
  } else {
    Assembler::vpcmpCCbwd(dst, nds, src, cond_encoding, vector_len);
  }
}

void MacroAssembler::vpcmpCCW(XMMRegister dst, XMMRegister nds, XMMRegister src, XMMRegister xtmp, ComparisonPredicate cond, Width width, int vector_len) {
  int eq_cond_enc = 0x29;
  int gt_cond_enc = 0x37;
  if (width != Assembler::Q) {
    eq_cond_enc = 0x74 + width;
    gt_cond_enc = 0x64 + width;
  }
  switch (cond) {
  case eq:
    vpcmpCC(dst, nds, src, eq_cond_enc, width, vector_len);
    break;
  case neq:
    vpcmpCC(dst, nds, src, eq_cond_enc, width, vector_len);
    vallones(xtmp, vector_len);
    vpxor(dst, xtmp, dst, vector_len);
    break;
  case le:
    vpcmpCC(dst, nds, src, gt_cond_enc, width, vector_len);
    vallones(xtmp, vector_len);
    vpxor(dst, xtmp, dst, vector_len);
    break;
  case nlt:
    vpcmpCC(dst, src, nds, gt_cond_enc, width, vector_len);
    vallones(xtmp, vector_len);
    vpxor(dst, xtmp, dst, vector_len);
    break;
  case lt:
    vpcmpCC(dst, src, nds, gt_cond_enc, width, vector_len);
    break;
  case nle:
    vpcmpCC(dst, nds, src, gt_cond_enc, width, vector_len);
    break;
  default:
    assert(false, "Should not reach here");
  }
}

void MacroAssembler::vpmovzxbw(XMMRegister dst, Address src, int vector_len) {
  assert(((dst->encoding() < 16) || VM_Version::supports_avx512vlbw()),"XMM register should be 0-15");
  Assembler::vpmovzxbw(dst, src, vector_len);
}

void MacroAssembler::vpmovmskb(Register dst, XMMRegister src, int vector_len) {
  assert((src->encoding() < 16),"XMM register should be 0-15");
  Assembler::vpmovmskb(dst, src, vector_len);
}

void MacroAssembler::vpmullw(XMMRegister dst, XMMRegister nds, XMMRegister src, int vector_len) {
  assert(((dst->encoding() < 16 && src->encoding() < 16 && nds->encoding() < 16) || VM_Version::supports_avx512vlbw()),"XMM register should be 0-15");
  Assembler::vpmullw(dst, nds, src, vector_len);
}

void MacroAssembler::vpmullw(XMMRegister dst, XMMRegister nds, Address src, int vector_len) {
  assert(((dst->encoding() < 16 && nds->encoding() < 16) || VM_Version::supports_avx512vlbw()),"XMM register should be 0-15");
  Assembler::vpmullw(dst, nds, src, vector_len);
}

void MacroAssembler::vpmulld(XMMRegister dst, XMMRegister nds, AddressLiteral src, int vector_len, Register scratch_reg) {
  assert((UseAVX > 0), "AVX support is needed");
  if (reachable(src)) {
    Assembler::vpmulld(dst, nds, as_Address(src), vector_len);
  } else {
    lea(scratch_reg, src);
    Assembler::vpmulld(dst, nds, Address(scratch_reg, 0), vector_len);
  }
}

void MacroAssembler::vpsubb(XMMRegister dst, XMMRegister nds, XMMRegister src, int vector_len) {
  assert(((dst->encoding() < 16 && src->encoding() < 16 && nds->encoding() < 16) || VM_Version::supports_avx512vlbw()),"XMM register should be 0-15");
  Assembler::vpsubb(dst, nds, src, vector_len);
}

void MacroAssembler::vpsubb(XMMRegister dst, XMMRegister nds, Address src, int vector_len) {
  assert(((dst->encoding() < 16 && nds->encoding() < 16) || VM_Version::supports_avx512vlbw()),"XMM register should be 0-15");
  Assembler::vpsubb(dst, nds, src, vector_len);
}

void MacroAssembler::vpsubw(XMMRegister dst, XMMRegister nds, XMMRegister src, int vector_len) {
  assert(((dst->encoding() < 16 && src->encoding() < 16 && nds->encoding() < 16) || VM_Version::supports_avx512vlbw()),"XMM register should be 0-15");
  Assembler::vpsubw(dst, nds, src, vector_len);
}

void MacroAssembler::vpsubw(XMMRegister dst, XMMRegister nds, Address src, int vector_len) {
  assert(((dst->encoding() < 16 && nds->encoding() < 16) || VM_Version::supports_avx512vlbw()),"XMM register should be 0-15");
  Assembler::vpsubw(dst, nds, src, vector_len);
}

void MacroAssembler::vpsraw(XMMRegister dst, XMMRegister nds, XMMRegister shift, int vector_len) {
  assert(((dst->encoding() < 16 && shift->encoding() < 16 && nds->encoding() < 16) || VM_Version::supports_avx512vlbw()),"XMM register should be 0-15");
  Assembler::vpsraw(dst, nds, shift, vector_len);
}

void MacroAssembler::vpsraw(XMMRegister dst, XMMRegister nds, int shift, int vector_len) {
  assert(((dst->encoding() < 16 && nds->encoding() < 16) || VM_Version::supports_avx512vlbw()),"XMM register should be 0-15");
  Assembler::vpsraw(dst, nds, shift, vector_len);
}

void MacroAssembler::evpsraq(XMMRegister dst, XMMRegister nds, XMMRegister shift, int vector_len) {
  assert(UseAVX > 2,"");
  if (!VM_Version::supports_avx512vl() && vector_len < 2) {
     vector_len = 2;
  }
  Assembler::evpsraq(dst, nds, shift, vector_len);
}

void MacroAssembler::evpsraq(XMMRegister dst, XMMRegister nds, int shift, int vector_len) {
  assert(UseAVX > 2,"");
  if (!VM_Version::supports_avx512vl() && vector_len < 2) {
     vector_len = 2;
  }
  Assembler::evpsraq(dst, nds, shift, vector_len);
}

void MacroAssembler::vpsrlw(XMMRegister dst, XMMRegister nds, XMMRegister shift, int vector_len) {
  assert(((dst->encoding() < 16 && shift->encoding() < 16 && nds->encoding() < 16) || VM_Version::supports_avx512vlbw()),"XMM register should be 0-15");
  Assembler::vpsrlw(dst, nds, shift, vector_len);
}

void MacroAssembler::vpsrlw(XMMRegister dst, XMMRegister nds, int shift, int vector_len) {
  assert(((dst->encoding() < 16 && nds->encoding() < 16) || VM_Version::supports_avx512vlbw()),"XMM register should be 0-15");
  Assembler::vpsrlw(dst, nds, shift, vector_len);
}

void MacroAssembler::vpsllw(XMMRegister dst, XMMRegister nds, XMMRegister shift, int vector_len) {
  assert(((dst->encoding() < 16 && shift->encoding() < 16 && nds->encoding() < 16) || VM_Version::supports_avx512vlbw()),"XMM register should be 0-15");
  Assembler::vpsllw(dst, nds, shift, vector_len);
}

void MacroAssembler::vpsllw(XMMRegister dst, XMMRegister nds, int shift, int vector_len) {
  assert(((dst->encoding() < 16 && nds->encoding() < 16) || VM_Version::supports_avx512vlbw()),"XMM register should be 0-15");
  Assembler::vpsllw(dst, nds, shift, vector_len);
}

void MacroAssembler::vptest(XMMRegister dst, XMMRegister src) {
  assert((dst->encoding() < 16 && src->encoding() < 16),"XMM register should be 0-15");
  Assembler::vptest(dst, src);
}

void MacroAssembler::punpcklbw(XMMRegister dst, XMMRegister src) {
  assert(((dst->encoding() < 16 && src->encoding() < 16) || VM_Version::supports_avx512vlbw()),"XMM register should be 0-15");
  Assembler::punpcklbw(dst, src);
}

void MacroAssembler::pshufd(XMMRegister dst, Address src, int mode) {
  assert(((dst->encoding() < 16) || VM_Version::supports_avx512vl()),"XMM register should be 0-15");
  Assembler::pshufd(dst, src, mode);
}

void MacroAssembler::pshuflw(XMMRegister dst, XMMRegister src, int mode) {
  assert(((dst->encoding() < 16 && src->encoding() < 16) || VM_Version::supports_avx512vlbw()),"XMM register should be 0-15");
  Assembler::pshuflw(dst, src, mode);
}

void MacroAssembler::vandpd(XMMRegister dst, XMMRegister nds, AddressLiteral src, int vector_len, Register scratch_reg) {
  if (reachable(src)) {
    vandpd(dst, nds, as_Address(src), vector_len);
  } else {
    lea(scratch_reg, src);
    vandpd(dst, nds, Address(scratch_reg, 0), vector_len);
  }
}

void MacroAssembler::vandps(XMMRegister dst, XMMRegister nds, AddressLiteral src, int vector_len, Register scratch_reg) {
  if (reachable(src)) {
    vandps(dst, nds, as_Address(src), vector_len);
  } else {
    lea(scratch_reg, src);
    vandps(dst, nds, Address(scratch_reg, 0), vector_len);
  }
}

void MacroAssembler::evpord(XMMRegister dst, KRegister mask, XMMRegister nds, AddressLiteral src,
                            bool merge, int vector_len, Register scratch_reg) {
  if (reachable(src)) {
    Assembler::evpord(dst, mask, nds, as_Address(src), merge, vector_len);
  } else {
    lea(scratch_reg, src);
    Assembler::evpord(dst, mask, nds, Address(scratch_reg, 0), merge, vector_len);
  }
}

void MacroAssembler::vdivsd(XMMRegister dst, XMMRegister nds, AddressLiteral src) {
  if (reachable(src)) {
    vdivsd(dst, nds, as_Address(src));
  } else {
    lea(rscratch1, src);
    vdivsd(dst, nds, Address(rscratch1, 0));
  }
}

void MacroAssembler::vdivss(XMMRegister dst, XMMRegister nds, AddressLiteral src) {
  if (reachable(src)) {
    vdivss(dst, nds, as_Address(src));
  } else {
    lea(rscratch1, src);
    vdivss(dst, nds, Address(rscratch1, 0));
  }
}

void MacroAssembler::vmulsd(XMMRegister dst, XMMRegister nds, AddressLiteral src) {
  if (reachable(src)) {
    vmulsd(dst, nds, as_Address(src));
  } else {
    lea(rscratch1, src);
    vmulsd(dst, nds, Address(rscratch1, 0));
  }
}

void MacroAssembler::vmulss(XMMRegister dst, XMMRegister nds, AddressLiteral src) {
  if (reachable(src)) {
    vmulss(dst, nds, as_Address(src));
  } else {
    lea(rscratch1, src);
    vmulss(dst, nds, Address(rscratch1, 0));
  }
}

void MacroAssembler::vsubsd(XMMRegister dst, XMMRegister nds, AddressLiteral src) {
  if (reachable(src)) {
    vsubsd(dst, nds, as_Address(src));
  } else {
    lea(rscratch1, src);
    vsubsd(dst, nds, Address(rscratch1, 0));
  }
}

void MacroAssembler::vsubss(XMMRegister dst, XMMRegister nds, AddressLiteral src) {
  if (reachable(src)) {
    vsubss(dst, nds, as_Address(src));
  } else {
    lea(rscratch1, src);
    vsubss(dst, nds, Address(rscratch1, 0));
  }
}

void MacroAssembler::vnegatess(XMMRegister dst, XMMRegister nds, AddressLiteral src) {
  assert(((dst->encoding() < 16 && nds->encoding() < 16) || VM_Version::supports_avx512vldq()),"XMM register should be 0-15");
  vxorps(dst, nds, src, Assembler::AVX_128bit);
}

void MacroAssembler::vnegatesd(XMMRegister dst, XMMRegister nds, AddressLiteral src) {
  assert(((dst->encoding() < 16 && nds->encoding() < 16) || VM_Version::supports_avx512vldq()),"XMM register should be 0-15");
  vxorpd(dst, nds, src, Assembler::AVX_128bit);
}

void MacroAssembler::vxorpd(XMMRegister dst, XMMRegister nds, AddressLiteral src, int vector_len, Register scratch_reg) {
  if (reachable(src)) {
    vxorpd(dst, nds, as_Address(src), vector_len);
  } else {
    lea(scratch_reg, src);
    vxorpd(dst, nds, Address(scratch_reg, 0), vector_len);
  }
}

void MacroAssembler::vxorps(XMMRegister dst, XMMRegister nds, AddressLiteral src, int vector_len, Register scratch_reg) {
  if (reachable(src)) {
    vxorps(dst, nds, as_Address(src), vector_len);
  } else {
    lea(scratch_reg, src);
    vxorps(dst, nds, Address(scratch_reg, 0), vector_len);
  }
}

void MacroAssembler::vpxor(XMMRegister dst, XMMRegister nds, AddressLiteral src, int vector_len, Register scratch_reg) {
  if (UseAVX > 1 || (vector_len < 1)) {
    if (reachable(src)) {
      Assembler::vpxor(dst, nds, as_Address(src), vector_len);
    } else {
      lea(scratch_reg, src);
      Assembler::vpxor(dst, nds, Address(scratch_reg, 0), vector_len);
    }
  }
  else {
    MacroAssembler::vxorpd(dst, nds, src, vector_len, scratch_reg);
  }
}

void MacroAssembler::vpermd(XMMRegister dst,  XMMRegister nds, AddressLiteral src, int vector_len, Register scratch_reg) {
  if (reachable(src)) {
    Assembler::vpermd(dst, nds, as_Address(src), vector_len);
  } else {
    lea(scratch_reg, src);
    Assembler::vpermd(dst, nds, Address(scratch_reg, 0), vector_len);
  }
}

void MacroAssembler::clear_jweak_tag(Register possibly_jweak) {
  const int32_t inverted_jweak_mask = ~static_cast<int32_t>(JNIHandles::weak_tag_mask);
  STATIC_ASSERT(inverted_jweak_mask == -2); // otherwise check this code
  // The inverted mask is sign-extended
  andptr(possibly_jweak, inverted_jweak_mask);
}

void MacroAssembler::resolve_jobject(Register value,
                                     Register thread,
                                     Register tmp) {
  assert_different_registers(value, thread, tmp);
  Label done, not_weak;
  testptr(value, value);
  jcc(Assembler::zero, done);                // Use NULL as-is.
  testptr(value, JNIHandles::weak_tag_mask); // Test for jweak tag.
  jcc(Assembler::zero, not_weak);
  // Resolve jweak.
  access_load_at(T_OBJECT, IN_NATIVE | ON_PHANTOM_OOP_REF,
                 value, Address(value, -JNIHandles::weak_tag_value), tmp, thread);
  verify_oop(value);
  jmp(done);
  bind(not_weak);
  // Resolve (untagged) jobject.
  access_load_at(T_OBJECT, IN_NATIVE, value, Address(value, 0), tmp, thread);
  verify_oop(value);
  bind(done);
}

void MacroAssembler::subptr(Register dst, int32_t imm32) {
  LP64_ONLY(subq(dst, imm32)) NOT_LP64(subl(dst, imm32));
}

// Force generation of a 4 byte immediate value even if it fits into 8bit
void MacroAssembler::subptr_imm32(Register dst, int32_t imm32) {
  LP64_ONLY(subq_imm32(dst, imm32)) NOT_LP64(subl_imm32(dst, imm32));
}

void MacroAssembler::subptr(Register dst, Register src) {
  LP64_ONLY(subq(dst, src)) NOT_LP64(subl(dst, src));
}

// C++ bool manipulation
void MacroAssembler::testbool(Register dst) {
  if(sizeof(bool) == 1)
    testb(dst, 0xff);
  else if(sizeof(bool) == 2) {
    // testw implementation needed for two byte bools
    ShouldNotReachHere();
  } else if(sizeof(bool) == 4)
    testl(dst, dst);
  else
    // unsupported
    ShouldNotReachHere();
}

void MacroAssembler::testptr(Register dst, Register src) {
  LP64_ONLY(testq(dst, src)) NOT_LP64(testl(dst, src));
}

// Defines obj, preserves var_size_in_bytes, okay for t2 == var_size_in_bytes.
void MacroAssembler::tlab_allocate(Register thread, Register obj,
                                   Register var_size_in_bytes,
                                   int con_size_in_bytes,
                                   Register t1,
                                   Register t2,
                                   Label& slow_case) {
  BarrierSetAssembler* bs = BarrierSet::barrier_set()->barrier_set_assembler();
  bs->tlab_allocate(this, thread, obj, var_size_in_bytes, con_size_in_bytes, t1, t2, slow_case);
}

RegSet MacroAssembler::call_clobbered_gp_registers() {
  RegSet regs;
#ifdef _LP64
  regs += RegSet::of(rax, rcx, rdx);
#ifndef WINDOWS
  regs += RegSet::of(rsi, rdi);
#endif
  regs += RegSet::range(r8, r11);
#else
  regs += RegSet::of(rax, rcx, rdx);
#endif
  return regs;
}

XMMRegSet MacroAssembler::call_clobbered_xmm_registers() {
  int num_xmm_registers = XMMRegister::available_xmm_registers();
#if defined(WINDOWS) && defined(_LP64)
  XMMRegSet result = XMMRegSet::range(xmm0, xmm5);
  if (num_xmm_registers > 16) {
     result += XMMRegSet::range(xmm16, as_XMMRegister(num_xmm_registers - 1));
  }
  return result;
#else
  return XMMRegSet::range(xmm0, as_XMMRegister(num_xmm_registers - 1));
#endif
}

static int FPUSaveAreaSize = align_up(108, StackAlignmentInBytes); // 108 bytes needed for FPU state by fsave/frstor

#ifndef _LP64
static bool use_x87_registers() { return UseSSE < 2; }
#endif
static bool use_xmm_registers() { return UseSSE >= 1; }

// C1 only ever uses the first double/float of the XMM register.
static int xmm_save_size() { return UseSSE >= 2 ? sizeof(double) : sizeof(float); }

static void save_xmm_register(MacroAssembler* masm, int offset, XMMRegister reg) {
  if (UseSSE == 1) {
    masm->movflt(Address(rsp, offset), reg);
  } else {
    masm->movdbl(Address(rsp, offset), reg);
  }
}

static void restore_xmm_register(MacroAssembler* masm, int offset, XMMRegister reg) {
  if (UseSSE == 1) {
    masm->movflt(reg, Address(rsp, offset));
  } else {
    masm->movdbl(reg, Address(rsp, offset));
  }
}

int register_section_sizes(RegSet gp_registers, XMMRegSet xmm_registers, bool save_fpu,
                           int& gp_area_size, int& fp_area_size, int& xmm_area_size) {

  gp_area_size = align_up(gp_registers.size() * Register::max_slots_per_register * VMRegImpl::stack_slot_size,
                         StackAlignmentInBytes);
#ifdef _LP64
  fp_area_size = 0;
#else
  fp_area_size = (save_fpu && use_x87_registers()) ? FPUSaveAreaSize : 0;
#endif
  xmm_area_size = (save_fpu && use_xmm_registers()) ? xmm_registers.size() * xmm_save_size() : 0;

  return gp_area_size + fp_area_size + xmm_area_size;
}

void MacroAssembler::push_call_clobbered_registers_except(RegSet exclude, bool save_fpu) {
  block_comment("push_call_clobbered_registers start");
  // Regular registers
  RegSet gp_registers_to_push = call_clobbered_gp_registers() - exclude;

  int gp_area_size;
  int fp_area_size;
  int xmm_area_size;
  int total_save_size = register_section_sizes(gp_registers_to_push, call_clobbered_xmm_registers(), save_fpu,
                                               gp_area_size, fp_area_size, xmm_area_size);
  subptr(rsp, total_save_size);

  push_set(gp_registers_to_push, 0);

#ifndef _LP64
  if (save_fpu && use_x87_registers()) {
    fnsave(Address(rsp, gp_area_size));
    fwait();
  }
#endif
  if (save_fpu && use_xmm_registers()) {
    push_set(call_clobbered_xmm_registers(), gp_area_size + fp_area_size);
  }

  block_comment("push_call_clobbered_registers end");
}

void MacroAssembler::pop_call_clobbered_registers_except(RegSet exclude, bool restore_fpu) {
  block_comment("pop_call_clobbered_registers start");

  RegSet gp_registers_to_pop = call_clobbered_gp_registers() - exclude;

  int gp_area_size;
  int fp_area_size;
  int xmm_area_size;
  int total_save_size = register_section_sizes(gp_registers_to_pop, call_clobbered_xmm_registers(), restore_fpu,
                                               gp_area_size, fp_area_size, xmm_area_size);

  if (restore_fpu && use_xmm_registers()) {
    pop_set(call_clobbered_xmm_registers(), gp_area_size + fp_area_size);
  }
#ifndef _LP64
  if (restore_fpu && use_x87_registers()) {
    frstor(Address(rsp, gp_area_size));
  }
#endif

  pop_set(gp_registers_to_pop, 0);

  addptr(rsp, total_save_size);

  vzeroupper();

  block_comment("pop_call_clobbered_registers end");
}

void MacroAssembler::push_set(XMMRegSet set, int offset) {
  assert(is_aligned(set.size() * xmm_save_size(), StackAlignmentInBytes), "must be");
  int spill_offset = offset;

  for (RegSetIterator<XMMRegister> it = set.begin(); *it != xnoreg; ++it) {
    save_xmm_register(this, spill_offset, *it);
    spill_offset += xmm_save_size();
  }
}

void MacroAssembler::pop_set(XMMRegSet set, int offset) {
  int restore_size = set.size() * xmm_save_size();
  assert(is_aligned(restore_size, StackAlignmentInBytes), "must be");

  int restore_offset = offset + restore_size - xmm_save_size();

  for (ReverseRegSetIterator<XMMRegister> it = set.rbegin(); *it != xnoreg; ++it) {
    restore_xmm_register(this, restore_offset, *it);
    restore_offset -= xmm_save_size();
  }
}

void MacroAssembler::push_set(RegSet set, int offset) {
  int spill_offset;
  if (offset == -1) {
    int register_push_size = set.size() * Register::max_slots_per_register * VMRegImpl::stack_slot_size;
    int aligned_size = align_up(register_push_size, StackAlignmentInBytes);
    subptr(rsp, aligned_size);
    spill_offset = 0;
  } else {
    spill_offset = offset;
  }

  for (RegSetIterator<Register> it = set.begin(); *it != noreg; ++it) {
    movptr(Address(rsp, spill_offset), *it);
    spill_offset += Register::max_slots_per_register * VMRegImpl::stack_slot_size;
  }
}

void MacroAssembler::pop_set(RegSet set, int offset) {

  int gp_reg_size = Register::max_slots_per_register * VMRegImpl::stack_slot_size;
  int restore_size = set.size() * gp_reg_size;
  int aligned_size = align_up(restore_size, StackAlignmentInBytes);

  int restore_offset;
  if (offset == -1) {
    restore_offset = restore_size - gp_reg_size;
  } else {
    restore_offset = offset + restore_size - gp_reg_size;
  }
  for (ReverseRegSetIterator<Register> it = set.rbegin(); *it != noreg; ++it) {
    movptr(*it, Address(rsp, restore_offset));
    restore_offset -= gp_reg_size;
  }

  if (offset == -1) {
    addptr(rsp, aligned_size);
  }
}

// Preserves the contents of address, destroys the contents length_in_bytes and temp.
void MacroAssembler::zero_memory(Register address, Register length_in_bytes, int offset_in_bytes, Register temp) {
  assert(address != length_in_bytes && address != temp && temp != length_in_bytes, "registers must be different");
  assert((offset_in_bytes & (BytesPerWord - 1)) == 0, "offset must be a multiple of BytesPerWord");
  Label done;

  testptr(length_in_bytes, length_in_bytes);
  jcc(Assembler::zero, done);

  // initialize topmost word, divide index by 2, check if odd and test if zero
  // note: for the remaining code to work, index must be a multiple of BytesPerWord
#ifdef ASSERT
  {
    Label L;
    testptr(length_in_bytes, BytesPerWord - 1);
    jcc(Assembler::zero, L);
    stop("length must be a multiple of BytesPerWord");
    bind(L);
  }
#endif
  Register index = length_in_bytes;
  xorptr(temp, temp);    // use _zero reg to clear memory (shorter code)
  if (UseIncDec) {
    shrptr(index, 3);  // divide by 8/16 and set carry flag if bit 2 was set
  } else {
    shrptr(index, 2);  // use 2 instructions to avoid partial flag stall
    shrptr(index, 1);
  }
#ifndef _LP64
  // index could have not been a multiple of 8 (i.e., bit 2 was set)
  {
    Label even;
    // note: if index was a multiple of 8, then it cannot
    //       be 0 now otherwise it must have been 0 before
    //       => if it is even, we don't need to check for 0 again
    jcc(Assembler::carryClear, even);
    // clear topmost word (no jump would be needed if conditional assignment worked here)
    movptr(Address(address, index, Address::times_8, offset_in_bytes - 0*BytesPerWord), temp);
    // index could be 0 now, must check again
    jcc(Assembler::zero, done);
    bind(even);
  }
#endif // !_LP64
  // initialize remaining object fields: index is a multiple of 2 now
  {
    Label loop;
    bind(loop);
    movptr(Address(address, index, Address::times_8, offset_in_bytes - 1*BytesPerWord), temp);
    NOT_LP64(movptr(Address(address, index, Address::times_8, offset_in_bytes - 2*BytesPerWord), temp);)
    decrement(index);
    jcc(Assembler::notZero, loop);
  }

  bind(done);
}

// Look up the method for a megamorphic invokeinterface call.
// The target method is determined by <intf_klass, itable_index>.
// The receiver klass is in recv_klass.
// On success, the result will be in method_result, and execution falls through.
// On failure, execution transfers to the given label.
void MacroAssembler::lookup_interface_method(Register recv_klass,
                                             Register intf_klass,
                                             RegisterOrConstant itable_index,
                                             Register method_result,
                                             Register scan_temp,
                                             Label& L_no_such_interface,
                                             bool return_method) {
  assert_different_registers(recv_klass, intf_klass, scan_temp);
  assert_different_registers(method_result, intf_klass, scan_temp);
  assert(recv_klass != method_result || !return_method,
         "recv_klass can be destroyed when method isn't needed");

  assert(itable_index.is_constant() || itable_index.as_register() == method_result,
         "caller must use same register for non-constant itable index as for method");

  // Compute start of first itableOffsetEntry (which is at the end of the vtable)
  int vtable_base = in_bytes(Klass::vtable_start_offset());
  int itentry_off = itableMethodEntry::method_offset_in_bytes();
  int scan_step   = itableOffsetEntry::size() * wordSize;
  int vte_size    = vtableEntry::size_in_bytes();
  Address::ScaleFactor times_vte_scale = Address::times_ptr;
  assert(vte_size == wordSize, "else adjust times_vte_scale");

  movl(scan_temp, Address(recv_klass, Klass::vtable_length_offset()));

  // %%% Could store the aligned, prescaled offset in the klassoop.
  lea(scan_temp, Address(recv_klass, scan_temp, times_vte_scale, vtable_base));

  if (return_method) {
    // Adjust recv_klass by scaled itable_index, so we can free itable_index.
    assert(itableMethodEntry::size() * wordSize == wordSize, "adjust the scaling in the code below");
    lea(recv_klass, Address(recv_klass, itable_index, Address::times_ptr, itentry_off));
  }

  // for (scan = klass->itable(); scan->interface() != NULL; scan += scan_step) {
  //   if (scan->interface() == intf) {
  //     result = (klass + scan->offset() + itable_index);
  //   }
  // }
  Label search, found_method;

  for (int peel = 1; peel >= 0; peel--) {
    movptr(method_result, Address(scan_temp, itableOffsetEntry::interface_offset_in_bytes()));
    cmpptr(intf_klass, method_result);

    if (peel) {
      jccb(Assembler::equal, found_method);
    } else {
      jccb(Assembler::notEqual, search);
      // (invert the test to fall through to found_method...)
    }

    if (!peel)  break;

    bind(search);

    // Check that the previous entry is non-null.  A null entry means that
    // the receiver class doesn't implement the interface, and wasn't the
    // same as when the caller was compiled.
    testptr(method_result, method_result);
    jcc(Assembler::zero, L_no_such_interface);
    addptr(scan_temp, scan_step);
  }

  bind(found_method);

  if (return_method) {
    // Got a hit.
    movl(scan_temp, Address(scan_temp, itableOffsetEntry::offset_offset_in_bytes()));
    movptr(method_result, Address(recv_klass, scan_temp, Address::times_1));
  }
}


// virtual method calling
void MacroAssembler::lookup_virtual_method(Register recv_klass,
                                           RegisterOrConstant vtable_index,
                                           Register method_result) {
  const int base = in_bytes(Klass::vtable_start_offset());
  assert(vtableEntry::size() * wordSize == wordSize, "else adjust the scaling in the code below");
  Address vtable_entry_addr(recv_klass,
                            vtable_index, Address::times_ptr,
                            base + vtableEntry::method_offset_in_bytes());
  movptr(method_result, vtable_entry_addr);
}


void MacroAssembler::check_klass_subtype(Register sub_klass,
                           Register super_klass,
                           Register temp_reg,
                           Label& L_success) {
  Label L_failure;
  check_klass_subtype_fast_path(sub_klass, super_klass, temp_reg,        &L_success, &L_failure, NULL);
  check_klass_subtype_slow_path(sub_klass, super_klass, temp_reg, noreg, &L_success, NULL);
  bind(L_failure);
}


void MacroAssembler::check_klass_subtype_fast_path(Register sub_klass,
                                                   Register super_klass,
                                                   Register temp_reg,
                                                   Label* L_success,
                                                   Label* L_failure,
                                                   Label* L_slow_path,
                                        RegisterOrConstant super_check_offset) {
  assert_different_registers(sub_klass, super_klass, temp_reg);
  bool must_load_sco = (super_check_offset.constant_or_zero() == -1);
  if (super_check_offset.is_register()) {
    assert_different_registers(sub_klass, super_klass,
                               super_check_offset.as_register());
  } else if (must_load_sco) {
    assert(temp_reg != noreg, "supply either a temp or a register offset");
  }

  Label L_fallthrough;
  int label_nulls = 0;
  if (L_success == NULL)   { L_success   = &L_fallthrough; label_nulls++; }
  if (L_failure == NULL)   { L_failure   = &L_fallthrough; label_nulls++; }
  if (L_slow_path == NULL) { L_slow_path = &L_fallthrough; label_nulls++; }
  assert(label_nulls <= 1, "at most one NULL in the batch");

  int sc_offset = in_bytes(Klass::secondary_super_cache_offset());
  int sco_offset = in_bytes(Klass::super_check_offset_offset());
  Address super_check_offset_addr(super_klass, sco_offset);

  // Hacked jcc, which "knows" that L_fallthrough, at least, is in
  // range of a jccb.  If this routine grows larger, reconsider at
  // least some of these.
#define local_jcc(assembler_cond, label)                                \
  if (&(label) == &L_fallthrough)  jccb(assembler_cond, label);         \
  else                             jcc( assembler_cond, label) /*omit semi*/

  // Hacked jmp, which may only be used just before L_fallthrough.
#define final_jmp(label)                                                \
  if (&(label) == &L_fallthrough) { /*do nothing*/ }                    \
  else                            jmp(label)                /*omit semi*/

  // If the pointers are equal, we are done (e.g., String[] elements).
  // This self-check enables sharing of secondary supertype arrays among
  // non-primary types such as array-of-interface.  Otherwise, each such
  // type would need its own customized SSA.
  // We move this check to the front of the fast path because many
  // type checks are in fact trivially successful in this manner,
  // so we get a nicely predicted branch right at the start of the check.
  cmpptr(sub_klass, super_klass);
  local_jcc(Assembler::equal, *L_success);

  // Check the supertype display:
  if (must_load_sco) {
    // Positive movl does right thing on LP64.
    movl(temp_reg, super_check_offset_addr);
    super_check_offset = RegisterOrConstant(temp_reg);
  }
  Address super_check_addr(sub_klass, super_check_offset, Address::times_1, 0);
  cmpptr(super_klass, super_check_addr); // load displayed supertype

  // This check has worked decisively for primary supers.
  // Secondary supers are sought in the super_cache ('super_cache_addr').
  // (Secondary supers are interfaces and very deeply nested subtypes.)
  // This works in the same check above because of a tricky aliasing
  // between the super_cache and the primary super display elements.
  // (The 'super_check_addr' can address either, as the case requires.)
  // Note that the cache is updated below if it does not help us find
  // what we need immediately.
  // So if it was a primary super, we can just fail immediately.
  // Otherwise, it's the slow path for us (no success at this point).

  if (super_check_offset.is_register()) {
    local_jcc(Assembler::equal, *L_success);
    cmpl(super_check_offset.as_register(), sc_offset);
    if (L_failure == &L_fallthrough) {
      local_jcc(Assembler::equal, *L_slow_path);
    } else {
      local_jcc(Assembler::notEqual, *L_failure);
      final_jmp(*L_slow_path);
    }
  } else if (super_check_offset.as_constant() == sc_offset) {
    // Need a slow path; fast failure is impossible.
    if (L_slow_path == &L_fallthrough) {
      local_jcc(Assembler::equal, *L_success);
    } else {
      local_jcc(Assembler::notEqual, *L_slow_path);
      final_jmp(*L_success);
    }
  } else {
    // No slow path; it's a fast decision.
    if (L_failure == &L_fallthrough) {
      local_jcc(Assembler::equal, *L_success);
    } else {
      local_jcc(Assembler::notEqual, *L_failure);
      final_jmp(*L_success);
    }
  }

  bind(L_fallthrough);

#undef local_jcc
#undef final_jmp
}


void MacroAssembler::check_klass_subtype_slow_path(Register sub_klass,
                                                   Register super_klass,
                                                   Register temp_reg,
                                                   Register temp2_reg,
                                                   Label* L_success,
                                                   Label* L_failure,
                                                   bool set_cond_codes) {
  assert_different_registers(sub_klass, super_klass, temp_reg);
  if (temp2_reg != noreg)
    assert_different_registers(sub_klass, super_klass, temp_reg, temp2_reg);
#define IS_A_TEMP(reg) ((reg) == temp_reg || (reg) == temp2_reg)

  Label L_fallthrough;
  int label_nulls = 0;
  if (L_success == NULL)   { L_success   = &L_fallthrough; label_nulls++; }
  if (L_failure == NULL)   { L_failure   = &L_fallthrough; label_nulls++; }
  assert(label_nulls <= 1, "at most one NULL in the batch");

  // a couple of useful fields in sub_klass:
  int ss_offset = in_bytes(Klass::secondary_supers_offset());
  int sc_offset = in_bytes(Klass::secondary_super_cache_offset());
  Address secondary_supers_addr(sub_klass, ss_offset);
  Address super_cache_addr(     sub_klass, sc_offset);

  // Do a linear scan of the secondary super-klass chain.
  // This code is rarely used, so simplicity is a virtue here.
  // The repne_scan instruction uses fixed registers, which we must spill.
  // Don't worry too much about pre-existing connections with the input regs.

  assert(sub_klass != rax, "killed reg"); // killed by mov(rax, super)
  assert(sub_klass != rcx, "killed reg"); // killed by lea(rcx, &pst_counter)

  // Get super_klass value into rax (even if it was in rdi or rcx).
  bool pushed_rax = false, pushed_rcx = false, pushed_rdi = false;
  if (super_klass != rax) {
    if (!IS_A_TEMP(rax)) { push(rax); pushed_rax = true; }
    mov(rax, super_klass);
  }
  if (!IS_A_TEMP(rcx)) { push(rcx); pushed_rcx = true; }
  if (!IS_A_TEMP(rdi)) { push(rdi); pushed_rdi = true; }

#ifndef PRODUCT
  int* pst_counter = &SharedRuntime::_partial_subtype_ctr;
  ExternalAddress pst_counter_addr((address) pst_counter);
  NOT_LP64(  incrementl(pst_counter_addr) );
  LP64_ONLY( lea(rcx, pst_counter_addr) );
  LP64_ONLY( incrementl(Address(rcx, 0)) );
#endif //PRODUCT

  // We will consult the secondary-super array.
  movptr(rdi, secondary_supers_addr);
  // Load the array length.  (Positive movl does right thing on LP64.)
  movl(rcx, Address(rdi, Array<Klass*>::length_offset_in_bytes()));
  // Skip to start of data.
  addptr(rdi, Array<Klass*>::base_offset_in_bytes());

  // Scan RCX words at [RDI] for an occurrence of RAX.
  // Set NZ/Z based on last compare.
  // Z flag value will not be set by 'repne' if RCX == 0 since 'repne' does
  // not change flags (only scas instruction which is repeated sets flags).
  // Set Z = 0 (not equal) before 'repne' to indicate that class was not found.

    testptr(rax,rax); // Set Z = 0
    repne_scan();

  // Unspill the temp. registers:
  if (pushed_rdi)  pop(rdi);
  if (pushed_rcx)  pop(rcx);
  if (pushed_rax)  pop(rax);

  if (set_cond_codes) {
    // Special hack for the AD files:  rdi is guaranteed non-zero.
    assert(!pushed_rdi, "rdi must be left non-NULL");
    // Also, the condition codes are properly set Z/NZ on succeed/failure.
  }

  if (L_failure == &L_fallthrough)
        jccb(Assembler::notEqual, *L_failure);
  else  jcc(Assembler::notEqual, *L_failure);

  // Success.  Cache the super we found and proceed in triumph.
  movptr(super_cache_addr, super_klass);

  if (L_success != &L_fallthrough) {
    jmp(*L_success);
  }

#undef IS_A_TEMP

  bind(L_fallthrough);
}

void MacroAssembler::clinit_barrier(Register klass, Register thread, Label* L_fast_path, Label* L_slow_path) {
  assert(L_fast_path != NULL || L_slow_path != NULL, "at least one is required");

  Label L_fallthrough;
  if (L_fast_path == NULL) {
    L_fast_path = &L_fallthrough;
  } else if (L_slow_path == NULL) {
    L_slow_path = &L_fallthrough;
  }

  // Fast path check: class is fully initialized
  cmpb(Address(klass, InstanceKlass::init_state_offset()), InstanceKlass::fully_initialized);
  jcc(Assembler::equal, *L_fast_path);

  // Fast path check: current thread is initializer thread
  cmpptr(thread, Address(klass, InstanceKlass::init_thread_offset()));
  if (L_slow_path == &L_fallthrough) {
    jcc(Assembler::equal, *L_fast_path);
    bind(*L_slow_path);
  } else if (L_fast_path == &L_fallthrough) {
    jcc(Assembler::notEqual, *L_slow_path);
    bind(*L_fast_path);
  } else {
    Unimplemented();
  }
}

void MacroAssembler::cmov32(Condition cc, Register dst, Address src) {
  if (VM_Version::supports_cmov()) {
    cmovl(cc, dst, src);
  } else {
    Label L;
    jccb(negate_condition(cc), L);
    movl(dst, src);
    bind(L);
  }
}

void MacroAssembler::cmov32(Condition cc, Register dst, Register src) {
  if (VM_Version::supports_cmov()) {
    cmovl(cc, dst, src);
  } else {
    Label L;
    jccb(negate_condition(cc), L);
    movl(dst, src);
    bind(L);
  }
}

void MacroAssembler::_verify_oop(Register reg, const char* s, const char* file, int line) {
  if (!VerifyOops) return;

  // Pass register number to verify_oop_subroutine
  const char* b = NULL;
  {
    ResourceMark rm;
    stringStream ss;
    ss.print("verify_oop: %s: %s (%s:%d)", reg->name(), s, file, line);
    b = code_string(ss.as_string());
  }
  BLOCK_COMMENT("verify_oop {");
#ifdef _LP64
  push(rscratch1);                    // save r10, trashed by movptr()
#endif
  push(rax);                          // save rax,
  push(reg);                          // pass register argument
  ExternalAddress buffer((address) b);
  // avoid using pushptr, as it modifies scratch registers
  // and our contract is not to modify anything
  movptr(rax, buffer.addr());
  push(rax);
  // call indirectly to solve generation ordering problem
  movptr(rax, ExternalAddress(StubRoutines::verify_oop_subroutine_entry_address()));
  call(rax);
  // Caller pops the arguments (oop, message) and restores rax, r10
  BLOCK_COMMENT("} verify_oop");
}

void MacroAssembler::vallones(XMMRegister dst, int vector_len) {
  if (UseAVX > 2 && (vector_len == Assembler::AVX_512bit || VM_Version::supports_avx512vl())) {
    // Only pcmpeq has dependency breaking treatment (i.e the execution can begin without
    // waiting for the previous result on dst), not vpcmpeqd, so just use vpternlog
    vpternlogd(dst, 0xFF, dst, dst, vector_len);
  } else if (VM_Version::supports_avx()) {
    vpcmpeqd(dst, dst, dst, vector_len);
  } else {
    assert(VM_Version::supports_sse2(), "");
    pcmpeqd(dst, dst);
  }
}

Address MacroAssembler::argument_address(RegisterOrConstant arg_slot,
                                         int extra_slot_offset) {
  // cf. TemplateTable::prepare_invoke(), if (load_receiver).
  int stackElementSize = Interpreter::stackElementSize;
  int offset = Interpreter::expr_offset_in_bytes(extra_slot_offset+0);
#ifdef ASSERT
  int offset1 = Interpreter::expr_offset_in_bytes(extra_slot_offset+1);
  assert(offset1 - offset == stackElementSize, "correct arithmetic");
#endif
  Register             scale_reg    = noreg;
  Address::ScaleFactor scale_factor = Address::no_scale;
  if (arg_slot.is_constant()) {
    offset += arg_slot.as_constant() * stackElementSize;
  } else {
    scale_reg    = arg_slot.as_register();
    scale_factor = Address::times(stackElementSize);
  }
  offset += wordSize;           // return PC is on stack
  return Address(rsp, scale_reg, scale_factor, offset);
}

void MacroAssembler::_verify_oop_addr(Address addr, const char* s, const char* file, int line) {
  if (!VerifyOops) return;

  // Address adjust(addr.base(), addr.index(), addr.scale(), addr.disp() + BytesPerWord);
  // Pass register number to verify_oop_subroutine
  const char* b = NULL;
  {
    ResourceMark rm;
    stringStream ss;
    ss.print("verify_oop_addr: %s (%s:%d)", s, file, line);
    b = code_string(ss.as_string());
  }
#ifdef _LP64
  push(rscratch1);                    // save r10, trashed by movptr()
#endif
  push(rax);                          // save rax,
  // addr may contain rsp so we will have to adjust it based on the push
  // we just did (and on 64 bit we do two pushes)
  // NOTE: 64bit seemed to have had a bug in that it did movq(addr, rax); which
  // stores rax into addr which is backwards of what was intended.
  if (addr.uses(rsp)) {
    lea(rax, addr);
    pushptr(Address(rax, LP64_ONLY(2 *) BytesPerWord));
  } else {
    pushptr(addr);
  }

  ExternalAddress buffer((address) b);
  // pass msg argument
  // avoid using pushptr, as it modifies scratch registers
  // and our contract is not to modify anything
  movptr(rax, buffer.addr());
  push(rax);

  // call indirectly to solve generation ordering problem
  movptr(rax, ExternalAddress(StubRoutines::verify_oop_subroutine_entry_address()));
  call(rax);
  // Caller pops the arguments (addr, message) and restores rax, r10.
}

void MacroAssembler::verify_tlab() {
#ifdef ASSERT
  if (UseTLAB && VerifyOops) {
    Label next, ok;
    Register t1 = rsi;
    Register thread_reg = NOT_LP64(rbx) LP64_ONLY(r15_thread);

    push(t1);
    NOT_LP64(push(thread_reg));
    NOT_LP64(get_thread(thread_reg));

    movptr(t1, Address(thread_reg, in_bytes(JavaThread::tlab_top_offset())));
    cmpptr(t1, Address(thread_reg, in_bytes(JavaThread::tlab_start_offset())));
    jcc(Assembler::aboveEqual, next);
    STOP("assert(top >= start)");
    should_not_reach_here();

    bind(next);
    movptr(t1, Address(thread_reg, in_bytes(JavaThread::tlab_end_offset())));
    cmpptr(t1, Address(thread_reg, in_bytes(JavaThread::tlab_top_offset())));
    jcc(Assembler::aboveEqual, ok);
    STOP("assert(top <= end)");
    should_not_reach_here();

    bind(ok);
    NOT_LP64(pop(thread_reg));
    pop(t1);
  }
#endif
}

class ControlWord {
 public:
  int32_t _value;

  int  rounding_control() const        { return  (_value >> 10) & 3      ; }
  int  precision_control() const       { return  (_value >>  8) & 3      ; }
  bool precision() const               { return ((_value >>  5) & 1) != 0; }
  bool underflow() const               { return ((_value >>  4) & 1) != 0; }
  bool overflow() const                { return ((_value >>  3) & 1) != 0; }
  bool zero_divide() const             { return ((_value >>  2) & 1) != 0; }
  bool denormalized() const            { return ((_value >>  1) & 1) != 0; }
  bool invalid() const                 { return ((_value >>  0) & 1) != 0; }

  void print() const {
    // rounding control
    const char* rc;
    switch (rounding_control()) {
      case 0: rc = "round near"; break;
      case 1: rc = "round down"; break;
      case 2: rc = "round up  "; break;
      case 3: rc = "chop      "; break;
      default:
        rc = NULL; // silence compiler warnings
        fatal("Unknown rounding control: %d", rounding_control());
    };
    // precision control
    const char* pc;
    switch (precision_control()) {
      case 0: pc = "24 bits "; break;
      case 1: pc = "reserved"; break;
      case 2: pc = "53 bits "; break;
      case 3: pc = "64 bits "; break;
      default:
        pc = NULL; // silence compiler warnings
        fatal("Unknown precision control: %d", precision_control());
    };
    // flags
    char f[9];
    f[0] = ' ';
    f[1] = ' ';
    f[2] = (precision   ()) ? 'P' : 'p';
    f[3] = (underflow   ()) ? 'U' : 'u';
    f[4] = (overflow    ()) ? 'O' : 'o';
    f[5] = (zero_divide ()) ? 'Z' : 'z';
    f[6] = (denormalized()) ? 'D' : 'd';
    f[7] = (invalid     ()) ? 'I' : 'i';
    f[8] = '\x0';
    // output
    printf("%04x  masks = %s, %s, %s", _value & 0xFFFF, f, rc, pc);
  }

};

class StatusWord {
 public:
  int32_t _value;

  bool busy() const                    { return ((_value >> 15) & 1) != 0; }
  bool C3() const                      { return ((_value >> 14) & 1) != 0; }
  bool C2() const                      { return ((_value >> 10) & 1) != 0; }
  bool C1() const                      { return ((_value >>  9) & 1) != 0; }
  bool C0() const                      { return ((_value >>  8) & 1) != 0; }
  int  top() const                     { return  (_value >> 11) & 7      ; }
  bool error_status() const            { return ((_value >>  7) & 1) != 0; }
  bool stack_fault() const             { return ((_value >>  6) & 1) != 0; }
  bool precision() const               { return ((_value >>  5) & 1) != 0; }
  bool underflow() const               { return ((_value >>  4) & 1) != 0; }
  bool overflow() const                { return ((_value >>  3) & 1) != 0; }
  bool zero_divide() const             { return ((_value >>  2) & 1) != 0; }
  bool denormalized() const            { return ((_value >>  1) & 1) != 0; }
  bool invalid() const                 { return ((_value >>  0) & 1) != 0; }

  void print() const {
    // condition codes
    char c[5];
    c[0] = (C3()) ? '3' : '-';
    c[1] = (C2()) ? '2' : '-';
    c[2] = (C1()) ? '1' : '-';
    c[3] = (C0()) ? '0' : '-';
    c[4] = '\x0';
    // flags
    char f[9];
    f[0] = (error_status()) ? 'E' : '-';
    f[1] = (stack_fault ()) ? 'S' : '-';
    f[2] = (precision   ()) ? 'P' : '-';
    f[3] = (underflow   ()) ? 'U' : '-';
    f[4] = (overflow    ()) ? 'O' : '-';
    f[5] = (zero_divide ()) ? 'Z' : '-';
    f[6] = (denormalized()) ? 'D' : '-';
    f[7] = (invalid     ()) ? 'I' : '-';
    f[8] = '\x0';
    // output
    printf("%04x  flags = %s, cc =  %s, top = %d", _value & 0xFFFF, f, c, top());
  }

};

class TagWord {
 public:
  int32_t _value;

  int tag_at(int i) const              { return (_value >> (i*2)) & 3; }

  void print() const {
    printf("%04x", _value & 0xFFFF);
  }

};

class FPU_Register {
 public:
  int32_t _m0;
  int32_t _m1;
  int16_t _ex;

  bool is_indefinite() const           {
    return _ex == -1 && _m1 == (int32_t)0xC0000000 && _m0 == 0;
  }

  void print() const {
    char  sign = (_ex < 0) ? '-' : '+';
    const char* kind = (_ex == 0x7FFF || _ex == (int16_t)-1) ? "NaN" : "   ";
    printf("%c%04hx.%08x%08x  %s", sign, _ex, _m1, _m0, kind);
  };

};

class FPU_State {
 public:
  enum {
    register_size       = 10,
    number_of_registers =  8,
    register_mask       =  7
  };

  ControlWord  _control_word;
  StatusWord   _status_word;
  TagWord      _tag_word;
  int32_t      _error_offset;
  int32_t      _error_selector;
  int32_t      _data_offset;
  int32_t      _data_selector;
  int8_t       _register[register_size * number_of_registers];

  int tag_for_st(int i) const          { return _tag_word.tag_at((_status_word.top() + i) & register_mask); }
  FPU_Register* st(int i) const        { return (FPU_Register*)&_register[register_size * i]; }

  const char* tag_as_string(int tag) const {
    switch (tag) {
      case 0: return "valid";
      case 1: return "zero";
      case 2: return "special";
      case 3: return "empty";
    }
    ShouldNotReachHere();
    return NULL;
  }

  void print() const {
    // print computation registers
    { int t = _status_word.top();
      for (int i = 0; i < number_of_registers; i++) {
        int j = (i - t) & register_mask;
        printf("%c r%d = ST%d = ", (j == 0 ? '*' : ' '), i, j);
        st(j)->print();
        printf(" %s\n", tag_as_string(_tag_word.tag_at(i)));
      }
    }
    printf("\n");
    // print control registers
    printf("ctrl = "); _control_word.print(); printf("\n");
    printf("stat = "); _status_word .print(); printf("\n");
    printf("tags = "); _tag_word    .print(); printf("\n");
  }

};

class Flag_Register {
 public:
  int32_t _value;

  bool overflow() const                { return ((_value >> 11) & 1) != 0; }
  bool direction() const               { return ((_value >> 10) & 1) != 0; }
  bool sign() const                    { return ((_value >>  7) & 1) != 0; }
  bool zero() const                    { return ((_value >>  6) & 1) != 0; }
  bool auxiliary_carry() const         { return ((_value >>  4) & 1) != 0; }
  bool parity() const                  { return ((_value >>  2) & 1) != 0; }
  bool carry() const                   { return ((_value >>  0) & 1) != 0; }

  void print() const {
    // flags
    char f[8];
    f[0] = (overflow       ()) ? 'O' : '-';
    f[1] = (direction      ()) ? 'D' : '-';
    f[2] = (sign           ()) ? 'S' : '-';
    f[3] = (zero           ()) ? 'Z' : '-';
    f[4] = (auxiliary_carry()) ? 'A' : '-';
    f[5] = (parity         ()) ? 'P' : '-';
    f[6] = (carry          ()) ? 'C' : '-';
    f[7] = '\x0';
    // output
    printf("%08x  flags = %s", _value, f);
  }

};

class IU_Register {
 public:
  int32_t _value;

  void print() const {
    printf("%08x  %11d", _value, _value);
  }

};

class IU_State {
 public:
  Flag_Register _eflags;
  IU_Register   _rdi;
  IU_Register   _rsi;
  IU_Register   _rbp;
  IU_Register   _rsp;
  IU_Register   _rbx;
  IU_Register   _rdx;
  IU_Register   _rcx;
  IU_Register   _rax;

  void print() const {
    // computation registers
    printf("rax,  = "); _rax.print(); printf("\n");
    printf("rbx,  = "); _rbx.print(); printf("\n");
    printf("rcx  = "); _rcx.print(); printf("\n");
    printf("rdx  = "); _rdx.print(); printf("\n");
    printf("rdi  = "); _rdi.print(); printf("\n");
    printf("rsi  = "); _rsi.print(); printf("\n");
    printf("rbp,  = "); _rbp.print(); printf("\n");
    printf("rsp  = "); _rsp.print(); printf("\n");
    printf("\n");
    // control registers
    printf("flgs = "); _eflags.print(); printf("\n");
  }
};


class CPU_State {
 public:
  FPU_State _fpu_state;
  IU_State  _iu_state;

  void print() const {
    printf("--------------------------------------------------\n");
    _iu_state .print();
    printf("\n");
    _fpu_state.print();
    printf("--------------------------------------------------\n");
  }

};


static void _print_CPU_state(CPU_State* state) {
  state->print();
};


void MacroAssembler::print_CPU_state() {
  push_CPU_state();
  push(rsp);                // pass CPU state
  call(RuntimeAddress(CAST_FROM_FN_PTR(address, _print_CPU_state)));
  addptr(rsp, wordSize);       // discard argument
  pop_CPU_state();
}


#ifndef _LP64
static bool _verify_FPU(int stack_depth, char* s, CPU_State* state) {
  static int counter = 0;
  FPU_State* fs = &state->_fpu_state;
  counter++;
  // For leaf calls, only verify that the top few elements remain empty.
  // We only need 1 empty at the top for C2 code.
  if( stack_depth < 0 ) {
    if( fs->tag_for_st(7) != 3 ) {
      printf("FPR7 not empty\n");
      state->print();
      assert(false, "error");
      return false;
    }
    return true;                // All other stack states do not matter
  }

  assert((fs->_control_word._value & 0xffff) == StubRoutines::x86::fpu_cntrl_wrd_std(),
         "bad FPU control word");

  // compute stack depth
  int i = 0;
  while (i < FPU_State::number_of_registers && fs->tag_for_st(i)  < 3) i++;
  int d = i;
  while (i < FPU_State::number_of_registers && fs->tag_for_st(i) == 3) i++;
  // verify findings
  if (i != FPU_State::number_of_registers) {
    // stack not contiguous
    printf("%s: stack not contiguous at ST%d\n", s, i);
    state->print();
    assert(false, "error");
    return false;
  }
  // check if computed stack depth corresponds to expected stack depth
  if (stack_depth < 0) {
    // expected stack depth is -stack_depth or less
    if (d > -stack_depth) {
      // too many elements on the stack
      printf("%s: <= %d stack elements expected but found %d\n", s, -stack_depth, d);
      state->print();
      assert(false, "error");
      return false;
    }
  } else {
    // expected stack depth is stack_depth
    if (d != stack_depth) {
      // wrong stack depth
      printf("%s: %d stack elements expected but found %d\n", s, stack_depth, d);
      state->print();
      assert(false, "error");
      return false;
    }
  }
  // everything is cool
  return true;
}

void MacroAssembler::verify_FPU(int stack_depth, const char* s) {
  if (!VerifyFPU) return;
  push_CPU_state();
  push(rsp);                // pass CPU state
  ExternalAddress msg((address) s);
  // pass message string s
  pushptr(msg.addr());
  push(stack_depth);        // pass stack depth
  call(RuntimeAddress(CAST_FROM_FN_PTR(address, _verify_FPU)));
  addptr(rsp, 3 * wordSize);   // discard arguments
  // check for error
  { Label L;
    testl(rax, rax);
    jcc(Assembler::notZero, L);
    int3();                  // break if error condition
    bind(L);
  }
  pop_CPU_state();
}
#endif // _LP64

void MacroAssembler::restore_cpu_control_state_after_jni() {
  // Either restore the MXCSR register after returning from the JNI Call
  // or verify that it wasn't changed (with -Xcheck:jni flag).
  if (VM_Version::supports_sse()) {
    if (RestoreMXCSROnJNICalls) {
      ldmxcsr(ExternalAddress(StubRoutines::x86::addr_mxcsr_std()));
    } else if (CheckJNICalls) {
      call(RuntimeAddress(StubRoutines::x86::verify_mxcsr_entry()));
    }
  }
  // Clear upper bits of YMM registers to avoid SSE <-> AVX transition penalty.
  vzeroupper();

#ifndef _LP64
  // Either restore the x87 floating pointer control word after returning
  // from the JNI call or verify that it wasn't changed.
  if (CheckJNICalls) {
    call(RuntimeAddress(StubRoutines::x86::verify_fpu_cntrl_wrd_entry()));
  }
#endif // _LP64
}

// ((OopHandle)result).resolve();
void MacroAssembler::resolve_oop_handle(Register result, Register tmp) {
  assert_different_registers(result, tmp);

  // Only 64 bit platforms support GCs that require a tmp register
  // Only IN_HEAP loads require a thread_tmp register
  // OopHandle::resolve is an indirection like jobject.
  access_load_at(T_OBJECT, IN_NATIVE,
                 result, Address(result, 0), tmp, /*tmp_thread*/noreg);
}

// ((WeakHandle)result).resolve();
void MacroAssembler::resolve_weak_handle(Register rresult, Register rtmp) {
  assert_different_registers(rresult, rtmp);
  Label resolved;

  // A null weak handle resolves to null.
  cmpptr(rresult, 0);
  jcc(Assembler::equal, resolved);

  // Only 64 bit platforms support GCs that require a tmp register
  // Only IN_HEAP loads require a thread_tmp register
  // WeakHandle::resolve is an indirection like jweak.
  access_load_at(T_OBJECT, IN_NATIVE | ON_PHANTOM_OOP_REF,
                 rresult, Address(rresult, 0), rtmp, /*tmp_thread*/noreg);
  bind(resolved);
}

void MacroAssembler::load_mirror(Register mirror, Register method, Register tmp) {
  // get mirror
  const int mirror_offset = in_bytes(Klass::java_mirror_offset());
  load_method_holder(mirror, method);
  movptr(mirror, Address(mirror, mirror_offset));
  resolve_oop_handle(mirror, tmp);
}

void MacroAssembler::load_method_holder_cld(Register rresult, Register rmethod) {
  load_method_holder(rresult, rmethod);
  movptr(rresult, Address(rresult, InstanceKlass::class_loader_data_offset()));
}

void MacroAssembler::load_method_holder(Register holder, Register method) {
  movptr(holder, Address(method, Method::const_offset()));                      // ConstMethod*
  movptr(holder, Address(holder, ConstMethod::constants_offset()));             // ConstantPool*
  movptr(holder, Address(holder, ConstantPool::pool_holder_offset_in_bytes())); // InstanceKlass*
}

void MacroAssembler::load_klass(Register dst, Register src, Register tmp) {
  assert_different_registers(src, tmp);
  assert_different_registers(dst, tmp);
#ifdef _LP64
  if (UseCompressedClassPointers) {
    movl(dst, Address(src, oopDesc::klass_offset_in_bytes()));
    decode_klass_not_null(dst, tmp);
  } else
#endif
    movptr(dst, Address(src, oopDesc::klass_offset_in_bytes()));
}

void MacroAssembler::store_klass(Register dst, Register src, Register tmp) {
  assert_different_registers(src, tmp);
  assert_different_registers(dst, tmp);
#ifdef _LP64
  if (UseCompressedClassPointers) {
    encode_klass_not_null(src, tmp);
    movl(Address(dst, oopDesc::klass_offset_in_bytes()), src);
  } else
#endif
    movptr(Address(dst, oopDesc::klass_offset_in_bytes()), src);
}

void MacroAssembler::access_load_at(BasicType type, DecoratorSet decorators, Register dst, Address src,
                                    Register tmp1, Register thread_tmp) {
  BarrierSetAssembler* bs = BarrierSet::barrier_set()->barrier_set_assembler();
  decorators = AccessInternal::decorator_fixup(decorators);
  bool as_raw = (decorators & AS_RAW) != 0;
  if (as_raw) {
    bs->BarrierSetAssembler::load_at(this, decorators, type, dst, src, tmp1, thread_tmp);
  } else {
    bs->load_at(this, decorators, type, dst, src, tmp1, thread_tmp);
  }
}

void MacroAssembler::access_store_at(BasicType type, DecoratorSet decorators, Address dst, Register src,
                                     Register tmp1, Register tmp2, Register tmp3) {
  BarrierSetAssembler* bs = BarrierSet::barrier_set()->barrier_set_assembler();
  decorators = AccessInternal::decorator_fixup(decorators);
  bool as_raw = (decorators & AS_RAW) != 0;
  if (as_raw) {
    bs->BarrierSetAssembler::store_at(this, decorators, type, dst, src, tmp1, tmp2, tmp3);
  } else {
    bs->store_at(this, decorators, type, dst, src, tmp1, tmp2, tmp3);
  }
}

void MacroAssembler::load_heap_oop(Register dst, Address src, Register tmp1,
                                   Register thread_tmp, DecoratorSet decorators) {
  access_load_at(T_OBJECT, IN_HEAP | decorators, dst, src, tmp1, thread_tmp);
}

// Doesn't do verification, generates fixed size code
void MacroAssembler::load_heap_oop_not_null(Register dst, Address src, Register tmp1,
                                            Register thread_tmp, DecoratorSet decorators) {
  access_load_at(T_OBJECT, IN_HEAP | IS_NOT_NULL | decorators, dst, src, tmp1, thread_tmp);
}

void MacroAssembler::store_heap_oop(Address dst, Register src, Register tmp1,
                                    Register tmp2, Register tmp3, DecoratorSet decorators) {
  access_store_at(T_OBJECT, IN_HEAP | decorators, dst, src, tmp1, tmp2, tmp3);
}

// Used for storing NULLs.
void MacroAssembler::store_heap_oop_null(Address dst) {
  access_store_at(T_OBJECT, IN_HEAP, dst, noreg, noreg, noreg, noreg);
}

#ifdef _LP64
void MacroAssembler::store_klass_gap(Register dst, Register src) {
  if (UseCompressedClassPointers) {
    // Store to klass gap in destination
    movl(Address(dst, oopDesc::klass_gap_offset_in_bytes()), src);
  }
}

#ifdef ASSERT
void MacroAssembler::verify_heapbase(const char* msg) {
  assert (UseCompressedOops, "should be compressed");
  assert (Universe::heap() != NULL, "java heap should be initialized");
  if (CheckCompressedOops) {
    Label ok;
    const auto src2 = ExternalAddress((address)CompressedOops::ptrs_base_addr());
    assert(!src2.is_lval(), "should not be lval");
    const bool is_src2_reachable = reachable(src2);
    if (!is_src2_reachable) {
      push(rscratch1);  // cmpptr trashes rscratch1
    }
    cmpptr(r12_heapbase, src2);
    jcc(Assembler::equal, ok);
    STOP(msg);
    bind(ok);
    if (!is_src2_reachable) {
      pop(rscratch1);
    }
  }
}
#endif

// Algorithm must match oop.inline.hpp encode_heap_oop.
void MacroAssembler::encode_heap_oop(Register r) {
#ifdef ASSERT
  verify_heapbase("MacroAssembler::encode_heap_oop: heap base corrupted?");
#endif
  verify_oop_msg(r, "broken oop in encode_heap_oop");
  if (CompressedOops::base() == NULL) {
    if (CompressedOops::shift() != 0) {
      assert (LogMinObjAlignmentInBytes == CompressedOops::shift(), "decode alg wrong");
      shrq(r, LogMinObjAlignmentInBytes);
    }
    return;
  }
  testq(r, r);
  cmovq(Assembler::equal, r, r12_heapbase);
  subq(r, r12_heapbase);
  shrq(r, LogMinObjAlignmentInBytes);
}

void MacroAssembler::encode_heap_oop_not_null(Register r) {
#ifdef ASSERT
  verify_heapbase("MacroAssembler::encode_heap_oop_not_null: heap base corrupted?");
  if (CheckCompressedOops) {
    Label ok;
    testq(r, r);
    jcc(Assembler::notEqual, ok);
    STOP("null oop passed to encode_heap_oop_not_null");
    bind(ok);
  }
#endif
  verify_oop_msg(r, "broken oop in encode_heap_oop_not_null");
  if (CompressedOops::base() != NULL) {
    subq(r, r12_heapbase);
  }
  if (CompressedOops::shift() != 0) {
    assert (LogMinObjAlignmentInBytes == CompressedOops::shift(), "decode alg wrong");
    shrq(r, LogMinObjAlignmentInBytes);
  }
}

void MacroAssembler::encode_heap_oop_not_null(Register dst, Register src) {
#ifdef ASSERT
  verify_heapbase("MacroAssembler::encode_heap_oop_not_null2: heap base corrupted?");
  if (CheckCompressedOops) {
    Label ok;
    testq(src, src);
    jcc(Assembler::notEqual, ok);
    STOP("null oop passed to encode_heap_oop_not_null2");
    bind(ok);
  }
#endif
  verify_oop_msg(src, "broken oop in encode_heap_oop_not_null2");
  if (dst != src) {
    movq(dst, src);
  }
  if (CompressedOops::base() != NULL) {
    subq(dst, r12_heapbase);
  }
  if (CompressedOops::shift() != 0) {
    assert (LogMinObjAlignmentInBytes == CompressedOops::shift(), "decode alg wrong");
    shrq(dst, LogMinObjAlignmentInBytes);
  }
}

void  MacroAssembler::decode_heap_oop(Register r) {
#ifdef ASSERT
  verify_heapbase("MacroAssembler::decode_heap_oop: heap base corrupted?");
#endif
  if (CompressedOops::base() == NULL) {
    if (CompressedOops::shift() != 0) {
      assert (LogMinObjAlignmentInBytes == CompressedOops::shift(), "decode alg wrong");
      shlq(r, LogMinObjAlignmentInBytes);
    }
  } else {
    Label done;
    shlq(r, LogMinObjAlignmentInBytes);
    jccb(Assembler::equal, done);
    addq(r, r12_heapbase);
    bind(done);
  }
  verify_oop_msg(r, "broken oop in decode_heap_oop");
}

void  MacroAssembler::decode_heap_oop_not_null(Register r) {
  // Note: it will change flags
  assert (UseCompressedOops, "should only be used for compressed headers");
  assert (Universe::heap() != NULL, "java heap should be initialized");
  // Cannot assert, unverified entry point counts instructions (see .ad file)
  // vtableStubs also counts instructions in pd_code_size_limit.
  // Also do not verify_oop as this is called by verify_oop.
  if (CompressedOops::shift() != 0) {
    assert(LogMinObjAlignmentInBytes == CompressedOops::shift(), "decode alg wrong");
    shlq(r, LogMinObjAlignmentInBytes);
    if (CompressedOops::base() != NULL) {
      addq(r, r12_heapbase);
    }
  } else {
    assert (CompressedOops::base() == NULL, "sanity");
  }
}

void  MacroAssembler::decode_heap_oop_not_null(Register dst, Register src) {
  // Note: it will change flags
  assert (UseCompressedOops, "should only be used for compressed headers");
  assert (Universe::heap() != NULL, "java heap should be initialized");
  // Cannot assert, unverified entry point counts instructions (see .ad file)
  // vtableStubs also counts instructions in pd_code_size_limit.
  // Also do not verify_oop as this is called by verify_oop.
  if (CompressedOops::shift() != 0) {
    assert(LogMinObjAlignmentInBytes == CompressedOops::shift(), "decode alg wrong");
    if (LogMinObjAlignmentInBytes == Address::times_8) {
      leaq(dst, Address(r12_heapbase, src, Address::times_8, 0));
    } else {
      if (dst != src) {
        movq(dst, src);
      }
      shlq(dst, LogMinObjAlignmentInBytes);
      if (CompressedOops::base() != NULL) {
        addq(dst, r12_heapbase);
      }
    }
  } else {
    assert (CompressedOops::base() == NULL, "sanity");
    if (dst != src) {
      movq(dst, src);
    }
  }
}

void MacroAssembler::encode_klass_not_null(Register r, Register tmp) {
  assert_different_registers(r, tmp);
  if (CompressedKlassPointers::base() != NULL) {
    mov64(tmp, (int64_t)CompressedKlassPointers::base());
    subq(r, tmp);
  }
  if (CompressedKlassPointers::shift() != 0) {
    assert (LogKlassAlignmentInBytes == CompressedKlassPointers::shift(), "decode alg wrong");
    shrq(r, LogKlassAlignmentInBytes);
  }
}

void MacroAssembler::encode_and_move_klass_not_null(Register dst, Register src) {
  assert_different_registers(src, dst);
  if (CompressedKlassPointers::base() != NULL) {
    mov64(dst, -(int64_t)CompressedKlassPointers::base());
    addq(dst, src);
  } else {
    movptr(dst, src);
  }
  if (CompressedKlassPointers::shift() != 0) {
    assert (LogKlassAlignmentInBytes == CompressedKlassPointers::shift(), "decode alg wrong");
    shrq(dst, LogKlassAlignmentInBytes);
  }
}

void  MacroAssembler::decode_klass_not_null(Register r, Register tmp) {
  assert_different_registers(r, tmp);
  // Note: it will change flags
  assert(UseCompressedClassPointers, "should only be used for compressed headers");
  // Cannot assert, unverified entry point counts instructions (see .ad file)
  // vtableStubs also counts instructions in pd_code_size_limit.
  // Also do not verify_oop as this is called by verify_oop.
  if (CompressedKlassPointers::shift() != 0) {
    assert(LogKlassAlignmentInBytes == CompressedKlassPointers::shift(), "decode alg wrong");
    shlq(r, LogKlassAlignmentInBytes);
  }
  if (CompressedKlassPointers::base() != NULL) {
    mov64(tmp, (int64_t)CompressedKlassPointers::base());
    addq(r, tmp);
  }
}

void  MacroAssembler::decode_and_move_klass_not_null(Register dst, Register src) {
  assert_different_registers(src, dst);
  // Note: it will change flags
  assert (UseCompressedClassPointers, "should only be used for compressed headers");
  // Cannot assert, unverified entry point counts instructions (see .ad file)
  // vtableStubs also counts instructions in pd_code_size_limit.
  // Also do not verify_oop as this is called by verify_oop.

  if (CompressedKlassPointers::base() == NULL &&
      CompressedKlassPointers::shift() == 0) {
    // The best case scenario is that there is no base or shift. Then it is already
    // a pointer that needs nothing but a register rename.
    movl(dst, src);
  } else {
    if (CompressedKlassPointers::base() != NULL) {
      mov64(dst, (int64_t)CompressedKlassPointers::base());
    } else {
      xorq(dst, dst);
    }
    if (CompressedKlassPointers::shift() != 0) {
      assert(LogKlassAlignmentInBytes == CompressedKlassPointers::shift(), "decode alg wrong");
      assert(LogKlassAlignmentInBytes == Address::times_8, "klass not aligned on 64bits?");
      leaq(dst, Address(dst, src, Address::times_8, 0));
    } else {
      addq(dst, src);
    }
  }
}

void  MacroAssembler::set_narrow_oop(Register dst, jobject obj) {
  assert (UseCompressedOops, "should only be used for compressed headers");
  assert (Universe::heap() != NULL, "java heap should be initialized");
  assert (oop_recorder() != NULL, "this assembler needs an OopRecorder");
  int oop_index = oop_recorder()->find_index(obj);
  RelocationHolder rspec = oop_Relocation::spec(oop_index);
  mov_narrow_oop(dst, oop_index, rspec);
}

void  MacroAssembler::set_narrow_oop(Address dst, jobject obj) {
  assert (UseCompressedOops, "should only be used for compressed headers");
  assert (Universe::heap() != NULL, "java heap should be initialized");
  assert (oop_recorder() != NULL, "this assembler needs an OopRecorder");
  int oop_index = oop_recorder()->find_index(obj);
  RelocationHolder rspec = oop_Relocation::spec(oop_index);
  mov_narrow_oop(dst, oop_index, rspec);
}

void  MacroAssembler::set_narrow_klass(Register dst, Klass* k) {
  assert (UseCompressedClassPointers, "should only be used for compressed headers");
  assert (oop_recorder() != NULL, "this assembler needs an OopRecorder");
  int klass_index = oop_recorder()->find_index(k);
  RelocationHolder rspec = metadata_Relocation::spec(klass_index);
  mov_narrow_oop(dst, CompressedKlassPointers::encode(k), rspec);
}

void  MacroAssembler::set_narrow_klass(Address dst, Klass* k) {
  assert (UseCompressedClassPointers, "should only be used for compressed headers");
  assert (oop_recorder() != NULL, "this assembler needs an OopRecorder");
  int klass_index = oop_recorder()->find_index(k);
  RelocationHolder rspec = metadata_Relocation::spec(klass_index);
  mov_narrow_oop(dst, CompressedKlassPointers::encode(k), rspec);
}

void  MacroAssembler::cmp_narrow_oop(Register dst, jobject obj) {
  assert (UseCompressedOops, "should only be used for compressed headers");
  assert (Universe::heap() != NULL, "java heap should be initialized");
  assert (oop_recorder() != NULL, "this assembler needs an OopRecorder");
  int oop_index = oop_recorder()->find_index(obj);
  RelocationHolder rspec = oop_Relocation::spec(oop_index);
  Assembler::cmp_narrow_oop(dst, oop_index, rspec);
}

void  MacroAssembler::cmp_narrow_oop(Address dst, jobject obj) {
  assert (UseCompressedOops, "should only be used for compressed headers");
  assert (Universe::heap() != NULL, "java heap should be initialized");
  assert (oop_recorder() != NULL, "this assembler needs an OopRecorder");
  int oop_index = oop_recorder()->find_index(obj);
  RelocationHolder rspec = oop_Relocation::spec(oop_index);
  Assembler::cmp_narrow_oop(dst, oop_index, rspec);
}

void  MacroAssembler::cmp_narrow_klass(Register dst, Klass* k) {
  assert (UseCompressedClassPointers, "should only be used for compressed headers");
  assert (oop_recorder() != NULL, "this assembler needs an OopRecorder");
  int klass_index = oop_recorder()->find_index(k);
  RelocationHolder rspec = metadata_Relocation::spec(klass_index);
  Assembler::cmp_narrow_oop(dst, CompressedKlassPointers::encode(k), rspec);
}

void  MacroAssembler::cmp_narrow_klass(Address dst, Klass* k) {
  assert (UseCompressedClassPointers, "should only be used for compressed headers");
  assert (oop_recorder() != NULL, "this assembler needs an OopRecorder");
  int klass_index = oop_recorder()->find_index(k);
  RelocationHolder rspec = metadata_Relocation::spec(klass_index);
  Assembler::cmp_narrow_oop(dst, CompressedKlassPointers::encode(k), rspec);
}

void MacroAssembler::reinit_heapbase() {
  if (UseCompressedOops) {
    if (Universe::heap() != NULL) {
      if (CompressedOops::base() == NULL) {
        MacroAssembler::xorptr(r12_heapbase, r12_heapbase);
      } else {
        mov64(r12_heapbase, (int64_t)CompressedOops::ptrs_base());
      }
    } else {
      movptr(r12_heapbase, ExternalAddress((address)CompressedOops::ptrs_base_addr()));
    }
  }
}

#endif // _LP64

#if COMPILER2_OR_JVMCI

// clear memory of size 'cnt' qwords, starting at 'base' using XMM/YMM/ZMM registers
void MacroAssembler::xmm_clear_mem(Register base, Register cnt, Register rtmp, XMMRegister xtmp, KRegister mask) {
  // cnt - number of qwords (8-byte words).
  // base - start address, qword aligned.
  Label L_zero_64_bytes, L_loop, L_sloop, L_tail, L_end;
  bool use64byteVector = (MaxVectorSize == 64) && (VM_Version::avx3_threshold() == 0);
  if (use64byteVector) {
    vpxor(xtmp, xtmp, xtmp, AVX_512bit);
  } else if (MaxVectorSize >= 32) {
    vpxor(xtmp, xtmp, xtmp, AVX_256bit);
  } else {
    pxor(xtmp, xtmp);
  }
  jmp(L_zero_64_bytes);

  BIND(L_loop);
  if (MaxVectorSize >= 32) {
    fill64(base, 0, xtmp, use64byteVector);
  } else {
    movdqu(Address(base,  0), xtmp);
    movdqu(Address(base, 16), xtmp);
    movdqu(Address(base, 32), xtmp);
    movdqu(Address(base, 48), xtmp);
  }
  addptr(base, 64);

  BIND(L_zero_64_bytes);
  subptr(cnt, 8);
  jccb(Assembler::greaterEqual, L_loop);

  // Copy trailing 64 bytes
  if (use64byteVector) {
    addptr(cnt, 8);
    jccb(Assembler::equal, L_end);
    fill64_masked(3, base, 0, xtmp, mask, cnt, rtmp, true);
    jmp(L_end);
  } else {
    addptr(cnt, 4);
    jccb(Assembler::less, L_tail);
    if (MaxVectorSize >= 32) {
      vmovdqu(Address(base, 0), xtmp);
    } else {
      movdqu(Address(base,  0), xtmp);
      movdqu(Address(base, 16), xtmp);
    }
  }
  addptr(base, 32);
  subptr(cnt, 4);

  BIND(L_tail);
  addptr(cnt, 4);
  jccb(Assembler::lessEqual, L_end);
  if (UseAVX > 2 && MaxVectorSize >= 32 && VM_Version::supports_avx512vl()) {
    fill32_masked(3, base, 0, xtmp, mask, cnt, rtmp);
  } else {
    decrement(cnt);

    BIND(L_sloop);
    movq(Address(base, 0), xtmp);
    addptr(base, 8);
    decrement(cnt);
    jccb(Assembler::greaterEqual, L_sloop);
  }
  BIND(L_end);
}

// Clearing constant sized memory using YMM/ZMM registers.
void MacroAssembler::clear_mem(Register base, int cnt, Register rtmp, XMMRegister xtmp, KRegister mask) {
  assert(UseAVX > 2 && VM_Version::supports_avx512vlbw(), "");
  bool use64byteVector = (MaxVectorSize > 32) && (VM_Version::avx3_threshold() == 0);

  int vector64_count = (cnt & (~0x7)) >> 3;
  cnt = cnt & 0x7;
  const int fill64_per_loop = 4;
  const int max_unrolled_fill64 = 8;

  // 64 byte initialization loop.
  vpxor(xtmp, xtmp, xtmp, use64byteVector ? AVX_512bit : AVX_256bit);
  int start64 = 0;
  if (vector64_count > max_unrolled_fill64) {
    Label LOOP;
    Register index = rtmp;

    start64 = vector64_count - (vector64_count % fill64_per_loop);

    movl(index, 0);
    BIND(LOOP);
    for (int i = 0; i < fill64_per_loop; i++) {
      fill64(Address(base, index, Address::times_1, i * 64), xtmp, use64byteVector);
    }
    addl(index, fill64_per_loop * 64);
    cmpl(index, start64 * 64);
    jccb(Assembler::less, LOOP);
  }
  for (int i = start64; i < vector64_count; i++) {
    fill64(base, i * 64, xtmp, use64byteVector);
  }

  // Clear remaining 64 byte tail.
  int disp = vector64_count * 64;
  if (cnt) {
    switch (cnt) {
      case 1:
        movq(Address(base, disp), xtmp);
        break;
      case 2:
        evmovdqu(T_LONG, k0, Address(base, disp), xtmp, false, Assembler::AVX_128bit);
        break;
      case 3:
        movl(rtmp, 0x7);
        kmovwl(mask, rtmp);
        evmovdqu(T_LONG, mask, Address(base, disp), xtmp, true, Assembler::AVX_256bit);
        break;
      case 4:
        evmovdqu(T_LONG, k0, Address(base, disp), xtmp, false, Assembler::AVX_256bit);
        break;
      case 5:
        if (use64byteVector) {
          movl(rtmp, 0x1F);
          kmovwl(mask, rtmp);
          evmovdqu(T_LONG, mask, Address(base, disp), xtmp, true, Assembler::AVX_512bit);
        } else {
          evmovdqu(T_LONG, k0, Address(base, disp), xtmp, false, Assembler::AVX_256bit);
          movq(Address(base, disp + 32), xtmp);
        }
        break;
      case 6:
        if (use64byteVector) {
          movl(rtmp, 0x3F);
          kmovwl(mask, rtmp);
          evmovdqu(T_LONG, mask, Address(base, disp), xtmp, true, Assembler::AVX_512bit);
        } else {
          evmovdqu(T_LONG, k0, Address(base, disp), xtmp, false, Assembler::AVX_256bit);
          evmovdqu(T_LONG, k0, Address(base, disp + 32), xtmp, false, Assembler::AVX_128bit);
        }
        break;
      case 7:
        if (use64byteVector) {
          movl(rtmp, 0x7F);
          kmovwl(mask, rtmp);
          evmovdqu(T_LONG, mask, Address(base, disp), xtmp, true, Assembler::AVX_512bit);
        } else {
          evmovdqu(T_LONG, k0, Address(base, disp), xtmp, false, Assembler::AVX_256bit);
          movl(rtmp, 0x7);
          kmovwl(mask, rtmp);
          evmovdqu(T_LONG, mask, Address(base, disp + 32), xtmp, true, Assembler::AVX_256bit);
        }
        break;
      default:
        fatal("Unexpected length : %d\n",cnt);
        break;
    }
  }
}

void MacroAssembler::clear_mem(Register base, Register cnt, Register tmp, XMMRegister xtmp,
                               bool is_large, KRegister mask) {
  // cnt      - number of qwords (8-byte words).
  // base     - start address, qword aligned.
  // is_large - if optimizers know cnt is larger than InitArrayShortSize
  assert(base==rdi, "base register must be edi for rep stos");
  assert(tmp==rax,   "tmp register must be eax for rep stos");
  assert(cnt==rcx,   "cnt register must be ecx for rep stos");
  assert(InitArrayShortSize % BytesPerLong == 0,
    "InitArrayShortSize should be the multiple of BytesPerLong");

  Label DONE;
  if (!is_large || !UseXMMForObjInit) {
    xorptr(tmp, tmp);
  }

  if (!is_large) {
    Label LOOP, LONG;
    cmpptr(cnt, InitArrayShortSize/BytesPerLong);
    jccb(Assembler::greater, LONG);

    NOT_LP64(shlptr(cnt, 1);) // convert to number of 32-bit words for 32-bit VM

    decrement(cnt);
    jccb(Assembler::negative, DONE); // Zero length

    // Use individual pointer-sized stores for small counts:
    BIND(LOOP);
    movptr(Address(base, cnt, Address::times_ptr), tmp);
    decrement(cnt);
    jccb(Assembler::greaterEqual, LOOP);
    jmpb(DONE);

    BIND(LONG);
  }

  // Use longer rep-prefixed ops for non-small counts:
  if (UseFastStosb) {
    shlptr(cnt, 3); // convert to number of bytes
    rep_stosb();
  } else if (UseXMMForObjInit) {
    xmm_clear_mem(base, cnt, tmp, xtmp, mask);
  } else {
    NOT_LP64(shlptr(cnt, 1);) // convert to number of 32-bit words for 32-bit VM
    rep_stos();
  }

  BIND(DONE);
}

#endif //COMPILER2_OR_JVMCI


void MacroAssembler::generate_fill(BasicType t, bool aligned,
                                   Register to, Register value, Register count,
                                   Register rtmp, XMMRegister xtmp) {
  ShortBranchVerifier sbv(this);
  assert_different_registers(to, value, count, rtmp);
  Label L_exit;
  Label L_fill_2_bytes, L_fill_4_bytes;

#if defined(COMPILER2) && defined(_LP64)
  if(MaxVectorSize >=32 &&
     VM_Version::supports_avx512vlbw() &&
     VM_Version::supports_bmi2()) {
    generate_fill_avx3(t, to, value, count, rtmp, xtmp);
    return;
  }
#endif

  int shift = -1;
  switch (t) {
    case T_BYTE:
      shift = 2;
      break;
    case T_SHORT:
      shift = 1;
      break;
    case T_INT:
      shift = 0;
      break;
    default: ShouldNotReachHere();
  }

  if (t == T_BYTE) {
    andl(value, 0xff);
    movl(rtmp, value);
    shll(rtmp, 8);
    orl(value, rtmp);
  }
  if (t == T_SHORT) {
    andl(value, 0xffff);
  }
  if (t == T_BYTE || t == T_SHORT) {
    movl(rtmp, value);
    shll(rtmp, 16);
    orl(value, rtmp);
  }

  cmpl(count, 2<<shift); // Short arrays (< 8 bytes) fill by element
  jcc(Assembler::below, L_fill_4_bytes); // use unsigned cmp
  if (!UseUnalignedLoadStores && !aligned && (t == T_BYTE || t == T_SHORT)) {
    Label L_skip_align2;
    // align source address at 4 bytes address boundary
    if (t == T_BYTE) {
      Label L_skip_align1;
      // One byte misalignment happens only for byte arrays
      testptr(to, 1);
      jccb(Assembler::zero, L_skip_align1);
      movb(Address(to, 0), value);
      increment(to);
      decrement(count);
      BIND(L_skip_align1);
    }
    // Two bytes misalignment happens only for byte and short (char) arrays
    testptr(to, 2);
    jccb(Assembler::zero, L_skip_align2);
    movw(Address(to, 0), value);
    addptr(to, 2);
    subl(count, 1<<(shift-1));
    BIND(L_skip_align2);
  }
  if (UseSSE < 2) {
    Label L_fill_32_bytes_loop, L_check_fill_8_bytes, L_fill_8_bytes_loop, L_fill_8_bytes;
    // Fill 32-byte chunks
    subl(count, 8 << shift);
    jcc(Assembler::less, L_check_fill_8_bytes);
    align(16);

    BIND(L_fill_32_bytes_loop);

    for (int i = 0; i < 32; i += 4) {
      movl(Address(to, i), value);
    }

    addptr(to, 32);
    subl(count, 8 << shift);
    jcc(Assembler::greaterEqual, L_fill_32_bytes_loop);
    BIND(L_check_fill_8_bytes);
    addl(count, 8 << shift);
    jccb(Assembler::zero, L_exit);
    jmpb(L_fill_8_bytes);

    //
    // length is too short, just fill qwords
    //
    BIND(L_fill_8_bytes_loop);
    movl(Address(to, 0), value);
    movl(Address(to, 4), value);
    addptr(to, 8);
    BIND(L_fill_8_bytes);
    subl(count, 1 << (shift + 1));
    jcc(Assembler::greaterEqual, L_fill_8_bytes_loop);
    // fall through to fill 4 bytes
  } else {
    Label L_fill_32_bytes;
    if (!UseUnalignedLoadStores) {
      // align to 8 bytes, we know we are 4 byte aligned to start
      testptr(to, 4);
      jccb(Assembler::zero, L_fill_32_bytes);
      movl(Address(to, 0), value);
      addptr(to, 4);
      subl(count, 1<<shift);
    }
    BIND(L_fill_32_bytes);
    {
      assert( UseSSE >= 2, "supported cpu only" );
      Label L_fill_32_bytes_loop, L_check_fill_8_bytes, L_fill_8_bytes_loop, L_fill_8_bytes;
      movdl(xtmp, value);
      if (UseAVX >= 2 && UseUnalignedLoadStores) {
        Label L_check_fill_32_bytes;
        if (UseAVX > 2) {
          // Fill 64-byte chunks
          Label L_fill_64_bytes_loop_avx3, L_check_fill_64_bytes_avx2;

          // If number of bytes to fill < VM_Version::avx3_threshold(), perform fill using AVX2
          cmpl(count, VM_Version::avx3_threshold());
          jccb(Assembler::below, L_check_fill_64_bytes_avx2);

          vpbroadcastd(xtmp, xtmp, Assembler::AVX_512bit);

          subl(count, 16 << shift);
          jccb(Assembler::less, L_check_fill_32_bytes);
          align(16);

          BIND(L_fill_64_bytes_loop_avx3);
          evmovdqul(Address(to, 0), xtmp, Assembler::AVX_512bit);
          addptr(to, 64);
          subl(count, 16 << shift);
          jcc(Assembler::greaterEqual, L_fill_64_bytes_loop_avx3);
          jmpb(L_check_fill_32_bytes);

          BIND(L_check_fill_64_bytes_avx2);
        }
        // Fill 64-byte chunks
        Label L_fill_64_bytes_loop;
        vpbroadcastd(xtmp, xtmp, Assembler::AVX_256bit);

        subl(count, 16 << shift);
        jcc(Assembler::less, L_check_fill_32_bytes);
        align(16);

        BIND(L_fill_64_bytes_loop);
        vmovdqu(Address(to, 0), xtmp);
        vmovdqu(Address(to, 32), xtmp);
        addptr(to, 64);
        subl(count, 16 << shift);
        jcc(Assembler::greaterEqual, L_fill_64_bytes_loop);

        BIND(L_check_fill_32_bytes);
        addl(count, 8 << shift);
        jccb(Assembler::less, L_check_fill_8_bytes);
        vmovdqu(Address(to, 0), xtmp);
        addptr(to, 32);
        subl(count, 8 << shift);

        BIND(L_check_fill_8_bytes);
        // clean upper bits of YMM registers
        movdl(xtmp, value);
        pshufd(xtmp, xtmp, 0);
      } else {
        // Fill 32-byte chunks
        pshufd(xtmp, xtmp, 0);

        subl(count, 8 << shift);
        jcc(Assembler::less, L_check_fill_8_bytes);
        align(16);

        BIND(L_fill_32_bytes_loop);

        if (UseUnalignedLoadStores) {
          movdqu(Address(to, 0), xtmp);
          movdqu(Address(to, 16), xtmp);
        } else {
          movq(Address(to, 0), xtmp);
          movq(Address(to, 8), xtmp);
          movq(Address(to, 16), xtmp);
          movq(Address(to, 24), xtmp);
        }

        addptr(to, 32);
        subl(count, 8 << shift);
        jcc(Assembler::greaterEqual, L_fill_32_bytes_loop);

        BIND(L_check_fill_8_bytes);
      }
      addl(count, 8 << shift);
      jccb(Assembler::zero, L_exit);
      jmpb(L_fill_8_bytes);

      //
      // length is too short, just fill qwords
      //
      BIND(L_fill_8_bytes_loop);
      movq(Address(to, 0), xtmp);
      addptr(to, 8);
      BIND(L_fill_8_bytes);
      subl(count, 1 << (shift + 1));
      jcc(Assembler::greaterEqual, L_fill_8_bytes_loop);
    }
  }
  // fill trailing 4 bytes
  BIND(L_fill_4_bytes);
  testl(count, 1<<shift);
  jccb(Assembler::zero, L_fill_2_bytes);
  movl(Address(to, 0), value);
  if (t == T_BYTE || t == T_SHORT) {
    Label L_fill_byte;
    addptr(to, 4);
    BIND(L_fill_2_bytes);
    // fill trailing 2 bytes
    testl(count, 1<<(shift-1));
    jccb(Assembler::zero, L_fill_byte);
    movw(Address(to, 0), value);
    if (t == T_BYTE) {
      addptr(to, 2);
      BIND(L_fill_byte);
      // fill trailing byte
      testl(count, 1);
      jccb(Assembler::zero, L_exit);
      movb(Address(to, 0), value);
    } else {
      BIND(L_fill_byte);
    }
  } else {
    BIND(L_fill_2_bytes);
  }
  BIND(L_exit);
}

void MacroAssembler::evpbroadcast(BasicType type, XMMRegister dst, Register src, int vector_len) {
  switch(type) {
    case T_BYTE:
    case T_BOOLEAN:
      evpbroadcastb(dst, src, vector_len);
      break;
    case T_SHORT:
    case T_CHAR:
      evpbroadcastw(dst, src, vector_len);
      break;
    case T_INT:
    case T_FLOAT:
      evpbroadcastd(dst, src, vector_len);
      break;
    case T_LONG:
    case T_DOUBLE:
      evpbroadcastq(dst, src, vector_len);
      break;
    default:
      fatal("Unhandled type : %s", type2name(type));
      break;
  }
}

// encode char[] to byte[] in ISO_8859_1 or ASCII
   //@IntrinsicCandidate
   //private static int implEncodeISOArray(byte[] sa, int sp,
   //byte[] da, int dp, int len) {
   //  int i = 0;
   //  for (; i < len; i++) {
   //    char c = StringUTF16.getChar(sa, sp++);
   //    if (c > '\u00FF')
   //      break;
   //    da[dp++] = (byte)c;
   //  }
   //  return i;
   //}
   //
   //@IntrinsicCandidate
   //private static int implEncodeAsciiArray(char[] sa, int sp,
   //    byte[] da, int dp, int len) {
   //  int i = 0;
   //  for (; i < len; i++) {
   //    char c = sa[sp++];
   //    if (c >= '\u0080')
   //      break;
   //    da[dp++] = (byte)c;
   //  }
   //  return i;
   //}
void MacroAssembler::encode_iso_array(Register src, Register dst, Register len,
  XMMRegister tmp1Reg, XMMRegister tmp2Reg,
  XMMRegister tmp3Reg, XMMRegister tmp4Reg,
  Register tmp5, Register result, bool ascii) {

  // rsi: src
  // rdi: dst
  // rdx: len
  // rcx: tmp5
  // rax: result
  ShortBranchVerifier sbv(this);
  assert_different_registers(src, dst, len, tmp5, result);
  Label L_done, L_copy_1_char, L_copy_1_char_exit;

  int mask = ascii ? 0xff80ff80 : 0xff00ff00;
  int short_mask = ascii ? 0xff80 : 0xff00;

  // set result
  xorl(result, result);
  // check for zero length
  testl(len, len);
  jcc(Assembler::zero, L_done);

  movl(result, len);

  // Setup pointers
  lea(src, Address(src, len, Address::times_2)); // char[]
  lea(dst, Address(dst, len, Address::times_1)); // byte[]
  negptr(len);

  if (UseSSE42Intrinsics || UseAVX >= 2) {
    Label L_copy_8_chars, L_copy_8_chars_exit;
    Label L_chars_16_check, L_copy_16_chars, L_copy_16_chars_exit;

    if (UseAVX >= 2) {
      Label L_chars_32_check, L_copy_32_chars, L_copy_32_chars_exit;
      movl(tmp5, mask);   // create mask to test for Unicode or non-ASCII chars in vector
      movdl(tmp1Reg, tmp5);
      vpbroadcastd(tmp1Reg, tmp1Reg, Assembler::AVX_256bit);
      jmp(L_chars_32_check);

      bind(L_copy_32_chars);
      vmovdqu(tmp3Reg, Address(src, len, Address::times_2, -64));
      vmovdqu(tmp4Reg, Address(src, len, Address::times_2, -32));
      vpor(tmp2Reg, tmp3Reg, tmp4Reg, /* vector_len */ 1);
      vptest(tmp2Reg, tmp1Reg);       // check for Unicode or non-ASCII chars in vector
      jccb(Assembler::notZero, L_copy_32_chars_exit);
      vpackuswb(tmp3Reg, tmp3Reg, tmp4Reg, /* vector_len */ 1);
      vpermq(tmp4Reg, tmp3Reg, 0xD8, /* vector_len */ 1);
      vmovdqu(Address(dst, len, Address::times_1, -32), tmp4Reg);

      bind(L_chars_32_check);
      addptr(len, 32);
      jcc(Assembler::lessEqual, L_copy_32_chars);

      bind(L_copy_32_chars_exit);
      subptr(len, 16);
      jccb(Assembler::greater, L_copy_16_chars_exit);

    } else if (UseSSE42Intrinsics) {
      movl(tmp5, mask);   // create mask to test for Unicode or non-ASCII chars in vector
      movdl(tmp1Reg, tmp5);
      pshufd(tmp1Reg, tmp1Reg, 0);
      jmpb(L_chars_16_check);
    }

    bind(L_copy_16_chars);
    if (UseAVX >= 2) {
      vmovdqu(tmp2Reg, Address(src, len, Address::times_2, -32));
      vptest(tmp2Reg, tmp1Reg);
      jcc(Assembler::notZero, L_copy_16_chars_exit);
      vpackuswb(tmp2Reg, tmp2Reg, tmp1Reg, /* vector_len */ 1);
      vpermq(tmp3Reg, tmp2Reg, 0xD8, /* vector_len */ 1);
    } else {
      if (UseAVX > 0) {
        movdqu(tmp3Reg, Address(src, len, Address::times_2, -32));
        movdqu(tmp4Reg, Address(src, len, Address::times_2, -16));
        vpor(tmp2Reg, tmp3Reg, tmp4Reg, /* vector_len */ 0);
      } else {
        movdqu(tmp3Reg, Address(src, len, Address::times_2, -32));
        por(tmp2Reg, tmp3Reg);
        movdqu(tmp4Reg, Address(src, len, Address::times_2, -16));
        por(tmp2Reg, tmp4Reg);
      }
      ptest(tmp2Reg, tmp1Reg);       // check for Unicode or non-ASCII chars in vector
      jccb(Assembler::notZero, L_copy_16_chars_exit);
      packuswb(tmp3Reg, tmp4Reg);
    }
    movdqu(Address(dst, len, Address::times_1, -16), tmp3Reg);

    bind(L_chars_16_check);
    addptr(len, 16);
    jcc(Assembler::lessEqual, L_copy_16_chars);

    bind(L_copy_16_chars_exit);
    if (UseAVX >= 2) {
      // clean upper bits of YMM registers
      vpxor(tmp2Reg, tmp2Reg);
      vpxor(tmp3Reg, tmp3Reg);
      vpxor(tmp4Reg, tmp4Reg);
      movdl(tmp1Reg, tmp5);
      pshufd(tmp1Reg, tmp1Reg, 0);
    }
    subptr(len, 8);
    jccb(Assembler::greater, L_copy_8_chars_exit);

    bind(L_copy_8_chars);
    movdqu(tmp3Reg, Address(src, len, Address::times_2, -16));
    ptest(tmp3Reg, tmp1Reg);
    jccb(Assembler::notZero, L_copy_8_chars_exit);
    packuswb(tmp3Reg, tmp1Reg);
    movq(Address(dst, len, Address::times_1, -8), tmp3Reg);
    addptr(len, 8);
    jccb(Assembler::lessEqual, L_copy_8_chars);

    bind(L_copy_8_chars_exit);
    subptr(len, 8);
    jccb(Assembler::zero, L_done);
  }

  bind(L_copy_1_char);
  load_unsigned_short(tmp5, Address(src, len, Address::times_2, 0));
  testl(tmp5, short_mask);      // check if Unicode or non-ASCII char
  jccb(Assembler::notZero, L_copy_1_char_exit);
  movb(Address(dst, len, Address::times_1, 0), tmp5);
  addptr(len, 1);
  jccb(Assembler::less, L_copy_1_char);

  bind(L_copy_1_char_exit);
  addptr(result, len); // len is negative count of not processed elements

  bind(L_done);
}

#ifdef _LP64
/**
 * Helper for multiply_to_len().
 */
void MacroAssembler::add2_with_carry(Register dest_hi, Register dest_lo, Register src1, Register src2) {
  addq(dest_lo, src1);
  adcq(dest_hi, 0);
  addq(dest_lo, src2);
  adcq(dest_hi, 0);
}

/**
 * Multiply 64 bit by 64 bit first loop.
 */
void MacroAssembler::multiply_64_x_64_loop(Register x, Register xstart, Register x_xstart,
                                           Register y, Register y_idx, Register z,
                                           Register carry, Register product,
                                           Register idx, Register kdx) {
  //
  //  jlong carry, x[], y[], z[];
  //  for (int idx=ystart, kdx=ystart+1+xstart; idx >= 0; idx-, kdx--) {
  //    huge_128 product = y[idx] * x[xstart] + carry;
  //    z[kdx] = (jlong)product;
  //    carry  = (jlong)(product >>> 64);
  //  }
  //  z[xstart] = carry;
  //

  Label L_first_loop, L_first_loop_exit;
  Label L_one_x, L_one_y, L_multiply;

  decrementl(xstart);
  jcc(Assembler::negative, L_one_x);

  movq(x_xstart, Address(x, xstart, Address::times_4,  0));
  rorq(x_xstart, 32); // convert big-endian to little-endian

  bind(L_first_loop);
  decrementl(idx);
  jcc(Assembler::negative, L_first_loop_exit);
  decrementl(idx);
  jcc(Assembler::negative, L_one_y);
  movq(y_idx, Address(y, idx, Address::times_4,  0));
  rorq(y_idx, 32); // convert big-endian to little-endian
  bind(L_multiply);
  movq(product, x_xstart);
  mulq(y_idx); // product(rax) * y_idx -> rdx:rax
  addq(product, carry);
  adcq(rdx, 0);
  subl(kdx, 2);
  movl(Address(z, kdx, Address::times_4,  4), product);
  shrq(product, 32);
  movl(Address(z, kdx, Address::times_4,  0), product);
  movq(carry, rdx);
  jmp(L_first_loop);

  bind(L_one_y);
  movl(y_idx, Address(y,  0));
  jmp(L_multiply);

  bind(L_one_x);
  movl(x_xstart, Address(x,  0));
  jmp(L_first_loop);

  bind(L_first_loop_exit);
}

/**
 * Multiply 64 bit by 64 bit and add 128 bit.
 */
void MacroAssembler::multiply_add_128_x_128(Register x_xstart, Register y, Register z,
                                            Register yz_idx, Register idx,
                                            Register carry, Register product, int offset) {
  //     huge_128 product = (y[idx] * x_xstart) + z[kdx] + carry;
  //     z[kdx] = (jlong)product;

  movq(yz_idx, Address(y, idx, Address::times_4,  offset));
  rorq(yz_idx, 32); // convert big-endian to little-endian
  movq(product, x_xstart);
  mulq(yz_idx);     // product(rax) * yz_idx -> rdx:product(rax)
  movq(yz_idx, Address(z, idx, Address::times_4,  offset));
  rorq(yz_idx, 32); // convert big-endian to little-endian

  add2_with_carry(rdx, product, carry, yz_idx);

  movl(Address(z, idx, Address::times_4,  offset+4), product);
  shrq(product, 32);
  movl(Address(z, idx, Address::times_4,  offset), product);

}

/**
 * Multiply 128 bit by 128 bit. Unrolled inner loop.
 */
void MacroAssembler::multiply_128_x_128_loop(Register x_xstart, Register y, Register z,
                                             Register yz_idx, Register idx, Register jdx,
                                             Register carry, Register product,
                                             Register carry2) {
  //   jlong carry, x[], y[], z[];
  //   int kdx = ystart+1;
  //   for (int idx=ystart-2; idx >= 0; idx -= 2) { // Third loop
  //     huge_128 product = (y[idx+1] * x_xstart) + z[kdx+idx+1] + carry;
  //     z[kdx+idx+1] = (jlong)product;
  //     jlong carry2  = (jlong)(product >>> 64);
  //     product = (y[idx] * x_xstart) + z[kdx+idx] + carry2;
  //     z[kdx+idx] = (jlong)product;
  //     carry  = (jlong)(product >>> 64);
  //   }
  //   idx += 2;
  //   if (idx > 0) {
  //     product = (y[idx] * x_xstart) + z[kdx+idx] + carry;
  //     z[kdx+idx] = (jlong)product;
  //     carry  = (jlong)(product >>> 64);
  //   }
  //

  Label L_third_loop, L_third_loop_exit, L_post_third_loop_done;

  movl(jdx, idx);
  andl(jdx, 0xFFFFFFFC);
  shrl(jdx, 2);

  bind(L_third_loop);
  subl(jdx, 1);
  jcc(Assembler::negative, L_third_loop_exit);
  subl(idx, 4);

  multiply_add_128_x_128(x_xstart, y, z, yz_idx, idx, carry, product, 8);
  movq(carry2, rdx);

  multiply_add_128_x_128(x_xstart, y, z, yz_idx, idx, carry2, product, 0);
  movq(carry, rdx);
  jmp(L_third_loop);

  bind (L_third_loop_exit);

  andl (idx, 0x3);
  jcc(Assembler::zero, L_post_third_loop_done);

  Label L_check_1;
  subl(idx, 2);
  jcc(Assembler::negative, L_check_1);

  multiply_add_128_x_128(x_xstart, y, z, yz_idx, idx, carry, product, 0);
  movq(carry, rdx);

  bind (L_check_1);
  addl (idx, 0x2);
  andl (idx, 0x1);
  subl(idx, 1);
  jcc(Assembler::negative, L_post_third_loop_done);

  movl(yz_idx, Address(y, idx, Address::times_4,  0));
  movq(product, x_xstart);
  mulq(yz_idx); // product(rax) * yz_idx -> rdx:product(rax)
  movl(yz_idx, Address(z, idx, Address::times_4,  0));

  add2_with_carry(rdx, product, yz_idx, carry);

  movl(Address(z, idx, Address::times_4,  0), product);
  shrq(product, 32);

  shlq(rdx, 32);
  orq(product, rdx);
  movq(carry, product);

  bind(L_post_third_loop_done);
}

/**
 * Multiply 128 bit by 128 bit using BMI2. Unrolled inner loop.
 *
 */
void MacroAssembler::multiply_128_x_128_bmi2_loop(Register y, Register z,
                                                  Register carry, Register carry2,
                                                  Register idx, Register jdx,
                                                  Register yz_idx1, Register yz_idx2,
                                                  Register tmp, Register tmp3, Register tmp4) {
  assert(UseBMI2Instructions, "should be used only when BMI2 is available");

  //   jlong carry, x[], y[], z[];
  //   int kdx = ystart+1;
  //   for (int idx=ystart-2; idx >= 0; idx -= 2) { // Third loop
  //     huge_128 tmp3 = (y[idx+1] * rdx) + z[kdx+idx+1] + carry;
  //     jlong carry2  = (jlong)(tmp3 >>> 64);
  //     huge_128 tmp4 = (y[idx]   * rdx) + z[kdx+idx] + carry2;
  //     carry  = (jlong)(tmp4 >>> 64);
  //     z[kdx+idx+1] = (jlong)tmp3;
  //     z[kdx+idx] = (jlong)tmp4;
  //   }
  //   idx += 2;
  //   if (idx > 0) {
  //     yz_idx1 = (y[idx] * rdx) + z[kdx+idx] + carry;
  //     z[kdx+idx] = (jlong)yz_idx1;
  //     carry  = (jlong)(yz_idx1 >>> 64);
  //   }
  //

  Label L_third_loop, L_third_loop_exit, L_post_third_loop_done;

  movl(jdx, idx);
  andl(jdx, 0xFFFFFFFC);
  shrl(jdx, 2);

  bind(L_third_loop);
  subl(jdx, 1);
  jcc(Assembler::negative, L_third_loop_exit);
  subl(idx, 4);

  movq(yz_idx1,  Address(y, idx, Address::times_4,  8));
  rorxq(yz_idx1, yz_idx1, 32); // convert big-endian to little-endian
  movq(yz_idx2, Address(y, idx, Address::times_4,  0));
  rorxq(yz_idx2, yz_idx2, 32);

  mulxq(tmp4, tmp3, yz_idx1);  //  yz_idx1 * rdx -> tmp4:tmp3
  mulxq(carry2, tmp, yz_idx2); //  yz_idx2 * rdx -> carry2:tmp

  movq(yz_idx1,  Address(z, idx, Address::times_4,  8));
  rorxq(yz_idx1, yz_idx1, 32);
  movq(yz_idx2, Address(z, idx, Address::times_4,  0));
  rorxq(yz_idx2, yz_idx2, 32);

  if (VM_Version::supports_adx()) {
    adcxq(tmp3, carry);
    adoxq(tmp3, yz_idx1);

    adcxq(tmp4, tmp);
    adoxq(tmp4, yz_idx2);

    movl(carry, 0); // does not affect flags
    adcxq(carry2, carry);
    adoxq(carry2, carry);
  } else {
    add2_with_carry(tmp4, tmp3, carry, yz_idx1);
    add2_with_carry(carry2, tmp4, tmp, yz_idx2);
  }
  movq(carry, carry2);

  movl(Address(z, idx, Address::times_4, 12), tmp3);
  shrq(tmp3, 32);
  movl(Address(z, idx, Address::times_4,  8), tmp3);

  movl(Address(z, idx, Address::times_4,  4), tmp4);
  shrq(tmp4, 32);
  movl(Address(z, idx, Address::times_4,  0), tmp4);

  jmp(L_third_loop);

  bind (L_third_loop_exit);

  andl (idx, 0x3);
  jcc(Assembler::zero, L_post_third_loop_done);

  Label L_check_1;
  subl(idx, 2);
  jcc(Assembler::negative, L_check_1);

  movq(yz_idx1, Address(y, idx, Address::times_4,  0));
  rorxq(yz_idx1, yz_idx1, 32);
  mulxq(tmp4, tmp3, yz_idx1); //  yz_idx1 * rdx -> tmp4:tmp3
  movq(yz_idx2, Address(z, idx, Address::times_4,  0));
  rorxq(yz_idx2, yz_idx2, 32);

  add2_with_carry(tmp4, tmp3, carry, yz_idx2);

  movl(Address(z, idx, Address::times_4,  4), tmp3);
  shrq(tmp3, 32);
  movl(Address(z, idx, Address::times_4,  0), tmp3);
  movq(carry, tmp4);

  bind (L_check_1);
  addl (idx, 0x2);
  andl (idx, 0x1);
  subl(idx, 1);
  jcc(Assembler::negative, L_post_third_loop_done);
  movl(tmp4, Address(y, idx, Address::times_4,  0));
  mulxq(carry2, tmp3, tmp4);  //  tmp4 * rdx -> carry2:tmp3
  movl(tmp4, Address(z, idx, Address::times_4,  0));

  add2_with_carry(carry2, tmp3, tmp4, carry);

  movl(Address(z, idx, Address::times_4,  0), tmp3);
  shrq(tmp3, 32);

  shlq(carry2, 32);
  orq(tmp3, carry2);
  movq(carry, tmp3);

  bind(L_post_third_loop_done);
}

/**
 * Code for BigInteger::multiplyToLen() intrinsic.
 *
 * rdi: x
 * rax: xlen
 * rsi: y
 * rcx: ylen
 * r8:  z
 * r11: zlen
 * r12: tmp1
 * r13: tmp2
 * r14: tmp3
 * r15: tmp4
 * rbx: tmp5
 *
 */
void MacroAssembler::multiply_to_len(Register x, Register xlen, Register y, Register ylen, Register z, Register zlen,
                                     Register tmp1, Register tmp2, Register tmp3, Register tmp4, Register tmp5) {
  ShortBranchVerifier sbv(this);
  assert_different_registers(x, xlen, y, ylen, z, zlen, tmp1, tmp2, tmp3, tmp4, tmp5, rdx);

  push(tmp1);
  push(tmp2);
  push(tmp3);
  push(tmp4);
  push(tmp5);

  push(xlen);
  push(zlen);

  const Register idx = tmp1;
  const Register kdx = tmp2;
  const Register xstart = tmp3;

  const Register y_idx = tmp4;
  const Register carry = tmp5;
  const Register product  = xlen;
  const Register x_xstart = zlen;  // reuse register

  // First Loop.
  //
  //  final static long LONG_MASK = 0xffffffffL;
  //  int xstart = xlen - 1;
  //  int ystart = ylen - 1;
  //  long carry = 0;
  //  for (int idx=ystart, kdx=ystart+1+xstart; idx >= 0; idx-, kdx--) {
  //    long product = (y[idx] & LONG_MASK) * (x[xstart] & LONG_MASK) + carry;
  //    z[kdx] = (int)product;
  //    carry = product >>> 32;
  //  }
  //  z[xstart] = (int)carry;
  //

  movl(idx, ylen);      // idx = ylen;
  movl(kdx, zlen);      // kdx = xlen+ylen;
  xorq(carry, carry);   // carry = 0;

  Label L_done;

  movl(xstart, xlen);
  decrementl(xstart);
  jcc(Assembler::negative, L_done);

  multiply_64_x_64_loop(x, xstart, x_xstart, y, y_idx, z, carry, product, idx, kdx);

  Label L_second_loop;
  testl(kdx, kdx);
  jcc(Assembler::zero, L_second_loop);

  Label L_carry;
  subl(kdx, 1);
  jcc(Assembler::zero, L_carry);

  movl(Address(z, kdx, Address::times_4,  0), carry);
  shrq(carry, 32);
  subl(kdx, 1);

  bind(L_carry);
  movl(Address(z, kdx, Address::times_4,  0), carry);

  // Second and third (nested) loops.
  //
  // for (int i = xstart-1; i >= 0; i--) { // Second loop
  //   carry = 0;
  //   for (int jdx=ystart, k=ystart+1+i; jdx >= 0; jdx--, k--) { // Third loop
  //     long product = (y[jdx] & LONG_MASK) * (x[i] & LONG_MASK) +
  //                    (z[k] & LONG_MASK) + carry;
  //     z[k] = (int)product;
  //     carry = product >>> 32;
  //   }
  //   z[i] = (int)carry;
  // }
  //
  // i = xlen, j = tmp1, k = tmp2, carry = tmp5, x[i] = rdx

  const Register jdx = tmp1;

  bind(L_second_loop);
  xorl(carry, carry);    // carry = 0;
  movl(jdx, ylen);       // j = ystart+1

  subl(xstart, 1);       // i = xstart-1;
  jcc(Assembler::negative, L_done);

  push (z);

  Label L_last_x;
  lea(z, Address(z, xstart, Address::times_4, 4)); // z = z + k - j
  subl(xstart, 1);       // i = xstart-1;
  jcc(Assembler::negative, L_last_x);

  if (UseBMI2Instructions) {
    movq(rdx,  Address(x, xstart, Address::times_4,  0));
    rorxq(rdx, rdx, 32); // convert big-endian to little-endian
  } else {
    movq(x_xstart, Address(x, xstart, Address::times_4,  0));
    rorq(x_xstart, 32);  // convert big-endian to little-endian
  }

  Label L_third_loop_prologue;
  bind(L_third_loop_prologue);

  push (x);
  push (xstart);
  push (ylen);


  if (UseBMI2Instructions) {
    multiply_128_x_128_bmi2_loop(y, z, carry, x, jdx, ylen, product, tmp2, x_xstart, tmp3, tmp4);
  } else { // !UseBMI2Instructions
    multiply_128_x_128_loop(x_xstart, y, z, y_idx, jdx, ylen, carry, product, x);
  }

  pop(ylen);
  pop(xlen);
  pop(x);
  pop(z);

  movl(tmp3, xlen);
  addl(tmp3, 1);
  movl(Address(z, tmp3, Address::times_4,  0), carry);
  subl(tmp3, 1);
  jccb(Assembler::negative, L_done);

  shrq(carry, 32);
  movl(Address(z, tmp3, Address::times_4,  0), carry);
  jmp(L_second_loop);

  // Next infrequent code is moved outside loops.
  bind(L_last_x);
  if (UseBMI2Instructions) {
    movl(rdx, Address(x,  0));
  } else {
    movl(x_xstart, Address(x,  0));
  }
  jmp(L_third_loop_prologue);

  bind(L_done);

  pop(zlen);
  pop(xlen);

  pop(tmp5);
  pop(tmp4);
  pop(tmp3);
  pop(tmp2);
  pop(tmp1);
}

void MacroAssembler::vectorized_mismatch(Register obja, Register objb, Register length, Register log2_array_indxscale,
  Register result, Register tmp1, Register tmp2, XMMRegister rymm0, XMMRegister rymm1, XMMRegister rymm2){
  assert(UseSSE42Intrinsics, "SSE4.2 must be enabled.");
  Label VECTOR16_LOOP, VECTOR8_LOOP, VECTOR4_LOOP;
  Label VECTOR8_TAIL, VECTOR4_TAIL;
  Label VECTOR32_NOT_EQUAL, VECTOR16_NOT_EQUAL, VECTOR8_NOT_EQUAL, VECTOR4_NOT_EQUAL;
  Label SAME_TILL_END, DONE;
  Label BYTES_LOOP, BYTES_TAIL, BYTES_NOT_EQUAL;

  //scale is in rcx in both Win64 and Unix
  ShortBranchVerifier sbv(this);

  shlq(length);
  xorq(result, result);

  if ((AVX3Threshold == 0) && (UseAVX > 2) &&
      VM_Version::supports_avx512vlbw()) {
    Label VECTOR64_LOOP, VECTOR64_NOT_EQUAL, VECTOR32_TAIL;

    cmpq(length, 64);
    jcc(Assembler::less, VECTOR32_TAIL);

    movq(tmp1, length);
    andq(tmp1, 0x3F);      // tail count
    andq(length, ~(0x3F)); //vector count

    bind(VECTOR64_LOOP);
    // AVX512 code to compare 64 byte vectors.
    evmovdqub(rymm0, Address(obja, result), Assembler::AVX_512bit);
    evpcmpeqb(k7, rymm0, Address(objb, result), Assembler::AVX_512bit);
    kortestql(k7, k7);
    jcc(Assembler::aboveEqual, VECTOR64_NOT_EQUAL);     // mismatch
    addq(result, 64);
    subq(length, 64);
    jccb(Assembler::notZero, VECTOR64_LOOP);

    //bind(VECTOR64_TAIL);
    testq(tmp1, tmp1);
    jcc(Assembler::zero, SAME_TILL_END);

    //bind(VECTOR64_TAIL);
    // AVX512 code to compare up to 63 byte vectors.
    mov64(tmp2, 0xFFFFFFFFFFFFFFFF);
    shlxq(tmp2, tmp2, tmp1);
    notq(tmp2);
    kmovql(k3, tmp2);

    evmovdqub(rymm0, k3, Address(obja, result), false, Assembler::AVX_512bit);
    evpcmpeqb(k7, k3, rymm0, Address(objb, result), Assembler::AVX_512bit);

    ktestql(k7, k3);
    jcc(Assembler::below, SAME_TILL_END);     // not mismatch

    bind(VECTOR64_NOT_EQUAL);
    kmovql(tmp1, k7);
    notq(tmp1);
    tzcntq(tmp1, tmp1);
    addq(result, tmp1);
    shrq(result);
    jmp(DONE);
    bind(VECTOR32_TAIL);
  }

  cmpq(length, 8);
  jcc(Assembler::equal, VECTOR8_LOOP);
  jcc(Assembler::less, VECTOR4_TAIL);

  if (UseAVX >= 2) {
    Label VECTOR16_TAIL, VECTOR32_LOOP;

    cmpq(length, 16);
    jcc(Assembler::equal, VECTOR16_LOOP);
    jcc(Assembler::less, VECTOR8_LOOP);

    cmpq(length, 32);
    jccb(Assembler::less, VECTOR16_TAIL);

    subq(length, 32);
    bind(VECTOR32_LOOP);
    vmovdqu(rymm0, Address(obja, result));
    vmovdqu(rymm1, Address(objb, result));
    vpxor(rymm2, rymm0, rymm1, Assembler::AVX_256bit);
    vptest(rymm2, rymm2);
    jcc(Assembler::notZero, VECTOR32_NOT_EQUAL);//mismatch found
    addq(result, 32);
    subq(length, 32);
    jcc(Assembler::greaterEqual, VECTOR32_LOOP);
    addq(length, 32);
    jcc(Assembler::equal, SAME_TILL_END);
    //falling through if less than 32 bytes left //close the branch here.

    bind(VECTOR16_TAIL);
    cmpq(length, 16);
    jccb(Assembler::less, VECTOR8_TAIL);
    bind(VECTOR16_LOOP);
    movdqu(rymm0, Address(obja, result));
    movdqu(rymm1, Address(objb, result));
    vpxor(rymm2, rymm0, rymm1, Assembler::AVX_128bit);
    ptest(rymm2, rymm2);
    jcc(Assembler::notZero, VECTOR16_NOT_EQUAL);//mismatch found
    addq(result, 16);
    subq(length, 16);
    jcc(Assembler::equal, SAME_TILL_END);
    //falling through if less than 16 bytes left
  } else {//regular intrinsics

    cmpq(length, 16);
    jccb(Assembler::less, VECTOR8_TAIL);

    subq(length, 16);
    bind(VECTOR16_LOOP);
    movdqu(rymm0, Address(obja, result));
    movdqu(rymm1, Address(objb, result));
    pxor(rymm0, rymm1);
    ptest(rymm0, rymm0);
    jcc(Assembler::notZero, VECTOR16_NOT_EQUAL);//mismatch found
    addq(result, 16);
    subq(length, 16);
    jccb(Assembler::greaterEqual, VECTOR16_LOOP);
    addq(length, 16);
    jcc(Assembler::equal, SAME_TILL_END);
    //falling through if less than 16 bytes left
  }

  bind(VECTOR8_TAIL);
  cmpq(length, 8);
  jccb(Assembler::less, VECTOR4_TAIL);
  bind(VECTOR8_LOOP);
  movq(tmp1, Address(obja, result));
  movq(tmp2, Address(objb, result));
  xorq(tmp1, tmp2);
  testq(tmp1, tmp1);
  jcc(Assembler::notZero, VECTOR8_NOT_EQUAL);//mismatch found
  addq(result, 8);
  subq(length, 8);
  jcc(Assembler::equal, SAME_TILL_END);
  //falling through if less than 8 bytes left

  bind(VECTOR4_TAIL);
  cmpq(length, 4);
  jccb(Assembler::less, BYTES_TAIL);
  bind(VECTOR4_LOOP);
  movl(tmp1, Address(obja, result));
  xorl(tmp1, Address(objb, result));
  testl(tmp1, tmp1);
  jcc(Assembler::notZero, VECTOR4_NOT_EQUAL);//mismatch found
  addq(result, 4);
  subq(length, 4);
  jcc(Assembler::equal, SAME_TILL_END);
  //falling through if less than 4 bytes left

  bind(BYTES_TAIL);
  bind(BYTES_LOOP);
  load_unsigned_byte(tmp1, Address(obja, result));
  load_unsigned_byte(tmp2, Address(objb, result));
  xorl(tmp1, tmp2);
  testl(tmp1, tmp1);
  jcc(Assembler::notZero, BYTES_NOT_EQUAL);//mismatch found
  decq(length);
  jcc(Assembler::zero, SAME_TILL_END);
  incq(result);
  load_unsigned_byte(tmp1, Address(obja, result));
  load_unsigned_byte(tmp2, Address(objb, result));
  xorl(tmp1, tmp2);
  testl(tmp1, tmp1);
  jcc(Assembler::notZero, BYTES_NOT_EQUAL);//mismatch found
  decq(length);
  jcc(Assembler::zero, SAME_TILL_END);
  incq(result);
  load_unsigned_byte(tmp1, Address(obja, result));
  load_unsigned_byte(tmp2, Address(objb, result));
  xorl(tmp1, tmp2);
  testl(tmp1, tmp1);
  jcc(Assembler::notZero, BYTES_NOT_EQUAL);//mismatch found
  jmp(SAME_TILL_END);

  if (UseAVX >= 2) {
    bind(VECTOR32_NOT_EQUAL);
    vpcmpeqb(rymm2, rymm2, rymm2, Assembler::AVX_256bit);
    vpcmpeqb(rymm0, rymm0, rymm1, Assembler::AVX_256bit);
    vpxor(rymm0, rymm0, rymm2, Assembler::AVX_256bit);
    vpmovmskb(tmp1, rymm0);
    bsfq(tmp1, tmp1);
    addq(result, tmp1);
    shrq(result);
    jmp(DONE);
  }

  bind(VECTOR16_NOT_EQUAL);
  if (UseAVX >= 2) {
    vpcmpeqb(rymm2, rymm2, rymm2, Assembler::AVX_128bit);
    vpcmpeqb(rymm0, rymm0, rymm1, Assembler::AVX_128bit);
    pxor(rymm0, rymm2);
  } else {
    pcmpeqb(rymm2, rymm2);
    pxor(rymm0, rymm1);
    pcmpeqb(rymm0, rymm1);
    pxor(rymm0, rymm2);
  }
  pmovmskb(tmp1, rymm0);
  bsfq(tmp1, tmp1);
  addq(result, tmp1);
  shrq(result);
  jmpb(DONE);

  bind(VECTOR8_NOT_EQUAL);
  bind(VECTOR4_NOT_EQUAL);
  bsfq(tmp1, tmp1);
  shrq(tmp1, 3);
  addq(result, tmp1);
  bind(BYTES_NOT_EQUAL);
  shrq(result);
  jmpb(DONE);

  bind(SAME_TILL_END);
  mov64(result, -1);

  bind(DONE);
}

//Helper functions for square_to_len()

/**
 * Store the squares of x[], right shifted one bit (divided by 2) into z[]
 * Preserves x and z and modifies rest of the registers.
 */
void MacroAssembler::square_rshift(Register x, Register xlen, Register z, Register tmp1, Register tmp3, Register tmp4, Register tmp5, Register rdxReg, Register raxReg) {
  // Perform square and right shift by 1
  // Handle odd xlen case first, then for even xlen do the following
  // jlong carry = 0;
  // for (int j=0, i=0; j < xlen; j+=2, i+=4) {
  //     huge_128 product = x[j:j+1] * x[j:j+1];
  //     z[i:i+1] = (carry << 63) | (jlong)(product >>> 65);
  //     z[i+2:i+3] = (jlong)(product >>> 1);
  //     carry = (jlong)product;
  // }

  xorq(tmp5, tmp5);     // carry
  xorq(rdxReg, rdxReg);
  xorl(tmp1, tmp1);     // index for x
  xorl(tmp4, tmp4);     // index for z

  Label L_first_loop, L_first_loop_exit;

  testl(xlen, 1);
  jccb(Assembler::zero, L_first_loop); //jump if xlen is even

  // Square and right shift by 1 the odd element using 32 bit multiply
  movl(raxReg, Address(x, tmp1, Address::times_4, 0));
  imulq(raxReg, raxReg);
  shrq(raxReg, 1);
  adcq(tmp5, 0);
  movq(Address(z, tmp4, Address::times_4, 0), raxReg);
  incrementl(tmp1);
  addl(tmp4, 2);

  // Square and  right shift by 1 the rest using 64 bit multiply
  bind(L_first_loop);
  cmpptr(tmp1, xlen);
  jccb(Assembler::equal, L_first_loop_exit);

  // Square
  movq(raxReg, Address(x, tmp1, Address::times_4,  0));
  rorq(raxReg, 32);    // convert big-endian to little-endian
  mulq(raxReg);        // 64-bit multiply rax * rax -> rdx:rax

  // Right shift by 1 and save carry
  shrq(tmp5, 1);       // rdx:rax:tmp5 = (tmp5:rdx:rax) >>> 1
  rcrq(rdxReg, 1);
  rcrq(raxReg, 1);
  adcq(tmp5, 0);

  // Store result in z
  movq(Address(z, tmp4, Address::times_4, 0), rdxReg);
  movq(Address(z, tmp4, Address::times_4, 8), raxReg);

  // Update indices for x and z
  addl(tmp1, 2);
  addl(tmp4, 4);
  jmp(L_first_loop);

  bind(L_first_loop_exit);
}


/**
 * Perform the following multiply add operation using BMI2 instructions
 * carry:sum = sum + op1*op2 + carry
 * op2 should be in rdx
 * op2 is preserved, all other registers are modified
 */
void MacroAssembler::multiply_add_64_bmi2(Register sum, Register op1, Register op2, Register carry, Register tmp2) {
  // assert op2 is rdx
  mulxq(tmp2, op1, op1);  //  op1 * op2 -> tmp2:op1
  addq(sum, carry);
  adcq(tmp2, 0);
  addq(sum, op1);
  adcq(tmp2, 0);
  movq(carry, tmp2);
}

/**
 * Perform the following multiply add operation:
 * carry:sum = sum + op1*op2 + carry
 * Preserves op1, op2 and modifies rest of registers
 */
void MacroAssembler::multiply_add_64(Register sum, Register op1, Register op2, Register carry, Register rdxReg, Register raxReg) {
  // rdx:rax = op1 * op2
  movq(raxReg, op2);
  mulq(op1);

  //  rdx:rax = sum + carry + rdx:rax
  addq(sum, carry);
  adcq(rdxReg, 0);
  addq(sum, raxReg);
  adcq(rdxReg, 0);

  // carry:sum = rdx:sum
  movq(carry, rdxReg);
}

/**
 * Add 64 bit long carry into z[] with carry propagation.
 * Preserves z and carry register values and modifies rest of registers.
 *
 */
void MacroAssembler::add_one_64(Register z, Register zlen, Register carry, Register tmp1) {
  Label L_fourth_loop, L_fourth_loop_exit;

  movl(tmp1, 1);
  subl(zlen, 2);
  addq(Address(z, zlen, Address::times_4, 0), carry);

  bind(L_fourth_loop);
  jccb(Assembler::carryClear, L_fourth_loop_exit);
  subl(zlen, 2);
  jccb(Assembler::negative, L_fourth_loop_exit);
  addq(Address(z, zlen, Address::times_4, 0), tmp1);
  jmp(L_fourth_loop);
  bind(L_fourth_loop_exit);
}

/**
 * Shift z[] left by 1 bit.
 * Preserves x, len, z and zlen registers and modifies rest of the registers.
 *
 */
void MacroAssembler::lshift_by_1(Register x, Register len, Register z, Register zlen, Register tmp1, Register tmp2, Register tmp3, Register tmp4) {

  Label L_fifth_loop, L_fifth_loop_exit;

  // Fifth loop
  // Perform primitiveLeftShift(z, zlen, 1)

  const Register prev_carry = tmp1;
  const Register new_carry = tmp4;
  const Register value = tmp2;
  const Register zidx = tmp3;

  // int zidx, carry;
  // long value;
  // carry = 0;
  // for (zidx = zlen-2; zidx >=0; zidx -= 2) {
  //    (carry:value)  = (z[i] << 1) | carry ;
  //    z[i] = value;
  // }

  movl(zidx, zlen);
  xorl(prev_carry, prev_carry); // clear carry flag and prev_carry register

  bind(L_fifth_loop);
  decl(zidx);  // Use decl to preserve carry flag
  decl(zidx);
  jccb(Assembler::negative, L_fifth_loop_exit);

  if (UseBMI2Instructions) {
     movq(value, Address(z, zidx, Address::times_4, 0));
     rclq(value, 1);
     rorxq(value, value, 32);
     movq(Address(z, zidx, Address::times_4,  0), value);  // Store back in big endian form
  }
  else {
    // clear new_carry
    xorl(new_carry, new_carry);

    // Shift z[i] by 1, or in previous carry and save new carry
    movq(value, Address(z, zidx, Address::times_4, 0));
    shlq(value, 1);
    adcl(new_carry, 0);

    orq(value, prev_carry);
    rorq(value, 0x20);
    movq(Address(z, zidx, Address::times_4,  0), value);  // Store back in big endian form

    // Set previous carry = new carry
    movl(prev_carry, new_carry);
  }
  jmp(L_fifth_loop);

  bind(L_fifth_loop_exit);
}


/**
 * Code for BigInteger::squareToLen() intrinsic
 *
 * rdi: x
 * rsi: len
 * r8:  z
 * rcx: zlen
 * r12: tmp1
 * r13: tmp2
 * r14: tmp3
 * r15: tmp4
 * rbx: tmp5
 *
 */
void MacroAssembler::square_to_len(Register x, Register len, Register z, Register zlen, Register tmp1, Register tmp2, Register tmp3, Register tmp4, Register tmp5, Register rdxReg, Register raxReg) {

  Label L_second_loop, L_second_loop_exit, L_third_loop, L_third_loop_exit, L_last_x, L_multiply;
  push(tmp1);
  push(tmp2);
  push(tmp3);
  push(tmp4);
  push(tmp5);

  // First loop
  // Store the squares, right shifted one bit (i.e., divided by 2).
  square_rshift(x, len, z, tmp1, tmp3, tmp4, tmp5, rdxReg, raxReg);

  // Add in off-diagonal sums.
  //
  // Second, third (nested) and fourth loops.
  // zlen +=2;
  // for (int xidx=len-2,zidx=zlen-4; xidx > 0; xidx-=2,zidx-=4) {
  //    carry = 0;
  //    long op2 = x[xidx:xidx+1];
  //    for (int j=xidx-2,k=zidx; j >= 0; j-=2) {
  //       k -= 2;
  //       long op1 = x[j:j+1];
  //       long sum = z[k:k+1];
  //       carry:sum = multiply_add_64(sum, op1, op2, carry, tmp_regs);
  //       z[k:k+1] = sum;
  //    }
  //    add_one_64(z, k, carry, tmp_regs);
  // }

  const Register carry = tmp5;
  const Register sum = tmp3;
  const Register op1 = tmp4;
  Register op2 = tmp2;

  push(zlen);
  push(len);
  addl(zlen,2);
  bind(L_second_loop);
  xorq(carry, carry);
  subl(zlen, 4);
  subl(len, 2);
  push(zlen);
  push(len);
  cmpl(len, 0);
  jccb(Assembler::lessEqual, L_second_loop_exit);

  // Multiply an array by one 64 bit long.
  if (UseBMI2Instructions) {
    op2 = rdxReg;
    movq(op2, Address(x, len, Address::times_4,  0));
    rorxq(op2, op2, 32);
  }
  else {
    movq(op2, Address(x, len, Address::times_4,  0));
    rorq(op2, 32);
  }

  bind(L_third_loop);
  decrementl(len);
  jccb(Assembler::negative, L_third_loop_exit);
  decrementl(len);
  jccb(Assembler::negative, L_last_x);

  movq(op1, Address(x, len, Address::times_4,  0));
  rorq(op1, 32);

  bind(L_multiply);
  subl(zlen, 2);
  movq(sum, Address(z, zlen, Address::times_4,  0));

  // Multiply 64 bit by 64 bit and add 64 bits lower half and upper 64 bits as carry.
  if (UseBMI2Instructions) {
    multiply_add_64_bmi2(sum, op1, op2, carry, tmp2);
  }
  else {
    multiply_add_64(sum, op1, op2, carry, rdxReg, raxReg);
  }

  movq(Address(z, zlen, Address::times_4, 0), sum);

  jmp(L_third_loop);
  bind(L_third_loop_exit);

  // Fourth loop
  // Add 64 bit long carry into z with carry propagation.
  // Uses offsetted zlen.
  add_one_64(z, zlen, carry, tmp1);

  pop(len);
  pop(zlen);
  jmp(L_second_loop);

  // Next infrequent code is moved outside loops.
  bind(L_last_x);
  movl(op1, Address(x, 0));
  jmp(L_multiply);

  bind(L_second_loop_exit);
  pop(len);
  pop(zlen);
  pop(len);
  pop(zlen);

  // Fifth loop
  // Shift z left 1 bit.
  lshift_by_1(x, len, z, zlen, tmp1, tmp2, tmp3, tmp4);

  // z[zlen-1] |= x[len-1] & 1;
  movl(tmp3, Address(x, len, Address::times_4, -4));
  andl(tmp3, 1);
  orl(Address(z, zlen, Address::times_4,  -4), tmp3);

  pop(tmp5);
  pop(tmp4);
  pop(tmp3);
  pop(tmp2);
  pop(tmp1);
}

/**
 * Helper function for mul_add()
 * Multiply the in[] by int k and add to out[] starting at offset offs using
 * 128 bit by 32 bit multiply and return the carry in tmp5.
 * Only quad int aligned length of in[] is operated on in this function.
 * k is in rdxReg for BMI2Instructions, for others it is in tmp2.
 * This function preserves out, in and k registers.
 * len and offset point to the appropriate index in "in" & "out" correspondingly
 * tmp5 has the carry.
 * other registers are temporary and are modified.
 *
 */
void MacroAssembler::mul_add_128_x_32_loop(Register out, Register in,
  Register offset, Register len, Register tmp1, Register tmp2, Register tmp3,
  Register tmp4, Register tmp5, Register rdxReg, Register raxReg) {

  Label L_first_loop, L_first_loop_exit;

  movl(tmp1, len);
  shrl(tmp1, 2);

  bind(L_first_loop);
  subl(tmp1, 1);
  jccb(Assembler::negative, L_first_loop_exit);

  subl(len, 4);
  subl(offset, 4);

  Register op2 = tmp2;
  const Register sum = tmp3;
  const Register op1 = tmp4;
  const Register carry = tmp5;

  if (UseBMI2Instructions) {
    op2 = rdxReg;
  }

  movq(op1, Address(in, len, Address::times_4,  8));
  rorq(op1, 32);
  movq(sum, Address(out, offset, Address::times_4,  8));
  rorq(sum, 32);
  if (UseBMI2Instructions) {
    multiply_add_64_bmi2(sum, op1, op2, carry, raxReg);
  }
  else {
    multiply_add_64(sum, op1, op2, carry, rdxReg, raxReg);
  }
  // Store back in big endian from little endian
  rorq(sum, 0x20);
  movq(Address(out, offset, Address::times_4,  8), sum);

  movq(op1, Address(in, len, Address::times_4,  0));
  rorq(op1, 32);
  movq(sum, Address(out, offset, Address::times_4,  0));
  rorq(sum, 32);
  if (UseBMI2Instructions) {
    multiply_add_64_bmi2(sum, op1, op2, carry, raxReg);
  }
  else {
    multiply_add_64(sum, op1, op2, carry, rdxReg, raxReg);
  }
  // Store back in big endian from little endian
  rorq(sum, 0x20);
  movq(Address(out, offset, Address::times_4,  0), sum);

  jmp(L_first_loop);
  bind(L_first_loop_exit);
}

/**
 * Code for BigInteger::mulAdd() intrinsic
 *
 * rdi: out
 * rsi: in
 * r11: offs (out.length - offset)
 * rcx: len
 * r8:  k
 * r12: tmp1
 * r13: tmp2
 * r14: tmp3
 * r15: tmp4
 * rbx: tmp5
 * Multiply the in[] by word k and add to out[], return the carry in rax
 */
void MacroAssembler::mul_add(Register out, Register in, Register offs,
   Register len, Register k, Register tmp1, Register tmp2, Register tmp3,
   Register tmp4, Register tmp5, Register rdxReg, Register raxReg) {

  Label L_carry, L_last_in, L_done;

// carry = 0;
// for (int j=len-1; j >= 0; j--) {
//    long product = (in[j] & LONG_MASK) * kLong +
//                   (out[offs] & LONG_MASK) + carry;
//    out[offs--] = (int)product;
//    carry = product >>> 32;
// }
//
  push(tmp1);
  push(tmp2);
  push(tmp3);
  push(tmp4);
  push(tmp5);

  Register op2 = tmp2;
  const Register sum = tmp3;
  const Register op1 = tmp4;
  const Register carry =  tmp5;

  if (UseBMI2Instructions) {
    op2 = rdxReg;
    movl(op2, k);
  }
  else {
    movl(op2, k);
  }

  xorq(carry, carry);

  //First loop

  //Multiply in[] by k in a 4 way unrolled loop using 128 bit by 32 bit multiply
  //The carry is in tmp5
  mul_add_128_x_32_loop(out, in, offs, len, tmp1, tmp2, tmp3, tmp4, tmp5, rdxReg, raxReg);

  //Multiply the trailing in[] entry using 64 bit by 32 bit, if any
  decrementl(len);
  jccb(Assembler::negative, L_carry);
  decrementl(len);
  jccb(Assembler::negative, L_last_in);

  movq(op1, Address(in, len, Address::times_4,  0));
  rorq(op1, 32);

  subl(offs, 2);
  movq(sum, Address(out, offs, Address::times_4,  0));
  rorq(sum, 32);

  if (UseBMI2Instructions) {
    multiply_add_64_bmi2(sum, op1, op2, carry, raxReg);
  }
  else {
    multiply_add_64(sum, op1, op2, carry, rdxReg, raxReg);
  }

  // Store back in big endian from little endian
  rorq(sum, 0x20);
  movq(Address(out, offs, Address::times_4,  0), sum);

  testl(len, len);
  jccb(Assembler::zero, L_carry);

  //Multiply the last in[] entry, if any
  bind(L_last_in);
  movl(op1, Address(in, 0));
  movl(sum, Address(out, offs, Address::times_4,  -4));

  movl(raxReg, k);
  mull(op1); //tmp4 * eax -> edx:eax
  addl(sum, carry);
  adcl(rdxReg, 0);
  addl(sum, raxReg);
  adcl(rdxReg, 0);
  movl(carry, rdxReg);

  movl(Address(out, offs, Address::times_4,  -4), sum);

  bind(L_carry);
  //return tmp5/carry as carry in rax
  movl(rax, carry);

  bind(L_done);
  pop(tmp5);
  pop(tmp4);
  pop(tmp3);
  pop(tmp2);
  pop(tmp1);
}
#endif

/**
 * Emits code to update CRC-32 with a byte value according to constants in table
 *
 * @param [in,out]crc   Register containing the crc.
 * @param [in]val       Register containing the byte to fold into the CRC.
 * @param [in]table     Register containing the table of crc constants.
 *
 * uint32_t crc;
 * val = crc_table[(val ^ crc) & 0xFF];
 * crc = val ^ (crc >> 8);
 *
 */
void MacroAssembler::update_byte_crc32(Register crc, Register val, Register table) {
  xorl(val, crc);
  andl(val, 0xFF);
  shrl(crc, 8); // unsigned shift
  xorl(crc, Address(table, val, Address::times_4, 0));
}

/**
 * Fold 128-bit data chunk
 */
void MacroAssembler::fold_128bit_crc32(XMMRegister xcrc, XMMRegister xK, XMMRegister xtmp, Register buf, int offset) {
  if (UseAVX > 0) {
    vpclmulhdq(xtmp, xK, xcrc); // [123:64]
    vpclmulldq(xcrc, xK, xcrc); // [63:0]
    vpxor(xcrc, xcrc, Address(buf, offset), 0 /* vector_len */);
    pxor(xcrc, xtmp);
  } else {
    movdqa(xtmp, xcrc);
    pclmulhdq(xtmp, xK);   // [123:64]
    pclmulldq(xcrc, xK);   // [63:0]
    pxor(xcrc, xtmp);
    movdqu(xtmp, Address(buf, offset));
    pxor(xcrc, xtmp);
  }
}

void MacroAssembler::fold_128bit_crc32(XMMRegister xcrc, XMMRegister xK, XMMRegister xtmp, XMMRegister xbuf) {
  if (UseAVX > 0) {
    vpclmulhdq(xtmp, xK, xcrc);
    vpclmulldq(xcrc, xK, xcrc);
    pxor(xcrc, xbuf);
    pxor(xcrc, xtmp);
  } else {
    movdqa(xtmp, xcrc);
    pclmulhdq(xtmp, xK);
    pclmulldq(xcrc, xK);
    pxor(xcrc, xbuf);
    pxor(xcrc, xtmp);
  }
}

/**
 * 8-bit folds to compute 32-bit CRC
 *
 * uint64_t xcrc;
 * timesXtoThe32[xcrc & 0xFF] ^ (xcrc >> 8);
 */
void MacroAssembler::fold_8bit_crc32(XMMRegister xcrc, Register table, XMMRegister xtmp, Register tmp) {
  movdl(tmp, xcrc);
  andl(tmp, 0xFF);
  movdl(xtmp, Address(table, tmp, Address::times_4, 0));
  psrldq(xcrc, 1); // unsigned shift one byte
  pxor(xcrc, xtmp);
}

/**
 * uint32_t crc;
 * timesXtoThe32[crc & 0xFF] ^ (crc >> 8);
 */
void MacroAssembler::fold_8bit_crc32(Register crc, Register table, Register tmp) {
  movl(tmp, crc);
  andl(tmp, 0xFF);
  shrl(crc, 8);
  xorl(crc, Address(table, tmp, Address::times_4, 0));
}

/**
 * @param crc   register containing existing CRC (32-bit)
 * @param buf   register pointing to input byte buffer (byte*)
 * @param len   register containing number of bytes
 * @param table register that will contain address of CRC table
 * @param tmp   scratch register
 */
void MacroAssembler::kernel_crc32(Register crc, Register buf, Register len, Register table, Register tmp) {
  assert_different_registers(crc, buf, len, table, tmp, rax);

  Label L_tail, L_tail_restore, L_tail_loop, L_exit, L_align_loop, L_aligned;
  Label L_fold_tail, L_fold_128b, L_fold_512b, L_fold_512b_loop, L_fold_tail_loop;

  // For EVEX with VL and BW, provide a standard mask, VL = 128 will guide the merge
  // context for the registers used, where all instructions below are using 128-bit mode
  // On EVEX without VL and BW, these instructions will all be AVX.
  lea(table, ExternalAddress(StubRoutines::crc_table_addr()));
  notl(crc); // ~crc
  cmpl(len, 16);
  jcc(Assembler::less, L_tail);

  // Align buffer to 16 bytes
  movl(tmp, buf);
  andl(tmp, 0xF);
  jccb(Assembler::zero, L_aligned);
  subl(tmp,  16);
  addl(len, tmp);

  align(4);
  BIND(L_align_loop);
  movsbl(rax, Address(buf, 0)); // load byte with sign extension
  update_byte_crc32(crc, rax, table);
  increment(buf);
  incrementl(tmp);
  jccb(Assembler::less, L_align_loop);

  BIND(L_aligned);
  movl(tmp, len); // save
  shrl(len, 4);
  jcc(Assembler::zero, L_tail_restore);

  // Fold crc into first bytes of vector
  movdqa(xmm1, Address(buf, 0));
  movdl(rax, xmm1);
  xorl(crc, rax);
  if (VM_Version::supports_sse4_1()) {
    pinsrd(xmm1, crc, 0);
  } else {
    pinsrw(xmm1, crc, 0);
    shrl(crc, 16);
    pinsrw(xmm1, crc, 1);
  }
  addptr(buf, 16);
  subl(len, 4); // len > 0
  jcc(Assembler::less, L_fold_tail);

  movdqa(xmm2, Address(buf,  0));
  movdqa(xmm3, Address(buf, 16));
  movdqa(xmm4, Address(buf, 32));
  addptr(buf, 48);
  subl(len, 3);
  jcc(Assembler::lessEqual, L_fold_512b);

  // Fold total 512 bits of polynomial on each iteration,
  // 128 bits per each of 4 parallel streams.
  movdqu(xmm0, ExternalAddress(StubRoutines::x86::crc_by128_masks_addr() + 32));

  align32();
  BIND(L_fold_512b_loop);
  fold_128bit_crc32(xmm1, xmm0, xmm5, buf,  0);
  fold_128bit_crc32(xmm2, xmm0, xmm5, buf, 16);
  fold_128bit_crc32(xmm3, xmm0, xmm5, buf, 32);
  fold_128bit_crc32(xmm4, xmm0, xmm5, buf, 48);
  addptr(buf, 64);
  subl(len, 4);
  jcc(Assembler::greater, L_fold_512b_loop);

  // Fold 512 bits to 128 bits.
  BIND(L_fold_512b);
  movdqu(xmm0, ExternalAddress(StubRoutines::x86::crc_by128_masks_addr() + 16));
  fold_128bit_crc32(xmm1, xmm0, xmm5, xmm2);
  fold_128bit_crc32(xmm1, xmm0, xmm5, xmm3);
  fold_128bit_crc32(xmm1, xmm0, xmm5, xmm4);

  // Fold the rest of 128 bits data chunks
  BIND(L_fold_tail);
  addl(len, 3);
  jccb(Assembler::lessEqual, L_fold_128b);
  movdqu(xmm0, ExternalAddress(StubRoutines::x86::crc_by128_masks_addr() + 16));

  BIND(L_fold_tail_loop);
  fold_128bit_crc32(xmm1, xmm0, xmm5, buf,  0);
  addptr(buf, 16);
  decrementl(len);
  jccb(Assembler::greater, L_fold_tail_loop);

  // Fold 128 bits in xmm1 down into 32 bits in crc register.
  BIND(L_fold_128b);
  movdqu(xmm0, ExternalAddress(StubRoutines::x86::crc_by128_masks_addr()));
  if (UseAVX > 0) {
    vpclmulqdq(xmm2, xmm0, xmm1, 0x1);
    vpand(xmm3, xmm0, xmm2, 0 /* vector_len */);
    vpclmulqdq(xmm0, xmm0, xmm3, 0x1);
  } else {
    movdqa(xmm2, xmm0);
    pclmulqdq(xmm2, xmm1, 0x1);
    movdqa(xmm3, xmm0);
    pand(xmm3, xmm2);
    pclmulqdq(xmm0, xmm3, 0x1);
  }
  psrldq(xmm1, 8);
  psrldq(xmm2, 4);
  pxor(xmm0, xmm1);
  pxor(xmm0, xmm2);

  // 8 8-bit folds to compute 32-bit CRC.
  for (int j = 0; j < 4; j++) {
    fold_8bit_crc32(xmm0, table, xmm1, rax);
  }
  movdl(crc, xmm0); // mov 32 bits to general register
  for (int j = 0; j < 4; j++) {
    fold_8bit_crc32(crc, table, rax);
  }

  BIND(L_tail_restore);
  movl(len, tmp); // restore
  BIND(L_tail);
  andl(len, 0xf);
  jccb(Assembler::zero, L_exit);

  // Fold the rest of bytes
  align(4);
  BIND(L_tail_loop);
  movsbl(rax, Address(buf, 0)); // load byte with sign extension
  update_byte_crc32(crc, rax, table);
  increment(buf);
  decrementl(len);
  jccb(Assembler::greater, L_tail_loop);

  BIND(L_exit);
  notl(crc); // ~c
}

#ifdef _LP64
// Helper function for AVX 512 CRC32
// Fold 512-bit data chunks
void MacroAssembler::fold512bit_crc32_avx512(XMMRegister xcrc, XMMRegister xK, XMMRegister xtmp, Register buf,
                                             Register pos, int offset) {
  evmovdquq(xmm3, Address(buf, pos, Address::times_1, offset), Assembler::AVX_512bit);
  evpclmulqdq(xtmp, xcrc, xK, 0x10, Assembler::AVX_512bit); // [123:64]
  evpclmulqdq(xmm2, xcrc, xK, 0x01, Assembler::AVX_512bit); // [63:0]
  evpxorq(xcrc, xtmp, xmm2, Assembler::AVX_512bit /* vector_len */);
  evpxorq(xcrc, xcrc, xmm3, Assembler::AVX_512bit /* vector_len */);
}

// Helper function for AVX 512 CRC32
// Compute CRC32 for < 256B buffers
void MacroAssembler::kernel_crc32_avx512_256B(Register crc, Register buf, Register len, Register table, Register pos,
                                              Register tmp1, Register tmp2, Label& L_barrett, Label& L_16B_reduction_loop,
                                              Label& L_get_last_two_xmms, Label& L_128_done, Label& L_cleanup) {

  Label L_less_than_32, L_exact_16_left, L_less_than_16_left;
  Label L_less_than_8_left, L_less_than_4_left, L_less_than_2_left, L_zero_left;
  Label L_only_less_than_4, L_only_less_than_3, L_only_less_than_2;

  // check if there is enough buffer to be able to fold 16B at a time
  cmpl(len, 32);
  jcc(Assembler::less, L_less_than_32);

  // if there is, load the constants
  movdqu(xmm10, Address(table, 1 * 16));    //rk1 and rk2 in xmm10
  movdl(xmm0, crc);                        // get the initial crc value
  movdqu(xmm7, Address(buf, pos, Address::times_1, 0 * 16)); //load the plaintext
  pxor(xmm7, xmm0);

  // update the buffer pointer
  addl(pos, 16);
  //update the counter.subtract 32 instead of 16 to save one instruction from the loop
  subl(len, 32);
  jmp(L_16B_reduction_loop);

  bind(L_less_than_32);
  //mov initial crc to the return value. this is necessary for zero - length buffers.
  movl(rax, crc);
  testl(len, len);
  jcc(Assembler::equal, L_cleanup);

  movdl(xmm0, crc);                        //get the initial crc value

  cmpl(len, 16);
  jcc(Assembler::equal, L_exact_16_left);
  jcc(Assembler::less, L_less_than_16_left);

  movdqu(xmm7, Address(buf, pos, Address::times_1, 0 * 16)); //load the plaintext
  pxor(xmm7, xmm0);                       //xor the initial crc value
  addl(pos, 16);
  subl(len, 16);
  movdqu(xmm10, Address(table, 1 * 16));    // rk1 and rk2 in xmm10
  jmp(L_get_last_two_xmms);

  bind(L_less_than_16_left);
  //use stack space to load data less than 16 bytes, zero - out the 16B in memory first.
  pxor(xmm1, xmm1);
  movptr(tmp1, rsp);
  movdqu(Address(tmp1, 0 * 16), xmm1);

  cmpl(len, 4);
  jcc(Assembler::less, L_only_less_than_4);

  //backup the counter value
  movl(tmp2, len);
  cmpl(len, 8);
  jcc(Assembler::less, L_less_than_8_left);

  //load 8 Bytes
  movq(rax, Address(buf, pos, Address::times_1, 0 * 16));
  movq(Address(tmp1, 0 * 16), rax);
  addptr(tmp1, 8);
  subl(len, 8);
  addl(pos, 8);

  bind(L_less_than_8_left);
  cmpl(len, 4);
  jcc(Assembler::less, L_less_than_4_left);

  //load 4 Bytes
  movl(rax, Address(buf, pos, Address::times_1, 0));
  movl(Address(tmp1, 0 * 16), rax);
  addptr(tmp1, 4);
  subl(len, 4);
  addl(pos, 4);

  bind(L_less_than_4_left);
  cmpl(len, 2);
  jcc(Assembler::less, L_less_than_2_left);

  // load 2 Bytes
  movw(rax, Address(buf, pos, Address::times_1, 0));
  movl(Address(tmp1, 0 * 16), rax);
  addptr(tmp1, 2);
  subl(len, 2);
  addl(pos, 2);

  bind(L_less_than_2_left);
  cmpl(len, 1);
  jcc(Assembler::less, L_zero_left);

  // load 1 Byte
  movb(rax, Address(buf, pos, Address::times_1, 0));
  movb(Address(tmp1, 0 * 16), rax);

  bind(L_zero_left);
  movdqu(xmm7, Address(rsp, 0));
  pxor(xmm7, xmm0);                       //xor the initial crc value

  lea(rax, ExternalAddress(StubRoutines::x86::shuf_table_crc32_avx512_addr()));
  movdqu(xmm0, Address(rax, tmp2));
  pshufb(xmm7, xmm0);
  jmp(L_128_done);

  bind(L_exact_16_left);
  movdqu(xmm7, Address(buf, pos, Address::times_1, 0));
  pxor(xmm7, xmm0);                       //xor the initial crc value
  jmp(L_128_done);

  bind(L_only_less_than_4);
  cmpl(len, 3);
  jcc(Assembler::less, L_only_less_than_3);

  // load 3 Bytes
  movb(rax, Address(buf, pos, Address::times_1, 0));
  movb(Address(tmp1, 0), rax);

  movb(rax, Address(buf, pos, Address::times_1, 1));
  movb(Address(tmp1, 1), rax);

  movb(rax, Address(buf, pos, Address::times_1, 2));
  movb(Address(tmp1, 2), rax);

  movdqu(xmm7, Address(rsp, 0));
  pxor(xmm7, xmm0);                     //xor the initial crc value

  pslldq(xmm7, 0x5);
  jmp(L_barrett);
  bind(L_only_less_than_3);
  cmpl(len, 2);
  jcc(Assembler::less, L_only_less_than_2);

  // load 2 Bytes
  movb(rax, Address(buf, pos, Address::times_1, 0));
  movb(Address(tmp1, 0), rax);

  movb(rax, Address(buf, pos, Address::times_1, 1));
  movb(Address(tmp1, 1), rax);

  movdqu(xmm7, Address(rsp, 0));
  pxor(xmm7, xmm0);                     //xor the initial crc value

  pslldq(xmm7, 0x6);
  jmp(L_barrett);

  bind(L_only_less_than_2);
  //load 1 Byte
  movb(rax, Address(buf, pos, Address::times_1, 0));
  movb(Address(tmp1, 0), rax);

  movdqu(xmm7, Address(rsp, 0));
  pxor(xmm7, xmm0);                     //xor the initial crc value

  pslldq(xmm7, 0x7);
}

/**
* Compute CRC32 using AVX512 instructions
* param crc   register containing existing CRC (32-bit)
* param buf   register pointing to input byte buffer (byte*)
* param len   register containing number of bytes
* param table address of crc or crc32c table
* param tmp1  scratch register
* param tmp2  scratch register
* return rax  result register
*
* This routine is identical for crc32c with the exception of the precomputed constant
* table which will be passed as the table argument.  The calculation steps are
* the same for both variants.
*/
void MacroAssembler::kernel_crc32_avx512(Register crc, Register buf, Register len, Register table, Register tmp1, Register tmp2) {
  assert_different_registers(crc, buf, len, table, tmp1, tmp2, rax, r12);

  Label L_tail, L_tail_restore, L_tail_loop, L_exit, L_align_loop, L_aligned;
  Label L_fold_tail, L_fold_128b, L_fold_512b, L_fold_512b_loop, L_fold_tail_loop;
  Label L_less_than_256, L_fold_128_B_loop, L_fold_256_B_loop;
  Label L_fold_128_B_register, L_final_reduction_for_128, L_16B_reduction_loop;
  Label L_128_done, L_get_last_two_xmms, L_barrett, L_cleanup;

  const Register pos = r12;
  push(r12);
  subptr(rsp, 16 * 2 + 8);

  // For EVEX with VL and BW, provide a standard mask, VL = 128 will guide the merge
  // context for the registers used, where all instructions below are using 128-bit mode
  // On EVEX without VL and BW, these instructions will all be AVX.
  movl(pos, 0);

  // check if smaller than 256B
  cmpl(len, 256);
  jcc(Assembler::less, L_less_than_256);

  // load the initial crc value
  movdl(xmm10, crc);

  // receive the initial 64B data, xor the initial crc value
  evmovdquq(xmm0, Address(buf, pos, Address::times_1, 0 * 64), Assembler::AVX_512bit);
  evmovdquq(xmm4, Address(buf, pos, Address::times_1, 1 * 64), Assembler::AVX_512bit);
  evpxorq(xmm0, xmm0, xmm10, Assembler::AVX_512bit);
  evbroadcasti32x4(xmm10, Address(table, 2 * 16), Assembler::AVX_512bit); //zmm10 has rk3 and rk4

  subl(len, 256);
  cmpl(len, 256);
  jcc(Assembler::less, L_fold_128_B_loop);

  evmovdquq(xmm7, Address(buf, pos, Address::times_1, 2 * 64), Assembler::AVX_512bit);
  evmovdquq(xmm8, Address(buf, pos, Address::times_1, 3 * 64), Assembler::AVX_512bit);
  evbroadcasti32x4(xmm16, Address(table, 0 * 16), Assembler::AVX_512bit); //zmm16 has rk-1 and rk-2
  subl(len, 256);

  bind(L_fold_256_B_loop);
  addl(pos, 256);
  fold512bit_crc32_avx512(xmm0, xmm16, xmm1, buf, pos, 0 * 64);
  fold512bit_crc32_avx512(xmm4, xmm16, xmm1, buf, pos, 1 * 64);
  fold512bit_crc32_avx512(xmm7, xmm16, xmm1, buf, pos, 2 * 64);
  fold512bit_crc32_avx512(xmm8, xmm16, xmm1, buf, pos, 3 * 64);

  subl(len, 256);
  jcc(Assembler::greaterEqual, L_fold_256_B_loop);

  // Fold 256 into 128
  addl(pos, 256);
  evpclmulqdq(xmm1, xmm0, xmm10, 0x01, Assembler::AVX_512bit);
  evpclmulqdq(xmm2, xmm0, xmm10, 0x10, Assembler::AVX_512bit);
  vpternlogq(xmm7, 0x96, xmm1, xmm2, Assembler::AVX_512bit); // xor ABC

  evpclmulqdq(xmm5, xmm4, xmm10, 0x01, Assembler::AVX_512bit);
  evpclmulqdq(xmm6, xmm4, xmm10, 0x10, Assembler::AVX_512bit);
  vpternlogq(xmm8, 0x96, xmm5, xmm6, Assembler::AVX_512bit); // xor ABC

  evmovdquq(xmm0, xmm7, Assembler::AVX_512bit);
  evmovdquq(xmm4, xmm8, Assembler::AVX_512bit);

  addl(len, 128);
  jmp(L_fold_128_B_register);

  // at this section of the code, there is 128 * x + y(0 <= y<128) bytes of buffer.The fold_128_B_loop
  // loop will fold 128B at a time until we have 128 + y Bytes of buffer

  // fold 128B at a time.This section of the code folds 8 xmm registers in parallel
  bind(L_fold_128_B_loop);
  addl(pos, 128);
  fold512bit_crc32_avx512(xmm0, xmm10, xmm1, buf, pos, 0 * 64);
  fold512bit_crc32_avx512(xmm4, xmm10, xmm1, buf, pos, 1 * 64);

  subl(len, 128);
  jcc(Assembler::greaterEqual, L_fold_128_B_loop);

  addl(pos, 128);

  // at this point, the buffer pointer is pointing at the last y Bytes of the buffer, where 0 <= y < 128
  // the 128B of folded data is in 8 of the xmm registers : xmm0, xmm1, xmm2, xmm3, xmm4, xmm5, xmm6, xmm7
  bind(L_fold_128_B_register);
  evmovdquq(xmm16, Address(table, 5 * 16), Assembler::AVX_512bit); // multiply by rk9-rk16
  evmovdquq(xmm11, Address(table, 9 * 16), Assembler::AVX_512bit); // multiply by rk17-rk20, rk1,rk2, 0,0
  evpclmulqdq(xmm1, xmm0, xmm16, 0x01, Assembler::AVX_512bit);
  evpclmulqdq(xmm2, xmm0, xmm16, 0x10, Assembler::AVX_512bit);
  // save last that has no multiplicand
  vextracti64x2(xmm7, xmm4, 3);

  evpclmulqdq(xmm5, xmm4, xmm11, 0x01, Assembler::AVX_512bit);
  evpclmulqdq(xmm6, xmm4, xmm11, 0x10, Assembler::AVX_512bit);
  // Needed later in reduction loop
  movdqu(xmm10, Address(table, 1 * 16));
  vpternlogq(xmm1, 0x96, xmm2, xmm5, Assembler::AVX_512bit); // xor ABC
  vpternlogq(xmm1, 0x96, xmm6, xmm7, Assembler::AVX_512bit); // xor ABC

  // Swap 1,0,3,2 - 01 00 11 10
  evshufi64x2(xmm8, xmm1, xmm1, 0x4e, Assembler::AVX_512bit);
  evpxorq(xmm8, xmm8, xmm1, Assembler::AVX_256bit);
  vextracti128(xmm5, xmm8, 1);
  evpxorq(xmm7, xmm5, xmm8, Assembler::AVX_128bit);

  // instead of 128, we add 128 - 16 to the loop counter to save 1 instruction from the loop
  // instead of a cmp instruction, we use the negative flag with the jl instruction
  addl(len, 128 - 16);
  jcc(Assembler::less, L_final_reduction_for_128);

  bind(L_16B_reduction_loop);
  vpclmulqdq(xmm8, xmm7, xmm10, 0x01);
  vpclmulqdq(xmm7, xmm7, xmm10, 0x10);
  vpxor(xmm7, xmm7, xmm8, Assembler::AVX_128bit);
  movdqu(xmm0, Address(buf, pos, Address::times_1, 0 * 16));
  vpxor(xmm7, xmm7, xmm0, Assembler::AVX_128bit);
  addl(pos, 16);
  subl(len, 16);
  jcc(Assembler::greaterEqual, L_16B_reduction_loop);

  bind(L_final_reduction_for_128);
  addl(len, 16);
  jcc(Assembler::equal, L_128_done);

  bind(L_get_last_two_xmms);
  movdqu(xmm2, xmm7);
  addl(pos, len);
  movdqu(xmm1, Address(buf, pos, Address::times_1, -16));
  subl(pos, len);

  // get rid of the extra data that was loaded before
  // load the shift constant
  lea(rax, ExternalAddress(StubRoutines::x86::shuf_table_crc32_avx512_addr()));
  movdqu(xmm0, Address(rax, len));
  addl(rax, len);

  vpshufb(xmm7, xmm7, xmm0, Assembler::AVX_128bit);
  //Change mask to 512
  vpxor(xmm0, xmm0, ExternalAddress(StubRoutines::x86::crc_by128_masks_avx512_addr() + 2 * 16), Assembler::AVX_128bit, tmp2);
  vpshufb(xmm2, xmm2, xmm0, Assembler::AVX_128bit);

  blendvpb(xmm2, xmm2, xmm1, xmm0, Assembler::AVX_128bit);
  vpclmulqdq(xmm8, xmm7, xmm10, 0x01);
  vpclmulqdq(xmm7, xmm7, xmm10, 0x10);
  vpxor(xmm7, xmm7, xmm8, Assembler::AVX_128bit);
  vpxor(xmm7, xmm7, xmm2, Assembler::AVX_128bit);

  bind(L_128_done);
  // compute crc of a 128-bit value
  movdqu(xmm10, Address(table, 3 * 16));
  movdqu(xmm0, xmm7);

  // 64b fold
  vpclmulqdq(xmm7, xmm7, xmm10, 0x0);
  vpsrldq(xmm0, xmm0, 0x8, Assembler::AVX_128bit);
  vpxor(xmm7, xmm7, xmm0, Assembler::AVX_128bit);

  // 32b fold
  movdqu(xmm0, xmm7);
  vpslldq(xmm7, xmm7, 0x4, Assembler::AVX_128bit);
  vpclmulqdq(xmm7, xmm7, xmm10, 0x10);
  vpxor(xmm7, xmm7, xmm0, Assembler::AVX_128bit);
  jmp(L_barrett);

  bind(L_less_than_256);
  kernel_crc32_avx512_256B(crc, buf, len, table, pos, tmp1, tmp2, L_barrett, L_16B_reduction_loop, L_get_last_two_xmms, L_128_done, L_cleanup);

  //barrett reduction
  bind(L_barrett);
  vpand(xmm7, xmm7, ExternalAddress(StubRoutines::x86::crc_by128_masks_avx512_addr() + 1 * 16), Assembler::AVX_128bit, tmp2);
  movdqu(xmm1, xmm7);
  movdqu(xmm2, xmm7);
  movdqu(xmm10, Address(table, 4 * 16));

  pclmulqdq(xmm7, xmm10, 0x0);
  pxor(xmm7, xmm2);
  vpand(xmm7, xmm7, ExternalAddress(StubRoutines::x86::crc_by128_masks_avx512_addr()), Assembler::AVX_128bit, tmp2);
  movdqu(xmm2, xmm7);
  pclmulqdq(xmm7, xmm10, 0x10);
  pxor(xmm7, xmm2);
  pxor(xmm7, xmm1);
  pextrd(crc, xmm7, 2);

  bind(L_cleanup);
  addptr(rsp, 16 * 2 + 8);
  pop(r12);
}

// S. Gueron / Information Processing Letters 112 (2012) 184
// Algorithm 4: Computing carry-less multiplication using a precomputed lookup table.
// Input: A 32 bit value B = [byte3, byte2, byte1, byte0].
// Output: the 64-bit carry-less product of B * CONST
void MacroAssembler::crc32c_ipl_alg4(Register in, uint32_t n,
                                     Register tmp1, Register tmp2, Register tmp3) {
  lea(tmp3, ExternalAddress(StubRoutines::crc32c_table_addr()));
  if (n > 0) {
    addq(tmp3, n * 256 * 8);
  }
  //    Q1 = TABLEExt[n][B & 0xFF];
  movl(tmp1, in);
  andl(tmp1, 0x000000FF);
  shll(tmp1, 3);
  addq(tmp1, tmp3);
  movq(tmp1, Address(tmp1, 0));

  //    Q2 = TABLEExt[n][B >> 8 & 0xFF];
  movl(tmp2, in);
  shrl(tmp2, 8);
  andl(tmp2, 0x000000FF);
  shll(tmp2, 3);
  addq(tmp2, tmp3);
  movq(tmp2, Address(tmp2, 0));

  shlq(tmp2, 8);
  xorq(tmp1, tmp2);

  //    Q3 = TABLEExt[n][B >> 16 & 0xFF];
  movl(tmp2, in);
  shrl(tmp2, 16);
  andl(tmp2, 0x000000FF);
  shll(tmp2, 3);
  addq(tmp2, tmp3);
  movq(tmp2, Address(tmp2, 0));

  shlq(tmp2, 16);
  xorq(tmp1, tmp2);

  //    Q4 = TABLEExt[n][B >> 24 & 0xFF];
  shrl(in, 24);
  andl(in, 0x000000FF);
  shll(in, 3);
  addq(in, tmp3);
  movq(in, Address(in, 0));

  shlq(in, 24);
  xorq(in, tmp1);
  //    return Q1 ^ Q2 << 8 ^ Q3 << 16 ^ Q4 << 24;
}

void MacroAssembler::crc32c_pclmulqdq(XMMRegister w_xtmp1,
                                      Register in_out,
                                      uint32_t const_or_pre_comp_const_index, bool is_pclmulqdq_supported,
                                      XMMRegister w_xtmp2,
                                      Register tmp1,
                                      Register n_tmp2, Register n_tmp3) {
  if (is_pclmulqdq_supported) {
    movdl(w_xtmp1, in_out); // modified blindly

    movl(tmp1, const_or_pre_comp_const_index);
    movdl(w_xtmp2, tmp1);
    pclmulqdq(w_xtmp1, w_xtmp2, 0);

    movdq(in_out, w_xtmp1);
  } else {
    crc32c_ipl_alg4(in_out, const_or_pre_comp_const_index, tmp1, n_tmp2, n_tmp3);
  }
}

// Recombination Alternative 2: No bit-reflections
// T1 = (CRC_A * U1) << 1
// T2 = (CRC_B * U2) << 1
// C1 = T1 >> 32
// C2 = T2 >> 32
// T1 = T1 & 0xFFFFFFFF
// T2 = T2 & 0xFFFFFFFF
// T1 = CRC32(0, T1)
// T2 = CRC32(0, T2)
// C1 = C1 ^ T1
// C2 = C2 ^ T2
// CRC = C1 ^ C2 ^ CRC_C
void MacroAssembler::crc32c_rec_alt2(uint32_t const_or_pre_comp_const_index_u1, uint32_t const_or_pre_comp_const_index_u2, bool is_pclmulqdq_supported, Register in_out, Register in1, Register in2,
                                     XMMRegister w_xtmp1, XMMRegister w_xtmp2, XMMRegister w_xtmp3,
                                     Register tmp1, Register tmp2,
                                     Register n_tmp3) {
  crc32c_pclmulqdq(w_xtmp1, in_out, const_or_pre_comp_const_index_u1, is_pclmulqdq_supported, w_xtmp3, tmp1, tmp2, n_tmp3);
  crc32c_pclmulqdq(w_xtmp2, in1, const_or_pre_comp_const_index_u2, is_pclmulqdq_supported, w_xtmp3, tmp1, tmp2, n_tmp3);
  shlq(in_out, 1);
  movl(tmp1, in_out);
  shrq(in_out, 32);
  xorl(tmp2, tmp2);
  crc32(tmp2, tmp1, 4);
  xorl(in_out, tmp2); // we don't care about upper 32 bit contents here
  shlq(in1, 1);
  movl(tmp1, in1);
  shrq(in1, 32);
  xorl(tmp2, tmp2);
  crc32(tmp2, tmp1, 4);
  xorl(in1, tmp2);
  xorl(in_out, in1);
  xorl(in_out, in2);
}

// Set N to predefined value
// Subtract from a length of a buffer
// execute in a loop:
// CRC_A = 0xFFFFFFFF, CRC_B = 0, CRC_C = 0
// for i = 1 to N do
//  CRC_A = CRC32(CRC_A, A[i])
//  CRC_B = CRC32(CRC_B, B[i])
//  CRC_C = CRC32(CRC_C, C[i])
// end for
// Recombine
void MacroAssembler::crc32c_proc_chunk(uint32_t size, uint32_t const_or_pre_comp_const_index_u1, uint32_t const_or_pre_comp_const_index_u2, bool is_pclmulqdq_supported,
                                       Register in_out1, Register in_out2, Register in_out3,
                                       Register tmp1, Register tmp2, Register tmp3,
                                       XMMRegister w_xtmp1, XMMRegister w_xtmp2, XMMRegister w_xtmp3,
                                       Register tmp4, Register tmp5,
                                       Register n_tmp6) {
  Label L_processPartitions;
  Label L_processPartition;
  Label L_exit;

  bind(L_processPartitions);
  cmpl(in_out1, 3 * size);
  jcc(Assembler::less, L_exit);
    xorl(tmp1, tmp1);
    xorl(tmp2, tmp2);
    movq(tmp3, in_out2);
    addq(tmp3, size);

    bind(L_processPartition);
      crc32(in_out3, Address(in_out2, 0), 8);
      crc32(tmp1, Address(in_out2, size), 8);
      crc32(tmp2, Address(in_out2, size * 2), 8);
      addq(in_out2, 8);
      cmpq(in_out2, tmp3);
      jcc(Assembler::less, L_processPartition);
    crc32c_rec_alt2(const_or_pre_comp_const_index_u1, const_or_pre_comp_const_index_u2, is_pclmulqdq_supported, in_out3, tmp1, tmp2,
            w_xtmp1, w_xtmp2, w_xtmp3,
            tmp4, tmp5,
            n_tmp6);
    addq(in_out2, 2 * size);
    subl(in_out1, 3 * size);
    jmp(L_processPartitions);

  bind(L_exit);
}
#else
void MacroAssembler::crc32c_ipl_alg4(Register in_out, uint32_t n,
                                     Register tmp1, Register tmp2, Register tmp3,
                                     XMMRegister xtmp1, XMMRegister xtmp2) {
  lea(tmp3, ExternalAddress(StubRoutines::crc32c_table_addr()));
  if (n > 0) {
    addl(tmp3, n * 256 * 8);
  }
  //    Q1 = TABLEExt[n][B & 0xFF];
  movl(tmp1, in_out);
  andl(tmp1, 0x000000FF);
  shll(tmp1, 3);
  addl(tmp1, tmp3);
  movq(xtmp1, Address(tmp1, 0));

  //    Q2 = TABLEExt[n][B >> 8 & 0xFF];
  movl(tmp2, in_out);
  shrl(tmp2, 8);
  andl(tmp2, 0x000000FF);
  shll(tmp2, 3);
  addl(tmp2, tmp3);
  movq(xtmp2, Address(tmp2, 0));

  psllq(xtmp2, 8);
  pxor(xtmp1, xtmp2);

  //    Q3 = TABLEExt[n][B >> 16 & 0xFF];
  movl(tmp2, in_out);
  shrl(tmp2, 16);
  andl(tmp2, 0x000000FF);
  shll(tmp2, 3);
  addl(tmp2, tmp3);
  movq(xtmp2, Address(tmp2, 0));

  psllq(xtmp2, 16);
  pxor(xtmp1, xtmp2);

  //    Q4 = TABLEExt[n][B >> 24 & 0xFF];
  shrl(in_out, 24);
  andl(in_out, 0x000000FF);
  shll(in_out, 3);
  addl(in_out, tmp3);
  movq(xtmp2, Address(in_out, 0));

  psllq(xtmp2, 24);
  pxor(xtmp1, xtmp2); // Result in CXMM
  //    return Q1 ^ Q2 << 8 ^ Q3 << 16 ^ Q4 << 24;
}

void MacroAssembler::crc32c_pclmulqdq(XMMRegister w_xtmp1,
                                      Register in_out,
                                      uint32_t const_or_pre_comp_const_index, bool is_pclmulqdq_supported,
                                      XMMRegister w_xtmp2,
                                      Register tmp1,
                                      Register n_tmp2, Register n_tmp3) {
  if (is_pclmulqdq_supported) {
    movdl(w_xtmp1, in_out);

    movl(tmp1, const_or_pre_comp_const_index);
    movdl(w_xtmp2, tmp1);
    pclmulqdq(w_xtmp1, w_xtmp2, 0);
    // Keep result in XMM since GPR is 32 bit in length
  } else {
    crc32c_ipl_alg4(in_out, const_or_pre_comp_const_index, tmp1, n_tmp2, n_tmp3, w_xtmp1, w_xtmp2);
  }
}

void MacroAssembler::crc32c_rec_alt2(uint32_t const_or_pre_comp_const_index_u1, uint32_t const_or_pre_comp_const_index_u2, bool is_pclmulqdq_supported, Register in_out, Register in1, Register in2,
                                     XMMRegister w_xtmp1, XMMRegister w_xtmp2, XMMRegister w_xtmp3,
                                     Register tmp1, Register tmp2,
                                     Register n_tmp3) {
  crc32c_pclmulqdq(w_xtmp1, in_out, const_or_pre_comp_const_index_u1, is_pclmulqdq_supported, w_xtmp3, tmp1, tmp2, n_tmp3);
  crc32c_pclmulqdq(w_xtmp2, in1, const_or_pre_comp_const_index_u2, is_pclmulqdq_supported, w_xtmp3, tmp1, tmp2, n_tmp3);

  psllq(w_xtmp1, 1);
  movdl(tmp1, w_xtmp1);
  psrlq(w_xtmp1, 32);
  movdl(in_out, w_xtmp1);

  xorl(tmp2, tmp2);
  crc32(tmp2, tmp1, 4);
  xorl(in_out, tmp2);

  psllq(w_xtmp2, 1);
  movdl(tmp1, w_xtmp2);
  psrlq(w_xtmp2, 32);
  movdl(in1, w_xtmp2);

  xorl(tmp2, tmp2);
  crc32(tmp2, tmp1, 4);
  xorl(in1, tmp2);
  xorl(in_out, in1);
  xorl(in_out, in2);
}

void MacroAssembler::crc32c_proc_chunk(uint32_t size, uint32_t const_or_pre_comp_const_index_u1, uint32_t const_or_pre_comp_const_index_u2, bool is_pclmulqdq_supported,
                                       Register in_out1, Register in_out2, Register in_out3,
                                       Register tmp1, Register tmp2, Register tmp3,
                                       XMMRegister w_xtmp1, XMMRegister w_xtmp2, XMMRegister w_xtmp3,
                                       Register tmp4, Register tmp5,
                                       Register n_tmp6) {
  Label L_processPartitions;
  Label L_processPartition;
  Label L_exit;

  bind(L_processPartitions);
  cmpl(in_out1, 3 * size);
  jcc(Assembler::less, L_exit);
    xorl(tmp1, tmp1);
    xorl(tmp2, tmp2);
    movl(tmp3, in_out2);
    addl(tmp3, size);

    bind(L_processPartition);
      crc32(in_out3, Address(in_out2, 0), 4);
      crc32(tmp1, Address(in_out2, size), 4);
      crc32(tmp2, Address(in_out2, size*2), 4);
      crc32(in_out3, Address(in_out2, 0+4), 4);
      crc32(tmp1, Address(in_out2, size+4), 4);
      crc32(tmp2, Address(in_out2, size*2+4), 4);
      addl(in_out2, 8);
      cmpl(in_out2, tmp3);
      jcc(Assembler::less, L_processPartition);

        push(tmp3);
        push(in_out1);
        push(in_out2);
        tmp4 = tmp3;
        tmp5 = in_out1;
        n_tmp6 = in_out2;

      crc32c_rec_alt2(const_or_pre_comp_const_index_u1, const_or_pre_comp_const_index_u2, is_pclmulqdq_supported, in_out3, tmp1, tmp2,
            w_xtmp1, w_xtmp2, w_xtmp3,
            tmp4, tmp5,
            n_tmp6);

        pop(in_out2);
        pop(in_out1);
        pop(tmp3);

    addl(in_out2, 2 * size);
    subl(in_out1, 3 * size);
    jmp(L_processPartitions);

  bind(L_exit);
}
#endif //LP64

#ifdef _LP64
// Algorithm 2: Pipelined usage of the CRC32 instruction.
// Input: A buffer I of L bytes.
// Output: the CRC32C value of the buffer.
// Notations:
// Write L = 24N + r, with N = floor (L/24).
// r = L mod 24 (0 <= r < 24).
// Consider I as the concatenation of A|B|C|R, where A, B, C, each,
// N quadwords, and R consists of r bytes.
// A[j] = I [8j+7:8j], j= 0, 1, ..., N-1
// B[j] = I [N + 8j+7:N + 8j], j= 0, 1, ..., N-1
// C[j] = I [2N + 8j+7:2N + 8j], j= 0, 1, ..., N-1
// if r > 0 R[j] = I [3N +j], j= 0, 1, ...,r-1
void MacroAssembler::crc32c_ipl_alg2_alt2(Register in_out, Register in1, Register in2,
                                          Register tmp1, Register tmp2, Register tmp3,
                                          Register tmp4, Register tmp5, Register tmp6,
                                          XMMRegister w_xtmp1, XMMRegister w_xtmp2, XMMRegister w_xtmp3,
                                          bool is_pclmulqdq_supported) {
  uint32_t const_or_pre_comp_const_index[CRC32C_NUM_PRECOMPUTED_CONSTANTS];
  Label L_wordByWord;
  Label L_byteByByteProlog;
  Label L_byteByByte;
  Label L_exit;

  if (is_pclmulqdq_supported ) {
    const_or_pre_comp_const_index[1] = *(uint32_t *)StubRoutines::_crc32c_table_addr;
    const_or_pre_comp_const_index[0] = *((uint32_t *)StubRoutines::_crc32c_table_addr+1);

    const_or_pre_comp_const_index[3] = *((uint32_t *)StubRoutines::_crc32c_table_addr + 2);
    const_or_pre_comp_const_index[2] = *((uint32_t *)StubRoutines::_crc32c_table_addr + 3);

    const_or_pre_comp_const_index[5] = *((uint32_t *)StubRoutines::_crc32c_table_addr + 4);
    const_or_pre_comp_const_index[4] = *((uint32_t *)StubRoutines::_crc32c_table_addr + 5);
    assert((CRC32C_NUM_PRECOMPUTED_CONSTANTS - 1 ) == 5, "Checking whether you declared all of the constants based on the number of \"chunks\"");
  } else {
    const_or_pre_comp_const_index[0] = 1;
    const_or_pre_comp_const_index[1] = 0;

    const_or_pre_comp_const_index[2] = 3;
    const_or_pre_comp_const_index[3] = 2;

    const_or_pre_comp_const_index[4] = 5;
    const_or_pre_comp_const_index[5] = 4;
   }
  crc32c_proc_chunk(CRC32C_HIGH, const_or_pre_comp_const_index[0], const_or_pre_comp_const_index[1], is_pclmulqdq_supported,
                    in2, in1, in_out,
                    tmp1, tmp2, tmp3,
                    w_xtmp1, w_xtmp2, w_xtmp3,
                    tmp4, tmp5,
                    tmp6);
  crc32c_proc_chunk(CRC32C_MIDDLE, const_or_pre_comp_const_index[2], const_or_pre_comp_const_index[3], is_pclmulqdq_supported,
                    in2, in1, in_out,
                    tmp1, tmp2, tmp3,
                    w_xtmp1, w_xtmp2, w_xtmp3,
                    tmp4, tmp5,
                    tmp6);
  crc32c_proc_chunk(CRC32C_LOW, const_or_pre_comp_const_index[4], const_or_pre_comp_const_index[5], is_pclmulqdq_supported,
                    in2, in1, in_out,
                    tmp1, tmp2, tmp3,
                    w_xtmp1, w_xtmp2, w_xtmp3,
                    tmp4, tmp5,
                    tmp6);
  movl(tmp1, in2);
  andl(tmp1, 0x00000007);
  negl(tmp1);
  addl(tmp1, in2);
  addq(tmp1, in1);

  BIND(L_wordByWord);
  cmpq(in1, tmp1);
  jcc(Assembler::greaterEqual, L_byteByByteProlog);
    crc32(in_out, Address(in1, 0), 4);
    addq(in1, 4);
    jmp(L_wordByWord);

  BIND(L_byteByByteProlog);
  andl(in2, 0x00000007);
  movl(tmp2, 1);

  BIND(L_byteByByte);
  cmpl(tmp2, in2);
  jccb(Assembler::greater, L_exit);
    crc32(in_out, Address(in1, 0), 1);
    incq(in1);
    incl(tmp2);
    jmp(L_byteByByte);

  BIND(L_exit);
}
#else
void MacroAssembler::crc32c_ipl_alg2_alt2(Register in_out, Register in1, Register in2,
                                          Register tmp1, Register  tmp2, Register tmp3,
                                          Register tmp4, Register  tmp5, Register tmp6,
                                          XMMRegister w_xtmp1, XMMRegister w_xtmp2, XMMRegister w_xtmp3,
                                          bool is_pclmulqdq_supported) {
  uint32_t const_or_pre_comp_const_index[CRC32C_NUM_PRECOMPUTED_CONSTANTS];
  Label L_wordByWord;
  Label L_byteByByteProlog;
  Label L_byteByByte;
  Label L_exit;

  if (is_pclmulqdq_supported) {
    const_or_pre_comp_const_index[1] = *(uint32_t *)StubRoutines::_crc32c_table_addr;
    const_or_pre_comp_const_index[0] = *((uint32_t *)StubRoutines::_crc32c_table_addr + 1);

    const_or_pre_comp_const_index[3] = *((uint32_t *)StubRoutines::_crc32c_table_addr + 2);
    const_or_pre_comp_const_index[2] = *((uint32_t *)StubRoutines::_crc32c_table_addr + 3);

    const_or_pre_comp_const_index[5] = *((uint32_t *)StubRoutines::_crc32c_table_addr + 4);
    const_or_pre_comp_const_index[4] = *((uint32_t *)StubRoutines::_crc32c_table_addr + 5);
  } else {
    const_or_pre_comp_const_index[0] = 1;
    const_or_pre_comp_const_index[1] = 0;

    const_or_pre_comp_const_index[2] = 3;
    const_or_pre_comp_const_index[3] = 2;

    const_or_pre_comp_const_index[4] = 5;
    const_or_pre_comp_const_index[5] = 4;
  }
  crc32c_proc_chunk(CRC32C_HIGH, const_or_pre_comp_const_index[0], const_or_pre_comp_const_index[1], is_pclmulqdq_supported,
                    in2, in1, in_out,
                    tmp1, tmp2, tmp3,
                    w_xtmp1, w_xtmp2, w_xtmp3,
                    tmp4, tmp5,
                    tmp6);
  crc32c_proc_chunk(CRC32C_MIDDLE, const_or_pre_comp_const_index[2], const_or_pre_comp_const_index[3], is_pclmulqdq_supported,
                    in2, in1, in_out,
                    tmp1, tmp2, tmp3,
                    w_xtmp1, w_xtmp2, w_xtmp3,
                    tmp4, tmp5,
                    tmp6);
  crc32c_proc_chunk(CRC32C_LOW, const_or_pre_comp_const_index[4], const_or_pre_comp_const_index[5], is_pclmulqdq_supported,
                    in2, in1, in_out,
                    tmp1, tmp2, tmp3,
                    w_xtmp1, w_xtmp2, w_xtmp3,
                    tmp4, tmp5,
                    tmp6);
  movl(tmp1, in2);
  andl(tmp1, 0x00000007);
  negl(tmp1);
  addl(tmp1, in2);
  addl(tmp1, in1);

  BIND(L_wordByWord);
  cmpl(in1, tmp1);
  jcc(Assembler::greaterEqual, L_byteByByteProlog);
    crc32(in_out, Address(in1,0), 4);
    addl(in1, 4);
    jmp(L_wordByWord);

  BIND(L_byteByByteProlog);
  andl(in2, 0x00000007);
  movl(tmp2, 1);

  BIND(L_byteByByte);
  cmpl(tmp2, in2);
  jccb(Assembler::greater, L_exit);
    movb(tmp1, Address(in1, 0));
    crc32(in_out, tmp1, 1);
    incl(in1);
    incl(tmp2);
    jmp(L_byteByByte);

  BIND(L_exit);
}
#endif // LP64
#undef BIND
#undef BLOCK_COMMENT

// Compress char[] array to byte[].
//   ..\jdk\src\java.base\share\classes\java\lang\StringUTF16.java
//   @IntrinsicCandidate
//   private static int compress(char[] src, int srcOff, byte[] dst, int dstOff, int len) {
//     for (int i = 0; i < len; i++) {
//       int c = src[srcOff++];
//       if (c >>> 8 != 0) {
//         return 0;
//       }
//       dst[dstOff++] = (byte)c;
//     }
//     return len;
//   }
void MacroAssembler::char_array_compress(Register src, Register dst, Register len,
  XMMRegister tmp1Reg, XMMRegister tmp2Reg,
  XMMRegister tmp3Reg, XMMRegister tmp4Reg,
  Register tmp5, Register result, KRegister mask1, KRegister mask2) {
  Label copy_chars_loop, return_length, return_zero, done;

  // rsi: src
  // rdi: dst
  // rdx: len
  // rcx: tmp5
  // rax: result

  // rsi holds start addr of source char[] to be compressed
  // rdi holds start addr of destination byte[]
  // rdx holds length

  assert(len != result, "");

  // save length for return
  push(len);

  if ((AVX3Threshold == 0) && (UseAVX > 2) && // AVX512
    VM_Version::supports_avx512vlbw() &&
    VM_Version::supports_bmi2()) {

    Label copy_32_loop, copy_loop_tail, below_threshold;

    // alignment
    Label post_alignment;

    // if length of the string is less than 16, handle it in an old fashioned way
    testl(len, -32);
    jcc(Assembler::zero, below_threshold);

    // First check whether a character is compressible ( <= 0xFF).
    // Create mask to test for Unicode chars inside zmm vector
    movl(result, 0x00FF);
    evpbroadcastw(tmp2Reg, result, Assembler::AVX_512bit);

    testl(len, -64);
    jcc(Assembler::zero, post_alignment);

    movl(tmp5, dst);
    andl(tmp5, (32 - 1));
    negl(tmp5);
    andl(tmp5, (32 - 1));

    // bail out when there is nothing to be done
    testl(tmp5, 0xFFFFFFFF);
    jcc(Assembler::zero, post_alignment);

    // ~(~0 << len), where len is the # of remaining elements to process
    movl(result, 0xFFFFFFFF);
    shlxl(result, result, tmp5);
    notl(result);
    kmovdl(mask2, result);

    evmovdquw(tmp1Reg, mask2, Address(src, 0), /*merge*/ false, Assembler::AVX_512bit);
    evpcmpw(mask1, mask2, tmp1Reg, tmp2Reg, Assembler::le, /*signed*/ false, Assembler::AVX_512bit);
    ktestd(mask1, mask2);
    jcc(Assembler::carryClear, return_zero);

    evpmovwb(Address(dst, 0), mask2, tmp1Reg, Assembler::AVX_512bit);

    addptr(src, tmp5);
    addptr(src, tmp5);
    addptr(dst, tmp5);
    subl(len, tmp5);

    bind(post_alignment);
    // end of alignment

    movl(tmp5, len);
    andl(tmp5, (32 - 1));    // tail count (in chars)
    andl(len, ~(32 - 1));    // vector count (in chars)
    jcc(Assembler::zero, copy_loop_tail);

    lea(src, Address(src, len, Address::times_2));
    lea(dst, Address(dst, len, Address::times_1));
    negptr(len);

    bind(copy_32_loop);
    evmovdquw(tmp1Reg, Address(src, len, Address::times_2), Assembler::AVX_512bit);
    evpcmpuw(mask1, tmp1Reg, tmp2Reg, Assembler::le, Assembler::AVX_512bit);
    kortestdl(mask1, mask1);
    jcc(Assembler::carryClear, return_zero);

    // All elements in current processed chunk are valid candidates for
    // compression. Write a truncated byte elements to the memory.
    evpmovwb(Address(dst, len, Address::times_1), tmp1Reg, Assembler::AVX_512bit);
    addptr(len, 32);
    jcc(Assembler::notZero, copy_32_loop);

    bind(copy_loop_tail);
    // bail out when there is nothing to be done
    testl(tmp5, 0xFFFFFFFF);
    jcc(Assembler::zero, return_length);

    movl(len, tmp5);

    // ~(~0 << len), where len is the # of remaining elements to process
    movl(result, 0xFFFFFFFF);
    shlxl(result, result, len);
    notl(result);

    kmovdl(mask2, result);

    evmovdquw(tmp1Reg, mask2, Address(src, 0), /*merge*/ false, Assembler::AVX_512bit);
    evpcmpw(mask1, mask2, tmp1Reg, tmp2Reg, Assembler::le, /*signed*/ false, Assembler::AVX_512bit);
    ktestd(mask1, mask2);
    jcc(Assembler::carryClear, return_zero);

    evpmovwb(Address(dst, 0), mask2, tmp1Reg, Assembler::AVX_512bit);
    jmp(return_length);

    bind(below_threshold);
  }

  if (UseSSE42Intrinsics) {
    Label copy_32_loop, copy_16, copy_tail;

    movl(result, len);

    movl(tmp5, 0xff00ff00);   // create mask to test for Unicode chars in vectors

    // vectored compression
    andl(len, 0xfffffff0);    // vector count (in chars)
    andl(result, 0x0000000f);    // tail count (in chars)
    testl(len, len);
    jcc(Assembler::zero, copy_16);

    // compress 16 chars per iter
    movdl(tmp1Reg, tmp5);
    pshufd(tmp1Reg, tmp1Reg, 0);   // store Unicode mask in tmp1Reg
    pxor(tmp4Reg, tmp4Reg);

    lea(src, Address(src, len, Address::times_2));
    lea(dst, Address(dst, len, Address::times_1));
    negptr(len);

    bind(copy_32_loop);
    movdqu(tmp2Reg, Address(src, len, Address::times_2));     // load 1st 8 characters
    por(tmp4Reg, tmp2Reg);
    movdqu(tmp3Reg, Address(src, len, Address::times_2, 16)); // load next 8 characters
    por(tmp4Reg, tmp3Reg);
    ptest(tmp4Reg, tmp1Reg);       // check for Unicode chars in next vector
    jcc(Assembler::notZero, return_zero);
    packuswb(tmp2Reg, tmp3Reg);    // only ASCII chars; compress each to 1 byte
    movdqu(Address(dst, len, Address::times_1), tmp2Reg);
    addptr(len, 16);
    jcc(Assembler::notZero, copy_32_loop);

    // compress next vector of 8 chars (if any)
    bind(copy_16);
    movl(len, result);
    andl(len, 0xfffffff8);    // vector count (in chars)
    andl(result, 0x00000007);    // tail count (in chars)
    testl(len, len);
    jccb(Assembler::zero, copy_tail);

    movdl(tmp1Reg, tmp5);
    pshufd(tmp1Reg, tmp1Reg, 0);   // store Unicode mask in tmp1Reg
    pxor(tmp3Reg, tmp3Reg);

    movdqu(tmp2Reg, Address(src, 0));
    ptest(tmp2Reg, tmp1Reg);       // check for Unicode chars in vector
    jccb(Assembler::notZero, return_zero);
    packuswb(tmp2Reg, tmp3Reg);    // only LATIN1 chars; compress each to 1 byte
    movq(Address(dst, 0), tmp2Reg);
    addptr(src, 16);
    addptr(dst, 8);

    bind(copy_tail);
    movl(len, result);
  }
  // compress 1 char per iter
  testl(len, len);
  jccb(Assembler::zero, return_length);
  lea(src, Address(src, len, Address::times_2));
  lea(dst, Address(dst, len, Address::times_1));
  negptr(len);

  bind(copy_chars_loop);
  load_unsigned_short(result, Address(src, len, Address::times_2));
  testl(result, 0xff00);      // check if Unicode char
  jccb(Assembler::notZero, return_zero);
  movb(Address(dst, len, Address::times_1), result);  // ASCII char; compress to 1 byte
  increment(len);
  jcc(Assembler::notZero, copy_chars_loop);

  // if compression succeeded, return length
  bind(return_length);
  pop(result);
  jmpb(done);

  // if compression failed, return 0
  bind(return_zero);
  xorl(result, result);
  addptr(rsp, wordSize);

  bind(done);
}

// Inflate byte[] array to char[].
//   ..\jdk\src\java.base\share\classes\java\lang\StringLatin1.java
//   @IntrinsicCandidate
//   private static void inflate(byte[] src, int srcOff, char[] dst, int dstOff, int len) {
//     for (int i = 0; i < len; i++) {
//       dst[dstOff++] = (char)(src[srcOff++] & 0xff);
//     }
//   }
void MacroAssembler::byte_array_inflate(Register src, Register dst, Register len,
  XMMRegister tmp1, Register tmp2, KRegister mask) {
  Label copy_chars_loop, done, below_threshold, avx3_threshold;
  // rsi: src
  // rdi: dst
  // rdx: len
  // rcx: tmp2

  // rsi holds start addr of source byte[] to be inflated
  // rdi holds start addr of destination char[]
  // rdx holds length
  assert_different_registers(src, dst, len, tmp2);
  movl(tmp2, len);
  if ((UseAVX > 2) && // AVX512
    VM_Version::supports_avx512vlbw() &&
    VM_Version::supports_bmi2()) {

    Label copy_32_loop, copy_tail;
    Register tmp3_aliased = len;

    // if length of the string is less than 16, handle it in an old fashioned way
    testl(len, -16);
    jcc(Assembler::zero, below_threshold);

    testl(len, -1 * AVX3Threshold);
    jcc(Assembler::zero, avx3_threshold);

    // In order to use only one arithmetic operation for the main loop we use
    // this pre-calculation
    andl(tmp2, (32 - 1)); // tail count (in chars), 32 element wide loop
    andl(len, -32);     // vector count
    jccb(Assembler::zero, copy_tail);

    lea(src, Address(src, len, Address::times_1));
    lea(dst, Address(dst, len, Address::times_2));
    negptr(len);


    // inflate 32 chars per iter
    bind(copy_32_loop);
    vpmovzxbw(tmp1, Address(src, len, Address::times_1), Assembler::AVX_512bit);
    evmovdquw(Address(dst, len, Address::times_2), tmp1, Assembler::AVX_512bit);
    addptr(len, 32);
    jcc(Assembler::notZero, copy_32_loop);

    bind(copy_tail);
    // bail out when there is nothing to be done
    testl(tmp2, -1); // we don't destroy the contents of tmp2 here
    jcc(Assembler::zero, done);

    // ~(~0 << length), where length is the # of remaining elements to process
    movl(tmp3_aliased, -1);
    shlxl(tmp3_aliased, tmp3_aliased, tmp2);
    notl(tmp3_aliased);
    kmovdl(mask, tmp3_aliased);
    evpmovzxbw(tmp1, mask, Address(src, 0), Assembler::AVX_512bit);
    evmovdquw(Address(dst, 0), mask, tmp1, /*merge*/ true, Assembler::AVX_512bit);

    jmp(done);
    bind(avx3_threshold);
  }
  if (UseSSE42Intrinsics) {
    Label copy_16_loop, copy_8_loop, copy_bytes, copy_new_tail, copy_tail;

    if (UseAVX > 1) {
      andl(tmp2, (16 - 1));
      andl(len, -16);
      jccb(Assembler::zero, copy_new_tail);
    } else {
      andl(tmp2, 0x00000007);   // tail count (in chars)
      andl(len, 0xfffffff8);    // vector count (in chars)
      jccb(Assembler::zero, copy_tail);
    }

    // vectored inflation
    lea(src, Address(src, len, Address::times_1));
    lea(dst, Address(dst, len, Address::times_2));
    negptr(len);

    if (UseAVX > 1) {
      bind(copy_16_loop);
      vpmovzxbw(tmp1, Address(src, len, Address::times_1), Assembler::AVX_256bit);
      vmovdqu(Address(dst, len, Address::times_2), tmp1);
      addptr(len, 16);
      jcc(Assembler::notZero, copy_16_loop);

      bind(below_threshold);
      bind(copy_new_tail);
      movl(len, tmp2);
      andl(tmp2, 0x00000007);
      andl(len, 0xFFFFFFF8);
      jccb(Assembler::zero, copy_tail);

      pmovzxbw(tmp1, Address(src, 0));
      movdqu(Address(dst, 0), tmp1);
      addptr(src, 8);
      addptr(dst, 2 * 8);

      jmp(copy_tail, true);
    }

    // inflate 8 chars per iter
    bind(copy_8_loop);
    pmovzxbw(tmp1, Address(src, len, Address::times_1));  // unpack to 8 words
    movdqu(Address(dst, len, Address::times_2), tmp1);
    addptr(len, 8);
    jcc(Assembler::notZero, copy_8_loop);

    bind(copy_tail);
    movl(len, tmp2);

    cmpl(len, 4);
    jccb(Assembler::less, copy_bytes);

    movdl(tmp1, Address(src, 0));  // load 4 byte chars
    pmovzxbw(tmp1, tmp1);
    movq(Address(dst, 0), tmp1);
    subptr(len, 4);
    addptr(src, 4);
    addptr(dst, 8);

    bind(copy_bytes);
  } else {
    bind(below_threshold);
  }

  testl(len, len);
  jccb(Assembler::zero, done);
  lea(src, Address(src, len, Address::times_1));
  lea(dst, Address(dst, len, Address::times_2));
  negptr(len);

  // inflate 1 char per iter
  bind(copy_chars_loop);
  load_unsigned_byte(tmp2, Address(src, len, Address::times_1));  // load byte char
  movw(Address(dst, len, Address::times_2), tmp2);  // inflate byte char to word
  increment(len);
  jcc(Assembler::notZero, copy_chars_loop);

  bind(done);
}


void MacroAssembler::evmovdqu(BasicType type, KRegister kmask, XMMRegister dst, Address src, bool merge, int vector_len) {
  switch(type) {
    case T_BYTE:
    case T_BOOLEAN:
      evmovdqub(dst, kmask, src, merge, vector_len);
      break;
    case T_CHAR:
    case T_SHORT:
      evmovdquw(dst, kmask, src, merge, vector_len);
      break;
    case T_INT:
    case T_FLOAT:
      evmovdqul(dst, kmask, src, merge, vector_len);
      break;
    case T_LONG:
    case T_DOUBLE:
      evmovdquq(dst, kmask, src, merge, vector_len);
      break;
    default:
      fatal("Unexpected type argument %s", type2name(type));
      break;
  }
}

void MacroAssembler::evmovdqu(BasicType type, KRegister kmask, Address dst, XMMRegister src, bool merge, int vector_len) {
  switch(type) {
    case T_BYTE:
    case T_BOOLEAN:
      evmovdqub(dst, kmask, src, merge, vector_len);
      break;
    case T_CHAR:
    case T_SHORT:
      evmovdquw(dst, kmask, src, merge, vector_len);
      break;
    case T_INT:
    case T_FLOAT:
      evmovdqul(dst, kmask, src, merge, vector_len);
      break;
    case T_LONG:
    case T_DOUBLE:
      evmovdquq(dst, kmask, src, merge, vector_len);
      break;
    default:
      fatal("Unexpected type argument %s", type2name(type));
      break;
  }
}

void MacroAssembler::knot(uint masklen, KRegister dst, KRegister src, KRegister ktmp, Register rtmp) {
  switch(masklen) {
    case 2:
       knotbl(dst, src);
       movl(rtmp, 3);
       kmovbl(ktmp, rtmp);
       kandbl(dst, ktmp, dst);
       break;
    case 4:
       knotbl(dst, src);
       movl(rtmp, 15);
       kmovbl(ktmp, rtmp);
       kandbl(dst, ktmp, dst);
       break;
    case 8:
       knotbl(dst, src);
       break;
    case 16:
       knotwl(dst, src);
       break;
    case 32:
       knotdl(dst, src);
       break;
    case 64:
       knotql(dst, src);
       break;
    default:
      fatal("Unexpected vector length %d", masklen);
      break;
  }
}

void MacroAssembler::kand(BasicType type, KRegister dst, KRegister src1, KRegister src2) {
  switch(type) {
    case T_BOOLEAN:
    case T_BYTE:
       kandbl(dst, src1, src2);
       break;
    case T_CHAR:
    case T_SHORT:
       kandwl(dst, src1, src2);
       break;
    case T_INT:
    case T_FLOAT:
       kanddl(dst, src1, src2);
       break;
    case T_LONG:
    case T_DOUBLE:
       kandql(dst, src1, src2);
       break;
    default:
      fatal("Unexpected type argument %s", type2name(type));
      break;
  }
}

void MacroAssembler::kor(BasicType type, KRegister dst, KRegister src1, KRegister src2) {
  switch(type) {
    case T_BOOLEAN:
    case T_BYTE:
       korbl(dst, src1, src2);
       break;
    case T_CHAR:
    case T_SHORT:
       korwl(dst, src1, src2);
       break;
    case T_INT:
    case T_FLOAT:
       kordl(dst, src1, src2);
       break;
    case T_LONG:
    case T_DOUBLE:
       korql(dst, src1, src2);
       break;
    default:
      fatal("Unexpected type argument %s", type2name(type));
      break;
  }
}

void MacroAssembler::kxor(BasicType type, KRegister dst, KRegister src1, KRegister src2) {
  switch(type) {
    case T_BOOLEAN:
    case T_BYTE:
       kxorbl(dst, src1, src2);
       break;
    case T_CHAR:
    case T_SHORT:
       kxorwl(dst, src1, src2);
       break;
    case T_INT:
    case T_FLOAT:
       kxordl(dst, src1, src2);
       break;
    case T_LONG:
    case T_DOUBLE:
       kxorql(dst, src1, src2);
       break;
    default:
      fatal("Unexpected type argument %s", type2name(type));
      break;
  }
}

void MacroAssembler::evperm(BasicType type, XMMRegister dst, KRegister mask, XMMRegister nds, XMMRegister src, bool merge, int vector_len) {
  switch(type) {
    case T_BOOLEAN:
    case T_BYTE:
      evpermb(dst, mask, nds, src, merge, vector_len); break;
    case T_CHAR:
    case T_SHORT:
      evpermw(dst, mask, nds, src, merge, vector_len); break;
    case T_INT:
    case T_FLOAT:
      evpermd(dst, mask, nds, src, merge, vector_len); break;
    case T_LONG:
    case T_DOUBLE:
      evpermq(dst, mask, nds, src, merge, vector_len); break;
    default:
      fatal("Unexpected type argument %s", type2name(type)); break;
  }
}

void MacroAssembler::evperm(BasicType type, XMMRegister dst, KRegister mask, XMMRegister nds, Address src, bool merge, int vector_len) {
  switch(type) {
    case T_BOOLEAN:
    case T_BYTE:
      evpermb(dst, mask, nds, src, merge, vector_len); break;
    case T_CHAR:
    case T_SHORT:
      evpermw(dst, mask, nds, src, merge, vector_len); break;
    case T_INT:
    case T_FLOAT:
      evpermd(dst, mask, nds, src, merge, vector_len); break;
    case T_LONG:
    case T_DOUBLE:
      evpermq(dst, mask, nds, src, merge, vector_len); break;
    default:
      fatal("Unexpected type argument %s", type2name(type)); break;
  }
}

void MacroAssembler::evpmins(BasicType type, XMMRegister dst, KRegister mask, XMMRegister nds, Address src, bool merge, int vector_len) {
  switch(type) {
    case T_BYTE:
      evpminsb(dst, mask, nds, src, merge, vector_len); break;
    case T_SHORT:
      evpminsw(dst, mask, nds, src, merge, vector_len); break;
    case T_INT:
      evpminsd(dst, mask, nds, src, merge, vector_len); break;
    case T_LONG:
      evpminsq(dst, mask, nds, src, merge, vector_len); break;
    default:
      fatal("Unexpected type argument %s", type2name(type)); break;
  }
}

void MacroAssembler::evpmaxs(BasicType type, XMMRegister dst, KRegister mask, XMMRegister nds, Address src, bool merge, int vector_len) {
  switch(type) {
    case T_BYTE:
      evpmaxsb(dst, mask, nds, src, merge, vector_len); break;
    case T_SHORT:
      evpmaxsw(dst, mask, nds, src, merge, vector_len); break;
    case T_INT:
      evpmaxsd(dst, mask, nds, src, merge, vector_len); break;
    case T_LONG:
      evpmaxsq(dst, mask, nds, src, merge, vector_len); break;
    default:
      fatal("Unexpected type argument %s", type2name(type)); break;
  }
}

void MacroAssembler::evpmins(BasicType type, XMMRegister dst, KRegister mask, XMMRegister nds, XMMRegister src, bool merge, int vector_len) {
  switch(type) {
    case T_BYTE:
      evpminsb(dst, mask, nds, src, merge, vector_len); break;
    case T_SHORT:
      evpminsw(dst, mask, nds, src, merge, vector_len); break;
    case T_INT:
      evpminsd(dst, mask, nds, src, merge, vector_len); break;
    case T_LONG:
      evpminsq(dst, mask, nds, src, merge, vector_len); break;
    default:
      fatal("Unexpected type argument %s", type2name(type)); break;
  }
}

void MacroAssembler::evpmaxs(BasicType type, XMMRegister dst, KRegister mask, XMMRegister nds, XMMRegister src, bool merge, int vector_len) {
  switch(type) {
    case T_BYTE:
      evpmaxsb(dst, mask, nds, src, merge, vector_len); break;
    case T_SHORT:
      evpmaxsw(dst, mask, nds, src, merge, vector_len); break;
    case T_INT:
      evpmaxsd(dst, mask, nds, src, merge, vector_len); break;
    case T_LONG:
      evpmaxsq(dst, mask, nds, src, merge, vector_len); break;
    default:
      fatal("Unexpected type argument %s", type2name(type)); break;
  }
}

void MacroAssembler::evxor(BasicType type, XMMRegister dst, KRegister mask, XMMRegister nds, XMMRegister src, bool merge, int vector_len) {
  switch(type) {
    case T_INT:
      evpxord(dst, mask, nds, src, merge, vector_len); break;
    case T_LONG:
      evpxorq(dst, mask, nds, src, merge, vector_len); break;
    default:
      fatal("Unexpected type argument %s", type2name(type)); break;
  }
}

void MacroAssembler::evxor(BasicType type, XMMRegister dst, KRegister mask, XMMRegister nds, Address src, bool merge, int vector_len) {
  switch(type) {
    case T_INT:
      evpxord(dst, mask, nds, src, merge, vector_len); break;
    case T_LONG:
      evpxorq(dst, mask, nds, src, merge, vector_len); break;
    default:
      fatal("Unexpected type argument %s", type2name(type)); break;
  }
}

void MacroAssembler::evor(BasicType type, XMMRegister dst, KRegister mask, XMMRegister nds, XMMRegister src, bool merge, int vector_len) {
  switch(type) {
    case T_INT:
      Assembler::evpord(dst, mask, nds, src, merge, vector_len); break;
    case T_LONG:
      evporq(dst, mask, nds, src, merge, vector_len); break;
    default:
      fatal("Unexpected type argument %s", type2name(type)); break;
  }
}

void MacroAssembler::evor(BasicType type, XMMRegister dst, KRegister mask, XMMRegister nds, Address src, bool merge, int vector_len) {
  switch(type) {
    case T_INT:
      Assembler::evpord(dst, mask, nds, src, merge, vector_len); break;
    case T_LONG:
      evporq(dst, mask, nds, src, merge, vector_len); break;
    default:
      fatal("Unexpected type argument %s", type2name(type)); break;
  }
}

void MacroAssembler::evand(BasicType type, XMMRegister dst, KRegister mask, XMMRegister nds, XMMRegister src, bool merge, int vector_len) {
  switch(type) {
    case T_INT:
      evpandd(dst, mask, nds, src, merge, vector_len); break;
    case T_LONG:
      evpandq(dst, mask, nds, src, merge, vector_len); break;
    default:
      fatal("Unexpected type argument %s", type2name(type)); break;
  }
}

void MacroAssembler::evand(BasicType type, XMMRegister dst, KRegister mask, XMMRegister nds, Address src, bool merge, int vector_len) {
  switch(type) {
    case T_INT:
      evpandd(dst, mask, nds, src, merge, vector_len); break;
    case T_LONG:
      evpandq(dst, mask, nds, src, merge, vector_len); break;
    default:
      fatal("Unexpected type argument %s", type2name(type)); break;
  }
}

void MacroAssembler::anytrue(Register dst, uint masklen, KRegister src1, KRegister src2) {
   masklen = masklen < 8 ? 8 : masklen;
   ktest(masklen, src1, src2);
   setb(Assembler::notZero, dst);
   movzbl(dst, dst);
}

void MacroAssembler::alltrue(Register dst, uint masklen, KRegister src1, KRegister src2, KRegister kscratch) {
  if (masklen < 8) {
    knotbl(kscratch, src2);
    kortestbl(src1, kscratch);
    setb(Assembler::carrySet, dst);
    movzbl(dst, dst);
  } else {
    ktest(masklen, src1, src2);
    setb(Assembler::carrySet, dst);
    movzbl(dst, dst);
  }
}

void MacroAssembler::kortest(uint masklen, KRegister src1, KRegister src2) {
  switch(masklen) {
    case 8:
       kortestbl(src1, src2);
       break;
    case 16:
       kortestwl(src1, src2);
       break;
    case 32:
       kortestdl(src1, src2);
       break;
    case 64:
       kortestql(src1, src2);
       break;
    default:
      fatal("Unexpected mask length %d", masklen);
      break;
  }
}


void MacroAssembler::ktest(uint masklen, KRegister src1, KRegister src2) {
  switch(masklen)  {
    case 8:
       ktestbl(src1, src2);
       break;
    case 16:
       ktestwl(src1, src2);
       break;
    case 32:
       ktestdl(src1, src2);
       break;
    case 64:
       ktestql(src1, src2);
       break;
    default:
      fatal("Unexpected mask length %d", masklen);
      break;
  }
}

void MacroAssembler::evrold(BasicType type, XMMRegister dst, KRegister mask, XMMRegister src, int shift, bool merge, int vlen_enc) {
  switch(type) {
    case T_INT:
      evprold(dst, mask, src, shift, merge, vlen_enc); break;
    case T_LONG:
      evprolq(dst, mask, src, shift, merge, vlen_enc); break;
    default:
      fatal("Unexpected type argument %s", type2name(type)); break;
      break;
  }
}

void MacroAssembler::evrord(BasicType type, XMMRegister dst, KRegister mask, XMMRegister src, int shift, bool merge, int vlen_enc) {
  switch(type) {
    case T_INT:
      evprord(dst, mask, src, shift, merge, vlen_enc); break;
    case T_LONG:
      evprorq(dst, mask, src, shift, merge, vlen_enc); break;
    default:
      fatal("Unexpected type argument %s", type2name(type)); break;
  }
}

void MacroAssembler::evrold(BasicType type, XMMRegister dst, KRegister mask, XMMRegister src1, XMMRegister src2, bool merge, int vlen_enc) {
  switch(type) {
    case T_INT:
      evprolvd(dst, mask, src1, src2, merge, vlen_enc); break;
    case T_LONG:
      evprolvq(dst, mask, src1, src2, merge, vlen_enc); break;
    default:
      fatal("Unexpected type argument %s", type2name(type)); break;
  }
}

void MacroAssembler::evrord(BasicType type, XMMRegister dst, KRegister mask, XMMRegister src1, XMMRegister src2, bool merge, int vlen_enc) {
  switch(type) {
    case T_INT:
      evprorvd(dst, mask, src1, src2, merge, vlen_enc); break;
    case T_LONG:
      evprorvq(dst, mask, src1, src2, merge, vlen_enc); break;
    default:
      fatal("Unexpected type argument %s", type2name(type)); break;
  }
}
#if COMPILER2_OR_JVMCI

void MacroAssembler::fill_masked(BasicType bt, Address dst, XMMRegister xmm, KRegister mask,
                                 Register length, Register temp, int vec_enc) {
  // Computing mask for predicated vector store.
  movptr(temp, -1);
  bzhiq(temp, temp, length);
  kmov(mask, temp);
  evmovdqu(bt, mask, dst, xmm, true, vec_enc);
}

// Set memory operation for length "less than" 64 bytes.
void MacroAssembler::fill64_masked(uint shift, Register dst, int disp,
                                       XMMRegister xmm, KRegister mask, Register length,
                                       Register temp, bool use64byteVector) {
  assert(MaxVectorSize >= 32, "vector length should be >= 32");
  BasicType type[] = { T_BYTE, T_SHORT, T_INT, T_LONG};
  if (!use64byteVector) {
    fill32(dst, disp, xmm);
    subptr(length, 32 >> shift);
    fill32_masked(shift, dst, disp + 32, xmm, mask, length, temp);
  } else {
    assert(MaxVectorSize == 64, "vector length != 64");
    fill_masked(type[shift], Address(dst, disp), xmm, mask, length, temp, Assembler::AVX_512bit);
  }
}


void MacroAssembler::fill32_masked(uint shift, Register dst, int disp,
                                       XMMRegister xmm, KRegister mask, Register length,
                                       Register temp) {
  assert(MaxVectorSize >= 32, "vector length should be >= 32");
  BasicType type[] = { T_BYTE, T_SHORT, T_INT, T_LONG};
  fill_masked(type[shift], Address(dst, disp), xmm, mask, length, temp, Assembler::AVX_256bit);
}


void MacroAssembler::fill32(Address dst, XMMRegister xmm) {
  assert(MaxVectorSize >= 32, "vector length should be >= 32");
  vmovdqu(dst, xmm);
}

void MacroAssembler::fill32(Register dst, int disp, XMMRegister xmm) {
  fill32(Address(dst, disp), xmm);
}

void MacroAssembler::fill64(Address dst, XMMRegister xmm, bool use64byteVector) {
  assert(MaxVectorSize >= 32, "vector length should be >= 32");
  if (!use64byteVector) {
    fill32(dst, xmm);
    fill32(dst.plus_disp(32), xmm);
  } else {
    evmovdquq(dst, xmm, Assembler::AVX_512bit);
  }
}

void MacroAssembler::fill64(Register dst, int disp, XMMRegister xmm, bool use64byteVector) {
  fill64(Address(dst, disp), xmm, use64byteVector);
}

#ifdef _LP64
void MacroAssembler::generate_fill_avx3(BasicType type, Register to, Register value,
                                        Register count, Register rtmp, XMMRegister xtmp) {
  Label L_exit;
  Label L_fill_start;
  Label L_fill_64_bytes;
  Label L_fill_96_bytes;
  Label L_fill_128_bytes;
  Label L_fill_128_bytes_loop;
  Label L_fill_128_loop_header;
  Label L_fill_128_bytes_loop_header;
  Label L_fill_128_bytes_loop_pre_header;
  Label L_fill_zmm_sequence;

  int shift = -1;
  int avx3threshold = VM_Version::avx3_threshold();
  switch(type) {
    case T_BYTE:  shift = 0;
      break;
    case T_SHORT: shift = 1;
      break;
    case T_INT:   shift = 2;
      break;
    /* Uncomment when LONG fill stubs are supported.
    case T_LONG:  shift = 3;
      break;
    */
    default:
      fatal("Unhandled type: %s\n", type2name(type));
  }

  if ((avx3threshold != 0)  || (MaxVectorSize == 32)) {

    if (MaxVectorSize == 64) {
      cmpq(count, avx3threshold >> shift);
      jcc(Assembler::greater, L_fill_zmm_sequence);
    }

    evpbroadcast(type, xtmp, value, Assembler::AVX_256bit);

    bind(L_fill_start);

    cmpq(count, 32 >> shift);
    jccb(Assembler::greater, L_fill_64_bytes);
    fill32_masked(shift, to, 0, xtmp, k2, count, rtmp);
    jmp(L_exit);

    bind(L_fill_64_bytes);
    cmpq(count, 64 >> shift);
    jccb(Assembler::greater, L_fill_96_bytes);
    fill64_masked(shift, to, 0, xtmp, k2, count, rtmp);
    jmp(L_exit);

    bind(L_fill_96_bytes);
    cmpq(count, 96 >> shift);
    jccb(Assembler::greater, L_fill_128_bytes);
    fill64(to, 0, xtmp);
    subq(count, 64 >> shift);
    fill32_masked(shift, to, 64, xtmp, k2, count, rtmp);
    jmp(L_exit);

    bind(L_fill_128_bytes);
    cmpq(count, 128 >> shift);
    jccb(Assembler::greater, L_fill_128_bytes_loop_pre_header);
    fill64(to, 0, xtmp);
    fill32(to, 64, xtmp);
    subq(count, 96 >> shift);
    fill32_masked(shift, to, 96, xtmp, k2, count, rtmp);
    jmp(L_exit);

    bind(L_fill_128_bytes_loop_pre_header);
    {
      mov(rtmp, to);
      andq(rtmp, 31);
      jccb(Assembler::zero, L_fill_128_bytes_loop_header);
      negq(rtmp);
      addq(rtmp, 32);
      mov64(r8, -1L);
      bzhiq(r8, r8, rtmp);
      kmovql(k2, r8);
      evmovdqu(T_BYTE, k2, Address(to, 0), xtmp, true, Assembler::AVX_256bit);
      addq(to, rtmp);
      shrq(rtmp, shift);
      subq(count, rtmp);
    }

    cmpq(count, 128 >> shift);
    jcc(Assembler::less, L_fill_start);

    bind(L_fill_128_bytes_loop_header);
    subq(count, 128 >> shift);

    align32();
    bind(L_fill_128_bytes_loop);
      fill64(to, 0, xtmp);
      fill64(to, 64, xtmp);
      addq(to, 128);
      subq(count, 128 >> shift);
      jccb(Assembler::greaterEqual, L_fill_128_bytes_loop);

    addq(count, 128 >> shift);
    jcc(Assembler::zero, L_exit);
    jmp(L_fill_start);
  }

  if (MaxVectorSize == 64) {
    // Sequence using 64 byte ZMM register.
    Label L_fill_128_bytes_zmm;
    Label L_fill_192_bytes_zmm;
    Label L_fill_192_bytes_loop_zmm;
    Label L_fill_192_bytes_loop_header_zmm;
    Label L_fill_192_bytes_loop_pre_header_zmm;
    Label L_fill_start_zmm_sequence;

    bind(L_fill_zmm_sequence);
    evpbroadcast(type, xtmp, value, Assembler::AVX_512bit);

    bind(L_fill_start_zmm_sequence);
    cmpq(count, 64 >> shift);
    jccb(Assembler::greater, L_fill_128_bytes_zmm);
    fill64_masked(shift, to, 0, xtmp, k2, count, rtmp, true);
    jmp(L_exit);

    bind(L_fill_128_bytes_zmm);
    cmpq(count, 128 >> shift);
    jccb(Assembler::greater, L_fill_192_bytes_zmm);
    fill64(to, 0, xtmp, true);
    subq(count, 64 >> shift);
    fill64_masked(shift, to, 64, xtmp, k2, count, rtmp, true);
    jmp(L_exit);

    bind(L_fill_192_bytes_zmm);
    cmpq(count, 192 >> shift);
    jccb(Assembler::greater, L_fill_192_bytes_loop_pre_header_zmm);
    fill64(to, 0, xtmp, true);
    fill64(to, 64, xtmp, true);
    subq(count, 128 >> shift);
    fill64_masked(shift, to, 128, xtmp, k2, count, rtmp, true);
    jmp(L_exit);

    bind(L_fill_192_bytes_loop_pre_header_zmm);
    {
      movq(rtmp, to);
      andq(rtmp, 63);
      jccb(Assembler::zero, L_fill_192_bytes_loop_header_zmm);
      negq(rtmp);
      addq(rtmp, 64);
      mov64(r8, -1L);
      bzhiq(r8, r8, rtmp);
      kmovql(k2, r8);
      evmovdqu(T_BYTE, k2, Address(to, 0), xtmp, true, Assembler::AVX_512bit);
      addq(to, rtmp);
      shrq(rtmp, shift);
      subq(count, rtmp);
    }

    cmpq(count, 192 >> shift);
    jcc(Assembler::less, L_fill_start_zmm_sequence);

    bind(L_fill_192_bytes_loop_header_zmm);
    subq(count, 192 >> shift);

    align32();
    bind(L_fill_192_bytes_loop_zmm);
      fill64(to, 0, xtmp, true);
      fill64(to, 64, xtmp, true);
      fill64(to, 128, xtmp, true);
      addq(to, 192);
      subq(count, 192 >> shift);
      jccb(Assembler::greaterEqual, L_fill_192_bytes_loop_zmm);

    addq(count, 192 >> shift);
    jcc(Assembler::zero, L_exit);
    jmp(L_fill_start_zmm_sequence);
  }
  bind(L_exit);
}
#endif
#endif //COMPILER2_OR_JVMCI


#ifdef _LP64
void MacroAssembler::convert_f2i(Register dst, XMMRegister src) {
  Label done;
  cvttss2sil(dst, src);
  // Conversion instructions do not match JLS for overflow, underflow and NaN -> fixup in stub
  cmpl(dst, 0x80000000); // float_sign_flip
  jccb(Assembler::notEqual, done);
  subptr(rsp, 8);
  movflt(Address(rsp, 0), src);
  call(RuntimeAddress(CAST_FROM_FN_PTR(address, StubRoutines::x86::f2i_fixup())));
  pop(dst);
  bind(done);
}

void MacroAssembler::convert_d2i(Register dst, XMMRegister src) {
  Label done;
  cvttsd2sil(dst, src);
  // Conversion instructions do not match JLS for overflow, underflow and NaN -> fixup in stub
  cmpl(dst, 0x80000000); // float_sign_flip
  jccb(Assembler::notEqual, done);
  subptr(rsp, 8);
  movdbl(Address(rsp, 0), src);
  call(RuntimeAddress(CAST_FROM_FN_PTR(address, StubRoutines::x86::d2i_fixup())));
  pop(dst);
  bind(done);
}

void MacroAssembler::convert_f2l(Register dst, XMMRegister src) {
  Label done;
  cvttss2siq(dst, src);
  cmp64(dst, ExternalAddress((address) StubRoutines::x86::double_sign_flip()));
  jccb(Assembler::notEqual, done);
  subptr(rsp, 8);
  movflt(Address(rsp, 0), src);
  call(RuntimeAddress(CAST_FROM_FN_PTR(address, StubRoutines::x86::f2l_fixup())));
  pop(dst);
  bind(done);
}

void MacroAssembler::round_float(Register dst, XMMRegister src, Register rtmp, Register rcx) {
  // Following code is line by line assembly translation rounding algorithm.
  // Please refer to java.lang.Math.round(float) algorithm for details.
  const int32_t FloatConsts_EXP_BIT_MASK = 0x7F800000;
  const int32_t FloatConsts_SIGNIFICAND_WIDTH = 24;
  const int32_t FloatConsts_EXP_BIAS = 127;
  const int32_t FloatConsts_SIGNIF_BIT_MASK = 0x007FFFFF;
  const int32_t MINUS_32 = 0xFFFFFFE0;
  Label L_special_case, L_block1, L_exit;
  movl(rtmp, FloatConsts_EXP_BIT_MASK);
  movdl(dst, src);
  andl(dst, rtmp);
  sarl(dst, FloatConsts_SIGNIFICAND_WIDTH - 1);
  movl(rtmp, FloatConsts_SIGNIFICAND_WIDTH - 2 + FloatConsts_EXP_BIAS);
  subl(rtmp, dst);
  movl(rcx, rtmp);
  movl(dst, MINUS_32);
  testl(rtmp, dst);
  jccb(Assembler::notEqual, L_special_case);
  movdl(dst, src);
  andl(dst, FloatConsts_SIGNIF_BIT_MASK);
  orl(dst, FloatConsts_SIGNIF_BIT_MASK + 1);
  movdl(rtmp, src);
  testl(rtmp, rtmp);
  jccb(Assembler::greaterEqual, L_block1);
  negl(dst);
  bind(L_block1);
  sarl(dst);
  addl(dst, 0x1);
  sarl(dst, 0x1);
  jmp(L_exit);
  bind(L_special_case);
  convert_f2i(dst, src);
  bind(L_exit);
}

void MacroAssembler::round_double(Register dst, XMMRegister src, Register rtmp, Register rcx) {
  // Following code is line by line assembly translation rounding algorithm.
  // Please refer to java.lang.Math.round(double) algorithm for details.
  const int64_t DoubleConsts_EXP_BIT_MASK = 0x7FF0000000000000L;
  const int64_t DoubleConsts_SIGNIFICAND_WIDTH = 53;
  const int64_t DoubleConsts_EXP_BIAS = 1023;
  const int64_t DoubleConsts_SIGNIF_BIT_MASK = 0x000FFFFFFFFFFFFFL;
  const int64_t MINUS_64 = 0xFFFFFFFFFFFFFFC0L;
  Label L_special_case, L_block1, L_exit;
  mov64(rtmp, DoubleConsts_EXP_BIT_MASK);
  movq(dst, src);
  andq(dst, rtmp);
  sarq(dst, DoubleConsts_SIGNIFICAND_WIDTH - 1);
  mov64(rtmp, DoubleConsts_SIGNIFICAND_WIDTH - 2 + DoubleConsts_EXP_BIAS);
  subq(rtmp, dst);
  movq(rcx, rtmp);
  mov64(dst, MINUS_64);
  testq(rtmp, dst);
  jccb(Assembler::notEqual, L_special_case);
  movq(dst, src);
  mov64(rtmp, DoubleConsts_SIGNIF_BIT_MASK);
  andq(dst, rtmp);
  mov64(rtmp, DoubleConsts_SIGNIF_BIT_MASK + 1);
  orq(dst, rtmp);
  movq(rtmp, src);
  testq(rtmp, rtmp);
  jccb(Assembler::greaterEqual, L_block1);
  negq(dst);
  bind(L_block1);
  sarq(dst);
  addq(dst, 0x1);
  sarq(dst, 0x1);
  jmp(L_exit);
  bind(L_special_case);
  convert_d2l(dst, src);
  bind(L_exit);
}

void MacroAssembler::convert_d2l(Register dst, XMMRegister src) {
  Label done;
  cvttsd2siq(dst, src);
  cmp64(dst, ExternalAddress((address) StubRoutines::x86::double_sign_flip()));
  jccb(Assembler::notEqual, done);
  subptr(rsp, 8);
  movdbl(Address(rsp, 0), src);
  call(RuntimeAddress(CAST_FROM_FN_PTR(address, StubRoutines::x86::d2l_fixup())));
  pop(dst);
  bind(done);
}

void MacroAssembler::cache_wb(Address line)
{
  // 64 bit cpus always support clflush
  assert(VM_Version::supports_clflush(), "clflush should be available");
  bool optimized = VM_Version::supports_clflushopt();
  bool no_evict = VM_Version::supports_clwb();

  // prefer clwb (writeback without evict) otherwise
  // prefer clflushopt (potentially parallel writeback with evict)
  // otherwise fallback on clflush (serial writeback with evict)

  if (optimized) {
    if (no_evict) {
      clwb(line);
    } else {
      clflushopt(line);
    }
  } else {
    // no need for fence when using CLFLUSH
    clflush(line);
  }
}

void MacroAssembler::cache_wbsync(bool is_pre)
{
  assert(VM_Version::supports_clflush(), "clflush should be available");
  bool optimized = VM_Version::supports_clflushopt();
  bool no_evict = VM_Version::supports_clwb();

  // pick the correct implementation

  if (!is_pre && (optimized || no_evict)) {
    // need an sfence for post flush when using clflushopt or clwb
    // otherwise no no need for any synchroniaztion

    sfence();
  }
}

#endif // _LP64

Assembler::Condition MacroAssembler::negate_condition(Assembler::Condition cond) {
  switch (cond) {
    // Note some conditions are synonyms for others
    case Assembler::zero:         return Assembler::notZero;
    case Assembler::notZero:      return Assembler::zero;
    case Assembler::less:         return Assembler::greaterEqual;
    case Assembler::lessEqual:    return Assembler::greater;
    case Assembler::greater:      return Assembler::lessEqual;
    case Assembler::greaterEqual: return Assembler::less;
    case Assembler::below:        return Assembler::aboveEqual;
    case Assembler::belowEqual:   return Assembler::above;
    case Assembler::above:        return Assembler::belowEqual;
    case Assembler::aboveEqual:   return Assembler::below;
    case Assembler::overflow:     return Assembler::noOverflow;
    case Assembler::noOverflow:   return Assembler::overflow;
    case Assembler::negative:     return Assembler::positive;
    case Assembler::positive:     return Assembler::negative;
    case Assembler::parity:       return Assembler::noParity;
    case Assembler::noParity:     return Assembler::parity;
  }
  ShouldNotReachHere(); return Assembler::overflow;
}

SkipIfEqual::SkipIfEqual(
    MacroAssembler* masm, const bool* flag_addr, bool value) {
  _masm = masm;
  _masm->cmp8(ExternalAddress((address)flag_addr), value);
  _masm->jcc(Assembler::equal, _label);
}

SkipIfEqual::~SkipIfEqual() {
  _masm->bind(_label);
}

// 32-bit Windows has its own fast-path implementation
// of get_thread
#if !defined(WIN32) || defined(_LP64)

// This is simply a call to Thread::current()
void MacroAssembler::get_thread(Register thread) {
  if (thread != rax) {
    push(rax);
  }
  LP64_ONLY(push(rdi);)
  LP64_ONLY(push(rsi);)
  push(rdx);
  push(rcx);
#ifdef _LP64
  push(r8);
  push(r9);
  push(r10);
  push(r11);
#endif

  MacroAssembler::call_VM_leaf_base(CAST_FROM_FN_PTR(address, Thread::current), 0);

#ifdef _LP64
  pop(r11);
  pop(r10);
  pop(r9);
  pop(r8);
#endif
  pop(rcx);
  pop(rdx);
  LP64_ONLY(pop(rsi);)
  LP64_ONLY(pop(rdi);)
  if (thread != rax) {
    mov(thread, rax);
    pop(rax);
  }
}


#endif // !WIN32 || _LP64

<<<<<<< HEAD
void MacroAssembler::fast_lock_impl(Register obj, Register hdr, Register thread, Register tmp1, Register tmp2, Label& slow) {
  assert(hdr == rax, "header must be in rax for cmpxchg");
  assert_different_registers(obj, hdr, thread, tmp1, tmp2);

  // First we need to check if the lock-stack has room for pushing the object reference.
  movptr(tmp1, Address(thread, Thread::lock_stack_current_offset()));
  cmpptr(tmp1, Address(thread, Thread::lock_stack_limit_offset()));
  jcc(Assembler::greaterEqual, slow);

  Register locked_hdr = tmp2->is_valid() ? tmp2 : tmp1;
  // Now we attempt to take the fast-lock.
  // Clear lowest two header bits (locked state).
  andptr(hdr, ~(int32_t )markWord::lock_mask_in_place);
  movptr(locked_hdr, hdr);
  // Set lowest bit (unlocked state).
  orptr(hdr, markWord::unlocked_value);
  lock();
  cmpxchgptr(locked_hdr, Address(obj, oopDesc::mark_offset_in_bytes()));
  jcc(Assembler::notEqual, slow);

  // Success: push object to lock-stack.
  if (!tmp2->is_valid()) {
    // If we did not have a valid tmp2, we used tmp1 instead, and we must re-load the current offset.
    movptr(tmp1, Address(thread, Thread::lock_stack_current_offset()));
  }
  movptr(Address(tmp1, 0), obj);
  increment(tmp1, oopSize);
  movptr(Address(thread, Thread::lock_stack_current_offset()), tmp1);
}

void MacroAssembler::fast_unlock_impl(Register obj, Register hdr, Register tmp, Label& slow) {
  assert(hdr == rax, "header must be in rax for cmpxchg");
  assert_different_registers(obj, hdr, tmp);

  // Mark-word must be 00 now, try to swing it back to 01 (unlocked)
  movptr(tmp, hdr); // The expected old value
  orptr(tmp, markWord::unlocked_value);
  lock();
  cmpxchgptr(tmp, Address(obj, oopDesc::mark_offset_in_bytes()));
  jcc(Assembler::notZero, slow);
  // Pop the lock object from the lock-stack.
#ifdef _LP64
  const Register thread = r15_thread;
#else
  const Register thread = rax;
  get_thread(rax);
#endif
  subptr(Address(thread, Thread::lock_stack_current_offset()), oopSize);
=======
void MacroAssembler::check_stack_alignment(Register sp, const char* msg, unsigned bias, Register tmp) {
  Label L_stack_ok;
  if (bias == 0) {
    testptr(sp, 2 * wordSize - 1);
  } else {
    // lea(tmp, Address(rsp, bias);
    mov(tmp, sp);
    addptr(tmp, bias);
    testptr(tmp, 2 * wordSize - 1);
  }
  jcc(Assembler::equal, L_stack_ok);
  block_comment(msg);
  stop(msg);
  bind(L_stack_ok);
>>>>>>> b3450e93
}<|MERGE_RESOLUTION|>--- conflicted
+++ resolved
@@ -9454,7 +9454,22 @@
 
 #endif // !WIN32 || _LP64
 
-<<<<<<< HEAD
+void MacroAssembler::check_stack_alignment(Register sp, const char* msg, unsigned bias, Register tmp) {
+  Label L_stack_ok;
+  if (bias == 0) {
+    testptr(sp, 2 * wordSize - 1);
+  } else {
+    // lea(tmp, Address(rsp, bias);
+    mov(tmp, sp);
+    addptr(tmp, bias);
+    testptr(tmp, 2 * wordSize - 1);
+  }
+  jcc(Assembler::equal, L_stack_ok);
+  block_comment(msg);
+  stop(msg);
+  bind(L_stack_ok);
+}
+
 void MacroAssembler::fast_lock_impl(Register obj, Register hdr, Register thread, Register tmp1, Register tmp2, Label& slow) {
   assert(hdr == rax, "header must be in rax for cmpxchg");
   assert_different_registers(obj, hdr, thread, tmp1, tmp2);
@@ -9503,20 +9518,4 @@
   get_thread(rax);
 #endif
   subptr(Address(thread, Thread::lock_stack_current_offset()), oopSize);
-=======
-void MacroAssembler::check_stack_alignment(Register sp, const char* msg, unsigned bias, Register tmp) {
-  Label L_stack_ok;
-  if (bias == 0) {
-    testptr(sp, 2 * wordSize - 1);
-  } else {
-    // lea(tmp, Address(rsp, bias);
-    mov(tmp, sp);
-    addptr(tmp, bias);
-    testptr(tmp, 2 * wordSize - 1);
-  }
-  jcc(Assembler::equal, L_stack_ok);
-  block_comment(msg);
-  stop(msg);
-  bind(L_stack_ok);
->>>>>>> b3450e93
 }