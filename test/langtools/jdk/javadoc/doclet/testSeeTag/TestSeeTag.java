/*
 * Copyright (c) 2002, 2021, Oracle and/or its affiliates. All rights reserved.
 * DO NOT ALTER OR REMOVE COPYRIGHT NOTICES OR THIS FILE HEADER.
 *
 * This code is free software; you can redistribute it and/or modify it
 * under the terms of the GNU General Public License version 2 only, as
 * published by the Free Software Foundation.
 *
 * This code is distributed in the hope that it will be useful, but WITHOUT
 * ANY WARRANTY; without even the implied warranty of MERCHANTABILITY or
 * FITNESS FOR A PARTICULAR PURPOSE.  See the GNU General Public License
 * version 2 for more details (a copy is included in the LICENSE file that
 * accompanied this code).
 *
 * You should have received a copy of the GNU General Public License version
 * 2 along with this work; if not, write to the Free Software Foundation,
 * Inc., 51 Franklin St, Fifth Floor, Boston, MA 02110-1301 USA.
 *
 * Please contact Oracle, 500 Oracle Parkway, Redwood Shores, CA 94065 USA
 * or visit www.oracle.com if you need additional information or have any
 * questions.
 */

/*
 * @test
<<<<<<< HEAD
 * @bug      8017191 8182765 8200432 8239804 8262992
=======
 * @bug      8017191 8182765 8200432 8239804 8250766
>>>>>>> 6018336f
 * @summary  Javadoc is confused by at-link to imported classes outside of the set of generated packages
 * @library  ../../lib
 * @modules jdk.javadoc/jdk.javadoc.internal.tool
 * @build    javadoc.tester.*
 * @run main TestSeeTag
 */

import javadoc.tester.JavadocTester;

public class TestSeeTag extends JavadocTester {

    public static void main(String... args) throws Exception {
        TestSeeTag tester = new TestSeeTag();
        tester.runTests();
    }

    @Test
    public void test() {
        javadoc("-d", "out",
                "--no-platform-links",
                "-sourcepath", testSrc,
                "pkg");
        checkExit(Exit.OK);

        checkOutput("pkg/Test.html", true,
            "<code>List</code>",
            """
                <dl class="notes">
                <dt>See Also:</dt>
<<<<<<< HEAD
                <dd>
                <ul class="see-list">
                <li><a href="Test.InnerOne.html#foo()"><code>Test.InnerOne.foo()</code></a></li>
                <li><a href="Test.InnerOne.html#bar(java.lang.Object)"><code>Test.InnerOne.bar(Object)</code></a></li>
                <li><a href="http://docs.oracle.com/javase/7/docs/technotes/tools/windows/javadoc.html#see">Javadoc</a></li>
                <li><a href="Test.InnerOne.html#baz(float)"><code>something</code></a></li>
                </ul>
                </dd>
=======
                <dd><a href="Test.InnerOne.html#foo()"><code>Test.InnerOne.foo()</code></a>,\s
                <a href="Test.InnerOne.html#bar(java.lang.Object)"><code>Test.InnerOne.bar(Object)</code></a>,\s
                <a href="http://docs.oracle.com/javase/7/docs/technotes/tools/windows/javadoc.html#see">Javadoc</a>,\s
                <a href="Test.InnerOne.html#baz(float)"><code>something</code></a>,\s
                <a href="Test.InnerOne.html#format(java.lang.String,java.lang.Object...)"><code>Test\
                .InnerOne.format(java.lang.String, java.lang.Object...)</code></a></dd>
>>>>>>> 6018336f
                </dl>""");

        checkOutput("pkg/Test.html", false,
          "&lt;code&gt;List&lt;/code&gt;");

        checkOutput("pkg/Test2.html", true,
           "<code>Serializable</code>",
           """
                <dl class="notes">
                <dt>See Also:</dt>
                <dd>
                <ul class="see-list-long">
                <li><code>Serializable</code></li>
                <li><a href="Test.html" title="class in pkg"><code>See tag with very long label text</code></a></li>
                </ul>
                </dd>
                </dl>""");

        checkOutput("pkg/Test2.html", false,
           ">Serialized Form<");
    }

    @Test
    public void testBadReference() {
        javadoc("-d", "out-badref",
                "-sourcepath", testSrc,
                "--no-platform-links",
                "badref");
        checkExit(Exit.ERROR);

        checkOutput("badref/Test.html", true,
                """
                    <dl class="notes">
                    <dt>See Also:</dt>
                    <dd>
                    <ul class="see-list">
                    <li><code>Object</code></li>
                    <li><code>Foo&lt;String&gt;</code></li>
                    </ul>
                    </dd>
                    </dl>""");
    }
}<|MERGE_RESOLUTION|>--- conflicted
+++ resolved
@@ -23,11 +23,7 @@
 
 /*
  * @test
-<<<<<<< HEAD
- * @bug      8017191 8182765 8200432 8239804 8262992
-=======
- * @bug      8017191 8182765 8200432 8239804 8250766
->>>>>>> 6018336f
+ * @bug      8017191 8182765 8200432 8239804 8250766 8262992
  * @summary  Javadoc is confused by at-link to imported classes outside of the set of generated packages
  * @library  ../../lib
  * @modules jdk.javadoc/jdk.javadoc.internal.tool
@@ -57,23 +53,16 @@
             """
                 <dl class="notes">
                 <dt>See Also:</dt>
-<<<<<<< HEAD
                 <dd>
-                <ul class="see-list">
+                <ul class="see-list-long">
                 <li><a href="Test.InnerOne.html#foo()"><code>Test.InnerOne.foo()</code></a></li>
                 <li><a href="Test.InnerOne.html#bar(java.lang.Object)"><code>Test.InnerOne.bar(Object)</code></a></li>
                 <li><a href="http://docs.oracle.com/javase/7/docs/technotes/tools/windows/javadoc.html#see">Javadoc</a></li>
                 <li><a href="Test.InnerOne.html#baz(float)"><code>something</code></a></li>
+                <li><a href="Test.InnerOne.html#format(java.lang.String,java.lang.Object...)"><code>\
+                Test.InnerOne.format(java.lang.String, java.lang.Object...)</code></a></li>
                 </ul>
                 </dd>
-=======
-                <dd><a href="Test.InnerOne.html#foo()"><code>Test.InnerOne.foo()</code></a>,\s
-                <a href="Test.InnerOne.html#bar(java.lang.Object)"><code>Test.InnerOne.bar(Object)</code></a>,\s
-                <a href="http://docs.oracle.com/javase/7/docs/technotes/tools/windows/javadoc.html#see">Javadoc</a>,\s
-                <a href="Test.InnerOne.html#baz(float)"><code>something</code></a>,\s
-                <a href="Test.InnerOne.html#format(java.lang.String,java.lang.Object...)"><code>Test\
-                .InnerOne.format(java.lang.String, java.lang.Object...)</code></a></dd>
->>>>>>> 6018336f
                 </dl>""");
 
         checkOutput("pkg/Test.html", false,
