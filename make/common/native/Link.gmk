#
# Copyright (c) 2011, 2024, Oracle and/or its affiliates. All rights reserved.
# DO NOT ALTER OR REMOVE COPYRIGHT NOTICES OR THIS FILE HEADER.
#
# This code is free software; you can redistribute it and/or modify it
# under the terms of the GNU General Public License version 2 only, as
# published by the Free Software Foundation.  Oracle designates this
# particular file as subject to the "Classpath" exception as provided
# by Oracle in the LICENSE file that accompanied this code.
#
# This code is distributed in the hope that it will be useful, but WITHOUT
# ANY WARRANTY; without even the implied warranty of MERCHANTABILITY or
# FITNESS FOR A PARTICULAR PURPOSE.  See the GNU General Public License
# version 2 for more details (a copy is included in the LICENSE file that
# accompanied this code).
#
# You should have received a copy of the GNU General Public License version
# 2 along with this work; if not, write to the Free Software Foundation,
# Inc., 51 Franklin St, Fifth Floor, Boston, MA 02110-1301 USA.
#
# Please contact Oracle, 500 Oracle Parkway, Redwood Shores, CA 94065 USA
# or visit www.oracle.com if you need additional information or have any
# questions.
#

################################################################################
# This file contains functionality related to linking a native binary;
# creating either a dynamic library, a static library or an executable.

################################################################################
# GetEntitlementsFile
# Find entitlements file for executable when signing on macosx. If no
# specialized file is found, returns the default file.
# This macro might be called from custom makefiles.
# $1 Executable to find entitlements file for.
ENTITLEMENTS_DIR := $(TOPDIR)/make/data/macosxsigning
ifeq ($(MACOSX_CODESIGN_MODE), debug)
  CODESIGN_PLIST_SUFFIX := -debug
else
  CODESIGN_PLIST_SUFFIX :=
endif
DEFAULT_ENTITLEMENTS_FILE := $(ENTITLEMENTS_DIR)/default$(CODESIGN_PLIST_SUFFIX).plist

GetEntitlementsFile = \
    $(foreach f, $(ENTITLEMENTS_DIR)/$(strip $(notdir $1))$(CODESIGN_PLIST_SUFFIX).plist, \
      $(if $(wildcard $f), $f, $(DEFAULT_ENTITLEMENTS_FILE)) \
    )

################################################################################
define SetupLinking
  # Unless specifically set, stripping should only happen if symbols are also
  # being copied.
  $$(call SetIfEmpty, $1_STRIP_SYMBOLS, $$($1_COPY_DEBUG_SYMBOLS))

  ifneq ($$($1_STRIP_SYMBOLS), false)
    # Default to using the global STRIPFLAGS. Allow for overriding with an
    # empty value
    $1_STRIPFLAGS ?= $(STRIPFLAGS)
    $1_STRIP_CMD := $$($1_STRIP) $$($1_STRIPFLAGS) $$($1_TARGET)
  endif
endef

################################################################################
define CreateLinkedResult
  ifeq ($$($1_TYPE), STATIC_LIBRARY)
    $$(eval $$(call CreateStaticLibrary,$1))
  else
    $$(eval $$(call CreateDynamicLibraryOrExecutable,$1))
  endif
endef

################################################################################
define CreateStaticLibrary
  # Include partial linking when building the static library with clang on linux
  ifeq ($(call isTargetOs, linux), true)
    ifneq ($(findstring $(TOOLCHAIN_TYPE), clang), )
      $1_ENABLE_PARTIAL_LINKING := true
    endif
  endif

  $1_VARDEPS := $$($1_AR) $$(ARFLAGS) $$($1_ARFLAGS) $$($1_LIBS) \
      $$($1_EXTRA_LIBS)
  ifeq ($$($1_ENABLE_PARTIAL_LINKING), true)
    $1_VARDEPS += $$($1_LD) $$($1_SYSROOT_LDFLAGS)
  endif
  $1_VARDEPS_FILE := $$(call DependOnVariable, $1_VARDEPS, \
      $$($1_OBJECT_DIR)/$$($1_NOSUFFIX).vardeps)

<<<<<<< HEAD
  $1_TARGET_DEPS := $$($1_ALL_OBJS) $$($1_RES) $$($1_VARDEPS_FILE)
=======
  # Generating a static library, ie object file archive.
  ifeq ($(STATIC_BUILD), true)
    ifeq ($$($1_USE_MAPFILE_FOR_SYMBOLS), true)
      STATIC_MAPFILE_DEP := $$($1_MAPFILE)
    endif
  endif

  $1_TARGET_DEPS := $$($1_ALL_OBJS) $$($1_RES) $$($1_VARDEPS_FILE) \
      $$(STATIC_MAPFILE_DEP)
>>>>>>> da14aa46

  $1_AR_OBJ_ARG := $$($1_LD_OBJ_ARG)
  # With clang on linux, partial linking is enabled and 'AR' takes the output
  # object from the partial linking step.
  ifeq ($$($1_ENABLE_PARTIAL_LINKING), true)
    $1_TARGET_RELOCATABLE := $$($1_OBJECT_DIR)/$$($1_PREFIX)$$($1_NAME)_relocatable$(OBJ_SUFFIX)
    $1_AR_OBJ_ARG := $$($1_TARGET_RELOCATABLE)
  endif

  $$($1_TARGET): $$($1_TARGET_DEPS)
        ifneq ($$($1_OBJ_FILE_LIST), )
          ifeq ($$($1_LINK_OBJS_RELATIVE), true)
	    $$(eval $$(call ListPathsSafely, $1_ALL_OBJS_RELATIVE, $$($1_OBJ_FILE_LIST)))
          else
	    $$(eval $$(call ListPathsSafely, $1_ALL_OBJS, $$($1_OBJ_FILE_LIST)))
          endif
        endif
	$$(call LogInfo, Building static library $$($1_BASENAME))
	$$(call MakeDir, $$($1_OUTPUT_DIR) $$($1_SYMBOLS_DIR))
        # Do partial linking.
        ifeq ($$($1_ENABLE_PARTIAL_LINKING), true)
	  $$(call ExecuteWithLog, $$($1_OBJECT_DIR)/$$($1_SAFE_NAME)_partial_link, \
	    $(if $$($1_LINK_OBJS_RELATIVE), $$(CD) $$(OUTPUTDIR) ; ) \
	      $$($1_LD) $(LDFLAGS_CXX_PARTIAL_LINKING) $$($1_SYSROOT_LDFLAGS) \
	        -o $$($1_TARGET_RELOCATABLE) \
	        $$($1_LD_OBJ_ARG))
        endif
	$$(call ExecuteWithLog, $$($1_OBJECT_DIR)/$$($1_SAFE_NAME)_link, \
	  $(if $$($1_LINK_OBJS_RELATIVE), $$(CD) $$(OUTPUTDIR) ; ) \
	    $$($1_AR) $$(ARFLAGS) $$($1_ARFLAGS) -r -cs $$($1_TARGET) \
	        $$($1_AR_OBJ_ARG) $$($1_RES))
        ifeq ($(STATIC_BUILD), true)
	  $(RM) $$(@D)/$$(basename $$(@F)).symbols; \
	  $(ECHO) "Getting symbols from nm"; \
	  $(NM) $(NMFLAGS) -m $$($1_TARGET) | $(GREP)  "__TEXT" | \
	      $(EGREP) -v "non-external|private extern|__TEXT,__eh_frame" | \
	      $(SED) -e  's/.* //' > $$(@D)/$$(basename $$(@F)).symbols
        endif
endef

################################################################################
define CreateDynamicLibraryOrExecutable
  # A shared dynamic library or an executable binary has been specified
  ifeq ($$($1_TYPE), LIBRARY)
    # Generating a dynamic library.
    $1_EXTRA_LDFLAGS += $$(call SET_SHARED_LIBRARY_NAME,$$($1_BASENAME))

    # Create loadmap on AIX. Helps in diagnosing some problems.
    ifneq ($(COMPILER_BINDCMD_FILE_FLAG), )
      $1_EXTRA_LDFLAGS += $(COMPILER_BINDCMD_FILE_FLAG)$$($1_OBJECT_DIR)/$$($1_NOSUFFIX).loadmap
    endif
  endif

  $1_VARDEPS := $$($1_LD) $$($1_SYSROOT_LDFLAGS) $$($1_LDFLAGS) \
      $$($1_EXTRA_LDFLAGS) $$($1_LIBS) $$($1_EXTRA_LIBS) \
      $$($1_CREATE_DEBUGINFO_CMDS) $$($1_STRIP_CMD) $$($1_CREATE_DEBUGLINK_CMDS)
  $1_VARDEPS_FILE := $$(call DependOnVariable, $1_VARDEPS, \
      $$($1_OBJECT_DIR)/$$($1_NOSUFFIX).vardeps)

<<<<<<< HEAD
  $1_TARGET_DEPS := $$($1_ALL_OBJS) $$($1_RES) $$($1_MANIFEST) \
      $$($1_VARDEPS_FILE)
=======
  $1_TARGET_DEPS := $$($1_ALL_OBJS) $$($1_REAL_MAPFILE) $$($1_VARDEPS_FILE)
>>>>>>> da14aa46

  $$($1_TARGET): $$($1_TARGET_DEPS)
        ifneq ($$($1_OBJ_FILE_LIST), )
          ifeq ($$($1_LINK_OBJS_RELATIVE), true)
	    $$(eval $$(call ListPathsSafely, $1_ALL_OBJS_RELATIVE, $$($1_OBJ_FILE_LIST)))
          else
	    $$(eval $$(call ListPathsSafely, $1_ALL_OBJS, $$($1_OBJ_FILE_LIST)))
          endif
        endif
	$$(call LogInfo, Linking $$($1_BASENAME))
	$$(call MakeDir, $$($1_OUTPUT_DIR) $$($1_SYMBOLS_DIR))
	$$(call ExecuteWithLog, $$($1_OBJECT_DIR)/$$($1_SAFE_NAME)_link, \
	    $$(if $$($1_LINK_OBJS_RELATIVE), $$(CD) $$(OUTPUTDIR) ; ) \
	    $$($1_LD) $$($1_LDFLAGS) $$($1_EXTRA_LDFLAGS) \
	        $$($1_SYSROOT_LDFLAGS) -o $$($1_TARGET) $$($1_LD_OBJ_ARG) \
	        $$($1_LIBS) $$($1_EXTRA_LIBS))
	$$($1_CREATE_DEBUGINFO_CMDS)
	$$($1_STRIP_CMD)
	$$($1_CREATE_DEBUGLINK_CMDS)
        # On macosx, optionally run codesign on every binary.
        # Remove signature explicitly first to avoid warnings if the linker
        # added a default adhoc signature.
        ifeq ($(MACOSX_CODESIGN_MODE), hardened)
	  $(CODESIGN) --remove-signature $$@
	  $(CODESIGN) -f -s "$(MACOSX_CODESIGN_IDENTITY)" --timestamp \
	      --options runtime --entitlements \
	      $$(call GetEntitlementsFile, $$@) $$@
        else ifeq ($(MACOSX_CODESIGN_MODE), debug)
	  $(CODESIGN) --remove-signature $$@
	  $(CODESIGN) -f -s - --entitlements \
	      $$(call GetEntitlementsFile, $$@) $$@
        endif
endef<|MERGE_RESOLUTION|>--- conflicted
+++ resolved
@@ -86,19 +86,7 @@
   $1_VARDEPS_FILE := $$(call DependOnVariable, $1_VARDEPS, \
       $$($1_OBJECT_DIR)/$$($1_NOSUFFIX).vardeps)
 
-<<<<<<< HEAD
-  $1_TARGET_DEPS := $$($1_ALL_OBJS) $$($1_RES) $$($1_VARDEPS_FILE)
-=======
-  # Generating a static library, ie object file archive.
-  ifeq ($(STATIC_BUILD), true)
-    ifeq ($$($1_USE_MAPFILE_FOR_SYMBOLS), true)
-      STATIC_MAPFILE_DEP := $$($1_MAPFILE)
-    endif
-  endif
-
-  $1_TARGET_DEPS := $$($1_ALL_OBJS) $$($1_RES) $$($1_VARDEPS_FILE) \
-      $$(STATIC_MAPFILE_DEP)
->>>>>>> da14aa46
+  $1_TARGET_DEPS := $$($1_ALL_OBJS) $$($1_VARDEPS_FILE)
 
   $1_AR_OBJ_ARG := $$($1_LD_OBJ_ARG)
   # With clang on linux, partial linking is enabled and 'AR' takes the output
@@ -158,12 +146,7 @@
   $1_VARDEPS_FILE := $$(call DependOnVariable, $1_VARDEPS, \
       $$($1_OBJECT_DIR)/$$($1_NOSUFFIX).vardeps)
 
-<<<<<<< HEAD
-  $1_TARGET_DEPS := $$($1_ALL_OBJS) $$($1_RES) $$($1_MANIFEST) \
-      $$($1_VARDEPS_FILE)
-=======
-  $1_TARGET_DEPS := $$($1_ALL_OBJS) $$($1_REAL_MAPFILE) $$($1_VARDEPS_FILE)
->>>>>>> da14aa46
+  $1_TARGET_DEPS := $$($1_ALL_OBJS) $$($1_VARDEPS_FILE)
 
   $$($1_TARGET): $$($1_TARGET_DEPS)
         ifneq ($$($1_OBJ_FILE_LIST), )
