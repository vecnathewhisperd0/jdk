--- conflicted
+++ resolved
@@ -369,16 +369,6 @@
 
   switch (_affiliations[index]) {
   case ShenandoahAffiliation::FREE:
-<<<<<<< HEAD
-    // Free regions are in Old, Young, Global
-    return true;
-  case ShenandoahAffiliation::YOUNG_GENERATION:
-    // Young regions are in young_generation and global_generation, not in old_generation
-    return !gen->is_old();
-  case ShenandoahAffiliation::OLD_GENERATION:
-    // Old regions are in old_generation and no others
-    return gen->is_old();
-=======
     // Free regions are in old, young, and global collections
     return true;
   case ShenandoahAffiliation::YOUNG_GENERATION:
@@ -387,7 +377,6 @@
   case ShenandoahAffiliation::OLD_GENERATION:
     // Old regions are in old and global collections, not in young collections
     return !gen->is_young();
->>>>>>> 093706c3
   default:
     assert(false, "Bad affiliation (%d) for region " SIZE_FORMAT, _affiliations[index], index);
     return false;
