/*
 * Copyright (c) 1997, 2024, Oracle and/or its affiliates. All rights reserved.
 * DO NOT ALTER OR REMOVE COPYRIGHT NOTICES OR THIS FILE HEADER.
 *
 * This code is free software; you can redistribute it and/or modify it
 * under the terms of the GNU General Public License version 2 only, as
 * published by the Free Software Foundation.
 *
 * This code is distributed in the hope that it will be useful, but WITHOUT
 * ANY WARRANTY; without even the implied warranty of MERCHANTABILITY or
 * FITNESS FOR A PARTICULAR PURPOSE.  See the GNU General Public License
 * version 2 for more details (a copy is included in the LICENSE file that
 * accompanied this code).
 *
 * You should have received a copy of the GNU General Public License version
 * 2 along with this work; if not, write to the Free Software Foundation,
 * Inc., 51 Franklin St, Fifth Floor, Boston, MA 02110-1301 USA.
 *
 * Please contact Oracle, 500 Oracle Parkway, Redwood Shores, CA 94065 USA
 * or visit www.oracle.com if you need additional information or have any
 * questions.
 *
 */

#include "precompiled.hpp"
#include "asm/assembler.hpp"
#include "asm/assembler.inline.hpp"
#include "code/compiledIC.hpp"
#include "compiler/compiler_globals.hpp"
#include "compiler/disassembler.hpp"
#include "crc32c.h"
#include "gc/shared/barrierSet.hpp"
#include "gc/shared/barrierSetAssembler.hpp"
#include "gc/shared/collectedHeap.inline.hpp"
#include "gc/shared/tlab_globals.hpp"
#include "interpreter/bytecodeHistogram.hpp"
#include "interpreter/interpreter.hpp"
#include "interpreter/interpreterRuntime.hpp"
#include "jvm.h"
#include "memory/resourceArea.hpp"
#include "memory/universe.hpp"
#include "oops/accessDecorators.hpp"
#include "oops/compressedKlass.inline.hpp"
#include "oops/compressedOops.inline.hpp"
#include "oops/klass.inline.hpp"
#include "prims/methodHandles.hpp"
#include "runtime/continuation.hpp"
#include "runtime/interfaceSupport.inline.hpp"
#include "runtime/javaThread.hpp"
#include "runtime/jniHandles.hpp"
#include "runtime/objectMonitor.hpp"
#include "runtime/os.hpp"
#include "runtime/safepoint.hpp"
#include "runtime/safepointMechanism.hpp"
#include "runtime/sharedRuntime.hpp"
#include "runtime/stubRoutines.hpp"
#include "utilities/checkedCast.hpp"
#include "utilities/macros.hpp"

#ifdef PRODUCT
#define BLOCK_COMMENT(str) /* nothing */
#define STOP(error) stop(error)
#else
#define BLOCK_COMMENT(str) block_comment(str)
#define STOP(error) block_comment(error); stop(error)
#endif

#define BIND(label) bind(label); BLOCK_COMMENT(#label ":")

#ifdef ASSERT
bool AbstractAssembler::pd_check_instruction_mark() { return true; }
#endif

static const Assembler::Condition reverse[] = {
    Assembler::noOverflow     /* overflow      = 0x0 */ ,
    Assembler::overflow       /* noOverflow    = 0x1 */ ,
    Assembler::aboveEqual     /* carrySet      = 0x2, below         = 0x2 */ ,
    Assembler::below          /* aboveEqual    = 0x3, carryClear    = 0x3 */ ,
    Assembler::notZero        /* zero          = 0x4, equal         = 0x4 */ ,
    Assembler::zero           /* notZero       = 0x5, notEqual      = 0x5 */ ,
    Assembler::above          /* belowEqual    = 0x6 */ ,
    Assembler::belowEqual     /* above         = 0x7 */ ,
    Assembler::positive       /* negative      = 0x8 */ ,
    Assembler::negative       /* positive      = 0x9 */ ,
    Assembler::noParity       /* parity        = 0xa */ ,
    Assembler::parity         /* noParity      = 0xb */ ,
    Assembler::greaterEqual   /* less          = 0xc */ ,
    Assembler::less           /* greaterEqual  = 0xd */ ,
    Assembler::greater        /* lessEqual     = 0xe */ ,
    Assembler::lessEqual      /* greater       = 0xf, */

};


// Implementation of MacroAssembler

// First all the versions that have distinct versions depending on 32/64 bit
// Unless the difference is trivial (1 line or so).

#ifndef _LP64

// 32bit versions

Address MacroAssembler::as_Address(AddressLiteral adr) {
  return Address(adr.target(), adr.rspec());
}

Address MacroAssembler::as_Address(ArrayAddress adr, Register rscratch) {
  assert(rscratch == noreg, "");
  return Address::make_array(adr);
}

void MacroAssembler::call_VM_leaf_base(address entry_point,
                                       int number_of_arguments) {
  call(RuntimeAddress(entry_point));
  increment(rsp, number_of_arguments * wordSize);
}

void MacroAssembler::cmpklass(Address src1, Metadata* obj) {
  cmp_literal32(src1, (int32_t)obj, metadata_Relocation::spec_for_immediate());
}


void MacroAssembler::cmpklass(Register src1, Metadata* obj) {
  cmp_literal32(src1, (int32_t)obj, metadata_Relocation::spec_for_immediate());
}

void MacroAssembler::cmpoop(Address src1, jobject obj) {
  cmp_literal32(src1, (int32_t)obj, oop_Relocation::spec_for_immediate());
}

void MacroAssembler::cmpoop(Register src1, jobject obj, Register rscratch) {
  assert(rscratch == noreg, "redundant");
  cmp_literal32(src1, (int32_t)obj, oop_Relocation::spec_for_immediate());
}

void MacroAssembler::extend_sign(Register hi, Register lo) {
  // According to Intel Doc. AP-526, "Integer Divide", p.18.
  if (VM_Version::is_P6() && hi == rdx && lo == rax) {
    cdql();
  } else {
    movl(hi, lo);
    sarl(hi, 31);
  }
}

void MacroAssembler::jC2(Register tmp, Label& L) {
  // set parity bit if FPU flag C2 is set (via rax)
  save_rax(tmp);
  fwait(); fnstsw_ax();
  sahf();
  restore_rax(tmp);
  // branch
  jcc(Assembler::parity, L);
}

void MacroAssembler::jnC2(Register tmp, Label& L) {
  // set parity bit if FPU flag C2 is set (via rax)
  save_rax(tmp);
  fwait(); fnstsw_ax();
  sahf();
  restore_rax(tmp);
  // branch
  jcc(Assembler::noParity, L);
}

// 32bit can do a case table jump in one instruction but we no longer allow the base
// to be installed in the Address class
void MacroAssembler::jump(ArrayAddress entry, Register rscratch) {
  assert(rscratch == noreg, "not needed");
  jmp(as_Address(entry, noreg));
}

// Note: y_lo will be destroyed
void MacroAssembler::lcmp2int(Register x_hi, Register x_lo, Register y_hi, Register y_lo) {
  // Long compare for Java (semantics as described in JVM spec.)
  Label high, low, done;

  cmpl(x_hi, y_hi);
  jcc(Assembler::less, low);
  jcc(Assembler::greater, high);
  // x_hi is the return register
  xorl(x_hi, x_hi);
  cmpl(x_lo, y_lo);
  jcc(Assembler::below, low);
  jcc(Assembler::equal, done);

  bind(high);
  xorl(x_hi, x_hi);
  increment(x_hi);
  jmp(done);

  bind(low);
  xorl(x_hi, x_hi);
  decrementl(x_hi);

  bind(done);
}

void MacroAssembler::lea(Register dst, AddressLiteral src) {
  mov_literal32(dst, (int32_t)src.target(), src.rspec());
}

void MacroAssembler::lea(Address dst, AddressLiteral adr, Register rscratch) {
  assert(rscratch == noreg, "not needed");

  // leal(dst, as_Address(adr));
  // see note in movl as to why we must use a move
  mov_literal32(dst, (int32_t)adr.target(), adr.rspec());
}

void MacroAssembler::leave() {
  mov(rsp, rbp);
  pop(rbp);
}

void MacroAssembler::lmul(int x_rsp_offset, int y_rsp_offset) {
  // Multiplication of two Java long values stored on the stack
  // as illustrated below. Result is in rdx:rax.
  //
  // rsp ---> [  ??  ] \               \
  //            ....    | y_rsp_offset  |
  //          [ y_lo ] /  (in bytes)    | x_rsp_offset
  //          [ y_hi ]                  | (in bytes)
  //            ....                    |
  //          [ x_lo ]                 /
  //          [ x_hi ]
  //            ....
  //
  // Basic idea: lo(result) = lo(x_lo * y_lo)
  //             hi(result) = hi(x_lo * y_lo) + lo(x_hi * y_lo) + lo(x_lo * y_hi)
  Address x_hi(rsp, x_rsp_offset + wordSize); Address x_lo(rsp, x_rsp_offset);
  Address y_hi(rsp, y_rsp_offset + wordSize); Address y_lo(rsp, y_rsp_offset);
  Label quick;
  // load x_hi, y_hi and check if quick
  // multiplication is possible
  movl(rbx, x_hi);
  movl(rcx, y_hi);
  movl(rax, rbx);
  orl(rbx, rcx);                                 // rbx, = 0 <=> x_hi = 0 and y_hi = 0
  jcc(Assembler::zero, quick);                   // if rbx, = 0 do quick multiply
  // do full multiplication
  // 1st step
  mull(y_lo);                                    // x_hi * y_lo
  movl(rbx, rax);                                // save lo(x_hi * y_lo) in rbx,
  // 2nd step
  movl(rax, x_lo);
  mull(rcx);                                     // x_lo * y_hi
  addl(rbx, rax);                                // add lo(x_lo * y_hi) to rbx,
  // 3rd step
  bind(quick);                                   // note: rbx, = 0 if quick multiply!
  movl(rax, x_lo);
  mull(y_lo);                                    // x_lo * y_lo
  addl(rdx, rbx);                                // correct hi(x_lo * y_lo)
}

void MacroAssembler::lneg(Register hi, Register lo) {
  negl(lo);
  adcl(hi, 0);
  negl(hi);
}

void MacroAssembler::lshl(Register hi, Register lo) {
  // Java shift left long support (semantics as described in JVM spec., p.305)
  // (basic idea for shift counts s >= n: x << s == (x << n) << (s - n))
  // shift value is in rcx !
  assert(hi != rcx, "must not use rcx");
  assert(lo != rcx, "must not use rcx");
  const Register s = rcx;                        // shift count
  const int      n = BitsPerWord;
  Label L;
  andl(s, 0x3f);                                 // s := s & 0x3f (s < 0x40)
  cmpl(s, n);                                    // if (s < n)
  jcc(Assembler::less, L);                       // else (s >= n)
  movl(hi, lo);                                  // x := x << n
  xorl(lo, lo);
  // Note: subl(s, n) is not needed since the Intel shift instructions work rcx mod n!
  bind(L);                                       // s (mod n) < n
  shldl(hi, lo);                                 // x := x << s
  shll(lo);
}


void MacroAssembler::lshr(Register hi, Register lo, bool sign_extension) {
  // Java shift right long support (semantics as described in JVM spec., p.306 & p.310)
  // (basic idea for shift counts s >= n: x >> s == (x >> n) >> (s - n))
  assert(hi != rcx, "must not use rcx");
  assert(lo != rcx, "must not use rcx");
  const Register s = rcx;                        // shift count
  const int      n = BitsPerWord;
  Label L;
  andl(s, 0x3f);                                 // s := s & 0x3f (s < 0x40)
  cmpl(s, n);                                    // if (s < n)
  jcc(Assembler::less, L);                       // else (s >= n)
  movl(lo, hi);                                  // x := x >> n
  if (sign_extension) sarl(hi, 31);
  else                xorl(hi, hi);
  // Note: subl(s, n) is not needed since the Intel shift instructions work rcx mod n!
  bind(L);                                       // s (mod n) < n
  shrdl(lo, hi);                                 // x := x >> s
  if (sign_extension) sarl(hi);
  else                shrl(hi);
}

void MacroAssembler::movoop(Register dst, jobject obj) {
  mov_literal32(dst, (int32_t)obj, oop_Relocation::spec_for_immediate());
}

void MacroAssembler::movoop(Address dst, jobject obj, Register rscratch) {
  assert(rscratch == noreg, "redundant");
  mov_literal32(dst, (int32_t)obj, oop_Relocation::spec_for_immediate());
}

void MacroAssembler::mov_metadata(Register dst, Metadata* obj) {
  mov_literal32(dst, (int32_t)obj, metadata_Relocation::spec_for_immediate());
}

void MacroAssembler::mov_metadata(Address dst, Metadata* obj, Register rscratch) {
  assert(rscratch == noreg, "redundant");
  mov_literal32(dst, (int32_t)obj, metadata_Relocation::spec_for_immediate());
}

void MacroAssembler::movptr(Register dst, AddressLiteral src) {
  if (src.is_lval()) {
    mov_literal32(dst, (intptr_t)src.target(), src.rspec());
  } else {
    movl(dst, as_Address(src));
  }
}

void MacroAssembler::movptr(ArrayAddress dst, Register src, Register rscratch) {
  assert(rscratch == noreg, "redundant");
  movl(as_Address(dst, noreg), src);
}

void MacroAssembler::movptr(Register dst, ArrayAddress src) {
  movl(dst, as_Address(src, noreg));
}

void MacroAssembler::movptr(Address dst, intptr_t src, Register rscratch) {
  assert(rscratch == noreg, "redundant");
  movl(dst, src);
}

void MacroAssembler::pushoop(jobject obj, Register rscratch) {
  assert(rscratch == noreg, "redundant");
  push_literal32((int32_t)obj, oop_Relocation::spec_for_immediate());
}

void MacroAssembler::pushklass(Metadata* obj, Register rscratch) {
  assert(rscratch == noreg, "redundant");
  push_literal32((int32_t)obj, metadata_Relocation::spec_for_immediate());
}

void MacroAssembler::pushptr(AddressLiteral src, Register rscratch) {
  assert(rscratch == noreg, "redundant");
  if (src.is_lval()) {
    push_literal32((int32_t)src.target(), src.rspec());
  } else {
    pushl(as_Address(src));
  }
}

static void pass_arg0(MacroAssembler* masm, Register arg) {
  masm->push(arg);
}

static void pass_arg1(MacroAssembler* masm, Register arg) {
  masm->push(arg);
}

static void pass_arg2(MacroAssembler* masm, Register arg) {
  masm->push(arg);
}

static void pass_arg3(MacroAssembler* masm, Register arg) {
  masm->push(arg);
}

#ifndef PRODUCT
extern "C" void findpc(intptr_t x);
#endif

void MacroAssembler::debug32(int rdi, int rsi, int rbp, int rsp, int rbx, int rdx, int rcx, int rax, int eip, char* msg) {
  // In order to get locks to work, we need to fake a in_VM state
  JavaThread* thread = JavaThread::current();
  JavaThreadState saved_state = thread->thread_state();
  thread->set_thread_state(_thread_in_vm);
  if (ShowMessageBoxOnError) {
    JavaThread* thread = JavaThread::current();
    JavaThreadState saved_state = thread->thread_state();
    thread->set_thread_state(_thread_in_vm);
    if (CountBytecodes || TraceBytecodes || StopInterpreterAt) {
      ttyLocker ttyl;
      BytecodeCounter::print();
    }
    // To see where a verify_oop failed, get $ebx+40/X for this frame.
    // This is the value of eip which points to where verify_oop will return.
    if (os::message_box(msg, "Execution stopped, print registers?")) {
      print_state32(rdi, rsi, rbp, rsp, rbx, rdx, rcx, rax, eip);
      BREAKPOINT;
    }
  }
  fatal("DEBUG MESSAGE: %s", msg);
}

void MacroAssembler::print_state32(int rdi, int rsi, int rbp, int rsp, int rbx, int rdx, int rcx, int rax, int eip) {
  ttyLocker ttyl;
  DebuggingContext debugging{};
  tty->print_cr("eip = 0x%08x", eip);
#ifndef PRODUCT
  if ((WizardMode || Verbose) && PrintMiscellaneous) {
    tty->cr();
    findpc(eip);
    tty->cr();
  }
#endif
#define PRINT_REG(rax) \
  { tty->print("%s = ", #rax); os::print_location(tty, rax); }
  PRINT_REG(rax);
  PRINT_REG(rbx);
  PRINT_REG(rcx);
  PRINT_REG(rdx);
  PRINT_REG(rdi);
  PRINT_REG(rsi);
  PRINT_REG(rbp);
  PRINT_REG(rsp);
#undef PRINT_REG
  // Print some words near top of staack.
  int* dump_sp = (int*) rsp;
  for (int col1 = 0; col1 < 8; col1++) {
    tty->print("(rsp+0x%03x) 0x%08x: ", (int)((intptr_t)dump_sp - (intptr_t)rsp), (intptr_t)dump_sp);
    os::print_location(tty, *dump_sp++);
  }
  for (int row = 0; row < 16; row++) {
    tty->print("(rsp+0x%03x) 0x%08x: ", (int)((intptr_t)dump_sp - (intptr_t)rsp), (intptr_t)dump_sp);
    for (int col = 0; col < 8; col++) {
      tty->print(" 0x%08x", *dump_sp++);
    }
    tty->cr();
  }
  // Print some instructions around pc:
  Disassembler::decode((address)eip-64, (address)eip);
  tty->print_cr("--------");
  Disassembler::decode((address)eip, (address)eip+32);
}

void MacroAssembler::stop(const char* msg) {
  // push address of message
  ExternalAddress message((address)msg);
  pushptr(message.addr(), noreg);
  { Label L; call(L, relocInfo::none); bind(L); }     // push eip
  pusha();                                            // push registers
  call(RuntimeAddress(CAST_FROM_FN_PTR(address, MacroAssembler::debug32)));
  hlt();
}

void MacroAssembler::warn(const char* msg) {
  push_CPU_state();

  // push address of message
  ExternalAddress message((address)msg);
  pushptr(message.addr(), noreg);

  call(RuntimeAddress(CAST_FROM_FN_PTR(address, warning)));
  addl(rsp, wordSize);       // discard argument
  pop_CPU_state();
}

void MacroAssembler::print_state() {
  { Label L; call(L, relocInfo::none); bind(L); }     // push eip
  pusha();                                            // push registers

  push_CPU_state();
  call(RuntimeAddress(CAST_FROM_FN_PTR(address, MacroAssembler::print_state32)));
  pop_CPU_state();

  popa();
  addl(rsp, wordSize);
}

#else // _LP64

// 64 bit versions

Address MacroAssembler::as_Address(AddressLiteral adr) {
  // amd64 always does this as a pc-rel
  // we can be absolute or disp based on the instruction type
  // jmp/call are displacements others are absolute
  assert(!adr.is_lval(), "must be rval");
  assert(reachable(adr), "must be");
  return Address(checked_cast<int32_t>(adr.target() - pc()), adr.target(), adr.reloc());

}

Address MacroAssembler::as_Address(ArrayAddress adr, Register rscratch) {
  AddressLiteral base = adr.base();
  lea(rscratch, base);
  Address index = adr.index();
  assert(index._disp == 0, "must not have disp"); // maybe it can?
  Address array(rscratch, index._index, index._scale, index._disp);
  return array;
}

void MacroAssembler::call_VM_leaf_base(address entry_point, int num_args) {
  Label L, E;

#ifdef _WIN64
  // Windows always allocates space for it's register args
  assert(num_args <= 4, "only register arguments supported");
  subq(rsp,  frame::arg_reg_save_area_bytes);
#endif

  // Align stack if necessary
  testl(rsp, 15);
  jcc(Assembler::zero, L);

  subq(rsp, 8);
  call(RuntimeAddress(entry_point));
  addq(rsp, 8);
  jmp(E);

  bind(L);
  call(RuntimeAddress(entry_point));

  bind(E);

#ifdef _WIN64
  // restore stack pointer
  addq(rsp, frame::arg_reg_save_area_bytes);
#endif
}

void MacroAssembler::cmp64(Register src1, AddressLiteral src2, Register rscratch) {
  assert(!src2.is_lval(), "should use cmpptr");
  assert(rscratch != noreg || always_reachable(src2), "missing");

  if (reachable(src2)) {
    cmpq(src1, as_Address(src2));
  } else {
    lea(rscratch, src2);
    Assembler::cmpq(src1, Address(rscratch, 0));
  }
}

int MacroAssembler::corrected_idivq(Register reg) {
  // Full implementation of Java ldiv and lrem; checks for special
  // case as described in JVM spec., p.243 & p.271.  The function
  // returns the (pc) offset of the idivl instruction - may be needed
  // for implicit exceptions.
  //
  //         normal case                           special case
  //
  // input : rax: dividend                         min_long
  //         reg: divisor   (may not be eax/edx)   -1
  //
  // output: rax: quotient  (= rax idiv reg)       min_long
  //         rdx: remainder (= rax irem reg)       0
  assert(reg != rax && reg != rdx, "reg cannot be rax or rdx register");
  static const int64_t min_long = 0x8000000000000000;
  Label normal_case, special_case;

  // check for special case
  cmp64(rax, ExternalAddress((address) &min_long), rdx /*rscratch*/);
  jcc(Assembler::notEqual, normal_case);
  xorl(rdx, rdx); // prepare rdx for possible special case (where
                  // remainder = 0)
  cmpq(reg, -1);
  jcc(Assembler::equal, special_case);

  // handle normal case
  bind(normal_case);
  cdqq();
  int idivq_offset = offset();
  idivq(reg);

  // normal and special case exit
  bind(special_case);

  return idivq_offset;
}

void MacroAssembler::decrementq(Register reg, int value) {
  if (value == min_jint) { subq(reg, value); return; }
  if (value <  0) { incrementq(reg, -value); return; }
  if (value == 0) {                        ; return; }
  if (value == 1 && UseIncDec) { decq(reg) ; return; }
  /* else */      { subq(reg, value)       ; return; }
}

void MacroAssembler::decrementq(Address dst, int value) {
  if (value == min_jint) { subq(dst, value); return; }
  if (value <  0) { incrementq(dst, -value); return; }
  if (value == 0) {                        ; return; }
  if (value == 1 && UseIncDec) { decq(dst) ; return; }
  /* else */      { subq(dst, value)       ; return; }
}

void MacroAssembler::incrementq(AddressLiteral dst, Register rscratch) {
  assert(rscratch != noreg || always_reachable(dst), "missing");

  if (reachable(dst)) {
    incrementq(as_Address(dst));
  } else {
    lea(rscratch, dst);
    incrementq(Address(rscratch, 0));
  }
}

void MacroAssembler::incrementq(Register reg, int value) {
  if (value == min_jint) { addq(reg, value); return; }
  if (value <  0) { decrementq(reg, -value); return; }
  if (value == 0) {                        ; return; }
  if (value == 1 && UseIncDec) { incq(reg) ; return; }
  /* else */      { addq(reg, value)       ; return; }
}

void MacroAssembler::incrementq(Address dst, int value) {
  if (value == min_jint) { addq(dst, value); return; }
  if (value <  0) { decrementq(dst, -value); return; }
  if (value == 0) {                        ; return; }
  if (value == 1 && UseIncDec) { incq(dst) ; return; }
  /* else */      { addq(dst, value)       ; return; }
}

// 32bit can do a case table jump in one instruction but we no longer allow the base
// to be installed in the Address class
void MacroAssembler::jump(ArrayAddress entry, Register rscratch) {
  lea(rscratch, entry.base());
  Address dispatch = entry.index();
  assert(dispatch._base == noreg, "must be");
  dispatch._base = rscratch;
  jmp(dispatch);
}

void MacroAssembler::lcmp2int(Register x_hi, Register x_lo, Register y_hi, Register y_lo) {
  ShouldNotReachHere(); // 64bit doesn't use two regs
  cmpq(x_lo, y_lo);
}

void MacroAssembler::lea(Register dst, AddressLiteral src) {
  mov_literal64(dst, (intptr_t)src.target(), src.rspec());
}

void MacroAssembler::lea(Address dst, AddressLiteral adr, Register rscratch) {
  lea(rscratch, adr);
  movptr(dst, rscratch);
}

void MacroAssembler::leave() {
  // %%% is this really better? Why not on 32bit too?
  emit_int8((unsigned char)0xC9); // LEAVE
}

void MacroAssembler::lneg(Register hi, Register lo) {
  ShouldNotReachHere(); // 64bit doesn't use two regs
  negq(lo);
}

void MacroAssembler::movoop(Register dst, jobject obj) {
  mov_literal64(dst, (intptr_t)obj, oop_Relocation::spec_for_immediate());
}

void MacroAssembler::movoop(Address dst, jobject obj, Register rscratch) {
  mov_literal64(rscratch, (intptr_t)obj, oop_Relocation::spec_for_immediate());
  movq(dst, rscratch);
}

void MacroAssembler::mov_metadata(Register dst, Metadata* obj) {
  mov_literal64(dst, (intptr_t)obj, metadata_Relocation::spec_for_immediate());
}

void MacroAssembler::mov_metadata(Address dst, Metadata* obj, Register rscratch) {
  mov_literal64(rscratch, (intptr_t)obj, metadata_Relocation::spec_for_immediate());
  movq(dst, rscratch);
}

void MacroAssembler::movptr(Register dst, AddressLiteral src) {
  if (src.is_lval()) {
    mov_literal64(dst, (intptr_t)src.target(), src.rspec());
  } else {
    if (reachable(src)) {
      movq(dst, as_Address(src));
    } else {
      lea(dst, src);
      movq(dst, Address(dst, 0));
    }
  }
}

void MacroAssembler::movptr(ArrayAddress dst, Register src, Register rscratch) {
  movq(as_Address(dst, rscratch), src);
}

void MacroAssembler::movptr(Register dst, ArrayAddress src) {
  movq(dst, as_Address(src, dst /*rscratch*/));
}

// src should NEVER be a real pointer. Use AddressLiteral for true pointers
void MacroAssembler::movptr(Address dst, intptr_t src, Register rscratch) {
  if (is_simm32(src)) {
    movptr(dst, checked_cast<int32_t>(src));
  } else {
    mov64(rscratch, src);
    movq(dst, rscratch);
  }
}

void MacroAssembler::pushoop(jobject obj, Register rscratch) {
  movoop(rscratch, obj);
  push(rscratch);
}

void MacroAssembler::pushklass(Metadata* obj, Register rscratch) {
  mov_metadata(rscratch, obj);
  push(rscratch);
}

void MacroAssembler::pushptr(AddressLiteral src, Register rscratch) {
  lea(rscratch, src);
  if (src.is_lval()) {
    push(rscratch);
  } else {
    pushq(Address(rscratch, 0));
  }
}

void MacroAssembler::reset_last_Java_frame(bool clear_fp) {
  reset_last_Java_frame(r15_thread, clear_fp);
}

void MacroAssembler::set_last_Java_frame(Register last_java_sp,
                                         Register last_java_fp,
                                         address  last_java_pc,
                                         Register rscratch) {
  set_last_Java_frame(r15_thread, last_java_sp, last_java_fp, last_java_pc, rscratch);
}

static void pass_arg0(MacroAssembler* masm, Register arg) {
  if (c_rarg0 != arg ) {
    masm->mov(c_rarg0, arg);
  }
}

static void pass_arg1(MacroAssembler* masm, Register arg) {
  if (c_rarg1 != arg ) {
    masm->mov(c_rarg1, arg);
  }
}

static void pass_arg2(MacroAssembler* masm, Register arg) {
  if (c_rarg2 != arg ) {
    masm->mov(c_rarg2, arg);
  }
}

static void pass_arg3(MacroAssembler* masm, Register arg) {
  if (c_rarg3 != arg ) {
    masm->mov(c_rarg3, arg);
  }
}

void MacroAssembler::stop(const char* msg) {
  if (ShowMessageBoxOnError) {
    address rip = pc();
    pusha(); // get regs on stack
    lea(c_rarg1, InternalAddress(rip));
    movq(c_rarg2, rsp); // pass pointer to regs array
  }
  lea(c_rarg0, ExternalAddress((address) msg));
  andq(rsp, -16); // align stack as required by ABI
  call(RuntimeAddress(CAST_FROM_FN_PTR(address, MacroAssembler::debug64)));
  hlt();
}

void MacroAssembler::warn(const char* msg) {
  push(rbp);
  movq(rbp, rsp);
  andq(rsp, -16);     // align stack as required by push_CPU_state and call
  push_CPU_state();   // keeps alignment at 16 bytes

  lea(c_rarg0, ExternalAddress((address) msg));
  call(RuntimeAddress(CAST_FROM_FN_PTR(address, warning)));

  pop_CPU_state();
  mov(rsp, rbp);
  pop(rbp);
}

void MacroAssembler::print_state() {
  address rip = pc();
  pusha();            // get regs on stack
  push(rbp);
  movq(rbp, rsp);
  andq(rsp, -16);     // align stack as required by push_CPU_state and call
  push_CPU_state();   // keeps alignment at 16 bytes

  lea(c_rarg0, InternalAddress(rip));
  lea(c_rarg1, Address(rbp, wordSize)); // pass pointer to regs array
  call_VM_leaf(CAST_FROM_FN_PTR(address, MacroAssembler::print_state64), c_rarg0, c_rarg1);

  pop_CPU_state();
  mov(rsp, rbp);
  pop(rbp);
  popa();
}

#ifndef PRODUCT
extern "C" void findpc(intptr_t x);
#endif

void MacroAssembler::debug64(char* msg, int64_t pc, int64_t regs[]) {
  // In order to get locks to work, we need to fake a in_VM state
  if (ShowMessageBoxOnError) {
    JavaThread* thread = JavaThread::current();
    JavaThreadState saved_state = thread->thread_state();
    thread->set_thread_state(_thread_in_vm);
#ifndef PRODUCT
    if (CountBytecodes || TraceBytecodes || StopInterpreterAt) {
      ttyLocker ttyl;
      BytecodeCounter::print();
    }
#endif
    // To see where a verify_oop failed, get $ebx+40/X for this frame.
    // XXX correct this offset for amd64
    // This is the value of eip which points to where verify_oop will return.
    if (os::message_box(msg, "Execution stopped, print registers?")) {
      print_state64(pc, regs);
      BREAKPOINT;
    }
  }
  fatal("DEBUG MESSAGE: %s", msg);
}

void MacroAssembler::print_state64(int64_t pc, int64_t regs[]) {
  ttyLocker ttyl;
  DebuggingContext debugging{};
  tty->print_cr("rip = 0x%016lx", (intptr_t)pc);
#ifndef PRODUCT
  tty->cr();
  findpc(pc);
  tty->cr();
#endif
#define PRINT_REG(rax, value) \
  { tty->print("%s = ", #rax); os::print_location(tty, value); }
  PRINT_REG(rax, regs[15]);
  PRINT_REG(rbx, regs[12]);
  PRINT_REG(rcx, regs[14]);
  PRINT_REG(rdx, regs[13]);
  PRINT_REG(rdi, regs[8]);
  PRINT_REG(rsi, regs[9]);
  PRINT_REG(rbp, regs[10]);
  // rsp is actually not stored by pusha(), compute the old rsp from regs (rsp after pusha): regs + 16 = old rsp
  PRINT_REG(rsp, (intptr_t)(&regs[16]));
  PRINT_REG(r8 , regs[7]);
  PRINT_REG(r9 , regs[6]);
  PRINT_REG(r10, regs[5]);
  PRINT_REG(r11, regs[4]);
  PRINT_REG(r12, regs[3]);
  PRINT_REG(r13, regs[2]);
  PRINT_REG(r14, regs[1]);
  PRINT_REG(r15, regs[0]);
#undef PRINT_REG
  // Print some words near the top of the stack.
  int64_t* rsp = &regs[16];
  int64_t* dump_sp = rsp;
  for (int col1 = 0; col1 < 8; col1++) {
    tty->print("(rsp+0x%03x) 0x%016lx: ", (int)((intptr_t)dump_sp - (intptr_t)rsp), (intptr_t)dump_sp);
    os::print_location(tty, *dump_sp++);
  }
  for (int row = 0; row < 25; row++) {
    tty->print("(rsp+0x%03x) 0x%016lx: ", (int)((intptr_t)dump_sp - (intptr_t)rsp), (intptr_t)dump_sp);
    for (int col = 0; col < 4; col++) {
      tty->print(" 0x%016lx", (intptr_t)*dump_sp++);
    }
    tty->cr();
  }
  // Print some instructions around pc:
  Disassembler::decode((address)pc-64, (address)pc);
  tty->print_cr("--------");
  Disassembler::decode((address)pc, (address)pc+32);
}

// The java_calling_convention describes stack locations as ideal slots on
// a frame with no abi restrictions. Since we must observe abi restrictions
// (like the placement of the register window) the slots must be biased by
// the following value.
static int reg2offset_in(VMReg r) {
  // Account for saved rbp and return address
  // This should really be in_preserve_stack_slots
  return (r->reg2stack() + 4) * VMRegImpl::stack_slot_size;
}

static int reg2offset_out(VMReg r) {
  return (r->reg2stack() + SharedRuntime::out_preserve_stack_slots()) * VMRegImpl::stack_slot_size;
}

// A long move
void MacroAssembler::long_move(VMRegPair src, VMRegPair dst, Register tmp, int in_stk_bias, int out_stk_bias) {

  // The calling conventions assures us that each VMregpair is either
  // all really one physical register or adjacent stack slots.

  if (src.is_single_phys_reg() ) {
    if (dst.is_single_phys_reg()) {
      if (dst.first() != src.first()) {
        mov(dst.first()->as_Register(), src.first()->as_Register());
      }
    } else {
      assert(dst.is_single_reg(), "not a stack pair: (%s, %s), (%s, %s)",
             src.first()->name(), src.second()->name(), dst.first()->name(), dst.second()->name());
      movq(Address(rsp, reg2offset_out(dst.first()) + out_stk_bias), src.first()->as_Register());
    }
  } else if (dst.is_single_phys_reg()) {
    assert(src.is_single_reg(),  "not a stack pair");
    movq(dst.first()->as_Register(), Address(rbp, reg2offset_in(src.first()) + in_stk_bias));
  } else {
    assert(src.is_single_reg() && dst.is_single_reg(), "not stack pairs");
    movq(tmp, Address(rbp, reg2offset_in(src.first()) + in_stk_bias));
    movq(Address(rsp, reg2offset_out(dst.first()) + out_stk_bias), tmp);
  }
}

// A double move
void MacroAssembler::double_move(VMRegPair src, VMRegPair dst, Register tmp, int in_stk_bias, int out_stk_bias) {

  // The calling conventions assures us that each VMregpair is either
  // all really one physical register or adjacent stack slots.

  if (src.is_single_phys_reg() ) {
    if (dst.is_single_phys_reg()) {
      // In theory these overlap but the ordering is such that this is likely a nop
      if ( src.first() != dst.first()) {
        movdbl(dst.first()->as_XMMRegister(), src.first()->as_XMMRegister());
      }
    } else {
      assert(dst.is_single_reg(), "not a stack pair");
      movdbl(Address(rsp, reg2offset_out(dst.first()) + out_stk_bias), src.first()->as_XMMRegister());
    }
  } else if (dst.is_single_phys_reg()) {
    assert(src.is_single_reg(),  "not a stack pair");
    movdbl(dst.first()->as_XMMRegister(), Address(rbp, reg2offset_in(src.first()) + in_stk_bias));
  } else {
    assert(src.is_single_reg() && dst.is_single_reg(), "not stack pairs");
    movq(tmp, Address(rbp, reg2offset_in(src.first()) + in_stk_bias));
    movq(Address(rsp, reg2offset_out(dst.first()) + out_stk_bias), tmp);
  }
}


// A float arg may have to do float reg int reg conversion
void MacroAssembler::float_move(VMRegPair src, VMRegPair dst, Register tmp, int in_stk_bias, int out_stk_bias) {
  assert(!src.second()->is_valid() && !dst.second()->is_valid(), "bad float_move");

  // The calling conventions assures us that each VMregpair is either
  // all really one physical register or adjacent stack slots.

  if (src.first()->is_stack()) {
    if (dst.first()->is_stack()) {
      movl(tmp, Address(rbp, reg2offset_in(src.first()) + in_stk_bias));
      movptr(Address(rsp, reg2offset_out(dst.first()) + out_stk_bias), tmp);
    } else {
      // stack to reg
      assert(dst.first()->is_XMMRegister(), "only expect xmm registers as parameters");
      movflt(dst.first()->as_XMMRegister(), Address(rbp, reg2offset_in(src.first()) + in_stk_bias));
    }
  } else if (dst.first()->is_stack()) {
    // reg to stack
    assert(src.first()->is_XMMRegister(), "only expect xmm registers as parameters");
    movflt(Address(rsp, reg2offset_out(dst.first()) + out_stk_bias), src.first()->as_XMMRegister());
  } else {
    // reg to reg
    // In theory these overlap but the ordering is such that this is likely a nop
    if ( src.first() != dst.first()) {
      movdbl(dst.first()->as_XMMRegister(),  src.first()->as_XMMRegister());
    }
  }
}

// On 64 bit we will store integer like items to the stack as
// 64 bits items (x86_32/64 abi) even though java would only store
// 32bits for a parameter. On 32bit it will simply be 32 bits
// So this routine will do 32->32 on 32bit and 32->64 on 64bit
void MacroAssembler::move32_64(VMRegPair src, VMRegPair dst, Register tmp, int in_stk_bias, int out_stk_bias) {
  if (src.first()->is_stack()) {
    if (dst.first()->is_stack()) {
      // stack to stack
      movslq(tmp, Address(rbp, reg2offset_in(src.first()) + in_stk_bias));
      movq(Address(rsp, reg2offset_out(dst.first()) + out_stk_bias), tmp);
    } else {
      // stack to reg
      movslq(dst.first()->as_Register(), Address(rbp, reg2offset_in(src.first()) + in_stk_bias));
    }
  } else if (dst.first()->is_stack()) {
    // reg to stack
    // Do we really have to sign extend???
    // __ movslq(src.first()->as_Register(), src.first()->as_Register());
    movq(Address(rsp, reg2offset_out(dst.first()) + out_stk_bias), src.first()->as_Register());
  } else {
    // Do we really have to sign extend???
    // __ movslq(dst.first()->as_Register(), src.first()->as_Register());
    if (dst.first() != src.first()) {
      movq(dst.first()->as_Register(), src.first()->as_Register());
    }
  }
}

void MacroAssembler::move_ptr(VMRegPair src, VMRegPair dst) {
  if (src.first()->is_stack()) {
    if (dst.first()->is_stack()) {
      // stack to stack
      movq(rax, Address(rbp, reg2offset_in(src.first())));
      movq(Address(rsp, reg2offset_out(dst.first())), rax);
    } else {
      // stack to reg
      movq(dst.first()->as_Register(), Address(rbp, reg2offset_in(src.first())));
    }
  } else if (dst.first()->is_stack()) {
    // reg to stack
    movq(Address(rsp, reg2offset_out(dst.first())), src.first()->as_Register());
  } else {
    if (dst.first() != src.first()) {
      movq(dst.first()->as_Register(), src.first()->as_Register());
    }
  }
}

// An oop arg. Must pass a handle not the oop itself
void MacroAssembler::object_move(OopMap* map,
                        int oop_handle_offset,
                        int framesize_in_slots,
                        VMRegPair src,
                        VMRegPair dst,
                        bool is_receiver,
                        int* receiver_offset) {

  // must pass a handle. First figure out the location we use as a handle

  Register rHandle = dst.first()->is_stack() ? rax : dst.first()->as_Register();

  // See if oop is null if it is we need no handle

  if (src.first()->is_stack()) {

    // Oop is already on the stack as an argument
    int offset_in_older_frame = src.first()->reg2stack() + SharedRuntime::out_preserve_stack_slots();
    map->set_oop(VMRegImpl::stack2reg(offset_in_older_frame + framesize_in_slots));
    if (is_receiver) {
      *receiver_offset = (offset_in_older_frame + framesize_in_slots) * VMRegImpl::stack_slot_size;
    }

    cmpptr(Address(rbp, reg2offset_in(src.first())), NULL_WORD);
    lea(rHandle, Address(rbp, reg2offset_in(src.first())));
    // conditionally move a null
    cmovptr(Assembler::equal, rHandle, Address(rbp, reg2offset_in(src.first())));
  } else {

    // Oop is in a register we must store it to the space we reserve
    // on the stack for oop_handles and pass a handle if oop is non-null

    const Register rOop = src.first()->as_Register();
    int oop_slot;
    if (rOop == j_rarg0)
      oop_slot = 0;
    else if (rOop == j_rarg1)
      oop_slot = 1;
    else if (rOop == j_rarg2)
      oop_slot = 2;
    else if (rOop == j_rarg3)
      oop_slot = 3;
    else if (rOop == j_rarg4)
      oop_slot = 4;
    else {
      assert(rOop == j_rarg5, "wrong register");
      oop_slot = 5;
    }

    oop_slot = oop_slot * VMRegImpl::slots_per_word + oop_handle_offset;
    int offset = oop_slot*VMRegImpl::stack_slot_size;

    map->set_oop(VMRegImpl::stack2reg(oop_slot));
    // Store oop in handle area, may be null
    movptr(Address(rsp, offset), rOop);
    if (is_receiver) {
      *receiver_offset = offset;
    }

    cmpptr(rOop, NULL_WORD);
    lea(rHandle, Address(rsp, offset));
    // conditionally move a null from the handle area where it was just stored
    cmovptr(Assembler::equal, rHandle, Address(rsp, offset));
  }

  // If arg is on the stack then place it otherwise it is already in correct reg.
  if (dst.first()->is_stack()) {
    movptr(Address(rsp, reg2offset_out(dst.first())), rHandle);
  }
}

#endif // _LP64

// Now versions that are common to 32/64 bit

void MacroAssembler::addptr(Register dst, int32_t imm32) {
  LP64_ONLY(addq(dst, imm32)) NOT_LP64(addl(dst, imm32));
}

void MacroAssembler::addptr(Register dst, Register src) {
  LP64_ONLY(addq(dst, src)) NOT_LP64(addl(dst, src));
}

void MacroAssembler::addptr(Address dst, Register src) {
  LP64_ONLY(addq(dst, src)) NOT_LP64(addl(dst, src));
}

void MacroAssembler::addsd(XMMRegister dst, AddressLiteral src, Register rscratch) {
  assert(rscratch != noreg || always_reachable(src), "missing");

  if (reachable(src)) {
    Assembler::addsd(dst, as_Address(src));
  } else {
    lea(rscratch, src);
    Assembler::addsd(dst, Address(rscratch, 0));
  }
}

void MacroAssembler::addss(XMMRegister dst, AddressLiteral src, Register rscratch) {
  assert(rscratch != noreg || always_reachable(src), "missing");

  if (reachable(src)) {
    addss(dst, as_Address(src));
  } else {
    lea(rscratch, src);
    addss(dst, Address(rscratch, 0));
  }
}

void MacroAssembler::addpd(XMMRegister dst, AddressLiteral src, Register rscratch) {
  assert(rscratch != noreg || always_reachable(src), "missing");

  if (reachable(src)) {
    Assembler::addpd(dst, as_Address(src));
  } else {
    lea(rscratch, src);
    Assembler::addpd(dst, Address(rscratch, 0));
  }
}

// See 8273459.  Function for ensuring 64-byte alignment, intended for stubs only.
// Stub code is generated once and never copied.
// NMethods can't use this because they get copied and we can't force alignment > 32 bytes.
void MacroAssembler::align64() {
  align(64, (uint)(uintptr_t)pc());
}

void MacroAssembler::align32() {
  align(32, (uint)(uintptr_t)pc());
}

void MacroAssembler::align(uint modulus) {
  // 8273459: Ensure alignment is possible with current segment alignment
  assert(modulus <= (uintx)CodeEntryAlignment, "Alignment must be <= CodeEntryAlignment");
  align(modulus, offset());
}

void MacroAssembler::align(uint modulus, uint target) {
  if (target % modulus != 0) {
    nop(modulus - (target % modulus));
  }
}

void MacroAssembler::push_f(XMMRegister r) {
  subptr(rsp, wordSize);
  movflt(Address(rsp, 0), r);
}

void MacroAssembler::pop_f(XMMRegister r) {
  movflt(r, Address(rsp, 0));
  addptr(rsp, wordSize);
}

void MacroAssembler::push_d(XMMRegister r) {
  subptr(rsp, 2 * wordSize);
  movdbl(Address(rsp, 0), r);
}

void MacroAssembler::pop_d(XMMRegister r) {
  movdbl(r, Address(rsp, 0));
  addptr(rsp, 2 * Interpreter::stackElementSize);
}

void MacroAssembler::andpd(XMMRegister dst, AddressLiteral src, Register rscratch) {
  // Used in sign-masking with aligned address.
  assert((UseAVX > 0) || (((intptr_t)src.target() & 15) == 0), "SSE mode requires address alignment 16 bytes");
  assert(rscratch != noreg || always_reachable(src), "missing");

  if (reachable(src)) {
    Assembler::andpd(dst, as_Address(src));
  } else {
    lea(rscratch, src);
    Assembler::andpd(dst, Address(rscratch, 0));
  }
}

void MacroAssembler::andps(XMMRegister dst, AddressLiteral src, Register rscratch) {
  // Used in sign-masking with aligned address.
  assert((UseAVX > 0) || (((intptr_t)src.target() & 15) == 0), "SSE mode requires address alignment 16 bytes");
  assert(rscratch != noreg || always_reachable(src), "missing");

  if (reachable(src)) {
    Assembler::andps(dst, as_Address(src));
  } else {
    lea(rscratch, src);
    Assembler::andps(dst, Address(rscratch, 0));
  }
}

void MacroAssembler::andptr(Register dst, int32_t imm32) {
  LP64_ONLY(andq(dst, imm32)) NOT_LP64(andl(dst, imm32));
}

#ifdef _LP64
void MacroAssembler::andq(Register dst, AddressLiteral src, Register rscratch) {
  assert(rscratch != noreg || always_reachable(src), "missing");

  if (reachable(src)) {
    andq(dst, as_Address(src));
  } else {
    lea(rscratch, src);
    andq(dst, Address(rscratch, 0));
  }
}
#endif

void MacroAssembler::atomic_incl(Address counter_addr) {
  lock();
  incrementl(counter_addr);
}

void MacroAssembler::atomic_incl(AddressLiteral counter_addr, Register rscratch) {
  assert(rscratch != noreg || always_reachable(counter_addr), "missing");

  if (reachable(counter_addr)) {
    atomic_incl(as_Address(counter_addr));
  } else {
    lea(rscratch, counter_addr);
    atomic_incl(Address(rscratch, 0));
  }
}

#ifdef _LP64
void MacroAssembler::atomic_incq(Address counter_addr) {
  lock();
  incrementq(counter_addr);
}

void MacroAssembler::atomic_incq(AddressLiteral counter_addr, Register rscratch) {
  assert(rscratch != noreg || always_reachable(counter_addr), "missing");

  if (reachable(counter_addr)) {
    atomic_incq(as_Address(counter_addr));
  } else {
    lea(rscratch, counter_addr);
    atomic_incq(Address(rscratch, 0));
  }
}
#endif

// Writes to stack successive pages until offset reached to check for
// stack overflow + shadow pages.  This clobbers tmp.
void MacroAssembler::bang_stack_size(Register size, Register tmp) {
  movptr(tmp, rsp);
  // Bang stack for total size given plus shadow page size.
  // Bang one page at a time because large size can bang beyond yellow and
  // red zones.
  Label loop;
  bind(loop);
  movl(Address(tmp, (-(int)os::vm_page_size())), size );
  subptr(tmp, (int)os::vm_page_size());
  subl(size, (int)os::vm_page_size());
  jcc(Assembler::greater, loop);

  // Bang down shadow pages too.
  // At this point, (tmp-0) is the last address touched, so don't
  // touch it again.  (It was touched as (tmp-pagesize) but then tmp
  // was post-decremented.)  Skip this address by starting at i=1, and
  // touch a few more pages below.  N.B.  It is important to touch all
  // the way down including all pages in the shadow zone.
  for (int i = 1; i < ((int)StackOverflow::stack_shadow_zone_size() / (int)os::vm_page_size()); i++) {
    // this could be any sized move but this is can be a debugging crumb
    // so the bigger the better.
    movptr(Address(tmp, (-i*(int)os::vm_page_size())), size );
  }
}

void MacroAssembler::reserved_stack_check() {
  // testing if reserved zone needs to be enabled
  Label no_reserved_zone_enabling;
  Register thread = NOT_LP64(rsi) LP64_ONLY(r15_thread);
  NOT_LP64(get_thread(rsi);)

  cmpptr(rsp, Address(thread, JavaThread::reserved_stack_activation_offset()));
  jcc(Assembler::below, no_reserved_zone_enabling);

  call_VM_leaf(CAST_FROM_FN_PTR(address, SharedRuntime::enable_stack_reserved_zone), thread);
  jump(RuntimeAddress(SharedRuntime::throw_delayed_StackOverflowError_entry()));
  should_not_reach_here();

  bind(no_reserved_zone_enabling);
}

void MacroAssembler::c2bool(Register x) {
  // implements x == 0 ? 0 : 1
  // note: must only look at least-significant byte of x
  //       since C-style booleans are stored in one byte
  //       only! (was bug)
  andl(x, 0xFF);
  setb(Assembler::notZero, x);
}

// Wouldn't need if AddressLiteral version had new name
void MacroAssembler::call(Label& L, relocInfo::relocType rtype) {
  Assembler::call(L, rtype);
}

void MacroAssembler::call(Register entry) {
  Assembler::call(entry);
}

void MacroAssembler::call(AddressLiteral entry, Register rscratch) {
  assert(rscratch != noreg || always_reachable(entry), "missing");

  if (reachable(entry)) {
    Assembler::call_literal(entry.target(), entry.rspec());
  } else {
    lea(rscratch, entry);
    Assembler::call(rscratch);
  }
}

void MacroAssembler::ic_call(address entry, jint method_index) {
  RelocationHolder rh = virtual_call_Relocation::spec(pc(), method_index);
#ifdef _LP64
  // Needs full 64-bit immediate for later patching.
  mov64(rax, (int64_t)Universe::non_oop_word());
#else
  movptr(rax, (intptr_t)Universe::non_oop_word());
#endif
  call(AddressLiteral(entry, rh));
}

int MacroAssembler::ic_check_size() {
  return
      LP64_ONLY(UseCompactObjectHeaders ? 17 : 14) NOT_LP64(12);
}

int MacroAssembler::ic_check(int end_alignment) {
  Register receiver = LP64_ONLY(j_rarg0) NOT_LP64(rcx);
  Register data = rax;
  Register temp = LP64_ONLY(rscratch1) NOT_LP64(rbx);

  // The UEP of a code blob ensures that the VEP is padded. However, the padding of the UEP is placed
  // before the inline cache check, so we don't have to execute any nop instructions when dispatching
  // through the UEP, yet we can ensure that the VEP is aligned appropriately. That's why we align
  // before the inline cache check here, and not after
  align(end_alignment, offset() + ic_check_size());

  int uep_offset = offset();

#ifdef _LP64
  if (UseCompactObjectHeaders) {
    load_narrow_klass_compact(temp, receiver);
    cmpl(temp, Address(data, CompiledICData::speculated_klass_offset()));
  } else
#endif
  if (UseCompressedClassPointers) {
    movl(temp, Address(receiver, oopDesc::klass_offset_in_bytes()));
    cmpl(temp, Address(data, CompiledICData::speculated_klass_offset()));
  } else {
    movptr(temp, Address(receiver, oopDesc::klass_offset_in_bytes()));
    cmpptr(temp, Address(data, CompiledICData::speculated_klass_offset()));
  }

  // if inline cache check fails, then jump to runtime routine
  jump_cc(Assembler::notEqual, RuntimeAddress(SharedRuntime::get_ic_miss_stub()));
  assert((offset() % end_alignment) == 0, "Misaligned verified entry point (%d, %d, %d)", uep_offset, offset(), end_alignment);

  return uep_offset;
}

void MacroAssembler::emit_static_call_stub() {
  // Static stub relocation also tags the Method* in the code-stream.
  mov_metadata(rbx, (Metadata*) nullptr);  // Method is zapped till fixup time.
  // This is recognized as unresolved by relocs/nativeinst/ic code.
  jump(RuntimeAddress(pc()));
}

// Implementation of call_VM versions

void MacroAssembler::call_VM(Register oop_result,
                             address entry_point,
                             bool check_exceptions) {
  Label C, E;
  call(C, relocInfo::none);
  jmp(E);

  bind(C);
  call_VM_helper(oop_result, entry_point, 0, check_exceptions);
  ret(0);

  bind(E);
}

void MacroAssembler::call_VM(Register oop_result,
                             address entry_point,
                             Register arg_1,
                             bool check_exceptions) {
  Label C, E;
  call(C, relocInfo::none);
  jmp(E);

  bind(C);
  pass_arg1(this, arg_1);
  call_VM_helper(oop_result, entry_point, 1, check_exceptions);
  ret(0);

  bind(E);
}

void MacroAssembler::call_VM(Register oop_result,
                             address entry_point,
                             Register arg_1,
                             Register arg_2,
                             bool check_exceptions) {
  Label C, E;
  call(C, relocInfo::none);
  jmp(E);

  bind(C);

  LP64_ONLY(assert_different_registers(arg_1, c_rarg2));

  pass_arg2(this, arg_2);
  pass_arg1(this, arg_1);
  call_VM_helper(oop_result, entry_point, 2, check_exceptions);
  ret(0);

  bind(E);
}

void MacroAssembler::call_VM(Register oop_result,
                             address entry_point,
                             Register arg_1,
                             Register arg_2,
                             Register arg_3,
                             bool check_exceptions) {
  Label C, E;
  call(C, relocInfo::none);
  jmp(E);

  bind(C);

  LP64_ONLY(assert_different_registers(arg_1, c_rarg2, c_rarg3));
  LP64_ONLY(assert_different_registers(arg_2, c_rarg3));
  pass_arg3(this, arg_3);
  pass_arg2(this, arg_2);
  pass_arg1(this, arg_1);
  call_VM_helper(oop_result, entry_point, 3, check_exceptions);
  ret(0);

  bind(E);
}

void MacroAssembler::call_VM(Register oop_result,
                             Register last_java_sp,
                             address entry_point,
                             int number_of_arguments,
                             bool check_exceptions) {
  Register thread = LP64_ONLY(r15_thread) NOT_LP64(noreg);
  call_VM_base(oop_result, thread, last_java_sp, entry_point, number_of_arguments, check_exceptions);
}

void MacroAssembler::call_VM(Register oop_result,
                             Register last_java_sp,
                             address entry_point,
                             Register arg_1,
                             bool check_exceptions) {
  pass_arg1(this, arg_1);
  call_VM(oop_result, last_java_sp, entry_point, 1, check_exceptions);
}

void MacroAssembler::call_VM(Register oop_result,
                             Register last_java_sp,
                             address entry_point,
                             Register arg_1,
                             Register arg_2,
                             bool check_exceptions) {

  LP64_ONLY(assert_different_registers(arg_1, c_rarg2));
  pass_arg2(this, arg_2);
  pass_arg1(this, arg_1);
  call_VM(oop_result, last_java_sp, entry_point, 2, check_exceptions);
}

void MacroAssembler::call_VM(Register oop_result,
                             Register last_java_sp,
                             address entry_point,
                             Register arg_1,
                             Register arg_2,
                             Register arg_3,
                             bool check_exceptions) {
  LP64_ONLY(assert_different_registers(arg_1, c_rarg2, c_rarg3));
  LP64_ONLY(assert_different_registers(arg_2, c_rarg3));
  pass_arg3(this, arg_3);
  pass_arg2(this, arg_2);
  pass_arg1(this, arg_1);
  call_VM(oop_result, last_java_sp, entry_point, 3, check_exceptions);
}

void MacroAssembler::super_call_VM(Register oop_result,
                                   Register last_java_sp,
                                   address entry_point,
                                   int number_of_arguments,
                                   bool check_exceptions) {
  Register thread = LP64_ONLY(r15_thread) NOT_LP64(noreg);
  MacroAssembler::call_VM_base(oop_result, thread, last_java_sp, entry_point, number_of_arguments, check_exceptions);
}

void MacroAssembler::super_call_VM(Register oop_result,
                                   Register last_java_sp,
                                   address entry_point,
                                   Register arg_1,
                                   bool check_exceptions) {
  pass_arg1(this, arg_1);
  super_call_VM(oop_result, last_java_sp, entry_point, 1, check_exceptions);
}

void MacroAssembler::super_call_VM(Register oop_result,
                                   Register last_java_sp,
                                   address entry_point,
                                   Register arg_1,
                                   Register arg_2,
                                   bool check_exceptions) {

  LP64_ONLY(assert_different_registers(arg_1, c_rarg2));
  pass_arg2(this, arg_2);
  pass_arg1(this, arg_1);
  super_call_VM(oop_result, last_java_sp, entry_point, 2, check_exceptions);
}

void MacroAssembler::super_call_VM(Register oop_result,
                                   Register last_java_sp,
                                   address entry_point,
                                   Register arg_1,
                                   Register arg_2,
                                   Register arg_3,
                                   bool check_exceptions) {
  LP64_ONLY(assert_different_registers(arg_1, c_rarg2, c_rarg3));
  LP64_ONLY(assert_different_registers(arg_2, c_rarg3));
  pass_arg3(this, arg_3);
  pass_arg2(this, arg_2);
  pass_arg1(this, arg_1);
  super_call_VM(oop_result, last_java_sp, entry_point, 3, check_exceptions);
}

void MacroAssembler::call_VM_base(Register oop_result,
                                  Register java_thread,
                                  Register last_java_sp,
                                  address  entry_point,
                                  int      number_of_arguments,
                                  bool     check_exceptions) {
  // determine java_thread register
  if (!java_thread->is_valid()) {
#ifdef _LP64
    java_thread = r15_thread;
#else
    java_thread = rdi;
    get_thread(java_thread);
#endif // LP64
  }
  // determine last_java_sp register
  if (!last_java_sp->is_valid()) {
    last_java_sp = rsp;
  }
  // debugging support
  assert(number_of_arguments >= 0   , "cannot have negative number of arguments");
  LP64_ONLY(assert(java_thread == r15_thread, "unexpected register"));
#ifdef ASSERT
  // TraceBytecodes does not use r12 but saves it over the call, so don't verify
  // r12 is the heapbase.
  LP64_ONLY(if (UseCompressedOops && !TraceBytecodes) verify_heapbase("call_VM_base: heap base corrupted?");)
#endif // ASSERT

  assert(java_thread != oop_result  , "cannot use the same register for java_thread & oop_result");
  assert(java_thread != last_java_sp, "cannot use the same register for java_thread & last_java_sp");

  // push java thread (becomes first argument of C function)

  NOT_LP64(push(java_thread); number_of_arguments++);
  LP64_ONLY(mov(c_rarg0, r15_thread));

  // set last Java frame before call
  assert(last_java_sp != rbp, "can't use ebp/rbp");

  // Only interpreter should have to set fp
  set_last_Java_frame(java_thread, last_java_sp, rbp, nullptr, rscratch1);

  // do the call, remove parameters
  MacroAssembler::call_VM_leaf_base(entry_point, number_of_arguments);

  // restore the thread (cannot use the pushed argument since arguments
  // may be overwritten by C code generated by an optimizing compiler);
  // however can use the register value directly if it is callee saved.
  if (LP64_ONLY(true ||) java_thread == rdi || java_thread == rsi) {
    // rdi & rsi (also r15) are callee saved -> nothing to do
#ifdef ASSERT
    guarantee(java_thread != rax, "change this code");
    push(rax);
    { Label L;
      get_thread(rax);
      cmpptr(java_thread, rax);
      jcc(Assembler::equal, L);
      STOP("MacroAssembler::call_VM_base: rdi not callee saved?");
      bind(L);
    }
    pop(rax);
#endif
  } else {
    get_thread(java_thread);
  }
  // reset last Java frame
  // Only interpreter should have to clear fp
  reset_last_Java_frame(java_thread, true);

   // C++ interp handles this in the interpreter
  check_and_handle_popframe(java_thread);
  check_and_handle_earlyret(java_thread);

  if (check_exceptions) {
    // check for pending exceptions (java_thread is set upon return)
    cmpptr(Address(java_thread, Thread::pending_exception_offset()), NULL_WORD);
#ifndef _LP64
    jump_cc(Assembler::notEqual,
            RuntimeAddress(StubRoutines::forward_exception_entry()));
#else
    // This used to conditionally jump to forward_exception however it is
    // possible if we relocate that the branch will not reach. So we must jump
    // around so we can always reach

    Label ok;
    jcc(Assembler::equal, ok);
    jump(RuntimeAddress(StubRoutines::forward_exception_entry()));
    bind(ok);
#endif // LP64
  }

  // get oop result if there is one and reset the value in the thread
  if (oop_result->is_valid()) {
    get_vm_result(oop_result, java_thread);
  }
}

void MacroAssembler::call_VM_helper(Register oop_result, address entry_point, int number_of_arguments, bool check_exceptions) {

  // Calculate the value for last_Java_sp
  // somewhat subtle. call_VM does an intermediate call
  // which places a return address on the stack just under the
  // stack pointer as the user finished with it. This allows
  // use to retrieve last_Java_pc from last_Java_sp[-1].
  // On 32bit we then have to push additional args on the stack to accomplish
  // the actual requested call. On 64bit call_VM only can use register args
  // so the only extra space is the return address that call_VM created.
  // This hopefully explains the calculations here.

#ifdef _LP64
  // We've pushed one address, correct last_Java_sp
  lea(rax, Address(rsp, wordSize));
#else
  lea(rax, Address(rsp, (1 + number_of_arguments) * wordSize));
#endif // LP64

  call_VM_base(oop_result, noreg, rax, entry_point, number_of_arguments, check_exceptions);

}

// Use this method when MacroAssembler version of call_VM_leaf_base() should be called from Interpreter.
void MacroAssembler::call_VM_leaf0(address entry_point) {
  MacroAssembler::call_VM_leaf_base(entry_point, 0);
}

void MacroAssembler::call_VM_leaf(address entry_point, int number_of_arguments) {
  call_VM_leaf_base(entry_point, number_of_arguments);
}

void MacroAssembler::call_VM_leaf(address entry_point, Register arg_0) {
  pass_arg0(this, arg_0);
  call_VM_leaf(entry_point, 1);
}

void MacroAssembler::call_VM_leaf(address entry_point, Register arg_0, Register arg_1) {

  LP64_ONLY(assert_different_registers(arg_0, c_rarg1));
  pass_arg1(this, arg_1);
  pass_arg0(this, arg_0);
  call_VM_leaf(entry_point, 2);
}

void MacroAssembler::call_VM_leaf(address entry_point, Register arg_0, Register arg_1, Register arg_2) {
  LP64_ONLY(assert_different_registers(arg_0, c_rarg1, c_rarg2));
  LP64_ONLY(assert_different_registers(arg_1, c_rarg2));
  pass_arg2(this, arg_2);
  pass_arg1(this, arg_1);
  pass_arg0(this, arg_0);
  call_VM_leaf(entry_point, 3);
}

void MacroAssembler::call_VM_leaf(address entry_point, Register arg_0, Register arg_1, Register arg_2, Register arg_3) {
  LP64_ONLY(assert_different_registers(arg_0, c_rarg1, c_rarg2, c_rarg3));
  LP64_ONLY(assert_different_registers(arg_1, c_rarg2, c_rarg3));
  LP64_ONLY(assert_different_registers(arg_2, c_rarg3));
  pass_arg3(this, arg_3);
  pass_arg2(this, arg_2);
  pass_arg1(this, arg_1);
  pass_arg0(this, arg_0);
  call_VM_leaf(entry_point, 3);
}

void MacroAssembler::super_call_VM_leaf(address entry_point, Register arg_0) {
  pass_arg0(this, arg_0);
  MacroAssembler::call_VM_leaf_base(entry_point, 1);
}

void MacroAssembler::super_call_VM_leaf(address entry_point, Register arg_0, Register arg_1) {
  LP64_ONLY(assert_different_registers(arg_0, c_rarg1));
  pass_arg1(this, arg_1);
  pass_arg0(this, arg_0);
  MacroAssembler::call_VM_leaf_base(entry_point, 2);
}

void MacroAssembler::super_call_VM_leaf(address entry_point, Register arg_0, Register arg_1, Register arg_2) {
  LP64_ONLY(assert_different_registers(arg_0, c_rarg1, c_rarg2));
  LP64_ONLY(assert_different_registers(arg_1, c_rarg2));
  pass_arg2(this, arg_2);
  pass_arg1(this, arg_1);
  pass_arg0(this, arg_0);
  MacroAssembler::call_VM_leaf_base(entry_point, 3);
}

void MacroAssembler::super_call_VM_leaf(address entry_point, Register arg_0, Register arg_1, Register arg_2, Register arg_3) {
  LP64_ONLY(assert_different_registers(arg_0, c_rarg1, c_rarg2, c_rarg3));
  LP64_ONLY(assert_different_registers(arg_1, c_rarg2, c_rarg3));
  LP64_ONLY(assert_different_registers(arg_2, c_rarg3));
  pass_arg3(this, arg_3);
  pass_arg2(this, arg_2);
  pass_arg1(this, arg_1);
  pass_arg0(this, arg_0);
  MacroAssembler::call_VM_leaf_base(entry_point, 4);
}

void MacroAssembler::get_vm_result(Register oop_result, Register java_thread) {
  movptr(oop_result, Address(java_thread, JavaThread::vm_result_offset()));
  movptr(Address(java_thread, JavaThread::vm_result_offset()), NULL_WORD);
  verify_oop_msg(oop_result, "broken oop in call_VM_base");
}

void MacroAssembler::get_vm_result_2(Register metadata_result, Register java_thread) {
  movptr(metadata_result, Address(java_thread, JavaThread::vm_result_2_offset()));
  movptr(Address(java_thread, JavaThread::vm_result_2_offset()), NULL_WORD);
}

void MacroAssembler::check_and_handle_earlyret(Register java_thread) {
}

void MacroAssembler::check_and_handle_popframe(Register java_thread) {
}

void MacroAssembler::cmp32(AddressLiteral src1, int32_t imm, Register rscratch) {
  assert(rscratch != noreg || always_reachable(src1), "missing");

  if (reachable(src1)) {
    cmpl(as_Address(src1), imm);
  } else {
    lea(rscratch, src1);
    cmpl(Address(rscratch, 0), imm);
  }
}

void MacroAssembler::cmp32(Register src1, AddressLiteral src2, Register rscratch) {
  assert(!src2.is_lval(), "use cmpptr");
  assert(rscratch != noreg || always_reachable(src2), "missing");

  if (reachable(src2)) {
    cmpl(src1, as_Address(src2));
  } else {
    lea(rscratch, src2);
    cmpl(src1, Address(rscratch, 0));
  }
}

void MacroAssembler::cmp32(Register src1, int32_t imm) {
  Assembler::cmpl(src1, imm);
}

void MacroAssembler::cmp32(Register src1, Address src2) {
  Assembler::cmpl(src1, src2);
}

void MacroAssembler::cmpsd2int(XMMRegister opr1, XMMRegister opr2, Register dst, bool unordered_is_less) {
  ucomisd(opr1, opr2);

  Label L;
  if (unordered_is_less) {
    movl(dst, -1);
    jcc(Assembler::parity, L);
    jcc(Assembler::below , L);
    movl(dst, 0);
    jcc(Assembler::equal , L);
    increment(dst);
  } else { // unordered is greater
    movl(dst, 1);
    jcc(Assembler::parity, L);
    jcc(Assembler::above , L);
    movl(dst, 0);
    jcc(Assembler::equal , L);
    decrementl(dst);
  }
  bind(L);
}

void MacroAssembler::cmpss2int(XMMRegister opr1, XMMRegister opr2, Register dst, bool unordered_is_less) {
  ucomiss(opr1, opr2);

  Label L;
  if (unordered_is_less) {
    movl(dst, -1);
    jcc(Assembler::parity, L);
    jcc(Assembler::below , L);
    movl(dst, 0);
    jcc(Assembler::equal , L);
    increment(dst);
  } else { // unordered is greater
    movl(dst, 1);
    jcc(Assembler::parity, L);
    jcc(Assembler::above , L);
    movl(dst, 0);
    jcc(Assembler::equal , L);
    decrementl(dst);
  }
  bind(L);
}


void MacroAssembler::cmp8(AddressLiteral src1, int imm, Register rscratch) {
  assert(rscratch != noreg || always_reachable(src1), "missing");

  if (reachable(src1)) {
    cmpb(as_Address(src1), imm);
  } else {
    lea(rscratch, src1);
    cmpb(Address(rscratch, 0), imm);
  }
}

void MacroAssembler::cmpptr(Register src1, AddressLiteral src2, Register rscratch) {
#ifdef _LP64
  assert(rscratch != noreg || always_reachable(src2), "missing");

  if (src2.is_lval()) {
    movptr(rscratch, src2);
    Assembler::cmpq(src1, rscratch);
  } else if (reachable(src2)) {
    cmpq(src1, as_Address(src2));
  } else {
    lea(rscratch, src2);
    Assembler::cmpq(src1, Address(rscratch, 0));
  }
#else
  assert(rscratch == noreg, "not needed");
  if (src2.is_lval()) {
    cmp_literal32(src1, (int32_t)src2.target(), src2.rspec());
  } else {
    cmpl(src1, as_Address(src2));
  }
#endif // _LP64
}

void MacroAssembler::cmpptr(Address src1, AddressLiteral src2, Register rscratch) {
  assert(src2.is_lval(), "not a mem-mem compare");
#ifdef _LP64
  // moves src2's literal address
  movptr(rscratch, src2);
  Assembler::cmpq(src1, rscratch);
#else
  assert(rscratch == noreg, "not needed");
  cmp_literal32(src1, (int32_t)src2.target(), src2.rspec());
#endif // _LP64
}

void MacroAssembler::cmpoop(Register src1, Register src2) {
  cmpptr(src1, src2);
}

void MacroAssembler::cmpoop(Register src1, Address src2) {
  cmpptr(src1, src2);
}

#ifdef _LP64
void MacroAssembler::cmpoop(Register src1, jobject src2, Register rscratch) {
  movoop(rscratch, src2);
  cmpptr(src1, rscratch);
}
#endif

void MacroAssembler::locked_cmpxchgptr(Register reg, AddressLiteral adr, Register rscratch) {
  assert(rscratch != noreg || always_reachable(adr), "missing");

  if (reachable(adr)) {
    lock();
    cmpxchgptr(reg, as_Address(adr));
  } else {
    lea(rscratch, adr);
    lock();
    cmpxchgptr(reg, Address(rscratch, 0));
  }
}

void MacroAssembler::cmpxchgptr(Register reg, Address adr) {
  LP64_ONLY(cmpxchgq(reg, adr)) NOT_LP64(cmpxchgl(reg, adr));
}

void MacroAssembler::comisd(XMMRegister dst, AddressLiteral src, Register rscratch) {
  assert(rscratch != noreg || always_reachable(src), "missing");

  if (reachable(src)) {
    Assembler::comisd(dst, as_Address(src));
  } else {
    lea(rscratch, src);
    Assembler::comisd(dst, Address(rscratch, 0));
  }
}

void MacroAssembler::comiss(XMMRegister dst, AddressLiteral src, Register rscratch) {
  assert(rscratch != noreg || always_reachable(src), "missing");

  if (reachable(src)) {
    Assembler::comiss(dst, as_Address(src));
  } else {
    lea(rscratch, src);
    Assembler::comiss(dst, Address(rscratch, 0));
  }
}


void MacroAssembler::cond_inc32(Condition cond, AddressLiteral counter_addr, Register rscratch) {
  assert(rscratch != noreg || always_reachable(counter_addr), "missing");

  Condition negated_cond = negate_condition(cond);
  Label L;
  jcc(negated_cond, L);
  pushf(); // Preserve flags
  atomic_incl(counter_addr, rscratch);
  popf();
  bind(L);
}

int MacroAssembler::corrected_idivl(Register reg) {
  // Full implementation of Java idiv and irem; checks for
  // special case as described in JVM spec., p.243 & p.271.
  // The function returns the (pc) offset of the idivl
  // instruction - may be needed for implicit exceptions.
  //
  //         normal case                           special case
  //
  // input : rax,: dividend                         min_int
  //         reg: divisor   (may not be rax,/rdx)   -1
  //
  // output: rax,: quotient  (= rax, idiv reg)       min_int
  //         rdx: remainder (= rax, irem reg)       0
  assert(reg != rax && reg != rdx, "reg cannot be rax, or rdx register");
  const int min_int = 0x80000000;
  Label normal_case, special_case;

  // check for special case
  cmpl(rax, min_int);
  jcc(Assembler::notEqual, normal_case);
  xorl(rdx, rdx); // prepare rdx for possible special case (where remainder = 0)
  cmpl(reg, -1);
  jcc(Assembler::equal, special_case);

  // handle normal case
  bind(normal_case);
  cdql();
  int idivl_offset = offset();
  idivl(reg);

  // normal and special case exit
  bind(special_case);

  return idivl_offset;
}



void MacroAssembler::decrementl(Register reg, int value) {
  if (value == min_jint) {subl(reg, value) ; return; }
  if (value <  0) { incrementl(reg, -value); return; }
  if (value == 0) {                        ; return; }
  if (value == 1 && UseIncDec) { decl(reg) ; return; }
  /* else */      { subl(reg, value)       ; return; }
}

void MacroAssembler::decrementl(Address dst, int value) {
  if (value == min_jint) {subl(dst, value) ; return; }
  if (value <  0) { incrementl(dst, -value); return; }
  if (value == 0) {                        ; return; }
  if (value == 1 && UseIncDec) { decl(dst) ; return; }
  /* else */      { subl(dst, value)       ; return; }
}

void MacroAssembler::division_with_shift (Register reg, int shift_value) {
  assert(shift_value > 0, "illegal shift value");
  Label _is_positive;
  testl (reg, reg);
  jcc (Assembler::positive, _is_positive);
  int offset = (1 << shift_value) - 1 ;

  if (offset == 1) {
    incrementl(reg);
  } else {
    addl(reg, offset);
  }

  bind (_is_positive);
  sarl(reg, shift_value);
}

void MacroAssembler::divsd(XMMRegister dst, AddressLiteral src, Register rscratch) {
  assert(rscratch != noreg || always_reachable(src), "missing");

  if (reachable(src)) {
    Assembler::divsd(dst, as_Address(src));
  } else {
    lea(rscratch, src);
    Assembler::divsd(dst, Address(rscratch, 0));
  }
}

void MacroAssembler::divss(XMMRegister dst, AddressLiteral src, Register rscratch) {
  assert(rscratch != noreg || always_reachable(src), "missing");

  if (reachable(src)) {
    Assembler::divss(dst, as_Address(src));
  } else {
    lea(rscratch, src);
    Assembler::divss(dst, Address(rscratch, 0));
  }
}

void MacroAssembler::enter() {
  push(rbp);
  mov(rbp, rsp);
}

void MacroAssembler::post_call_nop() {
  if (!Continuations::enabled()) {
    return;
  }
  InstructionMark im(this);
  relocate(post_call_nop_Relocation::spec());
  InlineSkippedInstructionsCounter skipCounter(this);
  emit_int8((uint8_t)0x0f);
  emit_int8((uint8_t)0x1f);
  emit_int8((uint8_t)0x84);
  emit_int8((uint8_t)0x00);
  emit_int32(0x00);
}

// A 5 byte nop that is safe for patching (see patch_verified_entry)
void MacroAssembler::fat_nop() {
  if (UseAddressNop) {
    addr_nop_5();
  } else {
    emit_int8((uint8_t)0x26); // es:
    emit_int8((uint8_t)0x2e); // cs:
    emit_int8((uint8_t)0x64); // fs:
    emit_int8((uint8_t)0x65); // gs:
    emit_int8((uint8_t)0x90);
  }
}

#ifndef _LP64
void MacroAssembler::fcmp(Register tmp) {
  fcmp(tmp, 1, true, true);
}

void MacroAssembler::fcmp(Register tmp, int index, bool pop_left, bool pop_right) {
  assert(!pop_right || pop_left, "usage error");
  if (VM_Version::supports_cmov()) {
    assert(tmp == noreg, "unneeded temp");
    if (pop_left) {
      fucomip(index);
    } else {
      fucomi(index);
    }
    if (pop_right) {
      fpop();
    }
  } else {
    assert(tmp != noreg, "need temp");
    if (pop_left) {
      if (pop_right) {
        fcompp();
      } else {
        fcomp(index);
      }
    } else {
      fcom(index);
    }
    // convert FPU condition into eflags condition via rax,
    save_rax(tmp);
    fwait(); fnstsw_ax();
    sahf();
    restore_rax(tmp);
  }
  // condition codes set as follows:
  //
  // CF (corresponds to C0) if x < y
  // PF (corresponds to C2) if unordered
  // ZF (corresponds to C3) if x = y
}

void MacroAssembler::fcmp2int(Register dst, bool unordered_is_less) {
  fcmp2int(dst, unordered_is_less, 1, true, true);
}

void MacroAssembler::fcmp2int(Register dst, bool unordered_is_less, int index, bool pop_left, bool pop_right) {
  fcmp(VM_Version::supports_cmov() ? noreg : dst, index, pop_left, pop_right);
  Label L;
  if (unordered_is_less) {
    movl(dst, -1);
    jcc(Assembler::parity, L);
    jcc(Assembler::below , L);
    movl(dst, 0);
    jcc(Assembler::equal , L);
    increment(dst);
  } else { // unordered is greater
    movl(dst, 1);
    jcc(Assembler::parity, L);
    jcc(Assembler::above , L);
    movl(dst, 0);
    jcc(Assembler::equal , L);
    decrementl(dst);
  }
  bind(L);
}

void MacroAssembler::fld_d(AddressLiteral src) {
  fld_d(as_Address(src));
}

void MacroAssembler::fld_s(AddressLiteral src) {
  fld_s(as_Address(src));
}

void MacroAssembler::fldcw(AddressLiteral src) {
  fldcw(as_Address(src));
}

void MacroAssembler::fpop() {
  ffree();
  fincstp();
}

void MacroAssembler::fremr(Register tmp) {
  save_rax(tmp);
  { Label L;
    bind(L);
    fprem();
    fwait(); fnstsw_ax();
    sahf();
    jcc(Assembler::parity, L);
  }
  restore_rax(tmp);
  // Result is in ST0.
  // Note: fxch & fpop to get rid of ST1
  // (otherwise FPU stack could overflow eventually)
  fxch(1);
  fpop();
}

void MacroAssembler::empty_FPU_stack() {
  if (VM_Version::supports_mmx()) {
    emms();
  } else {
    for (int i = 8; i-- > 0; ) ffree(i);
  }
}
#endif // !LP64

void MacroAssembler::mulpd(XMMRegister dst, AddressLiteral src, Register rscratch) {
  assert(rscratch != noreg || always_reachable(src), "missing");
  if (reachable(src)) {
    Assembler::mulpd(dst, as_Address(src));
  } else {
    lea(rscratch, src);
    Assembler::mulpd(dst, Address(rscratch, 0));
  }
}

void MacroAssembler::load_float(Address src) {
#ifdef _LP64
  movflt(xmm0, src);
#else
  if (UseSSE >= 1) {
    movflt(xmm0, src);
  } else {
    fld_s(src);
  }
#endif // LP64
}

void MacroAssembler::store_float(Address dst) {
#ifdef _LP64
  movflt(dst, xmm0);
#else
  if (UseSSE >= 1) {
    movflt(dst, xmm0);
  } else {
    fstp_s(dst);
  }
#endif // LP64
}

void MacroAssembler::load_double(Address src) {
#ifdef _LP64
  movdbl(xmm0, src);
#else
  if (UseSSE >= 2) {
    movdbl(xmm0, src);
  } else {
    fld_d(src);
  }
#endif // LP64
}

void MacroAssembler::store_double(Address dst) {
#ifdef _LP64
  movdbl(dst, xmm0);
#else
  if (UseSSE >= 2) {
    movdbl(dst, xmm0);
  } else {
    fstp_d(dst);
  }
#endif // LP64
}

// dst = c = a * b + c
void MacroAssembler::fmad(XMMRegister dst, XMMRegister a, XMMRegister b, XMMRegister c) {
  Assembler::vfmadd231sd(c, a, b);
  if (dst != c) {
    movdbl(dst, c);
  }
}

// dst = c = a * b + c
void MacroAssembler::fmaf(XMMRegister dst, XMMRegister a, XMMRegister b, XMMRegister c) {
  Assembler::vfmadd231ss(c, a, b);
  if (dst != c) {
    movflt(dst, c);
  }
}

// dst = c = a * b + c
void MacroAssembler::vfmad(XMMRegister dst, XMMRegister a, XMMRegister b, XMMRegister c, int vector_len) {
  Assembler::vfmadd231pd(c, a, b, vector_len);
  if (dst != c) {
    vmovdqu(dst, c);
  }
}

// dst = c = a * b + c
void MacroAssembler::vfmaf(XMMRegister dst, XMMRegister a, XMMRegister b, XMMRegister c, int vector_len) {
  Assembler::vfmadd231ps(c, a, b, vector_len);
  if (dst != c) {
    vmovdqu(dst, c);
  }
}

// dst = c = a * b + c
void MacroAssembler::vfmad(XMMRegister dst, XMMRegister a, Address b, XMMRegister c, int vector_len) {
  Assembler::vfmadd231pd(c, a, b, vector_len);
  if (dst != c) {
    vmovdqu(dst, c);
  }
}

// dst = c = a * b + c
void MacroAssembler::vfmaf(XMMRegister dst, XMMRegister a, Address b, XMMRegister c, int vector_len) {
  Assembler::vfmadd231ps(c, a, b, vector_len);
  if (dst != c) {
    vmovdqu(dst, c);
  }
}

void MacroAssembler::incrementl(AddressLiteral dst, Register rscratch) {
  assert(rscratch != noreg || always_reachable(dst), "missing");

  if (reachable(dst)) {
    incrementl(as_Address(dst));
  } else {
    lea(rscratch, dst);
    incrementl(Address(rscratch, 0));
  }
}

void MacroAssembler::incrementl(ArrayAddress dst, Register rscratch) {
  incrementl(as_Address(dst, rscratch));
}

void MacroAssembler::incrementl(Register reg, int value) {
  if (value == min_jint) {addl(reg, value) ; return; }
  if (value <  0) { decrementl(reg, -value); return; }
  if (value == 0) {                        ; return; }
  if (value == 1 && UseIncDec) { incl(reg) ; return; }
  /* else */      { addl(reg, value)       ; return; }
}

void MacroAssembler::incrementl(Address dst, int value) {
  if (value == min_jint) {addl(dst, value) ; return; }
  if (value <  0) { decrementl(dst, -value); return; }
  if (value == 0) {                        ; return; }
  if (value == 1 && UseIncDec) { incl(dst) ; return; }
  /* else */      { addl(dst, value)       ; return; }
}

void MacroAssembler::jump(AddressLiteral dst, Register rscratch) {
  assert(rscratch != noreg || always_reachable(dst), "missing");
  assert(!dst.rspec().reloc()->is_data(), "should not use ExternalAddress for jump");
  if (reachable(dst)) {
    jmp_literal(dst.target(), dst.rspec());
  } else {
    lea(rscratch, dst);
    jmp(rscratch);
  }
}

void MacroAssembler::jump_cc(Condition cc, AddressLiteral dst, Register rscratch) {
  assert(rscratch != noreg || always_reachable(dst), "missing");
  assert(!dst.rspec().reloc()->is_data(), "should not use ExternalAddress for jump_cc");
  if (reachable(dst)) {
    InstructionMark im(this);
    relocate(dst.reloc());
    const int short_size = 2;
    const int long_size = 6;
    int offs = (intptr_t)dst.target() - ((intptr_t)pc());
    if (dst.reloc() == relocInfo::none && is8bit(offs - short_size)) {
      // 0111 tttn #8-bit disp
      emit_int8(0x70 | cc);
      emit_int8((offs - short_size) & 0xFF);
    } else {
      // 0000 1111 1000 tttn #32-bit disp
      emit_int8(0x0F);
      emit_int8((unsigned char)(0x80 | cc));
      emit_int32(offs - long_size);
    }
  } else {
#ifdef ASSERT
    warning("reversing conditional branch");
#endif /* ASSERT */
    Label skip;
    jccb(reverse[cc], skip);
    lea(rscratch, dst);
    Assembler::jmp(rscratch);
    bind(skip);
  }
}

void MacroAssembler::ldmxcsr(AddressLiteral src, Register rscratch) {
  assert(rscratch != noreg || always_reachable(src), "missing");

  if (reachable(src)) {
    Assembler::ldmxcsr(as_Address(src));
  } else {
    lea(rscratch, src);
    Assembler::ldmxcsr(Address(rscratch, 0));
  }
}

int MacroAssembler::load_signed_byte(Register dst, Address src) {
  int off;
  if (LP64_ONLY(true ||) VM_Version::is_P6()) {
    off = offset();
    movsbl(dst, src); // movsxb
  } else {
    off = load_unsigned_byte(dst, src);
    shll(dst, 24);
    sarl(dst, 24);
  }
  return off;
}

// Note: load_signed_short used to be called load_signed_word.
// Although the 'w' in x86 opcodes refers to the term "word" in the assembler
// manual, which means 16 bits, that usage is found nowhere in HotSpot code.
// The term "word" in HotSpot means a 32- or 64-bit machine word.
int MacroAssembler::load_signed_short(Register dst, Address src) {
  int off;
  if (LP64_ONLY(true ||) VM_Version::is_P6()) {
    // This is dubious to me since it seems safe to do a signed 16 => 64 bit
    // version but this is what 64bit has always done. This seems to imply
    // that users are only using 32bits worth.
    off = offset();
    movswl(dst, src); // movsxw
  } else {
    off = load_unsigned_short(dst, src);
    shll(dst, 16);
    sarl(dst, 16);
  }
  return off;
}

int MacroAssembler::load_unsigned_byte(Register dst, Address src) {
  // According to Intel Doc. AP-526, "Zero-Extension of Short", p.16,
  // and "3.9 Partial Register Penalties", p. 22).
  int off;
  if (LP64_ONLY(true || ) VM_Version::is_P6() || src.uses(dst)) {
    off = offset();
    movzbl(dst, src); // movzxb
  } else {
    xorl(dst, dst);
    off = offset();
    movb(dst, src);
  }
  return off;
}

// Note: load_unsigned_short used to be called load_unsigned_word.
int MacroAssembler::load_unsigned_short(Register dst, Address src) {
  // According to Intel Doc. AP-526, "Zero-Extension of Short", p.16,
  // and "3.9 Partial Register Penalties", p. 22).
  int off;
  if (LP64_ONLY(true ||) VM_Version::is_P6() || src.uses(dst)) {
    off = offset();
    movzwl(dst, src); // movzxw
  } else {
    xorl(dst, dst);
    off = offset();
    movw(dst, src);
  }
  return off;
}

void MacroAssembler::load_sized_value(Register dst, Address src, size_t size_in_bytes, bool is_signed, Register dst2) {
  switch (size_in_bytes) {
#ifndef _LP64
  case  8:
    assert(dst2 != noreg, "second dest register required");
    movl(dst,  src);
    movl(dst2, src.plus_disp(BytesPerInt));
    break;
#else
  case  8:  movq(dst, src); break;
#endif
  case  4:  movl(dst, src); break;
  case  2:  is_signed ? load_signed_short(dst, src) : load_unsigned_short(dst, src); break;
  case  1:  is_signed ? load_signed_byte( dst, src) : load_unsigned_byte( dst, src); break;
  default:  ShouldNotReachHere();
  }
}

void MacroAssembler::store_sized_value(Address dst, Register src, size_t size_in_bytes, Register src2) {
  switch (size_in_bytes) {
#ifndef _LP64
  case  8:
    assert(src2 != noreg, "second source register required");
    movl(dst,                        src);
    movl(dst.plus_disp(BytesPerInt), src2);
    break;
#else
  case  8:  movq(dst, src); break;
#endif
  case  4:  movl(dst, src); break;
  case  2:  movw(dst, src); break;
  case  1:  movb(dst, src); break;
  default:  ShouldNotReachHere();
  }
}

void MacroAssembler::mov32(AddressLiteral dst, Register src, Register rscratch) {
  assert(rscratch != noreg || always_reachable(dst), "missing");

  if (reachable(dst)) {
    movl(as_Address(dst), src);
  } else {
    lea(rscratch, dst);
    movl(Address(rscratch, 0), src);
  }
}

void MacroAssembler::mov32(Register dst, AddressLiteral src) {
  if (reachable(src)) {
    movl(dst, as_Address(src));
  } else {
    lea(dst, src);
    movl(dst, Address(dst, 0));
  }
}

// C++ bool manipulation

void MacroAssembler::movbool(Register dst, Address src) {
  if(sizeof(bool) == 1)
    movb(dst, src);
  else if(sizeof(bool) == 2)
    movw(dst, src);
  else if(sizeof(bool) == 4)
    movl(dst, src);
  else
    // unsupported
    ShouldNotReachHere();
}

void MacroAssembler::movbool(Address dst, bool boolconst) {
  if(sizeof(bool) == 1)
    movb(dst, (int) boolconst);
  else if(sizeof(bool) == 2)
    movw(dst, (int) boolconst);
  else if(sizeof(bool) == 4)
    movl(dst, (int) boolconst);
  else
    // unsupported
    ShouldNotReachHere();
}

void MacroAssembler::movbool(Address dst, Register src) {
  if(sizeof(bool) == 1)
    movb(dst, src);
  else if(sizeof(bool) == 2)
    movw(dst, src);
  else if(sizeof(bool) == 4)
    movl(dst, src);
  else
    // unsupported
    ShouldNotReachHere();
}

void MacroAssembler::movdl(XMMRegister dst, AddressLiteral src, Register rscratch) {
  assert(rscratch != noreg || always_reachable(src), "missing");

  if (reachable(src)) {
    movdl(dst, as_Address(src));
  } else {
    lea(rscratch, src);
    movdl(dst, Address(rscratch, 0));
  }
}

void MacroAssembler::movq(XMMRegister dst, AddressLiteral src, Register rscratch) {
  assert(rscratch != noreg || always_reachable(src), "missing");

  if (reachable(src)) {
    movq(dst, as_Address(src));
  } else {
    lea(rscratch, src);
    movq(dst, Address(rscratch, 0));
  }
}

void MacroAssembler::movdbl(XMMRegister dst, AddressLiteral src, Register rscratch) {
  assert(rscratch != noreg || always_reachable(src), "missing");

  if (reachable(src)) {
    if (UseXmmLoadAndClearUpper) {
      movsd (dst, as_Address(src));
    } else {
      movlpd(dst, as_Address(src));
    }
  } else {
    lea(rscratch, src);
    if (UseXmmLoadAndClearUpper) {
      movsd (dst, Address(rscratch, 0));
    } else {
      movlpd(dst, Address(rscratch, 0));
    }
  }
}

void MacroAssembler::movflt(XMMRegister dst, AddressLiteral src, Register rscratch) {
  assert(rscratch != noreg || always_reachable(src), "missing");

  if (reachable(src)) {
    movss(dst, as_Address(src));
  } else {
    lea(rscratch, src);
    movss(dst, Address(rscratch, 0));
  }
}

void MacroAssembler::movptr(Register dst, Register src) {
  LP64_ONLY(movq(dst, src)) NOT_LP64(movl(dst, src));
}

void MacroAssembler::movptr(Register dst, Address src) {
  LP64_ONLY(movq(dst, src)) NOT_LP64(movl(dst, src));
}

// src should NEVER be a real pointer. Use AddressLiteral for true pointers
void MacroAssembler::movptr(Register dst, intptr_t src) {
#ifdef _LP64
  if (is_uimm32(src)) {
    movl(dst, checked_cast<uint32_t>(src));
  } else if (is_simm32(src)) {
    movq(dst, checked_cast<int32_t>(src));
  } else {
    mov64(dst, src);
  }
#else
  movl(dst, src);
#endif
}

void MacroAssembler::movptr(Address dst, Register src) {
  LP64_ONLY(movq(dst, src)) NOT_LP64(movl(dst, src));
}

void MacroAssembler::movptr(Address dst, int32_t src) {
  LP64_ONLY(movslq(dst, src)) NOT_LP64(movl(dst, src));
}

void MacroAssembler::movdqu(Address dst, XMMRegister src) {
  assert(((src->encoding() < 16) || VM_Version::supports_avx512vl()),"XMM register should be 0-15");
  Assembler::movdqu(dst, src);
}

void MacroAssembler::movdqu(XMMRegister dst, Address src) {
  assert(((dst->encoding() < 16) || VM_Version::supports_avx512vl()),"XMM register should be 0-15");
  Assembler::movdqu(dst, src);
}

void MacroAssembler::movdqu(XMMRegister dst, XMMRegister src) {
  assert(((dst->encoding() < 16  && src->encoding() < 16) || VM_Version::supports_avx512vl()),"XMM register should be 0-15");
  Assembler::movdqu(dst, src);
}

void MacroAssembler::movdqu(XMMRegister dst, AddressLiteral src, Register rscratch) {
  assert(rscratch != noreg || always_reachable(src), "missing");

  if (reachable(src)) {
    movdqu(dst, as_Address(src));
  } else {
    lea(rscratch, src);
    movdqu(dst, Address(rscratch, 0));
  }
}

void MacroAssembler::vmovdqu(Address dst, XMMRegister src) {
  assert(((src->encoding() < 16) || VM_Version::supports_avx512vl()),"XMM register should be 0-15");
  Assembler::vmovdqu(dst, src);
}

void MacroAssembler::vmovdqu(XMMRegister dst, Address src) {
  assert(((dst->encoding() < 16) || VM_Version::supports_avx512vl()),"XMM register should be 0-15");
  Assembler::vmovdqu(dst, src);
}

void MacroAssembler::vmovdqu(XMMRegister dst, XMMRegister src) {
  assert(((dst->encoding() < 16  && src->encoding() < 16) || VM_Version::supports_avx512vl()),"XMM register should be 0-15");
  Assembler::vmovdqu(dst, src);
}

void MacroAssembler::vmovdqu(XMMRegister dst, AddressLiteral src, Register rscratch) {
  assert(rscratch != noreg || always_reachable(src), "missing");

  if (reachable(src)) {
    vmovdqu(dst, as_Address(src));
  }
  else {
    lea(rscratch, src);
    vmovdqu(dst, Address(rscratch, 0));
  }
}

void MacroAssembler::vmovdqu(XMMRegister dst, AddressLiteral src, int vector_len, Register rscratch) {
  assert(rscratch != noreg || always_reachable(src), "missing");

  if (vector_len == AVX_512bit) {
    evmovdquq(dst, src, AVX_512bit, rscratch);
  } else if (vector_len == AVX_256bit) {
    vmovdqu(dst, src, rscratch);
  } else {
    movdqu(dst, src, rscratch);
  }
}

void MacroAssembler::kmov(KRegister dst, Address src) {
  if (VM_Version::supports_avx512bw()) {
    kmovql(dst, src);
  } else {
    assert(VM_Version::supports_evex(), "");
    kmovwl(dst, src);
  }
}

void MacroAssembler::kmov(Address dst, KRegister src) {
  if (VM_Version::supports_avx512bw()) {
    kmovql(dst, src);
  } else {
    assert(VM_Version::supports_evex(), "");
    kmovwl(dst, src);
  }
}

void MacroAssembler::kmov(KRegister dst, KRegister src) {
  if (VM_Version::supports_avx512bw()) {
    kmovql(dst, src);
  } else {
    assert(VM_Version::supports_evex(), "");
    kmovwl(dst, src);
  }
}

void MacroAssembler::kmov(Register dst, KRegister src) {
  if (VM_Version::supports_avx512bw()) {
    kmovql(dst, src);
  } else {
    assert(VM_Version::supports_evex(), "");
    kmovwl(dst, src);
  }
}

void MacroAssembler::kmov(KRegister dst, Register src) {
  if (VM_Version::supports_avx512bw()) {
    kmovql(dst, src);
  } else {
    assert(VM_Version::supports_evex(), "");
    kmovwl(dst, src);
  }
}

void MacroAssembler::kmovql(KRegister dst, AddressLiteral src, Register rscratch) {
  assert(rscratch != noreg || always_reachable(src), "missing");

  if (reachable(src)) {
    kmovql(dst, as_Address(src));
  } else {
    lea(rscratch, src);
    kmovql(dst, Address(rscratch, 0));
  }
}

void MacroAssembler::kmovwl(KRegister dst, AddressLiteral src, Register rscratch) {
  assert(rscratch != noreg || always_reachable(src), "missing");

  if (reachable(src)) {
    kmovwl(dst, as_Address(src));
  } else {
    lea(rscratch, src);
    kmovwl(dst, Address(rscratch, 0));
  }
}

void MacroAssembler::evmovdqub(XMMRegister dst, KRegister mask, AddressLiteral src, bool merge,
                               int vector_len, Register rscratch) {
  assert(rscratch != noreg || always_reachable(src), "missing");

  if (reachable(src)) {
    Assembler::evmovdqub(dst, mask, as_Address(src), merge, vector_len);
  } else {
    lea(rscratch, src);
    Assembler::evmovdqub(dst, mask, Address(rscratch, 0), merge, vector_len);
  }
}

void MacroAssembler::evmovdquw(XMMRegister dst, KRegister mask, AddressLiteral src, bool merge,
                               int vector_len, Register rscratch) {
  assert(rscratch != noreg || always_reachable(src), "missing");

  if (reachable(src)) {
    Assembler::evmovdquw(dst, mask, as_Address(src), merge, vector_len);
  } else {
    lea(rscratch, src);
    Assembler::evmovdquw(dst, mask, Address(rscratch, 0), merge, vector_len);
  }
}

void MacroAssembler::evmovdqul(XMMRegister dst, KRegister mask, AddressLiteral src, bool merge, int vector_len, Register rscratch) {
  assert(rscratch != noreg || always_reachable(src), "missing");

  if (reachable(src)) {
    Assembler::evmovdqul(dst, mask, as_Address(src), merge, vector_len);
  } else {
    lea(rscratch, src);
    Assembler::evmovdqul(dst, mask, Address(rscratch, 0), merge, vector_len);
  }
}

void MacroAssembler::evmovdquq(XMMRegister dst, KRegister mask, AddressLiteral src, bool merge, int vector_len, Register rscratch) {
  assert(rscratch != noreg || always_reachable(src), "missing");

  if (reachable(src)) {
    Assembler::evmovdquq(dst, mask, as_Address(src), merge, vector_len);
  } else {
    lea(rscratch, src);
    Assembler::evmovdquq(dst, mask, Address(rscratch, 0), merge, vector_len);
  }
}

void MacroAssembler::evmovdquq(XMMRegister dst, AddressLiteral src, int vector_len, Register rscratch) {
  assert(rscratch != noreg || always_reachable(src), "missing");

  if (reachable(src)) {
    Assembler::evmovdquq(dst, as_Address(src), vector_len);
  } else {
    lea(rscratch, src);
    Assembler::evmovdquq(dst, Address(rscratch, 0), vector_len);
  }
}

void MacroAssembler::movdqa(XMMRegister dst, AddressLiteral src, Register rscratch) {
  assert(rscratch != noreg || always_reachable(src), "missing");

  if (reachable(src)) {
    Assembler::movdqa(dst, as_Address(src));
  } else {
    lea(rscratch, src);
    Assembler::movdqa(dst, Address(rscratch, 0));
  }
}

void MacroAssembler::movsd(XMMRegister dst, AddressLiteral src, Register rscratch) {
  assert(rscratch != noreg || always_reachable(src), "missing");

  if (reachable(src)) {
    Assembler::movsd(dst, as_Address(src));
  } else {
    lea(rscratch, src);
    Assembler::movsd(dst, Address(rscratch, 0));
  }
}

void MacroAssembler::movss(XMMRegister dst, AddressLiteral src, Register rscratch) {
  assert(rscratch != noreg || always_reachable(src), "missing");

  if (reachable(src)) {
    Assembler::movss(dst, as_Address(src));
  } else {
    lea(rscratch, src);
    Assembler::movss(dst, Address(rscratch, 0));
  }
}

void MacroAssembler::movddup(XMMRegister dst, AddressLiteral src, Register rscratch) {
  assert(rscratch != noreg || always_reachable(src), "missing");

  if (reachable(src)) {
    Assembler::movddup(dst, as_Address(src));
  } else {
    lea(rscratch, src);
    Assembler::movddup(dst, Address(rscratch, 0));
  }
}

void MacroAssembler::vmovddup(XMMRegister dst, AddressLiteral src, int vector_len, Register rscratch) {
  assert(rscratch != noreg || always_reachable(src), "missing");

  if (reachable(src)) {
    Assembler::vmovddup(dst, as_Address(src), vector_len);
  } else {
    lea(rscratch, src);
    Assembler::vmovddup(dst, Address(rscratch, 0), vector_len);
  }
}

void MacroAssembler::mulsd(XMMRegister dst, AddressLiteral src, Register rscratch) {
  assert(rscratch != noreg || always_reachable(src), "missing");

  if (reachable(src)) {
    Assembler::mulsd(dst, as_Address(src));
  } else {
    lea(rscratch, src);
    Assembler::mulsd(dst, Address(rscratch, 0));
  }
}

void MacroAssembler::mulss(XMMRegister dst, AddressLiteral src, Register rscratch) {
  assert(rscratch != noreg || always_reachable(src), "missing");

  if (reachable(src)) {
    Assembler::mulss(dst, as_Address(src));
  } else {
    lea(rscratch, src);
    Assembler::mulss(dst, Address(rscratch, 0));
  }
}

void MacroAssembler::null_check(Register reg, int offset) {
  if (needs_explicit_null_check(offset)) {
    // provoke OS null exception if reg is null by
    // accessing M[reg] w/o changing any (non-CC) registers
    // NOTE: cmpl is plenty here to provoke a segv
    cmpptr(rax, Address(reg, 0));
    // Note: should probably use testl(rax, Address(reg, 0));
    //       may be shorter code (however, this version of
    //       testl needs to be implemented first)
  } else {
    // nothing to do, (later) access of M[reg + offset]
    // will provoke OS null exception if reg is null
  }
}

void MacroAssembler::os_breakpoint() {
  // instead of directly emitting a breakpoint, call os:breakpoint for better debugability
  // (e.g., MSVC can't call ps() otherwise)
  call(RuntimeAddress(CAST_FROM_FN_PTR(address, os::breakpoint)));
}

void MacroAssembler::unimplemented(const char* what) {
  const char* buf = nullptr;
  {
    ResourceMark rm;
    stringStream ss;
    ss.print("unimplemented: %s", what);
    buf = code_string(ss.as_string());
  }
  stop(buf);
}

#ifdef _LP64
#define XSTATE_BV 0x200
#endif

void MacroAssembler::pop_CPU_state() {
  pop_FPU_state();
  pop_IU_state();
}

void MacroAssembler::pop_FPU_state() {
#ifndef _LP64
  frstor(Address(rsp, 0));
#else
  fxrstor(Address(rsp, 0));
#endif
  addptr(rsp, FPUStateSizeInWords * wordSize);
}

void MacroAssembler::pop_IU_state() {
  popa();
  LP64_ONLY(addq(rsp, 8));
  popf();
}

// Save Integer and Float state
// Warning: Stack must be 16 byte aligned (64bit)
void MacroAssembler::push_CPU_state() {
  push_IU_state();
  push_FPU_state();
}

void MacroAssembler::push_FPU_state() {
  subptr(rsp, FPUStateSizeInWords * wordSize);
#ifndef _LP64
  fnsave(Address(rsp, 0));
  fwait();
#else
  fxsave(Address(rsp, 0));
#endif // LP64
}

void MacroAssembler::push_IU_state() {
  // Push flags first because pusha kills them
  pushf();
  // Make sure rsp stays 16-byte aligned
  LP64_ONLY(subq(rsp, 8));
  pusha();
}

void MacroAssembler::push_cont_fastpath() {
  if (!Continuations::enabled()) return;

#ifndef _LP64
  Register rthread = rax;
  Register rrealsp = rbx;
  push(rthread);
  push(rrealsp);

  get_thread(rthread);

  // The code below wants the original RSP.
  // Move it back after the pushes above.
  movptr(rrealsp, rsp);
  addptr(rrealsp, 2*wordSize);
#else
  Register rthread = r15_thread;
  Register rrealsp = rsp;
#endif

  Label done;
  cmpptr(rrealsp, Address(rthread, JavaThread::cont_fastpath_offset()));
  jccb(Assembler::belowEqual, done);
  movptr(Address(rthread, JavaThread::cont_fastpath_offset()), rrealsp);
  bind(done);

#ifndef _LP64
  pop(rrealsp);
  pop(rthread);
#endif
}

void MacroAssembler::pop_cont_fastpath() {
  if (!Continuations::enabled()) return;

#ifndef _LP64
  Register rthread = rax;
  Register rrealsp = rbx;
  push(rthread);
  push(rrealsp);

  get_thread(rthread);

  // The code below wants the original RSP.
  // Move it back after the pushes above.
  movptr(rrealsp, rsp);
  addptr(rrealsp, 2*wordSize);
#else
  Register rthread = r15_thread;
  Register rrealsp = rsp;
#endif

  Label done;
  cmpptr(rrealsp, Address(rthread, JavaThread::cont_fastpath_offset()));
  jccb(Assembler::below, done);
  movptr(Address(rthread, JavaThread::cont_fastpath_offset()), 0);
  bind(done);

#ifndef _LP64
  pop(rrealsp);
  pop(rthread);
#endif
}

void MacroAssembler::inc_held_monitor_count() {
#ifdef _LP64
  incrementq(Address(r15_thread, JavaThread::held_monitor_count_offset()));
#endif
}

void MacroAssembler::dec_held_monitor_count() {
#ifdef _LP64
  decrementq(Address(r15_thread, JavaThread::held_monitor_count_offset()));
#endif
}

#ifdef ASSERT
void MacroAssembler::stop_if_in_cont(Register cont, const char* name) {
#ifdef _LP64
  Label no_cont;
  movptr(cont, Address(r15_thread, JavaThread::cont_entry_offset()));
  testl(cont, cont);
  jcc(Assembler::zero, no_cont);
  stop(name);
  bind(no_cont);
#else
  Unimplemented();
#endif
}
#endif

void MacroAssembler::reset_last_Java_frame(Register java_thread, bool clear_fp) { // determine java_thread register
  if (!java_thread->is_valid()) {
    java_thread = rdi;
    get_thread(java_thread);
  }
  // we must set sp to zero to clear frame
  movptr(Address(java_thread, JavaThread::last_Java_sp_offset()), NULL_WORD);
  // must clear fp, so that compiled frames are not confused; it is
  // possible that we need it only for debugging
  if (clear_fp) {
    movptr(Address(java_thread, JavaThread::last_Java_fp_offset()), NULL_WORD);
  }
  // Always clear the pc because it could have been set by make_walkable()
  movptr(Address(java_thread, JavaThread::last_Java_pc_offset()), NULL_WORD);
  vzeroupper();
}

void MacroAssembler::restore_rax(Register tmp) {
  if (tmp == noreg) pop(rax);
  else if (tmp != rax) mov(rax, tmp);
}

void MacroAssembler::round_to(Register reg, int modulus) {
  addptr(reg, modulus - 1);
  andptr(reg, -modulus);
}

void MacroAssembler::save_rax(Register tmp) {
  if (tmp == noreg) push(rax);
  else if (tmp != rax) mov(tmp, rax);
}

void MacroAssembler::safepoint_poll(Label& slow_path, Register thread_reg, bool at_return, bool in_nmethod) {
  if (at_return) {
    // Note that when in_nmethod is set, the stack pointer is incremented before the poll. Therefore,
    // we may safely use rsp instead to perform the stack watermark check.
    cmpptr(in_nmethod ? rsp : rbp, Address(thread_reg, JavaThread::polling_word_offset()));
    jcc(Assembler::above, slow_path);
    return;
  }
  testb(Address(thread_reg, JavaThread::polling_word_offset()), SafepointMechanism::poll_bit());
  jcc(Assembler::notZero, slow_path); // handshake bit set implies poll
}

// Calls to C land
//
// When entering C land, the rbp, & rsp of the last Java frame have to be recorded
// in the (thread-local) JavaThread object. When leaving C land, the last Java fp
// has to be reset to 0. This is required to allow proper stack traversal.
void MacroAssembler::set_last_Java_frame(Register java_thread,
                                         Register last_java_sp,
                                         Register last_java_fp,
                                         address  last_java_pc,
                                         Register rscratch) {
  vzeroupper();
  // determine java_thread register
  if (!java_thread->is_valid()) {
    java_thread = rdi;
    get_thread(java_thread);
  }
  // determine last_java_sp register
  if (!last_java_sp->is_valid()) {
    last_java_sp = rsp;
  }
  // last_java_fp is optional
  if (last_java_fp->is_valid()) {
    movptr(Address(java_thread, JavaThread::last_Java_fp_offset()), last_java_fp);
  }
  // last_java_pc is optional
  if (last_java_pc != nullptr) {
    Address java_pc(java_thread,
                    JavaThread::frame_anchor_offset() + JavaFrameAnchor::last_Java_pc_offset());
    lea(java_pc, InternalAddress(last_java_pc), rscratch);
  }
  movptr(Address(java_thread, JavaThread::last_Java_sp_offset()), last_java_sp);
}

#ifdef _LP64
void MacroAssembler::set_last_Java_frame(Register last_java_sp,
                                         Register last_java_fp,
                                         Label &L,
                                         Register scratch) {
  lea(scratch, L);
  movptr(Address(r15_thread, JavaThread::last_Java_pc_offset()), scratch);
  set_last_Java_frame(r15_thread, last_java_sp, last_java_fp, nullptr, scratch);
}
#endif

void MacroAssembler::shlptr(Register dst, int imm8) {
  LP64_ONLY(shlq(dst, imm8)) NOT_LP64(shll(dst, imm8));
}

void MacroAssembler::shrptr(Register dst, int imm8) {
  LP64_ONLY(shrq(dst, imm8)) NOT_LP64(shrl(dst, imm8));
}

void MacroAssembler::sign_extend_byte(Register reg) {
  if (LP64_ONLY(true ||) (VM_Version::is_P6() && reg->has_byte_register())) {
    movsbl(reg, reg); // movsxb
  } else {
    shll(reg, 24);
    sarl(reg, 24);
  }
}

void MacroAssembler::sign_extend_short(Register reg) {
  if (LP64_ONLY(true ||) VM_Version::is_P6()) {
    movswl(reg, reg); // movsxw
  } else {
    shll(reg, 16);
    sarl(reg, 16);
  }
}

void MacroAssembler::testl(Address dst, int32_t imm32) {
  if (imm32 >= 0 && is8bit(imm32)) {
    testb(dst, imm32);
  } else {
    Assembler::testl(dst, imm32);
  }
}

void MacroAssembler::testl(Register dst, int32_t imm32) {
  if (imm32 >= 0 && is8bit(imm32) && dst->has_byte_register()) {
    testb(dst, imm32);
  } else {
    Assembler::testl(dst, imm32);
  }
}

void MacroAssembler::testl(Register dst, AddressLiteral src) {
  assert(always_reachable(src), "Address should be reachable");
  testl(dst, as_Address(src));
}

#ifdef _LP64

void MacroAssembler::testq(Address dst, int32_t imm32) {
  if (imm32 >= 0) {
    testl(dst, imm32);
  } else {
    Assembler::testq(dst, imm32);
  }
}

void MacroAssembler::testq(Register dst, int32_t imm32) {
  if (imm32 >= 0) {
    testl(dst, imm32);
  } else {
    Assembler::testq(dst, imm32);
  }
}

#endif

void MacroAssembler::pcmpeqb(XMMRegister dst, XMMRegister src) {
  assert(((dst->encoding() < 16 && src->encoding() < 16) || VM_Version::supports_avx512vlbw()),"XMM register should be 0-15");
  Assembler::pcmpeqb(dst, src);
}

void MacroAssembler::pcmpeqw(XMMRegister dst, XMMRegister src) {
  assert(((dst->encoding() < 16 && src->encoding() < 16) || VM_Version::supports_avx512vlbw()),"XMM register should be 0-15");
  Assembler::pcmpeqw(dst, src);
}

void MacroAssembler::pcmpestri(XMMRegister dst, Address src, int imm8) {
  assert((dst->encoding() < 16),"XMM register should be 0-15");
  Assembler::pcmpestri(dst, src, imm8);
}

void MacroAssembler::pcmpestri(XMMRegister dst, XMMRegister src, int imm8) {
  assert((dst->encoding() < 16 && src->encoding() < 16),"XMM register should be 0-15");
  Assembler::pcmpestri(dst, src, imm8);
}

void MacroAssembler::pmovzxbw(XMMRegister dst, XMMRegister src) {
  assert(((dst->encoding() < 16 && src->encoding() < 16) || VM_Version::supports_avx512vlbw()),"XMM register should be 0-15");
  Assembler::pmovzxbw(dst, src);
}

void MacroAssembler::pmovzxbw(XMMRegister dst, Address src) {
  assert(((dst->encoding() < 16) || VM_Version::supports_avx512vlbw()),"XMM register should be 0-15");
  Assembler::pmovzxbw(dst, src);
}

void MacroAssembler::pmovmskb(Register dst, XMMRegister src) {
  assert((src->encoding() < 16),"XMM register should be 0-15");
  Assembler::pmovmskb(dst, src);
}

void MacroAssembler::ptest(XMMRegister dst, XMMRegister src) {
  assert((dst->encoding() < 16 && src->encoding() < 16),"XMM register should be 0-15");
  Assembler::ptest(dst, src);
}

void MacroAssembler::sqrtss(XMMRegister dst, AddressLiteral src, Register rscratch) {
  assert(rscratch != noreg || always_reachable(src), "missing");

  if (reachable(src)) {
    Assembler::sqrtss(dst, as_Address(src));
  } else {
    lea(rscratch, src);
    Assembler::sqrtss(dst, Address(rscratch, 0));
  }
}

void MacroAssembler::subsd(XMMRegister dst, AddressLiteral src, Register rscratch) {
  assert(rscratch != noreg || always_reachable(src), "missing");

  if (reachable(src)) {
    Assembler::subsd(dst, as_Address(src));
  } else {
    lea(rscratch, src);
    Assembler::subsd(dst, Address(rscratch, 0));
  }
}

void MacroAssembler::roundsd(XMMRegister dst, AddressLiteral src, int32_t rmode, Register rscratch) {
  assert(rscratch != noreg || always_reachable(src), "missing");

  if (reachable(src)) {
    Assembler::roundsd(dst, as_Address(src), rmode);
  } else {
    lea(rscratch, src);
    Assembler::roundsd(dst, Address(rscratch, 0), rmode);
  }
}

void MacroAssembler::subss(XMMRegister dst, AddressLiteral src, Register rscratch) {
  assert(rscratch != noreg || always_reachable(src), "missing");

  if (reachable(src)) {
    Assembler::subss(dst, as_Address(src));
  } else {
    lea(rscratch, src);
    Assembler::subss(dst, Address(rscratch, 0));
  }
}

void MacroAssembler::ucomisd(XMMRegister dst, AddressLiteral src, Register rscratch) {
  assert(rscratch != noreg || always_reachable(src), "missing");

  if (reachable(src)) {
    Assembler::ucomisd(dst, as_Address(src));
  } else {
    lea(rscratch, src);
    Assembler::ucomisd(dst, Address(rscratch, 0));
  }
}

void MacroAssembler::ucomiss(XMMRegister dst, AddressLiteral src, Register rscratch) {
  assert(rscratch != noreg || always_reachable(src), "missing");

  if (reachable(src)) {
    Assembler::ucomiss(dst, as_Address(src));
  } else {
    lea(rscratch, src);
    Assembler::ucomiss(dst, Address(rscratch, 0));
  }
}

void MacroAssembler::xorpd(XMMRegister dst, AddressLiteral src, Register rscratch) {
  assert(rscratch != noreg || always_reachable(src), "missing");

  // Used in sign-bit flipping with aligned address.
  assert((UseAVX > 0) || (((intptr_t)src.target() & 15) == 0), "SSE mode requires address alignment 16 bytes");
  if (reachable(src)) {
    Assembler::xorpd(dst, as_Address(src));
  } else {
    lea(rscratch, src);
    Assembler::xorpd(dst, Address(rscratch, 0));
  }
}

void MacroAssembler::xorpd(XMMRegister dst, XMMRegister src) {
  if (UseAVX > 2 && !VM_Version::supports_avx512dq() && (dst->encoding() == src->encoding())) {
    Assembler::vpxor(dst, dst, src, Assembler::AVX_512bit);
  }
  else {
    Assembler::xorpd(dst, src);
  }
}

void MacroAssembler::xorps(XMMRegister dst, XMMRegister src) {
  if (UseAVX > 2 && !VM_Version::supports_avx512dq() && (dst->encoding() == src->encoding())) {
    Assembler::vpxor(dst, dst, src, Assembler::AVX_512bit);
  } else {
    Assembler::xorps(dst, src);
  }
}

void MacroAssembler::xorps(XMMRegister dst, AddressLiteral src, Register rscratch) {
  assert(rscratch != noreg || always_reachable(src), "missing");

  // Used in sign-bit flipping with aligned address.
  assert((UseAVX > 0) || (((intptr_t)src.target() & 15) == 0), "SSE mode requires address alignment 16 bytes");
  if (reachable(src)) {
    Assembler::xorps(dst, as_Address(src));
  } else {
    lea(rscratch, src);
    Assembler::xorps(dst, Address(rscratch, 0));
  }
}

void MacroAssembler::pshufb(XMMRegister dst, AddressLiteral src, Register rscratch) {
  assert(rscratch != noreg || always_reachable(src), "missing");

  // Used in sign-bit flipping with aligned address.
  bool aligned_adr = (((intptr_t)src.target() & 15) == 0);
  assert((UseAVX > 0) || aligned_adr, "SSE mode requires address alignment 16 bytes");
  if (reachable(src)) {
    Assembler::pshufb(dst, as_Address(src));
  } else {
    lea(rscratch, src);
    Assembler::pshufb(dst, Address(rscratch, 0));
  }
}

// AVX 3-operands instructions

void MacroAssembler::vaddsd(XMMRegister dst, XMMRegister nds, AddressLiteral src, Register rscratch) {
  assert(rscratch != noreg || always_reachable(src), "missing");

  if (reachable(src)) {
    vaddsd(dst, nds, as_Address(src));
  } else {
    lea(rscratch, src);
    vaddsd(dst, nds, Address(rscratch, 0));
  }
}

void MacroAssembler::vaddss(XMMRegister dst, XMMRegister nds, AddressLiteral src, Register rscratch) {
  assert(rscratch != noreg || always_reachable(src), "missing");

  if (reachable(src)) {
    vaddss(dst, nds, as_Address(src));
  } else {
    lea(rscratch, src);
    vaddss(dst, nds, Address(rscratch, 0));
  }
}

void MacroAssembler::vpaddb(XMMRegister dst, XMMRegister nds, AddressLiteral src, int vector_len, Register rscratch) {
  assert(UseAVX > 0, "requires some form of AVX");
  assert(rscratch != noreg || always_reachable(src), "missing");

  if (reachable(src)) {
    Assembler::vpaddb(dst, nds, as_Address(src), vector_len);
  } else {
    lea(rscratch, src);
    Assembler::vpaddb(dst, nds, Address(rscratch, 0), vector_len);
  }
}

void MacroAssembler::vpaddd(XMMRegister dst, XMMRegister nds, AddressLiteral src, int vector_len, Register rscratch) {
  assert(UseAVX > 0, "requires some form of AVX");
  assert(rscratch != noreg || always_reachable(src), "missing");

  if (reachable(src)) {
    Assembler::vpaddd(dst, nds, as_Address(src), vector_len);
  } else {
    lea(rscratch, src);
    Assembler::vpaddd(dst, nds, Address(rscratch, 0), vector_len);
  }
}

void MacroAssembler::vabsss(XMMRegister dst, XMMRegister nds, XMMRegister src, AddressLiteral negate_field, int vector_len, Register rscratch) {
  assert(((dst->encoding() < 16 && src->encoding() < 16 && nds->encoding() < 16) || VM_Version::supports_avx512vldq()),"XMM register should be 0-15");
  assert(rscratch != noreg || always_reachable(negate_field), "missing");

  vandps(dst, nds, negate_field, vector_len, rscratch);
}

void MacroAssembler::vabssd(XMMRegister dst, XMMRegister nds, XMMRegister src, AddressLiteral negate_field, int vector_len, Register rscratch) {
  assert(((dst->encoding() < 16 && src->encoding() < 16 && nds->encoding() < 16) || VM_Version::supports_avx512vldq()),"XMM register should be 0-15");
  assert(rscratch != noreg || always_reachable(negate_field), "missing");

  vandpd(dst, nds, negate_field, vector_len, rscratch);
}

void MacroAssembler::vpaddb(XMMRegister dst, XMMRegister nds, XMMRegister src, int vector_len) {
  assert(((dst->encoding() < 16 && src->encoding() < 16 && nds->encoding() < 16) || VM_Version::supports_avx512vlbw()),"XMM register should be 0-15");
  Assembler::vpaddb(dst, nds, src, vector_len);
}

void MacroAssembler::vpaddb(XMMRegister dst, XMMRegister nds, Address src, int vector_len) {
  assert(((dst->encoding() < 16 && nds->encoding() < 16) || VM_Version::supports_avx512vlbw()),"XMM register should be 0-15");
  Assembler::vpaddb(dst, nds, src, vector_len);
}

void MacroAssembler::vpaddw(XMMRegister dst, XMMRegister nds, XMMRegister src, int vector_len) {
  assert(((dst->encoding() < 16 && src->encoding() < 16 && nds->encoding() < 16) || VM_Version::supports_avx512vlbw()),"XMM register should be 0-15");
  Assembler::vpaddw(dst, nds, src, vector_len);
}

void MacroAssembler::vpaddw(XMMRegister dst, XMMRegister nds, Address src, int vector_len) {
  assert(((dst->encoding() < 16 && nds->encoding() < 16) || VM_Version::supports_avx512vlbw()),"XMM register should be 0-15");
  Assembler::vpaddw(dst, nds, src, vector_len);
}

void MacroAssembler::vpand(XMMRegister dst, XMMRegister nds, AddressLiteral src, int vector_len, Register rscratch) {
  assert(rscratch != noreg || always_reachable(src), "missing");

  if (reachable(src)) {
    Assembler::vpand(dst, nds, as_Address(src), vector_len);
  } else {
    lea(rscratch, src);
    Assembler::vpand(dst, nds, Address(rscratch, 0), vector_len);
  }
}

void MacroAssembler::vpbroadcastd(XMMRegister dst, AddressLiteral src, int vector_len, Register rscratch) {
  assert(rscratch != noreg || always_reachable(src), "missing");

  if (reachable(src)) {
    Assembler::vpbroadcastd(dst, as_Address(src), vector_len);
  } else {
    lea(rscratch, src);
    Assembler::vpbroadcastd(dst, Address(rscratch, 0), vector_len);
  }
}

void MacroAssembler::vbroadcasti128(XMMRegister dst, AddressLiteral src, int vector_len, Register rscratch) {
  assert(rscratch != noreg || always_reachable(src), "missing");

  if (reachable(src)) {
    Assembler::vbroadcasti128(dst, as_Address(src), vector_len);
  } else {
    lea(rscratch, src);
    Assembler::vbroadcasti128(dst, Address(rscratch, 0), vector_len);
  }
}

void MacroAssembler::vpbroadcastq(XMMRegister dst, AddressLiteral src, int vector_len, Register rscratch) {
  assert(rscratch != noreg || always_reachable(src), "missing");

  if (reachable(src)) {
    Assembler::vpbroadcastq(dst, as_Address(src), vector_len);
  } else {
    lea(rscratch, src);
    Assembler::vpbroadcastq(dst, Address(rscratch, 0), vector_len);
  }
}

void MacroAssembler::vbroadcastsd(XMMRegister dst, AddressLiteral src, int vector_len, Register rscratch) {
  assert(rscratch != noreg || always_reachable(src), "missing");

  if (reachable(src)) {
    Assembler::vbroadcastsd(dst, as_Address(src), vector_len);
  } else {
    lea(rscratch, src);
    Assembler::vbroadcastsd(dst, Address(rscratch, 0), vector_len);
  }
}

void MacroAssembler::vbroadcastss(XMMRegister dst, AddressLiteral src, int vector_len, Register rscratch) {
  assert(rscratch != noreg || always_reachable(src), "missing");

  if (reachable(src)) {
    Assembler::vbroadcastss(dst, as_Address(src), vector_len);
  } else {
    lea(rscratch, src);
    Assembler::vbroadcastss(dst, Address(rscratch, 0), vector_len);
  }
}

// Vector float blend
// vblendvps(XMMRegister dst, XMMRegister nds, XMMRegister src, XMMRegister mask, int vector_len, bool compute_mask = true, XMMRegister scratch = xnoreg)
void MacroAssembler::vblendvps(XMMRegister dst, XMMRegister src1, XMMRegister src2, XMMRegister mask, int vector_len, bool compute_mask, XMMRegister scratch) {
  // WARN: Allow dst == (src1|src2), mask == scratch
  bool blend_emulation = EnableX86ECoreOpts && UseAVX > 1;
  bool scratch_available = scratch != xnoreg && scratch != src1 && scratch != src2 && scratch != dst;
  bool dst_available = dst != mask && (dst != src1 || dst != src2);
  if (blend_emulation && scratch_available && dst_available) {
    if (compute_mask) {
      vpsrad(scratch, mask, 32, vector_len);
      mask = scratch;
    }
    if (dst == src1) {
      vpandn(dst,     mask, src1, vector_len); // if mask == 0, src1
      vpand (scratch, mask, src2, vector_len); // if mask == 1, src2
    } else {
      vpand (dst,     mask, src2, vector_len); // if mask == 1, src2
      vpandn(scratch, mask, src1, vector_len); // if mask == 0, src1
    }
    vpor(dst, dst, scratch, vector_len);
  } else {
    Assembler::vblendvps(dst, src1, src2, mask, vector_len);
  }
}

// vblendvpd(XMMRegister dst, XMMRegister nds, XMMRegister src, XMMRegister mask, int vector_len, bool compute_mask = true, XMMRegister scratch = xnoreg)
void MacroAssembler::vblendvpd(XMMRegister dst, XMMRegister src1, XMMRegister src2, XMMRegister mask, int vector_len, bool compute_mask, XMMRegister scratch) {
  // WARN: Allow dst == (src1|src2), mask == scratch
  bool blend_emulation = EnableX86ECoreOpts && UseAVX > 1;
  bool scratch_available = scratch != xnoreg && scratch != src1 && scratch != src2 && scratch != dst && (!compute_mask || scratch != mask);
  bool dst_available = dst != mask && (dst != src1 || dst != src2);
  if (blend_emulation && scratch_available && dst_available) {
    if (compute_mask) {
      vpxor(scratch, scratch, scratch, vector_len);
      vpcmpgtq(scratch, scratch, mask, vector_len);
      mask = scratch;
    }
    if (dst == src1) {
      vpandn(dst,     mask, src1, vector_len); // if mask == 0, src
      vpand (scratch, mask, src2, vector_len); // if mask == 1, src2
    } else {
      vpand (dst,     mask, src2, vector_len); // if mask == 1, src2
      vpandn(scratch, mask, src1, vector_len); // if mask == 0, src
    }
    vpor(dst, dst, scratch, vector_len);
  } else {
    Assembler::vblendvpd(dst, src1, src2, mask, vector_len);
  }
}

void MacroAssembler::vpcmpeqb(XMMRegister dst, XMMRegister nds, XMMRegister src, int vector_len) {
  assert(((dst->encoding() < 16 && src->encoding() < 16 && nds->encoding() < 16) || VM_Version::supports_avx512vlbw()),"XMM register should be 0-15");
  Assembler::vpcmpeqb(dst, nds, src, vector_len);
}

void MacroAssembler::vpcmpeqb(XMMRegister dst, XMMRegister src1, Address src2, int vector_len) {
  assert(((dst->encoding() < 16 && src1->encoding() < 16) || VM_Version::supports_avx512vlbw()),"XMM register should be 0-15");
  Assembler::vpcmpeqb(dst, src1, src2, vector_len);
}

void MacroAssembler::vpcmpeqw(XMMRegister dst, XMMRegister nds, XMMRegister src, int vector_len) {
  assert(((dst->encoding() < 16 && src->encoding() < 16 && nds->encoding() < 16) || VM_Version::supports_avx512vlbw()),"XMM register should be 0-15");
  Assembler::vpcmpeqw(dst, nds, src, vector_len);
}

void MacroAssembler::vpcmpeqw(XMMRegister dst, XMMRegister nds, Address src, int vector_len) {
  assert(((dst->encoding() < 16 && nds->encoding() < 16) || VM_Version::supports_avx512vlbw()),"XMM register should be 0-15");
  Assembler::vpcmpeqw(dst, nds, src, vector_len);
}

void MacroAssembler::evpcmpeqd(KRegister kdst, KRegister mask, XMMRegister nds, AddressLiteral src, int vector_len, Register rscratch) {
  assert(rscratch != noreg || always_reachable(src), "missing");

  if (reachable(src)) {
    Assembler::evpcmpeqd(kdst, mask, nds, as_Address(src), vector_len);
  } else {
    lea(rscratch, src);
    Assembler::evpcmpeqd(kdst, mask, nds, Address(rscratch, 0), vector_len);
  }
}

void MacroAssembler::evpcmpd(KRegister kdst, KRegister mask, XMMRegister nds, AddressLiteral src,
                             int comparison, bool is_signed, int vector_len, Register rscratch) {
  assert(rscratch != noreg || always_reachable(src), "missing");

  if (reachable(src)) {
    Assembler::evpcmpd(kdst, mask, nds, as_Address(src), comparison, is_signed, vector_len);
  } else {
    lea(rscratch, src);
    Assembler::evpcmpd(kdst, mask, nds, Address(rscratch, 0), comparison, is_signed, vector_len);
  }
}

void MacroAssembler::evpcmpq(KRegister kdst, KRegister mask, XMMRegister nds, AddressLiteral src,
                             int comparison, bool is_signed, int vector_len, Register rscratch) {
  assert(rscratch != noreg || always_reachable(src), "missing");

  if (reachable(src)) {
    Assembler::evpcmpq(kdst, mask, nds, as_Address(src), comparison, is_signed, vector_len);
  } else {
    lea(rscratch, src);
    Assembler::evpcmpq(kdst, mask, nds, Address(rscratch, 0), comparison, is_signed, vector_len);
  }
}

void MacroAssembler::evpcmpb(KRegister kdst, KRegister mask, XMMRegister nds, AddressLiteral src,
                             int comparison, bool is_signed, int vector_len, Register rscratch) {
  assert(rscratch != noreg || always_reachable(src), "missing");

  if (reachable(src)) {
    Assembler::evpcmpb(kdst, mask, nds, as_Address(src), comparison, is_signed, vector_len);
  } else {
    lea(rscratch, src);
    Assembler::evpcmpb(kdst, mask, nds, Address(rscratch, 0), comparison, is_signed, vector_len);
  }
}

void MacroAssembler::evpcmpw(KRegister kdst, KRegister mask, XMMRegister nds, AddressLiteral src,
                             int comparison, bool is_signed, int vector_len, Register rscratch) {
  assert(rscratch != noreg || always_reachable(src), "missing");

  if (reachable(src)) {
    Assembler::evpcmpw(kdst, mask, nds, as_Address(src), comparison, is_signed, vector_len);
  } else {
    lea(rscratch, src);
    Assembler::evpcmpw(kdst, mask, nds, Address(rscratch, 0), comparison, is_signed, vector_len);
  }
}

void MacroAssembler::vpcmpCC(XMMRegister dst, XMMRegister nds, XMMRegister src, int cond_encoding, Width width, int vector_len) {
  if (width == Assembler::Q) {
    Assembler::vpcmpCCq(dst, nds, src, cond_encoding, vector_len);
  } else {
    Assembler::vpcmpCCbwd(dst, nds, src, cond_encoding, vector_len);
  }
}

void MacroAssembler::vpcmpCCW(XMMRegister dst, XMMRegister nds, XMMRegister src, XMMRegister xtmp, ComparisonPredicate cond, Width width, int vector_len) {
  int eq_cond_enc = 0x29;
  int gt_cond_enc = 0x37;
  if (width != Assembler::Q) {
    eq_cond_enc = 0x74 + width;
    gt_cond_enc = 0x64 + width;
  }
  switch (cond) {
  case eq:
    vpcmpCC(dst, nds, src, eq_cond_enc, width, vector_len);
    break;
  case neq:
    vpcmpCC(dst, nds, src, eq_cond_enc, width, vector_len);
    vallones(xtmp, vector_len);
    vpxor(dst, xtmp, dst, vector_len);
    break;
  case le:
    vpcmpCC(dst, nds, src, gt_cond_enc, width, vector_len);
    vallones(xtmp, vector_len);
    vpxor(dst, xtmp, dst, vector_len);
    break;
  case nlt:
    vpcmpCC(dst, src, nds, gt_cond_enc, width, vector_len);
    vallones(xtmp, vector_len);
    vpxor(dst, xtmp, dst, vector_len);
    break;
  case lt:
    vpcmpCC(dst, src, nds, gt_cond_enc, width, vector_len);
    break;
  case nle:
    vpcmpCC(dst, nds, src, gt_cond_enc, width, vector_len);
    break;
  default:
    assert(false, "Should not reach here");
  }
}

void MacroAssembler::vpmovzxbw(XMMRegister dst, Address src, int vector_len) {
  assert(((dst->encoding() < 16) || VM_Version::supports_avx512vlbw()),"XMM register should be 0-15");
  Assembler::vpmovzxbw(dst, src, vector_len);
}

void MacroAssembler::vpmovmskb(Register dst, XMMRegister src, int vector_len) {
  assert((src->encoding() < 16),"XMM register should be 0-15");
  Assembler::vpmovmskb(dst, src, vector_len);
}

void MacroAssembler::vpmullw(XMMRegister dst, XMMRegister nds, XMMRegister src, int vector_len) {
  assert(((dst->encoding() < 16 && src->encoding() < 16 && nds->encoding() < 16) || VM_Version::supports_avx512vlbw()),"XMM register should be 0-15");
  Assembler::vpmullw(dst, nds, src, vector_len);
}

void MacroAssembler::vpmullw(XMMRegister dst, XMMRegister nds, Address src, int vector_len) {
  assert(((dst->encoding() < 16 && nds->encoding() < 16) || VM_Version::supports_avx512vlbw()),"XMM register should be 0-15");
  Assembler::vpmullw(dst, nds, src, vector_len);
}

void MacroAssembler::vpmulld(XMMRegister dst, XMMRegister nds, AddressLiteral src, int vector_len, Register rscratch) {
  assert((UseAVX > 0), "AVX support is needed");
  assert(rscratch != noreg || always_reachable(src), "missing");

  if (reachable(src)) {
    Assembler::vpmulld(dst, nds, as_Address(src), vector_len);
  } else {
    lea(rscratch, src);
    Assembler::vpmulld(dst, nds, Address(rscratch, 0), vector_len);
  }
}

void MacroAssembler::vpsubb(XMMRegister dst, XMMRegister nds, XMMRegister src, int vector_len) {
  assert(((dst->encoding() < 16 && src->encoding() < 16 && nds->encoding() < 16) || VM_Version::supports_avx512vlbw()),"XMM register should be 0-15");
  Assembler::vpsubb(dst, nds, src, vector_len);
}

void MacroAssembler::vpsubb(XMMRegister dst, XMMRegister nds, Address src, int vector_len) {
  assert(((dst->encoding() < 16 && nds->encoding() < 16) || VM_Version::supports_avx512vlbw()),"XMM register should be 0-15");
  Assembler::vpsubb(dst, nds, src, vector_len);
}

void MacroAssembler::vpsubw(XMMRegister dst, XMMRegister nds, XMMRegister src, int vector_len) {
  assert(((dst->encoding() < 16 && src->encoding() < 16 && nds->encoding() < 16) || VM_Version::supports_avx512vlbw()),"XMM register should be 0-15");
  Assembler::vpsubw(dst, nds, src, vector_len);
}

void MacroAssembler::vpsubw(XMMRegister dst, XMMRegister nds, Address src, int vector_len) {
  assert(((dst->encoding() < 16 && nds->encoding() < 16) || VM_Version::supports_avx512vlbw()),"XMM register should be 0-15");
  Assembler::vpsubw(dst, nds, src, vector_len);
}

void MacroAssembler::vpsraw(XMMRegister dst, XMMRegister nds, XMMRegister shift, int vector_len) {
  assert(((dst->encoding() < 16 && shift->encoding() < 16 && nds->encoding() < 16) || VM_Version::supports_avx512vlbw()),"XMM register should be 0-15");
  Assembler::vpsraw(dst, nds, shift, vector_len);
}

void MacroAssembler::vpsraw(XMMRegister dst, XMMRegister nds, int shift, int vector_len) {
  assert(((dst->encoding() < 16 && nds->encoding() < 16) || VM_Version::supports_avx512vlbw()),"XMM register should be 0-15");
  Assembler::vpsraw(dst, nds, shift, vector_len);
}

void MacroAssembler::evpsraq(XMMRegister dst, XMMRegister nds, XMMRegister shift, int vector_len) {
  assert(UseAVX > 2,"");
  if (!VM_Version::supports_avx512vl() && vector_len < 2) {
     vector_len = 2;
  }
  Assembler::evpsraq(dst, nds, shift, vector_len);
}

void MacroAssembler::evpsraq(XMMRegister dst, XMMRegister nds, int shift, int vector_len) {
  assert(UseAVX > 2,"");
  if (!VM_Version::supports_avx512vl() && vector_len < 2) {
     vector_len = 2;
  }
  Assembler::evpsraq(dst, nds, shift, vector_len);
}

void MacroAssembler::vpsrlw(XMMRegister dst, XMMRegister nds, XMMRegister shift, int vector_len) {
  assert(((dst->encoding() < 16 && shift->encoding() < 16 && nds->encoding() < 16) || VM_Version::supports_avx512vlbw()),"XMM register should be 0-15");
  Assembler::vpsrlw(dst, nds, shift, vector_len);
}

void MacroAssembler::vpsrlw(XMMRegister dst, XMMRegister nds, int shift, int vector_len) {
  assert(((dst->encoding() < 16 && nds->encoding() < 16) || VM_Version::supports_avx512vlbw()),"XMM register should be 0-15");
  Assembler::vpsrlw(dst, nds, shift, vector_len);
}

void MacroAssembler::vpsllw(XMMRegister dst, XMMRegister nds, XMMRegister shift, int vector_len) {
  assert(((dst->encoding() < 16 && shift->encoding() < 16 && nds->encoding() < 16) || VM_Version::supports_avx512vlbw()),"XMM register should be 0-15");
  Assembler::vpsllw(dst, nds, shift, vector_len);
}

void MacroAssembler::vpsllw(XMMRegister dst, XMMRegister nds, int shift, int vector_len) {
  assert(((dst->encoding() < 16 && nds->encoding() < 16) || VM_Version::supports_avx512vlbw()),"XMM register should be 0-15");
  Assembler::vpsllw(dst, nds, shift, vector_len);
}

void MacroAssembler::vptest(XMMRegister dst, XMMRegister src) {
  assert((dst->encoding() < 16 && src->encoding() < 16),"XMM register should be 0-15");
  Assembler::vptest(dst, src);
}

void MacroAssembler::punpcklbw(XMMRegister dst, XMMRegister src) {
  assert(((dst->encoding() < 16 && src->encoding() < 16) || VM_Version::supports_avx512vlbw()),"XMM register should be 0-15");
  Assembler::punpcklbw(dst, src);
}

void MacroAssembler::pshufd(XMMRegister dst, Address src, int mode) {
  assert(((dst->encoding() < 16) || VM_Version::supports_avx512vl()),"XMM register should be 0-15");
  Assembler::pshufd(dst, src, mode);
}

void MacroAssembler::pshuflw(XMMRegister dst, XMMRegister src, int mode) {
  assert(((dst->encoding() < 16 && src->encoding() < 16) || VM_Version::supports_avx512vlbw()),"XMM register should be 0-15");
  Assembler::pshuflw(dst, src, mode);
}

void MacroAssembler::vandpd(XMMRegister dst, XMMRegister nds, AddressLiteral src, int vector_len, Register rscratch) {
  assert(rscratch != noreg || always_reachable(src), "missing");

  if (reachable(src)) {
    vandpd(dst, nds, as_Address(src), vector_len);
  } else {
    lea(rscratch, src);
    vandpd(dst, nds, Address(rscratch, 0), vector_len);
  }
}

void MacroAssembler::vandps(XMMRegister dst, XMMRegister nds, AddressLiteral src, int vector_len, Register rscratch) {
  assert(rscratch != noreg || always_reachable(src), "missing");

  if (reachable(src)) {
    vandps(dst, nds, as_Address(src), vector_len);
  } else {
    lea(rscratch, src);
    vandps(dst, nds, Address(rscratch, 0), vector_len);
  }
}

void MacroAssembler::evpord(XMMRegister dst, KRegister mask, XMMRegister nds, AddressLiteral src,
                            bool merge, int vector_len, Register rscratch) {
  assert(rscratch != noreg || always_reachable(src), "missing");

  if (reachable(src)) {
    Assembler::evpord(dst, mask, nds, as_Address(src), merge, vector_len);
  } else {
    lea(rscratch, src);
    Assembler::evpord(dst, mask, nds, Address(rscratch, 0), merge, vector_len);
  }
}

void MacroAssembler::vdivsd(XMMRegister dst, XMMRegister nds, AddressLiteral src, Register rscratch) {
  assert(rscratch != noreg || always_reachable(src), "missing");

  if (reachable(src)) {
    vdivsd(dst, nds, as_Address(src));
  } else {
    lea(rscratch, src);
    vdivsd(dst, nds, Address(rscratch, 0));
  }
}

void MacroAssembler::vdivss(XMMRegister dst, XMMRegister nds, AddressLiteral src, Register rscratch) {
  assert(rscratch != noreg || always_reachable(src), "missing");

  if (reachable(src)) {
    vdivss(dst, nds, as_Address(src));
  } else {
    lea(rscratch, src);
    vdivss(dst, nds, Address(rscratch, 0));
  }
}

void MacroAssembler::vmulsd(XMMRegister dst, XMMRegister nds, AddressLiteral src, Register rscratch) {
  assert(rscratch != noreg || always_reachable(src), "missing");

  if (reachable(src)) {
    vmulsd(dst, nds, as_Address(src));
  } else {
    lea(rscratch, src);
    vmulsd(dst, nds, Address(rscratch, 0));
  }
}

void MacroAssembler::vmulss(XMMRegister dst, XMMRegister nds, AddressLiteral src, Register rscratch) {
  assert(rscratch != noreg || always_reachable(src), "missing");

  if (reachable(src)) {
    vmulss(dst, nds, as_Address(src));
  } else {
    lea(rscratch, src);
    vmulss(dst, nds, Address(rscratch, 0));
  }
}

void MacroAssembler::vsubsd(XMMRegister dst, XMMRegister nds, AddressLiteral src, Register rscratch) {
  assert(rscratch != noreg || always_reachable(src), "missing");

  if (reachable(src)) {
    vsubsd(dst, nds, as_Address(src));
  } else {
    lea(rscratch, src);
    vsubsd(dst, nds, Address(rscratch, 0));
  }
}

void MacroAssembler::vsubss(XMMRegister dst, XMMRegister nds, AddressLiteral src, Register rscratch) {
  assert(rscratch != noreg || always_reachable(src), "missing");

  if (reachable(src)) {
    vsubss(dst, nds, as_Address(src));
  } else {
    lea(rscratch, src);
    vsubss(dst, nds, Address(rscratch, 0));
  }
}

void MacroAssembler::vnegatess(XMMRegister dst, XMMRegister nds, AddressLiteral src, Register rscratch) {
  assert(((dst->encoding() < 16 && nds->encoding() < 16) || VM_Version::supports_avx512vldq()),"XMM register should be 0-15");
  assert(rscratch != noreg || always_reachable(src), "missing");

  vxorps(dst, nds, src, Assembler::AVX_128bit, rscratch);
}

void MacroAssembler::vnegatesd(XMMRegister dst, XMMRegister nds, AddressLiteral src, Register rscratch) {
  assert(((dst->encoding() < 16 && nds->encoding() < 16) || VM_Version::supports_avx512vldq()),"XMM register should be 0-15");
  assert(rscratch != noreg || always_reachable(src), "missing");

  vxorpd(dst, nds, src, Assembler::AVX_128bit, rscratch);
}

void MacroAssembler::vxorpd(XMMRegister dst, XMMRegister nds, AddressLiteral src, int vector_len, Register rscratch) {
  assert(rscratch != noreg || always_reachable(src), "missing");

  if (reachable(src)) {
    vxorpd(dst, nds, as_Address(src), vector_len);
  } else {
    lea(rscratch, src);
    vxorpd(dst, nds, Address(rscratch, 0), vector_len);
  }
}

void MacroAssembler::vxorps(XMMRegister dst, XMMRegister nds, AddressLiteral src, int vector_len, Register rscratch) {
  assert(rscratch != noreg || always_reachable(src), "missing");

  if (reachable(src)) {
    vxorps(dst, nds, as_Address(src), vector_len);
  } else {
    lea(rscratch, src);
    vxorps(dst, nds, Address(rscratch, 0), vector_len);
  }
}

void MacroAssembler::vpxor(XMMRegister dst, XMMRegister nds, AddressLiteral src, int vector_len, Register rscratch) {
  assert(rscratch != noreg || always_reachable(src), "missing");

  if (UseAVX > 1 || (vector_len < 1)) {
    if (reachable(src)) {
      Assembler::vpxor(dst, nds, as_Address(src), vector_len);
    } else {
      lea(rscratch, src);
      Assembler::vpxor(dst, nds, Address(rscratch, 0), vector_len);
    }
  } else {
    MacroAssembler::vxorpd(dst, nds, src, vector_len, rscratch);
  }
}

void MacroAssembler::vpermd(XMMRegister dst,  XMMRegister nds, AddressLiteral src, int vector_len, Register rscratch) {
  assert(rscratch != noreg || always_reachable(src), "missing");

  if (reachable(src)) {
    Assembler::vpermd(dst, nds, as_Address(src), vector_len);
  } else {
    lea(rscratch, src);
    Assembler::vpermd(dst, nds, Address(rscratch, 0), vector_len);
  }
}

void MacroAssembler::clear_jobject_tag(Register possibly_non_local) {
  const int32_t inverted_mask = ~static_cast<int32_t>(JNIHandles::tag_mask);
  STATIC_ASSERT(inverted_mask == -4); // otherwise check this code
  // The inverted mask is sign-extended
  andptr(possibly_non_local, inverted_mask);
}

void MacroAssembler::resolve_jobject(Register value,
                                     Register thread,
                                     Register tmp) {
  assert_different_registers(value, thread, tmp);
  Label done, tagged, weak_tagged;
  testptr(value, value);
  jcc(Assembler::zero, done);           // Use null as-is.
  testptr(value, JNIHandles::tag_mask); // Test for tag.
  jcc(Assembler::notZero, tagged);

  // Resolve local handle
  access_load_at(T_OBJECT, IN_NATIVE | AS_RAW, value, Address(value, 0), tmp, thread);
  verify_oop(value);
  jmp(done);

  bind(tagged);
  testptr(value, JNIHandles::TypeTag::weak_global); // Test for weak tag.
  jcc(Assembler::notZero, weak_tagged);

  // Resolve global handle
  access_load_at(T_OBJECT, IN_NATIVE, value, Address(value, -JNIHandles::TypeTag::global), tmp, thread);
  verify_oop(value);
  jmp(done);

  bind(weak_tagged);
  // Resolve jweak.
  access_load_at(T_OBJECT, IN_NATIVE | ON_PHANTOM_OOP_REF,
                 value, Address(value, -JNIHandles::TypeTag::weak_global), tmp, thread);
  verify_oop(value);

  bind(done);
}

void MacroAssembler::resolve_global_jobject(Register value,
                                            Register thread,
                                            Register tmp) {
  assert_different_registers(value, thread, tmp);
  Label done;

  testptr(value, value);
  jcc(Assembler::zero, done);           // Use null as-is.

#ifdef ASSERT
  {
    Label valid_global_tag;
    testptr(value, JNIHandles::TypeTag::global); // Test for global tag.
    jcc(Assembler::notZero, valid_global_tag);
    stop("non global jobject using resolve_global_jobject");
    bind(valid_global_tag);
  }
#endif

  // Resolve global handle
  access_load_at(T_OBJECT, IN_NATIVE, value, Address(value, -JNIHandles::TypeTag::global), tmp, thread);
  verify_oop(value);

  bind(done);
}

void MacroAssembler::subptr(Register dst, int32_t imm32) {
  LP64_ONLY(subq(dst, imm32)) NOT_LP64(subl(dst, imm32));
}

// Force generation of a 4 byte immediate value even if it fits into 8bit
void MacroAssembler::subptr_imm32(Register dst, int32_t imm32) {
  LP64_ONLY(subq_imm32(dst, imm32)) NOT_LP64(subl_imm32(dst, imm32));
}

void MacroAssembler::subptr(Register dst, Register src) {
  LP64_ONLY(subq(dst, src)) NOT_LP64(subl(dst, src));
}

// C++ bool manipulation
void MacroAssembler::testbool(Register dst) {
  if(sizeof(bool) == 1)
    testb(dst, 0xff);
  else if(sizeof(bool) == 2) {
    // testw implementation needed for two byte bools
    ShouldNotReachHere();
  } else if(sizeof(bool) == 4)
    testl(dst, dst);
  else
    // unsupported
    ShouldNotReachHere();
}

void MacroAssembler::testptr(Register dst, Register src) {
  LP64_ONLY(testq(dst, src)) NOT_LP64(testl(dst, src));
}

// Defines obj, preserves var_size_in_bytes, okay for t2 == var_size_in_bytes.
void MacroAssembler::tlab_allocate(Register thread, Register obj,
                                   Register var_size_in_bytes,
                                   int con_size_in_bytes,
                                   Register t1,
                                   Register t2,
                                   Label& slow_case) {
  BarrierSetAssembler* bs = BarrierSet::barrier_set()->barrier_set_assembler();
  bs->tlab_allocate(this, thread, obj, var_size_in_bytes, con_size_in_bytes, t1, t2, slow_case);
}

RegSet MacroAssembler::call_clobbered_gp_registers() {
  RegSet regs;
#ifdef _LP64
  regs += RegSet::of(rax, rcx, rdx);
#ifndef _WINDOWS
  regs += RegSet::of(rsi, rdi);
#endif
  regs += RegSet::range(r8, r11);
#else
  regs += RegSet::of(rax, rcx, rdx);
#endif
#ifdef _LP64
  if (UseAPX) {
    regs += RegSet::range(r16, as_Register(Register::number_of_registers - 1));
  }
#endif
  return regs;
}

XMMRegSet MacroAssembler::call_clobbered_xmm_registers() {
  int num_xmm_registers = XMMRegister::available_xmm_registers();
<<<<<<< HEAD
#if defined(_WINDOWS) && defined(_LP64)
=======
#if defined(_WINDOWS)
>>>>>>> 88a784a5
  XMMRegSet result = XMMRegSet::range(xmm0, xmm5);
  if (num_xmm_registers > 16) {
     result += XMMRegSet::range(xmm16, as_XMMRegister(num_xmm_registers - 1));
  }
  return result;
#else
  return XMMRegSet::range(xmm0, as_XMMRegister(num_xmm_registers - 1));
#endif
}

static int FPUSaveAreaSize = align_up(108, StackAlignmentInBytes); // 108 bytes needed for FPU state by fsave/frstor

#ifndef _LP64
static bool use_x87_registers() { return UseSSE < 2; }
#endif
static bool use_xmm_registers() { return UseSSE >= 1; }

// C1 only ever uses the first double/float of the XMM register.
static int xmm_save_size() { return UseSSE >= 2 ? sizeof(double) : sizeof(float); }

static void save_xmm_register(MacroAssembler* masm, int offset, XMMRegister reg) {
  if (UseSSE == 1) {
    masm->movflt(Address(rsp, offset), reg);
  } else {
    masm->movdbl(Address(rsp, offset), reg);
  }
}

static void restore_xmm_register(MacroAssembler* masm, int offset, XMMRegister reg) {
  if (UseSSE == 1) {
    masm->movflt(reg, Address(rsp, offset));
  } else {
    masm->movdbl(reg, Address(rsp, offset));
  }
}

static int register_section_sizes(RegSet gp_registers, XMMRegSet xmm_registers,
                                  bool save_fpu, int& gp_area_size,
                                  int& fp_area_size, int& xmm_area_size) {

  gp_area_size = align_up(gp_registers.size() * Register::max_slots_per_register * VMRegImpl::stack_slot_size,
                         StackAlignmentInBytes);
#ifdef _LP64
  fp_area_size = 0;
#else
  fp_area_size = (save_fpu && use_x87_registers()) ? FPUSaveAreaSize : 0;
#endif
  xmm_area_size = (save_fpu && use_xmm_registers()) ? xmm_registers.size() * xmm_save_size() : 0;

  return gp_area_size + fp_area_size + xmm_area_size;
}

void MacroAssembler::push_call_clobbered_registers_except(RegSet exclude, bool save_fpu) {
  block_comment("push_call_clobbered_registers start");
  // Regular registers
  RegSet gp_registers_to_push = call_clobbered_gp_registers() - exclude;

  int gp_area_size;
  int fp_area_size;
  int xmm_area_size;
  int total_save_size = register_section_sizes(gp_registers_to_push, call_clobbered_xmm_registers(), save_fpu,
                                               gp_area_size, fp_area_size, xmm_area_size);
  subptr(rsp, total_save_size);

  push_set(gp_registers_to_push, 0);

#ifndef _LP64
  if (save_fpu && use_x87_registers()) {
    fnsave(Address(rsp, gp_area_size));
    fwait();
  }
#endif
  if (save_fpu && use_xmm_registers()) {
    push_set(call_clobbered_xmm_registers(), gp_area_size + fp_area_size);
  }

  block_comment("push_call_clobbered_registers end");
}

void MacroAssembler::pop_call_clobbered_registers_except(RegSet exclude, bool restore_fpu) {
  block_comment("pop_call_clobbered_registers start");

  RegSet gp_registers_to_pop = call_clobbered_gp_registers() - exclude;

  int gp_area_size;
  int fp_area_size;
  int xmm_area_size;
  int total_save_size = register_section_sizes(gp_registers_to_pop, call_clobbered_xmm_registers(), restore_fpu,
                                               gp_area_size, fp_area_size, xmm_area_size);

  if (restore_fpu && use_xmm_registers()) {
    pop_set(call_clobbered_xmm_registers(), gp_area_size + fp_area_size);
  }
#ifndef _LP64
  if (restore_fpu && use_x87_registers()) {
    frstor(Address(rsp, gp_area_size));
  }
#endif

  pop_set(gp_registers_to_pop, 0);

  addptr(rsp, total_save_size);

  vzeroupper();

  block_comment("pop_call_clobbered_registers end");
}

void MacroAssembler::push_set(XMMRegSet set, int offset) {
  assert(is_aligned(set.size() * xmm_save_size(), StackAlignmentInBytes), "must be");
  int spill_offset = offset;

  for (RegSetIterator<XMMRegister> it = set.begin(); *it != xnoreg; ++it) {
    save_xmm_register(this, spill_offset, *it);
    spill_offset += xmm_save_size();
  }
}

void MacroAssembler::pop_set(XMMRegSet set, int offset) {
  int restore_size = set.size() * xmm_save_size();
  assert(is_aligned(restore_size, StackAlignmentInBytes), "must be");

  int restore_offset = offset + restore_size - xmm_save_size();

  for (ReverseRegSetIterator<XMMRegister> it = set.rbegin(); *it != xnoreg; ++it) {
    restore_xmm_register(this, restore_offset, *it);
    restore_offset -= xmm_save_size();
  }
}

void MacroAssembler::push_set(RegSet set, int offset) {
  int spill_offset;
  if (offset == -1) {
    int register_push_size = set.size() * Register::max_slots_per_register * VMRegImpl::stack_slot_size;
    int aligned_size = align_up(register_push_size, StackAlignmentInBytes);
    subptr(rsp, aligned_size);
    spill_offset = 0;
  } else {
    spill_offset = offset;
  }

  for (RegSetIterator<Register> it = set.begin(); *it != noreg; ++it) {
    movptr(Address(rsp, spill_offset), *it);
    spill_offset += Register::max_slots_per_register * VMRegImpl::stack_slot_size;
  }
}

void MacroAssembler::pop_set(RegSet set, int offset) {

  int gp_reg_size = Register::max_slots_per_register * VMRegImpl::stack_slot_size;
  int restore_size = set.size() * gp_reg_size;
  int aligned_size = align_up(restore_size, StackAlignmentInBytes);

  int restore_offset;
  if (offset == -1) {
    restore_offset = restore_size - gp_reg_size;
  } else {
    restore_offset = offset + restore_size - gp_reg_size;
  }
  for (ReverseRegSetIterator<Register> it = set.rbegin(); *it != noreg; ++it) {
    movptr(*it, Address(rsp, restore_offset));
    restore_offset -= gp_reg_size;
  }

  if (offset == -1) {
    addptr(rsp, aligned_size);
  }
}

// Preserves the contents of address, destroys the contents length_in_bytes and temp.
void MacroAssembler::zero_memory(Register address, Register length_in_bytes, int offset_in_bytes, Register temp) {
  assert(address != length_in_bytes && address != temp && temp != length_in_bytes, "registers must be different");
  assert((offset_in_bytes & (BytesPerWord - 1)) == 0, "offset must be a multiple of BytesPerWord");
  Label done;

  testptr(length_in_bytes, length_in_bytes);
  jcc(Assembler::zero, done);

  // initialize topmost word, divide index by 2, check if odd and test if zero
  // note: for the remaining code to work, index must be a multiple of BytesPerWord
#ifdef ASSERT
  {
    Label L;
    testptr(length_in_bytes, BytesPerWord - 1);
    jcc(Assembler::zero, L);
    stop("length must be a multiple of BytesPerWord");
    bind(L);
  }
#endif
  Register index = length_in_bytes;
  xorptr(temp, temp);    // use _zero reg to clear memory (shorter code)
  if (UseIncDec) {
    shrptr(index, 3);  // divide by 8/16 and set carry flag if bit 2 was set
  } else {
    shrptr(index, 2);  // use 2 instructions to avoid partial flag stall
    shrptr(index, 1);
  }
#ifndef _LP64
  // index could have not been a multiple of 8 (i.e., bit 2 was set)
  {
    Label even;
    // note: if index was a multiple of 8, then it cannot
    //       be 0 now otherwise it must have been 0 before
    //       => if it is even, we don't need to check for 0 again
    jcc(Assembler::carryClear, even);
    // clear topmost word (no jump would be needed if conditional assignment worked here)
    movptr(Address(address, index, Address::times_8, offset_in_bytes - 0*BytesPerWord), temp);
    // index could be 0 now, must check again
    jcc(Assembler::zero, done);
    bind(even);
  }
#endif // !_LP64
  // initialize remaining object fields: index is a multiple of 2 now
  {
    Label loop;
    bind(loop);
    movptr(Address(address, index, Address::times_8, offset_in_bytes - 1*BytesPerWord), temp);
    NOT_LP64(movptr(Address(address, index, Address::times_8, offset_in_bytes - 2*BytesPerWord), temp);)
    decrement(index);
    jcc(Assembler::notZero, loop);
  }

  bind(done);
}

// Look up the method for a megamorphic invokeinterface call.
// The target method is determined by <intf_klass, itable_index>.
// The receiver klass is in recv_klass.
// On success, the result will be in method_result, and execution falls through.
// On failure, execution transfers to the given label.
void MacroAssembler::lookup_interface_method(Register recv_klass,
                                             Register intf_klass,
                                             RegisterOrConstant itable_index,
                                             Register method_result,
                                             Register scan_temp,
                                             Label& L_no_such_interface,
                                             bool return_method) {
  assert_different_registers(recv_klass, intf_klass, scan_temp);
  assert_different_registers(method_result, intf_klass, scan_temp);
  assert(recv_klass != method_result || !return_method,
         "recv_klass can be destroyed when method isn't needed");

  assert(itable_index.is_constant() || itable_index.as_register() == method_result,
         "caller must use same register for non-constant itable index as for method");

  // Compute start of first itableOffsetEntry (which is at the end of the vtable)
  int vtable_base = in_bytes(Klass::vtable_start_offset());
  int itentry_off = in_bytes(itableMethodEntry::method_offset());
  int scan_step   = itableOffsetEntry::size() * wordSize;
  int vte_size    = vtableEntry::size_in_bytes();
  Address::ScaleFactor times_vte_scale = Address::times_ptr;
  assert(vte_size == wordSize, "else adjust times_vte_scale");

  movl(scan_temp, Address(recv_klass, Klass::vtable_length_offset()));

  // Could store the aligned, prescaled offset in the klass.
  lea(scan_temp, Address(recv_klass, scan_temp, times_vte_scale, vtable_base));

  if (return_method) {
    // Adjust recv_klass by scaled itable_index, so we can free itable_index.
    assert(itableMethodEntry::size() * wordSize == wordSize, "adjust the scaling in the code below");
    lea(recv_klass, Address(recv_klass, itable_index, Address::times_ptr, itentry_off));
  }

  // for (scan = klass->itable(); scan->interface() != nullptr; scan += scan_step) {
  //   if (scan->interface() == intf) {
  //     result = (klass + scan->offset() + itable_index);
  //   }
  // }
  Label search, found_method;

  for (int peel = 1; peel >= 0; peel--) {
    movptr(method_result, Address(scan_temp, itableOffsetEntry::interface_offset()));
    cmpptr(intf_klass, method_result);

    if (peel) {
      jccb(Assembler::equal, found_method);
    } else {
      jccb(Assembler::notEqual, search);
      // (invert the test to fall through to found_method...)
    }

    if (!peel)  break;

    bind(search);

    // Check that the previous entry is non-null.  A null entry means that
    // the receiver class doesn't implement the interface, and wasn't the
    // same as when the caller was compiled.
    testptr(method_result, method_result);
    jcc(Assembler::zero, L_no_such_interface);
    addptr(scan_temp, scan_step);
  }

  bind(found_method);

  if (return_method) {
    // Got a hit.
    movl(scan_temp, Address(scan_temp, itableOffsetEntry::offset_offset()));
    movptr(method_result, Address(recv_klass, scan_temp, Address::times_1));
  }
}

// Look up the method for a megamorphic invokeinterface call in a single pass over itable:
// - check recv_klass (actual object class) is a subtype of resolved_klass from CompiledICData
// - find a holder_klass (class that implements the method) vtable offset and get the method from vtable by index
// The target method is determined by <holder_klass, itable_index>.
// The receiver klass is in recv_klass.
// On success, the result will be in method_result, and execution falls through.
// On failure, execution transfers to the given label.
void MacroAssembler::lookup_interface_method_stub(Register recv_klass,
                                                  Register holder_klass,
                                                  Register resolved_klass,
                                                  Register method_result,
                                                  Register scan_temp,
                                                  Register temp_reg2,
                                                  Register receiver,
                                                  int itable_index,
                                                  Label& L_no_such_interface) {
  assert_different_registers(recv_klass, method_result, holder_klass, resolved_klass, scan_temp, temp_reg2, receiver);
  Register temp_itbl_klass = method_result;
  Register temp_reg = (temp_reg2 == noreg ? recv_klass : temp_reg2); // reuse recv_klass register on 32-bit x86 impl

  int vtable_base = in_bytes(Klass::vtable_start_offset());
  int itentry_off = in_bytes(itableMethodEntry::method_offset());
  int scan_step = itableOffsetEntry::size() * wordSize;
  int vte_size = vtableEntry::size_in_bytes();
  int ioffset = in_bytes(itableOffsetEntry::interface_offset());
  int ooffset = in_bytes(itableOffsetEntry::offset_offset());
  Address::ScaleFactor times_vte_scale = Address::times_ptr;
  assert(vte_size == wordSize, "adjust times_vte_scale");

  Label L_loop_scan_resolved_entry, L_resolved_found, L_holder_found;

  // temp_itbl_klass = recv_klass.itable[0]
  // scan_temp = &recv_klass.itable[0] + step
  movl(scan_temp, Address(recv_klass, Klass::vtable_length_offset()));
  movptr(temp_itbl_klass, Address(recv_klass, scan_temp, times_vte_scale, vtable_base + ioffset));
  lea(scan_temp, Address(recv_klass, scan_temp, times_vte_scale, vtable_base + ioffset + scan_step));
  xorptr(temp_reg, temp_reg);

  // Initial checks:
  //   - if (holder_klass != resolved_klass), go to "scan for resolved"
  //   - if (itable[0] == 0), no such interface
  //   - if (itable[0] == holder_klass), shortcut to "holder found"
  cmpptr(holder_klass, resolved_klass);
  jccb(Assembler::notEqual, L_loop_scan_resolved_entry);
  testptr(temp_itbl_klass, temp_itbl_klass);
  jccb(Assembler::zero, L_no_such_interface);
  cmpptr(holder_klass, temp_itbl_klass);
  jccb(Assembler::equal, L_holder_found);

  // Loop: Look for holder_klass record in itable
  //   do {
  //     tmp = itable[index];
  //     index += step;
  //     if (tmp == holder_klass) {
  //       goto L_holder_found; // Found!
  //     }
  //   } while (tmp != 0);
  //   goto L_no_such_interface // Not found.
  Label L_scan_holder;
  bind(L_scan_holder);
    movptr(temp_itbl_klass, Address(scan_temp, 0));
    addptr(scan_temp, scan_step);
    cmpptr(holder_klass, temp_itbl_klass);
    jccb(Assembler::equal, L_holder_found);
    testptr(temp_itbl_klass, temp_itbl_klass);
    jccb(Assembler::notZero, L_scan_holder);

  jmpb(L_no_such_interface);

  // Loop: Look for resolved_class record in itable
  //   do {
  //     tmp = itable[index];
  //     index += step;
  //     if (tmp == holder_klass) {
  //        // Also check if we have met a holder klass
  //        holder_tmp = itable[index-step-ioffset];
  //     }
  //     if (tmp == resolved_klass) {
  //        goto L_resolved_found;  // Found!
  //     }
  //   } while (tmp != 0);
  //   goto L_no_such_interface // Not found.
  //
  Label L_loop_scan_resolved;
  bind(L_loop_scan_resolved);
    movptr(temp_itbl_klass, Address(scan_temp, 0));
    addptr(scan_temp, scan_step);
    bind(L_loop_scan_resolved_entry);
    cmpptr(holder_klass, temp_itbl_klass);
    cmovl(Assembler::equal, temp_reg, Address(scan_temp, ooffset - ioffset - scan_step));
    cmpptr(resolved_klass, temp_itbl_klass);
    jccb(Assembler::equal, L_resolved_found);
    testptr(temp_itbl_klass, temp_itbl_klass);
    jccb(Assembler::notZero, L_loop_scan_resolved);

  jmpb(L_no_such_interface);

  Label L_ready;

  // See if we already have a holder klass. If not, go and scan for it.
  bind(L_resolved_found);
  testptr(temp_reg, temp_reg);
  jccb(Assembler::zero, L_scan_holder);
  jmpb(L_ready);

  bind(L_holder_found);
  movl(temp_reg, Address(scan_temp, ooffset - ioffset - scan_step));

  // Finally, temp_reg contains holder_klass vtable offset
  bind(L_ready);
  assert(itableMethodEntry::size() * wordSize == wordSize, "adjust the scaling in the code below");
  if (temp_reg2 == noreg) { // recv_klass register is clobbered for 32-bit x86 impl
    load_klass(scan_temp, receiver, noreg);
    movptr(method_result, Address(scan_temp, temp_reg, Address::times_1, itable_index * wordSize + itentry_off));
  } else {
    movptr(method_result, Address(recv_klass, temp_reg, Address::times_1, itable_index * wordSize + itentry_off));
  }
}


// virtual method calling
void MacroAssembler::lookup_virtual_method(Register recv_klass,
                                           RegisterOrConstant vtable_index,
                                           Register method_result) {
  const ByteSize base = Klass::vtable_start_offset();
  assert(vtableEntry::size() * wordSize == wordSize, "else adjust the scaling in the code below");
  Address vtable_entry_addr(recv_klass,
                            vtable_index, Address::times_ptr,
                            base + vtableEntry::method_offset());
  movptr(method_result, vtable_entry_addr);
}


void MacroAssembler::check_klass_subtype(Register sub_klass,
                           Register super_klass,
                           Register temp_reg,
                           Label& L_success) {
  Label L_failure;
  check_klass_subtype_fast_path(sub_klass, super_klass, temp_reg,        &L_success, &L_failure, nullptr);
  check_klass_subtype_slow_path(sub_klass, super_klass, temp_reg, noreg, &L_success, nullptr);
  bind(L_failure);
}


void MacroAssembler::check_klass_subtype_fast_path(Register sub_klass,
                                                   Register super_klass,
                                                   Register temp_reg,
                                                   Label* L_success,
                                                   Label* L_failure,
                                                   Label* L_slow_path,
                                        RegisterOrConstant super_check_offset) {
  assert_different_registers(sub_klass, super_klass, temp_reg);
  bool must_load_sco = (super_check_offset.constant_or_zero() == -1);
  if (super_check_offset.is_register()) {
    assert_different_registers(sub_klass, super_klass,
                               super_check_offset.as_register());
  } else if (must_load_sco) {
    assert(temp_reg != noreg, "supply either a temp or a register offset");
  }

  Label L_fallthrough;
  int label_nulls = 0;
  if (L_success == nullptr)   { L_success   = &L_fallthrough; label_nulls++; }
  if (L_failure == nullptr)   { L_failure   = &L_fallthrough; label_nulls++; }
  if (L_slow_path == nullptr) { L_slow_path = &L_fallthrough; label_nulls++; }
  assert(label_nulls <= 1, "at most one null in the batch");

  int sc_offset = in_bytes(Klass::secondary_super_cache_offset());
  int sco_offset = in_bytes(Klass::super_check_offset_offset());
  Address super_check_offset_addr(super_klass, sco_offset);

  // Hacked jcc, which "knows" that L_fallthrough, at least, is in
  // range of a jccb.  If this routine grows larger, reconsider at
  // least some of these.
#define local_jcc(assembler_cond, label)                                \
  if (&(label) == &L_fallthrough)  jccb(assembler_cond, label);         \
  else                             jcc( assembler_cond, label) /*omit semi*/

  // Hacked jmp, which may only be used just before L_fallthrough.
#define final_jmp(label)                                                \
  if (&(label) == &L_fallthrough) { /*do nothing*/ }                    \
  else                            jmp(label)                /*omit semi*/

  // If the pointers are equal, we are done (e.g., String[] elements).
  // This self-check enables sharing of secondary supertype arrays among
  // non-primary types such as array-of-interface.  Otherwise, each such
  // type would need its own customized SSA.
  // We move this check to the front of the fast path because many
  // type checks are in fact trivially successful in this manner,
  // so we get a nicely predicted branch right at the start of the check.
  cmpptr(sub_klass, super_klass);
  local_jcc(Assembler::equal, *L_success);

  // Check the supertype display:
  if (must_load_sco) {
    // Positive movl does right thing on LP64.
    movl(temp_reg, super_check_offset_addr);
    super_check_offset = RegisterOrConstant(temp_reg);
  }
  Address super_check_addr(sub_klass, super_check_offset, Address::times_1, 0);
  cmpptr(super_klass, super_check_addr); // load displayed supertype

  // This check has worked decisively for primary supers.
  // Secondary supers are sought in the super_cache ('super_cache_addr').
  // (Secondary supers are interfaces and very deeply nested subtypes.)
  // This works in the same check above because of a tricky aliasing
  // between the super_cache and the primary super display elements.
  // (The 'super_check_addr' can address either, as the case requires.)
  // Note that the cache is updated below if it does not help us find
  // what we need immediately.
  // So if it was a primary super, we can just fail immediately.
  // Otherwise, it's the slow path for us (no success at this point).

  if (super_check_offset.is_register()) {
    local_jcc(Assembler::equal, *L_success);
    cmpl(super_check_offset.as_register(), sc_offset);
    if (L_failure == &L_fallthrough) {
      local_jcc(Assembler::equal, *L_slow_path);
    } else {
      local_jcc(Assembler::notEqual, *L_failure);
      final_jmp(*L_slow_path);
    }
  } else if (super_check_offset.as_constant() == sc_offset) {
    // Need a slow path; fast failure is impossible.
    if (L_slow_path == &L_fallthrough) {
      local_jcc(Assembler::equal, *L_success);
    } else {
      local_jcc(Assembler::notEqual, *L_slow_path);
      final_jmp(*L_success);
    }
  } else {
    // No slow path; it's a fast decision.
    if (L_failure == &L_fallthrough) {
      local_jcc(Assembler::equal, *L_success);
    } else {
      local_jcc(Assembler::notEqual, *L_failure);
      final_jmp(*L_success);
    }
  }

  bind(L_fallthrough);

#undef local_jcc
#undef final_jmp
}


void MacroAssembler::check_klass_subtype_slow_path_linear(Register sub_klass,
                                                          Register super_klass,
                                                          Register temp_reg,
                                                          Register temp2_reg,
                                                          Label* L_success,
                                                          Label* L_failure,
                                                          bool set_cond_codes) {
  assert_different_registers(sub_klass, super_klass, temp_reg);
  if (temp2_reg != noreg)
    assert_different_registers(sub_klass, super_klass, temp_reg, temp2_reg);
#define IS_A_TEMP(reg) ((reg) == temp_reg || (reg) == temp2_reg)

  Label L_fallthrough;
  int label_nulls = 0;
  if (L_success == nullptr)   { L_success   = &L_fallthrough; label_nulls++; }
  if (L_failure == nullptr)   { L_failure   = &L_fallthrough; label_nulls++; }
  assert(label_nulls <= 1, "at most one null in the batch");

  // a couple of useful fields in sub_klass:
  int ss_offset = in_bytes(Klass::secondary_supers_offset());
  int sc_offset = in_bytes(Klass::secondary_super_cache_offset());
  Address secondary_supers_addr(sub_klass, ss_offset);
  Address super_cache_addr(     sub_klass, sc_offset);

  // Do a linear scan of the secondary super-klass chain.
  // This code is rarely used, so simplicity is a virtue here.
  // The repne_scan instruction uses fixed registers, which we must spill.
  // Don't worry too much about pre-existing connections with the input regs.

  assert(sub_klass != rax, "killed reg"); // killed by mov(rax, super)
  assert(sub_klass != rcx, "killed reg"); // killed by lea(rcx, &pst_counter)

  // Get super_klass value into rax (even if it was in rdi or rcx).
  bool pushed_rax = false, pushed_rcx = false, pushed_rdi = false;
  if (super_klass != rax) {
    if (!IS_A_TEMP(rax)) { push(rax); pushed_rax = true; }
    mov(rax, super_klass);
  }
  if (!IS_A_TEMP(rcx)) { push(rcx); pushed_rcx = true; }
  if (!IS_A_TEMP(rdi)) { push(rdi); pushed_rdi = true; }

#ifndef PRODUCT
  uint* pst_counter = &SharedRuntime::_partial_subtype_ctr;
  ExternalAddress pst_counter_addr((address) pst_counter);
  NOT_LP64(  incrementl(pst_counter_addr) );
  LP64_ONLY( lea(rcx, pst_counter_addr) );
  LP64_ONLY( incrementl(Address(rcx, 0)) );
#endif //PRODUCT

  // We will consult the secondary-super array.
  movptr(rdi, secondary_supers_addr);
  // Load the array length.  (Positive movl does right thing on LP64.)
  movl(rcx, Address(rdi, Array<Klass*>::length_offset_in_bytes()));
  // Skip to start of data.
  addptr(rdi, Array<Klass*>::base_offset_in_bytes());

  // Scan RCX words at [RDI] for an occurrence of RAX.
  // Set NZ/Z based on last compare.
  // Z flag value will not be set by 'repne' if RCX == 0 since 'repne' does
  // not change flags (only scas instruction which is repeated sets flags).
  // Set Z = 0 (not equal) before 'repne' to indicate that class was not found.

    testptr(rax,rax); // Set Z = 0
    repne_scan();

  // Unspill the temp. registers:
  if (pushed_rdi)  pop(rdi);
  if (pushed_rcx)  pop(rcx);
  if (pushed_rax)  pop(rax);

  if (set_cond_codes) {
    // Special hack for the AD files:  rdi is guaranteed non-zero.
    assert(!pushed_rdi, "rdi must be left non-null");
    // Also, the condition codes are properly set Z/NZ on succeed/failure.
  }

  if (L_failure == &L_fallthrough)
        jccb(Assembler::notEqual, *L_failure);
  else  jcc(Assembler::notEqual, *L_failure);

  // Success.  Cache the super we found and proceed in triumph.
  movptr(super_cache_addr, super_klass);

  if (L_success != &L_fallthrough) {
    jmp(*L_success);
  }

#undef IS_A_TEMP

  bind(L_fallthrough);
}

#ifndef _LP64

// 32-bit x86 only: always use the linear search.
void MacroAssembler::check_klass_subtype_slow_path(Register sub_klass,
                                                   Register super_klass,
                                                   Register temp_reg,
                                                   Register temp2_reg,
                                                   Label* L_success,
                                                   Label* L_failure,
                                                   bool set_cond_codes) {
  check_klass_subtype_slow_path_linear
    (sub_klass, super_klass, temp_reg, temp2_reg, L_success, L_failure, set_cond_codes);
}

#else // _LP64

void MacroAssembler::check_klass_subtype_slow_path(Register sub_klass,
                                                   Register super_klass,
                                                   Register temp_reg,
                                                   Register temp2_reg,
                                                   Label* L_success,
                                                   Label* L_failure,
                                                   bool set_cond_codes) {
  assert(set_cond_codes == false, "must be false on 64-bit x86");
  check_klass_subtype_slow_path
    (sub_klass, super_klass, temp_reg, temp2_reg, noreg, noreg,
     L_success, L_failure);
}

void MacroAssembler::check_klass_subtype_slow_path(Register sub_klass,
                                                   Register super_klass,
                                                   Register temp_reg,
                                                   Register temp2_reg,
                                                   Register temp3_reg,
                                                   Register temp4_reg,
                                                   Label* L_success,
                                                   Label* L_failure) {
  if (UseSecondarySupersTable) {
    check_klass_subtype_slow_path_table
      (sub_klass, super_klass, temp_reg, temp2_reg, temp3_reg, temp4_reg,
       L_success, L_failure);
  } else {
    check_klass_subtype_slow_path_linear
      (sub_klass, super_klass, temp_reg, temp2_reg, L_success, L_failure, /*set_cond_codes*/false);
  }
}

Register MacroAssembler::allocate_if_noreg(Register r,
                                  RegSetIterator<Register> &available_regs,
                                  RegSet &regs_to_push) {
  if (!r->is_valid()) {
    r = *available_regs++;
    regs_to_push += r;
  }
  return r;
}

void MacroAssembler::check_klass_subtype_slow_path_table(Register sub_klass,
                                                         Register super_klass,
                                                         Register temp_reg,
                                                         Register temp2_reg,
                                                         Register temp3_reg,
                                                         Register result_reg,
                                                         Label* L_success,
                                                         Label* L_failure) {
  // NB! Callers may assume that, when temp2_reg is a valid register,
  // this code sets it to a nonzero value.
  bool temp2_reg_was_valid = temp2_reg->is_valid();

  RegSet temps = RegSet::of(temp_reg, temp2_reg, temp3_reg);

  Label L_fallthrough;
  int label_nulls = 0;
  if (L_success == nullptr)   { L_success   = &L_fallthrough; label_nulls++; }
  if (L_failure == nullptr)   { L_failure   = &L_fallthrough; label_nulls++; }
  assert(label_nulls <= 1, "at most one null in the batch");

  BLOCK_COMMENT("check_klass_subtype_slow_path_table");

  RegSetIterator<Register> available_regs
    = (RegSet::of(rax, rcx, rdx, r8) + r9 + r10 + r11 + r12 - temps - sub_klass - super_klass).begin();

  RegSet pushed_regs;

  temp_reg = allocate_if_noreg(temp_reg, available_regs, pushed_regs);
  temp2_reg = allocate_if_noreg(temp2_reg, available_regs, pushed_regs);
  temp3_reg = allocate_if_noreg(temp3_reg, available_regs, pushed_regs);
  result_reg = allocate_if_noreg(result_reg, available_regs, pushed_regs);
  Register temp4_reg = allocate_if_noreg(noreg, available_regs, pushed_regs);

  assert_different_registers(sub_klass, super_klass, temp_reg, temp2_reg, temp3_reg, result_reg);

  {

    int register_push_size = pushed_regs.size() * Register::max_slots_per_register * VMRegImpl::stack_slot_size;
    int aligned_size = align_up(register_push_size, StackAlignmentInBytes);
    subptr(rsp, aligned_size);
    push_set(pushed_regs, 0);

    lookup_secondary_supers_table_var(sub_klass,
                                      super_klass,
                                      temp_reg, temp2_reg, temp3_reg, temp4_reg, result_reg);
    cmpq(result_reg, 0);

    // Unspill the temp. registers:
    pop_set(pushed_regs, 0);
    // Increment SP but do not clobber flags.
    lea(rsp, Address(rsp, aligned_size));
  }

  if (temp2_reg_was_valid) {
    movq(temp2_reg, 1);
  }

  jcc(Assembler::notEqual, *L_failure);

  if (L_success != &L_fallthrough) {
    jmp(*L_success);
  }

  bind(L_fallthrough);
}

// population_count variant for running without the POPCNT
// instruction, which was introduced with SSE4.2 in 2008.
void MacroAssembler::population_count(Register dst, Register src,
                                      Register scratch1, Register scratch2) {
  assert_different_registers(src, scratch1, scratch2);
  if (UsePopCountInstruction) {
    Assembler::popcntq(dst, src);
  } else {
    assert_different_registers(src, scratch1, scratch2);
    assert_different_registers(dst, scratch1, scratch2);
    Label loop, done;

    mov(scratch1, src);
    // dst = 0;
    // while(scratch1 != 0) {
    //   dst++;
    //   scratch1 &= (scratch1 - 1);
    // }
    xorl(dst, dst);
    testq(scratch1, scratch1);
    jccb(Assembler::equal, done);
    {
      bind(loop);
      incq(dst);
      movq(scratch2, scratch1);
      decq(scratch2);
      andq(scratch1, scratch2);
      jccb(Assembler::notEqual, loop);
    }
    bind(done);
  }
}

// Ensure that the inline code and the stub are using the same registers.
#define LOOKUP_SECONDARY_SUPERS_TABLE_REGISTERS                      \
do {                                                                 \
  assert(r_super_klass  == rax, "mismatch");                         \
  assert(r_array_base   == rbx, "mismatch");                         \
  assert(r_array_length == rcx, "mismatch");                         \
  assert(r_array_index  == rdx, "mismatch");                         \
  assert(r_sub_klass    == rsi || r_sub_klass == noreg, "mismatch"); \
  assert(r_bitmap       == r11 || r_bitmap    == noreg, "mismatch"); \
  assert(result         == rdi || result      == noreg, "mismatch"); \
} while(0)

// Versions of salq and rorq that don't need count to be in rcx

void MacroAssembler::salq(Register dest, Register count) {
  if (count == rcx) {
    Assembler::salq(dest);
  } else {
    assert_different_registers(rcx, dest);
    xchgq(rcx, count);
    Assembler::salq(dest);
    xchgq(rcx, count);
  }
}

void MacroAssembler::rorq(Register dest, Register count) {
  if (count == rcx) {
    Assembler::rorq(dest);
  } else {
    assert_different_registers(rcx, dest);
    xchgq(rcx, count);
    Assembler::rorq(dest);
    xchgq(rcx, count);
  }
}

// Return true: we succeeded in generating this code
//
// At runtime, return 0 in result if r_super_klass is a superclass of
// r_sub_klass, otherwise return nonzero. Use this if you know the
// super_klass_slot of the class you're looking for. This is always
// the case for instanceof and checkcast.
void MacroAssembler::lookup_secondary_supers_table_const(Register r_sub_klass,
                                                         Register r_super_klass,
                                                         Register temp1,
                                                         Register temp2,
                                                         Register temp3,
                                                         Register temp4,
                                                         Register result,
                                                         u1 super_klass_slot) {
  assert_different_registers(r_sub_klass, r_super_klass, temp1, temp2, temp3, temp4, result);

  Label L_fallthrough, L_success, L_failure;

  BLOCK_COMMENT("lookup_secondary_supers_table {");

  const Register
    r_array_index  = temp1,
    r_array_length = temp2,
    r_array_base   = temp3,
    r_bitmap       = temp4;

  LOOKUP_SECONDARY_SUPERS_TABLE_REGISTERS;

  xorq(result, result); // = 0

  movq(r_bitmap, Address(r_sub_klass, Klass::secondary_supers_bitmap_offset()));
  movq(r_array_index, r_bitmap);

  // First check the bitmap to see if super_klass might be present. If
  // the bit is zero, we are certain that super_klass is not one of
  // the secondary supers.
  u1 bit = super_klass_slot;
  {
    // NB: If the count in a x86 shift instruction is 0, the flags are
    // not affected, so we do a testq instead.
    int shift_count = Klass::SECONDARY_SUPERS_TABLE_MASK - bit;
    if (shift_count != 0) {
      salq(r_array_index, shift_count);
    } else {
      testq(r_array_index, r_array_index);
    }
  }
  // We test the MSB of r_array_index, i.e. its sign bit
  jcc(Assembler::positive, L_failure);

  // Get the first array index that can contain super_klass into r_array_index.
  if (bit != 0) {
    population_count(r_array_index, r_array_index, temp2, temp3);
  } else {
    movl(r_array_index, 1);
  }
  // NB! r_array_index is off by 1. It is compensated by keeping r_array_base off by 1 word.

  // We will consult the secondary-super array.
  movptr(r_array_base, Address(r_sub_klass, in_bytes(Klass::secondary_supers_offset())));

  // We're asserting that the first word in an Array<Klass*> is the
  // length, and the second word is the first word of the data. If
  // that ever changes, r_array_base will have to be adjusted here.
  assert(Array<Klass*>::base_offset_in_bytes() == wordSize, "Adjust this code");
  assert(Array<Klass*>::length_offset_in_bytes() == 0, "Adjust this code");

  cmpq(r_super_klass, Address(r_array_base, r_array_index, Address::times_8));
  jccb(Assembler::equal, L_success);

  // Is there another entry to check? Consult the bitmap.
  btq(r_bitmap, (bit + 1) & Klass::SECONDARY_SUPERS_TABLE_MASK);
  jccb(Assembler::carryClear, L_failure);

  // Linear probe. Rotate the bitmap so that the next bit to test is
  // in Bit 1.
  if (bit != 0) {
    rorq(r_bitmap, bit);
  }

  // Calls into the stub generated by lookup_secondary_supers_table_slow_path.
  // Arguments: r_super_klass, r_array_base, r_array_index, r_bitmap.
  // Kills: r_array_length.
  // Returns: result.
  call(RuntimeAddress(StubRoutines::lookup_secondary_supers_table_slow_path_stub()));
  // Result (0/1) is in rdi
  jmpb(L_fallthrough);

  bind(L_failure);
  incq(result); // 0 => 1

  bind(L_success);
  // result = 0;

  bind(L_fallthrough);
  BLOCK_COMMENT("} lookup_secondary_supers_table");

  if (VerifySecondarySupers) {
    verify_secondary_supers_table(r_sub_klass, r_super_klass, result,
                                  temp1, temp2, temp3);
  }
}

// At runtime, return 0 in result if r_super_klass is a superclass of
// r_sub_klass, otherwise return nonzero. Use this version of
// lookup_secondary_supers_table() if you don't know ahead of time
// which superclass will be searched for. Used by interpreter and
// runtime stubs. It is larger and has somewhat greater latency than
// the version above, which takes a constant super_klass_slot.
void MacroAssembler::lookup_secondary_supers_table_var(Register r_sub_klass,
                                                       Register r_super_klass,
                                                       Register temp1,
                                                       Register temp2,
                                                       Register temp3,
                                                       Register temp4,
                                                       Register result) {
  assert_different_registers(r_sub_klass, r_super_klass, temp1, temp2, temp3, temp4, result);
  assert_different_registers(r_sub_klass, r_super_klass, rcx);
  RegSet temps = RegSet::of(temp1, temp2, temp3, temp4);

  Label L_fallthrough, L_success, L_failure;

  BLOCK_COMMENT("lookup_secondary_supers_table {");

  RegSetIterator<Register> available_regs = (temps - rcx).begin();

  // FIXME. Once we are sure that all paths reaching this point really
  // do pass rcx as one of our temps we can get rid of the following
  // workaround.
  assert(temps.contains(rcx), "fix this code");

  // We prefer to have our shift count in rcx. If rcx is one of our
  // temps, use it for slot. If not, pick any of our temps.
  Register slot;
  if (!temps.contains(rcx)) {
    slot = *available_regs++;
  } else {
    slot = rcx;
  }

  const Register r_array_index = *available_regs++;
  const Register r_bitmap      = *available_regs++;

  // The logic above guarantees this property, but we state it here.
  assert_different_registers(r_array_index, r_bitmap, rcx);

  movq(r_bitmap, Address(r_sub_klass, Klass::secondary_supers_bitmap_offset()));
  movq(r_array_index, r_bitmap);

  // First check the bitmap to see if super_klass might be present. If
  // the bit is zero, we are certain that super_klass is not one of
  // the secondary supers.
  movb(slot, Address(r_super_klass, Klass::hash_slot_offset()));
  xorl(slot, (u1)(Klass::SECONDARY_SUPERS_TABLE_SIZE - 1)); // slot ^ 63 === 63 - slot (mod 64)
  salq(r_array_index, slot);

  testq(r_array_index, r_array_index);
  // We test the MSB of r_array_index, i.e. its sign bit
  jcc(Assembler::positive, L_failure);

  const Register r_array_base = *available_regs++;

  // Get the first array index that can contain super_klass into r_array_index.
  population_count(r_array_index, r_array_index, /*temp2*/r_array_base, /*temp3*/slot);

  // NB! r_array_index is off by 1. It is compensated by keeping r_array_base off by 1 word.

  // We will consult the secondary-super array.
  movptr(r_array_base, Address(r_sub_klass, in_bytes(Klass::secondary_supers_offset())));

  // We're asserting that the first word in an Array<Klass*> is the
  // length, and the second word is the first word of the data. If
  // that ever changes, r_array_base will have to be adjusted here.
  assert(Array<Klass*>::base_offset_in_bytes() == wordSize, "Adjust this code");
  assert(Array<Klass*>::length_offset_in_bytes() == 0, "Adjust this code");

  cmpq(r_super_klass, Address(r_array_base, r_array_index, Address::times_8));
  jccb(Assembler::equal, L_success);

  // Restore slot to its true value
  xorl(slot, (u1)(Klass::SECONDARY_SUPERS_TABLE_SIZE - 1)); // slot ^ 63 === 63 - slot (mod 64)

  // Linear probe. Rotate the bitmap so that the next bit to test is
  // in Bit 1.
  rorq(r_bitmap, slot);

  // Is there another entry to check? Consult the bitmap.
  btq(r_bitmap, 1);
  jccb(Assembler::carryClear, L_failure);

  // Calls into the stub generated by lookup_secondary_supers_table_slow_path.
  // Arguments: r_super_klass, r_array_base, r_array_index, r_bitmap.
  // Kills: r_array_length.
  // Returns: result.
  lookup_secondary_supers_table_slow_path(r_super_klass,
                                          r_array_base,
                                          r_array_index,
                                          r_bitmap,
                                          /*temp1*/result,
                                          /*temp2*/slot,
                                          &L_success,
                                          nullptr);

  bind(L_failure);
  movq(result, 1);
  jmpb(L_fallthrough);

  bind(L_success);
  xorq(result, result); // = 0

  bind(L_fallthrough);
  BLOCK_COMMENT("} lookup_secondary_supers_table");

  if (VerifySecondarySupers) {
    verify_secondary_supers_table(r_sub_klass, r_super_klass, result,
                                  temp1, temp2, temp3);
  }
}

void MacroAssembler::repne_scanq(Register addr, Register value, Register count, Register limit,
                                 Label* L_success, Label* L_failure) {
  Label L_loop, L_fallthrough;
  {
    int label_nulls = 0;
    if (L_success == nullptr) { L_success = &L_fallthrough; label_nulls++; }
    if (L_failure == nullptr) { L_failure = &L_fallthrough; label_nulls++; }
    assert(label_nulls <= 1, "at most one null in the batch");
  }
  bind(L_loop);
  cmpq(value, Address(addr, count, Address::times_8));
  jcc(Assembler::equal, *L_success);
  addl(count, 1);
  cmpl(count, limit);
  jcc(Assembler::less, L_loop);

  if (&L_fallthrough != L_failure) {
    jmp(*L_failure);
  }
  bind(L_fallthrough);
}

// Called by code generated by check_klass_subtype_slow_path
// above. This is called when there is a collision in the hashed
// lookup in the secondary supers array.
void MacroAssembler::lookup_secondary_supers_table_slow_path(Register r_super_klass,
                                                             Register r_array_base,
                                                             Register r_array_index,
                                                             Register r_bitmap,
                                                             Register temp1,
                                                             Register temp2,
                                                             Label* L_success,
                                                             Label* L_failure) {
  assert_different_registers(r_super_klass, r_array_base, r_array_index, r_bitmap, temp1, temp2);

  const Register
    r_array_length = temp1,
    r_sub_klass    = noreg,
    result         = noreg;

  Label L_fallthrough;
  int label_nulls = 0;
  if (L_success == nullptr)   { L_success   = &L_fallthrough; label_nulls++; }
  if (L_failure == nullptr)   { L_failure   = &L_fallthrough; label_nulls++; }
  assert(label_nulls <= 1, "at most one null in the batch");

  // Load the array length.
  movl(r_array_length, Address(r_array_base, Array<Klass*>::length_offset_in_bytes()));
  // And adjust the array base to point to the data.
  // NB! Effectively increments current slot index by 1.
  assert(Array<Klass*>::base_offset_in_bytes() == wordSize, "");
  addptr(r_array_base, Array<Klass*>::base_offset_in_bytes());

  // Linear probe
  Label L_huge;

  // The bitmap is full to bursting.
  // Implicit invariant: BITMAP_FULL implies (length > 0)
  cmpl(r_array_length, (int32_t)Klass::SECONDARY_SUPERS_TABLE_SIZE - 2);
  jcc(Assembler::greater, L_huge);

  // NB! Our caller has checked bits 0 and 1 in the bitmap. The
  // current slot (at secondary_supers[r_array_index]) has not yet
  // been inspected, and r_array_index may be out of bounds if we
  // wrapped around the end of the array.

  { // This is conventional linear probing, but instead of terminating
    // when a null entry is found in the table, we maintain a bitmap
    // in which a 0 indicates missing entries.
    // The check above guarantees there are 0s in the bitmap, so the loop
    // eventually terminates.

    xorl(temp2, temp2); // = 0;

    Label L_again;
    bind(L_again);

    // Check for array wraparound.
    cmpl(r_array_index, r_array_length);
    cmovl(Assembler::greaterEqual, r_array_index, temp2);

    cmpq(r_super_klass, Address(r_array_base, r_array_index, Address::times_8));
    jcc(Assembler::equal, *L_success);

    // If the next bit in bitmap is zero, we're done.
    btq(r_bitmap, 2); // look-ahead check (Bit 2); Bits 0 and 1 are tested by now
    jcc(Assembler::carryClear, *L_failure);

    rorq(r_bitmap, 1); // Bits 1/2 => 0/1
    addl(r_array_index, 1);

    jmp(L_again);
  }

  { // Degenerate case: more than 64 secondary supers.
    // FIXME: We could do something smarter here, maybe a vectorized
    // comparison or a binary search, but is that worth any added
    // complexity?
    bind(L_huge);
    xorl(r_array_index, r_array_index); // = 0
    repne_scanq(r_array_base, r_super_klass, r_array_index, r_array_length,
                L_success,
                (&L_fallthrough != L_failure ? L_failure : nullptr));

    bind(L_fallthrough);
  }
}

struct VerifyHelperArguments {
  Klass* _super;
  Klass* _sub;
  intptr_t _linear_result;
  intptr_t _table_result;
};

static void verify_secondary_supers_table_helper(const char* msg, VerifyHelperArguments* args) {
  Klass::on_secondary_supers_verification_failure(args->_super,
                                                  args->_sub,
                                                  args->_linear_result,
                                                  args->_table_result,
                                                  msg);
}

// Make sure that the hashed lookup and a linear scan agree.
void MacroAssembler::verify_secondary_supers_table(Register r_sub_klass,
                                                   Register r_super_klass,
                                                   Register result,
                                                   Register temp1,
                                                   Register temp2,
                                                   Register temp3) {
  const Register
      r_array_index  = temp1,
      r_array_length = temp2,
      r_array_base   = temp3,
      r_bitmap       = noreg;

  BLOCK_COMMENT("verify_secondary_supers_table {");

  Label L_success, L_failure, L_check, L_done;

  movptr(r_array_base, Address(r_sub_klass, in_bytes(Klass::secondary_supers_offset())));
  movl(r_array_length, Address(r_array_base, Array<Klass*>::length_offset_in_bytes()));
  // And adjust the array base to point to the data.
  addptr(r_array_base, Array<Klass*>::base_offset_in_bytes());

  testl(r_array_length, r_array_length); // array_length == 0?
  jcc(Assembler::zero, L_failure);

  movl(r_array_index, 0);
  repne_scanq(r_array_base, r_super_klass, r_array_index, r_array_length, &L_success);
  // fall through to L_failure

  const Register linear_result = r_array_index; // reuse temp1

  bind(L_failure); // not present
  movl(linear_result, 1);
  jmp(L_check);

  bind(L_success); // present
  movl(linear_result, 0);

  bind(L_check);
  cmpl(linear_result, result);
  jcc(Assembler::equal, L_done);

  { // To avoid calling convention issues, build a record on the stack
    // and pass the pointer to that instead.
    push(result);
    push(linear_result);
    push(r_sub_klass);
    push(r_super_klass);
    movptr(c_rarg1, rsp);
    movptr(c_rarg0, (uintptr_t) "mismatch");
    call(RuntimeAddress(CAST_FROM_FN_PTR(address, verify_secondary_supers_table_helper)));
    should_not_reach_here();
  }
  bind(L_done);

  BLOCK_COMMENT("} verify_secondary_supers_table");
}

#undef LOOKUP_SECONDARY_SUPERS_TABLE_REGISTERS

#endif // LP64

void MacroAssembler::clinit_barrier(Register klass, Register thread, Label* L_fast_path, Label* L_slow_path) {
  assert(L_fast_path != nullptr || L_slow_path != nullptr, "at least one is required");

  Label L_fallthrough;
  if (L_fast_path == nullptr) {
    L_fast_path = &L_fallthrough;
  } else if (L_slow_path == nullptr) {
    L_slow_path = &L_fallthrough;
  }

  // Fast path check: class is fully initialized.
  // init_state needs acquire, but x86 is TSO, and so we are already good.
  cmpb(Address(klass, InstanceKlass::init_state_offset()), InstanceKlass::fully_initialized);
  jcc(Assembler::equal, *L_fast_path);

  // Fast path check: current thread is initializer thread
  cmpptr(thread, Address(klass, InstanceKlass::init_thread_offset()));
  if (L_slow_path == &L_fallthrough) {
    jcc(Assembler::equal, *L_fast_path);
    bind(*L_slow_path);
  } else if (L_fast_path == &L_fallthrough) {
    jcc(Assembler::notEqual, *L_slow_path);
    bind(*L_fast_path);
  } else {
    Unimplemented();
  }
}

void MacroAssembler::cmov32(Condition cc, Register dst, Address src) {
  if (VM_Version::supports_cmov()) {
    cmovl(cc, dst, src);
  } else {
    Label L;
    jccb(negate_condition(cc), L);
    movl(dst, src);
    bind(L);
  }
}

void MacroAssembler::cmov32(Condition cc, Register dst, Register src) {
  if (VM_Version::supports_cmov()) {
    cmovl(cc, dst, src);
  } else {
    Label L;
    jccb(negate_condition(cc), L);
    movl(dst, src);
    bind(L);
  }
}

void MacroAssembler::_verify_oop(Register reg, const char* s, const char* file, int line) {
  if (!VerifyOops) return;

  BLOCK_COMMENT("verify_oop {");
#ifdef _LP64
  push(rscratch1);
#endif
  push(rax);                          // save rax
  push(reg);                          // pass register argument

  // Pass register number to verify_oop_subroutine
  const char* b = nullptr;
  {
    ResourceMark rm;
    stringStream ss;
    ss.print("verify_oop: %s: %s (%s:%d)", reg->name(), s, file, line);
    b = code_string(ss.as_string());
  }
  AddressLiteral buffer((address) b, external_word_Relocation::spec_for_immediate());
  pushptr(buffer.addr(), rscratch1);

  // call indirectly to solve generation ordering problem
  movptr(rax, ExternalAddress(StubRoutines::verify_oop_subroutine_entry_address()));
  call(rax);
  // Caller pops the arguments (oop, message) and restores rax, r10
  BLOCK_COMMENT("} verify_oop");
}

void MacroAssembler::vallones(XMMRegister dst, int vector_len) {
  if (UseAVX > 2 && (vector_len == Assembler::AVX_512bit || VM_Version::supports_avx512vl())) {
    // Only pcmpeq has dependency breaking treatment (i.e the execution can begin without
    // waiting for the previous result on dst), not vpcmpeqd, so just use vpternlog
    vpternlogd(dst, 0xFF, dst, dst, vector_len);
  } else if (VM_Version::supports_avx()) {
    vpcmpeqd(dst, dst, dst, vector_len);
  } else {
    assert(VM_Version::supports_sse2(), "");
    pcmpeqd(dst, dst);
  }
}

Address MacroAssembler::argument_address(RegisterOrConstant arg_slot,
                                         int extra_slot_offset) {
  // cf. TemplateTable::prepare_invoke(), if (load_receiver).
  int stackElementSize = Interpreter::stackElementSize;
  int offset = Interpreter::expr_offset_in_bytes(extra_slot_offset+0);
#ifdef ASSERT
  int offset1 = Interpreter::expr_offset_in_bytes(extra_slot_offset+1);
  assert(offset1 - offset == stackElementSize, "correct arithmetic");
#endif
  Register             scale_reg    = noreg;
  Address::ScaleFactor scale_factor = Address::no_scale;
  if (arg_slot.is_constant()) {
    offset += arg_slot.as_constant() * stackElementSize;
  } else {
    scale_reg    = arg_slot.as_register();
    scale_factor = Address::times(stackElementSize);
  }
  offset += wordSize;           // return PC is on stack
  return Address(rsp, scale_reg, scale_factor, offset);
}

void MacroAssembler::_verify_oop_addr(Address addr, const char* s, const char* file, int line) {
  if (!VerifyOops) return;

#ifdef _LP64
  push(rscratch1);
#endif
  push(rax); // save rax,
  // addr may contain rsp so we will have to adjust it based on the push
  // we just did (and on 64 bit we do two pushes)
  // NOTE: 64bit seemed to have had a bug in that it did movq(addr, rax); which
  // stores rax into addr which is backwards of what was intended.
  if (addr.uses(rsp)) {
    lea(rax, addr);
    pushptr(Address(rax, LP64_ONLY(2 *) BytesPerWord));
  } else {
    pushptr(addr);
  }

  // Pass register number to verify_oop_subroutine
  const char* b = nullptr;
  {
    ResourceMark rm;
    stringStream ss;
    ss.print("verify_oop_addr: %s (%s:%d)", s, file, line);
    b = code_string(ss.as_string());
  }
  AddressLiteral buffer((address) b, external_word_Relocation::spec_for_immediate());
  pushptr(buffer.addr(), rscratch1);

  // call indirectly to solve generation ordering problem
  movptr(rax, ExternalAddress(StubRoutines::verify_oop_subroutine_entry_address()));
  call(rax);
  // Caller pops the arguments (addr, message) and restores rax, r10.
}

void MacroAssembler::verify_tlab() {
#ifdef ASSERT
  if (UseTLAB && VerifyOops) {
    Label next, ok;
    Register t1 = rsi;
    Register thread_reg = NOT_LP64(rbx) LP64_ONLY(r15_thread);

    push(t1);
    NOT_LP64(push(thread_reg));
    NOT_LP64(get_thread(thread_reg));

    movptr(t1, Address(thread_reg, in_bytes(JavaThread::tlab_top_offset())));
    cmpptr(t1, Address(thread_reg, in_bytes(JavaThread::tlab_start_offset())));
    jcc(Assembler::aboveEqual, next);
    STOP("assert(top >= start)");
    should_not_reach_here();

    bind(next);
    movptr(t1, Address(thread_reg, in_bytes(JavaThread::tlab_end_offset())));
    cmpptr(t1, Address(thread_reg, in_bytes(JavaThread::tlab_top_offset())));
    jcc(Assembler::aboveEqual, ok);
    STOP("assert(top <= end)");
    should_not_reach_here();

    bind(ok);
    NOT_LP64(pop(thread_reg));
    pop(t1);
  }
#endif
}

class ControlWord {
 public:
  int32_t _value;

  int  rounding_control() const        { return  (_value >> 10) & 3      ; }
  int  precision_control() const       { return  (_value >>  8) & 3      ; }
  bool precision() const               { return ((_value >>  5) & 1) != 0; }
  bool underflow() const               { return ((_value >>  4) & 1) != 0; }
  bool overflow() const                { return ((_value >>  3) & 1) != 0; }
  bool zero_divide() const             { return ((_value >>  2) & 1) != 0; }
  bool denormalized() const            { return ((_value >>  1) & 1) != 0; }
  bool invalid() const                 { return ((_value >>  0) & 1) != 0; }

  void print() const {
    // rounding control
    const char* rc;
    switch (rounding_control()) {
      case 0: rc = "round near"; break;
      case 1: rc = "round down"; break;
      case 2: rc = "round up  "; break;
      case 3: rc = "chop      "; break;
      default:
        rc = nullptr; // silence compiler warnings
        fatal("Unknown rounding control: %d", rounding_control());
    };
    // precision control
    const char* pc;
    switch (precision_control()) {
      case 0: pc = "24 bits "; break;
      case 1: pc = "reserved"; break;
      case 2: pc = "53 bits "; break;
      case 3: pc = "64 bits "; break;
      default:
        pc = nullptr; // silence compiler warnings
        fatal("Unknown precision control: %d", precision_control());
    };
    // flags
    char f[9];
    f[0] = ' ';
    f[1] = ' ';
    f[2] = (precision   ()) ? 'P' : 'p';
    f[3] = (underflow   ()) ? 'U' : 'u';
    f[4] = (overflow    ()) ? 'O' : 'o';
    f[5] = (zero_divide ()) ? 'Z' : 'z';
    f[6] = (denormalized()) ? 'D' : 'd';
    f[7] = (invalid     ()) ? 'I' : 'i';
    f[8] = '\x0';
    // output
    printf("%04x  masks = %s, %s, %s", _value & 0xFFFF, f, rc, pc);
  }

};

class StatusWord {
 public:
  int32_t _value;

  bool busy() const                    { return ((_value >> 15) & 1) != 0; }
  bool C3() const                      { return ((_value >> 14) & 1) != 0; }
  bool C2() const                      { return ((_value >> 10) & 1) != 0; }
  bool C1() const                      { return ((_value >>  9) & 1) != 0; }
  bool C0() const                      { return ((_value >>  8) & 1) != 0; }
  int  top() const                     { return  (_value >> 11) & 7      ; }
  bool error_status() const            { return ((_value >>  7) & 1) != 0; }
  bool stack_fault() const             { return ((_value >>  6) & 1) != 0; }
  bool precision() const               { return ((_value >>  5) & 1) != 0; }
  bool underflow() const               { return ((_value >>  4) & 1) != 0; }
  bool overflow() const                { return ((_value >>  3) & 1) != 0; }
  bool zero_divide() const             { return ((_value >>  2) & 1) != 0; }
  bool denormalized() const            { return ((_value >>  1) & 1) != 0; }
  bool invalid() const                 { return ((_value >>  0) & 1) != 0; }

  void print() const {
    // condition codes
    char c[5];
    c[0] = (C3()) ? '3' : '-';
    c[1] = (C2()) ? '2' : '-';
    c[2] = (C1()) ? '1' : '-';
    c[3] = (C0()) ? '0' : '-';
    c[4] = '\x0';
    // flags
    char f[9];
    f[0] = (error_status()) ? 'E' : '-';
    f[1] = (stack_fault ()) ? 'S' : '-';
    f[2] = (precision   ()) ? 'P' : '-';
    f[3] = (underflow   ()) ? 'U' : '-';
    f[4] = (overflow    ()) ? 'O' : '-';
    f[5] = (zero_divide ()) ? 'Z' : '-';
    f[6] = (denormalized()) ? 'D' : '-';
    f[7] = (invalid     ()) ? 'I' : '-';
    f[8] = '\x0';
    // output
    printf("%04x  flags = %s, cc =  %s, top = %d", _value & 0xFFFF, f, c, top());
  }

};

class TagWord {
 public:
  int32_t _value;

  int tag_at(int i) const              { return (_value >> (i*2)) & 3; }

  void print() const {
    printf("%04x", _value & 0xFFFF);
  }

};

class FPU_Register {
 public:
  int32_t _m0;
  int32_t _m1;
  int16_t _ex;

  bool is_indefinite() const           {
    return _ex == -1 && _m1 == (int32_t)0xC0000000 && _m0 == 0;
  }

  void print() const {
    char  sign = (_ex < 0) ? '-' : '+';
    const char* kind = (_ex == 0x7FFF || _ex == (int16_t)-1) ? "NaN" : "   ";
    printf("%c%04hx.%08x%08x  %s", sign, _ex, _m1, _m0, kind);
  };

};

class FPU_State {
 public:
  enum {
    register_size       = 10,
    number_of_registers =  8,
    register_mask       =  7
  };

  ControlWord  _control_word;
  StatusWord   _status_word;
  TagWord      _tag_word;
  int32_t      _error_offset;
  int32_t      _error_selector;
  int32_t      _data_offset;
  int32_t      _data_selector;
  int8_t       _register[register_size * number_of_registers];

  int tag_for_st(int i) const          { return _tag_word.tag_at((_status_word.top() + i) & register_mask); }
  FPU_Register* st(int i) const        { return (FPU_Register*)&_register[register_size * i]; }

  const char* tag_as_string(int tag) const {
    switch (tag) {
      case 0: return "valid";
      case 1: return "zero";
      case 2: return "special";
      case 3: return "empty";
    }
    ShouldNotReachHere();
    return nullptr;
  }

  void print() const {
    // print computation registers
    { int t = _status_word.top();
      for (int i = 0; i < number_of_registers; i++) {
        int j = (i - t) & register_mask;
        printf("%c r%d = ST%d = ", (j == 0 ? '*' : ' '), i, j);
        st(j)->print();
        printf(" %s\n", tag_as_string(_tag_word.tag_at(i)));
      }
    }
    printf("\n");
    // print control registers
    printf("ctrl = "); _control_word.print(); printf("\n");
    printf("stat = "); _status_word .print(); printf("\n");
    printf("tags = "); _tag_word    .print(); printf("\n");
  }

};

class Flag_Register {
 public:
  int32_t _value;

  bool overflow() const                { return ((_value >> 11) & 1) != 0; }
  bool direction() const               { return ((_value >> 10) & 1) != 0; }
  bool sign() const                    { return ((_value >>  7) & 1) != 0; }
  bool zero() const                    { return ((_value >>  6) & 1) != 0; }
  bool auxiliary_carry() const         { return ((_value >>  4) & 1) != 0; }
  bool parity() const                  { return ((_value >>  2) & 1) != 0; }
  bool carry() const                   { return ((_value >>  0) & 1) != 0; }

  void print() const {
    // flags
    char f[8];
    f[0] = (overflow       ()) ? 'O' : '-';
    f[1] = (direction      ()) ? 'D' : '-';
    f[2] = (sign           ()) ? 'S' : '-';
    f[3] = (zero           ()) ? 'Z' : '-';
    f[4] = (auxiliary_carry()) ? 'A' : '-';
    f[5] = (parity         ()) ? 'P' : '-';
    f[6] = (carry          ()) ? 'C' : '-';
    f[7] = '\x0';
    // output
    printf("%08x  flags = %s", _value, f);
  }

};

class IU_Register {
 public:
  int32_t _value;

  void print() const {
    printf("%08x  %11d", _value, _value);
  }

};

class IU_State {
 public:
  Flag_Register _eflags;
  IU_Register   _rdi;
  IU_Register   _rsi;
  IU_Register   _rbp;
  IU_Register   _rsp;
  IU_Register   _rbx;
  IU_Register   _rdx;
  IU_Register   _rcx;
  IU_Register   _rax;

  void print() const {
    // computation registers
    printf("rax,  = "); _rax.print(); printf("\n");
    printf("rbx,  = "); _rbx.print(); printf("\n");
    printf("rcx  = "); _rcx.print(); printf("\n");
    printf("rdx  = "); _rdx.print(); printf("\n");
    printf("rdi  = "); _rdi.print(); printf("\n");
    printf("rsi  = "); _rsi.print(); printf("\n");
    printf("rbp,  = "); _rbp.print(); printf("\n");
    printf("rsp  = "); _rsp.print(); printf("\n");
    printf("\n");
    // control registers
    printf("flgs = "); _eflags.print(); printf("\n");
  }
};


class CPU_State {
 public:
  FPU_State _fpu_state;
  IU_State  _iu_state;

  void print() const {
    printf("--------------------------------------------------\n");
    _iu_state .print();
    printf("\n");
    _fpu_state.print();
    printf("--------------------------------------------------\n");
  }

};


static void _print_CPU_state(CPU_State* state) {
  state->print();
};


void MacroAssembler::print_CPU_state() {
  push_CPU_state();
  push(rsp);                // pass CPU state
  call(RuntimeAddress(CAST_FROM_FN_PTR(address, _print_CPU_state)));
  addptr(rsp, wordSize);       // discard argument
  pop_CPU_state();
}


#ifndef _LP64
static bool _verify_FPU(int stack_depth, char* s, CPU_State* state) {
  static int counter = 0;
  FPU_State* fs = &state->_fpu_state;
  counter++;
  // For leaf calls, only verify that the top few elements remain empty.
  // We only need 1 empty at the top for C2 code.
  if( stack_depth < 0 ) {
    if( fs->tag_for_st(7) != 3 ) {
      printf("FPR7 not empty\n");
      state->print();
      assert(false, "error");
      return false;
    }
    return true;                // All other stack states do not matter
  }

  assert((fs->_control_word._value & 0xffff) == StubRoutines::x86::fpu_cntrl_wrd_std(),
         "bad FPU control word");

  // compute stack depth
  int i = 0;
  while (i < FPU_State::number_of_registers && fs->tag_for_st(i)  < 3) i++;
  int d = i;
  while (i < FPU_State::number_of_registers && fs->tag_for_st(i) == 3) i++;
  // verify findings
  if (i != FPU_State::number_of_registers) {
    // stack not contiguous
    printf("%s: stack not contiguous at ST%d\n", s, i);
    state->print();
    assert(false, "error");
    return false;
  }
  // check if computed stack depth corresponds to expected stack depth
  if (stack_depth < 0) {
    // expected stack depth is -stack_depth or less
    if (d > -stack_depth) {
      // too many elements on the stack
      printf("%s: <= %d stack elements expected but found %d\n", s, -stack_depth, d);
      state->print();
      assert(false, "error");
      return false;
    }
  } else {
    // expected stack depth is stack_depth
    if (d != stack_depth) {
      // wrong stack depth
      printf("%s: %d stack elements expected but found %d\n", s, stack_depth, d);
      state->print();
      assert(false, "error");
      return false;
    }
  }
  // everything is cool
  return true;
}

void MacroAssembler::verify_FPU(int stack_depth, const char* s) {
  if (!VerifyFPU) return;
  push_CPU_state();
  push(rsp);                // pass CPU state
  ExternalAddress msg((address) s);
  // pass message string s
  pushptr(msg.addr(), noreg);
  push(stack_depth);        // pass stack depth
  call(RuntimeAddress(CAST_FROM_FN_PTR(address, _verify_FPU)));
  addptr(rsp, 3 * wordSize);   // discard arguments
  // check for error
  { Label L;
    testl(rax, rax);
    jcc(Assembler::notZero, L);
    int3();                  // break if error condition
    bind(L);
  }
  pop_CPU_state();
}
#endif // _LP64

void MacroAssembler::restore_cpu_control_state_after_jni(Register rscratch) {
  // Either restore the MXCSR register after returning from the JNI Call
  // or verify that it wasn't changed (with -Xcheck:jni flag).
  if (VM_Version::supports_sse()) {
    if (RestoreMXCSROnJNICalls) {
      ldmxcsr(ExternalAddress(StubRoutines::x86::addr_mxcsr_std()), rscratch);
    } else if (CheckJNICalls) {
      call(RuntimeAddress(StubRoutines::x86::verify_mxcsr_entry()));
    }
  }
  // Clear upper bits of YMM registers to avoid SSE <-> AVX transition penalty.
  vzeroupper();

#ifndef _LP64
  // Either restore the x87 floating pointer control word after returning
  // from the JNI call or verify that it wasn't changed.
  if (CheckJNICalls) {
    call(RuntimeAddress(StubRoutines::x86::verify_fpu_cntrl_wrd_entry()));
  }
#endif // _LP64
}

// ((OopHandle)result).resolve();
void MacroAssembler::resolve_oop_handle(Register result, Register tmp) {
  assert_different_registers(result, tmp);

  // Only 64 bit platforms support GCs that require a tmp register
  // Only IN_HEAP loads require a thread_tmp register
  // OopHandle::resolve is an indirection like jobject.
  access_load_at(T_OBJECT, IN_NATIVE,
                 result, Address(result, 0), tmp, /*tmp_thread*/noreg);
}

// ((WeakHandle)result).resolve();
void MacroAssembler::resolve_weak_handle(Register rresult, Register rtmp) {
  assert_different_registers(rresult, rtmp);
  Label resolved;

  // A null weak handle resolves to null.
  cmpptr(rresult, 0);
  jcc(Assembler::equal, resolved);

  // Only 64 bit platforms support GCs that require a tmp register
  // Only IN_HEAP loads require a thread_tmp register
  // WeakHandle::resolve is an indirection like jweak.
  access_load_at(T_OBJECT, IN_NATIVE | ON_PHANTOM_OOP_REF,
                 rresult, Address(rresult, 0), rtmp, /*tmp_thread*/noreg);
  bind(resolved);
}

void MacroAssembler::load_mirror(Register mirror, Register method, Register tmp) {
  // get mirror
  const int mirror_offset = in_bytes(Klass::java_mirror_offset());
  load_method_holder(mirror, method);
  movptr(mirror, Address(mirror, mirror_offset));
  resolve_oop_handle(mirror, tmp);
}

void MacroAssembler::load_method_holder_cld(Register rresult, Register rmethod) {
  load_method_holder(rresult, rmethod);
  movptr(rresult, Address(rresult, InstanceKlass::class_loader_data_offset()));
}

void MacroAssembler::load_method_holder(Register holder, Register method) {
  movptr(holder, Address(method, Method::const_offset()));                      // ConstMethod*
  movptr(holder, Address(holder, ConstMethod::constants_offset()));             // ConstantPool*
  movptr(holder, Address(holder, ConstantPool::pool_holder_offset()));          // InstanceKlass*
}

#ifdef _LP64
void MacroAssembler::load_narrow_klass_compact(Register dst, Register src) {
  assert(UseCompactObjectHeaders, "expect compact object headers");
  movq(dst, Address(src, oopDesc::mark_offset_in_bytes()));
  shrq(dst, markWord::klass_shift);
}
#endif

void MacroAssembler::load_klass(Register dst, Register src, Register tmp) {
  assert_different_registers(src, tmp);
  assert_different_registers(dst, tmp);
#ifdef _LP64
  if (UseCompactObjectHeaders) {
    load_narrow_klass_compact(dst, src);
    decode_klass_not_null(dst, tmp);
  } else if (UseCompressedClassPointers) {
    movl(dst, Address(src, oopDesc::klass_offset_in_bytes()));
    decode_klass_not_null(dst, tmp);
  } else
#endif
  {
    movptr(dst, Address(src, oopDesc::klass_offset_in_bytes()));
  }
}

void MacroAssembler::store_klass(Register dst, Register src, Register tmp) {
  assert(!UseCompactObjectHeaders, "not with compact headers");
  assert_different_registers(src, tmp);
  assert_different_registers(dst, tmp);
#ifdef _LP64
  if (UseCompressedClassPointers) {
    encode_klass_not_null(src, tmp);
    movl(Address(dst, oopDesc::klass_offset_in_bytes()), src);
  } else
#endif
    movptr(Address(dst, oopDesc::klass_offset_in_bytes()), src);
}

void MacroAssembler::cmp_klass(Register klass, Register obj, Register tmp) {
#ifdef _LP64
  if (UseCompactObjectHeaders) {
    assert(tmp != noreg, "need tmp");
    assert_different_registers(klass, obj, tmp);
    load_narrow_klass_compact(tmp, obj);
    cmpl(klass, tmp);
  } else if (UseCompressedClassPointers) {
    cmpl(klass, Address(obj, oopDesc::klass_offset_in_bytes()));
  } else
#endif
  {
    cmpptr(klass, Address(obj, oopDesc::klass_offset_in_bytes()));
  }
}

void MacroAssembler::cmp_klasses_from_objects(Register obj1, Register obj2, Register tmp1, Register tmp2) {
#ifdef _LP64
  if (UseCompactObjectHeaders) {
    assert(tmp2 != noreg, "need tmp2");
    assert_different_registers(obj1, obj2, tmp1, tmp2);
    load_narrow_klass_compact(tmp1, obj1);
    load_narrow_klass_compact(tmp2, obj2);
    cmpl(tmp1, tmp2);
  } else if (UseCompressedClassPointers) {
    movl(tmp1, Address(obj1, oopDesc::klass_offset_in_bytes()));
    cmpl(tmp1, Address(obj2, oopDesc::klass_offset_in_bytes()));
  } else
#endif
  {
    movptr(tmp1, Address(obj1, oopDesc::klass_offset_in_bytes()));
    cmpptr(tmp1, Address(obj2, oopDesc::klass_offset_in_bytes()));
  }
}

void MacroAssembler::access_load_at(BasicType type, DecoratorSet decorators, Register dst, Address src,
                                    Register tmp1, Register thread_tmp) {
  BarrierSetAssembler* bs = BarrierSet::barrier_set()->barrier_set_assembler();
  decorators = AccessInternal::decorator_fixup(decorators, type);
  bool as_raw = (decorators & AS_RAW) != 0;
  if (as_raw) {
    bs->BarrierSetAssembler::load_at(this, decorators, type, dst, src, tmp1, thread_tmp);
  } else {
    bs->load_at(this, decorators, type, dst, src, tmp1, thread_tmp);
  }
}

void MacroAssembler::access_store_at(BasicType type, DecoratorSet decorators, Address dst, Register val,
                                     Register tmp1, Register tmp2, Register tmp3) {
  BarrierSetAssembler* bs = BarrierSet::barrier_set()->barrier_set_assembler();
  decorators = AccessInternal::decorator_fixup(decorators, type);
  bool as_raw = (decorators & AS_RAW) != 0;
  if (as_raw) {
    bs->BarrierSetAssembler::store_at(this, decorators, type, dst, val, tmp1, tmp2, tmp3);
  } else {
    bs->store_at(this, decorators, type, dst, val, tmp1, tmp2, tmp3);
  }
}

void MacroAssembler::load_heap_oop(Register dst, Address src, Register tmp1,
                                   Register thread_tmp, DecoratorSet decorators) {
  access_load_at(T_OBJECT, IN_HEAP | decorators, dst, src, tmp1, thread_tmp);
}

// Doesn't do verification, generates fixed size code
void MacroAssembler::load_heap_oop_not_null(Register dst, Address src, Register tmp1,
                                            Register thread_tmp, DecoratorSet decorators) {
  access_load_at(T_OBJECT, IN_HEAP | IS_NOT_NULL | decorators, dst, src, tmp1, thread_tmp);
}

void MacroAssembler::store_heap_oop(Address dst, Register val, Register tmp1,
                                    Register tmp2, Register tmp3, DecoratorSet decorators) {
  access_store_at(T_OBJECT, IN_HEAP | decorators, dst, val, tmp1, tmp2, tmp3);
}

// Used for storing nulls.
void MacroAssembler::store_heap_oop_null(Address dst) {
  access_store_at(T_OBJECT, IN_HEAP, dst, noreg, noreg, noreg, noreg);
}

#ifdef _LP64
void MacroAssembler::store_klass_gap(Register dst, Register src) {
  assert(!UseCompactObjectHeaders, "Don't use with compact headers");
  if (UseCompressedClassPointers) {
    // Store to klass gap in destination
    movl(Address(dst, oopDesc::klass_gap_offset_in_bytes()), src);
  }
}

#ifdef ASSERT
void MacroAssembler::verify_heapbase(const char* msg) {
  assert (UseCompressedOops, "should be compressed");
  assert (Universe::heap() != nullptr, "java heap should be initialized");
  if (CheckCompressedOops) {
    Label ok;
    ExternalAddress src2(CompressedOops::base_addr());
    const bool is_src2_reachable = reachable(src2);
    if (!is_src2_reachable) {
      push(rscratch1);  // cmpptr trashes rscratch1
    }
    cmpptr(r12_heapbase, src2, rscratch1);
    jcc(Assembler::equal, ok);
    STOP(msg);
    bind(ok);
    if (!is_src2_reachable) {
      pop(rscratch1);
    }
  }
}
#endif

// Algorithm must match oop.inline.hpp encode_heap_oop.
void MacroAssembler::encode_heap_oop(Register r) {
#ifdef ASSERT
  verify_heapbase("MacroAssembler::encode_heap_oop: heap base corrupted?");
#endif
  verify_oop_msg(r, "broken oop in encode_heap_oop");
  if (CompressedOops::base() == nullptr) {
    if (CompressedOops::shift() != 0) {
      assert (LogMinObjAlignmentInBytes == CompressedOops::shift(), "decode alg wrong");
      shrq(r, LogMinObjAlignmentInBytes);
    }
    return;
  }
  testq(r, r);
  cmovq(Assembler::equal, r, r12_heapbase);
  subq(r, r12_heapbase);
  shrq(r, LogMinObjAlignmentInBytes);
}

void MacroAssembler::encode_heap_oop_not_null(Register r) {
#ifdef ASSERT
  verify_heapbase("MacroAssembler::encode_heap_oop_not_null: heap base corrupted?");
  if (CheckCompressedOops) {
    Label ok;
    testq(r, r);
    jcc(Assembler::notEqual, ok);
    STOP("null oop passed to encode_heap_oop_not_null");
    bind(ok);
  }
#endif
  verify_oop_msg(r, "broken oop in encode_heap_oop_not_null");
  if (CompressedOops::base() != nullptr) {
    subq(r, r12_heapbase);
  }
  if (CompressedOops::shift() != 0) {
    assert (LogMinObjAlignmentInBytes == CompressedOops::shift(), "decode alg wrong");
    shrq(r, LogMinObjAlignmentInBytes);
  }
}

void MacroAssembler::encode_heap_oop_not_null(Register dst, Register src) {
#ifdef ASSERT
  verify_heapbase("MacroAssembler::encode_heap_oop_not_null2: heap base corrupted?");
  if (CheckCompressedOops) {
    Label ok;
    testq(src, src);
    jcc(Assembler::notEqual, ok);
    STOP("null oop passed to encode_heap_oop_not_null2");
    bind(ok);
  }
#endif
  verify_oop_msg(src, "broken oop in encode_heap_oop_not_null2");
  if (dst != src) {
    movq(dst, src);
  }
  if (CompressedOops::base() != nullptr) {
    subq(dst, r12_heapbase);
  }
  if (CompressedOops::shift() != 0) {
    assert (LogMinObjAlignmentInBytes == CompressedOops::shift(), "decode alg wrong");
    shrq(dst, LogMinObjAlignmentInBytes);
  }
}

void  MacroAssembler::decode_heap_oop(Register r) {
#ifdef ASSERT
  verify_heapbase("MacroAssembler::decode_heap_oop: heap base corrupted?");
#endif
  if (CompressedOops::base() == nullptr) {
    if (CompressedOops::shift() != 0) {
      assert (LogMinObjAlignmentInBytes == CompressedOops::shift(), "decode alg wrong");
      shlq(r, LogMinObjAlignmentInBytes);
    }
  } else {
    Label done;
    shlq(r, LogMinObjAlignmentInBytes);
    jccb(Assembler::equal, done);
    addq(r, r12_heapbase);
    bind(done);
  }
  verify_oop_msg(r, "broken oop in decode_heap_oop");
}

void  MacroAssembler::decode_heap_oop_not_null(Register r) {
  // Note: it will change flags
  assert (UseCompressedOops, "should only be used for compressed headers");
  assert (Universe::heap() != nullptr, "java heap should be initialized");
  // Cannot assert, unverified entry point counts instructions (see .ad file)
  // vtableStubs also counts instructions in pd_code_size_limit.
  // Also do not verify_oop as this is called by verify_oop.
  if (CompressedOops::shift() != 0) {
    assert(LogMinObjAlignmentInBytes == CompressedOops::shift(), "decode alg wrong");
    shlq(r, LogMinObjAlignmentInBytes);
    if (CompressedOops::base() != nullptr) {
      addq(r, r12_heapbase);
    }
  } else {
    assert (CompressedOops::base() == nullptr, "sanity");
  }
}

void  MacroAssembler::decode_heap_oop_not_null(Register dst, Register src) {
  // Note: it will change flags
  assert (UseCompressedOops, "should only be used for compressed headers");
  assert (Universe::heap() != nullptr, "java heap should be initialized");
  // Cannot assert, unverified entry point counts instructions (see .ad file)
  // vtableStubs also counts instructions in pd_code_size_limit.
  // Also do not verify_oop as this is called by verify_oop.
  if (CompressedOops::shift() != 0) {
    assert(LogMinObjAlignmentInBytes == CompressedOops::shift(), "decode alg wrong");
    if (LogMinObjAlignmentInBytes == Address::times_8) {
      leaq(dst, Address(r12_heapbase, src, Address::times_8, 0));
    } else {
      if (dst != src) {
        movq(dst, src);
      }
      shlq(dst, LogMinObjAlignmentInBytes);
      if (CompressedOops::base() != nullptr) {
        addq(dst, r12_heapbase);
      }
    }
  } else {
    assert (CompressedOops::base() == nullptr, "sanity");
    if (dst != src) {
      movq(dst, src);
    }
  }
}

void MacroAssembler::encode_klass_not_null(Register r, Register tmp) {
  assert_different_registers(r, tmp);
  if (CompressedKlassPointers::base() != nullptr) {
    mov64(tmp, (int64_t)CompressedKlassPointers::base());
    subq(r, tmp);
  }
  if (CompressedKlassPointers::shift() != 0) {
    shrq(r, CompressedKlassPointers::shift());
  }
}

void MacroAssembler::encode_and_move_klass_not_null(Register dst, Register src) {
  assert_different_registers(src, dst);
  if (CompressedKlassPointers::base() != nullptr) {
    mov64(dst, -(int64_t)CompressedKlassPointers::base());
    addq(dst, src);
  } else {
    movptr(dst, src);
  }
  if (CompressedKlassPointers::shift() != 0) {
    shrq(dst, CompressedKlassPointers::shift());
  }
}

void  MacroAssembler::decode_klass_not_null(Register r, Register tmp) {
  assert_different_registers(r, tmp);
  // Note: it will change flags
  assert(UseCompressedClassPointers, "should only be used for compressed headers");
  // Cannot assert, unverified entry point counts instructions (see .ad file)
  // vtableStubs also counts instructions in pd_code_size_limit.
  // Also do not verify_oop as this is called by verify_oop.
  if (CompressedKlassPointers::shift() != 0) {
    shlq(r, CompressedKlassPointers::shift());
  }
  if (CompressedKlassPointers::base() != nullptr) {
    mov64(tmp, (int64_t)CompressedKlassPointers::base());
    addq(r, tmp);
  }
}

void  MacroAssembler::decode_and_move_klass_not_null(Register dst, Register src) {
  assert_different_registers(src, dst);
  // Note: it will change flags
  assert (UseCompressedClassPointers, "should only be used for compressed headers");
  // Cannot assert, unverified entry point counts instructions (see .ad file)
  // vtableStubs also counts instructions in pd_code_size_limit.
  // Also do not verify_oop as this is called by verify_oop.

  if (CompressedKlassPointers::base() == nullptr &&
      CompressedKlassPointers::shift() == 0) {
    // The best case scenario is that there is no base or shift. Then it is already
    // a pointer that needs nothing but a register rename.
    movl(dst, src);
  } else {
    if (CompressedKlassPointers::shift() <= Address::times_8) {
      if (CompressedKlassPointers::base() != nullptr) {
        mov64(dst, (int64_t)CompressedKlassPointers::base());
      } else {
        xorq(dst, dst);
      }
      if (CompressedKlassPointers::shift() != 0) {
        assert(CompressedKlassPointers::shift() == Address::times_8, "klass not aligned on 64bits?");
        leaq(dst, Address(dst, src, Address::times_8, 0));
      } else {
        addq(dst, src);
      }
    } else {
      if (CompressedKlassPointers::base() != nullptr) {
        const uint64_t base_right_shifted =
            (uint64_t)CompressedKlassPointers::base() >> CompressedKlassPointers::shift();
        mov64(dst, base_right_shifted);
      } else {
        xorq(dst, dst);
      }
      addq(dst, src);
      shlq(dst, CompressedKlassPointers::shift());
    }
  }
}

void  MacroAssembler::set_narrow_oop(Register dst, jobject obj) {
  assert (UseCompressedOops, "should only be used for compressed headers");
  assert (Universe::heap() != nullptr, "java heap should be initialized");
  assert (oop_recorder() != nullptr, "this assembler needs an OopRecorder");
  int oop_index = oop_recorder()->find_index(obj);
  RelocationHolder rspec = oop_Relocation::spec(oop_index);
  mov_narrow_oop(dst, oop_index, rspec);
}

void  MacroAssembler::set_narrow_oop(Address dst, jobject obj) {
  assert (UseCompressedOops, "should only be used for compressed headers");
  assert (Universe::heap() != nullptr, "java heap should be initialized");
  assert (oop_recorder() != nullptr, "this assembler needs an OopRecorder");
  int oop_index = oop_recorder()->find_index(obj);
  RelocationHolder rspec = oop_Relocation::spec(oop_index);
  mov_narrow_oop(dst, oop_index, rspec);
}

void  MacroAssembler::set_narrow_klass(Register dst, Klass* k) {
  assert (UseCompressedClassPointers, "should only be used for compressed headers");
  assert (oop_recorder() != nullptr, "this assembler needs an OopRecorder");
  int klass_index = oop_recorder()->find_index(k);
  RelocationHolder rspec = metadata_Relocation::spec(klass_index);
  mov_narrow_oop(dst, CompressedKlassPointers::encode(k), rspec);
}

void  MacroAssembler::set_narrow_klass(Address dst, Klass* k) {
  assert (UseCompressedClassPointers, "should only be used for compressed headers");
  assert (oop_recorder() != nullptr, "this assembler needs an OopRecorder");
  int klass_index = oop_recorder()->find_index(k);
  RelocationHolder rspec = metadata_Relocation::spec(klass_index);
  mov_narrow_oop(dst, CompressedKlassPointers::encode(k), rspec);
}

void  MacroAssembler::cmp_narrow_oop(Register dst, jobject obj) {
  assert (UseCompressedOops, "should only be used for compressed headers");
  assert (Universe::heap() != nullptr, "java heap should be initialized");
  assert (oop_recorder() != nullptr, "this assembler needs an OopRecorder");
  int oop_index = oop_recorder()->find_index(obj);
  RelocationHolder rspec = oop_Relocation::spec(oop_index);
  Assembler::cmp_narrow_oop(dst, oop_index, rspec);
}

void  MacroAssembler::cmp_narrow_oop(Address dst, jobject obj) {
  assert (UseCompressedOops, "should only be used for compressed headers");
  assert (Universe::heap() != nullptr, "java heap should be initialized");
  assert (oop_recorder() != nullptr, "this assembler needs an OopRecorder");
  int oop_index = oop_recorder()->find_index(obj);
  RelocationHolder rspec = oop_Relocation::spec(oop_index);
  Assembler::cmp_narrow_oop(dst, oop_index, rspec);
}

void  MacroAssembler::cmp_narrow_klass(Register dst, Klass* k) {
  assert (UseCompressedClassPointers, "should only be used for compressed headers");
  assert (oop_recorder() != nullptr, "this assembler needs an OopRecorder");
  int klass_index = oop_recorder()->find_index(k);
  RelocationHolder rspec = metadata_Relocation::spec(klass_index);
  Assembler::cmp_narrow_oop(dst, CompressedKlassPointers::encode(k), rspec);
}

void  MacroAssembler::cmp_narrow_klass(Address dst, Klass* k) {
  assert (UseCompressedClassPointers, "should only be used for compressed headers");
  assert (oop_recorder() != nullptr, "this assembler needs an OopRecorder");
  int klass_index = oop_recorder()->find_index(k);
  RelocationHolder rspec = metadata_Relocation::spec(klass_index);
  Assembler::cmp_narrow_oop(dst, CompressedKlassPointers::encode(k), rspec);
}

void MacroAssembler::reinit_heapbase() {
  if (UseCompressedOops) {
    if (Universe::heap() != nullptr) {
      if (CompressedOops::base() == nullptr) {
        MacroAssembler::xorptr(r12_heapbase, r12_heapbase);
      } else {
        mov64(r12_heapbase, (int64_t)CompressedOops::base());
      }
    } else {
      movptr(r12_heapbase, ExternalAddress(CompressedOops::base_addr()));
    }
  }
}

#endif // _LP64

#if COMPILER2_OR_JVMCI

// clear memory of size 'cnt' qwords, starting at 'base' using XMM/YMM/ZMM registers
void MacroAssembler::xmm_clear_mem(Register base, Register cnt, Register rtmp, XMMRegister xtmp, KRegister mask) {
  // cnt - number of qwords (8-byte words).
  // base - start address, qword aligned.
  Label L_zero_64_bytes, L_loop, L_sloop, L_tail, L_end;
  bool use64byteVector = (MaxVectorSize == 64) && (VM_Version::avx3_threshold() == 0);
  if (use64byteVector) {
    vpxor(xtmp, xtmp, xtmp, AVX_512bit);
  } else if (MaxVectorSize >= 32) {
    vpxor(xtmp, xtmp, xtmp, AVX_256bit);
  } else {
    pxor(xtmp, xtmp);
  }
  jmp(L_zero_64_bytes);

  BIND(L_loop);
  if (MaxVectorSize >= 32) {
    fill64(base, 0, xtmp, use64byteVector);
  } else {
    movdqu(Address(base,  0), xtmp);
    movdqu(Address(base, 16), xtmp);
    movdqu(Address(base, 32), xtmp);
    movdqu(Address(base, 48), xtmp);
  }
  addptr(base, 64);

  BIND(L_zero_64_bytes);
  subptr(cnt, 8);
  jccb(Assembler::greaterEqual, L_loop);

  // Copy trailing 64 bytes
  if (use64byteVector) {
    addptr(cnt, 8);
    jccb(Assembler::equal, L_end);
    fill64_masked(3, base, 0, xtmp, mask, cnt, rtmp, true);
    jmp(L_end);
  } else {
    addptr(cnt, 4);
    jccb(Assembler::less, L_tail);
    if (MaxVectorSize >= 32) {
      vmovdqu(Address(base, 0), xtmp);
    } else {
      movdqu(Address(base,  0), xtmp);
      movdqu(Address(base, 16), xtmp);
    }
  }
  addptr(base, 32);
  subptr(cnt, 4);

  BIND(L_tail);
  addptr(cnt, 4);
  jccb(Assembler::lessEqual, L_end);
  if (UseAVX > 2 && MaxVectorSize >= 32 && VM_Version::supports_avx512vl()) {
    fill32_masked(3, base, 0, xtmp, mask, cnt, rtmp);
  } else {
    decrement(cnt);

    BIND(L_sloop);
    movq(Address(base, 0), xtmp);
    addptr(base, 8);
    decrement(cnt);
    jccb(Assembler::greaterEqual, L_sloop);
  }
  BIND(L_end);
}

// Clearing constant sized memory using YMM/ZMM registers.
void MacroAssembler::clear_mem(Register base, int cnt, Register rtmp, XMMRegister xtmp, KRegister mask) {
  assert(UseAVX > 2 && VM_Version::supports_avx512vl(), "");
  bool use64byteVector = (MaxVectorSize > 32) && (VM_Version::avx3_threshold() == 0);

  int vector64_count = (cnt & (~0x7)) >> 3;
  cnt = cnt & 0x7;
  const int fill64_per_loop = 4;
  const int max_unrolled_fill64 = 8;

  // 64 byte initialization loop.
  vpxor(xtmp, xtmp, xtmp, use64byteVector ? AVX_512bit : AVX_256bit);
  int start64 = 0;
  if (vector64_count > max_unrolled_fill64) {
    Label LOOP;
    Register index = rtmp;

    start64 = vector64_count - (vector64_count % fill64_per_loop);

    movl(index, 0);
    BIND(LOOP);
    for (int i = 0; i < fill64_per_loop; i++) {
      fill64(Address(base, index, Address::times_1, i * 64), xtmp, use64byteVector);
    }
    addl(index, fill64_per_loop * 64);
    cmpl(index, start64 * 64);
    jccb(Assembler::less, LOOP);
  }
  for (int i = start64; i < vector64_count; i++) {
    fill64(base, i * 64, xtmp, use64byteVector);
  }

  // Clear remaining 64 byte tail.
  int disp = vector64_count * 64;
  if (cnt) {
    switch (cnt) {
      case 1:
        movq(Address(base, disp), xtmp);
        break;
      case 2:
        evmovdqu(T_LONG, k0, Address(base, disp), xtmp, false, Assembler::AVX_128bit);
        break;
      case 3:
        movl(rtmp, 0x7);
        kmovwl(mask, rtmp);
        evmovdqu(T_LONG, mask, Address(base, disp), xtmp, true, Assembler::AVX_256bit);
        break;
      case 4:
        evmovdqu(T_LONG, k0, Address(base, disp), xtmp, false, Assembler::AVX_256bit);
        break;
      case 5:
        if (use64byteVector) {
          movl(rtmp, 0x1F);
          kmovwl(mask, rtmp);
          evmovdqu(T_LONG, mask, Address(base, disp), xtmp, true, Assembler::AVX_512bit);
        } else {
          evmovdqu(T_LONG, k0, Address(base, disp), xtmp, false, Assembler::AVX_256bit);
          movq(Address(base, disp + 32), xtmp);
        }
        break;
      case 6:
        if (use64byteVector) {
          movl(rtmp, 0x3F);
          kmovwl(mask, rtmp);
          evmovdqu(T_LONG, mask, Address(base, disp), xtmp, true, Assembler::AVX_512bit);
        } else {
          evmovdqu(T_LONG, k0, Address(base, disp), xtmp, false, Assembler::AVX_256bit);
          evmovdqu(T_LONG, k0, Address(base, disp + 32), xtmp, false, Assembler::AVX_128bit);
        }
        break;
      case 7:
        if (use64byteVector) {
          movl(rtmp, 0x7F);
          kmovwl(mask, rtmp);
          evmovdqu(T_LONG, mask, Address(base, disp), xtmp, true, Assembler::AVX_512bit);
        } else {
          evmovdqu(T_LONG, k0, Address(base, disp), xtmp, false, Assembler::AVX_256bit);
          movl(rtmp, 0x7);
          kmovwl(mask, rtmp);
          evmovdqu(T_LONG, mask, Address(base, disp + 32), xtmp, true, Assembler::AVX_256bit);
        }
        break;
      default:
        fatal("Unexpected length : %d\n",cnt);
        break;
    }
  }
}

void MacroAssembler::clear_mem(Register base, Register cnt, Register tmp, XMMRegister xtmp,
                               bool is_large, KRegister mask) {
  // cnt      - number of qwords (8-byte words).
  // base     - start address, qword aligned.
  // is_large - if optimizers know cnt is larger than InitArrayShortSize
  assert(base==rdi, "base register must be edi for rep stos");
  assert(tmp==rax,   "tmp register must be eax for rep stos");
  assert(cnt==rcx,   "cnt register must be ecx for rep stos");
  assert(InitArrayShortSize % BytesPerLong == 0,
    "InitArrayShortSize should be the multiple of BytesPerLong");

  Label DONE;
  if (!is_large || !UseXMMForObjInit) {
    xorptr(tmp, tmp);
  }

  if (!is_large) {
    Label LOOP, LONG;
    cmpptr(cnt, InitArrayShortSize/BytesPerLong);
    jccb(Assembler::greater, LONG);

    NOT_LP64(shlptr(cnt, 1);) // convert to number of 32-bit words for 32-bit VM

    decrement(cnt);
    jccb(Assembler::negative, DONE); // Zero length

    // Use individual pointer-sized stores for small counts:
    BIND(LOOP);
    movptr(Address(base, cnt, Address::times_ptr), tmp);
    decrement(cnt);
    jccb(Assembler::greaterEqual, LOOP);
    jmpb(DONE);

    BIND(LONG);
  }

  // Use longer rep-prefixed ops for non-small counts:
  if (UseFastStosb) {
    shlptr(cnt, 3); // convert to number of bytes
    rep_stosb();
  } else if (UseXMMForObjInit) {
    xmm_clear_mem(base, cnt, tmp, xtmp, mask);
  } else {
    NOT_LP64(shlptr(cnt, 1);) // convert to number of 32-bit words for 32-bit VM
    rep_stos();
  }

  BIND(DONE);
}

#endif //COMPILER2_OR_JVMCI


void MacroAssembler::generate_fill(BasicType t, bool aligned,
                                   Register to, Register value, Register count,
                                   Register rtmp, XMMRegister xtmp) {
  ShortBranchVerifier sbv(this);
  assert_different_registers(to, value, count, rtmp);
  Label L_exit;
  Label L_fill_2_bytes, L_fill_4_bytes;

#if defined(COMPILER2) && defined(_LP64)
  if(MaxVectorSize >=32 &&
     VM_Version::supports_avx512vlbw() &&
     VM_Version::supports_bmi2()) {
    generate_fill_avx3(t, to, value, count, rtmp, xtmp);
    return;
  }
#endif

  int shift = -1;
  switch (t) {
    case T_BYTE:
      shift = 2;
      break;
    case T_SHORT:
      shift = 1;
      break;
    case T_INT:
      shift = 0;
      break;
    default: ShouldNotReachHere();
  }

  if (t == T_BYTE) {
    andl(value, 0xff);
    movl(rtmp, value);
    shll(rtmp, 8);
    orl(value, rtmp);
  }
  if (t == T_SHORT) {
    andl(value, 0xffff);
  }
  if (t == T_BYTE || t == T_SHORT) {
    movl(rtmp, value);
    shll(rtmp, 16);
    orl(value, rtmp);
  }

  cmpptr(count, 2<<shift); // Short arrays (< 8 bytes) fill by element
  jcc(Assembler::below, L_fill_4_bytes); // use unsigned cmp
  if (!UseUnalignedLoadStores && !aligned && (t == T_BYTE || t == T_SHORT)) {
    Label L_skip_align2;
    // align source address at 4 bytes address boundary
    if (t == T_BYTE) {
      Label L_skip_align1;
      // One byte misalignment happens only for byte arrays
      testptr(to, 1);
      jccb(Assembler::zero, L_skip_align1);
      movb(Address(to, 0), value);
      increment(to);
      decrement(count);
      BIND(L_skip_align1);
    }
    // Two bytes misalignment happens only for byte and short (char) arrays
    testptr(to, 2);
    jccb(Assembler::zero, L_skip_align2);
    movw(Address(to, 0), value);
    addptr(to, 2);
    subptr(count, 1<<(shift-1));
    BIND(L_skip_align2);
  }
  if (UseSSE < 2) {
    Label L_fill_32_bytes_loop, L_check_fill_8_bytes, L_fill_8_bytes_loop, L_fill_8_bytes;
    // Fill 32-byte chunks
    subptr(count, 8 << shift);
    jcc(Assembler::less, L_check_fill_8_bytes);
    align(16);

    BIND(L_fill_32_bytes_loop);

    for (int i = 0; i < 32; i += 4) {
      movl(Address(to, i), value);
    }

    addptr(to, 32);
    subptr(count, 8 << shift);
    jcc(Assembler::greaterEqual, L_fill_32_bytes_loop);
    BIND(L_check_fill_8_bytes);
    addptr(count, 8 << shift);
    jccb(Assembler::zero, L_exit);
    jmpb(L_fill_8_bytes);

    //
    // length is too short, just fill qwords
    //
    BIND(L_fill_8_bytes_loop);
    movl(Address(to, 0), value);
    movl(Address(to, 4), value);
    addptr(to, 8);
    BIND(L_fill_8_bytes);
    subptr(count, 1 << (shift + 1));
    jcc(Assembler::greaterEqual, L_fill_8_bytes_loop);
    // fall through to fill 4 bytes
  } else {
    Label L_fill_32_bytes;
    if (!UseUnalignedLoadStores) {
      // align to 8 bytes, we know we are 4 byte aligned to start
      testptr(to, 4);
      jccb(Assembler::zero, L_fill_32_bytes);
      movl(Address(to, 0), value);
      addptr(to, 4);
      subptr(count, 1<<shift);
    }
    BIND(L_fill_32_bytes);
    {
      assert( UseSSE >= 2, "supported cpu only" );
      Label L_fill_32_bytes_loop, L_check_fill_8_bytes, L_fill_8_bytes_loop, L_fill_8_bytes;
      movdl(xtmp, value);
      if (UseAVX >= 2 && UseUnalignedLoadStores) {
        Label L_check_fill_32_bytes;
        if (UseAVX > 2) {
          // Fill 64-byte chunks
          Label L_fill_64_bytes_loop_avx3, L_check_fill_64_bytes_avx2;

          // If number of bytes to fill < VM_Version::avx3_threshold(), perform fill using AVX2
          cmpptr(count, VM_Version::avx3_threshold());
          jccb(Assembler::below, L_check_fill_64_bytes_avx2);

          vpbroadcastd(xtmp, xtmp, Assembler::AVX_512bit);

          subptr(count, 16 << shift);
          jccb(Assembler::less, L_check_fill_32_bytes);
          align(16);

          BIND(L_fill_64_bytes_loop_avx3);
          evmovdqul(Address(to, 0), xtmp, Assembler::AVX_512bit);
          addptr(to, 64);
          subptr(count, 16 << shift);
          jcc(Assembler::greaterEqual, L_fill_64_bytes_loop_avx3);
          jmpb(L_check_fill_32_bytes);

          BIND(L_check_fill_64_bytes_avx2);
        }
        // Fill 64-byte chunks
        Label L_fill_64_bytes_loop;
        vpbroadcastd(xtmp, xtmp, Assembler::AVX_256bit);

        subptr(count, 16 << shift);
        jcc(Assembler::less, L_check_fill_32_bytes);
        align(16);

        BIND(L_fill_64_bytes_loop);
        vmovdqu(Address(to, 0), xtmp);
        vmovdqu(Address(to, 32), xtmp);
        addptr(to, 64);
        subptr(count, 16 << shift);
        jcc(Assembler::greaterEqual, L_fill_64_bytes_loop);

        BIND(L_check_fill_32_bytes);
        addptr(count, 8 << shift);
        jccb(Assembler::less, L_check_fill_8_bytes);
        vmovdqu(Address(to, 0), xtmp);
        addptr(to, 32);
        subptr(count, 8 << shift);

        BIND(L_check_fill_8_bytes);
        // clean upper bits of YMM registers
        movdl(xtmp, value);
        pshufd(xtmp, xtmp, 0);
      } else {
        // Fill 32-byte chunks
        pshufd(xtmp, xtmp, 0);

        subptr(count, 8 << shift);
        jcc(Assembler::less, L_check_fill_8_bytes);
        align(16);

        BIND(L_fill_32_bytes_loop);

        if (UseUnalignedLoadStores) {
          movdqu(Address(to, 0), xtmp);
          movdqu(Address(to, 16), xtmp);
        } else {
          movq(Address(to, 0), xtmp);
          movq(Address(to, 8), xtmp);
          movq(Address(to, 16), xtmp);
          movq(Address(to, 24), xtmp);
        }

        addptr(to, 32);
        subptr(count, 8 << shift);
        jcc(Assembler::greaterEqual, L_fill_32_bytes_loop);

        BIND(L_check_fill_8_bytes);
      }
      addptr(count, 8 << shift);
      jccb(Assembler::zero, L_exit);
      jmpb(L_fill_8_bytes);

      //
      // length is too short, just fill qwords
      //
      BIND(L_fill_8_bytes_loop);
      movq(Address(to, 0), xtmp);
      addptr(to, 8);
      BIND(L_fill_8_bytes);
      subptr(count, 1 << (shift + 1));
      jcc(Assembler::greaterEqual, L_fill_8_bytes_loop);
    }
  }
  // fill trailing 4 bytes
  BIND(L_fill_4_bytes);
  testl(count, 1<<shift);
  jccb(Assembler::zero, L_fill_2_bytes);
  movl(Address(to, 0), value);
  if (t == T_BYTE || t == T_SHORT) {
    Label L_fill_byte;
    addptr(to, 4);
    BIND(L_fill_2_bytes);
    // fill trailing 2 bytes
    testl(count, 1<<(shift-1));
    jccb(Assembler::zero, L_fill_byte);
    movw(Address(to, 0), value);
    if (t == T_BYTE) {
      addptr(to, 2);
      BIND(L_fill_byte);
      // fill trailing byte
      testl(count, 1);
      jccb(Assembler::zero, L_exit);
      movb(Address(to, 0), value);
    } else {
      BIND(L_fill_byte);
    }
  } else {
    BIND(L_fill_2_bytes);
  }
  BIND(L_exit);
}

void MacroAssembler::evpbroadcast(BasicType type, XMMRegister dst, Register src, int vector_len) {
  switch(type) {
    case T_BYTE:
    case T_BOOLEAN:
      evpbroadcastb(dst, src, vector_len);
      break;
    case T_SHORT:
    case T_CHAR:
      evpbroadcastw(dst, src, vector_len);
      break;
    case T_INT:
    case T_FLOAT:
      evpbroadcastd(dst, src, vector_len);
      break;
    case T_LONG:
    case T_DOUBLE:
      evpbroadcastq(dst, src, vector_len);
      break;
    default:
      fatal("Unhandled type : %s", type2name(type));
      break;
  }
}

// encode char[] to byte[] in ISO_8859_1 or ASCII
   //@IntrinsicCandidate
   //private static int implEncodeISOArray(byte[] sa, int sp,
   //byte[] da, int dp, int len) {
   //  int i = 0;
   //  for (; i < len; i++) {
   //    char c = StringUTF16.getChar(sa, sp++);
   //    if (c > '\u00FF')
   //      break;
   //    da[dp++] = (byte)c;
   //  }
   //  return i;
   //}
   //
   //@IntrinsicCandidate
   //private static int implEncodeAsciiArray(char[] sa, int sp,
   //    byte[] da, int dp, int len) {
   //  int i = 0;
   //  for (; i < len; i++) {
   //    char c = sa[sp++];
   //    if (c >= '\u0080')
   //      break;
   //    da[dp++] = (byte)c;
   //  }
   //  return i;
   //}
void MacroAssembler::encode_iso_array(Register src, Register dst, Register len,
  XMMRegister tmp1Reg, XMMRegister tmp2Reg,
  XMMRegister tmp3Reg, XMMRegister tmp4Reg,
  Register tmp5, Register result, bool ascii) {

  // rsi: src
  // rdi: dst
  // rdx: len
  // rcx: tmp5
  // rax: result
  ShortBranchVerifier sbv(this);
  assert_different_registers(src, dst, len, tmp5, result);
  Label L_done, L_copy_1_char, L_copy_1_char_exit;

  int mask = ascii ? 0xff80ff80 : 0xff00ff00;
  int short_mask = ascii ? 0xff80 : 0xff00;

  // set result
  xorl(result, result);
  // check for zero length
  testl(len, len);
  jcc(Assembler::zero, L_done);

  movl(result, len);

  // Setup pointers
  lea(src, Address(src, len, Address::times_2)); // char[]
  lea(dst, Address(dst, len, Address::times_1)); // byte[]
  negptr(len);

  if (UseSSE42Intrinsics || UseAVX >= 2) {
    Label L_copy_8_chars, L_copy_8_chars_exit;
    Label L_chars_16_check, L_copy_16_chars, L_copy_16_chars_exit;

    if (UseAVX >= 2) {
      Label L_chars_32_check, L_copy_32_chars, L_copy_32_chars_exit;
      movl(tmp5, mask);   // create mask to test for Unicode or non-ASCII chars in vector
      movdl(tmp1Reg, tmp5);
      vpbroadcastd(tmp1Reg, tmp1Reg, Assembler::AVX_256bit);
      jmp(L_chars_32_check);

      bind(L_copy_32_chars);
      vmovdqu(tmp3Reg, Address(src, len, Address::times_2, -64));
      vmovdqu(tmp4Reg, Address(src, len, Address::times_2, -32));
      vpor(tmp2Reg, tmp3Reg, tmp4Reg, /* vector_len */ 1);
      vptest(tmp2Reg, tmp1Reg);       // check for Unicode or non-ASCII chars in vector
      jccb(Assembler::notZero, L_copy_32_chars_exit);
      vpackuswb(tmp3Reg, tmp3Reg, tmp4Reg, /* vector_len */ 1);
      vpermq(tmp4Reg, tmp3Reg, 0xD8, /* vector_len */ 1);
      vmovdqu(Address(dst, len, Address::times_1, -32), tmp4Reg);

      bind(L_chars_32_check);
      addptr(len, 32);
      jcc(Assembler::lessEqual, L_copy_32_chars);

      bind(L_copy_32_chars_exit);
      subptr(len, 16);
      jccb(Assembler::greater, L_copy_16_chars_exit);

    } else if (UseSSE42Intrinsics) {
      movl(tmp5, mask);   // create mask to test for Unicode or non-ASCII chars in vector
      movdl(tmp1Reg, tmp5);
      pshufd(tmp1Reg, tmp1Reg, 0);
      jmpb(L_chars_16_check);
    }

    bind(L_copy_16_chars);
    if (UseAVX >= 2) {
      vmovdqu(tmp2Reg, Address(src, len, Address::times_2, -32));
      vptest(tmp2Reg, tmp1Reg);
      jcc(Assembler::notZero, L_copy_16_chars_exit);
      vpackuswb(tmp2Reg, tmp2Reg, tmp1Reg, /* vector_len */ 1);
      vpermq(tmp3Reg, tmp2Reg, 0xD8, /* vector_len */ 1);
    } else {
      if (UseAVX > 0) {
        movdqu(tmp3Reg, Address(src, len, Address::times_2, -32));
        movdqu(tmp4Reg, Address(src, len, Address::times_2, -16));
        vpor(tmp2Reg, tmp3Reg, tmp4Reg, /* vector_len */ 0);
      } else {
        movdqu(tmp3Reg, Address(src, len, Address::times_2, -32));
        por(tmp2Reg, tmp3Reg);
        movdqu(tmp4Reg, Address(src, len, Address::times_2, -16));
        por(tmp2Reg, tmp4Reg);
      }
      ptest(tmp2Reg, tmp1Reg);       // check for Unicode or non-ASCII chars in vector
      jccb(Assembler::notZero, L_copy_16_chars_exit);
      packuswb(tmp3Reg, tmp4Reg);
    }
    movdqu(Address(dst, len, Address::times_1, -16), tmp3Reg);

    bind(L_chars_16_check);
    addptr(len, 16);
    jcc(Assembler::lessEqual, L_copy_16_chars);

    bind(L_copy_16_chars_exit);
    if (UseAVX >= 2) {
      // clean upper bits of YMM registers
      vpxor(tmp2Reg, tmp2Reg);
      vpxor(tmp3Reg, tmp3Reg);
      vpxor(tmp4Reg, tmp4Reg);
      movdl(tmp1Reg, tmp5);
      pshufd(tmp1Reg, tmp1Reg, 0);
    }
    subptr(len, 8);
    jccb(Assembler::greater, L_copy_8_chars_exit);

    bind(L_copy_8_chars);
    movdqu(tmp3Reg, Address(src, len, Address::times_2, -16));
    ptest(tmp3Reg, tmp1Reg);
    jccb(Assembler::notZero, L_copy_8_chars_exit);
    packuswb(tmp3Reg, tmp1Reg);
    movq(Address(dst, len, Address::times_1, -8), tmp3Reg);
    addptr(len, 8);
    jccb(Assembler::lessEqual, L_copy_8_chars);

    bind(L_copy_8_chars_exit);
    subptr(len, 8);
    jccb(Assembler::zero, L_done);
  }

  bind(L_copy_1_char);
  load_unsigned_short(tmp5, Address(src, len, Address::times_2, 0));
  testl(tmp5, short_mask);      // check if Unicode or non-ASCII char
  jccb(Assembler::notZero, L_copy_1_char_exit);
  movb(Address(dst, len, Address::times_1, 0), tmp5);
  addptr(len, 1);
  jccb(Assembler::less, L_copy_1_char);

  bind(L_copy_1_char_exit);
  addptr(result, len); // len is negative count of not processed elements

  bind(L_done);
}

#ifdef _LP64
/**
 * Helper for multiply_to_len().
 */
void MacroAssembler::add2_with_carry(Register dest_hi, Register dest_lo, Register src1, Register src2) {
  addq(dest_lo, src1);
  adcq(dest_hi, 0);
  addq(dest_lo, src2);
  adcq(dest_hi, 0);
}

/**
 * Multiply 64 bit by 64 bit first loop.
 */
void MacroAssembler::multiply_64_x_64_loop(Register x, Register xstart, Register x_xstart,
                                           Register y, Register y_idx, Register z,
                                           Register carry, Register product,
                                           Register idx, Register kdx) {
  //
  //  jlong carry, x[], y[], z[];
  //  for (int idx=ystart, kdx=ystart+1+xstart; idx >= 0; idx-, kdx--) {
  //    huge_128 product = y[idx] * x[xstart] + carry;
  //    z[kdx] = (jlong)product;
  //    carry  = (jlong)(product >>> 64);
  //  }
  //  z[xstart] = carry;
  //

  Label L_first_loop, L_first_loop_exit;
  Label L_one_x, L_one_y, L_multiply;

  decrementl(xstart);
  jcc(Assembler::negative, L_one_x);

  movq(x_xstart, Address(x, xstart, Address::times_4,  0));
  rorq(x_xstart, 32); // convert big-endian to little-endian

  bind(L_first_loop);
  decrementl(idx);
  jcc(Assembler::negative, L_first_loop_exit);
  decrementl(idx);
  jcc(Assembler::negative, L_one_y);
  movq(y_idx, Address(y, idx, Address::times_4,  0));
  rorq(y_idx, 32); // convert big-endian to little-endian
  bind(L_multiply);
  movq(product, x_xstart);
  mulq(y_idx); // product(rax) * y_idx -> rdx:rax
  addq(product, carry);
  adcq(rdx, 0);
  subl(kdx, 2);
  movl(Address(z, kdx, Address::times_4,  4), product);
  shrq(product, 32);
  movl(Address(z, kdx, Address::times_4,  0), product);
  movq(carry, rdx);
  jmp(L_first_loop);

  bind(L_one_y);
  movl(y_idx, Address(y,  0));
  jmp(L_multiply);

  bind(L_one_x);
  movl(x_xstart, Address(x,  0));
  jmp(L_first_loop);

  bind(L_first_loop_exit);
}

/**
 * Multiply 64 bit by 64 bit and add 128 bit.
 */
void MacroAssembler::multiply_add_128_x_128(Register x_xstart, Register y, Register z,
                                            Register yz_idx, Register idx,
                                            Register carry, Register product, int offset) {
  //     huge_128 product = (y[idx] * x_xstart) + z[kdx] + carry;
  //     z[kdx] = (jlong)product;

  movq(yz_idx, Address(y, idx, Address::times_4,  offset));
  rorq(yz_idx, 32); // convert big-endian to little-endian
  movq(product, x_xstart);
  mulq(yz_idx);     // product(rax) * yz_idx -> rdx:product(rax)
  movq(yz_idx, Address(z, idx, Address::times_4,  offset));
  rorq(yz_idx, 32); // convert big-endian to little-endian

  add2_with_carry(rdx, product, carry, yz_idx);

  movl(Address(z, idx, Address::times_4,  offset+4), product);
  shrq(product, 32);
  movl(Address(z, idx, Address::times_4,  offset), product);

}

/**
 * Multiply 128 bit by 128 bit. Unrolled inner loop.
 */
void MacroAssembler::multiply_128_x_128_loop(Register x_xstart, Register y, Register z,
                                             Register yz_idx, Register idx, Register jdx,
                                             Register carry, Register product,
                                             Register carry2) {
  //   jlong carry, x[], y[], z[];
  //   int kdx = ystart+1;
  //   for (int idx=ystart-2; idx >= 0; idx -= 2) { // Third loop
  //     huge_128 product = (y[idx+1] * x_xstart) + z[kdx+idx+1] + carry;
  //     z[kdx+idx+1] = (jlong)product;
  //     jlong carry2  = (jlong)(product >>> 64);
  //     product = (y[idx] * x_xstart) + z[kdx+idx] + carry2;
  //     z[kdx+idx] = (jlong)product;
  //     carry  = (jlong)(product >>> 64);
  //   }
  //   idx += 2;
  //   if (idx > 0) {
  //     product = (y[idx] * x_xstart) + z[kdx+idx] + carry;
  //     z[kdx+idx] = (jlong)product;
  //     carry  = (jlong)(product >>> 64);
  //   }
  //

  Label L_third_loop, L_third_loop_exit, L_post_third_loop_done;

  movl(jdx, idx);
  andl(jdx, 0xFFFFFFFC);
  shrl(jdx, 2);

  bind(L_third_loop);
  subl(jdx, 1);
  jcc(Assembler::negative, L_third_loop_exit);
  subl(idx, 4);

  multiply_add_128_x_128(x_xstart, y, z, yz_idx, idx, carry, product, 8);
  movq(carry2, rdx);

  multiply_add_128_x_128(x_xstart, y, z, yz_idx, idx, carry2, product, 0);
  movq(carry, rdx);
  jmp(L_third_loop);

  bind (L_third_loop_exit);

  andl (idx, 0x3);
  jcc(Assembler::zero, L_post_third_loop_done);

  Label L_check_1;
  subl(idx, 2);
  jcc(Assembler::negative, L_check_1);

  multiply_add_128_x_128(x_xstart, y, z, yz_idx, idx, carry, product, 0);
  movq(carry, rdx);

  bind (L_check_1);
  addl (idx, 0x2);
  andl (idx, 0x1);
  subl(idx, 1);
  jcc(Assembler::negative, L_post_third_loop_done);

  movl(yz_idx, Address(y, idx, Address::times_4,  0));
  movq(product, x_xstart);
  mulq(yz_idx); // product(rax) * yz_idx -> rdx:product(rax)
  movl(yz_idx, Address(z, idx, Address::times_4,  0));

  add2_with_carry(rdx, product, yz_idx, carry);

  movl(Address(z, idx, Address::times_4,  0), product);
  shrq(product, 32);

  shlq(rdx, 32);
  orq(product, rdx);
  movq(carry, product);

  bind(L_post_third_loop_done);
}

/**
 * Multiply 128 bit by 128 bit using BMI2. Unrolled inner loop.
 *
 */
void MacroAssembler::multiply_128_x_128_bmi2_loop(Register y, Register z,
                                                  Register carry, Register carry2,
                                                  Register idx, Register jdx,
                                                  Register yz_idx1, Register yz_idx2,
                                                  Register tmp, Register tmp3, Register tmp4) {
  assert(UseBMI2Instructions, "should be used only when BMI2 is available");

  //   jlong carry, x[], y[], z[];
  //   int kdx = ystart+1;
  //   for (int idx=ystart-2; idx >= 0; idx -= 2) { // Third loop
  //     huge_128 tmp3 = (y[idx+1] * rdx) + z[kdx+idx+1] + carry;
  //     jlong carry2  = (jlong)(tmp3 >>> 64);
  //     huge_128 tmp4 = (y[idx]   * rdx) + z[kdx+idx] + carry2;
  //     carry  = (jlong)(tmp4 >>> 64);
  //     z[kdx+idx+1] = (jlong)tmp3;
  //     z[kdx+idx] = (jlong)tmp4;
  //   }
  //   idx += 2;
  //   if (idx > 0) {
  //     yz_idx1 = (y[idx] * rdx) + z[kdx+idx] + carry;
  //     z[kdx+idx] = (jlong)yz_idx1;
  //     carry  = (jlong)(yz_idx1 >>> 64);
  //   }
  //

  Label L_third_loop, L_third_loop_exit, L_post_third_loop_done;

  movl(jdx, idx);
  andl(jdx, 0xFFFFFFFC);
  shrl(jdx, 2);

  bind(L_third_loop);
  subl(jdx, 1);
  jcc(Assembler::negative, L_third_loop_exit);
  subl(idx, 4);

  movq(yz_idx1,  Address(y, idx, Address::times_4,  8));
  rorxq(yz_idx1, yz_idx1, 32); // convert big-endian to little-endian
  movq(yz_idx2, Address(y, idx, Address::times_4,  0));
  rorxq(yz_idx2, yz_idx2, 32);

  mulxq(tmp4, tmp3, yz_idx1);  //  yz_idx1 * rdx -> tmp4:tmp3
  mulxq(carry2, tmp, yz_idx2); //  yz_idx2 * rdx -> carry2:tmp

  movq(yz_idx1,  Address(z, idx, Address::times_4,  8));
  rorxq(yz_idx1, yz_idx1, 32);
  movq(yz_idx2, Address(z, idx, Address::times_4,  0));
  rorxq(yz_idx2, yz_idx2, 32);

  if (VM_Version::supports_adx()) {
    adcxq(tmp3, carry);
    adoxq(tmp3, yz_idx1);

    adcxq(tmp4, tmp);
    adoxq(tmp4, yz_idx2);

    movl(carry, 0); // does not affect flags
    adcxq(carry2, carry);
    adoxq(carry2, carry);
  } else {
    add2_with_carry(tmp4, tmp3, carry, yz_idx1);
    add2_with_carry(carry2, tmp4, tmp, yz_idx2);
  }
  movq(carry, carry2);

  movl(Address(z, idx, Address::times_4, 12), tmp3);
  shrq(tmp3, 32);
  movl(Address(z, idx, Address::times_4,  8), tmp3);

  movl(Address(z, idx, Address::times_4,  4), tmp4);
  shrq(tmp4, 32);
  movl(Address(z, idx, Address::times_4,  0), tmp4);

  jmp(L_third_loop);

  bind (L_third_loop_exit);

  andl (idx, 0x3);
  jcc(Assembler::zero, L_post_third_loop_done);

  Label L_check_1;
  subl(idx, 2);
  jcc(Assembler::negative, L_check_1);

  movq(yz_idx1, Address(y, idx, Address::times_4,  0));
  rorxq(yz_idx1, yz_idx1, 32);
  mulxq(tmp4, tmp3, yz_idx1); //  yz_idx1 * rdx -> tmp4:tmp3
  movq(yz_idx2, Address(z, idx, Address::times_4,  0));
  rorxq(yz_idx2, yz_idx2, 32);

  add2_with_carry(tmp4, tmp3, carry, yz_idx2);

  movl(Address(z, idx, Address::times_4,  4), tmp3);
  shrq(tmp3, 32);
  movl(Address(z, idx, Address::times_4,  0), tmp3);
  movq(carry, tmp4);

  bind (L_check_1);
  addl (idx, 0x2);
  andl (idx, 0x1);
  subl(idx, 1);
  jcc(Assembler::negative, L_post_third_loop_done);
  movl(tmp4, Address(y, idx, Address::times_4,  0));
  mulxq(carry2, tmp3, tmp4);  //  tmp4 * rdx -> carry2:tmp3
  movl(tmp4, Address(z, idx, Address::times_4,  0));

  add2_with_carry(carry2, tmp3, tmp4, carry);

  movl(Address(z, idx, Address::times_4,  0), tmp3);
  shrq(tmp3, 32);

  shlq(carry2, 32);
  orq(tmp3, carry2);
  movq(carry, tmp3);

  bind(L_post_third_loop_done);
}

/**
 * Code for BigInteger::multiplyToLen() intrinsic.
 *
 * rdi: x
 * rax: xlen
 * rsi: y
 * rcx: ylen
 * r8:  z
 * r11: tmp0
 * r12: tmp1
 * r13: tmp2
 * r14: tmp3
 * r15: tmp4
 * rbx: tmp5
 *
 */
void MacroAssembler::multiply_to_len(Register x, Register xlen, Register y, Register ylen, Register z, Register tmp0,
                                     Register tmp1, Register tmp2, Register tmp3, Register tmp4, Register tmp5) {
  ShortBranchVerifier sbv(this);
  assert_different_registers(x, xlen, y, ylen, z, tmp0, tmp1, tmp2, tmp3, tmp4, tmp5, rdx);

  push(tmp0);
  push(tmp1);
  push(tmp2);
  push(tmp3);
  push(tmp4);
  push(tmp5);

  push(xlen);

  const Register idx = tmp1;
  const Register kdx = tmp2;
  const Register xstart = tmp3;

  const Register y_idx = tmp4;
  const Register carry = tmp5;
  const Register product  = xlen;
  const Register x_xstart = tmp0;

  // First Loop.
  //
  //  final static long LONG_MASK = 0xffffffffL;
  //  int xstart = xlen - 1;
  //  int ystart = ylen - 1;
  //  long carry = 0;
  //  for (int idx=ystart, kdx=ystart+1+xstart; idx >= 0; idx-, kdx--) {
  //    long product = (y[idx] & LONG_MASK) * (x[xstart] & LONG_MASK) + carry;
  //    z[kdx] = (int)product;
  //    carry = product >>> 32;
  //  }
  //  z[xstart] = (int)carry;
  //

  movl(idx, ylen);               // idx = ylen;
  lea(kdx, Address(xlen, ylen)); // kdx = xlen+ylen;
  xorq(carry, carry);            // carry = 0;

  Label L_done;

  movl(xstart, xlen);
  decrementl(xstart);
  jcc(Assembler::negative, L_done);

  multiply_64_x_64_loop(x, xstart, x_xstart, y, y_idx, z, carry, product, idx, kdx);

  Label L_second_loop;
  testl(kdx, kdx);
  jcc(Assembler::zero, L_second_loop);

  Label L_carry;
  subl(kdx, 1);
  jcc(Assembler::zero, L_carry);

  movl(Address(z, kdx, Address::times_4,  0), carry);
  shrq(carry, 32);
  subl(kdx, 1);

  bind(L_carry);
  movl(Address(z, kdx, Address::times_4,  0), carry);

  // Second and third (nested) loops.
  //
  // for (int i = xstart-1; i >= 0; i--) { // Second loop
  //   carry = 0;
  //   for (int jdx=ystart, k=ystart+1+i; jdx >= 0; jdx--, k--) { // Third loop
  //     long product = (y[jdx] & LONG_MASK) * (x[i] & LONG_MASK) +
  //                    (z[k] & LONG_MASK) + carry;
  //     z[k] = (int)product;
  //     carry = product >>> 32;
  //   }
  //   z[i] = (int)carry;
  // }
  //
  // i = xlen, j = tmp1, k = tmp2, carry = tmp5, x[i] = rdx

  const Register jdx = tmp1;

  bind(L_second_loop);
  xorl(carry, carry);    // carry = 0;
  movl(jdx, ylen);       // j = ystart+1

  subl(xstart, 1);       // i = xstart-1;
  jcc(Assembler::negative, L_done);

  push (z);

  Label L_last_x;
  lea(z, Address(z, xstart, Address::times_4, 4)); // z = z + k - j
  subl(xstart, 1);       // i = xstart-1;
  jcc(Assembler::negative, L_last_x);

  if (UseBMI2Instructions) {
    movq(rdx,  Address(x, xstart, Address::times_4,  0));
    rorxq(rdx, rdx, 32); // convert big-endian to little-endian
  } else {
    movq(x_xstart, Address(x, xstart, Address::times_4,  0));
    rorq(x_xstart, 32);  // convert big-endian to little-endian
  }

  Label L_third_loop_prologue;
  bind(L_third_loop_prologue);

  push (x);
  push (xstart);
  push (ylen);


  if (UseBMI2Instructions) {
    multiply_128_x_128_bmi2_loop(y, z, carry, x, jdx, ylen, product, tmp2, x_xstart, tmp3, tmp4);
  } else { // !UseBMI2Instructions
    multiply_128_x_128_loop(x_xstart, y, z, y_idx, jdx, ylen, carry, product, x);
  }

  pop(ylen);
  pop(xlen);
  pop(x);
  pop(z);

  movl(tmp3, xlen);
  addl(tmp3, 1);
  movl(Address(z, tmp3, Address::times_4,  0), carry);
  subl(tmp3, 1);
  jccb(Assembler::negative, L_done);

  shrq(carry, 32);
  movl(Address(z, tmp3, Address::times_4,  0), carry);
  jmp(L_second_loop);

  // Next infrequent code is moved outside loops.
  bind(L_last_x);
  if (UseBMI2Instructions) {
    movl(rdx, Address(x,  0));
  } else {
    movl(x_xstart, Address(x,  0));
  }
  jmp(L_third_loop_prologue);

  bind(L_done);

  pop(xlen);

  pop(tmp5);
  pop(tmp4);
  pop(tmp3);
  pop(tmp2);
  pop(tmp1);
  pop(tmp0);
}

void MacroAssembler::vectorized_mismatch(Register obja, Register objb, Register length, Register log2_array_indxscale,
  Register result, Register tmp1, Register tmp2, XMMRegister rymm0, XMMRegister rymm1, XMMRegister rymm2){
  assert(UseSSE42Intrinsics, "SSE4.2 must be enabled.");
  Label VECTOR16_LOOP, VECTOR8_LOOP, VECTOR4_LOOP;
  Label VECTOR8_TAIL, VECTOR4_TAIL;
  Label VECTOR32_NOT_EQUAL, VECTOR16_NOT_EQUAL, VECTOR8_NOT_EQUAL, VECTOR4_NOT_EQUAL;
  Label SAME_TILL_END, DONE;
  Label BYTES_LOOP, BYTES_TAIL, BYTES_NOT_EQUAL;

  //scale is in rcx in both Win64 and Unix
  ShortBranchVerifier sbv(this);

  shlq(length);
  xorq(result, result);

  if ((AVX3Threshold == 0) && (UseAVX > 2) &&
      VM_Version::supports_avx512vlbw()) {
    Label VECTOR64_LOOP, VECTOR64_NOT_EQUAL, VECTOR32_TAIL;

    cmpq(length, 64);
    jcc(Assembler::less, VECTOR32_TAIL);

    movq(tmp1, length);
    andq(tmp1, 0x3F);      // tail count
    andq(length, ~(0x3F)); //vector count

    bind(VECTOR64_LOOP);
    // AVX512 code to compare 64 byte vectors.
    evmovdqub(rymm0, Address(obja, result), Assembler::AVX_512bit);
    evpcmpeqb(k7, rymm0, Address(objb, result), Assembler::AVX_512bit);
    kortestql(k7, k7);
    jcc(Assembler::aboveEqual, VECTOR64_NOT_EQUAL);     // mismatch
    addq(result, 64);
    subq(length, 64);
    jccb(Assembler::notZero, VECTOR64_LOOP);

    //bind(VECTOR64_TAIL);
    testq(tmp1, tmp1);
    jcc(Assembler::zero, SAME_TILL_END);

    //bind(VECTOR64_TAIL);
    // AVX512 code to compare up to 63 byte vectors.
    mov64(tmp2, 0xFFFFFFFFFFFFFFFF);
    shlxq(tmp2, tmp2, tmp1);
    notq(tmp2);
    kmovql(k3, tmp2);

    evmovdqub(rymm0, k3, Address(obja, result), false, Assembler::AVX_512bit);
    evpcmpeqb(k7, k3, rymm0, Address(objb, result), Assembler::AVX_512bit);

    ktestql(k7, k3);
    jcc(Assembler::below, SAME_TILL_END);     // not mismatch

    bind(VECTOR64_NOT_EQUAL);
    kmovql(tmp1, k7);
    notq(tmp1);
    tzcntq(tmp1, tmp1);
    addq(result, tmp1);
    shrq(result);
    jmp(DONE);
    bind(VECTOR32_TAIL);
  }

  cmpq(length, 8);
  jcc(Assembler::equal, VECTOR8_LOOP);
  jcc(Assembler::less, VECTOR4_TAIL);

  if (UseAVX >= 2) {
    Label VECTOR16_TAIL, VECTOR32_LOOP;

    cmpq(length, 16);
    jcc(Assembler::equal, VECTOR16_LOOP);
    jcc(Assembler::less, VECTOR8_LOOP);

    cmpq(length, 32);
    jccb(Assembler::less, VECTOR16_TAIL);

    subq(length, 32);
    bind(VECTOR32_LOOP);
    vmovdqu(rymm0, Address(obja, result));
    vmovdqu(rymm1, Address(objb, result));
    vpxor(rymm2, rymm0, rymm1, Assembler::AVX_256bit);
    vptest(rymm2, rymm2);
    jcc(Assembler::notZero, VECTOR32_NOT_EQUAL);//mismatch found
    addq(result, 32);
    subq(length, 32);
    jcc(Assembler::greaterEqual, VECTOR32_LOOP);
    addq(length, 32);
    jcc(Assembler::equal, SAME_TILL_END);
    //falling through if less than 32 bytes left //close the branch here.

    bind(VECTOR16_TAIL);
    cmpq(length, 16);
    jccb(Assembler::less, VECTOR8_TAIL);
    bind(VECTOR16_LOOP);
    movdqu(rymm0, Address(obja, result));
    movdqu(rymm1, Address(objb, result));
    vpxor(rymm2, rymm0, rymm1, Assembler::AVX_128bit);
    ptest(rymm2, rymm2);
    jcc(Assembler::notZero, VECTOR16_NOT_EQUAL);//mismatch found
    addq(result, 16);
    subq(length, 16);
    jcc(Assembler::equal, SAME_TILL_END);
    //falling through if less than 16 bytes left
  } else {//regular intrinsics

    cmpq(length, 16);
    jccb(Assembler::less, VECTOR8_TAIL);

    subq(length, 16);
    bind(VECTOR16_LOOP);
    movdqu(rymm0, Address(obja, result));
    movdqu(rymm1, Address(objb, result));
    pxor(rymm0, rymm1);
    ptest(rymm0, rymm0);
    jcc(Assembler::notZero, VECTOR16_NOT_EQUAL);//mismatch found
    addq(result, 16);
    subq(length, 16);
    jccb(Assembler::greaterEqual, VECTOR16_LOOP);
    addq(length, 16);
    jcc(Assembler::equal, SAME_TILL_END);
    //falling through if less than 16 bytes left
  }

  bind(VECTOR8_TAIL);
  cmpq(length, 8);
  jccb(Assembler::less, VECTOR4_TAIL);
  bind(VECTOR8_LOOP);
  movq(tmp1, Address(obja, result));
  movq(tmp2, Address(objb, result));
  xorq(tmp1, tmp2);
  testq(tmp1, tmp1);
  jcc(Assembler::notZero, VECTOR8_NOT_EQUAL);//mismatch found
  addq(result, 8);
  subq(length, 8);
  jcc(Assembler::equal, SAME_TILL_END);
  //falling through if less than 8 bytes left

  bind(VECTOR4_TAIL);
  cmpq(length, 4);
  jccb(Assembler::less, BYTES_TAIL);
  bind(VECTOR4_LOOP);
  movl(tmp1, Address(obja, result));
  xorl(tmp1, Address(objb, result));
  testl(tmp1, tmp1);
  jcc(Assembler::notZero, VECTOR4_NOT_EQUAL);//mismatch found
  addq(result, 4);
  subq(length, 4);
  jcc(Assembler::equal, SAME_TILL_END);
  //falling through if less than 4 bytes left

  bind(BYTES_TAIL);
  bind(BYTES_LOOP);
  load_unsigned_byte(tmp1, Address(obja, result));
  load_unsigned_byte(tmp2, Address(objb, result));
  xorl(tmp1, tmp2);
  testl(tmp1, tmp1);
  jcc(Assembler::notZero, BYTES_NOT_EQUAL);//mismatch found
  decq(length);
  jcc(Assembler::zero, SAME_TILL_END);
  incq(result);
  load_unsigned_byte(tmp1, Address(obja, result));
  load_unsigned_byte(tmp2, Address(objb, result));
  xorl(tmp1, tmp2);
  testl(tmp1, tmp1);
  jcc(Assembler::notZero, BYTES_NOT_EQUAL);//mismatch found
  decq(length);
  jcc(Assembler::zero, SAME_TILL_END);
  incq(result);
  load_unsigned_byte(tmp1, Address(obja, result));
  load_unsigned_byte(tmp2, Address(objb, result));
  xorl(tmp1, tmp2);
  testl(tmp1, tmp1);
  jcc(Assembler::notZero, BYTES_NOT_EQUAL);//mismatch found
  jmp(SAME_TILL_END);

  if (UseAVX >= 2) {
    bind(VECTOR32_NOT_EQUAL);
    vpcmpeqb(rymm2, rymm2, rymm2, Assembler::AVX_256bit);
    vpcmpeqb(rymm0, rymm0, rymm1, Assembler::AVX_256bit);
    vpxor(rymm0, rymm0, rymm2, Assembler::AVX_256bit);
    vpmovmskb(tmp1, rymm0);
    bsfq(tmp1, tmp1);
    addq(result, tmp1);
    shrq(result);
    jmp(DONE);
  }

  bind(VECTOR16_NOT_EQUAL);
  if (UseAVX >= 2) {
    vpcmpeqb(rymm2, rymm2, rymm2, Assembler::AVX_128bit);
    vpcmpeqb(rymm0, rymm0, rymm1, Assembler::AVX_128bit);
    pxor(rymm0, rymm2);
  } else {
    pcmpeqb(rymm2, rymm2);
    pxor(rymm0, rymm1);
    pcmpeqb(rymm0, rymm1);
    pxor(rymm0, rymm2);
  }
  pmovmskb(tmp1, rymm0);
  bsfq(tmp1, tmp1);
  addq(result, tmp1);
  shrq(result);
  jmpb(DONE);

  bind(VECTOR8_NOT_EQUAL);
  bind(VECTOR4_NOT_EQUAL);
  bsfq(tmp1, tmp1);
  shrq(tmp1, 3);
  addq(result, tmp1);
  bind(BYTES_NOT_EQUAL);
  shrq(result);
  jmpb(DONE);

  bind(SAME_TILL_END);
  mov64(result, -1);

  bind(DONE);
}

//Helper functions for square_to_len()

/**
 * Store the squares of x[], right shifted one bit (divided by 2) into z[]
 * Preserves x and z and modifies rest of the registers.
 */
void MacroAssembler::square_rshift(Register x, Register xlen, Register z, Register tmp1, Register tmp3, Register tmp4, Register tmp5, Register rdxReg, Register raxReg) {
  // Perform square and right shift by 1
  // Handle odd xlen case first, then for even xlen do the following
  // jlong carry = 0;
  // for (int j=0, i=0; j < xlen; j+=2, i+=4) {
  //     huge_128 product = x[j:j+1] * x[j:j+1];
  //     z[i:i+1] = (carry << 63) | (jlong)(product >>> 65);
  //     z[i+2:i+3] = (jlong)(product >>> 1);
  //     carry = (jlong)product;
  // }

  xorq(tmp5, tmp5);     // carry
  xorq(rdxReg, rdxReg);
  xorl(tmp1, tmp1);     // index for x
  xorl(tmp4, tmp4);     // index for z

  Label L_first_loop, L_first_loop_exit;

  testl(xlen, 1);
  jccb(Assembler::zero, L_first_loop); //jump if xlen is even

  // Square and right shift by 1 the odd element using 32 bit multiply
  movl(raxReg, Address(x, tmp1, Address::times_4, 0));
  imulq(raxReg, raxReg);
  shrq(raxReg, 1);
  adcq(tmp5, 0);
  movq(Address(z, tmp4, Address::times_4, 0), raxReg);
  incrementl(tmp1);
  addl(tmp4, 2);

  // Square and  right shift by 1 the rest using 64 bit multiply
  bind(L_first_loop);
  cmpptr(tmp1, xlen);
  jccb(Assembler::equal, L_first_loop_exit);

  // Square
  movq(raxReg, Address(x, tmp1, Address::times_4,  0));
  rorq(raxReg, 32);    // convert big-endian to little-endian
  mulq(raxReg);        // 64-bit multiply rax * rax -> rdx:rax

  // Right shift by 1 and save carry
  shrq(tmp5, 1);       // rdx:rax:tmp5 = (tmp5:rdx:rax) >>> 1
  rcrq(rdxReg, 1);
  rcrq(raxReg, 1);
  adcq(tmp5, 0);

  // Store result in z
  movq(Address(z, tmp4, Address::times_4, 0), rdxReg);
  movq(Address(z, tmp4, Address::times_4, 8), raxReg);

  // Update indices for x and z
  addl(tmp1, 2);
  addl(tmp4, 4);
  jmp(L_first_loop);

  bind(L_first_loop_exit);
}


/**
 * Perform the following multiply add operation using BMI2 instructions
 * carry:sum = sum + op1*op2 + carry
 * op2 should be in rdx
 * op2 is preserved, all other registers are modified
 */
void MacroAssembler::multiply_add_64_bmi2(Register sum, Register op1, Register op2, Register carry, Register tmp2) {
  // assert op2 is rdx
  mulxq(tmp2, op1, op1);  //  op1 * op2 -> tmp2:op1
  addq(sum, carry);
  adcq(tmp2, 0);
  addq(sum, op1);
  adcq(tmp2, 0);
  movq(carry, tmp2);
}

/**
 * Perform the following multiply add operation:
 * carry:sum = sum + op1*op2 + carry
 * Preserves op1, op2 and modifies rest of registers
 */
void MacroAssembler::multiply_add_64(Register sum, Register op1, Register op2, Register carry, Register rdxReg, Register raxReg) {
  // rdx:rax = op1 * op2
  movq(raxReg, op2);
  mulq(op1);

  //  rdx:rax = sum + carry + rdx:rax
  addq(sum, carry);
  adcq(rdxReg, 0);
  addq(sum, raxReg);
  adcq(rdxReg, 0);

  // carry:sum = rdx:sum
  movq(carry, rdxReg);
}

/**
 * Add 64 bit long carry into z[] with carry propagation.
 * Preserves z and carry register values and modifies rest of registers.
 *
 */
void MacroAssembler::add_one_64(Register z, Register zlen, Register carry, Register tmp1) {
  Label L_fourth_loop, L_fourth_loop_exit;

  movl(tmp1, 1);
  subl(zlen, 2);
  addq(Address(z, zlen, Address::times_4, 0), carry);

  bind(L_fourth_loop);
  jccb(Assembler::carryClear, L_fourth_loop_exit);
  subl(zlen, 2);
  jccb(Assembler::negative, L_fourth_loop_exit);
  addq(Address(z, zlen, Address::times_4, 0), tmp1);
  jmp(L_fourth_loop);
  bind(L_fourth_loop_exit);
}

/**
 * Shift z[] left by 1 bit.
 * Preserves x, len, z and zlen registers and modifies rest of the registers.
 *
 */
void MacroAssembler::lshift_by_1(Register x, Register len, Register z, Register zlen, Register tmp1, Register tmp2, Register tmp3, Register tmp4) {

  Label L_fifth_loop, L_fifth_loop_exit;

  // Fifth loop
  // Perform primitiveLeftShift(z, zlen, 1)

  const Register prev_carry = tmp1;
  const Register new_carry = tmp4;
  const Register value = tmp2;
  const Register zidx = tmp3;

  // int zidx, carry;
  // long value;
  // carry = 0;
  // for (zidx = zlen-2; zidx >=0; zidx -= 2) {
  //    (carry:value)  = (z[i] << 1) | carry ;
  //    z[i] = value;
  // }

  movl(zidx, zlen);
  xorl(prev_carry, prev_carry); // clear carry flag and prev_carry register

  bind(L_fifth_loop);
  decl(zidx);  // Use decl to preserve carry flag
  decl(zidx);
  jccb(Assembler::negative, L_fifth_loop_exit);

  if (UseBMI2Instructions) {
     movq(value, Address(z, zidx, Address::times_4, 0));
     rclq(value, 1);
     rorxq(value, value, 32);
     movq(Address(z, zidx, Address::times_4,  0), value);  // Store back in big endian form
  }
  else {
    // clear new_carry
    xorl(new_carry, new_carry);

    // Shift z[i] by 1, or in previous carry and save new carry
    movq(value, Address(z, zidx, Address::times_4, 0));
    shlq(value, 1);
    adcl(new_carry, 0);

    orq(value, prev_carry);
    rorq(value, 0x20);
    movq(Address(z, zidx, Address::times_4,  0), value);  // Store back in big endian form

    // Set previous carry = new carry
    movl(prev_carry, new_carry);
  }
  jmp(L_fifth_loop);

  bind(L_fifth_loop_exit);
}


/**
 * Code for BigInteger::squareToLen() intrinsic
 *
 * rdi: x
 * rsi: len
 * r8:  z
 * rcx: zlen
 * r12: tmp1
 * r13: tmp2
 * r14: tmp3
 * r15: tmp4
 * rbx: tmp5
 *
 */
void MacroAssembler::square_to_len(Register x, Register len, Register z, Register zlen, Register tmp1, Register tmp2, Register tmp3, Register tmp4, Register tmp5, Register rdxReg, Register raxReg) {

  Label L_second_loop, L_second_loop_exit, L_third_loop, L_third_loop_exit, L_last_x, L_multiply;
  push(tmp1);
  push(tmp2);
  push(tmp3);
  push(tmp4);
  push(tmp5);

  // First loop
  // Store the squares, right shifted one bit (i.e., divided by 2).
  square_rshift(x, len, z, tmp1, tmp3, tmp4, tmp5, rdxReg, raxReg);

  // Add in off-diagonal sums.
  //
  // Second, third (nested) and fourth loops.
  // zlen +=2;
  // for (int xidx=len-2,zidx=zlen-4; xidx > 0; xidx-=2,zidx-=4) {
  //    carry = 0;
  //    long op2 = x[xidx:xidx+1];
  //    for (int j=xidx-2,k=zidx; j >= 0; j-=2) {
  //       k -= 2;
  //       long op1 = x[j:j+1];
  //       long sum = z[k:k+1];
  //       carry:sum = multiply_add_64(sum, op1, op2, carry, tmp_regs);
  //       z[k:k+1] = sum;
  //    }
  //    add_one_64(z, k, carry, tmp_regs);
  // }

  const Register carry = tmp5;
  const Register sum = tmp3;
  const Register op1 = tmp4;
  Register op2 = tmp2;

  push(zlen);
  push(len);
  addl(zlen,2);
  bind(L_second_loop);
  xorq(carry, carry);
  subl(zlen, 4);
  subl(len, 2);
  push(zlen);
  push(len);
  cmpl(len, 0);
  jccb(Assembler::lessEqual, L_second_loop_exit);

  // Multiply an array by one 64 bit long.
  if (UseBMI2Instructions) {
    op2 = rdxReg;
    movq(op2, Address(x, len, Address::times_4,  0));
    rorxq(op2, op2, 32);
  }
  else {
    movq(op2, Address(x, len, Address::times_4,  0));
    rorq(op2, 32);
  }

  bind(L_third_loop);
  decrementl(len);
  jccb(Assembler::negative, L_third_loop_exit);
  decrementl(len);
  jccb(Assembler::negative, L_last_x);

  movq(op1, Address(x, len, Address::times_4,  0));
  rorq(op1, 32);

  bind(L_multiply);
  subl(zlen, 2);
  movq(sum, Address(z, zlen, Address::times_4,  0));

  // Multiply 64 bit by 64 bit and add 64 bits lower half and upper 64 bits as carry.
  if (UseBMI2Instructions) {
    multiply_add_64_bmi2(sum, op1, op2, carry, tmp2);
  }
  else {
    multiply_add_64(sum, op1, op2, carry, rdxReg, raxReg);
  }

  movq(Address(z, zlen, Address::times_4, 0), sum);

  jmp(L_third_loop);
  bind(L_third_loop_exit);

  // Fourth loop
  // Add 64 bit long carry into z with carry propagation.
  // Uses offsetted zlen.
  add_one_64(z, zlen, carry, tmp1);

  pop(len);
  pop(zlen);
  jmp(L_second_loop);

  // Next infrequent code is moved outside loops.
  bind(L_last_x);
  movl(op1, Address(x, 0));
  jmp(L_multiply);

  bind(L_second_loop_exit);
  pop(len);
  pop(zlen);
  pop(len);
  pop(zlen);

  // Fifth loop
  // Shift z left 1 bit.
  lshift_by_1(x, len, z, zlen, tmp1, tmp2, tmp3, tmp4);

  // z[zlen-1] |= x[len-1] & 1;
  movl(tmp3, Address(x, len, Address::times_4, -4));
  andl(tmp3, 1);
  orl(Address(z, zlen, Address::times_4,  -4), tmp3);

  pop(tmp5);
  pop(tmp4);
  pop(tmp3);
  pop(tmp2);
  pop(tmp1);
}

/**
 * Helper function for mul_add()
 * Multiply the in[] by int k and add to out[] starting at offset offs using
 * 128 bit by 32 bit multiply and return the carry in tmp5.
 * Only quad int aligned length of in[] is operated on in this function.
 * k is in rdxReg for BMI2Instructions, for others it is in tmp2.
 * This function preserves out, in and k registers.
 * len and offset point to the appropriate index in "in" & "out" correspondingly
 * tmp5 has the carry.
 * other registers are temporary and are modified.
 *
 */
void MacroAssembler::mul_add_128_x_32_loop(Register out, Register in,
  Register offset, Register len, Register tmp1, Register tmp2, Register tmp3,
  Register tmp4, Register tmp5, Register rdxReg, Register raxReg) {

  Label L_first_loop, L_first_loop_exit;

  movl(tmp1, len);
  shrl(tmp1, 2);

  bind(L_first_loop);
  subl(tmp1, 1);
  jccb(Assembler::negative, L_first_loop_exit);

  subl(len, 4);
  subl(offset, 4);

  Register op2 = tmp2;
  const Register sum = tmp3;
  const Register op1 = tmp4;
  const Register carry = tmp5;

  if (UseBMI2Instructions) {
    op2 = rdxReg;
  }

  movq(op1, Address(in, len, Address::times_4,  8));
  rorq(op1, 32);
  movq(sum, Address(out, offset, Address::times_4,  8));
  rorq(sum, 32);
  if (UseBMI2Instructions) {
    multiply_add_64_bmi2(sum, op1, op2, carry, raxReg);
  }
  else {
    multiply_add_64(sum, op1, op2, carry, rdxReg, raxReg);
  }
  // Store back in big endian from little endian
  rorq(sum, 0x20);
  movq(Address(out, offset, Address::times_4,  8), sum);

  movq(op1, Address(in, len, Address::times_4,  0));
  rorq(op1, 32);
  movq(sum, Address(out, offset, Address::times_4,  0));
  rorq(sum, 32);
  if (UseBMI2Instructions) {
    multiply_add_64_bmi2(sum, op1, op2, carry, raxReg);
  }
  else {
    multiply_add_64(sum, op1, op2, carry, rdxReg, raxReg);
  }
  // Store back in big endian from little endian
  rorq(sum, 0x20);
  movq(Address(out, offset, Address::times_4,  0), sum);

  jmp(L_first_loop);
  bind(L_first_loop_exit);
}

/**
 * Code for BigInteger::mulAdd() intrinsic
 *
 * rdi: out
 * rsi: in
 * r11: offs (out.length - offset)
 * rcx: len
 * r8:  k
 * r12: tmp1
 * r13: tmp2
 * r14: tmp3
 * r15: tmp4
 * rbx: tmp5
 * Multiply the in[] by word k and add to out[], return the carry in rax
 */
void MacroAssembler::mul_add(Register out, Register in, Register offs,
   Register len, Register k, Register tmp1, Register tmp2, Register tmp3,
   Register tmp4, Register tmp5, Register rdxReg, Register raxReg) {

  Label L_carry, L_last_in, L_done;

// carry = 0;
// for (int j=len-1; j >= 0; j--) {
//    long product = (in[j] & LONG_MASK) * kLong +
//                   (out[offs] & LONG_MASK) + carry;
//    out[offs--] = (int)product;
//    carry = product >>> 32;
// }
//
  push(tmp1);
  push(tmp2);
  push(tmp3);
  push(tmp4);
  push(tmp5);

  Register op2 = tmp2;
  const Register sum = tmp3;
  const Register op1 = tmp4;
  const Register carry =  tmp5;

  if (UseBMI2Instructions) {
    op2 = rdxReg;
    movl(op2, k);
  }
  else {
    movl(op2, k);
  }

  xorq(carry, carry);

  //First loop

  //Multiply in[] by k in a 4 way unrolled loop using 128 bit by 32 bit multiply
  //The carry is in tmp5
  mul_add_128_x_32_loop(out, in, offs, len, tmp1, tmp2, tmp3, tmp4, tmp5, rdxReg, raxReg);

  //Multiply the trailing in[] entry using 64 bit by 32 bit, if any
  decrementl(len);
  jccb(Assembler::negative, L_carry);
  decrementl(len);
  jccb(Assembler::negative, L_last_in);

  movq(op1, Address(in, len, Address::times_4,  0));
  rorq(op1, 32);

  subl(offs, 2);
  movq(sum, Address(out, offs, Address::times_4,  0));
  rorq(sum, 32);

  if (UseBMI2Instructions) {
    multiply_add_64_bmi2(sum, op1, op2, carry, raxReg);
  }
  else {
    multiply_add_64(sum, op1, op2, carry, rdxReg, raxReg);
  }

  // Store back in big endian from little endian
  rorq(sum, 0x20);
  movq(Address(out, offs, Address::times_4,  0), sum);

  testl(len, len);
  jccb(Assembler::zero, L_carry);

  //Multiply the last in[] entry, if any
  bind(L_last_in);
  movl(op1, Address(in, 0));
  movl(sum, Address(out, offs, Address::times_4,  -4));

  movl(raxReg, k);
  mull(op1); //tmp4 * eax -> edx:eax
  addl(sum, carry);
  adcl(rdxReg, 0);
  addl(sum, raxReg);
  adcl(rdxReg, 0);
  movl(carry, rdxReg);

  movl(Address(out, offs, Address::times_4,  -4), sum);

  bind(L_carry);
  //return tmp5/carry as carry in rax
  movl(rax, carry);

  bind(L_done);
  pop(tmp5);
  pop(tmp4);
  pop(tmp3);
  pop(tmp2);
  pop(tmp1);
}
#endif

/**
 * Emits code to update CRC-32 with a byte value according to constants in table
 *
 * @param [in,out]crc   Register containing the crc.
 * @param [in]val       Register containing the byte to fold into the CRC.
 * @param [in]table     Register containing the table of crc constants.
 *
 * uint32_t crc;
 * val = crc_table[(val ^ crc) & 0xFF];
 * crc = val ^ (crc >> 8);
 *
 */
void MacroAssembler::update_byte_crc32(Register crc, Register val, Register table) {
  xorl(val, crc);
  andl(val, 0xFF);
  shrl(crc, 8); // unsigned shift
  xorl(crc, Address(table, val, Address::times_4, 0));
}

/**
 * Fold 128-bit data chunk
 */
void MacroAssembler::fold_128bit_crc32(XMMRegister xcrc, XMMRegister xK, XMMRegister xtmp, Register buf, int offset) {
  if (UseAVX > 0) {
    vpclmulhdq(xtmp, xK, xcrc); // [123:64]
    vpclmulldq(xcrc, xK, xcrc); // [63:0]
    vpxor(xcrc, xcrc, Address(buf, offset), 0 /* vector_len */);
    pxor(xcrc, xtmp);
  } else {
    movdqa(xtmp, xcrc);
    pclmulhdq(xtmp, xK);   // [123:64]
    pclmulldq(xcrc, xK);   // [63:0]
    pxor(xcrc, xtmp);
    movdqu(xtmp, Address(buf, offset));
    pxor(xcrc, xtmp);
  }
}

void MacroAssembler::fold_128bit_crc32(XMMRegister xcrc, XMMRegister xK, XMMRegister xtmp, XMMRegister xbuf) {
  if (UseAVX > 0) {
    vpclmulhdq(xtmp, xK, xcrc);
    vpclmulldq(xcrc, xK, xcrc);
    pxor(xcrc, xbuf);
    pxor(xcrc, xtmp);
  } else {
    movdqa(xtmp, xcrc);
    pclmulhdq(xtmp, xK);
    pclmulldq(xcrc, xK);
    pxor(xcrc, xbuf);
    pxor(xcrc, xtmp);
  }
}

/**
 * 8-bit folds to compute 32-bit CRC
 *
 * uint64_t xcrc;
 * timesXtoThe32[xcrc & 0xFF] ^ (xcrc >> 8);
 */
void MacroAssembler::fold_8bit_crc32(XMMRegister xcrc, Register table, XMMRegister xtmp, Register tmp) {
  movdl(tmp, xcrc);
  andl(tmp, 0xFF);
  movdl(xtmp, Address(table, tmp, Address::times_4, 0));
  psrldq(xcrc, 1); // unsigned shift one byte
  pxor(xcrc, xtmp);
}

/**
 * uint32_t crc;
 * timesXtoThe32[crc & 0xFF] ^ (crc >> 8);
 */
void MacroAssembler::fold_8bit_crc32(Register crc, Register table, Register tmp) {
  movl(tmp, crc);
  andl(tmp, 0xFF);
  shrl(crc, 8);
  xorl(crc, Address(table, tmp, Address::times_4, 0));
}

/**
 * @param crc   register containing existing CRC (32-bit)
 * @param buf   register pointing to input byte buffer (byte*)
 * @param len   register containing number of bytes
 * @param table register that will contain address of CRC table
 * @param tmp   scratch register
 */
void MacroAssembler::kernel_crc32(Register crc, Register buf, Register len, Register table, Register tmp) {
  assert_different_registers(crc, buf, len, table, tmp, rax);

  Label L_tail, L_tail_restore, L_tail_loop, L_exit, L_align_loop, L_aligned;
  Label L_fold_tail, L_fold_128b, L_fold_512b, L_fold_512b_loop, L_fold_tail_loop;

  // For EVEX with VL and BW, provide a standard mask, VL = 128 will guide the merge
  // context for the registers used, where all instructions below are using 128-bit mode
  // On EVEX without VL and BW, these instructions will all be AVX.
  lea(table, ExternalAddress(StubRoutines::crc_table_addr()));
  notl(crc); // ~crc
  cmpl(len, 16);
  jcc(Assembler::less, L_tail);

  // Align buffer to 16 bytes
  movl(tmp, buf);
  andl(tmp, 0xF);
  jccb(Assembler::zero, L_aligned);
  subl(tmp,  16);
  addl(len, tmp);

  align(4);
  BIND(L_align_loop);
  movsbl(rax, Address(buf, 0)); // load byte with sign extension
  update_byte_crc32(crc, rax, table);
  increment(buf);
  incrementl(tmp);
  jccb(Assembler::less, L_align_loop);

  BIND(L_aligned);
  movl(tmp, len); // save
  shrl(len, 4);
  jcc(Assembler::zero, L_tail_restore);

  // Fold crc into first bytes of vector
  movdqa(xmm1, Address(buf, 0));
  movdl(rax, xmm1);
  xorl(crc, rax);
  if (VM_Version::supports_sse4_1()) {
    pinsrd(xmm1, crc, 0);
  } else {
    pinsrw(xmm1, crc, 0);
    shrl(crc, 16);
    pinsrw(xmm1, crc, 1);
  }
  addptr(buf, 16);
  subl(len, 4); // len > 0
  jcc(Assembler::less, L_fold_tail);

  movdqa(xmm2, Address(buf,  0));
  movdqa(xmm3, Address(buf, 16));
  movdqa(xmm4, Address(buf, 32));
  addptr(buf, 48);
  subl(len, 3);
  jcc(Assembler::lessEqual, L_fold_512b);

  // Fold total 512 bits of polynomial on each iteration,
  // 128 bits per each of 4 parallel streams.
  movdqu(xmm0, ExternalAddress(StubRoutines::x86::crc_by128_masks_addr() + 32), rscratch1);

  align32();
  BIND(L_fold_512b_loop);
  fold_128bit_crc32(xmm1, xmm0, xmm5, buf,  0);
  fold_128bit_crc32(xmm2, xmm0, xmm5, buf, 16);
  fold_128bit_crc32(xmm3, xmm0, xmm5, buf, 32);
  fold_128bit_crc32(xmm4, xmm0, xmm5, buf, 48);
  addptr(buf, 64);
  subl(len, 4);
  jcc(Assembler::greater, L_fold_512b_loop);

  // Fold 512 bits to 128 bits.
  BIND(L_fold_512b);
  movdqu(xmm0, ExternalAddress(StubRoutines::x86::crc_by128_masks_addr() + 16), rscratch1);
  fold_128bit_crc32(xmm1, xmm0, xmm5, xmm2);
  fold_128bit_crc32(xmm1, xmm0, xmm5, xmm3);
  fold_128bit_crc32(xmm1, xmm0, xmm5, xmm4);

  // Fold the rest of 128 bits data chunks
  BIND(L_fold_tail);
  addl(len, 3);
  jccb(Assembler::lessEqual, L_fold_128b);
  movdqu(xmm0, ExternalAddress(StubRoutines::x86::crc_by128_masks_addr() + 16), rscratch1);

  BIND(L_fold_tail_loop);
  fold_128bit_crc32(xmm1, xmm0, xmm5, buf,  0);
  addptr(buf, 16);
  decrementl(len);
  jccb(Assembler::greater, L_fold_tail_loop);

  // Fold 128 bits in xmm1 down into 32 bits in crc register.
  BIND(L_fold_128b);
  movdqu(xmm0, ExternalAddress(StubRoutines::x86::crc_by128_masks_addr()), rscratch1);
  if (UseAVX > 0) {
    vpclmulqdq(xmm2, xmm0, xmm1, 0x1);
    vpand(xmm3, xmm0, xmm2, 0 /* vector_len */);
    vpclmulqdq(xmm0, xmm0, xmm3, 0x1);
  } else {
    movdqa(xmm2, xmm0);
    pclmulqdq(xmm2, xmm1, 0x1);
    movdqa(xmm3, xmm0);
    pand(xmm3, xmm2);
    pclmulqdq(xmm0, xmm3, 0x1);
  }
  psrldq(xmm1, 8);
  psrldq(xmm2, 4);
  pxor(xmm0, xmm1);
  pxor(xmm0, xmm2);

  // 8 8-bit folds to compute 32-bit CRC.
  for (int j = 0; j < 4; j++) {
    fold_8bit_crc32(xmm0, table, xmm1, rax);
  }
  movdl(crc, xmm0); // mov 32 bits to general register
  for (int j = 0; j < 4; j++) {
    fold_8bit_crc32(crc, table, rax);
  }

  BIND(L_tail_restore);
  movl(len, tmp); // restore
  BIND(L_tail);
  andl(len, 0xf);
  jccb(Assembler::zero, L_exit);

  // Fold the rest of bytes
  align(4);
  BIND(L_tail_loop);
  movsbl(rax, Address(buf, 0)); // load byte with sign extension
  update_byte_crc32(crc, rax, table);
  increment(buf);
  decrementl(len);
  jccb(Assembler::greater, L_tail_loop);

  BIND(L_exit);
  notl(crc); // ~c
}

#ifdef _LP64
// Helper function for AVX 512 CRC32
// Fold 512-bit data chunks
void MacroAssembler::fold512bit_crc32_avx512(XMMRegister xcrc, XMMRegister xK, XMMRegister xtmp, Register buf,
                                             Register pos, int offset) {
  evmovdquq(xmm3, Address(buf, pos, Address::times_1, offset), Assembler::AVX_512bit);
  evpclmulqdq(xtmp, xcrc, xK, 0x10, Assembler::AVX_512bit); // [123:64]
  evpclmulqdq(xmm2, xcrc, xK, 0x01, Assembler::AVX_512bit); // [63:0]
  evpxorq(xcrc, xtmp, xmm2, Assembler::AVX_512bit /* vector_len */);
  evpxorq(xcrc, xcrc, xmm3, Assembler::AVX_512bit /* vector_len */);
}

// Helper function for AVX 512 CRC32
// Compute CRC32 for < 256B buffers
void MacroAssembler::kernel_crc32_avx512_256B(Register crc, Register buf, Register len, Register table, Register pos,
                                              Register tmp1, Register tmp2, Label& L_barrett, Label& L_16B_reduction_loop,
                                              Label& L_get_last_two_xmms, Label& L_128_done, Label& L_cleanup) {

  Label L_less_than_32, L_exact_16_left, L_less_than_16_left;
  Label L_less_than_8_left, L_less_than_4_left, L_less_than_2_left, L_zero_left;
  Label L_only_less_than_4, L_only_less_than_3, L_only_less_than_2;

  // check if there is enough buffer to be able to fold 16B at a time
  cmpl(len, 32);
  jcc(Assembler::less, L_less_than_32);

  // if there is, load the constants
  movdqu(xmm10, Address(table, 1 * 16));    //rk1 and rk2 in xmm10
  movdl(xmm0, crc);                        // get the initial crc value
  movdqu(xmm7, Address(buf, pos, Address::times_1, 0 * 16)); //load the plaintext
  pxor(xmm7, xmm0);

  // update the buffer pointer
  addl(pos, 16);
  //update the counter.subtract 32 instead of 16 to save one instruction from the loop
  subl(len, 32);
  jmp(L_16B_reduction_loop);

  bind(L_less_than_32);
  //mov initial crc to the return value. this is necessary for zero - length buffers.
  movl(rax, crc);
  testl(len, len);
  jcc(Assembler::equal, L_cleanup);

  movdl(xmm0, crc);                        //get the initial crc value

  cmpl(len, 16);
  jcc(Assembler::equal, L_exact_16_left);
  jcc(Assembler::less, L_less_than_16_left);

  movdqu(xmm7, Address(buf, pos, Address::times_1, 0 * 16)); //load the plaintext
  pxor(xmm7, xmm0);                       //xor the initial crc value
  addl(pos, 16);
  subl(len, 16);
  movdqu(xmm10, Address(table, 1 * 16));    // rk1 and rk2 in xmm10
  jmp(L_get_last_two_xmms);

  bind(L_less_than_16_left);
  //use stack space to load data less than 16 bytes, zero - out the 16B in memory first.
  pxor(xmm1, xmm1);
  movptr(tmp1, rsp);
  movdqu(Address(tmp1, 0 * 16), xmm1);

  cmpl(len, 4);
  jcc(Assembler::less, L_only_less_than_4);

  //backup the counter value
  movl(tmp2, len);
  cmpl(len, 8);
  jcc(Assembler::less, L_less_than_8_left);

  //load 8 Bytes
  movq(rax, Address(buf, pos, Address::times_1, 0 * 16));
  movq(Address(tmp1, 0 * 16), rax);
  addptr(tmp1, 8);
  subl(len, 8);
  addl(pos, 8);

  bind(L_less_than_8_left);
  cmpl(len, 4);
  jcc(Assembler::less, L_less_than_4_left);

  //load 4 Bytes
  movl(rax, Address(buf, pos, Address::times_1, 0));
  movl(Address(tmp1, 0 * 16), rax);
  addptr(tmp1, 4);
  subl(len, 4);
  addl(pos, 4);

  bind(L_less_than_4_left);
  cmpl(len, 2);
  jcc(Assembler::less, L_less_than_2_left);

  // load 2 Bytes
  movw(rax, Address(buf, pos, Address::times_1, 0));
  movl(Address(tmp1, 0 * 16), rax);
  addptr(tmp1, 2);
  subl(len, 2);
  addl(pos, 2);

  bind(L_less_than_2_left);
  cmpl(len, 1);
  jcc(Assembler::less, L_zero_left);

  // load 1 Byte
  movb(rax, Address(buf, pos, Address::times_1, 0));
  movb(Address(tmp1, 0 * 16), rax);

  bind(L_zero_left);
  movdqu(xmm7, Address(rsp, 0));
  pxor(xmm7, xmm0);                       //xor the initial crc value

  lea(rax, ExternalAddress(StubRoutines::x86::shuf_table_crc32_avx512_addr()));
  movdqu(xmm0, Address(rax, tmp2));
  pshufb(xmm7, xmm0);
  jmp(L_128_done);

  bind(L_exact_16_left);
  movdqu(xmm7, Address(buf, pos, Address::times_1, 0));
  pxor(xmm7, xmm0);                       //xor the initial crc value
  jmp(L_128_done);

  bind(L_only_less_than_4);
  cmpl(len, 3);
  jcc(Assembler::less, L_only_less_than_3);

  // load 3 Bytes
  movb(rax, Address(buf, pos, Address::times_1, 0));
  movb(Address(tmp1, 0), rax);

  movb(rax, Address(buf, pos, Address::times_1, 1));
  movb(Address(tmp1, 1), rax);

  movb(rax, Address(buf, pos, Address::times_1, 2));
  movb(Address(tmp1, 2), rax);

  movdqu(xmm7, Address(rsp, 0));
  pxor(xmm7, xmm0);                     //xor the initial crc value

  pslldq(xmm7, 0x5);
  jmp(L_barrett);
  bind(L_only_less_than_3);
  cmpl(len, 2);
  jcc(Assembler::less, L_only_less_than_2);

  // load 2 Bytes
  movb(rax, Address(buf, pos, Address::times_1, 0));
  movb(Address(tmp1, 0), rax);

  movb(rax, Address(buf, pos, Address::times_1, 1));
  movb(Address(tmp1, 1), rax);

  movdqu(xmm7, Address(rsp, 0));
  pxor(xmm7, xmm0);                     //xor the initial crc value

  pslldq(xmm7, 0x6);
  jmp(L_barrett);

  bind(L_only_less_than_2);
  //load 1 Byte
  movb(rax, Address(buf, pos, Address::times_1, 0));
  movb(Address(tmp1, 0), rax);

  movdqu(xmm7, Address(rsp, 0));
  pxor(xmm7, xmm0);                     //xor the initial crc value

  pslldq(xmm7, 0x7);
}

/**
* Compute CRC32 using AVX512 instructions
* param crc   register containing existing CRC (32-bit)
* param buf   register pointing to input byte buffer (byte*)
* param len   register containing number of bytes
* param table address of crc or crc32c table
* param tmp1  scratch register
* param tmp2  scratch register
* return rax  result register
*
* This routine is identical for crc32c with the exception of the precomputed constant
* table which will be passed as the table argument.  The calculation steps are
* the same for both variants.
*/
void MacroAssembler::kernel_crc32_avx512(Register crc, Register buf, Register len, Register table, Register tmp1, Register tmp2) {
  assert_different_registers(crc, buf, len, table, tmp1, tmp2, rax, r12);

  Label L_tail, L_tail_restore, L_tail_loop, L_exit, L_align_loop, L_aligned;
  Label L_fold_tail, L_fold_128b, L_fold_512b, L_fold_512b_loop, L_fold_tail_loop;
  Label L_less_than_256, L_fold_128_B_loop, L_fold_256_B_loop;
  Label L_fold_128_B_register, L_final_reduction_for_128, L_16B_reduction_loop;
  Label L_128_done, L_get_last_two_xmms, L_barrett, L_cleanup;

  const Register pos = r12;
  push(r12);
  subptr(rsp, 16 * 2 + 8);

  // For EVEX with VL and BW, provide a standard mask, VL = 128 will guide the merge
  // context for the registers used, where all instructions below are using 128-bit mode
  // On EVEX without VL and BW, these instructions will all be AVX.
  movl(pos, 0);

  // check if smaller than 256B
  cmpl(len, 256);
  jcc(Assembler::less, L_less_than_256);

  // load the initial crc value
  movdl(xmm10, crc);

  // receive the initial 64B data, xor the initial crc value
  evmovdquq(xmm0, Address(buf, pos, Address::times_1, 0 * 64), Assembler::AVX_512bit);
  evmovdquq(xmm4, Address(buf, pos, Address::times_1, 1 * 64), Assembler::AVX_512bit);
  evpxorq(xmm0, xmm0, xmm10, Assembler::AVX_512bit);
  evbroadcasti32x4(xmm10, Address(table, 2 * 16), Assembler::AVX_512bit); //zmm10 has rk3 and rk4

  subl(len, 256);
  cmpl(len, 256);
  jcc(Assembler::less, L_fold_128_B_loop);

  evmovdquq(xmm7, Address(buf, pos, Address::times_1, 2 * 64), Assembler::AVX_512bit);
  evmovdquq(xmm8, Address(buf, pos, Address::times_1, 3 * 64), Assembler::AVX_512bit);
  evbroadcasti32x4(xmm16, Address(table, 0 * 16), Assembler::AVX_512bit); //zmm16 has rk-1 and rk-2
  subl(len, 256);

  bind(L_fold_256_B_loop);
  addl(pos, 256);
  fold512bit_crc32_avx512(xmm0, xmm16, xmm1, buf, pos, 0 * 64);
  fold512bit_crc32_avx512(xmm4, xmm16, xmm1, buf, pos, 1 * 64);
  fold512bit_crc32_avx512(xmm7, xmm16, xmm1, buf, pos, 2 * 64);
  fold512bit_crc32_avx512(xmm8, xmm16, xmm1, buf, pos, 3 * 64);

  subl(len, 256);
  jcc(Assembler::greaterEqual, L_fold_256_B_loop);

  // Fold 256 into 128
  addl(pos, 256);
  evpclmulqdq(xmm1, xmm0, xmm10, 0x01, Assembler::AVX_512bit);
  evpclmulqdq(xmm2, xmm0, xmm10, 0x10, Assembler::AVX_512bit);
  vpternlogq(xmm7, 0x96, xmm1, xmm2, Assembler::AVX_512bit); // xor ABC

  evpclmulqdq(xmm5, xmm4, xmm10, 0x01, Assembler::AVX_512bit);
  evpclmulqdq(xmm6, xmm4, xmm10, 0x10, Assembler::AVX_512bit);
  vpternlogq(xmm8, 0x96, xmm5, xmm6, Assembler::AVX_512bit); // xor ABC

  evmovdquq(xmm0, xmm7, Assembler::AVX_512bit);
  evmovdquq(xmm4, xmm8, Assembler::AVX_512bit);

  addl(len, 128);
  jmp(L_fold_128_B_register);

  // at this section of the code, there is 128 * x + y(0 <= y<128) bytes of buffer.The fold_128_B_loop
  // loop will fold 128B at a time until we have 128 + y Bytes of buffer

  // fold 128B at a time.This section of the code folds 8 xmm registers in parallel
  bind(L_fold_128_B_loop);
  addl(pos, 128);
  fold512bit_crc32_avx512(xmm0, xmm10, xmm1, buf, pos, 0 * 64);
  fold512bit_crc32_avx512(xmm4, xmm10, xmm1, buf, pos, 1 * 64);

  subl(len, 128);
  jcc(Assembler::greaterEqual, L_fold_128_B_loop);

  addl(pos, 128);

  // at this point, the buffer pointer is pointing at the last y Bytes of the buffer, where 0 <= y < 128
  // the 128B of folded data is in 8 of the xmm registers : xmm0, xmm1, xmm2, xmm3, xmm4, xmm5, xmm6, xmm7
  bind(L_fold_128_B_register);
  evmovdquq(xmm16, Address(table, 5 * 16), Assembler::AVX_512bit); // multiply by rk9-rk16
  evmovdquq(xmm11, Address(table, 9 * 16), Assembler::AVX_512bit); // multiply by rk17-rk20, rk1,rk2, 0,0
  evpclmulqdq(xmm1, xmm0, xmm16, 0x01, Assembler::AVX_512bit);
  evpclmulqdq(xmm2, xmm0, xmm16, 0x10, Assembler::AVX_512bit);
  // save last that has no multiplicand
  vextracti64x2(xmm7, xmm4, 3);

  evpclmulqdq(xmm5, xmm4, xmm11, 0x01, Assembler::AVX_512bit);
  evpclmulqdq(xmm6, xmm4, xmm11, 0x10, Assembler::AVX_512bit);
  // Needed later in reduction loop
  movdqu(xmm10, Address(table, 1 * 16));
  vpternlogq(xmm1, 0x96, xmm2, xmm5, Assembler::AVX_512bit); // xor ABC
  vpternlogq(xmm1, 0x96, xmm6, xmm7, Assembler::AVX_512bit); // xor ABC

  // Swap 1,0,3,2 - 01 00 11 10
  evshufi64x2(xmm8, xmm1, xmm1, 0x4e, Assembler::AVX_512bit);
  evpxorq(xmm8, xmm8, xmm1, Assembler::AVX_256bit);
  vextracti128(xmm5, xmm8, 1);
  evpxorq(xmm7, xmm5, xmm8, Assembler::AVX_128bit);

  // instead of 128, we add 128 - 16 to the loop counter to save 1 instruction from the loop
  // instead of a cmp instruction, we use the negative flag with the jl instruction
  addl(len, 128 - 16);
  jcc(Assembler::less, L_final_reduction_for_128);

  bind(L_16B_reduction_loop);
  vpclmulqdq(xmm8, xmm7, xmm10, 0x01);
  vpclmulqdq(xmm7, xmm7, xmm10, 0x10);
  vpxor(xmm7, xmm7, xmm8, Assembler::AVX_128bit);
  movdqu(xmm0, Address(buf, pos, Address::times_1, 0 * 16));
  vpxor(xmm7, xmm7, xmm0, Assembler::AVX_128bit);
  addl(pos, 16);
  subl(len, 16);
  jcc(Assembler::greaterEqual, L_16B_reduction_loop);

  bind(L_final_reduction_for_128);
  addl(len, 16);
  jcc(Assembler::equal, L_128_done);

  bind(L_get_last_two_xmms);
  movdqu(xmm2, xmm7);
  addl(pos, len);
  movdqu(xmm1, Address(buf, pos, Address::times_1, -16));
  subl(pos, len);

  // get rid of the extra data that was loaded before
  // load the shift constant
  lea(rax, ExternalAddress(StubRoutines::x86::shuf_table_crc32_avx512_addr()));
  movdqu(xmm0, Address(rax, len));
  addl(rax, len);

  vpshufb(xmm7, xmm7, xmm0, Assembler::AVX_128bit);
  //Change mask to 512
  vpxor(xmm0, xmm0, ExternalAddress(StubRoutines::x86::crc_by128_masks_avx512_addr() + 2 * 16), Assembler::AVX_128bit, tmp2);
  vpshufb(xmm2, xmm2, xmm0, Assembler::AVX_128bit);

  blendvpb(xmm2, xmm2, xmm1, xmm0, Assembler::AVX_128bit);
  vpclmulqdq(xmm8, xmm7, xmm10, 0x01);
  vpclmulqdq(xmm7, xmm7, xmm10, 0x10);
  vpxor(xmm7, xmm7, xmm8, Assembler::AVX_128bit);
  vpxor(xmm7, xmm7, xmm2, Assembler::AVX_128bit);

  bind(L_128_done);
  // compute crc of a 128-bit value
  movdqu(xmm10, Address(table, 3 * 16));
  movdqu(xmm0, xmm7);

  // 64b fold
  vpclmulqdq(xmm7, xmm7, xmm10, 0x0);
  vpsrldq(xmm0, xmm0, 0x8, Assembler::AVX_128bit);
  vpxor(xmm7, xmm7, xmm0, Assembler::AVX_128bit);

  // 32b fold
  movdqu(xmm0, xmm7);
  vpslldq(xmm7, xmm7, 0x4, Assembler::AVX_128bit);
  vpclmulqdq(xmm7, xmm7, xmm10, 0x10);
  vpxor(xmm7, xmm7, xmm0, Assembler::AVX_128bit);
  jmp(L_barrett);

  bind(L_less_than_256);
  kernel_crc32_avx512_256B(crc, buf, len, table, pos, tmp1, tmp2, L_barrett, L_16B_reduction_loop, L_get_last_two_xmms, L_128_done, L_cleanup);

  //barrett reduction
  bind(L_barrett);
  vpand(xmm7, xmm7, ExternalAddress(StubRoutines::x86::crc_by128_masks_avx512_addr() + 1 * 16), Assembler::AVX_128bit, tmp2);
  movdqu(xmm1, xmm7);
  movdqu(xmm2, xmm7);
  movdqu(xmm10, Address(table, 4 * 16));

  pclmulqdq(xmm7, xmm10, 0x0);
  pxor(xmm7, xmm2);
  vpand(xmm7, xmm7, ExternalAddress(StubRoutines::x86::crc_by128_masks_avx512_addr()), Assembler::AVX_128bit, tmp2);
  movdqu(xmm2, xmm7);
  pclmulqdq(xmm7, xmm10, 0x10);
  pxor(xmm7, xmm2);
  pxor(xmm7, xmm1);
  pextrd(crc, xmm7, 2);

  bind(L_cleanup);
  addptr(rsp, 16 * 2 + 8);
  pop(r12);
}

// S. Gueron / Information Processing Letters 112 (2012) 184
// Algorithm 4: Computing carry-less multiplication using a precomputed lookup table.
// Input: A 32 bit value B = [byte3, byte2, byte1, byte0].
// Output: the 64-bit carry-less product of B * CONST
void MacroAssembler::crc32c_ipl_alg4(Register in, uint32_t n,
                                     Register tmp1, Register tmp2, Register tmp3) {
  lea(tmp3, ExternalAddress(StubRoutines::crc32c_table_addr()));
  if (n > 0) {
    addq(tmp3, n * 256 * 8);
  }
  //    Q1 = TABLEExt[n][B & 0xFF];
  movl(tmp1, in);
  andl(tmp1, 0x000000FF);
  shll(tmp1, 3);
  addq(tmp1, tmp3);
  movq(tmp1, Address(tmp1, 0));

  //    Q2 = TABLEExt[n][B >> 8 & 0xFF];
  movl(tmp2, in);
  shrl(tmp2, 8);
  andl(tmp2, 0x000000FF);
  shll(tmp2, 3);
  addq(tmp2, tmp3);
  movq(tmp2, Address(tmp2, 0));

  shlq(tmp2, 8);
  xorq(tmp1, tmp2);

  //    Q3 = TABLEExt[n][B >> 16 & 0xFF];
  movl(tmp2, in);
  shrl(tmp2, 16);
  andl(tmp2, 0x000000FF);
  shll(tmp2, 3);
  addq(tmp2, tmp3);
  movq(tmp2, Address(tmp2, 0));

  shlq(tmp2, 16);
  xorq(tmp1, tmp2);

  //    Q4 = TABLEExt[n][B >> 24 & 0xFF];
  shrl(in, 24);
  andl(in, 0x000000FF);
  shll(in, 3);
  addq(in, tmp3);
  movq(in, Address(in, 0));

  shlq(in, 24);
  xorq(in, tmp1);
  //    return Q1 ^ Q2 << 8 ^ Q3 << 16 ^ Q4 << 24;
}

void MacroAssembler::crc32c_pclmulqdq(XMMRegister w_xtmp1,
                                      Register in_out,
                                      uint32_t const_or_pre_comp_const_index, bool is_pclmulqdq_supported,
                                      XMMRegister w_xtmp2,
                                      Register tmp1,
                                      Register n_tmp2, Register n_tmp3) {
  if (is_pclmulqdq_supported) {
    movdl(w_xtmp1, in_out); // modified blindly

    movl(tmp1, const_or_pre_comp_const_index);
    movdl(w_xtmp2, tmp1);
    pclmulqdq(w_xtmp1, w_xtmp2, 0);

    movdq(in_out, w_xtmp1);
  } else {
    crc32c_ipl_alg4(in_out, const_or_pre_comp_const_index, tmp1, n_tmp2, n_tmp3);
  }
}

// Recombination Alternative 2: No bit-reflections
// T1 = (CRC_A * U1) << 1
// T2 = (CRC_B * U2) << 1
// C1 = T1 >> 32
// C2 = T2 >> 32
// T1 = T1 & 0xFFFFFFFF
// T2 = T2 & 0xFFFFFFFF
// T1 = CRC32(0, T1)
// T2 = CRC32(0, T2)
// C1 = C1 ^ T1
// C2 = C2 ^ T2
// CRC = C1 ^ C2 ^ CRC_C
void MacroAssembler::crc32c_rec_alt2(uint32_t const_or_pre_comp_const_index_u1, uint32_t const_or_pre_comp_const_index_u2, bool is_pclmulqdq_supported, Register in_out, Register in1, Register in2,
                                     XMMRegister w_xtmp1, XMMRegister w_xtmp2, XMMRegister w_xtmp3,
                                     Register tmp1, Register tmp2,
                                     Register n_tmp3) {
  crc32c_pclmulqdq(w_xtmp1, in_out, const_or_pre_comp_const_index_u1, is_pclmulqdq_supported, w_xtmp3, tmp1, tmp2, n_tmp3);
  crc32c_pclmulqdq(w_xtmp2, in1, const_or_pre_comp_const_index_u2, is_pclmulqdq_supported, w_xtmp3, tmp1, tmp2, n_tmp3);
  shlq(in_out, 1);
  movl(tmp1, in_out);
  shrq(in_out, 32);
  xorl(tmp2, tmp2);
  crc32(tmp2, tmp1, 4);
  xorl(in_out, tmp2); // we don't care about upper 32 bit contents here
  shlq(in1, 1);
  movl(tmp1, in1);
  shrq(in1, 32);
  xorl(tmp2, tmp2);
  crc32(tmp2, tmp1, 4);
  xorl(in1, tmp2);
  xorl(in_out, in1);
  xorl(in_out, in2);
}

// Set N to predefined value
// Subtract from a length of a buffer
// execute in a loop:
// CRC_A = 0xFFFFFFFF, CRC_B = 0, CRC_C = 0
// for i = 1 to N do
//  CRC_A = CRC32(CRC_A, A[i])
//  CRC_B = CRC32(CRC_B, B[i])
//  CRC_C = CRC32(CRC_C, C[i])
// end for
// Recombine
void MacroAssembler::crc32c_proc_chunk(uint32_t size, uint32_t const_or_pre_comp_const_index_u1, uint32_t const_or_pre_comp_const_index_u2, bool is_pclmulqdq_supported,
                                       Register in_out1, Register in_out2, Register in_out3,
                                       Register tmp1, Register tmp2, Register tmp3,
                                       XMMRegister w_xtmp1, XMMRegister w_xtmp2, XMMRegister w_xtmp3,
                                       Register tmp4, Register tmp5,
                                       Register n_tmp6) {
  Label L_processPartitions;
  Label L_processPartition;
  Label L_exit;

  bind(L_processPartitions);
  cmpl(in_out1, 3 * size);
  jcc(Assembler::less, L_exit);
    xorl(tmp1, tmp1);
    xorl(tmp2, tmp2);
    movq(tmp3, in_out2);
    addq(tmp3, size);

    bind(L_processPartition);
      crc32(in_out3, Address(in_out2, 0), 8);
      crc32(tmp1, Address(in_out2, size), 8);
      crc32(tmp2, Address(in_out2, size * 2), 8);
      addq(in_out2, 8);
      cmpq(in_out2, tmp3);
      jcc(Assembler::less, L_processPartition);
    crc32c_rec_alt2(const_or_pre_comp_const_index_u1, const_or_pre_comp_const_index_u2, is_pclmulqdq_supported, in_out3, tmp1, tmp2,
            w_xtmp1, w_xtmp2, w_xtmp3,
            tmp4, tmp5,
            n_tmp6);
    addq(in_out2, 2 * size);
    subl(in_out1, 3 * size);
    jmp(L_processPartitions);

  bind(L_exit);
}
#else
void MacroAssembler::crc32c_ipl_alg4(Register in_out, uint32_t n,
                                     Register tmp1, Register tmp2, Register tmp3,
                                     XMMRegister xtmp1, XMMRegister xtmp2) {
  lea(tmp3, ExternalAddress(StubRoutines::crc32c_table_addr()));
  if (n > 0) {
    addl(tmp3, n * 256 * 8);
  }
  //    Q1 = TABLEExt[n][B & 0xFF];
  movl(tmp1, in_out);
  andl(tmp1, 0x000000FF);
  shll(tmp1, 3);
  addl(tmp1, tmp3);
  movq(xtmp1, Address(tmp1, 0));

  //    Q2 = TABLEExt[n][B >> 8 & 0xFF];
  movl(tmp2, in_out);
  shrl(tmp2, 8);
  andl(tmp2, 0x000000FF);
  shll(tmp2, 3);
  addl(tmp2, tmp3);
  movq(xtmp2, Address(tmp2, 0));

  psllq(xtmp2, 8);
  pxor(xtmp1, xtmp2);

  //    Q3 = TABLEExt[n][B >> 16 & 0xFF];
  movl(tmp2, in_out);
  shrl(tmp2, 16);
  andl(tmp2, 0x000000FF);
  shll(tmp2, 3);
  addl(tmp2, tmp3);
  movq(xtmp2, Address(tmp2, 0));

  psllq(xtmp2, 16);
  pxor(xtmp1, xtmp2);

  //    Q4 = TABLEExt[n][B >> 24 & 0xFF];
  shrl(in_out, 24);
  andl(in_out, 0x000000FF);
  shll(in_out, 3);
  addl(in_out, tmp3);
  movq(xtmp2, Address(in_out, 0));

  psllq(xtmp2, 24);
  pxor(xtmp1, xtmp2); // Result in CXMM
  //    return Q1 ^ Q2 << 8 ^ Q3 << 16 ^ Q4 << 24;
}

void MacroAssembler::crc32c_pclmulqdq(XMMRegister w_xtmp1,
                                      Register in_out,
                                      uint32_t const_or_pre_comp_const_index, bool is_pclmulqdq_supported,
                                      XMMRegister w_xtmp2,
                                      Register tmp1,
                                      Register n_tmp2, Register n_tmp3) {
  if (is_pclmulqdq_supported) {
    movdl(w_xtmp1, in_out);

    movl(tmp1, const_or_pre_comp_const_index);
    movdl(w_xtmp2, tmp1);
    pclmulqdq(w_xtmp1, w_xtmp2, 0);
    // Keep result in XMM since GPR is 32 bit in length
  } else {
    crc32c_ipl_alg4(in_out, const_or_pre_comp_const_index, tmp1, n_tmp2, n_tmp3, w_xtmp1, w_xtmp2);
  }
}

void MacroAssembler::crc32c_rec_alt2(uint32_t const_or_pre_comp_const_index_u1, uint32_t const_or_pre_comp_const_index_u2, bool is_pclmulqdq_supported, Register in_out, Register in1, Register in2,
                                     XMMRegister w_xtmp1, XMMRegister w_xtmp2, XMMRegister w_xtmp3,
                                     Register tmp1, Register tmp2,
                                     Register n_tmp3) {
  crc32c_pclmulqdq(w_xtmp1, in_out, const_or_pre_comp_const_index_u1, is_pclmulqdq_supported, w_xtmp3, tmp1, tmp2, n_tmp3);
  crc32c_pclmulqdq(w_xtmp2, in1, const_or_pre_comp_const_index_u2, is_pclmulqdq_supported, w_xtmp3, tmp1, tmp2, n_tmp3);

  psllq(w_xtmp1, 1);
  movdl(tmp1, w_xtmp1);
  psrlq(w_xtmp1, 32);
  movdl(in_out, w_xtmp1);

  xorl(tmp2, tmp2);
  crc32(tmp2, tmp1, 4);
  xorl(in_out, tmp2);

  psllq(w_xtmp2, 1);
  movdl(tmp1, w_xtmp2);
  psrlq(w_xtmp2, 32);
  movdl(in1, w_xtmp2);

  xorl(tmp2, tmp2);
  crc32(tmp2, tmp1, 4);
  xorl(in1, tmp2);
  xorl(in_out, in1);
  xorl(in_out, in2);
}

void MacroAssembler::crc32c_proc_chunk(uint32_t size, uint32_t const_or_pre_comp_const_index_u1, uint32_t const_or_pre_comp_const_index_u2, bool is_pclmulqdq_supported,
                                       Register in_out1, Register in_out2, Register in_out3,
                                       Register tmp1, Register tmp2, Register tmp3,
                                       XMMRegister w_xtmp1, XMMRegister w_xtmp2, XMMRegister w_xtmp3,
                                       Register tmp4, Register tmp5,
                                       Register n_tmp6) {
  Label L_processPartitions;
  Label L_processPartition;
  Label L_exit;

  bind(L_processPartitions);
  cmpl(in_out1, 3 * size);
  jcc(Assembler::less, L_exit);
    xorl(tmp1, tmp1);
    xorl(tmp2, tmp2);
    movl(tmp3, in_out2);
    addl(tmp3, size);

    bind(L_processPartition);
      crc32(in_out3, Address(in_out2, 0), 4);
      crc32(tmp1, Address(in_out2, size), 4);
      crc32(tmp2, Address(in_out2, size*2), 4);
      crc32(in_out3, Address(in_out2, 0+4), 4);
      crc32(tmp1, Address(in_out2, size+4), 4);
      crc32(tmp2, Address(in_out2, size*2+4), 4);
      addl(in_out2, 8);
      cmpl(in_out2, tmp3);
      jcc(Assembler::less, L_processPartition);

        push(tmp3);
        push(in_out1);
        push(in_out2);
        tmp4 = tmp3;
        tmp5 = in_out1;
        n_tmp6 = in_out2;

      crc32c_rec_alt2(const_or_pre_comp_const_index_u1, const_or_pre_comp_const_index_u2, is_pclmulqdq_supported, in_out3, tmp1, tmp2,
            w_xtmp1, w_xtmp2, w_xtmp3,
            tmp4, tmp5,
            n_tmp6);

        pop(in_out2);
        pop(in_out1);
        pop(tmp3);

    addl(in_out2, 2 * size);
    subl(in_out1, 3 * size);
    jmp(L_processPartitions);

  bind(L_exit);
}
#endif //LP64

#ifdef _LP64
// Algorithm 2: Pipelined usage of the CRC32 instruction.
// Input: A buffer I of L bytes.
// Output: the CRC32C value of the buffer.
// Notations:
// Write L = 24N + r, with N = floor (L/24).
// r = L mod 24 (0 <= r < 24).
// Consider I as the concatenation of A|B|C|R, where A, B, C, each,
// N quadwords, and R consists of r bytes.
// A[j] = I [8j+7:8j], j= 0, 1, ..., N-1
// B[j] = I [N + 8j+7:N + 8j], j= 0, 1, ..., N-1
// C[j] = I [2N + 8j+7:2N + 8j], j= 0, 1, ..., N-1
// if r > 0 R[j] = I [3N +j], j= 0, 1, ...,r-1
void MacroAssembler::crc32c_ipl_alg2_alt2(Register in_out, Register in1, Register in2,
                                          Register tmp1, Register tmp2, Register tmp3,
                                          Register tmp4, Register tmp5, Register tmp6,
                                          XMMRegister w_xtmp1, XMMRegister w_xtmp2, XMMRegister w_xtmp3,
                                          bool is_pclmulqdq_supported) {
  uint32_t const_or_pre_comp_const_index[CRC32C_NUM_PRECOMPUTED_CONSTANTS];
  Label L_wordByWord;
  Label L_byteByByteProlog;
  Label L_byteByByte;
  Label L_exit;

  if (is_pclmulqdq_supported ) {
    const_or_pre_comp_const_index[1] = *(uint32_t *)StubRoutines::_crc32c_table_addr;
    const_or_pre_comp_const_index[0] = *((uint32_t *)StubRoutines::_crc32c_table_addr+1);

    const_or_pre_comp_const_index[3] = *((uint32_t *)StubRoutines::_crc32c_table_addr + 2);
    const_or_pre_comp_const_index[2] = *((uint32_t *)StubRoutines::_crc32c_table_addr + 3);

    const_or_pre_comp_const_index[5] = *((uint32_t *)StubRoutines::_crc32c_table_addr + 4);
    const_or_pre_comp_const_index[4] = *((uint32_t *)StubRoutines::_crc32c_table_addr + 5);
    assert((CRC32C_NUM_PRECOMPUTED_CONSTANTS - 1 ) == 5, "Checking whether you declared all of the constants based on the number of \"chunks\"");
  } else {
    const_or_pre_comp_const_index[0] = 1;
    const_or_pre_comp_const_index[1] = 0;

    const_or_pre_comp_const_index[2] = 3;
    const_or_pre_comp_const_index[3] = 2;

    const_or_pre_comp_const_index[4] = 5;
    const_or_pre_comp_const_index[5] = 4;
   }
  crc32c_proc_chunk(CRC32C_HIGH, const_or_pre_comp_const_index[0], const_or_pre_comp_const_index[1], is_pclmulqdq_supported,
                    in2, in1, in_out,
                    tmp1, tmp2, tmp3,
                    w_xtmp1, w_xtmp2, w_xtmp3,
                    tmp4, tmp5,
                    tmp6);
  crc32c_proc_chunk(CRC32C_MIDDLE, const_or_pre_comp_const_index[2], const_or_pre_comp_const_index[3], is_pclmulqdq_supported,
                    in2, in1, in_out,
                    tmp1, tmp2, tmp3,
                    w_xtmp1, w_xtmp2, w_xtmp3,
                    tmp4, tmp5,
                    tmp6);
  crc32c_proc_chunk(CRC32C_LOW, const_or_pre_comp_const_index[4], const_or_pre_comp_const_index[5], is_pclmulqdq_supported,
                    in2, in1, in_out,
                    tmp1, tmp2, tmp3,
                    w_xtmp1, w_xtmp2, w_xtmp3,
                    tmp4, tmp5,
                    tmp6);
  movl(tmp1, in2);
  andl(tmp1, 0x00000007);
  negl(tmp1);
  addl(tmp1, in2);
  addq(tmp1, in1);

  cmpq(in1, tmp1);
  jccb(Assembler::greaterEqual, L_byteByByteProlog);
  align(16);
  BIND(L_wordByWord);
    crc32(in_out, Address(in1, 0), 8);
    addq(in1, 8);
    cmpq(in1, tmp1);
    jcc(Assembler::less, L_wordByWord);

  BIND(L_byteByByteProlog);
  andl(in2, 0x00000007);
  movl(tmp2, 1);

  cmpl(tmp2, in2);
  jccb(Assembler::greater, L_exit);
  BIND(L_byteByByte);
    crc32(in_out, Address(in1, 0), 1);
    incq(in1);
    incl(tmp2);
    cmpl(tmp2, in2);
    jcc(Assembler::lessEqual, L_byteByByte);

  BIND(L_exit);
}
#else
void MacroAssembler::crc32c_ipl_alg2_alt2(Register in_out, Register in1, Register in2,
                                          Register tmp1, Register  tmp2, Register tmp3,
                                          Register tmp4, Register  tmp5, Register tmp6,
                                          XMMRegister w_xtmp1, XMMRegister w_xtmp2, XMMRegister w_xtmp3,
                                          bool is_pclmulqdq_supported) {
  uint32_t const_or_pre_comp_const_index[CRC32C_NUM_PRECOMPUTED_CONSTANTS];
  Label L_wordByWord;
  Label L_byteByByteProlog;
  Label L_byteByByte;
  Label L_exit;

  if (is_pclmulqdq_supported) {
    const_or_pre_comp_const_index[1] = *(uint32_t *)StubRoutines::_crc32c_table_addr;
    const_or_pre_comp_const_index[0] = *((uint32_t *)StubRoutines::_crc32c_table_addr + 1);

    const_or_pre_comp_const_index[3] = *((uint32_t *)StubRoutines::_crc32c_table_addr + 2);
    const_or_pre_comp_const_index[2] = *((uint32_t *)StubRoutines::_crc32c_table_addr + 3);

    const_or_pre_comp_const_index[5] = *((uint32_t *)StubRoutines::_crc32c_table_addr + 4);
    const_or_pre_comp_const_index[4] = *((uint32_t *)StubRoutines::_crc32c_table_addr + 5);
  } else {
    const_or_pre_comp_const_index[0] = 1;
    const_or_pre_comp_const_index[1] = 0;

    const_or_pre_comp_const_index[2] = 3;
    const_or_pre_comp_const_index[3] = 2;

    const_or_pre_comp_const_index[4] = 5;
    const_or_pre_comp_const_index[5] = 4;
  }
  crc32c_proc_chunk(CRC32C_HIGH, const_or_pre_comp_const_index[0], const_or_pre_comp_const_index[1], is_pclmulqdq_supported,
                    in2, in1, in_out,
                    tmp1, tmp2, tmp3,
                    w_xtmp1, w_xtmp2, w_xtmp3,
                    tmp4, tmp5,
                    tmp6);
  crc32c_proc_chunk(CRC32C_MIDDLE, const_or_pre_comp_const_index[2], const_or_pre_comp_const_index[3], is_pclmulqdq_supported,
                    in2, in1, in_out,
                    tmp1, tmp2, tmp3,
                    w_xtmp1, w_xtmp2, w_xtmp3,
                    tmp4, tmp5,
                    tmp6);
  crc32c_proc_chunk(CRC32C_LOW, const_or_pre_comp_const_index[4], const_or_pre_comp_const_index[5], is_pclmulqdq_supported,
                    in2, in1, in_out,
                    tmp1, tmp2, tmp3,
                    w_xtmp1, w_xtmp2, w_xtmp3,
                    tmp4, tmp5,
                    tmp6);
  movl(tmp1, in2);
  andl(tmp1, 0x00000007);
  negl(tmp1);
  addl(tmp1, in2);
  addl(tmp1, in1);

  BIND(L_wordByWord);
  cmpl(in1, tmp1);
  jcc(Assembler::greaterEqual, L_byteByByteProlog);
    crc32(in_out, Address(in1,0), 4);
    addl(in1, 4);
    jmp(L_wordByWord);

  BIND(L_byteByByteProlog);
  andl(in2, 0x00000007);
  movl(tmp2, 1);

  BIND(L_byteByByte);
  cmpl(tmp2, in2);
  jccb(Assembler::greater, L_exit);
    movb(tmp1, Address(in1, 0));
    crc32(in_out, tmp1, 1);
    incl(in1);
    incl(tmp2);
    jmp(L_byteByByte);

  BIND(L_exit);
}
#endif // LP64
#undef BIND
#undef BLOCK_COMMENT

// Compress char[] array to byte[].
// Intrinsic for java.lang.StringUTF16.compress(char[] src, int srcOff, byte[] dst, int dstOff, int len)
// Return the array length if every element in array can be encoded,
// otherwise, the index of first non-latin1 (> 0xff) character.
//   @IntrinsicCandidate
//   public static int compress(char[] src, int srcOff, byte[] dst, int dstOff, int len) {
//     for (int i = 0; i < len; i++) {
//       char c = src[srcOff];
//       if (c > 0xff) {
//           return i;  // return index of non-latin1 char
//       }
//       dst[dstOff] = (byte)c;
//       srcOff++;
//       dstOff++;
//     }
//     return len;
//   }
void MacroAssembler::char_array_compress(Register src, Register dst, Register len,
  XMMRegister tmp1Reg, XMMRegister tmp2Reg,
  XMMRegister tmp3Reg, XMMRegister tmp4Reg,
  Register tmp5, Register result, KRegister mask1, KRegister mask2) {
  Label copy_chars_loop, done, reset_sp, copy_tail;

  // rsi: src
  // rdi: dst
  // rdx: len
  // rcx: tmp5
  // rax: result

  // rsi holds start addr of source char[] to be compressed
  // rdi holds start addr of destination byte[]
  // rdx holds length

  assert(len != result, "");

  // save length for return
  movl(result, len);

  if ((AVX3Threshold == 0) && (UseAVX > 2) && // AVX512
    VM_Version::supports_avx512vlbw() &&
    VM_Version::supports_bmi2()) {

    Label copy_32_loop, copy_loop_tail, below_threshold, reset_for_copy_tail;

    // alignment
    Label post_alignment;

    // if length of the string is less than 32, handle it the old fashioned way
    testl(len, -32);
    jcc(Assembler::zero, below_threshold);

    // First check whether a character is compressible ( <= 0xFF).
    // Create mask to test for Unicode chars inside zmm vector
    movl(tmp5, 0x00FF);
    evpbroadcastw(tmp2Reg, tmp5, Assembler::AVX_512bit);

    testl(len, -64);
    jccb(Assembler::zero, post_alignment);

    movl(tmp5, dst);
    andl(tmp5, (32 - 1));
    negl(tmp5);
    andl(tmp5, (32 - 1));

    // bail out when there is nothing to be done
    testl(tmp5, 0xFFFFFFFF);
    jccb(Assembler::zero, post_alignment);

    // ~(~0 << len), where len is the # of remaining elements to process
    movl(len, 0xFFFFFFFF);
    shlxl(len, len, tmp5);
    notl(len);
    kmovdl(mask2, len);
    movl(len, result);

    evmovdquw(tmp1Reg, mask2, Address(src, 0), /*merge*/ false, Assembler::AVX_512bit);
    evpcmpw(mask1, mask2, tmp1Reg, tmp2Reg, Assembler::le, /*signed*/ false, Assembler::AVX_512bit);
    ktestd(mask1, mask2);
    jcc(Assembler::carryClear, copy_tail);

    evpmovwb(Address(dst, 0), mask2, tmp1Reg, Assembler::AVX_512bit);

    addptr(src, tmp5);
    addptr(src, tmp5);
    addptr(dst, tmp5);
    subl(len, tmp5);

    bind(post_alignment);
    // end of alignment

    movl(tmp5, len);
    andl(tmp5, (32 - 1));    // tail count (in chars)
    andl(len, ~(32 - 1));    // vector count (in chars)
    jccb(Assembler::zero, copy_loop_tail);

    lea(src, Address(src, len, Address::times_2));
    lea(dst, Address(dst, len, Address::times_1));
    negptr(len);

    bind(copy_32_loop);
    evmovdquw(tmp1Reg, Address(src, len, Address::times_2), Assembler::AVX_512bit);
    evpcmpuw(mask1, tmp1Reg, tmp2Reg, Assembler::le, Assembler::AVX_512bit);
    kortestdl(mask1, mask1);
    jccb(Assembler::carryClear, reset_for_copy_tail);

    // All elements in current processed chunk are valid candidates for
    // compression. Write a truncated byte elements to the memory.
    evpmovwb(Address(dst, len, Address::times_1), tmp1Reg, Assembler::AVX_512bit);
    addptr(len, 32);
    jccb(Assembler::notZero, copy_32_loop);

    bind(copy_loop_tail);
    // bail out when there is nothing to be done
    testl(tmp5, 0xFFFFFFFF);
    jcc(Assembler::zero, done);

    movl(len, tmp5);

    // ~(~0 << len), where len is the # of remaining elements to process
    movl(tmp5, 0xFFFFFFFF);
    shlxl(tmp5, tmp5, len);
    notl(tmp5);

    kmovdl(mask2, tmp5);

    evmovdquw(tmp1Reg, mask2, Address(src, 0), /*merge*/ false, Assembler::AVX_512bit);
    evpcmpw(mask1, mask2, tmp1Reg, tmp2Reg, Assembler::le, /*signed*/ false, Assembler::AVX_512bit);
    ktestd(mask1, mask2);
    jcc(Assembler::carryClear, copy_tail);

    evpmovwb(Address(dst, 0), mask2, tmp1Reg, Assembler::AVX_512bit);
    jmp(done);

    bind(reset_for_copy_tail);
    lea(src, Address(src, tmp5, Address::times_2));
    lea(dst, Address(dst, tmp5, Address::times_1));
    subptr(len, tmp5);
    jmp(copy_chars_loop);

    bind(below_threshold);
  }

  if (UseSSE42Intrinsics) {
    Label copy_32_loop, copy_16, copy_tail_sse, reset_for_copy_tail;

    // vectored compression
    testl(len, 0xfffffff8);
    jcc(Assembler::zero, copy_tail);

    movl(tmp5, 0xff00ff00);   // create mask to test for Unicode chars in vectors
    movdl(tmp1Reg, tmp5);
    pshufd(tmp1Reg, tmp1Reg, 0);   // store Unicode mask in tmp1Reg

    andl(len, 0xfffffff0);
    jccb(Assembler::zero, copy_16);

    // compress 16 chars per iter
    pxor(tmp4Reg, tmp4Reg);

    lea(src, Address(src, len, Address::times_2));
    lea(dst, Address(dst, len, Address::times_1));
    negptr(len);

    bind(copy_32_loop);
    movdqu(tmp2Reg, Address(src, len, Address::times_2));     // load 1st 8 characters
    por(tmp4Reg, tmp2Reg);
    movdqu(tmp3Reg, Address(src, len, Address::times_2, 16)); // load next 8 characters
    por(tmp4Reg, tmp3Reg);
    ptest(tmp4Reg, tmp1Reg);       // check for Unicode chars in next vector
    jccb(Assembler::notZero, reset_for_copy_tail);
    packuswb(tmp2Reg, tmp3Reg);    // only ASCII chars; compress each to 1 byte
    movdqu(Address(dst, len, Address::times_1), tmp2Reg);
    addptr(len, 16);
    jccb(Assembler::notZero, copy_32_loop);

    // compress next vector of 8 chars (if any)
    bind(copy_16);
    // len = 0
    testl(result, 0x00000008);     // check if there's a block of 8 chars to compress
    jccb(Assembler::zero, copy_tail_sse);

    pxor(tmp3Reg, tmp3Reg);

    movdqu(tmp2Reg, Address(src, 0));
    ptest(tmp2Reg, tmp1Reg);       // check for Unicode chars in vector
    jccb(Assembler::notZero, reset_for_copy_tail);
    packuswb(tmp2Reg, tmp3Reg);    // only LATIN1 chars; compress each to 1 byte
    movq(Address(dst, 0), tmp2Reg);
    addptr(src, 16);
    addptr(dst, 8);
    jmpb(copy_tail_sse);

    bind(reset_for_copy_tail);
    movl(tmp5, result);
    andl(tmp5, 0x0000000f);
    lea(src, Address(src, tmp5, Address::times_2));
    lea(dst, Address(dst, tmp5, Address::times_1));
    subptr(len, tmp5);
    jmpb(copy_chars_loop);

    bind(copy_tail_sse);
    movl(len, result);
    andl(len, 0x00000007);    // tail count (in chars)
  }
  // compress 1 char per iter
  bind(copy_tail);
  testl(len, len);
  jccb(Assembler::zero, done);
  lea(src, Address(src, len, Address::times_2));
  lea(dst, Address(dst, len, Address::times_1));
  negptr(len);

  bind(copy_chars_loop);
  load_unsigned_short(tmp5, Address(src, len, Address::times_2));
  testl(tmp5, 0xff00);      // check if Unicode char
  jccb(Assembler::notZero, reset_sp);
  movb(Address(dst, len, Address::times_1), tmp5);  // ASCII char; compress to 1 byte
  increment(len);
  jccb(Assembler::notZero, copy_chars_loop);

  // add len then return (len will be zero if compress succeeded, otherwise negative)
  bind(reset_sp);
  addl(result, len);

  bind(done);
}

// Inflate byte[] array to char[].
//   ..\jdk\src\java.base\share\classes\java\lang\StringLatin1.java
//   @IntrinsicCandidate
//   private static void inflate(byte[] src, int srcOff, char[] dst, int dstOff, int len) {
//     for (int i = 0; i < len; i++) {
//       dst[dstOff++] = (char)(src[srcOff++] & 0xff);
//     }
//   }
void MacroAssembler::byte_array_inflate(Register src, Register dst, Register len,
  XMMRegister tmp1, Register tmp2, KRegister mask) {
  Label copy_chars_loop, done, below_threshold, avx3_threshold;
  // rsi: src
  // rdi: dst
  // rdx: len
  // rcx: tmp2

  // rsi holds start addr of source byte[] to be inflated
  // rdi holds start addr of destination char[]
  // rdx holds length
  assert_different_registers(src, dst, len, tmp2);
  movl(tmp2, len);
  if ((UseAVX > 2) && // AVX512
    VM_Version::supports_avx512vlbw() &&
    VM_Version::supports_bmi2()) {

    Label copy_32_loop, copy_tail;
    Register tmp3_aliased = len;

    // if length of the string is less than 16, handle it in an old fashioned way
    testl(len, -16);
    jcc(Assembler::zero, below_threshold);

    testl(len, -1 * AVX3Threshold);
    jcc(Assembler::zero, avx3_threshold);

    // In order to use only one arithmetic operation for the main loop we use
    // this pre-calculation
    andl(tmp2, (32 - 1)); // tail count (in chars), 32 element wide loop
    andl(len, -32);     // vector count
    jccb(Assembler::zero, copy_tail);

    lea(src, Address(src, len, Address::times_1));
    lea(dst, Address(dst, len, Address::times_2));
    negptr(len);


    // inflate 32 chars per iter
    bind(copy_32_loop);
    vpmovzxbw(tmp1, Address(src, len, Address::times_1), Assembler::AVX_512bit);
    evmovdquw(Address(dst, len, Address::times_2), tmp1, Assembler::AVX_512bit);
    addptr(len, 32);
    jcc(Assembler::notZero, copy_32_loop);

    bind(copy_tail);
    // bail out when there is nothing to be done
    testl(tmp2, -1); // we don't destroy the contents of tmp2 here
    jcc(Assembler::zero, done);

    // ~(~0 << length), where length is the # of remaining elements to process
    movl(tmp3_aliased, -1);
    shlxl(tmp3_aliased, tmp3_aliased, tmp2);
    notl(tmp3_aliased);
    kmovdl(mask, tmp3_aliased);
    evpmovzxbw(tmp1, mask, Address(src, 0), Assembler::AVX_512bit);
    evmovdquw(Address(dst, 0), mask, tmp1, /*merge*/ true, Assembler::AVX_512bit);

    jmp(done);
    bind(avx3_threshold);
  }
  if (UseSSE42Intrinsics) {
    Label copy_16_loop, copy_8_loop, copy_bytes, copy_new_tail, copy_tail;

    if (UseAVX > 1) {
      andl(tmp2, (16 - 1));
      andl(len, -16);
      jccb(Assembler::zero, copy_new_tail);
    } else {
      andl(tmp2, 0x00000007);   // tail count (in chars)
      andl(len, 0xfffffff8);    // vector count (in chars)
      jccb(Assembler::zero, copy_tail);
    }

    // vectored inflation
    lea(src, Address(src, len, Address::times_1));
    lea(dst, Address(dst, len, Address::times_2));
    negptr(len);

    if (UseAVX > 1) {
      bind(copy_16_loop);
      vpmovzxbw(tmp1, Address(src, len, Address::times_1), Assembler::AVX_256bit);
      vmovdqu(Address(dst, len, Address::times_2), tmp1);
      addptr(len, 16);
      jcc(Assembler::notZero, copy_16_loop);

      bind(below_threshold);
      bind(copy_new_tail);
      movl(len, tmp2);
      andl(tmp2, 0x00000007);
      andl(len, 0xFFFFFFF8);
      jccb(Assembler::zero, copy_tail);

      pmovzxbw(tmp1, Address(src, 0));
      movdqu(Address(dst, 0), tmp1);
      addptr(src, 8);
      addptr(dst, 2 * 8);

      jmp(copy_tail, true);
    }

    // inflate 8 chars per iter
    bind(copy_8_loop);
    pmovzxbw(tmp1, Address(src, len, Address::times_1));  // unpack to 8 words
    movdqu(Address(dst, len, Address::times_2), tmp1);
    addptr(len, 8);
    jcc(Assembler::notZero, copy_8_loop);

    bind(copy_tail);
    movl(len, tmp2);

    cmpl(len, 4);
    jccb(Assembler::less, copy_bytes);

    movdl(tmp1, Address(src, 0));  // load 4 byte chars
    pmovzxbw(tmp1, tmp1);
    movq(Address(dst, 0), tmp1);
    subptr(len, 4);
    addptr(src, 4);
    addptr(dst, 8);

    bind(copy_bytes);
  } else {
    bind(below_threshold);
  }

  testl(len, len);
  jccb(Assembler::zero, done);
  lea(src, Address(src, len, Address::times_1));
  lea(dst, Address(dst, len, Address::times_2));
  negptr(len);

  // inflate 1 char per iter
  bind(copy_chars_loop);
  load_unsigned_byte(tmp2, Address(src, len, Address::times_1));  // load byte char
  movw(Address(dst, len, Address::times_2), tmp2);  // inflate byte char to word
  increment(len);
  jcc(Assembler::notZero, copy_chars_loop);

  bind(done);
}

void MacroAssembler::evmovdqu(BasicType type, KRegister kmask, XMMRegister dst, XMMRegister src, bool merge, int vector_len) {
  switch(type) {
    case T_BYTE:
    case T_BOOLEAN:
      evmovdqub(dst, kmask, src, merge, vector_len);
      break;
    case T_CHAR:
    case T_SHORT:
      evmovdquw(dst, kmask, src, merge, vector_len);
      break;
    case T_INT:
    case T_FLOAT:
      evmovdqul(dst, kmask, src, merge, vector_len);
      break;
    case T_LONG:
    case T_DOUBLE:
      evmovdquq(dst, kmask, src, merge, vector_len);
      break;
    default:
      fatal("Unexpected type argument %s", type2name(type));
      break;
  }
}


void MacroAssembler::evmovdqu(BasicType type, KRegister kmask, XMMRegister dst, Address src, bool merge, int vector_len) {
  switch(type) {
    case T_BYTE:
    case T_BOOLEAN:
      evmovdqub(dst, kmask, src, merge, vector_len);
      break;
    case T_CHAR:
    case T_SHORT:
      evmovdquw(dst, kmask, src, merge, vector_len);
      break;
    case T_INT:
    case T_FLOAT:
      evmovdqul(dst, kmask, src, merge, vector_len);
      break;
    case T_LONG:
    case T_DOUBLE:
      evmovdquq(dst, kmask, src, merge, vector_len);
      break;
    default:
      fatal("Unexpected type argument %s", type2name(type));
      break;
  }
}

void MacroAssembler::evmovdqu(BasicType type, KRegister kmask, Address dst, XMMRegister src, bool merge, int vector_len) {
  switch(type) {
    case T_BYTE:
    case T_BOOLEAN:
      evmovdqub(dst, kmask, src, merge, vector_len);
      break;
    case T_CHAR:
    case T_SHORT:
      evmovdquw(dst, kmask, src, merge, vector_len);
      break;
    case T_INT:
    case T_FLOAT:
      evmovdqul(dst, kmask, src, merge, vector_len);
      break;
    case T_LONG:
    case T_DOUBLE:
      evmovdquq(dst, kmask, src, merge, vector_len);
      break;
    default:
      fatal("Unexpected type argument %s", type2name(type));
      break;
  }
}

void MacroAssembler::knot(uint masklen, KRegister dst, KRegister src, KRegister ktmp, Register rtmp) {
  switch(masklen) {
    case 2:
       knotbl(dst, src);
       movl(rtmp, 3);
       kmovbl(ktmp, rtmp);
       kandbl(dst, ktmp, dst);
       break;
    case 4:
       knotbl(dst, src);
       movl(rtmp, 15);
       kmovbl(ktmp, rtmp);
       kandbl(dst, ktmp, dst);
       break;
    case 8:
       knotbl(dst, src);
       break;
    case 16:
       knotwl(dst, src);
       break;
    case 32:
       knotdl(dst, src);
       break;
    case 64:
       knotql(dst, src);
       break;
    default:
      fatal("Unexpected vector length %d", masklen);
      break;
  }
}

void MacroAssembler::kand(BasicType type, KRegister dst, KRegister src1, KRegister src2) {
  switch(type) {
    case T_BOOLEAN:
    case T_BYTE:
       kandbl(dst, src1, src2);
       break;
    case T_CHAR:
    case T_SHORT:
       kandwl(dst, src1, src2);
       break;
    case T_INT:
    case T_FLOAT:
       kanddl(dst, src1, src2);
       break;
    case T_LONG:
    case T_DOUBLE:
       kandql(dst, src1, src2);
       break;
    default:
      fatal("Unexpected type argument %s", type2name(type));
      break;
  }
}

void MacroAssembler::kor(BasicType type, KRegister dst, KRegister src1, KRegister src2) {
  switch(type) {
    case T_BOOLEAN:
    case T_BYTE:
       korbl(dst, src1, src2);
       break;
    case T_CHAR:
    case T_SHORT:
       korwl(dst, src1, src2);
       break;
    case T_INT:
    case T_FLOAT:
       kordl(dst, src1, src2);
       break;
    case T_LONG:
    case T_DOUBLE:
       korql(dst, src1, src2);
       break;
    default:
      fatal("Unexpected type argument %s", type2name(type));
      break;
  }
}

void MacroAssembler::kxor(BasicType type, KRegister dst, KRegister src1, KRegister src2) {
  switch(type) {
    case T_BOOLEAN:
    case T_BYTE:
       kxorbl(dst, src1, src2);
       break;
    case T_CHAR:
    case T_SHORT:
       kxorwl(dst, src1, src2);
       break;
    case T_INT:
    case T_FLOAT:
       kxordl(dst, src1, src2);
       break;
    case T_LONG:
    case T_DOUBLE:
       kxorql(dst, src1, src2);
       break;
    default:
      fatal("Unexpected type argument %s", type2name(type));
      break;
  }
}

void MacroAssembler::evperm(BasicType type, XMMRegister dst, KRegister mask, XMMRegister nds, XMMRegister src, bool merge, int vector_len) {
  switch(type) {
    case T_BOOLEAN:
    case T_BYTE:
      evpermb(dst, mask, nds, src, merge, vector_len); break;
    case T_CHAR:
    case T_SHORT:
      evpermw(dst, mask, nds, src, merge, vector_len); break;
    case T_INT:
    case T_FLOAT:
      evpermd(dst, mask, nds, src, merge, vector_len); break;
    case T_LONG:
    case T_DOUBLE:
      evpermq(dst, mask, nds, src, merge, vector_len); break;
    default:
      fatal("Unexpected type argument %s", type2name(type)); break;
  }
}

void MacroAssembler::evperm(BasicType type, XMMRegister dst, KRegister mask, XMMRegister nds, Address src, bool merge, int vector_len) {
  switch(type) {
    case T_BOOLEAN:
    case T_BYTE:
      evpermb(dst, mask, nds, src, merge, vector_len); break;
    case T_CHAR:
    case T_SHORT:
      evpermw(dst, mask, nds, src, merge, vector_len); break;
    case T_INT:
    case T_FLOAT:
      evpermd(dst, mask, nds, src, merge, vector_len); break;
    case T_LONG:
    case T_DOUBLE:
      evpermq(dst, mask, nds, src, merge, vector_len); break;
    default:
      fatal("Unexpected type argument %s", type2name(type)); break;
  }
}

void MacroAssembler::evpminu(BasicType type, XMMRegister dst, KRegister mask, XMMRegister nds, Address src, bool merge, int vector_len) {
  switch(type) {
    case T_BYTE:
      evpminub(dst, mask, nds, src, merge, vector_len); break;
    case T_SHORT:
      evpminuw(dst, mask, nds, src, merge, vector_len); break;
    case T_INT:
      evpminud(dst, mask, nds, src, merge, vector_len); break;
    case T_LONG:
      evpminuq(dst, mask, nds, src, merge, vector_len); break;
    default:
      fatal("Unexpected type argument %s", type2name(type)); break;
  }
}

void MacroAssembler::evpmaxu(BasicType type, XMMRegister dst, KRegister mask, XMMRegister nds, Address src, bool merge, int vector_len) {
  switch(type) {
    case T_BYTE:
      evpmaxub(dst, mask, nds, src, merge, vector_len); break;
    case T_SHORT:
      evpmaxuw(dst, mask, nds, src, merge, vector_len); break;
    case T_INT:
      evpmaxud(dst, mask, nds, src, merge, vector_len); break;
    case T_LONG:
      evpmaxuq(dst, mask, nds, src, merge, vector_len); break;
    default:
      fatal("Unexpected type argument %s", type2name(type)); break;
  }
}

void MacroAssembler::evpminu(BasicType type, XMMRegister dst, KRegister mask, XMMRegister nds, XMMRegister src, bool merge, int vector_len) {
  switch(type) {
    case T_BYTE:
      evpminub(dst, mask, nds, src, merge, vector_len); break;
    case T_SHORT:
      evpminuw(dst, mask, nds, src, merge, vector_len); break;
    case T_INT:
      evpminud(dst, mask, nds, src, merge, vector_len); break;
    case T_LONG:
      evpminuq(dst, mask, nds, src, merge, vector_len); break;
    default:
      fatal("Unexpected type argument %s", type2name(type)); break;
  }
}

void MacroAssembler::evpmaxu(BasicType type, XMMRegister dst, KRegister mask, XMMRegister nds, XMMRegister src, bool merge, int vector_len) {
  switch(type) {
    case T_BYTE:
      evpmaxub(dst, mask, nds, src, merge, vector_len); break;
    case T_SHORT:
      evpmaxuw(dst, mask, nds, src, merge, vector_len); break;
    case T_INT:
      evpmaxud(dst, mask, nds, src, merge, vector_len); break;
    case T_LONG:
      evpmaxuq(dst, mask, nds, src, merge, vector_len); break;
    default:
      fatal("Unexpected type argument %s", type2name(type)); break;
  }
}

void MacroAssembler::evpmins(BasicType type, XMMRegister dst, KRegister mask, XMMRegister nds, Address src, bool merge, int vector_len) {
  switch(type) {
    case T_BYTE:
      evpminsb(dst, mask, nds, src, merge, vector_len); break;
    case T_SHORT:
      evpminsw(dst, mask, nds, src, merge, vector_len); break;
    case T_INT:
      evpminsd(dst, mask, nds, src, merge, vector_len); break;
    case T_LONG:
      evpminsq(dst, mask, nds, src, merge, vector_len); break;
    default:
      fatal("Unexpected type argument %s", type2name(type)); break;
  }
}

void MacroAssembler::evpmaxs(BasicType type, XMMRegister dst, KRegister mask, XMMRegister nds, Address src, bool merge, int vector_len) {
  switch(type) {
    case T_BYTE:
      evpmaxsb(dst, mask, nds, src, merge, vector_len); break;
    case T_SHORT:
      evpmaxsw(dst, mask, nds, src, merge, vector_len); break;
    case T_INT:
      evpmaxsd(dst, mask, nds, src, merge, vector_len); break;
    case T_LONG:
      evpmaxsq(dst, mask, nds, src, merge, vector_len); break;
    default:
      fatal("Unexpected type argument %s", type2name(type)); break;
  }
}

void MacroAssembler::evpmins(BasicType type, XMMRegister dst, KRegister mask, XMMRegister nds, XMMRegister src, bool merge, int vector_len) {
  switch(type) {
    case T_BYTE:
      evpminsb(dst, mask, nds, src, merge, vector_len); break;
    case T_SHORT:
      evpminsw(dst, mask, nds, src, merge, vector_len); break;
    case T_INT:
      evpminsd(dst, mask, nds, src, merge, vector_len); break;
    case T_LONG:
      evpminsq(dst, mask, nds, src, merge, vector_len); break;
    default:
      fatal("Unexpected type argument %s", type2name(type)); break;
  }
}

void MacroAssembler::evpmaxs(BasicType type, XMMRegister dst, KRegister mask, XMMRegister nds, XMMRegister src, bool merge, int vector_len) {
  switch(type) {
    case T_BYTE:
      evpmaxsb(dst, mask, nds, src, merge, vector_len); break;
    case T_SHORT:
      evpmaxsw(dst, mask, nds, src, merge, vector_len); break;
    case T_INT:
      evpmaxsd(dst, mask, nds, src, merge, vector_len); break;
    case T_LONG:
      evpmaxsq(dst, mask, nds, src, merge, vector_len); break;
    default:
      fatal("Unexpected type argument %s", type2name(type)); break;
  }
}

void MacroAssembler::evxor(BasicType type, XMMRegister dst, KRegister mask, XMMRegister nds, XMMRegister src, bool merge, int vector_len) {
  switch(type) {
    case T_INT:
      evpxord(dst, mask, nds, src, merge, vector_len); break;
    case T_LONG:
      evpxorq(dst, mask, nds, src, merge, vector_len); break;
    default:
      fatal("Unexpected type argument %s", type2name(type)); break;
  }
}

void MacroAssembler::evxor(BasicType type, XMMRegister dst, KRegister mask, XMMRegister nds, Address src, bool merge, int vector_len) {
  switch(type) {
    case T_INT:
      evpxord(dst, mask, nds, src, merge, vector_len); break;
    case T_LONG:
      evpxorq(dst, mask, nds, src, merge, vector_len); break;
    default:
      fatal("Unexpected type argument %s", type2name(type)); break;
  }
}

void MacroAssembler::evor(BasicType type, XMMRegister dst, KRegister mask, XMMRegister nds, XMMRegister src, bool merge, int vector_len) {
  switch(type) {
    case T_INT:
      Assembler::evpord(dst, mask, nds, src, merge, vector_len); break;
    case T_LONG:
      evporq(dst, mask, nds, src, merge, vector_len); break;
    default:
      fatal("Unexpected type argument %s", type2name(type)); break;
  }
}

void MacroAssembler::evor(BasicType type, XMMRegister dst, KRegister mask, XMMRegister nds, Address src, bool merge, int vector_len) {
  switch(type) {
    case T_INT:
      Assembler::evpord(dst, mask, nds, src, merge, vector_len); break;
    case T_LONG:
      evporq(dst, mask, nds, src, merge, vector_len); break;
    default:
      fatal("Unexpected type argument %s", type2name(type)); break;
  }
}

void MacroAssembler::evand(BasicType type, XMMRegister dst, KRegister mask, XMMRegister nds, XMMRegister src, bool merge, int vector_len) {
  switch(type) {
    case T_INT:
      evpandd(dst, mask, nds, src, merge, vector_len); break;
    case T_LONG:
      evpandq(dst, mask, nds, src, merge, vector_len); break;
    default:
      fatal("Unexpected type argument %s", type2name(type)); break;
  }
}

void MacroAssembler::evand(BasicType type, XMMRegister dst, KRegister mask, XMMRegister nds, Address src, bool merge, int vector_len) {
  switch(type) {
    case T_INT:
      evpandd(dst, mask, nds, src, merge, vector_len); break;
    case T_LONG:
      evpandq(dst, mask, nds, src, merge, vector_len); break;
    default:
      fatal("Unexpected type argument %s", type2name(type)); break;
  }
}

void MacroAssembler::kortest(uint masklen, KRegister src1, KRegister src2) {
  switch(masklen) {
    case 8:
       kortestbl(src1, src2);
       break;
    case 16:
       kortestwl(src1, src2);
       break;
    case 32:
       kortestdl(src1, src2);
       break;
    case 64:
       kortestql(src1, src2);
       break;
    default:
      fatal("Unexpected mask length %d", masklen);
      break;
  }
}


void MacroAssembler::ktest(uint masklen, KRegister src1, KRegister src2) {
  switch(masklen)  {
    case 8:
       ktestbl(src1, src2);
       break;
    case 16:
       ktestwl(src1, src2);
       break;
    case 32:
       ktestdl(src1, src2);
       break;
    case 64:
       ktestql(src1, src2);
       break;
    default:
      fatal("Unexpected mask length %d", masklen);
      break;
  }
}

void MacroAssembler::evrold(BasicType type, XMMRegister dst, KRegister mask, XMMRegister src, int shift, bool merge, int vlen_enc) {
  switch(type) {
    case T_INT:
      evprold(dst, mask, src, shift, merge, vlen_enc); break;
    case T_LONG:
      evprolq(dst, mask, src, shift, merge, vlen_enc); break;
    default:
      fatal("Unexpected type argument %s", type2name(type)); break;
      break;
  }
}

void MacroAssembler::evrord(BasicType type, XMMRegister dst, KRegister mask, XMMRegister src, int shift, bool merge, int vlen_enc) {
  switch(type) {
    case T_INT:
      evprord(dst, mask, src, shift, merge, vlen_enc); break;
    case T_LONG:
      evprorq(dst, mask, src, shift, merge, vlen_enc); break;
    default:
      fatal("Unexpected type argument %s", type2name(type)); break;
  }
}

void MacroAssembler::evrold(BasicType type, XMMRegister dst, KRegister mask, XMMRegister src1, XMMRegister src2, bool merge, int vlen_enc) {
  switch(type) {
    case T_INT:
      evprolvd(dst, mask, src1, src2, merge, vlen_enc); break;
    case T_LONG:
      evprolvq(dst, mask, src1, src2, merge, vlen_enc); break;
    default:
      fatal("Unexpected type argument %s", type2name(type)); break;
  }
}

void MacroAssembler::evrord(BasicType type, XMMRegister dst, KRegister mask, XMMRegister src1, XMMRegister src2, bool merge, int vlen_enc) {
  switch(type) {
    case T_INT:
      evprorvd(dst, mask, src1, src2, merge, vlen_enc); break;
    case T_LONG:
      evprorvq(dst, mask, src1, src2, merge, vlen_enc); break;
    default:
      fatal("Unexpected type argument %s", type2name(type)); break;
  }
}

void MacroAssembler::evpandq(XMMRegister dst, XMMRegister nds, AddressLiteral src, int vector_len, Register rscratch) {
  assert(rscratch != noreg || always_reachable(src), "missing");

  if (reachable(src)) {
    evpandq(dst, nds, as_Address(src), vector_len);
  } else {
    lea(rscratch, src);
    evpandq(dst, nds, Address(rscratch, 0), vector_len);
  }
}

void MacroAssembler::evpaddq(XMMRegister dst, KRegister mask, XMMRegister nds, AddressLiteral src, bool merge, int vector_len, Register rscratch) {
  assert(rscratch != noreg || always_reachable(src), "missing");

  if (reachable(src)) {
    Assembler::evpaddq(dst, mask, nds, as_Address(src), merge, vector_len);
  } else {
    lea(rscratch, src);
    Assembler::evpaddq(dst, mask, nds, Address(rscratch, 0), merge, vector_len);
  }
}

void MacroAssembler::evporq(XMMRegister dst, XMMRegister nds, AddressLiteral src, int vector_len, Register rscratch) {
  assert(rscratch != noreg || always_reachable(src), "missing");

  if (reachable(src)) {
    evporq(dst, nds, as_Address(src), vector_len);
  } else {
    lea(rscratch, src);
    evporq(dst, nds, Address(rscratch, 0), vector_len);
  }
}

void MacroAssembler::vpshufb(XMMRegister dst, XMMRegister nds, AddressLiteral src, int vector_len, Register rscratch) {
  assert(rscratch != noreg || always_reachable(src), "missing");

  if (reachable(src)) {
    vpshufb(dst, nds, as_Address(src), vector_len);
  } else {
    lea(rscratch, src);
    vpshufb(dst, nds, Address(rscratch, 0), vector_len);
  }
}

void MacroAssembler::vpor(XMMRegister dst, XMMRegister nds, AddressLiteral src, int vector_len, Register rscratch) {
  assert(rscratch != noreg || always_reachable(src), "missing");

  if (reachable(src)) {
    Assembler::vpor(dst, nds, as_Address(src), vector_len);
  } else {
    lea(rscratch, src);
    Assembler::vpor(dst, nds, Address(rscratch, 0), vector_len);
  }
}

void MacroAssembler::vpternlogq(XMMRegister dst, int imm8, XMMRegister src2, AddressLiteral src3, int vector_len, Register rscratch) {
  assert(rscratch != noreg || always_reachable(src3), "missing");

  if (reachable(src3)) {
    vpternlogq(dst, imm8, src2, as_Address(src3), vector_len);
  } else {
    lea(rscratch, src3);
    vpternlogq(dst, imm8, src2, Address(rscratch, 0), vector_len);
  }
}

#if COMPILER2_OR_JVMCI

void MacroAssembler::fill_masked(BasicType bt, Address dst, XMMRegister xmm, KRegister mask,
                                 Register length, Register temp, int vec_enc) {
  // Computing mask for predicated vector store.
  movptr(temp, -1);
  bzhiq(temp, temp, length);
  kmov(mask, temp);
  evmovdqu(bt, mask, dst, xmm, true, vec_enc);
}

// Set memory operation for length "less than" 64 bytes.
void MacroAssembler::fill64_masked(uint shift, Register dst, int disp,
                                       XMMRegister xmm, KRegister mask, Register length,
                                       Register temp, bool use64byteVector) {
  assert(MaxVectorSize >= 32, "vector length should be >= 32");
  const BasicType type[] = { T_BYTE, T_SHORT, T_INT, T_LONG};
  if (!use64byteVector) {
    fill32(dst, disp, xmm);
    subptr(length, 32 >> shift);
    fill32_masked(shift, dst, disp + 32, xmm, mask, length, temp);
  } else {
    assert(MaxVectorSize == 64, "vector length != 64");
    fill_masked(type[shift], Address(dst, disp), xmm, mask, length, temp, Assembler::AVX_512bit);
  }
}


void MacroAssembler::fill32_masked(uint shift, Register dst, int disp,
                                       XMMRegister xmm, KRegister mask, Register length,
                                       Register temp) {
  assert(MaxVectorSize >= 32, "vector length should be >= 32");
  const BasicType type[] = { T_BYTE, T_SHORT, T_INT, T_LONG};
  fill_masked(type[shift], Address(dst, disp), xmm, mask, length, temp, Assembler::AVX_256bit);
}


void MacroAssembler::fill32(Address dst, XMMRegister xmm) {
  assert(MaxVectorSize >= 32, "vector length should be >= 32");
  vmovdqu(dst, xmm);
}

void MacroAssembler::fill32(Register dst, int disp, XMMRegister xmm) {
  fill32(Address(dst, disp), xmm);
}

void MacroAssembler::fill64(Address dst, XMMRegister xmm, bool use64byteVector) {
  assert(MaxVectorSize >= 32, "vector length should be >= 32");
  if (!use64byteVector) {
    fill32(dst, xmm);
    fill32(dst.plus_disp(32), xmm);
  } else {
    evmovdquq(dst, xmm, Assembler::AVX_512bit);
  }
}

void MacroAssembler::fill64(Register dst, int disp, XMMRegister xmm, bool use64byteVector) {
  fill64(Address(dst, disp), xmm, use64byteVector);
}

#ifdef _LP64
void MacroAssembler::generate_fill_avx3(BasicType type, Register to, Register value,
                                        Register count, Register rtmp, XMMRegister xtmp) {
  Label L_exit;
  Label L_fill_start;
  Label L_fill_64_bytes;
  Label L_fill_96_bytes;
  Label L_fill_128_bytes;
  Label L_fill_128_bytes_loop;
  Label L_fill_128_loop_header;
  Label L_fill_128_bytes_loop_header;
  Label L_fill_128_bytes_loop_pre_header;
  Label L_fill_zmm_sequence;

  int shift = -1;
  int avx3threshold = VM_Version::avx3_threshold();
  switch(type) {
    case T_BYTE:  shift = 0;
      break;
    case T_SHORT: shift = 1;
      break;
    case T_INT:   shift = 2;
      break;
    /* Uncomment when LONG fill stubs are supported.
    case T_LONG:  shift = 3;
      break;
    */
    default:
      fatal("Unhandled type: %s\n", type2name(type));
  }

  if ((avx3threshold != 0)  || (MaxVectorSize == 32)) {

    if (MaxVectorSize == 64) {
      cmpq(count, avx3threshold >> shift);
      jcc(Assembler::greater, L_fill_zmm_sequence);
    }

    evpbroadcast(type, xtmp, value, Assembler::AVX_256bit);

    bind(L_fill_start);

    cmpq(count, 32 >> shift);
    jccb(Assembler::greater, L_fill_64_bytes);
    fill32_masked(shift, to, 0, xtmp, k2, count, rtmp);
    jmp(L_exit);

    bind(L_fill_64_bytes);
    cmpq(count, 64 >> shift);
    jccb(Assembler::greater, L_fill_96_bytes);
    fill64_masked(shift, to, 0, xtmp, k2, count, rtmp);
    jmp(L_exit);

    bind(L_fill_96_bytes);
    cmpq(count, 96 >> shift);
    jccb(Assembler::greater, L_fill_128_bytes);
    fill64(to, 0, xtmp);
    subq(count, 64 >> shift);
    fill32_masked(shift, to, 64, xtmp, k2, count, rtmp);
    jmp(L_exit);

    bind(L_fill_128_bytes);
    cmpq(count, 128 >> shift);
    jccb(Assembler::greater, L_fill_128_bytes_loop_pre_header);
    fill64(to, 0, xtmp);
    fill32(to, 64, xtmp);
    subq(count, 96 >> shift);
    fill32_masked(shift, to, 96, xtmp, k2, count, rtmp);
    jmp(L_exit);

    bind(L_fill_128_bytes_loop_pre_header);
    {
      mov(rtmp, to);
      andq(rtmp, 31);
      jccb(Assembler::zero, L_fill_128_bytes_loop_header);
      negq(rtmp);
      addq(rtmp, 32);
      mov64(r8, -1L);
      bzhiq(r8, r8, rtmp);
      kmovql(k2, r8);
      evmovdqu(T_BYTE, k2, Address(to, 0), xtmp, true, Assembler::AVX_256bit);
      addq(to, rtmp);
      shrq(rtmp, shift);
      subq(count, rtmp);
    }

    cmpq(count, 128 >> shift);
    jcc(Assembler::less, L_fill_start);

    bind(L_fill_128_bytes_loop_header);
    subq(count, 128 >> shift);

    align32();
    bind(L_fill_128_bytes_loop);
      fill64(to, 0, xtmp);
      fill64(to, 64, xtmp);
      addq(to, 128);
      subq(count, 128 >> shift);
      jccb(Assembler::greaterEqual, L_fill_128_bytes_loop);

    addq(count, 128 >> shift);
    jcc(Assembler::zero, L_exit);
    jmp(L_fill_start);
  }

  if (MaxVectorSize == 64) {
    // Sequence using 64 byte ZMM register.
    Label L_fill_128_bytes_zmm;
    Label L_fill_192_bytes_zmm;
    Label L_fill_192_bytes_loop_zmm;
    Label L_fill_192_bytes_loop_header_zmm;
    Label L_fill_192_bytes_loop_pre_header_zmm;
    Label L_fill_start_zmm_sequence;

    bind(L_fill_zmm_sequence);
    evpbroadcast(type, xtmp, value, Assembler::AVX_512bit);

    bind(L_fill_start_zmm_sequence);
    cmpq(count, 64 >> shift);
    jccb(Assembler::greater, L_fill_128_bytes_zmm);
    fill64_masked(shift, to, 0, xtmp, k2, count, rtmp, true);
    jmp(L_exit);

    bind(L_fill_128_bytes_zmm);
    cmpq(count, 128 >> shift);
    jccb(Assembler::greater, L_fill_192_bytes_zmm);
    fill64(to, 0, xtmp, true);
    subq(count, 64 >> shift);
    fill64_masked(shift, to, 64, xtmp, k2, count, rtmp, true);
    jmp(L_exit);

    bind(L_fill_192_bytes_zmm);
    cmpq(count, 192 >> shift);
    jccb(Assembler::greater, L_fill_192_bytes_loop_pre_header_zmm);
    fill64(to, 0, xtmp, true);
    fill64(to, 64, xtmp, true);
    subq(count, 128 >> shift);
    fill64_masked(shift, to, 128, xtmp, k2, count, rtmp, true);
    jmp(L_exit);

    bind(L_fill_192_bytes_loop_pre_header_zmm);
    {
      movq(rtmp, to);
      andq(rtmp, 63);
      jccb(Assembler::zero, L_fill_192_bytes_loop_header_zmm);
      negq(rtmp);
      addq(rtmp, 64);
      mov64(r8, -1L);
      bzhiq(r8, r8, rtmp);
      kmovql(k2, r8);
      evmovdqu(T_BYTE, k2, Address(to, 0), xtmp, true, Assembler::AVX_512bit);
      addq(to, rtmp);
      shrq(rtmp, shift);
      subq(count, rtmp);
    }

    cmpq(count, 192 >> shift);
    jcc(Assembler::less, L_fill_start_zmm_sequence);

    bind(L_fill_192_bytes_loop_header_zmm);
    subq(count, 192 >> shift);

    align32();
    bind(L_fill_192_bytes_loop_zmm);
      fill64(to, 0, xtmp, true);
      fill64(to, 64, xtmp, true);
      fill64(to, 128, xtmp, true);
      addq(to, 192);
      subq(count, 192 >> shift);
      jccb(Assembler::greaterEqual, L_fill_192_bytes_loop_zmm);

    addq(count, 192 >> shift);
    jcc(Assembler::zero, L_exit);
    jmp(L_fill_start_zmm_sequence);
  }
  bind(L_exit);
}
#endif
#endif //COMPILER2_OR_JVMCI


#ifdef _LP64
void MacroAssembler::convert_f2i(Register dst, XMMRegister src) {
  Label done;
  cvttss2sil(dst, src);
  // Conversion instructions do not match JLS for overflow, underflow and NaN -> fixup in stub
  cmpl(dst, 0x80000000); // float_sign_flip
  jccb(Assembler::notEqual, done);
  subptr(rsp, 8);
  movflt(Address(rsp, 0), src);
  call(RuntimeAddress(CAST_FROM_FN_PTR(address, StubRoutines::x86::f2i_fixup())));
  pop(dst);
  bind(done);
}

void MacroAssembler::convert_d2i(Register dst, XMMRegister src) {
  Label done;
  cvttsd2sil(dst, src);
  // Conversion instructions do not match JLS for overflow, underflow and NaN -> fixup in stub
  cmpl(dst, 0x80000000); // float_sign_flip
  jccb(Assembler::notEqual, done);
  subptr(rsp, 8);
  movdbl(Address(rsp, 0), src);
  call(RuntimeAddress(CAST_FROM_FN_PTR(address, StubRoutines::x86::d2i_fixup())));
  pop(dst);
  bind(done);
}

void MacroAssembler::convert_f2l(Register dst, XMMRegister src) {
  Label done;
  cvttss2siq(dst, src);
  cmp64(dst, ExternalAddress((address) StubRoutines::x86::double_sign_flip()));
  jccb(Assembler::notEqual, done);
  subptr(rsp, 8);
  movflt(Address(rsp, 0), src);
  call(RuntimeAddress(CAST_FROM_FN_PTR(address, StubRoutines::x86::f2l_fixup())));
  pop(dst);
  bind(done);
}

void MacroAssembler::round_float(Register dst, XMMRegister src, Register rtmp, Register rcx) {
  // Following code is line by line assembly translation rounding algorithm.
  // Please refer to java.lang.Math.round(float) algorithm for details.
  const int32_t FloatConsts_EXP_BIT_MASK = 0x7F800000;
  const int32_t FloatConsts_SIGNIFICAND_WIDTH = 24;
  const int32_t FloatConsts_EXP_BIAS = 127;
  const int32_t FloatConsts_SIGNIF_BIT_MASK = 0x007FFFFF;
  const int32_t MINUS_32 = 0xFFFFFFE0;
  Label L_special_case, L_block1, L_exit;
  movl(rtmp, FloatConsts_EXP_BIT_MASK);
  movdl(dst, src);
  andl(dst, rtmp);
  sarl(dst, FloatConsts_SIGNIFICAND_WIDTH - 1);
  movl(rtmp, FloatConsts_SIGNIFICAND_WIDTH - 2 + FloatConsts_EXP_BIAS);
  subl(rtmp, dst);
  movl(rcx, rtmp);
  movl(dst, MINUS_32);
  testl(rtmp, dst);
  jccb(Assembler::notEqual, L_special_case);
  movdl(dst, src);
  andl(dst, FloatConsts_SIGNIF_BIT_MASK);
  orl(dst, FloatConsts_SIGNIF_BIT_MASK + 1);
  movdl(rtmp, src);
  testl(rtmp, rtmp);
  jccb(Assembler::greaterEqual, L_block1);
  negl(dst);
  bind(L_block1);
  sarl(dst);
  addl(dst, 0x1);
  sarl(dst, 0x1);
  jmp(L_exit);
  bind(L_special_case);
  convert_f2i(dst, src);
  bind(L_exit);
}

void MacroAssembler::round_double(Register dst, XMMRegister src, Register rtmp, Register rcx) {
  // Following code is line by line assembly translation rounding algorithm.
  // Please refer to java.lang.Math.round(double) algorithm for details.
  const int64_t DoubleConsts_EXP_BIT_MASK = 0x7FF0000000000000L;
  const int64_t DoubleConsts_SIGNIFICAND_WIDTH = 53;
  const int64_t DoubleConsts_EXP_BIAS = 1023;
  const int64_t DoubleConsts_SIGNIF_BIT_MASK = 0x000FFFFFFFFFFFFFL;
  const int64_t MINUS_64 = 0xFFFFFFFFFFFFFFC0L;
  Label L_special_case, L_block1, L_exit;
  mov64(rtmp, DoubleConsts_EXP_BIT_MASK);
  movq(dst, src);
  andq(dst, rtmp);
  sarq(dst, DoubleConsts_SIGNIFICAND_WIDTH - 1);
  mov64(rtmp, DoubleConsts_SIGNIFICAND_WIDTH - 2 + DoubleConsts_EXP_BIAS);
  subq(rtmp, dst);
  movq(rcx, rtmp);
  mov64(dst, MINUS_64);
  testq(rtmp, dst);
  jccb(Assembler::notEqual, L_special_case);
  movq(dst, src);
  mov64(rtmp, DoubleConsts_SIGNIF_BIT_MASK);
  andq(dst, rtmp);
  mov64(rtmp, DoubleConsts_SIGNIF_BIT_MASK + 1);
  orq(dst, rtmp);
  movq(rtmp, src);
  testq(rtmp, rtmp);
  jccb(Assembler::greaterEqual, L_block1);
  negq(dst);
  bind(L_block1);
  sarq(dst);
  addq(dst, 0x1);
  sarq(dst, 0x1);
  jmp(L_exit);
  bind(L_special_case);
  convert_d2l(dst, src);
  bind(L_exit);
}

void MacroAssembler::convert_d2l(Register dst, XMMRegister src) {
  Label done;
  cvttsd2siq(dst, src);
  cmp64(dst, ExternalAddress((address) StubRoutines::x86::double_sign_flip()));
  jccb(Assembler::notEqual, done);
  subptr(rsp, 8);
  movdbl(Address(rsp, 0), src);
  call(RuntimeAddress(CAST_FROM_FN_PTR(address, StubRoutines::x86::d2l_fixup())));
  pop(dst);
  bind(done);
}

void MacroAssembler::cache_wb(Address line)
{
  // 64 bit cpus always support clflush
  assert(VM_Version::supports_clflush(), "clflush should be available");
  bool optimized = VM_Version::supports_clflushopt();
  bool no_evict = VM_Version::supports_clwb();

  // prefer clwb (writeback without evict) otherwise
  // prefer clflushopt (potentially parallel writeback with evict)
  // otherwise fallback on clflush (serial writeback with evict)

  if (optimized) {
    if (no_evict) {
      clwb(line);
    } else {
      clflushopt(line);
    }
  } else {
    // no need for fence when using CLFLUSH
    clflush(line);
  }
}

void MacroAssembler::cache_wbsync(bool is_pre)
{
  assert(VM_Version::supports_clflush(), "clflush should be available");
  bool optimized = VM_Version::supports_clflushopt();
  bool no_evict = VM_Version::supports_clwb();

  // pick the correct implementation

  if (!is_pre && (optimized || no_evict)) {
    // need an sfence for post flush when using clflushopt or clwb
    // otherwise no no need for any synchroniaztion

    sfence();
  }
}

#endif // _LP64

Assembler::Condition MacroAssembler::negate_condition(Assembler::Condition cond) {
  switch (cond) {
    // Note some conditions are synonyms for others
    case Assembler::zero:         return Assembler::notZero;
    case Assembler::notZero:      return Assembler::zero;
    case Assembler::less:         return Assembler::greaterEqual;
    case Assembler::lessEqual:    return Assembler::greater;
    case Assembler::greater:      return Assembler::lessEqual;
    case Assembler::greaterEqual: return Assembler::less;
    case Assembler::below:        return Assembler::aboveEqual;
    case Assembler::belowEqual:   return Assembler::above;
    case Assembler::above:        return Assembler::belowEqual;
    case Assembler::aboveEqual:   return Assembler::below;
    case Assembler::overflow:     return Assembler::noOverflow;
    case Assembler::noOverflow:   return Assembler::overflow;
    case Assembler::negative:     return Assembler::positive;
    case Assembler::positive:     return Assembler::negative;
    case Assembler::parity:       return Assembler::noParity;
    case Assembler::noParity:     return Assembler::parity;
  }
  ShouldNotReachHere(); return Assembler::overflow;
}

// This is simply a call to Thread::current()
void MacroAssembler::get_thread(Register thread) {
  if (thread != rax) {
    push(rax);
  }
  LP64_ONLY(push(rdi);)
  LP64_ONLY(push(rsi);)
  push(rdx);
  push(rcx);
#ifdef _LP64
  push(r8);
  push(r9);
  push(r10);
  push(r11);
#endif

  MacroAssembler::call_VM_leaf_base(CAST_FROM_FN_PTR(address, Thread::current), 0);

#ifdef _LP64
  pop(r11);
  pop(r10);
  pop(r9);
  pop(r8);
#endif
  pop(rcx);
  pop(rdx);
  LP64_ONLY(pop(rsi);)
  LP64_ONLY(pop(rdi);)
  if (thread != rax) {
    mov(thread, rax);
    pop(rax);
  }
}

void MacroAssembler::check_stack_alignment(Register sp, const char* msg, unsigned bias, Register tmp) {
  Label L_stack_ok;
  if (bias == 0) {
    testptr(sp, 2 * wordSize - 1);
  } else {
    // lea(tmp, Address(rsp, bias);
    mov(tmp, sp);
    addptr(tmp, bias);
    testptr(tmp, 2 * wordSize - 1);
  }
  jcc(Assembler::equal, L_stack_ok);
  block_comment(msg);
  stop(msg);
  bind(L_stack_ok);
}

// Implements lightweight-locking.
//
// obj: the object to be locked
// reg_rax: rax
// thread: the thread which attempts to lock obj
// tmp: a temporary register
void MacroAssembler::lightweight_lock(Register basic_lock, Register obj, Register reg_rax, Register thread, Register tmp, Label& slow) {
  assert(reg_rax == rax, "");
  assert_different_registers(basic_lock, obj, reg_rax, thread, tmp);

  Label push;
  const Register top = tmp;

  // Preload the markWord. It is important that this is the first
  // instruction emitted as it is part of C1's null check semantics.
  movptr(reg_rax, Address(obj, oopDesc::mark_offset_in_bytes()));

  if (UseObjectMonitorTable) {
    // Clear cache in case fast locking succeeds.
    movptr(Address(basic_lock, BasicObjectLock::lock_offset() + in_ByteSize((BasicLock::object_monitor_cache_offset_in_bytes()))), 0);
  }

  // Load top.
  movl(top, Address(thread, JavaThread::lock_stack_top_offset()));

  // Check if the lock-stack is full.
  cmpl(top, LockStack::end_offset());
  jcc(Assembler::greaterEqual, slow);

  // Check for recursion.
  cmpptr(obj, Address(thread, top, Address::times_1, -oopSize));
  jcc(Assembler::equal, push);

  // Check header for monitor (0b10).
  testptr(reg_rax, markWord::monitor_value);
  jcc(Assembler::notZero, slow);

  // Try to lock. Transition lock bits 0b01 => 0b00
  movptr(tmp, reg_rax);
  andptr(tmp, ~(int32_t)markWord::unlocked_value);
  orptr(reg_rax, markWord::unlocked_value);
  lock(); cmpxchgptr(tmp, Address(obj, oopDesc::mark_offset_in_bytes()));
  jcc(Assembler::notEqual, slow);

  // Restore top, CAS clobbers register.
  movl(top, Address(thread, JavaThread::lock_stack_top_offset()));

  bind(push);
  // After successful lock, push object on lock-stack.
  movptr(Address(thread, top), obj);
  incrementl(top, oopSize);
  movl(Address(thread, JavaThread::lock_stack_top_offset()), top);
}

// Implements lightweight-unlocking.
//
// obj: the object to be unlocked
// reg_rax: rax
// thread: the thread
// tmp: a temporary register
void MacroAssembler::lightweight_unlock(Register obj, Register reg_rax, Register thread, Register tmp, Label& slow) {
  assert(reg_rax == rax, "");
  assert_different_registers(obj, reg_rax, thread, tmp);

  Label unlocked, push_and_slow;
  const Register top = tmp;

  // Check if obj is top of lock-stack.
  movl(top, Address(thread, JavaThread::lock_stack_top_offset()));
  cmpptr(obj, Address(thread, top, Address::times_1, -oopSize));
  jcc(Assembler::notEqual, slow);

  // Pop lock-stack.
  DEBUG_ONLY(movptr(Address(thread, top, Address::times_1, -oopSize), 0);)
  subl(Address(thread, JavaThread::lock_stack_top_offset()), oopSize);

  // Check if recursive.
  cmpptr(obj, Address(thread, top, Address::times_1, -2 * oopSize));
  jcc(Assembler::equal, unlocked);

  // Not recursive. Check header for monitor (0b10).
  movptr(reg_rax, Address(obj, oopDesc::mark_offset_in_bytes()));
  testptr(reg_rax, markWord::monitor_value);
  jcc(Assembler::notZero, push_and_slow);

#ifdef ASSERT
  // Check header not unlocked (0b01).
  Label not_unlocked;
  testptr(reg_rax, markWord::unlocked_value);
  jcc(Assembler::zero, not_unlocked);
  stop("lightweight_unlock already unlocked");
  bind(not_unlocked);
#endif

  // Try to unlock. Transition lock bits 0b00 => 0b01
  movptr(tmp, reg_rax);
  orptr(tmp, markWord::unlocked_value);
  lock(); cmpxchgptr(tmp, Address(obj, oopDesc::mark_offset_in_bytes()));
  jcc(Assembler::equal, unlocked);

  bind(push_and_slow);
  // Restore lock-stack and handle the unlock in runtime.
#ifdef ASSERT
  movl(top, Address(thread, JavaThread::lock_stack_top_offset()));
  movptr(Address(thread, top), obj);
#endif
  addl(Address(thread, JavaThread::lock_stack_top_offset()), oopSize);
  jmp(slow);

  bind(unlocked);
}

#ifdef _LP64
// Saves legacy GPRs state on stack.
void MacroAssembler::save_legacy_gprs() {
  subq(rsp, 16 * wordSize);
  movq(Address(rsp, 15 * wordSize), rax);
  movq(Address(rsp, 14 * wordSize), rcx);
  movq(Address(rsp, 13 * wordSize), rdx);
  movq(Address(rsp, 12 * wordSize), rbx);
  movq(Address(rsp, 10 * wordSize), rbp);
  movq(Address(rsp, 9 * wordSize), rsi);
  movq(Address(rsp, 8 * wordSize), rdi);
  movq(Address(rsp, 7 * wordSize), r8);
  movq(Address(rsp, 6 * wordSize), r9);
  movq(Address(rsp, 5 * wordSize), r10);
  movq(Address(rsp, 4 * wordSize), r11);
  movq(Address(rsp, 3 * wordSize), r12);
  movq(Address(rsp, 2 * wordSize), r13);
  movq(Address(rsp, wordSize), r14);
  movq(Address(rsp, 0), r15);
}

// Resotres back legacy GPRs state from stack.
void MacroAssembler::restore_legacy_gprs() {
  movq(r15, Address(rsp, 0));
  movq(r14, Address(rsp, wordSize));
  movq(r13, Address(rsp, 2 * wordSize));
  movq(r12, Address(rsp, 3 * wordSize));
  movq(r11, Address(rsp, 4 * wordSize));
  movq(r10, Address(rsp, 5 * wordSize));
  movq(r9,  Address(rsp, 6 * wordSize));
  movq(r8,  Address(rsp, 7 * wordSize));
  movq(rdi, Address(rsp, 8 * wordSize));
  movq(rsi, Address(rsp, 9 * wordSize));
  movq(rbp, Address(rsp, 10 * wordSize));
  movq(rbx, Address(rsp, 12 * wordSize));
  movq(rdx, Address(rsp, 13 * wordSize));
  movq(rcx, Address(rsp, 14 * wordSize));
  movq(rax, Address(rsp, 15 * wordSize));
  addq(rsp, 16 * wordSize);
}

void MacroAssembler::setcc(Assembler::Condition comparison, Register dst) {
  if (VM_Version::supports_apx_f()) {
    esetzucc(comparison, dst);
  } else {
    setb(comparison, dst);
    movzbl(dst, dst);
  }
}
#endif<|MERGE_RESOLUTION|>--- conflicted
+++ resolved
@@ -4115,11 +4115,7 @@
 
 XMMRegSet MacroAssembler::call_clobbered_xmm_registers() {
   int num_xmm_registers = XMMRegister::available_xmm_registers();
-<<<<<<< HEAD
-#if defined(_WINDOWS) && defined(_LP64)
-=======
 #if defined(_WINDOWS)
->>>>>>> 88a784a5
   XMMRegSet result = XMMRegSet::range(xmm0, xmm5);
   if (num_xmm_registers > 16) {
      result += XMMRegSet::range(xmm16, as_XMMRegister(num_xmm_registers - 1));
