/*
 * Copyright (c) 1997, 2024, Oracle and/or its affiliates. All rights reserved.
 * Copyright (c) 2014, 2020, Red Hat Inc. All rights reserved.
 * Copyright (c) 2020, 2023, Huawei Technologies Co., Ltd. All rights reserved.
 * DO NOT ALTER OR REMOVE COPYRIGHT NOTICES OR THIS FILE HEADER.
 *
 * This code is free software; you can redistribute it and/or modify it
 * under the terms of the GNU General Public License version 2 only, as
 * published by the Free Software Foundation.
 *
 * This code is distributed in the hope that it will be useful, but WITHOUT
 * ANY WARRANTY; without even the implied warranty of MERCHANTABILITY or
 * FITNESS FOR A PARTICULAR PURPOSE.  See the GNU General Public License
 * version 2 for more details (a copy is included in the LICENSE file that
 * accompanied this code).
 *
 * You should have received a copy of the GNU General Public License version
 * 2 along with this work; if not, write to the Free Software Foundation,
 * Inc., 51 Franklin St, Fifth Floor, Boston, MA 02110-1301 USA.
 *
 * Please contact Oracle, 500 Oracle Parkway, Redwood Shores, CA 94065 USA
 * or visit www.oracle.com if you need additional information or have any
 * questions.
 *
 */

#ifndef CPU_RISCV_ASSEMBLER_RISCV_HPP
#define CPU_RISCV_ASSEMBLER_RISCV_HPP

#include "asm/assembler.hpp"
#include "asm/register.hpp"
#include "code/codeCache.hpp"
#include "metaprogramming/enableIf.hpp"
#include "utilities/debug.hpp"
#include "utilities/globalDefinitions.hpp"
#include "utilities/macros.hpp"
#include <type_traits>

#define XLEN 64

// definitions of various symbolic names for machine registers

// First intercalls between C and Java which use 8 general registers
// and 8 floating registers

class Argument {
 public:
  enum {
    n_int_register_parameters_c   = 8, // x10, x11, ... x17 (c_rarg0, c_rarg1, ...)
    n_float_register_parameters_c = 8, // f10, f11, ... f17 (c_farg0, c_farg1, ... )

    n_int_register_parameters_j   = 8, // x11, ... x17, x10 (j_rarg0, j_rarg1, ...)
    n_float_register_parameters_j = 8  // f10, f11, ... f17 (j_farg0, j_farg1, ...)
  };
};

// function argument(caller-save registers)
constexpr Register c_rarg0 = x10;
constexpr Register c_rarg1 = x11;
constexpr Register c_rarg2 = x12;
constexpr Register c_rarg3 = x13;
constexpr Register c_rarg4 = x14;
constexpr Register c_rarg5 = x15;
constexpr Register c_rarg6 = x16;
constexpr Register c_rarg7 = x17;

constexpr FloatRegister c_farg0 = f10;
constexpr FloatRegister c_farg1 = f11;
constexpr FloatRegister c_farg2 = f12;
constexpr FloatRegister c_farg3 = f13;
constexpr FloatRegister c_farg4 = f14;
constexpr FloatRegister c_farg5 = f15;
constexpr FloatRegister c_farg6 = f16;
constexpr FloatRegister c_farg7 = f17;

// Symbolically name the register arguments used by the Java calling convention.
// We have control over the convention for java so we can do what we please.
// What pleases us is to offset the java calling convention so that when
// we call a suitable jni method the arguments are lined up and we don't
// have to do much shuffling. A suitable jni method is non-static and a
// small number of arguments.
//
// |------------------------------------------------------------------------|
// | c_rarg0  c_rarg1  c_rarg2  c_rarg3  c_rarg4  c_rarg5  c_rarg6  c_rarg7 |
// |------------------------------------------------------------------------|
// | x10      x11      x12      x13      x14      x15      x16      x17     |
// |------------------------------------------------------------------------|
// | j_rarg7  j_rarg0  j_rarg1  j_rarg2  j_rarg3  j_rarg4  j_rarg5  j_rarg6 |
// |------------------------------------------------------------------------|

constexpr Register j_rarg0 = c_rarg1;
constexpr Register j_rarg1 = c_rarg2;
constexpr Register j_rarg2 = c_rarg3;
constexpr Register j_rarg3 = c_rarg4;
constexpr Register j_rarg4 = c_rarg5;
constexpr Register j_rarg5 = c_rarg6;
constexpr Register j_rarg6 = c_rarg7;
constexpr Register j_rarg7 = c_rarg0;

// Java floating args are passed as per C

constexpr FloatRegister j_farg0 = f10;
constexpr FloatRegister j_farg1 = f11;
constexpr FloatRegister j_farg2 = f12;
constexpr FloatRegister j_farg3 = f13;
constexpr FloatRegister j_farg4 = f14;
constexpr FloatRegister j_farg5 = f15;
constexpr FloatRegister j_farg6 = f16;
constexpr FloatRegister j_farg7 = f17;

// zero rigster
constexpr Register zr = x0;
// global pointer
constexpr Register gp = x3;
// thread pointer
constexpr Register tp = x4;

// registers used to hold VM data either temporarily within a method
// or across method calls

// volatile (caller-save) registers

// current method -- must be in a call-clobbered register
constexpr Register xmethod =  x31;
// return address
constexpr Register ra      =  x1;

// non-volatile (callee-save) registers

constexpr Register sp            = x2; // stack pointer
constexpr Register fp            = x8; // frame pointer
constexpr Register xheapbase     = x27; // base of heap
constexpr Register xcpool        = x26; // constant pool cache
constexpr Register xmonitors     = x25; // monitors allocated on stack
constexpr Register xlocals       = x24; // locals on stack
constexpr Register xthread       = x23; // java thread pointer
constexpr Register xbcp          = x22; // bytecode pointer
constexpr Register xdispatch     = x21; // Dispatch table base
constexpr Register esp           = x20; // Java expression stack pointer
constexpr Register x19_sender_sp = x19; // Sender's SP while in interpreter

// temporary register(caller-save registers)
constexpr Register t0 = x5;
constexpr Register t1 = x6;
constexpr Register t2 = x7;

const Register g_INTArgReg[Argument::n_int_register_parameters_c] = {
  c_rarg0, c_rarg1, c_rarg2, c_rarg3, c_rarg4, c_rarg5, c_rarg6, c_rarg7
};

const FloatRegister g_FPArgReg[Argument::n_float_register_parameters_c] = {
  c_farg0, c_farg1, c_farg2, c_farg3, c_farg4, c_farg5, c_farg6, c_farg7
};

#define assert_cond(ARG1) assert(ARG1, #ARG1)

// Addressing modes
class Address {
 public:

  enum mode { no_mode, base_plus_offset, literal };

 private:
  struct Nonliteral {
    Nonliteral(Register base, Register index, int64_t offset)
      : _base(base), _index(index), _offset(offset) {}
    Register _base;
    Register _index;
    int64_t _offset;
  };

  struct Literal {
    Literal(address target, const RelocationHolder& rspec)
      : _target(target), _rspec(rspec) {}
    // If the target is far we'll need to load the ea of this to a
    // register to reach it. Otherwise if near we can do PC-relative
    // addressing.
    address _target;

    RelocationHolder _rspec;
  };

  void assert_is_nonliteral() const NOT_DEBUG_RETURN;
  void assert_is_literal() const NOT_DEBUG_RETURN;

  // Discriminated union, based on _mode.
  // - no_mode: uses dummy _nonliteral, for ease of copying.
  // - literal: only _literal is used.
  // - others: only _nonliteral is used.
  enum mode _mode;
  union {
    Nonliteral _nonliteral;
    Literal _literal;
  };

  // Helper for copy constructor and assignment operator.
  // Copy mode-relevant part of a into this.
  void copy_data(const Address& a) {
    assert(_mode == a._mode, "precondition");
    if (_mode == literal) {
      new (&_literal) Literal(a._literal);
    } else {
      // non-literal mode or no_mode.
      new (&_nonliteral) Nonliteral(a._nonliteral);
    }
  }

 public:
  // no_mode initializes _nonliteral for ease of copying.
  Address() :
    _mode(no_mode),
    _nonliteral(noreg, noreg, 0)
  {}

  Address(Register r) :
    _mode(base_plus_offset),
    _nonliteral(r, noreg, 0)
  {}

  template<typename T, ENABLE_IF(std::is_integral<T>::value)>
  Address(Register r, T o) :
    _mode(base_plus_offset),
    _nonliteral(r, noreg, o)
  {}

  Address(Register r, ByteSize disp) : Address(r, in_bytes(disp)) {}

  Address(address target, const RelocationHolder& rspec) :
    _mode(literal),
    _literal(target, rspec)
  {}

  Address(address target, relocInfo::relocType rtype = relocInfo::external_word_type);

  Address(const Address& a) : _mode(a._mode) { copy_data(a); }

  // Verify the value is trivially destructible regardless of mode, so our
  // destructor can also be trivial, and so our assignment operator doesn't
  // need to destruct the old value before copying over it.
  static_assert(std::is_trivially_destructible<Literal>::value, "must be");
  static_assert(std::is_trivially_destructible<Nonliteral>::value, "must be");

  Address& operator=(const Address& a) {
    _mode = a._mode;
    copy_data(a);
    return *this;
  }

  ~Address() = default;

  const Register base() const {
    assert_is_nonliteral();
    return _nonliteral._base;
  }

  long offset() const {
    assert_is_nonliteral();
    return _nonliteral._offset;
  }

  Register index() const {
    assert_is_nonliteral();
    return _nonliteral._index;
  }

  mode getMode() const {
    return _mode;
  }

  bool uses(Register reg) const {
    return _mode != literal && base() == reg;
  }

  address target() const {
    assert_is_literal();
    return _literal._target;
  }

  const RelocationHolder& rspec() const {
    assert_is_literal();
    return _literal._rspec;
  }
};

// Convenience classes
class RuntimeAddress: public Address {

  public:

  RuntimeAddress(address target) : Address(target, relocInfo::runtime_call_type) {}
  ~RuntimeAddress() {}
};

class OopAddress: public Address {

  public:

  OopAddress(address target) : Address(target, relocInfo::oop_type) {}
  ~OopAddress() {}
};

class ExternalAddress: public Address {
 private:
  static relocInfo::relocType reloc_for_target(address target) {
    // Sometimes ExternalAddress is used for values which aren't
    // exactly addresses, like the card table base.
    // external_word_type can't be used for values in the first page
    // so just skip the reloc in that case.
    return external_word_Relocation::can_be_relocated(target) ? relocInfo::external_word_type : relocInfo::none;
  }

 public:

  ExternalAddress(address target) : Address(target, reloc_for_target(target)) {}
  ~ExternalAddress() {}
};

class InternalAddress: public Address {

  public:

  InternalAddress(address target) : Address(target, relocInfo::internal_word_type) {}
  ~InternalAddress() {}
};

class Assembler : public AbstractAssembler {
public:

  enum {
    instruction_size = 4,
    compressed_instruction_size = 2,
  };

  // instruction must start at passed address
  static bool is_compressed_instr(address instr) {
    // The RISC-V ISA Manual, Section 'Base Instruction-Length Encoding':
    // Instructions are stored in memory as a sequence of 16-bit little-endian parcels, regardless of
    // memory system endianness. Parcels forming one instruction are stored at increasing halfword
    // addresses, with the lowest-addressed parcel holding the lowest-numbered bits in the instruction
    // specification.
    if (UseRVC && (((uint16_t *)instr)[0] & 0b11) != 0b11) {
      // 16-bit instructions have their lowest two bits equal to 0b00, 0b01, or 0b10
      return true;
    }
    // 32-bit instructions have their lowest two bits set to 0b11
    return false;
  }

  //---<  calculate length of instruction  >---
  // We just use the values set above.
  // instruction must start at passed address
  static unsigned int instr_len(address instr) {
    return is_compressed_instr(instr) ? compressed_instruction_size : instruction_size;
  }

  //---<  longest instructions  >---
  static unsigned int instr_maxlen() { return instruction_size; }

  enum RoundingMode {
    rne = 0b000,     // round to Nearest, ties to Even
    rtz = 0b001,     // round towards Zero
    rdn = 0b010,     // round Down (towards eegative infinity)
    rup = 0b011,     // round Up (towards infinity)
    rmm = 0b100,     // round to Nearest, ties to Max Magnitude
    rdy = 0b111,     // in instruction's rm field, selects dynamic rounding mode.In Rounding Mode register, Invalid.
  };

  // handle unaligned access
  static inline uint16_t ld_c_instr(address addr) {
    return Bytes::get_native_u2(addr);
  }
  static inline void sd_c_instr(address addr, uint16_t c_instr) {
    Bytes::put_native_u2(addr, c_instr);
  }

  // handle unaligned access
  static inline uint32_t ld_instr(address addr) {
    return Bytes::get_native_u4(addr);
  }
  static inline void sd_instr(address addr, uint32_t instr) {
    Bytes::put_native_u4(addr, instr);
  }

  static inline uint32_t extract(uint32_t val, unsigned msb, unsigned lsb) {
    assert_cond(msb >= lsb && msb <= 31);
    unsigned nbits = msb - lsb + 1;
    uint32_t mask = (1U << nbits) - 1;
    uint32_t result = val >> lsb;
    result &= mask;
    return result;
  }

  static inline int32_t sextract(uint32_t val, unsigned msb, unsigned lsb) {
    assert_cond(msb >= lsb && msb <= 31);
    int32_t result = val << (31 - msb);
    result >>= (31 - msb + lsb);
    return result;
  }

  static void patch(address a, unsigned msb, unsigned lsb, unsigned val) {
    assert_cond(a != nullptr);
    assert_cond(msb >= lsb && msb <= 31);
    unsigned nbits = msb - lsb + 1;
    guarantee(val < (1U << nbits), "Field too big for insn");
    unsigned mask = (1U << nbits) - 1;
    val <<= lsb;
    mask <<= lsb;
    unsigned target = ld_instr(a);
    target &= ~mask;
    target |= val;
    sd_instr(a, target);
  }

  static void patch(address a, unsigned bit, unsigned val) {
    patch(a, bit, bit, val);
  }

  static void patch_reg(address a, unsigned lsb, Register reg) {
    patch(a, lsb + 4, lsb, reg->raw_encoding());
  }

  static void patch_reg(address a, unsigned lsb, FloatRegister reg) {
    patch(a, lsb + 4, lsb, reg->raw_encoding());
  }

  static void patch_reg(address a, unsigned lsb, VectorRegister reg) {
    patch(a, lsb + 4, lsb, reg->raw_encoding());
  }

  void emit(unsigned insn) {
    emit_int32((jint)insn);
  }

  enum csr {
    cycle = 0xc00,
    time,
    instret,
    hpmcounter3,
    hpmcounter4,
    hpmcounter5,
    hpmcounter6,
    hpmcounter7,
    hpmcounter8,
    hpmcounter9,
    hpmcounter10,
    hpmcounter11,
    hpmcounter12,
    hpmcounter13,
    hpmcounter14,
    hpmcounter15,
    hpmcounter16,
    hpmcounter17,
    hpmcounter18,
    hpmcounter19,
    hpmcounter20,
    hpmcounter21,
    hpmcounter22,
    hpmcounter23,
    hpmcounter24,
    hpmcounter25,
    hpmcounter26,
    hpmcounter27,
    hpmcounter28,
    hpmcounter29,
    hpmcounter30,
    hpmcounter31 = 0xc1f
  };

  // Emit an illegal instruction that's known to trap, with 32 read-only CSR
  // to choose as the input operand.
  // According to the RISC-V Assembly Programmer's Manual, a de facto implementation
  // of this instruction is the UNIMP pseduo-instruction, 'CSRRW x0, cycle, x0',
  // attempting to write zero to a read-only CSR 'cycle' (0xC00).
  // RISC-V ISAs provide a set of up to 32 read-only CSR registers 0xC00-0xC1F,
  // and an attempt to write into any read-only CSR (whether it exists or not)
  // will generate an illegal instruction exception.
  void illegal_instruction(csr csr_reg) {
    csrrw(x0, (unsigned)csr_reg, x0);
  }

// Register Instruction
#define INSN(NAME, op, funct3, funct7)                          \
  void NAME(Register Rd, Register Rs1, Register Rs2) {          \
    unsigned insn = 0;                                          \
    patch((address)&insn, 6,  0, op);                           \
    patch((address)&insn, 14, 12, funct3);                      \
    patch((address)&insn, 31, 25, funct7);                      \
    patch_reg((address)&insn, 7, Rd);                           \
    patch_reg((address)&insn, 15, Rs1);                         \
    patch_reg((address)&insn, 20, Rs2);                         \
    emit(insn);                                                 \
  }

  INSN(_add,  0b0110011, 0b000, 0b0000000);
  INSN(_sub,  0b0110011, 0b000, 0b0100000);
  INSN(_andr, 0b0110011, 0b111, 0b0000000);
  INSN(_orr,  0b0110011, 0b110, 0b0000000);
  INSN(_xorr, 0b0110011, 0b100, 0b0000000);
  INSN(sll,   0b0110011, 0b001, 0b0000000);
  INSN(sra,   0b0110011, 0b101, 0b0100000);
  INSN(srl,   0b0110011, 0b101, 0b0000000);
  INSN(slt,   0b0110011, 0b010, 0b0000000);
  INSN(sltu,  0b0110011, 0b011, 0b0000000);
  INSN(_addw, 0b0111011, 0b000, 0b0000000);
  INSN(_subw, 0b0111011, 0b000, 0b0100000);
  INSN(sllw,  0b0111011, 0b001, 0b0000000);
  INSN(sraw,  0b0111011, 0b101, 0b0100000);
  INSN(srlw,  0b0111011, 0b101, 0b0000000);
  INSN(_mul,  0b0110011, 0b000, 0b0000001);
  INSN(mulh,  0b0110011, 0b001, 0b0000001);
  INSN(mulhsu,0b0110011, 0b010, 0b0000001);
  INSN(mulhu, 0b0110011, 0b011, 0b0000001);
  INSN(mulw,  0b0111011, 0b000, 0b0000001);
  INSN(div,   0b0110011, 0b100, 0b0000001);
  INSN(divu,  0b0110011, 0b101, 0b0000001);
  INSN(divw,  0b0111011, 0b100, 0b0000001);
  INSN(divuw, 0b0111011, 0b101, 0b0000001);
  INSN(rem,   0b0110011, 0b110, 0b0000001);
  INSN(remu,  0b0110011, 0b111, 0b0000001);
  INSN(remw,  0b0111011, 0b110, 0b0000001);
  INSN(remuw, 0b0111011, 0b111, 0b0000001);

#undef INSN

// Load/store register (all modes)
#define INSN(NAME, op, funct3)                                                                     \
  void NAME(Register Rd, Register Rs, const int32_t offset) {                                      \
    guarantee(is_simm12(offset), "offset is invalid.");                                            \
    unsigned insn = 0;                                                                             \
    int32_t val = offset & 0xfff;                                                                  \
    patch((address)&insn, 6, 0, op);                                                               \
    patch((address)&insn, 14, 12, funct3);                                                         \
    patch_reg((address)&insn, 15, Rs);                                                             \
    patch_reg((address)&insn, 7, Rd);                                                              \
    patch((address)&insn, 31, 20, val);                                                            \
    emit(insn);                                                                                    \
  }

  INSN(lb,  0b0000011, 0b000);
  INSN(_lbu, 0b0000011, 0b100);
  INSN(_lh,  0b0000011, 0b001);
  INSN(_lhu, 0b0000011, 0b101);
  INSN(_lw, 0b0000011, 0b010);
  INSN(lwu, 0b0000011, 0b110);
  INSN(_ld, 0b0000011, 0b011);

#undef INSN

#define INSN(NAME, op, funct3)                                                                     \
  void NAME(FloatRegister Rd, Register Rs, const int32_t offset) {                                 \
    guarantee(is_simm12(offset), "offset is invalid.");                                            \
    unsigned insn = 0;                                                                             \
    uint32_t val = offset & 0xfff;                                                                 \
    patch((address)&insn, 6, 0, op);                                                               \
    patch((address)&insn, 14, 12, funct3);                                                         \
    patch_reg((address)&insn, 15, Rs);                                                             \
    patch_reg((address)&insn, 7, Rd);                                                              \
    patch((address)&insn, 31, 20, val);                                                            \
    emit(insn);                                                                                    \
  }

  INSN(flw,  0b0000111, 0b010);
  INSN(_fld, 0b0000111, 0b011);

#undef INSN

#define INSN(NAME, op, funct3)                                                                           \
  void NAME(Register Rs1, Register Rs2, const int64_t offset) {                                          \
    guarantee(is_simm13(offset) && ((offset % 2) == 0), "offset is invalid.");                           \
    unsigned insn = 0;                                                                                   \
    uint32_t val  = offset & 0x1fff;                                                                     \
    uint32_t val11 = (val >> 11) & 0x1;                                                                  \
    uint32_t val12 = (val >> 12) & 0x1;                                                                  \
    uint32_t low  = (val >> 1) & 0xf;                                                                    \
    uint32_t high = (val >> 5) & 0x3f;                                                                   \
    patch((address)&insn, 6, 0, op);                                                                     \
    patch((address)&insn, 14, 12, funct3);                                                               \
    patch_reg((address)&insn, 15, Rs1);                                                                  \
    patch_reg((address)&insn, 20, Rs2);                                                                  \
    patch((address)&insn, 7, val11);                                                                     \
    patch((address)&insn, 11, 8, low);                                                                   \
    patch((address)&insn, 30, 25, high);                                                                 \
    patch((address)&insn, 31, val12);                                                                    \
    emit(insn);                                                                                          \
  }

  INSN(beq,  0b1100011, 0b000);
  INSN(bne,  0b1100011, 0b001);
  INSN(bge,  0b1100011, 0b101);
  INSN(bgeu, 0b1100011, 0b111);
  INSN(blt,  0b1100011, 0b100);
  INSN(bltu, 0b1100011, 0b110);

#undef INSN

#define INSN(NAME, REGISTER, op, funct3)                                                                    \
  void NAME(REGISTER Rs1, Register Rs2, const int32_t offset) {                                             \
    guarantee(is_simm12(offset), "offset is invalid.");                                                     \
    unsigned insn = 0;                                                                                      \
    uint32_t val  = offset & 0xfff;                                                                         \
    uint32_t low  = val & 0x1f;                                                                             \
    uint32_t high = (val >> 5) & 0x7f;                                                                      \
    patch((address)&insn, 6, 0, op);                                                                        \
    patch((address)&insn, 14, 12, funct3);                                                                  \
    patch_reg((address)&insn, 15, Rs2);                                                                     \
    patch_reg((address)&insn, 20, Rs1);                                                                     \
    patch((address)&insn, 11, 7, low);                                                                      \
    patch((address)&insn, 31, 25, high);                                                                    \
    emit(insn);                                                                                             \
  }                                                                                                         \

  INSN(_sb,   Register,      0b0100011, 0b000);
  INSN(_sh,   Register,      0b0100011, 0b001);
  INSN(_sw,  Register,      0b0100011, 0b010);
  INSN(_sd,  Register,      0b0100011, 0b011);
  INSN(fsw,  FloatRegister, 0b0100111, 0b010);
  INSN(_fsd, FloatRegister, 0b0100111, 0b011);

#undef INSN

#define INSN(NAME, op, funct3)                                                        \
  void NAME(Register Rd, const uint32_t csr, Register Rs1) {                          \
    guarantee(is_uimm12(csr), "csr is invalid");                                      \
    unsigned insn = 0;                                                                \
    patch((address)&insn, 6, 0, op);                                                  \
    patch((address)&insn, 14, 12, funct3);                                            \
    patch_reg((address)&insn, 7, Rd);                                                 \
    patch_reg((address)&insn, 15, Rs1);                                               \
    patch((address)&insn, 31, 20, csr);                                               \
    emit(insn);                                                                       \
  }

  INSN(csrrw, 0b1110011, 0b001);
  INSN(csrrs, 0b1110011, 0b010);
  INSN(csrrc, 0b1110011, 0b011);

#undef INSN

#define INSN(NAME, op, funct3)                                                        \
  void NAME(Register Rd, const uint32_t csr, const uint32_t uimm) {                   \
    guarantee(is_uimm12(csr), "csr is invalid");                                      \
    guarantee(is_uimm5(uimm), "uimm is invalid");                                     \
    unsigned insn = 0;                                                                \
    uint32_t val  = uimm & 0x1f;                                                      \
    patch((address)&insn, 6, 0, op);                                                  \
    patch((address)&insn, 14, 12, funct3);                                            \
    patch_reg((address)&insn, 7, Rd);                                                 \
    patch((address)&insn, 19, 15, val);                                               \
    patch((address)&insn, 31, 20, csr);                                               \
    emit(insn);                                                                       \
  }

  INSN(csrrwi, 0b1110011, 0b101);
  INSN(csrrsi, 0b1110011, 0b110);
  INSN(csrrci, 0b1110011, 0b111);

#undef INSN

 private:
  // All calls and jumps must go via MASM.
  // Format J-type
  void _jal(Register Rd, const int32_t offset) {
    guarantee(is_simm21(offset) && ((offset % 2) == 0), "offset is invalid.");
    unsigned insn = 0;
    patch((address)&insn, 6, 0, 0b1101111);
    patch_reg((address)&insn, 7, Rd);
    patch((address)&insn, 19, 12, (uint32_t)((offset >> 12) & 0xff));
    patch((address)&insn, 20, (uint32_t)((offset >> 11) & 0x1));
    patch((address)&insn, 30, 21, (uint32_t)((offset >> 1) & 0x3ff));
    patch((address)&insn, 31, (uint32_t)((offset >> 20) & 0x1));
    emit(insn);
  }

  // Format I-type
  void _jalr(Register Rd, Register Rs, const int32_t offset) {
    guarantee(is_simm12(offset), "offset is invalid.");
    unsigned insn = 0;
    patch((address)&insn, 6, 0, 0b1100111);
    patch_reg((address)&insn, 7, Rd);
    patch((address)&insn, 14, 12, 0b000);
    patch_reg((address)&insn, 15, Rs);
    int32_t val = offset & 0xfff;
    patch((address)&insn, 31, 20, val);
    emit(insn);
  }

 public:

  enum barrier {
    i = 0b1000, o = 0b0100, r = 0b0010, w = 0b0001,
    ir = i | r, ow = o | w, iorw = i | o | r | w
  };

  void fence(const uint32_t predecessor, const uint32_t successor) {
    unsigned insn = 0;
    guarantee(predecessor < 16, "predecessor is invalid");
    guarantee(successor < 16, "successor is invalid");
    patch((address)&insn, 6, 0, 0b001111);      // opcode
    patch((address)&insn, 11, 7, 0b00000);      // rd
    patch((address)&insn, 14, 12, 0b000);
    patch((address)&insn, 19, 15, 0b00000);     // rs1
    patch((address)&insn, 23, 20, successor);   // succ
    patch((address)&insn, 27, 24, predecessor); // pred
    patch((address)&insn, 31, 28, 0b0000);      // fm
    emit(insn);
  }

#define INSN(NAME, op, funct3, funct7)                      \
  void NAME() {                                             \
    unsigned insn = 0;                                      \
    patch((address)&insn, 6, 0, op);                        \
    patch((address)&insn, 11, 7, 0b00000);                  \
    patch((address)&insn, 14, 12, funct3);                  \
    patch((address)&insn, 19, 15, 0b00000);                 \
    patch((address)&insn, 31, 20, funct7);                  \
    emit(insn);                                             \
  }

  INSN(ecall,   0b1110011, 0b000, 0b000000000000);
  INSN(_ebreak, 0b1110011, 0b000, 0b000000000001);

#undef INSN

enum Aqrl {relaxed = 0b00, rl = 0b01, aq = 0b10, aqrl = 0b11};

#define INSN(NAME, op, funct3, funct7)                                                  \
  void NAME(Register Rd, Register Rs1, Register Rs2, Aqrl memory_order = aqrl) {        \
    unsigned insn = 0;                                                                  \
    patch((address)&insn, 6, 0, op);                                                    \
    patch((address)&insn, 14, 12, funct3);                                              \
    patch_reg((address)&insn, 7, Rd);                                                   \
    patch_reg((address)&insn, 15, Rs1);                                                 \
    patch_reg((address)&insn, 20, Rs2);                                                 \
    patch((address)&insn, 31, 27, funct7);                                              \
    patch((address)&insn, 26, 25, memory_order);                                        \
    emit(insn);                                                                         \
  }

  INSN(amoswap_w, 0b0101111, 0b010, 0b00001);
  INSN(amoadd_w,  0b0101111, 0b010, 0b00000);
  INSN(amoxor_w,  0b0101111, 0b010, 0b00100);
  INSN(amoand_w,  0b0101111, 0b010, 0b01100);
  INSN(amoor_w,   0b0101111, 0b010, 0b01000);
  INSN(amomin_w,  0b0101111, 0b010, 0b10000);
  INSN(amomax_w,  0b0101111, 0b010, 0b10100);
  INSN(amominu_w, 0b0101111, 0b010, 0b11000);
  INSN(amomaxu_w, 0b0101111, 0b010, 0b11100);
  INSN(amoswap_d, 0b0101111, 0b011, 0b00001);
  INSN(amoadd_d,  0b0101111, 0b011, 0b00000);
  INSN(amoxor_d,  0b0101111, 0b011, 0b00100);
  INSN(amoand_d,  0b0101111, 0b011, 0b01100);
  INSN(amoor_d,   0b0101111, 0b011, 0b01000);
  INSN(amomin_d,  0b0101111, 0b011, 0b10000);
  INSN(amomax_d , 0b0101111, 0b011, 0b10100);
  INSN(amominu_d, 0b0101111, 0b011, 0b11000);
  INSN(amomaxu_d, 0b0101111, 0b011, 0b11100);
  INSN(amocas_w,  0b0101111, 0b010, 0b00101);
  INSN(amocas_d,  0b0101111, 0b011, 0b00101);
#undef INSN

enum operand_size { int8, int16, int32, uint32, int64 };

#define INSN(NAME, op, funct3, funct7)                                              \
  void NAME(Register Rd, Register Rs1, Aqrl memory_order = relaxed) {               \
    unsigned insn = 0;                                                              \
    uint32_t val = memory_order & 0x3;                                              \
    patch((address)&insn, 6, 0, op);                                                \
    patch((address)&insn, 14, 12, funct3);                                          \
    patch_reg((address)&insn, 7, Rd);                                               \
    patch_reg((address)&insn, 15, Rs1);                                             \
    patch((address)&insn, 25, 20, 0b00000);                                         \
    patch((address)&insn, 31, 27, funct7);                                          \
    patch((address)&insn, 26, 25, val);                                             \
    emit(insn);                                                                     \
  }

  INSN(lr_w, 0b0101111, 0b010, 0b00010);
  INSN(lr_d, 0b0101111, 0b011, 0b00010);

#undef INSN

#define INSN(NAME, op, funct3, funct7)                                                      \
  void NAME(Register Rd, Register Rs1, Register Rs2, Aqrl memory_order = relaxed) {         \
    unsigned insn = 0;                                                                      \
    uint32_t val = memory_order & 0x3;                                                      \
    patch((address)&insn, 6, 0, op);                                                        \
    patch((address)&insn, 14, 12, funct3);                                                  \
    patch_reg((address)&insn, 7, Rd);                                                       \
    patch_reg((address)&insn, 15, Rs2);                                                     \
    patch_reg((address)&insn, 20, Rs1);                                                     \
    patch((address)&insn, 31, 27, funct7);                                                  \
    patch((address)&insn, 26, 25, val);                                                     \
    emit(insn);                                                                             \
  }

  INSN(sc_w, 0b0101111, 0b010, 0b00011);
  INSN(sc_d, 0b0101111, 0b011, 0b00011);
#undef INSN

#define INSN(NAME, op, funct5, funct7)                                                      \
  void NAME(FloatRegister Rd, FloatRegister Rs1, RoundingMode rm = rne) {                   \
    unsigned insn = 0;                                                                      \
    patch((address)&insn, 6, 0, op);                                                        \
    patch((address)&insn, 14, 12, rm);                                                      \
    patch((address)&insn, 24, 20, funct5);                                                  \
    patch((address)&insn, 31, 25, funct7);                                                  \
    patch_reg((address)&insn, 7, Rd);                                                       \
    patch_reg((address)&insn, 15, Rs1);                                                     \
    emit(insn);                                                                             \
  }

  INSN(fsqrt_s,  0b1010011, 0b00000, 0b0101100);
  INSN(fsqrt_d,  0b1010011, 0b00000, 0b0101101);
  INSN(fcvt_s_h, 0b1010011, 0b00010, 0b0100000);
  INSN(fcvt_h_s, 0b1010011, 0b00000, 0b0100010);
  INSN(fcvt_s_d, 0b1010011, 0b00001, 0b0100000);
  INSN(fcvt_d_s, 0b1010011, 0b00000, 0b0100001);
#undef INSN

// Immediate Instruction
#define INSN(NAME, op, funct3)                                                              \
  void NAME(Register Rd, Register Rs1, int32_t imm) {                                       \
    guarantee(is_simm12(imm), "Immediate is out of validity");                              \
    unsigned insn = 0;                                                                      \
    patch((address)&insn, 6, 0, op);                                                        \
    patch((address)&insn, 14, 12, funct3);                                                  \
    patch((address)&insn, 31, 20, imm & 0x00000fff);                                        \
    patch_reg((address)&insn, 7, Rd);                                                       \
    patch_reg((address)&insn, 15, Rs1);                                                     \
    emit(insn);                                                                             \
  }

  INSN(_addi,      0b0010011, 0b000);
  INSN(slti,       0b0010011, 0b010);
  INSN(_addiw,     0b0011011, 0b000);
  INSN(_and_imm12, 0b0010011, 0b111);
  INSN(ori,        0b0010011, 0b110);
  INSN(xori,       0b0010011, 0b100);

#undef INSN

#define INSN(NAME, op, funct3)                                                              \
  void NAME(Register Rd, Register Rs1, uint32_t imm) {                                      \
    guarantee(is_uimm12(imm), "Immediate is out of validity");                              \
    unsigned insn = 0;                                                                      \
    patch((address)&insn,6, 0,  op);                                                        \
    patch((address)&insn, 14, 12, funct3);                                                  \
    patch((address)&insn, 31, 20, imm & 0x00000fff);                                        \
    patch_reg((address)&insn, 7, Rd);                                                       \
    patch_reg((address)&insn, 15, Rs1);                                                     \
    emit(insn);                                                                             \
  }

  INSN(sltiu, 0b0010011, 0b011);

#undef INSN

// Shift Immediate Instruction
#define INSN(NAME, op, funct3, funct6)                                   \
  void NAME(Register Rd, Register Rs1, unsigned shamt) {                 \
    guarantee(shamt <= 0x3f, "Shamt is invalid");                        \
    unsigned insn = 0;                                                   \
    patch((address)&insn, 6, 0, op);                                     \
    patch((address)&insn, 14, 12, funct3);                               \
    patch((address)&insn, 25, 20, shamt);                                \
    patch((address)&insn, 31, 26, funct6);                               \
    patch_reg((address)&insn, 7, Rd);                                    \
    patch_reg((address)&insn, 15, Rs1);                                  \
    emit(insn);                                                          \
  }

  INSN(_slli, 0b0010011, 0b001, 0b000000);
  INSN(_srai, 0b0010011, 0b101, 0b010000);
  INSN(_srli, 0b0010011, 0b101, 0b000000);

#undef INSN

// Shift Word Immediate Instruction
#define INSN(NAME, op, funct3, funct7)                                  \
  void NAME(Register Rd, Register Rs1, unsigned shamt) {                \
    guarantee(shamt <= 0x1f, "Shamt is invalid");                       \
    unsigned insn = 0;                                                  \
    patch((address)&insn, 6, 0, op);                                    \
    patch((address)&insn, 14, 12, funct3);                              \
    patch((address)&insn, 24, 20, shamt);                               \
    patch((address)&insn, 31, 25, funct7);                              \
    patch_reg((address)&insn, 7, Rd);                                   \
    patch_reg((address)&insn, 15, Rs1);                                 \
    emit(insn);                                                         \
  }

  INSN(slliw, 0b0011011, 0b001, 0b0000000);
  INSN(sraiw, 0b0011011, 0b101, 0b0100000);
  INSN(srliw, 0b0011011, 0b101, 0b0000000);

#undef INSN

// Upper Immediate Instruction
#define INSN(NAME, op)                                                  \
  void NAME(Register Rd, int32_t imm) {                                 \
    int32_t upperImm = imm >> 12;                                       \
    unsigned insn = 0;                                                  \
    patch((address)&insn, 6, 0, op);                                    \
    patch_reg((address)&insn, 7, Rd);                                   \
    upperImm &= 0x000fffff;                                             \
    patch((address)&insn, 31, 12, upperImm);                            \
    emit(insn);                                                         \
  }

  INSN(_lui,  0b0110111);
  INSN(auipc, 0b0010111);

#undef INSN

// Float and Double Rigster Instruction
#define INSN(NAME, op, funct2)                                                                                     \
  void NAME(FloatRegister Rd, FloatRegister Rs1, FloatRegister Rs2, FloatRegister Rs3, RoundingMode rm = rne) {    \
    unsigned insn = 0;                                                                                             \
    patch((address)&insn, 6, 0, op);                                                                               \
    patch((address)&insn, 14, 12, rm);                                                                             \
    patch((address)&insn, 26, 25, funct2);                                                                         \
    patch_reg((address)&insn, 7, Rd);                                                                              \
    patch_reg((address)&insn, 15, Rs1);                                                                            \
    patch_reg((address)&insn, 20, Rs2);                                                                            \
    patch_reg((address)&insn, 27, Rs3);                                                                            \
    emit(insn);                                                                                                    \
  }

  INSN(fmadd_s,   0b1000011,  0b00);
  INSN(fmsub_s,   0b1000111,  0b00);
  INSN(fnmsub_s,  0b1001011,  0b00);
  INSN(fnmadd_s,  0b1001111,  0b00);
  INSN(fmadd_d,   0b1000011,  0b01);
  INSN(fmsub_d,   0b1000111,  0b01);
  INSN(fnmsub_d,  0b1001011,  0b01);
  INSN(fnmadd_d,  0b1001111,  0b01);

#undef INSN

// Float and Double Rigster Instruction
#define INSN(NAME, op, funct3, funct7)                                        \
  void NAME(FloatRegister Rd, FloatRegister Rs1, FloatRegister Rs2) {         \
    unsigned insn = 0;                                                        \
    patch((address)&insn, 6, 0, op);                                          \
    patch((address)&insn, 14, 12, funct3);                                    \
    patch((address)&insn, 31, 25, funct7);                                    \
    patch_reg((address)&insn, 7, Rd);                                         \
    patch_reg((address)&insn, 15, Rs1);                                       \
    patch_reg((address)&insn, 20, Rs2);                                       \
    emit(insn);                                                               \
  }

  INSN(fsgnj_s,  0b1010011, 0b000, 0b0010000);
  INSN(fsgnjn_s, 0b1010011, 0b001, 0b0010000);
  INSN(fsgnjx_s, 0b1010011, 0b010, 0b0010000);
  INSN(fmin_s,   0b1010011, 0b000, 0b0010100);
  INSN(fmax_s,   0b1010011, 0b001, 0b0010100);
  INSN(fsgnj_d,  0b1010011, 0b000, 0b0010001);
  INSN(fsgnjn_d, 0b1010011, 0b001, 0b0010001);
  INSN(fsgnjx_d, 0b1010011, 0b010, 0b0010001);
  INSN(fmin_d,   0b1010011, 0b000, 0b0010101);
  INSN(fmax_d,   0b1010011, 0b001, 0b0010101);

#undef INSN

// Float and Double Rigster Arith Instruction
#define INSN(NAME, op, funct3, funct7)                                    \
  void NAME(Register Rd, FloatRegister Rs1, FloatRegister Rs2) {          \
    unsigned insn = 0;                                                    \
    patch((address)&insn, 6, 0, op);                                      \
    patch((address)&insn, 14, 12, funct3);                                \
    patch((address)&insn, 31, 25, funct7);                                \
    patch_reg((address)&insn, 7, Rd);                                     \
    patch_reg((address)&insn, 15, Rs1);                                   \
    patch_reg((address)&insn, 20, Rs2);                                   \
    emit(insn);                                                           \
  }

  INSN(feq_s,    0b1010011, 0b010, 0b1010000);
  INSN(flt_s,    0b1010011, 0b001, 0b1010000);
  INSN(fle_s,    0b1010011, 0b000, 0b1010000);
  INSN(feq_d,    0b1010011, 0b010, 0b1010001);
  INSN(fle_d,    0b1010011, 0b000, 0b1010001);
  INSN(flt_d,    0b1010011, 0b001, 0b1010001);
#undef INSN

// Float and Double Arith Instruction
#define INSN(NAME, op, funct7)                                                                  \
  void NAME(FloatRegister Rd, FloatRegister Rs1, FloatRegister Rs2, RoundingMode rm = rne) {    \
    unsigned insn = 0;                                                                          \
    patch((address)&insn, 6, 0, op);                                                            \
    patch((address)&insn, 14, 12, rm);                                                          \
    patch((address)&insn, 31, 25, funct7);                                                      \
    patch_reg((address)&insn, 7, Rd);                                                           \
    patch_reg((address)&insn, 15, Rs1);                                                         \
    patch_reg((address)&insn, 20, Rs2);                                                         \
    emit(insn);                                                                                 \
  }

  INSN(fadd_s,   0b1010011, 0b0000000);
  INSN(fsub_s,   0b1010011, 0b0000100);
  INSN(fmul_s,   0b1010011, 0b0001000);
  INSN(fdiv_s,   0b1010011, 0b0001100);
  INSN(fadd_d,   0b1010011, 0b0000001);
  INSN(fsub_d,   0b1010011, 0b0000101);
  INSN(fmul_d,   0b1010011, 0b0001001);
  INSN(fdiv_d,   0b1010011, 0b0001101);

#undef INSN

// Whole Float and Double Conversion Instruction
#define INSN(NAME, op, funct5, funct7)                                  \
  void NAME(FloatRegister Rd, Register Rs1, RoundingMode rm = rne) {    \
    unsigned insn = 0;                                                  \
    patch((address)&insn, 6, 0, op);                                    \
    patch((address)&insn, 14, 12, rm);                                  \
    patch((address)&insn, 24, 20, funct5);                              \
    patch((address)&insn, 31, 25, funct7);                              \
    patch_reg((address)&insn, 7, Rd);                                   \
    patch_reg((address)&insn, 15, Rs1);                                 \
    emit(insn);                                                         \
  }

  INSN(fcvt_s_w,   0b1010011, 0b00000, 0b1101000);
  INSN(fcvt_s_wu,  0b1010011, 0b00001, 0b1101000);
  INSN(fcvt_s_l,   0b1010011, 0b00010, 0b1101000);
  INSN(fcvt_s_lu,  0b1010011, 0b00011, 0b1101000);
  INSN(fcvt_d_w,   0b1010011, 0b00000, 0b1101001);
  INSN(fcvt_d_wu,  0b1010011, 0b00001, 0b1101001);
  INSN(fcvt_d_l,   0b1010011, 0b00010, 0b1101001);
  INSN(fcvt_d_lu,  0b1010011, 0b00011, 0b1101001);

#undef INSN

// Float and Double Conversion Instruction
#define INSN(NAME, op, funct5, funct7)                                  \
  void NAME(Register Rd, FloatRegister Rs1, RoundingMode rm = rtz) {    \
    unsigned insn = 0;                                                  \
    patch((address)&insn, 6, 0, op);                                    \
    patch((address)&insn, 14, 12, rm);                                  \
    patch((address)&insn, 24, 20, funct5);                              \
    patch((address)&insn, 31, 25, funct7);                              \
    patch_reg((address)&insn, 7, Rd);                                   \
    patch_reg((address)&insn, 15, Rs1);                                 \
    emit(insn);                                                         \
  }

  INSN(fcvt_w_s,   0b1010011, 0b00000, 0b1100000);
  INSN(fcvt_l_s,   0b1010011, 0b00010, 0b1100000);
  INSN(fcvt_wu_s,  0b1010011, 0b00001, 0b1100000);
  INSN(fcvt_lu_s,  0b1010011, 0b00011, 0b1100000);
  INSN(fcvt_w_d,   0b1010011, 0b00000, 0b1100001);
  INSN(fcvt_wu_d,  0b1010011, 0b00001, 0b1100001);
  INSN(fcvt_l_d,   0b1010011, 0b00010, 0b1100001);
  INSN(fcvt_lu_d,  0b1010011, 0b00011, 0b1100001);

#undef INSN

// Float and Double Move Instruction
#define INSN(NAME, op, funct3, funct5, funct7)       \
  void NAME(FloatRegister Rd, Register Rs1) {        \
    unsigned insn = 0;                               \
    patch((address)&insn, 6, 0, op);                 \
    patch((address)&insn, 14, 12, funct3);           \
    patch((address)&insn, 20, funct5);               \
    patch((address)&insn, 31, 25, funct7);           \
    patch_reg((address)&insn, 7, Rd);                \
    patch_reg((address)&insn, 15, Rs1);              \
    emit(insn);                                      \
  }

  INSN(fmv_h_x,  0b1010011, 0b000, 0b00000, 0b1111010);
  INSN(fmv_w_x,  0b1010011, 0b000, 0b00000, 0b1111000);
  INSN(fmv_d_x,  0b1010011, 0b000, 0b00000, 0b1111001);

#undef INSN

enum fclass_mask {
  minf       = 1 << 0,   // negative infinite
  mnorm      = 1 << 1,   // negative normal number
  msubnorm   = 1 << 2,   // negative subnormal number
  mzero      = 1 << 3,   // negative zero
  pzero      = 1 << 4,   // positive zero
  psubnorm   = 1 << 5,   // positive subnormal number
  pnorm      = 1 << 6,   // positive normal number
  pinf       = 1 << 7,   // positive infinite
  snan       = 1 << 8,   // signaling NaN
  qnan       = 1 << 9,   // quiet NaN
  zero       = mzero    | pzero,
  subnorm    = msubnorm | psubnorm,
  norm       = mnorm    | pnorm,
  inf        = minf     | pinf,
  nan        = snan     | qnan,
  finite     = zero     | subnorm   | norm,
};

// Float and Double Conversion/Classify Instruction
#define INSN(NAME, op, funct3, funct5, funct7)            \
  void NAME(Register Rd, FloatRegister Rs1) {             \
    unsigned insn = 0;                                    \
    patch((address)&insn, 6, 0, op);                      \
    patch((address)&insn, 14, 12, funct3);                \
    patch((address)&insn, 20, funct5);                    \
    patch((address)&insn, 31, 25, funct7);                \
    patch_reg((address)&insn, 7, Rd);                     \
    patch_reg((address)&insn, 15, Rs1);                   \
    emit(insn);                                           \
  }

  INSN(fclass_h, 0b1010011, 0b001, 0b00000, 0b1110010);
  INSN(fclass_s, 0b1010011, 0b001, 0b00000, 0b1110000);
  INSN(fclass_d, 0b1010011, 0b001, 0b00000, 0b1110001);
  INSN(fmv_x_h,  0b1010011, 0b000, 0b00000, 0b1110010);
  INSN(fmv_x_w,  0b1010011, 0b000, 0b00000, 0b1110000);
  INSN(fmv_x_d,  0b1010011, 0b000, 0b00000, 0b1110001);

#undef INSN

// ==========================
// RISC-V Vector Extension
// ==========================
enum SEW {
  e8,
  e16,
  e32,
  e64,
  RESERVED,
};

enum LMUL {
  mf8 = 0b101,
  mf4 = 0b110,
  mf2 = 0b111,
  m1  = 0b000,
  m2  = 0b001,
  m4  = 0b010,
  m8  = 0b011,
};

enum VMA {
  mu, // undisturbed
  ma, // agnostic
};

enum VTA {
  tu, // undisturbed
  ta, // agnostic
};

static Assembler::SEW elembytes_to_sew(int ebytes) {
  assert(ebytes > 0 && ebytes <= 8, "unsupported element size");
  return (Assembler::SEW) exact_log2(ebytes);
}

static Assembler::SEW elemtype_to_sew(BasicType etype) {
  return Assembler::elembytes_to_sew(type2aelembytes(etype));
}

#define patch_vtype(hsb, lsb, vlmul, vsew, vta, vma, vill)   \
    /* If vill then other bits of vtype must be zero. */     \
    guarantee(!vill, "vill not supported");                  \
    patch((address)&insn, lsb + 2, lsb, vlmul);              \
    patch((address)&insn, lsb + 5, lsb + 3, vsew);           \
    patch((address)&insn, lsb + 6, vta);                     \
    patch((address)&insn, lsb + 7, vma);                     \
    patch((address)&insn, hsb - 1, lsb + 8, 0);              \
    patch((address)&insn, hsb, vill)

#define INSN(NAME, op, funct3)                                            \
  void NAME(Register Rd, Register Rs1, SEW sew, LMUL lmul = m1,           \
            VMA vma = mu, VTA vta = tu, bool vill = false) {              \
    unsigned insn = 0;                                                    \
    patch((address)&insn, 6, 0, op);                                      \
    patch((address)&insn, 14, 12, funct3);                                \
    patch_vtype(30, 20, lmul, sew, vta, vma, vill);                       \
    patch((address)&insn, 31, 0);                                         \
    patch_reg((address)&insn, 7, Rd);                                     \
    patch_reg((address)&insn, 15, Rs1);                                   \
    emit(insn);                                                           \
  }

  INSN(vsetvli, 0b1010111, 0b111);

#undef INSN

#define INSN(NAME, op, funct3)                                            \
  void NAME(Register Rd, uint32_t imm, SEW sew, LMUL lmul = m1,           \
            VMA vma = mu, VTA vta = tu, bool vill = false) {              \
    unsigned insn = 0;                                                    \
    guarantee(is_uimm5(imm), "uimm is invalid");                           \
    patch((address)&insn, 6, 0, op);                                      \
    patch((address)&insn, 14, 12, funct3);                                \
    patch((address)&insn, 19, 15, imm);                                   \
    patch_vtype(29, 20, lmul, sew, vta, vma, vill);                       \
    patch((address)&insn, 31, 30, 0b11);                                  \
    patch_reg((address)&insn, 7, Rd);                                     \
    emit(insn);                                                           \
  }

  INSN(vsetivli, 0b1010111, 0b111);

#undef INSN

#undef patch_vtype

#define INSN(NAME, op, funct3, funct7)                          \
  void NAME(Register Rd, Register Rs1, Register Rs2) {          \
    unsigned insn = 0;                                          \
    patch((address)&insn, 6,  0, op);                           \
    patch((address)&insn, 14, 12, funct3);                      \
    patch((address)&insn, 31, 25, funct7);                      \
    patch_reg((address)&insn, 7, Rd);                           \
    patch_reg((address)&insn, 15, Rs1);                         \
    patch_reg((address)&insn, 20, Rs2);                         \
    emit(insn);                                                 \
  }

  // Vector Configuration Instruction
  INSN(vsetvl, 0b1010111, 0b111, 0b1000000);

#undef INSN

enum VectorMask {
  v0_t = 0b0,
  unmasked = 0b1
};

#define patch_VArith(op, Reg, funct3, Reg_or_Imm5, Vs2, vm, funct6)            \
    unsigned insn = 0;                                                         \
    patch((address)&insn, 6, 0, op);                                           \
    patch((address)&insn, 14, 12, funct3);                                     \
    patch((address)&insn, 19, 15, Reg_or_Imm5);                                \
    patch((address)&insn, 25, vm);                                             \
    patch((address)&insn, 31, 26, funct6);                                     \
    patch_reg((address)&insn, 7, Reg);                                         \
    patch_reg((address)&insn, 20, Vs2);                                        \
    emit(insn)

// r2_vm
#define INSN(NAME, op, funct3, Vs1, funct6)                                    \
  void NAME(Register Rd, VectorRegister Vs2, VectorMask vm = unmasked) {       \
    patch_VArith(op, Rd, funct3, Vs1, Vs2, vm, funct6);                        \
  }

  // Vector Mask
  INSN(vcpop_m,  0b1010111, 0b010, 0b10000, 0b010000);
  INSN(vfirst_m, 0b1010111, 0b010, 0b10001, 0b010000);
#undef INSN

#define INSN(NAME, op, funct3, Vs1, funct6)                                    \
  void NAME(VectorRegister Vd, VectorRegister Vs2, VectorMask vm = unmasked) { \
    patch_VArith(op, Vd, funct3, Vs1, Vs2, vm, funct6);                        \
  }

  // Vector Integer Extension
  INSN(vzext_vf2, 0b1010111, 0b010, 0b00110, 0b010010);
  INSN(vzext_vf4, 0b1010111, 0b010, 0b00100, 0b010010);
  INSN(vzext_vf8, 0b1010111, 0b010, 0b00010, 0b010010);
  INSN(vsext_vf2, 0b1010111, 0b010, 0b00111, 0b010010);
  INSN(vsext_vf4, 0b1010111, 0b010, 0b00101, 0b010010);
  INSN(vsext_vf8, 0b1010111, 0b010, 0b00011, 0b010010);

  // Vector Mask
  INSN(vmsbf_m,   0b1010111, 0b010, 0b00001, 0b010100);
  INSN(vmsif_m,   0b1010111, 0b010, 0b00011, 0b010100);
  INSN(vmsof_m,   0b1010111, 0b010, 0b00010, 0b010100);
  INSN(viota_m,   0b1010111, 0b010, 0b10000, 0b010100);

  // Vector Single-Width Floating-Point/Integer Type-Convert Instructions
  INSN(vfcvt_f_x_v,      0b1010111, 0b001, 0b00011, 0b010010);
  INSN(vfcvt_rtz_x_f_v,  0b1010111, 0b001, 0b00111, 0b010010);

  // Vector Widening Floating-Point/Integer Type-Convert Instructions
  INSN(vfwcvt_f_x_v,      0b1010111, 0b001, 0b01011, 0b010010);
  INSN(vfwcvt_f_f_v,      0b1010111, 0b001, 0b01100, 0b010010);
  INSN(vfwcvt_rtz_x_f_v,  0b1010111, 0b001, 0b01111, 0b010010);

  // Vector Narrowing Floating-Point/Integer Type-Convert Instructions
  INSN(vfncvt_f_x_w,      0b1010111, 0b001, 0b10011, 0b010010);
  INSN(vfncvt_f_f_w,      0b1010111, 0b001, 0b10100, 0b010010);
  INSN(vfncvt_rtz_x_f_w,  0b1010111, 0b001, 0b10111, 0b010010);

  // Vector Floating-Point Instruction
  INSN(vfsqrt_v,  0b1010111, 0b001, 0b00000, 0b010011);
  INSN(vfclass_v, 0b1010111, 0b001, 0b10000, 0b010011);

#undef INSN

// r2rd
#define INSN(NAME, op, funct3, simm5, vm, funct6)         \
  void NAME(VectorRegister Vd, VectorRegister Vs2) {      \
    patch_VArith(op, Vd, funct3, simm5, Vs2, vm, funct6); \
  }

  // Vector Whole Vector Register Move
  INSN(vmv1r_v, 0b1010111, 0b011, 0b00000, 0b1, 0b100111);
  INSN(vmv2r_v, 0b1010111, 0b011, 0b00001, 0b1, 0b100111);
  INSN(vmv4r_v, 0b1010111, 0b011, 0b00011, 0b1, 0b100111);
  INSN(vmv8r_v, 0b1010111, 0b011, 0b00111, 0b1, 0b100111);

#undef INSN

#define INSN(NAME, op, funct3, Vs1, vm, funct6)           \
  void NAME(FloatRegister Rd, VectorRegister Vs2) {       \
    patch_VArith(op, Rd, funct3, Vs1, Vs2, vm, funct6);   \
  }

  // Vector Floating-Point Move Instruction
  INSN(vfmv_f_s, 0b1010111, 0b001, 0b00000, 0b1, 0b010000);

#undef INSN

#define INSN(NAME, op, funct3, Vs1, vm, funct6)          \
  void NAME(Register Rd, VectorRegister Vs2) {           \
    patch_VArith(op, Rd, funct3, Vs1, Vs2, vm, funct6);  \
  }

  // Vector Integer Scalar Move Instructions
  INSN(vmv_x_s, 0b1010111, 0b010, 0b00000, 0b1, 0b010000);

#undef INSN

// r_vm
#define INSN(NAME, op, funct3, funct6)                                                             \
  void NAME(VectorRegister Vd, VectorRegister Vs2, uint32_t imm, VectorMask vm = unmasked) {       \
    guarantee(is_uimm5(imm), "uimm is invalid");                                                    \
    patch_VArith(op, Vd, funct3, (uint32_t)(imm & 0x1f), Vs2, vm, funct6);                         \
  }

  // Vector Single-Width Bit Shift Instructions
  INSN(vsra_vi,    0b1010111, 0b011, 0b101001);
  INSN(vsrl_vi,    0b1010111, 0b011, 0b101000);
  INSN(vsll_vi,    0b1010111, 0b011, 0b100101);

  // Vector Slide Instructions
  INSN(vslideup_vi,   0b1010111, 0b011, 0b001110);
  INSN(vslidedown_vi, 0b1010111, 0b011, 0b001111);

  // Vector Narrowing Integer Right Shift Instructions
  INSN(vnsra_wi, 0b1010111, 0b011, 0b101101);

#undef INSN

#define INSN(NAME, op, funct3, funct6)                                                             \
  void NAME(VectorRegister Vd, VectorRegister Vs1, VectorRegister Vs2, VectorMask vm = unmasked) { \
    patch_VArith(op, Vd, funct3, Vs1->raw_encoding(), Vs2, vm, funct6);                            \
  }

  // Vector Single-Width Floating-Point Fused Multiply-Add Instructions
  INSN(vfnmsub_vv, 0b1010111, 0b001, 0b101011);
  INSN(vfmsub_vv,  0b1010111, 0b001, 0b101010);
  INSN(vfnmadd_vv, 0b1010111, 0b001, 0b101001);
  INSN(vfmadd_vv,  0b1010111, 0b001, 0b101000);
  INSN(vfnmsac_vv, 0b1010111, 0b001, 0b101111);
  INSN(vfmsac_vv,  0b1010111, 0b001, 0b101110);
  INSN(vfmacc_vv,  0b1010111, 0b001, 0b101100);
  INSN(vfnmacc_vv, 0b1010111, 0b001, 0b101101);

  // Vector Single-Width Integer Multiply-Add Instructions
  INSN(vnmsub_vv, 0b1010111, 0b010, 0b101011);
  INSN(vmadd_vv,  0b1010111, 0b010, 0b101001);
  INSN(vnmsac_vv, 0b1010111, 0b010, 0b101111);
  INSN(vmacc_vv,  0b1010111, 0b010, 0b101101);

#undef INSN

#define INSN(NAME, op, funct3, funct6)                                                             \
  void NAME(VectorRegister Vd, Register Rs1, VectorRegister Vs2, VectorMask vm = unmasked) {       \
    patch_VArith(op, Vd, funct3, Rs1->raw_encoding(), Vs2, vm, funct6);                            \
  }

  // Vector Single-Width Integer Multiply-Add Instructions
  INSN(vnmsub_vx, 0b1010111, 0b110, 0b101011);
  INSN(vmadd_vx,  0b1010111, 0b110, 0b101001);
  INSN(vnmsac_vx, 0b1010111, 0b110, 0b101111);
  INSN(vmacc_vx,  0b1010111, 0b110, 0b101101);

#undef INSN

#define INSN(NAME, op, funct3, funct6)                                                             \
  void NAME(VectorRegister Vd, FloatRegister Rs1, VectorRegister Vs2, VectorMask vm = unmasked) {  \
    patch_VArith(op, Vd, funct3, Rs1->raw_encoding(), Vs2, vm, funct6);                            \
  }

  // Vector Single-Width Floating-Point Fused Multiply-Add Instructions
  INSN(vfnmsub_vf, 0b1010111, 0b101, 0b101011);
  INSN(vfmsub_vf,  0b1010111, 0b101, 0b101010);
  INSN(vfnmadd_vf, 0b1010111, 0b101, 0b101001);
  INSN(vfmadd_vf,  0b1010111, 0b101, 0b101000);
  INSN(vfnmsac_vf, 0b1010111, 0b101, 0b101111);
  INSN(vfmsac_vf,  0b1010111, 0b101, 0b101110);
  INSN(vfmacc_vf,  0b1010111, 0b101, 0b101100);
  INSN(vfnmacc_vf, 0b1010111, 0b101, 0b101101);

#undef INSN

#define INSN(NAME, op, funct3, funct6)                                                             \
  void NAME(VectorRegister Vd, VectorRegister Vs2, VectorRegister Vs1, VectorMask vm = unmasked) { \
    patch_VArith(op, Vd, funct3, Vs1->raw_encoding(), Vs2, vm, funct6);                            \
  }

  // Vector Single-Width Floating-Point Reduction Instructions
  INSN(vfredusum_vs,  0b1010111, 0b001, 0b000001);
  INSN(vfredosum_vs,  0b1010111, 0b001, 0b000011);
  INSN(vfredmin_vs,   0b1010111, 0b001, 0b000101);
  INSN(vfredmax_vs,   0b1010111, 0b001, 0b000111);

  // Vector Single-Width Integer Reduction Instructions
  INSN(vredsum_vs,    0b1010111, 0b010, 0b000000);
  INSN(vredand_vs,    0b1010111, 0b010, 0b000001);
  INSN(vredor_vs,     0b1010111, 0b010, 0b000010);
  INSN(vredxor_vs,    0b1010111, 0b010, 0b000011);
  INSN(vredminu_vs,   0b1010111, 0b010, 0b000100);
  INSN(vredmin_vs,    0b1010111, 0b010, 0b000101);
  INSN(vredmaxu_vs,   0b1010111, 0b010, 0b000110);
  INSN(vredmax_vs,    0b1010111, 0b010, 0b000111);

  // Vector Widening Integer Reduction Instructions
  INSN(vwredsum_vs,    0b1010111, 0b000, 0b110001);
  INSN(vwredsumu_vs,   0b1010111, 0b000, 0b110000);

  // Vector Floating-Point Compare Instructions
  INSN(vmfle_vv, 0b1010111, 0b001, 0b011001);
  INSN(vmflt_vv, 0b1010111, 0b001, 0b011011);
  INSN(vmfne_vv, 0b1010111, 0b001, 0b011100);
  INSN(vmfeq_vv, 0b1010111, 0b001, 0b011000);

  // Vector Floating-Point Sign-Injection Instructions
  INSN(vfsgnj_vv, 0b1010111, 0b001, 0b001000);
  INSN(vfsgnjx_vv, 0b1010111, 0b001, 0b001010);
  INSN(vfsgnjn_vv, 0b1010111, 0b001, 0b001001);

  // Vector Floating-Point MIN/MAX Instructions
  INSN(vfmax_vv,   0b1010111, 0b001, 0b000110);
  INSN(vfmin_vv,   0b1010111, 0b001, 0b000100);

  // Vector Single-Width Floating-Point Multiply/Divide Instructions
  INSN(vfdiv_vv,   0b1010111, 0b001, 0b100000);
  INSN(vfmul_vv,   0b1010111, 0b001, 0b100100);

  // Vector Single-Width Floating-Point Add/Subtract Instructions
  INSN(vfsub_vv, 0b1010111, 0b001, 0b000010);
  INSN(vfadd_vv, 0b1010111, 0b001, 0b000000);

  // Vector Single-Width Fractional Multiply with Rounding and Saturation
  INSN(vsmul_vv, 0b1010111, 0b000, 0b100111);

  // Vector Integer Divide Instructions
  INSN(vrem_vv,  0b1010111, 0b010, 0b100011);
  INSN(vremu_vv, 0b1010111, 0b010, 0b100010);
  INSN(vdiv_vv,  0b1010111, 0b010, 0b100001);
  INSN(vdivu_vv, 0b1010111, 0b010, 0b100000);

  // Vector Single-Width Integer Multiply Instructions
  INSN(vmulhsu_vv, 0b1010111, 0b010, 0b100110);
  INSN(vmulhu_vv,  0b1010111, 0b010, 0b100100);
  INSN(vmulh_vv,   0b1010111, 0b010, 0b100111);
  INSN(vmul_vv,    0b1010111, 0b010, 0b100101);

  // Vector Widening Integer Multiply Instructions
  INSN(vwmul_vv,    0b1010111, 0b010, 0b111011);
  INSN(vwmulu_vv,   0b1010111, 0b010, 0b111000);

  // Vector Integer Min/Max Instructions
  INSN(vmax_vv,  0b1010111, 0b000, 0b000111);
  INSN(vmaxu_vv, 0b1010111, 0b000, 0b000110);
  INSN(vmin_vv,  0b1010111, 0b000, 0b000101);
  INSN(vminu_vv, 0b1010111, 0b000, 0b000100);

  // Vector Integer Comparison Instructions
  INSN(vmsle_vv,  0b1010111, 0b000, 0b011101);
  INSN(vmsleu_vv, 0b1010111, 0b000, 0b011100);
  INSN(vmslt_vv,  0b1010111, 0b000, 0b011011);
  INSN(vmsltu_vv, 0b1010111, 0b000, 0b011010);
  INSN(vmsne_vv,  0b1010111, 0b000, 0b011001);
  INSN(vmseq_vv,  0b1010111, 0b000, 0b011000);

  // Vector Single-Width Bit Shift Instructions
  INSN(vsra_vv, 0b1010111, 0b000, 0b101001);
  INSN(vsrl_vv, 0b1010111, 0b000, 0b101000);
  INSN(vsll_vv, 0b1010111, 0b000, 0b100101);

  // Vector Bitwise Logical Instructions
  INSN(vxor_vv, 0b1010111, 0b000, 0b001011);
  INSN(vor_vv,  0b1010111, 0b000, 0b001010);
  INSN(vand_vv, 0b1010111, 0b000, 0b001001);

  // Vector Single-Width Integer Add and Subtract
  INSN(vsub_vv, 0b1010111, 0b000, 0b000010);
  INSN(vadd_vv, 0b1010111, 0b000, 0b000000);

  // Vector Register Gather Instructions
  INSN(vrgather_vv,     0b1010111, 0b000, 0b001100);

#undef INSN


#define INSN(NAME, op, funct3, funct6)                                                             \
  void NAME(VectorRegister Vd, VectorRegister Vs2, Register Rs1, VectorMask vm = unmasked) {       \
    patch_VArith(op, Vd, funct3, Rs1->raw_encoding(), Vs2, vm, funct6);                            \
  }

  // Vector Integer Divide Instructions
  INSN(vrem_vx,  0b1010111, 0b110, 0b100011);
  INSN(vremu_vx, 0b1010111, 0b110, 0b100010);
  INSN(vdiv_vx,  0b1010111, 0b110, 0b100001);
  INSN(vdivu_vx, 0b1010111, 0b110, 0b100000);

  // Vector Single-Width Integer Multiply Instructions
  INSN(vmulhsu_vx, 0b1010111, 0b110, 0b100110);
  INSN(vmulhu_vx,  0b1010111, 0b110, 0b100100);
  INSN(vmulh_vx,   0b1010111, 0b110, 0b100111);
  INSN(vmul_vx,    0b1010111, 0b110, 0b100101);

  // Vector Widening Integer Add/Subtract
  INSN(vwadd_vx, 0b1010111, 0b110, 0b110001);

  // Vector Integer Min/Max Instructions
  INSN(vmax_vx,  0b1010111, 0b100, 0b000111);
  INSN(vmaxu_vx, 0b1010111, 0b100, 0b000110);
  INSN(vmin_vx,  0b1010111, 0b100, 0b000101);
  INSN(vminu_vx, 0b1010111, 0b100, 0b000100);

  // Vector Integer Comparison Instructions
  INSN(vmsgt_vx,  0b1010111, 0b100, 0b011111);
  INSN(vmsgtu_vx, 0b1010111, 0b100, 0b011110);
  INSN(vmsle_vx,  0b1010111, 0b100, 0b011101);
  INSN(vmsleu_vx, 0b1010111, 0b100, 0b011100);
  INSN(vmslt_vx,  0b1010111, 0b100, 0b011011);
  INSN(vmsltu_vx, 0b1010111, 0b100, 0b011010);
  INSN(vmsne_vx,  0b1010111, 0b100, 0b011001);
  INSN(vmseq_vx,  0b1010111, 0b100, 0b011000);

  // Vector Narrowing Integer Right Shift Instructions
  INSN(vnsra_wx, 0b1010111, 0b100, 0b101101);
  INSN(vnsrl_wx, 0b1010111, 0b100, 0b101100);

  // Vector Single-Width Bit Shift Instructions
  INSN(vsra_vx, 0b1010111, 0b100, 0b101001);
  INSN(vsrl_vx, 0b1010111, 0b100, 0b101000);
  INSN(vsll_vx, 0b1010111, 0b100, 0b100101);

  // Vector Bitwise Logical Instructions
  INSN(vxor_vx, 0b1010111, 0b100, 0b001011);
  INSN(vor_vx,  0b1010111, 0b100, 0b001010);
  INSN(vand_vx, 0b1010111, 0b100, 0b001001);

  // Vector Single-Width Integer Add and Subtract
  INSN(vsub_vx,  0b1010111, 0b100, 0b000010);
  INSN(vadd_vx,  0b1010111, 0b100, 0b000000);

  // Vector Integer reverse subtract
  INSN(vrsub_vx, 0b1010111, 0b100, 0b000011);

  // Vector Slide Instructions
  INSN(vslidedown_vx, 0b1010111, 0b100, 0b001111);

#undef INSN

#define INSN(NAME, op, funct3, vm, funct6)                                                         \
  void NAME(VectorRegister Vd, VectorRegister Vs2, Register Rs1) {                                 \
    patch_VArith(op, Vd, funct3, Rs1->raw_encoding(), Vs2, vm, funct6);                            \
  }

  // Vector Integer Merge Instructions
  INSN(vmerge_vxm,  0b1010111, 0b100, 0b0, 0b010111);

#undef INSN

#define INSN(NAME, op, funct3, vm, funct6)                                                         \
  void NAME(VectorRegister Vd, VectorRegister Vs2, FloatRegister Rs1) {                            \
    patch_VArith(op, Vd, funct3, Rs1->raw_encoding(), Vs2, vm, funct6);                            \
  }

  // Vector Floating-Point Merge Instruction
  INSN(vfmerge_vfm,  0b1010111, 0b101, 0b0, 0b010111);

#undef INSN

#define INSN(NAME, op, funct3, funct6)                                                             \
  void NAME(VectorRegister Vd, VectorRegister Vs2, FloatRegister Rs1, VectorMask vm = unmasked) {  \
    patch_VArith(op, Vd, funct3, Rs1->raw_encoding(), Vs2, vm, funct6);                            \
  }

  // Vector Floating-Point Compare Instructions
  INSN(vmfge_vf, 0b1010111, 0b101, 0b011111);
  INSN(vmfgt_vf, 0b1010111, 0b101, 0b011101);
  INSN(vmfle_vf, 0b1010111, 0b101, 0b011001);
  INSN(vmflt_vf, 0b1010111, 0b101, 0b011011);
  INSN(vmfne_vf, 0b1010111, 0b101, 0b011100);
  INSN(vmfeq_vf, 0b1010111, 0b101, 0b011000);

  // Vector Floating-Point MIN/MAX Instructions
  INSN(vfmax_vf, 0b1010111, 0b101, 0b000110);
  INSN(vfmin_vf, 0b1010111, 0b101, 0b000100);

  // Vector Single-Width Floating-Point Multiply/Divide Instructions
  INSN(vfdiv_vf,  0b1010111, 0b101, 0b100000);
  INSN(vfmul_vf,  0b1010111, 0b101, 0b100100);
  INSN(vfrdiv_vf, 0b1010111, 0b101, 0b100001);

  // Vector Single-Width Floating-Point Add/Subtract Instructions
  INSN(vfsub_vf,  0b1010111, 0b101, 0b000010);
  INSN(vfadd_vf,  0b1010111, 0b101, 0b000000);
  INSN(vfrsub_vf, 0b1010111, 0b101, 0b100111);

#undef INSN

#define INSN(NAME, op, funct3, funct6)                                                             \
  void NAME(VectorRegister Vd, VectorRegister Vs2, int32_t imm, VectorMask vm = unmasked) {        \
    guarantee(is_simm5(imm), "imm is invalid");                                                    \
    patch_VArith(op, Vd, funct3, (uint32_t)(imm & 0x1f), Vs2, vm, funct6);                         \
  }

  // Vector Integer Comparison Instructions
  INSN(vmsgt_vi,  0b1010111, 0b011, 0b011111);
  INSN(vmsgtu_vi, 0b1010111, 0b011, 0b011110);
  INSN(vmsle_vi,  0b1010111, 0b011, 0b011101);
  INSN(vmsleu_vi, 0b1010111, 0b011, 0b011100);
  INSN(vmsne_vi,  0b1010111, 0b011, 0b011001);
  INSN(vmseq_vi,  0b1010111, 0b011, 0b011000);

  // Vector Bitwise Logical Instructions
  INSN(vxor_vi,   0b1010111, 0b011, 0b001011);
  INSN(vor_vi,    0b1010111, 0b011, 0b001010);
  INSN(vand_vi,   0b1010111, 0b011, 0b001001);

  // Vector Single-Width Integer Add and Subtract
  INSN(vadd_vi,   0b1010111, 0b011, 0b000000);

  // Vector Integer reverse subtract
  INSN(vrsub_vi,  0b1010111, 0b011, 0b000011);

#undef INSN

#define INSN(NAME, op, funct3, vm, funct6)                                    \
  void NAME(VectorRegister Vd, VectorRegister Vs2, int32_t imm) {             \
    guarantee(is_simm5(imm), "imm is invalid");                               \
    patch_VArith(op, Vd, funct3, (uint32_t)(imm & 0x1f), Vs2, vm, funct6);    \
  }

  // Vector Integer Merge Instructions
  INSN(vmerge_vim,  0b1010111, 0b011, 0b0, 0b010111);

#undef INSN

#define INSN(NAME, op, funct3, vm, funct6)                                   \
  void NAME(VectorRegister Vd, VectorRegister Vs2, VectorRegister Vs1) {     \
    patch_VArith(op, Vd, funct3, Vs1->raw_encoding(), Vs2, vm, funct6);      \
  }

  // Vector Compress Instruction
  INSN(vcompress_vm, 0b1010111, 0b010, 0b1, 0b010111);

  // Vector Mask-Register Logical Instructions
  INSN(vmxnor_mm,   0b1010111, 0b010, 0b1, 0b011111);
  INSN(vmorn_mm,    0b1010111, 0b010, 0b1, 0b011100);
  INSN(vmnor_mm,    0b1010111, 0b010, 0b1, 0b011110);
  INSN(vmor_mm,     0b1010111, 0b010, 0b1, 0b011010);
  INSN(vmxor_mm,    0b1010111, 0b010, 0b1, 0b011011);
  INSN(vmandn_mm,   0b1010111, 0b010, 0b1, 0b011000);
  INSN(vmnand_mm,   0b1010111, 0b010, 0b1, 0b011101);
  INSN(vmand_mm,    0b1010111, 0b010, 0b1, 0b011001);

  // Vector Integer Merge Instructions
  INSN(vmerge_vvm,  0b1010111, 0b000, 0b0, 0b010111);

#undef INSN

#define INSN(NAME, op, funct3, Vs2, vm, funct6)                            \
  void NAME(VectorRegister Vd, int32_t imm) {                              \
    guarantee(is_simm5(imm), "imm is invalid");                            \
    patch_VArith(op, Vd, funct3, (uint32_t)(imm & 0x1f), Vs2, vm, funct6); \
  }

  // Vector Integer Move Instructions
  INSN(vmv_v_i, 0b1010111, 0b011, v0, 0b1, 0b010111);

#undef INSN

#define INSN(NAME, op, funct3, Vs2, vm, funct6)                             \
  void NAME(VectorRegister Vd, FloatRegister Rs1) {                         \
    patch_VArith(op, Vd, funct3, Rs1->raw_encoding(), Vs2, vm, funct6);     \
  }

  // Floating-Point Scalar Move Instructions
  INSN(vfmv_s_f, 0b1010111, 0b101, v0, 0b1, 0b010000);
  // Vector Floating-Point Move Instruction
  INSN(vfmv_v_f, 0b1010111, 0b101, v0, 0b1, 0b010111);

#undef INSN

#define INSN(NAME, op, funct3, Vs2, vm, funct6)                             \
  void NAME(VectorRegister Vd, VectorRegister Vs1) {                        \
    patch_VArith(op, Vd, funct3, Vs1->raw_encoding(), Vs2, vm, funct6);     \
  }

  // Vector Integer Move Instructions
  INSN(vmv_v_v, 0b1010111, 0b000, v0, 0b1, 0b010111);

#undef INSN

#define INSN(NAME, op, funct3, Vs2, vm, funct6)                             \
   void NAME(VectorRegister Vd, Register Rs1) {                             \
    patch_VArith(op, Vd, funct3, Rs1->raw_encoding(), Vs2, vm, funct6);     \
   }

  // Integer Scalar Move Instructions
  INSN(vmv_s_x, 0b1010111, 0b110, v0, 0b1, 0b010000);

  // Vector Integer Move Instructions
  INSN(vmv_v_x, 0b1010111, 0b100, v0, 0b1, 0b010111);

#undef INSN

#define INSN(NAME, op, funct13, funct6)                    \
  void NAME(VectorRegister Vd, VectorMask vm = unmasked) { \
    unsigned insn = 0;                                     \
    patch((address)&insn, 6, 0, op);                       \
    patch((address)&insn, 24, 12, funct13);                \
    patch((address)&insn, 25, vm);                         \
    patch((address)&insn, 31, 26, funct6);                 \
    patch_reg((address)&insn, 7, Vd);                      \
    emit(insn);                                            \
  }

  // Vector Element Index Instruction
  INSN(vid_v, 0b1010111, 0b0000010001010, 0b010100);

#undef INSN

enum Nf {
  g1 = 0b000,
  g2 = 0b001,
  g3 = 0b010,
  g4 = 0b011,
  g5 = 0b100,
  g6 = 0b101,
  g7 = 0b110,
  g8 = 0b111
};

#define patch_VLdSt(op, VReg, width, Rs1, Reg_or_umop, vm, mop, mew, nf) \
    unsigned insn = 0;                                                   \
    patch((address)&insn, 6, 0, op);                                     \
    patch((address)&insn, 14, 12, width);                                \
    patch((address)&insn, 24, 20, Reg_or_umop);                          \
    patch((address)&insn, 25, vm);                                       \
    patch((address)&insn, 27, 26, mop);                                  \
    patch((address)&insn, 28, mew);                                      \
    patch((address)&insn, 31, 29, nf);                                   \
    patch_reg((address)&insn, 7, VReg);                                  \
    patch_reg((address)&insn, 15, Rs1);                                  \
    emit(insn)

#define INSN(NAME, op, width, lumop, vm, mop, mew, nf)                               \
  void NAME(VectorRegister Vd, Register Rs1) {                                       \
    guarantee(is_uimm3(width), "width is invalid");                                  \
    patch_VLdSt(op, Vd, width, Rs1, lumop, vm, mop, mew, nf);                        \
  }

  // Vector Load/Store Instructions
  INSN(vl1re8_v,  0b0000111, 0b000, 0b01000, 0b1, 0b00, 0b0, g1);
  INSN(vl1re16_v, 0b0000111, 0b101, 0b01000, 0b1, 0b00, 0b0, g1);
  INSN(vl1re32_v, 0b0000111, 0b110, 0b01000, 0b1, 0b00, 0b0, g1);
  INSN(vl1re64_v, 0b0000111, 0b111, 0b01000, 0b1, 0b00, 0b0, g1);
  INSN(vl2re8_v,  0b0000111, 0b000, 0b01000, 0b1, 0b00, 0b0, g2);
  INSN(vl2re16_v, 0b0000111, 0b101, 0b01000, 0b1, 0b00, 0b0, g2);
  INSN(vl2re32_v, 0b0000111, 0b110, 0b01000, 0b1, 0b00, 0b0, g2);
  INSN(vl2re64_v, 0b0000111, 0b111, 0b01000, 0b1, 0b00, 0b0, g2);
  INSN(vl4re8_v,  0b0000111, 0b000, 0b01000, 0b1, 0b00, 0b0, g4);
  INSN(vl4re16_v, 0b0000111, 0b101, 0b01000, 0b1, 0b00, 0b0, g4);
  INSN(vl4re32_v, 0b0000111, 0b110, 0b01000, 0b1, 0b00, 0b0, g4);
  INSN(vl4re64_v, 0b0000111, 0b111, 0b01000, 0b1, 0b00, 0b0, g4);
  INSN(vl8re8_v,  0b0000111, 0b000, 0b01000, 0b1, 0b00, 0b0, g8);
  INSN(vl8re16_v, 0b0000111, 0b101, 0b01000, 0b1, 0b00, 0b0, g8);
  INSN(vl8re32_v, 0b0000111, 0b110, 0b01000, 0b1, 0b00, 0b0, g8);
  INSN(vl8re64_v, 0b0000111, 0b111, 0b01000, 0b1, 0b00, 0b0, g8);

#undef INSN

#define INSN(NAME, op, width, sumop, vm, mop, mew, nf)           \
  void NAME(VectorRegister Vs3, Register Rs1) {                  \
    patch_VLdSt(op, Vs3, width, Rs1, sumop, vm, mop, mew, nf);   \
  }

  // Vector Load/Store Instructions
  INSN(vs1r_v, 0b0100111, 0b000, 0b01000, 0b1, 0b00, 0b0, g1);
  INSN(vs2r_v, 0b0100111, 0b000, 0b01000, 0b1, 0b00, 0b0, g2);
  INSN(vs4r_v, 0b0100111, 0b000, 0b01000, 0b1, 0b00, 0b0, g4);
  INSN(vs8r_v, 0b0100111, 0b000, 0b01000, 0b1, 0b00, 0b0, g8);

#undef INSN

// r2_nfvm
#define INSN(NAME, op, width, umop, mop, mew)                         \
  void NAME(VectorRegister Vd_or_Vs3, Register Rs1, Nf nf = g1) {     \
    patch_VLdSt(op, Vd_or_Vs3, width, Rs1, umop, 1, mop, mew, nf);    \
  }

  // Vector Unit-Stride Instructions
  INSN(vlm_v, 0b0000111, 0b000, 0b01011, 0b00, 0b0);
  INSN(vsm_v, 0b0100111, 0b000, 0b01011, 0b00, 0b0);

#undef INSN

#define INSN(NAME, op, width, umop, mop, mew)                                               \
  void NAME(VectorRegister Vd_or_Vs3, Register Rs1, VectorMask vm = unmasked, Nf nf = g1) { \
    patch_VLdSt(op, Vd_or_Vs3, width, Rs1, umop, vm, mop, mew, nf);                         \
  }

  // Vector Unit-Stride Instructions
  INSN(vle8_v,    0b0000111, 0b000, 0b00000, 0b00, 0b0);
  INSN(vle16_v,   0b0000111, 0b101, 0b00000, 0b00, 0b0);
  INSN(vle32_v,   0b0000111, 0b110, 0b00000, 0b00, 0b0);
  INSN(vle64_v,   0b0000111, 0b111, 0b00000, 0b00, 0b0);

  // Vector unit-stride fault-only-first Instructions
  INSN(vle8ff_v,  0b0000111, 0b000, 0b10000, 0b00, 0b0);
  INSN(vle16ff_v, 0b0000111, 0b101, 0b10000, 0b00, 0b0);
  INSN(vle32ff_v, 0b0000111, 0b110, 0b10000, 0b00, 0b0);
  INSN(vle64ff_v, 0b0000111, 0b111, 0b10000, 0b00, 0b0);

  INSN(vse8_v,  0b0100111, 0b000, 0b00000, 0b00, 0b0);
  INSN(vse16_v, 0b0100111, 0b101, 0b00000, 0b00, 0b0);
  INSN(vse32_v, 0b0100111, 0b110, 0b00000, 0b00, 0b0);
  INSN(vse64_v, 0b0100111, 0b111, 0b00000, 0b00, 0b0);

#undef INSN

#define INSN(NAME, op, width, umop, mop, mew, nf)                                               \
  void NAME(VectorRegister Vd_or_Vs3, Register Rs1, VectorMask vm = unmasked) { \
    patch_VLdSt(op, Vd_or_Vs3, width, Rs1, umop, vm, mop, mew, nf);                         \
  }

  // Vector Unit-Stride Segment Load Instructions
<<<<<<< HEAD
  INSN(vlseg4e8_v,    0b0000111, 0b000, 0b00000, 0b00, 0b0, g4);

  // Vector Unit-Stride Segment Store Instructions
  INSN(vsseg3e8_v,  0b0100111, 0b000, 0b00000, 0b00, 0b0, g3);
=======
  INSN(vlseg3e8_v, 0b0000111, 0b000, 0b00000, 0b00, 0b0, g3);

  // Vector Unit-Stride Segment Store Instructions
  INSN(vsseg4e8_v, 0b0100111, 0b000, 0b00000, 0b00, 0b0, g4);
>>>>>>> b9d49dce

#undef INSN

#define INSN(NAME, op, width, mop, mew)                                                                  \
  void NAME(VectorRegister Vd, Register Rs1, VectorRegister Vs2, VectorMask vm = unmasked, Nf nf = g1) { \
    patch_VLdSt(op, Vd, width, Rs1, Vs2->raw_encoding(), vm, mop, mew, nf);                              \
  }

  // Vector unordered indexed load instructions
  INSN( vluxei8_v, 0b0000111, 0b000, 0b01, 0b0);
  INSN(vluxei32_v, 0b0000111, 0b110, 0b01, 0b0);
  INSN(vluxei64_v, 0b0000111, 0b111, 0b01, 0b0);

  // Vector unordered indexed store instructions
  INSN( vsuxei8_v, 0b0100111, 0b000, 0b01, 0b0);
  INSN(vsuxei32_v, 0b0100111, 0b110, 0b01, 0b0);
  INSN(vsuxei64_v, 0b0100111, 0b111, 0b01, 0b0);

#undef INSN

#define INSN(NAME, op, width, mop, mew)                                                                  \
  void NAME(VectorRegister Vd, Register Rs1, Register Rs2, VectorMask vm = unmasked, Nf nf = g1) {       \
    patch_VLdSt(op, Vd, width, Rs1, Rs2->raw_encoding(), vm, mop, mew, nf);                              \
  }

  // Vector Strided Instructions
  INSN(vlse8_v,  0b0000111, 0b000, 0b10, 0b0);
  INSN(vlse16_v, 0b0000111, 0b101, 0b10, 0b0);
  INSN(vlse32_v, 0b0000111, 0b110, 0b10, 0b0);
  INSN(vlse64_v, 0b0000111, 0b111, 0b10, 0b0);

  INSN(vsse8_v,  0b0100111, 0b000, 0b10, 0b0);
  INSN(vsse16_v, 0b0100111, 0b101, 0b10, 0b0);
  INSN(vsse32_v, 0b0100111, 0b110, 0b10, 0b0);
  INSN(vsse64_v, 0b0100111, 0b111, 0b10, 0b0);

#undef INSN
#undef patch_VLdSt

// ====================================
// RISC-V Vector Crypto Extension
// ====================================

#define INSN(NAME, op, funct3, funct6)                                                             \
  void NAME(VectorRegister Vd, VectorRegister Vs2, VectorRegister Vs1, VectorMask vm = unmasked) { \
    patch_VArith(op, Vd, funct3, Vs1->raw_encoding(), Vs2, vm, funct6);                            \
  }

  // Vector Bit-manipulation used in Cryptography (Zvbb) Extension
  INSN(vandn_vv,   0b1010111, 0b000, 0b000001);
  INSN(vror_vv,    0b1010111, 0b000, 0b010100);
  INSN(vrol_vv,    0b1010111, 0b000, 0b010101);

  // Vector Bit-manipulation used in Cryptography (Zvbc) Extension
  INSN(vclmul_vv,  0b1010111, 0b010, 0b001100);
  INSN(vclmulh_vv, 0b1010111, 0b010, 0b001101);

#undef INSN

#define INSN(NAME, op, funct3, funct6)                                                             \
  void NAME(VectorRegister Vd, VectorRegister Vs2, Register Rs1, VectorMask vm = unmasked) {       \
    patch_VArith(op, Vd, funct3, Rs1->raw_encoding(), Vs2, vm, funct6);                            \
  }

  // Vector Bit-manipulation used in Cryptography (Zvbb) Extension
  INSN(vrol_vx,    0b1010111, 0b100, 0b010101);
  INSN(vror_vx,    0b1010111, 0b100, 0b010100);

#undef INSN

#define patch_VArith_imm6(op, Reg, funct3, Reg_or_Imm5, I5, Vs2, vm, funct6)   \
    unsigned insn = 0;                                                         \
    patch((address)&insn, 6, 0, op);                                           \
    patch((address)&insn, 14, 12, funct3);                                     \
    patch((address)&insn, 19, 15, Reg_or_Imm5);                                \
    patch((address)&insn, 25, vm);                                             \
    patch((address)&insn, 26, I5);                                             \
    patch((address)&insn, 31, 27, funct6);                                     \
    patch_reg((address)&insn, 7, Reg);                                         \
    patch_reg((address)&insn, 20, Vs2);                                        \
    emit(insn)

#define INSN(NAME, op, funct3, funct6)                                                             \
  void NAME(VectorRegister Vd, VectorRegister Vs2, uint32_t imm, VectorMask vm = unmasked) {       \
    guarantee(is_uimm6(imm), "uimm is invalid");                                                   \
    patch_VArith_imm6(op, Vd, funct3, (uint32_t)(imm & 0x1f), (uint32_t)((imm >> 5) & 0x1), Vs2, vm, funct6);  \
  }

  // Vector Bit-manipulation used in Cryptography (Zvbb) Extension
  // NOTE: there is no corresponding vrol.vi supplied by the extension, but it can be emulated with vror.vi easily.
  INSN(vror_vi,    0b1010111, 0b011, 0b01010);

#undef INSN
#undef patch_VArith_imm6

#define INSN(NAME, op, funct3, Vs1, funct6)                                    \
  void NAME(VectorRegister Vd, VectorRegister Vs2, VectorMask vm = unmasked) { \
    patch_VArith(op, Vd, funct3, Vs1, Vs2, vm, funct6);                        \
  }

  // Vector Bit-manipulation used in Cryptography (Zvkb) Extension
  INSN(vbrev_v,  0b1010111, 0b010, 0b01010, 0b010010); // reverse bits in every element
  INSN(vbrev8_v, 0b1010111, 0b010, 0b01000, 0b010010); // reverse bits in every byte of element
  INSN(vrev8_v,  0b1010111, 0b010, 0b01001, 0b010010); // reverse bytes in every elememt

  INSN(vclz_v,  0b1010111, 0b010, 0b01100, 0b010010); // count leading zeros
  INSN(vctz_v,  0b1010111, 0b010, 0b01101, 0b010010); // count trailing zeros

#undef INSN

#define INSN(NAME, op, funct3, vm, funct6)                                   \
  void NAME(VectorRegister Vd, VectorRegister Vs2, VectorRegister Vs1) {     \
    patch_VArith(op, Vd, funct3, Vs1->raw_encoding(), Vs2, vm, funct6);      \
  }

  // Vector SHA-2 Secure Hash (Zvknh[ab]) Extension
  INSN(vsha2ms_vv,  0b1110111, 0b010, 0b1, 0b101101);
  INSN(vsha2ch_vv,  0b1110111, 0b010, 0b1, 0b101110);
  INSN(vsha2cl_vv,  0b1110111, 0b010, 0b1, 0b101111);

#undef INSN

#define INSN(NAME, op, funct3, Vs1, funct6)                                    \
  void NAME(VectorRegister Vd, VectorRegister Vs2, VectorMask vm = unmasked) { \
    patch_VArith(op, Vd, funct3, Vs1, Vs2, vm, funct6);                        \
  }

  // Vector Basic Bit-manipulation (Zvbb) Extension
  INSN(vcpop_v,  0b1010111, 0b010, 0b01110, 0b010010);

#undef INSN

#undef patch_VArith

// ====================================
// RISC-V Bit-Manipulation Extension
// Currently only support Zba, Zbb and Zbs bitmanip extensions.
// ====================================
#define INSN(NAME, op, funct3, funct7)                  \
  void NAME(Register Rd, Register Rs1, Register Rs2) {  \
    unsigned insn = 0;                                  \
    patch((address)&insn, 6,  0, op);                   \
    patch((address)&insn, 14, 12, funct3);              \
    patch((address)&insn, 31, 25, funct7);              \
    patch_reg((address)&insn, 7, Rd);                   \
    patch_reg((address)&insn, 15, Rs1);                 \
    patch_reg((address)&insn, 20, Rs2);                 \
    emit(insn);                                         \
  }

  INSN(add_uw,    0b0111011, 0b000, 0b0000100);
  INSN(rol,       0b0110011, 0b001, 0b0110000);
  INSN(rolw,      0b0111011, 0b001, 0b0110000);
  INSN(ror,       0b0110011, 0b101, 0b0110000);
  INSN(rorw,      0b0111011, 0b101, 0b0110000);
  INSN(sh1add,    0b0110011, 0b010, 0b0010000);
  INSN(sh2add,    0b0110011, 0b100, 0b0010000);
  INSN(sh3add,    0b0110011, 0b110, 0b0010000);
  INSN(sh1add_uw, 0b0111011, 0b010, 0b0010000);
  INSN(sh2add_uw, 0b0111011, 0b100, 0b0010000);
  INSN(sh3add_uw, 0b0111011, 0b110, 0b0010000);
  INSN(andn,      0b0110011, 0b111, 0b0100000);
  INSN(orn,       0b0110011, 0b110, 0b0100000);
  INSN(xnor,      0b0110011, 0b100, 0b0100000);
  INSN(max,       0b0110011, 0b110, 0b0000101);
  INSN(maxu,      0b0110011, 0b111, 0b0000101);
  INSN(min,       0b0110011, 0b100, 0b0000101);
  INSN(minu,      0b0110011, 0b101, 0b0000101);

#undef INSN

#define INSN(NAME, op, funct3, funct12)                 \
  void NAME(Register Rd, Register Rs1) {                \
    unsigned insn = 0;                                  \
    patch((address)&insn, 6, 0, op);                    \
    patch((address)&insn, 14, 12, funct3);              \
    patch((address)&insn, 31, 20, funct12);             \
    patch_reg((address)&insn, 7, Rd);                   \
    patch_reg((address)&insn, 15, Rs1);                 \
    emit(insn);                                         \
  }

  INSN(rev8,   0b0010011, 0b101, 0b011010111000);
  INSN(_sext_b, 0b0010011, 0b001, 0b011000000100);
  INSN(_sext_h, 0b0010011, 0b001, 0b011000000101);
  INSN(_zext_h, 0b0111011, 0b100, 0b000010000000);
  INSN(clz,    0b0010011, 0b001, 0b011000000000);
  INSN(clzw,   0b0011011, 0b001, 0b011000000000);
  INSN(ctz,    0b0010011, 0b001, 0b011000000001);
  INSN(ctzw,   0b0011011, 0b001, 0b011000000001);
  INSN(cpop,   0b0010011, 0b001, 0b011000000010);
  INSN(cpopw,  0b0011011, 0b001, 0b011000000010);
  INSN(orc_b,  0b0010011, 0b101, 0b001010000111);

#undef INSN

#define INSN(NAME, op, funct3, funct6)                  \
  void NAME(Register Rd, Register Rs1, unsigned shamt) {\
    guarantee(shamt <= 0x3f, "Shamt is invalid");       \
    unsigned insn = 0;                                  \
    patch((address)&insn, 6, 0, op);                    \
    patch((address)&insn, 14, 12, funct3);              \
    patch((address)&insn, 25, 20, shamt);               \
    patch((address)&insn, 31, 26, funct6);              \
    patch_reg((address)&insn, 7, Rd);                   \
    patch_reg((address)&insn, 15, Rs1);                 \
    emit(insn);                                         \
  }

  INSN(rori,    0b0010011, 0b101, 0b011000);
  INSN(slli_uw, 0b0011011, 0b001, 0b000010);
  INSN(bexti,   0b0010011, 0b101, 0b010010);

#undef INSN

#define INSN(NAME, op, funct3, funct7)                  \
  void NAME(Register Rd, Register Rs1, unsigned shamt) {\
    guarantee(shamt <= 0x1f, "Shamt is invalid");       \
    unsigned insn = 0;                                  \
    patch((address)&insn, 6, 0, op);                    \
    patch((address)&insn, 14, 12, funct3);              \
    patch((address)&insn, 24, 20, shamt);               \
    patch((address)&insn, 31, 25, funct7);              \
    patch_reg((address)&insn, 7, Rd);                   \
    patch_reg((address)&insn, 15, Rs1);                 \
    emit(insn);                                         \
  }

  INSN(roriw, 0b0011011, 0b101, 0b0110000);

#undef INSN

// ========================================
// RISC-V Compressed Instructions Extension
// ========================================
// Note:
// 1. Assembler functions encoding 16-bit compressed instructions always begin with a 'c_'
//    prefix, such as 'c_add'. Correspondingly, assembler functions encoding normal 32-bit
//    instructions with begin with a '_' prefix, such as "_add". Most of time users have no
//    need to explicitly emit these compressed instructions. Instead, they still use unified
//    wrappers such as 'add' which do the compressing work through 'c_add' depending on the
//    the operands of the instruction and availability of the RVC hardware extension.
//
// 2. 'CompressibleRegion' and 'IncompressibleRegion' are introduced to mark assembler scopes
//     within which instructions are qualified or unqualified to be compressed into their 16-bit
//     versions. An example:
//
//      CompressibleRegion cr(_masm);
//      __ add(...);       // this instruction will be compressed into 'c.add' when possible
//      {
//         IncompressibleRegion ir(_masm);
//         __ add(...);    // this instruction will not be compressed
//         {
//            CompressibleRegion cr(_masm);
//            __ add(...); // this instruction will be compressed into 'c.add' when possible
//         }
//      }
//
// 3. When printing JIT assembly code, using -XX:PrintAssemblyOptions=no-aliases could help
//    distinguish compressed 16-bit instructions from normal 32-bit ones.

private:
  bool _in_compressible_region;
public:
  bool in_compressible_region() const { return _in_compressible_region; }
  void set_in_compressible_region(bool b) { _in_compressible_region = b; }
public:

  // an abstract compressible region
  class AbstractCompressibleRegion : public StackObj {
  protected:
    Assembler *_masm;
    bool _saved_in_compressible_region;
  protected:
    AbstractCompressibleRegion(Assembler *_masm)
    : _masm(_masm)
    , _saved_in_compressible_region(_masm->in_compressible_region()) {}
  };
  // a compressible region
  class CompressibleRegion : public AbstractCompressibleRegion {
  public:
    CompressibleRegion(Assembler *_masm) : AbstractCompressibleRegion(_masm) {
      _masm->set_in_compressible_region(true);
    }
    ~CompressibleRegion() {
      _masm->set_in_compressible_region(_saved_in_compressible_region);
    }
  };
  // an incompressible region
  class IncompressibleRegion : public AbstractCompressibleRegion {
  public:
    IncompressibleRegion(Assembler *_masm) : AbstractCompressibleRegion(_masm) {
      _masm->set_in_compressible_region(false);
    }
    ~IncompressibleRegion() {
      _masm->set_in_compressible_region(_saved_in_compressible_region);
    }
  };

public:
  // Emit a relocation.
  void relocate(RelocationHolder const& rspec, int format = 0) {
    AbstractAssembler::relocate(rspec, format);
  }
  void relocate(relocInfo::relocType rtype, int format = 0) {
    AbstractAssembler::relocate(rtype, format);
  }
  template <typename Callback>
  void relocate(RelocationHolder const& rspec, Callback emit_insts, int format = 0) {
    AbstractAssembler::relocate(rspec, format);
    IncompressibleRegion ir(this);  // relocations
    emit_insts();
  }
  template <typename Callback>
  void relocate(relocInfo::relocType rtype, Callback emit_insts, int format = 0) {
    AbstractAssembler::relocate(rtype, format);
    IncompressibleRegion ir(this);  // relocations
    emit_insts();
  }

  // patch a 16-bit instruction.
  static void c_patch(address a, unsigned msb, unsigned lsb, uint16_t val) {
    assert_cond(a != nullptr);
    assert_cond(msb >= lsb && msb <= 15);
    unsigned nbits = msb - lsb + 1;
    guarantee(val < (1U << nbits), "Field too big for insn");
    uint16_t mask = (1U << nbits) - 1;
    val <<= lsb;
    mask <<= lsb;
    uint16_t target = ld_c_instr(a);
    target &= ~mask;
    target |= val;
    sd_c_instr(a, target);
  }

  static void c_patch(address a, unsigned bit, uint16_t val) {
    c_patch(a, bit, bit, val);
  }

  // patch a 16-bit instruction with a general purpose register ranging [0, 31] (5 bits)
  static void c_patch_reg(address a, unsigned lsb, Register reg) {
    c_patch(a, lsb + 4, lsb, reg->raw_encoding());
  }

  // patch a 16-bit instruction with a general purpose register ranging [8, 15] (3 bits)
  static void c_patch_compressed_reg(address a, unsigned lsb, Register reg) {
    c_patch(a, lsb + 2, lsb, reg->compressed_raw_encoding());
  }

  // patch a 16-bit instruction with a float register ranging [0, 31] (5 bits)
  static void c_patch_reg(address a, unsigned lsb, FloatRegister reg) {
    c_patch(a, lsb + 4, lsb, reg->raw_encoding());
  }

  // patch a 16-bit instruction with a float register ranging [8, 15] (3 bits)
  static void c_patch_compressed_reg(address a, unsigned lsb, FloatRegister reg) {
    c_patch(a, lsb + 2, lsb, reg->compressed_raw_encoding());
  }

// --------------  RVC Instruction Definitions  --------------

  void c_nop() {
    c_addi(x0, 0);
  }

#define INSN(NAME, funct3, op)                                                               \
  void NAME(Register Rd_Rs1, int32_t imm) {                                                  \
    assert_cond(is_simm6(imm));                                                              \
    uint16_t insn = 0;                                                                       \
    c_patch((address)&insn, 1, 0, op);                                                       \
    c_patch((address)&insn, 6, 2, (imm & right_n_bits(5)));                                  \
    c_patch_reg((address)&insn, 7, Rd_Rs1);                                                  \
    c_patch((address)&insn, 12, 12, (imm & nth_bit(5)) >> 5);                                \
    c_patch((address)&insn, 15, 13, funct3);                                                 \
    emit_int16(insn);                                                                        \
  }

  INSN(c_addi,   0b000, 0b01);
  INSN(c_addiw,  0b001, 0b01);

#undef INSN

#define INSN(NAME, funct3, op)                                                               \
  void NAME(int32_t imm) {                                                                   \
    assert_cond(is_simm10(imm));                                                             \
    assert_cond((imm & 0b1111) == 0);                                                        \
    assert_cond(imm != 0);                                                                   \
    uint16_t insn = 0;                                                                       \
    c_patch((address)&insn, 1, 0, op);                                                       \
    c_patch((address)&insn, 2, 2, (imm & nth_bit(5)) >> 5);                                  \
    c_patch((address)&insn, 4, 3, (imm & right_n_bits(9)) >> 7);                             \
    c_patch((address)&insn, 5, 5, (imm & nth_bit(6)) >> 6);                                  \
    c_patch((address)&insn, 6, 6, (imm & nth_bit(4)) >> 4);                                  \
    c_patch_reg((address)&insn, 7, sp);                                                      \
    c_patch((address)&insn, 12, 12, (imm & nth_bit(9)) >> 9);                                \
    c_patch((address)&insn, 15, 13, funct3);                                                 \
    emit_int16(insn);                                                                        \
  }

  INSN(c_addi16sp, 0b011, 0b01);

#undef INSN

#define INSN(NAME, funct3, op)                                                               \
  void NAME(Register Rd, uint32_t uimm) {                                                    \
    assert_cond(is_uimm10(uimm));                                                            \
    assert_cond((uimm & 0b11) == 0);                                                         \
    assert_cond(uimm != 0);                                                                  \
    uint16_t insn = 0;                                                                       \
    c_patch((address)&insn, 1, 0, op);                                                       \
    c_patch_compressed_reg((address)&insn, 2, Rd);                                           \
    c_patch((address)&insn, 5, 5, (uimm & nth_bit(3)) >> 3);                                 \
    c_patch((address)&insn, 6, 6, (uimm & nth_bit(2)) >> 2);                                 \
    c_patch((address)&insn, 10, 7, (uimm & right_n_bits(10)) >> 6);                          \
    c_patch((address)&insn, 12, 11, (uimm & right_n_bits(6)) >> 4);                          \
    c_patch((address)&insn, 15, 13, funct3);                                                 \
    emit_int16(insn);                                                                        \
  }

  INSN(c_addi4spn, 0b000, 0b00);

#undef INSN

#define INSN(NAME, funct3, op)                                                               \
  void NAME(Register Rd_Rs1, uint32_t shamt) {                                               \
    assert_cond(is_uimm6(shamt));                                                            \
    assert_cond(shamt != 0);                                                                 \
    assert_cond(Rd_Rs1 != x0);                                                               \
    uint16_t insn = 0;                                                                       \
    c_patch((address)&insn, 1, 0, op);                                                       \
    c_patch((address)&insn, 6, 2, (shamt & right_n_bits(5)));                                \
    c_patch_reg((address)&insn, 7, Rd_Rs1);                                                  \
    c_patch((address)&insn, 12, 12, (shamt & nth_bit(5)) >> 5);                              \
    c_patch((address)&insn, 15, 13, funct3);                                                 \
    emit_int16(insn);                                                                        \
  }

  INSN(c_slli, 0b000, 0b10);

#undef INSN

#define INSN(NAME, funct3, funct2, op)                                                       \
  void NAME(Register Rd_Rs1, uint32_t shamt) {                                               \
    assert_cond(is_uimm6(shamt));                                                            \
    assert_cond(shamt != 0);                                                                 \
    uint16_t insn = 0;                                                                       \
    c_patch((address)&insn, 1, 0, op);                                                       \
    c_patch((address)&insn, 6, 2, (shamt & right_n_bits(5)));                                \
    c_patch_compressed_reg((address)&insn, 7, Rd_Rs1);                                       \
    c_patch((address)&insn, 11, 10, funct2);                                                 \
    c_patch((address)&insn, 12, 12, (shamt & nth_bit(5)) >> 5);                              \
    c_patch((address)&insn, 15, 13, funct3);                                                 \
    emit_int16(insn);                                                                        \
  }

  INSN(c_srli, 0b100, 0b00, 0b01);
  INSN(c_srai, 0b100, 0b01, 0b01);

#undef INSN

#define INSN(NAME, funct3, funct2, op)                                                       \
  void NAME(Register Rd_Rs1, int32_t imm) {                                                  \
    assert_cond(is_simm6(imm));                                                              \
    uint16_t insn = 0;                                                                       \
    c_patch((address)&insn, 1, 0, op);                                                       \
    c_patch((address)&insn, 6, 2, (imm & right_n_bits(5)));                                  \
    c_patch_compressed_reg((address)&insn, 7, Rd_Rs1);                                       \
    c_patch((address)&insn, 11, 10, funct2);                                                 \
    c_patch((address)&insn, 12, 12, (imm & nth_bit(5)) >> 5);                                \
    c_patch((address)&insn, 15, 13, funct3);                                                 \
    emit_int16(insn);                                                                        \
  }

  INSN(c_andi, 0b100, 0b10, 0b01);

#undef INSN

#define INSN(NAME, funct6, funct2, op)                                                       \
  void NAME(Register Rd_Rs1, Register Rs2) {                                                 \
    uint16_t insn = 0;                                                                       \
    c_patch((address)&insn, 1, 0, op);                                                       \
    c_patch_compressed_reg((address)&insn, 2, Rs2);                                          \
    c_patch((address)&insn, 6, 5, funct2);                                                   \
    c_patch_compressed_reg((address)&insn, 7, Rd_Rs1);                                       \
    c_patch((address)&insn, 15, 10, funct6);                                                 \
    emit_int16(insn);                                                                        \
  }

  INSN(c_sub,  0b100011, 0b00, 0b01);
  INSN(c_xor,  0b100011, 0b01, 0b01);
  INSN(c_or,   0b100011, 0b10, 0b01);
  INSN(c_and,  0b100011, 0b11, 0b01);
  INSN(c_subw, 0b100111, 0b00, 0b01);
  INSN(c_addw, 0b100111, 0b01, 0b01);

#undef INSN

#define INSN(NAME, funct4, op)                                                               \
  void NAME(Register Rd_Rs1, Register Rs2) {                                                 \
    assert_cond(Rd_Rs1 != x0);                                                               \
    uint16_t insn = 0;                                                                       \
    c_patch((address)&insn, 1, 0, op);                                                       \
    c_patch_reg((address)&insn, 2, Rs2);                                                     \
    c_patch_reg((address)&insn, 7, Rd_Rs1);                                                  \
    c_patch((address)&insn, 15, 12, funct4);                                                 \
    emit_int16(insn);                                                                        \
  }

  INSN(c_mv,  0b1000, 0b10);
  INSN(c_add, 0b1001, 0b10);

#undef INSN

 private:
  // All calls and jumps must go via MASM.
  // Format CR, c.jr/c.jalr
  // Note C instruction can't be changed, i.e. relocation patching.
  template <uint8_t InstructionType, uint8_t FunctionType>
  void c_cr_if(Register Rs1) {
    assert_cond(Rs1 != x0);
    uint16_t insn = 0;
    c_patch((address)&insn, 1, 0, FunctionType);
    c_patch_reg((address)&insn, 2, x0);
    c_patch_reg((address)&insn, 7, Rs1);
    c_patch((address)&insn, 15, 12, InstructionType);
    emit_int16(insn);
  }

  void c_jr(Register Rs1)   { c_cr_if<0b1000, 0b10>(Rs1); }
  void c_jalr(Register Rs1) { c_cr_if<0b1001, 0b10>(Rs1); }

  typedef void (Assembler::* j_c_insn)(address dest);
  typedef void (Assembler::* compare_and_branch_c_insn)(Register Rs1, address dest);

  void wrap_label(Label &L, j_c_insn insn) {
    if (L.is_bound()) {
      (this->*insn)(target(L));
    } else {
      L.add_patch_at(code(), locator());
      (this->*insn)(pc());
    }
  }

  void wrap_label(Label &L, Register r, compare_and_branch_c_insn insn) {
    if (L.is_bound()) {
      (this->*insn)(r, target(L));
    } else {
      L.add_patch_at(code(), locator());
      (this->*insn)(r, pc());
    }
  }

  // Format CJ, c.j (c.jal)
  // Note C instruction can't be changed, i.e. relocation patching.
  void c_j(int32_t offset) {
    assert(is_simm12(offset) && ((offset % 2) == 0), "invalid encoding");
    uint16_t insn = 0;
    c_patch((address)&insn, 1, 0, 0b01);
    c_patch((address)&insn, 2, 2, (offset & nth_bit(5)) >> 5);
    c_patch((address)&insn, 5, 3, (offset & right_n_bits(4)) >> 1);
    c_patch((address)&insn, 6, 6, (offset & nth_bit(7)) >> 7);
    c_patch((address)&insn, 7, 7, (offset & nth_bit(6)) >> 6);
    c_patch((address)&insn, 8, 8, (offset & nth_bit(10)) >> 10);
    c_patch((address)&insn, 10, 9, (offset & right_n_bits(10)) >> 8);
    c_patch((address)&insn, 11, 11, (offset & nth_bit(4)) >> 4);
    c_patch((address)&insn, 12, 12, (offset & nth_bit(11)) >> 11);
    c_patch((address)&insn, 15, 13, 0b101);
    emit_int16(insn);
  }

  void c_j(address dest) {
    assert_cond(dest != nullptr);
    int64_t distance = dest - pc();
    assert(is_simm12(distance) && ((distance % 2) == 0), "invalid encoding");
    c_j(distance);
  }

  void c_j(Label &L) {
    wrap_label(L, &Assembler::c_j);
  }

  public:

#define INSN(NAME, funct3, op)                                                               \
  void NAME(Register Rs1, int32_t imm) {                                                     \
    assert(is_simm9(imm) && ((imm % 2) == 0), "invalid encoding");                           \
    uint16_t insn = 0;                                                                       \
    c_patch((address)&insn, 1, 0, op);                                                       \
    c_patch((address)&insn, 2, 2, (imm & nth_bit(5)) >> 5);                                  \
    c_patch((address)&insn, 4, 3, (imm & right_n_bits(3)) >> 1);                             \
    c_patch((address)&insn, 6, 5, (imm & right_n_bits(8)) >> 6);                             \
    c_patch_compressed_reg((address)&insn, 7, Rs1);                                          \
    c_patch((address)&insn, 11, 10, (imm & right_n_bits(5)) >> 3);                           \
    c_patch((address)&insn, 12, 12, (imm & nth_bit(8)) >> 8);                                \
    c_patch((address)&insn, 15, 13, funct3);                                                 \
    emit_int16(insn);                                                                        \
  }                                                                                          \
  void NAME(Register Rs1, address dest) {                                                    \
    assert_cond(dest != nullptr);                                                            \
    int64_t distance = dest - pc();                                                          \
    assert(is_simm9(distance) && ((distance % 2) == 0), "invalid encoding");                 \
    NAME(Rs1, distance);                                                                     \
  }                                                                                          \
  void NAME(Register Rs1, Label &L) {                                                        \
    wrap_label(L, Rs1, &Assembler::NAME);                                                    \
  }

  INSN(c_beqz, 0b110, 0b01);
  INSN(c_bnez, 0b111, 0b01);

#undef INSN

#define INSN(NAME, funct3, op)                                                               \
  void NAME(Register Rd, int32_t imm) {                                                      \
    assert_cond(is_simm18(imm));                                                             \
    assert_cond((imm & 0xfff) == 0);                                                         \
    assert_cond(imm != 0);                                                                   \
    assert_cond(Rd != x0 && Rd != x2);                                                       \
    uint16_t insn = 0;                                                                       \
    c_patch((address)&insn, 1, 0, op);                                                       \
    c_patch((address)&insn, 6, 2, (imm & right_n_bits(17)) >> 12);                           \
    c_patch_reg((address)&insn, 7, Rd);                                                      \
    c_patch((address)&insn, 12, 12, (imm & nth_bit(17)) >> 17);                              \
    c_patch((address)&insn, 15, 13, funct3);                                                 \
    emit_int16(insn);                                                                        \
  }

  INSN(c_lui, 0b011, 0b01);

#undef INSN

#define INSN(NAME, funct3, op)                                                               \
  void NAME(Register Rd, int32_t imm) {                                                      \
    assert_cond(is_simm6(imm));                                                              \
    assert_cond(Rd != x0);                                                                   \
    uint16_t insn = 0;                                                                       \
    c_patch((address)&insn, 1, 0, op);                                                       \
    c_patch((address)&insn, 6, 2, (imm & right_n_bits(5)));                                  \
    c_patch_reg((address)&insn, 7, Rd);                                                      \
    c_patch((address)&insn, 12, 12, (imm & right_n_bits(6)) >> 5);                           \
    c_patch((address)&insn, 15, 13, funct3);                                                 \
    emit_int16(insn);                                                                        \
  }

  INSN(c_li, 0b010, 0b01);

#undef INSN

#define INSN(NAME, funct3, op)                                                               \
  void NAME(Register Rd, uint32_t uimm) {                                                    \
    assert_cond(is_uimm9(uimm));                                                             \
    assert_cond((uimm & 0b111) == 0);                                                        \
    assert_cond(Rd != x0);                                                                   \
    uint16_t insn = 0;                                                                       \
    c_patch((address)&insn, 1, 0, op);                                                       \
    c_patch((address)&insn, 4, 2, (uimm & right_n_bits(9)) >> 6);                            \
    c_patch((address)&insn, 6, 5, (uimm & right_n_bits(5)) >> 3);                            \
    c_patch_reg((address)&insn, 7, Rd);                                                      \
    c_patch((address)&insn, 12, 12, (uimm & nth_bit(5)) >> 5);                               \
    c_patch((address)&insn, 15, 13, funct3);                                                 \
    emit_int16(insn);                                                                        \
  }

  INSN(c_ldsp,  0b011, 0b10);

#undef INSN

#define INSN(NAME, funct3, op)                                                               \
  void NAME(FloatRegister Rd, uint32_t uimm) {                                               \
    assert_cond(is_uimm9(uimm));                                                             \
    assert_cond((uimm & 0b111) == 0);                                                        \
    uint16_t insn = 0;                                                                       \
    c_patch((address)&insn, 1, 0, op);                                                       \
    c_patch((address)&insn, 4, 2, (uimm & right_n_bits(9)) >> 6);                            \
    c_patch((address)&insn, 6, 5, (uimm & right_n_bits(5)) >> 3);                            \
    c_patch_reg((address)&insn, 7, Rd);                                                      \
    c_patch((address)&insn, 12, 12, (uimm & nth_bit(5)) >> 5);                               \
    c_patch((address)&insn, 15, 13, funct3);                                                 \
    emit_int16(insn);                                                                        \
  }

  INSN(c_fldsp, 0b001, 0b10);

#undef INSN

#define INSN(NAME, funct3, op, REGISTER_TYPE)                                                \
  void NAME(REGISTER_TYPE Rd_Rs2, Register Rs1, uint32_t uimm) {                             \
    assert_cond(is_uimm8(uimm));                                                             \
    assert_cond((uimm & 0b111) == 0);                                                        \
    uint16_t insn = 0;                                                                       \
    c_patch((address)&insn, 1, 0, op);                                                       \
    c_patch_compressed_reg((address)&insn, 2, Rd_Rs2);                                       \
    c_patch((address)&insn, 6, 5, (uimm & right_n_bits(8)) >> 6);                            \
    c_patch_compressed_reg((address)&insn, 7, Rs1);                                          \
    c_patch((address)&insn, 12, 10, (uimm & right_n_bits(6)) >> 3);                          \
    c_patch((address)&insn, 15, 13, funct3);                                                 \
    emit_int16(insn);                                                                        \
  }

  INSN(c_ld,  0b011, 0b00, Register);
  INSN(c_sd,  0b111, 0b00, Register);
  INSN(c_fld, 0b001, 0b00, FloatRegister);
  INSN(c_fsd, 0b101, 0b00, FloatRegister);

#undef INSN

#define INSN(NAME, funct3, op, REGISTER_TYPE)                                                \
  void NAME(REGISTER_TYPE Rs2, uint32_t uimm) {                                              \
    assert_cond(is_uimm9(uimm));                                                             \
    assert_cond((uimm & 0b111) == 0);                                                        \
    uint16_t insn = 0;                                                                       \
    c_patch((address)&insn, 1, 0, op);                                                       \
    c_patch_reg((address)&insn, 2, Rs2);                                                     \
    c_patch((address)&insn, 9, 7, (uimm & right_n_bits(9)) >> 6);                            \
    c_patch((address)&insn, 12, 10, (uimm & right_n_bits(6)) >> 3);                          \
    c_patch((address)&insn, 15, 13, funct3);                                                 \
    emit_int16(insn);                                                                        \
  }

  INSN(c_sdsp,  0b111, 0b10, Register);
  INSN(c_fsdsp, 0b101, 0b10, FloatRegister);

#undef INSN

#define INSN(NAME, funct3, op)                                                               \
  void NAME(Register Rs2, uint32_t uimm) {                                                   \
    assert_cond(is_uimm8(uimm));                                                             \
    assert_cond((uimm & 0b11) == 0);                                                         \
    uint16_t insn = 0;                                                                       \
    c_patch((address)&insn, 1, 0, op);                                                       \
    c_patch_reg((address)&insn, 2, Rs2);                                                     \
    c_patch((address)&insn, 8, 7, (uimm & right_n_bits(8)) >> 6);                            \
    c_patch((address)&insn, 12, 9, (uimm & right_n_bits(6)) >> 2);                           \
    c_patch((address)&insn, 15, 13, funct3);                                                 \
    emit_int16(insn);                                                                        \
  }

  INSN(c_swsp, 0b110, 0b10);

#undef INSN

#define INSN(NAME, funct3, op)                                                               \
  void NAME(Register Rd, uint32_t uimm) {                                                    \
    assert_cond(is_uimm8(uimm));                                                             \
    assert_cond((uimm & 0b11) == 0);                                                         \
    assert_cond(Rd != x0);                                                                   \
    uint16_t insn = 0;                                                                       \
    c_patch((address)&insn, 1, 0, op);                                                       \
    c_patch((address)&insn, 3, 2, (uimm & right_n_bits(8)) >> 6);                            \
    c_patch((address)&insn, 6, 4, (uimm & right_n_bits(5)) >> 2);                            \
    c_patch_reg((address)&insn, 7, Rd);                                                      \
    c_patch((address)&insn, 12, 12, (uimm & nth_bit(5)) >> 5);                               \
    c_patch((address)&insn, 15, 13, funct3);                                                 \
    emit_int16(insn);                                                                        \
  }

  INSN(c_lwsp, 0b010, 0b10);

#undef INSN

#define INSN(NAME, funct3, op)                                                               \
  void NAME(Register Rd_Rs2, Register Rs1, uint32_t uimm) {                                  \
    assert_cond(is_uimm7(uimm));                                                             \
    assert_cond((uimm & 0b11) == 0);                                                         \
    uint16_t insn = 0;                                                                       \
    c_patch((address)&insn, 1, 0, op);                                                       \
    c_patch_compressed_reg((address)&insn, 2, Rd_Rs2);                                       \
    c_patch((address)&insn, 5, 5, (uimm & nth_bit(6)) >> 6);                                 \
    c_patch((address)&insn, 6, 6, (uimm & nth_bit(2)) >> 2);                                 \
    c_patch_compressed_reg((address)&insn, 7, Rs1);                                          \
    c_patch((address)&insn, 12, 10, (uimm & right_n_bits(6)) >> 3);                          \
    c_patch((address)&insn, 15, 13, funct3);                                                 \
    emit_int16(insn);                                                                        \
  }

  INSN(c_lw, 0b010, 0b00);
  INSN(c_sw, 0b110, 0b00);

#undef INSN

#define INSN(NAME, funct3, op)                                                               \
  void NAME() {                                                                              \
    uint16_t insn = 0;                                                                       \
    c_patch((address)&insn, 1, 0, op);                                                       \
    c_patch((address)&insn, 11, 2, 0x0);                                                     \
    c_patch((address)&insn, 12, 12, 0b1);                                                    \
    c_patch((address)&insn, 15, 13, funct3);                                                 \
    emit_int16(insn);                                                                        \
  }

  INSN(c_ebreak, 0b100, 0b10);

#undef INSN

// --------------  RVC Transformation Functions  --------------

// --------------------------
// Register instructions
// --------------------------
#define INSN(NAME)                                                                             \
  void NAME(Register Rd, Register Rs1, Register Rs2) {                                         \
    /* add -> c.add */                                                                         \
    if (do_compress()) {                                                                       \
      Register src = noreg;                                                                    \
      if (Rs1 != x0 && Rs2 != x0 && ((src = Rs1, Rs2 == Rd) || (src = Rs2, Rs1 == Rd))) {      \
        c_add(Rd, src);                                                                        \
        return;                                                                                \
      }                                                                                        \
    }                                                                                          \
    _add(Rd, Rs1, Rs2);                                                                        \
  }

  INSN(add);

#undef INSN

// --------------------------
#define INSN(NAME, C_NAME, NORMAL_NAME)                                                      \
  void NAME(Register Rd, Register Rs1, Register Rs2) {                                       \
    /* sub/subw -> c.sub/c.subw */                                                           \
    if (do_compress() &&                                                                     \
        (Rd == Rs1 && Rd->is_compressed_valid() && Rs2->is_compressed_valid())) {            \
      C_NAME(Rd, Rs2);                                                                       \
      return;                                                                                \
    }                                                                                        \
    NORMAL_NAME(Rd, Rs1, Rs2);                                                               \
  }

  INSN(sub,  c_sub,  _sub);
  INSN(subw, c_subw, _subw);

#undef INSN

// --------------------------
#define INSN(NAME, C_NAME, NORMAL_NAME)                                                      \
  void NAME(Register Rd, Register Rs1, Register Rs2) {                                       \
    /* and/or/xor/addw -> c.and/c.or/c.xor/c.addw */                                         \
    if (do_compress()) {                                                                     \
      Register src = noreg;                                                                  \
      if (Rs1->is_compressed_valid() && Rs2->is_compressed_valid() &&                        \
        ((src = Rs1, Rs2 == Rd) || (src = Rs2, Rs1 == Rd))) {                                \
        C_NAME(Rd, src);                                                                     \
        return;                                                                              \
      }                                                                                      \
    }                                                                                        \
    NORMAL_NAME(Rd, Rs1, Rs2);                                                               \
  }

  INSN(andr, c_and,  _andr);
  INSN(orr,  c_or,   _orr);
  INSN(xorr, c_xor,  _xorr);
  INSN(addw, c_addw, _addw);

#undef INSN

private:
// some helper functions
#define FUNC(NAME, funct3, bits)                                                             \
  bool NAME(Register rs1, Register rd_rs2, int32_t imm12, bool ld) {                         \
    return rs1 == sp &&                                                                      \
      is_uimm(imm12, bits) &&                                                                \
      (intx(imm12) & funct3) == 0x0 &&                                                       \
      (!ld || rd_rs2 != x0);                                                                 \
  }                                                                                          \

  FUNC(is_c_ldsdsp,  0b111, 9);
  FUNC(is_c_lwswsp,  0b011, 8);

#undef FUNC

#define FUNC(NAME, funct3, bits)                                                             \
  bool NAME(Register rs1, int32_t imm12) {                                                   \
    return rs1 == sp &&                                                                      \
      is_uimm(imm12, bits) &&                                                                \
      (intx(imm12) & funct3) == 0x0;                                                         \
  }                                                                                          \

  FUNC(is_c_fldsdsp, 0b111, 9);

#undef FUNC

#define FUNC(NAME, REG_TYPE, funct3, bits)                                                   \
  bool NAME(Register rs1, REG_TYPE rd_rs2, int32_t imm12) {                                  \
    return rs1->is_compressed_valid() &&                                                     \
      rd_rs2->is_compressed_valid() &&                                                       \
      is_uimm(imm12, bits) &&                                                                \
      (intx(imm12) & funct3) == 0x0;                                                         \
  }                                                                                          \

  FUNC(is_c_ldsd,  Register,      0b111, 8);
  FUNC(is_c_lwsw,  Register,      0b011, 7);
  FUNC(is_c_fldsd, FloatRegister, 0b111, 8);

#undef FUNC

public:
  bool do_compress() const {
    return UseRVC && in_compressible_region();
  }

  bool do_compress_zcb(Register reg1 = noreg, Register reg2 = noreg) const {
    return do_compress() && UseZcb &&
           (reg1 == noreg || reg1->is_compressed_valid()) && (reg2 == noreg || reg2->is_compressed_valid());
  }

  bool do_compress_zcb_zbb(Register reg1 = noreg, Register reg2 = noreg) const {
    return do_compress_zcb(reg1, reg2) && UseZbb;
  }

// --------------------------
// Load/store register
// --------------------------
#define INSN(NAME)                                                                           \
  void NAME(Register Rd, Register Rs, const int32_t offset) {                                \
    /* lw -> c.lwsp/c.lw */                                                                  \
    if (do_compress()) {                                                                     \
      if (is_c_lwswsp(Rs, Rd, offset, true)) {                                               \
        c_lwsp(Rd, offset);                                                                  \
        return;                                                                              \
      } else if (is_c_lwsw(Rs, Rd, offset)) {                                                \
        c_lw(Rd, Rs, offset);                                                                \
        return;                                                                              \
      }                                                                                      \
    }                                                                                        \
    _lw(Rd, Rs, offset);                                                                     \
  }

  INSN(lw);

#undef INSN

// --------------------------
#define INSN(NAME)                                                                           \
  void NAME(Register Rd, Register Rs, const int32_t offset) {                                \
    /* ld -> c.ldsp/c.ld */                                                                  \
    if (do_compress()) {                                                                     \
      if (is_c_ldsdsp(Rs, Rd, offset, true)) {                                               \
        c_ldsp(Rd, offset);                                                                  \
        return;                                                                              \
      } else if (is_c_ldsd(Rs, Rd, offset)) {                                                \
        c_ld(Rd, Rs, offset);                                                                \
        return;                                                                              \
      }                                                                                      \
    }                                                                                        \
    _ld(Rd, Rs, offset);                                                                     \
  }

  INSN(ld);

#undef INSN

// --------------------------
#define INSN(NAME)                                                                           \
  void NAME(FloatRegister Rd, Register Rs, const int32_t offset) {                           \
    /* fld -> c.fldsp/c.fld */                                                               \
    if (do_compress()) {                                                                     \
      if (is_c_fldsdsp(Rs, offset)) {                                                        \
        c_fldsp(Rd, offset);                                                                 \
        return;                                                                              \
      } else if (is_c_fldsd(Rs, Rd, offset)) {                                               \
        c_fld(Rd, Rs, offset);                                                               \
        return;                                                                              \
      }                                                                                      \
    }                                                                                        \
    _fld(Rd, Rs, offset);                                                                    \
  }

  INSN(fld);

#undef INSN

// --------------------------
#define INSN(NAME)                                                                           \
  void NAME(Register Rd, Register Rs, const int32_t offset) {                                \
    /* sd -> c.sdsp/c.sd */                                                                  \
    if (do_compress()) {                                                                     \
      if (is_c_ldsdsp(Rs, Rd, offset, false)) {                                              \
        c_sdsp(Rd, offset);                                                                  \
        return;                                                                              \
      } else if (is_c_ldsd(Rs, Rd, offset)) {                                                \
        c_sd(Rd, Rs, offset);                                                                \
        return;                                                                              \
      }                                                                                      \
    }                                                                                        \
    _sd(Rd, Rs, offset);                                                                     \
  }

  INSN(sd);

#undef INSN

// --------------------------
#define INSN(NAME)                                                                           \
  void NAME(Register Rd, Register Rs, const int32_t offset) {                                \
    /* sw -> c.swsp/c.sw */                                                                  \
    if (do_compress()) {                                                                     \
      if (is_c_lwswsp(Rs, Rd, offset, false)) {                                              \
        c_swsp(Rd, offset);                                                                  \
        return;                                                                              \
      } else if (is_c_lwsw(Rs, Rd, offset)) {                                                \
        c_sw(Rd, Rs, offset);                                                                \
        return;                                                                              \
      }                                                                                      \
    }                                                                                        \
    _sw(Rd, Rs, offset);                                                                     \
  }

  INSN(sw);

#undef INSN

// --------------------------
#define INSN(NAME)                                                                           \
  void NAME(FloatRegister Rd, Register Rs, const int32_t offset) {                           \
    /* fsd -> c.fsdsp/c.fsd */                                                               \
    if (do_compress()) {                                                                     \
      if (is_c_fldsdsp(Rs, offset)) {                                                        \
        c_fsdsp(Rd, offset);                                                                 \
        return;                                                                              \
      } else if (is_c_fldsd(Rs, Rd, offset)) {                                               \
        c_fsd(Rd, Rs, offset);                                                               \
        return;                                                                              \
      }                                                                                      \
    }                                                                                        \
    _fsd(Rd, Rs, offset);                                                                    \
  }

  INSN(fsd);

#undef INSN

// --------------------------
// Unconditional branch instructions
// --------------------------
 protected:
  // All calls and jumps must go via MASM.
  void jalr(Register Rd, Register Rs, const int32_t offset) {
    /* jalr -> c.jr/c.jalr */
    if (do_compress() && (offset == 0 && Rs != x0)) {
      if (Rd == x1) {
        c_jalr(Rs);
        return;
      } else if (Rd == x0) {
        c_jr(Rs);
        return;
      }
    }
    _jalr(Rd, Rs, offset);
  }

  void jal(Register Rd, const int32_t offset) {
    /* jal -> c.j, note c.jal is RV32C only */
    if (do_compress() &&
        Rd == x0 &&
        is_simm12(offset) && ((offset % 2) == 0)) {
      c_j(offset);
      return;
    }

    _jal(Rd, offset);
  }

  public:

// --------------------------
// Miscellaneous Instructions
// --------------------------
#define INSN(NAME)                                                     \
  void NAME() {                                                        \
    /* ebreak -> c.ebreak */                                           \
    if (do_compress()) {                                               \
      c_ebreak();                                                      \
      return;                                                          \
    }                                                                  \
    _ebreak();                                                         \
  }

  INSN(ebreak);

#undef INSN

// --------------------------
// Immediate Instructions
// --------------------------
#define INSN(NAME)                                                                           \
  void NAME(Register Rd, Register Rs1, int32_t imm) {                                        \
    /* addi -> c.addi/c.nop/c.mv/c.addi16sp/c.addi4spn */                                    \
    if (do_compress()) {                                                                     \
      if (Rd == Rs1 && is_simm6(imm)) {                                                      \
        c_addi(Rd, imm);                                                                     \
        return;                                                                              \
      } else if (imm == 0 && Rd != x0 && Rs1 != x0) {                                        \
        c_mv(Rd, Rs1);                                                                       \
        return;                                                                              \
      } else if (Rs1 == sp && imm != 0) {                                                    \
        if (Rd == Rs1 && (imm & 0b1111) == 0x0 && is_simm10(imm)) {                          \
          c_addi16sp(imm);                                                                   \
          return;                                                                            \
        } else if (Rd->is_compressed_valid() && (imm & 0b11) == 0x0 && is_uimm10(imm)) {     \
          c_addi4spn(Rd, imm);                                                               \
          return;                                                                            \
        }                                                                                    \
      }                                                                                      \
    }                                                                                        \
    _addi(Rd, Rs1, imm);                                                                     \
  }

  INSN(addi);

#undef INSN

// --------------------------
#define INSN(NAME)                                                                           \
  void NAME(Register Rd, Register Rs1, int32_t imm) {                                        \
    /* addiw -> c.addiw */                                                                   \
    if (do_compress() && (Rd == Rs1 && Rd != x0 && is_simm6(imm))) {                         \
      c_addiw(Rd, imm);                                                                      \
      return;                                                                                \
    }                                                                                        \
    _addiw(Rd, Rs1, imm);                                                                    \
  }

  INSN(addiw);

#undef INSN

// --------------------------
#define INSN(NAME)                                                                           \
  void NAME(Register Rd, Register Rs1, int32_t imm) {                                        \
    /* and_imm12 -> c.andi */                                                                \
    if (do_compress() &&                                                                     \
        (Rd == Rs1 && Rd->is_compressed_valid() && is_simm6(imm))) {                         \
      c_andi(Rd, imm);                                                                       \
      return;                                                                                \
    }                                                                                        \
    _and_imm12(Rd, Rs1, imm);                                                                \
  }

  INSN(and_imm12);

#undef INSN

// --------------------------
// Shift Immediate Instructions
// --------------------------
#define INSN(NAME)                                                                           \
  void NAME(Register Rd, Register Rs1, unsigned shamt) {                                     \
    /* slli -> c.slli */                                                                     \
    if (do_compress() && (Rd == Rs1 && Rd != x0 && shamt != 0)) {                            \
      c_slli(Rd, shamt);                                                                     \
      return;                                                                                \
    }                                                                                        \
    if (shamt != 0) {                                                                        \
      _slli(Rd, Rs1, shamt);                                                                 \
    } else {                                                                                 \
      if (Rd != Rs1) {                                                                       \
        addi(Rd, Rs1, 0);                                                                    \
      }                                                                                      \
    }                                                                                        \
  }

  INSN(slli);

#undef INSN

// --------------------------
#define INSN(NAME, C_NAME, NORMAL_NAME)                                                      \
  void NAME(Register Rd, Register Rs1, unsigned shamt) {                                     \
    /* srai/srli -> c.srai/c.srli */                                                         \
    if (do_compress() && (Rd == Rs1 && Rd->is_compressed_valid() && shamt != 0)) {           \
      C_NAME(Rd, shamt);                                                                     \
      return;                                                                                \
    }                                                                                        \
    if (shamt != 0) {                                                                        \
      NORMAL_NAME(Rd, Rs1, shamt);                                                           \
    } else {                                                                                 \
      if (Rd != Rs1) {                                                                       \
        addi(Rd, Rs1, 0);                                                                    \
      }                                                                                      \
    }                                                                                        \
  }

  INSN(srai, c_srai, _srai);
  INSN(srli, c_srli, _srli);

#undef INSN

// --------------------------
// Upper Immediate Instruction
// --------------------------
#define INSN(NAME)                                                                           \
  void NAME(Register Rd, int32_t imm) {                                                      \
    /* lui -> c.lui */                                                                       \
    if (do_compress() && (Rd != x0 && Rd != x2 && imm != 0 && is_simm18(imm))) {             \
      c_lui(Rd, imm);                                                                        \
      return;                                                                                \
    }                                                                                        \
    _lui(Rd, imm);                                                                           \
  }

  INSN(lui);

#undef INSN

// Cache Management Operations
#define INSN(NAME, funct)                                                                    \
  void NAME(Register Rs1) {                                                                  \
    unsigned insn = 0;                                                                       \
    patch((address)&insn, 6,  0, 0b0001111);                                                 \
    patch((address)&insn, 14, 12, 0b010);                                                    \
    patch_reg((address)&insn, 15, Rs1);                                                      \
    patch((address)&insn, 31, 20, funct);                                                    \
    emit(insn);                                                                              \
  }

  INSN(cbo_inval, 0b0000000000000);
  INSN(cbo_clean, 0b0000000000001);
  INSN(cbo_flush, 0b0000000000010);
  INSN(cbo_zero,  0b0000000000100);

#undef INSN

#define INSN(NAME, funct)                                                                    \
  void NAME(Register Rs1, int32_t offset) {                                                  \
    guarantee((offset & 0x1f) == 0, "offset lowest 5 bits must be zero");                    \
    int32_t upperOffset = offset >> 5;                                                       \
    unsigned insn = 0;                                                                       \
    patch((address)&insn, 6,  0, 0b0010011);                                                 \
    patch((address)&insn, 14, 12, 0b110);                                                    \
    patch_reg((address)&insn, 15, Rs1);                                                      \
    patch((address)&insn, 24, 20, funct);                                                    \
    upperOffset &= 0x7f;                                                                     \
    patch((address)&insn, 31, 25, upperOffset);                                              \
    emit(insn);                                                                              \
  }

  INSN(prefetch_i, 0b0000000000000);
  INSN(prefetch_r, 0b0000000000001);
  INSN(prefetch_w, 0b0000000000011);

#undef INSN

// --------------  ZCB Instruction Definitions  --------------
// Zcb additional C instructions
 private:
  // Format CLH, c.lh/c.lhu
  template <bool Unsigned>
  void c_lh_if(Register Rd_Rs2, Register Rs1, uint32_t uimm) {
    assert_cond(uimm == 0 || uimm == 2);
    assert_cond(do_compress_zcb(Rd_Rs2, Rs1));
    uint16_t insn = 0;
    c_patch((address)&insn, 1, 0, 0b00);
    c_patch_compressed_reg((address)&insn, 2, Rd_Rs2);
    c_patch((address)&insn, 5, 5, (uimm & nth_bit(1)) >> 1);
    c_patch((address)&insn, 6, 6, Unsigned ? 0 : 1);
    c_patch_compressed_reg((address)&insn, 7, Rs1);
    c_patch((address)&insn, 12, 10, 0b001);
    c_patch((address)&insn, 15, 13, 0b100);
    emit_int16(insn);
  }

  template <bool Unsigned>
  void lh_c_mux(Register Rd_Rs2, Register Rs1, const int32_t uimm) {
    if (do_compress_zcb(Rd_Rs2, Rs1) &&
        (uimm == 0 || uimm == 2)) {
      c_lh_if<Unsigned>(Rd_Rs2, Rs1, uimm);
    } else {
      if (Unsigned) {
        _lhu(Rd_Rs2, Rs1, uimm);
      } else {
        _lh(Rd_Rs2, Rs1, uimm);
      }
    }
  }

  // Format CU, c.[sz]ext.*, c.not
  template <uint8_t InstructionType>
  void c_u_if(Register Rs1) {
    assert_cond(do_compress_zcb(Rs1));
    uint16_t insn = 0;
    c_patch((address)&insn, 1, 0, 0b01);
    c_patch((address)&insn, 4, 2, InstructionType);
    c_patch((address)&insn, 6, 5, 0b11);
    c_patch_compressed_reg((address)&insn, 7, Rs1);
    c_patch((address)&insn, 12, 10, 0b111);
    c_patch((address)&insn, 15, 13, 0b100);
    emit_int16(insn);
  }

 public:

  // Prerequisites: Zcb
  void c_lh(Register Rd_Rs2, Register Rs1, const int32_t uimm)  {  c_lh_if<false>(Rd_Rs2, Rs1, uimm); }
  void lh(Register Rd_Rs2, Register Rs1, const int32_t uimm)    { lh_c_mux<false>(Rd_Rs2, Rs1, uimm); }

  // Prerequisites: Zcb
  void c_lhu(Register Rd_Rs2, Register Rs1, const int32_t uimm) {  c_lh_if<true>(Rd_Rs2, Rs1, uimm); }
  void lhu(Register Rd_Rs2, Register Rs1, const int32_t uimm)   { lh_c_mux<true>(Rd_Rs2, Rs1, uimm); }

  // Prerequisites: Zcb
  // Format CLB, single instruction
  void c_lbu(Register Rd_Rs2, Register Rs1, uint32_t uimm) {
    assert_cond(uimm <= 3);
    assert_cond(do_compress_zcb(Rd_Rs2, Rs1));
    uint16_t insn = 0;
    c_patch((address)&insn, 1, 0, 0b00);
    c_patch_compressed_reg((address)&insn, 2, Rd_Rs2);
    c_patch((address)&insn, 5, 5, (uimm & nth_bit(1)) >> 1);
    c_patch((address)&insn, 6, 6, (uimm & nth_bit(0)) >> 0);
    c_patch_compressed_reg((address)&insn, 7, Rs1);
    c_patch((address)&insn, 12, 10, 0b000);
    c_patch((address)&insn, 15, 13, 0b100);
    emit_int16(insn);
  }

  void lbu(Register Rd_Rs2, Register Rs1, const int32_t uimm) {
    if (do_compress_zcb(Rd_Rs2, Rs1) &&
        uimm >= 0 && uimm <= 3) {
      c_lbu(Rd_Rs2, Rs1, uimm);
    } else {
      _lbu(Rd_Rs2, Rs1, uimm);
    }
  }

  // Prerequisites: Zcb
  // Format CSB, single instruction
  void c_sb(Register Rd_Rs2, Register Rs1, uint32_t uimm) {
    assert_cond(uimm <= 3);
    assert_cond(do_compress_zcb(Rd_Rs2, Rs1));
    uint16_t insn = 0;
    c_patch((address)&insn, 1, 0, 0b00);
    c_patch_compressed_reg((address)&insn, 2, Rd_Rs2);
    c_patch((address)&insn, 5, 5, (uimm & nth_bit(1)) >> 1);
    c_patch((address)&insn, 6, 6, (uimm & nth_bit(0)) >> 0);
    c_patch_compressed_reg((address)&insn, 7, Rs1);
    c_patch((address)&insn, 12, 10, 0b010);
    c_patch((address)&insn, 15, 13, 0b100);
    emit_int16(insn);
  }

  void sb(Register Rd_Rs2, Register Rs1, const int32_t uimm) {
    if (do_compress_zcb(Rd_Rs2, Rs1) &&
        uimm >= 0 && uimm <= 3) {
      c_sb(Rd_Rs2, Rs1, uimm);
    } else {
      _sb(Rd_Rs2, Rs1, uimm);
    }
  }

  // Prerequisites: Zcb
  // Format CSH, single instruction
  void c_sh(Register Rd_Rs2, Register Rs1, uint32_t uimm) {
    assert_cond(uimm == 0 || uimm == 2);
    assert_cond(do_compress_zcb(Rd_Rs2, Rs1));
    uint16_t insn = 0;
    c_patch((address)&insn, 1, 0, 0b00);
    c_patch_compressed_reg((address)&insn, 2, Rd_Rs2);
    c_patch((address)&insn, 5, 5, (uimm & nth_bit(1)) >> 1);
    c_patch((address)&insn, 6, 6, 0);
    c_patch_compressed_reg((address)&insn, 7, Rs1);
    c_patch((address)&insn, 12, 10, 0b011);
    c_patch((address)&insn, 15, 13, 0b100);
    emit_int16(insn);
  }

  void sh(Register Rd_Rs2, Register Rs1, const int32_t uimm) {
    if (do_compress_zcb(Rd_Rs2, Rs1) &&
        (uimm == 0 || uimm == 2)) {
      c_sh(Rd_Rs2, Rs1, uimm);
    } else {
      _sh(Rd_Rs2, Rs1, uimm);
    }
  }

  // Prerequisites: Zcb
  // Format CS
  void c_zext_b(Register Rs1) {
    assert_cond(do_compress_zcb(Rs1));
    c_u_if<0b000>(Rs1);
  }

  // Prerequisites: Zbb
  void sext_b(Register Rd_Rs2, Register Rs1) {
    assert_cond(UseZbb);
    if (do_compress_zcb_zbb(Rd_Rs2, Rs1) && (Rd_Rs2 == Rs1)) {
      c_sext_b(Rd_Rs2);
    } else {
      _sext_b(Rd_Rs2, Rs1);
    }
  }

  // Prerequisites: Zcb, Zbb
  // Format CS
  void c_sext_b(Register Rs1) {
    c_u_if<0b001>(Rs1);
  }

  // Prerequisites: Zbb
  void zext_h(Register Rd_Rs2, Register Rs1) {
    assert_cond(UseZbb);
    if (do_compress_zcb_zbb(Rd_Rs2, Rs1) && (Rd_Rs2 == Rs1)) {
      c_zext_h(Rd_Rs2);
    } else {
      _zext_h(Rd_Rs2, Rs1);
    }
  }

  // Prerequisites: Zcb, Zbb
  // Format CS
  void c_zext_h(Register Rs1) {
    c_u_if<0b010>(Rs1);
  }

  // Prerequisites: Zbb
  void sext_h(Register Rd_Rs2, Register Rs1) {
    assert_cond(UseZbb);
    if (do_compress_zcb_zbb(Rd_Rs2, Rs1) && (Rd_Rs2 == Rs1)) {
      c_sext_h(Rd_Rs2);
    } else {
      _sext_h(Rd_Rs2, Rs1);
    }
  }

  // Prerequisites: Zcb, Zbb
  // Format CS
  void c_sext_h(Register Rs1) {
    c_u_if<0b011>(Rs1);
  }

  // Prerequisites: Zcb, Zba
  // Format CS
  void c_zext_w(Register Rs1) {
    c_u_if<0b100>(Rs1);
  }

  // Prerequisites: Zcb
  // Format CS
  void c_not(Register Rs1) {
    c_u_if<0b101>(Rs1);
  }

  // Prerequisites: Zcb (M or Zmmul)
  // Format CA, c.mul
  void c_mul(Register Rd_Rs1, Register Rs2) {
    uint16_t insn = 0;
    c_patch((address)&insn, 1, 0, 0b01);
    c_patch_compressed_reg((address)&insn, 2, Rs2);
    c_patch((address)&insn, 6, 5, 0b10);
    c_patch_compressed_reg((address)&insn, 7, Rd_Rs1);
    c_patch((address)&insn, 12, 10, 0b111);
    c_patch((address)&insn, 15, 13, 0b100);
    emit_int16(insn);
  }

  void mul(Register Rd, Register Rs1, Register Rs2) {
    if (Rd != Rs1 && Rd != Rs2) {
      // Three registers needed without a mv, emit uncompressed
      _mul(Rd, Rs1, Rs2);
      return;
    }

    // Rd is either Rs1 or Rs2
    if (!do_compress_zcb(Rs2, Rs1)) {
      _mul(Rd, Rs1, Rs2);
    } else {
      if (Rd == Rs2) {
        Rs2 = Rs1;
      } else {
        assert(Rd == Rs1, "must be");
      }
      c_mul(Rd, Rs2);
    }
  }

  // Stack overflow checking
  virtual void bang_stack_with_offset(int offset) { Unimplemented(); }

  static bool is_simm5(int64_t x);
  static bool is_simm6(int64_t x);
  static bool is_simm12(int64_t x);
  static bool is_simm13(int64_t x);
  static bool is_simm18(int64_t x);
  static bool is_simm21(int64_t x);

  static bool is_uimm3(uint64_t x);
  static bool is_uimm5(uint64_t x);
  static bool is_uimm6(uint64_t x);
  static bool is_uimm7(uint64_t x);
  static bool is_uimm8(uint64_t x);
  static bool is_uimm9(uint64_t x);
  static bool is_uimm10(uint64_t x);

  // The maximum range of a branch is fixed for the RISCV architecture.
  static const unsigned long branch_range = 1 * M;

  static bool reachable_from_branch_at(address branch, address target) {
    return uabs(target - branch) < branch_range;
  }

  // Decode the given instruction, checking if it's a 16-bit compressed
  // instruction and return the address of the next instruction.
  static address locate_next_instruction(address inst) {
    // Instruction wider than 16 bits has the two least-significant bits set.
    if ((0x3 & *inst) == 0x3) {
      return inst + instruction_size;
    } else {
      return inst + compressed_instruction_size;
    }
  }

  Assembler(CodeBuffer* code) : AbstractAssembler(code), _in_compressible_region(true) {}
};

#endif // CPU_RISCV_ASSEMBLER_RISCV_HPP<|MERGE_RESOLUTION|>--- conflicted
+++ resolved
@@ -1834,17 +1834,12 @@
   }
 
   // Vector Unit-Stride Segment Load Instructions
-<<<<<<< HEAD
-  INSN(vlseg4e8_v,    0b0000111, 0b000, 0b00000, 0b00, 0b0, g4);
+  INSN(vlseg3e8_v, 0b0000111, 0b000, 0b00000, 0b00, 0b0, g3);
+  INSN(vlseg4e8_v, 0b0000111, 0b000, 0b00000, 0b00, 0b0, g4);
 
   // Vector Unit-Stride Segment Store Instructions
-  INSN(vsseg3e8_v,  0b0100111, 0b000, 0b00000, 0b00, 0b0, g3);
-=======
-  INSN(vlseg3e8_v, 0b0000111, 0b000, 0b00000, 0b00, 0b0, g3);
-
-  // Vector Unit-Stride Segment Store Instructions
+  INSN(vsseg3e8_v, 0b0100111, 0b000, 0b00000, 0b00, 0b0, g3);
   INSN(vsseg4e8_v, 0b0100111, 0b000, 0b00000, 0b00, 0b0, g4);
->>>>>>> b9d49dce
 
 #undef INSN
 
