--- conflicted
+++ resolved
@@ -407,57 +407,28 @@
         }
     }
 
-<<<<<<< HEAD
-    // local class declared before super(), but not used until after super()
+    // we allow 'this' reference prior to super() for field assignments only
     public static class Test20 {
-        public Test20() {
-            class Foo {
-                Foo() {
-                    Test20.this.hashCode();
-                }
-            }
-            super();
-            new Foo();
-        }
-    }
-
-    // local class inside super() parameter list
-    public static class Test21 extends AtomicReference<Object> {
         private int x;
-        public Test21() {
-            super(switch ("foo".hashCode()) {
-                default -> {
-                    class Nested {{ System.out.println(x); }}       // class is NOT instantiated - OK
-                    yield "bar";
-                }
-            });
-        }
-    }
-
-    // we allow 'this' reference prior to super() for field assignments only
-    public static class Test22 {
-        private int x;
-        public Test22(short x) {
+        public Test20(short x) {
             x = x;
             super();
         }
-        public Test22(int x) {
+        public Test20(int x) {
             this.x = x;
             super();
         }
-        public Test22(char x) {
-            Test22.this.x = x;
-            super();
-        }
-        public Test22(byte y) {
+        public Test20(char x) {
+            Test20.this.x = x;
+            super();
+        }
+        public Test20(byte y) {
             x = y;
             this((int)y);
             this.x++;
         }
     }
 
-=======
->>>>>>> 4a11db8b
     public static void main(String[] args) {
         new Test0();
         new Test1();
@@ -499,11 +470,6 @@
             assert false : "unexpected exception: " + e;
         }
         new Test19(123);
-<<<<<<< HEAD
-        new Test20();
-        new Test21();
-        new Test22(123);
-=======
->>>>>>> 4a11db8b
+        new Test20(123);
     }
 }