--- conflicted
+++ resolved
@@ -114,18 +114,15 @@
 	      $(if $$($1_LINK_OBJS_RELATIVE), $$(CD) $$(OUTPUTDIR) ; ) \
 	      $$($1_LD) $(LDFLAGS_CXX_PARTIAL_LINKING) $$($1_SYSROOT_LDFLAGS) \
 	          -o $$($1_TARGET_RELOCATABLE) $$($1_LD_OBJ_ARG))
-<<<<<<< HEAD
-          ifeq ($(call isTargetOs, linux), true)
-	    $$(call ExecuteWithLog, $$($1_OBJECT_DIR)/$$($1_SAFE_NAME)_localize, \
-	        $$($1_OBJCOPY) --localize-hidden $$($1_TARGET_RELOCATABLE))
-          endif
-=======
           # 'ld -r' might invalidate the .llvm_addrsig section, and this will cause subsequent
           # calls to lld (with '-Wl,--icf=safe') to fail when linking with this library, so
           # remove that section.
 	  $$(call ExecuteWithLog, $$($1_OBJECT_DIR)/$$($1_SAFE_NAME)_objcopy_remove_llvm_addrsig_section, \
 	      $$($1_OBJCOPY) --remove-section=.llvm_addrsig $$($1_TARGET_RELOCATABLE))
->>>>>>> 60fa08fc
+          ifeq ($(call isTargetOs, linux), true)
+	    $$(call ExecuteWithLog, $$($1_OBJECT_DIR)/$$($1_SAFE_NAME)_localize, \
+	        $$($1_OBJCOPY) --localize-hidden $$($1_TARGET_RELOCATABLE))
+          endif
         endif
 	$$(call ExecuteWithLog, $$($1_OBJECT_DIR)/$$($1_SAFE_NAME)_run_ar, \
 	    $(if $$($1_LINK_OBJS_RELATIVE), $$(CD) $$(OUTPUTDIR) ; ) \
