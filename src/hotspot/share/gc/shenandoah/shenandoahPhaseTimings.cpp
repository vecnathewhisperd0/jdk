--- conflicted
+++ resolved
@@ -105,16 +105,11 @@
     case full_gc_adjust_roots:
     case full_gc_purge_class_unload:
     case full_gc_purge_weak_par:
+    case full_gc_weakrefs_process:
     case degen_gc_stw_mark:
     case degen_gc_mark:
     case degen_gc_update_roots:
-<<<<<<< HEAD
-=======
-    case full_gc_weakrefs_process:
-    case full_gc_purge_class_unload:
-    case full_gc_purge_weak_par:
     case degen_gc_weakrefs_process:
->>>>>>> 9a771c38
     case degen_gc_purge_class_unload:
     case degen_gc_purge_weak_par:
     case heap_iteration_roots:
