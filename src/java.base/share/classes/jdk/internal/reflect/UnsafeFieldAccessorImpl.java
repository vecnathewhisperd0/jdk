--- conflicted
+++ resolved
@@ -40,21 +40,15 @@
 abstract class UnsafeFieldAccessorImpl extends FieldAccessorImpl {
     static final Unsafe unsafe = Unsafe.getUnsafe();
 
-<<<<<<< HEAD
-=======
     @Stable
->>>>>>> 83b22192
     protected final long    fieldOffset;
     protected final boolean isFinal;
+
     UnsafeFieldAccessorImpl(Field field) {
         super(field);
-<<<<<<< HEAD
         int mods = field.getModifiers();
         this.isFinal = Modifier.isFinal(mods);
         if (Modifier.isStatic(mods))
-=======
-        if (Modifier.isStatic(field.getModifiers()))
->>>>>>> 83b22192
             fieldOffset = unsafe.staticFieldOffset(field);
         else
             fieldOffset = unsafe.objectFieldOffset(field);
