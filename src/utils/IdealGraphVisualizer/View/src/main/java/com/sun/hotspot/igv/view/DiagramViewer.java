--- conflicted
+++ resolved
@@ -46,11 +46,8 @@
     }
 
     DiagramViewModel getModel();
-<<<<<<< HEAD
-=======
 
     public void paint(Graphics2D generator);
->>>>>>> 91a23d77
 
     void paint(Graphics2D generator);
 
