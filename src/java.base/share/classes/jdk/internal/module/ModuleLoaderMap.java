/*
 * Copyright (c) 2015, 2020, Oracle and/or its affiliates. All rights reserved.
 * DO NOT ALTER OR REMOVE COPYRIGHT NOTICES OR THIS FILE HEADER.
 *
 * This code is free software; you can redistribute it and/or modify it
 * under the terms of the GNU General Public License version 2 only, as
 * published by the Free Software Foundation.  Oracle designates this
 * particular file as subject to the "Classpath" exception as provided
 * by Oracle in the LICENSE file that accompanied this code.
 *
 * This code is distributed in the hope that it will be useful, but WITHOUT
 * ANY WARRANTY; without even the implied warranty of MERCHANTABILITY or
 * FITNESS FOR A PARTICULAR PURPOSE.  See the GNU General Public License
 * version 2 for more details (a copy is included in the LICENSE file that
 * accompanied this code).
 *
 * You should have received a copy of the GNU General Public License version
 * 2 along with this work; if not, write to the Free Software Foundation,
 * Inc., 51 Franklin St, Fifth Floor, Boston, MA 02110-1301 USA.
 *
 * Please contact Oracle, 500 Oracle Parkway, Redwood Shores, CA 94065 USA
 * or visit www.oracle.com if you need additional information or have any
 * questions.
 */

package jdk.internal.module;

import java.lang.module.Configuration;
import java.lang.module.ResolvedModule;
import java.util.HashMap;
import java.util.Map;
import java.util.Set;
import java.util.function.Function;

import jdk.internal.loader.ClassLoaders;

/**
 * Supports the mapping of modules to class loaders. The set of modules mapped
 * to the boot and platform class loaders is generated at build time from
 * this source file.
 */
public final class ModuleLoaderMap {

    /**
     * Maps the system modules to the built-in class loaders.
     */
    private static final class Mapper implements Function<String, ClassLoader> {

        private static final ClassLoader PLATFORM_CLASSLOADER =
                ClassLoaders.platformClassLoader();
        private static final ClassLoader APP_CLASSLOADER =
                ClassLoaders.appClassLoader();

        private static final Integer PLATFORM_LOADER_INDEX = 1;
        private static final Integer APP_LOADER_INDEX      = 2;

        /**
         * Map from module to a class loader index. The index is resolved to the
         * actual class loader in {@code apply}.
         */
        private final Map<String, Integer> map;

        /**
         * Creates a Mapper to map module names in the given Configuration to
         * built-in classloaders.
         *
         * As a proxy for the actual classloader, we store an easily archiveable
         * index value in the internal map. The index is stored as a boxed value
         * so that we can cheaply do identity comparisons during bootstrap.
         */
        Mapper(Configuration cf) {
            var map = new HashMap<String, Integer>();
            for (ResolvedModule resolvedModule : cf.modules()) {
                String mn = resolvedModule.name();
                if (!Modules.bootModules.contains(mn)) {
                    if (Modules.platformModules.contains(mn)) {
                        map.put(mn, PLATFORM_LOADER_INDEX);
                    } else {
                        map.put(mn, APP_LOADER_INDEX);
                    }
                }
            }
            this.map = map;
        }

        @Override
        public ClassLoader apply(String name) {
            Integer loader = map.get(name);
            if (loader == APP_LOADER_INDEX) {
                return APP_CLASSLOADER;
            } else if (loader == PLATFORM_LOADER_INDEX) {
                return PLATFORM_CLASSLOADER;
            } else { // BOOT_LOADER_INDEX
                return null;
            }
        }
    }

    /**
     * Returns the names of the modules defined to the boot loader.
     */
    public static Set<String> bootModules() {
        return Modules.bootModules;
    }

    /**
     * Returns the names of the modules defined to the platform loader.
     */
    public static Set<String> platformModules() {
        return Modules.platformModules;
    }

    /**
     * Returns the names of the modules defined to the application loader which perform native access.
     */
<<<<<<< HEAD
    public static Set<String> nativeModules() {
        return Modules.nativeModules;
=======
    public static Set<String> nativeAccessModules() {
        return Modules.nativeAccessModules;
>>>>>>> 924e1aa0
    }

    private static class Modules {
        // list of boot modules is generated at build time.
        private static final Set<String> bootModules =
                Set.of(new String[] { "@@BOOT_MODULE_NAMES@@" });

        // list of platform modules is generated at build time.
        private static final Set<String> platformModules =
                Set.of(new String[] { "@@PLATFORM_MODULE_NAMES@@" });

        // list of jdk modules is generated at build time.
<<<<<<< HEAD
        private static final Set<String> nativeModules =
                Set.of(new String[] { "@@NATIVE_MODULE_NAMES@@" });
=======
        private static final Set<String> nativeAccessModules =
                Set.of(new String[] { "@@NATIVE_ACCESS_MODULE_NAMES@@" });
>>>>>>> 924e1aa0
    }

    /**
     * Returns a function to map modules in the given configuration to the
     * built-in class loaders.
     */
    static Function<String, ClassLoader> mappingFunction(Configuration cf) {
        return new Mapper(cf);
    }

    /**
     * When defining modules for a configuration, we only allow defining modules
     * to the boot or platform classloader if the ClassLoader mapping function
     * originate from here.
     */
    public static boolean isBuiltinMapper(Function<String, ClassLoader> clf) {
        return clf instanceof Mapper;
    }
}<|MERGE_RESOLUTION|>--- conflicted
+++ resolved
@@ -113,13 +113,8 @@
     /**
      * Returns the names of the modules defined to the application loader which perform native access.
      */
-<<<<<<< HEAD
-    public static Set<String> nativeModules() {
-        return Modules.nativeModules;
-=======
     public static Set<String> nativeAccessModules() {
         return Modules.nativeAccessModules;
->>>>>>> 924e1aa0
     }
 
     private static class Modules {
@@ -132,13 +127,8 @@
                 Set.of(new String[] { "@@PLATFORM_MODULE_NAMES@@" });
 
         // list of jdk modules is generated at build time.
-<<<<<<< HEAD
-        private static final Set<String> nativeModules =
-                Set.of(new String[] { "@@NATIVE_MODULE_NAMES@@" });
-=======
         private static final Set<String> nativeAccessModules =
                 Set.of(new String[] { "@@NATIVE_ACCESS_MODULE_NAMES@@" });
->>>>>>> 924e1aa0
     }
 
     /**
