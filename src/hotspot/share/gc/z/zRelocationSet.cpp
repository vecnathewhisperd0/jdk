/*
 * Copyright (c) 2017, 2023, Oracle and/or its affiliates. All rights reserved.
 * DO NOT ALTER OR REMOVE COPYRIGHT NOTICES OR THIS FILE HEADER.
 *
 * This code is free software; you can redistribute it and/or modify it
 * under the terms of the GNU General Public License version 2 only, as
 * published by the Free Software Foundation.
 *
 * This code is distributed in the hope that it will be useful, but WITHOUT
 * ANY WARRANTY; without even the implied warranty of MERCHANTABILITY or
 * FITNESS FOR A PARTICULAR PURPOSE.  See the GNU General Public License
 * version 2 for more details (a copy is included in the LICENSE file that
 * accompanied this code).
 *
 * You should have received a copy of the GNU General Public License version
 * 2 along with this work; if not, write to the Free Software Foundation,
 * Inc., 51 Franklin St, Fifth Floor, Boston, MA 02110-1301 USA.
 *
 * Please contact Oracle, 500 Oracle Parkway, Redwood Shores, CA 94065 USA
 * or visit www.oracle.com if you need additional information or have any
 * questions.
 */

#include "precompiled.hpp"
#include "gc/z/zArray.inline.hpp"
#include "gc/z/zCollectedHeap.hpp"
#include "gc/z/zForwarding.inline.hpp"
#include "gc/z/zForwardingAllocator.inline.hpp"
#include "gc/z/zGeneration.inline.hpp"
#include "gc/z/zPage.inline.hpp"
#include "gc/z/zPageAllocator.hpp"
#include "gc/z/zRelocationSet.inline.hpp"
#include "gc/z/zRelocationSetSelector.inline.hpp"
#include "gc/z/zStat.hpp"
#include "gc/z/zTask.hpp"
#include "gc/z/zWorkers.hpp"
#include "runtime/atomic.hpp"
#include "utilities/debug.hpp"

class ZRelocationSetInstallTask : public ZTask {
private:
  ZForwardingAllocator* const    _allocator;
  ZForwarding**                  _forwardings;
  const size_t                   _nforwardings;
  const ZArray<ZPage*>*          _small;
  const ZArray<ZPage*>*          _medium;
  ZArrayParallelIterator<ZPage*> _small_iter;
  ZArrayParallelIterator<ZPage*> _medium_iter;

<<<<<<< HEAD
  void install(ZForwarding* forwarding, volatile size_t* next) {
    const size_t index = Atomic::fetch_then_add(next, 1u);
=======
  void install(ZForwarding* forwarding, size_t index) {
>>>>>>> 73491fa4
    assert(index < _nforwardings, "Invalid index");

    ZPage* const page = forwarding->page();

    page->log_msg(" (relocation selected)");

    _forwardings[index] = forwarding;

    if (forwarding->is_promotion()) {
      // Before promoting an object (and before relocate start), we must ensure that all
      // contained zpointers are store good. The marking code ensures that for non-null
      // pointers, but null pointers are ignored. This code ensures that even null pointers
      // are made store good, for the promoted objects.
      page->object_iterate([&](oop obj) {
        ZIterator::basic_oop_iterate_safe(obj, ZBarrier::promote_barrier_on_young_oop_field);
      });
    }
  }

  void install_small(ZForwarding* forwarding, size_t index) {
    install(forwarding, index);
  }

  void install_medium(ZForwarding* forwarding, size_t index) {
    install(forwarding, index);
  }

  ZPageAge to_age(ZPage* page) {
    return ZRelocate::compute_to_age(page->age());
  }

public:
  ZRelocationSetInstallTask(ZForwardingAllocator* allocator, const ZRelocationSetSelector* selector) :
      ZTask("ZRelocationSetInstallTask"),
      _allocator(allocator),
      _forwardings(nullptr),
      _nforwardings(selector->selected_small()->length() + selector->selected_medium()->length()),
      _small(selector->selected_small()),
      _medium(selector->selected_medium()),
      _small_iter(selector->selected_small()),
      _medium_iter(selector->selected_medium()) {

    // Reset the allocator to have room for the relocation
    // set, all forwardings, and all forwarding entries.
    const size_t relocation_set_size = _nforwardings * sizeof(ZForwarding*);
    const size_t forwardings_size = _nforwardings * sizeof(ZForwarding);
    const size_t forwarding_entries_size = selector->forwarding_entries() * sizeof(ZForwardingEntry);
    _allocator->reset(relocation_set_size + forwardings_size + forwarding_entries_size);

    // Allocate relocation set
    _forwardings = new (_allocator->alloc(relocation_set_size)) ZForwarding*[_nforwardings];
  }

  ~ZRelocationSetInstallTask() {
    assert(_allocator->is_full(), "Should be full");
  }

  virtual void work() {
    // Allocate and install forwardings for small pages
    for (size_t page_index; _small_iter.next_index(&page_index);) {
      ZPage* page = _small->at(int(page_index));
      ZForwarding* const forwarding = ZForwarding::alloc(_allocator, page, to_age(page));
      install_small(forwarding, _medium->length() + page_index);
    }

    // Allocate and install forwardings for medium pages
    for (size_t page_index; _medium_iter.next_index(&page_index);) {
      ZPage* page = _medium->at(int(page_index));
      ZForwarding* const forwarding = ZForwarding::alloc(_allocator, page, to_age(page));
      install_medium(forwarding, page_index);
    }
  }

  ZForwarding** forwardings() const {
    return _forwardings;
  }

  size_t nforwardings() const {
    return _nforwardings;
  }
};

ZRelocationSet::ZRelocationSet(ZGeneration* generation) :
    _generation(generation),
    _allocator(),
    _forwardings(nullptr),
    _nforwardings(0),
    _promotion_lock(),
    _flip_promoted_pages(),
    _in_place_relocate_promoted_pages() {}

ZWorkers* ZRelocationSet::workers() const {
  return _generation->workers();
}

ZGeneration* ZRelocationSet::generation() const {
  return _generation;
}

ZArray<ZPage*>* ZRelocationSet::flip_promoted_pages() {
  return &_flip_promoted_pages;
}

void ZRelocationSet::install(const ZRelocationSetSelector* selector) {
  // Install relocation set
  ZRelocationSetInstallTask task(&_allocator, selector);
  workers()->run(&task);

  _forwardings = task.forwardings();
  _nforwardings = task.nforwardings();

  // Update statistics
  _generation->stat_relocation()->at_install_relocation_set(_allocator.size());
}

static void destroy_and_clear(ZPageAllocator* page_allocator, ZArray<ZPage*>* array) {
  for (int i = 0; i < array->length(); i++) {
    // Delete non-relocating promoted pages from last cycle
    ZPage* const page = array->at(i);
    page_allocator->safe_destroy_page(page);
  }

  array->clear();
}
void ZRelocationSet::reset(ZPageAllocator* page_allocator) {
  // Destroy forwardings
  ZRelocationSetIterator iter(this);
  for (ZForwarding* forwarding; iter.next(&forwarding);) {
    forwarding->~ZForwarding();
  }

  _nforwardings = 0;

  destroy_and_clear(page_allocator, &_in_place_relocate_promoted_pages);
  destroy_and_clear(page_allocator, &_flip_promoted_pages);
}

void ZRelocationSet::register_flip_promoted(const ZArray<ZPage*>& pages) {
  ZLocker<ZLock> locker(&_promotion_lock);
  for (ZPage* const page : pages) {
    assert(!_flip_promoted_pages.contains(page), "no duplicates allowed");
    _flip_promoted_pages.append(page);
  }
}

void ZRelocationSet::register_in_place_relocate_promoted(ZPage* page) {
  ZLocker<ZLock> locker(&_promotion_lock);
  assert(!_in_place_relocate_promoted_pages.contains(page), "no duplicates allowed");
  _in_place_relocate_promoted_pages.append(page);
}<|MERGE_RESOLUTION|>--- conflicted
+++ resolved
@@ -47,12 +47,7 @@
   ZArrayParallelIterator<ZPage*> _small_iter;
   ZArrayParallelIterator<ZPage*> _medium_iter;
 
-<<<<<<< HEAD
-  void install(ZForwarding* forwarding, volatile size_t* next) {
-    const size_t index = Atomic::fetch_then_add(next, 1u);
-=======
   void install(ZForwarding* forwarding, size_t index) {
->>>>>>> 73491fa4
     assert(index < _nforwardings, "Invalid index");
 
     ZPage* const page = forwarding->page();
