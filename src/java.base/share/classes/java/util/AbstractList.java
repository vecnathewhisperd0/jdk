--- conflicted
+++ resolved
@@ -197,10 +197,6 @@
         return -1;
     }
 
-<<<<<<< HEAD
-
-=======
->>>>>>> a264f7cf
     /**
      * {@inheritDoc}
      *
@@ -227,10 +223,7 @@
         return -1;
     }
 
-<<<<<<< HEAD
-=======
-
->>>>>>> a264f7cf
+
     // Bulk Operations
 
     /**
