--- conflicted
+++ resolved
@@ -31,11 +31,7 @@
 #include "unittest.hpp"
 
 using Tree = VMATree;
-<<<<<<< HEAD
-using Node = Tree::RBNode;
-=======
-using TNode = Tree::TreapNode;
->>>>>>> a032de29
+using TNode = Tree::RBNode;
 using NCS = NativeCallStackStorage;
 
 class NMTVMATreeTest : public testing::Test {
@@ -81,11 +77,7 @@
 
   int count_nodes(Tree& tree) {
     int count = 0;
-<<<<<<< HEAD
-    rbtree(tree).visit_in_order([&](Node* x) {
-=======
-    treap(tree).visit_in_order([&](TNode* x) {
->>>>>>> a032de29
+    rbtree(tree).visit_in_order([&](TNode* x) {
       ++count;
     });
     return count;
@@ -138,11 +130,7 @@
     for (int i = 0; i < 10; i++) {
       tree.commit_mapping(i * 100, 100, rd);
     }
-<<<<<<< HEAD
-    rbtree(tree).visit_in_order([&](Node* x) {
-=======
-    treap(tree).visit_in_order([&](TNode* x) {
->>>>>>> a032de29
+    rbtree(tree).visit_in_order([&](TNode* x) {
       VMATree::StateType in = in_type_of(x);
       VMATree::StateType out = out_type_of(x);
       EXPECT_TRUE((in == VMATree::StateType::Released && out == VMATree::StateType::Committed) ||
@@ -167,11 +155,7 @@
     };
 
     int i = 0;
-<<<<<<< HEAD
-    rbtree(tree).visit_in_order([&](Node* x) {
-=======
-    treap(tree).visit_in_order([&](TNode* x) {
->>>>>>> a032de29
+    rbtree(tree).visit_in_order([&](TNode* x) {
       if (i < 16) {
         found[i] = x->key();
       }
@@ -243,11 +227,7 @@
     VMATree::RegionData rd2{si[1], mtNMT };
     tree.commit_mapping(50, 50, rd2);
     tree.reserve_mapping(0, 100, rd);
-<<<<<<< HEAD
-    rbtree(tree).visit_in_order([&](Node* x) {
-=======
-    treap(tree).visit_in_order([&](TNode* x) {
->>>>>>> a032de29
+    rbtree(tree).visit_in_order([&](TNode* x) {
       EXPECT_TRUE(x->key() == 0 || x->key() == 100);
       if (x->key() == 0) {
         EXPECT_EQ(x->val().out.regiondata().mem_tag, mtTest);
@@ -284,11 +264,7 @@
     Tree tree;
     tree.reserve_mapping(0, 100, rd);
     tree.commit_mapping(0, 100, rd2);
-<<<<<<< HEAD
-    rbtree(tree).visit_range_in_order(0, 99999, [&](Node* x) {
-=======
-    treap(tree).visit_range_in_order(0, 99999, [&](TNode* x) {
->>>>>>> a032de29
+    rbtree(tree).visit_range_in_order(0, 99999, [&](TNode* x) {
       if (x->key() == 0) {
         EXPECT_EQ(mtTest, x->val().out.regiondata().mem_tag);
       }
