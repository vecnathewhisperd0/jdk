--- conflicted
+++ resolved
@@ -1566,7 +1566,7 @@
         oop obj = cast_to_oop(cur_addr);
         if (new_addr != cur_addr) {
           cm->preserved_marks()->push_if_necessary(obj, obj->mark());
-          obj->forward_to(cast_to_oop(new_addr));
+          FullGCForwarding::forward_to(obj, cast_to_oop(new_addr));
         }
         size_t obj_size = obj->size();
         new_addr += obj_size;
@@ -1606,7 +1606,6 @@
           HeapWord* region_start = _summary_data.region_to_addr(cur_region);
           HeapWord* region_end = region_start + ParallelCompactData::RegionSize;
 
-<<<<<<< HEAD
 
           if (split_info.is_split(cur_region)) {
             // Part 1: will be relocated to space-1
@@ -1620,26 +1619,6 @@
           } else {
             HeapWord* destination = region_ptr->destination();
             forward_objs_in_range(cm, region_start + live_words, region_end, destination + live_words);
-=======
-          HeapWord* cur_addr = region_start + live_words;
-
-          HeapWord* destination = region_ptr->destination();
-          while (cur_addr < region_end) {
-            cur_addr = mark_bitmap()->find_obj_beg(cur_addr, region_end);
-            if (cur_addr >= region_end) {
-              break;
-            }
-            assert(mark_bitmap()->is_marked(cur_addr), "inv");
-            HeapWord* new_addr = destination + live_words;
-            oop obj = cast_to_oop(cur_addr);
-            if (new_addr != cur_addr) {
-              cm->preserved_marks()->push_if_necessary(obj, obj->mark());
-              FullGCForwarding::forward_to(obj, cast_to_oop(new_addr));
-            }
-            size_t obj_size = obj->size();
-            live_words += obj_size;
-            cur_addr += obj_size;
->>>>>>> 8a69893e
           }
         }
       }
@@ -1678,15 +1657,10 @@
         bump_ptr_space = space_id(bump_ptr);
       }
       oop obj = cast_to_oop(cur_addr);
-<<<<<<< HEAD
       if (cur_addr == bump_ptr) {
-        assert(!obj->is_forwarded(), "inv");
+        assert(!FullGCForwarding::is_forwarded(obj), "inv");
       } else {
-        assert(obj->forwardee() == cast_to_oop(bump_ptr), "inv");
-=======
-      if (cur_addr != bump_ptr) {
         assert(FullGCForwarding::forwardee(obj) == cast_to_oop(bump_ptr), "inv");
->>>>>>> 8a69893e
       }
       bump_ptr += obj->size();
       cur_addr += obj->size();
