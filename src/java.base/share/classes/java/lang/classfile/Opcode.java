--- conflicted
+++ resolved
@@ -43,107 +43,55 @@
     NOP(OpcodeValues.NOP, 1, Kind.NOP),
 
     /** Push null */
-<<<<<<< HEAD
-    ACONST_NULL(OpcodeValues.ACONST_NULL, 1, Kind.CONSTANT, TypeKind.REFERENCE, 0, ConstantDescs.NULL),
+    ACONST_NULL(OpcodeValues.ACONST_NULL, 1, Kind.CONSTANT),
 
     /** Push int constant -1 */
-    ICONST_M1(OpcodeValues.ICONST_M1, 1, Kind.CONSTANT, TypeKind.INT, 0, -1),
+    ICONST_M1(OpcodeValues.ICONST_M1, 1, Kind.CONSTANT),
 
     /** Push int constant 0 */
-    ICONST_0(OpcodeValues.ICONST_0, 1, Kind.CONSTANT, TypeKind.INT, 0, 0),
+    ICONST_0(OpcodeValues.ICONST_0, 1, Kind.CONSTANT),
 
     /** Push int constant 1 */
-    ICONST_1(OpcodeValues.ICONST_1, 1, Kind.CONSTANT, TypeKind.INT, 0, 1),
+    ICONST_1(OpcodeValues.ICONST_1, 1, Kind.CONSTANT),
 
     /** Push int constant 2 */
-    ICONST_2(OpcodeValues.ICONST_2, 1, Kind.CONSTANT, TypeKind.INT, 0, 2),
+    ICONST_2(OpcodeValues.ICONST_2, 1, Kind.CONSTANT),
 
     /** Push int constant 3 */
-    ICONST_3(OpcodeValues.ICONST_3, 1, Kind.CONSTANT, TypeKind.INT, 0, 3),
+    ICONST_3(OpcodeValues.ICONST_3, 1, Kind.CONSTANT),
 
     /** Push int constant 4 */
-    ICONST_4(OpcodeValues.ICONST_4, 1, Kind.CONSTANT, TypeKind.INT, 0, 4),
+    ICONST_4(OpcodeValues.ICONST_4, 1, Kind.CONSTANT),
 
     /** Push int constant 5 */
-    ICONST_5(OpcodeValues.ICONST_5, 1, Kind.CONSTANT, TypeKind.INT, 0, 5),
+    ICONST_5(OpcodeValues.ICONST_5, 1, Kind.CONSTANT),
 
     /** Push long constant 0 */
-    LCONST_0(OpcodeValues.LCONST_0, 1, Kind.CONSTANT, TypeKind.LONG, 0, 0L),
+    LCONST_0(OpcodeValues.LCONST_0, 1, Kind.CONSTANT),
 
     /** Push long constant  1 */
-    LCONST_1(OpcodeValues.LCONST_1, 1, Kind.CONSTANT, TypeKind.LONG, 0, 1L),
+    LCONST_1(OpcodeValues.LCONST_1, 1, Kind.CONSTANT),
 
     /** Push float constant 0 */
-    FCONST_0(OpcodeValues.FCONST_0, 1, Kind.CONSTANT, TypeKind.FLOAT, 0, 0.0f),
+    FCONST_0(OpcodeValues.FCONST_0, 1, Kind.CONSTANT),
 
     /** Push float constant 1 */
-    FCONST_1(OpcodeValues.FCONST_1, 1, Kind.CONSTANT, TypeKind.FLOAT, 0, 1.0f),
+    FCONST_1(OpcodeValues.FCONST_1, 1, Kind.CONSTANT),
 
     /** Push float constant 2 */
-    FCONST_2(OpcodeValues.FCONST_2, 1, Kind.CONSTANT, TypeKind.FLOAT, 0, 2.0f),
+    FCONST_2(OpcodeValues.FCONST_2, 1, Kind.CONSTANT),
 
     /** Push double constant 0 */
-    DCONST_0(OpcodeValues.DCONST_0, 1, Kind.CONSTANT, TypeKind.DOUBLE, 0, 0.0d),
+    DCONST_0(OpcodeValues.DCONST_0, 1, Kind.CONSTANT),
 
     /** Push double constant 1 */
-    DCONST_1(OpcodeValues.DCONST_1, 1, Kind.CONSTANT, TypeKind.DOUBLE, 0, 1.0d),
+    DCONST_1(OpcodeValues.DCONST_1, 1, Kind.CONSTANT),
 
     /** Push byte */
-    BIPUSH(OpcodeValues.BIPUSH, 2, Kind.CONSTANT, TypeKind.BYTE),
+    BIPUSH(OpcodeValues.BIPUSH, 2, Kind.CONSTANT),
 
     /** Push short */
-    SIPUSH(OpcodeValues.SIPUSH, 3, Kind.CONSTANT, TypeKind.SHORT),
-=======
-    ACONST_NULL(ClassFile.ACONST_NULL, 1, Kind.CONSTANT),
-
-    /** Push int constant -1 */
-    ICONST_M1(ClassFile.ICONST_M1, 1, Kind.CONSTANT),
-
-    /** Push int constant 0 */
-    ICONST_0(ClassFile.ICONST_0, 1, Kind.CONSTANT),
-
-    /** Push int constant 1 */
-    ICONST_1(ClassFile.ICONST_1, 1, Kind.CONSTANT),
-
-    /** Push int constant 2 */
-    ICONST_2(ClassFile.ICONST_2, 1, Kind.CONSTANT),
-
-    /** Push int constant 3 */
-    ICONST_3(ClassFile.ICONST_3, 1, Kind.CONSTANT),
-
-    /** Push int constant 4 */
-    ICONST_4(ClassFile.ICONST_4, 1, Kind.CONSTANT),
-
-    /** Push int constant 5 */
-    ICONST_5(ClassFile.ICONST_5, 1, Kind.CONSTANT),
-
-    /** Push long constant 0 */
-    LCONST_0(ClassFile.LCONST_0, 1, Kind.CONSTANT),
-
-    /** Push long constant  1 */
-    LCONST_1(ClassFile.LCONST_1, 1, Kind.CONSTANT),
-
-    /** Push float constant 0 */
-    FCONST_0(ClassFile.FCONST_0, 1, Kind.CONSTANT),
-
-    /** Push float constant 1 */
-    FCONST_1(ClassFile.FCONST_1, 1, Kind.CONSTANT),
-
-    /** Push float constant 2 */
-    FCONST_2(ClassFile.FCONST_2, 1, Kind.CONSTANT),
-
-    /** Push double constant 0 */
-    DCONST_0(ClassFile.DCONST_0, 1, Kind.CONSTANT),
-
-    /** Push double constant 1 */
-    DCONST_1(ClassFile.DCONST_1, 1, Kind.CONSTANT),
-
-    /** Push byte */
-    BIPUSH(ClassFile.BIPUSH, 2, Kind.CONSTANT),
-
-    /** Push short */
-    SIPUSH(ClassFile.SIPUSH, 3, Kind.CONSTANT),
->>>>>>> d4dfa012
+    SIPUSH(OpcodeValues.SIPUSH, 3, Kind.CONSTANT),
 
     /** Push item from run-time constant pool */
     LDC(OpcodeValues.LDC, 2, Kind.CONSTANT),
@@ -155,401 +103,202 @@
     LDC2_W(OpcodeValues.LDC2_W, 3, Kind.CONSTANT),
 
     /** Load int from local variable */
-<<<<<<< HEAD
-    ILOAD(OpcodeValues.ILOAD, 2, Kind.LOAD, TypeKind.INT, -1),
+    ILOAD(OpcodeValues.ILOAD, 2, Kind.LOAD),
 
     /** Load long from local variable */
-    LLOAD(OpcodeValues.LLOAD, 2, Kind.LOAD, TypeKind.LONG, -1),
+    LLOAD(OpcodeValues.LLOAD, 2, Kind.LOAD),
 
     /** Load float from local variable */
-    FLOAD(OpcodeValues.FLOAD, 2, Kind.LOAD, TypeKind.FLOAT, -1),
+    FLOAD(OpcodeValues.FLOAD, 2, Kind.LOAD),
 
     /** Load double from local variable */
-    DLOAD(OpcodeValues.DLOAD, 2, Kind.LOAD, TypeKind.DOUBLE, -1),
+    DLOAD(OpcodeValues.DLOAD, 2, Kind.LOAD),
 
     /** Load reference from local variable */
-    ALOAD(OpcodeValues.ALOAD, 2, Kind.LOAD, TypeKind.REFERENCE, -1),
+    ALOAD(OpcodeValues.ALOAD, 2, Kind.LOAD),
 
     /** Load int from local variable 0 */
-    ILOAD_0(OpcodeValues.ILOAD_0, 1, Kind.LOAD, TypeKind.INT, 0),
+    ILOAD_0(OpcodeValues.ILOAD_0, 1, Kind.LOAD),
 
     /** Load int from local variable 1 */
-    ILOAD_1(OpcodeValues.ILOAD_1, 1, Kind.LOAD, TypeKind.INT, 1),
+    ILOAD_1(OpcodeValues.ILOAD_1, 1, Kind.LOAD),
 
     /** Load int from local variable 2 */
-    ILOAD_2(OpcodeValues.ILOAD_2, 1, Kind.LOAD, TypeKind.INT, 2),
+    ILOAD_2(OpcodeValues.ILOAD_2, 1, Kind.LOAD),
 
     /** Load int from local variable3  */
-    ILOAD_3(OpcodeValues.ILOAD_3, 1, Kind.LOAD, TypeKind.INT, 3),
+    ILOAD_3(OpcodeValues.ILOAD_3, 1, Kind.LOAD),
 
     /** Load long from local variable 0 */
-    LLOAD_0(OpcodeValues.LLOAD_0, 1, Kind.LOAD, TypeKind.LONG, 0),
+    LLOAD_0(OpcodeValues.LLOAD_0, 1, Kind.LOAD),
 
     /** Load long from local variable 1 */
-    LLOAD_1(OpcodeValues.LLOAD_1, 1, Kind.LOAD, TypeKind.LONG, 1),
+    LLOAD_1(OpcodeValues.LLOAD_1, 1, Kind.LOAD),
 
     /** Load long from local variable 2 */
-    LLOAD_2(OpcodeValues.LLOAD_2, 1, Kind.LOAD, TypeKind.LONG, 2),
+    LLOAD_2(OpcodeValues.LLOAD_2, 1, Kind.LOAD),
 
     /** Load long from local variable 3 */
-    LLOAD_3(OpcodeValues.LLOAD_3, 1, Kind.LOAD, TypeKind.LONG, 3),
+    LLOAD_3(OpcodeValues.LLOAD_3, 1, Kind.LOAD),
 
     /** Load float from local variable 0 */
-    FLOAD_0(OpcodeValues.FLOAD_0, 1, Kind.LOAD, TypeKind.FLOAT, 0),
+    FLOAD_0(OpcodeValues.FLOAD_0, 1, Kind.LOAD),
 
     /** Load float from local variable 1 */
-    FLOAD_1(OpcodeValues.FLOAD_1, 1, Kind.LOAD, TypeKind.FLOAT, 1),
+    FLOAD_1(OpcodeValues.FLOAD_1, 1, Kind.LOAD),
 
     /** Load float from local variable 2 */
-    FLOAD_2(OpcodeValues.FLOAD_2, 1, Kind.LOAD, TypeKind.FLOAT, 2),
+    FLOAD_2(OpcodeValues.FLOAD_2, 1, Kind.LOAD),
 
     /** Load float from local variable 3 */
-    FLOAD_3(OpcodeValues.FLOAD_3, 1, Kind.LOAD, TypeKind.FLOAT, 3),
+    FLOAD_3(OpcodeValues.FLOAD_3, 1, Kind.LOAD),
 
     /** Load double from local variable 0 */
-    DLOAD_0(OpcodeValues.DLOAD_0, 1, Kind.LOAD, TypeKind.DOUBLE, 0),
+    DLOAD_0(OpcodeValues.DLOAD_0, 1, Kind.LOAD),
 
     /** Load double from local variable 1 */
-    DLOAD_1(OpcodeValues.DLOAD_1, 1, Kind.LOAD, TypeKind.DOUBLE, 1),
+    DLOAD_1(OpcodeValues.DLOAD_1, 1, Kind.LOAD),
 
     /** Load double from local variable 2 */
-    DLOAD_2(OpcodeValues.DLOAD_2, 1, Kind.LOAD, TypeKind.DOUBLE, 2),
+    DLOAD_2(OpcodeValues.DLOAD_2, 1, Kind.LOAD),
 
     /** Load double from local variable 3 */
-    DLOAD_3(OpcodeValues.DLOAD_3, 1, Kind.LOAD, TypeKind.DOUBLE, 3),
+    DLOAD_3(OpcodeValues.DLOAD_3, 1, Kind.LOAD),
 
     /**  Load reference from local variable 0 */
-    ALOAD_0(OpcodeValues.ALOAD_0, 1, Kind.LOAD, TypeKind.REFERENCE, 0),
+    ALOAD_0(OpcodeValues.ALOAD_0, 1, Kind.LOAD),
 
     /** Load reference from local variable 1 */
-    ALOAD_1(OpcodeValues.ALOAD_1, 1, Kind.LOAD, TypeKind.REFERENCE, 1),
+    ALOAD_1(OpcodeValues.ALOAD_1, 1, Kind.LOAD),
 
     /** Load reference from local variable 2 */
-    ALOAD_2(OpcodeValues.ALOAD_2, 1, Kind.LOAD, TypeKind.REFERENCE, 2),
+    ALOAD_2(OpcodeValues.ALOAD_2, 1, Kind.LOAD),
 
     /** Load reference from local variable 3 */
-    ALOAD_3(OpcodeValues.ALOAD_3, 1, Kind.LOAD, TypeKind.REFERENCE, 3),
+    ALOAD_3(OpcodeValues.ALOAD_3, 1, Kind.LOAD),
 
     /** Load int from array */
-    IALOAD(OpcodeValues.IALOAD, 1, Kind.ARRAY_LOAD, TypeKind.INT),
+    IALOAD(OpcodeValues.IALOAD, 1, Kind.ARRAY_LOAD),
 
     /** Load long from array */
-    LALOAD(OpcodeValues.LALOAD, 1, Kind.ARRAY_LOAD, TypeKind.LONG),
+    LALOAD(OpcodeValues.LALOAD, 1, Kind.ARRAY_LOAD),
 
     /** Load float from array */
-    FALOAD(OpcodeValues.FALOAD, 1, Kind.ARRAY_LOAD, TypeKind.FLOAT),
+    FALOAD(OpcodeValues.FALOAD, 1, Kind.ARRAY_LOAD),
 
     /** Load double from array */
-    DALOAD(OpcodeValues.DALOAD, 1, Kind.ARRAY_LOAD, TypeKind.DOUBLE),
+    DALOAD(OpcodeValues.DALOAD, 1, Kind.ARRAY_LOAD),
 
     /** Load reference from array */
-    AALOAD(OpcodeValues.AALOAD, 1, Kind.ARRAY_LOAD, TypeKind.REFERENCE),
+    AALOAD(OpcodeValues.AALOAD, 1, Kind.ARRAY_LOAD),
 
     /** Load byte from array */
-    BALOAD(OpcodeValues.BALOAD, 1, Kind.ARRAY_LOAD, TypeKind.BYTE),
+    BALOAD(OpcodeValues.BALOAD, 1, Kind.ARRAY_LOAD),
 
     /** Load char from array */
-    CALOAD(OpcodeValues.CALOAD, 1, Kind.ARRAY_LOAD, TypeKind.CHAR),
+    CALOAD(OpcodeValues.CALOAD, 1, Kind.ARRAY_LOAD),
 
     /** Load short from array */
-    SALOAD(OpcodeValues.SALOAD, 1, Kind.ARRAY_LOAD, TypeKind.SHORT),
+    SALOAD(OpcodeValues.SALOAD, 1, Kind.ARRAY_LOAD),
 
     /** Store int into local variable */
-    ISTORE(OpcodeValues.ISTORE, 2, Kind.STORE, TypeKind.INT, -1),
+    ISTORE(OpcodeValues.ISTORE, 2, Kind.STORE),
 
     /** Store long into local variable */
-    LSTORE(OpcodeValues.LSTORE, 2, Kind.STORE, TypeKind.LONG, -1),
+    LSTORE(OpcodeValues.LSTORE, 2, Kind.STORE),
 
     /** Store float into local variable */
-    FSTORE(OpcodeValues.FSTORE, 2, Kind.STORE, TypeKind.FLOAT, -1),
+    FSTORE(OpcodeValues.FSTORE, 2, Kind.STORE),
 
     /** Store double into local variable */
-    DSTORE(OpcodeValues.DSTORE, 2, Kind.STORE, TypeKind.DOUBLE, -1),
+    DSTORE(OpcodeValues.DSTORE, 2, Kind.STORE),
 
     /** Store reference into local variable */
-    ASTORE(OpcodeValues.ASTORE, 2, Kind.STORE, TypeKind.REFERENCE, -1),
+    ASTORE(OpcodeValues.ASTORE, 2, Kind.STORE),
 
     /** Store int into local variable 0 */
-    ISTORE_0(OpcodeValues.ISTORE_0, 1, Kind.STORE, TypeKind.INT, 0),
+    ISTORE_0(OpcodeValues.ISTORE_0, 1, Kind.STORE),
 
     /** Store int into local variable 1 */
-    ISTORE_1(OpcodeValues.ISTORE_1, 1, Kind.STORE, TypeKind.INT, 1),
+    ISTORE_1(OpcodeValues.ISTORE_1, 1, Kind.STORE),
 
     /** Store int into local variable 2 */
-    ISTORE_2(OpcodeValues.ISTORE_2, 1, Kind.STORE, TypeKind.INT, 2),
+    ISTORE_2(OpcodeValues.ISTORE_2, 1, Kind.STORE),
 
     /** Store int into local variable 3 */
-    ISTORE_3(OpcodeValues.ISTORE_3, 1, Kind.STORE, TypeKind.INT, 3),
+    ISTORE_3(OpcodeValues.ISTORE_3, 1, Kind.STORE),
 
     /** Store long into local variable 0 */
-    LSTORE_0(OpcodeValues.LSTORE_0, 1, Kind.STORE, TypeKind.LONG, 0),
+    LSTORE_0(OpcodeValues.LSTORE_0, 1, Kind.STORE),
 
     /** Store long into local variable 1 */
-    LSTORE_1(OpcodeValues.LSTORE_1, 1, Kind.STORE, TypeKind.LONG, 1),
+    LSTORE_1(OpcodeValues.LSTORE_1, 1, Kind.STORE),
 
     /** Store long into local variable 2 */
-    LSTORE_2(OpcodeValues.LSTORE_2, 1, Kind.STORE, TypeKind.LONG, 2),
+    LSTORE_2(OpcodeValues.LSTORE_2, 1, Kind.STORE),
 
     /** Store long into local variable 3 */
-    LSTORE_3(OpcodeValues.LSTORE_3, 1, Kind.STORE, TypeKind.LONG, 3),
+    LSTORE_3(OpcodeValues.LSTORE_3, 1, Kind.STORE),
 
     /** Store float into local variable 0 */
-    FSTORE_0(OpcodeValues.FSTORE_0, 1, Kind.STORE, TypeKind.FLOAT, 0),
+    FSTORE_0(OpcodeValues.FSTORE_0, 1, Kind.STORE),
 
     /** Store float into local variable 1 */
-    FSTORE_1(OpcodeValues.FSTORE_1, 1, Kind.STORE, TypeKind.FLOAT, 1),
+    FSTORE_1(OpcodeValues.FSTORE_1, 1, Kind.STORE),
 
     /** Store float into local variable 2 */
-    FSTORE_2(OpcodeValues.FSTORE_2, 1, Kind.STORE, TypeKind.FLOAT, 2),
+    FSTORE_2(OpcodeValues.FSTORE_2, 1, Kind.STORE),
 
     /** Store float into local variable 3 */
-    FSTORE_3(OpcodeValues.FSTORE_3, 1, Kind.STORE, TypeKind.FLOAT, 3),
+    FSTORE_3(OpcodeValues.FSTORE_3, 1, Kind.STORE),
 
     /** Store double into local variable 0 */
-    DSTORE_0(OpcodeValues.DSTORE_0, 1, Kind.STORE, TypeKind.DOUBLE, 0),
+    DSTORE_0(OpcodeValues.DSTORE_0, 1, Kind.STORE),
 
     /** Store double into local variable 1 */
-    DSTORE_1(OpcodeValues.DSTORE_1, 1, Kind.STORE, TypeKind.DOUBLE, 1),
+    DSTORE_1(OpcodeValues.DSTORE_1, 1, Kind.STORE),
 
     /** Store double into local variable 2 */
-    DSTORE_2(OpcodeValues.DSTORE_2, 1, Kind.STORE, TypeKind.DOUBLE, 2),
+    DSTORE_2(OpcodeValues.DSTORE_2, 1, Kind.STORE),
 
     /** Store double into local variable 3 */
-    DSTORE_3(OpcodeValues.DSTORE_3, 1, Kind.STORE, TypeKind.DOUBLE, 3),
+    DSTORE_3(OpcodeValues.DSTORE_3, 1, Kind.STORE),
 
     /** Store reference into local variable 0 */
-    ASTORE_0(OpcodeValues.ASTORE_0, 1, Kind.STORE, TypeKind.REFERENCE, 0),
+    ASTORE_0(OpcodeValues.ASTORE_0, 1, Kind.STORE),
 
     /** Store reference into local variable 1 */
-    ASTORE_1(OpcodeValues.ASTORE_1, 1, Kind.STORE, TypeKind.REFERENCE, 1),
+    ASTORE_1(OpcodeValues.ASTORE_1, 1, Kind.STORE),
 
     /** Store reference into local variable 2 */
-    ASTORE_2(OpcodeValues.ASTORE_2, 1, Kind.STORE, TypeKind.REFERENCE, 2),
+    ASTORE_2(OpcodeValues.ASTORE_2, 1, Kind.STORE),
 
     /** Store reference into local variable 3 */
-    ASTORE_3(OpcodeValues.ASTORE_3, 1, Kind.STORE, TypeKind.REFERENCE, 3),
+    ASTORE_3(OpcodeValues.ASTORE_3, 1, Kind.STORE),
 
     /** Store into int array */
-    IASTORE(OpcodeValues.IASTORE, 1, Kind.ARRAY_STORE, TypeKind.INT),
+    IASTORE(OpcodeValues.IASTORE, 1, Kind.ARRAY_STORE),
 
     /** Store into long array */
-    LASTORE(OpcodeValues.LASTORE, 1, Kind.ARRAY_STORE, TypeKind.LONG),
+    LASTORE(OpcodeValues.LASTORE, 1, Kind.ARRAY_STORE),
 
     /** Store into float array */
-    FASTORE(OpcodeValues.FASTORE, 1, Kind.ARRAY_STORE, TypeKind.FLOAT),
+    FASTORE(OpcodeValues.FASTORE, 1, Kind.ARRAY_STORE),
 
     /** Store into double array */
-    DASTORE(OpcodeValues.DASTORE, 1, Kind.ARRAY_STORE, TypeKind.DOUBLE),
+    DASTORE(OpcodeValues.DASTORE, 1, Kind.ARRAY_STORE),
 
     /** Store into reference array */
-    AASTORE(OpcodeValues.AASTORE, 1, Kind.ARRAY_STORE, TypeKind.REFERENCE),
+    AASTORE(OpcodeValues.AASTORE, 1, Kind.ARRAY_STORE),
 
     /** Store into byte array */
-    BASTORE(OpcodeValues.BASTORE, 1, Kind.ARRAY_STORE, TypeKind.BYTE),
+    BASTORE(OpcodeValues.BASTORE, 1, Kind.ARRAY_STORE),
 
     /** Store into char array */
-    CASTORE(OpcodeValues.CASTORE, 1, Kind.ARRAY_STORE, TypeKind.CHAR),
+    CASTORE(OpcodeValues.CASTORE, 1, Kind.ARRAY_STORE),
 
     /** Store into short array */
-    SASTORE(OpcodeValues.SASTORE, 1, Kind.ARRAY_STORE, TypeKind.SHORT),
-=======
-    ILOAD(ClassFile.ILOAD, 2, Kind.LOAD),
-
-    /** Load long from local variable */
-    LLOAD(ClassFile.LLOAD, 2, Kind.LOAD),
-
-    /** Load float from local variable */
-    FLOAD(ClassFile.FLOAD, 2, Kind.LOAD),
-
-    /** Load double from local variable */
-    DLOAD(ClassFile.DLOAD, 2, Kind.LOAD),
-
-    /** Load reference from local variable */
-    ALOAD(ClassFile.ALOAD, 2, Kind.LOAD),
-
-    /** Load int from local variable 0 */
-    ILOAD_0(ClassFile.ILOAD_0, 1, Kind.LOAD),
-
-    /** Load int from local variable 1 */
-    ILOAD_1(ClassFile.ILOAD_1, 1, Kind.LOAD),
-
-    /** Load int from local variable 2 */
-    ILOAD_2(ClassFile.ILOAD_2, 1, Kind.LOAD),
-
-    /** Load int from local variable3  */
-    ILOAD_3(ClassFile.ILOAD_3, 1, Kind.LOAD),
-
-    /** Load long from local variable 0 */
-    LLOAD_0(ClassFile.LLOAD_0, 1, Kind.LOAD),
-
-    /** Load long from local variable 1 */
-    LLOAD_1(ClassFile.LLOAD_1, 1, Kind.LOAD),
-
-    /** Load long from local variable 2 */
-    LLOAD_2(ClassFile.LLOAD_2, 1, Kind.LOAD),
-
-    /** Load long from local variable 3 */
-    LLOAD_3(ClassFile.LLOAD_3, 1, Kind.LOAD),
-
-    /** Load float from local variable 0 */
-    FLOAD_0(ClassFile.FLOAD_0, 1, Kind.LOAD),
-
-    /** Load float from local variable 1 */
-    FLOAD_1(ClassFile.FLOAD_1, 1, Kind.LOAD),
-
-    /** Load float from local variable 2 */
-    FLOAD_2(ClassFile.FLOAD_2, 1, Kind.LOAD),
-
-    /** Load float from local variable 3 */
-    FLOAD_3(ClassFile.FLOAD_3, 1, Kind.LOAD),
-
-    /** Load double from local variable 0 */
-    DLOAD_0(ClassFile.DLOAD_0, 1, Kind.LOAD),
-
-    /** Load double from local variable 1 */
-    DLOAD_1(ClassFile.DLOAD_1, 1, Kind.LOAD),
-
-    /** Load double from local variable 2 */
-    DLOAD_2(ClassFile.DLOAD_2, 1, Kind.LOAD),
-
-    /** Load double from local variable 3 */
-    DLOAD_3(ClassFile.DLOAD_3, 1, Kind.LOAD),
-
-    /**  Load reference from local variable 0 */
-    ALOAD_0(ClassFile.ALOAD_0, 1, Kind.LOAD),
-
-    /** Load reference from local variable 1 */
-    ALOAD_1(ClassFile.ALOAD_1, 1, Kind.LOAD),
-
-    /** Load reference from local variable 2 */
-    ALOAD_2(ClassFile.ALOAD_2, 1, Kind.LOAD),
-
-    /** Load reference from local variable 3 */
-    ALOAD_3(ClassFile.ALOAD_3, 1, Kind.LOAD),
-
-    /** Load int from array */
-    IALOAD(ClassFile.IALOAD, 1, Kind.ARRAY_LOAD),
-
-    /** Load long from array */
-    LALOAD(ClassFile.LALOAD, 1, Kind.ARRAY_LOAD),
-
-    /** Load float from array */
-    FALOAD(ClassFile.FALOAD, 1, Kind.ARRAY_LOAD),
-
-    /** Load double from array */
-    DALOAD(ClassFile.DALOAD, 1, Kind.ARRAY_LOAD),
-
-    /** Load reference from array */
-    AALOAD(ClassFile.AALOAD, 1, Kind.ARRAY_LOAD),
-
-    /** Load byte from array */
-    BALOAD(ClassFile.BALOAD, 1, Kind.ARRAY_LOAD),
-
-    /** Load char from array */
-    CALOAD(ClassFile.CALOAD, 1, Kind.ARRAY_LOAD),
-
-    /** Load short from array */
-    SALOAD(ClassFile.SALOAD, 1, Kind.ARRAY_LOAD),
-
-    /** Store int into local variable */
-    ISTORE(ClassFile.ISTORE, 2, Kind.STORE),
-
-    /** Store long into local variable */
-    LSTORE(ClassFile.LSTORE, 2, Kind.STORE),
-
-    /** Store float into local variable */
-    FSTORE(ClassFile.FSTORE, 2, Kind.STORE),
-
-    /** Store double into local variable */
-    DSTORE(ClassFile.DSTORE, 2, Kind.STORE),
-
-    /** Store reference into local variable */
-    ASTORE(ClassFile.ASTORE, 2, Kind.STORE),
-
-    /** Store int into local variable 0 */
-    ISTORE_0(ClassFile.ISTORE_0, 1, Kind.STORE),
-
-    /** Store int into local variable 1 */
-    ISTORE_1(ClassFile.ISTORE_1, 1, Kind.STORE),
-
-    /** Store int into local variable 2 */
-    ISTORE_2(ClassFile.ISTORE_2, 1, Kind.STORE),
-
-    /** Store int into local variable 3 */
-    ISTORE_3(ClassFile.ISTORE_3, 1, Kind.STORE),
-
-    /** Store long into local variable 0 */
-    LSTORE_0(ClassFile.LSTORE_0, 1, Kind.STORE),
-
-    /** Store long into local variable 1 */
-    LSTORE_1(ClassFile.LSTORE_1, 1, Kind.STORE),
-
-    /** Store long into local variable 2 */
-    LSTORE_2(ClassFile.LSTORE_2, 1, Kind.STORE),
-
-    /** Store long into local variable 3 */
-    LSTORE_3(ClassFile.LSTORE_3, 1, Kind.STORE),
-
-    /** Store float into local variable 0 */
-    FSTORE_0(ClassFile.FSTORE_0, 1, Kind.STORE),
-
-    /** Store float into local variable 1 */
-    FSTORE_1(ClassFile.FSTORE_1, 1, Kind.STORE),
-
-    /** Store float into local variable 2 */
-    FSTORE_2(ClassFile.FSTORE_2, 1, Kind.STORE),
-
-    /** Store float into local variable 3 */
-    FSTORE_3(ClassFile.FSTORE_3, 1, Kind.STORE),
-
-    /** Store double into local variable 0 */
-    DSTORE_0(ClassFile.DSTORE_0, 1, Kind.STORE),
-
-    /** Store double into local variable 1 */
-    DSTORE_1(ClassFile.DSTORE_1, 1, Kind.STORE),
-
-    /** Store double into local variable 2 */
-    DSTORE_2(ClassFile.DSTORE_2, 1, Kind.STORE),
-
-    /** Store double into local variable 3 */
-    DSTORE_3(ClassFile.DSTORE_3, 1, Kind.STORE),
-
-    /** Store reference into local variable 0 */
-    ASTORE_0(ClassFile.ASTORE_0, 1, Kind.STORE),
-
-    /** Store reference into local variable 1 */
-    ASTORE_1(ClassFile.ASTORE_1, 1, Kind.STORE),
-
-    /** Store reference into local variable 2 */
-    ASTORE_2(ClassFile.ASTORE_2, 1, Kind.STORE),
-
-    /** Store reference into local variable 3 */
-    ASTORE_3(ClassFile.ASTORE_3, 1, Kind.STORE),
-
-    /** Store into int array */
-    IASTORE(ClassFile.IASTORE, 1, Kind.ARRAY_STORE),
-
-    /** Store into long array */
-    LASTORE(ClassFile.LASTORE, 1, Kind.ARRAY_STORE),
-
-    /** Store into float array */
-    FASTORE(ClassFile.FASTORE, 1, Kind.ARRAY_STORE),
-
-    /** Store into double array */
-    DASTORE(ClassFile.DASTORE, 1, Kind.ARRAY_STORE),
-
-    /** Store into reference array */
-    AASTORE(ClassFile.AASTORE, 1, Kind.ARRAY_STORE),
-
-    /** Store into byte array */
-    BASTORE(ClassFile.BASTORE, 1, Kind.ARRAY_STORE),
-
-    /** Store into char array */
-    CASTORE(ClassFile.CASTORE, 1, Kind.ARRAY_STORE),
-
-    /** Store into short array */
-    SASTORE(ClassFile.SASTORE, 1, Kind.ARRAY_STORE),
->>>>>>> d4dfa012
+    SASTORE(OpcodeValues.SASTORE, 1, Kind.ARRAY_STORE),
 
     /** Pop the top operand stack value */
     POP(OpcodeValues.POP, 1, Kind.STACK),
@@ -579,437 +328,220 @@
     SWAP(OpcodeValues.SWAP, 1, Kind.STACK),
 
     /** Add int */
-<<<<<<< HEAD
-    IADD(OpcodeValues.IADD, 1, Kind.OPERATOR, TypeKind.INT),
+    IADD(OpcodeValues.IADD, 1, Kind.OPERATOR),
 
     /** Add long */
-    LADD(OpcodeValues.LADD, 1, Kind.OPERATOR, TypeKind.LONG),
+    LADD(OpcodeValues.LADD, 1, Kind.OPERATOR),
 
     /** Add float */
-    FADD(OpcodeValues.FADD, 1, Kind.OPERATOR, TypeKind.FLOAT),
+    FADD(OpcodeValues.FADD, 1, Kind.OPERATOR),
 
     /** Add double */
-    DADD(OpcodeValues.DADD, 1, Kind.OPERATOR, TypeKind.DOUBLE),
+    DADD(OpcodeValues.DADD, 1, Kind.OPERATOR),
 
     /** Subtract int */
-    ISUB(OpcodeValues.ISUB, 1, Kind.OPERATOR, TypeKind.INT),
+    ISUB(OpcodeValues.ISUB, 1, Kind.OPERATOR),
 
     /** Subtract long */
-    LSUB(OpcodeValues.LSUB, 1, Kind.OPERATOR, TypeKind.LONG),
+    LSUB(OpcodeValues.LSUB, 1, Kind.OPERATOR),
 
     /** Subtract float */
-    FSUB(OpcodeValues.FSUB, 1, Kind.OPERATOR, TypeKind.FLOAT),
+    FSUB(OpcodeValues.FSUB, 1, Kind.OPERATOR),
 
     /** Subtract double */
-    DSUB(OpcodeValues.DSUB, 1, Kind.OPERATOR, TypeKind.DOUBLE),
+    DSUB(OpcodeValues.DSUB, 1, Kind.OPERATOR),
 
     /** Multiply int */
-    IMUL(OpcodeValues.IMUL, 1, Kind.OPERATOR, TypeKind.INT),
+    IMUL(OpcodeValues.IMUL, 1, Kind.OPERATOR),
 
     /** Multiply long */
-    LMUL(OpcodeValues.LMUL, 1, Kind.OPERATOR, TypeKind.LONG),
+    LMUL(OpcodeValues.LMUL, 1, Kind.OPERATOR),
 
     /** Multiply float */
-    FMUL(OpcodeValues.FMUL, 1, Kind.OPERATOR, TypeKind.FLOAT),
+    FMUL(OpcodeValues.FMUL, 1, Kind.OPERATOR),
 
     /** Multiply double */
-    DMUL(OpcodeValues.DMUL, 1, Kind.OPERATOR, TypeKind.DOUBLE),
+    DMUL(OpcodeValues.DMUL, 1, Kind.OPERATOR),
 
     /** Divide int */
-    IDIV(OpcodeValues.IDIV, 1, Kind.OPERATOR, TypeKind.INT),
+    IDIV(OpcodeValues.IDIV, 1, Kind.OPERATOR),
 
     /** Divide long */
-    LDIV(OpcodeValues.LDIV, 1, Kind.OPERATOR, TypeKind.LONG),
+    LDIV(OpcodeValues.LDIV, 1, Kind.OPERATOR),
 
     /** Divide float */
-    FDIV(OpcodeValues.FDIV, 1, Kind.OPERATOR, TypeKind.FLOAT),
+    FDIV(OpcodeValues.FDIV, 1, Kind.OPERATOR),
 
     /** Divide double */
-    DDIV(OpcodeValues.DDIV, 1, Kind.OPERATOR, TypeKind.DOUBLE),
+    DDIV(OpcodeValues.DDIV, 1, Kind.OPERATOR),
 
     /** Remainder int */
-    IREM(OpcodeValues.IREM, 1, Kind.OPERATOR, TypeKind.INT),
+    IREM(OpcodeValues.IREM, 1, Kind.OPERATOR),
 
     /** Remainder long */
-    LREM(OpcodeValues.LREM, 1, Kind.OPERATOR, TypeKind.LONG),
+    LREM(OpcodeValues.LREM, 1, Kind.OPERATOR),
 
     /** Remainder float */
-    FREM(OpcodeValues.FREM, 1, Kind.OPERATOR, TypeKind.FLOAT),
+    FREM(OpcodeValues.FREM, 1, Kind.OPERATOR),
 
     /** Remainder double */
-    DREM(OpcodeValues.DREM, 1, Kind.OPERATOR, TypeKind.DOUBLE),
+    DREM(OpcodeValues.DREM, 1, Kind.OPERATOR),
 
     /** Negate int */
-    INEG(OpcodeValues.INEG, 1, Kind.OPERATOR, TypeKind.INT),
+    INEG(OpcodeValues.INEG, 1, Kind.OPERATOR),
 
     /** Negate long */
-    LNEG(OpcodeValues.LNEG, 1, Kind.OPERATOR, TypeKind.LONG),
+    LNEG(OpcodeValues.LNEG, 1, Kind.OPERATOR),
 
     /** Negate float */
-    FNEG(OpcodeValues.FNEG, 1, Kind.OPERATOR, TypeKind.FLOAT),
+    FNEG(OpcodeValues.FNEG, 1, Kind.OPERATOR),
 
     /** Negate double */
-    DNEG(OpcodeValues.DNEG, 1, Kind.OPERATOR, TypeKind.DOUBLE),
+    DNEG(OpcodeValues.DNEG, 1, Kind.OPERATOR),
 
     /** Shift left int */
-    ISHL(OpcodeValues.ISHL, 1, Kind.OPERATOR, TypeKind.INT),
+    ISHL(OpcodeValues.ISHL, 1, Kind.OPERATOR),
 
     /** Shift left long */
-    LSHL(OpcodeValues.LSHL, 1, Kind.OPERATOR, TypeKind.LONG),
+    LSHL(OpcodeValues.LSHL, 1, Kind.OPERATOR),
 
     /** Shift right int */
-    ISHR(OpcodeValues.ISHR, 1, Kind.OPERATOR, TypeKind.INT),
+    ISHR(OpcodeValues.ISHR, 1, Kind.OPERATOR),
 
     /** Shift right long */
-    LSHR(OpcodeValues.LSHR, 1, Kind.OPERATOR, TypeKind.LONG),
+    LSHR(OpcodeValues.LSHR, 1, Kind.OPERATOR),
 
     /** Logical shift right int */
-    IUSHR(OpcodeValues.IUSHR, 1, Kind.OPERATOR, TypeKind.INT),
+    IUSHR(OpcodeValues.IUSHR, 1, Kind.OPERATOR),
 
     /** Logical shift right long */
-    LUSHR(OpcodeValues.LUSHR, 1, Kind.OPERATOR, TypeKind.LONG),
+    LUSHR(OpcodeValues.LUSHR, 1, Kind.OPERATOR),
 
     /** Boolean AND int */
-    IAND(OpcodeValues.IAND, 1, Kind.OPERATOR, TypeKind.INT),
+    IAND(OpcodeValues.IAND, 1, Kind.OPERATOR),
 
     /** Boolean AND long */
-    LAND(OpcodeValues.LAND, 1, Kind.OPERATOR, TypeKind.LONG),
+    LAND(OpcodeValues.LAND, 1, Kind.OPERATOR),
 
     /** Boolean OR int */
-    IOR(OpcodeValues.IOR, 1, Kind.OPERATOR, TypeKind.INT),
+    IOR(OpcodeValues.IOR, 1, Kind.OPERATOR),
 
     /** Boolean OR long */
-    LOR(OpcodeValues.LOR, 1, Kind.OPERATOR, TypeKind.LONG),
+    LOR(OpcodeValues.LOR, 1, Kind.OPERATOR),
 
     /** Boolean XOR int */
-    IXOR(OpcodeValues.IXOR, 1, Kind.OPERATOR, TypeKind.INT),
+    IXOR(OpcodeValues.IXOR, 1, Kind.OPERATOR),
 
     /** Boolean XOR long */
-    LXOR(OpcodeValues.LXOR, 1, Kind.OPERATOR, TypeKind.LONG),
+    LXOR(OpcodeValues.LXOR, 1, Kind.OPERATOR),
 
     /** Increment local variable by constant */
-    IINC(OpcodeValues.IINC, 3, Kind.INCREMENT, TypeKind.INT, -1),
+    IINC(OpcodeValues.IINC, 3, Kind.INCREMENT),
 
     /** Convert int to long */
-    I2L(OpcodeValues.I2L, 1, Kind.CONVERT, TypeKind.INT, TypeKind.LONG),
+    I2L(OpcodeValues.I2L, 1, Kind.CONVERT),
 
     /** Convert int to float */
-    I2F(OpcodeValues.I2F, 1, Kind.CONVERT, TypeKind.INT, TypeKind.FLOAT),
+    I2F(OpcodeValues.I2F, 1, Kind.CONVERT),
 
     /** Convert int to double */
-    I2D(OpcodeValues.I2D, 1, Kind.CONVERT, TypeKind.INT, TypeKind.DOUBLE),
+    I2D(OpcodeValues.I2D, 1, Kind.CONVERT),
 
     /** Convert long to int */
-    L2I(OpcodeValues.L2I, 1, Kind.CONVERT, TypeKind.LONG, TypeKind.INT),
+    L2I(OpcodeValues.L2I, 1, Kind.CONVERT),
 
     /** Convert long to float */
-    L2F(OpcodeValues.L2F, 1, Kind.CONVERT, TypeKind.LONG, TypeKind.FLOAT),
+    L2F(OpcodeValues.L2F, 1, Kind.CONVERT),
 
     /** Convert long to double */
-    L2D(OpcodeValues.L2D, 1, Kind.CONVERT, TypeKind.LONG, TypeKind.DOUBLE),
+    L2D(OpcodeValues.L2D, 1, Kind.CONVERT),
 
     /** Convert float to int */
-    F2I(OpcodeValues.F2I, 1, Kind.CONVERT, TypeKind.FLOAT, TypeKind.INT),
+    F2I(OpcodeValues.F2I, 1, Kind.CONVERT),
 
     /** Convert float to long */
-    F2L(OpcodeValues.F2L, 1, Kind.CONVERT, TypeKind.FLOAT, TypeKind.LONG),
+    F2L(OpcodeValues.F2L, 1, Kind.CONVERT),
 
     /** Convert float to double */
-    F2D(OpcodeValues.F2D, 1, Kind.CONVERT, TypeKind.FLOAT, TypeKind.DOUBLE),
+    F2D(OpcodeValues.F2D, 1, Kind.CONVERT),
 
     /** Convert double to int */
-    D2I(OpcodeValues.D2I, 1, Kind.CONVERT, TypeKind.DOUBLE, TypeKind.INT),
+    D2I(OpcodeValues.D2I, 1, Kind.CONVERT),
 
     /** Convert double to long */
-    D2L(OpcodeValues.D2L, 1, Kind.CONVERT, TypeKind.DOUBLE, TypeKind.LONG),
+    D2L(OpcodeValues.D2L, 1, Kind.CONVERT),
 
     /** Convert double to float */
-    D2F(OpcodeValues.D2F, 1, Kind.CONVERT, TypeKind.DOUBLE, TypeKind.FLOAT),
+    D2F(OpcodeValues.D2F, 1, Kind.CONVERT),
 
     /** Convert int to byte */
-    I2B(OpcodeValues.I2B, 1, Kind.CONVERT, TypeKind.INT, TypeKind.BYTE),
+    I2B(OpcodeValues.I2B, 1, Kind.CONVERT),
 
     /** Convert int to char */
-    I2C(OpcodeValues.I2C, 1, Kind.CONVERT, TypeKind.INT, TypeKind.CHAR),
+    I2C(OpcodeValues.I2C, 1, Kind.CONVERT),
 
     /** Convert int to short */
-    I2S(OpcodeValues.I2S, 1, Kind.CONVERT, TypeKind.INT, TypeKind.SHORT),
+    I2S(OpcodeValues.I2S, 1, Kind.CONVERT),
 
     /** Compare long */
-    LCMP(OpcodeValues.LCMP, 1, Kind.OPERATOR, TypeKind.LONG),
+    LCMP(OpcodeValues.LCMP, 1, Kind.OPERATOR),
 
     /** Compare float */
-    FCMPL(OpcodeValues.FCMPL, 1, Kind.OPERATOR, TypeKind.FLOAT),
+    FCMPL(OpcodeValues.FCMPL, 1, Kind.OPERATOR),
 
     /** Compare float */
-    FCMPG(OpcodeValues.FCMPG, 1, Kind.OPERATOR, TypeKind.FLOAT),
+    FCMPG(OpcodeValues.FCMPG, 1, Kind.OPERATOR),
 
     /** Compare double */
-    DCMPL(OpcodeValues.DCMPL, 1, Kind.OPERATOR, TypeKind.DOUBLE),
+    DCMPL(OpcodeValues.DCMPL, 1, Kind.OPERATOR),
 
     /** Compare double */
-    DCMPG(OpcodeValues.DCMPG, 1, Kind.OPERATOR, TypeKind.DOUBLE),
+    DCMPG(OpcodeValues.DCMPG, 1, Kind.OPERATOR),
 
     /** Branch if int comparison with zero succeeds */
-    IFEQ(OpcodeValues.IFEQ, 3, Kind.BRANCH, TypeKind.INT),
+    IFEQ(OpcodeValues.IFEQ, 3, Kind.BRANCH),
 
     /** Branch if int comparison with zero succeeds */
-    IFNE(OpcodeValues.IFNE, 3, Kind.BRANCH, TypeKind.INT),
+    IFNE(OpcodeValues.IFNE, 3, Kind.BRANCH),
 
     /** Branch if int comparison with zero succeeds */
-    IFLT(OpcodeValues.IFLT, 3, Kind.BRANCH, TypeKind.INT),
+    IFLT(OpcodeValues.IFLT, 3, Kind.BRANCH),
 
     /** Branch if int comparison with zero succeeds */
-    IFGE(OpcodeValues.IFGE, 3, Kind.BRANCH, TypeKind.INT),
+    IFGE(OpcodeValues.IFGE, 3, Kind.BRANCH),
 
     /** Branch if int comparison with zero succeeds */
-    IFGT(OpcodeValues.IFGT, 3, Kind.BRANCH, TypeKind.INT),
+    IFGT(OpcodeValues.IFGT, 3, Kind.BRANCH),
 
     /** Branch if int comparison with zero succeeds */
-    IFLE(OpcodeValues.IFLE, 3, Kind.BRANCH, TypeKind.INT),
+    IFLE(OpcodeValues.IFLE, 3, Kind.BRANCH),
 
     /** Branch if int comparison succeeds */
-    IF_ICMPEQ(OpcodeValues.IF_ICMPEQ, 3, Kind.BRANCH, TypeKind.INT),
+    IF_ICMPEQ(OpcodeValues.IF_ICMPEQ, 3, Kind.BRANCH),
 
     /** Branch if int comparison succeeds */
-    IF_ICMPNE(OpcodeValues.IF_ICMPNE, 3, Kind.BRANCH, TypeKind.INT),
+    IF_ICMPNE(OpcodeValues.IF_ICMPNE, 3, Kind.BRANCH),
 
     /** Branch if int comparison succeeds */
-    IF_ICMPLT(OpcodeValues.IF_ICMPLT, 3, Kind.BRANCH, TypeKind.INT),
+    IF_ICMPLT(OpcodeValues.IF_ICMPLT, 3, Kind.BRANCH),
 
     /** Branch if int comparison succeeds */
-    IF_ICMPGE(OpcodeValues.IF_ICMPGE, 3, Kind.BRANCH, TypeKind.INT),
+    IF_ICMPGE(OpcodeValues.IF_ICMPGE, 3, Kind.BRANCH),
 
     /** Branch if int comparison succeeds */
-    IF_ICMPGT(OpcodeValues.IF_ICMPGT, 3, Kind.BRANCH, TypeKind.INT),
+    IF_ICMPGT(OpcodeValues.IF_ICMPGT, 3, Kind.BRANCH),
 
     /** Branch if int comparison succeeds */
-    IF_ICMPLE(OpcodeValues.IF_ICMPLE, 3, Kind.BRANCH, TypeKind.INT),
+    IF_ICMPLE(OpcodeValues.IF_ICMPLE, 3, Kind.BRANCH),
 
     /** Branch if reference comparison succeeds */
-    IF_ACMPEQ(OpcodeValues.IF_ACMPEQ, 3, Kind.BRANCH, TypeKind.REFERENCE),
+    IF_ACMPEQ(OpcodeValues.IF_ACMPEQ, 3, Kind.BRANCH),
 
     /** Branch if reference comparison succeeds */
-    IF_ACMPNE(OpcodeValues.IF_ACMPNE, 3, Kind.BRANCH, TypeKind.REFERENCE),
+    IF_ACMPNE(OpcodeValues.IF_ACMPNE, 3, Kind.BRANCH),
 
     /** Branch always */
-    GOTO(OpcodeValues.GOTO, 3, Kind.BRANCH, TypeKind.VOID),
-=======
-    IADD(ClassFile.IADD, 1, Kind.OPERATOR),
-
-    /** Add long */
-    LADD(ClassFile.LADD, 1, Kind.OPERATOR),
-
-    /** Add float */
-    FADD(ClassFile.FADD, 1, Kind.OPERATOR),
-
-    /** Add double */
-    DADD(ClassFile.DADD, 1, Kind.OPERATOR),
-
-    /** Subtract int */
-    ISUB(ClassFile.ISUB, 1, Kind.OPERATOR),
-
-    /** Subtract long */
-    LSUB(ClassFile.LSUB, 1, Kind.OPERATOR),
-
-    /** Subtract float */
-    FSUB(ClassFile.FSUB, 1, Kind.OPERATOR),
-
-    /** Subtract double */
-    DSUB(ClassFile.DSUB, 1, Kind.OPERATOR),
-
-    /** Multiply int */
-    IMUL(ClassFile.IMUL, 1, Kind.OPERATOR),
-
-    /** Multiply long */
-    LMUL(ClassFile.LMUL, 1, Kind.OPERATOR),
-
-    /** Multiply float */
-    FMUL(ClassFile.FMUL, 1, Kind.OPERATOR),
-
-    /** Multiply double */
-    DMUL(ClassFile.DMUL, 1, Kind.OPERATOR),
-
-    /** Divide int */
-    IDIV(ClassFile.IDIV, 1, Kind.OPERATOR),
-
-    /** Divide long */
-    LDIV(ClassFile.LDIV, 1, Kind.OPERATOR),
-
-    /** Divide float */
-    FDIV(ClassFile.FDIV, 1, Kind.OPERATOR),
-
-    /** Divide double */
-    DDIV(ClassFile.DDIV, 1, Kind.OPERATOR),
-
-    /** Remainder int */
-    IREM(ClassFile.IREM, 1, Kind.OPERATOR),
-
-    /** Remainder long */
-    LREM(ClassFile.LREM, 1, Kind.OPERATOR),
-
-    /** Remainder float */
-    FREM(ClassFile.FREM, 1, Kind.OPERATOR),
-
-    /** Remainder double */
-    DREM(ClassFile.DREM, 1, Kind.OPERATOR),
-
-    /** Negate int */
-    INEG(ClassFile.INEG, 1, Kind.OPERATOR),
-
-    /** Negate long */
-    LNEG(ClassFile.LNEG, 1, Kind.OPERATOR),
-
-    /** Negate float */
-    FNEG(ClassFile.FNEG, 1, Kind.OPERATOR),
-
-    /** Negate double */
-    DNEG(ClassFile.DNEG, 1, Kind.OPERATOR),
-
-    /** Shift left int */
-    ISHL(ClassFile.ISHL, 1, Kind.OPERATOR),
-
-    /** Shift left long */
-    LSHL(ClassFile.LSHL, 1, Kind.OPERATOR),
-
-    /** Shift right int */
-    ISHR(ClassFile.ISHR, 1, Kind.OPERATOR),
-
-    /** Shift right long */
-    LSHR(ClassFile.LSHR, 1, Kind.OPERATOR),
-
-    /** Logical shift right int */
-    IUSHR(ClassFile.IUSHR, 1, Kind.OPERATOR),
-
-    /** Logical shift right long */
-    LUSHR(ClassFile.LUSHR, 1, Kind.OPERATOR),
-
-    /** Boolean AND int */
-    IAND(ClassFile.IAND, 1, Kind.OPERATOR),
-
-    /** Boolean AND long */
-    LAND(ClassFile.LAND, 1, Kind.OPERATOR),
-
-    /** Boolean OR int */
-    IOR(ClassFile.IOR, 1, Kind.OPERATOR),
-
-    /** Boolean OR long */
-    LOR(ClassFile.LOR, 1, Kind.OPERATOR),
-
-    /** Boolean XOR int */
-    IXOR(ClassFile.IXOR, 1, Kind.OPERATOR),
-
-    /** Boolean XOR long */
-    LXOR(ClassFile.LXOR, 1, Kind.OPERATOR),
-
-    /** Increment local variable by constant */
-    IINC(ClassFile.IINC, 3, Kind.INCREMENT),
-
-    /** Convert int to long */
-    I2L(ClassFile.I2L, 1, Kind.CONVERT),
-
-    /** Convert int to float */
-    I2F(ClassFile.I2F, 1, Kind.CONVERT),
-
-    /** Convert int to double */
-    I2D(ClassFile.I2D, 1, Kind.CONVERT),
-
-    /** Convert long to int */
-    L2I(ClassFile.L2I, 1, Kind.CONVERT),
-
-    /** Convert long to float */
-    L2F(ClassFile.L2F, 1, Kind.CONVERT),
-
-    /** Convert long to double */
-    L2D(ClassFile.L2D, 1, Kind.CONVERT),
-
-    /** Convert float to int */
-    F2I(ClassFile.F2I, 1, Kind.CONVERT),
-
-    /** Convert float to long */
-    F2L(ClassFile.F2L, 1, Kind.CONVERT),
-
-    /** Convert float to double */
-    F2D(ClassFile.F2D, 1, Kind.CONVERT),
-
-    /** Convert double to int */
-    D2I(ClassFile.D2I, 1, Kind.CONVERT),
-
-    /** Convert double to long */
-    D2L(ClassFile.D2L, 1, Kind.CONVERT),
-
-    /** Convert double to float */
-    D2F(ClassFile.D2F, 1, Kind.CONVERT),
-
-    /** Convert int to byte */
-    I2B(ClassFile.I2B, 1, Kind.CONVERT),
-
-    /** Convert int to char */
-    I2C(ClassFile.I2C, 1, Kind.CONVERT),
-
-    /** Convert int to short */
-    I2S(ClassFile.I2S, 1, Kind.CONVERT),
-
-    /** Compare long */
-    LCMP(ClassFile.LCMP, 1, Kind.OPERATOR),
-
-    /** Compare float */
-    FCMPL(ClassFile.FCMPL, 1, Kind.OPERATOR),
-
-    /** Compare float */
-    FCMPG(ClassFile.FCMPG, 1, Kind.OPERATOR),
-
-    /** Compare double */
-    DCMPL(ClassFile.DCMPL, 1, Kind.OPERATOR),
-
-    /** Compare double */
-    DCMPG(ClassFile.DCMPG, 1, Kind.OPERATOR),
-
-    /** Branch if int comparison with zero succeeds */
-    IFEQ(ClassFile.IFEQ, 3, Kind.BRANCH),
-
-    /** Branch if int comparison with zero succeeds */
-    IFNE(ClassFile.IFNE, 3, Kind.BRANCH),
-
-    /** Branch if int comparison with zero succeeds */
-    IFLT(ClassFile.IFLT, 3, Kind.BRANCH),
-
-    /** Branch if int comparison with zero succeeds */
-    IFGE(ClassFile.IFGE, 3, Kind.BRANCH),
-
-    /** Branch if int comparison with zero succeeds */
-    IFGT(ClassFile.IFGT, 3, Kind.BRANCH),
-
-    /** Branch if int comparison with zero succeeds */
-    IFLE(ClassFile.IFLE, 3, Kind.BRANCH),
-
-    /** Branch if int comparison succeeds */
-    IF_ICMPEQ(ClassFile.IF_ICMPEQ, 3, Kind.BRANCH),
-
-    /** Branch if int comparison succeeds */
-    IF_ICMPNE(ClassFile.IF_ICMPNE, 3, Kind.BRANCH),
-
-    /** Branch if int comparison succeeds */
-    IF_ICMPLT(ClassFile.IF_ICMPLT, 3, Kind.BRANCH),
-
-    /** Branch if int comparison succeeds */
-    IF_ICMPGE(ClassFile.IF_ICMPGE, 3, Kind.BRANCH),
-
-    /** Branch if int comparison succeeds */
-    IF_ICMPGT(ClassFile.IF_ICMPGT, 3, Kind.BRANCH),
-
-    /** Branch if int comparison succeeds */
-    IF_ICMPLE(ClassFile.IF_ICMPLE, 3, Kind.BRANCH),
-
-    /** Branch if reference comparison succeeds */
-    IF_ACMPEQ(ClassFile.IF_ACMPEQ, 3, Kind.BRANCH),
-
-    /** Branch if reference comparison succeeds */
-    IF_ACMPNE(ClassFile.IF_ACMPNE, 3, Kind.BRANCH),
-
-    /** Branch always */
-    GOTO(ClassFile.GOTO, 3, Kind.BRANCH),
->>>>>>> d4dfa012
+    GOTO(OpcodeValues.GOTO, 3, Kind.BRANCH),
 
     /**
      * Jump subroutine is discontinued opcode
@@ -1030,41 +562,22 @@
     LOOKUPSWITCH(OpcodeValues.LOOKUPSWITCH, -1, Kind.LOOKUP_SWITCH),
 
     /** Return int from method */
-<<<<<<< HEAD
-    IRETURN(OpcodeValues.IRETURN, 1, Kind.RETURN, TypeKind.INT),
+    IRETURN(OpcodeValues.IRETURN, 1, Kind.RETURN),
 
     /** Return long from method */
-    LRETURN(OpcodeValues.LRETURN, 1, Kind.RETURN, TypeKind.LONG),
+    LRETURN(OpcodeValues.LRETURN, 1, Kind.RETURN),
 
     /** Return float from method */
-    FRETURN(OpcodeValues.FRETURN, 1, Kind.RETURN, TypeKind.FLOAT),
+    FRETURN(OpcodeValues.FRETURN, 1, Kind.RETURN),
 
     /** Return double from method */
-    DRETURN(OpcodeValues.DRETURN, 1, Kind.RETURN, TypeKind.DOUBLE),
+    DRETURN(OpcodeValues.DRETURN, 1, Kind.RETURN),
 
     /** Return reference from method */
-    ARETURN(OpcodeValues.ARETURN, 1, Kind.RETURN, TypeKind.REFERENCE),
+    ARETURN(OpcodeValues.ARETURN, 1, Kind.RETURN),
 
     /** Return void from method */
-    RETURN(OpcodeValues.RETURN, 1, Kind.RETURN, TypeKind.VOID),
-=======
-    IRETURN(ClassFile.IRETURN, 1, Kind.RETURN),
-
-    /** Return long from method */
-    LRETURN(ClassFile.LRETURN, 1, Kind.RETURN),
-
-    /** Return float from method */
-    FRETURN(ClassFile.FRETURN, 1, Kind.RETURN),
-
-    /** Return double from method */
-    DRETURN(ClassFile.DRETURN, 1, Kind.RETURN),
-
-    /** Return reference from method */
-    ARETURN(ClassFile.ARETURN, 1, Kind.RETURN),
-
-    /** Return void from method */
-    RETURN(ClassFile.RETURN, 1, Kind.RETURN),
->>>>>>> d4dfa012
+    RETURN(OpcodeValues.RETURN, 1, Kind.RETURN),
 
     /** Get static field from class */
     GETSTATIC(OpcodeValues.GETSTATIC, 3, Kind.FIELD_ACCESS),
@@ -1106,11 +619,7 @@
     ANEWARRAY(OpcodeValues.ANEWARRAY, 3, Kind.NEW_REF_ARRAY),
 
     /** Get length of array */
-<<<<<<< HEAD
-    ARRAYLENGTH(OpcodeValues.ARRAYLENGTH, 1, Kind.OPERATOR, TypeKind.INT),
-=======
-    ARRAYLENGTH(ClassFile.ARRAYLENGTH, 1, Kind.OPERATOR),
->>>>>>> d4dfa012
+    ARRAYLENGTH(OpcodeValues.ARRAYLENGTH, 1, Kind.OPERATOR),
 
     /** Throw exception or error */
     ATHROW(OpcodeValues.ATHROW, 1, Kind.THROW_EXCEPTION),
@@ -1131,23 +640,13 @@
     MULTIANEWARRAY(OpcodeValues.MULTIANEWARRAY, 4, Kind.NEW_MULTI_ARRAY),
 
     /** Branch if reference is null */
-<<<<<<< HEAD
-    IFNULL(OpcodeValues.IFNULL, 3, Kind.BRANCH, TypeKind.REFERENCE),
+    IFNULL(OpcodeValues.IFNULL, 3, Kind.BRANCH),
 
     /** Branch if reference not null */
-    IFNONNULL(OpcodeValues.IFNONNULL, 3, Kind.BRANCH, TypeKind.REFERENCE),
+    IFNONNULL(OpcodeValues.IFNONNULL, 3, Kind.BRANCH),
 
     /** Branch always (wide index) */
-    GOTO_W(OpcodeValues.GOTO_W, 5, Kind.BRANCH, TypeKind.VOID),
-=======
-    IFNULL(ClassFile.IFNULL, 3, Kind.BRANCH),
-
-    /** Branch if reference not null */
-    IFNONNULL(ClassFile.IFNONNULL, 3, Kind.BRANCH),
-
-    /** Branch always (wide index) */
-    GOTO_W(ClassFile.GOTO_W, 5, Kind.BRANCH),
->>>>>>> d4dfa012
+    GOTO_W(OpcodeValues.GOTO_W, 5, Kind.BRANCH),
 
     /**
      * Jump subroutine (wide index) is discontinued opcode
@@ -1156,65 +655,34 @@
     JSR_W(OpcodeValues.JSR_W, 5, Kind.DISCONTINUED_JSR),
 
     /** Load int from local variable (wide index) */
-<<<<<<< HEAD
-    ILOAD_W((OpcodeValues.WIDE << 8) | OpcodeValues.ILOAD, 4, Kind.LOAD, TypeKind.INT, -1),
+    ILOAD_W((OpcodeValues.WIDE << 8) | OpcodeValues.ILOAD, 4, Kind.LOAD),
 
     /** Load long from local variable (wide index) */
-    LLOAD_W((OpcodeValues.WIDE << 8) | OpcodeValues.LLOAD, 4, Kind.LOAD, TypeKind.LONG, -1),
+    LLOAD_W((OpcodeValues.WIDE << 8) | OpcodeValues.LLOAD, 4, Kind.LOAD),
 
     /** Load float from local variable (wide index) */
-    FLOAD_W((OpcodeValues.WIDE << 8) | OpcodeValues.FLOAD, 4, Kind.LOAD, TypeKind.FLOAT, -1),
+    FLOAD_W((OpcodeValues.WIDE << 8) | OpcodeValues.FLOAD, 4, Kind.LOAD),
 
     /** Load double from local variable (wide index) */
-    DLOAD_W((OpcodeValues.WIDE << 8) | OpcodeValues.DLOAD, 4, Kind.LOAD, TypeKind.DOUBLE, -1),
+    DLOAD_W((OpcodeValues.WIDE << 8) | OpcodeValues.DLOAD, 4, Kind.LOAD),
 
     /** Load reference from local variable (wide index) */
-    ALOAD_W((OpcodeValues.WIDE << 8) | OpcodeValues.ALOAD, 4, Kind.LOAD, TypeKind.REFERENCE, -1),
+    ALOAD_W((OpcodeValues.WIDE << 8) | OpcodeValues.ALOAD, 4, Kind.LOAD),
 
     /** Store int into local variable (wide index) */
-    ISTORE_W((OpcodeValues.WIDE << 8) | OpcodeValues.ISTORE, 4, Kind.STORE, TypeKind.INT, -1),
+    ISTORE_W((OpcodeValues.WIDE << 8) | OpcodeValues.ISTORE, 4, Kind.STORE),
 
     /** Store long into local variable (wide index) */
-    LSTORE_W((OpcodeValues.WIDE << 8) | OpcodeValues.LSTORE, 4, Kind.STORE, TypeKind.LONG, -1),
+    LSTORE_W((OpcodeValues.WIDE << 8) | OpcodeValues.LSTORE, 4, Kind.STORE),
 
     /** Store float into local variable (wide index) */
-    FSTORE_W((OpcodeValues.WIDE << 8) | OpcodeValues.FSTORE, 4, Kind.STORE, TypeKind.FLOAT, -1),
+    FSTORE_W((OpcodeValues.WIDE << 8) | OpcodeValues.FSTORE, 4, Kind.STORE),
 
     /** Store double into local variable (wide index) */
-    DSTORE_W((OpcodeValues.WIDE << 8) | OpcodeValues.DSTORE, 4, Kind.STORE, TypeKind.DOUBLE, -1),
+    DSTORE_W((OpcodeValues.WIDE << 8) | OpcodeValues.DSTORE, 4, Kind.STORE),
 
     /** Store reference into local variable (wide index) */
-    ASTORE_W((OpcodeValues.WIDE << 8) | OpcodeValues.ASTORE, 4, Kind.STORE, TypeKind.REFERENCE, -1),
-=======
-    ILOAD_W((ClassFile.WIDE << 8) | ClassFile.ILOAD, 4, Kind.LOAD),
-
-    /** Load long from local variable (wide index) */
-    LLOAD_W((ClassFile.WIDE << 8) | ClassFile.LLOAD, 4, Kind.LOAD),
-
-    /** Load float from local variable (wide index) */
-    FLOAD_W((ClassFile.WIDE << 8) | ClassFile.FLOAD, 4, Kind.LOAD),
-
-    /** Load double from local variable (wide index) */
-    DLOAD_W((ClassFile.WIDE << 8) | ClassFile.DLOAD, 4, Kind.LOAD),
-
-    /** Load reference from local variable (wide index) */
-    ALOAD_W((ClassFile.WIDE << 8) | ClassFile.ALOAD, 4, Kind.LOAD),
-
-    /** Store int into local variable (wide index) */
-    ISTORE_W((ClassFile.WIDE << 8) | ClassFile.ISTORE, 4, Kind.STORE),
-
-    /** Store long into local variable (wide index) */
-    LSTORE_W((ClassFile.WIDE << 8) | ClassFile.LSTORE, 4, Kind.STORE),
-
-    /** Store float into local variable (wide index) */
-    FSTORE_W((ClassFile.WIDE << 8) | ClassFile.FSTORE, 4, Kind.STORE),
-
-    /** Store double into local variable (wide index) */
-    DSTORE_W((ClassFile.WIDE << 8) | ClassFile.DSTORE, 4, Kind.STORE),
-
-    /** Store reference into local variable (wide index) */
-    ASTORE_W((ClassFile.WIDE << 8) | ClassFile.ASTORE, 4, Kind.STORE),
->>>>>>> d4dfa012
+    ASTORE_W((OpcodeValues.WIDE << 8) | OpcodeValues.ASTORE, 4, Kind.STORE),
 
     /**
      * Return from subroutine (wide index) is discontinued opcode
@@ -1223,11 +691,7 @@
     RET_W((OpcodeValues.WIDE << 8) | OpcodeValues.RET, 4, Kind.DISCONTINUED_RET),
 
     /** Increment local variable by constant (wide index) */
-<<<<<<< HEAD
-    IINC_W((OpcodeValues.WIDE << 8) | OpcodeValues.IINC, 6, Kind.INCREMENT, TypeKind.INT, -1);
-=======
-    IINC_W((ClassFile.WIDE << 8) | ClassFile.IINC, 6, Kind.INCREMENT);
->>>>>>> d4dfa012
+    IINC_W((OpcodeValues.WIDE << 8) | OpcodeValues.IINC, 6, Kind.INCREMENT);
 
     /**
      * Kinds of opcodes.
@@ -1654,45 +1118,6 @@
      * {@return instruction kind}
      */
     public Kind kind() { return kind; }
-<<<<<<< HEAD
-
-    /**
-     * {@return primary type kind for instructions operating with at least one type, or null otherwise}
-     */
-    public TypeKind primaryTypeKind() {
-        return primaryTypeKind;
-    }
-
-    /**
-     * {@return secondary type kind for instructions operating with two types, or null otherwise}
-     */
-    public TypeKind secondaryTypeKind() {
-        return secondaryTypeKind;
-    }
-
-    /**
-     * {@return local variable slot for instructions operating with local variable, or -1 otherwise}
-     */
-    public int slot() {
-        return slot;
-    }
-
-    /**
-     * {@return constant value for constant instructions, or null otherwise}
-     */
-    public ConstantDesc constantValue() {
-        return constantValue;
-    }
-
-    /**
-     * {@return true if the instruction represents an unconditional branch}
-     */
-    public boolean isUnconditionalBranch() {
-        return switch (this) {
-            case GOTO, ATHROW, GOTO_W, LOOKUPSWITCH, TABLESWITCH -> true;
-            default -> kind() == Kind.RETURN;
-        };
-    }
 
     /**
      * Holds the constant values of the Opcodes.
@@ -2310,6 +1735,4 @@
 
         private OpcodeValues() {}
     }
-=======
->>>>>>> d4dfa012
 }