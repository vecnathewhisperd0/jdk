--- conflicted
+++ resolved
@@ -30,25 +30,12 @@
 HeapWord* GCForwarding::_heap_base = nullptr;
 int GCForwarding::_num_low_bits = 0;
 
-<<<<<<< HEAD
-void GCForwarding::initialize_flags() {
+void GCForwarding::initialize_flags(size_t max_heap_size) {
 #ifdef _LP64
-  size_t max_narrow_heap_size = (size_t(1) << (NumLowBitsNarrow - Shift)) * HeapWordSize;
-  if (UseCompactObjectHeaders && MaxHeapSize >= max_narrow_heap_size) {
+  size_t max_narrow_heap_size = right_n_bits(NumLowBitsNarrow - Shift);
+  if (UseCompactObjectHeaders && max_heap_size > max_narrow_heap_size * HeapWordSize) {
     FLAG_SET_DEFAULT(UseCompactObjectHeaders, false);
   }
-=======
-void GCForwarding::initialize_flags(size_t max_heap_size) {
-#ifdef _LP64
-  // Nothing to do here, yet. As soon as we have compact
-  // object headers, we will disable the flag when the
-  // heap size exceeds the narrow-encodable address space.
-
-  // size_t max_narrow_heap_size = right_n_bits(NumLowBitsNarrow - Shift);
-  // if (UseCompactObjectHeaders && max_heap_size > max_narrow_heap_size * HeapWordSize) {
-  //   FLAG_SET_DEFAULT(UseCompactObjectHeaders, false);
-  // }
->>>>>>> 932ee693
 #endif
 }
 
