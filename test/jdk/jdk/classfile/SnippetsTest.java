--- conflicted
+++ resolved
@@ -53,18 +53,13 @@
                     var compilationUnits = fileManager.getJavaFileObjectsFromFiles(List.of(src));
                     fileManager.setLocation(StandardLocation.CLASS_OUTPUT,
                             List.of(Paths.get(System.getProperty("test.classes", ".")).toFile()));
-<<<<<<< HEAD
-                    var task = compiler.getTask(null, fileManager, null, List.of(),
-=======
-                    List<String> flags = List.of(
-                            "--source", String.valueOf(Runtime.version().feature()));
+                    List<String> flags = List.of();
                     if (source.contains("jdk/internal/classfile/components")) {
                         flags = new ArrayList<>(flags);
                         flags.add("--add-exports");
                         flags.add("java.base/jdk.internal.classfile.components=ALL-UNNAMED");
                     }
                     var task = compiler.getTask(null, fileManager, null, flags,
->>>>>>> bf0debc0
                             null, compilationUnits);
                     if (task.call()) return;
                     throw new RuntimeException("Error compiling " + source);
