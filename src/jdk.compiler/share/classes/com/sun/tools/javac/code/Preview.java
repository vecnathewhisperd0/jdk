/*
 * Copyright (c) 2018, 2023, Oracle and/or its affiliates. All rights reserved.
 * DO NOT ALTER OR REMOVE COPYRIGHT NOTICES OR THIS FILE HEADER.
 *
 * This code is free software; you can redistribute it and/or modify it
 * under the terms of the GNU General Public License version 2 only, as
 * published by the Free Software Foundation.  Oracle designates this
 * particular file as subject to the "Classpath" exception as provided
 * by Oracle in the LICENSE file that accompanied this code.
 *
 * This code is distributed in the hope that it will be useful, but WITHOUT
 * ANY WARRANTY; without even the implied warranty of MERCHANTABILITY or
 * FITNESS FOR A PARTICULAR PURPOSE.  See the GNU General Public License
 * version 2 for more details (a copy is included in the LICENSE file that
 * accompanied this code).
 *
 * You should have received a copy of the GNU General Public License version
 * 2 along with this work; if not, write to the Free Software Foundation,
 * Inc., 51 Franklin St, Fifth Floor, Boston, MA 02110-1301 USA.
 *
 * Please contact Oracle, 500 Oracle Parkway, Redwood Shores, CA 94065 USA
 * or visit www.oracle.com if you need additional information or have any
 * questions.
 */

package com.sun.tools.javac.code;

import com.sun.tools.javac.code.Lint.LintCategory;
import com.sun.tools.javac.code.Source.Feature;
import com.sun.tools.javac.jvm.Target;
import com.sun.tools.javac.resources.CompilerProperties.Errors;
import com.sun.tools.javac.resources.CompilerProperties.Warnings;
import com.sun.tools.javac.util.Assert;
import com.sun.tools.javac.util.Context;
import com.sun.tools.javac.util.JCDiagnostic.DiagnosticPosition;
import com.sun.tools.javac.util.JCDiagnostic.Error;
import com.sun.tools.javac.util.JCDiagnostic.SimpleDiagnosticPosition;
import com.sun.tools.javac.util.JCDiagnostic.Warning;
import com.sun.tools.javac.util.Log;
import com.sun.tools.javac.util.MandatoryWarningHandler;
import com.sun.tools.javac.util.Names;
import com.sun.tools.javac.util.Options;

import javax.tools.JavaFileObject;
import java.util.HashMap;
import java.util.HashSet;
import java.util.Map;
import java.util.Set;

import static com.sun.tools.javac.main.Option.PREVIEW;
import com.sun.tools.javac.util.JCDiagnostic;

/**
 * Helper class to handle preview language features. This class maps certain language features
 * (see {@link Feature} into 'preview' features; the mapping is completely ad-hoc, so as to allow
 * for maximum flexibility, which allows to migrate preview feature into supported features with ease.
 *
 * This class acts as a centralized point against which usages of preview features are reported by
 * clients (e.g. other javac classes). Internally, this class collects all such usages and generates
 * diagnostics to inform the user of such usages. Such diagnostics can be enabled using the
 * {@link LintCategory#PREVIEW} lint category, and are suppressible by usual means.
 */
public class Preview {

    /** flag: are preview features enabled */
    private final boolean enabled;

    /** the diag handler to manage preview feature usage diagnostics */
    private final MandatoryWarningHandler previewHandler;

    /** test flag: should all features be considered as preview features? */
    private final boolean forcePreview;

    /** a mapping from classfile numbers to Java SE versions */
    private final Map<Integer, Source> majorVersionToSource;

    private final Set<JavaFileObject> sourcesWithPreviewFeatures = new HashSet<>();

    private final Names names;
    private final Lint lint;
    private final Log log;
    private final Source source;

    protected static final Context.Key<Preview> previewKey = new Context.Key<>();

    public static Preview instance(Context context) {
        Preview instance = context.get(previewKey);
        if (instance == null) {
            instance = new Preview(context);
        }
        return instance;
    }

    @SuppressWarnings("this-escape")
    protected Preview(Context context) {
        context.put(previewKey, this);
        Options options = Options.instance(context);
        names = Names.instance(context);
        enabled = options.isSet(PREVIEW);
        log = Log.instance(context);
        lint = Lint.instance(context);
        source = Source.instance(context);
        this.previewHandler =
                new MandatoryWarningHandler(log, source, lint.isEnabled(LintCategory.PREVIEW), true, "preview", LintCategory.PREVIEW);
        forcePreview = options.isSet("forcePreview");
        majorVersionToSource = initMajorVersionToSourceMap();
    }

    private Map<Integer, Source> initMajorVersionToSourceMap() {
        Map<Integer, Source> majorVersionToSource = new HashMap<>();
        for (Target t : Target.values()) {
            int major = t.majorVersion;
            Source source = Source.lookup(t.name);
            if (source != null) {
                majorVersionToSource.put(major, source);
            }
        }
        return majorVersionToSource;
    }

    /**
     * Returns true if {@code s} is deemed to participate in the preview of {@code previewSymbol}, and
     * therefore no warnings or errors will be produced.
     *
     * @param syms the symbol table
     * @param s the symbol depending on the preview symbol
     * @param previewSymbol the preview symbol marked with @Preview
     * @return true if {@code s} is participating in the preview of {@code previewSymbol}
     */
    public boolean participatesInPreview(Symtab syms, Symbol s, Symbol previewSymbol) {
        // All symbols in the same module as the preview symbol participate in the preview API
        if (previewSymbol.packge().modle == s.packge().modle) {
            return true;
        }

        // If java.base's jdk.internal.javac package is exported to s's module then
        // s participates in the preview API
        return syms.java_base.exports.stream()
                .filter(ed -> ed.packge.fullname == names.jdk_internal_javac)
                .anyMatch(ed -> ed.modules.contains(s.packge().modle));
    }

    /**
     * Report usage of a preview feature. Usages reported through this method will affect the
     * set of sourcefiles with dependencies on preview features.
     * @param pos the position at which the preview feature was used.
     * @param feature the preview feature used.
     */
    public void warnPreview(int pos, Feature feature) {
        warnPreview(new SimpleDiagnosticPosition(pos), feature);
    }

    /**
     * Report usage of a preview feature. Usages reported through this method will affect the
     * set of sourcefiles with dependencies on preview features.
     * @param pos the position at which the preview feature was used.
     * @param feature the preview feature used.
     */
    public void warnPreview(DiagnosticPosition pos, Feature feature) {
        Assert.check(isEnabled());
        Assert.check(isPreview(feature));
        if (!lint.isSuppressed(LintCategory.PREVIEW)) {
            sourcesWithPreviewFeatures.add(log.currentSourceFile());
            previewHandler.report(pos, feature.isPlural() ?
                    Warnings.PreviewFeatureUsePlural(feature.nameFragment()) :
                    Warnings.PreviewFeatureUse(feature.nameFragment()));
        }
    }

    /**
     * Report usage of a preview feature in classfile.
     * @param classfile the name of the classfile with preview features enabled
     * @param majorVersion the major version found in the classfile.
     */
    public void warnPreview(JavaFileObject classfile, int majorVersion) {
        Assert.check(isEnabled());
        if (lint.isEnabled(LintCategory.PREVIEW)) {
            log.mandatoryWarning(LintCategory.PREVIEW, null,
                    Warnings.PreviewFeatureUseClassfile(classfile, majorVersionToSource.get(majorVersion).name));
        }
    }

    public void markUsesPreview(DiagnosticPosition pos) {
        sourcesWithPreviewFeatures.add(log.currentSourceFile());
    }

    public void reportPreviewWarning(DiagnosticPosition pos, Warning warnKey) {
        previewHandler.report(pos, warnKey);
    }

    public boolean usesPreview(JavaFileObject file) {
        return sourcesWithPreviewFeatures.contains(file);
    }

    /**
     * Are preview features enabled?
     * @return true, if preview features are enabled.
     */
    public boolean isEnabled() {
        return enabled;
    }

    /**
     * Is given feature a preview feature?
     * @param feature the feature to be tested.
     * @return true, if given feature is a preview feature.
     */
    public boolean isPreview(Feature feature) {
        return switch (feature) {
            case STRING_TEMPLATES -> true;
            case IMPLICIT_CLASSES -> true;
            case SUPER_INIT -> true;
<<<<<<< HEAD
            case DERIVED_INSTANCE -> true;
=======
            case PRIMITIVE_PATTERNS -> true;
>>>>>>> e5e7cd20
            //Note: this is a backdoor which allows to optionally treat all features as 'preview' (for testing).
            //When real preview features will be added, this method can be implemented to return 'true'
            //for those selected features, and 'false' for all the others.
            default -> forcePreview;
        };
    }

    /**
     * Generate an error key which captures the fact that a given preview feature could not be used
     * due to the preview feature support being disabled.
     * @param feature the feature for which the diagnostic has to be generated.
     * @return the diagnostic.
     */
    public Error disabledError(Feature feature) {
        Assert.check(!isEnabled());
        return feature.isPlural() ?
                Errors.PreviewFeatureDisabledPlural(feature.nameFragment()) :
                Errors.PreviewFeatureDisabled(feature.nameFragment());
    }

    /**
     * Generate an error key which captures the fact that a preview classfile cannot be loaded
     * due to the preview feature support being disabled.
     * @param classfile the name of the classfile with preview features enabled
     * @param majorVersion the major version found in the classfile.
     */
    public Error disabledError(JavaFileObject classfile, int majorVersion) {
        Assert.check(!isEnabled());
        return Errors.PreviewFeatureDisabledClassfile(classfile, majorVersionToSource.get(majorVersion).name);
    }

    /**
     * Check whether the given symbol has been declared using
     * a preview language feature.
     *
     * @param sym Symbol to check
     * @return true iff sym has been declared using a preview language feature
     */
    public boolean declaredUsingPreviewFeature(Symbol sym) {
        return false;
    }

    /**
     * Report any deferred diagnostics.
     */
    public void reportDeferredDiagnostics() {
        previewHandler.reportDeferredDiagnostic();
    }

    public void clear() {
        previewHandler.clear();
    }

    public void checkSourceLevel(DiagnosticPosition pos, Feature feature) {
        if (isPreview(feature) && !isEnabled()) {
            //preview feature without --preview flag, error
            log.error(JCDiagnostic.DiagnosticFlag.SOURCE_LEVEL, pos, disabledError(feature));
        } else {
            if (!feature.allowedInSource(source)) {
                log.error(JCDiagnostic.DiagnosticFlag.SOURCE_LEVEL, pos,
                          feature.error(source.name));
            }
            if (isEnabled() && isPreview(feature)) {
                warnPreview(pos, feature);
            }
        }
    }

}<|MERGE_RESOLUTION|>--- conflicted
+++ resolved
@@ -210,11 +210,8 @@
             case STRING_TEMPLATES -> true;
             case IMPLICIT_CLASSES -> true;
             case SUPER_INIT -> true;
-<<<<<<< HEAD
             case DERIVED_INSTANCE -> true;
-=======
             case PRIMITIVE_PATTERNS -> true;
->>>>>>> e5e7cd20
             //Note: this is a backdoor which allows to optionally treat all features as 'preview' (for testing).
             //When real preview features will be added, this method can be implemented to return 'true'
             //for those selected features, and 'false' for all the others.
