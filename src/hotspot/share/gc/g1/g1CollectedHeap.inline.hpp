--- conflicted
+++ resolved
@@ -248,13 +248,8 @@
 }
 
 inline bool G1CollectedHeap::is_obj_filler(const oop obj) {
-<<<<<<< HEAD
   Klass* k = obj->klass_without_asserts();
-  return k == Universe::fillerArrayKlassObj() || k == vmClasses::FillerObject_klass();
-=======
-  Klass* k = obj->klass_raw();
   return k == Universe::fillerArrayKlass() || k == vmClasses::FillerObject_klass();
->>>>>>> d1aad712
 }
 
 inline bool G1CollectedHeap::is_obj_dead(const oop obj, const HeapRegion* hr) const {
