/*
 * Copyright (c) 2022, 2024, Oracle and/or its affiliates. All rights reserved.
 * DO NOT ALTER OR REMOVE COPYRIGHT NOTICES OR THIS FILE HEADER.
 *
 * This code is free software; you can redistribute it and/or modify it
 * under the terms of the GNU General Public License version 2 only, as
 * published by the Free Software Foundation.  Oracle designates this
 * particular file as subject to the "Classpath" exception as provided
 * by Oracle in the LICENSE file that accompanied this code.
 *
 * This code is distributed in the hope that it will be useful, but WITHOUT
 * ANY WARRANTY; without even the implied warranty of MERCHANTABILITY or
 * FITNESS FOR A PARTICULAR PURPOSE.  See the GNU General Public License
 * version 2 for more details (a copy is included in the LICENSE file that
 * accompanied this code).
 *
 * You should have received a copy of the GNU General Public License version
 * 2 along with this work; if not, write to the Free Software Foundation,
 * Inc., 51 Franklin St, Fifth Floor, Boston, MA 02110-1301 USA.
 *
 * Please contact Oracle, 500 Oracle Parkway, Redwood Shores, CA 94065 USA
 * or visit www.oracle.com if you need additional information or have any
 * questions.
 */
package java.lang.classfile.constantpool;

import java.lang.classfile.TypeKind;
import java.lang.constant.ClassDesc;
import java.lang.constant.ConstantDesc;
import java.lang.constant.DynamicConstantDesc;

import jdk.internal.classfile.impl.AbstractPoolEntry;
import jdk.internal.classfile.impl.Util;

/**
 * Models a {@code CONSTANT_Dynamic_info} structure, representing a <dfn>{@index
 * "dynamically-computed constant"}</dfn>, in the constant pool of a {@code
 * class} file.
 * <p>
 * Conceptually, a constant dynamic entry is a record:
 * {@snippet lang=text :
 * // @link substring="ConstantDynamicEntry" target="ConstantPoolBuilder#constantDynamicEntry(DynamicConstantDesc)" :
 * ConstantDynamicEntry(DynamicConstantDesc) // @link substring="DynamicConstantDesc" target="#asSymbol()"
 * }
 * <p>
 * Physically, a constant dynamic entry is a record:
 * {@snippet lang=text :
 * // @link region substring="ConstantDynamicEntry" target="ConstantPoolBuilder#constantDynamicEntry(BootstrapMethodEntry, NameAndTypeEntry)"
 * // @link substring="BootstrapMethodEntry" target="#bootstrap()"
 * ConstantDynamicEntry(BootstrapMethodEntry, NameAndTypeEntry) // @link substring="NameAndTypeEntry" target="#nameAndType()"
 * // @end
 * }
 * where the type in the {@code NameAndTypeEntry} is a {@linkplain #typeSymbol()
 * field descriptor} string.
 *
<<<<<<< HEAD
 * @apiNote
 * A dynamically-computed constant is frequently called a <dfn>{@index "dynamic
 * constant"}</dfn>, or a <dfn>{@index "condy"}</dfn>, from the abbreviation of
 * "constant dynamic".
 *
 * @see ConstantPoolBuilder#constantDynamicEntry
 *      ConstantPoolBuilder::constantDynamicEntry
 * @see DynamicConstantDesc
 * @see java.lang.invoke##condycon Dynamically-computed constants
 * @jvms 4.4.10 The {@code CONSTANT_Dynamic_info} and {@code
 *              CONSTANT_InvokeDynamic_info} Structures
 * @since 22
=======
 * @since 24
>>>>>>> 1866c0c2
 */
public sealed interface ConstantDynamicEntry
        extends DynamicConstantPoolEntry, LoadableConstantEntry
        permits AbstractPoolEntry.ConstantDynamicEntryImpl {

    /**
     * {@return a symbolic descriptor for the {@linkplain #type() field type} of
     * this dynamically-computed constant}
     */
    default ClassDesc typeSymbol() {
        return Util.fieldTypeSymbol(type());
    }

    /**
     * {@inheritDoc}
     * <p>
     * This is equivalent to {@link #asSymbol() asSymbol()}.
     */
    @Override
    default ConstantDesc constantValue() {
        return asSymbol();
    }

    /**
     * {@return a symbolic descriptor for this dynamically-computed constant}
     *
     * @see ConstantPoolBuilder#constantDynamicEntry(DynamicConstantDesc)
     *      ConstantPoolBuilder::constantDynamicEntry(DynamicConstantDesc)
     */
    default DynamicConstantDesc<?> asSymbol() {
        return DynamicConstantDesc.ofNamed(bootstrap().bootstrapMethod().asSymbol(),
                                           name().stringValue(),
                                           typeSymbol(),
                                           bootstrap().arguments().stream()
                                                      .map(LoadableConstantEntry::constantValue)
                                                      .toArray(ConstantDesc[]::new));
    }

    /**
     * {@inheritDoc}
     *
     * @apiNote
     * The data type of a dynamically-computed constant depends on its
     * {@linkplain #type() descriptor}, while the data type of all other
     * constants can be determined by their {@linkplain #tag() constant type}.
     */
    @Override
    default TypeKind typeKind() {
        return TypeKind.fromDescriptor(type());
    }
}<|MERGE_RESOLUTION|>--- conflicted
+++ resolved
@@ -53,7 +53,6 @@
  * where the type in the {@code NameAndTypeEntry} is a {@linkplain #typeSymbol()
  * field descriptor} string.
  *
-<<<<<<< HEAD
  * @apiNote
  * A dynamically-computed constant is frequently called a <dfn>{@index "dynamic
  * constant"}</dfn>, or a <dfn>{@index "condy"}</dfn>, from the abbreviation of
@@ -65,10 +64,7 @@
  * @see java.lang.invoke##condycon Dynamically-computed constants
  * @jvms 4.4.10 The {@code CONSTANT_Dynamic_info} and {@code
  *              CONSTANT_InvokeDynamic_info} Structures
- * @since 22
-=======
  * @since 24
->>>>>>> 1866c0c2
  */
 public sealed interface ConstantDynamicEntry
         extends DynamicConstantPoolEntry, LoadableConstantEntry
