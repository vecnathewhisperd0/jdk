/*
 * Copyright (c) 1994, 2024, Oracle and/or its affiliates. All rights reserved.
 * DO NOT ALTER OR REMOVE COPYRIGHT NOTICES OR THIS FILE HEADER.
 *
 * This code is free software; you can redistribute it and/or modify it
 * under the terms of the GNU General Public License version 2 only, as
 * published by the Free Software Foundation.  Oracle designates this
 * particular file as subject to the "Classpath" exception as provided
 * by Oracle in the LICENSE file that accompanied this code.
 *
 * This code is distributed in the hope that it will be useful, but WITHOUT
 * ANY WARRANTY; without even the implied warranty of MERCHANTABILITY or
 * FITNESS FOR A PARTICULAR PURPOSE.  See the GNU General Public License
 * version 2 for more details (a copy is included in the LICENSE file that
 * accompanied this code).
 *
 * You should have received a copy of the GNU General Public License version
 * 2 along with this work; if not, write to the Free Software Foundation,
 * Inc., 51 Franklin St, Fifth Floor, Boston, MA 02110-1301 USA.
 *
 * Please contact Oracle, 500 Oracle Parkway, Redwood Shores, CA 94065 USA
 * or visit www.oracle.com if you need additional information or have any
 * questions.
 */

package java.lang;

import java.lang.ref.Reference;
import java.lang.reflect.Field;
import java.security.AccessController;
import java.security.AccessControlContext;
import java.security.PrivilegedAction;
import java.time.Duration;
import java.util.Map;
import java.util.HashMap;
import java.util.Objects;
import java.util.concurrent.ThreadFactory;
import java.util.concurrent.StructureViolationException;
import java.util.concurrent.locks.LockSupport;
import jdk.internal.event.ThreadSleepEvent;
import jdk.internal.misc.TerminatingThreadLocal;
import jdk.internal.misc.Unsafe;
import jdk.internal.misc.VM;
import jdk.internal.reflect.CallerSensitive;
import jdk.internal.reflect.Reflection;
import jdk.internal.vm.Continuation;
import jdk.internal.vm.ScopedValueContainer;
import jdk.internal.vm.StackableScope;
import jdk.internal.vm.ThreadContainer;
import jdk.internal.vm.annotation.ForceInline;
import jdk.internal.vm.annotation.Hidden;
import jdk.internal.vm.annotation.IntrinsicCandidate;
import jdk.internal.vm.annotation.Stable;
import sun.nio.ch.Interruptible;
import sun.security.util.SecurityConstants;
import static java.util.concurrent.TimeUnit.MILLISECONDS;
import static java.util.concurrent.TimeUnit.NANOSECONDS;

/**
 * A <i>thread</i> is a thread of execution in a program. The Java
 * virtual machine allows an application to have multiple threads of
 * execution running concurrently.
 *
 * <p> {@code Thread} defines constructors and a {@link Builder} to create threads.
 * {@linkplain #start() Starting} a thread schedules it to execute its {@link #run() run}
 * method. The newly started thread executes concurrently with the thread that caused
 * it to start.
 *
 * <p> A thread <i>terminates</i> if either its {@code run} method completes normally,
 * or if its {@code run} method completes abruptly and the appropriate {@linkplain
 * Thread.UncaughtExceptionHandler uncaught exception handler} completes normally or
 * abruptly. With no code left to run, the thread has completed execution. The
 * {@link #join() join} method can be used to wait for a thread to terminate.
 *
 * <p> Threads have a unique {@linkplain #threadId() identifier} and a {@linkplain
 * #getName() name}. The identifier is generated when a {@code Thread} is created
 * and cannot be changed. The thread name can be specified when creating a thread
 * or can be {@linkplain #setName(String) changed} at a later time.
 *
 * <p> Threads support {@link ThreadLocal} variables. These are variables that are
 * local to a thread, meaning a thread can have a copy of a variable that is set to
 * a value that is independent of the value set by other threads. {@code Thread} also
 * supports {@link InheritableThreadLocal} variables that are thread local variables
 * that are inherited at thread creation time from the parent {@code Thread}.
 * {@code Thread} supports a special inheritable thread local for the thread
 * {@linkplain #getContextClassLoader() context-class-loader}.
 *
 * <h2><a id="platform-threads">Platform threads</a></h2>
 * <p> {@code Thread} supports the creation of <i>platform threads</i> that are
 * typically mapped 1:1 to kernel threads scheduled by the operating system.
 * Platform threads will usually have a large stack and other resources that are
 * maintained by the operating system. Platforms threads are suitable for executing
 * all types of tasks but may be a limited resource.
 *
 * <p> Platform threads get an automatically generated thread name by default.
 *
 * <p> Platform threads are designated <i>daemon</i> or <i>non-daemon</i> threads.
 * When the Java virtual machine starts up, there is usually one non-daemon
 * thread (the thread that typically calls the application's {@code main} method).
 * The <a href="Runtime.html#shutdown">shutdown sequence</a> begins when all started
 * non-daemon threads have terminated. Unstarted non-daemon threads do not prevent
 * the shutdown sequence from beginning.
 *
 * <p> In addition to the daemon status, platform threads have a {@linkplain
 * #getPriority() thread priority} and are members of a {@linkplain ThreadGroup
 * thread group}.
 *
 * <h2><a id="virtual-threads">Virtual threads</a></h2>
 * <p> {@code Thread} also supports the creation of <i>virtual threads</i>.
 * Virtual threads are typically <i>user-mode threads</i> scheduled by the Java
 * runtime rather than the operating system. Virtual threads will typically require
 * few resources and a single Java virtual machine may support millions of virtual
 * threads. Virtual threads are suitable for executing tasks that spend most of
 * the time blocked, often waiting for I/O operations to complete. Virtual threads
 * are not intended for long running CPU intensive operations.
 *
 * <p> Virtual threads typically employ a small set of platform threads used as
 * <em>carrier threads</em>. Locking and I/O operations are examples of operations
 * where a carrier thread may be re-scheduled from one virtual thread to another.
 * Code executing in a virtual thread is not aware of the underlying carrier thread.
 * The {@linkplain Thread#currentThread()} method, used to obtain a reference
 * to the <i>current thread</i>, will always return the {@code Thread} object
 * for the virtual thread.
 *
 * <p> Virtual threads do not have a thread name by default. The {@link #getName()
 * getName} method returns the empty string if a thread name is not set.
 *
 * <p> Virtual threads are daemon threads and so do not prevent the
 * <a href="Runtime.html#shutdown">shutdown sequence</a> from beginning.
 * Virtual threads have a fixed {@linkplain #getPriority() thread priority}
 * that cannot be changed.
 *
 * <h2>Creating and starting threads</h2>
 *
 * <p> {@code Thread} defines public constructors for creating platform threads and
 * the {@link #start() start} method to schedule threads to execute. {@code Thread}
 * may be extended for customization and other advanced reasons although most
 * applications should have little need to do this.
 *
 * <p> {@code Thread} defines a {@link Builder} API for creating and starting both
 * platform and virtual threads. The following are examples that use the builder:
 * {@snippet :
 *   Runnable runnable = ...
 *
 *   // Start a daemon thread to run a task
 *   Thread thread = Thread.ofPlatform().daemon().start(runnable);
 *
 *   // Create an unstarted thread with name "duke", its start() method
 *   // must be invoked to schedule it to execute.
 *   Thread thread = Thread.ofPlatform().name("duke").unstarted(runnable);
 *
 *   // A ThreadFactory that creates daemon threads named "worker-0", "worker-1", ...
 *   ThreadFactory factory = Thread.ofPlatform().daemon().name("worker-", 0).factory();
 *
 *   // Start a virtual thread to run a task
 *   Thread thread = Thread.ofVirtual().start(runnable);
 *
 *   // A ThreadFactory that creates virtual threads
 *   ThreadFactory factory = Thread.ofVirtual().factory();
 * }
 *
 * <h2><a id="inheritance">Inheritance when creating threads</a></h2>
 * A {@code Thread} created with one of the public constructors inherits the daemon
 * status and thread priority from the parent thread at the time that the child {@code
 * Thread} is created. The {@linkplain ThreadGroup thread group} is also inherited when
 * not provided to the constructor. When using a {@code Thread.Builder} to create a
 * platform thread, the daemon status, thread priority, and thread group are inherited
 * when not set on the builder. As with the constructors, inheriting from the parent
 * thread is done when the child {@code Thread} is created.
 *
 * <p> A {@code Thread} inherits its initial values of {@linkplain InheritableThreadLocal
 * inheritable-thread-local} variables (including the context class loader) from
 * the parent thread values at the time that the child {@code Thread} is created.
 * The 5-param {@linkplain Thread#Thread(ThreadGroup, Runnable, String, long, boolean)
 * constructor} can be used to create a thread that does not inherit its initial
 * values from the constructing thread. When using a {@code Thread.Builder}, the
 * {@link Builder#inheritInheritableThreadLocals(boolean) inheritInheritableThreadLocals}
 * method can be used to select if the initial values are inherited.
 *
 * <p> Unless otherwise specified, passing a {@code null} argument to a constructor
 * or method in this class will cause a {@link NullPointerException} to be thrown.
 *
 * @implNote
 * In the JDK Reference Implementation, the virtual thread scheduler may be configured
 * with the following system properties:
 * <table class="striped">
 * <caption style="display:none">System properties</caption>
 *   <thead>
 *   <tr>
 *     <th scope="col">System property</th>
 *     <th scope="col">Description</th>
 *   </tr>
 *   </thead>
 *   <tbody>
 *   <tr>
 *     <th scope="row">
 *       {@systemProperty jdk.virtualThreadScheduler.parallelism}
 *     </th>
 *     <td> The number of platform threads available for scheduling virtual
 *       threads. It defaults to the number of available processors. </td>
 *   </tr>
 *   <tr>
 *     <th scope="row">
 *       {@systemProperty jdk.virtualThreadScheduler.maxPoolSize}
 *     </th>
 *     <td> The maximum number of platform threads available to the scheduler.
 *       It defaults to 256. </td>
 *   </tr>
 *   </tbody>
 * </table>
 *
 * @since   1.0
 */
public class Thread implements Runnable {
    /* Make sure registerNatives is the first thing <clinit> does. */
    private static native void registerNatives();
    static {
        registerNatives();
    }

    /*
     * Reserved for exclusive use by the JVM. Cannot be moved to the FieldHolder
     * as it needs to be set by the VM for JNI attaching threads, before executing
     * the constructor that will create the FieldHolder. The historically named
     * `eetop` holds the address of the underlying VM JavaThread, and is set to
     * non-zero when the thread is started, and reset to zero when the thread terminates.
     * A non-zero value indicates this thread isAlive().
     */
    private volatile long eetop;

    // thread id
    private final long tid;

    // thread name
    private volatile String name;

    // interrupt status (read/written by VM)
    volatile boolean interrupted;

    // context ClassLoader
    private volatile ClassLoader contextClassLoader;

    // Additional fields for platform threads.
    // All fields, except task, are accessed directly by the VM.
    private static class FieldHolder {
        final ThreadGroup group;
        final Runnable task;
        final long stackSize;
        volatile int priority;
        volatile boolean daemon;
        volatile int threadStatus;

        FieldHolder(ThreadGroup group,
                    Runnable task,
                    long stackSize,
                    int priority,
                    boolean daemon) {
            this.group = group;
            this.task = task;
            this.stackSize = stackSize;
            this.priority = priority;
            if (daemon)
                this.daemon = true;
        }
    }
    private final FieldHolder holder;

    /*
     * ThreadLocal values pertaining to this thread. This map is maintained
     * by the ThreadLocal class.
     */
    ThreadLocal.ThreadLocalMap threadLocals;

    /*
     * InheritableThreadLocal values pertaining to this thread. This map is
     * maintained by the InheritableThreadLocal class.
     */
    ThreadLocal.ThreadLocalMap inheritableThreadLocals;

    /*
     * Scoped value bindings are maintained by the ScopedValue class.
     */
    private Object scopedValueBindings;

    // Special value to indicate this is a newly-created Thread
    // Note that his must match the declaration in ScopedValue.
    private static final Object NEW_THREAD_BINDINGS = Thread.class;

    static Object scopedValueBindings() {
        return currentThread().scopedValueBindings;
    }

    static void setScopedValueBindings(Object bindings) {
        currentThread().scopedValueBindings = bindings;
    }

    /**
     * Search the stack for the most recent scoped-value bindings.
     */
    @IntrinsicCandidate
    static native Object findScopedValueBindings();

    /**
     * Inherit the scoped-value bindings from the given container.
     * Invoked when starting a thread.
     */
    void inheritScopedValueBindings(ThreadContainer container) {
        ScopedValueContainer.BindingsSnapshot snapshot;
        if (container.owner() != null
                && (snapshot = container.scopedValueBindings()) != null) {

            // bindings established for running/calling an operation
            Object bindings = snapshot.scopedValueBindings();
            if (currentThread().scopedValueBindings != bindings) {
                throw new StructureViolationException("Scoped value bindings have changed");
            }

            this.scopedValueBindings = bindings;
        }
    }

    /*
     * Lock object for thread interrupt.
     */
    final Object interruptLock = new Object();

    /**
     * The argument supplied to the current call to
     * java.util.concurrent.locks.LockSupport.park.
     * Set by (private) java.util.concurrent.locks.LockSupport.setBlocker
     * Accessed using java.util.concurrent.locks.LockSupport.getBlocker
     */
    private volatile Object parkBlocker;

    /* The object in which this thread is blocked in an interruptible I/O
     * operation, if any.  The blocker's interrupt method should be invoked
     * after setting this thread's interrupt status.
     */
    private Interruptible nioBlocker;

    Interruptible nioBlocker() {
        //assert Thread.holdsLock(interruptLock);
        return nioBlocker;
    }

    /* Set the blocker field; invoked via jdk.internal.access.SharedSecrets
     * from java.nio code
     */
    void blockedOn(Interruptible b) {
        //assert Thread.currentThread() == this;
        synchronized (interruptLock) {
            nioBlocker = b;
        }
    }

    /**
     * The minimum priority that a thread can have.
     */
    public static final int MIN_PRIORITY = 1;

    /**
     * The default priority that is assigned to a thread.
     */
    public static final int NORM_PRIORITY = 5;

    /**
     * The maximum priority that a thread can have.
     */
    public static final int MAX_PRIORITY = 10;

    /*
     * Current inner-most continuation.
     */
    private Continuation cont;

    /**
     * Returns the current continuation.
     */
    Continuation getContinuation() {
        return cont;
    }

    /**
     * Sets the current continuation.
     */
    void setContinuation(Continuation cont) {
        this.cont = cont;
    }

    /**
     * Returns the Thread object for the current platform thread. If the
     * current thread is a virtual thread then this method returns the carrier.
     */
    @IntrinsicCandidate
    static native Thread currentCarrierThread();

    /**
     * Returns the Thread object for the current thread.
     * @return  the current thread
     */
    @IntrinsicCandidate
    public static native Thread currentThread();

    /**
     * Sets the Thread object to be returned by Thread.currentThread().
     */
    @IntrinsicCandidate
    native void setCurrentThread(Thread thread);

    // ScopedValue support:

    @IntrinsicCandidate
    static native Object[] scopedValueCache();

    @IntrinsicCandidate
    static native void setScopedValueCache(Object[] cache);

    @IntrinsicCandidate
    static native void ensureMaterializedForStackWalk(Object o);

    /**
     * A hint to the scheduler that the current thread is willing to yield
     * its current use of a processor. The scheduler is free to ignore this
     * hint.
     *
     * <p> Yield is a heuristic attempt to improve relative progression
     * between threads that would otherwise over-utilise a CPU. Its use
     * should be combined with detailed profiling and benchmarking to
     * ensure that it actually has the desired effect.
     *
     * <p> It is rarely appropriate to use this method. It may be useful
     * for debugging or testing purposes, where it may help to reproduce
     * bugs due to race conditions. It may also be useful when designing
     * concurrency control constructs such as the ones in the
     * {@link java.util.concurrent.locks} package.
     */
    public static void yield() {
        if (currentThread() instanceof VirtualThread vthread) {
            vthread.tryYield();
        } else {
            yield0();
        }
    }

    private static native void yield0();

    /**
     * Called before sleeping to create a jdk.ThreadSleep event.
     */
    private static ThreadSleepEvent beforeSleep(long nanos) {
        try {
            ThreadSleepEvent event = new ThreadSleepEvent();
            if (event.isEnabled()) {
                event.time = nanos;
                event.begin();
                return event;
            }
        } catch (OutOfMemoryError e) {
            // ignore
        }
        return null;
    }


    /**
     * Called after sleeping to commit the jdk.ThreadSleep event.
     */
    private static void afterSleep(ThreadSleepEvent event) {
        if (event != null) {
            try {
                event.commit();
            } catch (OutOfMemoryError e) {
                // ignore
            }
        }
    }

    /**
     * Sleep for the specified number of nanoseconds, subject to the precision
     * and accuracy of system timers and schedulers.
     */
    private static void sleepNanos(long nanos) throws InterruptedException {
        ThreadSleepEvent event = beforeSleep(nanos);
        try {
            if (currentThread() instanceof VirtualThread vthread) {
                vthread.sleepNanos(nanos);
            } else {
                sleepNanos0(nanos);
            }
        } finally {
            afterSleep(event);
        }
    }

    private static native void sleepNanos0(long nanos) throws InterruptedException;

    /**
     * Causes the currently executing thread to sleep (temporarily cease
     * execution) for the specified number of milliseconds, subject to
     * the precision and accuracy of system timers and schedulers. The thread
     * does not lose ownership of any monitors.
     *
     * @param  millis
     *         the length of time to sleep in milliseconds
     *
     * @throws  IllegalArgumentException
     *          if the value of {@code millis} is negative
     *
     * @throws  InterruptedException
     *          if any thread has interrupted the current thread. The
     *          <i>interrupted status</i> of the current thread is
     *          cleared when this exception is thrown.
     */
    public static void sleep(long millis) throws InterruptedException {
        if (millis < 0) {
            throw new IllegalArgumentException("timeout value is negative");
        }
        long nanos = MILLISECONDS.toNanos(millis);
        sleepNanos(nanos);
    }

    /**
     * Causes the currently executing thread to sleep (temporarily cease
     * execution) for the specified number of milliseconds plus the specified
     * number of nanoseconds, subject to the precision and accuracy of system
     * timers and schedulers. The thread does not lose ownership of any
     * monitors.
     *
     * @param  millis
     *         the length of time to sleep in milliseconds
     *
     * @param  nanos
     *         {@code 0-999999} additional nanoseconds to sleep
     *
     * @throws  IllegalArgumentException
     *          if the value of {@code millis} is negative, or the value of
     *          {@code nanos} is not in the range {@code 0-999999}
     *
     * @throws  InterruptedException
     *          if any thread has interrupted the current thread. The
     *          <i>interrupted status</i> of the current thread is
     *          cleared when this exception is thrown.
     */
    public static void sleep(long millis, int nanos) throws InterruptedException {
        if (millis < 0) {
            throw new IllegalArgumentException("timeout value is negative");
        }

        if (nanos < 0 || nanos > 999999) {
            throw new IllegalArgumentException("nanosecond timeout value out of range");
        }

        // total sleep time, in nanoseconds
        long totalNanos = MILLISECONDS.toNanos(millis);
        totalNanos += Math.min(Long.MAX_VALUE - totalNanos, nanos);
        sleepNanos(totalNanos);
    }

    /**
     * Causes the currently executing thread to sleep (temporarily cease
     * execution) for the specified duration, subject to the precision and
     * accuracy of system timers and schedulers. This method is a no-op if
     * the duration is {@linkplain Duration#isNegative() negative}.
     *
     * @param  duration
     *         the duration to sleep
     *
     * @throws  InterruptedException
     *          if the current thread is interrupted while sleeping. The
     *          <i>interrupted status</i> of the current thread is
     *          cleared when this exception is thrown.
     *
     * @since 19
     */
    public static void sleep(Duration duration) throws InterruptedException {
        long nanos = NANOSECONDS.convert(duration);  // MAX_VALUE if > 292 years
        if (nanos < 0) {
            return;
        }
        sleepNanos(nanos);
    }

    /**
     * Indicates that the caller is momentarily unable to progress, until the
     * occurrence of one or more actions on the part of other activities. By
     * invoking this method within each iteration of a spin-wait loop construct,
     * the calling thread indicates to the runtime that it is busy-waiting.
     * The runtime may take action to improve the performance of invoking
     * spin-wait loop constructions.
     *
     * @apiNote
     * As an example consider a method in a class that spins in a loop until
     * some flag is set outside of that method. A call to the {@code onSpinWait}
     * method should be placed inside the spin loop.
     * {@snippet :
     *     class EventHandler {
     *         volatile boolean eventNotificationNotReceived;
     *         void waitForEventAndHandleIt() {
     *             while ( eventNotificationNotReceived ) {
     *                 Thread.onSpinWait();
     *             }
     *             readAndProcessEvent();
     *         }
     *
     *         void readAndProcessEvent() {
     *             // Read event from some source and process it
     *              . . .
     *         }
     *     }
     * }
     * <p>
     * The code above would remain correct even if the {@code onSpinWait}
     * method was not called at all. However on some architectures the Java
     * Virtual Machine may issue the processor instructions to address such
     * code patterns in a more beneficial way.
     *
     * @since 9
     */
    @IntrinsicCandidate
    public static void onSpinWait() {}

    /**
     * Characteristic value signifying that initial values for {@link
     * InheritableThreadLocal inheritable-thread-locals} are not inherited from
     * the constructing thread.
     * See Thread initialization.
     */
    static final int NO_INHERIT_THREAD_LOCALS = 1 << 2;

    /**
     * Thread identifier assigned to the primordial thread.
     */
    static final long PRIMORDIAL_TID = 3;

    /**
     * Helper class to generate thread identifiers. The identifiers start at
     * {@link Thread#PRIMORDIAL_TID}&nbsp;+1 as this class cannot be used during
     * early startup to generate the identifier for the primordial thread. The
     * counter is off-heap and shared with the VM to allow it to assign thread
     * identifiers to non-Java threads.
     * See Thread initialization.
     */
    private static class ThreadIdentifiers {
        private static final Unsafe U;
        private static final long NEXT_TID_OFFSET;
        static {
            U = Unsafe.getUnsafe();
            NEXT_TID_OFFSET = Thread.getNextThreadIdOffset();
        }
        static long next() {
            return U.getAndAddLong(null, NEXT_TID_OFFSET, 1);
        }
    }

    /**
     * Returns the context class loader to inherit from the parent thread.
     * See Thread initialization.
     */
    private static ClassLoader contextClassLoader(Thread parent) {
        @SuppressWarnings("removal")
        SecurityManager sm = System.getSecurityManager();
        if (sm == null || isCCLOverridden(parent.getClass())) {
            return parent.getContextClassLoader();
        } else {
            // skip call to getContextClassLoader
            return parent.contextClassLoader;
        }
    }

    /**
     * Initializes a platform Thread.
     *
     * @param g the Thread group, can be null
     * @param name the name of the new Thread
     * @param characteristics thread characteristics
     * @param task the object whose run() method gets called
     * @param stackSize the desired stack size for the new thread, or
     *        zero to indicate that this parameter is to be ignored.
     * @param acc ignored
     */
    @SuppressWarnings("removal")
    Thread(ThreadGroup g, String name, int characteristics, Runnable task,
           long stackSize, AccessControlContext acc) {

        Thread parent = currentThread();
        boolean attached = (parent == this);   // primordial or JNI attached

        if (attached) {
            if (g == null) {
                throw new InternalError("group cannot be null when attaching");
            }
            this.holder = new FieldHolder(g, task, stackSize, NORM_PRIORITY, false);
        } else {
            SecurityManager sm = System.getSecurityManager();
            if (g == null) {
                // the security manager can choose the thread group
                if (sm != null) {
                    g = sm.getThreadGroup();
                }

                // default to current thread's group
                if (g == null) {
                    g = parent.getThreadGroup();
                }
            }

            // permission checks when creating a child Thread
            if (sm != null) {
                sm.checkAccess(g);
                if (isCCLOverridden(getClass())) {
                    sm.checkPermission(SecurityConstants.SUBCLASS_IMPLEMENTATION_PERMISSION);
                }
            }

            int priority = Math.min(parent.getPriority(), g.getMaxPriority());
            this.holder = new FieldHolder(g, task, stackSize, priority, parent.isDaemon());
        }

        if (attached && VM.initLevel() < 1) {
            this.tid = PRIMORDIAL_TID;  // primordial thread
        } else {
            this.tid = ThreadIdentifiers.next();
        }

<<<<<<< HEAD
=======
        this.name = (name != null) ? name : genThreadName();

>>>>>>> 63eb4853
        // thread locals
        if (!attached) {
            if ((characteristics & NO_INHERIT_THREAD_LOCALS) == 0) {
                ThreadLocal.ThreadLocalMap parentMap = parent.inheritableThreadLocals;
                if (parentMap != null && parentMap.size() > 0) {
                    this.inheritableThreadLocals = ThreadLocal.createInheritedMap(parentMap);
                }
                if (VM.isBooted()) {
                    this.contextClassLoader = contextClassLoader(parent);
                }
            } else if (VM.isBooted()) {
                // default CCL to the system class loader when not inheriting
                this.contextClassLoader = ClassLoader.getSystemClassLoader();
            }
        }

        // special value to indicate this is a newly-created Thread
        // Note that his must match the declaration in ScopedValue.
        this.scopedValueBindings = NEW_THREAD_BINDINGS;
    }

    /**
     * Initializes a virtual Thread.
     *
     * @param name thread name, can be null
     * @param characteristics thread characteristics
     * @param bound true when bound to an OS thread
     */
    Thread(String name, int characteristics, boolean bound) {
        this.tid = ThreadIdentifiers.next();
        this.name = (name != null) ? name : "";

        // thread locals
        if ((characteristics & NO_INHERIT_THREAD_LOCALS) == 0) {
            Thread parent = currentThread();
            ThreadLocal.ThreadLocalMap parentMap = parent.inheritableThreadLocals;
            if (parentMap != null && parentMap.size() > 0) {
                this.inheritableThreadLocals = ThreadLocal.createInheritedMap(parentMap);
            }
            this.contextClassLoader = contextClassLoader(parent);
        } else {
            // default CCL to the system class loader when not inheriting
            this.contextClassLoader = ClassLoader.getSystemClassLoader();
        }

        // special value to indicate this is a newly-created Thread
        this.scopedValueBindings = NEW_THREAD_BINDINGS;

        // create a FieldHolder object, needed when bound to an OS thread
        if (bound) {
            ThreadGroup g = Constants.VTHREAD_GROUP;
            int pri = NORM_PRIORITY;
            this.holder = new FieldHolder(g, null, -1, pri, true);
        } else {
            this.holder = null;
        }
    }

    /**
     * Returns a builder for creating a platform {@code Thread} or {@code ThreadFactory}
     * that creates platform threads.
     *
     * @apiNote The following are examples using the builder:
     * {@snippet :
     *   // Start a daemon thread to run a task
     *   Thread thread = Thread.ofPlatform().daemon().start(runnable);
     *
     *   // Create an unstarted thread with name "duke", its start() method
     *   // must be invoked to schedule it to execute.
     *   Thread thread = Thread.ofPlatform().name("duke").unstarted(runnable);
     *
     *   // A ThreadFactory that creates daemon threads named "worker-0", "worker-1", ...
     *   ThreadFactory factory = Thread.ofPlatform().daemon().name("worker-", 0).factory();
     * }
     *
     * @return A builder for creating {@code Thread} or {@code ThreadFactory} objects.
     * @since 21
     */
    public static Builder.OfPlatform ofPlatform() {
        return new ThreadBuilders.PlatformThreadBuilder();
    }

    /**
     * Returns a builder for creating a virtual {@code Thread} or {@code ThreadFactory}
     * that creates virtual threads.
     *
     * @apiNote The following are examples using the builder:
     * {@snippet :
     *   // Start a virtual thread to run a task.
     *   Thread thread = Thread.ofVirtual().start(runnable);
     *
     *   // A ThreadFactory that creates virtual threads
     *   ThreadFactory factory = Thread.ofVirtual().factory();
     * }
     *
     * @return A builder for creating {@code Thread} or {@code ThreadFactory} objects.
     * @since 21
     */
    public static Builder.OfVirtual ofVirtual() {
        return new ThreadBuilders.VirtualThreadBuilder();
    }

    /**
     * A builder for {@link Thread} and {@link ThreadFactory} objects.
     *
     * <p> {@code Builder} defines methods to set {@code Thread} properties such
     * as the thread {@link #name(String) name}. This includes properties that would
     * otherwise be <a href="Thread.html#inheritance">inherited</a>. Once set, a
     * {@code Thread} or {@code ThreadFactory} is created with the following methods:
     *
     * <ul>
     *     <li> The {@linkplain #unstarted(Runnable) unstarted} method creates a new
     *          <em>unstarted</em> {@code Thread} to run a task. The {@code Thread}'s
     *          {@link Thread#start() start} method must be invoked to schedule the
     *          thread to execute.
     *     <li> The {@linkplain #start(Runnable) start} method creates a new {@code
     *          Thread} to run a task and schedules the thread to execute.
     *     <li> The {@linkplain #factory() factory} method creates a {@code ThreadFactory}.
     * </ul>
     *
     * <p> A {@code Thread.Builder} is not thread safe. The {@code ThreadFactory}
     * returned by the builder's {@code factory()} method is thread safe.
     *
     * <p> Unless otherwise specified, passing a null argument to a method in
     * this interface causes a {@code NullPointerException} to be thrown.
     *
     * @see Thread#ofPlatform()
     * @see Thread#ofVirtual()
     * @since 21
     */
    public sealed interface Builder
            permits Builder.OfPlatform, Builder.OfVirtual {

        /**
         * Sets the thread name.
         * @param name thread name
         * @return this builder
         */
        Builder name(String name);

        /**
         * Sets the thread name to be the concatenation of a string prefix and
         * the string representation of a counter value. The counter's initial
         * value is {@code start}. It is incremented after a {@code Thread} is
         * created with this builder so that the next thread is named with
         * the new counter value. A {@code ThreadFactory} created with this
         * builder is seeded with the current value of the counter. The {@code
         * ThreadFactory} increments its copy of the counter after {@link
         * ThreadFactory#newThread(Runnable) newThread} is used to create a
         * {@code Thread}.
         *
         * @apiNote
         * The following example creates a builder that is invoked twice to start
         * two threads named "{@code worker-0}" and "{@code worker-1}".
         * {@snippet :
         *   Thread.Builder builder = Thread.ofPlatform().name("worker-", 0);
         *   Thread t1 = builder.start(task1);   // name "worker-0"
         *   Thread t2 = builder.start(task2);   // name "worker-1"
         * }
         *
         * @param prefix thread name prefix
         * @param start the starting value of the counter
         * @return this builder
         * @throws IllegalArgumentException if start is negative
         */
        Builder name(String prefix, long start);

        /**
         * Sets whether the thread inherits the initial values of {@linkplain
         * InheritableThreadLocal inheritable-thread-local} variables from the
         * constructing thread. The default is to inherit.
         *
         * @param inherit {@code true} to inherit, {@code false} to not inherit
         * @return this builder
         */
        Builder inheritInheritableThreadLocals(boolean inherit);

        /**
         * Sets the uncaught exception handler.
         * @param ueh uncaught exception handler
         * @return this builder
         */
        Builder uncaughtExceptionHandler(UncaughtExceptionHandler ueh);

        /**
         * Creates a new {@code Thread} from the current state of the builder to
         * run the given task. The {@code Thread}'s {@link Thread#start() start}
         * method must be invoked to schedule the thread to execute.
         *
         * @param task the object to run when the thread executes
         * @return a new unstarted Thread
         *
         * @see <a href="Thread.html#inheritance">Inheritance when creating threads</a>
         */
        Thread unstarted(Runnable task);

        /**
         * Creates a new {@code Thread} from the current state of the builder and
         * schedules it to execute.
         *
         * @param task the object to run when the thread executes
         * @return a new started Thread
         *
         * @see <a href="Thread.html#inheritance">Inheritance when creating threads</a>
         */
        Thread start(Runnable task);

        /**
         * Returns a {@code ThreadFactory} to create threads from the current
         * state of the builder. The returned thread factory is safe for use by
         * multiple concurrent threads.
         *
         * @return a thread factory to create threads
         */
        ThreadFactory factory();

        /**
         * A builder for creating a platform {@link Thread} or {@link ThreadFactory}
         * that creates platform threads.
         *
         * <p> Unless otherwise specified, passing a null argument to a method in
         * this interface causes a {@code NullPointerException} to be thrown.
         *
         * @see Thread#ofPlatform()
         * @since 21
         */
        sealed interface OfPlatform extends Builder
                permits ThreadBuilders.PlatformThreadBuilder {

            @Override OfPlatform name(String name);

            /**
             * @throws IllegalArgumentException {@inheritDoc}
             */
            @Override OfPlatform name(String prefix, long start);

            @Override OfPlatform inheritInheritableThreadLocals(boolean inherit);
            @Override OfPlatform uncaughtExceptionHandler(UncaughtExceptionHandler ueh);

            /**
             * Sets the thread group.
             * @param group the thread group
             * @return this builder
             */
            OfPlatform group(ThreadGroup group);

            /**
             * Sets the daemon status.
             * @param on {@code true} to create daemon threads
             * @return this builder
             */
            OfPlatform daemon(boolean on);

            /**
             * Sets the daemon status to {@code true}.
             * @implSpec The default implementation invokes {@linkplain #daemon(boolean)} with
             * a value of {@code true}.
             * @return this builder
             */
            default OfPlatform daemon() {
                return daemon(true);
            }

            /**
             * Sets the thread priority.
             * @param priority priority
             * @return this builder
             * @throws IllegalArgumentException if the priority is less than
             *        {@link Thread#MIN_PRIORITY} or greater than {@link Thread#MAX_PRIORITY}
             */
            OfPlatform priority(int priority);

            /**
             * Sets the desired stack size.
             *
             * <p> The stack size is the approximate number of bytes of address space
             * that the Java virtual machine is to allocate for the thread's stack. The
             * effect is highly platform dependent and the Java virtual machine is free
             * to treat the {@code stackSize} parameter as a "suggestion". If the value
             * is unreasonably low for the platform then a platform specific minimum
             * may be used. If the value is unreasonably high then a platform specific
             * maximum may be used. A value of zero is always ignored.
             *
             * @param stackSize the desired stack size
             * @return this builder
             * @throws IllegalArgumentException if the stack size is negative
             */
            OfPlatform stackSize(long stackSize);
        }

        /**
         * A builder for creating a virtual {@link Thread} or {@link ThreadFactory}
         * that creates virtual threads.
         *
         * <p> Unless otherwise specified, passing a null argument to a method in
         * this interface causes a {@code NullPointerException} to be thrown.
         *
         * @see Thread#ofVirtual()
         * @since 21
         */
        sealed interface OfVirtual extends Builder
                permits ThreadBuilders.VirtualThreadBuilder {

            @Override OfVirtual name(String name);

            /**
             * @throws IllegalArgumentException {@inheritDoc}
             */
            @Override OfVirtual name(String prefix, long start);

            @Override OfVirtual inheritInheritableThreadLocals(boolean inherit);
            @Override OfVirtual uncaughtExceptionHandler(UncaughtExceptionHandler ueh);
        }
    }

    /**
     * Throws CloneNotSupportedException as a Thread can not be meaningfully
     * cloned. Construct a new Thread instead.
     *
     * @throws  CloneNotSupportedException
     *          always
     */
    @Override
    protected Object clone() throws CloneNotSupportedException {
        throw new CloneNotSupportedException();
    }

    /**
     * Helper class for auto-numbering platform threads. The numbers start at
     * 0 and are separate from the thread identifier for historical reasons.
     */
    private static class ThreadNumbering {
        private static final Unsafe U;
        private static final Object NEXT_BASE;
        private static final long NEXT_OFFSET;
        static {
            U = Unsafe.getUnsafe();
            try {
                Field nextField = ThreadNumbering.class.getDeclaredField("next");
                NEXT_BASE = U.staticFieldBase(nextField);
                NEXT_OFFSET = U.staticFieldOffset(nextField);
            } catch (NoSuchFieldException e) {
                throw new ExceptionInInitializerError(e);
            }
        }
        private static volatile int next;
        static int next() {
            return U.getAndAddInt(NEXT_BASE, NEXT_OFFSET, 1);
        }
    }

    /**
     * Generates a thread name of the form {@code Thread-<n>}.
     */
    static String genThreadName() {
        return "Thread-" + ThreadNumbering.next();
    }

    /**
     * Throws NullPointerException if the name is null. Avoids use of
     * Objects.requireNonNull in early startup.
     */
    private static String checkName(String name) {
        if (name == null)
            throw new NullPointerException("'name' is null");
        return name;
    }

    /**
     * Initializes a new platform {@code Thread}. This constructor has the same
     * effect as {@linkplain #Thread(ThreadGroup,Runnable,String) Thread}
     * {@code (null, null, gname)}, where {@code gname} is a newly generated
     * name. Automatically generated names are of the form
     * {@code "Thread-"+}<i>n</i>, where <i>n</i> is an integer.
     *
     * <p> This constructor is only useful when extending {@code Thread} to
     * override the {@link #run()} method.
     *
     * @see <a href="#inheritance">Inheritance when creating threads</a>
     */
    public Thread() {
        this(null, null, 0, null, 0, null);
    }

    /**
     * Initializes a new platform {@code Thread}. This constructor has the same
     * effect as {@linkplain #Thread(ThreadGroup,Runnable,String) Thread}
     * {@code (null, task, gname)}, where {@code gname} is a newly generated
     * name. Automatically generated names are of the form
     * {@code "Thread-"+}<i>n</i>, where <i>n</i> is an integer.
     *
     * <p> For a non-null task, invoking this constructor directly is equivalent to:
     * <pre>{@code Thread.ofPlatform().unstarted(task); }</pre>
     *
     * @param  task
     *         the object whose {@code run} method is invoked when this thread
     *         is started. If {@code null}, this classes {@code run} method does
     *         nothing.
     *
     * @see <a href="#inheritance">Inheritance when creating threads</a>
     */
    public Thread(Runnable task) {
        this(null, null, 0, task, 0, null);
    }

    /**
     * Creates a new Thread that inherits the given AccessControlContext
     * but thread-local variables are not inherited.
     * This is not a public constructor.
     */
    Thread(Runnable task, @SuppressWarnings("removal") AccessControlContext acc) {
        this(null, null, 0, task, 0, acc);
    }

    /**
     * Initializes a new platform {@code Thread}. This constructor has the same
     * effect as {@linkplain #Thread(ThreadGroup,Runnable,String) Thread}
     * {@code (group, task, gname)}, where {@code gname} is a newly generated
     * name. Automatically generated names are of the form
     * {@code "Thread-"+}<i>n</i>, where <i>n</i> is an integer.
     *
     * <p> For a non-null group and task, invoking this constructor directly is
     * equivalent to:
     * <pre>{@code Thread.ofPlatform().group(group).unstarted(task); }</pre>
     *
     * @param  group
     *         the thread group. If {@code null} the group
     *         is set to the current thread's thread group.
     *
     * @param  task
     *         the object whose {@code run} method is invoked when this thread
     *         is started. If {@code null}, this thread's run method is invoked.
     *
     * @see <a href="#inheritance">Inheritance when creating threads</a>
     */
    public Thread(ThreadGroup group, Runnable task) {
        this(group, null, 0, task, 0, null);
    }

    /**
     * Initializes a new platform {@code Thread}. This constructor has the same
     * effect as {@linkplain #Thread(ThreadGroup,Runnable,String) Thread}
     * {@code (null, null, name)}.
     *
     * <p> This constructor is only useful when extending {@code Thread} to
     * override the {@link #run()} method.
     *
     * @param   name
     *          the name of the new thread
     *
     * @see <a href="#inheritance">Inheritance when creating threads</a>
     */
    public Thread(String name) {
        this(null, checkName(name), 0, null, 0, null);
    }

    /**
     * Initializes a new platform {@code Thread}. This constructor has the same
     * effect as {@linkplain #Thread(ThreadGroup,Runnable,String) Thread}
     * {@code (group, null, name)}.
     *
     * <p> This constructor is only useful when extending {@code Thread} to
     * override the {@link #run()} method.
     *
     * @param  group
     *         the thread group. If {@code null}, the group
     *         is set to the current thread's thread group.
     *
     * @param  name
     *         the name of the new thread
     *
     * @see <a href="#inheritance">Inheritance when creating threads</a>
     */
    public Thread(ThreadGroup group, String name) {
        this(group, checkName(name), 0, null, 0, null);
    }

    /**
     * Initializes a new platform {@code Thread}. This constructor has the same
     * effect as {@linkplain #Thread(ThreadGroup,Runnable,String) Thread}
     * {@code (null, task, name)}.
     *
     * <p> For a non-null task and name, invoking this constructor directly is
     * equivalent to:
     * <pre>{@code Thread.ofPlatform().name(name).unstarted(task); }</pre>
     *
     * @param  task
     *         the object whose {@code run} method is invoked when this thread
     *         is started. If {@code null}, this thread's run method is invoked.
     *
     * @param  name
     *         the name of the new thread
     *
     * @see <a href="#inheritance">Inheritance when creating threads</a>
     */
    public Thread(Runnable task, String name) {
        this(null, checkName(name), 0, task, 0, null);
    }

    /**
     * Initializes a new platform {@code Thread} so that it has {@code task}
     * as its run object, has the specified {@code name} as its name,
     * and belongs to the thread group referred to by {@code group}.
     *
     * <p>The priority of the newly created thread is the smaller of
     * priority of the thread creating it and the maximum permitted
     * priority of the thread group. The method {@linkplain #setPriority
     * setPriority} may be used to change the priority to a new value.
     *
     * <p>The newly created thread is initially marked as being a daemon
     * thread if and only if the thread creating it is currently marked
     * as a daemon thread. The method {@linkplain #setDaemon setDaemon}
     * may be used to change whether or not a thread is a daemon.
     *
     * <p>For a non-null group, task, and name, invoking this constructor directly
     * is equivalent to:
     * <pre>{@code Thread.ofPlatform().group(group).name(name).unstarted(task); }</pre>
     *
     * @param  group
     *         the thread group. If {@code null}, the group
     *         is set to the current thread's thread group.
     *
     * @param  task
     *         the object whose {@code run} method is invoked when this thread
     *         is started. If {@code null}, this thread's run method is invoked.
     *
     * @param  name
     *         the name of the new thread
     *
     * @see <a href="#inheritance">Inheritance when creating threads</a>
     */
    public Thread(ThreadGroup group, Runnable task, String name) {
        this(group, checkName(name), 0, task, 0, null);
    }

    /**
     * Initializes a new platform {@code Thread} so that it has {@code task}
     * as its run object, has the specified {@code name} as its name,
     * and belongs to the thread group referred to by {@code group}, and has
     * the specified <i>stack size</i>.
     *
     * <p>This constructor is identical to {@link
     * #Thread(ThreadGroup,Runnable,String)} with the exception of the fact
     * that it allows the thread stack size to be specified.  The stack size
     * is the approximate number of bytes of address space that the virtual
     * machine is to allocate for this thread's stack.  <b>The effect of the
     * {@code stackSize} parameter, if any, is highly platform dependent.</b>
     *
     * <p>On some platforms, specifying a higher value for the
     * {@code stackSize} parameter may allow a thread to achieve greater
     * recursion depth before throwing a {@link StackOverflowError}.
     * Similarly, specifying a lower value may allow a greater number of
     * threads to exist concurrently without throwing an {@link
     * OutOfMemoryError} (or other internal error).  The details of
     * the relationship between the value of the {@code stackSize} parameter
     * and the maximum recursion depth and concurrency level are
     * platform-dependent.  <b>On some platforms, the value of the
     * {@code stackSize} parameter may have no effect whatsoever.</b>
     *
     * <p>The virtual machine is free to treat the {@code stackSize}
     * parameter as a suggestion.  If the specified value is unreasonably low
     * for the platform, the virtual machine may instead use some
     * platform-specific minimum value; if the specified value is unreasonably
     * high, the virtual machine may instead use some platform-specific
     * maximum.  Likewise, the virtual machine is free to round the specified
     * value up or down as it sees fit (or to ignore it completely).
     *
     * <p>Specifying a value of zero for the {@code stackSize} parameter will
     * cause this constructor to behave exactly like the
     * {@code Thread(ThreadGroup, Runnable, String)} constructor.
     *
     * <p><i>Due to the platform-dependent nature of the behavior of this
     * constructor, extreme care should be exercised in its use.
     * The thread stack size necessary to perform a given computation will
     * likely vary from one JRE implementation to another.  In light of this
     * variation, careful tuning of the stack size parameter may be required,
     * and the tuning may need to be repeated for each JRE implementation on
     * which an application is to run.</i>
     *
     * <p>Implementation note: Java platform implementers are encouraged to
     * document their implementation's behavior with respect to the
     * {@code stackSize} parameter.
     *
     * <p>For a non-null group, task, and name, invoking this constructor directly
     * is equivalent to:
     * <pre>{@code Thread.ofPlatform().group(group).name(name).stackSize(stackSize).unstarted(task); }</pre>
     *
     * @param  group
     *         the thread group. If {@code null}, the group
     *         is set to the current thread's thread group.
     *
     * @param  task
     *         the object whose {@code run} method is invoked when this thread
     *         is started. If {@code null}, this thread's run method is invoked.
     *
     * @param  name
     *         the name of the new thread
     *
     * @param  stackSize
     *         the desired stack size for the new thread, or zero to indicate
     *         that this parameter is to be ignored.
     *
     * @since 1.4
     * @see <a href="#inheritance">Inheritance when creating threads</a>
     */
    public Thread(ThreadGroup group, Runnable task, String name, long stackSize) {
        this(group, checkName(name), 0, task, stackSize, null);
    }

    /**
     * Initializes a new platform {@code Thread} so that it has {@code task}
     * as its run object, has the specified {@code name} as its name,
     * belongs to the thread group referred to by {@code group}, has
     * the specified {@code stackSize}, and inherits initial values for
     * {@linkplain InheritableThreadLocal inheritable thread-local} variables
     * if {@code inheritThreadLocals} is {@code true}.
     *
     * <p> This constructor is identical to {@link
     * #Thread(ThreadGroup,Runnable,String,long)} with the added ability to
     * suppress, or not, the inheriting of initial values for inheritable
     * thread-local variables from the constructing thread. This allows for
     * finer grain control over inheritable thread-locals. Care must be taken
     * when passing a value of {@code false} for {@code inheritThreadLocals},
     * as it may lead to unexpected behavior if the new thread executes code
     * that expects a specific thread-local value to be inherited.
     *
     * <p> Specifying a value of {@code true} for the {@code inheritThreadLocals}
     * parameter will cause this constructor to behave exactly like the
     * {@code Thread(ThreadGroup, Runnable, String, long)} constructor.
     *
     * <p> For a non-null group, task, and name, invoking this constructor directly
     * is equivalent to:
     * <pre>{@code Thread.ofPlatform()
     *      .group(group)
     *      .name(name)
     *      .stackSize(stackSize)
     *      .inheritInheritableThreadLocals(inheritInheritableThreadLocals)
     *      .unstarted(task); }</pre>
     *
     * @param  group
     *         the thread group. If {@code null}, the group
     *         is set to the current thread's thread group.
     *
     * @param  task
     *         the object whose {@code run} method is invoked when this thread
     *         is started. If {@code null}, this thread's run method is invoked.
     *
     * @param  name
     *         the name of the new thread
     *
     * @param  stackSize
     *         the desired stack size for the new thread, or zero to indicate
     *         that this parameter is to be ignored
     *
     * @param  inheritInheritableThreadLocals
     *         if {@code true}, inherit initial values for inheritable
     *         thread-locals from the constructing thread, otherwise no initial
     *         values are inherited
     *
     * @since 9
     * @see <a href="#inheritance">Inheritance when creating threads</a>
     */
    public Thread(ThreadGroup group, Runnable task, String name,
                  long stackSize, boolean inheritInheritableThreadLocals) {
        this(group, checkName(name),
                (inheritInheritableThreadLocals ? 0 : NO_INHERIT_THREAD_LOCALS),
                task, stackSize, null);
    }

    /**
     * Creates a virtual thread to execute a task and schedules it to execute.
     *
     * <p> This method is equivalent to:
     * <pre>{@code Thread.ofVirtual().start(task); }</pre>
     *
     * @param task the object to run when the thread executes
     * @return a new, and started, virtual thread
     * @see <a href="#inheritance">Inheritance when creating threads</a>
     * @since 21
     */
    public static Thread startVirtualThread(Runnable task) {
        Objects.requireNonNull(task);
        var thread = ThreadBuilders.newVirtualThread(null, null, 0, task);
        thread.start();
        return thread;
    }

    /**
     * Returns {@code true} if this thread is a virtual thread. A virtual thread
     * is scheduled by the Java virtual machine rather than the operating system.
     *
     * @return {@code true} if this thread is a virtual thread
     *
     * @since 21
     */
    public final boolean isVirtual() {
        return (this instanceof BaseVirtualThread);
    }

    /**
     * Schedules this thread to begin execution. The thread will execute
     * independently of the current thread.
     *
     * <p> A thread can be started at most once. In particular, a thread can not
     * be restarted after it has terminated.
     *
     * @throws IllegalThreadStateException if the thread was already started
     */
    public void start() {
        synchronized (this) {
            // zero status corresponds to state "NEW".
            if (holder.threadStatus != 0)
                throw new IllegalThreadStateException();
            start0();
        }
    }

    /**
     * Schedules this thread to begin execution in the given thread container.
     * @throws IllegalStateException if the container is shutdown or closed
     * @throws IllegalThreadStateException if the thread has already been started
     */
    void start(ThreadContainer container) {
        synchronized (this) {
            // zero status corresponds to state "NEW".
            if (holder.threadStatus != 0)
                throw new IllegalThreadStateException();

            // bind thread to container
            if (this.container != null)
                throw new IllegalThreadStateException();
            setThreadContainer(container);

            // start thread
            boolean started = false;
            container.onStart(this);  // may throw
            try {
                // scoped values may be inherited
                inheritScopedValueBindings(container);

                start0();
                started = true;
            } finally {
                if (!started) {
                    container.onExit(this);
                }
            }
        }
    }

    private native void start0();

    /**
     * This method is run by the thread when it executes. Subclasses of {@code
     * Thread} may override this method.
     *
     * <p> This method is not intended to be invoked directly. If this thread is a
     * platform thread created with a {@link Runnable} task then invoking this method
     * will invoke the task's {@code run} method. If this thread is a virtual thread
     * then invoking this method directly does nothing.
     *
     * @implSpec The default implementation executes the {@link Runnable} task that
     * the {@code Thread} was created with. If the thread was created without a task
     * then this method does nothing.
     */
    @Override
    public void run() {
        Runnable task = holder.task;
        if (task != null) {
            Object bindings = scopedValueBindings();
            runWith(bindings, task);
        }
    }

    /**
     * The VM recognizes this method as special, so any changes to the
     * name or signature require corresponding changes in
     * JVM_FindScopedValueBindings().
     */
    @Hidden
    @ForceInline
    final void runWith(Object bindings, Runnable op) {
        ensureMaterializedForStackWalk(bindings);
        op.run();
        Reference.reachabilityFence(bindings);
    }

    /**
     * Null out reference after Thread termination.
     */
    void clearReferences() {
        threadLocals = null;
        inheritableThreadLocals = null;
        if (uncaughtExceptionHandler != null)
            uncaughtExceptionHandler = null;
        if (nioBlocker != null)
            nioBlocker = null;
    }

    /**
     * This method is called by the VM to give a Thread
     * a chance to clean up before it actually exits.
     */
    private void exit() {
        try {
            // pop any remaining scopes from the stack, this may block
            if (headStackableScopes != null) {
                StackableScope.popAll();
            }
        } finally {
            // notify container that thread is exiting
            ThreadContainer container = threadContainer();
            if (container != null) {
                container.onExit(this);
            }
        }

        try {
            if (threadLocals != null && TerminatingThreadLocal.REGISTRY.isPresent()) {
                TerminatingThreadLocal.threadTerminated();
            }
        } finally {
            clearReferences();
        }
    }

    /**
     * Throws {@code UnsupportedOperationException}.
     *
     * @throws  UnsupportedOperationException always
     *
     * @deprecated This method was originally specified to "stop" a victim
     *       thread by causing the victim thread to throw a {@link ThreadDeath}.
     *       It was inherently unsafe. Stopping a thread caused it to unlock
     *       all of the monitors that it had locked (as a natural consequence
     *       of the {@code ThreadDeath} exception propagating up the stack). If
     *       any of the objects previously protected by these monitors were in
     *       an inconsistent state, the damaged objects became visible to
     *       other threads, potentially resulting in arbitrary behavior.
     *       Usages of {@code stop} should be replaced by code that simply
     *       modifies some variable to indicate that the target thread should
     *       stop running.  The target thread should check this variable
     *       regularly, and return from its run method in an orderly fashion
     *       if the variable indicates that it is to stop running.  If the
     *       target thread waits for long periods (on a condition variable,
     *       for example), the {@code interrupt} method should be used to
     *       interrupt the wait.
     *       For more information, see
     *       <a href="{@docRoot}/java.base/java/lang/doc-files/threadPrimitiveDeprecation.html">Why
     *       is Thread.stop deprecated and the ability to stop a thread removed?</a>.
     */
    @Deprecated(since="1.2", forRemoval=true)
    public final void stop() {
        throw new UnsupportedOperationException();
    }

    /**
     * Interrupts this thread.
     *
     * <p> If this thread is blocked in an invocation of the {@link
     * Object#wait() wait()}, {@link Object#wait(long) wait(long)}, or {@link
     * Object#wait(long, int) wait(long, int)} methods of the {@link Object}
     * class, or of the {@link #join()}, {@link #join(long)}, {@link
     * #join(long, int)}, {@link #sleep(long)}, or {@link #sleep(long, int)}
     * methods of this class, then its interrupt status will be cleared and it
     * will receive an {@link InterruptedException}.
     *
     * <p> If this thread is blocked in an I/O operation upon an {@link
     * java.nio.channels.InterruptibleChannel InterruptibleChannel}
     * then the channel will be closed, the thread's interrupt
     * status will be set, and the thread will receive a {@link
     * java.nio.channels.ClosedByInterruptException}.
     *
     * <p> If this thread is blocked in a {@link java.nio.channels.Selector}
     * then the thread's interrupt status will be set and it will return
     * immediately from the selection operation, possibly with a non-zero
     * value, just as if the selector's {@link
     * java.nio.channels.Selector#wakeup wakeup} method were invoked.
     *
     * <p> If none of the previous conditions hold then this thread's interrupt
     * status will be set. </p>
     *
     * <p> Interrupting a thread that is not alive need not have any effect.
     *
     * @implNote In the JDK Reference Implementation, interruption of a thread
     * that is not alive still records that the interrupt request was made and
     * will report it via {@link #interrupted()} and {@link #isInterrupted()}.
     */
    public void interrupt() {
        // Setting the interrupt status must be done before reading nioBlocker.
        interrupted = true;
        interrupt0();  // inform VM of interrupt

        // thread may be blocked in an I/O operation
        if (this != Thread.currentThread()) {
            Interruptible blocker;
            synchronized (interruptLock) {
                blocker = nioBlocker;
                if (blocker != null) {
                    blocker.interrupt(this);
                }
            }
            if (blocker != null) {
                blocker.postInterrupt();
            }
        }
    }

    /**
     * Tests whether the current thread has been interrupted.  The
     * <i>interrupted status</i> of the thread is cleared by this method.  In
     * other words, if this method were to be called twice in succession, the
     * second call would return false (unless the current thread were
     * interrupted again, after the first call had cleared its interrupted
     * status and before the second call had examined it).
     *
     * @return  {@code true} if the current thread has been interrupted;
     *          {@code false} otherwise.
     * @see #isInterrupted()
     */
    public static boolean interrupted() {
        return currentThread().getAndClearInterrupt();
    }

    /**
     * Tests whether this thread has been interrupted.  The <i>interrupted
     * status</i> of the thread is unaffected by this method.
     *
     * @return  {@code true} if this thread has been interrupted;
     *          {@code false} otherwise.
     * @see     #interrupted()
     */
    public boolean isInterrupted() {
        return interrupted;
    }

    final void setInterrupt() {
        // assert Thread.currentCarrierThread() == this;
        if (!interrupted) {
            interrupted = true;
            interrupt0();  // inform VM of interrupt
        }
    }

    final void clearInterrupt() {
        // assert Thread.currentCarrierThread() == this;
        if (interrupted) {
            interrupted = false;
            clearInterruptEvent();
        }
    }

    boolean getAndClearInterrupt() {
        boolean oldValue = interrupted;
        // We may have been interrupted the moment after we read the field,
        // so only clear the field if we saw that it was set and will return
        // true; otherwise we could lose an interrupt.
        if (oldValue) {
            interrupted = false;
            clearInterruptEvent();
        }
        return oldValue;
    }

    /**
     * Tests if this thread is alive. A thread is alive if it has
     * been started and has not yet terminated.
     *
     * @return  {@code true} if this thread is alive;
     *          {@code false} otherwise.
     */
    public final boolean isAlive() {
        return alive();
    }

    /**
     * Returns true if this thread is alive.
     * This method is non-final so it can be overridden.
     */
    boolean alive() {
        return eetop != 0;
    }

    /**
     * Changes the priority of this thread.
     *
     * For platform threads, the priority is set to the smaller of the specified
     * {@code newPriority} and the maximum permitted priority of the thread's
     * {@linkplain ThreadGroup thread group}.
     *
     * The priority of a virtual thread is always {@link Thread#NORM_PRIORITY}
     * and {@code newPriority} is ignored.
     *
     * @param newPriority the new thread priority
     * @throws  IllegalArgumentException if the priority is not in the
     *          range {@code MIN_PRIORITY} to {@code MAX_PRIORITY}.
     * @see #setPriority(int)
     * @see ThreadGroup#getMaxPriority()
     */
    public final void setPriority(int newPriority) {
        if (newPriority > MAX_PRIORITY || newPriority < MIN_PRIORITY) {
            throw new IllegalArgumentException();
        }
        if (!isVirtual()) {
            priority(newPriority);
        }
    }

    void priority(int newPriority) {
        ThreadGroup g = holder.group;
        if (g != null) {
            int maxPriority = g.getMaxPriority();
            if (newPriority > maxPriority) {
                newPriority = maxPriority;
            }
            setPriority0(holder.priority = newPriority);
        }
    }

    /**
     * Returns this thread's priority.
     *
     * <p> The priority of a virtual thread is always {@link Thread#NORM_PRIORITY}.
     *
     * @return  this thread's priority.
     * @see     #setPriority
     */
    public final int getPriority() {
        if (isVirtual()) {
            return Thread.NORM_PRIORITY;
        } else {
            return holder.priority;
        }
    }

    /**
     * Changes the name of this thread to be equal to the argument {@code name}.
     *
     * @implNote In the JDK Reference Implementation, if this thread is the
     * current thread, and it's a platform thread that was not attached to the
     * VM with the Java Native Interface
     * <a href="{@docRoot}/../specs/jni/invocation.html#attachcurrentthread">
     * AttachCurrentThread</a> function, then this method will set the operating
     * system thread name. This may be useful for debugging and troubleshooting
     * purposes.
     *
     * @param      name   the new name for this thread.
     *
     * @spec jni/index.html Java Native Interface Specification
     * @see        #getName
     */
    public final synchronized void setName(String name) {
        if (name == null) {
            throw new NullPointerException("name cannot be null");
        }
        this.name = name;
        if (!isVirtual() && Thread.currentThread() == this) {
            setNativeName(name);
        }
    }

    /**
     * Returns this thread's name.
     *
     * @return  this thread's name.
     * @see     #setName(String)
     */
    public final String getName() {
        return name;
    }

    /**
     * Returns the thread's thread group or {@code null} if the thread has
     * terminated.
     *
     * <p> The thread group returned for a virtual thread is the special
     * <a href="ThreadGroup.html#virtualthreadgroup"><em>ThreadGroup for
     * virtual threads</em></a>.
     *
     * @return  this thread's thread group or {@code null}
     */
    public final ThreadGroup getThreadGroup() {
        if (isTerminated()) {
            return null;
        } else {
            return isVirtual() ? virtualThreadGroup() : holder.group;
        }
    }

    /**
     * Returns an estimate of the number of {@linkplain #isAlive() live}
     * platform threads in the current thread's thread group and its subgroups.
     * Virtual threads are not included in the estimate.
     *
     * <p> The value returned is only an estimate because the number of
     * threads may change dynamically while this method traverses internal
     * data structures, and might be affected by the presence of certain
     * system threads. This method is intended primarily for debugging
     * and monitoring purposes.
     *
     * @return  an estimate of the number of live platform threads in the
     *          current thread's thread group and in any other thread group
     *          that has the current thread's thread group as an ancestor
     */
    public static int activeCount() {
        return currentThread().getThreadGroup().activeCount();
    }

    /**
     * Copies into the specified array every {@linkplain #isAlive() live}
     * platform thread in the current thread's thread group and its subgroups.
     * This method simply invokes the {@link java.lang.ThreadGroup#enumerate(Thread[])}
     * method of the current thread's thread group. Virtual threads are
     * not enumerated by this method.
     *
     * <p> An application might use the {@linkplain #activeCount activeCount}
     * method to get an estimate of how big the array should be, however
     * <i>if the array is too short to hold all the threads, the extra threads
     * are silently ignored.</i>  If it is critical to obtain every live
     * thread in the current thread's thread group and its subgroups, the
     * invoker should verify that the returned int value is strictly less
     * than the length of {@code tarray}.
     *
     * <p> Due to the inherent race condition in this method, it is recommended
     * that the method only be used for debugging and monitoring purposes.
     *
     * @param  tarray
     *         an array into which to put the list of threads
     *
     * @return  the number of threads put into the array
     */
    public static int enumerate(Thread[] tarray) {
        return currentThread().getThreadGroup().enumerate(tarray);
    }

    /**
     * Waits at most {@code millis} milliseconds for this thread to terminate.
     * A timeout of {@code 0} means to wait forever.
     * This method returns immediately, without waiting, if the thread has not
     * been {@link #start() started}.
     *
     * @implNote
     * For platform threads, the implementation uses a loop of {@code this.wait}
     * calls conditioned on {@code this.isAlive}. As a thread terminates the
     * {@code this.notifyAll} method is invoked. It is recommended that
     * applications not use {@code wait}, {@code notify}, or
     * {@code notifyAll} on {@code Thread} instances.
     *
     * @param  millis
     *         the time to wait in milliseconds
     *
     * @throws  IllegalArgumentException
     *          if the value of {@code millis} is negative
     *
     * @throws  InterruptedException
     *          if any thread has interrupted the current thread. The
     *          <i>interrupted status</i> of the current thread is
     *          cleared when this exception is thrown.
     */
    public final void join(long millis) throws InterruptedException {
        if (millis < 0)
            throw new IllegalArgumentException("timeout value is negative");

        if (this instanceof VirtualThread vthread) {
            if (isAlive()) {
                long nanos = MILLISECONDS.toNanos(millis);
                vthread.joinNanos(nanos);
            }
            return;
        }

        synchronized (this) {
            if (millis > 0) {
                if (isAlive()) {
                    final long startTime = System.nanoTime();
                    long delay = millis;
                    do {
                        wait(delay);
                    } while (isAlive() && (delay = millis -
                             NANOSECONDS.toMillis(System.nanoTime() - startTime)) > 0);
                }
            } else {
                while (isAlive()) {
                    wait(0);
                }
            }
        }
    }

    /**
     * Waits at most {@code millis} milliseconds plus
     * {@code nanos} nanoseconds for this thread to terminate.
     * If both arguments are {@code 0}, it means to wait forever.
     * This method returns immediately, without waiting, if the thread has not
     * been {@link #start() started}.
     *
     * @implNote
     * For platform threads, the implementation uses a loop of {@code this.wait}
     * calls conditioned on {@code this.isAlive}. As a thread terminates the
     * {@code this.notifyAll} method is invoked. It is recommended that
     * applications not use {@code wait}, {@code notify}, or
     * {@code notifyAll} on {@code Thread} instances.
     *
     * @param  millis
     *         the time to wait in milliseconds
     *
     * @param  nanos
     *         {@code 0-999999} additional nanoseconds to wait
     *
     * @throws  IllegalArgumentException
     *          if the value of {@code millis} is negative, or the value
     *          of {@code nanos} is not in the range {@code 0-999999}
     *
     * @throws  InterruptedException
     *          if any thread has interrupted the current thread. The
     *          <i>interrupted status</i> of the current thread is
     *          cleared when this exception is thrown.
     */
    public final void join(long millis, int nanos) throws InterruptedException {
        if (millis < 0) {
            throw new IllegalArgumentException("timeout value is negative");
        }

        if (nanos < 0 || nanos > 999999) {
            throw new IllegalArgumentException("nanosecond timeout value out of range");
        }

        if (this instanceof VirtualThread vthread) {
            if (isAlive()) {
                // convert arguments to a total in nanoseconds
                long totalNanos = MILLISECONDS.toNanos(millis);
                totalNanos += Math.min(Long.MAX_VALUE - totalNanos, nanos);
                vthread.joinNanos(totalNanos);
            }
            return;
        }

        if (nanos > 0 && millis < Long.MAX_VALUE) {
            millis++;
        }
        join(millis);
    }

    /**
     * Waits for this thread to terminate.
     *
     * <p> An invocation of this method behaves in exactly the same
     * way as the invocation
     *
     * <blockquote>
     * {@linkplain #join(long) join}{@code (0)}
     * </blockquote>
     *
     * @throws  InterruptedException
     *          if any thread has interrupted the current thread. The
     *          <i>interrupted status</i> of the current thread is
     *          cleared when this exception is thrown.
     */
    public final void join() throws InterruptedException {
        join(0);
    }

    /**
     * Waits for this thread to terminate for up to the given waiting duration.
     *
     * <p> This method does not wait if the duration to wait is less than or
     * equal to zero. In this case, the method just tests if the thread has
     * terminated.
     *
     * @param   duration
     *          the maximum duration to wait
     *
     * @return  {@code true} if the thread has terminated, {@code false} if the
     *          thread has not terminated
     *
     * @throws  InterruptedException
     *          if the current thread is interrupted while waiting.
     *          The <i>interrupted status</i> of the current thread is cleared
     *          when this exception is thrown.
     *
     * @throws  IllegalThreadStateException
     *          if this thread has not been started.
     *
     * @since 19
     */
    public final boolean join(Duration duration) throws InterruptedException {
        long nanos = NANOSECONDS.convert(duration); // MAX_VALUE if > 292 years

        Thread.State state = threadState();
        if (state == State.NEW)
            throw new IllegalThreadStateException("Thread not started");
        if (state == State.TERMINATED)
            return true;
        if (nanos <= 0)
            return false;

        if (this instanceof VirtualThread vthread) {
            return vthread.joinNanos(nanos);
        }

        // convert to milliseconds
        long millis = MILLISECONDS.convert(nanos, NANOSECONDS);
        if (nanos > NANOSECONDS.convert(millis, MILLISECONDS)) {
            millis += 1L;
        }
        join(millis);
        return isTerminated();
    }

    /**
     * Prints a stack trace of the current thread to the standard error stream.
     * This method is useful for debugging.
     */
    public static void dumpStack() {
        new Exception("Stack trace").printStackTrace();
    }

    /**
     * Marks this thread as either a <i>daemon</i> or <i>non-daemon</i> thread.
     * The <a href="Runtime.html#shutdown">shutdown sequence</a> begins when all
     * started non-daemon threads have terminated.
     *
     * <p> The daemon status of a virtual thread is always {@code true} and cannot be
     * changed by this method to {@code false}.
     *
     * <p> This method must be invoked before the thread is started. The behavior
     * of this method when the thread has terminated is not specified.
     *
     * @param  on
     *         if {@code true}, marks this thread as a daemon thread
     *
     * @throws  IllegalArgumentException
     *          if this is a virtual thread and {@code on} is false
     * @throws  IllegalThreadStateException
     *          if this thread is {@linkplain #isAlive alive}
     */
    public final void setDaemon(boolean on) {
        if (isVirtual() && !on)
            throw new IllegalArgumentException("'false' not legal for virtual threads");
        if (isAlive())
            throw new IllegalThreadStateException();
        if (!isVirtual())
            daemon(on);
    }

    void daemon(boolean on) {
        holder.daemon = on;
    }

    /**
     * Tests if this thread is a daemon thread.
     * The daemon status of a virtual thread is always {@code true}.
     *
     * @return  {@code true} if this thread is a daemon thread;
     *          {@code false} otherwise.
     * @see     #setDaemon(boolean)
     */
    public final boolean isDaemon() {
        if (isVirtual()) {
            return true;
        } else {
            return holder.daemon;
        }
    }

    /**
     * Does nothing.
     *
     * @deprecated This method originally determined if the currently running
     * thread had permission to modify this thread. This method was only useful
     * in conjunction with {@linkplain SecurityManager the Security Manager},
     * which is no longer supported. There is no replacement for the Security
     * Manager or this method.
     */
    @Deprecated(since="17", forRemoval=true)
    public final void checkAccess() { }

    /**
     * Returns a string representation of this thread. The string representation
     * will usually include the thread's {@linkplain #threadId() identifier} and
     * name. The default implementation for platform threads includes the thread's
     * identifier, name, priority, and the name of the thread group.
     *
     * @return  a string representation of this thread.
     */
    public String toString() {
        StringBuilder sb = new StringBuilder("Thread[#");
        sb.append(threadId());
        sb.append(",");
        sb.append(getName());
        sb.append(",");
        sb.append(getPriority());
        sb.append(",");
        ThreadGroup group = getThreadGroup();
        if (group != null)
            sb.append(group.getName());
        sb.append("]");
        return sb.toString();
    }

    /**
     * Returns the context {@code ClassLoader} for this thread.
     * The context {@code ClassLoader} may be set by the creator of the thread
     * for use by code running in this thread when loading classes and resources.
     * If not {@linkplain #setContextClassLoader set}, the default is to inherit
     * the context class loader from the parent thread.
     *
     * <p> The context {@code ClassLoader} of the primordial thread is typically
     * set to the class loader used to load the application.
     *
     * @return  the context {@code ClassLoader} for this thread, or {@code null}
     *          indicating the system class loader (or, failing that, the
     *          bootstrap class loader)
     *
     * @since 1.2
     */
    @CallerSensitive
    public ClassLoader getContextClassLoader() {
        ClassLoader cl = this.contextClassLoader;
        if (cl == null)
            return null;
        @SuppressWarnings("removal")
        SecurityManager sm = System.getSecurityManager();
        if (sm != null) {
            Class<?> caller = Reflection.getCallerClass();
            ClassLoader.checkClassLoaderPermission(cl, caller);
        }
        return cl;
    }

    /**
     * Sets the context {@code ClassLoader} for this thread.
     *
     * <p> The context {@code ClassLoader} may be set by the creator of the thread
     * for use by code running in this thread when loading classes and resources.
     *
     * @param  cl
     *         the context ClassLoader for this Thread, or null  indicating the
     *         system class loader (or, failing that, the bootstrap class loader)
     *
     * @since 1.2
     */
    public void setContextClassLoader(ClassLoader cl) {
        @SuppressWarnings("removal")
        SecurityManager sm = System.getSecurityManager();
        if (sm != null) {
            sm.checkPermission(new RuntimePermission("setContextClassLoader"));
        }
        contextClassLoader = cl;
    }

    /**
     * Returns {@code true} if and only if the current thread holds the
     * monitor lock on the specified object.
     *
     * <p>This method is designed to allow a program to assert that
     * the current thread already holds a specified lock:
     * <pre>
     *     assert Thread.holdsLock(obj);
     * </pre>
     *
     * @param  obj the object on which to test lock ownership
     * @return {@code true} if the current thread holds the monitor lock on
     *         the specified object.
     * @since 1.4
     */
    public static native boolean holdsLock(Object obj);

    private static final StackTraceElement[] EMPTY_STACK_TRACE
        = new StackTraceElement[0];

    /**
     * Returns an array of stack trace elements representing the stack dump
     * of this thread.  This method will return a zero-length array if
     * this thread has not started, has started but has not yet been
     * scheduled to run by the system, or has terminated.
     * If the returned array is of non-zero length then the first element of
     * the array represents the top of the stack, which is the most recent
     * method invocation in the sequence.  The last element of the array
     * represents the bottom of the stack, which is the least recent method
     * invocation in the sequence.
     *
     * <p>Some virtual machines may, under some circumstances, omit one
     * or more stack frames from the stack trace.  In the extreme case,
     * a virtual machine that has no stack trace information concerning
     * this thread is permitted to return a zero-length array from this
     * method.
     *
     * @return an array of {@code StackTraceElement},
     * each represents one stack frame.
     *
     * @see Throwable#getStackTrace
     * @since 1.5
     */
    public StackTraceElement[] getStackTrace() {
        if (this != Thread.currentThread()) {
            // check for getStackTrace permission
            @SuppressWarnings("removal")
            SecurityManager security = System.getSecurityManager();
            if (security != null) {
                security.checkPermission(SecurityConstants.GET_STACK_TRACE_PERMISSION);
            }
            // optimization so we do not call into the vm for threads that
            // have not yet started or have terminated
            if (!isAlive()) {
                return EMPTY_STACK_TRACE;
            }
            StackTraceElement[] stackTrace = asyncGetStackTrace();
            return (stackTrace != null) ? stackTrace : EMPTY_STACK_TRACE;
        } else {
            return (new Exception()).getStackTrace();
        }
    }

    /**
     * Returns an array of stack trace elements representing the stack dump of
     * this thread. Returns null if the stack trace cannot be obtained. In
     * the default implementation, null is returned if the thread is a virtual
     * thread that is not mounted or the thread is a platform thread that has
     * terminated.
     */
    StackTraceElement[] asyncGetStackTrace() {
        Object stackTrace = getStackTrace0();
        if (stackTrace == null) {
            return null;
        }
        StackTraceElement[] stes = (StackTraceElement[]) stackTrace;
        if (stes.length == 0) {
            return null;
        } else {
            return StackTraceElement.of(stes);
        }
    }

    private native Object getStackTrace0();

    /**
     * Returns a map of stack traces for all live platform threads. The map
     * does not include virtual threads.
     * The map keys are threads and each map value is an array of
     * {@code StackTraceElement} that represents the stack dump
     * of the corresponding {@code Thread}.
     * The returned stack traces are in the format specified for
     * the {@link #getStackTrace getStackTrace} method.
     *
     * <p>The threads may be executing while this method is called.
     * The stack trace of each thread only represents a snapshot and
     * each stack trace may be obtained at different time.  A zero-length
     * array will be returned in the map value if the virtual machine has
     * no stack trace information about a thread.
     *
     * @return a {@code Map} from {@code Thread} to an array of
     * {@code StackTraceElement} that represents the stack trace of
     * the corresponding thread.
     *
     * @see #getStackTrace
     * @see Throwable#getStackTrace
     *
     * @since 1.5
     */
    public static Map<Thread, StackTraceElement[]> getAllStackTraces() {
        // check for getStackTrace permission
        @SuppressWarnings("removal")
        SecurityManager security = System.getSecurityManager();
        if (security != null) {
            security.checkPermission(SecurityConstants.GET_STACK_TRACE_PERMISSION);
            security.checkPermission(SecurityConstants.MODIFY_THREADGROUP_PERMISSION);
        }

        // Get a snapshot of the list of all threads
        Thread[] threads = getThreads();
        StackTraceElement[][] traces = dumpThreads(threads);
        Map<Thread, StackTraceElement[]> m = HashMap.newHashMap(threads.length);
        for (int i = 0; i < threads.length; i++) {
            StackTraceElement[] stackTrace = traces[i];
            if (stackTrace != null) {
                m.put(threads[i], stackTrace);
            }
            // else terminated so we don't put it in the map
        }
        return m;
    }

    /** cache of subclass security audit results */
    private static class Caches {
        /** cache of subclass security audit results */
        static final ClassValue<Boolean> subclassAudits =
            new ClassValue<>() {
                @Override
                protected Boolean computeValue(Class<?> type) {
                    return auditSubclass(type);
                }
            };
    }

    /**
     * Verifies that this (possibly subclass) instance can be constructed
     * without violating security constraints: the subclass must not override
     * security-sensitive non-final methods, or else the
     * "enableContextClassLoaderOverride" RuntimePermission is checked.
     */
    private static boolean isCCLOverridden(Class<?> cl) {
        if (cl == Thread.class)
            return false;

        return Caches.subclassAudits.get(cl);
    }

    /**
     * Performs reflective checks on given subclass to verify that it doesn't
     * override security-sensitive non-final methods.  Returns true if the
     * subclass overrides any of the methods, false otherwise.
     */
    private static boolean auditSubclass(final Class<?> subcl) {
        @SuppressWarnings("removal")
        Boolean result = AccessController.doPrivileged(
            new PrivilegedAction<>() {
                public Boolean run() {
                    for (Class<?> cl = subcl;
                         cl != Thread.class;
                         cl = cl.getSuperclass())
                    {
                        try {
                            cl.getDeclaredMethod("getContextClassLoader", new Class<?>[0]);
                            return Boolean.TRUE;
                        } catch (NoSuchMethodException ex) {
                        }
                        try {
                            Class<?>[] params = {ClassLoader.class};
                            cl.getDeclaredMethod("setContextClassLoader", params);
                            return Boolean.TRUE;
                        } catch (NoSuchMethodException ex) {
                        }
                    }
                    return Boolean.FALSE;
                }
            }
        );
        return result.booleanValue();
    }

    /**
     * Return an array of all live threads.
     */
    static Thread[] getAllThreads() {
        return getThreads();
    }

    private static native StackTraceElement[][] dumpThreads(Thread[] threads);
    private static native Thread[] getThreads();

    /**
     * Returns the identifier of this Thread.  The thread ID is a positive
     * {@code long} number generated when this thread was created.
     * The thread ID is unique and remains unchanged during its lifetime.
     *
     * @return this thread's ID
     *
     * @deprecated This method is not final and may be overridden to return a
     * value that is not the thread ID. Use {@link #threadId()} instead.
     *
     * @since 1.5
     */
    @Deprecated(since="19")
    public long getId() {
        return threadId();
    }

    /**
     * Returns the identifier of this Thread.  The thread ID is a positive
     * {@code long} number generated when this thread was created.
     * The thread ID is unique and remains unchanged during its lifetime.
     *
     * @return this thread's ID
     * @since 19
     */
    public final long threadId() {
        return tid;
    }

    /**
     * A thread state.  A thread can be in one of the following states:
     * <ul>
     * <li>{@link #NEW}<br>
     *     A thread that has not yet started is in this state.
     *     </li>
     * <li>{@link #RUNNABLE}<br>
     *     A thread executing in the Java virtual machine is in this state.
     *     </li>
     * <li>{@link #BLOCKED}<br>
     *     A thread that is blocked waiting for a monitor lock
     *     is in this state.
     *     </li>
     * <li>{@link #WAITING}<br>
     *     A thread that is waiting indefinitely for another thread to
     *     perform a particular action is in this state.
     *     </li>
     * <li>{@link #TIMED_WAITING}<br>
     *     A thread that is waiting for another thread to perform an action
     *     for up to a specified waiting time is in this state.
     *     </li>
     * <li>{@link #TERMINATED}<br>
     *     A thread that has exited is in this state.
     *     </li>
     * </ul>
     *
     * <p>
     * A thread can be in only one state at a given point in time.
     * These states are virtual machine states which do not reflect
     * any operating system thread states.
     *
     * @since   1.5
     * @see #getState
     */
    public enum State {
        /**
         * Thread state for a thread which has not yet started.
         */
        NEW,

        /**
         * Thread state for a runnable thread.  A thread in the runnable
         * state is executing in the Java virtual machine but it may
         * be waiting for other resources from the operating system
         * such as processor.
         */
        RUNNABLE,

        /**
         * Thread state for a thread blocked waiting for a monitor lock.
         * A thread in the blocked state is waiting for a monitor lock
         * to enter a synchronized block/method or
         * reenter a synchronized block/method after calling
         * {@link Object#wait() Object.wait}.
         */
        BLOCKED,

        /**
         * Thread state for a waiting thread.
         * A thread is in the waiting state due to calling one of the
         * following methods:
         * <ul>
         *   <li>{@link Object#wait() Object.wait} with no timeout</li>
         *   <li>{@link #join() Thread.join} with no timeout</li>
         *   <li>{@link LockSupport#park() LockSupport.park}</li>
         * </ul>
         *
         * <p>A thread in the waiting state is waiting for another thread to
         * perform a particular action.
         *
         * For example, a thread that has called {@code Object.wait()}
         * on an object is waiting for another thread to call
         * {@code Object.notify()} or {@code Object.notifyAll()} on
         * that object. A thread that has called {@code Thread.join()}
         * is waiting for a specified thread to terminate.
         */
        WAITING,

        /**
         * Thread state for a waiting thread with a specified waiting time.
         * A thread is in the timed waiting state due to calling one of
         * the following methods with a specified positive waiting time:
         * <ul>
         *   <li>{@link #sleep Thread.sleep}</li>
         *   <li>{@link Object#wait(long) Object.wait} with timeout</li>
         *   <li>{@link #join(long) Thread.join} with timeout</li>
         *   <li>{@link LockSupport#parkNanos LockSupport.parkNanos}</li>
         *   <li>{@link LockSupport#parkUntil LockSupport.parkUntil}</li>
         * </ul>
         */
        TIMED_WAITING,

        /**
         * Thread state for a terminated thread.
         * The thread has completed execution.
         */
        TERMINATED;
    }

    /**
     * Returns the state of this thread.
     * This method is designed for use in monitoring of the system state,
     * not for synchronization control.
     *
     * @return this thread's state.
     * @since 1.5
     */
    public State getState() {
        return threadState();
    }

    /**
     * Returns the state of this thread.
     * This method can be used instead of getState as getState is not final and
     * so can be overridden to run arbitrary code.
     */
    State threadState() {
        return jdk.internal.misc.VM.toThreadState(holder.threadStatus);
    }

    /**
     * Returns true if the thread has terminated.
     */
    boolean isTerminated() {
        return threadState() == State.TERMINATED;
    }

    /**
     * Interface for handlers invoked when a {@code Thread} abruptly
     * terminates due to an uncaught exception.
     * <p>When a thread is about to terminate due to an uncaught exception
     * the Java Virtual Machine will query the thread for its
     * {@code UncaughtExceptionHandler} using
     * {@link #getUncaughtExceptionHandler} and will invoke the handler's
     * {@code uncaughtException} method, passing the thread and the
     * exception as arguments.
     * If a thread has not had its {@code UncaughtExceptionHandler}
     * explicitly set, then its {@code ThreadGroup} object acts as its
     * {@code UncaughtExceptionHandler}. If the {@code ThreadGroup} object
     * has no
     * special requirements for dealing with the exception, it can forward
     * the invocation to the {@linkplain #getDefaultUncaughtExceptionHandler
     * default uncaught exception handler}.
     *
     * @see #setDefaultUncaughtExceptionHandler
     * @see #setUncaughtExceptionHandler
     * @see ThreadGroup#uncaughtException
     * @since 1.5
     */
    @FunctionalInterface
    public interface UncaughtExceptionHandler {
        /**
         * Method invoked when the given thread terminates due to the
         * given uncaught exception.
         * <p>Any exception thrown by this method will be ignored by the
         * Java Virtual Machine.
         * @param t the thread
         * @param e the exception
         */
        void uncaughtException(Thread t, Throwable e);
    }

    // null unless explicitly set
    private volatile UncaughtExceptionHandler uncaughtExceptionHandler;

    // null unless explicitly set
    private static volatile UncaughtExceptionHandler defaultUncaughtExceptionHandler;

    /**
     * Set the default handler invoked when a thread abruptly terminates
     * due to an uncaught exception, and no other handler has been defined
     * for that thread.
     *
     * <p>Uncaught exception handling is controlled first by the thread, then
     * by the thread's {@link ThreadGroup} object and finally by the default
     * uncaught exception handler. If the thread does not have an explicit
     * uncaught exception handler set, and the thread's thread group
     * (including parent thread groups)  does not specialize its
     * {@code uncaughtException} method, then the default handler's
     * {@code uncaughtException} method will be invoked.
     * <p>By setting the default uncaught exception handler, an application
     * can change the way in which uncaught exceptions are handled (such as
     * logging to a specific device, or file) for those threads that would
     * already accept whatever &quot;default&quot; behavior the system
     * provided.
     *
     * <p>Note that the default uncaught exception handler should not usually
     * defer to the thread's {@code ThreadGroup} object, as that could cause
     * infinite recursion.
     *
     * @param ueh the object to use as the default uncaught exception handler.
     * If {@code null} then there is no default handler.
     *
     * @see #setUncaughtExceptionHandler
     * @see #getUncaughtExceptionHandler
     * @see ThreadGroup#uncaughtException
     * @since 1.5
     */
    public static void setDefaultUncaughtExceptionHandler(UncaughtExceptionHandler ueh) {
        @SuppressWarnings("removal")
        SecurityManager sm = System.getSecurityManager();
        if (sm != null) {
            sm.checkPermission(
                new RuntimePermission("setDefaultUncaughtExceptionHandler"));
        }
        defaultUncaughtExceptionHandler = ueh;
    }

    /**
     * Returns the default handler invoked when a thread abruptly terminates
     * due to an uncaught exception. If the returned value is {@code null},
     * there is no default.
     * @since 1.5
     * @see #setDefaultUncaughtExceptionHandler
     * @return the default uncaught exception handler for all threads
     */
    public static UncaughtExceptionHandler getDefaultUncaughtExceptionHandler(){
        return defaultUncaughtExceptionHandler;
    }

    /**
     * Returns the handler invoked when this thread abruptly terminates
     * due to an uncaught exception. If this thread has not had an
     * uncaught exception handler explicitly set then this thread's
     * {@code ThreadGroup} object is returned, unless this thread
     * has terminated, in which case {@code null} is returned.
     * @since 1.5
     * @return the uncaught exception handler for this thread
     */
    public UncaughtExceptionHandler getUncaughtExceptionHandler() {
        if (isTerminated()) {
            // uncaughtExceptionHandler may be set to null after thread terminates
            return null;
        } else {
            UncaughtExceptionHandler ueh = uncaughtExceptionHandler;
            return (ueh != null) ? ueh : getThreadGroup();
        }
    }

    /**
     * Set the handler invoked when this thread abruptly terminates
     * due to an uncaught exception.
     * <p>A thread can take full control of how it responds to uncaught
     * exceptions by having its uncaught exception handler explicitly set.
     * If no such handler is set then the thread's {@code ThreadGroup}
     * object acts as its handler.
     * @param ueh the object to use as this thread's uncaught exception
     * handler. If {@code null} then this thread has no explicit handler.
     * @see #setDefaultUncaughtExceptionHandler
     * @see ThreadGroup#uncaughtException
     * @since 1.5
     */
    public void setUncaughtExceptionHandler(UncaughtExceptionHandler ueh) {
        uncaughtExceptionHandler(ueh);
    }

    void uncaughtExceptionHandler(UncaughtExceptionHandler ueh) {
        uncaughtExceptionHandler = ueh;
    }

    /**
     * Dispatch an uncaught exception to the handler. This method is
     * called when a thread terminates with an exception.
     */
    void dispatchUncaughtException(Throwable e) {
        getUncaughtExceptionHandler().uncaughtException(this, e);
    }

    /**
     * Holder class for constants.
     */
    @SuppressWarnings("removal")
    private static class Constants {
        // Thread group for virtual threads.
        static final ThreadGroup VTHREAD_GROUP;

        static {
            ThreadGroup root = Thread.currentCarrierThread().getThreadGroup();
            for (ThreadGroup p; (p = root.getParent()) != null; ) {
                root = p;
            }
            VTHREAD_GROUP = new ThreadGroup(root, "VirtualThreads", MAX_PRIORITY, false);
        }
    }

    /**
     * Returns the special ThreadGroup for virtual threads.
     */
    static ThreadGroup virtualThreadGroup() {
        return Constants.VTHREAD_GROUP;
    }

    // The following three initially uninitialized fields are exclusively
    // managed by class java.util.concurrent.ThreadLocalRandom. These
    // fields are used to build the high-performance PRNGs in the
    // concurrent code.

    /** The current seed for a ThreadLocalRandom */
    long threadLocalRandomSeed;

    /** Probe hash value; nonzero if threadLocalRandomSeed initialized */
    int threadLocalRandomProbe;

    /** Secondary seed isolated from public ThreadLocalRandom sequence */
    int threadLocalRandomSecondarySeed;

    /** The thread container that this thread is in */
    private @Stable ThreadContainer container;
    ThreadContainer threadContainer() {
        return container;
    }
    void setThreadContainer(ThreadContainer container) {
        // assert this.container == null;
        this.container = container;
    }

    /** The top of this stack of stackable scopes owned by this thread */
    private volatile StackableScope headStackableScopes;
    StackableScope headStackableScopes() {
        return headStackableScopes;
    }
    static void setHeadStackableScope(StackableScope scope) {
        currentThread().headStackableScopes = scope;
    }

    /* Some private helper methods */
    private native void setPriority0(int newPriority);
    private native void interrupt0();
    private static native void clearInterruptEvent();
    private native void setNativeName(String name);

    // The address of the next thread identifier, see ThreadIdentifiers.
    private static native long getNextThreadIdOffset();
}<|MERGE_RESOLUTION|>--- conflicted
+++ resolved
@@ -722,11 +722,8 @@
             this.tid = ThreadIdentifiers.next();
         }
 
-<<<<<<< HEAD
-=======
         this.name = (name != null) ? name : genThreadName();
 
->>>>>>> 63eb4853
         // thread locals
         if (!attached) {
             if ((characteristics & NO_INHERIT_THREAD_LOCALS) == 0) {
