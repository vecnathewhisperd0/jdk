--- conflicted
+++ resolved
@@ -49,12 +49,8 @@
   TruncatedSeq* _mixed_rs_length_diff_seq;
   TruncatedSeq* _concurrent_refine_rate_ms_seq;
   TruncatedSeq* _dirtied_cards_rate_ms_seq;
-<<<<<<< HEAD
   TruncatedSeq* _dirtied_cards_in_thread_buffers_seq;
-  // The ratio between the number of merged cards and actually scanned cards, for
-=======
   // The ratio between the number of scanned cards and actually merged cards, for
->>>>>>> 8487c56f
   // young-only and mixed gcs.
   TruncatedSeq* _young_card_scan_to_merge_ratio_seq;
   TruncatedSeq* _mixed_card_scan_to_merge_ratio_seq;
@@ -131,18 +127,11 @@
   void report_alloc_rate_ms(double alloc_rate);
   void report_concurrent_refine_rate_ms(double cards_per_ms);
   void report_dirtied_cards_rate_ms(double cards_per_ms);
-<<<<<<< HEAD
   void report_dirtied_cards_in_thread_buffers(size_t num_cards);
-  void report_cost_per_card_scan_ms(double cost_per_remset_card_ms, bool for_young_gc);
-  void report_cost_per_card_merge_ms(double cost_per_card_ms, bool for_young_gc);
-  void report_card_merge_to_scan_ratio(double cards_per_entry_ratio, bool for_young_gc);
-  void report_rs_length_diff(double rs_length_diff);
-=======
   void report_cost_per_card_scan_ms(double cost_per_remset_card_ms, bool for_young_only_phase);
   void report_cost_per_card_merge_ms(double cost_per_card_ms, bool for_young_only_phase);
   void report_card_scan_to_merge_ratio(double cards_per_entry_ratio, bool for_young_only_phase);
   void report_rs_length_diff(double rs_length_diff, bool for_young_only_phase);
->>>>>>> 8487c56f
   void report_cost_per_byte_ms(double cost_per_byte_ms, bool mark_or_rebuild_in_progress);
   void report_young_other_cost_per_region_ms(double other_cost_per_region_ms);
   void report_non_young_other_cost_per_region_ms(double other_cost_per_region_ms);
@@ -155,11 +144,7 @@
 
   double predict_concurrent_refine_rate_ms() const;
   double predict_dirtied_cards_rate_ms() const;
-<<<<<<< HEAD
   double predict_dirtied_cards_in_thread_buffers() const;
-  double predict_young_card_merge_to_scan_ratio() const;
-=======
->>>>>>> 8487c56f
 
   // Predict how many of the given remembered set of length rs_length will add to
   // the number of total cards scanned.
