/*
 * Copyright (c) 2018, 2024, Oracle and/or its affiliates. All rights reserved.
 * DO NOT ALTER OR REMOVE COPYRIGHT NOTICES OR THIS FILE HEADER.
 *
 * This code is free software; you can redistribute it and/or modify it
 * under the terms of the GNU General Public License version 2 only, as
 * published by the Free Software Foundation.
 *
 * This code is distributed in the hope that it will be useful, but WITHOUT
 * ANY WARRANTY; without even the implied warranty of MERCHANTABILITY or
 * FITNESS FOR A PARTICULAR PURPOSE.  See the GNU General Public License
 * version 2 for more details (a copy is included in the LICENSE file that
 * accompanied this code).
 *
 * You should have received a copy of the GNU General Public License version
 * 2 along with this work; if not, write to the Free Software Foundation,
 * Inc., 51 Franklin St, Fifth Floor, Boston, MA 02110-1301 USA.
 *
 * Please contact Oracle, 500 Oracle Parkway, Redwood Shores, CA 94065 USA
 * or visit www.oracle.com if you need additional information or have any
 * questions.
 */

/**
 * @test
 * @bug 8198378 8335385
 * @summary Verify that BadClassFile related to imports are handled properly.
 * @library /tools/lib
 * @modules jdk.compiler/com.sun.tools.javac.api
 *          jdk.compiler/com.sun.tools.javac.main
 * @build toolbox.ToolBox toolbox.JavacTask
 * @run main BadClassFileDuringImport
 */

import java.io.OutputStream;
import java.nio.file.Files;
import java.nio.file.Paths;
import java.util.Arrays;
import java.util.List;

import toolbox.JavacTask;
import toolbox.Task;
import toolbox.ToolBox;

public class BadClassFileDuringImport {
    public static void main(String... args) throws Exception {
        new BadClassFileDuringImport().run();
    }

    ToolBox tb = new ToolBox();

    void run() throws Exception {
        new JavacTask(tb)
          .outdir(".")
          .sources("package p; public class A { }",
                   "package p; public class B { public static class I { } }",
                   "package m; public class A { }",
                   "package m; public class B { public static class I { } }")
          .run()
          .writeAll();

        try (OutputStream out = Files.newOutputStream(Paths.get(".", "p", "A.class"))) {
            out.write("broken".getBytes("UTF-8"));
        }

        try (OutputStream out = Files.newOutputStream(Paths.get(".", "p", "B$I.class"))) {
            out.write("broken".getBytes("UTF-8"));
        }

        Files.delete(Paths.get(".", "m", "A.class"));
        Files.delete(Paths.get(".", "m", "B$I.class"));

        doTest("import p.A;",
               "",
               "Test.java:2:9: compiler.err.cant.access: p.A, (compiler.misc.bad.class.file.header: A.class, (compiler.misc.illegal.start.of.class.file))",
               "1 error");
        doTest("import m.A;",
               "",
               "Test.java:2:9: compiler.err.cant.resolve.location: kindname.class, A, , , (compiler.misc.location: kindname.package, m, null)",
               "1 error");
        doTest("import p.A;",
               "A a;",
               "Test.java:2:9: compiler.err.cant.access: p.A, (compiler.misc.bad.class.file.header: A.class, (compiler.misc.illegal.start.of.class.file))",
               "Test.java:2:33: compiler.err.cant.resolve.location: kindname.class, A, , , (compiler.misc.location: kindname.class, Test, null)",
               "2 errors");
        doTest("import m.A;",
               "A a;",
               "Test.java:2:9: compiler.err.cant.resolve.location: kindname.class, A, , , (compiler.misc.location: kindname.package, m, null)",
               "Test.java:2:33: compiler.err.cant.resolve.location: kindname.class, A, , , (compiler.misc.location: kindname.class, Test, null)",
               "2 errors");
        doTest("import p.A;",
               "void test() { A a; }",
               "Test.java:2:9: compiler.err.cant.access: p.A, (compiler.misc.bad.class.file.header: A.class, (compiler.misc.illegal.start.of.class.file))",
               "Test.java:2:47: compiler.err.cant.resolve.location: kindname.class, A, , , (compiler.misc.location: kindname.class, Test, null)",
               "2 errors");
        doTest("import m.A;",
               "void test() { A a; }",
               "Test.java:2:9: compiler.err.cant.resolve.location: kindname.class, A, , , (compiler.misc.location: kindname.package, m, null)",
               "Test.java:2:47: compiler.err.cant.resolve.location: kindname.class, A, , , (compiler.misc.location: kindname.class, Test, null)",
               "2 errors");
        doTest("import p.*;",
               "",
               (String[]) null);
        doTest("import m.*;",
               "",
               (String[]) null);
        doTest("import p.*;",
               "A a;",
               "Test.java:2:33: compiler.err.cant.access: p.A, (compiler.misc.bad.class.file.header: A.class, (compiler.misc.illegal.start.of.class.file))",
               "1 error");
        doTest("import m.*;",
               "A a;",
               "Test.java:2:33: compiler.err.cant.resolve.location: kindname.class, A, , , (compiler.misc.location: kindname.class, Test, null)",
               "1 error");
        doTest("import p.*;",
               "void test() { A a; }",
               "Test.java:2:47: compiler.err.cant.access: p.A, (compiler.misc.bad.class.file.header: A.class, (compiler.misc.illegal.start.of.class.file))",
               "1 error");
        doTest("import m.*;",
               "void test() { A a; }",
               "Test.java:2:47: compiler.err.cant.resolve.location: kindname.class, A, , , (compiler.misc.location: kindname.class, Test, null)",
               "1 error");

        doTest("import p.B.I;",
               "",
               "Test.java:2:11: compiler.err.cant.access: p.B.I, (compiler.misc.bad.class.file.header: B$I.class, (compiler.misc.illegal.start.of.class.file))",
               "1 error");
        doTest("import m.B.I;",
               "",
               "Test.java:2:11: compiler.err.cant.access: m.B.I, (compiler.misc.class.file.not.found: m.B$I)",
               "1 error");
        doTest("import p.B.I;",
               "I i;",
               "Test.java:2:11: compiler.err.cant.access: p.B.I, (compiler.misc.bad.class.file.header: B$I.class, (compiler.misc.illegal.start.of.class.file))",
               "Test.java:2:35: compiler.err.cant.resolve.location: kindname.class, I, , , (compiler.misc.location: kindname.class, Test, null)",
               "2 errors");
        doTest("import m.B.I;",
               "I i;",
               "Test.java:2:11: compiler.err.cant.access: m.B.I, (compiler.misc.class.file.not.found: m.B$I)",
               "Test.java:2:35: compiler.err.cant.resolve.location: kindname.class, I, , , (compiler.misc.location: kindname.class, Test, null)",
               "2 errors");
        doTest("import p.B.I;",
               "void test() { I i; }",
               "Test.java:2:11: compiler.err.cant.access: p.B.I, (compiler.misc.bad.class.file.header: B$I.class, (compiler.misc.illegal.start.of.class.file))",
               "Test.java:2:49: compiler.err.cant.resolve.location: kindname.class, I, , , (compiler.misc.location: kindname.class, Test, null)",
               "2 errors");
        doTest("import m.B.I;",
               "void test() { I i; }",
               "Test.java:2:11: compiler.err.cant.access: m.B.I, (compiler.misc.class.file.not.found: m.B$I)",
               "Test.java:2:49: compiler.err.cant.resolve.location: kindname.class, I, , , (compiler.misc.location: kindname.class, Test, null)",
               "2 errors");
        doTest("import p.B.*;",
               "",
               (String[]) null);
        doTest("import m.B.*;",
               "",
               (String[]) null);
        doTest("import p.B.*;",
               "I i;",
               "Test.java:2:35: compiler.err.cant.access: p.B.I, (compiler.misc.bad.class.file.header: B$I.class, (compiler.misc.illegal.start.of.class.file))",
               "1 error");
        doTest("import m.B.*;",
               "I i;",
               "Test.java:2:35: compiler.err.cant.resolve.location: kindname.class, I, , , (compiler.misc.location: kindname.class, Test, null)",
               "1 error");
        doTest("import m.B.*;",
               "I i;",
               "Test.java:2:35: compiler.err.cant.resolve.location: kindname.class, I, , , (compiler.misc.location: kindname.class, Test, null)",
               "1 error");
        doTest("import p.B.*;",
               "void test() { I i; }",
               "Test.java:2:49: compiler.err.cant.access: p.B.I, (compiler.misc.bad.class.file.header: B$I.class, (compiler.misc.illegal.start.of.class.file))",
               "1 error");
        doTest("import m.B.*;",
               "void test() { I i; }",
               "Test.java:2:49: compiler.err.cant.resolve.location: kindname.class, I, , , (compiler.misc.location: kindname.class, Test, null)",
               "1 error");

        doTest("import static p.B.I;",
               "",
               "Test.java:2:1: compiler.err.cant.access: p.B.I, (compiler.misc.bad.class.file.header: B$I.class, (compiler.misc.illegal.start.of.class.file))",
               "1 error");
        doTest("import static m.B.I;",
               "",
               "Test.java:2:1: compiler.err.cant.access: m.B.I, (compiler.misc.class.file.not.found: m.B$I)",
               "1 error");
        doTest("import static p.B.I;",
               "I i;",
               "Test.java:2:42: compiler.err.cant.access: p.B.I, (compiler.misc.bad.class.file.header: B$I.class, (compiler.misc.illegal.start.of.class.file))",
               "1 error");
        doTest("import static m.B.I;",
               "I i;",
               "Test.java:2:42: compiler.err.cant.access: m.B.I, (compiler.misc.class.file.not.found: m.B$I)",
               "1 error");
        doTest("import static p.B.I;",
               "void test() { I i; }",
               "Test.java:2:1: compiler.err.cant.access: p.B.I, (compiler.misc.bad.class.file.header: B$I.class, (compiler.misc.illegal.start.of.class.file))",
               "1 error");
        doTest("import static m.B.I;",
               "void test() { I i; }",
               "Test.java:2:1: compiler.err.cant.access: m.B.I, (compiler.misc.class.file.not.found: m.B$I)",
               "Test.java:2:56: compiler.err.cant.resolve.location: kindname.class, I, , , (compiler.misc.location: kindname.class, Test, null)",
               "2 errors");
        doTest("import static p.B.*;",
               "",
               "Test.java:2:1: compiler.err.cant.access: p.B.I, (compiler.misc.bad.class.file.header: B$I.class, (compiler.misc.illegal.start.of.class.file))",
               "1 error");
        doTest("import static m.B.*;",
               "",
               "Test.java:2:1: compiler.err.cant.access: m.B.I, (compiler.misc.class.file.not.found: m.B$I)",
               "1 error");
        doTest("import static p.B.*;",
               "I i;",
               "Test.java:2:42: compiler.err.cant.access: p.B.I, (compiler.misc.bad.class.file.header: B$I.class, (compiler.misc.illegal.start.of.class.file))",
               "1 error");
        doTest("import static m.B.*;",
               "I i;",
               "Test.java:2:42: compiler.err.cant.access: m.B.I, (compiler.misc.class.file.not.found: m.B$I)",
               "1 error");
        doTest("import static p.B.*;",
               "void test() { I i; }",
               "Test.java:2:1: compiler.err.cant.access: p.B.I, (compiler.misc.bad.class.file.header: B$I.class, (compiler.misc.illegal.start.of.class.file))",
               "1 error");
        doTest("import static m.B.*;",
               "void test() { M m; }",
               "Test.java:2:1: compiler.err.cant.access: m.B.I, (compiler.misc.class.file.not.found: m.B$I)",
               "Test.java:2:56: compiler.err.cant.resolve.location: kindname.class, M, , , (compiler.misc.location: kindname.class, Test, null)",
               "2 errors");
    }

    void doTest(String importText, String useText, String... expectedOutput) {
        List<String> log = new JavacTask(tb)
                .classpath(".")
                .sources("\n" + importText + " public class Test { " + useText + " }")
<<<<<<< HEAD
                .options("-XDrawDiagnostics", "-XDdev")
                .run(expectedOutput != null ? Task.Expect.FAIL : Task.Expect.SUCCESS)
=======
                .options("-XDrawDiagnostics")
                .run(expectedOutput != null ? Task.Expect.FAIL : Task.Expect.SUCCESS,
                     expectedOutput != null ? 1 : 0)
>>>>>>> c2304447
                .writeAll()
                .getOutputLines(Task.OutputKind.DIRECT);

        if (expectedOutput != null && !log.equals(Arrays.asList(expectedOutput))) {
            throw new AssertionError("Unexpected output: " + log);
        }
    }
}<|MERGE_RESOLUTION|>--- conflicted
+++ resolved
@@ -232,14 +232,9 @@
         List<String> log = new JavacTask(tb)
                 .classpath(".")
                 .sources("\n" + importText + " public class Test { " + useText + " }")
-<<<<<<< HEAD
-                .options("-XDrawDiagnostics", "-XDdev")
-                .run(expectedOutput != null ? Task.Expect.FAIL : Task.Expect.SUCCESS)
-=======
                 .options("-XDrawDiagnostics")
                 .run(expectedOutput != null ? Task.Expect.FAIL : Task.Expect.SUCCESS,
                      expectedOutput != null ? 1 : 0)
->>>>>>> c2304447
                 .writeAll()
                 .getOutputLines(Task.OutputKind.DIRECT);
 
