--- conflicted
+++ resolved
@@ -240,15 +240,6 @@
             super(innocuousThreadGroup, pool, true, true);
         }
 
-<<<<<<< HEAD
-        @Override
-        protected void onStart() {
-            Thread t = Thread.currentThread();
-            ThreadLocalRandom.setInheritedAccessControlContext(t, innocuousACC);
-        }
-
-=======
->>>>>>> c00e20c3
         @Override // to silently fail
         public void setUncaughtExceptionHandler(UncaughtExceptionHandler x) { }
 
