--- conflicted
+++ resolved
@@ -2779,93 +2779,6 @@
     }
 
     /**
-<<<<<<< HEAD
-     * Loads a vector from a byte array starting at an offset.
-     * Bytes are composed into primitive lane elements according
-     * to the specified byte order.
-     * The vector is arranged into lanes according to
-     * <a href="Vector.html#lane-order">memory ordering</a>.
-     * <p>
-     * This method behaves as if it returns the result of calling
-     * {@link #fromByteBuffer(VectorSpecies,ByteBuffer,int,ByteOrder,VectorMask)
-     * fromByteBuffer()} as follows:
-     * <pre>{@code
-     * var bb = ByteBuffer.wrap(a);
-     * var m = species.maskAll(true);
-     * return fromByteBuffer(species, bb, offset, bo, m);
-     * }</pre>
-     *
-     * @param species species of desired vector
-     * @param a the byte array
-     * @param offset the offset into the array
-     * @param bo the intended byte order
-     * @return a vector loaded from a byte array
-     * @throws IndexOutOfBoundsException
-     *         if {@code offset+N*ESIZE < 0}
-     *         or {@code offset+(N+1)*ESIZE > a.length}
-     *         for any lane {@code N} in the vector
-     */
-    @ForceInline
-    public static
-    FloatVector fromByteArray(VectorSpecies<Float> species,
-                                       byte[] a, int offset,
-                                       ByteOrder bo) {
-        offset = checkFromIndexSize(offset, species.vectorByteSize(), a.length);
-        FloatSpecies vsp = (FloatSpecies) species;
-        return vsp.dummyVector().fromByteArray0(a, offset).maybeSwap(bo);
-    }
-
-    /**
-     * Loads a vector from a byte array starting at an offset
-     * and using a mask.
-     * Lanes where the mask is unset are filled with the default
-     * value of {@code float} (positive zero).
-     * Bytes are composed into primitive lane elements according
-     * to the specified byte order.
-     * The vector is arranged into lanes according to
-     * <a href="Vector.html#lane-order">memory ordering</a>.
-     * <p>
-     * This method behaves as if it returns the result of calling
-     * {@link #fromByteBuffer(VectorSpecies,ByteBuffer,int,ByteOrder,VectorMask)
-     * fromByteBuffer()} as follows:
-     * <pre>{@code
-     * var bb = ByteBuffer.wrap(a);
-     * return fromByteBuffer(species, bb, offset, bo, m);
-     * }</pre>
-     *
-     * @param species species of desired vector
-     * @param a the byte array
-     * @param offset the offset into the array
-     * @param bo the intended byte order
-     * @param m the mask controlling lane selection
-     * @return a vector loaded from a byte array
-     * @throws IndexOutOfBoundsException
-     *         if {@code offset+N*ESIZE < 0}
-     *         or {@code offset+(N+1)*ESIZE > a.length}
-     *         for any lane {@code N} in the vector
-     *         where the mask is set
-     */
-    @ForceInline
-    public static
-    FloatVector fromByteArray(VectorSpecies<Float> species,
-                                       byte[] a, int offset,
-                                       ByteOrder bo,
-                                       VectorMask<Float> m) {
-        FloatSpecies vsp = (FloatSpecies) species;
-        if (VectorIntrinsics.indexInRange(offset, vsp.vectorByteSize(), a.length)) {
-            return vsp.dummyVector().fromByteArray0(a, offset, m).maybeSwap(bo);
-        }
-
-        // FIXME: optimize
-        checkMaskFromIndexSize(offset, vsp, m, 4, a.length);
-        ByteBuffer wb = wrapper(a, bo);
-        return vsp.ldOp(wb, offset, (AbstractMask<Float>)m,
-                   (wb_, o, i)  -> wb_.getFloat(o + i * 4));
-    }
-
-    /**
-=======
->>>>>>> 8fc201e5
      * Loads a vector from an array of type {@code float[]}
      * starting at an offset.
      * For each vector lane, where {@code N} is the vector lane index, the
@@ -3131,13 +3044,8 @@
                                            ByteOrder bo,
                                            VectorMask<Float> m) {
         FloatSpecies vsp = (FloatSpecies) species;
-<<<<<<< HEAD
-        if (VectorIntrinsics.indexInRange(offset, vsp.vectorByteSize(), bb.limit())) {
-            return vsp.dummyVector().fromByteBuffer0(bb, offset, m).maybeSwap(bo);
-=======
-        if (offset >= 0 && offset <= (ms.byteSize() - species.vectorByteSize())) {
+        if (VectorIntrinsics.indexInRange(offset, vsp.vectorByteSize(), ms.byteSize())) {
             return vsp.dummyVector().fromMemorySegment0(ms, offset, m).maybeSwap(bo);
->>>>>>> 8fc201e5
         }
 
         // FIXME: optimize
@@ -3320,36 +3228,10 @@
     @Override
     @ForceInline
     public final
-<<<<<<< HEAD
-    void intoByteArray(byte[] a, int offset,
-                       ByteOrder bo) {
-        offset = checkFromIndexSize(offset, byteSize(), a.length);
-        maybeSwap(bo).intoByteArray0(a, offset);
-    }
-
-    /**
-     * {@inheritDoc} <!--workaround-->
-     */
-    @Override
-    @ForceInline
-    public final
-    void intoByteArray(byte[] a, int offset,
-                       ByteOrder bo,
-                       VectorMask<Float> m) {
-        if (m.allTrue()) {
-            intoByteArray(a, offset, bo);
-        } else {
-            FloatSpecies vsp = vspecies();
-            if (!VectorIntrinsics.indexInRange(offset, vsp.vectorByteSize(), a.length)) {
-                checkMaskFromIndexSize(offset, vsp, m, 4, a.length);
-            }
-            maybeSwap(bo).intoByteArray0(a, offset, m);
-=======
     void intoMemorySegment(MemorySegment ms, long offset,
                            ByteOrder bo) {
         if (ms.isReadOnly()) {
             throw new UnsupportedOperationException("Attempt to write a read-only segment");
->>>>>>> 8fc201e5
         }
 
         offset = checkFromIndexSize(offset, byteSize(), ms.byteSize());
@@ -3373,15 +3255,10 @@
                 throw new UnsupportedOperationException("Attempt to write a read-only segment");
             }
             FloatSpecies vsp = vspecies();
-<<<<<<< HEAD
-            if (!VectorIntrinsics.indexInRange(offset, vsp.vectorByteSize(), bb.limit())) {
-                checkMaskFromIndexSize(offset, vsp, m, 4, bb.limit());
+            if (!VectorIntrinsics.indexInRange(offset, vsp.vectorByteSize(), ms.byteSize())) {
+                checkMaskFromIndexSize(offset, vsp, m, 4, ms.byteSize());
             }
-            maybeSwap(bo).intoByteBuffer0(bb, offset, m);
-=======
-            checkMaskFromIndexSize(offset, vsp, m, 4, ms.byteSize());
             maybeSwap(bo).intoMemorySegment0(ms, offset, m);
->>>>>>> 8fc201e5
         }
     }
 
