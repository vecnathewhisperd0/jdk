--- conflicted
+++ resolved
@@ -80,11 +80,8 @@
   static VectorNode* make_mask_node(int vopc, Node* n1, Node* n2, uint vlen, BasicType bt);
 
   static bool is_shift_opcode(int opc);
-<<<<<<< HEAD
+  static bool can_transform_shift_op(Node* n, BasicType bt);
   static bool is_convert_opcode(int opc);
-=======
-  static bool can_transform_shift_op(Node* n, BasicType bt);
->>>>>>> 24fe8ad7
 
   static bool is_vshift_cnt_opcode(int opc);
 
