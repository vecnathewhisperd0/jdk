--- conflicted
+++ resolved
@@ -82,76 +82,44 @@
 /* @test id=DowncallScope-F
  * @enablePreview
  * @requires ((os.arch == "amd64" | os.arch == "x86_64") & sun.arch.data.model == "64") | os.arch == "aarch64"
-<<<<<<< HEAD
- * @build NativeTestHelper CallGeneratorHelper TestDowncallScope
- *
- * @run testng/othervm/native/manual
- *   --enable-native-access=ALL-UNNAMED
- *   -Djdk.internal.foreign.ProgrammableInvoker.USE_SPEC=false
-=======
- * @build NativeTestHelper CallGeneratorHelper TestDowncallBase
- *
- * @run testng/othervm/native/manual
- *   --enable-native-access=ALL-UNNAMED
- *   -Djdk.internal.foreign.DowncallLinker.USE_SPEC=false
->>>>>>> 7d20a60a
+ * @build NativeTestHelper CallGeneratorHelper TestDowncallBase
+ *
+ * @run testng/othervm/native/manual
+ *   --enable-native-access=ALL-UNNAMED
+ *   -Djdk.internal.foreign.DowncallLinker.USE_SPEC=false
  *   TestDowncallScope
  */
 
 /* @test id=DowncallScope-T
  * @enablePreview
  * @requires ((os.arch == "amd64" | os.arch == "x86_64") & sun.arch.data.model == "64") | os.arch == "aarch64"
-<<<<<<< HEAD
- * @build NativeTestHelper CallGeneratorHelper TestDowncallScope
- *
- * @run testng/othervm/native/manual
- *   --enable-native-access=ALL-UNNAMED
- *   -Djdk.internal.foreign.ProgrammableInvoker.USE_SPEC=true
-=======
- * @build NativeTestHelper CallGeneratorHelper TestDowncallBase
- *
- * @run testng/othervm/native/manual
- *   --enable-native-access=ALL-UNNAMED
- *   -Djdk.internal.foreign.DowncallLinker.USE_SPEC=true
->>>>>>> 7d20a60a
+ * @build NativeTestHelper CallGeneratorHelper TestDowncallBase
+ *
+ * @run testng/othervm/native/manual
+ *   --enable-native-access=ALL-UNNAMED
+ *   -Djdk.internal.foreign.DowncallLinker.USE_SPEC=true
  *   TestDowncallScope
  */
 
 /* @test id=DowncallStack-F
  * @enablePreview
  * @requires ((os.arch == "amd64" | os.arch == "x86_64") & sun.arch.data.model == "64") | os.arch == "aarch64"
-<<<<<<< HEAD
- * @build NativeTestHelper CallGeneratorHelper TestDowncallStack
- *
- * @run testng/othervm/native/manual
- *   --enable-native-access=ALL-UNNAMED
- *   -Djdk.internal.foreign.ProgrammableInvoker.USE_SPEC=false
-=======
- * @build NativeTestHelper CallGeneratorHelper TestDowncallBase
- *
- * @run testng/othervm/native/manual
- *   --enable-native-access=ALL-UNNAMED
- *   -Djdk.internal.foreign.DowncallLinker.USE_SPEC=false
->>>>>>> 7d20a60a
+ * @build NativeTestHelper CallGeneratorHelper TestDowncallBase
+ *
+ * @run testng/othervm/native/manual
+ *   --enable-native-access=ALL-UNNAMED
+ *   -Djdk.internal.foreign.DowncallLinker.USE_SPEC=false
  *   TestDowncallStack
  */
 
 /* @test id=DowncallStack-T
  * @enablePreview
  * @requires ((os.arch == "amd64" | os.arch == "x86_64") & sun.arch.data.model == "64") | os.arch == "aarch64"
-<<<<<<< HEAD
- * @build NativeTestHelper CallGeneratorHelper TestDowncallStack
- *
- * @run testng/othervm/native/manual
- *   --enable-native-access=ALL-UNNAMED
- *   -Djdk.internal.foreign.ProgrammableInvoker.USE_SPEC=true
-=======
- * @build NativeTestHelper CallGeneratorHelper TestDowncallBase
- *
- * @run testng/othervm/native/manual
- *   --enable-native-access=ALL-UNNAMED
- *   -Djdk.internal.foreign.DowncallLinker.USE_SPEC=true
->>>>>>> 7d20a60a
+ * @build NativeTestHelper CallGeneratorHelper TestDowncallBase
+ *
+ * @run testng/othervm/native/manual
+ *   --enable-native-access=ALL-UNNAMED
+ *   -Djdk.internal.foreign.DowncallLinker.USE_SPEC=true
  *   TestDowncallStack
  */
 
