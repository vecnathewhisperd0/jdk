--- conflicted
+++ resolved
@@ -545,12 +545,9 @@
 
   // -------------- Obsolete Flags - sorted by expired_in --------------
 
-<<<<<<< HEAD
-  { "PrefetchFieldsAhead",          JDK_Version::undefined(), JDK_Version::jdk(19), JDK_Version::jdk(20) },
-=======
   { "FilterSpuriousWakeups",        JDK_Version::jdk(18), JDK_Version::jdk(19), JDK_Version::jdk(20) },
   { "MinInliningThreshold",         JDK_Version::jdk(18), JDK_Version::jdk(19), JDK_Version::jdk(20) },
->>>>>>> a4d20190
+  { "PrefetchFieldsAhead",          JDK_Version::undefined(), JDK_Version::jdk(19), JDK_Version::jdk(20) },
 #ifdef ASSERT
   { "DummyObsoleteTestFlag",        JDK_Version::undefined(), JDK_Version::jdk(18), JDK_Version::undefined() },
 #endif
