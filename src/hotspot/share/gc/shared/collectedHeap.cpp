/*
 * Copyright (c) 2001, 2023, Oracle and/or its affiliates. All rights reserved.
 * DO NOT ALTER OR REMOVE COPYRIGHT NOTICES OR THIS FILE HEADER.
 *
 * This code is free software; you can redistribute it and/or modify it
 * under the terms of the GNU General Public License version 2 only, as
 * published by the Free Software Foundation.
 *
 * This code is distributed in the hope that it will be useful, but WITHOUT
 * ANY WARRANTY; without even the implied warranty of MERCHANTABILITY or
 * FITNESS FOR A PARTICULAR PURPOSE.  See the GNU General Public License
 * version 2 for more details (a copy is included in the LICENSE file that
 * accompanied this code).
 *
 * You should have received a copy of the GNU General Public License version
 * 2 along with this work; if not, write to the Free Software Foundation,
 * Inc., 51 Franklin St, Fifth Floor, Boston, MA 02110-1301 USA.
 *
 * Please contact Oracle, 500 Oracle Parkway, Redwood Shores, CA 94065 USA
 * or visit www.oracle.com if you need additional information or have any
 * questions.
 *
 */

#include "precompiled.hpp"
#include "classfile/classLoaderData.hpp"
#include "classfile/vmClasses.hpp"
#include "gc/shared/allocTracer.hpp"
#include "gc/shared/barrierSet.hpp"
#include "gc/shared/collectedHeap.hpp"
#include "gc/shared/collectedHeap.inline.hpp"
#include "gc/shared/gcLocker.inline.hpp"
#include "gc/shared/gcHeapSummary.hpp"
#include "gc/shared/stringdedup/stringDedup.hpp"
#include "gc/shared/gcTrace.hpp"
#include "gc/shared/gcTraceTime.inline.hpp"
#include "gc/shared/gcVMOperations.hpp"
#include "gc/shared/gcWhen.hpp"
#include "gc/shared/gc_globals.hpp"
#include "gc/shared/memAllocator.hpp"
#include "gc/shared/tlab_globals.hpp"
#include "logging/log.hpp"
#include "logging/logStream.hpp"
#include "memory/classLoaderMetaspace.hpp"
#include "memory/metaspace.hpp"
#include "memory/metaspaceUtils.hpp"
#include "memory/resourceArea.hpp"
#include "memory/universe.hpp"
#include "oops/instanceMirrorKlass.hpp"
#include "oops/oop.inline.hpp"
#include "runtime/handles.inline.hpp"
#include "runtime/init.hpp"
#include "runtime/javaThread.hpp"
#include "runtime/perfData.hpp"
#include "runtime/threadSMR.hpp"
#include "runtime/vmThread.hpp"
#include "services/heapDumper.hpp"
#include "utilities/align.hpp"
#include "utilities/copy.hpp"
#include "utilities/events.hpp"

class ClassLoaderData;

size_t CollectedHeap::_lab_alignment_reserve = SIZE_MAX;
Klass* CollectedHeap::_filler_object_klass = nullptr;
size_t CollectedHeap::_filler_array_max_size = 0;
size_t CollectedHeap::_stack_chunk_max_size = 0;

class GCMessage : public FormatBuffer<1024> {
 public:
  bool is_before;
};

template <>
void EventLogBase<GCMessage>::print(outputStream* st, GCMessage& m) {
  st->print_cr("GC heap %s", m.is_before ? "before" : "after");
  st->print_raw(m);
}

class GCHeapLog : public EventLogBase<GCMessage> {
 private:
  void log_heap(CollectedHeap* heap, bool before);

 public:
  GCHeapLog() : EventLogBase<GCMessage>("GC Heap History", "gc") {}

  void log_heap_before(CollectedHeap* heap) {
    log_heap(heap, true);
  }
  void log_heap_after(CollectedHeap* heap) {
    log_heap(heap, false);
  }
};

void GCHeapLog::log_heap(CollectedHeap* heap, bool before) {
  if (!should_log()) {
    return;
  }

  double timestamp = fetch_timestamp();
  MutexLocker ml(&_mutex, Mutex::_no_safepoint_check_flag);
  int index = compute_log_index();
  _records[index].thread = nullptr; // Its the GC thread so it's not that interesting.
  _records[index].timestamp = timestamp;
  _records[index].data.is_before = before;
  stringStream st(_records[index].data.buffer(), _records[index].data.size());

  st.print_cr("{Heap %s GC invocations=%u (full %u):",
                 before ? "before" : "after",
                 heap->total_collections(),
                 heap->total_full_collections());

  heap->print_on(&st);
  st.print_cr("}");
}

ParallelObjectIterator::ParallelObjectIterator(uint thread_num) :
  _impl(Universe::heap()->parallel_object_iterator(thread_num))
{}

ParallelObjectIterator::~ParallelObjectIterator() {
  delete _impl;
}

void ParallelObjectIterator::object_iterate(ObjectClosure* cl, uint worker_id) {
  _impl->object_iterate(cl, worker_id);
}

size_t CollectedHeap::unused() const {
  MutexLocker ml(Heap_lock);
  return capacity() - used();
}

VirtualSpaceSummary CollectedHeap::create_heap_space_summary() {
  size_t capacity_in_words = capacity() / HeapWordSize;

  return VirtualSpaceSummary(
    _reserved.start(), _reserved.start() + capacity_in_words, _reserved.end());
}

GCHeapSummary CollectedHeap::create_heap_summary() {
  VirtualSpaceSummary heap_space = create_heap_space_summary();
  return GCHeapSummary(heap_space, used());
}

MetaspaceSummary CollectedHeap::create_metaspace_summary() {
  const MetaspaceChunkFreeListSummary& ms_chunk_free_list_summary =
    MetaspaceUtils::chunk_free_list_summary(Metaspace::NonClassType);
  const MetaspaceChunkFreeListSummary& class_chunk_free_list_summary =
    MetaspaceUtils::chunk_free_list_summary(Metaspace::ClassType);
  return MetaspaceSummary(MetaspaceGC::capacity_until_GC(),
                          MetaspaceUtils::get_combined_statistics(),
                          ms_chunk_free_list_summary, class_chunk_free_list_summary);
}

bool CollectedHeap::contains_null(const oop* p) const {
  return *p == nullptr;
}

void CollectedHeap::print_heap_before_gc() {
  LogTarget(Debug, gc, heap) lt;
  if (lt.is_enabled()) {
    LogStream ls(lt);
    ls.print_cr("Heap before GC invocations=%u (full %u):", total_collections(), total_full_collections());
    ResourceMark rm;
    print_on(&ls);
  }

  if (_gc_heap_log != nullptr) {
    _gc_heap_log->log_heap_before(this);
  }
}

void CollectedHeap::print_heap_after_gc() {
  LogTarget(Debug, gc, heap) lt;
  if (lt.is_enabled()) {
    LogStream ls(lt);
    ls.print_cr("Heap after GC invocations=%u (full %u):", total_collections(), total_full_collections());
    ResourceMark rm;
    print_on(&ls);
  }

  if (_gc_heap_log != nullptr) {
    _gc_heap_log->log_heap_after(this);
  }
}

void CollectedHeap::print() const { print_on(tty); }

void CollectedHeap::print_on_error(outputStream* st) const {
  st->print_cr("Heap:");
  print_extended_on(st);
  st->cr();

  BarrierSet* bs = BarrierSet::barrier_set();
  if (bs != nullptr) {
    bs->print_on(st);
  }
}

void CollectedHeap::trace_heap(GCWhen::Type when, const GCTracer* gc_tracer) {
  const GCHeapSummary& heap_summary = create_heap_summary();
  gc_tracer->report_gc_heap_summary(when, heap_summary);

  const MetaspaceSummary& metaspace_summary = create_metaspace_summary();
  gc_tracer->report_metaspace_summary(when, metaspace_summary);
}

void CollectedHeap::trace_heap_before_gc(const GCTracer* gc_tracer) {
  trace_heap(GCWhen::BeforeGC, gc_tracer);
}

void CollectedHeap::trace_heap_after_gc(const GCTracer* gc_tracer) {
  trace_heap(GCWhen::AfterGC, gc_tracer);
}

// Default implementation, for collectors that don't support the feature.
bool CollectedHeap::supports_concurrent_gc_breakpoints() const {
  return false;
}

bool CollectedHeap::is_oop(oop object) const {
  if (!is_object_aligned(object)) {
    return false;
  }

  if (!is_in(object)) {
    return false;
  }

<<<<<<< HEAD
  // With compact headers, we can't safely access the class, due
  // to possibly forwarded objects.
  if (!UseCompactObjectHeaders && is_in(object->klass_raw())) {
=======
  if (!Metaspace::contains(object->klass_raw())) {
>>>>>>> 4895ad86
    return false;
  }

  return true;
}

// Memory state functions.


CollectedHeap::CollectedHeap() :
  _capacity_at_last_gc(0),
  _used_at_last_gc(0),
  _is_gc_active(false),
  _last_whole_heap_examined_time_ns(os::javaTimeNanos()),
  _total_collections(0),
  _total_full_collections(0),
  _gc_cause(GCCause::_no_gc),
  _gc_lastcause(GCCause::_no_gc)
{
  // If the minimum object size is greater than MinObjAlignment, we can
  // end up with a shard at the end of the buffer that's smaller than
  // the smallest object.  We can't allow that because the buffer must
  // look like it's full of objects when we retire it, so we make
  // sure we have enough space for a filler int array object.
  size_t min_size = min_dummy_object_size();
  _lab_alignment_reserve = min_size > (size_t)MinObjAlignment ? align_object_size(min_size) : 0;

  const size_t max_len = size_t(arrayOopDesc::max_array_length(T_INT));
  const size_t elements_per_word = HeapWordSize / sizeof(jint);
  _filler_array_max_size = align_object_size(filler_array_hdr_size() +
                                             max_len / elements_per_word);

  NOT_PRODUCT(_promotion_failure_alot_count = 0;)
  NOT_PRODUCT(_promotion_failure_alot_gc_number = 0;)

  if (UsePerfData) {
    EXCEPTION_MARK;

    // create the gc cause jvmstat counters
    _perf_gc_cause = PerfDataManager::create_string_variable(SUN_GC, "cause",
                             80, GCCause::to_string(_gc_cause), CHECK);

    _perf_gc_lastcause =
                PerfDataManager::create_string_variable(SUN_GC, "lastCause",
                             80, GCCause::to_string(_gc_lastcause), CHECK);
  }

  // Create the ring log
  if (LogEvents) {
    _gc_heap_log = new GCHeapLog();
  } else {
    _gc_heap_log = nullptr;
  }
}

// This interface assumes that it's being called by the
// vm thread. It collects the heap assuming that the
// heap lock is already held and that we are executing in
// the context of the vm thread.
void CollectedHeap::collect_as_vm_thread(GCCause::Cause cause) {
  Thread* thread = Thread::current();
  assert(thread->is_VM_thread(), "Precondition#1");
  assert(Heap_lock->is_locked(), "Precondition#2");
  GCCauseSetter gcs(this, cause);
  switch (cause) {
    case GCCause::_codecache_GC_threshold:
    case GCCause::_codecache_GC_aggressive:
    case GCCause::_heap_inspection:
    case GCCause::_heap_dump:
    case GCCause::_metadata_GC_threshold: {
      HandleMark hm(thread);
      do_full_collection(false);        // don't clear all soft refs
      break;
    }
    case GCCause::_metadata_GC_clear_soft_refs: {
      HandleMark hm(thread);
      do_full_collection(true);         // do clear all soft refs
      break;
    }
    default:
      ShouldNotReachHere(); // Unexpected use of this function
  }
}

MetaWord* CollectedHeap::satisfy_failed_metadata_allocation(ClassLoaderData* loader_data,
                                                            size_t word_size,
                                                            Metaspace::MetadataType mdtype) {
  uint loop_count = 0;
  uint gc_count = 0;
  uint full_gc_count = 0;

  assert(!Heap_lock->owned_by_self(), "Should not be holding the Heap_lock");

  do {
    MetaWord* result = loader_data->metaspace_non_null()->allocate(word_size, mdtype);
    if (result != nullptr) {
      return result;
    }

    if (GCLocker::is_active_and_needs_gc()) {
      // If the GCLocker is active, just expand and allocate.
      // If that does not succeed, wait if this thread is not
      // in a critical section itself.
      result = loader_data->metaspace_non_null()->expand_and_allocate(word_size, mdtype);
      if (result != nullptr) {
        return result;
      }
      JavaThread* jthr = JavaThread::current();
      if (!jthr->in_critical()) {
        // Wait for JNI critical section to be exited
        GCLocker::stall_until_clear();
        // The GC invoked by the last thread leaving the critical
        // section will be a young collection and a full collection
        // is (currently) needed for unloading classes so continue
        // to the next iteration to get a full GC.
        continue;
      } else {
        if (CheckJNICalls) {
          fatal("Possible deadlock due to allocating while"
                " in jni critical section");
        }
        return nullptr;
      }
    }

    {  // Need lock to get self consistent gc_count's
      MutexLocker ml(Heap_lock);
      gc_count      = Universe::heap()->total_collections();
      full_gc_count = Universe::heap()->total_full_collections();
    }

    // Generate a VM operation
    VM_CollectForMetadataAllocation op(loader_data,
                                       word_size,
                                       mdtype,
                                       gc_count,
                                       full_gc_count,
                                       GCCause::_metadata_GC_threshold);
    VMThread::execute(&op);

    // If GC was locked out, try again. Check before checking success because the
    // prologue could have succeeded and the GC still have been locked out.
    if (op.gc_locked()) {
      continue;
    }

    if (op.prologue_succeeded()) {
      return op.result();
    }
    loop_count++;
    if ((QueuedAllocationWarningCount > 0) &&
        (loop_count % QueuedAllocationWarningCount == 0)) {
      log_warning(gc, ergo)("satisfy_failed_metadata_allocation() retries %d times,"
                            " size=" SIZE_FORMAT, loop_count, word_size);
    }
  } while (true);  // Until a GC is done
}

MemoryUsage CollectedHeap::memory_usage() {
  return MemoryUsage(InitialHeapSize, used(), capacity(), max_capacity());
}

void CollectedHeap::set_gc_cause(GCCause::Cause v) {
  if (UsePerfData) {
    _gc_lastcause = _gc_cause;
    _perf_gc_lastcause->set_value(GCCause::to_string(_gc_lastcause));
    _perf_gc_cause->set_value(GCCause::to_string(v));
  }
  _gc_cause = v;
}

#ifndef PRODUCT
void CollectedHeap::check_for_non_bad_heap_word_value(HeapWord* addr, size_t size) {
  if (CheckMemoryInitialization && ZapUnusedHeapArea) {
    // please note mismatch between size (in 32/64 bit words), and ju_addr that always point to a 32 bit word
    for (juint* ju_addr = reinterpret_cast<juint*>(addr); ju_addr < reinterpret_cast<juint*>(addr + size); ++ju_addr) {
      assert(*ju_addr == badHeapWordVal, "Found non badHeapWordValue in pre-allocation check");
    }
  }
}
#endif // PRODUCT

size_t CollectedHeap::max_tlab_size() const {
  // TLABs can't be bigger than we can fill with a int[Integer.MAX_VALUE].
  // This restriction could be removed by enabling filling with multiple arrays.
  // If we compute that the reasonable way as
  //    header_size + ((sizeof(jint) * max_jint) / HeapWordSize)
  // we'll overflow on the multiply, so we do the divide first.
  // We actually lose a little by dividing first,
  // but that just makes the TLAB  somewhat smaller than the biggest array,
  // which is fine, since we'll be able to fill that.
  size_t max_int_size = typeArrayOopDesc::header_size(T_INT) +
              sizeof(jint) *
              ((juint) max_jint / (size_t) HeapWordSize);
  return align_down(max_int_size, MinObjAlignment);
}

size_t CollectedHeap::filler_array_hdr_size() {
  return align_object_offset(arrayOopDesc::header_size(T_INT)); // align to Long
}

size_t CollectedHeap::filler_array_min_size() {
  return align_object_size(filler_array_hdr_size()); // align to MinObjAlignment
}

void CollectedHeap::zap_filler_array_with(HeapWord* start, size_t words, juint value) {
  Copy::fill_to_words(start + filler_array_hdr_size(),
                      words - filler_array_hdr_size(), value);
}

#ifdef ASSERT
void CollectedHeap::fill_args_check(HeapWord* start, size_t words)
{
  assert(words >= min_fill_size(), "too small to fill");
  assert(is_object_aligned(words), "unaligned size");
}

void CollectedHeap::zap_filler_array(HeapWord* start, size_t words, bool zap)
{
  if (ZapFillerObjects && zap) {
    zap_filler_array_with(start, words, 0XDEAFBABE);
  }
}
#endif // ASSERT

void
CollectedHeap::fill_with_array(HeapWord* start, size_t words, bool zap)
{
  assert(words >= filler_array_min_size(), "too small for an array");
  assert(words <= filler_array_max_size(), "too big for a single object");

  const size_t payload_size = words - filler_array_hdr_size();
  const size_t len = payload_size * HeapWordSize / sizeof(jint);
  assert((int)len >= 0, "size too large " SIZE_FORMAT " becomes %d", words, (int)len);

  ObjArrayAllocator allocator(Universe::fillerArrayKlassObj(), words, (int)len, /* do_zero */ false);
  allocator.initialize(start);
  if (DumpSharedSpaces) {
    // This array is written into the CDS archive. Make sure it
    // has deterministic contents.
    zap_filler_array_with(start, words, 0);
  } else {
    DEBUG_ONLY(zap_filler_array(start, words, zap);)
  }
}

void
CollectedHeap::fill_with_object_impl(HeapWord* start, size_t words, bool zap)
{
  assert(words <= filler_array_max_size(), "too big for a single object");

  if (words >= filler_array_min_size()) {
    fill_with_array(start, words, zap);
  } else if (words > 0) {
    assert(words == min_fill_size(), "unaligned size");
    ObjAllocator allocator(CollectedHeap::filler_object_klass(), words);
    allocator.initialize(start);
  }
}

void CollectedHeap::fill_with_object(HeapWord* start, size_t words, bool zap)
{
  DEBUG_ONLY(fill_args_check(start, words);)
  HandleMark hm(Thread::current());  // Free handles before leaving.
  fill_with_object_impl(start, words, zap);
}

void CollectedHeap::fill_with_objects(HeapWord* start, size_t words, bool zap)
{
  DEBUG_ONLY(fill_args_check(start, words);)
  HandleMark hm(Thread::current());  // Free handles before leaving.

  // Multiple objects may be required depending on the filler array maximum size. Fill
  // the range up to that with objects that are filler_array_max_size sized. The
  // remainder is filled with a single object.
  const size_t min = min_fill_size();
  const size_t max = filler_array_max_size();
  while (words > max) {
    const size_t cur = (words - max) >= min ? max : max - min;
    fill_with_array(start, cur, zap);
    start += cur;
    words -= cur;
  }

  fill_with_object_impl(start, words, zap);
}

void CollectedHeap::fill_with_dummy_object(HeapWord* start, HeapWord* end, bool zap) {
  CollectedHeap::fill_with_object(start, end, zap);
}

HeapWord* CollectedHeap::allocate_new_tlab(size_t min_size,
                                           size_t requested_size,
                                           size_t* actual_size) {
  guarantee(false, "thread-local allocation buffers not supported");
  return nullptr;
}

void CollectedHeap::ensure_parsability(bool retire_tlabs) {
  assert(SafepointSynchronize::is_at_safepoint() || !is_init_completed(),
         "Should only be called at a safepoint or at start-up");

  ThreadLocalAllocStats stats;

  for (JavaThreadIteratorWithHandle jtiwh; JavaThread *thread = jtiwh.next();) {
    BarrierSet::barrier_set()->make_parsable(thread);
    if (UseTLAB) {
      if (retire_tlabs) {
        thread->tlab().retire(&stats);
      } else {
        thread->tlab().make_parsable();
      }
    }
  }

  stats.publish();
}

void CollectedHeap::resize_all_tlabs() {
  assert(SafepointSynchronize::is_at_safepoint() || !is_init_completed(),
         "Should only resize tlabs at safepoint");

  if (UseTLAB && ResizeTLAB) {
    for (JavaThreadIteratorWithHandle jtiwh; JavaThread *thread = jtiwh.next(); ) {
      thread->tlab().resize();
    }
  }
}

jlong CollectedHeap::millis_since_last_whole_heap_examined() {
  return (os::javaTimeNanos() - _last_whole_heap_examined_time_ns) / NANOSECS_PER_MILLISEC;
}

void CollectedHeap::record_whole_heap_examined_timestamp() {
  _last_whole_heap_examined_time_ns = os::javaTimeNanos();
}

void CollectedHeap::full_gc_dump(GCTimer* timer, bool before) {
  assert(timer != nullptr, "timer is null");
  if ((HeapDumpBeforeFullGC && before) || (HeapDumpAfterFullGC && !before)) {
    GCTraceTime(Info, gc) tm(before ? "Heap Dump (before full gc)" : "Heap Dump (after full gc)", timer);
    HeapDumper::dump_heap();
  }

  LogTarget(Trace, gc, classhisto) lt;
  if (lt.is_enabled()) {
    GCTraceTime(Trace, gc, classhisto) tm(before ? "Class Histogram (before full gc)" : "Class Histogram (after full gc)", timer);
    ResourceMark rm;
    LogStream ls(lt);
    VM_GC_HeapInspection inspector(&ls, false /* ! full gc */);
    inspector.doit();
  }
}

void CollectedHeap::pre_full_gc_dump(GCTimer* timer) {
  full_gc_dump(timer, true);
}

void CollectedHeap::post_full_gc_dump(GCTimer* timer) {
  full_gc_dump(timer, false);
}

void CollectedHeap::initialize_reserved_region(const ReservedHeapSpace& rs) {
  // It is important to do this in a way such that concurrent readers can't
  // temporarily think something is in the heap.  (Seen this happen in asserts.)
  _reserved.set_word_size(0);
  _reserved.set_start((HeapWord*)rs.base());
  _reserved.set_end((HeapWord*)rs.end());
}

void CollectedHeap::post_initialize() {
  StringDedup::initialize();
  initialize_serviceability();
}

#ifndef PRODUCT

bool CollectedHeap::promotion_should_fail(volatile size_t* count) {
  // Access to count is not atomic; the value does not have to be exact.
  if (PromotionFailureALot) {
    const size_t gc_num = total_collections();
    const size_t elapsed_gcs = gc_num - _promotion_failure_alot_gc_number;
    if (elapsed_gcs >= PromotionFailureALotInterval) {
      // Test for unsigned arithmetic wrap-around.
      if (++*count >= PromotionFailureALotCount) {
        *count = 0;
        return true;
      }
    }
  }
  return false;
}

bool CollectedHeap::promotion_should_fail() {
  return promotion_should_fail(&_promotion_failure_alot_count);
}

void CollectedHeap::reset_promotion_should_fail(volatile size_t* count) {
  if (PromotionFailureALot) {
    _promotion_failure_alot_gc_number = total_collections();
    *count = 0;
  }
}

void CollectedHeap::reset_promotion_should_fail() {
  reset_promotion_should_fail(&_promotion_failure_alot_count);
}

#endif  // #ifndef PRODUCT

// It's the caller's responsibility to ensure glitch-freedom
// (if required).
void CollectedHeap::update_capacity_and_used_at_gc() {
  _capacity_at_last_gc = capacity();
  _used_at_last_gc     = used();
}<|MERGE_RESOLUTION|>--- conflicted
+++ resolved
@@ -228,13 +228,9 @@
     return false;
   }
 
-<<<<<<< HEAD
   // With compact headers, we can't safely access the class, due
   // to possibly forwarded objects.
-  if (!UseCompactObjectHeaders && is_in(object->klass_raw())) {
-=======
-  if (!Metaspace::contains(object->klass_raw())) {
->>>>>>> 4895ad86
+  if (!UseCompactObjectHeaders && !Metaspace::contains(object->klass_raw())) {
     return false;
   }
 
