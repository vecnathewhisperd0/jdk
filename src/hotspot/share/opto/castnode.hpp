/*
 * Copyright (c) 2014, 2023, Oracle and/or its affiliates. All rights reserved.
 * DO NOT ALTER OR REMOVE COPYRIGHT NOTICES OR THIS FILE HEADER.
 *
 * This code is free software; you can redistribute it and/or modify it
 * under the terms of the GNU General Public License version 2 only, as
 * published by the Free Software Foundation.
 *
 * This code is distributed in the hope that it will be useful, but WITHOUT
 * ANY WARRANTY; without even the implied warranty of MERCHANTABILITY or
 * FITNESS FOR A PARTICULAR PURPOSE.  See the GNU General Public License
 * version 2 for more details (a copy is included in the LICENSE file that
 * accompanied this code).
 *
 * You should have received a copy of the GNU General Public License version
 * 2 along with this work; if not, write to the Free Software Foundation,
 * Inc., 51 Franklin St, Fifth Floor, Boston, MA 02110-1301 USA.
 *
 * Please contact Oracle, 500 Oracle Parkway, Redwood Shores, CA 94065 USA
 * or visit www.oracle.com if you need additional information or have any
 * questions.
 *
 */

#ifndef SHARE_OPTO_CASTNODE_HPP
#define SHARE_OPTO_CASTNODE_HPP

#include "opto/node.hpp"
#include "opto/opcodes.hpp"


//------------------------------ConstraintCastNode-----------------------------
// cast to a different range
class ConstraintCastNode: public TypeNode {
public:
  enum DependencyType {
    RegularDependency, // if cast doesn't improve input type, cast can be removed
    StrongDependency,  // leave cast in even if _type doesn't improve input type, can be replaced by stricter dominating cast if one exist
    UnconditionalDependency // leave cast in unconditionally
  };

  protected:
  const DependencyType _dependency;
  virtual bool cmp( const Node &n ) const;
  virtual uint size_of() const;
  virtual uint hash() const;    // Check the type
  const Type* widen_type(const PhaseGVN* phase, const Type* res, BasicType bt) const;

  private:
  // PhiNode::Ideal() transforms a Phi that merges a single uncasted value into a single cast pinned at the region.
  // The types of cast nodes eliminated as a consequence of this transformation are collected and stored here so the
  // type dependencies carried by the cast are known. The cast can then be eliminated if the type of its input is
  // narrower (or equal) than all the types it carries.
  const TypeTuple* _extra_types;

  public:
  ConstraintCastNode(Node* ctrl, Node* n, const Type* t, ConstraintCastNode::DependencyType dependency,
                     const TypeTuple* extra_types)
          : TypeNode(t,2), _dependency(dependency), _extra_types(extra_types) {
    init_class_id(Class_ConstraintCast);
    init_req(0, ctrl);
    init_req(1, n);
  }
  virtual Node* Identity(PhaseGVN* phase);
  virtual const Type* Value(PhaseGVN* phase) const;
  virtual Node *Ideal(PhaseGVN *phase, bool can_reshape);
  virtual int Opcode() const;
  virtual uint ideal_reg() const = 0;
  virtual bool depends_only_on_test() const { return _dependency == RegularDependency; }
  bool carry_dependency() const { return _dependency != RegularDependency; }
  TypeNode* dominating_cast(PhaseGVN* gvn, PhaseTransform* pt) const;
  static Node* make_cast_for_basic_type(Node* c, Node* n, const Type* t, DependencyType dependency, BasicType bt);

#ifndef PRODUCT
  virtual void dump_spec(outputStream *st) const;
#endif

  static Node* make_cast_for_type(Node* c, Node* in, const Type* type, DependencyType dependency,
                                  const TypeTuple* types);

  Node* optimize_integer_cast(PhaseGVN* phase, BasicType bt);

  bool higher_equal_types(PhaseGVN* phase, const Node* other) const;

  int extra_types_count() const {
    return _extra_types == nullptr ? 0 : _extra_types->cnt();
  }

  const Type* extra_type_at(int i) const {
    return _extra_types->field_at(i);
  }
};

//------------------------------CastIINode-------------------------------------
// cast integer to integer (different range)
class CastIINode: public ConstraintCastNode {
  protected:
  // Is this node dependent on a range check?
  const bool _range_check_dependency;
  virtual bool cmp(const Node &n) const;
  virtual uint size_of() const;

  public:
  CastIINode(Node* n, const Type* t, DependencyType dependency = RegularDependency, bool range_check_dependency = false, const TypeTuple* types = nullptr)
    : ConstraintCastNode(nullptr, n, t, dependency, types), _range_check_dependency(range_check_dependency) {
    init_class_id(Class_CastII);
  }
  CastIINode(Node* ctrl, Node* n, const Type* t, DependencyType dependency = RegularDependency, bool range_check_dependency = false, const TypeTuple* types = nullptr)
    : ConstraintCastNode(ctrl, n, t, dependency, types), _range_check_dependency(range_check_dependency) {
    init_class_id(Class_CastII);
  }
  virtual int Opcode() const;
  virtual uint ideal_reg() const { return Op_RegI; }
  virtual Node* Identity(PhaseGVN* phase);
  virtual const Type* Value(PhaseGVN* phase) const;
  virtual Node *Ideal(PhaseGVN *phase, bool can_reshape);
  bool has_range_check() const {
#ifdef _LP64
    return _range_check_dependency;
#else
    assert(!_range_check_dependency, "Should not have range check dependency");
    return false;
#endif
  }

  CastIINode* pin_array_access_node() const;

#ifndef PRODUCT
  virtual void dump_spec(outputStream* st) const;
#endif
};

class CastLLNode: public ConstraintCastNode {
public:
  CastLLNode(Node* ctrl, Node* n, const Type* t, DependencyType dependency = RegularDependency, const TypeTuple* types = nullptr)
          : ConstraintCastNode(ctrl, n, t, dependency, types) {
    init_class_id(Class_CastLL);
  }

  virtual const Type* Value(PhaseGVN* phase) const;
  virtual Node* Ideal(PhaseGVN* phase, bool can_reshape);
  virtual int Opcode() const;
  virtual uint ideal_reg() const { return Op_RegL; }
};

class CastFFNode: public ConstraintCastNode {
public:
  CastFFNode(Node* ctrl, Node* n, const Type* t, DependencyType dependency = RegularDependency, const TypeTuple* types = nullptr)
          : ConstraintCastNode(ctrl, n, t, dependency, types) {
    init_class_id(Class_CastFF);
  }
  virtual int Opcode() const;
  virtual uint ideal_reg() const { return in(1)->ideal_reg(); }
};

class CastDDNode: public ConstraintCastNode {
public:
  CastDDNode(Node* ctrl, Node* n, const Type* t, DependencyType dependency = RegularDependency, const TypeTuple* types = nullptr)
          : ConstraintCastNode(ctrl, n, t, dependency, types) {
    init_class_id(Class_CastDD);
  }
  virtual int Opcode() const;
  virtual uint ideal_reg() const { return in(1)->ideal_reg(); }
};

class CastVVNode: public ConstraintCastNode {
public:
  CastVVNode(Node* ctrl, Node* n, const Type* t, DependencyType dependency = RegularDependency, const TypeTuple* types = nullptr)
          : ConstraintCastNode(ctrl, n, t, dependency, types) {
    init_class_id(Class_CastVV);
  }
  virtual int Opcode() const;
  virtual uint ideal_reg() const { return in(1)->ideal_reg(); }
};


//------------------------------CastPPNode-------------------------------------
// cast pointer to pointer (different type)
class CastPPNode: public ConstraintCastNode {
  public:
<<<<<<< HEAD
  CastPPNode (Node *n, const Type *t, DependencyType dependency = RegularDependency, const TypeTuple* types = nullptr)
    : ConstraintCastNode(n, t, dependency, types) {
    init_class_id(Class_CastPP);
=======
  CastPPNode (Node* ctrl, Node* n, const Type* t, DependencyType dependency = RegularDependency, const TypeTuple* types = nullptr)
    : ConstraintCastNode(ctrl, n, t, dependency, types) {
>>>>>>> 7231fd78
  }
  virtual int Opcode() const;
  virtual uint ideal_reg() const { return Op_RegP; }
};

//------------------------------CheckCastPPNode--------------------------------
// for _checkcast, cast pointer to pointer (different type), without JOIN,
class CheckCastPPNode: public ConstraintCastNode {
  public:
  CheckCastPPNode(Node* ctrl, Node* n, const Type* t, DependencyType dependency = RegularDependency, const TypeTuple* types = nullptr)
    : ConstraintCastNode(ctrl, n, t, dependency, types) {
    init_class_id(Class_CheckCastPP);
  }

  virtual const Type* Value(PhaseGVN* phase) const;
  virtual int   Opcode() const;
  virtual uint  ideal_reg() const { return Op_RegP; }
  bool depends_only_on_test() const { return !type()->isa_rawptr() && ConstraintCastNode::depends_only_on_test(); }
 };


//------------------------------CastX2PNode-------------------------------------
// convert a machine-pointer-sized integer to a raw pointer
class CastX2PNode : public Node {
  public:
  CastX2PNode( Node *n ) : Node(nullptr, n) {}
  virtual int Opcode() const;
  virtual const Type* Value(PhaseGVN* phase) const;
  virtual Node *Ideal(PhaseGVN *phase, bool can_reshape);
  virtual Node* Identity(PhaseGVN* phase);
  virtual uint ideal_reg() const { return Op_RegP; }
  virtual const Type *bottom_type() const { return TypeRawPtr::BOTTOM; }
};

//------------------------------CastP2XNode-------------------------------------
// Used in both 32-bit and 64-bit land.
// Used for card-marks and unsafe pointer math.
class CastP2XNode : public Node {
  public:
  CastP2XNode( Node *ctrl, Node *n ) : Node(ctrl, n) {}
  virtual int Opcode() const;
  virtual const Type* Value(PhaseGVN* phase) const;
  virtual Node *Ideal(PhaseGVN *phase, bool can_reshape);
  virtual Node* Identity(PhaseGVN* phase);
  virtual uint ideal_reg() const { return Op_RegX; }
  virtual const Type *bottom_type() const { return TypeX_X; }
  // Return false to keep node from moving away from an associated card mark.
  virtual bool depends_only_on_test() const { return false; }
};



#endif // SHARE_OPTO_CASTNODE_HPP<|MERGE_RESOLUTION|>--- conflicted
+++ resolved
@@ -178,14 +178,9 @@
 // cast pointer to pointer (different type)
 class CastPPNode: public ConstraintCastNode {
   public:
-<<<<<<< HEAD
-  CastPPNode (Node *n, const Type *t, DependencyType dependency = RegularDependency, const TypeTuple* types = nullptr)
-    : ConstraintCastNode(n, t, dependency, types) {
-    init_class_id(Class_CastPP);
-=======
   CastPPNode (Node* ctrl, Node* n, const Type* t, DependencyType dependency = RegularDependency, const TypeTuple* types = nullptr)
     : ConstraintCastNode(ctrl, n, t, dependency, types) {
->>>>>>> 7231fd78
+    init_class_id(Class_CastPP);
   }
   virtual int Opcode() const;
   virtual uint ideal_reg() const { return Op_RegP; }
