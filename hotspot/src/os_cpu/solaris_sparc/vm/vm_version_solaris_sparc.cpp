/*
 * Copyright (c) 2006, 2014, Oracle and/or its affiliates. All rights reserved.
 * DO NOT ALTER OR REMOVE COPYRIGHT NOTICES OR THIS FILE HEADER.
 *
 * This code is free software; you can redistribute it and/or modify it
 * under the terms of the GNU General Public License version 2 only, as
 * published by the Free Software Foundation.
 *
 * This code is distributed in the hope that it will be useful, but WITHOUT
 * ANY WARRANTY; without even the implied warranty of MERCHANTABILITY or
 * FITNESS FOR A PARTICULAR PURPOSE.  See the GNU General Public License
 * version 2 for more details (a copy is included in the LICENSE file that
 * accompanied this code).
 *
 * You should have received a copy of the GNU General Public License version
 * 2 along with this work; if not, write to the Free Software Foundation,
 * Inc., 51 Franklin St, Fifth Floor, Boston, MA 02110-1301 USA.
 *
 * Please contact Oracle, 500 Oracle Parkway, Redwood Shores, CA 94065 USA
 * or visit www.oracle.com if you need additional information or have any
 * questions.
 *
 */

#include "precompiled.hpp"
#include "memory/allocation.hpp"
#include "memory/allocation.inline.hpp"
#include "runtime/os.hpp"
#include "vm_version_sparc.hpp"

# include <sys/auxv.h>
# include <sys/auxv_SPARC.h>
# include <sys/systeminfo.h>
# include <kstat.h>

// We need to keep these here as long as we have to build on Solaris
// versions before 10.
#ifndef SI_ARCHITECTURE_32
#define SI_ARCHITECTURE_32      516     /* basic 32-bit SI_ARCHITECTURE */
#endif

#ifndef SI_ARCHITECTURE_64
#define SI_ARCHITECTURE_64      517     /* basic 64-bit SI_ARCHITECTURE */
#endif

static void do_sysinfo(int si, const char* string, int* features, int mask) {
  char   tmp;
  size_t bufsize = sysinfo(si, &tmp, 1);

  // All SI defines used below must be supported.
  guarantee(bufsize != -1, "must be supported");

  char* buf = (char*) os::malloc(bufsize, mtInternal);

  if (buf == NULL)
    return;

  if (sysinfo(si, buf, bufsize) == bufsize) {
    // Compare the string.
    if (strcmp(buf, string) == 0) {
      *features |= mask;
    }
  }

  os::free(buf);
}

int VM_Version::platform_features(int features) {
  assert(os::Solaris::supports_getisax(), "getisax() must be available");

  // Check 32-bit architecture.
  do_sysinfo(SI_ARCHITECTURE_32, "sparc", &features, v8_instructions_m);

  // Check 64-bit architecture.
  do_sysinfo(SI_ARCHITECTURE_64, "sparcv9", &features, generic_v9_m);

  // Extract valid instruction set extensions.
  uint_t avs[2];
  uint_t avn = os::Solaris::getisax(avs, 2);
  assert(avn <= 2, "should return two or less av's");
  uint_t av = avs[0];

#ifndef PRODUCT
  if (PrintMiscellaneous && Verbose) {
    tty->print("getisax(2) returned: " PTR32_FORMAT, av);
    if (avn > 1) {
      tty->print(", " PTR32_FORMAT, avs[1]);
    }
    tty->cr();
  }
#endif

  if (av & AV_SPARC_MUL32)  features |= hardware_mul32_m;
  if (av & AV_SPARC_DIV32)  features |= hardware_div32_m;
  if (av & AV_SPARC_FSMULD) features |= hardware_fsmuld_m;
  if (av & AV_SPARC_V8PLUS) features |= v9_instructions_m;
  if (av & AV_SPARC_POPC)   features |= hardware_popc_m;
  if (av & AV_SPARC_VIS)    features |= vis1_instructions_m;
  if (av & AV_SPARC_VIS2)   features |= vis2_instructions_m;
  if (avn > 1) {
    uint_t av2 = avs[1];
#ifndef AV2_SPARC_SPARC5
#define AV2_SPARC_SPARC5 0x00000008 /* The 29 new fp and sub instructions */
#endif
    if (av2 & AV2_SPARC_SPARC5)       features |= sparc5_instructions_m;
  }

  // We only build on Solaris 10 and up, but some of the values below
  // are not defined on all versions of Solaris 10, so we define them,
  // if necessary.
#ifndef AV_SPARC_ASI_BLK_INIT
#define AV_SPARC_ASI_BLK_INIT 0x0080  /* ASI_BLK_INIT_xxx ASI */
#endif
  if (av & AV_SPARC_ASI_BLK_INIT) features |= blk_init_instructions_m;

#ifndef AV_SPARC_FMAF
#define AV_SPARC_FMAF 0x0100        /* Fused Multiply-Add */
#endif
  if (av & AV_SPARC_FMAF)         features |= fmaf_instructions_m;

#ifndef AV_SPARC_FMAU
#define AV_SPARC_FMAU    0x0200  /* Unfused Multiply-Add */
#endif
  if (av & AV_SPARC_FMAU)         features |= fmau_instructions_m;

#ifndef AV_SPARC_VIS3
#define AV_SPARC_VIS3    0x0400  /* VIS3 instruction set extensions */
#endif
  if (av & AV_SPARC_VIS3)         features |= vis3_instructions_m;

#ifndef AV_SPARC_CBCOND
#define AV_SPARC_CBCOND 0x10000000  /* compare and branch instrs supported */
#endif
  if (av & AV_SPARC_CBCOND)       features |= cbcond_instructions_m;

#ifndef AV_SPARC_AES
#define AV_SPARC_AES 0x00020000  /* aes instrs supported */
#endif
  if (av & AV_SPARC_AES)       features |= aes_instructions_m;

#ifndef AV_SPARC_SHA1
#define AV_SPARC_SHA1   0x00400000  /* sha1 instruction supported */
#endif
  if (av & AV_SPARC_SHA1)         features |= sha1_instruction_m;

#ifndef AV_SPARC_SHA256
#define AV_SPARC_SHA256 0x00800000  /* sha256 instruction supported */
#endif
  if (av & AV_SPARC_SHA256)       features |= sha256_instruction_m;

#ifndef AV_SPARC_SHA512
#define AV_SPARC_SHA512 0x01000000  /* sha512 instruction supported */
#endif
<<<<<<< HEAD
    if (av & AV_SPARC_SHA512)       features |= sha512_instruction_m;

  } else {
    // getisax(2) failed, use the old legacy code.
#ifndef PRODUCT
    if (PrintMiscellaneous && Verbose)
      tty->print_cr("getisax(2) is not supported.");
#endif

    char   tmp;
    size_t bufsize = sysinfo(SI_ISALIST, &tmp, 1);
    char*  buf     = (char*) os::malloc(bufsize, mtInternal);

    if (buf != NULL) {
      if (sysinfo(SI_ISALIST, buf, bufsize) == bufsize) {
        // Figure out what kind of sparc we have
        char *sparc_string = strstr(buf, "sparc");
        if (sparc_string != NULL) {              features |= v8_instructions_m;
          if (sparc_string[5] == 'v') {
            if (sparc_string[6] == '8') {
              if (sparc_string[7] == '-') {      features |= hardware_mul32_m;
                                                 features |= hardware_div32_m;
              } else if (sparc_string[7] == 'p') features |= generic_v9_m;
              else                               features |= generic_v8_m;
            } else if (sparc_string[6] == '9')   features |= generic_v9_m;
          }
        }

        // Check for visualization instructions
        char *vis = strstr(buf, "vis");
        if (vis != NULL) {                       features |= vis1_instructions_m;
          if (vis[3] == '2')                     features |= vis2_instructions_m;
        }
      }
      os::free(buf);
    }
  }
=======
  if (av & AV_SPARC_SHA512)       features |= sha512_instruction_m;
>>>>>>> d50dfdb3

  // Determine the machine type.
  do_sysinfo(SI_MACHINE, "sun4v", &features, sun4v_m);

  {
    // Using kstat to determine the machine type.
    kstat_ctl_t* kc = kstat_open();
    kstat_t* ksp = kstat_lookup(kc, (char*)"cpu_info", -1, NULL);
    const char* implementation = "UNKNOWN";
    if (ksp != NULL) {
      if (kstat_read(kc, ksp, NULL) != -1 && ksp->ks_data != NULL) {
        kstat_named_t* knm = (kstat_named_t *)ksp->ks_data;
        for (int i = 0; i < ksp->ks_ndata; i++) {
          if (strcmp((const char*)&(knm[i].name),"implementation") == 0) {
            implementation = KSTAT_NAMED_STR_PTR(&knm[i]);
#ifndef PRODUCT
            if (PrintMiscellaneous && Verbose) {
              tty->print_cr("cpu_info.implementation: %s", implementation);
            }
#endif
            // Convert to UPPER case before compare.
            char* impl = os::strdup_check_oom(implementation);

            for (int i = 0; impl[i] != 0; i++)
              impl[i] = (char)toupper((uint)impl[i]);

            if (strstr(impl, "SPARC64") != NULL) {
              features |= sparc64_family_m;
            } else if (strstr(impl, "SPARC-M") != NULL) {
              // M-series SPARC is based on T-series.
              features |= (M_family_m | T_family_m);
            } else if (strstr(impl, "SPARC-T") != NULL) {
              features |= T_family_m;
              if (strstr(impl, "SPARC-T1") != NULL) {
                features |= T1_model_m;
              }
            } else {
              if (strstr(impl, "SPARC") == NULL) {
#ifndef PRODUCT
                // kstat on Solaris 8 virtual machines (branded zones)
                // returns "(unsupported)" implementation. Solaris 8 is not
                // supported anymore, but include this check to be on the
                // safe side.
                warning("kstat cpu_info implementation = '%s', assume generic SPARC", impl);
#endif
                implementation = "SPARC";
              }
            }
            os::free((void*)impl);
            break;
          }
        } // for(
      }
    }
    assert(strcmp(implementation, "UNKNOWN") != 0,
           "unknown cpu info (changed kstat interface?)");
    kstat_close(kc);
  }

  return features;
}<|MERGE_RESOLUTION|>--- conflicted
+++ resolved
@@ -151,47 +151,7 @@
 #ifndef AV_SPARC_SHA512
 #define AV_SPARC_SHA512 0x01000000  /* sha512 instruction supported */
 #endif
-<<<<<<< HEAD
-    if (av & AV_SPARC_SHA512)       features |= sha512_instruction_m;
-
-  } else {
-    // getisax(2) failed, use the old legacy code.
-#ifndef PRODUCT
-    if (PrintMiscellaneous && Verbose)
-      tty->print_cr("getisax(2) is not supported.");
-#endif
-
-    char   tmp;
-    size_t bufsize = sysinfo(SI_ISALIST, &tmp, 1);
-    char*  buf     = (char*) os::malloc(bufsize, mtInternal);
-
-    if (buf != NULL) {
-      if (sysinfo(SI_ISALIST, buf, bufsize) == bufsize) {
-        // Figure out what kind of sparc we have
-        char *sparc_string = strstr(buf, "sparc");
-        if (sparc_string != NULL) {              features |= v8_instructions_m;
-          if (sparc_string[5] == 'v') {
-            if (sparc_string[6] == '8') {
-              if (sparc_string[7] == '-') {      features |= hardware_mul32_m;
-                                                 features |= hardware_div32_m;
-              } else if (sparc_string[7] == 'p') features |= generic_v9_m;
-              else                               features |= generic_v8_m;
-            } else if (sparc_string[6] == '9')   features |= generic_v9_m;
-          }
-        }
-
-        // Check for visualization instructions
-        char *vis = strstr(buf, "vis");
-        if (vis != NULL) {                       features |= vis1_instructions_m;
-          if (vis[3] == '2')                     features |= vis2_instructions_m;
-        }
-      }
-      os::free(buf);
-    }
-  }
-=======
   if (av & AV_SPARC_SHA512)       features |= sha512_instruction_m;
->>>>>>> d50dfdb3
 
   // Determine the machine type.
   do_sysinfo(SI_MACHINE, "sun4v", &features, sun4v_m);
