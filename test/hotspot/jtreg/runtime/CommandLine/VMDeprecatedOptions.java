/*
 * Copyright (c) 2015, 2024, Oracle and/or its affiliates. All rights reserved.
 * DO NOT ALTER OR REMOVE COPYRIGHT NOTICES OR THIS FILE HEADER.
 *
 * This code is free software; you can redistribute it and/or modify it
 * under the terms of the GNU General Public License version 2 only, as
 * published by the Free Software Foundation.
 *
 * This code is distributed in the hope that it will be useful, but WITHOUT
 * ANY WARRANTY; without even the implied warranty of MERCHANTABILITY or
 * FITNESS FOR A PARTICULAR PURPOSE.  See the GNU General Public License
 * version 2 for more details (a copy is included in the LICENSE file that
 * accompanied this code).
 *
 * You should have received a copy of the GNU General Public License version
 * 2 along with this work; if not, write to the Free Software Foundation,
 * Inc., 51 Franklin St, Fifth Floor, Boston, MA 02110-1301 USA.
 *
 * Please contact Oracle, 500 Oracle Parkway, Redwood Shores, CA 94065 USA
 * or visit www.oracle.com if you need additional information or have any
 * questions.
 */

import java.util.Arrays;
import java.util.ArrayList;

import jdk.test.lib.Platform;
import jdk.test.lib.process.ProcessTools;
import jdk.test.lib.process.OutputAnalyzer;
import jdk.test.lib.cli.*;
import jdk.test.whitebox.WhiteBox;

/*
 * @test
 * @bug 8066821
 * @summary Test that various options are deprecated. See deprecated_jvm_flags in arguments.cpp.
 * @requires vm.flagless
 * @modules java.base/jdk.internal.misc
 * @library /test/lib
 * @build jdk.test.whitebox.WhiteBox
 * @run driver jdk.test.lib.helpers.ClassFileInstaller jdk.test.whitebox.WhiteBox
 * @run main/othervm -Xbootclasspath/a:. -XX:+UnlockDiagnosticVMOptions -XX:+WhiteBoxAPI VMDeprecatedOptions

 */
public class VMDeprecatedOptions {

    private final static WhiteBox wb = WhiteBox.getWhiteBox();
    /**
     * each entry is {[0]: option name, [1]: value to set
     * (true/false/n/string)}.
     */
    public static final String[][] DEPRECATED_OPTIONS;
    static {
        // Use an ArrayList so platform-specific flags can be
        // optionally added.
        ArrayList<String[]> deprecated = new ArrayList(
          Arrays.asList(new String[][] {
            // deprecated non-alias flags:
            {"AllowRedefinitionToAddDeleteMethods", "true"},
<<<<<<< HEAD
=======
            {"UseEmptySlotsInSupers", "true"},
            {"ZGenerational", "false"},
>>>>>>> d6b7f9b1

            // deprecated alias flags (see also aliased_jvm_flags):
            {"CreateMinidumpOnCrash", "false"}
          }
        ));
        if (Platform.isX86() || Platform.isX64()) {
          deprecated.addAll(
            Arrays.asList(new String[][] {
            })
          );
        }
        if (wb.isJFRIncluded()) {
            deprecated.add(new String[] {"FlightRecorder", "false"});
        }
        DEPRECATED_OPTIONS = deprecated.toArray(new String[][]{});
    };

    static String getDeprecationString(String optionName) {
        return "Option " + optionName
            + " was deprecated in version [\\S]+ and will likely be removed in a future release";
    }

    static void testDeprecated(String[][] optionInfo) throws Throwable {
        String optionNames[] = new String[optionInfo.length];
        String expectedValues[] = new String[optionInfo.length];
        for (int i = 0; i < optionInfo.length; i++) {
            optionNames[i] = optionInfo[i][0];
            expectedValues[i] = optionInfo[i][1];
        }

        OutputAnalyzer output = CommandLineOptionTest.startVMWithOptions(optionNames, expectedValues);

        // check for option deprecation messages:
        output.shouldHaveExitValue(0);
        for (String[] deprecated : optionInfo) {
            String match = getDeprecationString(deprecated[0]);
            output.shouldMatch(match);
        }
    }

    // Deprecated diagnostic command line options need to be preceded on the
    // command line by -XX:+UnlockDiagnosticVMOptions.
    static void testDeprecatedDiagnostic(String option, String value)  throws Throwable {
        String XXoption = CommandLineOptionTest.prepareFlag(option, value);
        ProcessBuilder processBuilder = ProcessTools.createLimitedTestJavaProcessBuilder(
            CommandLineOptionTest.UNLOCK_DIAGNOSTIC_VM_OPTIONS, XXoption, "-version");
        OutputAnalyzer output = new OutputAnalyzer(processBuilder.start());
        // check for option deprecation message:
        output.shouldHaveExitValue(0);
        String match = getDeprecationString(option);
        output.shouldMatch(match);
    }

    // Deprecated experimental command line options need to be preceded on the
    // command line by -XX:+UnlockExperimentalVMOption.
    static void testDeprecatedExperimental(String option, String value)  throws Throwable {
        String XXoption = CommandLineOptionTest.prepareFlag(option, value);
        ProcessBuilder processBuilder = ProcessTools.createLimitedTestJavaProcessBuilder(
            CommandLineOptionTest.UNLOCK_EXPERIMENTAL_VM_OPTIONS, XXoption, "-version");
        OutputAnalyzer output = new OutputAnalyzer(processBuilder.start());
        // check for option deprecation message:
        output.shouldHaveExitValue(0);
        String match = getDeprecationString(option);
        output.shouldMatch(match);
    }

    public static void main(String[] args) throws Throwable {
        testDeprecated(DEPRECATED_OPTIONS);  // Make sure that each deprecated option is mentioned in the output.
    }
}<|MERGE_RESOLUTION|>--- conflicted
+++ resolved
@@ -57,11 +57,8 @@
           Arrays.asList(new String[][] {
             // deprecated non-alias flags:
             {"AllowRedefinitionToAddDeleteMethods", "true"},
-<<<<<<< HEAD
-=======
             {"UseEmptySlotsInSupers", "true"},
             {"ZGenerational", "false"},
->>>>>>> d6b7f9b1
 
             // deprecated alias flags (see also aliased_jvm_flags):
             {"CreateMinidumpOnCrash", "false"}
