--- conflicted
+++ resolved
@@ -214,12 +214,7 @@
     }
 
     public void putAll(Map<? extends String,? extends List<String>> t)  {
-<<<<<<< HEAD
-        var h = t;
-        h.forEach(this::put);
-=======
-        map.putAll(t);
->>>>>>> f4d20b21
+        t.forEach(this::put);
     }
 
     public void clear() {map.clear();}
@@ -232,7 +227,6 @@
         return map.entrySet();
     }
 
-<<<<<<< HEAD
     @Override
     public void replaceAll(BiFunction<? super String, ? super List<String>, ? extends List<String>> function) {
         var f = function.andThen(values -> {
@@ -245,9 +239,6 @@
     public boolean equals(Object o) {
         return o instanceof Headers h && map.equals(h);
     }
-=======
-    public boolean equals(Object o) {return map.equals(o);}
->>>>>>> f4d20b21
 
     public int hashCode() {return map.hashCode();}
 }