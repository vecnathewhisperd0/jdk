--- conflicted
+++ resolved
@@ -42,14 +42,9 @@
     public static void main(String[] args) throws Exception {
         String kpgAlgorithm = "RSA";
         KeyPairGenerator generator =
-<<<<<<< HEAD
-                KeyPairGenerator.getInstance(kpgAlgorithm, "SunRsaSign");
+                KeyPairGenerator.getInstance(kpgAlgorithm,
+                        System.getProperty("test.provider.name", "SunRsaSign"));
         generator.initialize(SecurityUtils.getTestKeySize(kpgAlgorithm));
-=======
-                KeyPairGenerator.getInstance("RSA",
-                        System.getProperty("test.provider.name", "SunRsaSign"));
-        generator.initialize(2048);
->>>>>>> 9a9ac1d0
 
         KeyPair pair = generator.generateKeyPair();
 
