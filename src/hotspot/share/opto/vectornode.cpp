--- conflicted
+++ resolved
@@ -256,19 +256,16 @@
     return Op_VectorCastF2X;
   case Op_ConvD2L:
     return Op_VectorCastD2X;
-<<<<<<< HEAD
   case Op_CountLeadingZerosI:
   case Op_CountLeadingZerosL:
     return Op_CountLeadingZerosV;
   case Op_CountTrailingZerosI:
   case Op_CountTrailingZerosL:
     return Op_CountTrailingZerosV;
-=======
   case Op_SignumF:
     return Op_SignumVF;
   case Op_SignumD:
     return Op_SignumVD;
->>>>>>> cfe67af2
 
   default:
     return 0; // Unimplemented
