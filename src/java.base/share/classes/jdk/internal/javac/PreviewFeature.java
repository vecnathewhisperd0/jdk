--- conflicted
+++ resolved
@@ -81,12 +81,9 @@
         CLASSFILE_API,
         @JEP(number=461, title="Stream Gatherers", status="Preview")
         STREAM_GATHERERS,
-<<<<<<< HEAD
         @JEP(number=0, title="Module Imports", status="Preview")
         MODULE_IMPORTS,
-=======
         LANGUAGE_MODEL,
->>>>>>> b9331cd2
         /**
          * A key for testing.
          */
