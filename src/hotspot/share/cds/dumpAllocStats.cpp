--- conflicted
+++ resolved
@@ -115,15 +115,12 @@
            _num_method_cp_entries, _num_method_cp_entries_archived,
            percent_of(_num_method_cp_entries_archived, _num_method_cp_entries),
            _num_method_cp_entries_reverted);
-<<<<<<< HEAD
   msg.info("Indy   CP entries = %6d, archived = %6d (%5.1f%%), reverted = %6d",
            _num_indy_cp_entries, _num_indy_cp_entries_archived,
            percent_of(_num_indy_cp_entries_archived, _num_indy_cp_entries),
            _num_indy_cp_entries_reverted);
   msg.info("Platform loader initiated classes = %5d", AOTClassLinker::num_platform_initiated_classes());
   msg.info("App      loader initiated classes = %5d", AOTClassLinker::num_app_initiated_classes());
-}
-=======
 }
 
 #ifdef ASSERT
@@ -136,5 +133,4 @@
   assert(bytes == expected_byte_size, "counter mismatch (%s: %d vs %d)",
          (read_only ? "RO" : "RW"), bytes, expected_byte_size);
 }
-#endif // ASSERT
->>>>>>> 44ec501a
+#endif // ASSERT