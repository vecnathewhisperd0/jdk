--- conflicted
+++ resolved
@@ -148,51 +148,11 @@
   return frame(sp, fp, epc);
 }
 
-<<<<<<< HEAD
-bool os::Linux::get_frame_at_stack_banging_point(JavaThread* thread, ucontext_t* uc, frame* fr) {
-  address pc = (address) os::Posix::ucontext_get_pc(uc);
-  if (Interpreter::contains(pc)) {
-    // interpreter performs stack banging after the fixed frame header has
-    // been generated while the compilers perform it before. To maintain
-    // semantic consistency between interpreted and compiled frames, the
-    // method returns the Java sender of the current frame.
-    *fr = os::fetch_frame_from_context(uc);
-    if (!fr->is_first_java_frame()) {
-      // get_frame_at_stack_banging_point() is only called when we
-      // have well defined stacks so java_sender() calls do not need
-      // to assert safe_for_sender() first.
-      *fr = fr->java_sender();
-    }
-  } else {
-    // more complex code with compiled code
-    assert(!Interpreter::contains(pc), "Interpreted methods should have been handled above");
-    CodeBlob* cb = CodeCache::find_blob(pc);
-    if (cb == NULL || !cb->is_nmethod() || cb->is_frame_complete_at(pc)) {
-      // Not sure where the pc points to, fallback to default
-      // stack overflow handling
-      return false;
-    } else {
-      // in compiled code, the stack banging is performed just after the return pc
-      // has been pushed on the stack
-      intptr_t* fp = os::Linux::ucontext_get_fp(uc);
-      intptr_t* sp = os::Linux::ucontext_get_sp(uc);
-      *fr = frame(sp + 1, fp, (address)*sp);
-      if (!fr->is_java_frame()) {
-        assert(!fr->is_first_frame(), "Safety check");
-        // See java_sender() comment above.
-        *fr = fr->java_sender();
-      }
-    }
-  }
-  assert(fr->is_java_frame(), "Safety check");
-  return true;
-=======
 frame os::fetch_compiled_frame_from_context(const void* ucVoid) {
   const ucontext_t* uc = (const ucontext_t*)ucVoid;
   intptr_t* fp = os::Linux::ucontext_get_fp(uc);
   intptr_t* sp = os::Linux::ucontext_get_sp(uc);
   return frame(sp + 1, fp, (address)*sp);
->>>>>>> 17f04fc9
 }
 
 // By default, gcc always save frame pointer (%ebp/%rbp) on stack. It may get
@@ -262,13 +222,8 @@
     pc = (address) os::Posix::ucontext_get_pc(uc);
 
     if (StubRoutines::is_safefetch_fault(pc)) {
-<<<<<<< HEAD
       os::Posix::ucontext_set_pc(uc, StubRoutines::continuation_for_safefetch_fault(pc));
-      return 1;
-=======
-      os::Linux::ucontext_set_pc(uc, StubRoutines::continuation_for_safefetch_fault(pc));
       return true;
->>>>>>> 17f04fc9
     }
 
 #ifndef AMD64
@@ -466,34 +421,7 @@
     return true;
   }
 
-<<<<<<< HEAD
-  // signal-chaining
-  if (PosixSignals::chained_handler(sig, info, ucVoid)) {
-     return true;
-  }
-
-  if (!abort_if_unrecognized) {
-    // caller wants another chance, so give it to him
-    return false;
-  }
-
-  if (pc == NULL && uc != NULL) {
-    pc = os::Posix::ucontext_get_pc(uc);
-  }
-
-  // unmask current signal
-  sigset_t newset;
-  sigemptyset(&newset);
-  sigaddset(&newset, sig);
-  sigprocmask(SIG_UNBLOCK, &newset, NULL);
-
-  VMError::report_and_die(t, sig, pc, info, ucVoid);
-
-  ShouldNotReachHere();
-  return true; // Mute compiler
-=======
   return false;
->>>>>>> 17f04fc9
 }
 
 void os::Linux::init_thread_fpu_state(void) {
