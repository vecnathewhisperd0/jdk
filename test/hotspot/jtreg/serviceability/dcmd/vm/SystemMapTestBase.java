--- conflicted
+++ resolved
@@ -66,8 +66,6 @@
         // Main thread stack
         regexBase_committed + "STACK.*main.*"
     };
-<<<<<<< HEAD
-=======
 
     // windows:
     private static final String winprot = "[\\-rwxcin]*";
@@ -107,5 +105,4 @@
         return isWindows ? shouldMatchIfNMTIsEnabled_windows : shouldMatchIfNMTIsEnabled_linux;
     }
 
->>>>>>> c58fbef0
 }