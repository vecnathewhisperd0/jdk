--- conflicted
+++ resolved
@@ -42,13 +42,9 @@
     @ParameterizedTest
     @ValueSource(strings = {
         "src/java.base/share/classes/java/lang/classfile/snippet-files/PackageSnippets.java",
-<<<<<<< HEAD
-        "src/java.base/share/classes/java/lang/classfile/components/snippet-files/PackageSnippets.java",
         "src/java.base/share/classes/java/lang/classfile/constantpool/snippet-files/PackageSnippets.java",
+        "src/java.base/share/classes/jdk/internal/classfile/components/snippet-files/PackageSnippets.java"
     })
-=======
-        "src/java.base/share/classes/jdk/internal/classfile/components/snippet-files/PackageSnippets.java"})
->>>>>>> cf0e1aa0
     void testSnippet(String source) throws Exception {
         var p = Paths.get(System.getProperty("test.src", ".")).toAbsolutePath();
         while ((p = p.getParent()) != null) {
