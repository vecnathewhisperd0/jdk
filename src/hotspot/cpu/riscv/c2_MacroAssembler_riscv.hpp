/*
 * Copyright (c) 2020, Oracle and/or its affiliates. All rights reserved.
 * Copyright (c) 2020, 2022, Huawei Technologies Co., Ltd. All rights reserved.
 * DO NOT ALTER OR REMOVE COPYRIGHT NOTICES OR THIS FILE HEADER.
 *
 * This code is free software; you can redistribute it and/or modify it
 * under the terms of the GNU General Public License version 2 only, as
 * published by the Free Software Foundation.
 *
 * This code is distributed in the hope that it will be useful, but WITHOUT
 * ANY WARRANTY; without even the implied warranty of MERCHANTABILITY or
 * FITNESS FOR A PARTICULAR PURPOSE.  See the GNU General Public License
 * version 2 for more details (a copy is included in the LICENSE file that
 * accompanied this code).
 *
 * You should have received a copy of the GNU General Public License version
 * 2 along with this work; if not, write to the Free Software Foundation,
 * Inc., 51 Franklin St, Fifth Floor, Boston, MA 02110-1301 USA.
 *
 * Please contact Oracle, 500 Oracle Parkway, Redwood Shores, CA 94065 USA
 * or visit www.oracle.com if you need additional information or have any
 * questions.
 *
 */

#ifndef CPU_RISCV_C2_MACROASSEMBLER_RISCV_HPP
#define CPU_RISCV_C2_MACROASSEMBLER_RISCV_HPP

// C2_MacroAssembler contains high-level macros for C2

 private:
  // Return true if the phase output is in the scratch emit size mode.
  virtual bool in_scratch_emit_size() override;

  void element_compare(Register r1, Register r2,
                       Register result, Register cnt,
                       Register tmp1, Register tmp2,
                       VectorRegister vr1, VectorRegister vr2,
                       VectorRegister vrs,
                       bool is_latin, Label& DONE);

  void compress_bits_v(Register dst, Register src, Register mask, bool is_long);
  void expand_bits_v(Register dst, Register src, Register mask, bool is_long);

 public:
  // Code used by cmpFastLock and cmpFastUnlock mach instructions in .ad file.
  // See full description in macroAssembler_riscv.cpp.
  void fast_lock(Register object, Register box, Register tmp1, Register tmp2, Register tmp3);
  void fast_unlock(Register object, Register box, Register tmp1, Register tmp2);

  void string_compare(Register str1, Register str2,
                      Register cnt1, Register cnt2, Register result,
                      Register tmp1, Register tmp2, Register tmp3,
                      int ae);

  void string_indexof_char_short(Register str1, Register cnt1,
                                 Register ch, Register result,
                                 bool isL);

  void string_indexof_char(Register str1, Register cnt1,
                           Register ch, Register result,
                           Register tmp1, Register tmp2,
                           Register tmp3, Register tmp4,
                           bool isL);

  void string_indexof(Register str1, Register str2,
                      Register cnt1, Register cnt2,
                      Register tmp1, Register tmp2,
                      Register tmp3, Register tmp4,
                      Register tmp5, Register tmp6,
                      Register result, int ae);

  void string_indexof_linearscan(Register haystack, Register needle,
                                 Register haystack_len, Register needle_len,
                                 Register tmp1, Register tmp2,
                                 Register tmp3, Register tmp4,
                                 int needle_con_cnt, Register result, int ae);

  void arrays_equals(Register r1, Register r2,
                     Register tmp3, Register tmp4,
                     Register tmp5, Register tmp6,
                     Register result, Register cnt1,
                     int elem_size);

  void arrays_hashcode(Register ary, Register cnt, Register result,
                       Register tmp1, Register tmp2,
                       Register tmp3, Register tmp4,
                       Register tmp5, Register tmp6,
                       BasicType eltype);
  // helper function for arrays_hashcode
  int arrays_hashcode_elsize(BasicType eltype);
  void arrays_hashcode_elload(Register dst, Address src, BasicType eltype);

  void string_equals(Register r1, Register r2,
                     Register result, Register cnt1,
                     int elem_size);

  // refer to conditional_branches and float_conditional_branches
  static const int bool_test_bits = 3;
  static const int neg_cond_bits = 2;
  static const int unsigned_branch_mask = 1 << bool_test_bits;
  static const int double_branch_mask = 1 << bool_test_bits;

  // cmp
  void cmp_branch(int cmpFlag,
                  Register op1, Register op2,
                  Label& label, bool is_far = false);

  void float_cmp_branch(int cmpFlag,
                        FloatRegister op1, FloatRegister op2,
                        Label& label, bool is_far = false);

  void enc_cmpUEqNeLeGt_imm0_branch(int cmpFlag, Register op,
                                    Label& L, bool is_far = false);

  void enc_cmpEqNe_imm0_branch(int cmpFlag, Register op,
                               Label& L, bool is_far = false);

  void enc_cmove(int cmpFlag,
                 Register op1, Register op2,
                 Register dst, Register src);

  void spill(Register r, bool is64, int offset) {
    is64 ? sd(r, Address(sp, offset))
         : sw(r, Address(sp, offset));
  }

  void spill(FloatRegister f, bool is64, int offset) {
    is64 ? fsd(f, Address(sp, offset))
         : fsw(f, Address(sp, offset));
  }

  void spill(VectorRegister v, int offset) {
    add(t0, sp, offset);
    vs1r_v(v, t0);
  }

  void unspill(Register r, bool is64, int offset) {
    is64 ? ld(r, Address(sp, offset))
         : lw(r, Address(sp, offset));
  }

  void unspillu(Register r, bool is64, int offset) {
    is64 ? ld(r, Address(sp, offset))
         : lwu(r, Address(sp, offset));
  }

  void unspill(FloatRegister f, bool is64, int offset) {
    is64 ? fld(f, Address(sp, offset))
         : flw(f, Address(sp, offset));
  }

  void unspill(VectorRegister v, int offset) {
    add(t0, sp, offset);
    vl1r_v(v, t0);
  }

  void spill_copy_vector_stack_to_stack(int src_offset, int dst_offset, int vector_length_in_bytes) {
    assert(vector_length_in_bytes % 16 == 0, "unexpected vector reg size");
    for (int i = 0; i < vector_length_in_bytes / 8; i++) {
      unspill(t0, true, src_offset + (i * 8));
      spill(t0, true, dst_offset + (i * 8));
    }
  }

  void minmax_fp(FloatRegister dst,
                 FloatRegister src1, FloatRegister src2,
                 bool is_double, bool is_min);

  void round_double_mode(FloatRegister dst, FloatRegister src, int round_mode,
                         Register tmp1, Register tmp2, Register tmp3);

  void signum_fp(FloatRegister dst, FloatRegister one, bool is_double);
<<<<<<< HEAD
=======

  void signum_fp_v(VectorRegister dst, VectorRegister one, BasicType bt, int vlen);
>>>>>>> 2c003f1f

  // intrinsic methods implemented by rvv instructions

  // compress bits, i.e. j.l.Integer/Long::compress.
  void compress_bits_i_v(Register dst, Register src, Register mask);
  void compress_bits_l_v(Register dst, Register src, Register mask);
  // expand bits, i.e. j.l.Integer/Long::expand.
  void expand_bits_i_v(Register dst, Register src, Register mask);
  void expand_bits_l_v(Register dst, Register src, Register mask);

  void string_equals_v(Register r1, Register r2,
                       Register result, Register cnt1,
                       int elem_size);

  void arrays_equals_v(Register r1, Register r2,
                       Register result, Register cnt1,
                       int elem_size);

  void string_compare_v(Register str1, Register str2,
                        Register cnt1, Register cnt2,
                        Register result,
                        Register tmp1, Register tmp2,
                        int encForm);

  void clear_array_v(Register base, Register cnt);

  void byte_array_inflate_v(Register src, Register dst,
                            Register len, Register tmp);

  void char_array_compress_v(Register src, Register dst,
                            Register len, Register result,
                            Register tmp);

  void encode_iso_array_v(Register src, Register dst,
                          Register len, Register result,
                          Register tmp, bool ascii);

  void count_positives_v(Register ary, Register len,
                        Register result, Register tmp);

  void string_indexof_char_v(Register str1, Register cnt1,
                            Register ch, Register result,
                            Register tmp1, Register tmp2,
                            bool isL);

  void minmax_fp_v(VectorRegister dst,
                  VectorRegister src1, VectorRegister src2,
                  BasicType bt, bool is_min, int vector_length);

  void minmax_fp_masked_v(VectorRegister dst, VectorRegister src1, VectorRegister src2,
                          VectorRegister vmask, VectorRegister tmp1, VectorRegister tmp2,
                          BasicType bt, bool is_min, int vector_length);

  void reduce_minmax_fp_v(FloatRegister dst,
                          FloatRegister src1, VectorRegister src2,
                          VectorRegister tmp1, VectorRegister tmp2,
                          bool is_double, bool is_min, int vector_length,
                          VectorMask vm = Assembler::unmasked);

  void reduce_integral_v(Register dst, Register src1,
                        VectorRegister src2, VectorRegister tmp,
                        int opc, BasicType bt, int vector_length,
                        VectorMask vm = Assembler::unmasked);

  void vsetvli_helper(BasicType bt, int vector_length, LMUL vlmul = Assembler::m1, Register tmp = t0);

  void compare_integral_v(VectorRegister dst, VectorRegister src1, VectorRegister src2, int cond,
                          BasicType bt, int vector_length, VectorMask vm = Assembler::unmasked);

  void compare_fp_v(VectorRegister dst, VectorRegister src1, VectorRegister src2, int cond,
                    BasicType bt, int vector_length, VectorMask vm = Assembler::unmasked);

  // In Matcher::scalable_predicate_reg_slots,
  // we assume each predicate register is one-eighth of the size of
  // scalable vector register, one mask bit per vector byte.
  void spill_vmask(VectorRegister v, int offset){
    vsetvli_helper(T_BYTE, MaxVectorSize >> 3);
    add(t0, sp, offset);
    vse8_v(v, t0);
  }

  void unspill_vmask(VectorRegister v, int offset){
    vsetvli_helper(T_BYTE, MaxVectorSize >> 3);
    add(t0, sp, offset);
    vle8_v(v, t0);
  }

  void spill_copy_vmask_stack_to_stack(int src_offset, int dst_offset, int vector_length_in_bytes) {
    assert(vector_length_in_bytes % 4 == 0, "unexpected vector mask reg size");
    for (int i = 0; i < vector_length_in_bytes / 4; i++) {
      unspill(t0, false, src_offset + (i * 4));
      spill(t0, false, dst_offset + (i * 4));
    }
  }

  void integer_extend_v(VectorRegister dst, BasicType dst_bt, int vector_length,
                        VectorRegister src, BasicType src_bt);

  void integer_narrow_v(VectorRegister dst, BasicType dst_bt, int vector_length,
                        VectorRegister src, BasicType src_bt);

  void vfcvt_rtz_x_f_v_safe(VectorRegister dst, VectorRegister src);

  void extract_v(Register dst, VectorRegister src, BasicType bt, int idx, VectorRegister tmp);
  void extract_fp_v(FloatRegister dst, VectorRegister src, BasicType bt, int idx, VectorRegister tmp);

#endif // CPU_RISCV_C2_MACROASSEMBLER_RISCV_HPP<|MERGE_RESOLUTION|>--- conflicted
+++ resolved
@@ -171,11 +171,8 @@
                          Register tmp1, Register tmp2, Register tmp3);
 
   void signum_fp(FloatRegister dst, FloatRegister one, bool is_double);
-<<<<<<< HEAD
-=======
 
   void signum_fp_v(VectorRegister dst, VectorRegister one, BasicType bt, int vlen);
->>>>>>> 2c003f1f
 
   // intrinsic methods implemented by rvv instructions
 
