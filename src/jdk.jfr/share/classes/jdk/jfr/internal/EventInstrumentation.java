--- conflicted
+++ resolved
@@ -216,7 +216,6 @@
     private static List<SettingInfo> buildSettingInfos(Class<?> superClass, ClassModel classNode) {
         Set<String> methodSet = new HashSet<>();
         List<SettingInfo> settingInfos = new ArrayList<>();
-<<<<<<< HEAD
         for (var m : classNode.methods()) {
             for (var attr : m.attributes()) {
                 if (attr instanceof RuntimeVisibleAnnotationsAttribute aa) {
@@ -235,21 +234,6 @@
                                             name = Utils.validJavaIdentifier(s.stringValue(), name);
                                         }
                                     }
-=======
-        for (MethodNode m : classNode.methods) {
-            if (m.visibleAnnotations != null) {
-                for (AnnotationNode an : m.visibleAnnotations) {
-                    // We can't really validate the method at this
-                    // stage. We would need to check that the parameter
-                    // is an instance of SettingControl.
-                    if (TYPE_SETTING_DEFINITION_DESCRIPTOR.equals(an.desc)) {
-                        String name = m.name;
-                        for (AnnotationNode nameCandidate : m.visibleAnnotations) {
-                            if (ANNOTATION_NAME_DESCRIPTOR.equals(nameCandidate.desc)) {
-                                List<Object> values = nameCandidate.values;
-                                if (values.size() == 1 && values.getFirst() instanceof String s) {
-                                    name = Utils.validJavaIdentifier(s, name);
->>>>>>> 05e9c41e
                                 }
                             }
                             var mDesc = m.methodTypeSymbol();
