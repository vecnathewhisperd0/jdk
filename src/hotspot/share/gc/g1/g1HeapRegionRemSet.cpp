--- conflicted
+++ resolved
@@ -55,18 +55,14 @@
   _heap_base_address = reserved.start();
 }
 
-<<<<<<< HEAD
-void HeapRegionRemSet::uninstall_group_cardset() {
+void G1HeapRegionRemSet::uninstall_group_cardset() {
   if (_saved_card_set != nullptr) {
     _card_set = _saved_card_set;
     _saved_card_set = nullptr;
   }
 }
 
-HeapRegionRemSet::HeapRegionRemSet(G1HeapRegion* hr,
-=======
 G1HeapRegionRemSet::G1HeapRegionRemSet(G1HeapRegion* hr,
->>>>>>> c34a1b70
                                    G1CardSetConfiguration* config) :
   _code_roots(),
   _card_set_mm(config, G1CollectedHeap::heap()->card_set_freelist_pool()),
@@ -79,12 +75,8 @@
   G1FromCardCache::clear(_hr->hrm_index());
 }
 
-<<<<<<< HEAD
-void HeapRegionRemSet::clear(bool only_cardset, bool keep_tracked) {
+void G1HeapRegionRemSet::clear(bool only_cardset, bool keep_tracked) {
   assert(_saved_card_set == nullptr, "must be");
-=======
-void G1HeapRegionRemSet::clear(bool only_cardset, bool keep_tracked) {
->>>>>>> c34a1b70
   if (!only_cardset) {
     _code_roots.clear();
   }
