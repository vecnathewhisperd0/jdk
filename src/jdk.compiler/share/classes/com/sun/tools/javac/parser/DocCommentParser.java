/*
 * Copyright (c) 2012, 2020, Oracle and/or its affiliates. All rights reserved.
 * DO NOT ALTER OR REMOVE COPYRIGHT NOTICES OR THIS FILE HEADER.
 *
 * This code is free software; you can redistribute it and/or modify it
 * under the terms of the GNU General Public License version 2 only, as
 * published by the Free Software Foundation.  Oracle designates this
 * particular file as subject to the "Classpath" exception as provided
 * by Oracle in the LICENSE file that accompanied this code.
 *
 * This code is distributed in the hope that it will be useful, but WITHOUT
 * ANY WARRANTY; without even the implied warranty of MERCHANTABILITY or
 * FITNESS FOR A PARTICULAR PURPOSE.  See the GNU General Public License
 * version 2 for more details (a copy is included in the LICENSE file that
 * accompanied this code).
 *
 * You should have received a copy of the GNU General Public License version
 * 2 along with this work; if not, write to the Free Software Foundation,
 * Inc., 51 Franklin St, Fifth Floor, Boston, MA 02110-1301 USA.
 *
 * Please contact Oracle, 500 Oracle Parkway, Redwood Shores, CA 94065 USA
 * or visit www.oracle.com if you need additional information or have any
 * questions.
 */

package com.sun.tools.javac.parser;

import java.util.HashMap;
import java.util.Map;

import com.sun.source.doctree.AttributeTree.ValueKind;
import com.sun.source.doctree.ErroneousTree;
import com.sun.source.doctree.UnknownBlockTagTree;
import com.sun.source.doctree.UnknownInlineTagTree;
import com.sun.tools.javac.parser.Tokens.Comment;
import com.sun.tools.javac.tree.DCTree;
import com.sun.tools.javac.tree.DCTree.DCAttribute;
import com.sun.tools.javac.tree.DCTree.DCDocComment;
import com.sun.tools.javac.tree.DCTree.DCEndPosTree;
import com.sun.tools.javac.tree.DCTree.DCErroneous;
import com.sun.tools.javac.tree.DCTree.DCIdentifier;
import com.sun.tools.javac.tree.DCTree.DCReference;
import com.sun.tools.javac.tree.DCTree.DCText;
import com.sun.tools.javac.tree.DocTreeMaker;
import com.sun.tools.javac.util.DiagnosticSource;
import com.sun.tools.javac.util.List;
import com.sun.tools.javac.util.ListBuffer;
import com.sun.tools.javac.util.Name;
import com.sun.tools.javac.util.Names;
import com.sun.tools.javac.util.Position;
import com.sun.tools.javac.util.StringUtils;

import static com.sun.tools.javac.util.LayoutCharacters.EOI;

/**
 *
 *  <p><b>This is NOT part of any supported API.
 *  If you write code that depends on this, you do so at your own risk.
 *  This code and its internal interfaces are subject to change or
 *  deletion without notice.</b>
 */
public class DocCommentParser {
    static class ParseException extends Exception {
        private static final long serialVersionUID = 0;
        ParseException(String key) {
            super(key);
        }
    }

    private enum Phase {PREAMBLE, BODY, POSTAMBLE}

    private final ParserFactory fac;
    private final DiagnosticSource diagSource;
    private final Comment comment;
    private final DocTreeMaker m;
    private final Names names;
    private final boolean isFileContent;

    /** The input buffer, index of most recent character read,
     *  index of one past last character in buffer.
     */
    private char[] buf;
    private int bp;
    private int buflen;

    /** The current character.
     */
    private char ch;

    private int textStart = -1;
    private int lastNonWhite = -1;
    private boolean newline = true;

    private final Map<Name, TagParser> tagParsers;

    public DocCommentParser(ParserFactory fac, DiagnosticSource diagSource,
                            Comment comment, boolean isFileContent) {
        this.fac = fac;
        this.diagSource = diagSource;
        this.comment = comment;
        names = fac.names;
        this.isFileContent = isFileContent;
        m = fac.docTreeMaker;
        tagParsers = createTagParsers();
    }

    public DocCommentParser(ParserFactory fac, DiagnosticSource diagSource, Comment comment) {
        this(fac, diagSource, comment, false);
    }

    public DocCommentParser(ParserFactory fac) {
        this(fac, null, null, false);
    }

    public DCDocComment parse() {
        String c = comment.getText();
        buf = new char[c.length() + 1];
        c.getChars(0, c.length(), buf, 0);
        buf[buf.length - 1] = EOI;
        buflen = buf.length - 1;
        bp = -1;
        nextChar();

        List<DCTree> preamble = isFileContent ? blockContent(Phase.PREAMBLE) : List.nil();
        List<DCTree> body = blockContent(Phase.BODY);
        List<DCTree> tags = blockTags();
        List<DCTree> postamble = isFileContent ? blockContent(Phase.POSTAMBLE) : List.nil();

        int pos = Position.NOPOS;
        if (!preamble.isEmpty())
            pos = preamble.head.pos;
        else if (!body.isEmpty())
            pos = body.head.pos;
        else if (!tags.isEmpty())
            pos = tags.head.pos;
        else if (!postamble.isEmpty())
            pos = postamble.head.pos;

        DCDocComment dc = m.at(pos).newDocCommentTree(comment, body, tags, preamble, postamble);
        return dc;
    }

    void nextChar() {
        ch = buf[bp < buflen ? ++bp : buflen];
        switch (ch) {
            case '\f': case '\n': case '\r':
                newline = true;
        }
    }

    protected List<DCTree> blockContent() {
        return blockContent(Phase.BODY);
    }

    /**
     * Read block content, consisting of text, html and inline tags.
     * Terminated by the end of input, or the beginning of the next block tag:
     * that is, @ as the first non-whitespace character on a line.
     */
    @SuppressWarnings("fallthrough")
    protected List<DCTree> blockContent(Phase phase) {
        ListBuffer<DCTree> trees = new ListBuffer<>();
        textStart = -1;

        loop:
        while (bp < buflen) {
            switch (ch) {
                case '\n': case '\r': case '\f':
                    newline = true;
                    // fallthrough

                case ' ': case '\t':
                    nextChar();
                    break;

                case '&':
                    entity(trees);
                    break;

                case '<':
                    newline = false;
                    if (isFileContent) {
                        switch (phase) {
                            case PREAMBLE:
                                if (isEndPreamble()) {
                                    trees.add(html());
                                    if (textStart == -1) {
                                        textStart = bp;
                                        lastNonWhite = -1;
                                    }
                                    // mark this as the start, for processing purposes
                                    newline = true;
                                    break loop;
                                }
                                break;
                            case BODY:
                                if (isEndBody()) {
                                    addPendingText(trees, lastNonWhite);
                                    break loop;
                                }
                                break;
                            default:
                                // fallthrough
                        }
                    }
                    addPendingText(trees, bp - 1);
                    trees.add(html());

                    if (phase == Phase.PREAMBLE || phase == Phase.POSTAMBLE) {
                        break; // Ignore newlines after html tags, in the meta content
                    }
                    if (textStart == -1) {
                        textStart = bp;
                        lastNonWhite = -1;
                    }
                    break;

                case '{':
                    inlineTag(trees);
                    break;

                case '@':
                    if (newline) {
                        addPendingText(trees, lastNonWhite);
                        break loop;
                    }
                    // fallthrough

                default:
                    newline = false;
                    if (textStart == -1)
                        textStart = bp;
                    lastNonWhite = bp;
                    nextChar();
            }
        }

        if (lastNonWhite != -1)
            addPendingText(trees, lastNonWhite);

        return trees.toList();
    }

    /**
     * Read a series of block tags, including their content.
     * Standard tags parse their content appropriately.
     * Non-standard tags are represented by {@link UnknownBlockTagTree}.
     */
    protected List<DCTree> blockTags() {
        ListBuffer<DCTree> tags = new ListBuffer<>();
        while (bp < buflen && ch == '@')
            tags.add(blockTag());
        return tags.toList();
    }

    /**
     * Read a single block tag, including its content.
     * Standard tags parse their content appropriately.
     * Non-standard tags are represented by {@link UnknownBlockTagTree}.
     */
    protected DCTree blockTag() {
        int p = bp;
        try {
            nextChar();
            if (isIdentifierStart(ch)) {
                Name name = readTagName();
                TagParser tp = tagParsers.get(name);
                if (tp == null) {
                    List<DCTree> content = blockContent();
                    return m.at(p).newUnknownBlockTagTree(name, content);
                } else {
                    if (tp.allowsBlock()) {
                        return tp.parse(p, TagParser.Kind.BLOCK);
                    } else {
                        return erroneous("dc.bad.inline.tag", p);
                    }
                }
            }
            blockContent();

            return erroneous("dc.no.tag.name", p);
        } catch (ParseException e) {
            blockContent();
            return erroneous(e.getMessage(), p);
        }
    }

    protected void inlineTag(ListBuffer<DCTree> list) {
        newline = false;
        nextChar();
        if (ch == '@') {
            addPendingText(list, bp - 2);
            list.add(inlineTag());
            textStart = bp;
            lastNonWhite = -1;
        } else {
            if (textStart == -1)
                textStart = bp - 1;
            lastNonWhite = bp;
        }
    }

    /**
     * Read a single inline tag, including its content.
     * Standard tags parse their content appropriately.
     * Non-standard tags are represented by {@link UnknownInlineTagTree}.
     * Malformed tags may be returned as {@link ErroneousTree}.
     */
    protected DCTree inlineTag() {
        int p = bp - 1;
        try {
            nextChar();
            if (!isIdentifierStart(ch)) {
                return erroneous("dc.no.tag.name", p);
            }
            Name name = readTagName();
            TagParser tp = tagParsers.get(name);
            if (tp == null) {
                skipWhitespace();
                DCTree text = inlineText(WhitespaceRetentionPolicy.REMOVE_ALL);
                nextChar();
                return m.at(p).newUnknownInlineTagTree(name, List.of(text)).setEndPos(bp);
            } else {
                if (!tp.retainWhiteSpace) {
                    skipWhitespace();
<<<<<<< HEAD
                    DCTree text = inlineText(WhitespaceRetentionPolicy.REMOVE_ALL);
                    if (text != null) {
                        nextChar();
                        return m.at(p).newUnknownInlineTagTree(name, List.of(text)).setEndPos(bp);
                    }
                } else {
                    if (!tp.retainWhiteSpace) {
                        skipWhitespace();
                    }
                    if (tp.allowsInline()) {
                        DCEndPosTree<?> tree = (DCEndPosTree<?>) tp.parse(p, TagParser.Kind.INLINE);
                        if (tree != null) {
                            return tree.setEndPos(bp);
                        }
                    } else { // handle block tags (for example, @see) in inline content
                        inlineText(WhitespaceRetentionPolicy.REMOVE_ALL); // skip content
                        nextChar();
                    }
=======
                }
                if (tp.allowsInline()) {
                    DCEndPosTree<?> tree = (DCEndPosTree<?>) tp.parse(p, TagParser.Kind.INLINE);
                    return tree.setEndPos(bp);
                } else { // handle block tags (for example, @see) in inline content
                    DCTree text = inlineText(WhitespaceRetentionPolicy.REMOVE_ALL); // skip content
                    nextChar();
                    return m.at(p).newUnknownInlineTagTree(name, List.of(text)).setEndPos(bp);
>>>>>>> f025bc1d
                }
            }
        } catch (ParseException e) {
            return erroneous(e.getMessage(), p);
        }
    }

    private enum WhitespaceRetentionPolicy {
        RETAIN_ALL,
        REMOVE_FIRST_SPACE,
        REMOVE_ALL
    }

    /**
     * Read plain text content of an inline tag.
     * Matching pairs of { } are skipped; the text is terminated by the first
     * unmatched }. It is an error if the beginning of the next tag is detected.
     */
    private DCText inlineText(WhitespaceRetentionPolicy whitespacePolicy) throws ParseException {
        switch (whitespacePolicy) {
            case REMOVE_ALL:
                skipWhitespace();
                break;
            case REMOVE_FIRST_SPACE:
                if (ch == ' ')
                    nextChar();
                break;
            case RETAIN_ALL:
            default:
                // do nothing
                break;

        }
        int pos = bp;
        int depth = 1;

        loop:
        while (bp < buflen) {
            switch (ch) {
                case '\n': case '\r': case '\f':
                    newline = true;
                    break;

                case ' ': case '\t':
                    break;

                case '{':
                    newline = false;
                    lastNonWhite = bp;
                    depth++;
                    break;

                case '}':
                    if (--depth == 0) {
                        return m.at(pos).newTextTree(newString(pos, bp));
                    }
                    newline = false;
                    lastNonWhite = bp;
                    break;

                default:
                    newline = false;
                    lastNonWhite = bp;
                    break;
            }
            nextChar();
        }
        throw new ParseException("dc.unterminated.inline.tag");
    }

    /**
     * Read Java class name, possibly followed by member
     * Matching pairs of {@literal < >} are skipped. The text is terminated by the first
     * unmatched }. It is an error if the beginning of the next tag is detected.
     */
    // TODO: allowMember is currently ignored
    // TODO: boolean allowMember should be enum FORBID, ALLOW, REQUIRE
    // TODO: improve quality of parse to forbid bad constructions.
    @SuppressWarnings("fallthrough")
    protected DCReference reference(boolean allowMember) throws ParseException {
        int pos = bp;
        int depth = 0;

        // scan to find the end of the signature, by looking for the first
        // whitespace not enclosed in () or <>, or the end of the tag
        loop:
        while (bp < buflen) {
            switch (ch) {
                case '\n': case '\r': case '\f':
                    newline = true;
                    // fallthrough

                case ' ': case '\t':
                    if (depth == 0)
                        break loop;
                    break;

                case '(':
                case '<':
                    newline = false;
                    depth++;
                    break;

                case ')':
                case '>':
                    newline = false;
                    --depth;
                    break;

                case '}':
                    if (bp == pos)
                        return null;
                    newline = false;
                    break loop;

                case '@':
                    if (newline)
                        break loop;
                    // fallthrough

                default:
                    newline = false;

            }
            nextChar();
        }

        if (depth != 0)
            throw new ParseException("dc.unterminated.signature");

        String sig = newString(pos, bp);


        try {
            ReferenceParser.Reference ref = new ReferenceParser(fac).parse(sig);
            return m.at(pos).newReferenceTree(sig,
                    ref.moduleName, ref.qualExpr,
                    ref.member, ref.paramTypes)
                    .setEndPos(bp);
        } catch (ReferenceParser.ParseException parseException) {
            throw new ParseException(parseException.getMessage());
        }

    }

    /**
     * Read Java identifier
     * Matching pairs of { } are skipped; the text is terminated by the first
     * unmatched }. It is an error if the beginning of the next tag is detected.
     */
    @SuppressWarnings("fallthrough")
    protected DCIdentifier identifier() throws ParseException {
        skipWhitespace();
        int pos = bp;

        if (isJavaIdentifierStart(ch)) {
            Name name = readJavaIdentifier();
            return m.at(pos).newIdentifierTree(name);
        }

        throw new ParseException("dc.identifier.expected");
    }

    /**
     * Read a quoted string.
     * It is an error if the beginning of the next tag is detected.
     */
    @SuppressWarnings("fallthrough")
    protected DCText quotedString() {
        int pos = bp;
        nextChar();

        loop:
        while (bp < buflen) {
            switch (ch) {
                case '\n': case '\r': case '\f':
                    newline = true;
                    break;

                case ' ': case '\t':
                    break;

                case '"':
                    nextChar();
                    // trim trailing white-space?
                    return m.at(pos).newTextTree(newString(pos, bp));

                case '@':
                    if (newline)
                        break loop;

            }
            nextChar();
        }
        return null;
    }

    /**
     * Read a term (that is, one word).
     * It is an error if the beginning of the next tag is detected.
     */
    @SuppressWarnings("fallthrough")
    protected DCText inlineWord() {
        int pos = bp;
        int depth = 0;
        loop:
        while (bp < buflen) {
            switch (ch) {
                case '\n':
                    newline = true;
                    // fallthrough

                case '\r': case '\f': case ' ': case '\t':
                    return m.at(pos).newTextTree(newString(pos, bp));

                case '@':
                    if (newline)
                        break loop;

                case '{':
                    depth++;
                    break;

                case '}':
                    if (depth == 0 || --depth == 0)
                        return m.at(pos).newTextTree(newString(pos, bp));
                    break;
            }
            newline = false;
            nextChar();
        }
        return null;
    }

    /**
     * Read general text content of an inline tag, including HTML entities and elements.
     * Matching pairs of { } are skipped; the text is terminated by the first
     * unmatched }. It is an error if the beginning of the next tag is detected.
     * Nested tags are not permitted.
     */
    private List<DCTree> inlineContent() {
        return inlineContent(false);
    }

    /**
     * Read general text content of an inline tag, including HTML entities and elements.
     * Matching pairs of { } are skipped; the text is terminated by the first
     * unmatched }. It is an error if the beginning of the next tag is detected.
     *
     * @param allowNestedTags whether or not to allow nested tags
     */
    @SuppressWarnings("fallthrough")
    private List<DCTree> inlineContent(boolean allowNestedTags) {
        ListBuffer<DCTree> trees = new ListBuffer<>();

        skipWhitespace();
        int pos = bp;
        int depth = 1;
        textStart = -1;

        loop:
        while (bp < buflen) {

            switch (ch) {
                case '\n': case '\r': case '\f':
                    newline = true;
                    // fall through

                case ' ': case '\t':
                    nextChar();
                    break;

                case '&':
                    entity(trees);
                    break;

                case '<':
                    newline = false;
                    addPendingText(trees, bp - 1);
                    trees.add(html());
                    textStart = bp;
                    lastNonWhite = -1;
                    break;

                case '{':
                    if (textStart == -1)
                        textStart = bp;
                    newline = false;
                    nextChar();
                    if (ch == '@' && allowNestedTags) {
                        addPendingText(trees, bp - 2);
                        trees.add(inlineTag());
                        textStart = bp;
                        lastNonWhite = -1;
                    } else {
                        depth++;
                    }
                    break;

                case '}':
                    newline = false;
                    if (--depth == 0) {
                        addPendingText(trees, bp - 1);
                        nextChar();
                        return trees.toList();
                    }
                    nextChar();
                    break;

                case '@':
                    if (newline)
                        break loop;
                    // fallthrough

                default:
                    if (textStart == -1)
                        textStart = bp;
                    nextChar();
                    break;
            }
        }

        return List.of(erroneous("dc.unterminated.inline.tag", pos));
    }

    protected void entity(ListBuffer<DCTree> list) {
        newline = false;
        addPendingText(list, bp - 1);
        list.add(entity());
        if (textStart == -1) {
            textStart = bp;
            lastNonWhite = -1;
        }
    }

    /**
     * Read an HTML entity.
     * {@literal &identifier; } or {@literal &#digits; } or {@literal &#xhex-digits; }
     */
    protected DCTree entity() {
        int p = bp;
        nextChar();
        Name name = null;
        if (ch == '#') {
            int namep = bp;
            nextChar();
            if (isDecimalDigit(ch)) {
                nextChar();
                while (bp < buflen && isDecimalDigit(ch))
                    nextChar();
                name = names.fromChars(buf, namep, bp - namep);
            } else if (ch == 'x' || ch == 'X') {
                nextChar();
                if (isHexDigit(ch)) {
                    nextChar();
                    while (bp < buflen && isHexDigit(ch))
                        nextChar();
                    name = names.fromChars(buf, namep, bp - namep);
                }
            }
        } else if (isIdentifierStart(ch)) {
            name = readIdentifier();
        }

        if (name == null)
            return erroneous("dc.bad.entity", p);
        else {
            if (ch != ';')
                return erroneous("dc.missing.semicolon", p);
            nextChar();
            return m.at(p).newEntityTree(name);
        }
    }

    /**
     * Returns whether this is the end of the preamble of an HTML file.
     * The preamble ends with start of {@code body} element followed by
     * possible whitespace and the start of a {@code main} element.
     *
     * @return whether this is the end of the preamble
     */
    boolean isEndPreamble() {
        final int savedpos = bp;
        try {
            if (ch == '<')
                nextChar();

            if (isIdentifierStart(ch)) {
                String name = StringUtils.toLowerCase(readIdentifier().toString());
                switch (name) {
                    case "body":
                        // Check if also followed by <main>
                        // 1. skip rest of <body>
                        while (bp < buflen && ch != '>') {
                            nextChar();
                        }
                        if (ch == '>') {
                            nextChar();
                        }
                        // 2. skip any whitespace
                        while (bp < buflen && isWhitespace(ch)) {
                            nextChar();
                        }
                        // 3. check if looking at "<main..."
                        if (ch == '<') {
                            nextChar();
                            if (isIdentifierStart(ch)) {
                                name = StringUtils.toLowerCase(readIdentifier().toString());
                                if (name.equals("main")) {
                                    return false;
                                }
                            }
                        }
                        // if <body> is _not_ followed by <main> then this is the
                        // end of the preamble
                        return true;

                    case "main":
                        // <main> is unconditionally the end of the preamble
                        return true;
                }
            }
            return false;
        } finally {
            bp = savedpos;
            ch = buf[bp];
        }
    }

    /**
     * Returns whether this is the end of the main body of the content in a standalone
     * HTML file.
     * The content ends with the closing tag for a {@code main} or {@code body} element.
     *
     * @return whether this is the end of the main body of the content
     */
    boolean isEndBody() {
        final int savedpos = bp;
        try {
            if (ch == '<')
                nextChar();

            if (ch == '/') {
                nextChar();
                if (isIdentifierStart(ch)) {
                    String name = StringUtils.toLowerCase(readIdentifier().toString());
                    switch (name) {
                        case "body":
                        case "main":
                            return true;
                    }
                }
            }

            return false;
        } finally {
            bp = savedpos;
            ch = buf[bp];
        }

    }

    boolean peek(String s) {
        final int savedpos = bp;
        try {
            if (ch == '<')
                nextChar();

            if (ch == '/') {
                if (s.charAt(0) != ch) {
                    return false;
                } else {
                    s = s.substring(1);
                    nextChar();
                }
            }

            if (isIdentifierStart(ch)) {
                Name name = readIdentifier();
                return StringUtils.toLowerCase(name.toString()).equals(s);
            }
            return false;
        } finally {
            bp = savedpos;
            ch = buf[bp];
        }
    }

    /**
     * Read the start or end of an HTML tag, or an HTML comment
     * {@literal <identifier attrs> } or {@literal </identifier> }
     */
    private DCTree html() {
        int p = bp;
        nextChar();
        if (isIdentifierStart(ch)) {
            Name name = readIdentifier();
            List<DCTree> attrs = htmlAttrs();
            if (attrs != null) {
                boolean selfClosing = false;
                if (ch == '/') {
                    nextChar();
                    selfClosing = true;
                }
                if (ch == '>') {
                    nextChar();
                    DCTree dctree = m.at(p).newStartElementTree(name, attrs, selfClosing).setEndPos(bp);
                    return dctree;
                }
            }
        } else if (ch == '/') {
            nextChar();
            if (isIdentifierStart(ch)) {
                Name name = readIdentifier();
                skipWhitespace();
                if (ch == '>') {
                    nextChar();
                    return m.at(p).newEndElementTree(name).setEndPos(bp);
                }
            }
        } else if (ch == '!') {
            nextChar();
            if (ch == '-') {
                nextChar();
                if (ch == '-') {
                    nextChar();
                    while (bp < buflen) {
                        int dash = 0;
                        while (bp < buflen && ch == '-') {
                            dash++;
                            nextChar();
                        }
                        // Strictly speaking, a comment should not contain "--"
                        // so dash > 2 is an error, dash == 2 implies ch == '>'
                        // See http://www.w3.org/TR/html-markup/syntax.html#syntax-comments
                        // for more details.
                        if (dash >= 2 && ch == '>') {
                            nextChar();
                            return m.at(p).newCommentTree(newString(p, bp));
                        }

                        nextChar();
                    }
                }
            } else if (isIdentifierStart(ch) && peek("doctype")) {
                readIdentifier();
                nextChar();
                skipWhitespace();
                int d = bp;
                while (bp < buflen) {
                    if (ch == '>') {
                        int mark = bp;
                        nextChar();
                        return m.at(d).newDocTypeTree(newString(d, mark));
                    }
                    nextChar();
                }
            }
        }

        bp = p + 1;
        ch = buf[bp];
        return erroneous("dc.malformed.html", p);
    }

    /**
     * Read a series of HTML attributes, terminated by {@literal > }.
     * Each attribute is of the form {@literal identifier[=value] }.
     * "value" may be unquoted, single-quoted, or double-quoted.
     */
    protected List<DCTree> htmlAttrs() {
        ListBuffer<DCTree> attrs = new ListBuffer<>();
        skipWhitespace();

        loop:
        while (bp < buflen && isIdentifierStart(ch)) {
            int namePos = bp;
            Name name = readAttributeName();
            skipWhitespace();
            List<DCTree> value = null;
            ValueKind vkind = ValueKind.EMPTY;
            if (ch == '=') {
                ListBuffer<DCTree> v = new ListBuffer<>();
                nextChar();
                skipWhitespace();
                if (ch == '\'' || ch == '"') {
                    newline = false;
                    vkind = (ch == '\'') ? ValueKind.SINGLE : ValueKind.DOUBLE;
                    char quote = ch;
                    nextChar();
                    textStart = bp;
                    while (bp < buflen && ch != quote) {
                        if (newline && ch == '@') {
                            attrs.add(erroneous("dc.unterminated.string", namePos));
                            // No point trying to read more.
                            // In fact, all attrs get discarded by the caller
                            // and superseded by a malformed.html node because
                            // the html tag itself is not terminated correctly.
                            break loop;
                        }
                        attrValueChar(v);
                    }
                    addPendingText(v, bp - 1);
                    nextChar();
                } else {
                    vkind = ValueKind.UNQUOTED;
                    textStart = bp;
                    while (bp < buflen && !isUnquotedAttrValueTerminator(ch)) {
                        attrValueChar(v);
                    }
                    addPendingText(v, bp - 1);
                }
                skipWhitespace();
                value = v.toList();
            }
            DCAttribute attr = m.at(namePos).newAttributeTree(name, vkind, value);
            attrs.add(attr);
        }

        return attrs.toList();
    }

    protected void attrValueChar(ListBuffer<DCTree> list) {
        switch (ch) {
            case '&':
                entity(list);
                break;

            case '{':
                inlineTag(list);
                break;

            default:
                nextChar();
        }
    }

    protected void addPendingText(ListBuffer<DCTree> list, int textEnd) {
        if (textStart != -1) {
            if (textStart <= textEnd) {
                list.add(m.at(textStart).newTextTree(newString(textStart, textEnd + 1)));
            }
            textStart = -1;
        }
    }

    protected DCErroneous erroneous(String code, int pos) {
        int i = bp - 1;
        loop:
        while (i > pos) {
            switch (buf[i]) {
                case '\f': case '\n': case '\r':
                    newline = true;
                    break;
                case '\t': case ' ':
                    break;
                default:
                    break loop;
            }
            i--;
        }
        textStart = -1;
        return m.at(pos).newErroneousTree(newString(pos, i + 1), diagSource, code);
    }

    protected boolean isIdentifierStart(char ch) {
        return Character.isUnicodeIdentifierStart(ch);
    }

    protected Name readIdentifier() {
        int start = bp;
        nextChar();
        while (bp < buflen && Character.isUnicodeIdentifierPart(ch))
            nextChar();
        return names.fromChars(buf, start, bp - start);
    }

    protected Name readAttributeName() {
        int start = bp;
        nextChar();
        while (bp < buflen && (Character.isUnicodeIdentifierPart(ch) || ch == '-'))
            nextChar();
        return names.fromChars(buf, start, bp - start);
    }

    protected Name readTagName() {
        int start = bp;
        nextChar();
        while (bp < buflen
                && (Character.isUnicodeIdentifierPart(ch) || ch == '.'
                || ch == '-' || ch == ':')) {
            nextChar();
        }
        return names.fromChars(buf, start, bp - start);
    }

    protected boolean isJavaIdentifierStart(char ch) {
        return Character.isJavaIdentifierStart(ch);
    }

    protected Name readJavaIdentifier() {
        int start = bp;
        nextChar();
        while (bp < buflen && Character.isJavaIdentifierPart(ch))
            nextChar();
        return names.fromChars(buf, start, bp - start);
    }

    protected Name readSystemPropertyName() {
        int pos = bp;
        nextChar();
        while (bp < buflen && Character.isUnicodeIdentifierPart(ch) || ch == '.')
            nextChar();
        return names.fromChars(buf, pos, bp - pos);
    }

    protected boolean isDecimalDigit(char ch) {
        return ('0' <= ch && ch <= '9');
    }

    protected boolean isHexDigit(char ch) {
        return ('0' <= ch && ch <= '9')
                || ('a' <= ch && ch <= 'f')
                || ('A' <= ch && ch <= 'F');
    }

    protected boolean isUnquotedAttrValueTerminator(char ch) {
        switch (ch) {
            case '\f': case '\n': case '\r': case '\t':
            case ' ':
            case '"': case '\'': case '`':
            case '=': case '<': case '>':
                return true;
            default:
                return false;
        }
    }

    protected boolean isWhitespace(char ch) {
        return Character.isWhitespace(ch);
    }

    protected void skipWhitespace() {
        while (bp < buflen && isWhitespace(ch)) {
            nextChar();
        }
    }

    /**
     * @param start position of first character of string
     * @param end position of character beyond last character to be included
     */
    String newString(int start, int end) {
        return new String(buf, start, end - start);
    }

    private static abstract class TagParser {
        enum Kind { INLINE, BLOCK, EITHER }

        final Kind kind;
        final DCTree.Kind treeKind;
        final boolean retainWhiteSpace;

        TagParser(Kind k, DCTree.Kind tk) {
            kind = k;
            treeKind = tk;
            retainWhiteSpace = false;
        }

        TagParser(Kind k, DCTree.Kind tk, boolean retainWhiteSpace) {
            kind = k;
            treeKind = tk;
            this.retainWhiteSpace = retainWhiteSpace;
        }

        boolean allowsBlock() {
            return kind != Kind.INLINE;
        }

        boolean allowsInline() {
            return kind != Kind.BLOCK;
        }

        DCTree.Kind getTreeKind() {
            return treeKind;
        }

        DCTree parse(int pos, Kind kind) throws ParseException {
            if (kind != this.kind && this.kind != Kind.EITHER) {
                throw new IllegalArgumentException(kind.toString());
            }
            return parse(pos);
        }

        DCTree parse(int pos) throws ParseException {
            throw new UnsupportedOperationException();
        }
    }

    /**
     * @see <a href="https://docs.oracle.com/en/java/javase/15/docs/specs/javadoc/doc-comment-spec.html">JavaDoc Tags</a>
     */
    private Map<Name, TagParser> createTagParsers() {
        TagParser[] parsers = {
            // @author name-text
            new TagParser(TagParser.Kind.BLOCK, DCTree.Kind.AUTHOR) {
                @Override
                public DCTree parse(int pos) {
                    List<DCTree> name = blockContent();
                    return m.at(pos).newAuthorTree(name);
                }
            },

            // {@code text}
            new TagParser(TagParser.Kind.INLINE, DCTree.Kind.CODE, true) {
                @Override
                public DCTree parse(int pos) throws ParseException {
                    DCText text = inlineText(WhitespaceRetentionPolicy.REMOVE_FIRST_SPACE);
                    nextChar();
                    return m.at(pos).newCodeTree(text);
                }
            },

            // @deprecated deprecated-text
            new TagParser(TagParser.Kind.BLOCK, DCTree.Kind.DEPRECATED) {
                @Override
                public DCTree parse(int pos) {
                    List<DCTree> reason = blockContent();
                    return m.at(pos).newDeprecatedTree(reason);
                }
            },

            // {@docRoot}
            new TagParser(TagParser.Kind.INLINE, DCTree.Kind.DOC_ROOT) {
                @Override
                public DCTree parse(int pos) throws ParseException {
                    if (ch == '}') {
                        nextChar();
                        return m.at(pos).newDocRootTree();
                    }
                    inlineText(WhitespaceRetentionPolicy.REMOVE_ALL); // skip unexpected content
                    nextChar();
                    throw new ParseException("dc.unexpected.content");
                }
            },

            // @exception class-name description
            new TagParser(TagParser.Kind.BLOCK, DCTree.Kind.EXCEPTION) {
                @Override
                public DCTree parse(int pos) throws ParseException {
                    skipWhitespace();
                    DCReference ref = reference(false);
                    List<DCTree> description = blockContent();
                    return m.at(pos).newExceptionTree(ref, description);
                }
            },

            // @hidden hidden-text
            new TagParser(TagParser.Kind.BLOCK, DCTree.Kind.HIDDEN) {
                @Override
                public DCTree parse(int pos) {
                    List<DCTree> reason = blockContent();
                    return m.at(pos).newHiddenTree(reason);
                }
            },

            // {@index search-term options-description}
            new TagParser(TagParser.Kind.INLINE, DCTree.Kind.INDEX) {
                @Override
                public DCTree parse(int pos) throws ParseException {
                    skipWhitespace();
                    if (ch == '}') {
                        throw new ParseException("dc.no.content");
                    }
                    DCTree term = ch == '"' ? quotedString() : inlineWord();
                    if (term == null) {
                        throw new ParseException("dc.no.content");
                    }
                    skipWhitespace();
                    List<DCTree> description = List.nil();
                    if (ch != '}') {
                        description = inlineContent();
                    } else {
                        nextChar();
                    }
                    return m.at(pos).newIndexTree(term, description);
                }
            },

            // {@inheritDoc}
            new TagParser(TagParser.Kind.INLINE, DCTree.Kind.INHERIT_DOC) {
                @Override
                public DCTree parse(int pos) throws ParseException {
                    if (ch == '}') {
                        nextChar();
                        return m.at(pos).newInheritDocTree();
                    }
                    inlineText(WhitespaceRetentionPolicy.REMOVE_ALL); // skip unexpected content
                    nextChar();
                    throw new ParseException("dc.unexpected.content");
                }
            },

            // {@link package.class#member label}
            new TagParser(TagParser.Kind.INLINE, DCTree.Kind.LINK) {
                @Override
                public DCTree parse(int pos) throws ParseException {
                    DCReference ref = reference(true);
                    List<DCTree> label = inlineContent();
                    return m.at(pos).newLinkTree(ref, label);
                }
            },

            // {@linkplain package.class#member label}
            new TagParser(TagParser.Kind.INLINE, DCTree.Kind.LINK_PLAIN) {
                @Override
                public DCTree parse(int pos) throws ParseException {
                    DCReference ref = reference(true);
                    List<DCTree> label = inlineContent();
                    return m.at(pos).newLinkPlainTree(ref, label);
                }
            },

            // {@literal text}
            new TagParser(TagParser.Kind.INLINE, DCTree.Kind.LITERAL, true) {
                @Override
                public DCTree parse(int pos) throws ParseException {
                    DCText text = inlineText(WhitespaceRetentionPolicy.REMOVE_FIRST_SPACE);
                    nextChar();
                    return m.at(pos).newLiteralTree(text);
                }
            },

            // @param parameter-name description
            new TagParser(TagParser.Kind.BLOCK, DCTree.Kind.PARAM) {
                @Override
                public DCTree parse(int pos) throws ParseException {
                    skipWhitespace();

                    boolean typaram = false;
                    if (ch == '<') {
                        typaram = true;
                        nextChar();
                    }

                    DCIdentifier id = identifier();

                    if (typaram) {
                        if (ch != '>')
                            throw new ParseException("dc.gt.expected");
                        nextChar();
                    }

                    skipWhitespace();
                    List<DCTree> desc = blockContent();
                    return m.at(pos).newParamTree(typaram, id, desc);
                }
            },

            // @provides service-name description
            new TagParser(TagParser.Kind.BLOCK, DCTree.Kind.PROVIDES) {
                @Override
                public DCTree parse(int pos) throws ParseException {
                    skipWhitespace();
                    DCReference ref = reference(true);
                    List<DCTree> description = blockContent();
                    return m.at(pos).newProvidesTree(ref, description);
                }
            },

            // @return description  -or-  {@return description}
            new TagParser(TagParser.Kind.EITHER, DCTree.Kind.RETURN) {
                @Override
                public DCTree parse(int pos, Kind kind) {
                    List<DCTree> description;
                    switch (kind) {
                        case BLOCK:
                            description = blockContent();
                            break;
                        case INLINE:
                            description = inlineContent(true);
                            break;
                        default:
                            throw new IllegalArgumentException(kind.toString());
                    }
                    return m.at(pos).newReturnTree(kind == Kind.INLINE, description);
                }
            },

            // @see reference | quoted-string | HTML
            new TagParser(TagParser.Kind.BLOCK, DCTree.Kind.SEE) {
                @Override
                public DCTree parse(int pos) throws ParseException {
                    skipWhitespace();
                    switch (ch) {
                        case '"':
                            DCText string = quotedString();
                            if (string != null) {
                                skipWhitespace();
                                if (ch == '@'
                                        || ch == EOI && bp == buf.length - 1) {
                                    return m.at(pos).newSeeTree(List.<DCTree>of(string));
                                }
                            }
                            break;

                        case '<':
                            List<DCTree> html = blockContent();
                            if (html != null)
                                return m.at(pos).newSeeTree(html);
                            break;

                        case '@':
                            if (newline)
                                throw new ParseException("dc.no.content");
                            break;

                        case EOI:
                            if (bp == buf.length - 1)
                                throw new ParseException("dc.no.content");
                            break;

                        default:
                            if (isJavaIdentifierStart(ch) || ch == '#') {
                                DCReference ref = reference(true);
                                List<DCTree> description = blockContent();
                                return m.at(pos).newSeeTree(description.prepend(ref));
                            }
                    }
                    throw new ParseException("dc.unexpected.content");
                }
            },

            // @serialData data-description
            new TagParser(TagParser.Kind.BLOCK, DCTree.Kind.SERIAL_DATA) {
                @Override
                public DCTree parse(int pos) {
                    List<DCTree> description = blockContent();
                    return m.at(pos).newSerialDataTree(description);
                }
            },

            // @serialField field-name field-type description
            new TagParser(TagParser.Kind.BLOCK, DCTree.Kind.SERIAL_FIELD) {
                @Override
                public DCTree parse(int pos) throws ParseException {
                    skipWhitespace();
                    DCIdentifier name = identifier();
                    skipWhitespace();
                    DCReference type = reference(false);
                    List<DCTree> description = null;
                    if (isWhitespace(ch)) {
                        skipWhitespace();
                        description = blockContent();
                    }
                    return m.at(pos).newSerialFieldTree(name, type, description);
                }
            },

            // @serial field-description | include | exclude
            new TagParser(TagParser.Kind.BLOCK, DCTree.Kind.SERIAL) {
                @Override
                public DCTree parse(int pos) {
                    List<DCTree> description = blockContent();
                    return m.at(pos).newSerialTree(description);
                }
            },

            // @since since-text
            new TagParser(TagParser.Kind.BLOCK, DCTree.Kind.SINCE) {
                @Override
                public DCTree parse(int pos) {
                    List<DCTree> description = blockContent();
                    return m.at(pos).newSinceTree(description);
                }
            },

            // @spec url label
            // {@spec url label}
            new TagParser(TagParser.Kind.EITHER, DCTree.Kind.SPEC) {
                @Override
                public DCTree parse(int pos, Kind kind) throws ParseException {
                    skipWhitespace();
                    DCText url = inlineWord();
                    if (url == null || url.isBlank()) {
                        throw new ParseException("dc.no.uri");
                    }
                    skipWhitespace();
                    List<DCTree> label;
                    switch (kind) {
                        case BLOCK:
                            label = blockContent();
                            break;
                        case INLINE:
                            label = inlineContent();
                            break;
                        default:
                            throw new IllegalArgumentException(kind.toString());
                    }
                    if (label.isEmpty() || DCTree.isBlank(label)) {
                        throw new ParseException("dc.no.label");
                    }
                    return m.at(pos).newSpecTree(kind == Kind.INLINE, url, label);
                }
            },

            // {@summary summary-text}
            new TagParser(TagParser.Kind.INLINE, DCTree.Kind.SUMMARY) {
                @Override
                public DCTree parse(int pos) throws ParseException {
                    List<DCTree> summary = inlineContent();
                    return m.at(pos).newSummaryTree(summary);
                }
            },

            // {@systemProperty property-name}
            new TagParser(TagParser.Kind.INLINE, DCTree.Kind.SYSTEM_PROPERTY) {
                @Override
                public DCTree parse(int pos) throws ParseException {
                    skipWhitespace();
                    if (ch == '}') {
                        throw new ParseException("dc.no.content");
                    }
                    Name propertyName = readSystemPropertyName();
                    if (propertyName == null) {
                        throw new ParseException("dc.no.content");
                    }
                    skipWhitespace();
                    if (ch != '}') {
                        nextChar();
                        throw new ParseException("dc.unexpected.content");
                    } else {
                        nextChar();
                        return m.at(pos).newSystemPropertyTree(propertyName);
                    }
                }
            },

            // @throws class-name description
            new TagParser(TagParser.Kind.BLOCK, DCTree.Kind.THROWS) {
                @Override
                public DCTree parse(int pos) throws ParseException {
                    skipWhitespace();
                    DCReference ref = reference(false);
                    List<DCTree> description = blockContent();
                    return m.at(pos).newThrowsTree(ref, description);
                }
            },

            // @uses service-name description
            new TagParser(TagParser.Kind.BLOCK, DCTree.Kind.USES) {
                @Override
                public DCTree parse(int pos) throws ParseException {
                    skipWhitespace();
                    DCReference ref = reference(true);
                    List<DCTree> description = blockContent();
                    return m.at(pos).newUsesTree(ref, description);
                }
            },

            // {@value package.class#field}
            new TagParser(TagParser.Kind.INLINE, DCTree.Kind.VALUE) {
                @Override
                public DCTree parse(int pos) throws ParseException {
                    DCReference ref = reference(true);
                    skipWhitespace();
                    if (ch == '}') {
                        nextChar();
                        return m.at(pos).newValueTree(ref);
                    }
                    nextChar();
                    throw new ParseException("dc.unexpected.content");
                }
            },

            // @version version-text
            new TagParser(TagParser.Kind.BLOCK, DCTree.Kind.VERSION) {
                @Override
                public DCTree parse(int pos) {
                    List<DCTree> description = blockContent();
                    return m.at(pos).newVersionTree(description);
                }
            },
        };

        Map<Name, TagParser> tagParsers = new HashMap<>();
        for (TagParser p: parsers)
            tagParsers.put(names.fromString(p.getTreeKind().tagName), p);

        return tagParsers;
    }

}<|MERGE_RESOLUTION|>--- conflicted
+++ resolved
@@ -323,26 +323,6 @@
             } else {
                 if (!tp.retainWhiteSpace) {
                     skipWhitespace();
-<<<<<<< HEAD
-                    DCTree text = inlineText(WhitespaceRetentionPolicy.REMOVE_ALL);
-                    if (text != null) {
-                        nextChar();
-                        return m.at(p).newUnknownInlineTagTree(name, List.of(text)).setEndPos(bp);
-                    }
-                } else {
-                    if (!tp.retainWhiteSpace) {
-                        skipWhitespace();
-                    }
-                    if (tp.allowsInline()) {
-                        DCEndPosTree<?> tree = (DCEndPosTree<?>) tp.parse(p, TagParser.Kind.INLINE);
-                        if (tree != null) {
-                            return tree.setEndPos(bp);
-                        }
-                    } else { // handle block tags (for example, @see) in inline content
-                        inlineText(WhitespaceRetentionPolicy.REMOVE_ALL); // skip content
-                        nextChar();
-                    }
-=======
                 }
                 if (tp.allowsInline()) {
                     DCEndPosTree<?> tree = (DCEndPosTree<?>) tp.parse(p, TagParser.Kind.INLINE);
@@ -351,7 +331,6 @@
                     DCTree text = inlineText(WhitespaceRetentionPolicy.REMOVE_ALL); // skip content
                     nextChar();
                     return m.at(p).newUnknownInlineTagTree(name, List.of(text)).setEndPos(bp);
->>>>>>> f025bc1d
                 }
             }
         } catch (ParseException e) {
