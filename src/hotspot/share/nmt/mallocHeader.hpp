--- conflicted
+++ resolved
@@ -126,15 +126,10 @@
   };
 
   inline MallocHeader(size_t size, MemTag mem_tag, uint32_t mst_marker);
-
-<<<<<<< HEAD
+  
   inline static size_t malloc_overhead() { return sizeof(MallocHeader) + sizeof(uint16_t); }
-  inline size_t   size()  const { return _size; }
-  inline MEMFLAGS flags() const { return _flags; }
-=======
   inline size_t size()  const { return _size; }
   inline MemTag mem_tag() const { return _mem_tag; }
->>>>>>> b1f8d2ea
   inline uint32_t mst_marker() const { return _mst_marker; }
 
   // Return the necessary data to deaccount the block with NMT.
