/*
 * Copyright (c) 2022, 2024, Oracle and/or its affiliates. All rights reserved.
 * DO NOT ALTER OR REMOVE COPYRIGHT NOTICES OR THIS FILE HEADER.
 *
 * This code is free software; you can redistribute it and/or modify it
 * under the terms of the GNU General Public License version 2 only, as
 * published by the Free Software Foundation.  Oracle designates this
 * particular file as subject to the "Classpath" exception as provided
 * by Oracle in the LICENSE file that accompanied this code.
 *
 * This code is distributed in the hope that it will be useful, but WITHOUT
 * ANY WARRANTY; without even the implied warranty of MERCHANTABILITY or
 * FITNESS FOR A PARTICULAR PURPOSE.  See the GNU General Public License
 * version 2 for more details (a copy is included in the LICENSE file that
 * accompanied this code).
 *
 * You should have received a copy of the GNU General Public License version
 * 2 along with this work; if not, write to the Free Software Foundation,
 * Inc., 51 Franklin St, Fifth Floor, Boston, MA 02110-1301 USA.
 *
 * Please contact Oracle, 500 Oracle Parkway, Redwood Shores, CA 94065 USA
 * or visit www.oracle.com if you need additional information or have any
 * questions.
 */
package jdk.internal.io;

import java.io.PrintWriter;
import java.io.Reader;
import java.nio.charset.Charset;
import java.util.Locale;

/**
 * Delegate interface for custom Console implementations.
 * Methods defined here duplicates the ones in Console class.
 * Providers should implement jdk.internal.io.JdkConsoleProvider
 * to instantiate an implementation of this interface.
 */
public interface JdkConsole {
    PrintWriter writer();
    Reader reader();
<<<<<<< HEAD
    JdkConsole format(String fmt, Object ... args);
    JdkConsole println(Object obj);
    JdkConsole print(Object obj);
    String readln(String prompt);
    JdkConsole printf(String format, Object ... args);
    String readLine(String fmt, Object ... args);
=======
    JdkConsole format(Locale locale, String format, Object ... args);
    String readLine(Locale locale, String format, Object ... args);
>>>>>>> b92bd671
    String readLine();
    char[] readPassword(Locale locale, String format, Object ... args);
    char[] readPassword();
    void flush();
    Charset charset();
}<|MERGE_RESOLUTION|>--- conflicted
+++ resolved
@@ -38,17 +38,11 @@
 public interface JdkConsole {
     PrintWriter writer();
     Reader reader();
-<<<<<<< HEAD
-    JdkConsole format(String fmt, Object ... args);
     JdkConsole println(Object obj);
     JdkConsole print(Object obj);
     String readln(String prompt);
-    JdkConsole printf(String format, Object ... args);
-    String readLine(String fmt, Object ... args);
-=======
     JdkConsole format(Locale locale, String format, Object ... args);
     String readLine(Locale locale, String format, Object ... args);
->>>>>>> b92bd671
     String readLine();
     char[] readPassword(Locale locale, String format, Object ... args);
     char[] readPassword();
