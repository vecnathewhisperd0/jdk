--- conflicted
+++ resolved
@@ -61,7 +61,6 @@
 
   // Load object header
   movptr(hdr, Address(obj, hdr_offset));
-<<<<<<< HEAD
 
   if (UseFastLocking) {
 #ifdef _LP64
@@ -107,41 +106,6 @@
     // done
     bind(done);
   }
-=======
-  // and mark it as unlocked
-  orptr(hdr, markWord::unlocked_value);
-  // save unlocked object header into the displaced header location on the stack
-  movptr(Address(disp_hdr, 0), hdr);
-  // test if object header is still the same (i.e. unlocked), and if so, store the
-  // displaced header address in the object header - if it is not the same, get the
-  // object header instead
-  MacroAssembler::lock(); // must be immediately before cmpxchg!
-  cmpxchgptr(disp_hdr, Address(obj, hdr_offset));
-  // if the object header was the same, we're done
-  jcc(Assembler::equal, done);
-  // if the object header was not the same, it is now in the hdr register
-  // => test if it is a stack pointer into the same stack (recursive locking), i.e.:
-  //
-  // 1) (hdr & aligned_mask) == 0
-  // 2) rsp <= hdr
-  // 3) hdr <= rsp + page_size
-  //
-  // these 3 tests can be done by evaluating the following expression:
-  //
-  // (hdr - rsp) & (aligned_mask - page_size)
-  //
-  // assuming both the stack pointer and page_size have their least
-  // significant 2 bits cleared and page_size is a power of 2
-  subptr(hdr, rsp);
-  andptr(hdr, aligned_mask - (int)os::vm_page_size());
-  // for recursive locking, the result is zero => save it in the displaced header
-  // location (null in the displaced hdr location indicates recursive locking)
-  movptr(Address(disp_hdr, 0), hdr);
-  // otherwise we don't care about the result and handle locking via runtime call
-  jcc(Assembler::notZero, slow_case);
-  // done
-  bind(done);
->>>>>>> 9df20600
 
   inc_held_monitor_count();
 
@@ -155,7 +119,6 @@
   assert(hdr != obj && hdr != disp_hdr && obj != disp_hdr, "registers must be different");
   Label done;
 
-<<<<<<< HEAD
   if (!UseFastLocking) {
     // load displaced header
     movptr(hdr, Address(disp_hdr, 0));
@@ -165,14 +128,6 @@
     jcc(Assembler::zero, done);
   }
 
-=======
-  // load displaced header
-  movptr(hdr, Address(disp_hdr, 0));
-  // if the loaded hdr is null we had recursive locking
-  testptr(hdr, hdr);
-  // if we had recursive locking, we are done
-  jcc(Assembler::zero, done);
->>>>>>> 9df20600
   // load object
   movptr(obj, Address(disp_hdr, BasicObjectLock::obj_offset_in_bytes()));
   verify_oop(obj);
