//
// Copyright (c) 2020, 2024, Oracle and/or its affiliates. All rights reserved.
// Copyright (c) 2020, 2023, Arm Limited. All rights reserved.
// Copyright (c) 2020, 2022, Huawei Technologies Co., Ltd. All rights reserved.
// DO NOT ALTER OR REMOVE COPYRIGHT NOTICES OR THIS FILE HEADER.
//
// This code is free software; you can redistribute it and/or modify it
// under the terms of the GNU General Public License version 2 only, as
// published by the Free Software Foundation.
//
// This code is distributed in the hope that it will be useful, but WITHOUT
// ANY WARRANTY; without even the implied warranty of MERCHANTABILITY or
// FITNESS FOR A PARTICULAR PURPOSE.  See the GNU General Public License
// version 2 for more details (a copy is included in the LICENSE file that
// accompanied this code).
//
// You should have received a copy of the GNU General Public License version
// 2 along with this work; if not, write to the Free Software Foundation,
// Inc., 51 Franklin St, Fifth Floor, Boston, MA 02110-1301 USA.
//
// Please contact Oracle, 500 Oracle Parkway, Redwood Shores, CA 94065 USA
// or visit www.oracle.com if you need additional information or have any
// questions.
//
//

// RISCV Vector Extension Architecture Description File

opclass vmemA(indirect);

source %{

  static void loadStore(C2_MacroAssembler* masm, bool is_store,
                        VectorRegister reg, BasicType bt, Register base,
                        uint vector_length, Assembler::VectorMask vm = Assembler::unmasked) {
    Assembler::SEW sew = Assembler::elemtype_to_sew(bt);
    __ vsetvli_helper(bt, vector_length);

    if (is_store) {
      __ vsex_v(reg, base, sew, vm);
    } else {
      if (vm == Assembler::v0_t) {
        __ vxor_vv(reg, reg, reg);
      }
      __ vlex_v(reg, base, sew, vm);
    }
  }

  bool Matcher::match_rule_supported_auto_vectorization(int opcode, int vlen, BasicType bt) {
    return match_rule_supported_vector(opcode, vlen, bt);
  }

  // Identify extra cases that we might want to provide match rules for vector nodes
  // and other intrinsics guarded with vector length (vlen) and element type (bt).
  bool Matcher::match_rule_supported_vector(int opcode, int vlen, BasicType bt) {
    if (!UseRVV) {
      return false;
    }

    if (!match_rule_supported(opcode) || !vector_size_supported(bt, vlen)) {
      return false;
    }

    switch (opcode) {
      case Op_VectorMaskLastTrue:
        if (!UseZbb || vlen > XLEN) {
          return false;
        }
        break;
      case Op_VectorMaskToLong:
      case Op_VectorLongToMask:
        if (vlen > XLEN) {
          return false;
        }
        break;
<<<<<<< HEAD
      case Op_ReverseV:
      case Op_ReverseBytesV:
        return UseZvbb;
=======
      case Op_LoadVectorGather:
      case Op_LoadVectorGatherMasked:
        if (is_subword_type(bt)) {
          return false;
        }
        break;
      case Op_VectorCastHF2F:
      case Op_VectorCastF2HF:
        return UseZvfh;
      case Op_VectorLoadShuffle:
      case Op_VectorRearrange:
        // vlen >= 4 is required, because min vector size for byte is 4 on riscv,
        // VectorLoadShuffle is from byte to X, so it requires vlen >= 4.
        // VectorRearrange depends on VectorLoadShuffle, so it also requires vlen >= 4.
        if (vlen < 4) {
          return false;
        }
        break;
>>>>>>> 4a78906d
      default:
        break;
    }
    return true;
  }

  bool Matcher::match_rule_supported_vector_masked(int opcode, int vlen, BasicType bt) {
    if (!UseRVV) {
      return false;
    }
    return match_rule_supported_vector(opcode, vlen, bt);
  }

  bool Matcher::vector_needs_partial_operations(Node* node, const TypeVect* vt) {
    return false;
  }

%}

definitions %{
  int_def VEC_COST             (200, 200);
%}

// All VEC instructions

// vector load/store
instruct loadV(vReg dst, vmemA mem) %{
  match(Set dst (LoadVector mem));
  ins_cost(VEC_COST);
  format %{ "loadV $dst, $mem\t# vector (rvv)" %}
  ins_encode %{
    VectorRegister dst_reg = as_VectorRegister($dst$$reg);
    loadStore(masm, false, dst_reg,
              Matcher::vector_element_basic_type(this), as_Register($mem$$base), Matcher::vector_length(this));
  %}
  ins_pipe(pipe_slow);
%}

instruct storeV(vReg src, vmemA mem) %{
  match(Set mem (StoreVector mem src));
  ins_cost(VEC_COST);
  format %{ "storeV $mem, $src\t# vector (rvv)" %}
  ins_encode %{
    VectorRegister src_reg = as_VectorRegister($src$$reg);
    loadStore(masm, true, src_reg,
              Matcher::vector_element_basic_type(this, $src), as_Register($mem$$base), Matcher::vector_length(this, $src));
  %}
  ins_pipe(pipe_slow);
%}

// vector load mask

instruct vloadmask(vRegMask dst, vReg src) %{
  match(Set dst (VectorLoadMask src));
  format %{ "vloadmask $dst, $src" %}
  ins_encode %{
    __ vsetvli_helper(T_BOOLEAN, Matcher::vector_length(this));
    __ vmsne_vx(as_VectorRegister($dst$$reg), as_VectorRegister($src$$reg), zr);
  %}
  ins_pipe(pipe_slow);
%}

instruct vloadmask_masked(vRegMask dst, vReg src, vRegMask_V0 v0) %{
  match(Set dst (VectorLoadMask src v0));
  format %{ "vloadmask_masked $dst, $src, $v0" %}
  ins_encode %{
    __ vsetvli_helper(T_BOOLEAN, Matcher::vector_length(this));
    __ vmsne_vx(as_VectorRegister($dst$$reg), as_VectorRegister($src$$reg), zr, Assembler::v0_t);
  %}
  ins_pipe(pipe_slow);
%}

// vector store mask

instruct vstoremask(vReg dst, vRegMask_V0 v0, immI size) %{
  match(Set dst (VectorStoreMask v0 size));
  format %{ "vstoremask $dst, V0 # elem size is $size byte[s]" %}
  ins_encode %{
    __ vsetvli_helper(T_BOOLEAN, Matcher::vector_length(this));
    __ vxor_vv(as_VectorRegister($dst$$reg), as_VectorRegister($dst$$reg), as_VectorRegister($dst$$reg));
    __ vmerge_vim(as_VectorRegister($dst$$reg), as_VectorRegister($dst$$reg), 1);
  %}
  ins_pipe(pipe_slow);
%}

// vector mask compare

instruct vmaskcmp(vRegMask dst, vReg src1, vReg src2, immI cond) %{
  predicate(Matcher::vector_element_basic_type(n) == T_BYTE ||
            Matcher::vector_element_basic_type(n) == T_SHORT ||
            Matcher::vector_element_basic_type(n) == T_INT ||
            Matcher::vector_element_basic_type(n) == T_LONG);
  match(Set dst (VectorMaskCmp (Binary src1 src2) cond));
  format %{ "vmaskcmp $dst, $src1, $src2, $cond" %}
  ins_encode %{
    BasicType bt = Matcher::vector_element_basic_type(this);
    uint vector_length = Matcher::vector_length(this);
    __ compare_integral_v(as_VectorRegister($dst$$reg),
                          as_VectorRegister($src1$$reg), as_VectorRegister($src2$$reg),
                          (int)($cond$$constant), bt, vector_length);
  %}
  ins_pipe(pipe_slow);
%}

instruct vmaskcmp_masked(vRegMask dst, vReg src1, vReg src2, immI cond, vRegMask_V0 v0) %{
  predicate(Matcher::vector_element_basic_type(n) == T_BYTE ||
            Matcher::vector_element_basic_type(n) == T_SHORT ||
            Matcher::vector_element_basic_type(n) == T_INT ||
            Matcher::vector_element_basic_type(n) == T_LONG);
  match(Set dst (VectorMaskCmp (Binary src1 src2) (Binary cond v0)));
  effect(TEMP_DEF dst);
  format %{ "vmaskcmp_masked $dst, $src1, $src2, $cond, $v0" %}
  ins_encode %{
    BasicType bt = Matcher::vector_element_basic_type(this);
    uint vector_length = Matcher::vector_length(this);
    __ compare_integral_v(as_VectorRegister($dst$$reg),
                          as_VectorRegister($src1$$reg), as_VectorRegister($src2$$reg),
                          (int)($cond$$constant), bt, vector_length, Assembler::v0_t);
  %}
  ins_pipe(pipe_slow);
%}

// vector mask float compare

instruct vmaskcmp_fp(vRegMask dst, vReg src1, vReg src2, immI cond) %{
  predicate(Matcher::vector_element_basic_type(n) == T_FLOAT ||
            Matcher::vector_element_basic_type(n) == T_DOUBLE);
  match(Set dst (VectorMaskCmp (Binary src1 src2) cond));
  effect(TEMP_DEF dst);
  format %{ "vmaskcmp_fp $dst, $src1, $src2, $cond" %}
  ins_encode %{
    BasicType bt = Matcher::vector_element_basic_type(this);
    uint vector_length = Matcher::vector_length(this);
    __ compare_fp_v(as_VectorRegister($dst$$reg),
                    as_VectorRegister($src1$$reg), as_VectorRegister($src2$$reg),
                    (int)($cond$$constant), bt, vector_length);
  %}
  ins_pipe(pipe_slow);
%}

instruct vmaskcmp_fp_masked(vRegMask dst, vReg src1, vReg src2, immI cond, vRegMask_V0 v0) %{
  predicate(Matcher::vector_element_basic_type(n) == T_FLOAT ||
            Matcher::vector_element_basic_type(n) == T_DOUBLE);
  match(Set dst (VectorMaskCmp (Binary src1 src2) (Binary cond v0)));
  effect(TEMP_DEF dst);
  format %{ "vmaskcmp_fp_masked $dst, $src1, $src2, $cond, $v0" %}
  ins_encode %{
    BasicType bt = Matcher::vector_element_basic_type(this);
    uint vector_length = Matcher::vector_length(this);
    __ compare_fp_v(as_VectorRegister($dst$$reg),
                    as_VectorRegister($src1$$reg), as_VectorRegister($src2$$reg),
                    (int)($cond$$constant), bt, vector_length, Assembler::v0_t);
  %}
  ins_pipe(pipe_slow);
%}

// vector abs

instruct vabs(vReg dst, vReg src, vReg tmp) %{
  match(Set dst (AbsVB src));
  match(Set dst (AbsVS src));
  match(Set dst (AbsVI src));
  match(Set dst (AbsVL src));
  ins_cost(VEC_COST);
  effect(TEMP tmp);
  format %{ "vabs $dst, $src\t# KILL $tmp" %}
  ins_encode %{
    BasicType bt = Matcher::vector_element_basic_type(this);
    __ vsetvli_helper(bt, Matcher::vector_length(this));
    __ vrsub_vi(as_VectorRegister($tmp$$reg), as_VectorRegister($src$$reg), 0);
    __ vmax_vv(as_VectorRegister($dst$$reg), as_VectorRegister($tmp$$reg), as_VectorRegister($src$$reg));
  %}
  ins_pipe(pipe_slow);
%}

instruct vabs_fp(vReg dst, vReg src) %{
  match(Set dst (AbsVF src));
  match(Set dst (AbsVD src));
  ins_cost(VEC_COST);
  format %{ "vabs_fp $dst, $src" %}
  ins_encode %{
    BasicType bt = Matcher::vector_element_basic_type(this);
    __ vsetvli_helper(bt, Matcher::vector_length(this));
    __ vfabs_v(as_VectorRegister($dst$$reg), as_VectorRegister($src$$reg));
  %}
  ins_pipe(pipe_slow);
%}

// vector abs - predicated

instruct vabs_masked(vReg dst_src, vRegMask_V0 v0, vReg tmp) %{
  match(Set dst_src (AbsVB dst_src v0));
  match(Set dst_src (AbsVS dst_src v0));
  match(Set dst_src (AbsVI dst_src v0));
  match(Set dst_src (AbsVL dst_src v0));
  ins_cost(VEC_COST);
  effect(TEMP tmp);
  format %{ "vabs_masked $dst_src, $dst_src, $v0\t# KILL $tmp" %}
  ins_encode %{
    BasicType bt = Matcher::vector_element_basic_type(this);
    __ vsetvli_helper(bt, Matcher::vector_length(this));
    __ vrsub_vi(as_VectorRegister($tmp$$reg), as_VectorRegister($dst_src$$reg), 0,
                Assembler::v0_t);
    __ vmax_vv(as_VectorRegister($dst_src$$reg), as_VectorRegister($tmp$$reg),
               as_VectorRegister($dst_src$$reg), Assembler::v0_t);
  %}
  ins_pipe(pipe_slow);
%}

instruct vabs_fp_masked(vReg dst_src, vRegMask_V0 v0) %{
  match(Set dst_src (AbsVF dst_src v0));
  match(Set dst_src (AbsVD dst_src v0));
  ins_cost(VEC_COST);
  format %{ "vabs_fp_masked $dst_src, $dst_src, $v0" %}
  ins_encode %{
    BasicType bt = Matcher::vector_element_basic_type(this);
    __ vsetvli_helper(bt, Matcher::vector_length(this));
    __ vfabs_v(as_VectorRegister($dst_src$$reg), as_VectorRegister($dst_src$$reg), Assembler::v0_t);
  %}
  ins_pipe(pipe_slow);
%}

// vector add

instruct vadd(vReg dst, vReg src1, vReg src2) %{
  match(Set dst (AddVB src1 src2));
  match(Set dst (AddVS src1 src2));
  match(Set dst (AddVI src1 src2));
  match(Set dst (AddVL src1 src2));
  ins_cost(VEC_COST);
  format %{ "vadd $dst, $src1, $src2" %}
  ins_encode %{
    BasicType bt = Matcher::vector_element_basic_type(this);
    __ vsetvli_helper(bt, Matcher::vector_length(this));
    __ vadd_vv(as_VectorRegister($dst$$reg),
               as_VectorRegister($src1$$reg),
               as_VectorRegister($src2$$reg));
  %}
  ins_pipe(pipe_slow);
%}

instruct vadd_fp(vReg dst, vReg src1, vReg src2) %{
  match(Set dst (AddVF src1 src2));
  match(Set dst (AddVD src1 src2));
  ins_cost(VEC_COST);
  format %{ "vadd_fp $dst, $src1, $src2" %}
  ins_encode %{
    BasicType bt = Matcher::vector_element_basic_type(this);
    __ vsetvli_helper(bt, Matcher::vector_length(this));
    __ vfadd_vv(as_VectorRegister($dst$$reg),
                as_VectorRegister($src1$$reg),
                as_VectorRegister($src2$$reg));
  %}
  ins_pipe(pipe_slow);
%}

// vector add - predicated

instruct vadd_masked(vReg dst_src1, vReg src2, vRegMask_V0 v0) %{
  match(Set dst_src1 (AddVB (Binary dst_src1 src2) v0));
  match(Set dst_src1 (AddVS (Binary dst_src1 src2) v0));
  match(Set dst_src1 (AddVI (Binary dst_src1 src2) v0));
  match(Set dst_src1 (AddVL (Binary dst_src1 src2) v0));
  ins_cost(VEC_COST);
  format %{ "vadd_masked $dst_src1, $dst_src1, $src2, $v0" %}
  ins_encode %{
    BasicType bt = Matcher::vector_element_basic_type(this);
    __ vsetvli_helper(bt, Matcher::vector_length(this));
    __ vadd_vv(as_VectorRegister($dst_src1$$reg),
               as_VectorRegister($dst_src1$$reg),
               as_VectorRegister($src2$$reg), Assembler::v0_t);
  %}
  ins_pipe(pipe_slow);
%}

instruct vadd_fp_masked(vReg dst_src1, vReg src2, vRegMask_V0 v0) %{
  match(Set dst_src1 (AddVF (Binary dst_src1 src2) v0));
  match(Set dst_src1 (AddVD (Binary dst_src1 src2) v0));
  ins_cost(VEC_COST);
  format %{ "vadd_fp_masked $dst_src1, $dst_src1, $src2, $v0" %}
  ins_encode %{
    BasicType bt = Matcher::vector_element_basic_type(this);
    __ vsetvli_helper(bt, Matcher::vector_length(this));
    __ vfadd_vv(as_VectorRegister($dst_src1$$reg),
                as_VectorRegister($dst_src1$$reg),
                as_VectorRegister($src2$$reg), Assembler::v0_t);
  %}
  ins_pipe(pipe_slow);
%}

// vector sub

instruct vsub(vReg dst, vReg src1, vReg src2) %{
  match(Set dst (SubVB src1 src2));
  match(Set dst (SubVS src1 src2));
  match(Set dst (SubVI src1 src2));
  match(Set dst (SubVL src1 src2));
  ins_cost(VEC_COST);
  format %{ "vsub $dst, $src1, $src2" %}
  ins_encode %{
    BasicType bt = Matcher::vector_element_basic_type(this);
    __ vsetvli_helper(bt, Matcher::vector_length(this));
    __ vsub_vv(as_VectorRegister($dst$$reg), as_VectorRegister($src1$$reg),
               as_VectorRegister($src2$$reg));
  %}
  ins_pipe(pipe_slow);
%}

instruct vsub_fp(vReg dst, vReg src1, vReg src2) %{
  match(Set dst (SubVF src1 src2));
  match(Set dst (SubVD src1 src2));
  ins_cost(VEC_COST);
  format %{ "vsub_fp $dst, $src1, $src2" %}
  ins_encode %{
    BasicType bt = Matcher::vector_element_basic_type(this);
    __ vsetvli_helper(bt, Matcher::vector_length(this));
    __ vfsub_vv(as_VectorRegister($dst$$reg), as_VectorRegister($src1$$reg),
                as_VectorRegister($src2$$reg));
  %}
  ins_pipe(pipe_slow);
%}

// vector sub - predicated

instruct vsub_masked(vReg dst_src1, vReg src2, vRegMask_V0 v0) %{
  match(Set dst_src1 (SubVB (Binary dst_src1 src2) v0));
  match(Set dst_src1 (SubVS (Binary dst_src1 src2) v0));
  match(Set dst_src1 (SubVI (Binary dst_src1 src2) v0));
  match(Set dst_src1 (SubVL (Binary dst_src1 src2) v0));
  ins_cost(VEC_COST);
  format %{ "vsub_masked $dst_src1, $dst_src1, $src2, $v0" %}
  ins_encode %{
    BasicType bt = Matcher::vector_element_basic_type(this);
    __ vsetvli_helper(bt, Matcher::vector_length(this));
    __ vsub_vv(as_VectorRegister($dst_src1$$reg), as_VectorRegister($dst_src1$$reg),
               as_VectorRegister($src2$$reg), Assembler::v0_t);
  %}
  ins_pipe(pipe_slow);
%}

instruct vsub_fp_masked(vReg dst_src1, vReg src2, vRegMask_V0 v0) %{
  match(Set dst_src1 (SubVF (Binary dst_src1 src2) v0));
  match(Set dst_src1 (SubVD (Binary dst_src1 src2) v0));
  ins_cost(VEC_COST);
  format %{ "vsub_fp_masked $dst_src1, $dst_src1, $src2, $v0" %}
  ins_encode %{
    BasicType bt = Matcher::vector_element_basic_type(this);
    __ vsetvli_helper(bt, Matcher::vector_length(this));
    __ vfsub_vv(as_VectorRegister($dst_src1$$reg), as_VectorRegister($dst_src1$$reg),
                as_VectorRegister($src2$$reg), Assembler::v0_t);
  %}
  ins_pipe(pipe_slow);
%}

// vector and

instruct vand(vReg dst, vReg src1, vReg src2) %{
  match(Set dst (AndV src1 src2));
  ins_cost(VEC_COST);
  format %{ "vand $dst, $src1, $src2" %}
  ins_encode %{
    BasicType bt = Matcher::vector_element_basic_type(this);
    __ vsetvli_helper(bt, Matcher::vector_length(this));
    __ vand_vv(as_VectorRegister($dst$$reg),
               as_VectorRegister($src1$$reg),
               as_VectorRegister($src2$$reg));
  %}
  ins_pipe(pipe_slow);
%}

// vector and - predicated

instruct vand_masked(vReg dst_src1, vReg src2, vRegMask_V0 v0) %{
  match(Set dst_src1 (AndV (Binary dst_src1 src2) v0));
  ins_cost(VEC_COST);
  format %{ "vand_masked $dst_src1, $dst_src1, $src2, $v0" %}
  ins_encode %{
    BasicType bt = Matcher::vector_element_basic_type(this);
    __ vsetvli_helper(bt, Matcher::vector_length(this));
    __ vand_vv(as_VectorRegister($dst_src1$$reg),
               as_VectorRegister($dst_src1$$reg),
               as_VectorRegister($src2$$reg), Assembler::v0_t);
  %}
  ins_pipe(pipe_slow);
%}

// vector or

instruct vor(vReg dst, vReg src1, vReg src2) %{
  match(Set dst (OrV src1 src2));
  ins_cost(VEC_COST);
  format %{ "vor $dst, $src1, $src2" %}
  ins_encode %{
    BasicType bt = Matcher::vector_element_basic_type(this);
    __ vsetvli_helper(bt, Matcher::vector_length(this));
    __ vor_vv(as_VectorRegister($dst$$reg),
              as_VectorRegister($src1$$reg),
              as_VectorRegister($src2$$reg));
  %}
  ins_pipe(pipe_slow);
%}

// vector or - predicated

instruct vor_masked(vReg dst_src1, vReg src2, vRegMask_V0 v0) %{
  match(Set dst_src1 (OrV (Binary dst_src1 src2) v0));
  ins_cost(VEC_COST);
  format %{ "vor_masked $dst_src1, $dst_src1, $src2, $v0" %}
  ins_encode %{
    BasicType bt = Matcher::vector_element_basic_type(this);
    __ vsetvli_helper(bt, Matcher::vector_length(this));
    __ vor_vv(as_VectorRegister($dst_src1$$reg),
              as_VectorRegister($dst_src1$$reg),
              as_VectorRegister($src2$$reg), Assembler::v0_t);
  %}
  ins_pipe(pipe_slow);
%}

// vector xor

instruct vxor(vReg dst, vReg src1, vReg src2) %{
  match(Set dst (XorV src1 src2));
  ins_cost(VEC_COST);
  format %{ "vxor $dst, $src1, $src2" %}
  ins_encode %{
    BasicType bt = Matcher::vector_element_basic_type(this);
    __ vsetvli_helper(bt, Matcher::vector_length(this));
    __ vxor_vv(as_VectorRegister($dst$$reg),
               as_VectorRegister($src1$$reg),
               as_VectorRegister($src2$$reg));
  %}
  ins_pipe(pipe_slow);
%}

// vector xor - predicated

instruct vxor_masked(vReg dst_src1, vReg src2, vRegMask_V0 v0) %{
  match(Set dst_src1 (XorV (Binary dst_src1 src2) v0));
  ins_cost(VEC_COST);
  format %{ "vxor_masked $dst_src1, $dst_src1, $src2, $v0" %}
  ins_encode %{
    BasicType bt = Matcher::vector_element_basic_type(this);
    __ vsetvli_helper(bt, Matcher::vector_length(this));
    __ vxor_vv(as_VectorRegister($dst_src1$$reg),
               as_VectorRegister($dst_src1$$reg),
               as_VectorRegister($src2$$reg), Assembler::v0_t);
  %}
  ins_pipe(pipe_slow);
%}

// vector float div

instruct vdiv_fp(vReg dst, vReg src1, vReg src2) %{
  match(Set dst (DivVF src1 src2));
  match(Set dst (DivVD src1 src2));
  ins_cost(VEC_COST);
  format %{ "vdiv_fp $dst, $src1, $src2" %}
  ins_encode %{
    BasicType bt = Matcher::vector_element_basic_type(this);
    __ vsetvli_helper(bt, Matcher::vector_length(this));
    __ vfdiv_vv(as_VectorRegister($dst$$reg),
                as_VectorRegister($src1$$reg),
                as_VectorRegister($src2$$reg));
  %}
  ins_pipe(pipe_slow);
%}

// vector float div - predicated

instruct vdiv_fp_masked(vReg dst_src1, vReg src2, vRegMask_V0 v0) %{
  match(Set dst_src1 (DivVF (Binary dst_src1 src2) v0));
  match(Set dst_src1 (DivVD (Binary dst_src1 src2) v0));
  ins_cost(VEC_COST);
  format %{ "vdiv_fp_masked $dst_src1, $dst_src1, $src2, $v0" %}
  ins_encode %{
    BasicType bt = Matcher::vector_element_basic_type(this);
    __ vsetvli_helper(bt, Matcher::vector_length(this));
    __ vfdiv_vv(as_VectorRegister($dst_src1$$reg),
                as_VectorRegister($dst_src1$$reg),
                as_VectorRegister($src2$$reg), Assembler::v0_t);
  %}
  ins_pipe(pipe_slow);
%}

// vector integer max/min

instruct vmax(vReg dst, vReg src1, vReg src2) %{
  predicate(Matcher::vector_element_basic_type(n) != T_FLOAT &&
            Matcher::vector_element_basic_type(n) != T_DOUBLE);
  match(Set dst (MaxV src1 src2));
  ins_cost(VEC_COST);
  format %{ "vmax $dst, $src1, $src2" %}
  ins_encode %{
    BasicType bt = Matcher::vector_element_basic_type(this);
    __ vsetvli_helper(bt, Matcher::vector_length(this));
    __ vmax_vv(as_VectorRegister($dst$$reg),
               as_VectorRegister($src1$$reg), as_VectorRegister($src2$$reg));
  %}
  ins_pipe(pipe_slow);
%}

instruct vmin(vReg dst, vReg src1, vReg src2) %{
  predicate(Matcher::vector_element_basic_type(n) != T_FLOAT &&
            Matcher::vector_element_basic_type(n) != T_DOUBLE);
  match(Set dst (MinV src1 src2));
  ins_cost(VEC_COST);
  format %{ "vmin $dst, $src1, $src2" %}
  ins_encode %{
    BasicType bt = Matcher::vector_element_basic_type(this);
    __ vsetvli_helper(bt, Matcher::vector_length(this));
    __ vmin_vv(as_VectorRegister($dst$$reg),
               as_VectorRegister($src1$$reg), as_VectorRegister($src2$$reg));
  %}
  ins_pipe(pipe_slow);
%}

// vector integer max/min - predicated

instruct vmax_masked(vReg dst_src1, vReg src2, vRegMask_V0 v0) %{
  predicate(Matcher::vector_element_basic_type(n) != T_FLOAT &&
            Matcher::vector_element_basic_type(n) != T_DOUBLE);
  match(Set dst_src1 (MaxV (Binary dst_src1 src2) v0));
  ins_cost(VEC_COST);
  format %{ "vmax_masked $dst_src1, $dst_src1, $src2, $v0" %}
  ins_encode %{
    BasicType bt = Matcher::vector_element_basic_type(this);
    __ vsetvli_helper(bt, Matcher::vector_length(this));
    __ vmax_vv(as_VectorRegister($dst_src1$$reg), as_VectorRegister($dst_src1$$reg),
               as_VectorRegister($src2$$reg), Assembler::v0_t);
  %}
  ins_pipe(pipe_slow);
%}

instruct vmin_masked(vReg dst_src1, vReg src2, vRegMask_V0 v0) %{
  predicate(Matcher::vector_element_basic_type(n) != T_FLOAT &&
            Matcher::vector_element_basic_type(n) != T_DOUBLE);
  match(Set dst_src1 (MinV (Binary dst_src1 src2) v0));
  ins_cost(VEC_COST);
  format %{ "vmin_masked $dst_src1, $dst_src1, $src2, $v0" %}
  ins_encode %{
    BasicType bt = Matcher::vector_element_basic_type(this);
    __ vsetvli_helper(bt, Matcher::vector_length(this));
    __ vmin_vv(as_VectorRegister($dst_src1$$reg), as_VectorRegister($dst_src1$$reg),
               as_VectorRegister($src2$$reg), Assembler::v0_t);
  %}
  ins_pipe(pipe_slow);
%}

// vector float-point max/min

instruct vmax_fp(vReg dst, vReg src1, vReg src2, vRegMask_V0 v0) %{
  predicate(Matcher::vector_element_basic_type(n) == T_FLOAT ||
            Matcher::vector_element_basic_type(n) == T_DOUBLE);
  match(Set dst (MaxV src1 src2));
  effect(TEMP_DEF dst, TEMP v0);
  ins_cost(VEC_COST);
  format %{ "vmax_fp $dst, $src1, $src2" %}
  ins_encode %{
    BasicType bt = Matcher::vector_element_basic_type(this);
    __ minmax_fp_v(as_VectorRegister($dst$$reg),
                   as_VectorRegister($src1$$reg), as_VectorRegister($src2$$reg),
                   bt, false /* is_min */, Matcher::vector_length(this));
  %}
  ins_pipe(pipe_slow);
%}

instruct vmin_fp(vReg dst, vReg src1, vReg src2, vRegMask_V0 v0) %{
  predicate(Matcher::vector_element_basic_type(n) == T_FLOAT ||
            Matcher::vector_element_basic_type(n) == T_DOUBLE);
  match(Set dst (MinV src1 src2));
  effect(TEMP_DEF dst, TEMP v0);
  ins_cost(VEC_COST);
  format %{ "vmin_fp $dst, $src1, $src2" %}
  ins_encode %{
    BasicType bt = Matcher::vector_element_basic_type(this);
    __ minmax_fp_v(as_VectorRegister($dst$$reg),
                   as_VectorRegister($src1$$reg), as_VectorRegister($src2$$reg),
                   bt, true /* is_min */, Matcher::vector_length(this));
  %}
  ins_pipe(pipe_slow);
%}

// vector float-point max/min - predicated

instruct vmax_fp_masked(vReg dst_src1, vReg src2, vRegMask vmask, vReg tmp1, vReg tmp2, vRegMask_V0 v0) %{
  predicate(Matcher::vector_element_basic_type(n) == T_FLOAT ||
            Matcher::vector_element_basic_type(n) == T_DOUBLE);
  match(Set dst_src1 (MaxV (Binary dst_src1 src2) vmask));
  effect(TEMP_DEF dst_src1, TEMP tmp1, TEMP tmp2, TEMP v0);
  ins_cost(VEC_COST);
  format %{ "vmax_fp_masked $dst_src1, $dst_src1, $src2, $vmask\t# KILL $tmp1, $tmp2, $v0" %}
  ins_encode %{
    BasicType bt = Matcher::vector_element_basic_type(this);
    __ minmax_fp_masked_v(as_VectorRegister($dst_src1$$reg), as_VectorRegister($dst_src1$$reg),
                          as_VectorRegister($src2$$reg), as_VectorRegister($vmask$$reg),
                          as_VectorRegister($tmp1$$reg), as_VectorRegister($tmp2$$reg),
                          bt, false /* is_min */, Matcher::vector_length(this));
  %}
  ins_pipe(pipe_slow);
%}

instruct vmin_fp_masked(vReg dst_src1, vReg src2, vRegMask vmask, vReg tmp1, vReg tmp2, vRegMask_V0 v0) %{
  predicate(Matcher::vector_element_basic_type(n) == T_FLOAT ||
            Matcher::vector_element_basic_type(n) == T_DOUBLE);
  match(Set dst_src1 (MinV (Binary dst_src1 src2) vmask));
  effect(TEMP_DEF dst_src1, TEMP tmp1, TEMP tmp2, TEMP v0);
  ins_cost(VEC_COST);
  format %{ "vmin_fp_masked $dst_src1, $dst_src1, $src2, $vmask\t# KILL $tmp1, $tmp2, $v0" %}
  ins_encode %{
    BasicType bt = Matcher::vector_element_basic_type(this);
    __ minmax_fp_masked_v(as_VectorRegister($dst_src1$$reg), as_VectorRegister($dst_src1$$reg),
                          as_VectorRegister($src2$$reg), as_VectorRegister($vmask$$reg),
                          as_VectorRegister($tmp1$$reg), as_VectorRegister($tmp2$$reg),
                          bt, true /* is_min */, Matcher::vector_length(this));
  %}
  ins_pipe(pipe_slow);
%}

// vector fmla

// dst_src1 = src2 * src3 + dst_src1
instruct vfmla(vReg dst_src1, vReg src2, vReg src3) %{
  match(Set dst_src1 (FmaVF dst_src1 (Binary src2 src3)));
  match(Set dst_src1 (FmaVD dst_src1 (Binary src2 src3)));
  ins_cost(VEC_COST);
  format %{ "vfmla $dst_src1, $dst_src1, $src2, $src3" %}
  ins_encode %{
    assert(UseFMA, "Needs FMA instructions support.");
    BasicType bt = Matcher::vector_element_basic_type(this);
    __ vsetvli_helper(bt, Matcher::vector_length(this));
    __ vfmacc_vv(as_VectorRegister($dst_src1$$reg),
                 as_VectorRegister($src2$$reg), as_VectorRegister($src3$$reg));
  %}
  ins_pipe(pipe_slow);
%}

// vector fmadd - predicated
// dst_src1 = dst_src1 * src2 + src3

instruct vfmadd_masked(vReg dst_src1, vReg src2, vReg src3, vRegMask_V0 v0) %{
  match(Set dst_src1 (FmaVF (Binary dst_src1 src2) (Binary src3 v0)));
  match(Set dst_src1 (FmaVD (Binary dst_src1 src2) (Binary src3 v0)));
  format %{ "vfmadd_masked $dst_src1, $dst_src1, $src2, $src3, $v0" %}
  ins_encode %{
    assert(UseFMA, "Needs FMA instructions support.");
    BasicType bt = Matcher::vector_element_basic_type(this);
    __ vsetvli_helper(bt, Matcher::vector_length(this));
    __ vfmadd_vv(as_VectorRegister($dst_src1$$reg), as_VectorRegister($src2$$reg),
                 as_VectorRegister($src3$$reg), Assembler::v0_t);
  %}
  ins_pipe(pipe_slow);
%}

// vector fmls

// dst_src1 = src2 * (-src3) + dst_src1
// "(-src2) * src3 + dst_src1" has been idealized to "src3 * (-src2) + dst_src1"
instruct vfmlsF(vReg dst_src1, vReg src2, vReg src3) %{
  match(Set dst_src1 (FmaVF dst_src1 (Binary src2 (NegVF src3))));
  ins_cost(VEC_COST);
  format %{ "vfmlsF $dst_src1, $dst_src1, $src2, $src3" %}
  ins_encode %{
    assert(UseFMA, "Needs FMA instructions support.");
    __ vsetvli_helper(T_FLOAT, Matcher::vector_length(this));
    __ vfnmsac_vv(as_VectorRegister($dst_src1$$reg),
                  as_VectorRegister($src2$$reg), as_VectorRegister($src3$$reg));
  %}
  ins_pipe(pipe_slow);
%}

// dst_src1 = src2 * (-src3) + dst_src1
// "(-src2) * src3 + dst_src1" has been idealized to "src3 * (-src2) + dst_src1"
instruct vfmlsD(vReg dst_src1, vReg src2, vReg src3) %{
  match(Set dst_src1 (FmaVD dst_src1 (Binary src2 (NegVD src3))));
  ins_cost(VEC_COST);
  format %{ "vfmlsD $dst_src1, $dst_src1, $src2, $src3" %}
  ins_encode %{
    assert(UseFMA, "Needs FMA instructions support.");
    __ vsetvli_helper(T_DOUBLE, Matcher::vector_length(this));
    __ vfnmsac_vv(as_VectorRegister($dst_src1$$reg),
                  as_VectorRegister($src2$$reg), as_VectorRegister($src3$$reg));
  %}
  ins_pipe(pipe_slow);
%}

// vector fnmsub - predicated

// dst_src1 = dst_src1 * (-src2) + src3
instruct vfnmsub_masked(vReg dst_src1, vReg src2, vReg src3, vRegMask_V0 v0) %{
  match(Set dst_src1 (FmaVF (Binary dst_src1 (NegVF src2)) (Binary src3 v0)));
  match(Set dst_src1 (FmaVD (Binary dst_src1 (NegVD src2)) (Binary src3 v0)));
  format %{ "vfnmsub_masked $dst_src1, $dst_src1, $src2, $src3, $v0" %}
  ins_encode %{
    assert(UseFMA, "Needs FMA instructions support.");
    BasicType bt = Matcher::vector_element_basic_type(this);
    __ vsetvli_helper(bt, Matcher::vector_length(this));
    __ vfnmsub_vv(as_VectorRegister($dst_src1$$reg), as_VectorRegister($src2$$reg),
                  as_VectorRegister($src3$$reg), Assembler::v0_t);
  %}
  ins_pipe(pipe_slow);
%}

// vector fnmla

// dst_src1 = src2 * (-src3) - dst_src1
// "(-src2) * src3 - dst_src1" has been idealized to "src3 * (-src2) - dst_src1"
instruct vfnmlaF(vReg dst_src1, vReg src2, vReg src3) %{
  match(Set dst_src1 (FmaVF (NegVF dst_src1) (Binary src2 (NegVF src3))));
  ins_cost(VEC_COST);
  format %{ "vfnmlaF $dst_src1, $dst_src1, $src2, $src3" %}
  ins_encode %{
    assert(UseFMA, "Needs FMA instructions support.");
    __ vsetvli_helper(T_FLOAT, Matcher::vector_length(this));
    __ vfnmacc_vv(as_VectorRegister($dst_src1$$reg),
                  as_VectorRegister($src2$$reg), as_VectorRegister($src3$$reg));
  %}
  ins_pipe(pipe_slow);
%}

// dst_src1 = src2 * (-src3) - dst_src1
// "(-src2) * src3 - dst_src1" has been idealized to "src3 * (-src2) - dst_src1"
instruct vfnmlaD(vReg dst_src1, vReg src2, vReg src3) %{
  match(Set dst_src1 (FmaVD (NegVD dst_src1) (Binary src2 (NegVD src3))));
  ins_cost(VEC_COST);
  format %{ "vfnmlaD $dst_src1, $dst_src1, $src2, $src3" %}
  ins_encode %{
    assert(UseFMA, "Needs FMA instructions support.");
    __ vsetvli_helper(T_DOUBLE, Matcher::vector_length(this));
    __ vfnmacc_vv(as_VectorRegister($dst_src1$$reg),
                  as_VectorRegister($src2$$reg), as_VectorRegister($src3$$reg));
  %}
  ins_pipe(pipe_slow);
%}

// vector fnmadd - predicated

// dst_src1 = dst_src1 * (-src2) - src3
instruct vfnmadd_masked(vReg dst_src1, vReg src2, vReg src3, vRegMask_V0 v0) %{
  match(Set dst_src1 (FmaVF (Binary dst_src1 (NegVF src2)) (Binary (NegVF src3) v0)));
  match(Set dst_src1 (FmaVD (Binary dst_src1 (NegVD src2)) (Binary (NegVD src3) v0)));
  format %{ "vfnmadd_masked $dst_src1, $dst_src1, $src2, $src3, $v0" %}
  ins_encode %{
    assert(UseFMA, "Needs FMA instructions support.");
    BasicType bt = Matcher::vector_element_basic_type(this);
    __ vsetvli_helper(bt, Matcher::vector_length(this));
    __ vfnmadd_vv(as_VectorRegister($dst_src1$$reg), as_VectorRegister($src2$$reg),
                  as_VectorRegister($src3$$reg), Assembler::v0_t);
  %}
  ins_pipe(pipe_slow);
%}

// vector fnmls

// dst_src1 = src2 * src3 - dst_src1
instruct vfnmlsF(vReg dst_src1, vReg src2, vReg src3) %{
  match(Set dst_src1 (FmaVF (NegVF dst_src1) (Binary src2 src3)));
  ins_cost(VEC_COST);
  format %{ "vfnmlsF $dst_src1, $dst_src1, $src2, $src3" %}
  ins_encode %{
    assert(UseFMA, "Needs FMA instructions support.");
    __ vsetvli_helper(T_FLOAT, Matcher::vector_length(this));
    __ vfmsac_vv(as_VectorRegister($dst_src1$$reg),
                 as_VectorRegister($src2$$reg), as_VectorRegister($src3$$reg));
  %}
  ins_pipe(pipe_slow);
%}

// dst_src1 = -dst_src1 + src2 * src3
instruct vfnmlsD(vReg dst_src1, vReg src2, vReg src3) %{
  match(Set dst_src1 (FmaVD (NegVD dst_src1) (Binary src2 src3)));
  ins_cost(VEC_COST);
  format %{ "vfnmlsD $dst_src1, $dst_src1, $src2, $src3" %}
  ins_encode %{
    assert(UseFMA, "Needs FMA instructions support.");
    __ vsetvli_helper(T_DOUBLE, Matcher::vector_length(this));
    __ vfmsac_vv(as_VectorRegister($dst_src1$$reg),
                 as_VectorRegister($src2$$reg), as_VectorRegister($src3$$reg));
  %}
  ins_pipe(pipe_slow);
%}

// vector vfmsub - predicated

// dst_src1 = dst_src1 * src2 - src3
instruct vfmsub_masked(vReg dst_src1, vReg src2, vReg src3, vRegMask_V0 v0) %{
  match(Set dst_src1 (FmaVF (Binary dst_src1 src2) (Binary (NegVF src3) v0)));
  match(Set dst_src1 (FmaVD (Binary dst_src1 src2) (Binary (NegVD src3) v0)));
  format %{ "vfmsub_masked $dst_src1, $dst_src1, $src2, $src3, $v0" %}
  ins_encode %{
    assert(UseFMA, "Needs FMA instructions support.");
    BasicType bt = Matcher::vector_element_basic_type(this);
    __ vsetvli_helper(bt, Matcher::vector_length(this));
    __ vfmsub_vv(as_VectorRegister($dst_src1$$reg), as_VectorRegister($src2$$reg),
                 as_VectorRegister($src3$$reg), Assembler::v0_t);
  %}
  ins_pipe(pipe_slow);
%}

// vector mla

// dst_src1 = dst_src1 + src2 * src3
instruct vmla(vReg dst_src1, vReg src2, vReg src3) %{
  match(Set dst_src1 (AddVB dst_src1 (MulVB src2 src3)));
  match(Set dst_src1 (AddVS dst_src1 (MulVS src2 src3)));
  match(Set dst_src1 (AddVI dst_src1 (MulVI src2 src3)));
  match(Set dst_src1 (AddVL dst_src1 (MulVL src2 src3)));
  ins_cost(VEC_COST);
  format %{ "vmla $dst_src1, $dst_src1, $src2, $src3" %}
  ins_encode %{
    BasicType bt = Matcher::vector_element_basic_type(this);
    __ vsetvli_helper(bt, Matcher::vector_length(this));
    __ vmacc_vv(as_VectorRegister($dst_src1$$reg),
                as_VectorRegister($src2$$reg), as_VectorRegister($src3$$reg));
  %}
  ins_pipe(pipe_slow);
%}

// vector mla - predicated

instruct vmla_masked(vReg dst_src1, vReg src2, vReg src3, vRegMask_V0 v0) %{
  match(Set dst_src1 (AddVB (Binary dst_src1 (MulVB src2 src3)) v0));
  match(Set dst_src1 (AddVS (Binary dst_src1 (MulVS src2 src3)) v0));
  match(Set dst_src1 (AddVI (Binary dst_src1 (MulVI src2 src3)) v0));
  match(Set dst_src1 (AddVL (Binary dst_src1 (MulVL src2 src3)) v0));
  format %{ "vmla_masked $dst_src1, $dst_src1, $src2, $src3, $v0" %}
  ins_encode %{
    BasicType bt = Matcher::vector_element_basic_type(this);
    __ vsetvli_helper(bt, Matcher::vector_length(this));
    __ vmacc_vv(as_VectorRegister($dst_src1$$reg), as_VectorRegister($src2$$reg),
                as_VectorRegister($src3$$reg), Assembler::v0_t);
  %}
  ins_pipe(pipe_slow);
%}

// vector mls

// dst_src1 = dst_src1 - src2 * src3
instruct vmls(vReg dst_src1, vReg src2, vReg src3) %{
  match(Set dst_src1 (SubVB dst_src1 (MulVB src2 src3)));
  match(Set dst_src1 (SubVS dst_src1 (MulVS src2 src3)));
  match(Set dst_src1 (SubVI dst_src1 (MulVI src2 src3)));
  match(Set dst_src1 (SubVL dst_src1 (MulVL src2 src3)));
  ins_cost(VEC_COST);
  format %{ "vmls $dst_src1, $dst_src1, $src2, $src3" %}
  ins_encode %{
    BasicType bt = Matcher::vector_element_basic_type(this);
    __ vsetvli_helper(bt, Matcher::vector_length(this));
    __ vnmsac_vv(as_VectorRegister($dst_src1$$reg),
                 as_VectorRegister($src2$$reg), as_VectorRegister($src3$$reg));
  %}
  ins_pipe(pipe_slow);
%}

// vector mls - predicated

instruct vmls_masked(vReg dst_src1, vReg src2, vReg src3, vRegMask_V0 v0) %{
  match(Set dst_src1 (SubVB (Binary dst_src1 (MulVB src2 src3)) v0));
  match(Set dst_src1 (SubVS (Binary dst_src1 (MulVS src2 src3)) v0));
  match(Set dst_src1 (SubVI (Binary dst_src1 (MulVI src2 src3)) v0));
  match(Set dst_src1 (SubVL (Binary dst_src1 (MulVL src2 src3)) v0));
  format %{ "vmls_masked $dst_src1, $dst_src1, $src2, $src3, $v0" %}
  ins_encode %{
    BasicType bt = Matcher::vector_element_basic_type(this);
    __ vsetvli_helper(bt, Matcher::vector_length(this));
    __ vnmsac_vv(as_VectorRegister($dst_src1$$reg), as_VectorRegister($src2$$reg),
                 as_VectorRegister($src3$$reg), Assembler::v0_t);
  %}
  ins_pipe(pipe_slow);
%}

// vector mul

instruct vmul(vReg dst, vReg src1, vReg src2) %{
  match(Set dst (MulVB src1 src2));
  match(Set dst (MulVS src1 src2));
  match(Set dst (MulVI src1 src2));
  match(Set dst (MulVL src1 src2));
  ins_cost(VEC_COST);
  format %{ "vmul $dst, $src1, $src2" %}
  ins_encode %{
    BasicType bt = Matcher::vector_element_basic_type(this);
    __ vsetvli_helper(bt, Matcher::vector_length(this));
    __ vmul_vv(as_VectorRegister($dst$$reg), as_VectorRegister($src1$$reg),
               as_VectorRegister($src2$$reg));
  %}
  ins_pipe(pipe_slow);
%}

instruct vmul_fp(vReg dst, vReg src1, vReg src2) %{
  match(Set dst (MulVF src1 src2));
  match(Set dst (MulVD src1 src2));
  ins_cost(VEC_COST);
  format %{ "vmul_fp $dst, $src1, $src2" %}
  ins_encode %{
    BasicType bt = Matcher::vector_element_basic_type(this);
    __ vsetvli_helper(bt, Matcher::vector_length(this));
    __ vfmul_vv(as_VectorRegister($dst$$reg), as_VectorRegister($src1$$reg),
                as_VectorRegister($src2$$reg));
  %}
  ins_pipe(pipe_slow);
%}

// vector mul - predicated

instruct vmul_masked(vReg dst_src1, vReg src2, vRegMask_V0 v0) %{
  match(Set dst_src1 (MulVB (Binary dst_src1 src2) v0));
  match(Set dst_src1 (MulVS (Binary dst_src1 src2) v0));
  match(Set dst_src1 (MulVI (Binary dst_src1 src2) v0));
  match(Set dst_src1 (MulVL (Binary dst_src1 src2) v0));
  ins_cost(VEC_COST);
  format %{ "vmul_masked $dst_src1, $dst_src1, $src2, $v0" %}
  ins_encode %{
    BasicType bt = Matcher::vector_element_basic_type(this);
    __ vsetvli_helper(bt, Matcher::vector_length(this));
    __ vmul_vv(as_VectorRegister($dst_src1$$reg), as_VectorRegister($dst_src1$$reg),
               as_VectorRegister($src2$$reg), Assembler::v0_t);
  %}
  ins_pipe(pipe_slow);
%}

instruct vmul_fp_masked(vReg dst_src1, vReg src2, vRegMask_V0 v0) %{
  match(Set dst_src1 (MulVF (Binary dst_src1 src2) v0));
  match(Set dst_src1 (MulVD (Binary dst_src1 src2) v0));
  ins_cost(VEC_COST);
  format %{ "vmul_fp_masked $dst_src1, $dst_src1, $src2, $v0" %}
  ins_encode %{
    BasicType bt = Matcher::vector_element_basic_type(this);
    __ vsetvli_helper(bt, Matcher::vector_length(this));
    __ vfmul_vv(as_VectorRegister($dst_src1$$reg), as_VectorRegister($dst_src1$$reg),
                as_VectorRegister($src2$$reg), Assembler::v0_t);
  %}
  ins_pipe(pipe_slow);
%}

// vector neg

instruct vneg(vReg dst, vReg src) %{
  match(Set dst (NegVI src));
  match(Set dst (NegVL src));
  ins_cost(VEC_COST);
  format %{ "vneg $dst, $src" %}
  ins_encode %{
    BasicType bt = Matcher::vector_element_basic_type(this);
    __ vsetvli_helper(bt, Matcher::vector_length(this));
    __ vneg_v(as_VectorRegister($dst$$reg), as_VectorRegister($src$$reg));
  %}
  ins_pipe(pipe_slow);
%}

// vector neg - predicated

instruct vneg_masked(vReg dst_src, vRegMask_V0 v0) %{
  match(Set dst_src (NegVI dst_src v0));
  match(Set dst_src (NegVL dst_src v0));
  ins_cost(VEC_COST);
  format %{ "vneg_masked $dst_src, $dst_src, $v0" %}
  ins_encode %{
    BasicType bt = Matcher::vector_element_basic_type(this);
    __ vsetvli_helper(bt, Matcher::vector_length(this));
    __ vneg_v(as_VectorRegister($dst_src$$reg), as_VectorRegister($dst_src$$reg),
              Assembler::v0_t);
  %}
  ins_pipe(pipe_slow);
%}

// vector fneg

instruct vfneg(vReg dst, vReg src) %{
  match(Set dst (NegVF src));
  match(Set dst (NegVD src));
  ins_cost(VEC_COST);
  format %{ "vfneg $dst, $src" %}
  ins_encode %{
    BasicType bt = Matcher::vector_element_basic_type(this);
    __ vsetvli_helper(bt, Matcher::vector_length(this));
    __ vfneg_v(as_VectorRegister($dst$$reg), as_VectorRegister($src$$reg));
  %}
  ins_pipe(pipe_slow);
%}

// vector fneg  - predicated

instruct vfneg_masked(vReg dst_src, vRegMask_V0 v0) %{
  match(Set dst_src (NegVF dst_src v0));
  match(Set dst_src (NegVD dst_src v0));
  ins_cost(VEC_COST);
  format %{ "vfneg_masked $dst_src, $dst_src, $v0" %}
  ins_encode %{
    BasicType bt = Matcher::vector_element_basic_type(this);
    __ vsetvli_helper(bt, Matcher::vector_length(this));
    __ vfneg_v(as_VectorRegister($dst_src$$reg), as_VectorRegister($dst_src$$reg),
               Assembler::v0_t);
  %}
  ins_pipe(pipe_slow);
%}

// vector and reduction

instruct reduce_andI(iRegINoSp dst, iRegIorL2I src1, vReg src2, vReg tmp) %{
  predicate(Matcher::vector_element_basic_type(n->in(2)) == T_BYTE ||
            Matcher::vector_element_basic_type(n->in(2)) == T_SHORT ||
            Matcher::vector_element_basic_type(n->in(2)) == T_INT);
  match(Set dst (AndReductionV src1 src2));
  effect(TEMP tmp);
  ins_cost(VEC_COST);
  format %{ "reduce_andI $dst, $src1, $src2\t# KILL $tmp" %}
  ins_encode %{
    BasicType bt = Matcher::vector_element_basic_type(this, $src2);
    __ reduce_integral_v($dst$$Register, $src1$$Register,
                         as_VectorRegister($src2$$reg), as_VectorRegister($tmp$$reg),
                         this->ideal_Opcode(), bt, Matcher::vector_length(this, $src2));
  %}
  ins_pipe(pipe_slow);
%}

instruct reduce_andL(iRegLNoSp dst, iRegL src1, vReg src2, vReg tmp) %{
  predicate(Matcher::vector_element_basic_type(n->in(2)) == T_LONG);
  match(Set dst (AndReductionV src1 src2));
  effect(TEMP tmp);
  ins_cost(VEC_COST);
  format %{ "reduce_andL $dst, $src1, $src2\t# KILL $tmp" %}
  ins_encode %{
    BasicType bt = Matcher::vector_element_basic_type(this, $src2);
    __ reduce_integral_v($dst$$Register, $src1$$Register,
                         as_VectorRegister($src2$$reg), as_VectorRegister($tmp$$reg),
                         this->ideal_Opcode(), bt, Matcher::vector_length(this, $src2));
  %}
  ins_pipe(pipe_slow);
%}

// vector and reduction - predicated

instruct reduce_andI_masked(iRegINoSp dst, iRegIorL2I src1, vReg src2, vRegMask_V0 v0, vReg tmp) %{
  predicate(Matcher::vector_element_basic_type(n->in(2)) == T_BYTE ||
            Matcher::vector_element_basic_type(n->in(2)) == T_SHORT ||
            Matcher::vector_element_basic_type(n->in(2)) == T_INT);
  match(Set dst (AndReductionV (Binary src1 src2) v0));
  effect(TEMP tmp);
  ins_cost(VEC_COST);
  format %{ "reduce_andI_masked $dst, $src1, $src2, $v0\t# KILL $tmp" %}
  ins_encode %{
    BasicType bt = Matcher::vector_element_basic_type(this, $src2);
    __ reduce_integral_v($dst$$Register, $src1$$Register,
                         as_VectorRegister($src2$$reg), as_VectorRegister($tmp$$reg),
                         this->ideal_Opcode(), bt, Matcher::vector_length(this, $src2),
                         Assembler::v0_t);
  %}
  ins_pipe(pipe_slow);
%}

instruct reduce_andL_masked(iRegLNoSp dst, iRegL src1, vReg src2, vRegMask_V0 v0, vReg tmp) %{
  predicate(Matcher::vector_element_basic_type(n->in(2)) == T_LONG);
  match(Set dst (AndReductionV (Binary src1 src2) v0));
  effect(TEMP tmp);
  ins_cost(VEC_COST);
  format %{ "reduce_andL_masked $dst, $src1, $src2, $v0\t# KILL $tmp" %}
  ins_encode %{
    BasicType bt = Matcher::vector_element_basic_type(this, $src2);
    __ reduce_integral_v($dst$$Register, $src1$$Register,
                         as_VectorRegister($src2$$reg), as_VectorRegister($tmp$$reg),
                         this->ideal_Opcode(), bt, Matcher::vector_length(this, $src2),
                         Assembler::v0_t);
  %}
  ins_pipe(pipe_slow);
%}

// vector or reduction

instruct reduce_orI(iRegINoSp dst, iRegIorL2I src1, vReg src2, vReg tmp) %{
  predicate(Matcher::vector_element_basic_type(n->in(2)) == T_BYTE ||
            Matcher::vector_element_basic_type(n->in(2)) == T_SHORT ||
            Matcher::vector_element_basic_type(n->in(2)) == T_INT);
  match(Set dst (OrReductionV src1 src2));
  effect(TEMP tmp);
  ins_cost(VEC_COST);
  format %{ "reduce_orI $dst, $src1, $src2\t# KILL $tmp" %}
  ins_encode %{
    BasicType bt = Matcher::vector_element_basic_type(this, $src2);
    __ reduce_integral_v($dst$$Register, $src1$$Register,
                         as_VectorRegister($src2$$reg), as_VectorRegister($tmp$$reg),
                         this->ideal_Opcode(), bt, Matcher::vector_length(this, $src2));
  %}
  ins_pipe(pipe_slow);
%}

instruct reduce_orL(iRegLNoSp dst, iRegL src1, vReg src2, vReg tmp) %{
  predicate(Matcher::vector_element_basic_type(n->in(2)) == T_LONG);
  match(Set dst (OrReductionV src1 src2));
  effect(TEMP tmp);
  ins_cost(VEC_COST);
  format %{ "reduce_orL $dst, $src1, $src2\t# KILL $tmp" %}
  ins_encode %{
    BasicType bt = Matcher::vector_element_basic_type(this, $src2);
    __ reduce_integral_v($dst$$Register, $src1$$Register,
                         as_VectorRegister($src2$$reg), as_VectorRegister($tmp$$reg),
                         this->ideal_Opcode(), bt, Matcher::vector_length(this, $src2));
  %}
  ins_pipe(pipe_slow);
%}

// vector or reduction - predicated

instruct reduce_orI_masked(iRegINoSp dst, iRegIorL2I src1, vReg src2, vRegMask_V0 v0, vReg tmp) %{
  predicate(Matcher::vector_element_basic_type(n->in(2)) == T_BYTE ||
            Matcher::vector_element_basic_type(n->in(2)) == T_SHORT ||
            Matcher::vector_element_basic_type(n->in(2)) == T_INT);
  match(Set dst (OrReductionV (Binary src1 src2) v0));
  effect(TEMP tmp);
  ins_cost(VEC_COST);
  format %{ "reduce_orI_masked $dst, $src1, $src2, $v0\t# KILL $tmp" %}
  ins_encode %{
    BasicType bt = Matcher::vector_element_basic_type(this, $src2);
    __ reduce_integral_v($dst$$Register, $src1$$Register,
                         as_VectorRegister($src2$$reg), as_VectorRegister($tmp$$reg),
                         this->ideal_Opcode(), bt, Matcher::vector_length(this, $src2),
                         Assembler::v0_t);
  %}
  ins_pipe(pipe_slow);
%}

instruct reduce_orL_masked(iRegLNoSp dst, iRegL src1, vReg src2, vRegMask_V0 v0, vReg tmp) %{
  predicate(Matcher::vector_element_basic_type(n->in(2)) == T_LONG);
  match(Set dst (OrReductionV (Binary src1 src2) v0));
  effect(TEMP tmp);
  ins_cost(VEC_COST);
  format %{ "reduce_orL_masked $dst, $src1, $src2, $v0\t# KILL $tmp" %}
  ins_encode %{
    BasicType bt = Matcher::vector_element_basic_type(this, $src2);
    __ reduce_integral_v($dst$$Register, $src1$$Register,
                         as_VectorRegister($src2$$reg), as_VectorRegister($tmp$$reg),
                         this->ideal_Opcode(), bt, Matcher::vector_length(this, $src2),
                         Assembler::v0_t);
  %}
  ins_pipe(pipe_slow);
%}

// vector xor reduction

instruct reduce_xorI(iRegINoSp dst, iRegIorL2I src1, vReg src2, vReg tmp) %{
  predicate(Matcher::vector_element_basic_type(n->in(2)) == T_BYTE ||
            Matcher::vector_element_basic_type(n->in(2)) == T_SHORT ||
            Matcher::vector_element_basic_type(n->in(2)) == T_INT);
  match(Set dst (XorReductionV src1 src2));
  effect(TEMP tmp);
  ins_cost(VEC_COST);
  format %{ "reduce_xorI $dst, $src1, $src2\t# KILL $tmp" %}
  ins_encode %{
    BasicType bt = Matcher::vector_element_basic_type(this, $src2);
    __ reduce_integral_v($dst$$Register, $src1$$Register,
                         as_VectorRegister($src2$$reg), as_VectorRegister($tmp$$reg),
                         this->ideal_Opcode(), bt, Matcher::vector_length(this, $src2));
  %}
  ins_pipe(pipe_slow);
%}

instruct reduce_xorL(iRegLNoSp dst, iRegL src1, vReg src2, vReg tmp) %{
  predicate(Matcher::vector_element_basic_type(n->in(2)) == T_LONG);
  match(Set dst (XorReductionV src1 src2));
  effect(TEMP tmp);
  ins_cost(VEC_COST);
  format %{ "reduce_xorL $dst, $src1, $src2\t# KILL $tmp" %}
  ins_encode %{
    BasicType bt = Matcher::vector_element_basic_type(this, $src2);
    __ reduce_integral_v($dst$$Register, $src1$$Register,
                         as_VectorRegister($src2$$reg), as_VectorRegister($tmp$$reg),
                         this->ideal_Opcode(), bt, Matcher::vector_length(this, $src2));
  %}
  ins_pipe(pipe_slow);
%}

// vector xor reduction - predicated

instruct reduce_xorI_masked(iRegINoSp dst, iRegIorL2I src1, vReg src2, vRegMask_V0 v0, vReg tmp) %{
  predicate(Matcher::vector_element_basic_type(n->in(2)) == T_BYTE ||
            Matcher::vector_element_basic_type(n->in(2)) == T_SHORT ||
            Matcher::vector_element_basic_type(n->in(2)) == T_INT);
  match(Set dst (XorReductionV (Binary src1 src2) v0));
  effect(TEMP tmp);
  ins_cost(VEC_COST);
  format %{ "reduce_xorI_masked $dst, $src1, $src2, $v0\t# KILL $tmp" %}
  ins_encode %{
    BasicType bt = Matcher::vector_element_basic_type(this, $src2);
    __ reduce_integral_v($dst$$Register, $src1$$Register,
                         as_VectorRegister($src2$$reg), as_VectorRegister($tmp$$reg),
                         this->ideal_Opcode(), bt, Matcher::vector_length(this, $src2),
                         Assembler::v0_t);
  %}
  ins_pipe(pipe_slow);
%}

instruct reduce_xorL_masked(iRegLNoSp dst, iRegL src1, vReg src2, vRegMask_V0 v0, vReg tmp) %{
  predicate(Matcher::vector_element_basic_type(n->in(2)) == T_LONG);
  match(Set dst (XorReductionV (Binary src1 src2) v0));
  effect(TEMP tmp);
  ins_cost(VEC_COST);
  format %{ "reduce_xorL_masked $dst, $src1, $src2, $v0\t# KILL $tmp" %}
  ins_encode %{
    BasicType bt = Matcher::vector_element_basic_type(this, $src2);
    __ reduce_integral_v($dst$$Register, $src1$$Register,
                         as_VectorRegister($src2$$reg), as_VectorRegister($tmp$$reg),
                         this->ideal_Opcode(), bt, Matcher::vector_length(this, $src2),
                         Assembler::v0_t);
  %}
  ins_pipe(pipe_slow);
%}

// vector add reduction

instruct reduce_addI(iRegINoSp dst, iRegIorL2I src1, vReg src2, vReg tmp) %{
  predicate(Matcher::vector_element_basic_type(n->in(2)) == T_BYTE ||
            Matcher::vector_element_basic_type(n->in(2)) == T_SHORT ||
            Matcher::vector_element_basic_type(n->in(2)) == T_INT);
  match(Set dst (AddReductionVI src1 src2));
  effect(TEMP tmp);
  ins_cost(VEC_COST);
  format %{ "reduce_addI $dst, $src1, $src2\t# KILL $tmp" %}
  ins_encode %{
    BasicType bt = Matcher::vector_element_basic_type(this, $src2);
    __ reduce_integral_v($dst$$Register, $src1$$Register,
                         as_VectorRegister($src2$$reg), as_VectorRegister($tmp$$reg),
                         this->ideal_Opcode(), bt, Matcher::vector_length(this, $src2));
  %}
  ins_pipe(pipe_slow);
%}

instruct reduce_addL(iRegLNoSp dst, iRegL src1, vReg src2, vReg tmp) %{
  predicate(Matcher::vector_element_basic_type(n->in(2)) == T_LONG);
  match(Set dst (AddReductionVL src1 src2));
  effect(TEMP tmp);
  ins_cost(VEC_COST);
  format %{ "reduce_addL $dst, $src1, $src2\t# KILL $tmp" %}
  ins_encode %{
    BasicType bt = Matcher::vector_element_basic_type(this, $src2);
    __ reduce_integral_v($dst$$Register, $src1$$Register,
                         as_VectorRegister($src2$$reg), as_VectorRegister($tmp$$reg),
                         this->ideal_Opcode(), bt, Matcher::vector_length(this, $src2));
  %}
  ins_pipe(pipe_slow);
%}

instruct reduce_addF(fRegF dst, fRegF src1, vReg src2, vReg tmp) %{
  match(Set dst (AddReductionVF src1 src2));
  effect(TEMP tmp);
  ins_cost(VEC_COST);
  format %{ "reduce_addF $dst, $src1, $src2\t# KILL $tmp" %}
  ins_encode %{
    __ vsetvli_helper(T_FLOAT, Matcher::vector_length(this, $src2));
    __ vfmv_s_f(as_VectorRegister($tmp$$reg), $src1$$FloatRegister);
    __ vfredosum_vs(as_VectorRegister($tmp$$reg), as_VectorRegister($src2$$reg),
                    as_VectorRegister($tmp$$reg));
    __ vfmv_f_s($dst$$FloatRegister, as_VectorRegister($tmp$$reg));
  %}
  ins_pipe(pipe_slow);
%}

instruct reduce_addD(fRegD dst, fRegD src1, vReg src2, vReg tmp) %{
  match(Set dst (AddReductionVD src1 src2));
  effect(TEMP tmp);
  ins_cost(VEC_COST);
  format %{ "reduce_addD $dst, $src1, $src2\t# KILL $tmp" %}
  ins_encode %{
    __ vsetvli_helper(T_DOUBLE, Matcher::vector_length(this, $src2));
    __ vfmv_s_f(as_VectorRegister($tmp$$reg), $src1$$FloatRegister);
    __ vfredosum_vs(as_VectorRegister($tmp$$reg), as_VectorRegister($src2$$reg),
                    as_VectorRegister($tmp$$reg));
    __ vfmv_f_s($dst$$FloatRegister, as_VectorRegister($tmp$$reg));
  %}
  ins_pipe(pipe_slow);
%}

// vector add reduction - predicated

instruct reduce_addI_masked(iRegINoSp dst, iRegIorL2I src1, vReg src2, vRegMask_V0 v0, vReg tmp) %{
  predicate(Matcher::vector_element_basic_type(n->in(2)) == T_BYTE ||
            Matcher::vector_element_basic_type(n->in(2)) == T_SHORT ||
            Matcher::vector_element_basic_type(n->in(2)) == T_INT);
  match(Set dst (AddReductionVI (Binary src1 src2) v0));
  effect(TEMP tmp);
  ins_cost(VEC_COST);
  format %{ "reduce_addI_masked $dst, $src1, $src2, $v0\t# KILL $tmp" %}
  ins_encode %{
    BasicType bt = Matcher::vector_element_basic_type(this, $src2);
    __ reduce_integral_v($dst$$Register, $src1$$Register,
                         as_VectorRegister($src2$$reg), as_VectorRegister($tmp$$reg),
                         this->ideal_Opcode(), bt, Matcher::vector_length(this, $src2),
                         Assembler::v0_t);
  %}
  ins_pipe(pipe_slow);
%}

instruct reduce_addL_masked(iRegLNoSp dst, iRegL src1, vReg src2, vRegMask_V0 v0, vReg tmp) %{
  predicate(Matcher::vector_element_basic_type(n->in(2)) == T_LONG);
  match(Set dst (AddReductionVL (Binary src1 src2) v0));
  effect(TEMP tmp);
  ins_cost(VEC_COST);
  format %{ "reduce_addL_masked $dst, $src1, $src2, $v0\t# KILL $tmp" %}
  ins_encode %{
    BasicType bt = Matcher::vector_element_basic_type(this, $src2);
    __ reduce_integral_v($dst$$Register, $src1$$Register,
                         as_VectorRegister($src2$$reg), as_VectorRegister($tmp$$reg),
                         this->ideal_Opcode(), bt, Matcher::vector_length(this, $src2),
                         Assembler::v0_t);
  %}
  ins_pipe(pipe_slow);
%}

instruct reduce_addF_masked(fRegF dst, fRegF src1, vReg src2, vRegMask_V0 v0, vReg tmp) %{
  match(Set dst (AddReductionVF (Binary src1 src2) v0));
  effect(TEMP tmp);
  ins_cost(VEC_COST);
  format %{ "reduce_addF_masked $dst, $src1, $src2, $v0\t# KILL $tmp" %}
  ins_encode %{
    __ vsetvli_helper(T_FLOAT, Matcher::vector_length(this, $src2));
    __ vfmv_s_f(as_VectorRegister($tmp$$reg), $src1$$FloatRegister);
    __ vfredosum_vs(as_VectorRegister($tmp$$reg), as_VectorRegister($src2$$reg),
                    as_VectorRegister($tmp$$reg), Assembler::v0_t);
    __ vfmv_f_s($dst$$FloatRegister, as_VectorRegister($tmp$$reg));
  %}
  ins_pipe(pipe_slow);
%}

instruct reduce_addD_masked(fRegD dst, fRegD src1, vReg src2, vRegMask_V0 v0, vReg tmp) %{
  match(Set dst (AddReductionVD (Binary src1 src2) v0));
  effect(TEMP tmp);
  ins_cost(VEC_COST);
  format %{ "reduce_addD_masked $dst, $src1, $src2, $v0\t# KILL $tmp" %}
  ins_encode %{
    __ vsetvli_helper(T_DOUBLE, Matcher::vector_length(this, $src2));
    __ vfmv_s_f(as_VectorRegister($tmp$$reg), $src1$$FloatRegister);
    __ vfredosum_vs(as_VectorRegister($tmp$$reg), as_VectorRegister($src2$$reg),
                    as_VectorRegister($tmp$$reg), Assembler::v0_t);
    __ vfmv_f_s($dst$$FloatRegister, as_VectorRegister($tmp$$reg));
  %}
  ins_pipe(pipe_slow);
%}

// vector integer max reduction

instruct vreduce_maxI(iRegINoSp dst, iRegIorL2I src1, vReg src2, vReg tmp) %{
  predicate(Matcher::vector_element_basic_type(n->in(2)) == T_BYTE ||
            Matcher::vector_element_basic_type(n->in(2)) == T_SHORT ||
            Matcher::vector_element_basic_type(n->in(2)) == T_INT);
  match(Set dst (MaxReductionV src1 src2));
  ins_cost(VEC_COST);
  effect(TEMP tmp);
  format %{ "vreduce_maxI $dst, $src1, $src2\t# KILL $tmp" %}
  ins_encode %{
    BasicType bt = Matcher::vector_element_basic_type(this, $src2);
    __ reduce_integral_v($dst$$Register, $src1$$Register,
                         as_VectorRegister($src2$$reg), as_VectorRegister($tmp$$reg),
                         this->ideal_Opcode(), bt, Matcher::vector_length(this, $src2));
  %}
  ins_pipe(pipe_slow);
%}

instruct vreduce_maxL(iRegLNoSp dst, iRegL src1, vReg src2, vReg tmp) %{
  predicate(Matcher::vector_element_basic_type(n->in(2)) == T_LONG);
  match(Set dst (MaxReductionV src1 src2));
  ins_cost(VEC_COST);
  effect(TEMP tmp);
  format %{ "vreduce_maxL $dst, $src1, $src2\t# KILL $tmp" %}
  ins_encode %{
    BasicType bt = Matcher::vector_element_basic_type(this, $src2);
    __ reduce_integral_v($dst$$Register, $src1$$Register,
                         as_VectorRegister($src2$$reg), as_VectorRegister($tmp$$reg),
                         this->ideal_Opcode(), bt, Matcher::vector_length(this, $src2));
  %}
  ins_pipe(pipe_slow);
%}

// vector integer max reduction - predicated

instruct vreduce_maxI_masked(iRegINoSp dst, iRegIorL2I src1, vReg src2, vRegMask_V0 v0, vReg tmp) %{
  predicate(Matcher::vector_element_basic_type(n->in(2)) == T_BYTE ||
            Matcher::vector_element_basic_type(n->in(2)) == T_SHORT ||
            Matcher::vector_element_basic_type(n->in(2)) == T_INT);
  match(Set dst (MaxReductionV (Binary src1 src2) v0));
  effect(TEMP tmp);
  ins_cost(VEC_COST);
  format %{ "vreduce_maxI_masked $dst, $src1, $src2, $v0\t# KILL $tmp" %}
  ins_encode %{
    BasicType bt = Matcher::vector_element_basic_type(this, $src2);
    __ reduce_integral_v($dst$$Register, $src1$$Register,
                         as_VectorRegister($src2$$reg), as_VectorRegister($tmp$$reg),
                         this->ideal_Opcode(), bt, Matcher::vector_length(this, $src2),
                         Assembler::v0_t);
  %}
  ins_pipe(pipe_slow);
%}

instruct vreduce_maxL_masked(iRegLNoSp dst, iRegL src1, vReg src2, vRegMask_V0 v0, vReg tmp) %{
  predicate(Matcher::vector_element_basic_type(n->in(2)) == T_LONG);
  match(Set dst (MaxReductionV (Binary src1 src2) v0));
  effect(TEMP tmp);
  ins_cost(VEC_COST);
  format %{ "vreduce_maxL_masked $dst, $src1, $src2, $v0\t# KILL $tmp" %}
  ins_encode %{
    BasicType bt = Matcher::vector_element_basic_type(this, $src2);
    __ reduce_integral_v($dst$$Register, $src1$$Register,
                         as_VectorRegister($src2$$reg), as_VectorRegister($tmp$$reg),
                         this->ideal_Opcode(), bt, Matcher::vector_length(this, $src2),
                         Assembler::v0_t);
  %}
  ins_pipe(pipe_slow);
%}

// vector integer min reduction

instruct vreduce_minI(iRegINoSp dst, iRegIorL2I src1, vReg src2, vReg tmp) %{
  predicate(Matcher::vector_element_basic_type(n->in(2)) == T_BYTE ||
            Matcher::vector_element_basic_type(n->in(2)) == T_SHORT ||
            Matcher::vector_element_basic_type(n->in(2)) == T_INT);
  match(Set dst (MinReductionV src1 src2));
  ins_cost(VEC_COST);
  effect(TEMP tmp);
  format %{ "vreduce_minI $dst, $src1, $src2\t# KILL $tmp" %}
  ins_encode %{
    BasicType bt = Matcher::vector_element_basic_type(this, $src2);
    __ reduce_integral_v($dst$$Register, $src1$$Register,
                         as_VectorRegister($src2$$reg), as_VectorRegister($tmp$$reg),
                         this->ideal_Opcode(), bt, Matcher::vector_length(this, $src2));
  %}
  ins_pipe(pipe_slow);
%}

instruct vreduce_minL(iRegLNoSp dst, iRegL src1, vReg src2, vReg tmp) %{
  predicate(Matcher::vector_element_basic_type(n->in(2)) == T_LONG);
  match(Set dst (MinReductionV src1 src2));
  ins_cost(VEC_COST);
  effect(TEMP tmp);
  format %{ "vreduce_minL $dst, $src1, $src2\t# KILL $tmp" %}
  ins_encode %{
    BasicType bt = Matcher::vector_element_basic_type(this, $src2);
    __ reduce_integral_v($dst$$Register, $src1$$Register,
                         as_VectorRegister($src2$$reg), as_VectorRegister($tmp$$reg),
                         this->ideal_Opcode(), bt, Matcher::vector_length(this, $src2));
  %}
  ins_pipe(pipe_slow);
%}

// vector integer min reduction - predicated

instruct vreduce_minI_masked(iRegINoSp dst, iRegIorL2I src1, vReg src2, vRegMask_V0 v0, vReg tmp) %{
  predicate(Matcher::vector_element_basic_type(n->in(2)) == T_BYTE ||
            Matcher::vector_element_basic_type(n->in(2)) == T_SHORT ||
            Matcher::vector_element_basic_type(n->in(2)) == T_INT);
  match(Set dst (MinReductionV (Binary src1 src2) v0));
  effect(TEMP tmp);
  ins_cost(VEC_COST);
  format %{ "vreduce_minI_masked $dst, $src1, $src2, $v0\t# KILL $tmp" %}
  ins_encode %{
    BasicType bt = Matcher::vector_element_basic_type(this, $src2);
    __ reduce_integral_v($dst$$Register, $src1$$Register,
                         as_VectorRegister($src2$$reg), as_VectorRegister($tmp$$reg),
                         this->ideal_Opcode(), bt, Matcher::vector_length(this, $src2),
                         Assembler::v0_t);
  %}
  ins_pipe(pipe_slow);
%}

instruct vreduce_minL_masked(iRegLNoSp dst, iRegL src1, vReg src2, vRegMask_V0 v0, vReg tmp) %{
  predicate(Matcher::vector_element_basic_type(n->in(2)) == T_LONG);
  match(Set dst (MinReductionV (Binary src1 src2) v0));
  effect(TEMP tmp);
  ins_cost(VEC_COST);
  format %{ "vreduce_minL_masked $dst, $src1, $src2, $v0\t# KILL $tmp" %}
  ins_encode %{
    BasicType bt = Matcher::vector_element_basic_type(this, $src2);
    __ reduce_integral_v($dst$$Register, $src1$$Register,
                         as_VectorRegister($src2$$reg), as_VectorRegister($tmp$$reg),
                         this->ideal_Opcode(), bt, Matcher::vector_length(this, $src2),
                         Assembler::v0_t);
  %}
  ins_pipe(pipe_slow);
%}

// vector float max reduction

instruct vreduce_maxF(fRegF dst, fRegF src1, vReg src2, vReg tmp1, vReg tmp2) %{
  predicate(Matcher::vector_element_basic_type(n->in(2)) == T_FLOAT);
  match(Set dst (MaxReductionV src1 src2));
  ins_cost(VEC_COST);
  effect(TEMP_DEF dst, TEMP tmp1, TEMP tmp2);
  format %{ "vreduce_maxF $dst, $src1, $src2, $tmp1, $tmp2" %}
  ins_encode %{
    __ reduce_minmax_fp_v($dst$$FloatRegister,
                          $src1$$FloatRegister, as_VectorRegister($src2$$reg),
                          as_VectorRegister($tmp1$$reg), as_VectorRegister($tmp2$$reg),
                          false /* is_double */, false /* is_min */, Matcher::vector_length(this, $src2));
  %}
  ins_pipe(pipe_slow);
%}

instruct vreduce_maxD(fRegD dst, fRegD src1, vReg src2, vReg tmp1, vReg tmp2) %{
  predicate(Matcher::vector_element_basic_type(n->in(2)) == T_DOUBLE);
  match(Set dst (MaxReductionV src1 src2));
  ins_cost(VEC_COST);
  effect(TEMP_DEF dst, TEMP tmp1, TEMP tmp2);
  format %{ "vreduce_maxD $dst, $src1, $src2, $tmp1, $tmp2" %}
  ins_encode %{
    __ reduce_minmax_fp_v($dst$$FloatRegister,
                          $src1$$FloatRegister, as_VectorRegister($src2$$reg),
                          as_VectorRegister($tmp1$$reg), as_VectorRegister($tmp2$$reg),
                          true /* is_double */, false /* is_min */, Matcher::vector_length(this, $src2));
  %}
  ins_pipe(pipe_slow);
%}

// vector float max reduction - predicated

instruct vreduce_maxF_masked(fRegF dst, fRegF src1, vReg src2, vRegMask_V0 v0, vReg tmp1, vReg tmp2) %{
  predicate(Matcher::vector_element_basic_type(n->in(2)) == T_FLOAT);
  match(Set dst (MaxReductionV (Binary src1 src2) v0));
  ins_cost(VEC_COST);
  effect(TEMP_DEF dst, TEMP tmp1, TEMP tmp2);
  format %{ "vreduce_maxF_masked $dst, $src1, $src2, $v0\t# KILL $tmp1, $tmp2" %}
  ins_encode %{
    __ reduce_minmax_fp_v($dst$$FloatRegister,
                          $src1$$FloatRegister, as_VectorRegister($src2$$reg),
                          as_VectorRegister($tmp1$$reg), as_VectorRegister($tmp2$$reg),
                          false /* is_double */, false /* is_min */,
                          Matcher::vector_length(this, $src2), Assembler::v0_t);
  %}
  ins_pipe(pipe_slow);
%}

instruct vreduce_maxD_masked(fRegD dst, fRegD src1, vReg src2, vRegMask_V0 v0, vReg tmp1, vReg tmp2) %{
  predicate(Matcher::vector_element_basic_type(n->in(2)) == T_DOUBLE);
  match(Set dst (MaxReductionV (Binary src1 src2) v0));
  ins_cost(VEC_COST);
  effect(TEMP_DEF dst, TEMP tmp1, TEMP tmp2);
  format %{ "vreduce_maxD_masked $dst, $src1, $src2, $v0\t# KILL $tmp1, $tmp2" %}
  ins_encode %{
    __ reduce_minmax_fp_v($dst$$FloatRegister,
                          $src1$$FloatRegister, as_VectorRegister($src2$$reg),
                          as_VectorRegister($tmp1$$reg), as_VectorRegister($tmp2$$reg),
                          true /* is_double */, false /* is_min */,
                          Matcher::vector_length(this, $src2), Assembler::v0_t);
  %}
  ins_pipe(pipe_slow);
%}

// vector float min reduction

instruct vreduce_minF(fRegF dst, fRegF src1, vReg src2, vReg tmp1, vReg tmp2) %{
  predicate(Matcher::vector_element_basic_type(n->in(2)) == T_FLOAT);
  match(Set dst (MinReductionV src1 src2));
  ins_cost(VEC_COST);
  effect(TEMP_DEF dst, TEMP tmp1, TEMP tmp2);
  format %{ "vreduce_minF $dst, $src1, $src2, $tmp1, $tmp2" %}
  ins_encode %{
    __ reduce_minmax_fp_v($dst$$FloatRegister,
                          $src1$$FloatRegister, as_VectorRegister($src2$$reg),
                          as_VectorRegister($tmp1$$reg), as_VectorRegister($tmp2$$reg),
                          false /* is_double */, true /* is_min */, Matcher::vector_length(this, $src2));
  %}
  ins_pipe(pipe_slow);
%}

instruct vreduce_minD(fRegD dst, fRegD src1, vReg src2, vReg tmp1, vReg tmp2) %{
  predicate(Matcher::vector_element_basic_type(n->in(2)) == T_DOUBLE);
  match(Set dst (MinReductionV src1 src2));
  ins_cost(VEC_COST);
  effect(TEMP_DEF dst, TEMP tmp1, TEMP tmp2);
  format %{ "vreduce_minD $dst, $src1, $src2, $tmp1, $tmp2" %}
  ins_encode %{
    __ reduce_minmax_fp_v($dst$$FloatRegister,
                          $src1$$FloatRegister, as_VectorRegister($src2$$reg),
                          as_VectorRegister($tmp1$$reg), as_VectorRegister($tmp2$$reg),
                          true /* is_double */, true /* is_min */, Matcher::vector_length(this, $src2));
  %}
  ins_pipe(pipe_slow);
%}

// vector float min reduction - predicated

instruct vreduce_minF_masked(fRegF dst, fRegF src1, vReg src2, vRegMask_V0 v0, vReg tmp1, vReg tmp2) %{
  predicate(Matcher::vector_element_basic_type(n->in(2)) == T_FLOAT);
  match(Set dst (MinReductionV (Binary src1 src2) v0));
  ins_cost(VEC_COST);
  effect(TEMP_DEF dst, TEMP tmp1, TEMP tmp2);
  format %{ "vreduce_minF_masked $dst, $src1, $src2, $v0\t# KILL $tmp1, $tmp2" %}
  ins_encode %{
    __ reduce_minmax_fp_v($dst$$FloatRegister,
                          $src1$$FloatRegister, as_VectorRegister($src2$$reg),
                          as_VectorRegister($tmp1$$reg), as_VectorRegister($tmp2$$reg),
                          false /* is_double */, true /* is_min */,
                          Matcher::vector_length(this, $src2), Assembler::v0_t);
  %}
  ins_pipe(pipe_slow);
%}

instruct vreduce_minD_masked(fRegD dst, fRegD src1, vReg src2, vRegMask_V0 v0, vReg tmp1, vReg tmp2) %{
  predicate(Matcher::vector_element_basic_type(n->in(2)) == T_DOUBLE);
  match(Set dst (MinReductionV (Binary src1 src2) v0));
  ins_cost(VEC_COST);
  effect(TEMP_DEF dst, TEMP tmp1, TEMP tmp2);
  format %{ "vreduce_minD_masked $dst, $src1, $src2, $v0\t# KILL $tmp1, $tmp2" %}
  ins_encode %{
    __ reduce_minmax_fp_v($dst$$FloatRegister,
                          $src1$$FloatRegister, as_VectorRegister($src2$$reg),
                          as_VectorRegister($tmp1$$reg), as_VectorRegister($tmp2$$reg),
                          true /* is_double */, true /* is_min */,
                          Matcher::vector_length(this, $src2), Assembler::v0_t);
  %}
  ins_pipe(pipe_slow);
%}

// vector replicate

instruct replicate(vReg dst, iRegIorL2I src) %{
  predicate(Matcher::is_non_long_integral_vector(n));
  match(Set dst (Replicate src));
  ins_cost(VEC_COST);
  format %{ "replicate $dst, $src" %}
  ins_encode %{
    BasicType bt = Matcher::vector_element_basic_type(this);
    __ vsetvli_helper(bt, Matcher::vector_length(this));
    __ vmv_v_x(as_VectorRegister($dst$$reg), as_Register($src$$reg));
  %}
  ins_pipe(pipe_slow);
%}

instruct replicateL(vReg dst, iRegL src) %{
  predicate(Matcher::vector_element_basic_type(n) == T_LONG);
  match(Set dst (Replicate src));
  ins_cost(VEC_COST);
  format %{ "replicateL $dst, $src" %}
  ins_encode %{
    __ vsetvli_helper(T_LONG, Matcher::vector_length(this));
    __ vmv_v_x(as_VectorRegister($dst$$reg), as_Register($src$$reg));
  %}
  ins_pipe(pipe_slow);
%}

instruct replicate_imm5(vReg dst, immI5 con) %{
  predicate(Matcher::is_non_long_integral_vector(n));
  match(Set dst (Replicate con));
  ins_cost(VEC_COST);
  format %{ "replicate_imm5 $dst, $con" %}
  ins_encode %{
    BasicType bt = Matcher::vector_element_basic_type(this);
    __ vsetvli_helper(bt, Matcher::vector_length_in_bytes(this));
    __ vmv_v_i(as_VectorRegister($dst$$reg), $con$$constant);
  %}
  ins_pipe(pipe_slow);
%}

instruct replicateL_imm5(vReg dst, immL5 con) %{
  predicate(Matcher::vector_element_basic_type(n) == T_LONG);
  match(Set dst (Replicate con));
  ins_cost(VEC_COST);
  format %{ "replicateL_imm5 $dst, $con" %}
  ins_encode %{
    __ vsetvli_helper(T_LONG, Matcher::vector_length(this));
    __ vmv_v_i(as_VectorRegister($dst$$reg), $con$$constant);
  %}
  ins_pipe(pipe_slow);
%}

instruct replicateF(vReg dst, fRegF src) %{
  predicate(Matcher::vector_element_basic_type(n) == T_FLOAT);
  match(Set dst (Replicate src));
  ins_cost(VEC_COST);
  format %{ "replicateF $dst, $src" %}
  ins_encode %{
    __ vsetvli_helper(T_FLOAT, Matcher::vector_length(this));
    __ vfmv_v_f(as_VectorRegister($dst$$reg), $src$$FloatRegister);
  %}
  ins_pipe(pipe_slow);
%}

instruct replicateD(vReg dst, fRegD src) %{
  predicate(Matcher::vector_element_basic_type(n) == T_DOUBLE);
  match(Set dst (Replicate src));
  ins_cost(VEC_COST);
  format %{ "replicateD $dst, $src" %}
  ins_encode %{
    __ vsetvli_helper(T_DOUBLE, Matcher::vector_length(this));
    __ vfmv_v_f(as_VectorRegister($dst$$reg), $src$$FloatRegister);
  %}
  ins_pipe(pipe_slow);
%}

// vector shift

instruct vasrB(vReg dst, vReg src, vReg shift, vRegMask_V0 v0) %{
  match(Set dst (RShiftVB src shift));
  ins_cost(VEC_COST);
  effect(TEMP_DEF dst, TEMP v0);
  format %{ "vasrB $dst, $src, $shift" %}
  ins_encode %{
    __ vsetvli_helper(T_BYTE, Matcher::vector_length(this));
    // if shift > BitsPerByte - 1, clear the low BitsPerByte - 1 bits
    __ vmsgtu_vi(as_VectorRegister($v0$$reg), as_VectorRegister($shift$$reg), BitsPerByte - 1);
    __ vsra_vi(as_VectorRegister($dst$$reg), as_VectorRegister($src$$reg),
               BitsPerByte - 1, Assembler::v0_t);
    // otherwise, shift
    __ vmnot_m(as_VectorRegister($v0$$reg), as_VectorRegister($v0$$reg));
    __ vsra_vv(as_VectorRegister($dst$$reg), as_VectorRegister($src$$reg),
               as_VectorRegister($shift$$reg), Assembler::v0_t);
  %}
  ins_pipe(pipe_slow);
%}

instruct vasrS(vReg dst, vReg src, vReg shift, vRegMask_V0 v0) %{
  match(Set dst (RShiftVS src shift));
  ins_cost(VEC_COST);
  effect(TEMP_DEF dst, TEMP v0);
  format %{ "vasrS $dst, $src, $shift" %}
  ins_encode %{
    __ vsetvli_helper(T_SHORT, Matcher::vector_length(this));
    // if shift > BitsPerShort - 1, clear the low BitsPerShort - 1 bits
    __ vmsgtu_vi(as_VectorRegister($v0$$reg), as_VectorRegister($shift$$reg), BitsPerShort - 1);
    __ vsra_vi(as_VectorRegister($dst$$reg), as_VectorRegister($src$$reg),
               BitsPerShort - 1, Assembler::v0_t);
    // otherwise, shift
    __ vmnot_m(as_VectorRegister($v0$$reg), as_VectorRegister($v0$$reg));
    __ vsra_vv(as_VectorRegister($dst$$reg), as_VectorRegister($src$$reg),
               as_VectorRegister($shift$$reg), Assembler::v0_t);
  %}
  ins_pipe(pipe_slow);
%}

instruct vasrI(vReg dst, vReg src, vReg shift) %{
  match(Set dst (RShiftVI src shift));
  ins_cost(VEC_COST);
  format %{ "vasrI $dst, $src, $shift" %}
  ins_encode %{
    __ vsetvli_helper(T_INT, Matcher::vector_length(this));
    __ vsra_vv(as_VectorRegister($dst$$reg), as_VectorRegister($src$$reg),
               as_VectorRegister($shift$$reg));
  %}
  ins_pipe(pipe_slow);
%}

instruct vasrL(vReg dst, vReg src, vReg shift) %{
  match(Set dst (RShiftVL src shift));
  ins_cost(VEC_COST);
  format %{ "vasrL $dst, $src, $shift" %}
  ins_encode %{
    __ vsetvli_helper(T_LONG, Matcher::vector_length(this));
    __ vsra_vv(as_VectorRegister($dst$$reg), as_VectorRegister($src$$reg),
               as_VectorRegister($shift$$reg));
  %}
  ins_pipe(pipe_slow);
%}

instruct vasrB_masked(vReg dst_src, vReg shift, vRegMask vmask, vRegMask_V0 v0) %{
  match(Set dst_src (RShiftVB (Binary dst_src shift) vmask));
  ins_cost(VEC_COST);
  effect(TEMP_DEF dst_src, TEMP v0);
  format %{ "vasrB_masked $dst_src, $dst_src, $shift, $vmask\t# KILL $v0" %}
  ins_encode %{
    __ vsetvli_helper(T_BYTE, Matcher::vector_length(this));
    __ vmsgtu_vi(as_VectorRegister($v0$$reg), as_VectorRegister($shift$$reg), BitsPerByte - 1);
    // if shift > BitsPerByte - 1, clear the low BitsPerByte - 1 bits
    __ vmerge_vim(as_VectorRegister($shift$$reg), as_VectorRegister($shift$$reg), BitsPerByte - 1);
    // otherwise, shift
    __ vmv1r_v(as_VectorRegister($v0$$reg), as_VectorRegister($vmask$$reg));
    __ vsra_vv(as_VectorRegister($dst_src$$reg), as_VectorRegister($dst_src$$reg),
               as_VectorRegister($shift$$reg), Assembler::v0_t);
  %}
  ins_pipe(pipe_slow);
%}

instruct vasrS_masked(vReg dst_src, vReg shift, vRegMask vmask, vRegMask_V0 v0) %{
  match(Set dst_src (RShiftVS (Binary dst_src shift) vmask));
  ins_cost(VEC_COST);
  effect(TEMP_DEF dst_src, TEMP v0);
  format %{ "vasrS_masked $dst_src, $dst_src, $shift, $vmask\t# KILL $v0" %}
  ins_encode %{
    __ vsetvli_helper(T_SHORT, Matcher::vector_length(this));
    __ vmsgtu_vi(as_VectorRegister($v0$$reg), as_VectorRegister($shift$$reg), BitsPerShort - 1);
    // if shift > BitsPerShort - 1, clear the low BitsPerShort - 1 bits
    __ vmerge_vim(as_VectorRegister($shift$$reg), as_VectorRegister($shift$$reg), BitsPerShort - 1);
    // otherwise, shift
    __ vmv1r_v(as_VectorRegister($v0$$reg), as_VectorRegister($vmask$$reg));
    __ vsra_vv(as_VectorRegister($dst_src$$reg), as_VectorRegister($dst_src$$reg),
               as_VectorRegister($shift$$reg), Assembler::v0_t);
  %}
  ins_pipe(pipe_slow);
%}

instruct vasrI_masked(vReg dst_src, vReg shift, vRegMask_V0 v0) %{
  match(Set dst_src (RShiftVI (Binary dst_src shift) v0));
  ins_cost(VEC_COST);
  effect(TEMP_DEF dst_src);
  format %{ "vasrI_masked $dst_src, $dst_src, $shift, $v0" %}
  ins_encode %{
    __ vsetvli_helper(T_INT, Matcher::vector_length(this));
    __ vsra_vv(as_VectorRegister($dst_src$$reg), as_VectorRegister($dst_src$$reg),
               as_VectorRegister($shift$$reg), Assembler::v0_t);
  %}
  ins_pipe(pipe_slow);
%}

instruct vasrL_masked(vReg dst_src, vReg shift, vRegMask_V0 v0) %{
  match(Set dst_src (RShiftVL (Binary dst_src shift) v0));
  ins_cost(VEC_COST);
  effect(TEMP_DEF dst_src);
  format %{ "vasrL_masked $dst_src, $dst_src, $shift, $v0" %}
  ins_encode %{
    __ vsetvli_helper(T_LONG, Matcher::vector_length(this));
    __ vsra_vv(as_VectorRegister($dst_src$$reg), as_VectorRegister($dst_src$$reg),
               as_VectorRegister($shift$$reg), Assembler::v0_t);
  %}
  ins_pipe(pipe_slow);
%}

instruct vlslB(vReg dst, vReg src, vReg shift, vRegMask_V0 v0) %{
  match(Set dst (LShiftVB src shift));
  ins_cost(VEC_COST);
  effect(TEMP_DEF dst, TEMP v0);
  format %{ "vlslB $dst, $src, $shift" %}
  ins_encode %{
    __ vsetvli_helper(T_BYTE, Matcher::vector_length(this));
    // if shift > BitsPerByte - 1, clear the element
    __ vmsgtu_vi(as_VectorRegister($v0$$reg), as_VectorRegister($shift$$reg), BitsPerByte - 1);
    __ vxor_vv(as_VectorRegister($dst$$reg), as_VectorRegister($src$$reg),
               as_VectorRegister($src$$reg), Assembler::v0_t);
    // otherwise, shift
    __ vmnot_m(as_VectorRegister($v0$$reg), as_VectorRegister($v0$$reg));
    __ vsll_vv(as_VectorRegister($dst$$reg), as_VectorRegister($src$$reg),
               as_VectorRegister($shift$$reg), Assembler::v0_t);
  %}
  ins_pipe(pipe_slow);
%}

instruct vlslS(vReg dst, vReg src, vReg shift, vRegMask_V0 v0) %{
  match(Set dst (LShiftVS src shift));
  ins_cost(VEC_COST);
  effect(TEMP_DEF dst, TEMP v0);
  format %{ "vlslS $dst, $src, $shift" %}
  ins_encode %{
    __ vsetvli_helper(T_SHORT, Matcher::vector_length(this));
    // if shift > BitsPerShort - 1, clear the element
    __ vmsgtu_vi(as_VectorRegister($v0$$reg), as_VectorRegister($shift$$reg), BitsPerShort - 1);
    __ vxor_vv(as_VectorRegister($dst$$reg), as_VectorRegister($src$$reg),
               as_VectorRegister($src$$reg), Assembler::v0_t);
    // otherwise, shift
    __ vmnot_m(as_VectorRegister($v0$$reg), as_VectorRegister($v0$$reg));
    __ vsll_vv(as_VectorRegister($dst$$reg), as_VectorRegister($src$$reg),
               as_VectorRegister($shift$$reg), Assembler::v0_t);
  %}
  ins_pipe(pipe_slow);
%}

instruct vlslI(vReg dst, vReg src, vReg shift) %{
  match(Set dst (LShiftVI src shift));
  ins_cost(VEC_COST);
  format %{ "vlslI $dst, $src, $shift" %}
  ins_encode %{
    __ vsetvli_helper(T_INT, Matcher::vector_length(this));
    __ vsll_vv(as_VectorRegister($dst$$reg), as_VectorRegister($src$$reg),
               as_VectorRegister($shift$$reg));
  %}
  ins_pipe(pipe_slow);
%}

instruct vlslL(vReg dst, vReg src, vReg shift) %{
  match(Set dst (LShiftVL src shift));
  ins_cost(VEC_COST);
  format %{ "vlslL $dst, $src, $shift" %}
  ins_encode %{
    __ vsetvli_helper(T_LONG, Matcher::vector_length(this));
    __ vsll_vv(as_VectorRegister($dst$$reg), as_VectorRegister($src$$reg),
               as_VectorRegister($shift$$reg));
  %}
  ins_pipe(pipe_slow);
%}

instruct vlslB_masked(vReg dst_src, vReg shift, vRegMask vmask, vRegMask_V0 v0) %{
  match(Set dst_src (LShiftVB (Binary dst_src shift) vmask));
  ins_cost(VEC_COST);
  effect(TEMP_DEF dst_src, TEMP v0);
  format %{ "vlslB_masked $dst_src, $dst_src, $shift, $vmask\t# KILL $v0" %}
  ins_encode %{
    __ vsetvli_helper(T_BYTE, Matcher::vector_length(this));
    // if shift > BitsPerByte - 1, clear the element
    __ vmsgtu_vi(as_VectorRegister($v0$$reg), as_VectorRegister($shift$$reg), BitsPerByte - 1);
    __ vmand_mm(as_VectorRegister($v0$$reg), as_VectorRegister($v0$$reg),
                as_VectorRegister($vmask$$reg));
    __ vxor_vv(as_VectorRegister($dst_src$$reg), as_VectorRegister($dst_src$$reg),
               as_VectorRegister($dst_src$$reg), Assembler::v0_t);
    // otherwise, shift
    __ vmv1r_v(as_VectorRegister($v0$$reg), as_VectorRegister($vmask$$reg));
    __ vsll_vv(as_VectorRegister($dst_src$$reg), as_VectorRegister($dst_src$$reg),
               as_VectorRegister($shift$$reg), Assembler::v0_t);
  %}
  ins_pipe(pipe_slow);
%}

instruct vlslS_masked(vReg dst_src, vReg shift, vRegMask vmask, vRegMask_V0 v0) %{
  match(Set dst_src (LShiftVS (Binary dst_src shift) vmask));
  ins_cost(VEC_COST);
  effect(TEMP_DEF dst_src, TEMP v0);
  format %{ "vlslS_masked $dst_src, $dst_src, $shift, $vmask\t# KILL $v0" %}
  ins_encode %{
    __ vsetvli_helper(T_SHORT, Matcher::vector_length(this));
    // if shift > BitsPerShort - 1, clear the element
    __ vmsgtu_vi(as_VectorRegister($v0$$reg), as_VectorRegister($shift$$reg), BitsPerShort - 1);
    __ vmand_mm(as_VectorRegister($v0$$reg), as_VectorRegister($v0$$reg),
                as_VectorRegister($vmask$$reg));
    __ vxor_vv(as_VectorRegister($dst_src$$reg), as_VectorRegister($dst_src$$reg),
               as_VectorRegister($dst_src$$reg), Assembler::v0_t);
    // otherwise, shift
    __ vmv1r_v(as_VectorRegister($v0$$reg), as_VectorRegister($vmask$$reg));
    __ vsll_vv(as_VectorRegister($dst_src$$reg), as_VectorRegister($dst_src$$reg),
               as_VectorRegister($shift$$reg), Assembler::v0_t);
  %}
  ins_pipe(pipe_slow);
%}

instruct vlslI_masked(vReg dst_src, vReg shift, vRegMask_V0 v0) %{
  match(Set dst_src (LShiftVI (Binary dst_src shift) v0));
  ins_cost(VEC_COST);
  effect(TEMP_DEF dst_src);
  format %{ "vlslI_masked $dst_src, $dst_src, $shift, $v0" %}
  ins_encode %{
    __ vsetvli_helper(T_INT, Matcher::vector_length(this));
    __ vsll_vv(as_VectorRegister($dst_src$$reg), as_VectorRegister($dst_src$$reg),
               as_VectorRegister($shift$$reg), Assembler::v0_t);
  %}
  ins_pipe(pipe_slow);
%}

instruct vlslL_masked(vReg dst_src, vReg shift, vRegMask_V0 v0) %{
  match(Set dst_src (LShiftVL (Binary dst_src shift) v0));
  ins_cost(VEC_COST);
  effect(TEMP_DEF dst_src);
  format %{ "vlslL_masked $dst_src, $dst_src, $shift, $v0" %}
  ins_encode %{
    __ vsetvli_helper(T_LONG, Matcher::vector_length(this));
    __ vsll_vv(as_VectorRegister($dst_src$$reg), as_VectorRegister($dst_src$$reg),
               as_VectorRegister($shift$$reg), Assembler::v0_t);
  %}
  ins_pipe(pipe_slow);
%}

instruct vlsrB(vReg dst, vReg src, vReg shift, vRegMask_V0 v0) %{
  match(Set dst (URShiftVB src shift));
  ins_cost(VEC_COST);
  effect(TEMP_DEF dst, TEMP v0);
  format %{ "vlsrB $dst, $src, $shift" %}
  ins_encode %{
    __ vsetvli_helper(T_BYTE, Matcher::vector_length(this));
    // if shift > BitsPerByte - 1, clear the element
    __ vmsgtu_vi(as_VectorRegister($v0$$reg), as_VectorRegister($shift$$reg), BitsPerByte - 1);
    __ vxor_vv(as_VectorRegister($dst$$reg), as_VectorRegister($src$$reg),
               as_VectorRegister($src$$reg), Assembler::v0_t);
    // otherwise, shift
    __ vmnot_m(as_VectorRegister($v0$$reg), as_VectorRegister($v0$$reg));
    __ vsrl_vv(as_VectorRegister($dst$$reg), as_VectorRegister($src$$reg),
               as_VectorRegister($shift$$reg), Assembler::v0_t);
  %}
  ins_pipe(pipe_slow);
%}

instruct vlsrS(vReg dst, vReg src, vReg shift, vRegMask_V0 v0) %{
  match(Set dst (URShiftVS src shift));
  ins_cost(VEC_COST);
  effect(TEMP_DEF dst, TEMP v0);
  format %{ "vlsrS $dst, $src, $shift" %}
  ins_encode %{
    __ vsetvli_helper(T_SHORT, Matcher::vector_length(this));
    // if shift > BitsPerShort - 1, clear the element
    __ vmsgtu_vi(as_VectorRegister($v0$$reg), as_VectorRegister($shift$$reg), BitsPerShort - 1);
    __ vxor_vv(as_VectorRegister($dst$$reg), as_VectorRegister($src$$reg),
               as_VectorRegister($src$$reg), Assembler::v0_t);
    // otherwise, shift
    __ vmnot_m(as_VectorRegister($v0$$reg), as_VectorRegister($v0$$reg));
    __ vsrl_vv(as_VectorRegister($dst$$reg), as_VectorRegister($src$$reg),
               as_VectorRegister($shift$$reg), Assembler::v0_t);
  %}
  ins_pipe(pipe_slow);
%}

instruct vlsrI(vReg dst, vReg src, vReg shift) %{
  match(Set dst (URShiftVI src shift));
  ins_cost(VEC_COST);
  format %{ "vlsrI $dst, $src, $shift" %}
  ins_encode %{
    __ vsetvli_helper(T_INT, Matcher::vector_length(this));
    __ vsrl_vv(as_VectorRegister($dst$$reg), as_VectorRegister($src$$reg),
               as_VectorRegister($shift$$reg));
  %}
  ins_pipe(pipe_slow);
%}

instruct vlsrL(vReg dst, vReg src, vReg shift) %{
  match(Set dst (URShiftVL src shift));
  ins_cost(VEC_COST);
  format %{ "vlsrL $dst, $src, $shift" %}
  ins_encode %{
    __ vsetvli_helper(T_LONG, Matcher::vector_length(this));
    __ vsrl_vv(as_VectorRegister($dst$$reg), as_VectorRegister($src$$reg),
               as_VectorRegister($shift$$reg));
  %}
  ins_pipe(pipe_slow);
%}

instruct vlsrB_masked(vReg dst_src, vReg shift, vRegMask vmask, vRegMask_V0 v0) %{
  match(Set dst_src (URShiftVB (Binary dst_src shift) vmask));
  ins_cost(VEC_COST);
  effect(TEMP_DEF dst_src, TEMP v0);
  format %{ "vlsrB_masked $dst_src, $dst_src, $shift, $vmask\t# KILL $v0" %}
  ins_encode %{
    __ vsetvli_helper(T_BYTE, Matcher::vector_length(this));
    // if shift > BitsPerByte - 1, clear the element
    __ vmsgtu_vi(as_VectorRegister($v0$$reg), as_VectorRegister($shift$$reg), BitsPerByte - 1);
    __ vmand_mm(as_VectorRegister($v0$$reg), as_VectorRegister($v0$$reg),
                as_VectorRegister($vmask$$reg));
    __ vxor_vv(as_VectorRegister($dst_src$$reg), as_VectorRegister($dst_src$$reg),
               as_VectorRegister($dst_src$$reg), Assembler::v0_t);
    // otherwise, shift
    __ vmv1r_v(as_VectorRegister($v0$$reg), as_VectorRegister($vmask$$reg));
    __ vsrl_vv(as_VectorRegister($dst_src$$reg), as_VectorRegister($dst_src$$reg),
               as_VectorRegister($shift$$reg), Assembler::v0_t);
  %}
  ins_pipe(pipe_slow);
%}

instruct vlsrS_masked(vReg dst_src, vReg shift, vRegMask vmask, vRegMask_V0 v0) %{
  match(Set dst_src (URShiftVS (Binary dst_src shift) vmask));
  ins_cost(VEC_COST);
  effect(TEMP_DEF dst_src, TEMP v0);
  format %{ "vlsrS_masked $dst_src, $dst_src, $shift, $vmask\t# KILL $v0" %}
  ins_encode %{
    __ vsetvli_helper(T_SHORT, Matcher::vector_length(this));
    // if shift > BitsPerShort - 1, clear the element
    __ vmsgtu_vi(as_VectorRegister($v0$$reg), as_VectorRegister($shift$$reg), BitsPerShort - 1);
    __ vmand_mm(as_VectorRegister($v0$$reg), as_VectorRegister($v0$$reg),
                as_VectorRegister($vmask$$reg));
    __ vxor_vv(as_VectorRegister($dst_src$$reg), as_VectorRegister($dst_src$$reg),
               as_VectorRegister($dst_src$$reg), Assembler::v0_t);
    // otherwise, shift
    __ vmv1r_v(as_VectorRegister($v0$$reg), as_VectorRegister($vmask$$reg));
    __ vsrl_vv(as_VectorRegister($dst_src$$reg), as_VectorRegister($dst_src$$reg),
               as_VectorRegister($shift$$reg), Assembler::v0_t);
  %}
  ins_pipe(pipe_slow);
%}

instruct vlsrI_masked(vReg dst_src, vReg shift, vRegMask_V0 v0) %{
  match(Set dst_src (URShiftVI (Binary dst_src shift) v0));
  ins_cost(VEC_COST);
  effect(TEMP_DEF dst_src);
  format %{ "vlsrI_masked $dst_src, $dst_src, $shift, $v0" %}
  ins_encode %{
    __ vsetvli_helper(T_INT, Matcher::vector_length(this));
    __ vsrl_vv(as_VectorRegister($dst_src$$reg), as_VectorRegister($dst_src$$reg),
               as_VectorRegister($shift$$reg), Assembler::v0_t);
  %}
  ins_pipe(pipe_slow);
%}

instruct vlsrL_masked(vReg dst_src, vReg shift, vRegMask_V0 v0) %{
  match(Set dst_src (URShiftVL (Binary dst_src shift) v0));
  ins_cost(VEC_COST);
  effect(TEMP_DEF dst_src);
  format %{ "vlsrL_masked $dst_src, $dst_src, $shift, $v0" %}
  ins_encode %{
    __ vsetvli_helper(T_LONG, Matcher::vector_length(this));
    __ vsrl_vv(as_VectorRegister($dst_src$$reg), as_VectorRegister($dst_src$$reg),
               as_VectorRegister($shift$$reg), Assembler::v0_t);
  %}
  ins_pipe(pipe_slow);
%}

instruct vasrB_imm(vReg dst, vReg src, immI shift) %{
  match(Set dst (RShiftVB src (RShiftCntV shift)));
  ins_cost(VEC_COST);
  format %{ "vasrB_imm $dst, $src, $shift" %}
  ins_encode %{
    uint32_t con = (unsigned)$shift$$constant & 0x1f;
    __ vsetvli_helper(T_BYTE, Matcher::vector_length(this));
    if (con == 0) {
      __ vor_vv(as_VectorRegister($dst$$reg), as_VectorRegister($src$$reg),
                as_VectorRegister($src$$reg));
      return;
    }
    if (con >= BitsPerByte) con = BitsPerByte - 1;
    __ vsra_vi(as_VectorRegister($dst$$reg), as_VectorRegister($src$$reg), con);
  %}
  ins_pipe(pipe_slow);
%}

instruct vasrS_imm(vReg dst, vReg src, immI shift) %{
  match(Set dst (RShiftVS src (RShiftCntV shift)));
  ins_cost(VEC_COST);
  format %{ "vasrS_imm $dst, $src, $shift" %}
  ins_encode %{
    uint32_t con = (unsigned)$shift$$constant & 0x1f;
    __ vsetvli_helper(T_SHORT, Matcher::vector_length(this));
    if (con == 0) {
      __ vor_vv(as_VectorRegister($dst$$reg), as_VectorRegister($src$$reg),
                as_VectorRegister($src$$reg));
      return;
    }
    if (con >= BitsPerShort) con = BitsPerShort - 1;
    __ vsra_vi(as_VectorRegister($dst$$reg), as_VectorRegister($src$$reg), con);
  %}
  ins_pipe(pipe_slow);
%}

instruct vasrI_imm(vReg dst, vReg src, immI shift) %{
  match(Set dst (RShiftVI src (RShiftCntV shift)));
  ins_cost(VEC_COST);
  format %{ "vasrI_imm $dst, $src, $shift" %}
  ins_encode %{
    uint32_t con = (unsigned)$shift$$constant & 0x1f;
    __ vsetvli_helper(T_INT, Matcher::vector_length(this));
    if (con == 0) {
      __ vor_vv(as_VectorRegister($dst$$reg), as_VectorRegister($src$$reg),
                as_VectorRegister($src$$reg));
      return;
    }
    __ vsra_vi(as_VectorRegister($dst$$reg), as_VectorRegister($src$$reg), con);
  %}
  ins_pipe(pipe_slow);
%}

instruct vasrL_imm(vReg dst, vReg src, immI shift) %{
  predicate((n->in(2)->in(1)->get_int() & 0x3f) < 32);
  match(Set dst (RShiftVL src (RShiftCntV shift)));
  ins_cost(VEC_COST);
  format %{ "vasrL_imm $dst, $src, $shift" %}
  ins_encode %{
    uint32_t con = (unsigned)$shift$$constant & 0x1f;
    __ vsetvli_helper(T_LONG, Matcher::vector_length(this));
    if (con == 0) {
      __ vor_vv(as_VectorRegister($dst$$reg), as_VectorRegister($src$$reg),
                as_VectorRegister($src$$reg));
      return;
    }
    __ vsra_vi(as_VectorRegister($dst$$reg), as_VectorRegister($src$$reg), con);
  %}
  ins_pipe(pipe_slow);
%}

instruct vasrB_imm_masked(vReg dst_src, immI shift, vRegMask_V0 v0) %{
  match(Set dst_src (RShiftVB (Binary dst_src (RShiftCntV shift)) v0));
  ins_cost(VEC_COST);
  format %{ "vasrB_imm_masked $dst_src, $dst_src, $shift, $v0" %}
  ins_encode %{
    uint32_t con = (unsigned)$shift$$constant & 0x1f;
    if (con == 0) {
      return;
    }
    if (con >= BitsPerByte) con = BitsPerByte - 1;
    __ vsetvli_helper(T_BYTE, Matcher::vector_length(this));
    __ vsra_vi(as_VectorRegister($dst_src$$reg), as_VectorRegister($dst_src$$reg), con,
               Assembler::v0_t);
  %}
  ins_pipe(pipe_slow);
%}

instruct vasrS_imm_masked(vReg dst_src, immI shift, vRegMask_V0 v0) %{
  match(Set dst_src (RShiftVS (Binary dst_src (RShiftCntV shift)) v0));
  ins_cost(VEC_COST);
  format %{ "vasrS_imm_masked $dst_src, $dst_src, $shift, $v0" %}
  ins_encode %{
    uint32_t con = (unsigned)$shift$$constant & 0x1f;
    if (con == 0) {
      return;
    }
    if (con >= BitsPerShort) con = BitsPerShort - 1;
    __ vsetvli_helper(T_SHORT, Matcher::vector_length(this));
    __ vsra_vi(as_VectorRegister($dst_src$$reg), as_VectorRegister($dst_src$$reg), con,
               Assembler::v0_t);
  %}
  ins_pipe(pipe_slow);
%}

instruct vasrI_imm_masked(vReg dst_src, immI shift, vRegMask_V0 v0) %{
  match(Set dst_src (RShiftVI (Binary dst_src (RShiftCntV shift)) v0));
  ins_cost(VEC_COST);
  format %{ "vasrI_imm_masked $dst_src, $dst_src, $shift, $v0" %}
  ins_encode %{
    uint32_t con = (unsigned)$shift$$constant & 0x1f;
    if (con == 0) {
      return;
    }
    __ vsetvli_helper(T_INT, Matcher::vector_length(this));
    __ vsra_vi(as_VectorRegister($dst_src$$reg), as_VectorRegister($dst_src$$reg), con,
               Assembler::v0_t);
  %}
  ins_pipe(pipe_slow);
%}

instruct vasrL_imm_masked(vReg dst_src, immI shift, vRegMask_V0 v0) %{
  predicate((n->in(1)->in(2)->in(1)->get_int() & 0x3f) < 32);
  match(Set dst_src (RShiftVL (Binary dst_src (RShiftCntV shift)) v0));
  ins_cost(VEC_COST);
  format %{ "vasrL_imm_masked $dst_src, $dst_src, $shift, $v0" %}
  ins_encode %{
    uint32_t con = (unsigned)$shift$$constant & 0x1f;
    if (con == 0) {
      return;
    }
    __ vsetvli_helper(T_LONG, Matcher::vector_length(this));
    __ vsra_vi(as_VectorRegister($dst_src$$reg), as_VectorRegister($dst_src$$reg), con,
               Assembler::v0_t);
  %}
  ins_pipe(pipe_slow);
%}

instruct vlsrB_imm(vReg dst, vReg src, immI shift) %{
  match(Set dst (URShiftVB src (RShiftCntV shift)));
  ins_cost(VEC_COST);
  format %{ "vlsrB_imm $dst, $src, $shift" %}
  ins_encode %{
    uint32_t con = (unsigned)$shift$$constant & 0x1f;
    __ vsetvli_helper(T_BYTE, Matcher::vector_length(this));
    if (con == 0) {
      __ vor_vv(as_VectorRegister($dst$$reg), as_VectorRegister($src$$reg),
                as_VectorRegister($src$$reg));
      return;
    }
    if (con >= BitsPerByte) {
      __ vxor_vv(as_VectorRegister($dst$$reg), as_VectorRegister($src$$reg),
                 as_VectorRegister($src$$reg));
      return;
    }
    __ vsrl_vi(as_VectorRegister($dst$$reg), as_VectorRegister($src$$reg), con);
  %}
  ins_pipe(pipe_slow);
%}

instruct vlsrS_imm(vReg dst, vReg src, immI shift) %{
  match(Set dst (URShiftVS src (RShiftCntV shift)));
  ins_cost(VEC_COST);
  format %{ "vlsrS_imm $dst, $src, $shift" %}
  ins_encode %{
    uint32_t con = (unsigned)$shift$$constant & 0x1f;
    __ vsetvli_helper(T_SHORT, Matcher::vector_length(this));
    if (con == 0) {
      __ vor_vv(as_VectorRegister($dst$$reg), as_VectorRegister($src$$reg),
                as_VectorRegister($src$$reg));
      return;
    }
    if (con >= BitsPerShort) {
      __ vxor_vv(as_VectorRegister($dst$$reg), as_VectorRegister($src$$reg),
                 as_VectorRegister($src$$reg));
      return;
    }
    __ vsrl_vi(as_VectorRegister($dst$$reg), as_VectorRegister($src$$reg), con);
  %}
  ins_pipe(pipe_slow);
%}

instruct vlsrI_imm(vReg dst, vReg src, immI shift) %{
  match(Set dst (URShiftVI src (RShiftCntV shift)));
  ins_cost(VEC_COST);
  format %{ "vlsrI_imm $dst, $src, $shift" %}
  ins_encode %{
    uint32_t con = (unsigned)$shift$$constant & 0x1f;
    __ vsetvli_helper(T_INT, Matcher::vector_length(this));
    if (con == 0) {
      __ vor_vv(as_VectorRegister($dst$$reg), as_VectorRegister($src$$reg),
                as_VectorRegister($src$$reg));
      return;
    }
    __ vsrl_vi(as_VectorRegister($dst$$reg), as_VectorRegister($src$$reg), con);
  %}
  ins_pipe(pipe_slow);
%}

instruct vlsrL_imm(vReg dst, vReg src, immI shift) %{
  predicate((n->in(2)->in(1)->get_int() & 0x3f) < 32);
  match(Set dst (URShiftVL src (RShiftCntV shift)));
  ins_cost(VEC_COST);
  format %{ "vlsrL_imm $dst, $src, $shift" %}
  ins_encode %{
    uint32_t con = (unsigned)$shift$$constant & 0x1f;
    __ vsetvli_helper(T_LONG, Matcher::vector_length(this));
    if (con == 0) {
      __ vor_vv(as_VectorRegister($dst$$reg), as_VectorRegister($src$$reg),
                as_VectorRegister($src$$reg));
      return;
    }
    __ vsrl_vi(as_VectorRegister($dst$$reg), as_VectorRegister($src$$reg), con);
  %}
  ins_pipe(pipe_slow);
%}

instruct vlsrB_imm_masked(vReg dst_src, immI shift, vRegMask_V0 v0) %{
  match(Set dst_src (URShiftVB (Binary dst_src (RShiftCntV shift)) v0));
  ins_cost(VEC_COST);
  format %{ "vlsrB_imm_masked $dst_src, $dst_src, $shift, $v0" %}
  ins_encode %{
    uint32_t con = (unsigned)$shift$$constant & 0x1f;
    if (con == 0) {
      return;
    }
    __ vsetvli_helper(T_BYTE, Matcher::vector_length(this));
    if (con >= BitsPerByte) {
      __ vxor_vv(as_VectorRegister($dst_src$$reg), as_VectorRegister($dst_src$$reg),
                 as_VectorRegister($dst_src$$reg), Assembler::v0_t);
      return;
    }
    __ vsrl_vi(as_VectorRegister($dst_src$$reg), as_VectorRegister($dst_src$$reg), con,
               Assembler::v0_t);
  %}
  ins_pipe(pipe_slow);
%}

instruct vlsrS_imm_masked(vReg dst_src, immI shift, vRegMask_V0 v0) %{
  match(Set dst_src (URShiftVS (Binary dst_src (RShiftCntV shift)) v0));
  ins_cost(VEC_COST);
  format %{ "vlsrS_imm_masked $dst_src, $dst_src, $shift, $v0" %}
  ins_encode %{
    uint32_t con = (unsigned)$shift$$constant & 0x1f;
    if (con == 0) {
      return;
    }
    __ vsetvli_helper(T_SHORT, Matcher::vector_length(this));
    if (con >= BitsPerShort) {
      __ vxor_vv(as_VectorRegister($dst_src$$reg), as_VectorRegister($dst_src$$reg),
                 as_VectorRegister($dst_src$$reg), Assembler::v0_t);
      return;
    }
    __ vsrl_vi(as_VectorRegister($dst_src$$reg), as_VectorRegister($dst_src$$reg), con,
               Assembler::v0_t);
  %}
  ins_pipe(pipe_slow);
%}

instruct vlsrI_imm_masked(vReg dst_src, immI shift, vRegMask_V0 v0) %{
  match(Set dst_src (URShiftVI (Binary dst_src (RShiftCntV shift)) v0));
  ins_cost(VEC_COST);
  format %{ "vlsrI_imm_masked $dst_src, $dst_src, $shift, $v0" %}
  ins_encode %{
    uint32_t con = (unsigned)$shift$$constant & 0x1f;
    if (con == 0) {
      return;
    }
    __ vsetvli_helper(T_INT, Matcher::vector_length(this));
    __ vsrl_vi(as_VectorRegister($dst_src$$reg), as_VectorRegister($dst_src$$reg), con,
               Assembler::v0_t);
  %}
  ins_pipe(pipe_slow);
%}

instruct vlsrL_imm_masked(vReg dst_src, immI shift, vRegMask_V0 v0) %{
  predicate((n->in(1)->in(2)->in(1)->get_int() & 0x3f) < 32);
  match(Set dst_src (URShiftVL (Binary dst_src (RShiftCntV shift)) v0));
  ins_cost(VEC_COST);
  format %{ "vlsrL_imm_masked $dst_src, $dst_src, $shift, $v0" %}
  ins_encode %{
    uint32_t con = (unsigned)$shift$$constant & 0x1f;
    if (con == 0) {
      return;
    }
    __ vsetvli_helper(T_LONG, Matcher::vector_length(this));
    __ vsrl_vi(as_VectorRegister($dst_src$$reg), as_VectorRegister($dst_src$$reg), con,
               Assembler::v0_t);
  %}
  ins_pipe(pipe_slow);
%}

instruct vlslB_imm(vReg dst, vReg src, immI shift) %{
  match(Set dst (LShiftVB src (LShiftCntV shift)));
  ins_cost(VEC_COST);
  format %{ "vlslB_imm $dst, $src, $shift" %}
  ins_encode %{
    uint32_t con = (unsigned)$shift$$constant & 0x1f;
    __ vsetvli_helper(T_BYTE, Matcher::vector_length(this));
    if (con >= BitsPerByte) {
      __ vxor_vv(as_VectorRegister($dst$$reg), as_VectorRegister($src$$reg),
                 as_VectorRegister($src$$reg));
      return;
    }
    __ vsll_vi(as_VectorRegister($dst$$reg), as_VectorRegister($src$$reg), con);
  %}
  ins_pipe(pipe_slow);
%}

instruct vlslS_imm(vReg dst, vReg src, immI shift) %{
  match(Set dst (LShiftVS src (LShiftCntV shift)));
  ins_cost(VEC_COST);
  format %{ "vlslS_imm $dst, $src, $shift" %}
  ins_encode %{
    uint32_t con = (unsigned)$shift$$constant & 0x1f;
    __ vsetvli_helper(T_SHORT, Matcher::vector_length(this));
    if (con >= BitsPerShort) {
      __ vxor_vv(as_VectorRegister($dst$$reg), as_VectorRegister($src$$reg),
                 as_VectorRegister($src$$reg));
      return;
    }
    __ vsll_vi(as_VectorRegister($dst$$reg), as_VectorRegister($src$$reg), con);
  %}
  ins_pipe(pipe_slow);
%}

instruct vlslI_imm(vReg dst, vReg src, immI shift) %{
  match(Set dst (LShiftVI src (LShiftCntV shift)));
  ins_cost(VEC_COST);
  format %{ "vlslI_imm $dst, $src, $shift" %}
  ins_encode %{
    uint32_t con = (unsigned)$shift$$constant & 0x1f;
    __ vsetvli_helper(T_INT, Matcher::vector_length(this));
    __ vsll_vi(as_VectorRegister($dst$$reg), as_VectorRegister($src$$reg), con);
  %}
  ins_pipe(pipe_slow);
%}

instruct vlslL_imm(vReg dst, vReg src, immI shift) %{
  predicate((n->in(2)->in(1)->get_int() & 0x3f) < 32);
  match(Set dst (LShiftVL src (LShiftCntV shift)));
  ins_cost(VEC_COST);
  format %{ "vlslL_imm $dst, $src, $shift" %}
  ins_encode %{
    uint32_t con = (unsigned)$shift$$constant & 0x1f;
    __ vsetvli_helper(T_LONG, Matcher::vector_length(this));
    __ vsll_vi(as_VectorRegister($dst$$reg), as_VectorRegister($src$$reg), con);
  %}
  ins_pipe(pipe_slow);
%}

instruct vlslB_imm_masked(vReg dst_src, immI shift, vRegMask_V0 v0) %{
  match(Set dst_src (LShiftVB (Binary dst_src (LShiftCntV shift)) v0));
  ins_cost(VEC_COST);
  format %{ "vlslB_imm_masked $dst_src, $dst_src, $shift, $v0" %}
  ins_encode %{
    uint32_t con = (unsigned)$shift$$constant & 0x1f;
    __ vsetvli_helper(T_BYTE, Matcher::vector_length(this));
    if (con >= BitsPerByte) {
      __ vxor_vv(as_VectorRegister($dst_src$$reg), as_VectorRegister($dst_src$$reg),
                 as_VectorRegister($dst_src$$reg), Assembler::v0_t);
      return;
    }
    __ vsll_vi(as_VectorRegister($dst_src$$reg), as_VectorRegister($dst_src$$reg), con,
               Assembler::v0_t);
  %}
  ins_pipe(pipe_slow);
%}

instruct vlslS_imm_masked(vReg dst_src, immI shift, vRegMask_V0 v0) %{
  match(Set dst_src (LShiftVS (Binary dst_src (LShiftCntV shift)) v0));
  ins_cost(VEC_COST);
  format %{ "vlslS_imm_masked $dst_src, $dst_src, $shift, $v0" %}
  ins_encode %{
    uint32_t con = (unsigned)$shift$$constant & 0x1f;
    __ vsetvli_helper(T_SHORT, Matcher::vector_length(this));
    if (con >= BitsPerShort) {
      __ vxor_vv(as_VectorRegister($dst_src$$reg), as_VectorRegister($dst_src$$reg),
                 as_VectorRegister($dst_src$$reg), Assembler::v0_t);
      return;
    }
    __ vsll_vi(as_VectorRegister($dst_src$$reg), as_VectorRegister($dst_src$$reg), con,
               Assembler::v0_t);
  %}
  ins_pipe(pipe_slow);
%}

instruct vlslI_imm_masked(vReg dst_src, immI shift, vRegMask_V0 v0) %{
  match(Set dst_src (LShiftVI (Binary dst_src (LShiftCntV shift)) v0));
  ins_cost(VEC_COST);
  format %{ "vlslI_imm_masked $dst_src, $dst_src, $shift, $v0" %}
  ins_encode %{
    uint32_t con = (unsigned)$shift$$constant & 0x1f;
    __ vsetvli_helper(T_INT, Matcher::vector_length(this));
    __ vsll_vi(as_VectorRegister($dst_src$$reg), as_VectorRegister($dst_src$$reg), con,
               Assembler::v0_t);
  %}
  ins_pipe(pipe_slow);
%}

instruct vlslL_imm_masked(vReg dst_src, immI shift, vRegMask_V0 v0) %{
  predicate((n->in(1)->in(2)->in(1)->get_int() & 0x3f) < 32);
  match(Set dst_src (LShiftVL (Binary dst_src (LShiftCntV shift)) v0));
  ins_cost(VEC_COST);
  format %{ "vlslL_imm_masked $dst_src, $dst_src, $shift, $v0" %}
  ins_encode %{
    uint32_t con = (unsigned)$shift$$constant & 0x1f;
    __ vsetvli_helper(T_LONG, Matcher::vector_length(this));
    __ vsll_vi(as_VectorRegister($dst_src$$reg), as_VectorRegister($dst_src$$reg), con,
               Assembler::v0_t);
  %}
  ins_pipe(pipe_slow);
%}

// vector shift count

instruct vshiftcnt(vReg dst, iRegIorL2I cnt) %{
  match(Set dst (LShiftCntV cnt));
  match(Set dst (RShiftCntV cnt));
  format %{ "vshiftcnt $dst, $cnt" %}
  ins_encode %{
    BasicType bt = Matcher::vector_element_basic_type(this);
    __ vsetvli_helper(bt, Matcher::vector_length(this));
    __ vmv_v_x(as_VectorRegister($dst$$reg), as_Register($cnt$$reg));
  %}
  ins_pipe(pipe_slow);
%}

// vector sqrt

instruct vsqrt_fp(vReg dst, vReg src) %{
  match(Set dst (SqrtVF src));
  match(Set dst (SqrtVD src));
  ins_cost(VEC_COST);
  format %{ "vsqrt_fp $dst, $src" %}
  ins_encode %{
    BasicType bt = Matcher::vector_element_basic_type(this);
    __ vsetvli_helper(bt, Matcher::vector_length(this));
    __ vfsqrt_v(as_VectorRegister($dst$$reg), as_VectorRegister($src$$reg));
  %}
  ins_pipe(pipe_slow);
%}

// vector sqrt - predicated

instruct vsqrt_fp_masked(vReg dst_src, vRegMask_V0 v0) %{
  match(Set dst_src (SqrtVF dst_src v0));
  match(Set dst_src (SqrtVD dst_src v0));
  ins_cost(VEC_COST);
  format %{ "vsqrt_fp_masked $dst_src, $dst_src, $v0" %}
  ins_encode %{
    BasicType bt = Matcher::vector_element_basic_type(this);
    __ vsetvli_helper(bt, Matcher::vector_length(this));
    __ vfsqrt_v(as_VectorRegister($dst_src$$reg), as_VectorRegister($dst_src$$reg),
                Assembler::v0_t);
  %}
  ins_pipe(pipe_slow);
%}

instruct vstring_equalsL(iRegP_R11 str1, iRegP_R13 str2, iRegI_R14 cnt,
                         iRegI_R10 result, vReg_V2 v2,
                         vReg_V3 v3, vReg_V4 v4, vReg_V5 v5, rFlagsReg cr)
%{
  predicate(UseRVV && ((StrEqualsNode*)n)->encoding() == StrIntrinsicNode::LL);
  match(Set result (StrEquals (Binary str1 str2) cnt));
  effect(USE_KILL str1, USE_KILL str2, USE_KILL cnt, TEMP v2, TEMP v3, TEMP v4, TEMP v5, KILL cr);

  format %{ "String Equals $str1, $str2, $cnt -> $result\t#@string_equalsL" %}
  ins_encode %{
    // Count is in 8-bit bytes; non-Compact chars are 16 bits.
    __ string_equals_v($str1$$Register, $str2$$Register,
                       $result$$Register, $cnt$$Register);
  %}
  ins_pipe(pipe_class_memory);
%}

instruct varray_equalsB(iRegP_R11 ary1, iRegP_R12 ary2, iRegI_R10 result,
                        vReg_V2 v2, vReg_V3 v3, vReg_V4 v4, vReg_V5 v5, iRegP_R28 tmp, rFlagsReg cr)
%{
  predicate(UseRVV && ((AryEqNode*)n)->encoding() == StrIntrinsicNode::LL);
  match(Set result (AryEq ary1 ary2));
  effect(KILL tmp, USE_KILL ary1, USE_KILL ary2, TEMP v2, TEMP v3, TEMP v4, TEMP v5, KILL cr);

  format %{ "Array Equals $ary1, ary2 -> $result\t#@array_equalsB // KILL $tmp" %}
  ins_encode %{
    __ arrays_equals_v($ary1$$Register, $ary2$$Register,
                       $result$$Register, $tmp$$Register, 1);
    %}
  ins_pipe(pipe_class_memory);
%}

instruct varray_equalsC(iRegP_R11 ary1, iRegP_R12 ary2, iRegI_R10 result,
                        vReg_V2 v2, vReg_V3 v3, vReg_V4 v4, vReg_V5 v5, iRegP_R28 tmp, rFlagsReg cr)
%{
  predicate(UseRVV && ((AryEqNode*)n)->encoding() == StrIntrinsicNode::UU);
  match(Set result (AryEq ary1 ary2));
  effect(KILL tmp, USE_KILL ary1, USE_KILL ary2, TEMP v2, TEMP v3, TEMP v4, TEMP v5, KILL cr);

  format %{ "Array Equals $ary1, ary2 -> $result\t#@array_equalsC // KILL $tmp" %}
  ins_encode %{
    __ arrays_equals_v($ary1$$Register, $ary2$$Register,
                       $result$$Register, $tmp$$Register, 2);
  %}
  ins_pipe(pipe_class_memory);
%}

instruct vstring_compareU(iRegP_R11 str1, iRegI_R12 cnt1, iRegP_R13 str2, iRegI_R14 cnt2,
                          iRegI_R10 result, vReg_V2 v2, vReg_V3 v3, vReg_V4 v4, vReg_V5 v5,
                          iRegP_R28 tmp1, iRegL_R29 tmp2)
%{
  predicate(UseRVV && ((StrCompNode *)n)->encoding() == StrIntrinsicNode::UU);
  match(Set result (StrComp (Binary str1 cnt1) (Binary str2 cnt2)));
  effect(KILL tmp1, KILL tmp2, USE_KILL str1, USE_KILL str2, USE_KILL cnt1, USE_KILL cnt2,
         TEMP v2, TEMP v3, TEMP v4, TEMP v5);

  format %{ "String Compare $str1, $cnt1, $str2, $cnt2 -> $result\t#@string_compareU" %}
  ins_encode %{
    // Count is in 8-bit bytes; non-Compact chars are 16 bits.
    __ string_compare_v($str1$$Register, $str2$$Register,
                        $cnt1$$Register, $cnt2$$Register, $result$$Register,
                        $tmp1$$Register, $tmp2$$Register,
                        StrIntrinsicNode::UU);
  %}
  ins_pipe(pipe_class_memory);
%}
instruct vstring_compareL(iRegP_R11 str1, iRegI_R12 cnt1, iRegP_R13 str2, iRegI_R14 cnt2,
                          iRegI_R10 result, vReg_V2 v2, vReg_V3 v3, vReg_V4 v4, vReg_V5 v5,
                          iRegP_R28 tmp1, iRegL_R29 tmp2)
%{
  predicate(UseRVV && ((StrCompNode *)n)->encoding() == StrIntrinsicNode::LL);
  match(Set result (StrComp (Binary str1 cnt1) (Binary str2 cnt2)));
  effect(KILL tmp1, KILL tmp2, USE_KILL str1, USE_KILL str2, USE_KILL cnt1, USE_KILL cnt2,
         TEMP v2, TEMP v3, TEMP v4, TEMP v5);

  format %{ "String Compare $str1, $cnt1, $str2, $cnt2 -> $result\t#@string_compareL" %}
  ins_encode %{
    __ string_compare_v($str1$$Register, $str2$$Register,
                        $cnt1$$Register, $cnt2$$Register, $result$$Register,
                        $tmp1$$Register, $tmp2$$Register,
                        StrIntrinsicNode::LL);
  %}
  ins_pipe(pipe_class_memory);
%}

instruct vstring_compareUL(iRegP_R11 str1, iRegI_R12 cnt1, iRegP_R13 str2, iRegI_R14 cnt2,
                           iRegI_R10 result, vReg_V4 v4, vReg_V5 v5, vReg_V6 v6, vReg_V7 v7,
                           vReg_V8 v8, vReg_V9 v9, vReg_V10 v10, vReg_V11 v11,
                           iRegP_R28 tmp1, iRegL_R29 tmp2)
%{
  predicate(UseRVV && ((StrCompNode *)n)->encoding() == StrIntrinsicNode::UL);
  match(Set result (StrComp (Binary str1 cnt1) (Binary str2 cnt2)));
  effect(KILL tmp1, KILL tmp2, USE_KILL str1, USE_KILL str2, USE_KILL cnt1, USE_KILL cnt2,
         TEMP v4, TEMP v5, TEMP v6, TEMP v7, TEMP v8, TEMP v9, TEMP v10, TEMP v11);

  format %{"String Compare $str1, $cnt1, $str2, $cnt2 -> $result\t#@string_compareUL" %}
  ins_encode %{
    __ string_compare_v($str1$$Register, $str2$$Register,
                        $cnt1$$Register, $cnt2$$Register, $result$$Register,
                        $tmp1$$Register, $tmp2$$Register,
                        StrIntrinsicNode::UL);
  %}
  ins_pipe(pipe_class_memory);
%}
instruct vstring_compareLU(iRegP_R11 str1, iRegI_R12 cnt1, iRegP_R13 str2, iRegI_R14 cnt2,
                           iRegI_R10 result, vReg_V4 v4, vReg_V5 v5, vReg_V6 v6, vReg_V7 v7,
                           vReg_V8 v8, vReg_V9 v9, vReg_V10 v10, vReg_V11 v11,
                           iRegP_R28 tmp1, iRegL_R29 tmp2)
%{
  predicate(UseRVV && ((StrCompNode *)n)->encoding() == StrIntrinsicNode::LU);
  match(Set result (StrComp (Binary str1 cnt1) (Binary str2 cnt2)));
  effect(KILL tmp1, KILL tmp2, USE_KILL str1, USE_KILL str2, USE_KILL cnt1, USE_KILL cnt2,
         TEMP v4, TEMP v5, TEMP v6, TEMP v7, TEMP v8, TEMP v9, TEMP v10, TEMP v11);

  format %{ "String Compare $str1, $cnt1, $str2, $cnt2 -> $result\t#@string_compareLU" %}
  ins_encode %{
    __ string_compare_v($str1$$Register, $str2$$Register,
                        $cnt1$$Register, $cnt2$$Register, $result$$Register,
                        $tmp1$$Register, $tmp2$$Register,
                        StrIntrinsicNode::LU);
  %}
  ins_pipe(pipe_class_memory);
%}

// fast byte[] to char[] inflation
instruct vstring_inflate(Universe dummy, iRegP_R10 src, iRegP_R11 dst, iRegI_R12 len,
                         vReg_V4 v4, vReg_V5 v5, vReg_V6 v6, vReg_V7 v7, iRegLNoSp tmp)
%{
  predicate(UseRVV);
  match(Set dummy (StrInflatedCopy src (Binary dst len)));
  effect(TEMP v4, TEMP v5, TEMP v6, TEMP v7, TEMP tmp, USE_KILL src, USE_KILL dst, USE_KILL len);

  format %{ "String Inflate $src,$dst" %}
  ins_encode %{
    __ byte_array_inflate_v($src$$Register, $dst$$Register, $len$$Register, $tmp$$Register);
  %}
  ins_pipe(pipe_class_memory);
%}

// encode char[] to byte[] in ISO_8859_1
instruct vencode_iso_array(iRegP_R12 src, iRegP_R11 dst, iRegI_R13 len, iRegI_R10 result,
                           vReg_V1 v1, vReg_V2 v2, vReg_V3 v3, vRegMask_V0 v0, iRegLNoSp tmp)
%{
  predicate(UseRVV && !((EncodeISOArrayNode*)n)->is_ascii());
  match(Set result (EncodeISOArray src (Binary dst len)));
  effect(TEMP_DEF result, USE_KILL src, USE_KILL dst, USE_KILL len,
         TEMP v0, TEMP v1, TEMP v2, TEMP v3, TEMP tmp);

  format %{ "Encode ISO array $src, $dst, $len -> $result # KILL $src, $dst, $len, $tmp, V0-V3" %}
  ins_encode %{
    __ encode_iso_array_v($src$$Register, $dst$$Register, $len$$Register,
                          $result$$Register, $tmp$$Register, false /* ascii */);
  %}
  ins_pipe(pipe_class_memory);
%}

instruct vencode_ascii_array(iRegP_R12 src, iRegP_R11 dst, iRegI_R13 len, iRegI_R10 result,
                             vReg_V1 v1, vReg_V2 v2, vReg_V3 v3, vRegMask_V0 v0, iRegLNoSp tmp)
%{
  predicate(UseRVV && ((EncodeISOArrayNode*)n)->is_ascii());
  match(Set result (EncodeISOArray src (Binary dst len)));
  effect(TEMP_DEF result, USE_KILL src, USE_KILL dst, USE_KILL len,
         TEMP v0, TEMP v1, TEMP v2, TEMP v3, TEMP tmp);

  format %{ "Encode ASCII array $src, $dst, $len -> $result # KILL $src, $dst, $len, $tmp, V0-V3" %}
  ins_encode %{
    __ encode_iso_array_v($src$$Register, $dst$$Register, $len$$Register,
                          $result$$Register, $tmp$$Register, true /* ascii */);
  %}
  ins_pipe(pipe_class_memory);
%}

// fast char[] to byte[] compression
instruct vstring_compress(iRegP_R12 src, iRegP_R11 dst, iRegI_R13 len, iRegI_R10 result,
                          vReg_V1 v1, vReg_V2 v2, vReg_V3 v3, vRegMask_V0 v0, iRegLNoSp tmp)
%{
  predicate(UseRVV);
  match(Set result (StrCompressedCopy src (Binary dst len)));
  effect(TEMP_DEF result, USE_KILL src, USE_KILL dst, USE_KILL len,
         TEMP v0, TEMP v1, TEMP v2, TEMP v3, TEMP tmp);

  format %{ "String Compress $src,$dst -> $result    // KILL R11, R12, R13" %}
  ins_encode %{
    __ char_array_compress_v($src$$Register, $dst$$Register, $len$$Register,
                             $result$$Register, $tmp$$Register);
  %}
  ins_pipe(pipe_class_memory);
%}

instruct vcount_positives(iRegP_R11 ary, iRegI_R12 len, iRegI_R10 result,
                          vReg_V4 v4, vReg_V5 v5, vReg_V6 v6, vReg_V7 v7, iRegLNoSp tmp)
%{
  predicate(UseRVV);
  match(Set result (CountPositives ary len));
  effect(TEMP_DEF result, USE_KILL ary, USE_KILL len, TEMP v4, TEMP v5, TEMP v6, TEMP v7, TEMP tmp);

  format %{ "count positives byte[] $ary, $len -> $result" %}
  ins_encode %{
    __ count_positives_v($ary$$Register, $len$$Register, $result$$Register, $tmp$$Register);
  %}

  ins_pipe(pipe_class_memory);
%}

instruct vstringU_indexof_char(iRegP_R11 str1, iRegI_R12 cnt1, iRegI_R13 ch,
                               iRegI_R10 result, iRegINoSp tmp1, iRegINoSp tmp2,
                               vReg_V4 v4, vReg_V5 v5, vReg_V6 v6, vReg_V7 v7)
%{
  predicate(UseRVV && (((StrIndexOfCharNode*)n)->encoding() == StrIntrinsicNode::U));
  match(Set result (StrIndexOfChar (Binary str1 cnt1) ch));
  effect(TEMP_DEF result, USE_KILL str1, USE_KILL cnt1, USE_KILL ch,
         TEMP tmp1, TEMP tmp2, TEMP v4, TEMP v5, TEMP v6, TEMP v7);

  format %{ "StringUTF16 IndexOf char[] $str1, $cnt1, $ch -> $result" %}

  ins_encode %{
    __ string_indexof_char_v($str1$$Register, $cnt1$$Register, $ch$$Register,
                             $result$$Register, $tmp1$$Register, $tmp2$$Register,
                             false /* isL */);
  %}

  ins_pipe(pipe_class_memory);
%}

instruct vstringL_indexof_char(iRegP_R11 str1, iRegI_R12 cnt1, iRegI_R13 ch,
                               iRegI_R10 result, iRegINoSp tmp1, iRegINoSp tmp2,
                               vReg_V4 v4, vReg_V5 v5, vReg_V6 v6, vReg_V7 v7)
%{
  predicate(UseRVV && (((StrIndexOfCharNode*)n)->encoding() == StrIntrinsicNode::L));
  match(Set result (StrIndexOfChar (Binary str1 cnt1) ch));
  effect(TEMP_DEF result, USE_KILL str1, USE_KILL cnt1, USE_KILL ch,
         TEMP tmp1, TEMP tmp2, TEMP v4, TEMP v5, TEMP v6, TEMP v7);

  format %{ "StringLatin1 IndexOf char[] $str1, $cnt1, $ch -> $result" %}

  ins_encode %{
    __ string_indexof_char_v($str1$$Register, $cnt1$$Register, $ch$$Register,
                             $result$$Register, $tmp1$$Register, $tmp2$$Register,
                             true /* isL */);
  %}

  ins_pipe(pipe_class_memory);
%}

// clearing of an array
instruct vclearArray_reg_reg(iRegL_R29 cnt, iRegP_R28 base, Universe dummy,
                             vReg_V4 v4, vReg_V5 v5, vReg_V6 v6, vReg_V7 v7)
%{
  predicate(!UseBlockZeroing && UseRVV);
  match(Set dummy (ClearArray cnt base));
  effect(USE_KILL cnt, USE_KILL base, TEMP v4, TEMP v5, TEMP v6, TEMP v7);

  format %{ "ClearArray $cnt, $base\t#@clearArray_reg_reg" %}

  ins_encode %{
    __ clear_array_v($base$$Register, $cnt$$Register);
  %}

  ins_pipe(pipe_class_memory);
%}

// CompressBits of Long & Integer

instruct compressBitsI(iRegINoSp dst, iRegIorL2I src, iRegIorL2I mask, vRegMask_V0 v0,
                       vReg_V4 v4, vReg_V5 v5, vReg_V8 v8, vReg_V9 v9) %{
  match(Set dst (CompressBits src mask));
  effect(TEMP v0, TEMP v4, TEMP v5, TEMP v8, TEMP v9);
  format %{ "vsetivli x0, 1, e32, m1, tu, mu\t#@compressBitsI\n\t"
            "vmv.s.x $v0, $src\n\t"
            "mv t0, 32\n\t"
            "vsetvli x0, t0, e8, m2, tu, mu\n\t"
            "vmv.v.i $v4, 0\n\t"
            "vmerge.vim $v4, $v4, 1, $v0\n\t"
            "vmv.v.i $v8, 0\n\t"
            "vsetivli x0, 1, e32, m1, tu, mu\n\t"
            "vmv.s.x $v0, $mask\n\t"
            "vsetvli x0, t0, e8, m2, tu, mu\n\t"
            "vcompress.vm $v8, $v4, $v0\n\t"
            "vmseq.vi $v0, $v8, 1\n\t"
            "vsetivli x0, 1, e32, m1, tu, mu\n\t"
            "vmv.x.s $dst, $v0\t#@compressBitsI\n\t"
          %}
  ins_encode %{
    __ compress_bits_i_v(as_Register($dst$$reg), as_Register($src$$reg), as_Register($mask$$reg));
  %}
  ins_pipe(pipe_slow);
%}

instruct compressBitsL(iRegLNoSp dst, iRegL src, iRegL mask, vRegMask_V0 v0,
                       vReg_V4 v4, vReg_V5 v5, vReg_V6 v6, vReg_V7 v7,
                       vReg_V8 v8, vReg_V9 v9, vReg_V10 v10, vReg_V11 v11) %{
  match(Set dst (CompressBits src mask));
  effect(TEMP v0, TEMP v4, TEMP v5, TEMP v6, TEMP v7, TEMP v8, TEMP v9, TEMP v10, TEMP v11);
  format %{ "vsetivli x0, 1, e64, m1, tu, mu\t#@compressBitsL\n\t"
            "vmv.s.x $v0, $src\n\t"
            "mv t0, 64\n\t"
            "vsetvli x0, t0, e8, m4, tu, mu\n\t"
            "vmv.v.i $v4, 0\n\t"
            "vmerge.vim $v4, $v4, 1, $v0\n\t"
            "vmv.v.i $v8, 0\n\t"
            "vsetivli x0, 1, e64, m1, tu, mu\n\t"
            "vmv.s.x $v0, $mask\n\t"
            "vsetvli x0, t0, e8, m4, tu, mu\n\t"
            "vcompress.vm $v8, $v4, $v0\n\t"
            "vmseq.vi $v0, $v8, 1\n\t"
            "vsetivli x0, 1, e64, m1, tu, mu\n\t"
            "vmv.x.s $dst, $v0\t#@compressBitsL\n\t"
          %}
  ins_encode %{
    __ compress_bits_l_v(as_Register($dst$$reg), as_Register($src$$reg), as_Register($mask$$reg));
  %}
  ins_pipe(pipe_slow);
%}

// ExpandBits of Long & Integer

instruct expandBitsI(iRegINoSp dst, iRegIorL2I src, iRegIorL2I mask, vRegMask_V0 v0,
                     vReg_V4 v4, vReg_V5 v5, vReg_V8 v8, vReg_V9 v9, vReg_V12 v12, vReg_V13 v13) %{
  match(Set dst (ExpandBits src mask));
  effect(TEMP v0, TEMP v4, TEMP v5, TEMP v8, TEMP v9, TEMP v12, TEMP v13);
  format %{ "vsetivli x0, 1, e32, m1, tu, mu\t#@expandBitsI\n\t"
            "vmv.s.x $v0, $src\n\t"
            "mv t0, 32\n\t"
            "vsetvli x0, t0, e8, m2, tu, mu\n\t"
            "vmv.v.i $v4, 0\n\t"
            "vmerge.vim $v4, $v4, 1, $v0\n\t"
            "vmv.v.i $v12, 0\n\t"
            "vsetivli x0, 1, e32, m1, tu, mu\n\t"
            "vmv.s.x $v0, $mask\n\t"
            "vsetvli x0, t0, e8, m2, tu, mu\n\t"
            "viota.m $v8, $v0\n\t"
            "vrgather.vv $v12, $v4, $v8, $v0.t\n\t"
            "vmseq.vi $v0, $v12, 1\n\t"
            "vsetivli x0, 1, e32, m1, tu, mu\n\t"
            "vmv.x.s $dst, $v0\t#@expandBitsI\n\t"
          %}
  ins_encode %{
    __ expand_bits_i_v(as_Register($dst$$reg), as_Register($src$$reg), as_Register($mask$$reg));
  %}
  ins_pipe(pipe_slow);
%}

instruct expandBitsL(iRegLNoSp dst, iRegL src, iRegL mask, vRegMask_V0 v0,
                      vReg_V4 v4, vReg_V5 v5, vReg_V6 v6, vReg_V7 v7,
                      vReg_V8 v8, vReg_V9 v9, vReg_V10 v10, vReg_V11 v11,
                      vReg_V12 v12, vReg_V13 v13, vReg_V14 v14, vReg_V15 v15) %{
  match(Set dst (ExpandBits src mask));
  effect(TEMP v0, TEMP v4, TEMP v5, TEMP v6, TEMP v7, TEMP v8, TEMP v9, TEMP v10, TEMP v11,
         TEMP v12, TEMP v13, TEMP v14, TEMP v15);
  format %{ "vsetivli x0, 1, e64, m1, tu, mu\t#@expandBitsL\n\t"
            "vmv.s.x $v0, $src\n\t"
            "mv t0, 64\n\t"
            "vsetvli x0, t0, e8, m4, tu, mu\n\t"
            "vmv.v.i $v4, 0\n\t"
            "vmerge.vim $v4, $v4, 1, $v0\n\t"
            "vmv.v.i $v12, 0\n\t"
            "vsetivli x0, 1, e64, m1, tu, mu\n\t"
            "vmv.s.x $v0, $mask\n\t"
            "vsetvli x0, t0, e8, m4, tu, mu\n\t"
            "viota.m $v8, $v0\n\t"
            "vrgather.vv $v12, $v4, $v8, $v0.t\n\t"
            "vmseq.vi $v0, $v12, 1\n\t"
            "vsetivli x0, 1, e64, m1, tu, mu\n\t"
            "vmv.x.s $dst, $v0\t#@expandBitsL\n\t"
          %}
  ins_encode %{
    __ expand_bits_l_v(as_Register($dst$$reg), as_Register($src$$reg), as_Register($mask$$reg));
  %}
  ins_pipe(pipe_slow);
%}

// Vector Load Const
instruct vloadcon(vReg dst, immI0 src) %{
  match(Set dst (VectorLoadConst src));
  ins_cost(VEC_COST);
  format %{ "vloadcon $dst\t# generate iota indices" %}
  ins_encode %{
    BasicType bt = Matcher::vector_element_basic_type(this);
    __ vsetvli_helper(bt, Matcher::vector_length(this));
    __ vid_v(as_VectorRegister($dst$$reg));
    if (is_floating_point_type(bt)) {
      __ vfcvt_f_x_v(as_VectorRegister($dst$$reg), as_VectorRegister($dst$$reg));
    }
  %}
  ins_pipe(pipe_slow);
%}

instruct vmask_gen_I(vRegMask dst, iRegI src) %{
  match(Set dst (VectorMaskGen (ConvI2L src)));
  format %{ "vmask_gen_I $dst, $src" %}
  ins_encode %{
    BasicType bt = Matcher::vector_element_basic_type(this);
    __ vsetvli_helper(bt, Matcher::vector_length(this));
    __ vid_v(as_VectorRegister($dst$$reg));
    __ vmsltu_vx(as_VectorRegister($dst$$reg), as_VectorRegister($dst$$reg), $src$$Register);
  %}
  ins_pipe(pipe_slow);
%}

instruct vmask_gen_L(vRegMask dst, iRegL src) %{
  match(Set dst (VectorMaskGen src));
  format %{ "vmask_gen_L $dst, $src" %}
  ins_encode %{
    BasicType bt = Matcher::vector_element_basic_type(this);
    __ vsetvli_helper(bt, Matcher::vector_length(this));
    __ vid_v(as_VectorRegister($dst$$reg));
    __ vmsltu_vx(as_VectorRegister($dst$$reg), as_VectorRegister($dst$$reg), $src$$Register);
  %}
  ins_pipe(pipe_slow);
%}

instruct vmask_gen_imm(vRegMask dst, immL con) %{
  predicate(n->in(1)->get_long() <= 16 ||
            n->in(1)->get_long() == Matcher::vector_length(n));
  match(Set dst (VectorMaskGen con));
  format %{ "vmask_gen_imm $dst, $con" %}
  ins_encode %{
    BasicType bt = Matcher::vector_element_basic_type(this);
    __ vsetvli_helper(bt, Matcher::vector_length(this));
    if ((uint)($con$$constant) == 0) {
      __ vmclr_m(as_VectorRegister($dst$$reg));
    } else if ((uint)($con$$constant) == Matcher::vector_length(this)) {
      __ vmset_m(as_VectorRegister($dst$$reg));
    } else {
      assert((uint)($con$$constant) < Matcher::vector_length(this), "unsupported input lane_cnt");
      __ vid_v(as_VectorRegister($dst$$reg));
      __ vmsleu_vi(as_VectorRegister($dst$$reg), as_VectorRegister($dst$$reg), (uint)($con$$constant) - 1);
    }
  %}
  ins_pipe(pipe_slow);
%}

instruct vmaskAll_immI(vRegMask dst, immI src) %{
  match(Set dst (MaskAll src));
  format %{ "vmaskAll_immI $dst, $src" %}
  ins_encode %{
    BasicType bt = Matcher::vector_element_basic_type(this);
    __ vsetvli_helper(bt, Matcher::vector_length(this));
    int con = (int)$src$$constant;
    if (con == 0) {
      __ vmclr_m(as_VectorRegister($dst$$reg));
    } else {
      assert(con == -1, "invalid constant value for mask");
      __ vmset_m(as_VectorRegister($dst$$reg));
    }
  %}
  ins_pipe(pipe_slow);
%}

instruct vmaskAllI(vRegMask dst, iRegIorL2I src) %{
  match(Set dst (MaskAll src));
  format %{ "vmaskAllI $dst, $src" %}
  ins_encode %{
    BasicType bt = Matcher::vector_element_basic_type(this);
    __ vsetvli_helper(bt, Matcher::vector_length(this));
    __ vmv_v_x(as_VectorRegister($dst$$reg), as_Register($src$$reg));
    __ vmsne_vx(as_VectorRegister($dst$$reg), as_VectorRegister($dst$$reg), zr);
  %}
  ins_pipe(pipe_slow);
%}

instruct vmaskAll_immL(vRegMask dst, immL src) %{
  match(Set dst (MaskAll src));
  format %{ "vmaskAll_immL $dst, $src" %}
  ins_encode %{
    BasicType bt = Matcher::vector_element_basic_type(this);
    __ vsetvli_helper(bt, Matcher::vector_length(this));
    long con = (long)$src$$constant;
    if (con == 0) {
      __ vmclr_m(as_VectorRegister($dst$$reg));
    } else {
      assert(con == -1, "invalid constant value for mask");
      __ vmset_m(as_VectorRegister($dst$$reg));
    }
  %}
  ins_pipe(pipe_slow);
%}

instruct vmaskAllL(vRegMask dst, iRegL src) %{
  match(Set dst (MaskAll src));
  format %{ "vmaskAllL $dst, $src" %}
  ins_encode %{
    BasicType bt = Matcher::vector_element_basic_type(this);
    __ vsetvli_helper(bt, Matcher::vector_length(this));
    __ vmv_v_x(as_VectorRegister($dst$$reg), as_Register($src$$reg));
    __ vmsne_vx(as_VectorRegister($dst$$reg), as_VectorRegister($dst$$reg), zr);
  %}
  ins_pipe(pipe_slow);
%}

// ------------------------------ Vector mask basic OPs ------------------------

// vector mask logical ops: and/or/xor

instruct vmask_and(vRegMask dst, vRegMask src1, vRegMask src2) %{
  match(Set dst (AndVMask src1 src2));
  format %{ "vmask_and $dst, $src1, $src2" %}
  ins_encode %{
    BasicType bt = Matcher::vector_element_basic_type(this);
    __ vsetvli_helper(bt, Matcher::vector_length(this));
    __ vmand_mm(as_VectorRegister($dst$$reg),
                as_VectorRegister($src1$$reg),
                as_VectorRegister($src2$$reg));
  %}
  ins_pipe(pipe_slow);
%}

instruct vmask_or(vRegMask dst, vRegMask src1, vRegMask src2) %{
  match(Set dst (OrVMask src1 src2));
  format %{ "vmask_or $dst, $src1, $src2" %}
  ins_encode %{
    BasicType bt = Matcher::vector_element_basic_type(this);
    __ vsetvli_helper(bt, Matcher::vector_length(this));
    __ vmor_mm(as_VectorRegister($dst$$reg),
               as_VectorRegister($src1$$reg),
               as_VectorRegister($src2$$reg));
  %}
  ins_pipe(pipe_slow);
%}

instruct vmask_xor(vRegMask dst, vRegMask src1, vRegMask src2) %{
  match(Set dst (XorVMask src1 src2));
  format %{ "vmask_xor $dst, $src1, $src2" %}
  ins_encode %{
    BasicType bt = Matcher::vector_element_basic_type(this);
    __ vsetvli_helper(bt, Matcher::vector_length(this));
    __ vmxor_mm(as_VectorRegister($dst$$reg),
                as_VectorRegister($src1$$reg),
                as_VectorRegister($src2$$reg));
  %}
  ins_pipe(pipe_slow);
%}

instruct vmaskcast(vRegMask dst_src) %{
  match(Set dst_src (VectorMaskCast dst_src));
  ins_cost(0);
  format %{ "vmaskcast $dst_src, $dst_src\t# do nothing" %}
  ins_encode(/* empty encoding */);
  ins_pipe(pipe_class_empty);
%}

// vector load/store - predicated

instruct loadV_masked(vReg dst, vmemA mem, vRegMask_V0 v0) %{
  match(Set dst (LoadVectorMasked mem v0));
  format %{ "loadV_masked $dst, $mem, $v0" %}
  ins_encode %{
    VectorRegister dst_reg = as_VectorRegister($dst$$reg);
    loadStore(masm, false, dst_reg,
              Matcher::vector_element_basic_type(this), as_Register($mem$$base),
              Matcher::vector_length(this), Assembler::v0_t);
  %}
  ins_pipe(pipe_slow);
%}

instruct storeV_masked(vReg src, vmemA mem, vRegMask_V0 v0) %{
  match(Set mem (StoreVectorMasked mem (Binary src v0)));
  format %{ "storeV_masked $mem, $src, $v0" %}
  ins_encode %{
    VectorRegister src_reg = as_VectorRegister($src$$reg);
    loadStore(masm, true, src_reg,
              Matcher::vector_element_basic_type(this, $src), as_Register($mem$$base),
              Matcher::vector_length(this, $src), Assembler::v0_t);
  %}
  ins_pipe(pipe_slow);
%}

// ------------------------------ Vector blend ---------------------------------

instruct vblend(vReg dst, vReg src1, vReg src2, vRegMask_V0 v0) %{
  match(Set dst (VectorBlend (Binary src1 src2) v0));
  format %{ "vblend $dst, $src1, $src2, v0" %}
  ins_encode %{
    BasicType bt = Matcher::vector_element_basic_type(this);
    __ vsetvli_helper(bt, Matcher::vector_length(this));
    __ vmerge_vvm(as_VectorRegister($dst$$reg), as_VectorRegister($src1$$reg),
                  as_VectorRegister($src2$$reg));
  %}
  ins_pipe(pipe_slow);
%}

// ------------------------------ Vector cast ----------------------------------

// VectorCastB2X, VectorUCastB2X

instruct vcvtBtoX(vReg dst, vReg src) %{
  match(Set dst (VectorCastB2X src));
  effect(TEMP_DEF dst);
  format %{ "vcvtBtoX $dst, $src" %}
  ins_encode %{
    BasicType bt = Matcher::vector_element_basic_type(this);
    if (is_floating_point_type(bt)) {
      __ integer_extend_v(as_VectorRegister($dst$$reg), bt == T_FLOAT ? T_INT : T_LONG,
                          Matcher::vector_length(this), as_VectorRegister($src$$reg), T_BYTE,
                          true /* is_signed */);
      __ vfcvt_f_x_v(as_VectorRegister($dst$$reg), as_VectorRegister($dst$$reg));
    } else {
      __ integer_extend_v(as_VectorRegister($dst$$reg), bt,
                          Matcher::vector_length(this), as_VectorRegister($src$$reg), T_BYTE,
                          true /* is_signed */);
    }
  %}
  ins_pipe(pipe_slow);
%}

instruct vcvtUBtoX(vReg dst, vReg src) %{
  predicate(Matcher::vector_element_basic_type(n) == T_SHORT ||
            Matcher::vector_element_basic_type(n) == T_INT ||
            Matcher::vector_element_basic_type(n) == T_LONG);
  match(Set dst (VectorUCastB2X src));
  effect(TEMP_DEF dst);
  format %{ "vcvtUBtoX $dst, $src" %}
  ins_encode %{
    BasicType bt = Matcher::vector_element_basic_type(this);
    __ integer_extend_v(as_VectorRegister($dst$$reg), bt,
                        Matcher::vector_length(this), as_VectorRegister($src$$reg), T_BYTE,
                        false /* is_signed */);
  %}
  ins_pipe(pipe_slow);
%}

// VectorCastS2X, VectorUCastS2X

instruct vcvtStoB(vReg dst, vReg src) %{
  predicate(Matcher::vector_element_basic_type(n) == T_BYTE);
  match(Set dst (VectorCastS2X src));
  format %{ "vcvtStoB $dst, $src" %}
  ins_encode %{
    __ integer_narrow_v(as_VectorRegister($dst$$reg), T_BYTE, Matcher::vector_length(this),
                        as_VectorRegister($src$$reg), T_SHORT);
  %}
  ins_pipe(pipe_slow);
%}

instruct vcvtStoX(vReg dst, vReg src) %{
  predicate((Matcher::vector_element_basic_type(n) == T_INT ||
             Matcher::vector_element_basic_type(n) == T_LONG));
  match(Set dst (VectorCastS2X src));
  effect(TEMP_DEF dst);
  format %{ "vcvtStoX $dst, $src" %}
  ins_encode %{
    __ integer_extend_v(as_VectorRegister($dst$$reg), Matcher::vector_element_basic_type(this),
                        Matcher::vector_length(this), as_VectorRegister($src$$reg), T_SHORT,
                        true /* is_signed */);
  %}
  ins_pipe(pipe_slow);
%}

instruct vcvtStoX_fp(vReg dst, vReg src) %{
  predicate((Matcher::vector_element_basic_type(n) == T_FLOAT ||
             Matcher::vector_element_basic_type(n) == T_DOUBLE));
  match(Set dst (VectorCastS2X src));
  effect(TEMP_DEF dst);
  format %{ "vcvtStoX_fp $dst, $src" %}
  ins_encode %{
    BasicType bt = Matcher::vector_element_basic_type(this);
    __ integer_extend_v(as_VectorRegister($dst$$reg), (bt == T_FLOAT ? T_INT : T_LONG),
                        Matcher::vector_length(this), as_VectorRegister($src$$reg), T_SHORT,
                        true /* is_signed */);
    __ vsetvli_helper(bt, Matcher::vector_length(this));
    __ vfcvt_f_x_v(as_VectorRegister($dst$$reg), as_VectorRegister($dst$$reg));
  %}
  ins_pipe(pipe_slow);
%}


instruct vcvtUStoX(vReg dst, vReg src) %{
  predicate(Matcher::vector_element_basic_type(n) == T_INT ||
            Matcher::vector_element_basic_type(n) == T_LONG);
  match(Set dst (VectorUCastS2X src));
  effect(TEMP_DEF dst);
  format %{ "vcvtUStoX $dst, $src" %}
  ins_encode %{
    __ integer_extend_v(as_VectorRegister($dst$$reg), Matcher::vector_element_basic_type(this),
                        Matcher::vector_length(this), as_VectorRegister($src$$reg), T_SHORT,
                        false /* is_signed */);
  %}
  ins_pipe(pipe_slow);
%}

// VectorCastI2X, VectorUCastI2X

instruct vcvtItoX_narrow(vReg dst, vReg src) %{
  predicate((Matcher::vector_element_basic_type(n) == T_BYTE ||
             Matcher::vector_element_basic_type(n) == T_SHORT));
  match(Set dst (VectorCastI2X src));
  format %{ "vcvtItoX_narrow $dst, $src" %}
  ins_encode %{
    BasicType bt = Matcher::vector_element_basic_type(this);
    __ integer_narrow_v(as_VectorRegister($dst$$reg), bt, Matcher::vector_length(this),
                        as_VectorRegister($src$$reg), T_INT);
  %}
  ins_pipe(pipe_slow);
%}

instruct vcvtItoL(vReg dst, vReg src) %{
  predicate(Matcher::vector_element_basic_type(n) == T_LONG);
  match(Set dst (VectorCastI2X src));
  effect(TEMP_DEF dst);
  format %{ "vcvtItoL $dst, $src" %}
  ins_encode %{
    __ integer_extend_v(as_VectorRegister($dst$$reg), T_LONG,
                        Matcher::vector_length(this), as_VectorRegister($src$$reg), T_INT,
                        true /* is_signed */);
  %}
  ins_pipe(pipe_slow);
%}

instruct vcvtUItoL(vReg dst, vReg src) %{
  predicate(Matcher::vector_element_basic_type(n) == T_LONG);
  match(Set dst (VectorUCastI2X src));
  effect(TEMP_DEF dst);
  format %{ "vcvtUItoL $dst, $src" %}
  ins_encode %{
    __ integer_extend_v(as_VectorRegister($dst$$reg), T_LONG,
                        Matcher::vector_length(this), as_VectorRegister($src$$reg), T_INT,
                        false /* is_signed */);
  %}
  ins_pipe(pipe_slow);
%}

instruct vcvtItoF(vReg dst, vReg src) %{
  predicate(Matcher::vector_element_basic_type(n) == T_FLOAT);
  match(Set dst (VectorCastI2X src));
  format %{ "vcvtItoF $dst, $src" %}
  ins_encode %{
    __ vsetvli_helper(T_FLOAT, Matcher::vector_length(this));
    __ vfcvt_f_x_v(as_VectorRegister($dst$$reg), as_VectorRegister($src$$reg));
  %}
  ins_pipe(pipe_slow);
%}

instruct vcvtItoD(vReg dst, vReg src) %{
  predicate(Matcher::vector_element_basic_type(n) == T_DOUBLE);
  match(Set dst (VectorCastI2X src));
  effect(TEMP_DEF dst);
  format %{ "vcvtItoD $dst, $src" %}
  ins_encode %{
    __ vsetvli_helper(T_INT, Matcher::vector_length(this), Assembler::mf2);
    __ vfwcvt_f_x_v(as_VectorRegister($dst$$reg), as_VectorRegister($src$$reg));
  %}
  ins_pipe(pipe_slow);
%}

// VectorCastL2X

instruct vcvtLtoI(vReg dst, vReg src) %{
  predicate(Matcher::vector_element_basic_type(n) == T_INT ||
            Matcher::vector_element_basic_type(n) == T_BYTE ||
            Matcher::vector_element_basic_type(n) == T_SHORT);
  match(Set dst (VectorCastL2X src));
  format %{ "vcvtLtoI $dst, $src" %}
  ins_encode %{
    BasicType bt = Matcher::vector_element_basic_type(this);
    __ integer_narrow_v(as_VectorRegister($dst$$reg), bt, Matcher::vector_length(this),
                        as_VectorRegister($src$$reg), T_LONG);
  %}
  ins_pipe(pipe_slow);
%}

instruct vcvtLtoF(vReg dst, vReg src) %{
  predicate(Matcher::vector_element_basic_type(n) == T_FLOAT);
  match(Set dst (VectorCastL2X src));
  format %{ "vcvtLtoF $dst, $src" %}
  ins_encode %{
    __ vsetvli_helper(T_FLOAT, Matcher::vector_length(this), Assembler::mf2);
    __ vfncvt_f_x_w(as_VectorRegister($dst$$reg), as_VectorRegister($src$$reg));
  %}
  ins_pipe(pipe_slow);
%}

instruct vcvtLtoD(vReg dst, vReg src) %{
  predicate(Matcher::vector_element_basic_type(n) == T_DOUBLE);
  match(Set dst (VectorCastL2X src));
  format %{ "vcvtLtoD $dst, $src" %}
  ins_encode %{
    __ vsetvli_helper(T_DOUBLE, Matcher::vector_length(this));
    __ vfcvt_f_x_v(as_VectorRegister($dst$$reg), as_VectorRegister($src$$reg));
  %}
  ins_pipe(pipe_slow);
%}

// VectorCastF2X

instruct vcvtFtoX_narrow(vReg dst, vReg src, vRegMask_V0 v0) %{
  predicate(Matcher::vector_element_basic_type(n) == T_BYTE ||
            Matcher::vector_element_basic_type(n) == T_SHORT);
  match(Set dst (VectorCastF2X src));
  effect(TEMP_DEF dst, TEMP v0);
  format %{ "vcvtFtoX_narrow $dst, $src" %}
  ins_encode %{
    __ vsetvli_helper(T_FLOAT, Matcher::vector_length(this));
    __ vfcvt_rtz_x_f_v_safe(as_VectorRegister($dst$$reg), as_VectorRegister($src$$reg));
    BasicType bt = Matcher::vector_element_basic_type(this);
    __ integer_narrow_v(as_VectorRegister($dst$$reg), bt, Matcher::vector_length(this),
                        as_VectorRegister($dst$$reg), T_INT);
  %}
  ins_pipe(pipe_slow);
%}

instruct vcvtFtoI(vReg dst, vReg src, vRegMask_V0 v0) %{
  predicate(Matcher::vector_element_basic_type(n) == T_INT);
  match(Set dst (VectorCastF2X src));
  effect(TEMP_DEF dst, TEMP v0);
  format %{ "vcvtFtoI $dst, $src" %}
  ins_encode %{
    __ vsetvli_helper(T_FLOAT, Matcher::vector_length(this));
    __ vfcvt_rtz_x_f_v_safe(as_VectorRegister($dst$$reg), as_VectorRegister($src$$reg));
  %}
  ins_pipe(pipe_slow);
%}

instruct vcvtFtoL(vReg dst, vReg src, vRegMask_V0 v0) %{
  predicate(Matcher::vector_element_basic_type(n) == T_LONG);
  match(Set dst (VectorCastF2X src));
  effect(TEMP_DEF dst, TEMP v0);
  format %{ "vcvtFtoL $dst, $src" %}
  ins_encode %{
    __ vsetvli_helper(T_LONG, Matcher::vector_length(this));
    __ vxor_vv(as_VectorRegister($dst$$reg), as_VectorRegister($dst$$reg), as_VectorRegister($dst$$reg));
    __ vsetvli_helper(T_FLOAT, Matcher::vector_length(this), Assembler::mf2);
    __ vmfeq_vv(as_VectorRegister($v0$$reg), as_VectorRegister($src$$reg), as_VectorRegister($src$$reg));
    __ vfwcvt_rtz_x_f_v(as_VectorRegister($dst$$reg), as_VectorRegister($src$$reg), Assembler::v0_t);
  %}
  ins_pipe(pipe_slow);
%}

instruct vcvtFtoD(vReg dst, vReg src) %{
  predicate(Matcher::vector_element_basic_type(n) == T_DOUBLE);
  match(Set dst (VectorCastF2X src));
  effect(TEMP_DEF dst);
  format %{ "vcvtFtoD $dst, $src" %}
  ins_encode %{
    __ vsetvli_helper(T_FLOAT, Matcher::vector_length(this), Assembler::mf2);
    __ vfwcvt_f_f_v(as_VectorRegister($dst$$reg), as_VectorRegister($src$$reg));
  %}
  ins_pipe(pipe_slow);
%}

// VectorCastD2X

instruct vcvtDtoX_narrow(vReg dst, vReg src, vRegMask_V0 v0) %{
  predicate(Matcher::vector_element_basic_type(n) == T_BYTE ||
            Matcher::vector_element_basic_type(n) == T_SHORT ||
            Matcher::vector_element_basic_type(n) == T_INT);
  match(Set dst (VectorCastD2X src));
  effect(TEMP_DEF dst, TEMP v0);
  format %{ "vcvtDtoX_narrow $dst, $src" %}
  ins_encode %{
    __ vsetvli_helper(T_DOUBLE, Matcher::vector_length(this));
    __ vmfeq_vv(as_VectorRegister($v0$$reg), as_VectorRegister($src$$reg), as_VectorRegister($src$$reg));
    __ vsetvli_helper(T_INT, Matcher::vector_length(this), Assembler::mf2);
    __ vxor_vv(as_VectorRegister($dst$$reg), as_VectorRegister($dst$$reg), as_VectorRegister($dst$$reg));
    __ vfncvt_rtz_x_f_w(as_VectorRegister($dst$$reg), as_VectorRegister($src$$reg), Assembler::v0_t);
    BasicType bt = Matcher::vector_element_basic_type(this);
    if (bt == T_BYTE || bt == T_SHORT) {
      __ integer_narrow_v(as_VectorRegister($dst$$reg), bt, Matcher::vector_length(this),
                          as_VectorRegister($dst$$reg), T_INT);
    }
  %}
  ins_pipe(pipe_slow);
%}

instruct vcvtDtoL(vReg dst, vReg src, vRegMask_V0 v0) %{
  predicate(Matcher::vector_element_basic_type(n) == T_LONG);
  match(Set dst (VectorCastD2X src));
  effect(TEMP_DEF dst, TEMP v0);
  format %{ "vcvtDtoL $dst, $src" %}
  ins_encode %{
    __ vsetvli_helper(T_LONG, Matcher::vector_length(this));
    __ vfcvt_rtz_x_f_v_safe(as_VectorRegister($dst$$reg), as_VectorRegister($src$$reg));
  %}
  ins_pipe(pipe_slow);
%}

instruct vcvtDtoF(vReg dst, vReg src) %{
  predicate(Matcher::vector_element_basic_type(n) == T_FLOAT);
  match(Set dst (VectorCastD2X src));
  format %{ "vcvtDtoF $dst, $src" %}
  ins_encode %{
    __ vsetvli_helper(T_FLOAT, Matcher::vector_length(this), Assembler::mf2);
    __ vfncvt_f_f_w(as_VectorRegister($dst$$reg), as_VectorRegister($src$$reg));
  %}
  ins_pipe(pipe_slow);
%}

// ------------------------------ Vector reinterpret ---------------------------

instruct reinterpret(vReg dst_src) %{
  predicate(Matcher::vector_length_in_bytes(n) == Matcher::vector_length_in_bytes(n->in(1)));
  match(Set dst_src (VectorReinterpret dst_src));
  ins_cost(0);
  format %{ "# reinterpret $dst_src, $dst_src\t# do nothing" %}
  ins_encode %{
    // empty
  %}
  ins_pipe(pipe_class_empty);
%}

instruct reinterpretResize(vReg dst, vReg src) %{
  predicate(Matcher::vector_length_in_bytes(n) != Matcher::vector_length_in_bytes(n->in(1)));
  match(Set dst (VectorReinterpret src));
  effect(TEMP_DEF dst);
  format %{ "reinterpretResize $dst, $src" %}
  ins_encode %{
    uint length_in_bytes_src = Matcher::vector_length_in_bytes(this, $src);
    uint length_in_bytes_dst = Matcher::vector_length_in_bytes(this);
    uint length_in_bytes_resize = length_in_bytes_src < length_in_bytes_dst ?
                                  length_in_bytes_src : length_in_bytes_dst;
    assert(length_in_bytes_src <= MaxVectorSize && length_in_bytes_dst <= MaxVectorSize,
           "invalid vector length");
    BasicType bt = Matcher::vector_element_basic_type(this);
    __ vsetvli_helper(bt, Matcher::vector_length(this));
    __ vxor_vv(as_VectorRegister($dst$$reg), as_VectorRegister($dst$$reg), as_VectorRegister($dst$$reg));
    __ vsetvli_helper(T_BYTE, length_in_bytes_resize);
    __ vmv_v_v(as_VectorRegister($dst$$reg), as_VectorRegister($src$$reg));
  %}
  ins_pipe(pipe_slow);
%}

// vector mask reinterpret

instruct vmask_reinterpret_same_esize(vRegMask dst_src) %{
  predicate(Matcher::vector_length(n) == Matcher::vector_length(n->in(1)) &&
            Matcher::vector_length_in_bytes(n) == Matcher::vector_length_in_bytes(n->in(1)));
  match(Set dst_src (VectorReinterpret dst_src));
  ins_cost(0);
  format %{ "vmask_reinterpret_same_esize $dst_src, $dst_src\t# do nothing" %}
  ins_encode(/* empty encoding */);
  ins_pipe(pipe_class_empty);
%}

instruct vmask_reinterpret_diff_esize(vRegMask dst, vRegMask_V0 src, vReg tmp) %{
  predicate(Matcher::vector_length(n) != Matcher::vector_length(n->in(1)) &&
            Matcher::vector_length_in_bytes(n) == Matcher::vector_length_in_bytes(n->in(1)));
  match(Set dst (VectorReinterpret src));
  effect(TEMP tmp);
  format %{ "vmask_reinterpret_diff_esize $dst, $src\t# KILL $tmp" %}
  ins_encode %{
    BasicType from_bt = Matcher::vector_element_basic_type(this, $src);
    __ vsetvli_helper(from_bt, Matcher::vector_length(this, $src));
    __ vxor_vv(as_VectorRegister($tmp$$reg), as_VectorRegister($tmp$$reg), as_VectorRegister($tmp$$reg));
    __ vmerge_vim(as_VectorRegister($tmp$$reg), as_VectorRegister($tmp$$reg), -1);
    BasicType to_bt = Matcher::vector_element_basic_type(this);
    __ vsetvli_helper(to_bt, Matcher::vector_length(this));
    __ vmseq_vi(as_VectorRegister($dst$$reg), as_VectorRegister($tmp$$reg), -1);
  %}
  ins_pipe(pipe_slow);
%}

// ------------------------------ Vector shuffle -------------------------------

instruct loadshuffleB(vReg dst) %{
  predicate(Matcher::vector_element_basic_type(n) == T_BYTE);
  match(Set dst (VectorLoadShuffle dst));
  format %{ "loadshuffleB $dst, $dst" %}
  ins_encode %{
    // For T_BYTE, no need to do anything
  %}
  ins_pipe(pipe_class_empty);
%}

instruct loadshuffleX(vReg dst, vReg src) %{
  predicate(Matcher::vector_element_basic_type(n) == T_DOUBLE ||
            Matcher::vector_element_basic_type(n) == T_LONG ||
            Matcher::vector_element_basic_type(n) == T_FLOAT ||
            Matcher::vector_element_basic_type(n) == T_INT ||
            Matcher::vector_element_basic_type(n) == T_SHORT);
  match(Set dst (VectorLoadShuffle src));
  effect(TEMP_DEF dst);
  format %{ "loadshuffleX $dst, $src" %}
  ins_encode %{
    BasicType bt = Matcher::vector_element_basic_type(this);
    __ vsetvli_helper(bt, Matcher::vector_length(this));
    if (bt == T_SHORT) {
      __ vzext_vf2(as_VectorRegister($dst$$reg), as_VectorRegister($src$$reg));
    } else if (bt == T_FLOAT || bt == T_INT) {
      __ vzext_vf4(as_VectorRegister($dst$$reg), as_VectorRegister($src$$reg));
    } else { // bt == T_DOUBLE || bt == T_LONG
      __ vzext_vf8(as_VectorRegister($dst$$reg), as_VectorRegister($src$$reg));
    }
  %}
  ins_pipe(pipe_slow);
%}

// ------------------------------ Vector rearrange -----------------------------

instruct rearrange(vReg dst, vReg src, vReg shuffle) %{
  match(Set dst (VectorRearrange src shuffle));
  effect(TEMP_DEF dst);
  format %{ "rearrange $dst, $src, $shuffle" %}
  ins_encode %{
    BasicType bt = Matcher::vector_element_basic_type(this);
    __ vsetvli_helper(bt, Matcher::vector_length(this));
    __ vrgather_vv(as_VectorRegister($dst$$reg), as_VectorRegister($src$$reg),
                   as_VectorRegister($shuffle$$reg));
  %}
  ins_pipe(pipe_slow);
%}

instruct rearrange_masked(vReg dst, vReg src, vReg shuffle, vRegMask_V0 v0) %{
  match(Set dst (VectorRearrange (Binary src shuffle) v0));
  effect(TEMP_DEF dst);
  format %{ "rearrange_masked $dst, $src, $shuffle, $v0" %}
  ins_encode %{
    BasicType bt = Matcher::vector_element_basic_type(this);
    __ vsetvli_helper(bt, Matcher::vector_length(this));
    __ vxor_vv(as_VectorRegister($dst$$reg), as_VectorRegister($dst$$reg),
               as_VectorRegister($dst$$reg));
    __ vrgather_vv(as_VectorRegister($dst$$reg), as_VectorRegister($src$$reg),
                   as_VectorRegister($shuffle$$reg), Assembler::v0_t);
  %}
  ins_pipe(pipe_slow);
%}

// ------------------------------ Vector extract ---------------------------------

instruct extract(iRegINoSp dst, vReg src, immI idx, vReg tmp)
%{
  match(Set dst (ExtractB src idx));
  match(Set dst (ExtractS src idx));
  match(Set dst (ExtractI src idx));
  effect(TEMP tmp);
  format %{ "extract $dst, $src, $idx\t# KILL $tmp" %}
  ins_encode %{
    __ extract_v($dst$$Register, as_VectorRegister($src$$reg),
                 Matcher::vector_element_basic_type(this, $src), (int)($idx$$constant),
                 as_VectorRegister($tmp$$reg));
  %}
  ins_pipe(pipe_slow);
%}

instruct extractL(iRegLNoSp dst, vReg src, immI idx, vReg tmp)
%{
  match(Set dst (ExtractL src idx));
  effect(TEMP tmp);
  format %{ "extractL $dst, $src, $idx\t# KILL $tmp" %}
  ins_encode %{
    __ extract_v($dst$$Register, as_VectorRegister($src$$reg), T_LONG,
                 (int)($idx$$constant), as_VectorRegister($tmp$$reg));
  %}
  ins_pipe(pipe_slow);
%}


instruct extractF(fRegF dst, vReg src, immI idx, vReg tmp)
%{
  match(Set dst (ExtractF src idx));
  effect(TEMP tmp);
  format %{ "extractF $dst, $src, $idx\t# KILL $tmp" %}
  ins_encode %{
    __ extract_fp_v($dst$$FloatRegister, as_VectorRegister($src$$reg), T_FLOAT,
                    (int)($idx$$constant), as_VectorRegister($tmp$$reg));
  %}
  ins_pipe(pipe_slow);
%}

instruct extractD(fRegD dst, vReg src, immI idx, vReg tmp)
%{
  match(Set dst (ExtractD src idx));
  effect(TEMP tmp);
  format %{ "extractD $dst, $src, $idx\t# KILL $tmp" %}
  ins_encode %{
    __ extract_fp_v($dst$$FloatRegister, as_VectorRegister($src$$reg), T_DOUBLE,
                    (int)($idx$$constant), as_VectorRegister($tmp$$reg));
  %}
  ins_pipe(pipe_slow);
%}

// ------------------------------ Compress/Expand Operations -------------------

instruct mcompress(vRegMask dst, vRegMask src, vReg tmp) %{
  match(Set dst (CompressM src));
  effect(TEMP tmp);
  format %{ "mcompress $dst, $src\t# KILL $tmp" %}
  ins_encode %{
    BasicType bt = Matcher::vector_element_basic_type(this);
    __ vsetvli_helper(bt, Matcher::vector_length(this));
    __ vid_v(as_VectorRegister($tmp$$reg));
    __ vcpop_m(t0, as_VectorRegister($src$$reg));
    __ vmsltu_vx(as_VectorRegister($dst$$reg), as_VectorRegister($tmp$$reg), t0);
  %}
  ins_pipe(pipe_slow);
%}

instruct vcompress(vReg dst, vReg src, vRegMask_V0 v0) %{
  match(Set dst (CompressV src v0));
  effect(TEMP_DEF dst);
  format %{ "vcompress $dst, $src, $v0" %}
  ins_encode %{
    BasicType bt = Matcher::vector_element_basic_type(this);
    __ vsetvli_helper(bt, Matcher::vector_length(this));
    __ vxor_vv(as_VectorRegister($dst$$reg), as_VectorRegister($dst$$reg),
               as_VectorRegister($dst$$reg));
    __ vcompress_vm(as_VectorRegister($dst$$reg), as_VectorRegister($src$$reg),
                    as_VectorRegister($v0$$reg));
  %}
  ins_pipe(pipe_slow);
%}

instruct vexpand(vReg dst, vReg src, vRegMask_V0 v0, vReg tmp) %{
  match(Set dst (ExpandV src v0));
  effect(TEMP_DEF dst, TEMP tmp);
  format %{ "vexpand $dst, $src, $v0\t# KILL $tmp" %}
  ins_encode %{
    BasicType bt = Matcher::vector_element_basic_type(this);
    __ vsetvli_helper(bt, Matcher::vector_length(this));
    __ viota_m(as_VectorRegister($tmp$$reg), as_VectorRegister($v0$$reg));
    __ vxor_vv(as_VectorRegister($dst$$reg), as_VectorRegister($dst$$reg),
               as_VectorRegister($dst$$reg));
    __ vrgather_vv(as_VectorRegister($dst$$reg), as_VectorRegister($src$$reg),
                   as_VectorRegister($tmp$$reg), Assembler::v0_t);
  %}
  ins_pipe(pipe_slow);
%}

// ------------------------------ Vector signum --------------------------------

// Vector Math.signum

instruct vsignum_reg(vReg dst, vReg zero, vReg one, vRegMask_V0 v0) %{
  match(Set dst (SignumVF dst (Binary zero one)));
  match(Set dst (SignumVD dst (Binary zero one)));
  effect(TEMP_DEF dst, TEMP v0);
  format %{ "vsignum $dst, $dst\t" %}
  ins_encode %{
    BasicType bt = Matcher::vector_element_basic_type(this);
    __ signum_fp_v(as_VectorRegister($dst$$reg), as_VectorRegister($one$$reg),
                   bt, Matcher::vector_length(this));
  %}
  ins_pipe(pipe_slow);
%}

<<<<<<< HEAD
// -------------------------------- Reverse Bits Vector Operations ------------------------

instruct vreverse_bits_mask(vReg dst, vReg src, vRegMask_V0 v0) %{
  match(Set dst (ReverseV src v0));
  format %{ "vreverse_bits_mask $dst, $src, v0.t" %}
  ins_encode %{
    __ vbrev_v(as_VectorRegister($dst$$reg), as_VectorRegister($src$$reg), __ VectorMask::v0_t);
  %}
  ins_pipe( pipe_slow );
%}

instruct vreverse_bits(vReg dst, vReg src) %{
  match(Set dst (ReverseV src));
  format %{ "vreverse_bits $dst, $src" %}
  ins_encode %{
    __ vbrev_v(as_VectorRegister($dst$$reg), as_VectorRegister($src$$reg));
  %}
  ins_pipe( pipe_slow );
%}

// -------------------------------- Reverse Bytes Vector Operations ------------------------

instruct vreverse_bytes_mask(vReg dst, vReg src, vRegMask_V0 v0) %{
  match(Set dst (ReverseBytesV src v0));
  format %{ "vector_reverse_byte $dst, $src, v0.t" %}
  ins_encode %{
    __ vrev8_v(as_VectorRegister($dst$$reg), as_VectorRegister($src$$reg), __ VectorMask::v0_t);
  %}
  ins_pipe( pipe_slow );
%}

instruct vreverse_bytes(vReg dst, vReg src) %{
  match(Set dst (ReverseBytesV src));
  format %{ "vreverse_bytes $dst, $src" %}
  ins_encode %{
    __ vrev8_v(as_VectorRegister($dst$$reg), as_VectorRegister($src$$reg));
  %}
  ins_pipe( pipe_slow );
=======
// ---------------- Convert Half Floating to Floating Vector Operations ----------------

// half precision -> single

instruct vconvHF2F(vReg dst, vReg src, vRegMask_V0 v0) %{
  predicate(Matcher::vector_element_basic_type(n) == T_FLOAT);
  match(Set dst (VectorCastHF2F src));
  effect(TEMP_DEF dst, TEMP v0);
  format %{ "vfwcvt.f.f.v $dst, $src\t# convert half to single precision" %}
  ins_encode %{
    __ float16_to_float_v(as_VectorRegister($dst$$reg), as_VectorRegister($src$$reg),
                          Matcher::vector_length(this));
  %}
  ins_pipe(pipe_slow);
%}

// single precision -> half

instruct vconvF2HF(vReg dst, vReg src, vReg vtmp, vRegMask_V0 v0, iRegINoSp tmp) %{
  predicate(Matcher::vector_element_basic_type(n) == T_SHORT);
  match(Set dst (VectorCastF2HF src));
  effect(TEMP_DEF dst, TEMP v0, TEMP vtmp, TEMP tmp);
  format %{ "vfncvt.f.f.w $dst, $src\t# convert single to half precision" %}
  ins_encode %{
    __ float_to_float16_v(as_VectorRegister($dst$$reg), as_VectorRegister($src$$reg),
                          as_VectorRegister($vtmp$$reg), $tmp$$Register,
                          Matcher::vector_length(this));
  %}
  ins_pipe(pipe_slow);
>>>>>>> 4a78906d
%}

// ------------------------------ Vector Load Gather ---------------------------

instruct gather_load(vReg dst, indirect mem, vReg idx) %{
  predicate(type2aelembytes(Matcher::vector_element_basic_type(n)) == 4 ||
            type2aelembytes(Matcher::vector_element_basic_type(n)) == 8);
  match(Set dst (LoadVectorGather mem idx));
  effect(TEMP_DEF dst);
  format %{ "gather_load $dst, $mem, $idx" %}
  ins_encode %{
    __ vmv1r_v(as_VectorRegister($dst$$reg), as_VectorRegister($idx$$reg));
    BasicType bt = Matcher::vector_element_basic_type(this);
    Assembler::SEW sew = Assembler::elemtype_to_sew(bt);
    __ vsetvli_helper(bt, Matcher::vector_length(this));
    __ vsll_vi(as_VectorRegister($dst$$reg), as_VectorRegister($dst$$reg), (int)sew);
    __ vluxei32_v(as_VectorRegister($dst$$reg), as_Register($mem$$base),
                  as_VectorRegister($dst$$reg));
 %}
  ins_pipe(pipe_slow);
%}

instruct gather_load_masked(vReg dst, indirect mem, vReg idx, vRegMask_V0 v0, vReg tmp) %{
  predicate(type2aelembytes(Matcher::vector_element_basic_type(n)) == 4 ||
            type2aelembytes(Matcher::vector_element_basic_type(n)) == 8);
  match(Set dst (LoadVectorGatherMasked mem (Binary idx v0)));
  effect(TEMP_DEF dst, TEMP tmp);
  format %{ "gather_load_masked $dst, $mem, $idx, $v0\t# KILL $tmp" %}
  ins_encode %{
    __ vmv1r_v(as_VectorRegister($tmp$$reg), as_VectorRegister($idx$$reg));
    BasicType bt = Matcher::vector_element_basic_type(this);
    Assembler::SEW sew = Assembler::elemtype_to_sew(bt);
    __ vsetvli_helper(bt, Matcher::vector_length(this));
    __ vsll_vi(as_VectorRegister($tmp$$reg), as_VectorRegister($tmp$$reg), (int)sew);
    __ vxor_vv(as_VectorRegister($dst$$reg), as_VectorRegister($dst$$reg),
               as_VectorRegister($dst$$reg));
    __ vluxei32_v(as_VectorRegister($dst$$reg), as_Register($mem$$base),
                  as_VectorRegister($tmp$$reg), Assembler::v0_t);
 %}
  ins_pipe(pipe_slow);
%}

// ------------------------------ Vector Store Scatter -------------------------

instruct scatter_store(indirect mem, vReg src, vReg idx, vReg tmp) %{
  predicate(type2aelembytes(Matcher::vector_element_basic_type(n->in(3)->in(1))) == 4 ||
            type2aelembytes(Matcher::vector_element_basic_type(n->in(3)->in(1))) == 8);
  match(Set mem (StoreVectorScatter mem (Binary src idx)));
  effect(TEMP tmp);
  format %{ "scatter_store $mem, $idx, $src\t# KILL $tmp" %}
  ins_encode %{
    __ vmv1r_v(as_VectorRegister($tmp$$reg), as_VectorRegister($idx$$reg));
    BasicType bt = Matcher::vector_element_basic_type(this, $src);
    Assembler::SEW sew = Assembler::elemtype_to_sew(bt);
    __ vsetvli_helper(bt, Matcher::vector_length(this, $src));
    __ vsll_vi(as_VectorRegister($tmp$$reg), as_VectorRegister($tmp$$reg), (int)sew);
    __ vsuxei32_v(as_VectorRegister($src$$reg), as_Register($mem$$base),
                  as_VectorRegister($tmp$$reg));
  %}
  ins_pipe(pipe_slow);
%}

instruct scatter_store_masked(indirect mem, vReg src, vReg idx, vRegMask_V0 v0, vReg tmp) %{
  predicate(type2aelembytes(Matcher::vector_element_basic_type(n->in(3)->in(1))) == 4 ||
            type2aelembytes(Matcher::vector_element_basic_type(n->in(3)->in(1))) == 8);
  match(Set mem (StoreVectorScatterMasked mem (Binary src (Binary idx v0))));
  effect(TEMP tmp);
  format %{ "scatter_store_masked $mem, $idx, $src, $v0\t# KILL $tmp" %}
  ins_encode %{
    __ vmv1r_v(as_VectorRegister($tmp$$reg), as_VectorRegister($idx$$reg));
    BasicType bt = Matcher::vector_element_basic_type(this, $src);
    Assembler::SEW sew = Assembler::elemtype_to_sew(bt);
    __ vsetvli_helper(bt, Matcher::vector_length(this, $src));
    __ vsll_vi(as_VectorRegister($tmp$$reg), as_VectorRegister($tmp$$reg), (int)sew);
    __ vsuxei32_v(as_VectorRegister($src$$reg), as_Register($mem$$base),
                  as_VectorRegister($tmp$$reg), Assembler::v0_t);
  %}
  ins_pipe(pipe_slow);
%}

// ------------------------------ Populate Index to a Vector -------------------

instruct populateindex(vReg dst, iRegIorL2I src1, iRegIorL2I src2, vReg tmp) %{
  match(Set dst (PopulateIndex src1 src2));
  effect(TEMP_DEF dst, TEMP tmp);
  format %{ "populateindex $dst, $src1, $src2\t# KILL $tmp" %}
  ins_encode %{
    BasicType bt = Matcher::vector_element_basic_type(this);
    Assembler::SEW sew = Assembler::elemtype_to_sew(bt);
    __ vsetvli_helper(bt, Matcher::vector_length(this));
    __ vmv_v_x(as_VectorRegister($dst$$reg), as_Register($src1$$reg));
    __ vid_v(as_VectorRegister($tmp$$reg));
    __ vmacc_vx(as_VectorRegister($dst$$reg), as_Register($src2$$reg), as_VectorRegister($tmp$$reg));
  %}
  ins_pipe(pipe_slow);
%}

// ------------------------------ Vector insert --------------------------------

// BYTE, SHORT, INT

instruct insertI_index_lt32(vReg dst, vReg src, iRegIorL2I val, immI idx, vRegMask_V0 v0) %{
  predicate(n->in(2)->get_int() < 32 &&
            (Matcher::vector_element_basic_type(n) == T_BYTE ||
             Matcher::vector_element_basic_type(n) == T_SHORT ||
             Matcher::vector_element_basic_type(n) == T_INT));
  match(Set dst (VectorInsert (Binary src val) idx));
  effect(TEMP v0);
  format %{ "insertI_index_lt32 $dst, $src, $val, $idx" %}
  ins_encode %{
    BasicType bt = Matcher::vector_element_basic_type(this);
    __ vsetvli_helper(bt, Matcher::vector_length(this));
    __ vid_v(as_VectorRegister($v0$$reg));
    __ vadd_vi(as_VectorRegister($v0$$reg), as_VectorRegister($v0$$reg), -16);
    __ vmseq_vi(as_VectorRegister($v0$$reg), as_VectorRegister($v0$$reg), (int)($idx$$constant) - 16);
    __ vmerge_vxm(as_VectorRegister($dst$$reg), as_VectorRegister($src$$reg), $val$$Register);
  %}
  ins_pipe(pipe_slow);
%}

instruct insertI_index(vReg dst, vReg src, iRegIorL2I val, iRegIorL2I idx, vReg tmp, vRegMask_V0 v0) %{
  predicate(n->in(2)->get_int() >= 32 &&
            (Matcher::vector_element_basic_type(n) == T_BYTE ||
             Matcher::vector_element_basic_type(n) == T_SHORT ||
             Matcher::vector_element_basic_type(n) == T_INT));
  match(Set dst (VectorInsert (Binary src val) idx));
  effect(TEMP tmp, TEMP v0);
  format %{ "insertI_index $dst, $src, $val, $idx\t# KILL $tmp" %}
  ins_encode %{
    BasicType bt = Matcher::vector_element_basic_type(this);
    __ vsetvli_helper(bt, Matcher::vector_length(this));
    __ vid_v(as_VectorRegister($v0$$reg));
    __ vmv_v_x(as_VectorRegister($tmp$$reg), $idx$$Register);
    __ vmseq_vv(as_VectorRegister($v0$$reg), as_VectorRegister($v0$$reg), as_VectorRegister($tmp$$reg));
    __ vmerge_vxm(as_VectorRegister($dst$$reg), as_VectorRegister($src$$reg), $val$$Register);
  %}
  ins_pipe(pipe_slow);
%}

// LONG

instruct insertL_index_lt32(vReg dst, vReg src, iRegL val, immI idx, vRegMask_V0 v0) %{
  predicate(n->in(2)->get_int() < 32 &&
            (Matcher::vector_element_basic_type(n) == T_LONG));
  match(Set dst (VectorInsert (Binary src val) idx));
  effect(TEMP v0);
  format %{ "insertL_index_lt32 $dst, $src, $val, $idx" %}
  ins_encode %{
    BasicType bt = Matcher::vector_element_basic_type(this);
    __ vsetvli_helper(bt, Matcher::vector_length(this));
    __ vid_v(as_VectorRegister($v0$$reg));
    __ vadd_vi(as_VectorRegister($v0$$reg), as_VectorRegister($v0$$reg), -16);
    __ vmseq_vi(as_VectorRegister($v0$$reg), as_VectorRegister($v0$$reg), (int)($idx$$constant) - 16);
    __ vmerge_vxm(as_VectorRegister($dst$$reg), as_VectorRegister($src$$reg), $val$$Register);
  %}
  ins_pipe(pipe_slow);
%}

instruct insertL_index(vReg dst, vReg src, iRegL val, iRegIorL2I idx, vReg tmp, vRegMask_V0 v0) %{
  predicate(n->in(2)->get_int() >= 32 &&
            (Matcher::vector_element_basic_type(n) == T_LONG));
  match(Set dst (VectorInsert (Binary src val) idx));
  effect(TEMP tmp, TEMP v0);
  format %{ "insertL_index $dst, $src, $val, $idx\t# KILL $tmp" %}
  ins_encode %{
    BasicType bt = Matcher::vector_element_basic_type(this);
    __ vsetvli_helper(bt, Matcher::vector_length(this));
    __ vid_v(as_VectorRegister($v0$$reg));
    __ vmv_v_x(as_VectorRegister($tmp$$reg), $idx$$Register);
    __ vmseq_vv(as_VectorRegister($v0$$reg), as_VectorRegister($v0$$reg), as_VectorRegister($tmp$$reg));
    __ vmerge_vxm(as_VectorRegister($dst$$reg), as_VectorRegister($src$$reg), $val$$Register);
  %}
  ins_pipe(pipe_slow);
%}

// FLOAT

instruct insertF_index_lt32(vReg dst, vReg src, fRegF val, immI idx, vRegMask_V0 v0) %{
  predicate(n->in(2)->get_int() < 32 &&
            (Matcher::vector_element_basic_type(n) == T_FLOAT));
  match(Set dst (VectorInsert (Binary src val) idx));
  effect(TEMP v0);
  format %{ "insertF_index_lt32 $dst, $src, $val, $idx" %}
  ins_encode %{
    __ vsetvli_helper(T_FLOAT, Matcher::vector_length(this));
    __ vid_v(as_VectorRegister($v0$$reg));
    __ vadd_vi(as_VectorRegister($v0$$reg), as_VectorRegister($v0$$reg), -16);
    __ vmseq_vi(as_VectorRegister($v0$$reg), as_VectorRegister($v0$$reg), (int)($idx$$constant) - 16);
    __ vfmerge_vfm(as_VectorRegister($dst$$reg), as_VectorRegister($src$$reg), $val$$FloatRegister);
  %}
  ins_pipe(pipe_slow);
%}

instruct insertF_index(vReg dst, vReg src, fRegF val, iRegIorL2I idx, vReg tmp, vRegMask_V0 v0) %{
  predicate(n->in(2)->get_int() >= 32 &&
            (Matcher::vector_element_basic_type(n) == T_FLOAT));
  match(Set dst (VectorInsert (Binary src val) idx));
  effect(TEMP tmp, TEMP v0);
  format %{ "insertF_index $dst, $src, $val, $idx\t# KILL $tmp" %}
  ins_encode %{
    __ vsetvli_helper(T_FLOAT, Matcher::vector_length(this));
    __ vid_v(as_VectorRegister($v0$$reg));
    __ vmv_v_x(as_VectorRegister($tmp$$reg), $idx$$Register);
    __ vmseq_vv(as_VectorRegister($v0$$reg), as_VectorRegister($v0$$reg), as_VectorRegister($tmp$$reg));
    __ vfmerge_vfm(as_VectorRegister($dst$$reg), as_VectorRegister($src$$reg), $val$$FloatRegister);
  %}
  ins_pipe(pipe_slow);
%}

// DOUBLE

instruct insertD_index_lt32(vReg dst, vReg src, fRegD val, immI idx, vRegMask_V0 v0) %{
  predicate(n->in(2)->get_int() < 32 &&
            (Matcher::vector_element_basic_type(n) == T_DOUBLE));
  match(Set dst (VectorInsert (Binary src val) idx));
  effect(TEMP v0);
  format %{ "insertD_index_lt32 $dst, $src, $val, $idx" %}
  ins_encode %{
    __ vsetvli_helper(T_DOUBLE, Matcher::vector_length(this));
    __ vid_v(as_VectorRegister($v0$$reg));
    __ vadd_vi(as_VectorRegister($v0$$reg), as_VectorRegister($v0$$reg), -16);
    __ vmseq_vi(as_VectorRegister($v0$$reg), as_VectorRegister($v0$$reg), (int)($idx$$constant) - 16);
    __ vfmerge_vfm(as_VectorRegister($dst$$reg), as_VectorRegister($src$$reg), $val$$FloatRegister);
  %}
  ins_pipe(pipe_slow);
%}

instruct insertD_index(vReg dst, vReg src, fRegD val, iRegIorL2I idx, vReg tmp, vRegMask_V0 v0) %{
  predicate(n->in(2)->get_int() >= 32 &&
            (Matcher::vector_element_basic_type(n) == T_DOUBLE));
  match(Set dst (VectorInsert (Binary src val) idx));
  effect(TEMP tmp, TEMP v0);
  format %{ "insertD_index $dst, $src, $val, $idx\t# KILL $tmp" %}
  ins_encode %{
    __ vsetvli_helper(T_DOUBLE, Matcher::vector_length(this));
    __ vid_v(as_VectorRegister($v0$$reg));
    __ vmv_v_x(as_VectorRegister($tmp$$reg), $idx$$Register);
    __ vmseq_vv(as_VectorRegister($v0$$reg), as_VectorRegister($v0$$reg), as_VectorRegister($tmp$$reg));
    __ vfmerge_vfm(as_VectorRegister($dst$$reg), as_VectorRegister($src$$reg), $val$$FloatRegister);
  %}
  ins_pipe(pipe_slow);
%}

// ------------------------------ Vector mask reductions -----------------------

// true count

instruct vmask_truecount(iRegINoSp dst, vRegMask src) %{
  match(Set dst (VectorMaskTrueCount src));
  format %{ "vmask_truecount $dst, $src" %}
  ins_encode %{
    BasicType bt = Matcher::vector_element_basic_type(this, $src);
    __ vsetvli_helper(bt, Matcher::vector_length(this, $src));
    __ vcpop_m($dst$$Register, as_VectorRegister($src$$reg));
  %}
  ins_pipe(pipe_slow);
%}

// first true

// Return the index of the first mask lane that is set, or vector length if none of
// them are set.

instruct vmask_firsttrue(iRegINoSp dst, vRegMask src, vRegMask tmp) %{
  match(Set dst (VectorMaskFirstTrue src));
  effect(TEMP tmp);
  format %{ "vmask_firsttrue $dst, $src\t# KILL $tmp" %}
  ins_encode %{
    BasicType bt = Matcher::vector_element_basic_type(this, $src);
    __ vsetvli_helper(bt, Matcher::vector_length(this, $src));
    __ vmsbf_m(as_VectorRegister($tmp$$reg), as_VectorRegister($src$$reg));
    __ vcpop_m($dst$$Register, as_VectorRegister($tmp$$reg));
  %}
  ins_pipe(pipe_slow);
%}

// last true

// Return the index of the first last lane that is set, or -1 if none of
// them are set.

instruct vmask_lasttrue(iRegINoSp dst, vRegMask src) %{
  match(Set dst (VectorMaskLastTrue src));
  format %{ "vmask_lasttrue $dst, $src" %}
  ins_encode %{
    uint vector_length = Matcher::vector_length(this, $src);
    assert(UseZbb && vector_length <= XLEN, "precondition");
    __ vsetvli_helper(T_LONG, 1);
    __ vmv_x_s($dst$$Register, as_VectorRegister($src$$reg));
    if (XLEN != vector_length) {
      __ slli($dst$$Register, $dst$$Register, XLEN - vector_length);
      __ srli($dst$$Register, $dst$$Register, XLEN - vector_length);
    }
    __ clz($dst$$Register, $dst$$Register);
    __ mv(t0, XLEN - 1);
    __ sub($dst$$Register, t0, $dst$$Register);
  %}
  ins_pipe(pipe_slow);
%}

// tolong

instruct vmask_tolong(iRegLNoSp dst, vRegMask src) %{
  match(Set dst (VectorMaskToLong src));
  format %{ "vmask_tolong $dst, $src" %}
  ins_encode %{
    uint vector_length = Matcher::vector_length(this, $src);
    assert(vector_length <= XLEN, "precondition");
    __ vsetvli_helper(T_LONG, 1);
    __ vmv_x_s($dst$$Register, as_VectorRegister($src$$reg));
    if (XLEN != vector_length) {
      __ slli($dst$$Register, $dst$$Register, XLEN - vector_length);
      __ srli($dst$$Register, $dst$$Register, XLEN - vector_length);
    }
  %}
  ins_pipe(pipe_slow);
%}

// fromlong

instruct vmask_fromlong(vRegMask dst, iRegL src) %{
  match(Set dst (VectorLongToMask src));
  format %{ "vmask_fromlong $dst, $src" %}
  ins_encode %{
    assert(Matcher::vector_length(this) <= XLEN, "precondition");
    __ vsetvli_helper(T_LONG, 1);
    __ vmv_s_x(as_VectorRegister($dst$$reg), $src$$Register);
  %}
  ins_pipe(pipe_slow);
%}

// ------------------------------ VectorTest -----------------------------------

// anytrue

// Not matched. Condition is negated and value zero is moved to the right side in CMoveINode::Ideal.

// instruct cmovI_vtest_anytrue(iRegINoSp dst, cmpOp cop, vRegMask op1, vRegMask op2, immI0 zero, immI_1 one) %{
//   predicate(n->in(1)->in(1)->as_Bool()->_test._test == BoolTest::ne &&
//             static_cast<const VectorTestNode*>(n->in(1)->in(2))->get_predicate() == BoolTest::ne);
//   match(Set dst (CMoveI (Binary cop (VectorTest op1 op2)) (Binary zero one)));
//   format %{ "CMove $dst, (vectortest $cop $op1 $op2), zero, one\t#@cmovI_vtest_anytrue"  %}
//   ins_encode %{
//     BasicType bt = Matcher::vector_element_basic_type(this, $op1);
//     uint vector_length = Matcher::vector_length(this, $op1);
//     __ vsetvli_helper(bt, vector_length);
//     __ vcpop_m($dst$$Register, as_VectorRegister($op1$$reg));
//     __ snez($dst$$Register, $dst$$Register);
//   %}
//   ins_pipe(pipe_slow);
// %}

instruct cmovI_vtest_anytrue_negate(iRegINoSp dst, cmpOp cop, vRegMask op1, vRegMask op2, immI0 zero, immI_1 one) %{
  predicate(n->in(1)->in(1)->as_Bool()->_test._test == BoolTest::eq &&
            static_cast<const VectorTestNode*>(n->in(1)->in(2))->get_predicate() == BoolTest::ne);
  match(Set dst (CMoveI (Binary cop (VectorTest op1 op2)) (Binary one zero)));
  format %{ "CMove $dst, (vectortest $cop $op1 $op2), zero, one\t#@cmovI_vtest_anytrue_negate"  %}
  ins_encode %{
    BasicType bt = Matcher::vector_element_basic_type(this, $op1);
    uint vector_length = Matcher::vector_length(this, $op1);
    __ vsetvli_helper(bt, vector_length);
    __ vcpop_m($dst$$Register, as_VectorRegister($op1$$reg));
    __ snez($dst$$Register, $dst$$Register);
  %}
  ins_pipe(pipe_slow);
%}

// alltrue

// Not matched. Condition is negated and value zero is moved to the right side in CMoveINode::Ideal.

// instruct cmovI_vtest_alltrue(iRegINoSp dst, cmpOp cop, vRegMask op1, vRegMask op2, immI0 zero, immI_1 one) %{
//   predicate(n->in(1)->in(1)->as_Bool()->_test._test == BoolTest::eq &&
//             static_cast<const VectorTestNode*>(n->in(1)->in(2))->get_predicate() == BoolTest::overflow);
//   match(Set dst (CMoveI (Binary cop (VectorTest op1 op2)) (Binary zero one)));
//   format %{ "CMove $dst, (vectortest $cop $op1 $op2), zero, one\t#@cmovI_vtest_alltrue"  %}
//   ins_encode %{
//     BasicType bt = Matcher::vector_element_basic_type(this, $op1);
//     uint vector_length = Matcher::vector_length(this, $op1);
//     __ vsetvli_helper(bt, vector_length);
//     __ vcpop_m($dst$$Register, as_VectorRegister($op1$$reg));
//     __ sub($dst$$Register, $dst$$Register, vector_length);
//     __ seqz($dst$$Register, $dst$$Register);
//   %}
//   ins_pipe(pipe_slow);
// %}

instruct cmovI_vtest_alltrue_negate(iRegINoSp dst, cmpOp cop, vRegMask op1, vRegMask op2, immI0 zero, immI_1 one) %{
  predicate(n->in(1)->in(1)->as_Bool()->_test._test == BoolTest::ne &&
            static_cast<const VectorTestNode*>(n->in(1)->in(2))->get_predicate() == BoolTest::overflow);
  match(Set dst (CMoveI (Binary cop (VectorTest op1 op2)) (Binary one zero)));
  format %{ "CMove $dst, (vectortest $cop $op1 $op2), zero, one\t#@cmovI_vtest_alltrue_negate"  %}
  ins_encode %{
    BasicType bt = Matcher::vector_element_basic_type(this, $op1);
    uint vector_length = Matcher::vector_length(this, $op1);
    __ vsetvli_helper(bt, vector_length);
    __ vcpop_m($dst$$Register, as_VectorRegister($op1$$reg));
    __ sub($dst$$Register, $dst$$Register, vector_length);
    __ seqz($dst$$Register, $dst$$Register);
  %}
  ins_pipe(pipe_slow);
%}

// anytrue

instruct vtest_anytrue_branch(cmpOpEqNe cop, vRegMask op1, vRegMask op2, label lbl) %{
  predicate(static_cast<const VectorTestNode*>(n->in(2))->get_predicate() == BoolTest::ne);
  match(If cop (VectorTest op1 op2));
  effect(USE lbl);
  format %{ "b$cop (vectortest ne $op1, $op2) $lbl\t#@vtest_anytrue_branch" %}
  ins_encode %{
    uint vector_length = Matcher::vector_length(this, $op1);
    BasicType bt = Matcher::vector_element_basic_type(this, $op1);
    __ vsetvli_helper(bt, vector_length);
    __ vcpop_m(t0, as_VectorRegister($op1$$reg));
    __ enc_cmpEqNe_imm0_branch($cop$$cmpcode, t0, *($lbl$$label), /* is_far */ true);
  %}
  ins_pipe(pipe_slow);
%}

// alltrue

instruct vtest_alltrue_branch(cmpOpEqNe cop, vRegMask op1, vRegMask op2, label lbl) %{
  predicate(static_cast<const VectorTestNode*>(n->in(2))->get_predicate() == BoolTest::overflow);
  match(If cop (VectorTest op1 op2));
  effect(USE lbl);
  format %{ "b$cop (vectortest overflow $op1, $op2) $lbl\t#@vtest_alltrue_branch" %}
  ins_encode %{
    uint vector_length = Matcher::vector_length(this, $op1);
    BasicType bt = Matcher::vector_element_basic_type(this, $op1);
    __ vsetvli_helper(bt, vector_length);
    __ vcpop_m(t0, as_VectorRegister($op1$$reg));
    __ sub(t0, t0, vector_length);
    __ enc_cmpEqNe_imm0_branch($cop$$cmpcode, t0, *($lbl$$label), /* is_far */ true);
  %}
  ins_pipe(pipe_slow);
%}<|MERGE_RESOLUTION|>--- conflicted
+++ resolved
@@ -73,11 +73,9 @@
           return false;
         }
         break;
-<<<<<<< HEAD
       case Op_ReverseV:
       case Op_ReverseBytesV:
         return UseZvbb;
-=======
       case Op_LoadVectorGather:
       case Op_LoadVectorGatherMasked:
         if (is_subword_type(bt)) {
@@ -96,7 +94,6 @@
           return false;
         }
         break;
->>>>>>> 4a78906d
       default:
         break;
     }
@@ -3759,7 +3756,6 @@
   ins_pipe(pipe_slow);
 %}
 
-<<<<<<< HEAD
 // -------------------------------- Reverse Bits Vector Operations ------------------------
 
 instruct vreverse_bits_mask(vReg dst, vReg src, vRegMask_V0 v0) %{
@@ -3798,7 +3794,8 @@
     __ vrev8_v(as_VectorRegister($dst$$reg), as_VectorRegister($src$$reg));
   %}
   ins_pipe( pipe_slow );
-=======
+%}
+
 // ---------------- Convert Half Floating to Floating Vector Operations ----------------
 
 // half precision -> single
@@ -3828,7 +3825,6 @@
                           Matcher::vector_length(this));
   %}
   ins_pipe(pipe_slow);
->>>>>>> 4a78906d
 %}
 
 // ------------------------------ Vector Load Gather ---------------------------
