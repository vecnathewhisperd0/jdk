--- conflicted
+++ resolved
@@ -2397,13 +2397,8 @@
         cbuf.shared_stub_to_interp_for(_method, call - cbuf.insts_begin());
       } else {
         // Emit stub for static call
-<<<<<<< HEAD
         address stub = CompiledDirectCall::emit_to_interp_stub(cbuf, call);
-        if (stub == NULL) {
-=======
-        address stub = CompiledStaticCall::emit_to_interp_stub(cbuf, call);
         if (stub == nullptr) {
->>>>>>> 62a4be03
           ciEnv::current()->record_failure("CodeCache is full");
           return;
         }
