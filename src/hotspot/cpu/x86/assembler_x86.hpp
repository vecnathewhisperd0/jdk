--- conflicted
+++ resolved
@@ -1963,24 +1963,17 @@
   void vpermilps(XMMRegister dst, XMMRegister nds, XMMRegister src, int vector_len);
   void vpermilpd(XMMRegister dst, XMMRegister src, int imm8, int vector_len);
   void vpermpd(XMMRegister dst, XMMRegister src, int imm8, int vector_len);
-<<<<<<< HEAD
-=======
   void evpmultishiftqb(XMMRegister dst, XMMRegister ctl, XMMRegister src, int vector_len);
   void evpermi2b(XMMRegister dst, XMMRegister nds, XMMRegister src, int vector_len);
->>>>>>> 18bcbf79
   void evpermi2w(XMMRegister dst, XMMRegister nds, XMMRegister src, int vector_len);
   void evpermi2d(XMMRegister dst, XMMRegister nds, XMMRegister src, int vector_len);
   void evpermi2q(XMMRegister dst, XMMRegister nds, XMMRegister src, int vector_len);
   void evpermi2ps(XMMRegister dst, XMMRegister nds, XMMRegister src, int vector_len);
   void evpermi2pd(XMMRegister dst, XMMRegister nds, XMMRegister src, int vector_len);
   void evpermt2b(XMMRegister dst, XMMRegister nds, XMMRegister src, int vector_len);
-<<<<<<< HEAD
   void evpermt2w(XMMRegister dst, XMMRegister nds, XMMRegister src, int vector_len);
   void evpermt2d(XMMRegister dst, XMMRegister nds, XMMRegister src, int vector_len);
   void evpermt2q(XMMRegister dst, XMMRegister nds, XMMRegister src, int vector_len);
-  void evpmultishiftqb(XMMRegister dst, XMMRegister ctl, XMMRegister src, int vector_len);
-=======
->>>>>>> 18bcbf79
 
   void pause();
 
