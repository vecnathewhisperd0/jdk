/*
 * Copyright (c) 2001, 2022, Oracle and/or its affiliates. All rights reserved.
 * DO NOT ALTER OR REMOVE COPYRIGHT NOTICES OR THIS FILE HEADER.
 *
 * This code is free software; you can redistribute it and/or modify it
 * under the terms of the GNU General Public License version 2 only, as
 * published by the Free Software Foundation.
 *
 * This code is distributed in the hope that it will be useful, but WITHOUT
 * ANY WARRANTY; without even the implied warranty of MERCHANTABILITY or
 * FITNESS FOR A PARTICULAR PURPOSE.  See the GNU General Public License
 * version 2 for more details (a copy is included in the LICENSE file that
 * accompanied this code).
 *
 * You should have received a copy of the GNU General Public License version
 * 2 along with this work; if not, write to the Free Software Foundation,
 * Inc., 51 Franklin St, Fifth Floor, Boston, MA 02110-1301 USA.
 *
 * Please contact Oracle, 500 Oracle Parkway, Redwood Shores, CA 94065 USA
 * or visit www.oracle.com if you need additional information or have any
 * questions.
 *
 */

#ifndef SHARE_GC_G1_HEAPREGION_HPP
#define SHARE_GC_G1_HEAPREGION_HPP

#include "gc/g1/g1BlockOffsetTable.hpp"
#include "gc/g1/g1HeapRegionTraceType.hpp"
#include "gc/g1/g1SurvRateGroup.hpp"
#include "gc/g1/heapRegionTracer.hpp"
#include "gc/g1/heapRegionType.hpp"
#include "gc/shared/ageTable.hpp"
#include "gc/shared/spaceDecorator.hpp"
#include "gc/shared/verifyOption.hpp"
#include "runtime/mutex.hpp"
#include "utilities/macros.hpp"

class G1CardSetConfiguration;
class G1CollectedHeap;
class G1CMBitMap;
class G1Predictions;
class HeapRegionRemSet;
class HeapRegion;
class HeapRegionSetBase;
class nmethod;

#define HR_FORMAT "%u:(%s)[" PTR_FORMAT "," PTR_FORMAT "," PTR_FORMAT "]"
#define HR_FORMAT_PARAMS(_hr_) \
                (_hr_)->hrm_index(), \
                (_hr_)->get_short_type_str(), \
                p2i((_hr_)->bottom()), p2i((_hr_)->top()), p2i((_hr_)->end())

// sentinel value for hrm_index
#define G1_NO_HRM_INDEX ((uint) -1)

// A HeapRegion is the smallest piece of a G1CollectedHeap that
// can be collected independently.

// Each heap region is self contained. top() and end() can never
// be set beyond the end of the region. For humongous objects,
// the first region is a StartsHumongous region. If the humongous
// object is larger than a heap region, the following regions will
// be of type ContinuesHumongous. In this case the top() of the
// StartHumongous region and all ContinuesHumongous regions except
// the last will point to their own end. The last ContinuesHumongous
// region may have top() equal the end of object if there isn't
// room for filler objects to pad out to the end of the region.
class HeapRegion : public CHeapObj<mtGC> {
  friend class VMStructs;

  HeapWord* const _bottom;
  HeapWord* const _end;

  HeapWord* volatile _top;
  HeapWord* _compaction_top;

  G1BlockOffsetTablePart _bot_part;

  // When we need to retire an allocation region, while other threads
  // are also concurrently trying to allocate into it, we typically
  // allocate a dummy object at the end of the region to ensure that
  // no more allocations can take place in it. However, sometimes we
  // want to know where the end of the last "real" object we allocated
  // into the region was and this is what this keeps track.
  HeapWord* _pre_dummy_top;

public:
  HeapWord* bottom() const         { return _bottom; }
  HeapWord* end() const            { return _end;    }

  void set_compaction_top(HeapWord* compaction_top) { _compaction_top = compaction_top; }
  HeapWord* compaction_top() const { return _compaction_top; }

  void set_top(HeapWord* value) { _top = value; }
  HeapWord* top() const { return _top; }

  // See the comment above in the declaration of _pre_dummy_top for an
  // explanation of what it is.
  void set_pre_dummy_top(HeapWord* pre_dummy_top) {
    assert(is_in(pre_dummy_top) && pre_dummy_top <= top(), "pre-condition");
    _pre_dummy_top = pre_dummy_top;
  }
  HeapWord* pre_dummy_top() const { return (_pre_dummy_top == NULL) ? top() : _pre_dummy_top; }
  void reset_pre_dummy_top() { _pre_dummy_top = NULL; }

  // Returns true iff the given the heap  region contains the
  // given address as part of an allocated object. This may
  // be a potentially, so we restrict its use to assertion checks only.
  bool is_in(const void* p) const {
    return is_in_reserved(p);
  }
  bool is_in(oop obj) const {
    return is_in((void*)obj);
  }
  // Returns true iff the given reserved memory of the space contains the
  // given address.
  bool is_in_reserved(const void* p) const { return _bottom <= p && p < _end; }

  size_t capacity() const { return byte_size(bottom(), end()); }
  size_t used() const { return byte_size(bottom(), top()); }
  size_t free() const { return byte_size(top(), end()); }

  bool is_empty() const { return used() == 0; }

private:
  void reset_compaction_top_after_compaction();

  void reset_after_full_gc_common();

  void clear(bool mangle_space);

  void mangle_unused_area() PRODUCT_RETURN;

  // Try to allocate at least min_word_size and up to desired_size from this region.
  // Returns NULL if not possible, otherwise sets actual_word_size to the amount of
  // space allocated.
  // This version assumes that all allocation requests to this HeapRegion are properly
  // synchronized.
  inline HeapWord* allocate_impl(size_t min_word_size, size_t desired_word_size, size_t* actual_word_size);
  // Try to allocate at least min_word_size and up to desired_size from this HeapRegion.
  // Returns NULL if not possible, otherwise sets actual_word_size to the amount of
  // space allocated.
  // This version synchronizes with other calls to par_allocate_impl().
  inline HeapWord* par_allocate_impl(size_t min_word_size, size_t desired_word_size, size_t* actual_word_size);

  // Return the address of the beginning of the block that contains "addr".
  // "q" is a block boundary that is <= "addr"; "n" is the address of the
  // next block (or the end of the HeapRegion.)
  inline HeapWord* forward_to_block_containing_addr(HeapWord* q, HeapWord* n,
<<<<<<< HEAD
                                                    const void* addr) const;

public:
  // Returns the address of the block reaching into or starting at addr.
  HeapWord* block_start(const void* addr);
  HeapWord* block_start_aligned(const void* p) const;
=======
                                                    const void* addr,
                                                    HeapWord* pb) const;

  static bool obj_is_filler(oop obj);

public:
  // Returns the address of the block reaching into or starting at addr.
  HeapWord* block_start(const void* addr) const;
  HeapWord* block_start(const void* addr, HeapWord* const pb) const;
>>>>>>> f7b18305

  void object_iterate(ObjectClosure* blk);

  // At the given address create an object with the given size. If the region
  // is old the BOT will be updated if the object spans a threshold.
  void fill_with_dummy_object(HeapWord* address, size_t word_size, bool zap = true);

  // Create objects in the given range. The BOT will be updated if needed and
  // the created objects will have their header marked to show that they are
  // dead.
  void fill_range_with_dead_objects(HeapWord* start, HeapWord* end);

  // All allocations are done without updating the BOT. The BOT
  // needs to be kept in sync for old generation regions and
  // this is done by explicit updates when crossing thresholds.
  inline HeapWord* par_allocate(size_t min_word_size, size_t desired_word_size, size_t* word_size);
  inline HeapWord* allocate(size_t word_size);
  inline HeapWord* allocate(size_t min_word_size, size_t desired_word_size, size_t* actual_size);

  // Update BOT if this obj is the first entering a new card (i.e. crossing the card boundary).
  inline void update_bot_for_obj(HeapWord* obj_start, size_t obj_size);

  // Full GC support methods.

  void update_bot_for_block(HeapWord* start, HeapWord* end);

  // Update heap region that has been compacted to be consistent after Full GC.
  void reset_compacted_after_full_gc();
  // Update skip-compacting heap region to be consistent after Full GC.
  void reset_skip_compacting_after_full_gc();

  // All allocated blocks are occupied by objects in a HeapRegion.
  bool block_is_obj(const HeapWord* p, HeapWord* pb) const;

  // Returns whether the given object is dead based on the given parsable_bottom (pb).
  // For an object to be considered dead it must be below pb and scrubbed.
  bool is_obj_dead(oop obj, HeapWord* pb) const;

  // Returns the object size for all valid block starts. If parsable_bottom (pb)
  // is given, calculates the block size based on that parsable_bottom, not the
  // current value of this HeapRegion.
  size_t block_size(const HeapWord* p) const;
  size_t block_size(const HeapWord* p, HeapWord* pb) const;

  // Scans through the region using the bitmap to determine what
  // objects to call size_t ApplyToMarkedClosure::apply(oop) for.
  template<typename ApplyToMarkedClosure>
  inline void apply_to_marked_objects(G1CMBitMap* bitmap, ApplyToMarkedClosure* closure);

<<<<<<< HEAD
=======
  // Update the BOT for the entire region - assumes that all objects are parsable
  // and contiguous for this region.
>>>>>>> f7b18305
  void update_bot();

private:
  // The remembered set for this region.
  HeapRegionRemSet* _rem_set;

  // Cached index of this region in the heap region sequence.
  const uint _hrm_index;

  HeapRegionType _type;

  // For a humongous region, region in which it starts.
  HeapRegion* _humongous_start_region;

  static const uint InvalidCSetIndex = UINT_MAX;

  // The index in the optional regions array, if this region
  // is considered optional during a mixed collections.
  uint _index_in_opt_cset;

  // Fields used by the HeapRegionSetBase class and subclasses.
  HeapRegion* _next;
  HeapRegion* _prev;
#ifdef ASSERT
  HeapRegionSetBase* _containing_set;
#endif // ASSERT

  // The start of the unmarked area. The unmarked area extends from this
  // word until the top and/or end of the region, and is the part
  // of the region for which no marking was done, i.e. objects may
  // have been allocated in this part since the last mark phase.
  HeapWord* volatile _top_at_mark_start;

  // The area above this limit is fully parsable. This limit
  // is equal to bottom except from Remark and until the region has been
  // scrubbed concurrently. The scrubbing ensures that all dead objects (with
  // possibly unloaded classes) have beenreplaced with filler objects that
  // are parsable. Below this limit the marking bitmap must be used to
  // determine size and liveness.
  HeapWord* volatile _parsable_bottom;

  // Amount of dead data in the region.
  size_t _garbage_bytes;
  // We use concurrent marking to determine the amount of live data
  // in each heap region.
  size_t _marked_bytes;    // Bytes known to be live via last completed marking.

  void init_top_at_mark_start() {
    set_top_at_mark_start(bottom());
    _parsable_bottom = bottom();
    _garbage_bytes = 0;
    _marked_bytes = 0;
  }

  // Data for young region survivor prediction.
  uint  _young_index_in_cset;
  G1SurvRateGroup* _surv_rate_group;
  int  _age_index;

  // Cached attributes used in the collection set policy information

  // The calculated GC efficiency of the region.
  double _gc_efficiency;

  uint _node_index;

  void report_region_type_change(G1HeapRegionTraceType::Type to);

  template <class Closure, bool in_gc_pause>
  inline HeapWord* oops_on_memregion_iterate(MemRegion mr, Closure* cl);

  template <class Closure>
  inline HeapWord* oops_on_memregion_iterate_in_unparsable(MemRegion mr, HeapWord* pb, Closure* cl);

  // Iterate over the references covered by the given MemRegion in a humongous
  // object and apply the given closure to them.
  // Humongous objects are allocated directly in the old-gen. So we need special
  // handling for concurrent processing encountering an in-progress allocation.
  // Returns the address after the last actually scanned or NULL if the area could
  // not be scanned (That should only happen when invoked concurrently with the
  // mutator).
  template <class Closure, bool in_gc_pause>
  inline HeapWord* do_oops_on_memregion_in_humongous(MemRegion mr,
                                                     Closure* cl);

  inline bool is_marked_in_bitmap(oop obj) const;

  inline HeapWord* next_live_in_unparsable(G1CMBitMap* bitmap, const HeapWord* p, HeapWord* limit) const;
  inline HeapWord* next_live_in_unparsable(const HeapWord* p, HeapWord* limit) const;

public:
  HeapRegion(uint hrm_index,
             G1BlockOffsetTable* bot,
             MemRegion mr,
             G1CardSetConfiguration* config);

  // If this region is a member of a HeapRegionManager, the index in that
  // sequence, otherwise -1.
  uint hrm_index() const { return _hrm_index; }

  // Initializing the HeapRegion not only resets the data structure, but also
  // resets the BOT for that heap region.
  // The default values for clear_space means that we will do the clearing if
  // there's clearing to be done ourselves. We also always mangle the space.
  void initialize(bool clear_space = false, bool mangle_space = SpaceDecorator::Mangle);

  static int    LogOfHRGrainBytes;
  static int    LogCardsPerRegion;

  static size_t GrainBytes;
  static size_t GrainWords;
  static size_t CardsPerRegion;

  static size_t align_up_to_region_byte_size(size_t sz) {
    return (sz + (size_t) GrainBytes - 1) &
                                      ~((1 << (size_t) LogOfHRGrainBytes) - 1);
  }

  // Returns whether a field is in the same region as the obj it points to.
  template <typename T>
  static bool is_in_same_region(T* p, oop obj) {
    assert(p != NULL, "p can't be NULL");
    assert(obj != NULL, "obj can't be NULL");
    return (((uintptr_t) p ^ cast_from_oop<uintptr_t>(obj)) >> LogOfHRGrainBytes) == 0;
  }

  static size_t max_region_size();
  static size_t min_region_size_in_words();

  // It sets up the heap region size (GrainBytes / GrainWords), as well as
  // other related fields that are based on the heap region size
  // (LogOfHRGrainBytes / CardsPerRegion). All those fields are considered
  // constant throughout the JVM's execution, therefore they should only be set
  // up once during initialization time.
  static void setup_heap_region_size(size_t max_heap_size);

  // The number of bytes marked live in the region in the last marking phase.
  size_t marked_bytes() const { return _marked_bytes; }
  // An upper bound on the number of live bytes in the region.
  size_t live_bytes() const {
    return used() - garbage_bytes();
  }

  // A lower bound on the amount of garbage bytes in the region.
  size_t garbage_bytes() const { return _garbage_bytes; }

  // Return the amount of bytes we'll reclaim if we collect this
  // region. This includes not only the known garbage bytes in the
  // region but also any unallocated space in it, i.e., [top, end),
  // since it will also be reclaimed if we collect the region.
  size_t reclaimable_bytes() {
    size_t known_live_bytes = live_bytes();
    assert(known_live_bytes <= capacity(), "sanity");
    return capacity() - known_live_bytes;
  }

  // Get the start of the unmarked area in this region.
  HeapWord* top_at_mark_start() const;
  void set_top_at_mark_start(HeapWord* value);

  // Retrieve parsable bottom; since it may be modified concurrently, outside a
  // safepoint the _acquire method must be used.
  HeapWord* parsable_bottom() const;
  HeapWord* parsable_bottom_acquire() const;
  void reset_parsable_bottom();

  // Note the start or end of marking. This tells the heap region
  // that the collector is about to start or has finished (concurrently)
  // marking the heap.

  // Notify the region that concurrent marking is starting. Initialize
  // all fields related to the next marking info.
  inline void note_start_of_marking();

  // Notify the region that concurrent marking has finished. Passes the number of
  // bytes between bottom and TAMS.
  inline void note_end_of_marking(size_t marked_bytes);

  // Notify the region that scrubbing has completed.
  inline void note_end_of_scrubbing();

  // Notify the region that the (corresponding) bitmap has been cleared.
  inline void note_end_of_clearing();

  // During the concurrent scrubbing phase, can there be any areas with unloaded
  // classes or dead objects in this region?
  // This set only includes old and open archive regions - humongous regions only
  // contain a single object which is either dead or live, contents of closed archive
  // regions never die (so is always contiguous), and young regions are never even
  // considered during concurrent scrub.
  bool needs_scrubbing() const { return is_old() || is_open_archive(); }
  // Same question as above, during full gc. Full gc needs to scrub any region that
  // might be skipped for compaction. This includes young generation regions as the
  // region relabeling to old happens later than scrubbing.
  bool needs_scrubbing_during_full_gc() const { return is_young() || needs_scrubbing(); }

  const char* get_type_str() const { return _type.get_str(); }
  const char* get_short_type_str() const { return _type.get_short_str(); }
  G1HeapRegionTraceType::Type get_trace_type() { return _type.get_trace_type(); }

  bool is_free() const { return _type.is_free(); }

  bool is_young()    const { return _type.is_young();    }
  bool is_eden()     const { return _type.is_eden();     }
  bool is_survivor() const { return _type.is_survivor(); }

  bool is_humongous() const { return _type.is_humongous(); }
  bool is_starts_humongous() const { return _type.is_starts_humongous(); }
  bool is_continues_humongous() const { return _type.is_continues_humongous();   }

  bool is_old() const { return _type.is_old(); }

  bool is_old_or_humongous() const { return _type.is_old_or_humongous(); }

  bool is_old_or_humongous_or_archive() const { return _type.is_old_or_humongous_or_archive(); }

  // A pinned region contains objects which are not moved by garbage collections.
  // Humongous regions and archive regions are pinned.
  bool is_pinned() const { return _type.is_pinned(); }

  // An archive region is a pinned region, also tagged as old, which
  // should not be marked during mark/sweep. This allows the address
  // space to be shared by JVM instances.
  bool is_archive()        const { return _type.is_archive(); }
  bool is_open_archive()   const { return _type.is_open_archive(); }
  bool is_closed_archive() const { return _type.is_closed_archive(); }

  void set_free();

  void set_eden();
  void set_eden_pre_gc();
  void set_survivor();

  void move_to_old();
  void set_old();

  void set_open_archive();
  void set_closed_archive();

  // For a humongous region, region in which it starts.
  HeapRegion* humongous_start_region() const {
    return _humongous_start_region;
  }

  // Makes the current region be a "starts humongous" region, i.e.,
  // the first region in a series of one or more contiguous regions
  // that will contain a single "humongous" object.
  //
  // obj_top : points to the top of the humongous object.
  // fill_size : size of the filler object at the end of the region series.
  void set_starts_humongous(HeapWord* obj_top, size_t fill_size);

  // Makes the current region be a "continues humongous'
  // region. first_hr is the "start humongous" region of the series
  // which this region will be part of.
  void set_continues_humongous(HeapRegion* first_hr);

  // Unsets the humongous-related fields on the region.
  void clear_humongous();

  void set_rem_set(HeapRegionRemSet* rem_set) { _rem_set = rem_set; }
  // If the region has a remembered set, return a pointer to it.
  HeapRegionRemSet* rem_set() const {
    return _rem_set;
  }

  inline bool in_collection_set() const;

  // Methods used by the HeapRegionSetBase class and subclasses.

  // Getter and setter for the next and prev fields used to link regions into
  // linked lists.
  void set_next(HeapRegion* next) { _next = next; }
  HeapRegion* next()              { return _next; }

  void set_prev(HeapRegion* prev) { _prev = prev; }
  HeapRegion* prev()              { return _prev; }

  void unlink_from_list();

  // Every region added to a set is tagged with a reference to that
  // set. This is used for doing consistency checking to make sure that
  // the contents of a set are as they should be and it's only
  // available in non-product builds.
#ifdef ASSERT
  void set_containing_set(HeapRegionSetBase* containing_set) {
    assert((containing_set != NULL && _containing_set == NULL) ||
            containing_set == NULL,
           "containing_set: " PTR_FORMAT " "
           "_containing_set: " PTR_FORMAT,
           p2i(containing_set), p2i(_containing_set));

    _containing_set = containing_set;
  }

  HeapRegionSetBase* containing_set() { return _containing_set; }
#else // ASSERT
  void set_containing_set(HeapRegionSetBase* containing_set) { }

  // containing_set() is only used in asserts so there's no reason
  // to provide a dummy version of it.
#endif // ASSERT


  // Reset the HeapRegion to default values and clear its remembered set.
  // If clear_space is true, clear the HeapRegion's memory.
  // Callers must ensure this is not called by multiple threads at the same time.
  void hr_clear(bool clear_space);
  // Clear the card table corresponding to this region.
  void clear_cardtable();

  // Notify the region that we are about to start processing
  // self-forwarded objects during evac failure handling.
  void note_self_forwarding_removal_start(bool during_concurrent_start,
                                          bool during_conc_mark);

  // Notify the region that we have finished processing self-forwarded
  // objects during evac failure handling.
  void note_self_forwarding_removal_end(size_t marked_bytes);

  uint index_in_opt_cset() const {
    assert(has_index_in_opt_cset(), "Opt cset index not set.");
    return _index_in_opt_cset;
  }
  bool has_index_in_opt_cset() const { return _index_in_opt_cset != InvalidCSetIndex; }
  void set_index_in_opt_cset(uint index) { _index_in_opt_cset = index; }
  void clear_index_in_opt_cset() { _index_in_opt_cset = InvalidCSetIndex; }

  void calc_gc_efficiency(void);
  double gc_efficiency() const { return _gc_efficiency;}

  uint  young_index_in_cset() const { return _young_index_in_cset; }
  void clear_young_index_in_cset() { _young_index_in_cset = 0; }
  void set_young_index_in_cset(uint index) {
    assert(index != UINT_MAX, "just checking");
    assert(index != 0, "just checking");
    assert(is_young(), "pre-condition");
    _young_index_in_cset = index;
  }

  int age_in_surv_rate_group() const;
  bool has_valid_age_in_surv_rate() const;

  bool has_surv_rate_group() const;

  double surv_rate_prediction(G1Predictions const& predictor) const;

  void install_surv_rate_group(G1SurvRateGroup* surv_rate_group);
  void uninstall_surv_rate_group();

  void record_surv_words_in_group(size_t words_survived);

  // Determine if an object is in the parsable or the to-be-scrubbed area.
  inline static bool obj_in_parsable_area(const HeapWord* addr, HeapWord* pb);
  inline static bool obj_in_unparsable_area(oop obj, HeapWord* pb);

  bool obj_allocated_since_marking_start(oop obj) const {
    return cast_from_oop<HeapWord*>(obj) >= top_at_mark_start();
  }

  // Update the region state after a failed evacuation.
  void handle_evacuation_failure();

  // Iterate over the objects overlapping the given memory region, applying cl
  // to all references in the region.  This is a helper for
  // G1RemSet::refine_card*, and is tightly coupled with them.
  // mr must not be empty. Must be trimmed to the allocated/parseable space in this region.
  // This region must be old or humongous.
  // Returns the next unscanned address if the designated objects were successfully
  // processed, NULL if an unparseable part of the heap was encountered (That should
  // only happen when invoked concurrently with the mutator).
  template <bool in_gc_pause, class Closure>
  inline HeapWord* oops_on_memregion_seq_iterate_careful(MemRegion mr, Closure* cl);

  // Routines for managing a list of code roots (attached to the
  // this region's RSet) that point into this heap region.
  void add_code_root(nmethod* nm);
  void add_code_root_locked(nmethod* nm);
  void remove_code_root(nmethod* nm);

  // Applies blk->do_code_blob() to each of the entries in
  // the code roots list for this region
  void code_roots_do(CodeBlobClosure* blk) const;

  uint node_index() const { return _node_index; }
  void set_node_index(uint node_index) { _node_index = node_index; }

  // Verify that the entries on the code root list for this
  // region are live and include at least one pointer into this region.
  void verify_code_roots(VerifyOption vo, bool* failures) const;

  void print() const;
  void print_on(outputStream* st) const;

  void verify(VerifyOption vo, bool *failures) const;

  void verify_rem_set(VerifyOption vo, bool *failures) const;
  void verify_rem_set() const;
};

// HeapRegionClosure is used for iterating over regions.
// Terminates the iteration when the "do_heap_region" method returns "true".
class HeapRegionClosure : public StackObj {
  friend class HeapRegionManager;
  friend class G1CollectionSet;
  friend class G1CollectionSetCandidates;

  bool _is_complete;
  void set_incomplete() { _is_complete = false; }

public:
  HeapRegionClosure(): _is_complete(true) {}

  // Typically called on each region until it returns true.
  virtual bool do_heap_region(HeapRegion* r) = 0;

  // True after iteration if the closure was applied to all heap regions
  // and returned "false" in all cases.
  bool is_complete() { return _is_complete; }
};

#endif // SHARE_GC_G1_HEAPREGION_HPP<|MERGE_RESOLUTION|>--- conflicted
+++ resolved
@@ -148,14 +148,6 @@
   // "q" is a block boundary that is <= "addr"; "n" is the address of the
   // next block (or the end of the HeapRegion.)
   inline HeapWord* forward_to_block_containing_addr(HeapWord* q, HeapWord* n,
-<<<<<<< HEAD
-                                                    const void* addr) const;
-
-public:
-  // Returns the address of the block reaching into or starting at addr.
-  HeapWord* block_start(const void* addr);
-  HeapWord* block_start_aligned(const void* p) const;
-=======
                                                     const void* addr,
                                                     HeapWord* pb) const;
 
@@ -165,7 +157,7 @@
   // Returns the address of the block reaching into or starting at addr.
   HeapWord* block_start(const void* addr) const;
   HeapWord* block_start(const void* addr, HeapWord* const pb) const;
->>>>>>> f7b18305
+  HeapWord* block_start_aligned(const void* p) const;
 
   void object_iterate(ObjectClosure* blk);
 
@@ -215,11 +207,8 @@
   template<typename ApplyToMarkedClosure>
   inline void apply_to_marked_objects(G1CMBitMap* bitmap, ApplyToMarkedClosure* closure);
 
-<<<<<<< HEAD
-=======
   // Update the BOT for the entire region - assumes that all objects are parsable
   // and contiguous for this region.
->>>>>>> f7b18305
   void update_bot();
 
 private:
@@ -291,7 +280,7 @@
   template <class Closure, bool in_gc_pause>
   inline HeapWord* oops_on_memregion_iterate(MemRegion mr, Closure* cl);
 
-  template <class Closure>
+  template <class Closure, bool in_gc_pause>
   inline HeapWord* oops_on_memregion_iterate_in_unparsable(MemRegion mr, HeapWord* pb, Closure* cl);
 
   // Iterate over the references covered by the given MemRegion in a humongous
