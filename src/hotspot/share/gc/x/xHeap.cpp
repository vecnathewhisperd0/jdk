/*
 * Copyright (c) 2015, 2022, Oracle and/or its affiliates. All rights reserved.
 * DO NOT ALTER OR REMOVE COPYRIGHT NOTICES OR THIS FILE HEADER.
 *
 * This code is free software; you can redistribute it and/or modify it
 * under the terms of the GNU General Public License version 2 only, as
 * published by the Free Software Foundation.
 *
 * This code is distributed in the hope that it will be useful, but WITHOUT
 * ANY WARRANTY; without even the implied warranty of MERCHANTABILITY or
 * FITNESS FOR A PARTICULAR PURPOSE.  See the GNU General Public License
 * version 2 for more details (a copy is included in the LICENSE file that
 * accompanied this code).
 *
 * You should have received a copy of the GNU General Public License version
 * 2 along with this work; if not, write to the Free Software Foundation,
 * Inc., 51 Franklin St, Fifth Floor, Boston, MA 02110-1301 USA.
 *
 * Please contact Oracle, 500 Oracle Parkway, Redwood Shores, CA 94065 USA
 * or visit www.oracle.com if you need additional information or have any
 * questions.
 */

#include "precompiled.hpp"
#include "classfile/classLoaderDataGraph.hpp"
#include "gc/shared/gc_globals.hpp"
#include "gc/shared/classUnloadingContext.hpp"
#include "gc/shared/locationPrinter.hpp"
#include "gc/shared/tlab_globals.hpp"
#include "gc/x/xAddress.inline.hpp"
#include "gc/x/xArray.inline.hpp"
#include "gc/x/xGlobals.hpp"
#include "gc/x/xHeap.inline.hpp"
#include "gc/x/xHeapIterator.hpp"
#include "gc/x/xHeuristics.hpp"
#include "gc/x/xMark.inline.hpp"
#include "gc/x/xPage.inline.hpp"
#include "gc/x/xPageTable.inline.hpp"
#include "gc/x/xRelocationSet.inline.hpp"
#include "gc/x/xRelocationSetSelector.inline.hpp"
#include "gc/x/xResurrection.hpp"
#include "gc/x/xStat.hpp"
#include "gc/x/xThread.inline.hpp"
#include "gc/x/xVerify.hpp"
#include "gc/x/xWorkers.hpp"
#include "logging/log.hpp"
#include "memory/iterator.hpp"
#include "memory/metaspaceUtils.hpp"
#include "memory/resourceArea.hpp"
#include "prims/jvmtiTagMap.hpp"
#include "runtime/handshake.hpp"
#include "runtime/javaThread.hpp"
#include "runtime/safepoint.hpp"
#include "utilities/debug.hpp"

static const XStatCounter XCounterUndoPageAllocation("Memory", "Undo Page Allocation", XStatUnitOpsPerSecond);
static const XStatCounter XCounterOutOfMemory("Memory", "Out Of Memory", XStatUnitOpsPerSecond);

XHeap* XHeap::_heap = nullptr;

XHeap::XHeap() :
    _workers(),
    _object_allocator(),
    _page_allocator(&_workers, MinHeapSize, InitialHeapSize, MaxHeapSize),
    _page_table(),
    _forwarding_table(),
    _mark(&_workers, &_page_table),
    _reference_processor(&_workers),
    _weak_roots_processor(&_workers),
    _relocate(&_workers),
    _relocation_set(&_workers),
    _unload(&_workers),
    _serviceability(min_capacity(), max_capacity()) {
  // Install global heap instance
  assert(_heap == nullptr, "Already initialized");
  _heap = this;

  // Update statistics
  XStatHeap::set_at_initialize(_page_allocator.stats());
}

bool XHeap::is_initialized() const {
  return _page_allocator.is_initialized() && _mark.is_initialized();
}

size_t XHeap::min_capacity() const {
  return _page_allocator.min_capacity();
}

size_t XHeap::max_capacity() const {
  return _page_allocator.max_capacity();
}

size_t XHeap::soft_max_capacity() const {
  return _page_allocator.soft_max_capacity();
}

size_t XHeap::capacity() const {
  return _page_allocator.capacity();
}

size_t XHeap::used() const {
  return _page_allocator.used();
}

size_t XHeap::unused() const {
  return _page_allocator.unused();
}

size_t XHeap::tlab_capacity() const {
  return capacity();
}

size_t XHeap::tlab_used() const {
  return _object_allocator.used();
}

size_t XHeap::max_tlab_size() const {
  return XObjectSizeLimitSmall;
}

size_t XHeap::unsafe_max_tlab_alloc() const {
  size_t size = _object_allocator.remaining();

  if (size < MinTLABSize) {
    // The remaining space in the allocator is not enough to
    // fit the smallest possible TLAB. This means that the next
    // TLAB allocation will force the allocator to get a new
    // backing page anyway, which in turn means that we can then
    // fit the largest possible TLAB.
    size = max_tlab_size();
  }

  return MIN2(size, max_tlab_size());
}

bool XHeap::is_in(uintptr_t addr) const {
  // An address is considered to be "in the heap" if it points into
  // the allocated part of a page, regardless of which heap view is
  // used. Note that an address with the finalizable metadata bit set
  // is not pointing into a heap view, and therefore not considered
  // to be "in the heap".

  if (XAddress::is_in(addr)) {
    const XPage* const page = _page_table.get(addr);
    if (page != nullptr) {
      return page->is_in(addr);
    }
  }

  return false;
}

uint XHeap::active_workers() const {
  return _workers.active_workers();
}

void XHeap::set_active_workers(uint nworkers) {
  _workers.set_active_workers(nworkers);
}

void XHeap::threads_do(ThreadClosure* tc) const {
  _page_allocator.threads_do(tc);
  _workers.threads_do(tc);
}

void XHeap::out_of_memory() {
  ResourceMark rm;

  XStatInc(XCounterOutOfMemory);
  log_info(gc)("Out Of Memory (%s)", Thread::current()->name());
}

XPage* XHeap::alloc_page(uint8_t type, size_t size, XAllocationFlags flags) {
  XPage* const page = _page_allocator.alloc_page(type, size, flags);
  if (page != nullptr) {
    // Insert page table entry
    _page_table.insert(page);
  }

  return page;
}

void XHeap::undo_alloc_page(XPage* page) {
  assert(page->is_allocating(), "Invalid page state");

  XStatInc(XCounterUndoPageAllocation);
  log_trace(gc)("Undo page allocation, thread: " PTR_FORMAT " (%s), page: " PTR_FORMAT ", size: " SIZE_FORMAT,
                XThread::id(), XThread::name(), p2i(page), page->size());

  free_page(page, false /* reclaimed */);
}

void XHeap::free_page(XPage* page, bool reclaimed) {
  // Remove page table entry
  _page_table.remove(page);

  // Free page
  _page_allocator.free_page(page, reclaimed);
}

void XHeap::free_pages(const XArray<XPage*>* pages, bool reclaimed) {
  // Remove page table entries
  XArrayIterator<XPage*> iter(pages);
  for (XPage* page; iter.next(&page);) {
    _page_table.remove(page);
  }

  // Free pages
  _page_allocator.free_pages(pages, reclaimed);
}

void XHeap::flip_to_marked() {
  XVerifyViewsFlip flip(&_page_allocator);
  XAddress::flip_to_marked();
}

void XHeap::flip_to_remapped() {
  XVerifyViewsFlip flip(&_page_allocator);
  XAddress::flip_to_remapped();
}

void XHeap::mark_start() {
  assert(SafepointSynchronize::is_at_safepoint(), "Should be at safepoint");

  // Verification
  ClassLoaderDataGraph::verify_claimed_marks_cleared(ClassLoaderData::_claim_strong);

  if (XHeap::heap()->has_alloc_stalled()) {
    // If there are stalled allocations, ensure that regardless of the
    // cause of the GC, we have to clear soft references, as we are just
    // about to increment the sequence number, and all previous allocations
    // will throw if not presented with enough memory.
    XHeap::heap()->set_soft_reference_policy(true);
  }

  // Flip address view
  flip_to_marked();

  // Retire allocating pages
  _object_allocator.retire_pages();

  // Reset allocated/reclaimed/used statistics
  _page_allocator.reset_statistics();

  // Reset encountered/dropped/enqueued statistics
  _reference_processor.reset_statistics();

  // Enter mark phase
  XGlobalPhase = XPhaseMark;

  // Reset marking information and mark roots
  _mark.start();

  // Update statistics
  XStatHeap::set_at_mark_start(_page_allocator.stats());
}

void XHeap::mark(bool initial) {
  _mark.mark(initial);
}

void XHeap::mark_flush_and_free(Thread* thread) {
  _mark.flush_and_free(thread);
}

bool XHeap::mark_end() {
  assert(SafepointSynchronize::is_at_safepoint(), "Should be at safepoint");

  // Try end marking
  if (!_mark.end()) {
    // Marking not completed, continue concurrent mark
    return false;
  }

  // Enter mark completed phase
  XGlobalPhase = XPhaseMarkCompleted;

  // Verify after mark
  XVerify::after_mark();

  // Update statistics
  XStatHeap::set_at_mark_end(_page_allocator.stats());

  // Block resurrection of weak/phantom references
  XResurrection::block();

  // Prepare to unload stale metadata and nmethods
  _unload.prepare();

  // Notify JVMTI that some tagmap entry objects may have died.
  JvmtiTagMap::set_needs_cleaning();

  return true;
}

void XHeap::mark_free() {
  _mark.free();
}

void XHeap::keep_alive(oop obj) {
  XBarrier::keep_alive_barrier_on_oop(obj);
}

void XHeap::set_soft_reference_policy(bool clear) {
  _reference_processor.set_soft_reference_policy(clear);
}

class XRendezvousClosure : public HandshakeClosure {
public:
  XRendezvousClosure() :
      HandshakeClosure("XRendezvous") {}

  void do_thread(Thread* thread) {}
};

void XHeap::process_non_strong_references() {
  // Process Soft/Weak/Final/PhantomReferences
  _reference_processor.process_references();

  // Process weak roots
  _weak_roots_processor.process_weak_roots();

<<<<<<< HEAD
  DefaultClassUnloadingContext ctx(_workers.active_workers(),
                                   true /* lock_codeblob_free_separately */);
=======
  ClassUnloadingContext ctx(_workers.active_workers(),
                            true /* lock_codeblob_free_separately */);
>>>>>>> 672f3732

  // Unlink stale metadata and nmethods
  _unload.unlink();

  // Perform a handshake. This is needed 1) to make sure that stale
  // metadata and nmethods are no longer observable. And 2), to
  // prevent the race where a mutator first loads an oop, which is
  // logically null but not yet cleared. Then this oop gets cleared
  // by the reference processor and resurrection is unblocked. At
  // this point the mutator could see the unblocked state and pass
  // this invalid oop through the normal barrier path, which would
  // incorrectly try to mark the oop.
  XRendezvousClosure cl;
  Handshake::execute(&cl);

  // Unblock resurrection of weak/phantom references
  XResurrection::unblock();

  // Purge stale metadata and nmethods that were unlinked
  _unload.purge();

  // Enqueue Soft/Weak/Final/PhantomReferences. Note that this
  // must be done after unblocking resurrection. Otherwise the
  // Finalizer thread could call Reference.get() on the Finalizers
  // that were just enqueued, which would incorrectly return null
  // during the resurrection block window, since such referents
  // are only Finalizable marked.
  _reference_processor.enqueue_references();

  // Clear old markings claim bits.
  // Note: Clearing _claim_strong also clears _claim_finalizable.
  ClassLoaderDataGraph::clear_claimed_marks(ClassLoaderData::_claim_strong);
}

void XHeap::free_empty_pages(XRelocationSetSelector* selector, int bulk) {
  // Freeing empty pages in bulk is an optimization to avoid grabbing
  // the page allocator lock, and trying to satisfy stalled allocations
  // too frequently.
  if (selector->should_free_empty_pages(bulk)) {
    free_pages(selector->empty_pages(), true /* reclaimed */);
    selector->clear_empty_pages();
  }
}

void XHeap::select_relocation_set() {
  // Do not allow pages to be deleted
  _page_allocator.enable_deferred_delete();

  // Register relocatable pages with selector
  XRelocationSetSelector selector;
  XPageTableIterator pt_iter(&_page_table);
  for (XPage* page; pt_iter.next(&page);) {
    if (!page->is_relocatable()) {
      // Not relocatable, don't register
      continue;
    }

    if (page->is_marked()) {
      // Register live page
      selector.register_live_page(page);
    } else {
      // Register empty page
      selector.register_empty_page(page);

      // Reclaim empty pages in bulk
      free_empty_pages(&selector, 64 /* bulk */);
    }
  }

  // Reclaim remaining empty pages
  free_empty_pages(&selector, 0 /* bulk */);

  // Allow pages to be deleted
  _page_allocator.disable_deferred_delete();

  // Select relocation set
  selector.select();

  // Install relocation set
  _relocation_set.install(&selector);

  // Setup forwarding table
  XRelocationSetIterator rs_iter(&_relocation_set);
  for (XForwarding* forwarding; rs_iter.next(&forwarding);) {
    _forwarding_table.insert(forwarding);
  }

  // Update statistics
  XStatRelocation::set_at_select_relocation_set(selector.stats());
  XStatHeap::set_at_select_relocation_set(selector.stats());
}

void XHeap::reset_relocation_set() {
  // Reset forwarding table
  XRelocationSetIterator iter(&_relocation_set);
  for (XForwarding* forwarding; iter.next(&forwarding);) {
    _forwarding_table.remove(forwarding);
  }

  // Reset relocation set
  _relocation_set.reset();
}

void XHeap::relocate_start() {
  assert(SafepointSynchronize::is_at_safepoint(), "Should be at safepoint");

  // Finish unloading stale metadata and nmethods
  _unload.finish();

  // Flip address view
  flip_to_remapped();

  // Enter relocate phase
  XGlobalPhase = XPhaseRelocate;

  // Update statistics
  XStatHeap::set_at_relocate_start(_page_allocator.stats());
}

void XHeap::relocate() {
  // Relocate relocation set
  _relocate.relocate(&_relocation_set);

  // Update statistics
  XStatHeap::set_at_relocate_end(_page_allocator.stats(), _object_allocator.relocated());
}

bool XHeap::is_allocating(uintptr_t addr) const {
  const XPage* const page = _page_table.get(addr);
  return page->is_allocating();
}

void XHeap::object_iterate(ObjectClosure* cl, bool visit_weaks) {
  assert(SafepointSynchronize::is_at_safepoint(), "Should be at safepoint");
  XHeapIterator iter(1 /* nworkers */, visit_weaks);
  iter.object_iterate(cl, 0 /* worker_id */);
}

ParallelObjectIteratorImpl* XHeap::parallel_object_iterator(uint nworkers, bool visit_weaks) {
  assert(SafepointSynchronize::is_at_safepoint(), "Should be at safepoint");
  return new XHeapIterator(nworkers, visit_weaks);
}

void XHeap::pages_do(XPageClosure* cl) {
  XPageTableIterator iter(&_page_table);
  for (XPage* page; iter.next(&page);) {
    cl->do_page(page);
  }
  _page_allocator.pages_do(cl);
}

void XHeap::serviceability_initialize() {
  _serviceability.initialize();
}

GCMemoryManager* XHeap::serviceability_cycle_memory_manager() {
  return _serviceability.cycle_memory_manager();
}

GCMemoryManager* XHeap::serviceability_pause_memory_manager() {
  return _serviceability.pause_memory_manager();
}

MemoryPool* XHeap::serviceability_memory_pool() {
  return _serviceability.memory_pool();
}

XServiceabilityCounters* XHeap::serviceability_counters() {
  return _serviceability.counters();
}

void XHeap::print_on(outputStream* st) const {
  st->print_cr(" ZHeap           used " SIZE_FORMAT "M, capacity " SIZE_FORMAT "M, max capacity " SIZE_FORMAT "M",
               used() / M,
               capacity() / M,
               max_capacity() / M);
  MetaspaceUtils::print_on(st);
}

void XHeap::print_extended_on(outputStream* st) const {
  print_on(st);
  st->cr();

  // Do not allow pages to be deleted
  _page_allocator.enable_deferred_delete();

  // Print all pages
  st->print_cr("ZGC Page Table:");
  XPageTableIterator iter(&_page_table);
  for (XPage* page; iter.next(&page);) {
    page->print_on(st);
  }

  // Allow pages to be deleted
  _page_allocator.disable_deferred_delete();
}

bool XHeap::print_location(outputStream* st, uintptr_t addr) const {
  if (LocationPrinter::is_valid_obj((void*)addr)) {
    st->print(PTR_FORMAT " is a %s oop: ", addr, XAddress::is_good(addr) ? "good" : "bad");
    XOop::from_address(addr)->print_on(st);
    return true;
  }

  return false;
}

void XHeap::verify() {
  // Heap verification can only be done between mark end and
  // relocate start. This is the only window where all oop are
  // good and the whole heap is in a consistent state.
  guarantee(XGlobalPhase == XPhaseMarkCompleted, "Invalid phase");

  XVerify::after_weak_processing();
}<|MERGE_RESOLUTION|>--- conflicted
+++ resolved
@@ -321,13 +321,8 @@
   // Process weak roots
   _weak_roots_processor.process_weak_roots();
 
-<<<<<<< HEAD
-  DefaultClassUnloadingContext ctx(_workers.active_workers(),
-                                   true /* lock_codeblob_free_separately */);
-=======
   ClassUnloadingContext ctx(_workers.active_workers(),
                             true /* lock_codeblob_free_separately */);
->>>>>>> 672f3732
 
   // Unlink stale metadata and nmethods
   _unload.unlink();
