--- conflicted
+++ resolved
@@ -52,7 +52,6 @@
  * where the type in the {@code NameAndTypeEntry} is a {@linkplain #typeSymbol()
  * method descriptor} string.
  *
-<<<<<<< HEAD
  * @apiNote
  * A dynamically-computed call site is frequently called a <dfn>{@index "dynamic
  * call site"}</dfn>, or an <dfn>{@index "indy"}</dfn>, from the abbreviation of
@@ -62,10 +61,7 @@
  *      ConstantPoolBuilder::invokeDynamicEntry
  * @jvms 4.4.10 The {@code CONSTANT_Dynamic_info} and {@code
  *              CONSTANT_InvokeDynamic_info} Structures
- * @since 22
-=======
  * @since 24
->>>>>>> 1866c0c2
  */
 public sealed interface InvokeDynamicEntry
         extends DynamicConstantPoolEntry
