--- conflicted
+++ resolved
@@ -502,11 +502,8 @@
   { "UseSharedSpaces",              JDK_Version::jdk(18), JDK_Version::jdk(19), JDK_Version::undefined() },
   { "RegisterFinalizersAtInit",     JDK_Version::jdk(22), JDK_Version::jdk(23), JDK_Version::jdk(24) },
   { "PreserveAllAnnotations",       JDK_Version::jdk(23), JDK_Version::jdk(24), JDK_Version::jdk(25) },
-<<<<<<< HEAD
   { "UseNotificationThread",        JDK_Version::jdk(23), JDK_Version::jdk(24), JDK_Version::jdk(25) },
-=======
   { "UseEmptySlotsInSupers",        JDK_Version::jdk(23), JDK_Version::jdk(24), JDK_Version::jdk(25) },
->>>>>>> 9cc163a9
 #if defined(X86)
   { "UseRTMLocking",                JDK_Version::jdk(23), JDK_Version::jdk(24), JDK_Version::jdk(25) },
   { "UseRTMDeopt",                  JDK_Version::jdk(23), JDK_Version::jdk(24), JDK_Version::jdk(25) },
