--- conflicted
+++ resolved
@@ -832,15 +832,9 @@
 
   // We must prevent the very first address of the ccs from being used to store
   // metadata, since that address would translate to a narrow pointer of 0, and the
-<<<<<<< HEAD
-  // VM does not distinguish between "narrow 0 as in NULL" and "narrow 0 as in start
-  //  of ccs". See CompressedKlassPointers::decode().
-  // Before JEP 387 that did not happen due to the fact that every Metachunk
-=======
   // VM does not distinguish between "narrow 0 as in null" and "narrow 0 as in start
   //  of ccs".
   // Before Elastic Metaspace that did not happen due to the fact that every Metachunk
->>>>>>> bc750f70
   // had a header and therefore could not allocate anything at offset 0.
 #ifdef _LP64
   if (using_class_space()) {
@@ -874,7 +868,6 @@
   return metaspace::chunklevel::MAX_CHUNK_WORD_SIZE;
 }
 
-<<<<<<< HEAD
 #ifdef _LP64
 // The largest allowed size for class space
 size_t Metaspace::max_class_space_size() {
@@ -889,10 +882,7 @@
 }
 #endif // _LP64
 
-// This version of Metaspace::allocate does not throw OOM but simply returns NULL, and
-=======
 // This version of Metaspace::allocate does not throw OOM but simply returns null, and
->>>>>>> bc750f70
 // is suitable for calling from non-Java threads.
 // Callers are responsible for checking null.
 MetaWord* Metaspace::allocate(ClassLoaderData* loader_data, size_t word_size,
