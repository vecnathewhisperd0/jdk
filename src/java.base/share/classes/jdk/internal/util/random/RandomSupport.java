--- conflicted
+++ resolved
@@ -29,10 +29,6 @@
 import java.math.BigInteger;
 import java.util.Objects;
 import java.util.Random;
-<<<<<<< HEAD
-import java.util.concurrent.ThreadLocalRandom;
-=======
->>>>>>> 05e60174
 import java.util.function.Consumer;
 import java.util.function.DoubleConsumer;
 import java.util.function.IntConsumer;
@@ -1429,59 +1425,6 @@
          * to create spliterators, then the main public methods.
          */
 
-<<<<<<< HEAD
-        /**
-         * Explicit constructor.
-         */
-        protected AbstractSpliteratorGenerator() {
-        }
-
-        // Bug 8265221
-        // To prevent leaking private interfaces.
-        //
-        private static final class ThreadLocalRandomProxy extends Random {
-            @java.io.Serial
-            static final long serialVersionUID = 0L;
-
-            static final AbstractSpliteratorGenerator PROXY = new ThreadLocalRandomProxy();
-
-            public int nextInt() {
-                return ThreadLocalRandom.current().nextInt();
-            }
-
-            public long nextLong() {
-                return ThreadLocalRandom.current().nextLong();
-            }
-        }
-
-        private Spliterator.OfInt makeIntsSpliterator(long index, long fence, int origin, int bound) {
-            if (this instanceof ThreadLocalRandom) {
-                return new RandomIntsSpliterator(ThreadLocalRandomProxy.PROXY, index, fence, origin, bound);
-            } else {
-                return new RandomIntsSpliterator(this, index, fence, origin, bound);
-            }
-        }
-
-        private Spliterator.OfLong makeLongsSpliterator(long index, long fence, long origin, long bound) {
-            if (this instanceof ThreadLocalRandom) {
-                return new RandomLongsSpliterator(ThreadLocalRandomProxy.PROXY, index, fence, origin, bound);
-            } else {
-                return new RandomLongsSpliterator(this, index, fence, origin, bound);
-            }
-        }
-
-        private Spliterator.OfDouble makeDoublesSpliterator(long index, long fence, double origin, double bound) {
-            if (this instanceof ThreadLocalRandom) {
-                return new RandomDoublesSpliterator(ThreadLocalRandomProxy.PROXY, index, fence, origin, bound);
-            } else {
-                return new RandomDoublesSpliterator(this, index, fence, origin, bound);
-            }
-        }
-
-        /* ---------------- public methods ---------------- */
-
-=======
->>>>>>> 05e60174
         // stream methods, coded in a way intended to better isolate for
         // maintenance purposes the small differences across forms.
 
