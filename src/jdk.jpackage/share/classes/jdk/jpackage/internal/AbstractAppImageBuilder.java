--- conflicted
+++ resolved
@@ -36,12 +36,6 @@
 import java.util.ArrayList;
 import java.util.Map;
 import java.util.List;
-<<<<<<< HEAD
-import static jdk.jpackage.internal.StandardBundlerParam.SOURCE_DIR;
-import static jdk.jpackage.internal.StandardBundlerParam.APP_CONTENT;
-import static jdk.jpackage.internal.StandardBundlerParam.APP_NAME;
-import static jdk.jpackage.internal.StandardBundlerParam.VERSION;
-=======
 import java.util.Objects;
 import java.util.stream.Stream;
 import static jdk.jpackage.internal.OverridableResource.createResource;
@@ -51,7 +45,6 @@
 import static jdk.jpackage.internal.StandardBundlerParam.APP_CONTENT;
 import static jdk.jpackage.internal.StandardBundlerParam.OUTPUT_DIR;
 import static jdk.jpackage.internal.StandardBundlerParam.TEMP_ROOT;
->>>>>>> 29882bfe
 import jdk.jpackage.internal.resources.ResourceLocator;
 import jdk.jpackage.internal.util.FileUtils;
 import static jdk.jpackage.internal.util.function.ThrowingSupplier.toSupplier;
@@ -103,10 +96,6 @@
             throws IOException {
         Path inputPath = SOURCE_DIR.fetchFrom(params);
         if (inputPath != null) {
-<<<<<<< HEAD
-            FileUtils.copyRecursive(SOURCE_DIR.fetchFrom(params),
-                    appLayout.appDirectory());
-=======
             inputPath = inputPath.toAbsolutePath();
 
             List<Path> excludes = new ArrayList<>();
@@ -122,7 +111,6 @@
 
             IOUtils.copyRecursive(inputPath,
                     appLayout.appDirectory().toAbsolutePath(), excludes);
->>>>>>> 29882bfe
         }
 
         AppImageFile.save(root, params);
