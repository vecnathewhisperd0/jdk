/*
 * Copyright (c) 2007, 2023, Oracle and/or its affiliates. All rights reserved.
 * DO NOT ALTER OR REMOVE COPYRIGHT NOTICES OR THIS FILE HEADER.
 *
 * This code is free software; you can redistribute it and/or modify it
 * under the terms of the GNU General Public License version 2 only, as
 * published by the Free Software Foundation.
 *
 * This code is distributed in the hope that it will be useful, but WITHOUT
 * ANY WARRANTY; without even the implied warranty of MERCHANTABILITY or
 * FITNESS FOR A PARTICULAR PURPOSE.  See the GNU General Public License
 * version 2 for more details (a copy is included in the LICENSE file that
 * accompanied this code).
 *
 * You should have received a copy of the GNU General Public License version
 * 2 along with this work; if not, write to the Free Software Foundation,
 * Inc., 51 Franklin St, Fifth Floor, Boston, MA 02110-1301 USA.
 *
 * Please contact Oracle, 500 Oracle Parkway, Redwood Shores, CA 94065 USA
 * or visit www.oracle.com if you need additional information or have any
 * questions.
 */

#include "precompiled.hpp"
#include "compiler/compileLog.hpp"
#include "libadt/vectset.hpp"
#include "memory/allocation.inline.hpp"
#include "memory/resourceArea.hpp"
#include "opto/addnode.hpp"
#include "opto/callnode.hpp"
#include "opto/castnode.hpp"
#include "opto/convertnode.hpp"
#include "opto/divnode.hpp"
#include "opto/matcher.hpp"
#include "opto/memnode.hpp"
#include "opto/mulnode.hpp"
#include "opto/opcodes.hpp"
#include "opto/opaquenode.hpp"
#include "opto/superword.hpp"
#include "opto/vectornode.hpp"
#include "opto/movenode.hpp"
#include "utilities/powerOfTwo.hpp"

//
//                  S U P E R W O R D   T R A N S F O R M
//=============================================================================

//------------------------------SuperWord---------------------------
SuperWord::SuperWord(PhaseIdealLoop* phase) :
  _phase(phase),
  _arena(phase->C->comp_arena()),
  _igvn(phase->_igvn),
  _packset(arena(), 8,  0, nullptr),                        // packs for the current block
  _bb_idx(arena(), (int)(1.10 * phase->C->unique()), 0, 0), // node idx to index in bb
  _block(arena(), 8,  0, nullptr),                          // nodes in current block
  _post_block(arena(), 8, 0, nullptr),                      // nodes common to current block which are marked as post loop vectorizable
  _data_entry(arena(), 8,  0, nullptr),                     // nodes with all inputs from outside
  _mem_slice_head(arena(), 8,  0, nullptr),                 // memory slice heads
  _mem_slice_tail(arena(), 8,  0, nullptr),                 // memory slice tails
  _node_info(arena(), 8,  0, SWNodeInfo::initial),          // info needed per node
  _clone_map(phase->C->clone_map()),                        // map of nodes created in cloning
  _cmovev_kit(_arena, this),                                // map to facilitate CMoveV creation
  _align_to_ref(nullptr),                                   // memory reference to align vectors to
  _disjoint_ptrs(arena(), 8,  0, OrderedPair::initial),     // runtime disambiguated pointer pairs
  _dg(_arena),                                              // dependence graph
  _visited(arena()),                                        // visited node set
  _post_visited(arena()),                                   // post visited node set
  _n_idx_list(arena(), 8),                                  // scratch list of (node,index) pairs
  _nlist(arena(), 8, 0, nullptr),                           // scratch list of nodes
  _stk(arena(), 8, 0, nullptr),                             // scratch stack of nodes
  _lpt(nullptr),                                            // loop tree node
  _lp(nullptr),                                             // CountedLoopNode
  _pre_loop_end(nullptr),                                   // Pre loop CountedLoopEndNode
  _bb(nullptr),                                             // basic block
  _iv(nullptr),                                             // induction var
  _race_possible(false),                                    // cases where SDMU is true
  _early_return(true),                                      // analysis evaluations routine
  _do_vector_loop(phase->C->do_vector_loop()),              // whether to do vectorization/simd style
  _do_reserve_copy(DoReserveCopyInSuperWord),
  _num_work_vecs(0),                                        // amount of vector work we have
  _num_reductions(0),                                       // amount of reduction work we have
  _ii_first(-1),                                            // first loop generation index - only if do_vector_loop()
  _ii_last(-1),                                             // last loop generation index - only if do_vector_loop()
  _ii_order(arena(), 8, 0, 0)
{
#ifndef PRODUCT
  _vector_loop_debug = 0;
  if (_phase->C->method() != nullptr) {
    _vector_loop_debug = phase->C->directive()->VectorizeDebugOption;
  }

#endif
}

static const bool _do_vector_loop_experimental = false; // Experimental vectorization which uses data from loop unrolling.

//------------------------------transform_loop---------------------------
bool SuperWord::transform_loop(IdealLoopTree* lpt, bool do_optimization) {
  assert(UseSuperWord, "should be");
  // SuperWord only works with power of two vector sizes.
  int vector_width = Matcher::vector_width_in_bytes(T_BYTE);
  if (vector_width < 2 || !is_power_of_2(vector_width)) {
    return false;
  }

  assert(lpt->_head->is_CountedLoop(), "must be");
  CountedLoopNode *cl = lpt->_head->as_CountedLoop();

  if (!cl->is_valid_counted_loop(T_INT)) {
    return false; // skip malformed counted loop
  }

  if (cl->is_rce_post_loop() && cl->is_reduction_loop()) {
    // Post loop vectorization doesn't support reductions
    return false;
  }

  // skip any loop that has not been assigned max unroll by analysis
  if (do_optimization) {
    if (SuperWordLoopUnrollAnalysis && cl->slp_max_unroll() == 0) {
      return false;
    }
  }

  // Check for no control flow in body (other than exit)
  Node *cl_exit = cl->loopexit();
  if (cl->is_main_loop() && (cl_exit->in(0) != lpt->_head)) {
    #ifndef PRODUCT
      if (TraceSuperWord) {
        tty->print_cr("SuperWord::transform_loop: loop too complicated, cl_exit->in(0) != lpt->_head");
        tty->print("cl_exit %d", cl_exit->_idx); cl_exit->dump();
        tty->print("cl_exit->in(0) %d", cl_exit->in(0)->_idx); cl_exit->in(0)->dump();
        tty->print("lpt->_head %d", lpt->_head->_idx); lpt->_head->dump();
        lpt->dump_head();
      }
    #endif
    return false;
  }

  // Make sure the are no extra control users of the loop backedge
  if (cl->back_control()->outcnt() != 1) {
    return false;
  }

  // Skip any loops already optimized by slp
  if (cl->is_vectorized_loop()) {
    return false;
  }

  if (cl->is_unroll_only()) {
    return false;
  }

  if (cl->is_main_loop()) {
    // Check for pre-loop ending with CountedLoopEnd(Bool(Cmp(x,Opaque1(limit))))
    CountedLoopEndNode* pre_end = find_pre_loop_end(cl);
    if (pre_end == nullptr) {
      return false;
    }
    Node* pre_opaq1 = pre_end->limit();
    if (pre_opaq1->Opcode() != Op_Opaque1) {
      return false;
    }
    set_pre_loop_end(pre_end);
  }

  init(); // initialize data structures

  set_lpt(lpt);
  set_lp(cl);

  // For now, define one block which is the entire loop body
  set_bb(cl);

  bool success = true;
  if (do_optimization) {
    assert(_packset.length() == 0, "packset must be empty");
    success = SLP_extract();
    if (PostLoopMultiversioning) {
      if (cl->is_vectorized_loop() && cl->is_main_loop() && !cl->is_reduction_loop()) {
        IdealLoopTree *lpt_next = cl->is_strip_mined() ? lpt->_parent->_next : lpt->_next;
        CountedLoopNode *cl_next = lpt_next->_head->as_CountedLoop();
        // Main loop SLP works well for manually unrolled loops. But post loop
        // vectorization doesn't work for these. To bail out the optimization
        // earlier, we have range check and loop stride conditions below.
        if (cl_next->is_post_loop() && !lpt_next->range_checks_present() &&
            cl_next->stride_is_con() && abs(cl_next->stride_con()) == 1) {
          if (!cl_next->is_vectorized_loop()) {
            // Propagate some main loop attributes to its corresponding scalar
            // rce'd post loop for vectorization with vector masks
            cl_next->set_slp_max_unroll(cl->slp_max_unroll());
            cl_next->set_slp_pack_count(cl->slp_pack_count());
          }
        }
      }
    }
  }
  return success;
}

//------------------------------max vector size------------------------------
int SuperWord::max_vector_size(BasicType bt) {
  int max_vector = Matcher::max_vector_size(bt);
  int sw_max_vector_limit = SuperWordMaxVectorSize / type2aelembytes(bt);
  if (max_vector > sw_max_vector_limit) {
    max_vector = sw_max_vector_limit;
  }
  return max_vector;
}

//------------------------------early unrolling analysis------------------------------
void SuperWord::unrolling_analysis(int &local_loop_unroll_factor) {
  bool is_slp = true;
  ResourceMark rm;
  size_t ignored_size = lpt()->_body.size();
  int *ignored_loop_nodes = NEW_RESOURCE_ARRAY(int, ignored_size);
  Node_Stack nstack((int)ignored_size);
  CountedLoopNode *cl = lpt()->_head->as_CountedLoop();
  Node *cl_exit = cl->loopexit_or_null();
  int rpo_idx = _post_block.length();

  assert(rpo_idx == 0, "post loop block is empty");

  // First clear the entries
  for (uint i = 0; i < lpt()->_body.size(); i++) {
    ignored_loop_nodes[i] = -1;
  }

  int max_vector = max_vector_size(T_BYTE);

  // Process the loop, some/all of the stack entries will not be in order, ergo
  // need to preprocess the ignored initial state before we process the loop
  for (uint i = 0; i < lpt()->_body.size(); i++) {
    Node* n = lpt()->_body.at(i);
    if (n == cl->incr() ||
      n->is_reduction() ||
      n->is_AddP() ||
      n->is_Cmp() ||
      n->is_Bool() ||
      n->is_IfTrue() ||
      n->is_CountedLoop() ||
      (n == cl_exit)) {
      ignored_loop_nodes[i] = n->_idx;
      continue;
    }

    if (n->is_If()) {
      IfNode *iff = n->as_If();
      if (iff->_fcnt != COUNT_UNKNOWN && iff->_prob != PROB_UNKNOWN) {
        if (lpt()->is_loop_exit(iff)) {
          ignored_loop_nodes[i] = n->_idx;
          continue;
        }
      }
    }

    if (n->is_Phi() && (n->bottom_type() == Type::MEMORY)) {
      Node* n_tail = n->in(LoopNode::LoopBackControl);
      if (n_tail != n->in(LoopNode::EntryControl)) {
        if (!n_tail->is_Mem()) {
          is_slp = false;
          break;
        }
      }
    }

    // This must happen after check of phi/if
    if (n->is_Phi() || n->is_If()) {
      ignored_loop_nodes[i] = n->_idx;
      continue;
    }

    if (n->is_LoadStore() || n->is_MergeMem() ||
      (n->is_Proj() && !n->as_Proj()->is_CFG())) {
      is_slp = false;
      break;
    }

    // Ignore nodes with non-primitive type.
    BasicType bt;
    if (n->is_Mem()) {
      bt = n->as_Mem()->memory_type();
    } else {
      bt = n->bottom_type()->basic_type();
    }
    if (is_java_primitive(bt) == false) {
      ignored_loop_nodes[i] = n->_idx;
      continue;
    }

    if (n->is_Mem()) {
      MemNode* current = n->as_Mem();
      Node* adr = n->in(MemNode::Address);
      Node* n_ctrl = _phase->get_ctrl(adr);

      // save a queue of post process nodes
      if (n_ctrl != nullptr && lpt()->is_member(_phase->get_loop(n_ctrl))) {
        // Process the memory expression
        int stack_idx = 0;
        bool have_side_effects = true;
        if (adr->is_AddP() == false) {
          nstack.push(adr, stack_idx++);
        } else {
          // Mark the components of the memory operation in nstack
          SWPointer p1(current, this, &nstack, true);
          have_side_effects = p1.node_stack()->is_nonempty();
        }

        // Process the pointer stack
        while (have_side_effects) {
          Node* pointer_node = nstack.node();
          for (uint j = 0; j < lpt()->_body.size(); j++) {
            Node* cur_node = lpt()->_body.at(j);
            if (cur_node == pointer_node) {
              ignored_loop_nodes[j] = cur_node->_idx;
              break;
            }
          }
          nstack.pop();
          have_side_effects = nstack.is_nonempty();
        }
      }
    }
  }

  if (is_slp) {
    // In the main loop, SLP works well if parts of the operations in the loop body
    // are not vectorizable and those non-vectorizable parts will be unrolled only.
    // But in post loops with vector masks, we create singleton packs directly from
    // scalars so all operations should be vectorized together. This compares the
    // number of packs in the post loop with the main loop and bail out if the post
    // loop potentially has more packs.
    if (cl->is_rce_post_loop()) {
      for (uint i = 0; i < lpt()->_body.size(); i++) {
        if (ignored_loop_nodes[i] == -1) {
          _post_block.at_put_grow(rpo_idx++, lpt()->_body.at(i));
        }
      }
      if (_post_block.length() > cl->slp_pack_count()) {
        // Clear local_loop_unroll_factor and bail out directly from here
        local_loop_unroll_factor = 0;
        cl->mark_was_slp();
        cl->set_slp_max_unroll(0);
        return;
      }
    }

    // Now we try to find the maximum supported consistent vector which the machine
    // description can use
    bool flag_small_bt = false;
    for (uint i = 0; i < lpt()->_body.size(); i++) {
      if (ignored_loop_nodes[i] != -1) continue;

      BasicType bt;
      Node* n = lpt()->_body.at(i);
      if (n->is_Mem()) {
        bt = n->as_Mem()->memory_type();
      } else {
        bt = n->bottom_type()->basic_type();
      }

      if (is_java_primitive(bt) == false) continue;

      int cur_max_vector = max_vector_size(bt);

      // If a max vector exists which is not larger than _local_loop_unroll_factor
      // stop looking, we already have the max vector to map to.
      if (cur_max_vector < local_loop_unroll_factor) {
        is_slp = false;
        if (TraceSuperWordLoopUnrollAnalysis) {
          tty->print_cr("slp analysis fails: unroll limit greater than max vector\n");
        }
        break;
      }

      // Map the maximal common vector except conversion nodes, because we can't get
      // the precise basic type for conversion nodes in the stage of early analysis.
      if (!VectorNode::is_convert_opcode(n->Opcode()) &&
          VectorNode::implemented(n->Opcode(), cur_max_vector, bt)) {
        if (cur_max_vector < max_vector && !flag_small_bt) {
          max_vector = cur_max_vector;
        } else if (cur_max_vector > max_vector && UseSubwordForMaxVector) {
          // Analyse subword in the loop to set maximum vector size to take advantage of full vector width for subword types.
          // Here we analyze if narrowing is likely to happen and if it is we set vector size more aggressively.
          // We check for possibility of narrowing by looking through chain operations using subword types.
          if (is_subword_type(bt)) {
            uint start, end;
            VectorNode::vector_operands(n, &start, &end);

            for (uint j = start; j < end; j++) {
              Node* in = n->in(j);
              // Don't propagate through a memory
              if (!in->is_Mem() && in_bb(in) && in->bottom_type()->basic_type() == T_INT) {
                bool same_type = true;
                for (DUIterator_Fast kmax, k = in->fast_outs(kmax); k < kmax; k++) {
                  Node *use = in->fast_out(k);
                  if (!in_bb(use) && use->bottom_type()->basic_type() != bt) {
                    same_type = false;
                    break;
                  }
                }
                if (same_type) {
                  max_vector = cur_max_vector;
                  flag_small_bt = true;
                  cl->mark_subword_loop();
                }
              }
            }
          }
        }
      }
    }
    if (is_slp) {
      local_loop_unroll_factor = max_vector;
      cl->mark_passed_slp();
    }
    cl->mark_was_slp();
    if (cl->is_main_loop() || cl->is_rce_post_loop()) {
      cl->set_slp_max_unroll(local_loop_unroll_factor);
    }
  }
}

//------------------------------SLP_extract---------------------------
// Extract the superword level parallelism
//
// 1) A reverse post-order of nodes in the block is constructed.  By scanning
//    this list from first to last, all definitions are visited before their uses.
//
// 2) A point-to-point dependence graph is constructed between memory references.
//    This simplifies the upcoming "independence" checker.
//
// 3) The maximum depth in the node graph from the beginning of the block
//    to each node is computed.  This is used to prune the graph search
//    in the independence checker.
//
// 4) For integer types, the necessary bit width is propagated backwards
//    from stores to allow packed operations on byte, char, and short
//    integers.  This reverses the promotion to type "int" that javac
//    did for operations like: char c1,c2,c3;  c1 = c2 + c3.
//
// 5) One of the memory references is picked to be an aligned vector reference.
//    The pre-loop trip count is adjusted to align this reference in the
//    unrolled body.
//
// 6) The initial set of pack pairs is seeded with memory references.
//
// 7) The set of pack pairs is extended by following use->def and def->use links.
//
// 8) The pairs are combined into vector sized packs.
//
// 9) Reorder the memory slices to co-locate members of the memory packs.
//
// 10) Generate ideal vector nodes for the final set of packs and where necessary,
//    inserting scalar promotion, vector creation from multiple scalars, and
//    extraction of scalar values from vectors.
//
bool SuperWord::SLP_extract() {

#ifndef PRODUCT
  if (_do_vector_loop && TraceSuperWord) {
    tty->print("SuperWord::SLP_extract\n");
    tty->print("input loop\n");
    _lpt->dump_head();
    _lpt->dump();
    for (uint i = 0; i < _lpt->_body.size(); i++) {
      _lpt->_body.at(i)->dump();
    }
  }
#endif
  // Ready the block
  if (!construct_bb()) {
    return false; // Exit if no interesting nodes or complex graph.
  }

  // build    _dg, _disjoint_ptrs
  dependence_graph();

  // compute function depth(Node*)
  compute_max_depth();

  CountedLoopNode *cl = lpt()->_head->as_CountedLoop();
  if (cl->is_main_loop()) {
    if (_do_vector_loop_experimental) {
      if (mark_generations() != -1) {
        hoist_loads_in_graph(); // this only rebuild the graph; all basic structs need rebuild explicitly

        if (!construct_bb()) {
          return false; // Exit if no interesting nodes or complex graph.
        }
        dependence_graph();
        compute_max_depth();
      }

#ifndef PRODUCT
      if (TraceSuperWord) {
        tty->print_cr("\nSuperWord::_do_vector_loop: graph after hoist_loads_in_graph");
        _lpt->dump_head();
        for (int j = 0; j < _block.length(); j++) {
          Node* n = _block.at(j);
          int d = depth(n);
          for (int i = 0; i < d; i++) tty->print("%s", "  ");
          tty->print("%d :", d);
          n->dump();
        }
      }
#endif
    }

    compute_vector_element_type();

    // Attempt vectorization

    find_adjacent_refs();

    if (align_to_ref() == nullptr) {
      return false; // Did not find memory reference to align vectors
    }

    extend_packlist();

    if (_do_vector_loop_experimental) {
      if (_packset.length() == 0) {
#ifndef PRODUCT
        if (TraceSuperWord) {
          tty->print_cr("\nSuperWord::_do_vector_loop DFA could not build packset, now trying to build anyway");
        }
#endif
        pack_parallel();
      }
    }

    combine_packs();

    construct_my_pack_map();
    if (UseVectorCmov) {
      merge_packs_to_cmove();
    }

    filter_packs();

    schedule();

    // Record eventual count of vector packs for checks in post loop vectorization
    if (PostLoopMultiversioning) {
      cl->set_slp_pack_count(_packset.length());
    }
  } else {
    assert(cl->is_rce_post_loop(), "Must be an rce'd post loop");
    int saved_mapped_unroll_factor = cl->slp_max_unroll();
    if (saved_mapped_unroll_factor) {
      int vector_mapped_unroll_factor = saved_mapped_unroll_factor;

      // now reset the slp_unroll_factor so that we can check the analysis mapped
      // what the vector loop was mapped to
      cl->set_slp_max_unroll(0);

      // do the analysis on the post loop
      unrolling_analysis(vector_mapped_unroll_factor);

      // if our analyzed loop is a canonical fit, start processing it
      if (vector_mapped_unroll_factor == saved_mapped_unroll_factor) {
        // now add the vector nodes to packsets
        for (int i = 0; i < _post_block.length(); i++) {
          Node* n = _post_block.at(i);
          Node_List* singleton = new Node_List();
          singleton->push(n);
          _packset.append(singleton);
          set_my_pack(n, singleton);
        }

        // map base types for vector usage
        compute_vector_element_type();
      } else {
        return false;
      }
    } else {
      // for some reason we could not map the slp analysis state of the vectorized loop
      return false;
    }
  }

  return output();
}

//------------------------------find_adjacent_refs---------------------------
// Find the adjacent memory references and create pack pairs for them.
// This is the initial set of packs that will then be extended by
// following use->def and def->use links.  The align positions are
// assigned relative to the reference "align_to_ref"
void SuperWord::find_adjacent_refs() {
  // Get list of memory operations
  Node_List memops;
  for (int i = 0; i < _block.length(); i++) {
    Node* n = _block.at(i);
    if (n->is_Mem() && !n->is_LoadStore() && in_bb(n) &&
        is_java_primitive(n->as_Mem()->memory_type())) {
      int align = memory_alignment(n->as_Mem(), 0);
      if (align != bottom_align) {
        memops.push(n);
      }
    }
  }
  if (TraceSuperWord) {
    tty->print_cr("\nfind_adjacent_refs found %d memops", memops.size());
  }

  Node_List align_to_refs;
  int max_idx;
  int best_iv_adjustment = 0;
  MemNode* best_align_to_mem_ref = nullptr;

  while (memops.size() != 0) {
    // Find a memory reference to align to.
    MemNode* mem_ref = find_align_to_ref(memops, max_idx);
    if (mem_ref == nullptr) break;
    align_to_refs.push(mem_ref);
    int iv_adjustment = get_iv_adjustment(mem_ref);

    if (best_align_to_mem_ref == nullptr) {
      // Set memory reference which is the best from all memory operations
      // to be used for alignment. The pre-loop trip count is modified to align
      // this reference to a vector-aligned address.
      best_align_to_mem_ref = mem_ref;
      best_iv_adjustment = iv_adjustment;
      NOT_PRODUCT(find_adjacent_refs_trace_1(best_align_to_mem_ref, best_iv_adjustment);)
    }

    SWPointer align_to_ref_p(mem_ref, this, nullptr, false);
    // Set alignment relative to "align_to_ref" for all related memory operations.
    for (int i = memops.size() - 1; i >= 0; i--) {
      MemNode* s = memops.at(i)->as_Mem();
      if (isomorphic(s, mem_ref) &&
           (!_do_vector_loop || same_origin_idx(s, mem_ref))) {
        SWPointer p2(s, this, nullptr, false);
        if (p2.comparable(align_to_ref_p)) {
          int align = memory_alignment(s, iv_adjustment);
          set_alignment(s, align);
        }
      }
    }

    // Create initial pack pairs of memory operations for which
    // alignment is set and vectors will be aligned.
    bool create_pack = true;
    if (memory_alignment(mem_ref, best_iv_adjustment) == 0 || _do_vector_loop) {
      if (vectors_should_be_aligned()) {
        int vw = vector_width(mem_ref);
        int vw_best = vector_width(best_align_to_mem_ref);
        if (vw > vw_best) {
          // Do not vectorize a memory access with more elements per vector
          // if unaligned memory access is not allowed because number of
          // iterations in pre-loop will be not enough to align it.
          create_pack = false;
        } else {
          SWPointer p2(best_align_to_mem_ref, this, nullptr, false);
          if (!align_to_ref_p.invar_equals(p2)) {
            // Do not vectorize memory accesses with different invariants
            // if unaligned memory accesses are not allowed.
            create_pack = false;
          }
        }
      }
    } else {
      if (same_memory_slice(best_align_to_mem_ref, mem_ref)) {
        // Can't allow vectorization of unaligned memory accesses with the
        // same memory slice since it could be overlapped accesses to the same array.
        create_pack = false;
      } else {
        // Allow independent (different type) unaligned memory operations
        // if HW supports them.
        if (vectors_should_be_aligned()) {
          create_pack = false;
        } else {
          // Check if packs of the same memory slice but
          // with a different alignment were created before.
          for (uint i = 0; i < align_to_refs.size(); i++) {
            MemNode* mr = align_to_refs.at(i)->as_Mem();
            if (mr == mem_ref) {
              // Skip when we are looking at same memory operation.
              continue;
            }
            if (same_memory_slice(mem_ref, mr) &&
                memory_alignment(mr, iv_adjustment) != 0)
              create_pack = false;
          }
        }
      }
    }
    if (create_pack) {
      for (uint i = 0; i < memops.size(); i++) {
        Node* s1 = memops.at(i);
        int align = alignment(s1);
        if (align == top_align) continue;
        for (uint j = 0; j < memops.size(); j++) {
          Node* s2 = memops.at(j);
          if (alignment(s2) == top_align) continue;
          if (s1 != s2 && are_adjacent_refs(s1, s2)) {
            if (stmts_can_pack(s1, s2, align)) {
              Node_List* pair = new Node_List();
              pair->push(s1);
              pair->push(s2);
              if (!_do_vector_loop || same_origin_idx(s1, s2)) {
                _packset.append(pair);
              }
            }
          }
        }
      }
    } else { // Don't create unaligned pack
      // First, remove remaining memory ops of the same memory slice from the list.
      for (int i = memops.size() - 1; i >= 0; i--) {
        MemNode* s = memops.at(i)->as_Mem();
        if (same_memory_slice(s, mem_ref) || same_velt_type(s, mem_ref)) {
          memops.remove(i);
        }
      }

      // Second, remove already constructed packs of the same memory slice.
      for (int i = _packset.length() - 1; i >= 0; i--) {
        Node_List* p = _packset.at(i);
        MemNode* s = p->at(0)->as_Mem();
        if (same_memory_slice(s, mem_ref) || same_velt_type(s, mem_ref)) {
          remove_pack_at(i);
        }
      }

      // If needed find the best memory reference for loop alignment again.
      if (same_memory_slice(mem_ref, best_align_to_mem_ref) || same_velt_type(mem_ref, best_align_to_mem_ref)) {
        // Put memory ops from remaining packs back on memops list for
        // the best alignment search.
        uint orig_msize = memops.size();
        for (int i = 0; i < _packset.length(); i++) {
          Node_List* p = _packset.at(i);
          MemNode* s = p->at(0)->as_Mem();
          assert(!same_velt_type(s, mem_ref), "sanity");
          memops.push(s);
        }
        best_align_to_mem_ref = find_align_to_ref(memops, max_idx);
        if (best_align_to_mem_ref == nullptr) {
          if (TraceSuperWord) {
            tty->print_cr("SuperWord::find_adjacent_refs(): best_align_to_mem_ref == nullptr");
          }
          // best_align_to_mem_ref will be used for adjusting the pre-loop limit in
          // SuperWord::align_initial_loop_index. Find one with the biggest vector size,
          // smallest data size and smallest iv offset from memory ops from remaining packs.
          if (_packset.length() > 0) {
            if (orig_msize == 0) {
              best_align_to_mem_ref = memops.at(max_idx)->as_Mem();
            } else {
              for (uint i = 0; i < orig_msize; i++) {
                memops.remove(0);
              }
              best_align_to_mem_ref = find_align_to_ref(memops, max_idx);
              assert(best_align_to_mem_ref == nullptr, "sanity");
              best_align_to_mem_ref = memops.at(max_idx)->as_Mem();
            }
            assert(best_align_to_mem_ref != nullptr, "sanity");
          }
          break;
        }
        best_iv_adjustment = get_iv_adjustment(best_align_to_mem_ref);
        NOT_PRODUCT(find_adjacent_refs_trace_1(best_align_to_mem_ref, best_iv_adjustment);)
        // Restore list.
        while (memops.size() > orig_msize)
          (void)memops.pop();
      }
    } // unaligned memory accesses

    // Remove used mem nodes.
    for (int i = memops.size() - 1; i >= 0; i--) {
      MemNode* m = memops.at(i)->as_Mem();
      if (alignment(m) != top_align) {
        memops.remove(i);
      }
    }

  } // while (memops.size() != 0
  set_align_to_ref(best_align_to_mem_ref);

  if (TraceSuperWord) {
    tty->print_cr("\nAfter find_adjacent_refs");
    print_packset();
  }
}

#ifndef PRODUCT
void SuperWord::find_adjacent_refs_trace_1(Node* best_align_to_mem_ref, int best_iv_adjustment) {
  if (is_trace_adjacent()) {
    tty->print("SuperWord::find_adjacent_refs best_align_to_mem_ref = %d, best_iv_adjustment = %d",
       best_align_to_mem_ref->_idx, best_iv_adjustment);
       best_align_to_mem_ref->dump();
  }
}
#endif

//------------------------------find_align_to_ref---------------------------
// Find a memory reference to align the loop induction variable to.
// Looks first at stores then at loads, looking for a memory reference
// with the largest number of references similar to it.
MemNode* SuperWord::find_align_to_ref(Node_List &memops, int &idx) {
  GrowableArray<int> cmp_ct(arena(), memops.size(), memops.size(), 0);

  // Count number of comparable memory ops
  for (uint i = 0; i < memops.size(); i++) {
    MemNode* s1 = memops.at(i)->as_Mem();
    SWPointer p1(s1, this, nullptr, false);
    // Only discard unalignable memory references if vector memory references
    // should be aligned on this platform.
    if (vectors_should_be_aligned() && !ref_is_alignable(p1)) {
      *cmp_ct.adr_at(i) = 0;
      continue;
    }
    for (uint j = i+1; j < memops.size(); j++) {
      MemNode* s2 = memops.at(j)->as_Mem();
      if (isomorphic(s1, s2)) {
        SWPointer p2(s2, this, nullptr, false);
        if (p1.comparable(p2)) {
          (*cmp_ct.adr_at(i))++;
          (*cmp_ct.adr_at(j))++;
        }
      }
    }
  }

  // Find Store (or Load) with the greatest number of "comparable" references,
  // biggest vector size, smallest data size and smallest iv offset.
  int max_ct        = 0;
  int max_vw        = 0;
  int max_idx       = -1;
  int min_size      = max_jint;
  int min_iv_offset = max_jint;
  for (uint j = 0; j < memops.size(); j++) {
    MemNode* s = memops.at(j)->as_Mem();
    if (s->is_Store()) {
      int vw = vector_width_in_bytes(s);
      assert(vw > 1, "sanity");
      SWPointer p(s, this, nullptr, false);
      if ( cmp_ct.at(j) >  max_ct ||
          (cmp_ct.at(j) == max_ct &&
            ( vw >  max_vw ||
             (vw == max_vw &&
              ( data_size(s) <  min_size ||
               (data_size(s) == min_size &&
                p.offset_in_bytes() < min_iv_offset)))))) {
        max_ct = cmp_ct.at(j);
        max_vw = vw;
        max_idx = j;
        min_size = data_size(s);
        min_iv_offset = p.offset_in_bytes();
      }
    }
  }
  // If no stores, look at loads
  if (max_ct == 0) {
    for (uint j = 0; j < memops.size(); j++) {
      MemNode* s = memops.at(j)->as_Mem();
      if (s->is_Load()) {
        int vw = vector_width_in_bytes(s);
        assert(vw > 1, "sanity");
        SWPointer p(s, this, nullptr, false);
        if ( cmp_ct.at(j) >  max_ct ||
            (cmp_ct.at(j) == max_ct &&
              ( vw >  max_vw ||
               (vw == max_vw &&
                ( data_size(s) <  min_size ||
                 (data_size(s) == min_size &&
                  p.offset_in_bytes() < min_iv_offset)))))) {
          max_ct = cmp_ct.at(j);
          max_vw = vw;
          max_idx = j;
          min_size = data_size(s);
          min_iv_offset = p.offset_in_bytes();
        }
      }
    }
  }

#ifdef ASSERT
  if (TraceSuperWord && Verbose) {
    tty->print_cr("\nVector memops after find_align_to_ref");
    for (uint i = 0; i < memops.size(); i++) {
      MemNode* s = memops.at(i)->as_Mem();
      s->dump();
    }
  }
#endif

  idx = max_idx;
  if (max_ct > 0) {
#ifdef ASSERT
    if (TraceSuperWord) {
      tty->print("\nVector align to node: ");
      memops.at(max_idx)->as_Mem()->dump();
    }
#endif
    return memops.at(max_idx)->as_Mem();
  }
  return nullptr;
}

//------------------span_works_for_memory_size-----------------------------
static bool span_works_for_memory_size(MemNode* mem, int span, int mem_size, int offset) {
  bool span_matches_memory = false;
  if ((mem_size == type2aelembytes(T_BYTE) || mem_size == type2aelembytes(T_SHORT))
    && ABS(span) == type2aelembytes(T_INT)) {
    // There is a mismatch on span size compared to memory.
    for (DUIterator_Fast jmax, j = mem->fast_outs(jmax); j < jmax; j++) {
      Node* use = mem->fast_out(j);
      if (!VectorNode::is_type_transition_to_int(use)) {
        return false;
      }
    }
    // If all uses transition to integer, it means that we can successfully align even on mismatch.
    return true;
  }
  else {
    span_matches_memory = ABS(span) == mem_size;
  }
  return span_matches_memory && (ABS(offset) % mem_size) == 0;
}

//------------------------------ref_is_alignable---------------------------
// Can the preloop align the reference to position zero in the vector?
bool SuperWord::ref_is_alignable(SWPointer& p) {
  if (!p.has_iv()) {
    return true;   // no induction variable
  }
  CountedLoopEndNode* pre_end = pre_loop_end();
  assert(pre_end->stride_is_con(), "pre loop stride is constant");
  int preloop_stride = pre_end->stride_con();

  int span = preloop_stride * p.scale_in_bytes();
  int mem_size = p.memory_size();
  int offset   = p.offset_in_bytes();
  // Stride one accesses are alignable if offset is aligned to memory operation size.
  // Offset can be unaligned when UseUnalignedAccesses is used.
  if (span_works_for_memory_size(p.mem(), span, mem_size, offset)) {
    return true;
  }
  // If the initial offset from start of the object is computable,
  // check if the pre-loop can align the final offset accordingly.
  //
  // In other words: Can we find an i such that the offset
  // after i pre-loop iterations is aligned to vw?
  //   (init_offset + pre_loop) % vw == 0              (1)
  // where
  //   pre_loop = i * span
  // is the number of bytes added to the offset by i pre-loop iterations.
  //
  // For this to hold we need pre_loop to increase init_offset by
  //   pre_loop = vw - (init_offset % vw)
  //
  // This is only possible if pre_loop is divisible by span because each
  // pre-loop iteration increases the initial offset by 'span' bytes:
  //   (vw - (init_offset % vw)) % span == 0
  //
  int vw = vector_width_in_bytes(p.mem());
  assert(vw > 1, "sanity");
  Node* init_nd = pre_end->init_trip();
  if (init_nd->is_Con() && p.invar() == nullptr) {
    int init = init_nd->bottom_type()->is_int()->get_con();
    int init_offset = init * p.scale_in_bytes() + offset;
    if (init_offset < 0) { // negative offset from object start?
      return false;        // may happen in dead loop
    }
    if (vw % span == 0) {
      // If vm is a multiple of span, we use formula (1).
      if (span > 0) {
        return (vw - (init_offset % vw)) % span == 0;
      } else {
        assert(span < 0, "nonzero stride * scale");
        return (init_offset % vw) % -span == 0;
      }
    } else if (span % vw == 0) {
      // If span is a multiple of vw, we can simplify formula (1) to:
      //   (init_offset + i * span) % vw == 0
      //     =>
      //   (init_offset % vw) + ((i * span) % vw) == 0
      //     =>
      //   init_offset % vw == 0
      //
      // Because we add a multiple of vw to the initial offset, the final
      // offset is a multiple of vw if and only if init_offset is a multiple.
      //
      return (init_offset % vw) == 0;
    }
  }
  return false;
}
//---------------------------get_vw_bytes_special------------------------
int SuperWord::get_vw_bytes_special(MemNode* s) {
  // Get the vector width in bytes.
  int vw = vector_width_in_bytes(s);

  // Check for special case where there is an MulAddS2I usage where short vectors are going to need combined.
  BasicType btype = velt_basic_type(s);
  if (type2aelembytes(btype) == 2) {
    bool should_combine_adjacent = true;
    for (DUIterator_Fast imax, i = s->fast_outs(imax); i < imax; i++) {
      Node* user = s->fast_out(i);
      if (!VectorNode::is_muladds2i(user)) {
        should_combine_adjacent = false;
      }
    }
    if (should_combine_adjacent) {
      vw = MIN2(max_vector_size(btype)*type2aelembytes(btype), vw * 2);
    }
  }

  // Check for special case where there is a type conversion between different data size.
  int vectsize = max_vector_size_in_def_use_chain(s);
  if (vectsize < max_vector_size(btype)) {
    vw = MIN2(vectsize * type2aelembytes(btype), vw);
  }

  return vw;
}

//---------------------------get_iv_adjustment---------------------------
// Calculate loop's iv adjustment for this memory ops.
int SuperWord::get_iv_adjustment(MemNode* mem_ref) {
  SWPointer align_to_ref_p(mem_ref, this, nullptr, false);
  int offset = align_to_ref_p.offset_in_bytes();
  int scale  = align_to_ref_p.scale_in_bytes();
  int elt_size = align_to_ref_p.memory_size();
  int vw       = get_vw_bytes_special(mem_ref);
  assert(vw > 1, "sanity");
  int iv_adjustment;
  if (scale != 0) {
    int stride_sign = (scale * iv_stride()) > 0 ? 1 : -1;
    // At least one iteration is executed in pre-loop by default. As result
    // several iterations are needed to align memory operations in main-loop even
    // if offset is 0.
    int iv_adjustment_in_bytes = (stride_sign * vw - (offset % vw));
    // iv_adjustment_in_bytes must be a multiple of elt_size if vector memory
    // references should be aligned on this platform.
    assert((ABS(iv_adjustment_in_bytes) % elt_size) == 0 || !vectors_should_be_aligned(),
           "(%d) should be divisible by (%d)", iv_adjustment_in_bytes, elt_size);
    iv_adjustment = iv_adjustment_in_bytes/elt_size;
  } else {
    // This memory op is not dependent on iv (scale == 0)
    iv_adjustment = 0;
  }

#ifndef PRODUCT
  if (TraceSuperWord) {
    tty->print("SuperWord::get_iv_adjustment: n = %d, noffset = %d iv_adjust = %d elt_size = %d scale = %d iv_stride = %d vect_size %d: ",
      mem_ref->_idx, offset, iv_adjustment, elt_size, scale, iv_stride(), vw);
    mem_ref->dump();
  }
#endif
  return iv_adjustment;
}

//---------------------------dependence_graph---------------------------
// Construct dependency graph.
// Add dependence edges to load/store nodes for memory dependence
//    A.out()->DependNode.in(1) and DependNode.out()->B.prec(x)
void SuperWord::dependence_graph() {
  CountedLoopNode *cl = lpt()->_head->as_CountedLoop();
  // First, assign a dependence node to each memory node
  for (int i = 0; i < _block.length(); i++ ) {
    Node *n = _block.at(i);
    if (n->is_Mem() || (n->is_Phi() && n->bottom_type() == Type::MEMORY)) {
      _dg.make_node(n);
    }
  }

  // For each memory slice, create the dependences
  for (int i = 0; i < _mem_slice_head.length(); i++) {
    Node* n      = _mem_slice_head.at(i);
    Node* n_tail = _mem_slice_tail.at(i);

    // Get slice in predecessor order (last is first)
    if (cl->is_main_loop()) {
      mem_slice_preds(n_tail, n, _nlist);
    }

#ifndef PRODUCT
    if(TraceSuperWord && Verbose) {
      tty->print_cr("SuperWord::dependence_graph: built a new mem slice");
      for (int j = _nlist.length() - 1; j >= 0 ; j--) {
        _nlist.at(j)->dump();
      }
    }
#endif
    // Make the slice dependent on the root
    DepMem* slice = _dg.dep(n);
    _dg.make_edge(_dg.root(), slice);

    // Create a sink for the slice
    DepMem* slice_sink = _dg.make_node(nullptr);
    _dg.make_edge(slice_sink, _dg.tail());

    // Now visit each pair of memory ops, creating the edges
    for (int j = _nlist.length() - 1; j >= 0 ; j--) {
      Node* s1 = _nlist.at(j);

      // If no dependency yet, use slice
      if (_dg.dep(s1)->in_cnt() == 0) {
        _dg.make_edge(slice, s1);
      }
      SWPointer p1(s1->as_Mem(), this, nullptr, false);
      bool sink_dependent = true;
      for (int k = j - 1; k >= 0; k--) {
        Node* s2 = _nlist.at(k);
        if (s1->is_Load() && s2->is_Load())
          continue;
        SWPointer p2(s2->as_Mem(), this, nullptr, false);

        int cmp = p1.cmp(p2);
        if (SuperWordRTDepCheck &&
            p1.base() != p2.base() && p1.valid() && p2.valid()) {
          // Trace disjoint pointers
          OrderedPair pp(p1.base(), p2.base());
          _disjoint_ptrs.append_if_missing(pp);
        }
        if (!SWPointer::not_equal(cmp)) {
          // Possibly same address
          _dg.make_edge(s1, s2);
          sink_dependent = false;
        }
      }
      if (sink_dependent) {
        _dg.make_edge(s1, slice_sink);
      }
    }

    if (TraceSuperWord) {
      tty->print_cr("\nDependence graph for slice: %d", n->_idx);
      for (int q = 0; q < _nlist.length(); q++) {
        _dg.print(_nlist.at(q));
      }
      tty->cr();
    }

    _nlist.clear();
  }

  if (TraceSuperWord) {
    tty->print_cr("\ndisjoint_ptrs: %s", _disjoint_ptrs.length() > 0 ? "" : "NONE");
    for (int r = 0; r < _disjoint_ptrs.length(); r++) {
      _disjoint_ptrs.at(r).print();
      tty->cr();
    }
    tty->cr();
  }

}

//---------------------------mem_slice_preds---------------------------
// Return a memory slice (node list) in predecessor order starting at "start"
void SuperWord::mem_slice_preds(Node* start, Node* stop, GrowableArray<Node*> &preds) {
  assert(preds.length() == 0, "start empty");
  Node* n = start;
  Node* prev = nullptr;
  while (true) {
    NOT_PRODUCT( if(is_trace_mem_slice()) tty->print_cr("SuperWord::mem_slice_preds: n %d", n->_idx);)
    assert(in_bb(n), "must be in block");
    for (DUIterator_Fast imax, i = n->fast_outs(imax); i < imax; i++) {
      Node* out = n->fast_out(i);
      if (out->is_Load()) {
        if (in_bb(out)) {
          preds.push(out);
          if (TraceSuperWord && Verbose) {
            tty->print_cr("SuperWord::mem_slice_preds: added pred(%d)", out->_idx);
          }
        }
      } else {
        // FIXME
        if (out->is_MergeMem() && !in_bb(out)) {
          // Either unrolling is causing a memory edge not to disappear,
          // or need to run igvn.optimize() again before SLP
        } else if (out->is_Phi() && out->bottom_type() == Type::MEMORY && !in_bb(out)) {
          // Ditto.  Not sure what else to check further.
        } else if (out->Opcode() == Op_StoreCM && out->in(MemNode::OopStore) == n) {
          // StoreCM has an input edge used as a precedence edge.
          // Maybe an issue when oop stores are vectorized.
        } else {
          assert(out == prev || prev == nullptr, "no branches off of store slice");
        }
      }//else
    }//for
    if (n == stop) break;
    preds.push(n);
    if (TraceSuperWord && Verbose) {
      tty->print_cr("SuperWord::mem_slice_preds: added pred(%d)", n->_idx);
    }
    prev = n;
    assert(n->is_Mem(), "unexpected node %s", n->Name());
    n = n->in(MemNode::Memory);
  }
}

//------------------------------stmts_can_pack---------------------------
// Can s1 and s2 be in a pack with s1 immediately preceding s2 and
// s1 aligned at "align"
bool SuperWord::stmts_can_pack(Node* s1, Node* s2, int align) {

  // Do not use superword for non-primitives
  BasicType bt1 = velt_basic_type(s1);
  BasicType bt2 = velt_basic_type(s2);
  if(!is_java_primitive(bt1) || !is_java_primitive(bt2))
    return false;
  BasicType longer_bt = longer_type_for_conversion(s1);
  if (max_vector_size(bt1) < 2 ||
      (longer_bt != T_ILLEGAL && max_vector_size(longer_bt) < 2)) {
    return false; // No vectors for this type
  }

  if (isomorphic(s1, s2)) {
    if ((independent(s1, s2) && have_similar_inputs(s1, s2)) || reduction(s1, s2)) {
      if (!exists_at(s1, 0) && !exists_at(s2, 1)) {
        if (!s1->is_Mem() || are_adjacent_refs(s1, s2)) {
          int s1_align = alignment(s1);
          int s2_align = alignment(s2);
          if (s1_align == top_align || s1_align == align) {
            if (s2_align == top_align || s2_align == align + data_size(s1)) {
              return true;
            }
          }
        }
      }
    }
  }
  return false;
}

//------------------------------exists_at---------------------------
// Does s exist in a pack at position pos?
bool SuperWord::exists_at(Node* s, uint pos) {
  for (int i = 0; i < _packset.length(); i++) {
    Node_List* p = _packset.at(i);
    if (p->at(pos) == s) {
      return true;
    }
  }
  return false;
}

//------------------------------are_adjacent_refs---------------------------
// Is s1 immediately before s2 in memory?
bool SuperWord::are_adjacent_refs(Node* s1, Node* s2) {
  if (!s1->is_Mem() || !s2->is_Mem()) return false;
  if (!in_bb(s1)    || !in_bb(s2))    return false;

  // Do not use superword for non-primitives
  if (!is_java_primitive(s1->as_Mem()->memory_type()) ||
      !is_java_primitive(s2->as_Mem()->memory_type())) {
    return false;
  }

  // FIXME - co_locate_pack fails on Stores in different mem-slices, so
  // only pack memops that are in the same alias set until that's fixed.
  if (!same_memory_slice(s1->as_Mem(), s2->as_Mem())) {
    return false;
<<<<<<< HEAD
  SWPointer p1(s1->as_Mem(), this, nullptr, false);
  SWPointer p2(s2->as_Mem(), this, nullptr, false);
=======
  }
  SWPointer p1(s1->as_Mem(), this, NULL, false);
  SWPointer p2(s2->as_Mem(), this, NULL, false);
>>>>>>> 34a92466
  if (p1.base() != p2.base() || !p1.comparable(p2)) return false;
  int diff = p2.offset_in_bytes() - p1.offset_in_bytes();
  return diff == data_size(s1);
}

//------------------------------isomorphic---------------------------
// Are s1 and s2 similar?
bool SuperWord::isomorphic(Node* s1, Node* s2) {
  if (s1->Opcode() != s2->Opcode()) return false;
  if (s1->req() != s2->req()) return false;
  if (!same_velt_type(s1, s2)) return false;
  Node* s1_ctrl = s1->in(0);
  Node* s2_ctrl = s2->in(0);
  // If the control nodes are equivalent, no further checks are required to test for isomorphism.
  if (s1_ctrl == s2_ctrl) {
    return true;
  } else {
    bool s1_ctrl_inv = ((s1_ctrl == nullptr) ? true : lpt()->is_invariant(s1_ctrl));
    bool s2_ctrl_inv = ((s2_ctrl == nullptr) ? true : lpt()->is_invariant(s2_ctrl));
    // If the control nodes are not invariant for the loop, fail isomorphism test.
    if (!s1_ctrl_inv || !s2_ctrl_inv) {
      return false;
    }
    if(s1_ctrl != nullptr && s2_ctrl != nullptr) {
      if (s1_ctrl->is_Proj()) {
        s1_ctrl = s1_ctrl->in(0);
        assert(lpt()->is_invariant(s1_ctrl), "must be invariant");
      }
      if (s2_ctrl->is_Proj()) {
        s2_ctrl = s2_ctrl->in(0);
        assert(lpt()->is_invariant(s2_ctrl), "must be invariant");
      }
      if (!s1_ctrl->is_RangeCheck() || !s2_ctrl->is_RangeCheck()) {
        return false;
      }
    }
    // Control nodes are invariant. However, we have no way of checking whether they resolve
    // in an equivalent manner. But, we know that invariant range checks are guaranteed to
    // throw before the loop (if they would have thrown). Thus, the loop would not have been reached.
    // Therefore, if the control nodes for both are range checks, we accept them to be isomorphic.
    for (DUIterator_Fast imax, i = s1->fast_outs(imax); i < imax; i++) {
      Node* t1 = s1->fast_out(i);
      for (DUIterator_Fast jmax, j = s2->fast_outs(jmax); j < jmax; j++) {
        Node* t2 = s2->fast_out(j);
        if (VectorNode::is_muladds2i(t1) && VectorNode::is_muladds2i(t2)) {
          return true;
        }
      }
    }
  }
  return false;
}

//------------------------------independent---------------------------
// Is there no data path from s1 to s2 or s2 to s1?
bool SuperWord::independent(Node* s1, Node* s2) {
  //  assert(s1->Opcode() == s2->Opcode(), "check isomorphic first");
  int d1 = depth(s1);
  int d2 = depth(s2);
  if (d1 == d2) return s1 != s2;
  Node* deep    = d1 > d2 ? s1 : s2;
  Node* shallow = d1 > d2 ? s2 : s1;

  visited_clear();

  return independent_path(shallow, deep);
}

//--------------------------have_similar_inputs-----------------------
// For a node pair (s1, s2) which is isomorphic and independent,
// do s1 and s2 have similar input edges?
bool SuperWord::have_similar_inputs(Node* s1, Node* s2) {
  // assert(isomorphic(s1, s2) == true, "check isomorphic");
  // assert(independent(s1, s2) == true, "check independent");
  if (s1->req() > 1 && !s1->is_Store() && !s1->is_Load()) {
    for (uint i = 1; i < s1->req(); i++) {
      Node* s1_in = s1->in(i);
      Node* s2_in = s2->in(i);
      if (s1_in->is_Phi() && s2_in->is_Add() && s2_in->in(1) == s1_in) {
        // Special handling for expressions with loop iv, like "b[i] = a[i] * i".
        // In this case, one node has an input from the tripcount iv and another
        // node has an input from iv plus an offset.
        if (!s1_in->as_Phi()->is_tripcount(T_INT)) return false;
      } else {
        if (s1_in->Opcode() != s2_in->Opcode()) return false;
      }
    }
  }
  return true;
}

//------------------------------reduction---------------------------
// Is there a data path between s1 and s2 and the nodes reductions?
bool SuperWord::reduction(Node* s1, Node* s2) {
  bool retValue = false;
  int d1 = depth(s1);
  int d2 = depth(s2);
  if (d2 > d1) {
    if (s1->is_reduction() && s2->is_reduction()) {
      // This is an ordered set, so s1 should define s2
      for (DUIterator_Fast imax, i = s1->fast_outs(imax); i < imax; i++) {
        Node* t1 = s1->fast_out(i);
        if (t1 == s2) {
          // both nodes are reductions and connected
          retValue = true;
        }
      }
    }
  }

  return retValue;
}

//------------------------------independent_path------------------------------
// Helper for independent
bool SuperWord::independent_path(Node* shallow, Node* deep, uint dp) {
  if (dp >= 1000) return false; // stop deep recursion
  visited_set(deep);
  int shal_depth = depth(shallow);
  assert(shal_depth <= depth(deep), "must be");
  for (DepPreds preds(deep, _dg); !preds.done(); preds.next()) {
    Node* pred = preds.current();
    if (in_bb(pred) && !visited_test(pred)) {
      if (shallow == pred) {
        return false;
      }
      if (shal_depth < depth(pred) && !independent_path(shallow, pred, dp+1)) {
        return false;
      }
    }
  }
  return true;
}

//------------------------------set_alignment---------------------------
void SuperWord::set_alignment(Node* s1, Node* s2, int align) {
  set_alignment(s1, align);
  if (align == top_align || align == bottom_align) {
    set_alignment(s2, align);
  } else {
    set_alignment(s2, align + data_size(s1));
  }
}

//------------------------------data_size---------------------------
int SuperWord::data_size(Node* s) {
  Node* use = nullptr; //test if the node is a candidate for CMoveV optimization, then return the size of CMov
  if (UseVectorCmov) {
    use = _cmovev_kit.is_Bool_candidate(s);
    if (use != nullptr) {
      return data_size(use);
    }
    use = _cmovev_kit.is_Cmp_candidate(s);
    if (use != nullptr) {
      return data_size(use);
    }
  }

  int bsize = type2aelembytes(velt_basic_type(s));
  assert(bsize != 0, "valid size");
  return bsize;
}

//------------------------------extend_packlist---------------------------
// Extend packset by following use->def and def->use links from pack members.
void SuperWord::extend_packlist() {
  bool changed;
  do {
    packset_sort(_packset.length());
    changed = false;
    for (int i = 0; i < _packset.length(); i++) {
      Node_List* p = _packset.at(i);
      changed |= follow_use_defs(p);
      changed |= follow_def_uses(p);
    }
  } while (changed);

  if (_race_possible) {
    for (int i = 0; i < _packset.length(); i++) {
      Node_List* p = _packset.at(i);
      order_def_uses(p);
    }
  }

  if (TraceSuperWord) {
    tty->print_cr("\nAfter extend_packlist");
    print_packset();
  }
}

//------------------------------adjust_alignment_for_type_conversion---------------------------------
// Adjust the target alignment if conversion between different data size exists in def-use nodes.
int SuperWord::adjust_alignment_for_type_conversion(Node* s, Node* t, int align) {
  // Do not use superword for non-primitives
  BasicType bt1 = velt_basic_type(s);
  BasicType bt2 = velt_basic_type(t);
  if (!is_java_primitive(bt1) || !is_java_primitive(bt2)) {
    return align;
  }
  if (longer_type_for_conversion(s) != T_ILLEGAL ||
      longer_type_for_conversion(t) != T_ILLEGAL) {
    align = align / data_size(s) * data_size(t);
  }
  return align;
}

//------------------------------follow_use_defs---------------------------
// Extend the packset by visiting operand definitions of nodes in pack p
bool SuperWord::follow_use_defs(Node_List* p) {
  assert(p->size() == 2, "just checking");
  Node* s1 = p->at(0);
  Node* s2 = p->at(1);
  assert(s1->req() == s2->req(), "just checking");
  assert(alignment(s1) + data_size(s1) == alignment(s2), "just checking");

  if (s1->is_Load()) return false;

  NOT_PRODUCT(if(is_trace_alignment()) tty->print_cr("SuperWord::follow_use_defs: s1 %d, align %d", s1->_idx, alignment(s1));)
  bool changed = false;
  int start = s1->is_Store() ? MemNode::ValueIn   : 1;
  int end   = s1->is_Store() ? MemNode::ValueIn+1 : s1->req();
  for (int j = start; j < end; j++) {
    int align = alignment(s1);
    Node* t1 = s1->in(j);
    Node* t2 = s2->in(j);
    if (!in_bb(t1) || !in_bb(t2))
      continue;
    align = adjust_alignment_for_type_conversion(s1, t1, align);
    if (stmts_can_pack(t1, t2, align)) {
      if (est_savings(t1, t2) >= 0) {
        Node_List* pair = new Node_List();
        pair->push(t1);
        pair->push(t2);
        _packset.append(pair);
        NOT_PRODUCT(if(is_trace_alignment()) tty->print_cr("SuperWord::follow_use_defs: set_alignment(%d, %d, %d)", t1->_idx, t2->_idx, align);)
        set_alignment(t1, t2, align);
        changed = true;
      }
    }
  }
  return changed;
}

//------------------------------follow_def_uses---------------------------
// Extend the packset by visiting uses of nodes in pack p
bool SuperWord::follow_def_uses(Node_List* p) {
  bool changed = false;
  Node* s1 = p->at(0);
  Node* s2 = p->at(1);
  assert(p->size() == 2, "just checking");
  assert(s1->req() == s2->req(), "just checking");
  assert(alignment(s1) + data_size(s1) == alignment(s2), "just checking");

  if (s1->is_Store()) return false;

  int align = alignment(s1);
  NOT_PRODUCT(if(is_trace_alignment()) tty->print_cr("SuperWord::follow_def_uses: s1 %d, align %d", s1->_idx, align);)
  int savings = -1;
  int num_s1_uses = 0;
  Node* u1 = nullptr;
  Node* u2 = nullptr;
  for (DUIterator_Fast imax, i = s1->fast_outs(imax); i < imax; i++) {
    Node* t1 = s1->fast_out(i);
    num_s1_uses++;
    if (!in_bb(t1)) continue;
    for (DUIterator_Fast jmax, j = s2->fast_outs(jmax); j < jmax; j++) {
      Node* t2 = s2->fast_out(j);
      if (!in_bb(t2)) continue;
      if (t2->Opcode() == Op_AddI && t2 == _lp->as_CountedLoop()->incr()) continue; // don't mess with the iv
      if (!opnd_positions_match(s1, t1, s2, t2))
        continue;
      int adjusted_align = alignment(s1);
      adjusted_align = adjust_alignment_for_type_conversion(s1, t1, adjusted_align);
      if (stmts_can_pack(t1, t2, adjusted_align)) {
        int my_savings = est_savings(t1, t2);
        if (my_savings > savings) {
          savings = my_savings;
          u1 = t1;
          u2 = t2;
          align = adjusted_align;
        }
      }
    }
  }
  if (num_s1_uses > 1) {
    _race_possible = true;
  }
  if (savings >= 0) {
    Node_List* pair = new Node_List();
    pair->push(u1);
    pair->push(u2);
    _packset.append(pair);
    NOT_PRODUCT(if(is_trace_alignment()) tty->print_cr("SuperWord::follow_def_uses: set_alignment(%d, %d, %d)", u1->_idx, u2->_idx, align);)
    set_alignment(u1, u2, align);
    changed = true;
  }
  return changed;
}

//------------------------------order_def_uses---------------------------
// For extended packsets, ordinally arrange uses packset by major component
void SuperWord::order_def_uses(Node_List* p) {
  Node* s1 = p->at(0);

  if (s1->is_Store()) return;

  // reductions are always managed beforehand
  if (s1->is_reduction()) return;

  for (DUIterator_Fast imax, i = s1->fast_outs(imax); i < imax; i++) {
    Node* t1 = s1->fast_out(i);

    // Only allow operand swap on commuting operations
    if (!t1->is_Add() && !t1->is_Mul() && !VectorNode::is_muladds2i(t1)) {
      break;
    }

    // Now find t1's packset
    Node_List* p2 = nullptr;
    for (int j = 0; j < _packset.length(); j++) {
      p2 = _packset.at(j);
      Node* first = p2->at(0);
      if (t1 == first) {
        break;
      }
      p2 = nullptr;
    }
    // Arrange all sub components by the major component
    if (p2 != nullptr) {
      for (uint j = 1; j < p->size(); j++) {
        Node* d1 = p->at(j);
        Node* u1 = p2->at(j);
        opnd_positions_match(s1, t1, d1, u1);
      }
    }
  }
}

//---------------------------opnd_positions_match-------------------------
// Is the use of d1 in u1 at the same operand position as d2 in u2?
bool SuperWord::opnd_positions_match(Node* d1, Node* u1, Node* d2, Node* u2) {
  // check reductions to see if they are marshalled to represent the reduction
  // operator in a specified opnd
  if (u1->is_reduction() && u2->is_reduction()) {
    // ensure reductions have phis and reduction definitions feeding the 1st operand
    Node* first = u1->in(2);
    if (first->is_Phi() || first->is_reduction()) {
      u1->swap_edges(1, 2);
    }
    // ensure reductions have phis and reduction definitions feeding the 1st operand
    first = u2->in(2);
    if (first->is_Phi() || first->is_reduction()) {
      u2->swap_edges(1, 2);
    }
    return true;
  }

  uint ct = u1->req();
  if (ct != u2->req()) return false;
  uint i1 = 0;
  uint i2 = 0;
  do {
    for (i1++; i1 < ct; i1++) if (u1->in(i1) == d1) break;
    for (i2++; i2 < ct; i2++) if (u2->in(i2) == d2) break;
    if (i1 != i2) {
      if ((i1 == (3-i2)) && (u2->is_Add() || u2->is_Mul())) {
        // Further analysis relies on operands position matching.
        u2->swap_edges(i1, i2);
      } else if (VectorNode::is_muladds2i(u2) && u1 != u2) {
        if (i1 == 5 - i2) { // ((i1 == 3 && i2 == 2) || (i1 == 2 && i2 == 3) || (i1 == 1 && i2 == 4) || (i1 == 4 && i2 == 1))
          u2->swap_edges(1, 2);
          u2->swap_edges(3, 4);
        }
        if (i1 == 3 - i2 || i1 == 7 - i2) { // ((i1 == 1 && i2 == 2) || (i1 == 2 && i2 == 1) || (i1 == 3 && i2 == 4) || (i1 == 4 && i2 == 3))
          u2->swap_edges(2, 3);
          u2->swap_edges(1, 4);
        }
        return false; // Just swap the edges, the muladds2i nodes get packed in follow_use_defs
      } else {
        return false;
      }
    } else if (i1 == i2 && VectorNode::is_muladds2i(u2) && u1 != u2) {
      u2->swap_edges(1, 3);
      u2->swap_edges(2, 4);
      return false; // Just swap the edges, the muladds2i nodes get packed in follow_use_defs
    }
  } while (i1 < ct);
  return true;
}

//------------------------------est_savings---------------------------
// Estimate the savings from executing s1 and s2 as a pack
int SuperWord::est_savings(Node* s1, Node* s2) {
  int save_in = 2 - 1; // 2 operations per instruction in packed form

  // inputs
  for (uint i = 1; i < s1->req(); i++) {
    Node* x1 = s1->in(i);
    Node* x2 = s2->in(i);
    if (x1 != x2) {
      if (are_adjacent_refs(x1, x2)) {
        save_in += adjacent_profit(x1, x2);
      } else if (!in_packset(x1, x2)) {
        save_in -= pack_cost(2);
      } else {
        save_in += unpack_cost(2);
      }
    }
  }

  // uses of result
  uint ct = 0;
  int save_use = 0;
  for (DUIterator_Fast imax, i = s1->fast_outs(imax); i < imax; i++) {
    Node* s1_use = s1->fast_out(i);
    for (int j = 0; j < _packset.length(); j++) {
      Node_List* p = _packset.at(j);
      if (p->at(0) == s1_use) {
        for (DUIterator_Fast kmax, k = s2->fast_outs(kmax); k < kmax; k++) {
          Node* s2_use = s2->fast_out(k);
          if (p->at(p->size()-1) == s2_use) {
            ct++;
            if (are_adjacent_refs(s1_use, s2_use)) {
              save_use += adjacent_profit(s1_use, s2_use);
            }
          }
        }
      }
    }
  }

  if (ct < s1->outcnt()) save_use += unpack_cost(1);
  if (ct < s2->outcnt()) save_use += unpack_cost(1);

  return MAX2(save_in, save_use);
}

//------------------------------costs---------------------------
int SuperWord::adjacent_profit(Node* s1, Node* s2) { return 2; }
int SuperWord::pack_cost(int ct)   { return ct; }
int SuperWord::unpack_cost(int ct) { return ct; }

//------------------------------combine_packs---------------------------
// Combine packs A and B with A.last == B.first into A.first..,A.last,B.second,..B.last
void SuperWord::combine_packs() {
  bool changed = true;
  // Combine packs regardless max vector size.
  while (changed) {
    changed = false;
    for (int i = 0; i < _packset.length(); i++) {
      Node_List* p1 = _packset.at(i);
      if (p1 == nullptr) continue;
      // Because of sorting we can start at i + 1
      for (int j = i + 1; j < _packset.length(); j++) {
        Node_List* p2 = _packset.at(j);
        if (p2 == nullptr) continue;
        if (i == j) continue;
        if (p1->at(p1->size()-1) == p2->at(0)) {
          for (uint k = 1; k < p2->size(); k++) {
            p1->push(p2->at(k));
          }
          _packset.at_put(j, nullptr);
          changed = true;
        }
      }
    }
  }

  // Split packs which have size greater then max vector size.
  for (int i = 0; i < _packset.length(); i++) {
    Node_List* p1 = _packset.at(i);
    if (p1 != nullptr) {
      uint max_vlen = max_vector_size_in_def_use_chain(p1->at(0)); // Max elements in vector
      assert(is_power_of_2(max_vlen), "sanity");
      uint psize = p1->size();
      if (!is_power_of_2(psize)) {
        // Skip pack which can't be vector.
        // case1: for(...) { a[i] = i; }    elements values are different (i+x)
        // case2: for(...) { a[i] = b[i+1]; }  can't align both, load and store
        _packset.at_put(i, nullptr);
        continue;
      }
      if (psize > max_vlen) {
        Node_List* pack = new Node_List();
        for (uint j = 0; j < psize; j++) {
          pack->push(p1->at(j));
          if (pack->size() >= max_vlen) {
            assert(is_power_of_2(pack->size()), "sanity");
            _packset.append(pack);
            pack = new Node_List();
          }
        }
        _packset.at_put(i, nullptr);
      }
    }
  }

  // Compress list.
  for (int i = _packset.length() - 1; i >= 0; i--) {
    Node_List* p1 = _packset.at(i);
    if (p1 == nullptr) {
      _packset.remove_at(i);
    }
  }

  if (TraceSuperWord) {
    tty->print_cr("\nAfter combine_packs");
    print_packset();
  }
}

//-----------------------------construct_my_pack_map--------------------------
// Construct the map from nodes to packs.  Only valid after the
// point where a node is only in one pack (after combine_packs).
void SuperWord::construct_my_pack_map() {
  Node_List* rslt = nullptr;
  for (int i = 0; i < _packset.length(); i++) {
    Node_List* p = _packset.at(i);
    for (uint j = 0; j < p->size(); j++) {
      Node* s = p->at(j);
#ifdef ASSERT
      if (my_pack(s) != nullptr) {
        s->dump(1);
        tty->print_cr("packs[%d]:", i);
        print_pack(p);
        assert(false, "only in one pack");
      }
#endif
      set_my_pack(s, p);
    }
  }
}

//------------------------------filter_packs---------------------------
// Remove packs that are not implemented or not profitable.
void SuperWord::filter_packs() {
  // Remove packs that are not implemented
  for (int i = _packset.length() - 1; i >= 0; i--) {
    Node_List* pk = _packset.at(i);
    bool impl = implemented(pk);
    if (!impl) {
#ifndef PRODUCT
      if ((TraceSuperWord && Verbose) || _vector_loop_debug) {
        tty->print_cr("Unimplemented");
        pk->at(0)->dump();
      }
#endif
      remove_pack_at(i);
    }
    Node *n = pk->at(0);
    if (n->is_reduction()) {
      _num_reductions++;
    } else {
      _num_work_vecs++;
    }
  }

  // Remove packs that are not profitable
  bool changed;
  do {
    changed = false;
    for (int i = _packset.length() - 1; i >= 0; i--) {
      Node_List* pk = _packset.at(i);
      bool prof = profitable(pk);
      if (!prof) {
#ifndef PRODUCT
        if ((TraceSuperWord && Verbose) || _vector_loop_debug) {
          tty->print_cr("Unprofitable");
          pk->at(0)->dump();
        }
#endif
        remove_pack_at(i);
        changed = true;
      }
    }
  } while (changed);

#ifndef PRODUCT
  if (TraceSuperWord) {
    tty->print_cr("\nAfter filter_packs");
    print_packset();
    tty->cr();
  }
#endif
}

//------------------------------merge_packs_to_cmove---------------------------
// Merge qualified CMove into new vector-nodes
// We want to catch this pattern and subsume Cmp and Bool into CMove
//
//                   Sub              Con
//                  /  |               /
//                 /   |           /   /
//                /    |       /      /
//               /     |   /         /
//              /      /            /
//             /    /  |           /
//            v /      |          /
//         Cmp         |         /
//          |          |        /
//          v          |       /
//         Bool        |      /
//           \         |     /
//             \       |    /
//               \     |   /
//                 \   |  /
//                   \ v /
//                   CMove
//

void SuperWord::merge_packs_to_cmove() {
  for (int i = _packset.length() - 1; i >= 0; i--) {
    Node_List* pk = _packset.at(i);
    if (_cmovev_kit.can_merge_cmove_pack(pk)) {
      _cmovev_kit.make_cmove_pack(pk);
    }
  }

  #ifndef PRODUCT
    if (TraceSuperWord) {
      tty->print_cr("\nSuperWord::merge_packs_to_cmove(): After merge");
      print_packset();
      tty->cr();
    }
  #endif
}

Node* CMoveKit::is_Bool_candidate(Node* def) const {
  Node* use = nullptr;
  if (!def->is_Bool() || def->in(0) != nullptr || def->outcnt() != 1) {
    return nullptr;
  }
  for (DUIterator_Fast jmax, j = def->fast_outs(jmax); j < jmax; j++) {
    use = def->fast_out(j);
    if (!_sw->same_generation(def, use) || !use->is_CMove()) {
      return nullptr;
    }
  }
  return use;
}

Node* CMoveKit::is_Cmp_candidate(Node* def) const {
  Node* use = nullptr;
  if (!def->is_Cmp() || def->in(0) != nullptr || def->outcnt() != 1) {
    return nullptr;
  }
  for (DUIterator_Fast jmax, j = def->fast_outs(jmax); j < jmax; j++) {
    use = def->fast_out(j);
    if (!_sw->same_generation(def, use) || (use = is_Bool_candidate(use)) == nullptr || !_sw->same_generation(def, use)) {
      return nullptr;
    }
  }
  return use;
}

// Determine if the current pack is an ideal cmove pack, and if its related packs,
// i.e. bool node pack and cmp node pack, can be successfully merged for vectorization.
bool CMoveKit::can_merge_cmove_pack(Node_List* cmove_pk) {
  Node* cmove = cmove_pk->at(0);

  if (!SuperWord::is_cmove_fp_opcode(cmove->Opcode()) ||
      pack(cmove) != nullptr /* already in the cmove pack */) {
    return false;
  }

  if (cmove->in(0) != nullptr) {
    NOT_PRODUCT(if(_sw->is_trace_cmov()) {tty->print("CMoveKit::can_merge_cmove_pack: CMove %d has control flow, escaping...", cmove->_idx); cmove->dump();})
    return false;
  }

  Node* bol = cmove->as_CMove()->in(CMoveNode::Condition);
  if (!bol->is_Bool() ||
      bol->outcnt() != 1 ||
      !_sw->same_generation(bol, cmove) ||
      bol->in(0) != nullptr || // Bool node has control flow!!
      _sw->my_pack(bol) == nullptr) {
      NOT_PRODUCT(if(_sw->is_trace_cmov()) {tty->print("CMoveKit::can_merge_cmove_pack: Bool %d does not fit CMove %d for building vector, escaping...", bol->_idx, cmove->_idx); bol->dump();})
    return false;
  }
  Node_List* bool_pk = _sw->my_pack(bol);
  if (bool_pk->size() != cmove_pk->size() ) {
    return false;
  }

  Node* cmp = bol->in(1);
  if (!cmp->is_Cmp() ||
      cmp->outcnt() != 1 ||
      !_sw->same_generation(cmp, cmove) ||
      cmp->in(0) != nullptr || // Cmp node has control flow!!
      _sw->my_pack(cmp) == nullptr) {
      NOT_PRODUCT(if(_sw->is_trace_cmov()) {tty->print("CMoveKit::can_merge_cmove_pack: Cmp %d does not fit CMove %d for building vector, escaping...", cmp->_idx, cmove->_idx); cmp->dump();})
    return false;
  }
  Node_List* cmp_pk = _sw->my_pack(cmp);
  if (cmp_pk->size() != cmove_pk->size() ) {
    return false;
  }

  if (!test_cmp_pack(cmp_pk, cmove_pk)) {
    NOT_PRODUCT(if(_sw->is_trace_cmov()) {tty->print("CMoveKit::can_merge_cmove_pack: cmp pack for Cmp %d failed vectorization test", cmp->_idx); cmp->dump();})
    return false;
  }

  return true;
}

// Create a new cmove pack to substitute the old one, map all info to the
// new pack and delete the old cmove pack and related packs from the packset.
void CMoveKit::make_cmove_pack(Node_List* cmove_pk) {
  Node* cmove = cmove_pk->at(0);
  Node* bol = cmove->as_CMove()->in(CMoveNode::Condition);
  Node_List* bool_pk = _sw->my_pack(bol);
  Node* cmp = bol->in(1);
  Node_List* cmp_pk = _sw->my_pack(cmp);

  Node_List* new_cmove_pk = new Node_List();
  uint sz = cmove_pk->size() - 1;
  for (uint i = 0; i <= sz; ++i) {
    Node* cmov = cmove_pk->at(i);
    Node* bol  = bool_pk->at(i);
    Node* cmp  = cmp_pk->at(i);

    new_cmove_pk->insert(i, cmov);

    map(cmov, new_cmove_pk);
    map(bol, new_cmove_pk);
    map(cmp, new_cmove_pk);

    _sw->set_my_pack(cmov, new_cmove_pk); // and keep old packs for cmp and bool
  }
  _sw->_packset.remove(cmove_pk);
  _sw->_packset.remove(bool_pk);
  _sw->_packset.remove(cmp_pk);
  _sw->_packset.append(new_cmove_pk);
  NOT_PRODUCT(if(_sw->is_trace_cmov()) {tty->print_cr("CMoveKit::make_cmove_pack: added syntactic CMove pack"); _sw->print_pack(new_cmove_pk);})
}

bool CMoveKit::test_cmp_pack(Node_List* cmp_pk, Node_List* cmove_pk) {
  Node* cmp0 = cmp_pk->at(0);
  assert(cmp0->is_Cmp(), "CMoveKit::test_cmp_pack: should be Cmp Node");
  assert(cmove_pk->at(0)->is_CMove(), "CMoveKit::test_cmp_pack: should be CMove");
  assert(cmp_pk->size() == cmove_pk->size(), "CMoveKit::test_cmp_pack: should be same size");
  Node* in1 = cmp0->in(1);
  Node* in2 = cmp0->in(2);
  Node_List* in1_pk = _sw->my_pack(in1);
  Node_List* in2_pk = _sw->my_pack(in2);

  if (  (in1_pk != nullptr && in1_pk->size() != cmp_pk->size())
     || (in2_pk != nullptr && in2_pk->size() != cmp_pk->size()) ) {
    return false;
  }

  // test if "all" in1 are in the same pack or the same node
  if (in1_pk == nullptr) {
    for (uint j = 1; j < cmp_pk->size(); j++) {
      if (cmp_pk->at(j)->in(1) != in1) {
        return false;
      }
    }//for: in1_pk is not pack but all Cmp nodes in the pack have the same in(1)
  }
  // test if "all" in2 are in the same pack or the same node
  if (in2_pk == nullptr) {
    for (uint j = 1; j < cmp_pk->size(); j++) {
      if (cmp_pk->at(j)->in(2) != in2) {
        return false;
      }
    }//for: in2_pk is not pack but all Cmp nodes in the pack have the same in(2)
  }
  //now check if cmp_pk may be subsumed in vector built for cmove_pk
  int cmove_ind1, cmove_ind2;
  if (cmp_pk->at(0)->in(1) == cmove_pk->at(0)->as_CMove()->in(CMoveNode::IfFalse)
   && cmp_pk->at(0)->in(2) == cmove_pk->at(0)->as_CMove()->in(CMoveNode::IfTrue)) {
      cmove_ind1 = CMoveNode::IfFalse;
      cmove_ind2 = CMoveNode::IfTrue;
  } else if (cmp_pk->at(0)->in(2) == cmove_pk->at(0)->as_CMove()->in(CMoveNode::IfFalse)
          && cmp_pk->at(0)->in(1) == cmove_pk->at(0)->as_CMove()->in(CMoveNode::IfTrue)) {
      cmove_ind2 = CMoveNode::IfFalse;
      cmove_ind1 = CMoveNode::IfTrue;
  }
  else {
    return false;
  }

  for (uint j = 1; j < cmp_pk->size(); j++) {
    if (cmp_pk->at(j)->in(1) != cmove_pk->at(j)->as_CMove()->in(cmove_ind1)
        || cmp_pk->at(j)->in(2) != cmove_pk->at(j)->as_CMove()->in(cmove_ind2)) {
        return false;
    }//if
  }
  NOT_PRODUCT(if(_sw->is_trace_cmov()) { tty->print("CMoveKit::test_cmp_pack: cmp pack for 1st Cmp %d is OK for vectorization: ", cmp0->_idx); cmp0->dump(); })
  return true;
}

//------------------------------implemented---------------------------
// Can code be generated for pack p?
bool SuperWord::implemented(Node_List* p) {
  bool retValue = false;
  Node* p0 = p->at(0);
  if (p0 != nullptr) {
    int opc = p0->Opcode();
    uint size = p->size();
    if (p0->is_reduction()) {
      const Type *arith_type = p0->bottom_type();
      // Length 2 reductions of INT/LONG do not offer performance benefits
      if (((arith_type->basic_type() == T_INT) || (arith_type->basic_type() == T_LONG)) && (size == 2)) {
        retValue = false;
      } else {
        retValue = ReductionNode::implemented(opc, size, arith_type->basic_type());
      }
    } else if (VectorNode::is_convert_opcode(opc)) {
      retValue = VectorCastNode::implemented(opc, size, velt_basic_type(p0->in(1)), velt_basic_type(p0));
    } else if (VectorNode::is_minmax_opcode(opc) && is_subword_type(velt_basic_type(p0))) {
      // Java API for Math.min/max operations supports only int, long, float
      // and double types. Thus, avoid generating vector min/max nodes for
      // integer subword types with superword vectorization.
      // See JDK-8294816 for miscompilation issues with shorts.
      return false;
    } else if (is_cmove_fp_opcode(opc)) {
      retValue = is_cmov_pack(p) && VectorNode::implemented(opc, size, velt_basic_type(p0));
      NOT_PRODUCT(if(retValue && is_trace_cmov()) {tty->print_cr("SWPointer::implemented: found cmove pack"); print_pack(p);})
    } else if (requires_long_to_int_conversion(opc)) {
      // Java API for Long.bitCount/numberOfLeadingZeros/numberOfTrailingZeros
      // returns int type, but Vector API for them returns long type. To unify
      // the implementation in backend, superword splits the vector implementation
      // for Java API into an execution node with long type plus another node
      // converting long to int.
      retValue = VectorNode::implemented(opc, size, T_LONG) &&
                 VectorCastNode::implemented(Op_ConvL2I, size, T_LONG, T_INT);
    } else {
      // Vector unsigned right shift for signed subword types behaves differently
      // from Java Spec. But when the shift amount is a constant not greater than
      // the number of sign extended bits, the unsigned right shift can be
      // vectorized to a signed right shift.
      if (VectorNode::can_transform_shift_op(p0, velt_basic_type(p0))) {
        opc = Op_RShiftI;
      }
      retValue = VectorNode::implemented(opc, size, velt_basic_type(p0));
    }
  }
  return retValue;
}

bool SuperWord::is_cmov_pack(Node_List* p) {
  return _cmovev_kit.pack(p->at(0)) != nullptr;
}

bool SuperWord::requires_long_to_int_conversion(int opc) {
  switch(opc) {
    case Op_PopCountL:
    case Op_CountLeadingZerosL:
    case Op_CountTrailingZerosL:
      return true;
    default:
      return false;
  }
}

//------------------------------same_inputs--------------------------
// For pack p, are all idx operands the same?
bool SuperWord::same_inputs(Node_List* p, int idx) {
  Node* p0 = p->at(0);
  uint vlen = p->size();
  Node* p0_def = p0->in(idx);
  for (uint i = 1; i < vlen; i++) {
    Node* pi = p->at(i);
    Node* pi_def = pi->in(idx);
    if (p0_def != pi_def) {
      return false;
    }
  }
  return true;
}

//------------------------------profitable---------------------------
// For pack p, are all operands and all uses (with in the block) vector?
bool SuperWord::profitable(Node_List* p) {
  Node* p0 = p->at(0);
  uint start, end;
  VectorNode::vector_operands(p0, &start, &end);

  // Return false if some inputs are not vectors or vectors with different
  // size or alignment.
  // Also, for now, return false if not scalar promotion case when inputs are
  // the same. Later, implement PackNode and allow differing, non-vector inputs
  // (maybe just the ones from outside the block.)
  for (uint i = start; i < end; i++) {
    if (!is_vector_use(p0, i)) {
      return false;
    }
  }
  // Check if reductions are connected
  if (p0->is_reduction()) {
    Node* second_in = p0->in(2);
    Node_List* second_pk = my_pack(second_in);
    if ((second_pk == nullptr) || (_num_work_vecs == _num_reductions)) {
      // Remove reduction flag if no parent pack or if not enough work
      // to cover reduction expansion overhead
      p0->remove_flag(Node::Flag_is_reduction);
      return false;
    } else if (second_pk->size() != p->size()) {
      return false;
    }
  }
  if (VectorNode::is_shift(p0)) {
    // For now, return false if shift count is vector or not scalar promotion
    // case (different shift counts) because it is not supported yet.
    Node* cnt = p0->in(2);
    Node_List* cnt_pk = my_pack(cnt);
    if (cnt_pk != nullptr)
      return false;
    if (!same_inputs(p, 2))
      return false;
  }
  if (!p0->is_Store()) {
    // For now, return false if not all uses are vector.
    // Later, implement ExtractNode and allow non-vector uses (maybe
    // just the ones outside the block.)
    for (uint i = 0; i < p->size(); i++) {
      Node* def = p->at(i);
      if (is_cmov_pack_internal_node(p, def)) {
        continue;
      }
      for (DUIterator_Fast jmax, j = def->fast_outs(jmax); j < jmax; j++) {
        Node* use = def->fast_out(j);
        for (uint k = 0; k < use->req(); k++) {
          Node* n = use->in(k);
          if (def == n) {
            // Reductions should only have a Phi use at the loop head or a non-phi use
            // outside of the loop if it is the last element of the pack (e.g. SafePoint).
            if (def->is_reduction() &&
                ((use->is_Phi() && use->in(0) == _lpt->_head) ||
                 (!_lpt->is_member(_phase->get_loop(_phase->ctrl_or_self(use))) && i == p->size()-1))) {
              continue;
            }
            if (!is_vector_use(use, k)) {
              return false;
            }
          }
        }
      }
    }
  }
  return true;
}

//------------------------------schedule---------------------------
// Adjust the memory graph for the packed operations
void SuperWord::schedule() {

  // Co-locate in the memory graph the members of each memory pack
  for (int i = 0; i < _packset.length(); i++) {
    co_locate_pack(_packset.at(i));
  }
}

//-------------------------------remove_and_insert-------------------
// Remove "current" from its current position in the memory graph and insert
// it after the appropriate insertion point (lip or uip).
void SuperWord::remove_and_insert(MemNode *current, MemNode *prev, MemNode *lip,
                                  Node *uip, Unique_Node_List &sched_before) {
  Node* my_mem = current->in(MemNode::Memory);
  bool sched_up = sched_before.member(current);

  // remove current_store from its current position in the memory graph
  for (DUIterator i = current->outs(); current->has_out(i); i++) {
    Node* use = current->out(i);
    if (use->is_Mem()) {
      assert(use->in(MemNode::Memory) == current, "must be");
      if (use == prev) { // connect prev to my_mem
          _igvn.replace_input_of(use, MemNode::Memory, my_mem);
          --i; //deleted this edge; rescan position
      } else if (sched_before.member(use)) {
        if (!sched_up) { // Will be moved together with current
          _igvn.replace_input_of(use, MemNode::Memory, uip);
          --i; //deleted this edge; rescan position
        }
      } else {
        if (sched_up) { // Will be moved together with current
          _igvn.replace_input_of(use, MemNode::Memory, lip);
          --i; //deleted this edge; rescan position
        }
      }
    }
  }

  Node *insert_pt =  sched_up ?  uip : lip;

  // all uses of insert_pt's memory state should use current's instead
  for (DUIterator i = insert_pt->outs(); insert_pt->has_out(i); i++) {
    Node* use = insert_pt->out(i);
    if (use->is_Mem()) {
      assert(use->in(MemNode::Memory) == insert_pt, "must be");
      _igvn.replace_input_of(use, MemNode::Memory, current);
      --i; //deleted this edge; rescan position
    } else if (!sched_up && use->is_Phi() && use->bottom_type() == Type::MEMORY) {
      uint pos; //lip (lower insert point) must be the last one in the memory slice
      for (pos=1; pos < use->req(); pos++) {
        if (use->in(pos) == insert_pt) break;
      }
      _igvn.replace_input_of(use, pos, current);
      --i;
    }
  }

  //connect current to insert_pt
  _igvn.replace_input_of(current, MemNode::Memory, insert_pt);
}

//------------------------------co_locate_pack----------------------------------
// To schedule a store pack, we need to move any sandwiched memory ops either before
// or after the pack, based upon dependence information:
// (1) If any store in the pack depends on the sandwiched memory op, the
//     sandwiched memory op must be scheduled BEFORE the pack;
// (2) If a sandwiched memory op depends on any store in the pack, the
//     sandwiched memory op must be scheduled AFTER the pack;
// (3) If a sandwiched memory op (say, memA) depends on another sandwiched
//     memory op (say memB), memB must be scheduled before memA. So, if memA is
//     scheduled before the pack, memB must also be scheduled before the pack;
// (4) If there is no dependence restriction for a sandwiched memory op, we simply
//     schedule this store AFTER the pack
// (5) We know there is no dependence cycle, so there in no other case;
// (6) Finally, all memory ops in another single pack should be moved in the same direction.
//
// To schedule a load pack, we use the memory state of either the first or the last load in
// the pack, based on the dependence constraint.
void SuperWord::co_locate_pack(Node_List* pk) {
  if (pk->at(0)->is_Store()) {
    MemNode* first     = executed_first(pk)->as_Mem();
    MemNode* last      = executed_last(pk)->as_Mem();
    Unique_Node_List schedule_before_pack;
    Unique_Node_List memops;

    MemNode* current   = last->in(MemNode::Memory)->as_Mem();
    MemNode* previous  = last;
    while (true) {
      assert(in_bb(current), "stay in block");
      memops.push(previous);
      for (DUIterator i = current->outs(); current->has_out(i); i++) {
        Node* use = current->out(i);
        if (use->is_Mem() && use != previous)
          memops.push(use);
      }
      if (current == first) break;
      previous = current;
      current  = current->in(MemNode::Memory)->as_Mem();
    }

    // determine which memory operations should be scheduled before the pack
    for (uint i = 1; i < memops.size(); i++) {
      Node *s1 = memops.at(i);
      if (!in_pack(s1, pk) && !schedule_before_pack.member(s1)) {
        for (uint j = 0; j< i; j++) {
          Node *s2 = memops.at(j);
          if (!independent(s1, s2)) {
            if (in_pack(s2, pk) || schedule_before_pack.member(s2)) {
              schedule_before_pack.push(s1); // s1 must be scheduled before
              Node_List* mem_pk = my_pack(s1);
              if (mem_pk != nullptr) {
                for (uint ii = 0; ii < mem_pk->size(); ii++) {
                  Node* s = mem_pk->at(ii);  // follow partner
                  if (memops.member(s) && !schedule_before_pack.member(s))
                    schedule_before_pack.push(s);
                }
              }
              break;
            }
          }
        }
      }
    }

    Node*    upper_insert_pt = first->in(MemNode::Memory);
    // Following code moves loads connected to upper_insert_pt below aliased stores.
    // Collect such loads here and reconnect them back to upper_insert_pt later.
    memops.clear();
    for (DUIterator i = upper_insert_pt->outs(); upper_insert_pt->has_out(i); i++) {
      Node* use = upper_insert_pt->out(i);
      if (use->is_Mem() && !use->is_Store()) {
        memops.push(use);
      }
    }

    MemNode* lower_insert_pt = last;
    previous                 = last; //previous store in pk
    current                  = last->in(MemNode::Memory)->as_Mem();

    // start scheduling from "last" to "first"
    while (true) {
      assert(in_bb(current), "stay in block");
      assert(in_pack(previous, pk), "previous stays in pack");
      Node* my_mem = current->in(MemNode::Memory);

      if (in_pack(current, pk)) {
        // Forward users of my memory state (except "previous) to my input memory state
        for (DUIterator i = current->outs(); current->has_out(i); i++) {
          Node* use = current->out(i);
          if (use->is_Mem() && use != previous) {
            assert(use->in(MemNode::Memory) == current, "must be");
            if (schedule_before_pack.member(use)) {
              _igvn.replace_input_of(use, MemNode::Memory, upper_insert_pt);
            } else {
              _igvn.replace_input_of(use, MemNode::Memory, lower_insert_pt);
            }
            --i; // deleted this edge; rescan position
          }
        }
        previous = current;
      } else { // !in_pack(current, pk) ==> a sandwiched store
        remove_and_insert(current, previous, lower_insert_pt, upper_insert_pt, schedule_before_pack);
      }

      if (current == first) break;
      current = my_mem->as_Mem();
    } // end while

    // Reconnect loads back to upper_insert_pt.
    for (uint i = 0; i < memops.size(); i++) {
      Node *ld = memops.at(i);
      if (ld->in(MemNode::Memory) != upper_insert_pt) {
        _igvn.replace_input_of(ld, MemNode::Memory, upper_insert_pt);
      }
    }
  } else if (pk->at(0)->is_Load()) { // Load pack
    // All loads in the pack should have the same memory state. By default,
    // we use the memory state of the last load. However, if any load could
    // not be moved down due to the dependence constraint, we use the memory
    // state of the first load.
    Node* mem_input = pick_mem_state(pk);
    _igvn.hash_delete(mem_input);
    // Give each load the same memory state
    for (uint i = 0; i < pk->size(); i++) {
      LoadNode* ld = pk->at(i)->as_Load();
      _igvn.replace_input_of(ld, MemNode::Memory, mem_input);
    }
  }
}

// Finds the first and last memory state and then picks either of them by checking dependence constraints.
// If a store is dependent on an earlier load then we need to pick the memory state of the first load and cannot
// pick the memory state of the last load.
Node* SuperWord::pick_mem_state(Node_List* pk) {
  Node* first_mem = find_first_mem_state(pk);
  bool is_dependent = false;
  Node* last_mem  = find_last_mem_state(pk, first_mem, is_dependent);

  for (uint i = 0; i < pk->size(); i++) {
    Node* ld = pk->at(i);
    for (Node* current = last_mem; current != ld->in(MemNode::Memory); current = current->in(MemNode::Memory)) {
      assert(current->is_Mem() && in_bb(current), "unexpected memory");
      assert(current != first_mem, "corrupted memory graph");
      if (!independent(current, ld)) {
        // A later unvectorized store depends on this load, pick the memory state of the first load. This can happen,
        // for example, if a load pack has interleaving stores that are part of a store pack which, however, is removed
        // at the pack filtering stage. This leaves us with only a load pack for which we cannot take the memory state
        // of the last load as the remaining unvectorized stores could interfere since they have a dependency to the loads.
        // Some stores could be executed before the load vector resulting in a wrong result. We need to take the
        // memory state of the first load to prevent this.
        if (my_pack(current) != nullptr && is_dependent) {
          // For vectorized store pack, when the load pack depends on
          // some memory operations locating after first_mem, we still
          // take the memory state of the last load.
          continue;
        }
        return first_mem;
      }
    }
  }
  return last_mem;
}

// Walk the memory graph from the current first load until the
// start of the loop and check if nodes on the way are memory
// edges of loads in the pack. The last one we encounter is the
// first load.
Node* SuperWord::find_first_mem_state(Node_List* pk) {
  Node* first_mem = pk->at(0)->in(MemNode::Memory);
  for (Node* current = first_mem; in_bb(current); current = current->is_Phi() ? current->in(LoopNode::EntryControl) : current->in(MemNode::Memory)) {
    assert(current->is_Mem() || (current->is_Phi() && current->in(0) == bb()), "unexpected memory");
    for (uint i = 1; i < pk->size(); i++) {
      Node* ld = pk->at(i);
      if (ld->in(MemNode::Memory) == current) {
        first_mem = current;
        break;
      }
    }
  }
  return first_mem;
}

// Find the last load by going over the pack again and walking
// the memory graph from the loads of the pack to the memory of
// the first load. If we encounter the memory of the current last
// load, then we started from further down in the memory graph and
// the load we started from is the last load. At the same time, the
// function also helps determine if some loads in the pack depend on
// early memory operations which locate after first_mem.
Node* SuperWord::find_last_mem_state(Node_List* pk, Node* first_mem, bool &is_dependent) {
  Node* last_mem = pk->at(0)->in(MemNode::Memory);
  for (uint i = 0; i < pk->size(); i++) {
    Node* ld = pk->at(i);
    for (Node* current = ld->in(MemNode::Memory); current != first_mem; current = current->in(MemNode::Memory)) {
      assert(current->is_Mem() && in_bb(current), "unexpected memory");
      // Determine if the load pack is dependent on some memory operations locating after first_mem.
      is_dependent |= !independent(current, ld);
      if (current->in(MemNode::Memory) == last_mem) {
        last_mem = ld->in(MemNode::Memory);
      }
    }
  }
  return last_mem;
}

#ifndef PRODUCT
void SuperWord::print_loop(bool whole) {
  Node_Stack stack(_arena, _phase->C->unique() >> 2);
  Node_List rpo_list;
  VectorSet visited(_arena);
  visited.set(lpt()->_head->_idx);
  _phase->rpo(lpt()->_head, stack, visited, rpo_list);
  _phase->dump(lpt(), rpo_list.size(), rpo_list );
  if(whole) {
    tty->print_cr("\n Whole loop tree");
    _phase->dump();
    tty->print_cr(" End of whole loop tree\n");
  }
}
#endif

//------------------------------output---------------------------
// Convert packs into vector node operations
bool SuperWord::output() {
  CountedLoopNode *cl = lpt()->_head->as_CountedLoop();
  Compile* C = _phase->C;
  if (_packset.length() == 0) {
    return false;
  }

#ifndef PRODUCT
  if (TraceLoopOpts) {
    tty->print("SuperWord::output    ");
    lpt()->dump_head();
  }
#endif

  if (cl->is_main_loop()) {
    // MUST ENSURE main loop's initial value is properly aligned:
    //  (iv_initial_value + min_iv_offset) % vector_width_in_bytes() == 0

    align_initial_loop_index(align_to_ref());

    // Insert extract (unpack) operations for scalar uses
    for (int i = 0; i < _packset.length(); i++) {
      insert_extracts(_packset.at(i));
    }
  }

  uint max_vlen_in_bytes = 0;
  uint max_vlen = 0;

  NOT_PRODUCT(if(is_trace_loop_reverse()) {tty->print_cr("SWPointer::output: print loop before create_reserve_version_of_loop"); print_loop(true);})

  CountedLoopReserveKit make_reversable(_phase, _lpt, do_reserve_copy());

  NOT_PRODUCT(if(is_trace_loop_reverse()) {tty->print_cr("SWPointer::output: print loop after create_reserve_version_of_loop"); print_loop(true);})

  if (do_reserve_copy() && !make_reversable.has_reserved()) {
    NOT_PRODUCT(if(is_trace_loop_reverse() || TraceLoopOpts) {tty->print_cr("SWPointer::output: loop was not reserved correctly, exiting SuperWord");})
    return false;
  }

  Node* vmask = nullptr;
  if (cl->is_rce_post_loop() && do_reserve_copy()) {
    // Create a vector mask node for post loop, bail out if not created
    vmask = create_post_loop_vmask();
    if (vmask == nullptr) {
      return false; // and reverse to backup IG
    }
  }

  for (int i = 0; i < _block.length(); i++) {
    Node* n = _block.at(i);
    Node_List* p = my_pack(n);
    if (p && n == executed_last(p)) {
      uint vlen = p->size();
      uint vlen_in_bytes = 0;
      Node* vn = nullptr;
      Node* low_adr = p->at(0);
      Node* first   = executed_first(p);
      if (cl->is_rce_post_loop()) {
        // override vlen with the main loops vector length
        vlen = cl->slp_max_unroll();
      }
      NOT_PRODUCT(if(is_trace_cmov()) {tty->print_cr("SWPointer::output: %d executed first, %d executed last in pack", first->_idx, n->_idx); print_pack(p);})
      int   opc = n->Opcode();
      if (n->is_Load()) {
        Node* ctl = n->in(MemNode::Control);
        Node* mem = first->in(MemNode::Memory);
        SWPointer p1(n->as_Mem(), this, nullptr, false);
        // Identify the memory dependency for the new loadVector node by
        // walking up through memory chain.
        // This is done to give flexibility to the new loadVector node so that
        // it can move above independent storeVector nodes.
        while (mem->is_StoreVector()) {
          SWPointer p2(mem->as_Mem(), this, nullptr, false);
          int cmp = p1.cmp(p2);
          if (SWPointer::not_equal(cmp) || !SWPointer::comparable(cmp)) {
            mem = mem->in(MemNode::Memory);
          } else {
            break; // dependent memory
          }
        }
        Node* adr = low_adr->in(MemNode::Address);
        const TypePtr* atyp = n->adr_type();
        if (cl->is_rce_post_loop()) {
          assert(vmask != nullptr, "vector mask should be generated");
          const TypeVect* vt = TypeVect::make(velt_basic_type(n), vlen);
          vn = new LoadVectorMaskedNode(ctl, mem, adr, atyp, vt, vmask);
        } else {
          vn = LoadVectorNode::make(opc, ctl, mem, adr, atyp, vlen, velt_basic_type(n), control_dependency(p));
        }
        vlen_in_bytes = vn->as_LoadVector()->memory_size();
      } else if (n->is_Store()) {
        // Promote value to be stored to vector
        Node* val = vector_opd(p, MemNode::ValueIn);
        if (val == nullptr) {
          if (do_reserve_copy()) {
            NOT_PRODUCT(if(is_trace_loop_reverse() || TraceLoopOpts) {tty->print_cr("SWPointer::output: val should not be null, exiting SuperWord");})
            return false; //and reverse to backup IG
          }
          ShouldNotReachHere();
        }

        Node* ctl = n->in(MemNode::Control);
        Node* mem = first->in(MemNode::Memory);
        Node* adr = low_adr->in(MemNode::Address);
        const TypePtr* atyp = n->adr_type();
        if (cl->is_rce_post_loop()) {
          assert(vmask != nullptr, "vector mask should be generated");
          const TypeVect* vt = TypeVect::make(velt_basic_type(n), vlen);
          vn = new StoreVectorMaskedNode(ctl, mem, adr, val, atyp, vmask);
        } else {
          vn = StoreVectorNode::make(opc, ctl, mem, adr, atyp, val, vlen);
        }
        vlen_in_bytes = vn->as_StoreVector()->memory_size();
      } else if (VectorNode::is_scalar_rotate(n)) {
        Node* in1 = low_adr->in(1);
        Node* in2 = p->at(0)->in(2);
        // If rotation count is non-constant or greater than 8bit value create a vector.
        if (!in2->is_Con() || !Matcher::supports_vector_constant_rotates(in2->get_int())) {
          in2 =  vector_opd(p, 2);
        }
        vn = VectorNode::make(opc, in1, in2, vlen, velt_basic_type(n));
        vlen_in_bytes = vn->as_Vector()->length_in_bytes();
      } else if (VectorNode::is_roundopD(n)) {
        Node* in1 = vector_opd(p, 1);
        Node* in2 = low_adr->in(2);
        assert(in2->is_Con(), "Constant rounding mode expected.");
        vn = VectorNode::make(opc, in1, in2, vlen, velt_basic_type(n));
        vlen_in_bytes = vn->as_Vector()->length_in_bytes();
      } else if (VectorNode::is_muladds2i(n)) {
        assert(n->req() == 5u, "MulAddS2I should have 4 operands.");
        Node* in1 = vector_opd(p, 1);
        Node* in2 = vector_opd(p, 2);
        vn = VectorNode::make(opc, in1, in2, vlen, velt_basic_type(n));
        vlen_in_bytes = vn->as_Vector()->length_in_bytes();
      } else if (opc == Op_SignumF || opc == Op_SignumD) {
        assert(n->req() == 4, "four inputs expected");
        Node* in = vector_opd(p, 1);
        Node* zero = vector_opd(p, 2);
        Node* one = vector_opd(p, 3);
        vn = VectorNode::make(opc, in, zero, one, vlen, velt_basic_type(n));
        vlen_in_bytes = vn->as_Vector()->length_in_bytes();
      } else if (n->req() == 3 && !is_cmov_pack(p)) {
        // Promote operands to vector
        Node* in1 = nullptr;
        bool node_isa_reduction = n->is_reduction();
        if (node_isa_reduction) {
          // the input to the first reduction operation is retained
          in1 = low_adr->in(1);
        } else {
          in1 = vector_opd(p, 1);
          if (in1 == nullptr) {
            if (do_reserve_copy()) {
              NOT_PRODUCT(if(is_trace_loop_reverse() || TraceLoopOpts) {tty->print_cr("SWPointer::output: in1 should not be null, exiting SuperWord");})
              return false; //and reverse to backup IG
            }
            ShouldNotReachHere();
          }
        }
        Node* in2 = vector_opd(p, 2);
        if (in2 == nullptr) {
          if (do_reserve_copy()) {
            NOT_PRODUCT(if(is_trace_loop_reverse() || TraceLoopOpts) {tty->print_cr("SWPointer::output: in2 should not be null, exiting SuperWord");})
            return false; //and reverse to backup IG
          }
          ShouldNotReachHere();
        }
        if (VectorNode::is_invariant_vector(in1) && (node_isa_reduction == false) && (n->is_Add() || n->is_Mul())) {
          // Move invariant vector input into second position to avoid register spilling.
          Node* tmp = in1;
          in1 = in2;
          in2 = tmp;
        }
        if (node_isa_reduction) {
          const Type *arith_type = n->bottom_type();
          vn = ReductionNode::make(opc, nullptr, in1, in2, arith_type->basic_type());
          if (in2->is_Load()) {
            vlen_in_bytes = in2->as_LoadVector()->memory_size();
          } else {
            vlen_in_bytes = in2->as_Vector()->length_in_bytes();
          }
        } else {
          // Vector unsigned right shift for signed subword types behaves differently
          // from Java Spec. But when the shift amount is a constant not greater than
          // the number of sign extended bits, the unsigned right shift can be
          // vectorized to a signed right shift.
          if (VectorNode::can_transform_shift_op(n, velt_basic_type(n))) {
            opc = Op_RShiftI;
          }
          vn = VectorNode::make(opc, in1, in2, vlen, velt_basic_type(n));
          vlen_in_bytes = vn->as_Vector()->length_in_bytes();
        }
      } else if (opc == Op_SqrtF || opc == Op_SqrtD ||
                 opc == Op_AbsF || opc == Op_AbsD ||
                 opc == Op_AbsI || opc == Op_AbsL ||
                 opc == Op_NegF || opc == Op_NegD ||
                 opc == Op_RoundF || opc == Op_RoundD ||
                 opc == Op_ReverseBytesI || opc == Op_ReverseBytesL ||
                 opc == Op_ReverseBytesUS || opc == Op_ReverseBytesS ||
                 opc == Op_ReverseI || opc == Op_ReverseL ||
                 opc == Op_PopCountI || opc == Op_CountLeadingZerosI ||
                 opc == Op_CountTrailingZerosI) {
        assert(n->req() == 2, "only one input expected");
        Node* in = vector_opd(p, 1);
        vn = VectorNode::make(opc, in, nullptr, vlen, velt_basic_type(n));
        vlen_in_bytes = vn->as_Vector()->length_in_bytes();
      } else if (requires_long_to_int_conversion(opc)) {
        // Java API for Long.bitCount/numberOfLeadingZeros/numberOfTrailingZeros
        // returns int type, but Vector API for them returns long type. To unify
        // the implementation in backend, superword splits the vector implementation
        // for Java API into an execution node with long type plus another node
        // converting long to int.
        assert(n->req() == 2, "only one input expected");
        Node* in = vector_opd(p, 1);
        Node* longval = VectorNode::make(opc, in, nullptr, vlen, T_LONG);
        _igvn.register_new_node_with_optimizer(longval);
        _phase->set_ctrl(longval, _phase->get_ctrl(p->at(0)));
        vn = VectorCastNode::make(Op_VectorCastL2X, longval, T_INT, vlen);
        vlen_in_bytes = vn->as_Vector()->length_in_bytes();
      } else if (VectorNode::is_convert_opcode(opc)) {
        assert(n->req() == 2, "only one input expected");
        BasicType bt = velt_basic_type(n);
        Node* in = vector_opd(p, 1);
        int vopc = VectorCastNode::opcode(opc, in->bottom_type()->is_vect()->element_basic_type());
        vn = VectorCastNode::make(vopc, in, bt, vlen);
        vlen_in_bytes = vn->as_Vector()->length_in_bytes();
      } else if (is_cmov_pack(p)) {
        if (cl->is_rce_post_loop()) {
          // do not refactor of flow in post loop context
          return false;
        }
        if (!n->is_CMove()) {
          continue;
        }
        // place here CMoveVDNode
        NOT_PRODUCT(if(is_trace_cmov()) {tty->print_cr("SWPointer::output: print before CMove vectorization"); print_loop(false);})
        Node* bol = n->in(CMoveNode::Condition);
        if (!bol->is_Bool() && bol->Opcode() == Op_ExtractI && bol->req() > 1 ) {
          NOT_PRODUCT(if(is_trace_cmov()) {tty->print_cr("SWPointer::output: %d is not Bool node, trying its in(1) node %d", bol->_idx, bol->in(1)->_idx); bol->dump(); bol->in(1)->dump();})
          bol = bol->in(1); //may be ExtractNode
        }

        assert(bol->is_Bool(), "should be BoolNode - too late to bail out!");
        if (!bol->is_Bool()) {
          if (do_reserve_copy()) {
            NOT_PRODUCT(if(is_trace_loop_reverse() || TraceLoopOpts) {tty->print_cr("SWPointer::output: expected %d bool node, exiting SuperWord", bol->_idx); bol->dump();})
            return false; //and reverse to backup IG
          }
          ShouldNotReachHere();
        }

        BoolTest boltest = bol->as_Bool()->_test;
        BoolTest::mask cond = boltest._test;
        Node* cmp = bol->in(1);
        // When the src order of cmp node and cmove node are the same:
        //   cmp: CmpD src1 src2
        //   bool: Bool cmp mask
        //   cmove: CMoveD bool scr1 src2
        // =====> vectorized, equivalent to
        //   cmovev: CMoveVD mask src_vector1 src_vector2
        //
        // When the src order of cmp node and cmove node are different:
        //   cmp: CmpD src2 src1
        //   bool: Bool cmp mask
        //   cmove: CMoveD bool scr1 src2
        // =====> equivalent to
        //   cmp: CmpD src1 src2
        //   bool: Bool cmp negate(mask)
        //   cmove: CMoveD bool scr1 src2
        // (Note: when mask is ne or eq, we don't need to negate it even after swapping.)
        // =====> vectorized, equivalent to
        //   cmovev: CMoveVD negate(mask) src_vector1 src_vector2
        if (cmp->in(2) == n->in(CMoveNode::IfFalse) && cond != BoolTest::ne && cond != BoolTest::eq) {
          assert(cmp->in(1) == n->in(CMoveNode::IfTrue), "cmpnode and cmovenode don't share the same inputs.");
          cond = boltest.negate();
        }
        Node* cc  = _igvn.intcon((int)cond);
        NOT_PRODUCT(if(is_trace_cmov()) {tty->print("SWPointer::output: created intcon in_cc node %d", cc->_idx); cc->dump();})

        Node* src1 = vector_opd(p, 2); //2=CMoveNode::IfFalse
        if (src1 == nullptr) {
          if (do_reserve_copy()) {
            NOT_PRODUCT(if(is_trace_loop_reverse() || TraceLoopOpts) {tty->print_cr("SWPointer::output: src1 should not be null, exiting SuperWord");})
            return false; //and reverse to backup IG
          }
          ShouldNotReachHere();
        }
        Node* src2 = vector_opd(p, 3); //3=CMoveNode::IfTrue
        if (src2 == nullptr) {
          if (do_reserve_copy()) {
            NOT_PRODUCT(if(is_trace_loop_reverse() || TraceLoopOpts) {tty->print_cr("SWPointer::output: src2 should not be null, exiting SuperWord");})
            return false; //and reverse to backup IG
          }
          ShouldNotReachHere();
        }
        BasicType bt = velt_basic_type(n);
        const TypeVect* vt = TypeVect::make(bt, vlen);
        assert(bt == T_FLOAT || bt == T_DOUBLE, "Only vectorization for FP cmovs is supported");
        if (bt == T_FLOAT) {
          vn = new CMoveVFNode(cc, src1, src2, vt);
        } else {
          assert(bt == T_DOUBLE, "Expected double");
          vn = new CMoveVDNode(cc, src1, src2, vt);
        }
        NOT_PRODUCT(if(is_trace_cmov()) {tty->print("SWPointer::output: created new CMove node %d: ", vn->_idx); vn->dump();})
      } else if (opc == Op_FmaD || opc == Op_FmaF) {
        // Promote operands to vector
        Node* in1 = vector_opd(p, 1);
        Node* in2 = vector_opd(p, 2);
        Node* in3 = vector_opd(p, 3);
        vn = VectorNode::make(opc, in1, in2, in3, vlen, velt_basic_type(n));
        vlen_in_bytes = vn->as_Vector()->length_in_bytes();
      } else {
        if (do_reserve_copy()) {
          NOT_PRODUCT(if(is_trace_loop_reverse() || TraceLoopOpts) {tty->print_cr("SWPointer::output: Unhandled scalar opcode (%s), ShouldNotReachHere, exiting SuperWord", NodeClassNames[opc]);})
          return false; //and reverse to backup IG
        }
        ShouldNotReachHere();
      }

      assert(vn != nullptr, "sanity");
      if (vn == nullptr) {
        if (do_reserve_copy()){
          NOT_PRODUCT(if(is_trace_loop_reverse() || TraceLoopOpts) {tty->print_cr("SWPointer::output: got null node, cannot proceed, exiting SuperWord");})
          return false; //and reverse to backup IG
        }
        ShouldNotReachHere();
      }

      _block.at_put(i, vn);
      _igvn.register_new_node_with_optimizer(vn);
      _phase->set_ctrl(vn, _phase->get_ctrl(p->at(0)));
      for (uint j = 0; j < p->size(); j++) {
        Node* pm = p->at(j);
        _igvn.replace_node(pm, vn);
      }
      _igvn._worklist.push(vn);

      if (vlen > max_vlen) {
        max_vlen = vlen;
      }
      if (vlen_in_bytes > max_vlen_in_bytes) {
        max_vlen_in_bytes = vlen_in_bytes;
      }
#ifdef ASSERT
      if (TraceNewVectors) {
        tty->print("new Vector node: ");
        vn->dump();
      }
#endif
    }
  }//for (int i = 0; i < _block.length(); i++)

  if (max_vlen_in_bytes > C->max_vector_size()) {
    C->set_max_vector_size(max_vlen_in_bytes);
  }
  if (max_vlen_in_bytes > 0) {
    cl->mark_loop_vectorized();
  }

  if (SuperWordLoopUnrollAnalysis) {
    if (cl->has_passed_slp()) {
      uint slp_max_unroll_factor = cl->slp_max_unroll();
      if (slp_max_unroll_factor == max_vlen) {
        if (TraceSuperWordLoopUnrollAnalysis) {
          tty->print_cr("vector loop(unroll=%d, len=%d)\n", max_vlen, max_vlen_in_bytes*BitsPerByte);
        }

        // For atomic unrolled loops which are vector mapped, instigate more unrolling
        cl->set_notpassed_slp();
        if (cl->is_main_loop()) {
          // if vector resources are limited, do not allow additional unrolling, also
          // do not unroll more on pure vector loops which were not reduced so that we can
          // program the post loop to single iteration execution.
          if (Matcher::float_pressure_limit() > 8) {
            C->set_major_progress();
            cl->mark_do_unroll_only();
          }
        }
        if (cl->is_rce_post_loop() && do_reserve_copy()) {
          cl->mark_is_multiversioned();
        }
      }
    }
  }

  if (do_reserve_copy()) {
    make_reversable.use_new();
  }
  NOT_PRODUCT(if(is_trace_loop_reverse()) {tty->print_cr("\n Final loop after SuperWord"); print_loop(true);})
  return true;
}

//-------------------------create_post_loop_vmask-------------------------
// Check the post loop vectorizability and create a vector mask if yes.
// Return null to bail out if post loop is not vectorizable.
Node* SuperWord::create_post_loop_vmask() {
  CountedLoopNode *cl = lpt()->_head->as_CountedLoop();
  assert(cl->is_rce_post_loop(), "Must be an rce post loop");
  assert(!cl->is_reduction_loop(), "no vector reduction in post loop");
  assert(abs(cl->stride_con()) == 1, "post loop stride can only be +/-1");

  // Collect vector element types of all post loop packs. Also collect
  // superword pointers of each memory access operation if the address
  // expression is supported. (Note that vectorizable post loop should
  // only have positive scale in counting-up loop and negative scale in
  // counting-down loop.) Collected SWPointer(s) are also used for data
  // dependence check next.
  VectorElementSizeStats stats(_arena);
  GrowableArray<SWPointer*> swptrs(_arena, _packset.length(), 0, nullptr);
  for (int i = 0; i < _packset.length(); i++) {
    Node_List* p = _packset.at(i);
    assert(p->size() == 1, "all post loop packs should be singleton");
    Node* n = p->at(0);
    BasicType bt = velt_basic_type(n);
    if (!is_java_primitive(bt)) {
      return nullptr;
    }
    if (n->is_Mem()) {
      SWPointer* mem_p = new (_arena) SWPointer(n->as_Mem(), this, nullptr, false);
      // For each memory access, we check if the scale (in bytes) in its
      // address expression is equal to the data size times loop stride.
      // With this, Only positive scales exist in counting-up loops and
      // negative scales exist in counting-down loops.
      if (mem_p->scale_in_bytes() != type2aelembytes(bt) * cl->stride_con()) {
        return nullptr;
      }
      swptrs.append(mem_p);
    }
    stats.record_size(type2aelembytes(bt));
  }

  // Find the vector data type for generating vector masks. Currently we
  // don't support post loops with mixed vector data sizes
  int unique_size = stats.unique_size();
  BasicType vmask_bt;
  switch (unique_size) {
    case 1:  vmask_bt = T_BYTE; break;
    case 2:  vmask_bt = T_SHORT; break;
    case 4:  vmask_bt = T_INT; break;
    case 8:  vmask_bt = T_LONG; break;
    default: return nullptr;
  }

  // Currently we can't remove this MaxVectorSize constraint. Without it,
  // it's not guaranteed that the RCE'd post loop runs at most "vlen - 1"
  // iterations, because the vector drain loop may not be cloned from the
  // vectorized main loop. We should re-engineer PostLoopMultiversioning
  // to fix this problem.
  int vlen = cl->slp_max_unroll();
  if (unique_size * vlen != MaxVectorSize) {
    return nullptr;
  }

  // Bail out if target doesn't support mask generator or masked load/store
  if (!Matcher::match_rule_supported_vector(Op_LoadVectorMasked, vlen, vmask_bt)  ||
      !Matcher::match_rule_supported_vector(Op_StoreVectorMasked, vlen, vmask_bt) ||
      !Matcher::match_rule_supported_vector(Op_VectorMaskGen, vlen, vmask_bt)) {
    return nullptr;
  }

  // Bail out if potential data dependence exists between memory accesses
  if (SWPointer::has_potential_dependence(swptrs)) {
    return nullptr;
  }

  // Create vector mask with the post loop trip count. Note there's another
  // vector drain loop which is cloned from main loop before super-unrolling
  // so the scalar post loop runs at most vlen-1 trips. Hence, this version
  // only runs at most 1 iteration after vector mask transformation.
  Node* trip_cnt;
  Node* new_incr;
  if (cl->stride_con() > 0) {
    trip_cnt = new SubINode(cl->limit(), cl->init_trip());
    new_incr = new AddINode(cl->phi(), trip_cnt);
  } else {
    trip_cnt = new SubINode(cl->init_trip(), cl->limit());
    new_incr = new SubINode(cl->phi(), trip_cnt);
  }
  _igvn.register_new_node_with_optimizer(trip_cnt);
  _igvn.register_new_node_with_optimizer(new_incr);
  _igvn.replace_node(cl->incr(), new_incr);
  Node* length = new ConvI2LNode(trip_cnt);
  _igvn.register_new_node_with_optimizer(length);
  Node* vmask = VectorMaskGenNode::make(length, vmask_bt);
  _igvn.register_new_node_with_optimizer(vmask);

  // Remove exit test to transform 1-iteration loop to straight-line code.
  // This results in redundant cmp+branch instructions been eliminated.
  Node *cl_exit = cl->loopexit();
  _igvn.replace_input_of(cl_exit, 1, _igvn.intcon(0));
  return vmask;
}

//------------------------------vector_opd---------------------------
// Create a vector operand for the nodes in pack p for operand: in(opd_idx)
Node* SuperWord::vector_opd(Node_List* p, int opd_idx) {
  Node* p0 = p->at(0);
  uint vlen = p->size();
  Node* opd = p0->in(opd_idx);
  CountedLoopNode *cl = lpt()->_head->as_CountedLoop();
  bool have_same_inputs = same_inputs(p, opd_idx);

  if (cl->is_rce_post_loop()) {
    // override vlen with the main loops vector length
    assert(p->size() == 1, "Packs in post loop should have only one node");
    vlen = cl->slp_max_unroll();
  }

  // Insert index population operation to create a vector of increasing
  // indices starting from the iv value. In some special unrolled loops
  // (see JDK-8286125), we need scalar replications of the iv value if
  // all inputs are the same iv, so we do a same inputs check here. But
  // in post loops, "have_same_inputs" is always true because all packs
  // are singleton. That's why a pack size check is also required.
  if (opd == iv() && (!have_same_inputs || p->size() == 1)) {
    BasicType p0_bt = velt_basic_type(p0);
    BasicType iv_bt = is_subword_type(p0_bt) ? p0_bt : T_INT;
    assert(VectorNode::is_populate_index_supported(iv_bt), "Should support");
    const TypeVect* vt = TypeVect::make(iv_bt, vlen);
    Node* vn = new PopulateIndexNode(iv(), _igvn.intcon(1), vt);
#ifdef ASSERT
    if (TraceNewVectors) {
      tty->print("new Vector node: ");
      vn->dump();
    }
#endif
    _igvn.register_new_node_with_optimizer(vn);
    _phase->set_ctrl(vn, _phase->get_ctrl(opd));
    return vn;
  }

  if (have_same_inputs) {
    if (opd->is_Vector() || opd->is_LoadVector()) {
      assert(((opd_idx != 2) || !VectorNode::is_shift(p0)), "shift's count can't be vector");
      if (opd_idx == 2 && VectorNode::is_shift(p0)) {
        NOT_PRODUCT(if(is_trace_loop_reverse() || TraceLoopOpts) {tty->print_cr("shift's count can't be vector");})
        return nullptr;
      }
      return opd; // input is matching vector
    }
    if ((opd_idx == 2) && VectorNode::is_shift(p0)) {
      Node* cnt = opd;
      // Vector instructions do not mask shift count, do it here.
      juint mask = (p0->bottom_type() == TypeInt::INT) ? (BitsPerInt - 1) : (BitsPerLong - 1);
      const TypeInt* t = opd->find_int_type();
      if (t != nullptr && t->is_con()) {
        juint shift = t->get_con();
        if (shift > mask) { // Unsigned cmp
          cnt = ConNode::make(TypeInt::make(shift & mask));
          _igvn.register_new_node_with_optimizer(cnt);
        }
      } else {
        if (t == nullptr || t->_lo < 0 || t->_hi > (int)mask) {
          cnt = ConNode::make(TypeInt::make(mask));
          _igvn.register_new_node_with_optimizer(cnt);
          cnt = new AndINode(opd, cnt);
          _igvn.register_new_node_with_optimizer(cnt);
          _phase->set_ctrl(cnt, _phase->get_ctrl(opd));
        }
        assert(opd->bottom_type()->isa_int(), "int type only");
        if (!opd->bottom_type()->isa_int()) {
          NOT_PRODUCT(if(is_trace_loop_reverse() || TraceLoopOpts) {tty->print_cr("Should be int type only");})
          return nullptr;
        }
      }
      // Move shift count into vector register.
      cnt = VectorNode::shift_count(p0->Opcode(), cnt, vlen, velt_basic_type(p0));
      _igvn.register_new_node_with_optimizer(cnt);
      _phase->set_ctrl(cnt, _phase->get_ctrl(opd));
      return cnt;
    }
    assert(!opd->is_StoreVector(), "such vector is not expected here");
    if (opd->is_StoreVector()) {
      NOT_PRODUCT(if(is_trace_loop_reverse() || TraceLoopOpts) {tty->print_cr("StoreVector is not expected here");})
      return nullptr;
    }
    // Convert scalar input to vector with the same number of elements as
    // p0's vector. Use p0's type because size of operand's container in
    // vector should match p0's size regardless operand's size.
    const Type* p0_t = nullptr;
    VectorNode* vn = nullptr;
    if (opd_idx == 2 && VectorNode::is_scalar_rotate(p0)) {
       Node* conv = opd;
       p0_t =  TypeInt::INT;
       if (p0->bottom_type()->isa_long()) {
         p0_t = TypeLong::LONG;
         conv = new ConvI2LNode(opd);
         _igvn.register_new_node_with_optimizer(conv);
         _phase->set_ctrl(conv, _phase->get_ctrl(opd));
       }
       vn = VectorNode::scalar2vector(conv, vlen, p0_t);
    } else {
       p0_t =  velt_type(p0);
       vn = VectorNode::scalar2vector(opd, vlen, p0_t);
    }

    _igvn.register_new_node_with_optimizer(vn);
    _phase->set_ctrl(vn, _phase->get_ctrl(opd));
#ifdef ASSERT
    if (TraceNewVectors) {
      tty->print("new Vector node: ");
      vn->dump();
    }
#endif
    return vn;
  }

  // Insert pack operation
  BasicType bt = velt_basic_type(p0);
  PackNode* pk = PackNode::make(opd, vlen, bt);
  DEBUG_ONLY( const BasicType opd_bt = opd->bottom_type()->basic_type(); )

  for (uint i = 1; i < vlen; i++) {
    Node* pi = p->at(i);
    Node* in = pi->in(opd_idx);
    assert(my_pack(in) == nullptr, "Should already have been unpacked");
    if (my_pack(in) != nullptr) {
      NOT_PRODUCT(if(is_trace_loop_reverse() || TraceLoopOpts) {tty->print_cr("Should already have been unpacked");})
      return nullptr;
    }
    assert(opd_bt == in->bottom_type()->basic_type(), "all same type");
    pk->add_opd(in);
    if (VectorNode::is_muladds2i(pi)) {
      Node* in2 = pi->in(opd_idx + 2);
      assert(my_pack(in2) == nullptr, "Should already have been unpacked");
      if (my_pack(in2) != nullptr) {
        NOT_PRODUCT(if (is_trace_loop_reverse() || TraceLoopOpts) { tty->print_cr("Should already have been unpacked"); })
          return nullptr;
      }
      assert(opd_bt == in2->bottom_type()->basic_type(), "all same type");
      pk->add_opd(in2);
    }
  }
  _igvn.register_new_node_with_optimizer(pk);
  _phase->set_ctrl(pk, _phase->get_ctrl(opd));
#ifdef ASSERT
  if (TraceNewVectors) {
    tty->print("new Vector node: ");
    pk->dump();
  }
#endif
  return pk;
}

//------------------------------insert_extracts---------------------------
// If a use of pack p is not a vector use, then replace the
// use with an extract operation.
void SuperWord::insert_extracts(Node_List* p) {
  if (p->at(0)->is_Store()) return;
  assert(_n_idx_list.is_empty(), "empty (node,index) list");

  // Inspect each use of each pack member.  For each use that is
  // not a vector use, replace the use with an extract operation.

  for (uint i = 0; i < p->size(); i++) {
    Node* def = p->at(i);
    for (DUIterator_Fast jmax, j = def->fast_outs(jmax); j < jmax; j++) {
      Node* use = def->fast_out(j);
      for (uint k = 0; k < use->req(); k++) {
        Node* n = use->in(k);
        if (def == n) {
          Node_List* u_pk = my_pack(use);
          if ((u_pk == nullptr || !is_cmov_pack(u_pk) || use->is_CMove()) && !is_vector_use(use, k)) {
              _n_idx_list.push(use, k);
          }
        }
      }
    }
  }

  while (_n_idx_list.is_nonempty()) {
    Node* use = _n_idx_list.node();
    int   idx = _n_idx_list.index();
    _n_idx_list.pop();
    Node* def = use->in(idx);

    if (def->is_reduction()) continue;

    // Insert extract operation
    _igvn.hash_delete(def);
    int def_pos = alignment(def) / data_size(def);

    ConINode* def_pos_con = _igvn.intcon(def_pos)->as_ConI();
    Node* ex = ExtractNode::make(def, def_pos_con, velt_basic_type(def));
    _igvn.register_new_node_with_optimizer(ex);
    _phase->set_ctrl(ex, _phase->get_ctrl(def));
    _igvn.replace_input_of(use, idx, ex);
    _igvn._worklist.push(def);

    bb_insert_after(ex, bb_idx(def));
    set_velt_type(ex, velt_type(def));
  }
}

//------------------------------is_vector_use---------------------------
// Is use->in(u_idx) a vector use?
bool SuperWord::is_vector_use(Node* use, int u_idx) {
  Node_List* u_pk = my_pack(use);
  if (u_pk == nullptr) return false;
  if (use->is_reduction()) return true;
  Node* def = use->in(u_idx);
  Node_List* d_pk = my_pack(def);
  if (d_pk == nullptr) {
    Node* n = u_pk->at(0)->in(u_idx);
    if (n == iv()) {
      // check for index population
      BasicType bt = velt_basic_type(use);
      if (!VectorNode::is_populate_index_supported(bt)) return false;
      for (uint i = 1; i < u_pk->size(); i++) {
        // We can create a vector filled with iv indices if all other nodes
        // in use pack have inputs of iv plus node index.
        Node* use_in = u_pk->at(i)->in(u_idx);
        if (!use_in->is_Add() || use_in->in(1) != n) return false;
        const TypeInt* offset_t = use_in->in(2)->bottom_type()->is_int();
        if (offset_t == nullptr || !offset_t->is_con() ||
            offset_t->get_con() != (jint) i) return false;
      }
    } else {
      // check for scalar promotion
      for (uint i = 1; i < u_pk->size(); i++) {
        if (u_pk->at(i)->in(u_idx) != n) return false;
      }
    }
    return true;
  }

  if (VectorNode::is_muladds2i(use)) {
    // MulAddS2I takes shorts and produces ints - hence the special checks
    // on alignment and size.
    if (u_pk->size() * 2 != d_pk->size()) {
      return false;
    }
    for (uint i = 0; i < MIN2(d_pk->size(), u_pk->size()); i++) {
      Node* ui = u_pk->at(i);
      Node* di = d_pk->at(i);
      if (alignment(ui) != alignment(di) * 2) {
        return false;
      }
    }
    return true;
  }

  if (u_pk->size() != d_pk->size())
    return false;

  if (longer_type_for_conversion(use) != T_ILLEGAL) {
    // These opcodes take a type of a kind of size and produce a type of
    // another size - hence the special checks on alignment and size.
    for (uint i = 0; i < u_pk->size(); i++) {
      Node* ui = u_pk->at(i);
      Node* di = d_pk->at(i);
      if (ui->in(u_idx) != di) {
        return false;
      }
      if (alignment(ui) / type2aelembytes(velt_basic_type(ui)) !=
          alignment(di) / type2aelembytes(velt_basic_type(di))) {
        return false;
      }
    }
    return true;
  }

  for (uint i = 0; i < u_pk->size(); i++) {
    Node* ui = u_pk->at(i);
    Node* di = d_pk->at(i);
    if (ui->in(u_idx) != di || alignment(ui) != alignment(di))
      return false;
  }
  return true;
}

//------------------------------construct_bb---------------------------
// Construct reverse postorder list of block members
bool SuperWord::construct_bb() {
  Node* entry = bb();

  assert(_stk.length() == 0,            "stk is empty");
  assert(_block.length() == 0,          "block is empty");
  assert(_data_entry.length() == 0,     "data_entry is empty");
  assert(_mem_slice_head.length() == 0, "mem_slice_head is empty");
  assert(_mem_slice_tail.length() == 0, "mem_slice_tail is empty");

  // Find non-control nodes with no inputs from within block,
  // create a temporary map from node _idx to bb_idx for use
  // by the visited and post_visited sets,
  // and count number of nodes in block.
  int bb_ct = 0;
  for (uint i = 0; i < lpt()->_body.size(); i++) {
    Node *n = lpt()->_body.at(i);
    set_bb_idx(n, i); // Create a temporary map
    if (in_bb(n)) {
      if (n->is_LoadStore() || n->is_MergeMem() ||
          (n->is_Proj() && !n->as_Proj()->is_CFG())) {
        // Bailout if the loop has LoadStore, MergeMem or data Proj
        // nodes. Superword optimization does not work with them.
        return false;
      }
      bb_ct++;
      if (!n->is_CFG()) {
        bool found = false;
        for (uint j = 0; j < n->req(); j++) {
          Node* def = n->in(j);
          if (def && in_bb(def)) {
            found = true;
            break;
          }
        }
        if (!found) {
          assert(n != entry, "can't be entry");
          _data_entry.push(n);
        }
      }
    }
  }

  // Find memory slices (head and tail)
  for (DUIterator_Fast imax, i = lp()->fast_outs(imax); i < imax; i++) {
    Node *n = lp()->fast_out(i);
    if (in_bb(n) && (n->is_Phi() && n->bottom_type() == Type::MEMORY)) {
      Node* n_tail  = n->in(LoopNode::LoopBackControl);
      if (n_tail != n->in(LoopNode::EntryControl)) {
        if (!n_tail->is_Mem()) {
          assert(n_tail->is_Mem(), "unexpected node for memory slice: %s", n_tail->Name());
          return false; // Bailout
        }
        _mem_slice_head.push(n);
        _mem_slice_tail.push(n_tail);
      }
    }
  }

  // Create an RPO list of nodes in block

  visited_clear();
  post_visited_clear();

  // Push all non-control nodes with no inputs from within block, then control entry
  for (int j = 0; j < _data_entry.length(); j++) {
    Node* n = _data_entry.at(j);
    visited_set(n);
    _stk.push(n);
  }
  visited_set(entry);
  _stk.push(entry);

  // Do a depth first walk over out edges
  int rpo_idx = bb_ct - 1;
  int size;
  int reduction_uses = 0;
  while ((size = _stk.length()) > 0) {
    Node* n = _stk.top(); // Leave node on stack
    if (!visited_test_set(n)) {
      // forward arc in graph
    } else if (!post_visited_test(n)) {
      // cross or back arc
      for (DUIterator_Fast imax, i = n->fast_outs(imax); i < imax; i++) {
        Node *use = n->fast_out(i);
        if (in_bb(use) && !visited_test(use) &&
            // Don't go around backedge
            (!use->is_Phi() || n == entry)) {
          if (use->is_reduction()) {
            // First see if we can map the reduction on the given system we are on, then
            // make a data entry operation for each reduction we see.
            BasicType bt = use->bottom_type()->basic_type();
            if (ReductionNode::implemented(use->Opcode(), Matcher::min_vector_size(bt), bt)) {
              reduction_uses++;
            }
          }
          _stk.push(use);
        }
      }
      if (_stk.length() == size) {
        // There were no additional uses, post visit node now
        _stk.pop(); // Remove node from stack
        assert(rpo_idx >= 0, "");
        _block.at_put_grow(rpo_idx, n);
        rpo_idx--;
        post_visited_set(n);
        assert(rpo_idx >= 0 || _stk.is_empty(), "");
      }
    } else {
      _stk.pop(); // Remove post-visited node from stack
    }
  }//while

  int ii_current = -1;
  unsigned int load_idx = (unsigned int)-1;
  // Build iterations order if needed
  bool build_ii_order = _do_vector_loop_experimental && _ii_order.is_empty();
  // Create real map of block indices for nodes
  for (int j = 0; j < _block.length(); j++) {
    Node* n = _block.at(j);
    set_bb_idx(n, j);
    if (build_ii_order && n->is_Load()) {
      if (ii_current == -1) {
        ii_current = _clone_map.gen(n->_idx);
        _ii_order.push(ii_current);
        load_idx = _clone_map.idx(n->_idx);
      } else if (_clone_map.idx(n->_idx) == load_idx && _clone_map.gen(n->_idx) != ii_current) {
        ii_current = _clone_map.gen(n->_idx);
        _ii_order.push(ii_current);
      }
    }
  }//for

  // Ensure extra info is allocated.
  initialize_bb();

#ifndef PRODUCT
  if (_vector_loop_debug && _ii_order.length() > 0) {
    tty->print("SuperWord::construct_bb: List of generations: ");
    for (int jj = 0; jj < _ii_order.length(); ++jj) {
      tty->print("  %d:%d", jj, _ii_order.at(jj));
    }
    tty->print_cr(" ");
  }
  if (TraceSuperWord) {
    print_bb();
    tty->print_cr("\ndata entry nodes: %s", _data_entry.length() > 0 ? "" : "NONE");
    for (int m = 0; m < _data_entry.length(); m++) {
      tty->print("%3d ", m);
      _data_entry.at(m)->dump();
    }
    tty->print_cr("\nmemory slices: %s", _mem_slice_head.length() > 0 ? "" : "NONE");
    for (int m = 0; m < _mem_slice_head.length(); m++) {
      tty->print("%3d ", m); _mem_slice_head.at(m)->dump();
      tty->print("    ");    _mem_slice_tail.at(m)->dump();
    }
  }
#endif
  assert(rpo_idx == -1 && bb_ct == _block.length(), "all block members found");
  return (_mem_slice_head.length() > 0) || (reduction_uses > 0) || (_data_entry.length() > 0);
}

//------------------------------initialize_bb---------------------------
// Initialize per node info
void SuperWord::initialize_bb() {
  Node* last = _block.at(_block.length() - 1);
  grow_node_info(bb_idx(last));
}

//------------------------------bb_insert_after---------------------------
// Insert n into block after pos
void SuperWord::bb_insert_after(Node* n, int pos) {
  int n_pos = pos + 1;
  // Make room
  for (int i = _block.length() - 1; i >= n_pos; i--) {
    _block.at_put_grow(i+1, _block.at(i));
  }
  for (int j = _node_info.length() - 1; j >= n_pos; j--) {
    _node_info.at_put_grow(j+1, _node_info.at(j));
  }
  // Set value
  _block.at_put_grow(n_pos, n);
  _node_info.at_put_grow(n_pos, SWNodeInfo::initial);
  // Adjust map from node->_idx to _block index
  for (int i = n_pos; i < _block.length(); i++) {
    set_bb_idx(_block.at(i), i);
  }
}

//------------------------------compute_max_depth---------------------------
// Compute max depth for expressions from beginning of block
// Use to prune search paths during test for independence.
void SuperWord::compute_max_depth() {
  int ct = 0;
  bool again;
  do {
    again = false;
    for (int i = 0; i < _block.length(); i++) {
      Node* n = _block.at(i);
      if (!n->is_Phi()) {
        int d_orig = depth(n);
        int d_in   = 0;
        for (DepPreds preds(n, _dg); !preds.done(); preds.next()) {
          Node* pred = preds.current();
          if (in_bb(pred)) {
            d_in = MAX2(d_in, depth(pred));
          }
        }
        if (d_in + 1 != d_orig) {
          set_depth(n, d_in + 1);
          again = true;
        }
      }
    }
    ct++;
  } while (again);

  if (TraceSuperWord && Verbose) {
    tty->print_cr("compute_max_depth iterated: %d times", ct);
  }
}

BasicType SuperWord::longer_type_for_conversion(Node* n) {
  if (!(VectorNode::is_convert_opcode(n->Opcode()) ||
        requires_long_to_int_conversion(n->Opcode())) ||
      !in_bb(n->in(1))) {
    return T_ILLEGAL;
  }
  assert(in_bb(n), "must be in the bb");
  BasicType src_t = velt_basic_type(n->in(1));
  BasicType dst_t = velt_basic_type(n);
  // Do not use superword for non-primitives.
  // Superword does not support casting involving unsigned types.
  if (!is_java_primitive(src_t) || is_unsigned_subword_type(src_t) ||
      !is_java_primitive(dst_t) || is_unsigned_subword_type(dst_t)) {
    return T_ILLEGAL;
  }
  int src_size = type2aelembytes(src_t);
  int dst_size = type2aelembytes(dst_t);
  return src_size == dst_size ? T_ILLEGAL
                              : (src_size > dst_size ? src_t : dst_t);
}

int SuperWord::max_vector_size_in_def_use_chain(Node* n) {
  BasicType bt = velt_basic_type(n);
  BasicType vt = bt;

  // find the longest type among def nodes.
  uint start, end;
  VectorNode::vector_operands(n, &start, &end);
  for (uint i = start; i < end; ++i) {
    Node* input = n->in(i);
    if (!in_bb(input)) continue;
    BasicType newt = longer_type_for_conversion(input);
    vt = (newt == T_ILLEGAL) ? vt : newt;
  }

  // find the longest type among use nodes.
  for (uint i = 0; i < n->outcnt(); ++i) {
    Node* output = n->raw_out(i);
    if (!in_bb(output)) continue;
    BasicType newt = longer_type_for_conversion(output);
    vt = (newt == T_ILLEGAL) ? vt : newt;
  }

  int max = max_vector_size(vt);
  // If now there is no vectors for the longest type, the nodes with the longest
  // type in the def-use chain are not packed in SuperWord::stmts_can_pack.
  return max < 2 ? max_vector_size(bt) : max;
}

//-------------------------compute_vector_element_type-----------------------
// Compute necessary vector element type for expressions
// This propagates backwards a narrower integer type when the
// upper bits of the value are not needed.
// Example:  char a,b,c;  a = b + c;
// Normally the type of the add is integer, but for packed character
// operations the type of the add needs to be char.
void SuperWord::compute_vector_element_type() {
  if (TraceSuperWord && Verbose) {
    tty->print_cr("\ncompute_velt_type:");
  }

  // Initial type
  for (int i = 0; i < _block.length(); i++) {
    Node* n = _block.at(i);
    set_velt_type(n, container_type(n));
  }

  // Propagate integer narrowed type backwards through operations
  // that don't depend on higher order bits
  for (int i = _block.length() - 1; i >= 0; i--) {
    Node* n = _block.at(i);
    // Only integer types need be examined
    const Type* vtn = velt_type(n);
    if (vtn->basic_type() == T_INT) {
      uint start, end;
      VectorNode::vector_operands(n, &start, &end);

      for (uint j = start; j < end; j++) {
        Node* in  = n->in(j);
        // Don't propagate through a memory
        if (!in->is_Mem() && in_bb(in) && velt_type(in)->basic_type() == T_INT &&
            data_size(n) < data_size(in)) {
          bool same_type = true;
          for (DUIterator_Fast kmax, k = in->fast_outs(kmax); k < kmax; k++) {
            Node *use = in->fast_out(k);
            if (!in_bb(use) || !same_velt_type(use, n)) {
              same_type = false;
              break;
            }
          }
          if (same_type) {
            // In any Java arithmetic operation, operands of small integer types
            // (boolean, byte, char & short) should be promoted to int first. As
            // vector elements of small types don't have upper bits of int, for
            // RShiftI or AbsI operations, the compiler has to know the precise
            // signedness info of the 1st operand. These operations shouldn't be
            // vectorized if the signedness info is imprecise.
            const Type* vt = vtn;
            int op = in->Opcode();
            if (VectorNode::is_shift_opcode(op) || op == Op_AbsI) {
              Node* load = in->in(1);
              if (load->is_Load() && in_bb(load) && (velt_type(load)->basic_type() == T_INT)) {
                // Only Load nodes distinguish signed (LoadS/LoadB) and unsigned
                // (LoadUS/LoadUB) values. Store nodes only have one version.
                vt = velt_type(load);
              } else if (op != Op_LShiftI) {
                // Widen type to int to avoid the creation of vector nodes. Note
                // that left shifts work regardless of the signedness.
                vt = TypeInt::INT;
              }
            }
            set_velt_type(in, vt);
          }
        }
      }
    }
  }
#ifndef PRODUCT
  if (TraceSuperWord && Verbose) {
    for (int i = 0; i < _block.length(); i++) {
      Node* n = _block.at(i);
      velt_type(n)->dump();
      tty->print("\t");
      n->dump();
    }
  }
#endif
}

//------------------------------memory_alignment---------------------------
// Alignment within a vector memory reference
int SuperWord::memory_alignment(MemNode* s, int iv_adjust) {
#ifndef PRODUCT
  if ((TraceSuperWord && Verbose) || is_trace_alignment()) {
    tty->print("SuperWord::memory_alignment within a vector memory reference for %d:  ", s->_idx); s->dump();
  }
#endif
  NOT_PRODUCT(SWPointer::Tracer::Depth ddd(0);)
  SWPointer p(s, this, nullptr, false);
  if (!p.valid()) {
    NOT_PRODUCT(if(is_trace_alignment()) tty->print_cr("SWPointer::memory_alignment: SWPointer p invalid, return bottom_align");)
    return bottom_align;
  }
  int vw = get_vw_bytes_special(s);
  if (vw < 2) {
    NOT_PRODUCT(if(is_trace_alignment()) tty->print_cr("SWPointer::memory_alignment: vector_width_in_bytes < 2, return bottom_align");)
    return bottom_align; // No vectors for this type
  }
  int offset  = p.offset_in_bytes();
  offset     += iv_adjust*p.memory_size();
  int off_rem = offset % vw;
  int off_mod = off_rem >= 0 ? off_rem : off_rem + vw;
#ifndef PRODUCT
  if ((TraceSuperWord && Verbose) || is_trace_alignment()) {
    tty->print_cr("SWPointer::memory_alignment: off_rem = %d, off_mod = %d", off_rem, off_mod);
  }
#endif
  return off_mod;
}

//---------------------------container_type---------------------------
// Smallest type containing range of values
const Type* SuperWord::container_type(Node* n) {
  if (n->is_Mem()) {
    BasicType bt = n->as_Mem()->memory_type();
    if (n->is_Store() && (bt == T_CHAR)) {
      // Use T_SHORT type instead of T_CHAR for stored values because any
      // preceding arithmetic operation extends values to signed Int.
      bt = T_SHORT;
    }
    if (n->Opcode() == Op_LoadUB) {
      // Adjust type for unsigned byte loads, it is important for right shifts.
      // T_BOOLEAN is used because there is no basic type representing type
      // TypeInt::UBYTE. Use of T_BOOLEAN for vectors is fine because only
      // size (one byte) and sign is important.
      bt = T_BOOLEAN;
    }
    return Type::get_const_basic_type(bt);
  }
  const Type* t = _igvn.type(n);
  if (t->basic_type() == T_INT) {
    // A narrow type of arithmetic operations will be determined by
    // propagating the type of memory operations.
    return TypeInt::INT;
  }
  return t;
}

bool SuperWord::same_velt_type(Node* n1, Node* n2) {
  const Type* vt1 = velt_type(n1);
  const Type* vt2 = velt_type(n2);
  if (vt1->basic_type() == T_INT && vt2->basic_type() == T_INT) {
    // Compare vectors element sizes for integer types.
    return data_size(n1) == data_size(n2);
  }
  return vt1 == vt2;
}

bool SuperWord::same_memory_slice(MemNode* best_align_to_mem_ref, MemNode* mem_ref) const {
  return _phase->C->get_alias_index(mem_ref->adr_type()) == _phase->C->get_alias_index(best_align_to_mem_ref->adr_type());
}

//------------------------------in_packset---------------------------
// Are s1 and s2 in a pack pair and ordered as s1,s2?
bool SuperWord::in_packset(Node* s1, Node* s2) {
  for (int i = 0; i < _packset.length(); i++) {
    Node_List* p = _packset.at(i);
    assert(p->size() == 2, "must be");
    if (p->at(0) == s1 && p->at(p->size()-1) == s2) {
      return true;
    }
  }
  return false;
}

//------------------------------in_pack---------------------------
// Is s in pack p?
Node_List* SuperWord::in_pack(Node* s, Node_List* p) {
  for (uint i = 0; i < p->size(); i++) {
    if (p->at(i) == s) {
      return p;
    }
  }
  return nullptr;
}

//------------------------------remove_pack_at---------------------------
// Remove the pack at position pos in the packset
void SuperWord::remove_pack_at(int pos) {
  Node_List* p = _packset.at(pos);
  for (uint i = 0; i < p->size(); i++) {
    Node* s = p->at(i);
    set_my_pack(s, nullptr);
  }
  _packset.remove_at(pos);
}

void SuperWord::packset_sort(int n) {
  // simple bubble sort so that we capitalize with O(n) when its already sorted
  while (n != 0) {
    bool swapped = false;
    for (int i = 1; i < n; i++) {
      Node_List* q_low = _packset.at(i-1);
      Node_List* q_i = _packset.at(i);

      // only swap when we find something to swap
      if (alignment(q_low->at(0)) > alignment(q_i->at(0))) {
        Node_List* t = q_i;
        *(_packset.adr_at(i)) = q_low;
        *(_packset.adr_at(i-1)) = q_i;
        swapped = true;
      }
    }
    if (swapped == false) break;
    n--;
  }
}

//------------------------------executed_first---------------------------
// Return the node executed first in pack p.  Uses the RPO block list
// to determine order.
Node* SuperWord::executed_first(Node_List* p) {
  Node* n = p->at(0);
  int n_rpo = bb_idx(n);
  for (uint i = 1; i < p->size(); i++) {
    Node* s = p->at(i);
    int s_rpo = bb_idx(s);
    if (s_rpo < n_rpo) {
      n = s;
      n_rpo = s_rpo;
    }
  }
  return n;
}

//------------------------------executed_last---------------------------
// Return the node executed last in pack p.
Node* SuperWord::executed_last(Node_List* p) {
  Node* n = p->at(0);
  int n_rpo = bb_idx(n);
  for (uint i = 1; i < p->size(); i++) {
    Node* s = p->at(i);
    int s_rpo = bb_idx(s);
    if (s_rpo > n_rpo) {
      n = s;
      n_rpo = s_rpo;
    }
  }
  return n;
}

LoadNode::ControlDependency SuperWord::control_dependency(Node_List* p) {
  LoadNode::ControlDependency dep = LoadNode::DependsOnlyOnTest;
  for (uint i = 0; i < p->size(); i++) {
    Node* n = p->at(i);
    assert(n->is_Load(), "only meaningful for loads");
    if (!n->depends_only_on_test()) {
      if (n->as_Load()->has_unknown_control_dependency() &&
          dep != LoadNode::Pinned) {
        // Upgrade to unknown control...
        dep = LoadNode::UnknownControl;
      } else {
        // Otherwise, we must pin it.
        dep = LoadNode::Pinned;
      }
    }
  }
  return dep;
}


//----------------------------align_initial_loop_index---------------------------
// Adjust pre-loop limit so that in main loop, a load/store reference
// to align_to_ref will be a position zero in the vector.
//   (iv + k) mod vector_align == 0
void SuperWord::align_initial_loop_index(MemNode* align_to_ref) {
  assert(lp()->is_main_loop(), "");
  CountedLoopEndNode* pre_end = pre_loop_end();
  Node* pre_opaq1 = pre_end->limit();
  assert(pre_opaq1->Opcode() == Op_Opaque1, "");
  Opaque1Node* pre_opaq = (Opaque1Node*)pre_opaq1;
  Node* lim0 = pre_opaq->in(1);

  // Where we put new limit calculations
  Node* pre_ctrl = pre_loop_head()->in(LoopNode::EntryControl);

  // Ensure the original loop limit is available from the
  // pre-loop Opaque1 node.
  Node* orig_limit = pre_opaq->original_loop_limit();
  assert(orig_limit != nullptr && _igvn.type(orig_limit) != Type::TOP, "");

  SWPointer align_to_ref_p(align_to_ref, this, nullptr, false);
  assert(align_to_ref_p.valid(), "sanity");

  // Given:
  //     lim0 == original pre loop limit
  //     V == v_align (power of 2)
  //     invar == extra invariant piece of the address expression
  //     e == offset [ +/- invar ]
  //
  // When reassociating expressions involving '%' the basic rules are:
  //     (a - b) % k == 0   =>  a % k == b % k
  // and:
  //     (a + b) % k == 0   =>  a % k == (k - b) % k
  //
  // For stride > 0 && scale > 0,
  //   Derive the new pre-loop limit "lim" such that the two constraints:
  //     (1) lim = lim0 + N           (where N is some positive integer < V)
  //     (2) (e + lim) % V == 0
  //   are true.
  //
  //   Substituting (1) into (2),
  //     (e + lim0 + N) % V == 0
  //   solve for N:
  //     N = (V - (e + lim0)) % V
  //   substitute back into (1), so that new limit
  //     lim = lim0 + (V - (e + lim0)) % V
  //
  // For stride > 0 && scale < 0
  //   Constraints:
  //     lim = lim0 + N
  //     (e - lim) % V == 0
  //   Solving for lim:
  //     (e - lim0 - N) % V == 0
  //     N = (e - lim0) % V
  //     lim = lim0 + (e - lim0) % V
  //
  // For stride < 0 && scale > 0
  //   Constraints:
  //     lim = lim0 - N
  //     (e + lim) % V == 0
  //   Solving for lim:
  //     (e + lim0 - N) % V == 0
  //     N = (e + lim0) % V
  //     lim = lim0 - (e + lim0) % V
  //
  // For stride < 0 && scale < 0
  //   Constraints:
  //     lim = lim0 - N
  //     (e - lim) % V == 0
  //   Solving for lim:
  //     (e - lim0 + N) % V == 0
  //     N = (V - (e - lim0)) % V
  //     lim = lim0 - (V - (e - lim0)) % V

  int vw = vector_width_in_bytes(align_to_ref);
  int stride   = iv_stride();
  int scale    = align_to_ref_p.scale_in_bytes();
  int elt_size = align_to_ref_p.memory_size();
  int v_align  = vw / elt_size;
  assert(v_align > 1, "sanity");
  int offset   = align_to_ref_p.offset_in_bytes() / elt_size;
  Node *offsn  = _igvn.intcon(offset);

  Node *e = offsn;
  if (align_to_ref_p.invar() != nullptr) {
    // incorporate any extra invariant piece producing (offset +/- invar) >>> log2(elt)
    Node* log2_elt = _igvn.intcon(exact_log2(elt_size));
    Node* invar = align_to_ref_p.invar();
    if (_igvn.type(invar)->isa_long()) {
      // Computations are done % (vector width/element size) so it's
      // safe to simply convert invar to an int and loose the upper 32
      // bit half.
      invar = new ConvL2INode(invar);
      _igvn.register_new_node_with_optimizer(invar);
    }
    Node* invar_scale = align_to_ref_p.invar_scale();
    if (invar_scale != nullptr) {
      invar = new LShiftINode(invar, invar_scale);
      _igvn.register_new_node_with_optimizer(invar);
    }
    Node* aref = new URShiftINode(invar, log2_elt);
    _igvn.register_new_node_with_optimizer(aref);
    _phase->set_ctrl(aref, pre_ctrl);
    if (align_to_ref_p.negate_invar()) {
      e = new SubINode(e, aref);
    } else {
      e = new AddINode(e, aref);
    }
    _igvn.register_new_node_with_optimizer(e);
    _phase->set_ctrl(e, pre_ctrl);
  }
  if (vw > ObjectAlignmentInBytes || align_to_ref_p.base()->is_top()) {
    // incorporate base e +/- base && Mask >>> log2(elt)
    Node* xbase = new CastP2XNode(nullptr, align_to_ref_p.adr());
    _igvn.register_new_node_with_optimizer(xbase);
#ifdef _LP64
    xbase  = new ConvL2INode(xbase);
    _igvn.register_new_node_with_optimizer(xbase);
#endif
    Node* mask = _igvn.intcon(vw-1);
    Node* masked_xbase  = new AndINode(xbase, mask);
    _igvn.register_new_node_with_optimizer(masked_xbase);
    Node* log2_elt = _igvn.intcon(exact_log2(elt_size));
    Node* bref     = new URShiftINode(masked_xbase, log2_elt);
    _igvn.register_new_node_with_optimizer(bref);
    _phase->set_ctrl(bref, pre_ctrl);
    e = new AddINode(e, bref);
    _igvn.register_new_node_with_optimizer(e);
    _phase->set_ctrl(e, pre_ctrl);
  }

  // compute e +/- lim0
  if (scale < 0) {
    e = new SubINode(e, lim0);
  } else {
    e = new AddINode(e, lim0);
  }
  _igvn.register_new_node_with_optimizer(e);
  _phase->set_ctrl(e, pre_ctrl);

  if (stride * scale > 0) {
    // compute V - (e +/- lim0)
    Node* va  = _igvn.intcon(v_align);
    e = new SubINode(va, e);
    _igvn.register_new_node_with_optimizer(e);
    _phase->set_ctrl(e, pre_ctrl);
  }
  // compute N = (exp) % V
  Node* va_msk = _igvn.intcon(v_align - 1);
  Node* N = new AndINode(e, va_msk);
  _igvn.register_new_node_with_optimizer(N);
  _phase->set_ctrl(N, pre_ctrl);

  //   substitute back into (1), so that new limit
  //     lim = lim0 + N
  Node* lim;
  if (stride < 0) {
    lim = new SubINode(lim0, N);
  } else {
    lim = new AddINode(lim0, N);
  }
  _igvn.register_new_node_with_optimizer(lim);
  _phase->set_ctrl(lim, pre_ctrl);
  Node* constrained =
    (stride > 0) ? (Node*) new MinINode(lim, orig_limit)
                 : (Node*) new MaxINode(lim, orig_limit);
  _igvn.register_new_node_with_optimizer(constrained);
  _phase->set_ctrl(constrained, pre_ctrl);
  _igvn.replace_input_of(pre_opaq, 1, constrained);
}

//----------------------------get_pre_loop_end---------------------------
// Find pre loop end from main loop.  Returns null if none.
CountedLoopEndNode* SuperWord::find_pre_loop_end(CountedLoopNode* cl) const {
  // The loop cannot be optimized if the graph shape at
  // the loop entry is inappropriate.
  if (cl->is_canonical_loop_entry() == nullptr) {
    return nullptr;
  }

  Node* p_f = cl->skip_predicates()->in(0)->in(0);
  if (!p_f->is_IfFalse()) return nullptr;
  if (!p_f->in(0)->is_CountedLoopEnd()) return nullptr;
  CountedLoopEndNode* pre_end = p_f->in(0)->as_CountedLoopEnd();
  CountedLoopNode* loop_node = pre_end->loopnode();
  if (loop_node == nullptr || !loop_node->is_pre_loop()) return nullptr;
  return pre_end;
}

//------------------------------init---------------------------
void SuperWord::init() {
  _dg.init();
  _packset.clear();
  _disjoint_ptrs.clear();
  _block.clear();
  _post_block.clear();
  _data_entry.clear();
  _mem_slice_head.clear();
  _mem_slice_tail.clear();
  _iteration_first.clear();
  _iteration_last.clear();
  _node_info.clear();
  _align_to_ref = nullptr;
  _lpt = nullptr;
  _lp = nullptr;
  _bb = nullptr;
  _iv = nullptr;
  _race_possible = 0;
  _early_return = false;
  _num_work_vecs = 0;
  _num_reductions = 0;
}

//------------------------------restart---------------------------
void SuperWord::restart() {
  _dg.init();
  _packset.clear();
  _disjoint_ptrs.clear();
  _block.clear();
  _post_block.clear();
  _data_entry.clear();
  _mem_slice_head.clear();
  _mem_slice_tail.clear();
  _node_info.clear();
}

//------------------------------print_packset---------------------------
void SuperWord::print_packset() {
#ifndef PRODUCT
  tty->print_cr("packset");
  for (int i = 0; i < _packset.length(); i++) {
    tty->print_cr("Pack: %d", i);
    Node_List* p = _packset.at(i);
    print_pack(p);
  }
#endif
}

//------------------------------print_pack---------------------------
void SuperWord::print_pack(Node_List* p) {
  for (uint i = 0; i < p->size(); i++) {
    print_stmt(p->at(i));
  }
}

//------------------------------print_bb---------------------------
void SuperWord::print_bb() {
#ifndef PRODUCT
  tty->print_cr("\nBlock");
  for (int i = 0; i < _block.length(); i++) {
    Node* n = _block.at(i);
    tty->print("%d ", i);
    if (n) {
      n->dump();
    }
  }
#endif
}

//------------------------------print_stmt---------------------------
void SuperWord::print_stmt(Node* s) {
#ifndef PRODUCT
  tty->print(" align: %d \t", alignment(s));
  s->dump();
#endif
}

//------------------------------blank---------------------------
char* SuperWord::blank(uint depth) {
  static char blanks[101];
  assert(depth < 101, "too deep");
  for (uint i = 0; i < depth; i++) blanks[i] = ' ';
  blanks[depth] = '\0';
  return blanks;
}


//==============================SWPointer===========================
#ifndef PRODUCT
int SWPointer::Tracer::_depth = 0;
#endif
//----------------------------SWPointer------------------------
SWPointer::SWPointer(MemNode* mem, SuperWord* slp, Node_Stack *nstack, bool analyze_only) :
  _mem(mem), _slp(slp),  _base(nullptr),  _adr(nullptr),
  _scale(0), _offset(0), _invar(nullptr), _negate_invar(false),
  _invar_scale(nullptr),
  _nstack(nstack), _analyze_only(analyze_only),
  _stack_idx(0)
#ifndef PRODUCT
  , _tracer(slp)
#endif
{
  NOT_PRODUCT(_tracer.ctor_1(mem);)

  Node* adr = mem->in(MemNode::Address);
  if (!adr->is_AddP()) {
    assert(!valid(), "too complex");
    return;
  }
  // Match AddP(base, AddP(ptr, k*iv [+ invariant]), constant)
  Node* base = adr->in(AddPNode::Base);
  // The base address should be loop invariant
  if (is_loop_member(base)) {
    assert(!valid(), "base address is loop variant");
    return;
  }
  // unsafe references require misaligned vector access support
  if (base->is_top() && !Matcher::misaligned_vectors_ok()) {
    assert(!valid(), "unsafe access");
    return;
  }

  NOT_PRODUCT(if(_slp->is_trace_alignment()) _tracer.store_depth();)
  NOT_PRODUCT(_tracer.ctor_2(adr);)

  int i;
  for (i = 0; i < 3; i++) {
    NOT_PRODUCT(_tracer.ctor_3(adr, i);)

    if (!scaled_iv_plus_offset(adr->in(AddPNode::Offset))) {
      assert(!valid(), "too complex");
      return;
    }
    adr = adr->in(AddPNode::Address);
    NOT_PRODUCT(_tracer.ctor_4(adr, i);)

    if (base == adr || !adr->is_AddP()) {
      NOT_PRODUCT(_tracer.ctor_5(adr, base, i);)
      break; // stop looking at addp's
    }
  }
  if (is_loop_member(adr)) {
    assert(!valid(), "adr is loop variant");
    return;
  }

  if (!base->is_top() && adr != base) {
    assert(!valid(), "adr and base differ");
    return;
  }

  NOT_PRODUCT(if(_slp->is_trace_alignment()) _tracer.restore_depth();)
  NOT_PRODUCT(_tracer.ctor_6(mem);)

  _base = base;
  _adr  = adr;
  assert(valid(), "Usable");
}

// Following is used to create a temporary object during
// the pattern match of an address expression.
SWPointer::SWPointer(SWPointer* p) :
  _mem(p->_mem), _slp(p->_slp),  _base(nullptr),  _adr(nullptr),
  _scale(0), _offset(0), _invar(nullptr), _negate_invar(false),
  _invar_scale(nullptr),
  _nstack(p->_nstack), _analyze_only(p->_analyze_only),
  _stack_idx(p->_stack_idx)
  #ifndef PRODUCT
  , _tracer(p->_slp)
  #endif
{}

bool SWPointer::is_loop_member(Node* n) const {
  Node* n_c = phase()->get_ctrl(n);
  return lpt()->is_member(phase()->get_loop(n_c));
}

bool SWPointer::invariant(Node* n) const {
  NOT_PRODUCT(Tracer::Depth dd;)
  Node* n_c = phase()->get_ctrl(n);
  NOT_PRODUCT(_tracer.invariant_1(n, n_c);)
  bool is_not_member = !is_loop_member(n);
  if (is_not_member && _slp->lp()->is_main_loop()) {
    // Check that n_c dominates the pre loop head node. If it does not, then we cannot use n as invariant for the pre loop
    // CountedLoopEndNode check because n_c is either part of the pre loop or between the pre and the main loop (illegal
    // invariant: Happens, for example, when n_c is a CastII node that prevents data nodes to flow above the main loop).
    return phase()->is_dominator(n_c, _slp->pre_loop_head());
  }
  return is_not_member;
}

//------------------------scaled_iv_plus_offset--------------------
// Match: k*iv + offset
// where: k is a constant that maybe zero, and
//        offset is (k2 [+/- invariant]) where k2 maybe zero and invariant is optional
bool SWPointer::scaled_iv_plus_offset(Node* n) {
  NOT_PRODUCT(Tracer::Depth ddd;)
  NOT_PRODUCT(_tracer.scaled_iv_plus_offset_1(n);)

  if (scaled_iv(n)) {
    NOT_PRODUCT(_tracer.scaled_iv_plus_offset_2(n);)
    return true;
  }

  if (offset_plus_k(n)) {
    NOT_PRODUCT(_tracer.scaled_iv_plus_offset_3(n);)
    return true;
  }

  int opc = n->Opcode();
  if (opc == Op_AddI) {
    if (offset_plus_k(n->in(2)) && scaled_iv_plus_offset(n->in(1))) {
      NOT_PRODUCT(_tracer.scaled_iv_plus_offset_4(n);)
      return true;
    }
    if (offset_plus_k(n->in(1)) && scaled_iv_plus_offset(n->in(2))) {
      NOT_PRODUCT(_tracer.scaled_iv_plus_offset_5(n);)
      return true;
    }
  } else if (opc == Op_SubI || opc == Op_SubL) {
    if (offset_plus_k(n->in(2), true) && scaled_iv_plus_offset(n->in(1))) {
      NOT_PRODUCT(_tracer.scaled_iv_plus_offset_6(n);)
      return true;
    }
    if (offset_plus_k(n->in(1)) && scaled_iv_plus_offset(n->in(2))) {
      _scale *= -1;
      NOT_PRODUCT(_tracer.scaled_iv_plus_offset_7(n);)
      return true;
    }
  }

  NOT_PRODUCT(_tracer.scaled_iv_plus_offset_8(n);)
  return false;
}

//----------------------------scaled_iv------------------------
// Match: k*iv where k is a constant that's not zero
bool SWPointer::scaled_iv(Node* n) {
  NOT_PRODUCT(Tracer::Depth ddd;)
  NOT_PRODUCT(_tracer.scaled_iv_1(n);)

  if (_scale != 0) { // already found a scale
    NOT_PRODUCT(_tracer.scaled_iv_2(n, _scale);)
    return false;
  }

  if (n == iv()) {
    _scale = 1;
    NOT_PRODUCT(_tracer.scaled_iv_3(n, _scale);)
    return true;
  }
  if (_analyze_only && (is_loop_member(n))) {
    _nstack->push(n, _stack_idx++);
  }

  int opc = n->Opcode();
  if (opc == Op_MulI) {
    if (n->in(1) == iv() && n->in(2)->is_Con()) {
      _scale = n->in(2)->get_int();
      NOT_PRODUCT(_tracer.scaled_iv_4(n, _scale);)
      return true;
    } else if (n->in(2) == iv() && n->in(1)->is_Con()) {
      _scale = n->in(1)->get_int();
      NOT_PRODUCT(_tracer.scaled_iv_5(n, _scale);)
      return true;
    }
  } else if (opc == Op_LShiftI) {
    if (n->in(1) == iv() && n->in(2)->is_Con()) {
      _scale = 1 << n->in(2)->get_int();
      NOT_PRODUCT(_tracer.scaled_iv_6(n, _scale);)
      return true;
    }
  } else if (opc == Op_ConvI2L || opc == Op_CastII) {
    if (scaled_iv_plus_offset(n->in(1))) {
      NOT_PRODUCT(_tracer.scaled_iv_7(n);)
      return true;
    }
  } else if (opc == Op_LShiftL && n->in(2)->is_Con()) {
    if (!has_iv() && _invar == nullptr) {
      // Need to preserve the current _offset value, so
      // create a temporary object for this expression subtree.
      // Hacky, so should re-engineer the address pattern match.
      NOT_PRODUCT(Tracer::Depth dddd;)
      SWPointer tmp(this);
      NOT_PRODUCT(_tracer.scaled_iv_8(n, &tmp);)

      if (tmp.scaled_iv_plus_offset(n->in(1))) {
        int scale = n->in(2)->get_int();
        _scale   = tmp._scale  << scale;
        _offset += tmp._offset << scale;
        _invar = tmp._invar;
        if (_invar != nullptr) {
          _negate_invar = tmp._negate_invar;
          _invar_scale = n->in(2);
        }
        NOT_PRODUCT(_tracer.scaled_iv_9(n, _scale, _offset, _invar, _negate_invar);)
        return true;
      }
    }
  }
  NOT_PRODUCT(_tracer.scaled_iv_10(n);)
  return false;
}

//----------------------------offset_plus_k------------------------
// Match: offset is (k [+/- invariant])
// where k maybe zero and invariant is optional, but not both.
bool SWPointer::offset_plus_k(Node* n, bool negate) {
  NOT_PRODUCT(Tracer::Depth ddd;)
  NOT_PRODUCT(_tracer.offset_plus_k_1(n);)

  int opc = n->Opcode();
  if (opc == Op_ConI) {
    _offset += negate ? -(n->get_int()) : n->get_int();
    NOT_PRODUCT(_tracer.offset_plus_k_2(n, _offset);)
    return true;
  } else if (opc == Op_ConL) {
    // Okay if value fits into an int
    const TypeLong* t = n->find_long_type();
    if (t->higher_equal(TypeLong::INT)) {
      jlong loff = n->get_long();
      jint  off  = (jint)loff;
      _offset += negate ? -off : loff;
      NOT_PRODUCT(_tracer.offset_plus_k_3(n, _offset);)
      return true;
    }
    NOT_PRODUCT(_tracer.offset_plus_k_4(n);)
    return false;
  }
  if (_invar != nullptr) { // already has an invariant
    NOT_PRODUCT(_tracer.offset_plus_k_5(n, _invar);)
    return false;
  }

  if (_analyze_only && is_loop_member(n)) {
    _nstack->push(n, _stack_idx++);
  }
  if (opc == Op_AddI) {
    if (n->in(2)->is_Con() && invariant(n->in(1))) {
      _negate_invar = negate;
      _invar = n->in(1);
      _offset += negate ? -(n->in(2)->get_int()) : n->in(2)->get_int();
      NOT_PRODUCT(_tracer.offset_plus_k_6(n, _invar, _negate_invar, _offset);)
      return true;
    } else if (n->in(1)->is_Con() && invariant(n->in(2))) {
      _offset += negate ? -(n->in(1)->get_int()) : n->in(1)->get_int();
      _negate_invar = negate;
      _invar = n->in(2);
      NOT_PRODUCT(_tracer.offset_plus_k_7(n, _invar, _negate_invar, _offset);)
      return true;
    }
  }
  if (opc == Op_SubI) {
    if (n->in(2)->is_Con() && invariant(n->in(1))) {
      _negate_invar = negate;
      _invar = n->in(1);
      _offset += !negate ? -(n->in(2)->get_int()) : n->in(2)->get_int();
      NOT_PRODUCT(_tracer.offset_plus_k_8(n, _invar, _negate_invar, _offset);)
      return true;
    } else if (n->in(1)->is_Con() && invariant(n->in(2))) {
      _offset += negate ? -(n->in(1)->get_int()) : n->in(1)->get_int();
      _negate_invar = !negate;
      _invar = n->in(2);
      NOT_PRODUCT(_tracer.offset_plus_k_9(n, _invar, _negate_invar, _offset);)
      return true;
    }
  }

  if (!is_loop_member(n)) {
    // 'n' is loop invariant. Skip ConvI2L and CastII nodes before checking if 'n' is dominating the pre loop.
    if (opc == Op_ConvI2L) {
      n = n->in(1);
    }
    if (n->Opcode() == Op_CastII) {
      // Skip CastII nodes
      assert(!is_loop_member(n), "sanity");
      n = n->in(1);
    }
    // Check if 'n' can really be used as invariant (not in main loop and dominating the pre loop).
    if (invariant(n)) {
      _negate_invar = negate;
      _invar = n;
      NOT_PRODUCT(_tracer.offset_plus_k_10(n, _invar, _negate_invar, _offset);)
      return true;
    }
  }

  NOT_PRODUCT(_tracer.offset_plus_k_11(n);)
  return false;
}

//-----------------has_potential_dependence-----------------
// Check potential data dependence among all memory accesses.
// We require every two accesses (with at least one store) of
// the same element type has the same address expression.
bool SWPointer::has_potential_dependence(GrowableArray<SWPointer*> swptrs) {
  for (int i1 = 0; i1 < swptrs.length(); i1++) {
    SWPointer* p1 = swptrs.at(i1);
    MemNode* n1 = p1->mem();
    BasicType bt1 = n1->memory_type();

    // Iterate over remaining SWPointers
    for (int i2 = i1 + 1; i2 < swptrs.length(); i2++) {
      SWPointer* p2 = swptrs.at(i2);
      MemNode* n2 = p2->mem();
      BasicType bt2 = n2->memory_type();

      // Data dependence exists between load-store, store-load
      // or store-store with the same element type or subword
      // size (subword load/store may have inaccurate type)
      if ((n1->is_Store() || n2->is_Store()) &&
          same_type_or_subword_size(bt1, bt2) && !p1->equal(*p2)) {
        return true;
      }
    }
  }
  return false;
}

//----------------------------print------------------------
void SWPointer::print() {
#ifndef PRODUCT
  tty->print("base: [%d]  adr: [%d]  scale: %d  offset: %d",
             _base != nullptr ? _base->_idx : 0,
             _adr  != nullptr ? _adr->_idx  : 0,
             _scale, _offset);
  if (_invar != nullptr) {
    tty->print("  invar: %c[%d] << [%d]", _negate_invar?'-':'+', _invar->_idx, _invar_scale->_idx);
  }
  tty->cr();
#endif
}

//----------------------------tracing------------------------
#ifndef PRODUCT
void SWPointer::Tracer::print_depth() const {
  for (int ii = 0; ii < _depth; ++ii) {
    tty->print("  ");
  }
}

void SWPointer::Tracer::ctor_1 (Node* mem) {
  if(_slp->is_trace_alignment()) {
    print_depth(); tty->print(" %d SWPointer::SWPointer: start alignment analysis", mem->_idx); mem->dump();
  }
}

void SWPointer::Tracer::ctor_2(Node* adr) {
  if(_slp->is_trace_alignment()) {
    //store_depth();
    inc_depth();
    print_depth(); tty->print(" %d (adr) SWPointer::SWPointer: ", adr->_idx); adr->dump();
    inc_depth();
    print_depth(); tty->print(" %d (base) SWPointer::SWPointer: ", adr->in(AddPNode::Base)->_idx); adr->in(AddPNode::Base)->dump();
  }
}

void SWPointer::Tracer::ctor_3(Node* adr, int i) {
  if(_slp->is_trace_alignment()) {
    inc_depth();
    Node* offset = adr->in(AddPNode::Offset);
    print_depth(); tty->print(" %d (offset) SWPointer::SWPointer: i = %d: ", offset->_idx, i); offset->dump();
  }
}

void SWPointer::Tracer::ctor_4(Node* adr, int i) {
  if(_slp->is_trace_alignment()) {
    inc_depth();
    print_depth(); tty->print(" %d (adr) SWPointer::SWPointer: i = %d: ", adr->_idx, i); adr->dump();
  }
}

void SWPointer::Tracer::ctor_5(Node* adr, Node* base, int i) {
  if(_slp->is_trace_alignment()) {
    inc_depth();
    if (base == adr) {
      print_depth(); tty->print_cr("  \\ %d (adr) == %d (base) SWPointer::SWPointer: breaking analysis at i = %d", adr->_idx, base->_idx, i);
    } else if (!adr->is_AddP()) {
      print_depth(); tty->print_cr("  \\ %d (adr) is NOT Addp SWPointer::SWPointer: breaking analysis at i = %d", adr->_idx, i);
    }
  }
}

void SWPointer::Tracer::ctor_6(Node* mem) {
  if(_slp->is_trace_alignment()) {
    //restore_depth();
    print_depth(); tty->print_cr(" %d (adr) SWPointer::SWPointer: stop analysis", mem->_idx);
  }
}

void SWPointer::Tracer::invariant_1(Node *n, Node *n_c) const {
  if (_slp->do_vector_loop() && _slp->is_debug() && _slp->_lpt->is_member(_slp->_phase->get_loop(n_c)) != (int)_slp->in_bb(n)) {
    int is_member =  _slp->_lpt->is_member(_slp->_phase->get_loop(n_c));
    int in_bb     =  _slp->in_bb(n);
    print_depth(); tty->print("  \\ ");  tty->print_cr(" %d SWPointer::invariant  conditions differ: n_c %d", n->_idx, n_c->_idx);
    print_depth(); tty->print("  \\ ");  tty->print_cr("is_member %d, in_bb %d", is_member, in_bb);
    print_depth(); tty->print("  \\ ");  n->dump();
    print_depth(); tty->print("  \\ ");  n_c->dump();
  }
}

void SWPointer::Tracer::scaled_iv_plus_offset_1(Node* n) {
  if(_slp->is_trace_alignment()) {
    print_depth(); tty->print(" %d SWPointer::scaled_iv_plus_offset testing node: ", n->_idx);
    n->dump();
  }
}

void SWPointer::Tracer::scaled_iv_plus_offset_2(Node* n) {
  if(_slp->is_trace_alignment()) {
    print_depth(); tty->print_cr(" %d SWPointer::scaled_iv_plus_offset: PASSED", n->_idx);
  }
}

void SWPointer::Tracer::scaled_iv_plus_offset_3(Node* n) {
  if(_slp->is_trace_alignment()) {
    print_depth(); tty->print_cr(" %d SWPointer::scaled_iv_plus_offset: PASSED", n->_idx);
  }
}

void SWPointer::Tracer::scaled_iv_plus_offset_4(Node* n) {
  if(_slp->is_trace_alignment()) {
    print_depth(); tty->print_cr(" %d SWPointer::scaled_iv_plus_offset: Op_AddI PASSED", n->_idx);
    print_depth(); tty->print("  \\ %d SWPointer::scaled_iv_plus_offset: in(1) is scaled_iv: ", n->in(1)->_idx); n->in(1)->dump();
    print_depth(); tty->print("  \\ %d SWPointer::scaled_iv_plus_offset: in(2) is offset_plus_k: ", n->in(2)->_idx); n->in(2)->dump();
  }
}

void SWPointer::Tracer::scaled_iv_plus_offset_5(Node* n) {
  if(_slp->is_trace_alignment()) {
    print_depth(); tty->print_cr(" %d SWPointer::scaled_iv_plus_offset: Op_AddI PASSED", n->_idx);
    print_depth(); tty->print("  \\ %d SWPointer::scaled_iv_plus_offset: in(2) is scaled_iv: ", n->in(2)->_idx); n->in(2)->dump();
    print_depth(); tty->print("  \\ %d SWPointer::scaled_iv_plus_offset: in(1) is offset_plus_k: ", n->in(1)->_idx); n->in(1)->dump();
  }
}

void SWPointer::Tracer::scaled_iv_plus_offset_6(Node* n) {
  if(_slp->is_trace_alignment()) {
    print_depth(); tty->print_cr(" %d SWPointer::scaled_iv_plus_offset: Op_%s PASSED", n->_idx, n->Name());
    print_depth(); tty->print("  \\  %d SWPointer::scaled_iv_plus_offset: in(1) is scaled_iv: ", n->in(1)->_idx); n->in(1)->dump();
    print_depth(); tty->print("  \\ %d SWPointer::scaled_iv_plus_offset: in(2) is offset_plus_k: ", n->in(2)->_idx); n->in(2)->dump();
  }
}

void SWPointer::Tracer::scaled_iv_plus_offset_7(Node* n) {
  if(_slp->is_trace_alignment()) {
    print_depth(); tty->print_cr(" %d SWPointer::scaled_iv_plus_offset: Op_%s PASSED", n->_idx, n->Name());
    print_depth(); tty->print("  \\ %d SWPointer::scaled_iv_plus_offset: in(2) is scaled_iv: ", n->in(2)->_idx); n->in(2)->dump();
    print_depth(); tty->print("  \\ %d SWPointer::scaled_iv_plus_offset: in(1) is offset_plus_k: ", n->in(1)->_idx); n->in(1)->dump();
  }
}

void SWPointer::Tracer::scaled_iv_plus_offset_8(Node* n) {
  if(_slp->is_trace_alignment()) {
    print_depth(); tty->print_cr(" %d SWPointer::scaled_iv_plus_offset: FAILED", n->_idx);
  }
}

void SWPointer::Tracer::scaled_iv_1(Node* n) {
  if(_slp->is_trace_alignment()) {
    print_depth(); tty->print(" %d SWPointer::scaled_iv: testing node: ", n->_idx); n->dump();
  }
}

void SWPointer::Tracer::scaled_iv_2(Node* n, int scale) {
  if(_slp->is_trace_alignment()) {
    print_depth(); tty->print_cr(" %d SWPointer::scaled_iv: FAILED since another _scale has been detected before", n->_idx);
    print_depth(); tty->print_cr("  \\ SWPointer::scaled_iv: _scale (%d) != 0", scale);
  }
}

void SWPointer::Tracer::scaled_iv_3(Node* n, int scale) {
  if(_slp->is_trace_alignment()) {
    print_depth(); tty->print_cr(" %d SWPointer::scaled_iv: is iv, setting _scale = %d", n->_idx, scale);
  }
}

void SWPointer::Tracer::scaled_iv_4(Node* n, int scale) {
  if(_slp->is_trace_alignment()) {
    print_depth(); tty->print_cr(" %d SWPointer::scaled_iv: Op_MulI PASSED, setting _scale = %d", n->_idx, scale);
    print_depth(); tty->print("  \\ %d SWPointer::scaled_iv: in(1) is iv: ", n->in(1)->_idx); n->in(1)->dump();
    print_depth(); tty->print("  \\ %d SWPointer::scaled_iv: in(2) is Con: ", n->in(2)->_idx); n->in(2)->dump();
  }
}

void SWPointer::Tracer::scaled_iv_5(Node* n, int scale) {
  if(_slp->is_trace_alignment()) {
    print_depth(); tty->print_cr(" %d SWPointer::scaled_iv: Op_MulI PASSED, setting _scale = %d", n->_idx, scale);
    print_depth(); tty->print("  \\ %d SWPointer::scaled_iv: in(2) is iv: ", n->in(2)->_idx); n->in(2)->dump();
    print_depth(); tty->print("  \\ %d SWPointer::scaled_iv: in(1) is Con: ", n->in(1)->_idx); n->in(1)->dump();
  }
}

void SWPointer::Tracer::scaled_iv_6(Node* n, int scale) {
  if(_slp->is_trace_alignment()) {
    print_depth(); tty->print_cr(" %d SWPointer::scaled_iv: Op_LShiftI PASSED, setting _scale = %d", n->_idx, scale);
    print_depth(); tty->print("  \\ %d SWPointer::scaled_iv: in(1) is iv: ", n->in(1)->_idx); n->in(1)->dump();
    print_depth(); tty->print("  \\ %d SWPointer::scaled_iv: in(2) is Con: ", n->in(2)->_idx); n->in(2)->dump();
  }
}

void SWPointer::Tracer::scaled_iv_7(Node* n) {
  if(_slp->is_trace_alignment()) {
    print_depth(); tty->print_cr(" %d SWPointer::scaled_iv: Op_ConvI2L PASSED", n->_idx);
    print_depth(); tty->print_cr("  \\ SWPointer::scaled_iv: in(1) %d is scaled_iv_plus_offset: ", n->in(1)->_idx);
    inc_depth(); inc_depth();
    print_depth(); n->in(1)->dump();
    dec_depth(); dec_depth();
  }
}

void SWPointer::Tracer::scaled_iv_8(Node* n, SWPointer* tmp) {
  if(_slp->is_trace_alignment()) {
    print_depth(); tty->print(" %d SWPointer::scaled_iv: Op_LShiftL, creating tmp SWPointer: ", n->_idx); tmp->print();
  }
}

void SWPointer::Tracer::scaled_iv_9(Node* n, int scale, int offset, Node* invar, bool negate_invar) {
  if(_slp->is_trace_alignment()) {
    print_depth(); tty->print_cr(" %d SWPointer::scaled_iv: Op_LShiftL PASSED, setting _scale = %d, _offset = %d", n->_idx, scale, offset);
    print_depth(); tty->print_cr("  \\ SWPointer::scaled_iv: in(1) [%d] is scaled_iv_plus_offset, in(2) [%d] used to scale: _scale = %d, _offset = %d",
    n->in(1)->_idx, n->in(2)->_idx, scale, offset);
    if (invar != nullptr) {
      print_depth(); tty->print_cr("  \\ SWPointer::scaled_iv: scaled invariant: %c[%d]", (negate_invar?'-':'+'), invar->_idx);
    }
    inc_depth(); inc_depth();
    print_depth(); n->in(1)->dump();
    print_depth(); n->in(2)->dump();
    if (invar != nullptr) {
      print_depth(); invar->dump();
    }
    dec_depth(); dec_depth();
  }
}

void SWPointer::Tracer::scaled_iv_10(Node* n) {
  if(_slp->is_trace_alignment()) {
    print_depth(); tty->print_cr(" %d SWPointer::scaled_iv: FAILED", n->_idx);
  }
}

void SWPointer::Tracer::offset_plus_k_1(Node* n) {
  if(_slp->is_trace_alignment()) {
    print_depth(); tty->print(" %d SWPointer::offset_plus_k: testing node: ", n->_idx); n->dump();
  }
}

void SWPointer::Tracer::offset_plus_k_2(Node* n, int _offset) {
  if(_slp->is_trace_alignment()) {
    print_depth(); tty->print_cr(" %d SWPointer::offset_plus_k: Op_ConI PASSED, setting _offset = %d", n->_idx, _offset);
  }
}

void SWPointer::Tracer::offset_plus_k_3(Node* n, int _offset) {
  if(_slp->is_trace_alignment()) {
    print_depth(); tty->print_cr(" %d SWPointer::offset_plus_k: Op_ConL PASSED, setting _offset = %d", n->_idx, _offset);
  }
}

void SWPointer::Tracer::offset_plus_k_4(Node* n) {
  if(_slp->is_trace_alignment()) {
    print_depth(); tty->print_cr(" %d SWPointer::offset_plus_k: FAILED", n->_idx);
    print_depth(); tty->print_cr("  \\ " JLONG_FORMAT " SWPointer::offset_plus_k: Op_ConL FAILED, k is too big", n->get_long());
  }
}

void SWPointer::Tracer::offset_plus_k_5(Node* n, Node* _invar) {
  if(_slp->is_trace_alignment()) {
    print_depth(); tty->print_cr(" %d SWPointer::offset_plus_k: FAILED since another invariant has been detected before", n->_idx);
    print_depth(); tty->print("  \\ %d SWPointer::offset_plus_k: _invar is not null: ", _invar->_idx); _invar->dump();
  }
}

void SWPointer::Tracer::offset_plus_k_6(Node* n, Node* _invar, bool _negate_invar, int _offset) {
  if(_slp->is_trace_alignment()) {
    print_depth(); tty->print_cr(" %d SWPointer::offset_plus_k: Op_AddI PASSED, setting _negate_invar = %d, _invar = %d, _offset = %d",
    n->_idx, _negate_invar, _invar->_idx, _offset);
    print_depth(); tty->print("  \\ %d SWPointer::offset_plus_k: in(2) is Con: ", n->in(2)->_idx); n->in(2)->dump();
    print_depth(); tty->print("  \\ %d SWPointer::offset_plus_k: in(1) is invariant: ", _invar->_idx); _invar->dump();
  }
}

void SWPointer::Tracer::offset_plus_k_7(Node* n, Node* _invar, bool _negate_invar, int _offset) {
  if(_slp->is_trace_alignment()) {
    print_depth(); tty->print_cr(" %d SWPointer::offset_plus_k: Op_AddI PASSED, setting _negate_invar = %d, _invar = %d, _offset = %d",
    n->_idx, _negate_invar, _invar->_idx, _offset);
    print_depth(); tty->print("  \\ %d SWPointer::offset_plus_k: in(1) is Con: ", n->in(1)->_idx); n->in(1)->dump();
    print_depth(); tty->print("  \\ %d SWPointer::offset_plus_k: in(2) is invariant: ", _invar->_idx); _invar->dump();
  }
}

void SWPointer::Tracer::offset_plus_k_8(Node* n, Node* _invar, bool _negate_invar, int _offset) {
  if(_slp->is_trace_alignment()) {
    print_depth(); tty->print_cr(" %d SWPointer::offset_plus_k: Op_SubI is PASSED, setting _negate_invar = %d, _invar = %d, _offset = %d",
    n->_idx, _negate_invar, _invar->_idx, _offset);
    print_depth(); tty->print("  \\ %d SWPointer::offset_plus_k: in(2) is Con: ", n->in(2)->_idx); n->in(2)->dump();
    print_depth(); tty->print("  \\ %d SWPointer::offset_plus_k: in(1) is invariant: ", _invar->_idx); _invar->dump();
  }
}

void SWPointer::Tracer::offset_plus_k_9(Node* n, Node* _invar, bool _negate_invar, int _offset) {
  if(_slp->is_trace_alignment()) {
    print_depth(); tty->print_cr(" %d SWPointer::offset_plus_k: Op_SubI PASSED, setting _negate_invar = %d, _invar = %d, _offset = %d", n->_idx, _negate_invar, _invar->_idx, _offset);
    print_depth(); tty->print("  \\ %d SWPointer::offset_plus_k: in(1) is Con: ", n->in(1)->_idx); n->in(1)->dump();
    print_depth(); tty->print("  \\ %d SWPointer::offset_plus_k: in(2) is invariant: ", _invar->_idx); _invar->dump();
  }
}

void SWPointer::Tracer::offset_plus_k_10(Node* n, Node* _invar, bool _negate_invar, int _offset) {
  if(_slp->is_trace_alignment()) {
    print_depth(); tty->print_cr(" %d SWPointer::offset_plus_k: PASSED, setting _negate_invar = %d, _invar = %d, _offset = %d", n->_idx, _negate_invar, _invar->_idx, _offset);
    print_depth(); tty->print_cr("  \\ %d SWPointer::offset_plus_k: is invariant", n->_idx);
  }
}

void SWPointer::Tracer::offset_plus_k_11(Node* n) {
  if(_slp->is_trace_alignment()) {
    print_depth(); tty->print_cr(" %d SWPointer::offset_plus_k: FAILED", n->_idx);
  }
}

#endif
// ========================= OrderedPair =====================

const OrderedPair OrderedPair::initial;

// ========================= SWNodeInfo =====================

const SWNodeInfo SWNodeInfo::initial;


// ============================ DepGraph ===========================

//------------------------------make_node---------------------------
// Make a new dependence graph node for an ideal node.
DepMem* DepGraph::make_node(Node* node) {
  DepMem* m = new (_arena) DepMem(node);
  if (node != nullptr) {
    assert(_map.at_grow(node->_idx) == nullptr, "one init only");
    _map.at_put_grow(node->_idx, m);
  }
  return m;
}

//------------------------------make_edge---------------------------
// Make a new dependence graph edge from dpred -> dsucc
DepEdge* DepGraph::make_edge(DepMem* dpred, DepMem* dsucc) {
  DepEdge* e = new (_arena) DepEdge(dpred, dsucc, dsucc->in_head(), dpred->out_head());
  dpred->set_out_head(e);
  dsucc->set_in_head(e);
  return e;
}

// ========================== DepMem ========================

//------------------------------in_cnt---------------------------
int DepMem::in_cnt() {
  int ct = 0;
  for (DepEdge* e = _in_head; e != nullptr; e = e->next_in()) ct++;
  return ct;
}

//------------------------------out_cnt---------------------------
int DepMem::out_cnt() {
  int ct = 0;
  for (DepEdge* e = _out_head; e != nullptr; e = e->next_out()) ct++;
  return ct;
}

//------------------------------print-----------------------------
void DepMem::print() {
#ifndef PRODUCT
  tty->print("  DepNode %d (", _node->_idx);
  for (DepEdge* p = _in_head; p != nullptr; p = p->next_in()) {
    Node* pred = p->pred()->node();
    tty->print(" %d", pred != nullptr ? pred->_idx : 0);
  }
  tty->print(") [");
  for (DepEdge* s = _out_head; s != nullptr; s = s->next_out()) {
    Node* succ = s->succ()->node();
    tty->print(" %d", succ != nullptr ? succ->_idx : 0);
  }
  tty->print_cr(" ]");
#endif
}

// =========================== DepEdge =========================

//------------------------------DepPreds---------------------------
void DepEdge::print() {
#ifndef PRODUCT
  tty->print_cr("DepEdge: %d [ %d ]", _pred->node()->_idx, _succ->node()->_idx);
#endif
}

// =========================== DepPreds =========================
// Iterator over predecessor edges in the dependence graph.

//------------------------------DepPreds---------------------------
DepPreds::DepPreds(Node* n, DepGraph& dg) {
  _n = n;
  _done = false;
  if (_n->is_Store() || _n->is_Load()) {
    _next_idx = MemNode::Address;
    _end_idx  = n->req();
    _dep_next = dg.dep(_n)->in_head();
  } else if (_n->is_Mem()) {
    _next_idx = 0;
    _end_idx  = 0;
    _dep_next = dg.dep(_n)->in_head();
  } else {
    _next_idx = 1;
    _end_idx  = _n->req();
    _dep_next = nullptr;
  }
  next();
}

//------------------------------next---------------------------
void DepPreds::next() {
  if (_dep_next != nullptr) {
    _current  = _dep_next->pred()->node();
    _dep_next = _dep_next->next_in();
  } else if (_next_idx < _end_idx) {
    _current  = _n->in(_next_idx++);
  } else {
    _done = true;
  }
}

// =========================== DepSuccs =========================
// Iterator over successor edges in the dependence graph.

//------------------------------DepSuccs---------------------------
DepSuccs::DepSuccs(Node* n, DepGraph& dg) {
  _n = n;
  _done = false;
  if (_n->is_Load()) {
    _next_idx = 0;
    _end_idx  = _n->outcnt();
    _dep_next = dg.dep(_n)->out_head();
  } else if (_n->is_Mem() || (_n->is_Phi() && _n->bottom_type() == Type::MEMORY)) {
    _next_idx = 0;
    _end_idx  = 0;
    _dep_next = dg.dep(_n)->out_head();
  } else {
    _next_idx = 0;
    _end_idx  = _n->outcnt();
    _dep_next = nullptr;
  }
  next();
}

//-------------------------------next---------------------------
void DepSuccs::next() {
  if (_dep_next != nullptr) {
    _current  = _dep_next->succ()->node();
    _dep_next = _dep_next->next_out();
  } else if (_next_idx < _end_idx) {
    _current  = _n->raw_out(_next_idx++);
  } else {
    _done = true;
  }
}

//
// --------------------------------- vectorization/simd -----------------------------------
//
bool SuperWord::same_origin_idx(Node* a, Node* b) const {
  return a != nullptr && b != nullptr && _clone_map.same_idx(a->_idx, b->_idx);
}
bool SuperWord::same_generation(Node* a, Node* b) const {
  return a != nullptr && b != nullptr && _clone_map.same_gen(a->_idx, b->_idx);
}

Node*  SuperWord::find_phi_for_mem_dep(LoadNode* ld) {
  assert(in_bb(ld), "must be in block");
  if (_clone_map.gen(ld->_idx) == _ii_first) {
#ifndef PRODUCT
    if (_vector_loop_debug) {
      tty->print_cr("SuperWord::find_phi_for_mem_dep _clone_map.gen(ld->_idx)=%d",
        _clone_map.gen(ld->_idx));
    }
#endif
    return nullptr; //we think that any ld in the first gen being vectorizable
  }

  Node* mem = ld->in(MemNode::Memory);
  if (mem->outcnt() <= 1) {
    // we don't want to remove the only edge from mem node to load
#ifndef PRODUCT
    if (_vector_loop_debug) {
      tty->print_cr("SuperWord::find_phi_for_mem_dep input node %d to load %d has no other outputs and edge mem->load cannot be removed",
        mem->_idx, ld->_idx);
      ld->dump();
      mem->dump();
    }
#endif
    return nullptr;
  }
  if (!in_bb(mem) || same_generation(mem, ld)) {
#ifndef PRODUCT
    if (_vector_loop_debug) {
      tty->print_cr("SuperWord::find_phi_for_mem_dep _clone_map.gen(mem->_idx)=%d",
        _clone_map.gen(mem->_idx));
    }
#endif
    return nullptr; // does not depend on loop volatile node or depends on the same generation
  }

  //otherwise first node should depend on mem-phi
  Node* first = first_node(ld);
  assert(first->is_Load(), "must be Load");
  Node* phi = first->as_Load()->in(MemNode::Memory);
  if (!phi->is_Phi() || phi->bottom_type() != Type::MEMORY) {
#ifndef PRODUCT
    if (_vector_loop_debug) {
      tty->print_cr("SuperWord::find_phi_for_mem_dep load is not vectorizable node, since it's `first` does not take input from mem phi");
      ld->dump();
      first->dump();
    }
#endif
    return nullptr;
  }

  Node* tail = 0;
  for (int m = 0; m < _mem_slice_head.length(); m++) {
    if (_mem_slice_head.at(m) == phi) {
      tail = _mem_slice_tail.at(m);
    }
  }
  if (tail == 0) { //test that found phi is in the list  _mem_slice_head
#ifndef PRODUCT
    if (_vector_loop_debug) {
      tty->print_cr("SuperWord::find_phi_for_mem_dep load %d is not vectorizable node, its phi %d is not _mem_slice_head",
        ld->_idx, phi->_idx);
      ld->dump();
      phi->dump();
    }
#endif
    return nullptr;
  }

  // now all conditions are met
  return phi;
}

Node* SuperWord::first_node(Node* nd) {
  for (int ii = 0; ii < _iteration_first.length(); ii++) {
    Node* nnn = _iteration_first.at(ii);
    if (same_origin_idx(nnn, nd)) {
#ifndef PRODUCT
      if (_vector_loop_debug) {
        tty->print_cr("SuperWord::first_node: %d is the first iteration node for %d (_clone_map.idx(nnn->_idx) = %d)",
          nnn->_idx, nd->_idx, _clone_map.idx(nnn->_idx));
      }
#endif
      return nnn;
    }
  }

#ifndef PRODUCT
  if (_vector_loop_debug) {
    tty->print_cr("SuperWord::first_node: did not find first iteration node for %d (_clone_map.idx(nd->_idx)=%d)",
      nd->_idx, _clone_map.idx(nd->_idx));
  }
#endif
  return 0;
}

Node* SuperWord::last_node(Node* nd) {
  for (int ii = 0; ii < _iteration_last.length(); ii++) {
    Node* nnn = _iteration_last.at(ii);
    if (same_origin_idx(nnn, nd)) {
#ifndef PRODUCT
      if (_vector_loop_debug) {
        tty->print_cr("SuperWord::last_node _clone_map.idx(nnn->_idx)=%d, _clone_map.idx(nd->_idx)=%d",
          _clone_map.idx(nnn->_idx), _clone_map.idx(nd->_idx));
      }
#endif
      return nnn;
    }
  }
  return 0;
}

int SuperWord::mark_generations() {
  Node *ii_err = nullptr, *tail_err = nullptr;
  for (int i = 0; i < _mem_slice_head.length(); i++) {
    Node* phi  = _mem_slice_head.at(i);
    assert(phi->is_Phi(), "must be phi");

    Node* tail = _mem_slice_tail.at(i);
    if (_ii_last == -1) {
      tail_err = tail;
      _ii_last = _clone_map.gen(tail->_idx);
    }
    else if (_ii_last != _clone_map.gen(tail->_idx)) {
#ifndef PRODUCT
      if (TraceSuperWord && Verbose) {
        tty->print_cr("SuperWord::mark_generations _ii_last error - found different generations in two tail nodes ");
        tail->dump();
        tail_err->dump();
      }
#endif
      return -1;
    }

    // find first iteration in the loop
    for (DUIterator_Fast imax, i = phi->fast_outs(imax); i < imax; i++) {
      Node* ii = phi->fast_out(i);
      if (in_bb(ii) && ii->is_Store()) { // we speculate that normally Stores of one and one only generation have deps from mem phi
        if (_ii_first == -1) {
          ii_err = ii;
          _ii_first = _clone_map.gen(ii->_idx);
        } else if (_ii_first != _clone_map.gen(ii->_idx)) {
#ifndef PRODUCT
          if (TraceSuperWord && Verbose) {
            tty->print_cr("SuperWord::mark_generations: _ii_first was found before and not equal to one in this node (%d)", _ii_first);
            ii->dump();
            if (ii_err!= 0) {
              ii_err->dump();
            }
          }
#endif
          return -1; // this phi has Stores from different generations of unroll and cannot be simd/vectorized
        }
      }
    }//for (DUIterator_Fast imax,
  }//for (int i...

  if (_ii_first == -1 || _ii_last == -1) {
    if (TraceSuperWord && Verbose) {
      tty->print_cr("SuperWord::mark_generations unknown error, something vent wrong");
    }
    return -1; // something vent wrong
  }
  // collect nodes in the first and last generations
  assert(_iteration_first.length() == 0, "_iteration_first must be empty");
  assert(_iteration_last.length() == 0, "_iteration_last must be empty");
  for (int j = 0; j < _block.length(); j++) {
    Node* n = _block.at(j);
    node_idx_t gen = _clone_map.gen(n->_idx);
    if ((signed)gen == _ii_first) {
      _iteration_first.push(n);
    } else if ((signed)gen == _ii_last) {
      _iteration_last.push(n);
    }
  }

  // building order of iterations
  if (_ii_order.length() == 0 && ii_err != 0) {
    assert(in_bb(ii_err) && ii_err->is_Store(), "should be Store in bb");
    Node* nd = ii_err;
    while(_clone_map.gen(nd->_idx) != _ii_last) {
      _ii_order.push(_clone_map.gen(nd->_idx));
      bool found = false;
      for (DUIterator_Fast imax, i = nd->fast_outs(imax); i < imax; i++) {
        Node* use = nd->fast_out(i);
        if (same_origin_idx(use, nd) && use->as_Store()->in(MemNode::Memory) == nd) {
          found = true;
          nd = use;
          break;
        }
      }//for

      if (found == false) {
        if (TraceSuperWord && Verbose) {
          tty->print_cr("SuperWord::mark_generations: Cannot build order of iterations - no dependent Store for %d", nd->_idx);
        }
        _ii_order.clear();
        return -1;
      }
    } //while
    _ii_order.push(_clone_map.gen(nd->_idx));
  }

#ifndef PRODUCT
  if (_vector_loop_debug) {
    tty->print_cr("SuperWord::mark_generations");
    tty->print_cr("First generation (%d) nodes:", _ii_first);
    for (int ii = 0; ii < _iteration_first.length(); ii++)  _iteration_first.at(ii)->dump();
    tty->print_cr("Last generation (%d) nodes:", _ii_last);
    for (int ii = 0; ii < _iteration_last.length(); ii++)  _iteration_last.at(ii)->dump();
    tty->print_cr(" ");

    tty->print("SuperWord::List of generations: ");
    for (int jj = 0; jj < _ii_order.length(); ++jj) {
      tty->print("%d:%d ", jj, _ii_order.at(jj));
    }
    tty->print_cr(" ");
  }
#endif

  return _ii_first;
}

bool SuperWord::fix_commutative_inputs(Node* gold, Node* fix) {
  assert(gold->is_Add() && fix->is_Add() || gold->is_Mul() && fix->is_Mul(), "should be only Add or Mul nodes");
  assert(same_origin_idx(gold, fix), "should be clones of the same node");
  Node* gin1 = gold->in(1);
  Node* gin2 = gold->in(2);
  Node* fin1 = fix->in(1);
  Node* fin2 = fix->in(2);
  bool swapped = false;

  if (in_bb(gin1) && in_bb(gin2) && in_bb(fin1) && in_bb(fin2)) {
    if (same_origin_idx(gin1, fin1) &&
        same_origin_idx(gin2, fin2)) {
      return true; // nothing to fix
    }
    if (same_origin_idx(gin1, fin2) &&
        same_origin_idx(gin2, fin1)) {
      fix->swap_edges(1, 2);
      swapped = true;
    }
  }
  // at least one input comes from outside of bb
  if (gin1->_idx == fin1->_idx)  {
    return true; // nothing to fix
  }
  if (!swapped && (gin1->_idx == fin2->_idx || gin2->_idx == fin1->_idx))  { //swapping is expensive, check condition first
    fix->swap_edges(1, 2);
    swapped = true;
  }

  if (swapped) {
#ifndef PRODUCT
    if (_vector_loop_debug) {
      tty->print_cr("SuperWord::fix_commutative_inputs: fixed node %d", fix->_idx);
    }
#endif
    return true;
  }

  if (TraceSuperWord && Verbose) {
    tty->print_cr("SuperWord::fix_commutative_inputs: cannot fix node %d", fix->_idx);
  }

  return false;
}

bool SuperWord::pack_parallel() {
#ifndef PRODUCT
  if (_vector_loop_debug) {
    tty->print_cr("SuperWord::pack_parallel: START");
  }
#endif

  _packset.clear();

  if (_ii_order.is_empty()) {
#ifndef PRODUCT
    if (_vector_loop_debug) {
      tty->print_cr("SuperWord::pack_parallel: EMPTY");
    }
#endif
    return false;
  }

  for (int ii = 0; ii < _iteration_first.length(); ii++) {
    Node* nd = _iteration_first.at(ii);
    if (in_bb(nd) && (nd->is_Load() || nd->is_Store() || nd->is_Add() || nd->is_Mul())) {
      Node_List* pk = new Node_List();
      pk->push(nd);
      for (int gen = 1; gen < _ii_order.length(); ++gen) {
        for (int kk = 0; kk < _block.length(); kk++) {
          Node* clone = _block.at(kk);
          if (same_origin_idx(clone, nd) &&
              _clone_map.gen(clone->_idx) == _ii_order.at(gen)) {
            if (nd->is_Add() || nd->is_Mul()) {
              fix_commutative_inputs(nd, clone);
            }
            pk->push(clone);
            if (pk->size() == 4) {
              _packset.append(pk);
#ifndef PRODUCT
              if (_vector_loop_debug) {
                tty->print_cr("SuperWord::pack_parallel: added pack ");
                pk->dump();
              }
#endif
              if (_clone_map.gen(clone->_idx) != _ii_last) {
                pk = new Node_List();
              }
            }
            break;
          }
        }
      }//for
    }//if
  }//for

#ifndef PRODUCT
  if (_vector_loop_debug) {
    tty->print_cr("SuperWord::pack_parallel: END");
  }
#endif

  return true;
}

bool SuperWord::hoist_loads_in_graph() {
  GrowableArray<Node*> loads;

#ifndef PRODUCT
  if (_vector_loop_debug) {
    tty->print_cr("SuperWord::hoist_loads_in_graph: total number _mem_slice_head.length() = %d", _mem_slice_head.length());
  }
#endif

  for (int i = 0; i < _mem_slice_head.length(); i++) {
    Node* n = _mem_slice_head.at(i);
    if ( !in_bb(n) || !n->is_Phi() || n->bottom_type() != Type::MEMORY) {
      if (TraceSuperWord && Verbose) {
        tty->print_cr("SuperWord::hoist_loads_in_graph: skipping unexpected node n=%d", n->_idx);
      }
      continue;
    }

#ifndef PRODUCT
    if (_vector_loop_debug) {
      tty->print_cr("SuperWord::hoist_loads_in_graph: processing phi %d  = _mem_slice_head.at(%d);", n->_idx, i);
    }
#endif

    for (DUIterator_Fast imax, i = n->fast_outs(imax); i < imax; i++) {
      Node* ld = n->fast_out(i);
      if (ld->is_Load() && ld->as_Load()->in(MemNode::Memory) == n && in_bb(ld)) {
        for (int i = 0; i < _block.length(); i++) {
          Node* ld2 = _block.at(i);
          if (ld2->is_Load() && same_origin_idx(ld, ld2) &&
              !same_generation(ld, ld2)) { // <= do not collect the first generation ld
#ifndef PRODUCT
            if (_vector_loop_debug) {
              tty->print_cr("SuperWord::hoist_loads_in_graph: will try to hoist load ld2->_idx=%d, cloned from %d (ld->_idx=%d)",
                ld2->_idx, _clone_map.idx(ld->_idx), ld->_idx);
            }
#endif
            // could not do on-the-fly, since iterator is immutable
            loads.push(ld2);
          }
        }// for
      }//if
    }//for (DUIterator_Fast imax,
  }//for (int i = 0; i

  for (int i = 0; i < loads.length(); i++) {
    LoadNode* ld = loads.at(i)->as_Load();
    Node* phi = find_phi_for_mem_dep(ld);
    if (phi != nullptr) {
#ifndef PRODUCT
      if (_vector_loop_debug) {
        tty->print_cr("SuperWord::hoist_loads_in_graph replacing MemNode::Memory(%d) edge in %d with one from %d",
          MemNode::Memory, ld->_idx, phi->_idx);
      }
#endif
      _igvn.replace_input_of(ld, MemNode::Memory, phi);
    }
  }//for

  restart(); // invalidate all basic structures, since we rebuilt the graph

  if (TraceSuperWord && Verbose) {
    tty->print_cr("\nSuperWord::hoist_loads_in_graph() the graph was rebuilt, all structures invalidated and need rebuild");
  }

  return true;
}<|MERGE_RESOLUTION|>--- conflicted
+++ resolved
@@ -1255,14 +1255,9 @@
   // only pack memops that are in the same alias set until that's fixed.
   if (!same_memory_slice(s1->as_Mem(), s2->as_Mem())) {
     return false;
-<<<<<<< HEAD
+  }
   SWPointer p1(s1->as_Mem(), this, nullptr, false);
   SWPointer p2(s2->as_Mem(), this, nullptr, false);
-=======
-  }
-  SWPointer p1(s1->as_Mem(), this, NULL, false);
-  SWPointer p2(s2->as_Mem(), this, NULL, false);
->>>>>>> 34a92466
   if (p1.base() != p2.base() || !p1.comparable(p2)) return false;
   int diff = p2.offset_in_bytes() - p1.offset_in_bytes();
   return diff == data_size(s1);
