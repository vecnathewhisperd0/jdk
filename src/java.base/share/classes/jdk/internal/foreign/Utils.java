--- conflicted
+++ resolved
@@ -124,16 +124,10 @@
             handle = MethodHandles.filterValue(handle, BOOL_TO_BYTE, BYTE_TO_BOOL);
         } else if (layout instanceof AddressLayout addressLayout) {
             handle = MethodHandles.filterValue(handle,
-<<<<<<< HEAD
-                    ADDRESS_TO_LONG,
-                    MethodHandles.insertArguments(LONG_TO_ADDRESS, 1,
-                            pointeeByteSize(addressLayout), pointeeByteAlign(addressLayout)));
-=======
                     MethodHandles.explicitCastArguments(ADDRESS_TO_LONG, MethodType.methodType(baseCarrier, MemorySegment.class)),
                     MethodHandles.explicitCastArguments(MethodHandles.insertArguments(LONG_TO_ADDRESS, 1,
                             pointeeByteSize(addressLayout), pointeeByteAlign(addressLayout)),
                             MethodType.methodType(MemorySegment.class, baseCarrier)));
->>>>>>> b827ce83
         }
         return VarHandleCache.put(layout, handle);
     }
