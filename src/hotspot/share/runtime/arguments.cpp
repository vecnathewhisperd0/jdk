--- conflicted
+++ resolved
@@ -528,16 +528,14 @@
   { "FlightRecorder",               JDK_Version::jdk(13), JDK_Version::undefined(), JDK_Version::undefined() },
   { "FilterSpuriousWakeups",        JDK_Version::jdk(18), JDK_Version::jdk(19), JDK_Version::jdk(20) },
   { "MinInliningThreshold",         JDK_Version::jdk(18), JDK_Version::jdk(19), JDK_Version::jdk(20) },
-<<<<<<< HEAD
   { "DumpSharedSpaces",             JDK_Version::jdk(18), JDK_Version::jdk(19), JDK_Version::undefined() },
   { "DynamicDumpSharedSpaces",      JDK_Version::jdk(18), JDK_Version::jdk(19), JDK_Version::undefined() },
   { "RequireSharedSpaces",          JDK_Version::jdk(18), JDK_Version::jdk(19), JDK_Version::undefined() },
   { "UseSharedSpaces",              JDK_Version::jdk(18), JDK_Version::jdk(19), JDK_Version::undefined() },
-=======
 #ifdef PRODUCT
->>>>>>> 4a95e033
   { "UseHeavyMonitors",             JDK_Version::jdk(18), JDK_Version::jdk(19), JDK_Version::jdk(20) },
 #endif
+
   // --- Deprecated alias flags (see also aliased_jvm_flags) - sorted by obsolete_in then expired_in:
   { "DefaultMaxRAMFraction",        JDK_Version::jdk(8),  JDK_Version::undefined(), JDK_Version::undefined() },
   { "CreateMinidumpOnCrash",        JDK_Version::jdk(9),  JDK_Version::undefined(), JDK_Version::undefined() },
