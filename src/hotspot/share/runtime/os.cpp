/*
 * Copyright (c) 1997, 2022, Oracle and/or its affiliates. All rights reserved.
 * DO NOT ALTER OR REMOVE COPYRIGHT NOTICES OR THIS FILE HEADER.
 *
 * This code is free software; you can redistribute it and/or modify it
 * under the terms of the GNU General Public License version 2 only, as
 * published by the Free Software Foundation.
 *
 * This code is distributed in the hope that it will be useful, but WITHOUT
 * ANY WARRANTY; without even the implied warranty of MERCHANTABILITY or
 * FITNESS FOR A PARTICULAR PURPOSE.  See the GNU General Public License
 * version 2 for more details (a copy is included in the LICENSE file that
 * accompanied this code).
 *
 * You should have received a copy of the GNU General Public License version
 * 2 along with this work; if not, write to the Free Software Foundation,
 * Inc., 51 Franklin St, Fifth Floor, Boston, MA 02110-1301 USA.
 *
 * Please contact Oracle, 500 Oracle Parkway, Redwood Shores, CA 94065 USA
 * or visit www.oracle.com if you need additional information or have any
 * questions.
 *
 */

#include "precompiled.hpp"
#include "classfile/javaClasses.hpp"
#include "classfile/moduleEntry.hpp"
#include "classfile/systemDictionary.hpp"
#include "classfile/vmClasses.hpp"
#include "classfile/vmSymbols.hpp"
#include "code/codeCache.hpp"
#include "code/icBuffer.hpp"
#include "code/vtableStubs.hpp"
#include "gc/shared/gcVMOperations.hpp"
#include "interpreter/interpreter.hpp"
#include "jvm.h"
#include "logging/log.hpp"
#include "logging/logStream.hpp"
#include "memory/allocation.inline.hpp"
#include "memory/resourceArea.hpp"
#include "memory/universe.hpp"
#include "oops/compressedOops.inline.hpp"
#include "oops/oop.inline.hpp"
#include "prims/jvm_misc.hpp"
#include "runtime/arguments.hpp"
#include "runtime/atomic.hpp"
#include "runtime/frame.inline.hpp"
#include "runtime/handles.inline.hpp"
#include "runtime/interfaceSupport.inline.hpp"
#include "runtime/java.hpp"
#include "runtime/javaCalls.hpp"
#include "runtime/javaThread.hpp"
#include "runtime/jniHandles.hpp"
#include "runtime/mutexLocker.hpp"
#include "runtime/os.inline.hpp"
#include "runtime/osThread.hpp"
#include "runtime/safefetch.hpp"
#include "runtime/sharedRuntime.hpp"
#include "runtime/threadCrashProtection.hpp"
#include "runtime/threadSMR.hpp"
#include "runtime/vmOperations.hpp"
#include "runtime/vm_version.hpp"
#include "services/attachListener.hpp"
#include "services/mallocTracker.hpp"
<<<<<<< HEAD
#include "services/memTracker.inline.hpp"
=======
#include "services/mallocHeader.inline.hpp"
#include "services/memTracker.hpp"
>>>>>>> 319de6a6
#include "services/nmtPreInit.hpp"
#include "services/nmtCommon.hpp"
#include "services/threadService.hpp"
#include "utilities/align.hpp"
#include "utilities/count_trailing_zeros.hpp"
#include "utilities/defaultStream.hpp"
#include "utilities/events.hpp"
#include "utilities/powerOfTwo.hpp"

#ifndef _WINDOWS
# include <poll.h>
#endif

# include <signal.h>
# include <errno.h>

OSThread*         os::_starting_thread    = NULL;
address           os::_polling_page       = NULL;
volatile unsigned int os::_rand_seed      = 1234567;
int               os::_processor_count    = 0;
int               os::_initial_active_processor_count = 0;
os::PageSizes     os::_page_sizes;

DEBUG_ONLY(bool os::_mutex_init_done = false;)

int os::snprintf(char* buf, size_t len, const char* fmt, ...) {
  va_list args;
  va_start(args, fmt);
  int result = os::vsnprintf(buf, len, fmt, args);
  va_end(args);
  return result;
}

int os::snprintf_checked(char* buf, size_t len, const char* fmt, ...) {
  va_list args;
  va_start(args, fmt);
  int result = os::vsnprintf(buf, len, fmt, args);
  va_end(args);
  assert(result >= 0, "os::snprintf error");
  assert(static_cast<size_t>(result) < len, "os::snprintf truncated");
  return result;
}

// Fill in buffer with current local time as an ISO-8601 string.
// E.g., YYYY-MM-DDThh:mm:ss.mmm+zzzz.
// Returns buffer, or NULL if it failed.
char* os::iso8601_time(char* buffer, size_t buffer_length, bool utc) {
  const jlong now = javaTimeMillis();
  return os::iso8601_time(now, buffer, buffer_length, utc);
}

// Fill in buffer with an ISO-8601 string corresponding to the given javaTimeMillis value
// E.g., yyyy-mm-ddThh:mm:ss-zzzz.
// Returns buffer, or NULL if it failed.
// This would mostly be a call to
//     strftime(...., "%Y-%m-%d" "T" "%H:%M:%S" "%z", ....)
// except that on Windows the %z behaves badly, so we do it ourselves.
// Also, people wanted milliseconds on there,
// and strftime doesn't do milliseconds.
char* os::iso8601_time(jlong milliseconds_since_19700101, char* buffer, size_t buffer_length, bool utc) {
  // Output will be of the form "YYYY-MM-DDThh:mm:ss.mmm+zzzz\0"

  // Sanity check the arguments
  if (buffer == NULL) {
    assert(false, "NULL buffer");
    return NULL;
  }
  if (buffer_length < os::iso8601_timestamp_size) {
    assert(false, "buffer_length too small");
    return NULL;
  }
  const int milliseconds_per_microsecond = 1000;
  const time_t seconds_since_19700101 =
    milliseconds_since_19700101 / milliseconds_per_microsecond;
  const int milliseconds_after_second =
    milliseconds_since_19700101 % milliseconds_per_microsecond;
  // Convert the time value to a tm and timezone variable
  struct tm time_struct;
  if (utc) {
    if (gmtime_pd(&seconds_since_19700101, &time_struct) == NULL) {
      assert(false, "Failed gmtime_pd");
      return NULL;
    }
  } else {
    if (localtime_pd(&seconds_since_19700101, &time_struct) == NULL) {
      assert(false, "Failed localtime_pd");
      return NULL;
    }
  }

  const time_t seconds_per_minute = 60;
  const time_t minutes_per_hour = 60;
  const time_t seconds_per_hour = seconds_per_minute * minutes_per_hour;

  // No offset when dealing with UTC
  time_t UTC_to_local = 0;
  if (!utc) {
#if defined(_ALLBSD_SOURCE) || defined(_GNU_SOURCE)
    UTC_to_local = -(time_struct.tm_gmtoff);
#elif defined(_WINDOWS)
    long zone;
    _get_timezone(&zone);
    UTC_to_local = static_cast<time_t>(zone);
#else
    UTC_to_local = timezone;
#endif

    // tm_gmtoff already includes adjustment for daylight saving
#if !defined(_ALLBSD_SOURCE) && !defined(_GNU_SOURCE)
    // If daylight savings time is in effect,
    // we are 1 hour East of our time zone
    if (time_struct.tm_isdst > 0) {
      UTC_to_local = UTC_to_local - seconds_per_hour;
    }
#endif
  }

  // Compute the time zone offset.
  //    localtime_pd() sets timezone to the difference (in seconds)
  //    between UTC and local time.
  //    ISO 8601 says we need the difference between local time and UTC,
  //    we change the sign of the localtime_pd() result.
  const time_t local_to_UTC = -(UTC_to_local);
  // Then we have to figure out if if we are ahead (+) or behind (-) UTC.
  char sign_local_to_UTC = '+';
  time_t abs_local_to_UTC = local_to_UTC;
  if (local_to_UTC < 0) {
    sign_local_to_UTC = '-';
    abs_local_to_UTC = -(abs_local_to_UTC);
  }
  // Convert time zone offset seconds to hours and minutes.
  const time_t zone_hours = (abs_local_to_UTC / seconds_per_hour);
  const time_t zone_min =
    ((abs_local_to_UTC % seconds_per_hour) / seconds_per_minute);

  // Print an ISO 8601 date and time stamp into the buffer
  const int year = 1900 + time_struct.tm_year;
  const int month = 1 + time_struct.tm_mon;
  const int printed = jio_snprintf(buffer, buffer_length,
                                   "%04d-%02d-%02dT%02d:%02d:%02d.%03d%c%02d%02d",
                                   year,
                                   month,
                                   time_struct.tm_mday,
                                   time_struct.tm_hour,
                                   time_struct.tm_min,
                                   time_struct.tm_sec,
                                   milliseconds_after_second,
                                   sign_local_to_UTC,
                                   zone_hours,
                                   zone_min);
  if (printed == 0) {
    assert(false, "Failed jio_printf");
    return NULL;
  }
  return buffer;
}

OSReturn os::set_priority(Thread* thread, ThreadPriority p) {
  debug_only(Thread::check_for_dangling_thread_pointer(thread);)

  if ((p >= MinPriority && p <= MaxPriority) ||
      (p == CriticalPriority && thread->is_ConcurrentGC_thread())) {
    int priority = java_to_os_priority[p];
    return set_native_priority(thread, priority);
  } else {
    assert(false, "Should not happen");
    return OS_ERR;
  }
}

// The mapping from OS priority back to Java priority may be inexact because
// Java priorities can map M:1 with native priorities. If you want the definite
// Java priority then use JavaThread::java_priority()
OSReturn os::get_priority(const Thread* const thread, ThreadPriority& priority) {
  int p;
  int os_prio;
  OSReturn ret = get_native_priority(thread, &os_prio);
  if (ret != OS_OK) return ret;

  if (java_to_os_priority[MaxPriority] > java_to_os_priority[MinPriority]) {
    for (p = MaxPriority; p > MinPriority && java_to_os_priority[p] > os_prio; p--) ;
  } else {
    // niceness values are in reverse order
    for (p = MaxPriority; p > MinPriority && java_to_os_priority[p] < os_prio; p--) ;
  }
  priority = (ThreadPriority)p;
  return OS_OK;
}

bool os::dll_build_name(char* buffer, size_t size, const char* fname) {
  int n = jio_snprintf(buffer, size, "%s%s%s", JNI_LIB_PREFIX, fname, JNI_LIB_SUFFIX);
  return (n != -1);
}

#if !defined(LINUX) && !defined(_WINDOWS)
bool os::committed_in_range(address start, size_t size, address& committed_start, size_t& committed_size) {
  committed_start = start;
  committed_size = size;
  return true;
}
#endif

// Helper for dll_locate_lib.
// Pass buffer and printbuffer as we already printed the path to buffer
// when we called get_current_directory. This way we avoid another buffer
// of size MAX_PATH.
static bool conc_path_file_and_check(char *buffer, char *printbuffer, size_t printbuflen,
                                     const char* pname, char lastchar, const char* fname) {

  // Concatenate path and file name, but don't print double path separators.
  const char *filesep = (WINDOWS_ONLY(lastchar == ':' ||) lastchar == os::file_separator()[0]) ?
                        "" : os::file_separator();
  int ret = jio_snprintf(printbuffer, printbuflen, "%s%s%s", pname, filesep, fname);
  // Check whether file exists.
  if (ret != -1) {
    struct stat statbuf;
    return os::stat(buffer, &statbuf) == 0;
  }
  return false;
}

// Frees all memory allocated on the heap for the
// supplied array of arrays of chars (a), where n
// is the number of elements in the array.
static void free_array_of_char_arrays(char** a, size_t n) {
      while (n > 0) {
          n--;
          if (a[n] != NULL) {
            FREE_C_HEAP_ARRAY(char, a[n]);
          }
      }
      FREE_C_HEAP_ARRAY(char*, a);
}

bool os::dll_locate_lib(char *buffer, size_t buflen,
                        const char* pname, const char* fname) {
  bool retval = false;

  size_t fullfnamelen = strlen(JNI_LIB_PREFIX) + strlen(fname) + strlen(JNI_LIB_SUFFIX);
  char* fullfname = NEW_C_HEAP_ARRAY(char, fullfnamelen + 1, mtInternal);
  if (dll_build_name(fullfname, fullfnamelen + 1, fname)) {
    const size_t pnamelen = pname ? strlen(pname) : 0;

    if (pnamelen == 0) {
      // If no path given, use current working directory.
      const char* p = get_current_directory(buffer, buflen);
      if (p != NULL) {
        const size_t plen = strlen(buffer);
        const char lastchar = buffer[plen - 1];
        retval = conc_path_file_and_check(buffer, &buffer[plen], buflen - plen,
                                          "", lastchar, fullfname);
      }
    } else if (strchr(pname, *os::path_separator()) != NULL) {
      // A list of paths. Search for the path that contains the library.
      size_t n;
      char** pelements = split_path(pname, &n, fullfnamelen);
      if (pelements != NULL) {
        for (size_t i = 0; i < n; i++) {
          char* path = pelements[i];
          // Really shouldn't be NULL, but check can't hurt.
          size_t plen = (path == NULL) ? 0 : strlen(path);
          if (plen == 0) {
            continue; // Skip the empty path values.
          }
          const char lastchar = path[plen - 1];
          retval = conc_path_file_and_check(buffer, buffer, buflen, path, lastchar, fullfname);
          if (retval) break;
        }
        // Release the storage allocated by split_path.
        free_array_of_char_arrays(pelements, n);
      }
    } else {
      // A definite path.
      const char lastchar = pname[pnamelen-1];
      retval = conc_path_file_and_check(buffer, buffer, buflen, pname, lastchar, fullfname);
    }
  }

  FREE_C_HEAP_ARRAY(char*, fullfname);
  return retval;
}

// --------------------- sun.misc.Signal (optional) ---------------------


// SIGBREAK is sent by the keyboard to query the VM state
#ifndef SIGBREAK
#define SIGBREAK SIGQUIT
#endif

// sigexitnum_pd is a platform-specific special signal used for terminating the Signal thread.


static void signal_thread_entry(JavaThread* thread, TRAPS) {
  os::set_priority(thread, NearMaxPriority);
  while (true) {
    int sig;
    {
      // FIXME : Currently we have not decided what should be the status
      //         for this java thread blocked here. Once we decide about
      //         that we should fix this.
      sig = os::signal_wait();
    }
    if (sig == os::sigexitnum_pd()) {
       // Terminate the signal thread
       return;
    }

    switch (sig) {
      case SIGBREAK: {
#if INCLUDE_SERVICES
        // Check if the signal is a trigger to start the Attach Listener - in that
        // case don't print stack traces.
        if (!DisableAttachMechanism) {
          // Attempt to transit state to AL_INITIALIZING.
          AttachListenerState cur_state = AttachListener::transit_state(AL_INITIALIZING, AL_NOT_INITIALIZED);
          if (cur_state == AL_INITIALIZING) {
            // Attach Listener has been started to initialize. Ignore this signal.
            continue;
          } else if (cur_state == AL_NOT_INITIALIZED) {
            // Start to initialize.
            if (AttachListener::is_init_trigger()) {
              // Attach Listener has been initialized.
              // Accept subsequent request.
              continue;
            } else {
              // Attach Listener could not be started.
              // So we need to transit the state to AL_NOT_INITIALIZED.
              AttachListener::set_state(AL_NOT_INITIALIZED);
            }
          } else if (AttachListener::check_socket_file()) {
            // Attach Listener has been started, but unix domain socket file
            // does not exist. So restart Attach Listener.
            continue;
          }
        }
#endif
        // Print stack traces
        // Any SIGBREAK operations added here should make sure to flush
        // the output stream (e.g. tty->flush()) after output.  See 4803766.
        // Each module also prints an extra carriage return after its output.
        VM_PrintThreads op(tty, PrintConcurrentLocks, false /* no extended info */, true /* print JNI handle info */);
        VMThread::execute(&op);
        VM_FindDeadlocks op1(tty);
        VMThread::execute(&op1);
        Universe::print_heap_at_SIGBREAK();
        if (PrintClassHistogram) {
          VM_GC_HeapInspection op1(tty, true /* force full GC before heap inspection */);
          VMThread::execute(&op1);
        }
        if (JvmtiExport::should_post_data_dump()) {
          JvmtiExport::post_data_dump();
        }
        break;
      }
      default: {
        // Dispatch the signal to java
        HandleMark hm(THREAD);
        Klass* klass = SystemDictionary::resolve_or_null(vmSymbols::jdk_internal_misc_Signal(), THREAD);
        if (klass != NULL) {
          JavaValue result(T_VOID);
          JavaCallArguments args;
          args.push_int(sig);
          JavaCalls::call_static(
            &result,
            klass,
            vmSymbols::dispatch_name(),
            vmSymbols::int_void_signature(),
            &args,
            THREAD
          );
        }
        if (HAS_PENDING_EXCEPTION) {
          // tty is initialized early so we don't expect it to be null, but
          // if it is we can't risk doing an initialization that might
          // trigger additional out-of-memory conditions
          if (tty != NULL) {
            char klass_name[256];
            char tmp_sig_name[16];
            const char* sig_name = "UNKNOWN";
            InstanceKlass::cast(PENDING_EXCEPTION->klass())->
              name()->as_klass_external_name(klass_name, 256);
            if (os::exception_name(sig, tmp_sig_name, 16) != NULL)
              sig_name = tmp_sig_name;
            warning("Exception %s occurred dispatching signal %s to handler"
                    "- the VM may need to be forcibly terminated",
                    klass_name, sig_name );
          }
          CLEAR_PENDING_EXCEPTION;
        }
      }
    }
  }
}

void os::init_before_ergo() {
  initialize_initial_active_processor_count();
  // We need to initialize large page support here because ergonomics takes some
  // decisions depending on large page support and the calculated large page size.
  large_page_init();

  StackOverflow::initialize_stack_zone_sizes();

  // VM version initialization identifies some characteristics of the
  // platform that are used during ergonomic decisions.
  VM_Version::init_before_ergo();
}

void os::initialize_jdk_signal_support(TRAPS) {
  if (!ReduceSignalUsage) {
    // Setup JavaThread for processing signals
    const char* name = "Signal Dispatcher";
    Handle thread_oop = JavaThread::create_system_thread_object(name, true /* visible */, CHECK);

    JavaThread* thread = new JavaThread(&signal_thread_entry);
    JavaThread::vm_exit_on_osthread_failure(thread);

    JavaThread::start_internal_daemon(THREAD, thread, thread_oop, NearMaxPriority);
  }
}


void os::terminate_signal_thread() {
  if (!ReduceSignalUsage)
    signal_notify(sigexitnum_pd());
}


// --------------------- loading libraries ---------------------

typedef jint (JNICALL *JNI_OnLoad_t)(JavaVM *, void *);
extern struct JavaVM_ main_vm;

static void* _native_java_library = NULL;

void* os::native_java_library() {
  if (_native_java_library == NULL) {
    char buffer[JVM_MAXPATHLEN];
    char ebuf[1024];

    // Load java dll
    if (dll_locate_lib(buffer, sizeof(buffer), Arguments::get_dll_dir(),
                       "java")) {
      _native_java_library = dll_load(buffer, ebuf, sizeof(ebuf));
    }
    if (_native_java_library == NULL) {
      vm_exit_during_initialization("Unable to load native library", ebuf);
    }

#if defined(__OpenBSD__)
    // Work-around OpenBSD's lack of $ORIGIN support by pre-loading libnet.so
    // ignore errors
    if (dll_locate_lib(buffer, sizeof(buffer), Arguments::get_dll_dir(),
                       "net")) {
      dll_load(buffer, ebuf, sizeof(ebuf));
    }
#endif
  }
  return _native_java_library;
}

/*
 * Support for finding Agent_On(Un)Load/Attach<_lib_name> if it exists.
 * If check_lib == true then we are looking for an
 * Agent_OnLoad_lib_name or Agent_OnAttach_lib_name function to determine if
 * this library is statically linked into the image.
 * If check_lib == false then we will look for the appropriate symbol in the
 * executable if agent_lib->is_static_lib() == true or in the shared library
 * referenced by 'handle'.
 */
void* os::find_agent_function(AgentLibrary *agent_lib, bool check_lib,
                              const char *syms[], size_t syms_len) {
  assert(agent_lib != NULL, "sanity check");
  const char *lib_name;
  void *handle = agent_lib->os_lib();
  void *entryName = NULL;
  char *agent_function_name;
  size_t i;

  // If checking then use the agent name otherwise test is_static_lib() to
  // see how to process this lookup
  lib_name = ((check_lib || agent_lib->is_static_lib()) ? agent_lib->name() : NULL);
  for (i = 0; i < syms_len; i++) {
    agent_function_name = build_agent_function_name(syms[i], lib_name, agent_lib->is_absolute_path());
    if (agent_function_name == NULL) {
      break;
    }
    entryName = dll_lookup(handle, agent_function_name);
    FREE_C_HEAP_ARRAY(char, agent_function_name);
    if (entryName != NULL) {
      break;
    }
  }
  return entryName;
}

// See if the passed in agent is statically linked into the VM image.
bool os::find_builtin_agent(AgentLibrary *agent_lib, const char *syms[],
                            size_t syms_len) {
  void *ret;
  void *proc_handle;
  void *save_handle;

  assert(agent_lib != NULL, "sanity check");
  if (agent_lib->name() == NULL) {
    return false;
  }
  proc_handle = get_default_process_handle();
  // Check for Agent_OnLoad/Attach_lib_name function
  save_handle = agent_lib->os_lib();
  // We want to look in this process' symbol table.
  agent_lib->set_os_lib(proc_handle);
  ret = find_agent_function(agent_lib, true, syms, syms_len);
  if (ret != NULL) {
    // Found an entry point like Agent_OnLoad_lib_name so we have a static agent
    agent_lib->set_valid();
    agent_lib->set_static_lib(true);
    return true;
  }
  agent_lib->set_os_lib(save_handle);
  return false;
}

// --------------------- heap allocation utilities ---------------------

char *os::strdup(const char *str, MEMFLAGS flags) {
  size_t size = strlen(str);
  char *dup_str = (char *)malloc(size + 1, flags);
  if (dup_str == NULL) return NULL;
  strcpy(dup_str, str);
  return dup_str;
}

char* os::strdup_check_oom(const char* str, MEMFLAGS flags) {
  char* p = os::strdup(str, flags);
  if (p == NULL) {
    vm_exit_out_of_memory(strlen(str) + 1, OOM_MALLOC_ERROR, "os::strdup_check_oom");
  }
  return p;
}

#ifdef ASSERT
static void check_crash_protection() {
  assert(!ThreadCrashProtection::is_crash_protected(Thread::current_or_null()),
         "not allowed when crash protection is set");
}
static void break_if_ptr_caught(void* ptr) {
  if (p2i(ptr) == (intptr_t)MallocCatchPtr) {
    log_warning(malloc, free)("ptr caught: " PTR_FORMAT, p2i(ptr));
    breakpoint();
  }
}
#endif // ASSERT

void* os::malloc(size_t size, MEMFLAGS flags) {
  return os::malloc(size, flags, CALLER_PC);
}

void* os::malloc(size_t size, MEMFLAGS memflags, const NativeCallStack& stack) {

  // Special handling for NMT preinit phase before arguments are parsed
  void* rc = NULL;
  if (NMTPreInit::handle_malloc(&rc, size)) {
    // No need to fill with 0 because DumpSharedSpaces doesn't use these
    // early allocations.
    return rc;
  }

  DEBUG_ONLY(check_crash_protection());

  // On malloc(0), implementations of malloc(3) have the choice to return either
  // NULL or a unique non-NULL pointer. To unify libc behavior across our platforms
  // we chose the latter.
  size = MAX2((size_t)1, size);

  // Observe MallocLimit
  if (MemTracker::check_exceeds_limit(size, memflags)) {
    return NULL;
  }

  const size_t outer_size = size + MemTracker::overhead_per_malloc();

  // Check for overflow.
  if (outer_size < size) {
    return NULL;
  }

  ALLOW_C_FUNCTION(::malloc, void* const outer_ptr = ::malloc(outer_size);)
  if (outer_ptr == NULL) {
    return NULL;
  }

  void* const inner_ptr = MemTracker::record_malloc((address)outer_ptr, size, memflags, stack);

  if (DumpSharedSpaces) {
    // Need to deterministically fill all the alignment gaps in C++ structures.
    ::memset(inner_ptr, 0, size);
  } else {
    DEBUG_ONLY(::memset(inner_ptr, uninitBlockPad, size);)
  }
  DEBUG_ONLY(break_if_ptr_caught(inner_ptr);)
  return inner_ptr;
}

void* os::realloc(void *memblock, size_t size, MEMFLAGS flags) {
  return os::realloc(memblock, size, flags, CALLER_PC);
}

void* os::realloc(void *memblock, size_t size, MEMFLAGS memflags, const NativeCallStack& stack) {

  // Special handling for NMT preinit phase before arguments are parsed
  void* rc = NULL;
  if (NMTPreInit::handle_realloc(&rc, memblock, size)) {
    return rc;
  }

  if (memblock == NULL) {
    return os::malloc(size, memflags, stack);
  }

  DEBUG_ONLY(check_crash_protection());

  // On realloc(p, 0), implementers of realloc(3) have the choice to return either
  // NULL or a unique non-NULL pointer. To unify libc behavior across our platforms
  // we chose the latter.
  size = MAX2((size_t)1, size);

  if (MemTracker::enabled()) {
    // NMT realloc handling

    const size_t new_outer_size = size + MemTracker::overhead_per_malloc();

    // Handle size overflow.
    if (new_outer_size < size) {
      return NULL;
    }

<<<<<<< HEAD
    const size_t old_size = MallocTracker::malloc_header(memblock)->size();

    // Observe MallocLimit
    if (size > old_size && MemTracker::check_exceeds_limit(size - old_size, memflags)) {
      return NULL;
    }

    // De-account the old block from NMT *before* calling the real realloc(3) since it
    // may invalidate old block including its header. This will also perform integrity checks
    // on the old block (e.g. overwriters) and mark the old header as dead.
    void* const old_outer_ptr = MemTracker::record_free(memblock);
=======
    // Perform integrity checks on and mark the old block as dead *before* calling the real realloc(3) since it
    // may invalidate the old block, including its header.
    MallocHeader* header = MallocTracker::malloc_header(memblock);
    header->assert_block_integrity(); // Assert block hasn't been tampered with.
    const MallocHeader::FreeInfo free_info = header->free_info();
    header->mark_block_as_dead();
>>>>>>> 319de6a6

    // the real realloc
    ALLOW_C_FUNCTION(::realloc, void* const new_outer_ptr = ::realloc(header, new_outer_size);)

    if (new_outer_ptr == NULL) {
      // realloc(3) failed and the block still exists.
      // We have however marked it as dead, revert this change.
      header->revive();
      return nullptr;
    }
    // realloc(3) succeeded, variable header now points to invalid memory and we need to deaccount the old block.
    MemTracker::deaccount(free_info);

    // After a successful realloc(3), we account the resized block with its new size
    // to NMT.
    void* const new_inner_ptr = MemTracker::record_malloc(new_outer_ptr, size, memflags, stack);

#ifdef ASSERT
    size_t old_size = free_info.size;
    if (old_size < size) {
      // We also zap the newly extended region.
      ::memset((char*)new_inner_ptr + old_size, uninitBlockPad, size - old_size);
    }
#endif

    rc = new_inner_ptr;

  } else {

    // NMT disabled.
    ALLOW_C_FUNCTION(::realloc, rc = ::realloc(memblock, size);)
    if (rc == NULL) {
      return NULL;
    }

  }

  DEBUG_ONLY(break_if_ptr_caught(rc);)

  return rc;
}

void  os::free(void *memblock) {

  // Special handling for NMT preinit phase before arguments are parsed
  if (NMTPreInit::handle_free(memblock)) {
    return;
  }

  if (memblock == NULL) {
    return;
  }

  DEBUG_ONLY(break_if_ptr_caught(memblock);)

  // When NMT is enabled this checks for heap overwrites, then deaccounts the old block.
  void* const old_outer_ptr = MemTracker::record_free(memblock);

  ALLOW_C_FUNCTION(::free, ::free(old_outer_ptr);)
}

void os::init_random(unsigned int initval) {
  _rand_seed = initval;
}


int os::next_random(unsigned int rand_seed) {
  /* standard, well-known linear congruential random generator with
   * next_rand = (16807*seed) mod (2**31-1)
   * see
   * (1) "Random Number Generators: Good Ones Are Hard to Find",
   *      S.K. Park and K.W. Miller, Communications of the ACM 31:10 (Oct 1988),
   * (2) "Two Fast Implementations of the 'Minimal Standard' Random
   *     Number Generator", David G. Carta, Comm. ACM 33, 1 (Jan 1990), pp. 87-88.
  */
  const unsigned int a = 16807;
  const unsigned int m = 2147483647;
  const int q = m / a;        assert(q == 127773, "weird math");
  const int r = m % a;        assert(r == 2836, "weird math");

  // compute az=2^31p+q
  unsigned int lo = a * (rand_seed & 0xFFFF);
  unsigned int hi = a * (rand_seed >> 16);
  lo += (hi & 0x7FFF) << 16;

  // if q overflowed, ignore the overflow and increment q
  if (lo > m) {
    lo &= m;
    ++lo;
  }
  lo += hi >> 15;

  // if (p+q) overflowed, ignore the overflow and increment (p+q)
  if (lo > m) {
    lo &= m;
    ++lo;
  }
  return lo;
}

int os::random() {
  // Make updating the random seed thread safe.
  while (true) {
    unsigned int seed = _rand_seed;
    unsigned int rand = next_random(seed);
    if (Atomic::cmpxchg(&_rand_seed, seed, rand, memory_order_relaxed) == seed) {
      return static_cast<int>(rand);
    }
  }
}

// The INITIALIZED state is distinguished from the SUSPENDED state because the
// conditions in which a thread is first started are different from those in which
// a suspension is resumed.  These differences make it hard for us to apply the
// tougher checks when starting threads that we want to do when resuming them.
// However, when start_thread is called as a result of Thread.start, on a Java
// thread, the operation is synchronized on the Java Thread object.  So there
// cannot be a race to start the thread and hence for the thread to exit while
// we are working on it.  Non-Java threads that start Java threads either have
// to do so in a context in which races are impossible, or should do appropriate
// locking.

void os::start_thread(Thread* thread) {
  OSThread* osthread = thread->osthread();
  osthread->set_state(RUNNABLE);
  pd_start_thread(thread);
}

void os::abort(bool dump_core) {
  abort(dump_core && CreateCoredumpOnCrash, NULL, NULL);
}

//---------------------------------------------------------------------------
// Helper functions for fatal error handler

bool os::print_function_and_library_name(outputStream* st,
                                         address addr,
                                         char* buf, int buflen,
                                         bool shorten_paths,
                                         bool demangle,
                                         bool strip_arguments) {
  // If no scratch buffer given, allocate one here on stack.
  // (used during error handling; its a coin toss, really, if on-stack allocation
  //  is worse than (raw) C-heap allocation in that case).
  char* p = buf;
  if (p == NULL) {
    p = (char*)::alloca(O_BUFLEN);
    buflen = O_BUFLEN;
  }
  int offset = 0;
  bool have_function_name = dll_address_to_function_name(addr, p, buflen,
                                                         &offset, demangle);
  bool is_function_descriptor = false;
#ifdef HAVE_FUNCTION_DESCRIPTORS
  // When we deal with a function descriptor instead of a real code pointer, try to
  // resolve it. There is a small chance that a random pointer given to this function
  // may just happen to look like a valid descriptor, but this is rare and worth the
  // risk to see resolved function names. But we will print a little suffix to mark
  // this as a function descriptor for the reader (see below).
  if (!have_function_name && os::is_readable_pointer(addr)) {
    address addr2 = (address)os::resolve_function_descriptor(addr);
    if (have_function_name = is_function_descriptor =
        dll_address_to_function_name(addr2, p, buflen, &offset, demangle)) {
      addr = addr2;
    }
  }
#endif // HAVE_FUNCTION_DESCRIPTORS

  if (have_function_name) {
    // Print function name, optionally demangled
    if (demangle && strip_arguments) {
      char* args_start = strchr(p, '(');
      if (args_start != NULL) {
        *args_start = '\0';
      }
    }
    // Print offset. Omit printing if offset is zero, which makes the output
    // more readable if we print function pointers.
    if (offset == 0) {
      st->print("%s", p);
    } else {
      st->print("%s+%d", p, offset);
    }
  } else {
    st->print(PTR_FORMAT, p2i(addr));
  }
  offset = 0;

  const bool have_library_name = dll_address_to_library_name(addr, p, buflen, &offset);
  if (have_library_name) {
    // Cut path parts
    if (shorten_paths) {
      char* p2 = strrchr(p, os::file_separator()[0]);
      if (p2 != NULL) {
        p = p2 + 1;
      }
    }
    st->print(" in %s", p);
    if (!have_function_name) { // Omit offset if we already printed the function offset
      st->print("+%d", offset);
    }
  }

  // Write a trailing marker if this was a function descriptor
  if (have_function_name && is_function_descriptor) {
    st->print_raw(" (FD)");
  }

  return have_function_name || have_library_name;
}

void os::print_hex_dump(outputStream* st, address start, address end, int unitsize,
                        int bytes_per_line, address logical_start) {
  assert(unitsize == 1 || unitsize == 2 || unitsize == 4 || unitsize == 8, "just checking");

  start = align_down(start, unitsize);
  logical_start = align_down(logical_start, unitsize);
  bytes_per_line = align_up(bytes_per_line, 8);

  int cols = 0;
  int cols_per_line = bytes_per_line / unitsize;

  address p = start;
  address logical_p = logical_start;

  // Print out the addresses as if we were starting from logical_start.
  st->print(PTR_FORMAT ":   ", p2i(logical_p));
  while (p < end) {
    if (is_readable_pointer(p)) {
      switch (unitsize) {
        case 1: st->print("%02x", *(u1*)p); break;
        case 2: st->print("%04x", *(u2*)p); break;
        case 4: st->print("%08x", *(u4*)p); break;
        case 8: st->print("%016" FORMAT64_MODIFIER "x", *(u8*)p); break;
      }
    } else {
      st->print("%*.*s", 2*unitsize, 2*unitsize, "????????????????");
    }
    p += unitsize;
    logical_p += unitsize;
    cols++;
    if (cols >= cols_per_line && p < end) {
       cols = 0;
       st->cr();
       st->print(PTR_FORMAT ":   ", p2i(logical_p));
    } else {
       st->print(" ");
    }
  }
  st->cr();
}

void os::print_dhm(outputStream* st, const char* startStr, long sec) {
  long days    = sec/86400;
  long hours   = (sec/3600) - (days * 24);
  long minutes = (sec/60) - (days * 1440) - (hours * 60);
  if (startStr == NULL) startStr = "";
  st->print_cr("%s %ld days %ld:%02ld hours", startStr, days, hours, minutes);
}

void os::print_tos(outputStream* st, address sp) {
  st->print_cr("Top of Stack: (sp=" PTR_FORMAT ")", p2i(sp));
  print_hex_dump(st, sp, sp + 512, sizeof(intptr_t));
}

void os::print_instructions(outputStream* st, address pc, int unitsize) {
  st->print_cr("Instructions: (pc=" PTR_FORMAT ")", p2i(pc));
  print_hex_dump(st, pc - 256, pc + 256, unitsize);
}

void os::print_environment_variables(outputStream* st, const char** env_list) {
  if (env_list) {
    st->print_cr("Environment Variables:");

    for (int i = 0; env_list[i] != NULL; i++) {
      char *envvar = ::getenv(env_list[i]);
      if (envvar != NULL) {
        st->print("%s", env_list[i]);
        st->print("=");
        st->print("%s", envvar);
        // Use separate cr() printing to avoid unnecessary buffer operations that might cause truncation.
        st->cr();
      }
    }
  }
}

void os::print_cpu_info(outputStream* st, char* buf, size_t buflen) {
  // cpu
  st->print("CPU:");
#if defined(__APPLE__) && !defined(ZERO)
   if (VM_Version::is_cpu_emulated()) {
     st->print(" (EMULATED)");
   }
#endif
  st->print(" total %d", os::processor_count());
  // It's not safe to query number of active processors after crash
  // st->print("(active %d)", os::active_processor_count()); but we can
  // print the initial number of active processors.
  // We access the raw value here because the assert in the accessor will
  // fail if the crash occurs before initialization of this value.
  st->print(" (initial active %d)", _initial_active_processor_count);
  st->print(" %s", VM_Version::features_string());
  st->cr();
  pd_print_cpu_info(st, buf, buflen);
}

// Print a one line string summarizing the cpu, number of cores, memory, and operating system version
void os::print_summary_info(outputStream* st, char* buf, size_t buflen) {
  st->print("Host: ");
#ifndef PRODUCT
  if (get_host_name(buf, buflen)) {
    st->print("%s, ", buf);
  }
#endif // PRODUCT
  get_summary_cpu_info(buf, buflen);
  st->print("%s, ", buf);
  size_t mem = physical_memory()/G;
  if (mem == 0) {  // for low memory systems
    mem = physical_memory()/M;
    st->print("%d cores, " SIZE_FORMAT "M, ", processor_count(), mem);
  } else {
    st->print("%d cores, " SIZE_FORMAT "G, ", processor_count(), mem);
  }
  get_summary_os_info(buf, buflen);
  st->print_raw(buf);
  st->cr();
}

void os::print_date_and_time(outputStream *st, char* buf, size_t buflen) {
  const int secs_per_day  = 86400;
  const int secs_per_hour = 3600;
  const int secs_per_min  = 60;

  time_t tloc;
  (void)time(&tloc);
  char* timestring = ctime(&tloc);  // ctime adds newline.
  // edit out the newline
  char* nl = strchr(timestring, '\n');
  if (nl != NULL) {
    *nl = '\0';
  }

  struct tm tz;
  if (localtime_pd(&tloc, &tz) != NULL) {
    wchar_t w_buf[80];
    size_t n = ::wcsftime(w_buf, 80, L"%Z", &tz);
    if (n > 0) {
      ::wcstombs(buf, w_buf, buflen);
      st->print("Time: %s %s", timestring, buf);
    } else {
      st->print("Time: %s", timestring);
    }
  } else {
    st->print("Time: %s", timestring);
  }

  double t = os::elapsedTime();
  // NOTE: a crash using printf("%f",...) on Linux was historically noted here.
  int eltime = (int)t;  // elapsed time in seconds
  int eltimeFraction = (int) ((t - eltime) * 1000000);

  // print elapsed time in a human-readable format:
  int eldays = eltime / secs_per_day;
  int day_secs = eldays * secs_per_day;
  int elhours = (eltime - day_secs) / secs_per_hour;
  int hour_secs = elhours * secs_per_hour;
  int elmins = (eltime - day_secs - hour_secs) / secs_per_min;
  int minute_secs = elmins * secs_per_min;
  int elsecs = (eltime - day_secs - hour_secs - minute_secs);
  st->print_cr(" elapsed time: %d.%06d seconds (%dd %dh %dm %ds)", eltime, eltimeFraction, eldays, elhours, elmins, elsecs);
}


// Check if pointer can be read from (4-byte read access).
// Helps to prove validity of a not-NULL pointer.
// Returns true in very early stages of VM life when stub is not yet generated.
bool os::is_readable_pointer(const void* p) {
  int* const aligned = (int*) align_down((intptr_t)p, 4);
  int cafebabe = 0xcafebabe;  // tester value 1
  int deadbeef = 0xdeadbeef;  // tester value 2
  return (SafeFetch32(aligned, cafebabe) != cafebabe) || (SafeFetch32(aligned, deadbeef) != deadbeef);
}

bool os::is_readable_range(const void* from, const void* to) {
  if ((uintptr_t)from >= (uintptr_t)to) return false;
  for (uintptr_t p = align_down((uintptr_t)from, min_page_size()); p < (uintptr_t)to; p += min_page_size()) {
    if (!is_readable_pointer((const void*)p)) {
      return false;
    }
  }
  return true;
}


// moved from debug.cpp (used to be find()) but still called from there
// The verbose parameter is only set by the debug code in one case
void os::print_location(outputStream* st, intptr_t x, bool verbose) {
  address addr = (address)x;
  // Handle NULL first, so later checks don't need to protect against it.
  if (addr == NULL) {
    st->print_cr("0x0 is NULL");
    return;
  }

  // Check if addr points into a code blob.
  CodeBlob* b = CodeCache::find_blob(addr);
  if (b != NULL) {
    b->dump_for_addr(addr, st, verbose);
    return;
  }

  // Check if addr points into Java heap.
  if (Universe::heap()->print_location(st, addr)) {
    return;
  }

  bool accessible = is_readable_pointer(addr);

  // Check if addr is a JNI handle.
  if (align_down((intptr_t)addr, sizeof(intptr_t)) != 0 && accessible) {
    if (JNIHandles::is_global_handle((jobject) addr)) {
      st->print_cr(INTPTR_FORMAT " is a global jni handle", p2i(addr));
      return;
    }
    if (JNIHandles::is_weak_global_handle((jobject) addr)) {
      st->print_cr(INTPTR_FORMAT " is a weak global jni handle", p2i(addr));
      return;
    }
  }

  // Check if addr belongs to a Java thread.
  for (JavaThreadIteratorWithHandle jtiwh; JavaThread *thread = jtiwh.next(); ) {
    // If the addr is a java thread print information about that.
    if (addr == (address)thread) {
      if (verbose) {
        thread->print_on(st);
      } else {
        st->print_cr(INTPTR_FORMAT " is a thread", p2i(addr));
      }
      return;
    }
    // If the addr is in the stack region for this thread then report that
    // and print thread info
    if (thread->is_in_full_stack(addr)) {
      st->print_cr(INTPTR_FORMAT " is pointing into the stack for thread: "
                   INTPTR_FORMAT, p2i(addr), p2i(thread));
      if (verbose) thread->print_on(st);
      return;
    }
  }

  // Check if in metaspace and print types that have vptrs
  if (Metaspace::contains(addr)) {
    if (Klass::is_valid((Klass*)addr)) {
      st->print_cr(INTPTR_FORMAT " is a pointer to class: ", p2i(addr));
      ((Klass*)addr)->print_on(st);
    } else if (Method::is_valid_method((const Method*)addr)) {
      ((Method*)addr)->print_value_on(st);
      st->cr();
    } else {
      // Use addr->print() from the debugger instead (not here)
      st->print_cr(INTPTR_FORMAT " is pointing into metadata", p2i(addr));
    }
    return;
  }

  // Compressed klass needs to be decoded first.
#ifdef _LP64
  if (UseCompressedClassPointers && ((uintptr_t)addr &~ (uintptr_t)max_juint) == 0) {
    narrowKlass narrow_klass = (narrowKlass)(uintptr_t)addr;
    Klass* k = CompressedKlassPointers::decode_raw(narrow_klass);

    if (Klass::is_valid(k)) {
      st->print_cr(UINT32_FORMAT " is a compressed pointer to class: " INTPTR_FORMAT, narrow_klass, p2i((HeapWord*)k));
      k->print_on(st);
      return;
    }
  }
#endif

  // Try an OS specific find
  if (os::find(addr, st)) {
    return;
  }

  if (accessible) {
    st->print(INTPTR_FORMAT " points into unknown readable memory:", p2i(addr));
    if (is_aligned(addr, sizeof(intptr_t))) {
      st->print(" " PTR_FORMAT " |", *(intptr_t*)addr);
    }
    for (address p = addr; p < align_up(addr + 1, sizeof(intptr_t)); ++p) {
      st->print(" %02x", *(u1*)p);
    }
    st->cr();
    return;
  }

  st->print_cr(INTPTR_FORMAT " is an unknown value", p2i(addr));
}

bool is_pointer_bad(intptr_t* ptr) {
  return !is_aligned(ptr, sizeof(uintptr_t)) || !os::is_readable_pointer(ptr);
}

// Looks like all platforms can use the same function to check if C
// stack is walkable beyond current frame.
// Returns true if this is not the case, i.e. the frame is possibly
// the first C frame on the stack.
bool os::is_first_C_frame(frame* fr) {

#ifdef _WINDOWS
  return true; // native stack isn't walkable on windows this way.
#endif
  // Load up sp, fp, sender sp and sender fp, check for reasonable values.
  // Check usp first, because if that's bad the other accessors may fault
  // on some architectures.  Ditto ufp second, etc.

  if (is_pointer_bad(fr->sp())) return true;

  uintptr_t ufp    = (uintptr_t)fr->fp();
  if (is_pointer_bad(fr->fp())) return true;

  uintptr_t old_sp = (uintptr_t)fr->sender_sp();
  if ((uintptr_t)fr->sender_sp() == (uintptr_t)-1 || is_pointer_bad(fr->sender_sp())) return true;

  uintptr_t old_fp = (uintptr_t)fr->link_or_null();
  if (old_fp == 0 || old_fp == (uintptr_t)-1 || old_fp == ufp ||
    is_pointer_bad(fr->link_or_null())) return true;

  // stack grows downwards; if old_fp is below current fp or if the stack
  // frame is too large, either the stack is corrupted or fp is not saved
  // on stack (i.e. on x86, ebp may be used as general register). The stack
  // is not walkable beyond current frame.
  if (old_fp < ufp) return true;
  if (old_fp - ufp > 64 * K) return true;

  return false;
}

// Set up the boot classpath.

char* os::format_boot_path(const char* format_string,
                           const char* home,
                           int home_len,
                           char fileSep,
                           char pathSep) {
    assert((fileSep == '/' && pathSep == ':') ||
           (fileSep == '\\' && pathSep == ';'), "unexpected separator chars");

    // Scan the format string to determine the length of the actual
    // boot classpath, and handle platform dependencies as well.
    int formatted_path_len = 0;
    const char* p;
    for (p = format_string; *p != 0; ++p) {
        if (*p == '%') formatted_path_len += home_len - 1;
        ++formatted_path_len;
    }

    char* formatted_path = NEW_C_HEAP_ARRAY(char, formatted_path_len + 1, mtInternal);

    // Create boot classpath from format, substituting separator chars and
    // java home directory.
    char* q = formatted_path;
    for (p = format_string; *p != 0; ++p) {
        switch (*p) {
        case '%':
            strcpy(q, home);
            q += home_len;
            break;
        case '/':
            *q++ = fileSep;
            break;
        case ':':
            *q++ = pathSep;
            break;
        default:
            *q++ = *p;
        }
    }
    *q = '\0';

    assert((q - formatted_path) == formatted_path_len, "formatted_path size botched");
    return formatted_path;
}

// This function is a proxy to fopen, it tries to add a non standard flag ('e' or 'N')
// that ensures automatic closing of the file on exec. If it can not find support in
// the underlying c library, it will make an extra system call (fcntl) to ensure automatic
// closing of the file on exec.
FILE* os::fopen(const char* path, const char* mode) {
  char modified_mode[20];
  assert(strlen(mode) + 1 < sizeof(modified_mode), "mode chars plus one extra must fit in buffer");
  os::snprintf_checked(modified_mode, sizeof(modified_mode), "%s" LINUX_ONLY("e") BSD_ONLY("e") WINDOWS_ONLY("N"), mode);
  FILE* file = ::fopen(path, modified_mode);

#if !(defined LINUX || defined BSD || defined _WINDOWS)
  // assume fcntl FD_CLOEXEC support as a backup solution when 'e' or 'N'
  // is not supported as mode in fopen
  if (file != NULL) {
    int fd = fileno(file);
    if (fd != -1) {
      int fd_flags = fcntl(fd, F_GETFD);
      if (fd_flags != -1) {
        fcntl(fd, F_SETFD, fd_flags | FD_CLOEXEC);
      }
    }
  }
#endif

  return file;
}

bool os::set_boot_path(char fileSep, char pathSep) {
  const char* home = Arguments::get_java_home();
  int home_len = (int)strlen(home);

  struct stat st;

  // modular image if "modules" jimage exists
  char* jimage = format_boot_path("%/lib/" MODULES_IMAGE_NAME, home, home_len, fileSep, pathSep);
  if (jimage == NULL) return false;
  bool has_jimage = (os::stat(jimage, &st) == 0);
  if (has_jimage) {
    Arguments::set_boot_class_path(jimage, true);
    FREE_C_HEAP_ARRAY(char, jimage);
    return true;
  }
  FREE_C_HEAP_ARRAY(char, jimage);

  // check if developer build with exploded modules
  char* base_classes = format_boot_path("%/modules/" JAVA_BASE_NAME, home, home_len, fileSep, pathSep);
  if (base_classes == NULL) return false;
  if (os::stat(base_classes, &st) == 0) {
    Arguments::set_boot_class_path(base_classes, false);
    FREE_C_HEAP_ARRAY(char, base_classes);
    return true;
  }
  FREE_C_HEAP_ARRAY(char, base_classes);

  return false;
}

bool os::file_exists(const char* filename) {
  struct stat statbuf;
  if (filename == NULL || strlen(filename) == 0) {
    return false;
  }
  return os::stat(filename, &statbuf) == 0;
}

// Splits a path, based on its separator, the number of
// elements is returned back in "elements".
// file_name_length is used as a modifier for each path's
// length when compared to JVM_MAXPATHLEN. So if you know
// each returned path will have something appended when
// in use, you can pass the length of that in
// file_name_length, to ensure we detect if any path
// exceeds the maximum path length once prepended onto
// the sub-path/file name.
// It is the callers responsibility to:
//   a> check the value of "elements", which may be 0.
//   b> ignore any empty path elements
//   c> free up the data.
char** os::split_path(const char* path, size_t* elements, size_t file_name_length) {
  *elements = (size_t)0;
  if (path == NULL || strlen(path) == 0 || file_name_length == (size_t)NULL) {
    return NULL;
  }
  const char psepchar = *os::path_separator();
  char* inpath = NEW_C_HEAP_ARRAY(char, strlen(path) + 1, mtInternal);
  strcpy(inpath, path);
  size_t count = 1;
  char* p = strchr(inpath, psepchar);
  // Get a count of elements to allocate memory
  while (p != NULL) {
    count++;
    p++;
    p = strchr(p, psepchar);
  }

  char** opath = NEW_C_HEAP_ARRAY(char*, count, mtInternal);

  // do the actual splitting
  p = inpath;
  for (size_t i = 0 ; i < count ; i++) {
    size_t len = strcspn(p, os::path_separator());
    if (len + file_name_length > JVM_MAXPATHLEN) {
      // release allocated storage before exiting the vm
      free_array_of_char_arrays(opath, i++);
      vm_exit_during_initialization("The VM tried to use a path that exceeds the maximum path length for "
                                    "this system. Review path-containing parameters and properties, such as "
                                    "sun.boot.library.path, to identify potential sources for this path.");
    }
    // allocate the string and add terminator storage
    char* s = NEW_C_HEAP_ARRAY(char, len + 1, mtInternal);
    strncpy(s, p, len);
    s[len] = '\0';
    opath[i] = s;
    p += len + 1;
  }
  FREE_C_HEAP_ARRAY(char, inpath);
  *elements = count;
  return opath;
}

// Returns true if the current stack pointer is above the stack shadow
// pages, false otherwise.
bool os::stack_shadow_pages_available(Thread *thread, const methodHandle& method, address sp) {
  if (!thread->is_Java_thread()) return false;
  // Check if we have StackShadowPages above the guard zone. This parameter
  // is dependent on the depth of the maximum VM call stack possible from
  // the handler for stack overflow.  'instanceof' in the stack overflow
  // handler or a println uses at least 8k stack of VM and native code
  // respectively.
  const int framesize_in_bytes =
    Interpreter::size_top_interpreter_activation(method()) * wordSize;

  address limit = JavaThread::cast(thread)->stack_overflow_state()->shadow_zone_safe_limit();
  return sp > (limit + framesize_in_bytes);
}

size_t os::page_size_for_region(size_t region_size, size_t min_pages, bool must_be_aligned) {
  assert(min_pages > 0, "sanity");
  if (UseLargePages) {
    const size_t max_page_size = region_size / min_pages;

    for (size_t page_size = page_sizes().largest(); page_size != 0;
         page_size = page_sizes().next_smaller(page_size)) {
      if (page_size <= max_page_size) {
        if (!must_be_aligned || is_aligned(region_size, page_size)) {
          return page_size;
        }
      }
    }
  }

  return vm_page_size();
}

size_t os::page_size_for_region_aligned(size_t region_size, size_t min_pages) {
  return page_size_for_region(region_size, min_pages, true);
}

size_t os::page_size_for_region_unaligned(size_t region_size, size_t min_pages) {
  return page_size_for_region(region_size, min_pages, false);
}

#ifndef MAX_PATH
#define MAX_PATH    (2 * K)
#endif

void os::pause() {
  char filename[MAX_PATH];
  if (PauseAtStartupFile && PauseAtStartupFile[0]) {
    jio_snprintf(filename, MAX_PATH, "%s", PauseAtStartupFile);
  } else {
    jio_snprintf(filename, MAX_PATH, "./vm.paused.%d", current_process_id());
  }

  int fd = ::open(filename, O_WRONLY | O_CREAT | O_TRUNC, 0666);
  if (fd != -1) {
    struct stat buf;
    ::close(fd);
    while (::stat(filename, &buf) == 0) {
#if defined(_WINDOWS)
      Sleep(100);
#else
      (void)::poll(NULL, 0, 100);
#endif
    }
  } else {
    jio_fprintf(stderr,
                "Could not open pause file '%s', continuing immediately.\n", filename);
  }
}

static const char* errno_to_string (int e, bool short_text) {
  #define ALL_SHARED_ENUMS(X) \
    X(E2BIG, "Argument list too long") \
    X(EACCES, "Permission denied") \
    X(EADDRINUSE, "Address in use") \
    X(EADDRNOTAVAIL, "Address not available") \
    X(EAFNOSUPPORT, "Address family not supported") \
    X(EAGAIN, "Resource unavailable, try again") \
    X(EALREADY, "Connection already in progress") \
    X(EBADF, "Bad file descriptor") \
    X(EBADMSG, "Bad message") \
    X(EBUSY, "Device or resource busy") \
    X(ECANCELED, "Operation canceled") \
    X(ECHILD, "No child processes") \
    X(ECONNABORTED, "Connection aborted") \
    X(ECONNREFUSED, "Connection refused") \
    X(ECONNRESET, "Connection reset") \
    X(EDEADLK, "Resource deadlock would occur") \
    X(EDESTADDRREQ, "Destination address required") \
    X(EDOM, "Mathematics argument out of domain of function") \
    X(EEXIST, "File exists") \
    X(EFAULT, "Bad address") \
    X(EFBIG, "File too large") \
    X(EHOSTUNREACH, "Host is unreachable") \
    X(EIDRM, "Identifier removed") \
    X(EILSEQ, "Illegal byte sequence") \
    X(EINPROGRESS, "Operation in progress") \
    X(EINTR, "Interrupted function") \
    X(EINVAL, "Invalid argument") \
    X(EIO, "I/O error") \
    X(EISCONN, "Socket is connected") \
    X(EISDIR, "Is a directory") \
    X(ELOOP, "Too many levels of symbolic links") \
    X(EMFILE, "Too many open files") \
    X(EMLINK, "Too many links") \
    X(EMSGSIZE, "Message too large") \
    X(ENAMETOOLONG, "Filename too long") \
    X(ENETDOWN, "Network is down") \
    X(ENETRESET, "Connection aborted by network") \
    X(ENETUNREACH, "Network unreachable") \
    X(ENFILE, "Too many files open in system") \
    X(ENOBUFS, "No buffer space available") \
    X(ENODATA, "No message is available on the STREAM head read queue") \
    X(ENODEV, "No such device") \
    X(ENOENT, "No such file or directory") \
    X(ENOEXEC, "Executable file format error") \
    X(ENOLCK, "No locks available") \
    X(ENOLINK, "Reserved") \
    X(ENOMEM, "Not enough space") \
    X(ENOMSG, "No message of the desired type") \
    X(ENOPROTOOPT, "Protocol not available") \
    X(ENOSPC, "No space left on device") \
    X(ENOSR, "No STREAM resources") \
    X(ENOSTR, "Not a STREAM") \
    X(ENOSYS, "Function not supported") \
    X(ENOTCONN, "The socket is not connected") \
    X(ENOTDIR, "Not a directory") \
    X(ENOTEMPTY, "Directory not empty") \
    X(ENOTSOCK, "Not a socket") \
    X(ENOTSUP, "Not supported") \
    X(ENOTTY, "Inappropriate I/O control operation") \
    X(ENXIO, "No such device or address") \
    X(EOPNOTSUPP, "Operation not supported on socket") \
    X(EOVERFLOW, "Value too large to be stored in data type") \
    X(EPERM, "Operation not permitted") \
    X(EPIPE, "Broken pipe") \
    X(EPROTO, "Protocol error") \
    X(EPROTONOSUPPORT, "Protocol not supported") \
    X(EPROTOTYPE, "Protocol wrong type for socket") \
    X(ERANGE, "Result too large") \
    X(EROFS, "Read-only file system") \
    X(ESPIPE, "Invalid seek") \
    X(ESRCH, "No such process") \
    X(ETIME, "Stream ioctl() timeout") \
    X(ETIMEDOUT, "Connection timed out") \
    X(ETXTBSY, "Text file busy") \
    X(EWOULDBLOCK, "Operation would block") \
    X(EXDEV, "Cross-device link")

  #define DEFINE_ENTRY(e, text) { e, #e, text },

  static const struct {
    int v;
    const char* short_text;
    const char* long_text;
  } table [] = {

    ALL_SHARED_ENUMS(DEFINE_ENTRY)

    // The following enums are not defined on all platforms.
    #ifdef ESTALE
    DEFINE_ENTRY(ESTALE, "Reserved")
    #endif
    #ifdef EDQUOT
    DEFINE_ENTRY(EDQUOT, "Reserved")
    #endif
    #ifdef EMULTIHOP
    DEFINE_ENTRY(EMULTIHOP, "Reserved")
    #endif

    // End marker.
    { -1, "Unknown errno", "Unknown error" }

  };

  #undef DEFINE_ENTRY
  #undef ALL_FLAGS

  int i = 0;
  while (table[i].v != -1 && table[i].v != e) {
    i ++;
  }

  return short_text ? table[i].short_text : table[i].long_text;

}

const char* os::strerror(int e) {
  return errno_to_string(e, false);
}

const char* os::errno_name(int e) {
  return errno_to_string(e, true);
}

#define trace_page_size_params(size) byte_size_in_exact_unit(size), exact_unit_for_byte_size(size)

void os::trace_page_sizes(const char* str,
                          const size_t region_min_size,
                          const size_t region_max_size,
                          const size_t page_size,
                          const char* base,
                          const size_t size) {

  log_info(pagesize)("%s: "
                     " min=" SIZE_FORMAT "%s"
                     " max=" SIZE_FORMAT "%s"
                     " base=" PTR_FORMAT
                     " page_size=" SIZE_FORMAT "%s"
                     " size=" SIZE_FORMAT "%s",
                     str,
                     trace_page_size_params(region_min_size),
                     trace_page_size_params(region_max_size),
                     p2i(base),
                     trace_page_size_params(page_size),
                     trace_page_size_params(size));
}

void os::trace_page_sizes_for_requested_size(const char* str,
                                             const size_t requested_size,
                                             const size_t page_size,
                                             const size_t alignment,
                                             const char* base,
                                             const size_t size) {

  log_info(pagesize)("%s:"
                     " req_size=" SIZE_FORMAT "%s"
                     " base=" PTR_FORMAT
                     " page_size=" SIZE_FORMAT "%s"
                     " alignment=" SIZE_FORMAT "%s"
                     " size=" SIZE_FORMAT "%s",
                     str,
                     trace_page_size_params(requested_size),
                     p2i(base),
                     trace_page_size_params(page_size),
                     trace_page_size_params(alignment),
                     trace_page_size_params(size));
}


// This is the working definition of a server class machine:
// >= 2 physical CPU's and >=2GB of memory, with some fuzz
// because the graphics memory (?) sometimes masks physical memory.
// If you want to change the definition of a server class machine
// on some OS or platform, e.g., >=4GB on Windows platforms,
// then you'll have to parameterize this method based on that state,
// as was done for logical processors here, or replicate and
// specialize this method for each platform.  (Or fix os to have
// some inheritance structure and use subclassing.  Sigh.)
// If you want some platform to always or never behave as a server
// class machine, change the setting of AlwaysActAsServerClassMachine
// and NeverActAsServerClassMachine in globals*.hpp.
bool os::is_server_class_machine() {
  // First check for the early returns
  if (NeverActAsServerClassMachine) {
    return false;
  }
  if (AlwaysActAsServerClassMachine) {
    return true;
  }
  // Then actually look at the machine
  bool         result            = false;
  const unsigned int    server_processors = 2;
  const julong server_memory     = 2UL * G;
  // We seem not to get our full complement of memory.
  //     We allow some part (1/8?) of the memory to be "missing",
  //     based on the sizes of DIMMs, and maybe graphics cards.
  const julong missing_memory   = 256UL * M;

  /* Is this a server class machine? */
  if ((os::active_processor_count() >= (int)server_processors) &&
      (os::physical_memory() >= (server_memory - missing_memory))) {
    const unsigned int logical_processors =
      VM_Version::logical_processors_per_package();
    if (logical_processors > 1) {
      const unsigned int physical_packages =
        os::active_processor_count() / logical_processors;
      if (physical_packages >= server_processors) {
        result = true;
      }
    } else {
      result = true;
    }
  }
  return result;
}

void os::initialize_initial_active_processor_count() {
  assert(_initial_active_processor_count == 0, "Initial active processor count already set.");
  _initial_active_processor_count = active_processor_count();
  log_debug(os)("Initial active processor count set to %d" , _initial_active_processor_count);
}

bool os::create_stack_guard_pages(char* addr, size_t bytes) {
  return os::pd_create_stack_guard_pages(addr, bytes);
}

char* os::reserve_memory(size_t bytes, bool executable, MEMFLAGS flags) {
  char* result = pd_reserve_memory(bytes, executable);
  if (result != NULL) {
    MemTracker::record_virtual_memory_reserve(result, bytes, CALLER_PC, flags);
  }
  return result;
}

char* os::attempt_reserve_memory_at(char* addr, size_t bytes, bool executable) {
  char* result = pd_attempt_reserve_memory_at(addr, bytes, executable);
  if (result != NULL) {
    MemTracker::record_virtual_memory_reserve((address)result, bytes, CALLER_PC);
  } else {
    log_debug(os)("Attempt to reserve memory at " INTPTR_FORMAT " for "
                 SIZE_FORMAT " bytes failed, errno %d", p2i(addr), bytes, get_last_error());
  }
  return result;
}

static void assert_nonempty_range(const char* addr, size_t bytes) {
  assert(addr != nullptr && bytes > 0, "invalid range [" PTR_FORMAT ", " PTR_FORMAT ")",
         p2i(addr), p2i(addr) + bytes);
}

bool os::commit_memory(char* addr, size_t bytes, bool executable) {
  assert_nonempty_range(addr, bytes);
  bool res = pd_commit_memory(addr, bytes, executable);
  if (res) {
    MemTracker::record_virtual_memory_commit((address)addr, bytes, CALLER_PC);
  }
  return res;
}

bool os::commit_memory(char* addr, size_t size, size_t alignment_hint,
                              bool executable) {
  assert_nonempty_range(addr, size);
  bool res = os::pd_commit_memory(addr, size, alignment_hint, executable);
  if (res) {
    MemTracker::record_virtual_memory_commit((address)addr, size, CALLER_PC);
  }
  return res;
}

void os::commit_memory_or_exit(char* addr, size_t bytes, bool executable,
                               const char* mesg) {
  assert_nonempty_range(addr, bytes);
  pd_commit_memory_or_exit(addr, bytes, executable, mesg);
  MemTracker::record_virtual_memory_commit((address)addr, bytes, CALLER_PC);
}

void os::commit_memory_or_exit(char* addr, size_t size, size_t alignment_hint,
                               bool executable, const char* mesg) {
  assert_nonempty_range(addr, size);
  os::pd_commit_memory_or_exit(addr, size, alignment_hint, executable, mesg);
  MemTracker::record_virtual_memory_commit((address)addr, size, CALLER_PC);
}

bool os::uncommit_memory(char* addr, size_t bytes, bool executable) {
  assert_nonempty_range(addr, bytes);
  bool res;
  if (MemTracker::enabled()) {
    Tracker tkr(Tracker::uncommit);
    res = pd_uncommit_memory(addr, bytes, executable);
    if (res) {
      tkr.record((address)addr, bytes);
    }
  } else {
    res = pd_uncommit_memory(addr, bytes, executable);
  }
  return res;
}

bool os::release_memory(char* addr, size_t bytes) {
  assert_nonempty_range(addr, bytes);
  bool res;
  if (MemTracker::enabled()) {
    // Note: Tracker contains a ThreadCritical.
    Tracker tkr(Tracker::release);
    res = pd_release_memory(addr, bytes);
    if (res) {
      tkr.record((address)addr, bytes);
    }
  } else {
    res = pd_release_memory(addr, bytes);
  }
  if (!res) {
    log_info(os)("os::release_memory failed (" PTR_FORMAT ", " SIZE_FORMAT ")", p2i(addr), bytes);
  }
  return res;
}

// Prints all mappings
void os::print_memory_mappings(outputStream* st) {
  os::print_memory_mappings(nullptr, (size_t)-1, st);
}

// Pretouching must use a store, not just a load.  On many OSes loads from
// fresh memory would be satisfied from a single mapped page containing all
// zeros.  We need to store something to each page to get them backed by
// their own memory, which is the effect we want here.  An atomic add of
// zero is used instead of a simple store, allowing the memory to be used
// while pretouch is in progress, rather than requiring users of the memory
// to wait until the entire range has been touched.  This is technically
// a UB data race, but doesn't cause any problems for us.
void os::pretouch_memory(void* start, void* end, size_t page_size) {
  assert(start <= end, "invalid range: " PTR_FORMAT " -> " PTR_FORMAT, p2i(start), p2i(end));
  assert(is_power_of_2(page_size), "page size misaligned: %zu", page_size);
  assert(page_size >= sizeof(int), "page size too small: %zu", page_size);
  if (start < end) {
    // We're doing concurrent-safe touch and memory state has page
    // granularity, so we can touch anywhere in a page.  Touch at the
    // beginning of each page to simplify iteration.
    char* cur = static_cast<char*>(align_down(start, page_size));
    void* last = align_down(static_cast<char*>(end) - 1, page_size);
    assert(cur <= last, "invariant");
    // Iterate from first page through last (inclusive), being careful to
    // avoid overflow if the last page abuts the end of the address range.
    for ( ; true; cur += page_size) {
      Atomic::add(reinterpret_cast<int*>(cur), 0, memory_order_relaxed);
      if (cur >= last) break;
    }
  }
}

char* os::map_memory_to_file(size_t bytes, int file_desc) {
  // Could have called pd_reserve_memory() followed by replace_existing_mapping_with_file_mapping(),
  // but AIX may use SHM in which case its more trouble to detach the segment and remap memory to the file.
  // On all current implementations NULL is interpreted as any available address.
  char* result = os::map_memory_to_file(NULL /* addr */, bytes, file_desc);
  if (result != NULL) {
    MemTracker::record_virtual_memory_reserve_and_commit(result, bytes, CALLER_PC);
  }
  return result;
}

char* os::attempt_map_memory_to_file_at(char* addr, size_t bytes, int file_desc) {
  char* result = pd_attempt_map_memory_to_file_at(addr, bytes, file_desc);
  if (result != NULL) {
    MemTracker::record_virtual_memory_reserve_and_commit((address)result, bytes, CALLER_PC);
  }
  return result;
}

char* os::map_memory(int fd, const char* file_name, size_t file_offset,
                           char *addr, size_t bytes, bool read_only,
                           bool allow_exec, MEMFLAGS flags) {
  char* result = pd_map_memory(fd, file_name, file_offset, addr, bytes, read_only, allow_exec);
  if (result != NULL) {
    MemTracker::record_virtual_memory_reserve_and_commit((address)result, bytes, CALLER_PC, flags);
  }
  return result;
}

char* os::remap_memory(int fd, const char* file_name, size_t file_offset,
                             char *addr, size_t bytes, bool read_only,
                             bool allow_exec) {
  return pd_remap_memory(fd, file_name, file_offset, addr, bytes,
                    read_only, allow_exec);
}

bool os::unmap_memory(char *addr, size_t bytes) {
  bool result;
  if (MemTracker::enabled()) {
    Tracker tkr(Tracker::release);
    result = pd_unmap_memory(addr, bytes);
    if (result) {
      tkr.record((address)addr, bytes);
    }
  } else {
    result = pd_unmap_memory(addr, bytes);
  }
  return result;
}

void os::free_memory(char *addr, size_t bytes, size_t alignment_hint) {
  pd_free_memory(addr, bytes, alignment_hint);
}

void os::realign_memory(char *addr, size_t bytes, size_t alignment_hint) {
  pd_realign_memory(addr, bytes, alignment_hint);
}

char* os::reserve_memory_special(size_t size, size_t alignment, size_t page_size,
                                 char* addr, bool executable) {

  assert(is_aligned(addr, alignment), "Unaligned request address");

  char* result = pd_reserve_memory_special(size, alignment, page_size, addr, executable);
  if (result != NULL) {
    // The memory is committed
    MemTracker::record_virtual_memory_reserve_and_commit((address)result, size, CALLER_PC);
  }

  return result;
}

bool os::release_memory_special(char* addr, size_t bytes) {
  bool res;
  if (MemTracker::enabled()) {
    // Note: Tracker contains a ThreadCritical.
    Tracker tkr(Tracker::release);
    res = pd_release_memory_special(addr, bytes);
    if (res) {
      tkr.record((address)addr, bytes);
    }
  } else {
    res = pd_release_memory_special(addr, bytes);
  }
  return res;
}

// Convenience wrapper around naked_short_sleep to allow for longer sleep
// times. Only for use by non-JavaThreads.
void os::naked_sleep(jlong millis) {
  assert(!Thread::current()->is_Java_thread(), "not for use by JavaThreads");
  const jlong limit = 999;
  while (millis > limit) {
    naked_short_sleep(limit);
    millis -= limit;
  }
  naked_short_sleep(millis);
}


////// Implementation of PageSizes

void os::PageSizes::add(size_t page_size) {
  assert(is_power_of_2(page_size), "page_size must be a power of 2: " SIZE_FORMAT_X, page_size);
  _v |= page_size;
}

bool os::PageSizes::contains(size_t page_size) const {
  assert(is_power_of_2(page_size), "page_size must be a power of 2: " SIZE_FORMAT_X, page_size);
  return (_v & page_size) != 0;
}

size_t os::PageSizes::next_smaller(size_t page_size) const {
  assert(is_power_of_2(page_size), "page_size must be a power of 2: " SIZE_FORMAT_X, page_size);
  size_t v2 = _v & (page_size - 1);
  if (v2 == 0) {
    return 0;
  }
  return round_down_power_of_2(v2);
}

size_t os::PageSizes::next_larger(size_t page_size) const {
  assert(is_power_of_2(page_size), "page_size must be a power of 2: " SIZE_FORMAT_X, page_size);
  if (page_size == max_power_of_2<size_t>()) { // Shift by 32/64 would be UB
    return 0;
  }
  // Remove current and smaller page sizes
  size_t v2 = _v & ~(page_size + (page_size - 1));
  if (v2 == 0) {
    return 0;
  }
  return (size_t)1 << count_trailing_zeros(v2);
}

size_t os::PageSizes::largest() const {
  const size_t max = max_power_of_2<size_t>();
  if (contains(max)) {
    return max;
  }
  return next_smaller(max);
}

size_t os::PageSizes::smallest() const {
  // Strictly speaking the set should not contain sizes < os::vm_page_size().
  // But this is not enforced.
  return next_larger(1);
}

void os::PageSizes::print_on(outputStream* st) const {
  bool first = true;
  for (size_t sz = smallest(); sz != 0; sz = next_larger(sz)) {
    if (first) {
      first = false;
    } else {
      st->print_raw(", ");
    }
    if (sz < M) {
      st->print(SIZE_FORMAT "k", sz / K);
    } else if (sz < G) {
      st->print(SIZE_FORMAT "M", sz / M);
    } else {
      st->print(SIZE_FORMAT "G", sz / G);
    }
  }
  if (first) {
    st->print("empty");
  }
}

// Check minimum allowable stack sizes for thread creation and to initialize
// the java system classes, including StackOverflowError - depends on page
// size.
// The space needed for frames during startup is platform dependent. It
// depends on word size, platform calling conventions, C frame layout and
// interpreter/C1/C2 design decisions. Therefore this is given in a
// platform (os/cpu) dependent constant.
// To this, space for guard mechanisms is added, which depends on the
// page size which again depends on the concrete system the VM is running
// on. Space for libc guard pages is not included in this size.
jint os::set_minimum_stack_sizes() {

  _java_thread_min_stack_allowed = _java_thread_min_stack_allowed +
                                   StackOverflow::stack_guard_zone_size() +
                                   StackOverflow::stack_shadow_zone_size();

  _java_thread_min_stack_allowed = align_up(_java_thread_min_stack_allowed, vm_page_size());
  _java_thread_min_stack_allowed = MAX2(_java_thread_min_stack_allowed, _os_min_stack_allowed);

  size_t stack_size_in_bytes = ThreadStackSize * K;
  if (stack_size_in_bytes != 0 &&
      stack_size_in_bytes < _java_thread_min_stack_allowed) {
    // The '-Xss' and '-XX:ThreadStackSize=N' options both set
    // ThreadStackSize so we go with "Java thread stack size" instead
    // of "ThreadStackSize" to be more friendly.
    tty->print_cr("\nThe Java thread stack size specified is too small. "
                  "Specify at least " SIZE_FORMAT "k",
                  _java_thread_min_stack_allowed / K);
    return JNI_ERR;
  }

  // Make the stack size a multiple of the page size so that
  // the yellow/red zones can be guarded.
  JavaThread::set_stack_size_at_create(align_up(stack_size_in_bytes, vm_page_size()));

  // Reminder: a compiler thread is a Java thread.
  _compiler_thread_min_stack_allowed = _compiler_thread_min_stack_allowed +
                                       StackOverflow::stack_guard_zone_size() +
                                       StackOverflow::stack_shadow_zone_size();

  _compiler_thread_min_stack_allowed = align_up(_compiler_thread_min_stack_allowed, vm_page_size());
  _compiler_thread_min_stack_allowed = MAX2(_compiler_thread_min_stack_allowed, _os_min_stack_allowed);

  stack_size_in_bytes = CompilerThreadStackSize * K;
  if (stack_size_in_bytes != 0 &&
      stack_size_in_bytes < _compiler_thread_min_stack_allowed) {
    tty->print_cr("\nThe CompilerThreadStackSize specified is too small. "
                  "Specify at least " SIZE_FORMAT "k",
                  _compiler_thread_min_stack_allowed / K);
    return JNI_ERR;
  }

  _vm_internal_thread_min_stack_allowed = align_up(_vm_internal_thread_min_stack_allowed, vm_page_size());
  _vm_internal_thread_min_stack_allowed = MAX2(_vm_internal_thread_min_stack_allowed, _os_min_stack_allowed);

  stack_size_in_bytes = VMThreadStackSize * K;
  if (stack_size_in_bytes != 0 &&
      stack_size_in_bytes < _vm_internal_thread_min_stack_allowed) {
    tty->print_cr("\nThe VMThreadStackSize specified is too small. "
                  "Specify at least " SIZE_FORMAT "k",
                  _vm_internal_thread_min_stack_allowed / K);
    return JNI_ERR;
  }
  return JNI_OK;
}<|MERGE_RESOLUTION|>--- conflicted
+++ resolved
@@ -62,12 +62,8 @@
 #include "runtime/vm_version.hpp"
 #include "services/attachListener.hpp"
 #include "services/mallocTracker.hpp"
-<<<<<<< HEAD
+#include "services/mallocHeader.inline.hpp"
 #include "services/memTracker.inline.hpp"
-=======
-#include "services/mallocHeader.inline.hpp"
-#include "services/memTracker.hpp"
->>>>>>> 319de6a6
 #include "services/nmtPreInit.hpp"
 #include "services/nmtCommon.hpp"
 #include "services/threadService.hpp"
@@ -705,7 +701,6 @@
       return NULL;
     }
 
-<<<<<<< HEAD
     const size_t old_size = MallocTracker::malloc_header(memblock)->size();
 
     // Observe MallocLimit
@@ -713,18 +708,12 @@
       return NULL;
     }
 
-    // De-account the old block from NMT *before* calling the real realloc(3) since it
-    // may invalidate old block including its header. This will also perform integrity checks
-    // on the old block (e.g. overwriters) and mark the old header as dead.
-    void* const old_outer_ptr = MemTracker::record_free(memblock);
-=======
     // Perform integrity checks on and mark the old block as dead *before* calling the real realloc(3) since it
     // may invalidate the old block, including its header.
     MallocHeader* header = MallocTracker::malloc_header(memblock);
     header->assert_block_integrity(); // Assert block hasn't been tampered with.
     const MallocHeader::FreeInfo free_info = header->free_info();
     header->mark_block_as_dead();
->>>>>>> 319de6a6
 
     // the real realloc
     ALLOW_C_FUNCTION(::realloc, void* const new_outer_ptr = ::realloc(header, new_outer_size);)
