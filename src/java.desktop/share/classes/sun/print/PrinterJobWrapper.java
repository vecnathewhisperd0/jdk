/*
 * Copyright (c) 2013, 2021, Oracle and/or its affiliates. All rights reserved.
 * DO NOT ALTER OR REMOVE COPYRIGHT NOTICES OR THIS FILE HEADER.
 *
 * This code is free software; you can redistribute it and/or modify it
 * under the terms of the GNU General Public License version 2 only, as
 * published by the Free Software Foundation.  Oracle designates this
 * particular file as subject to the "Classpath" exception as provided
 * by Oracle in the LICENSE file that accompanied this code.
 *
 * This code is distributed in the hope that it will be useful, but WITHOUT
 * ANY WARRANTY; without even the implied warranty of MERCHANTABILITY or
 * FITNESS FOR A PARTICULAR PURPOSE.  See the GNU General Public License
 * version 2 for more details (a copy is included in the LICENSE file that
 * accompanied this code).
 *
 * You should have received a copy of the GNU General Public License version
 * 2 along with this work; if not, write to the Free Software Foundation,
 * Inc., 51 Franklin St, Fifth Floor, Boston, MA 02110-1301 USA.
 *
 * Please contact Oracle, 500 Oracle Parkway, Redwood Shores, CA 94065 USA
 * or visit www.oracle.com if you need additional information or have any
 * questions.
 */

package sun.print;

import java.awt.print.PrinterJob;
import java.io.Serial;

import javax.print.attribute.Attribute;
import javax.print.attribute.PrintRequestAttribute;

public class PrinterJobWrapper implements PrintRequestAttribute {

    /**
     * Use serialVersionUID from JDK 1.8 for interoperability.
     */
    @Serial
    private static final long serialVersionUID = -8792124426995707237L;

<<<<<<< HEAD
    @SuppressWarnings("serial")
=======
    @SuppressWarnings("serial") // Type of field is not Serializable
>>>>>>> d8a278f3
    private PrinterJob job;

    public PrinterJobWrapper(PrinterJob job) {
        this.job = job;
    }

    public PrinterJob getPrinterJob() {
        return job;
    }

    public final Class<? extends Attribute> getCategory() {
        return PrinterJobWrapper.class;
    }

    public final String getName() {
        return "printerjob-wrapper";
    }

    public String toString() {
       return "printerjob-wrapper: " + job.toString();
    }

    public int hashCode() {
        return job.hashCode();
    }
}<|MERGE_RESOLUTION|>--- conflicted
+++ resolved
@@ -39,11 +39,7 @@
     @Serial
     private static final long serialVersionUID = -8792124426995707237L;
 
-<<<<<<< HEAD
-    @SuppressWarnings("serial")
-=======
     @SuppressWarnings("serial") // Type of field is not Serializable
->>>>>>> d8a278f3
     private PrinterJob job;
 
     public PrinterJobWrapper(PrinterJob job) {
