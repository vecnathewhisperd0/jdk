/*
 * Copyright (c) 2017, 2020, Red Hat, Inc. All rights reserved.
 * DO NOT ALTER OR REMOVE COPYRIGHT NOTICES OR THIS FILE HEADER.
 *
 * This code is free software; you can redistribute it and/or modify it
 * under the terms of the GNU General Public License version 2 only, as
 * published by the Free Software Foundation.
 *
 * This code is distributed in the hope that it will be useful, but WITHOUT
 * ANY WARRANTY; without even the implied warranty of MERCHANTABILITY or
 * FITNESS FOR A PARTICULAR PURPOSE.  See the GNU General Public License
 * version 2 for more details (a copy is included in the LICENSE file that
 * accompanied this code).
 *
 * You should have received a copy of the GNU General Public License version
 * 2 along with this work; if not, write to the Free Software Foundation,
 * Inc., 51 Franklin St, Fifth Floor, Boston, MA 02110-1301 USA.
 *
 * Please contact Oracle, 500 Oracle Parkway, Redwood Shores, CA 94065 USA
 * or visit www.oracle.com if you need additional information or have any
 * questions.
 *
 */

#include "precompiled.hpp"

#include "gc/shared/workerDataArray.inline.hpp"
#include "gc/shenandoah/shenandoahCollectorPolicy.hpp"
#include "gc/shenandoah/shenandoahPhaseTimings.hpp"
#include "gc/shenandoah/shenandoahHeap.inline.hpp"
#include "gc/shenandoah/shenandoahUtils.hpp"
#include "gc/shenandoah/heuristics/shenandoahHeuristics.hpp"
#include "runtime/orderAccess.hpp"
#include "utilities/ostream.hpp"

#define SHENANDOAH_PHASE_NAME_FORMAT "%-30s"
#define SHENANDOAH_S_TIME_FORMAT "%8.3lf"
#define SHENANDOAH_US_TIME_FORMAT "%8.0lf"
#define SHENANDOAH_US_WORKER_TIME_FORMAT "%3.0lf"
#define SHENANDOAH_US_WORKER_NOTIME_FORMAT "%3s"
#define SHENANDOAH_PARALLELISM_FORMAT "%4.2lf"

#define SHENANDOAH_PHASE_DECLARE_NAME(type, title) \
  title,

const char* ShenandoahPhaseTimings::_phase_names[] = {
  SHENANDOAH_PHASE_DO(SHENANDOAH_PHASE_DECLARE_NAME)
};

#undef SHENANDOAH_PHASE_DECLARE_NAME

ShenandoahPhaseTimings::ShenandoahPhaseTimings(uint max_workers) :
  _max_workers(max_workers) {
  assert(_max_workers > 0, "Must have some GC threads");

  // Initialize everything to sane defaults
  for (uint i = 0; i < _num_phases; i++) {
#define SHENANDOAH_WORKER_DATA_NULL(type, title) \
    _worker_data[i] = NULL;
    SHENANDOAH_PAR_PHASE_DO(,, SHENANDOAH_WORKER_DATA_NULL)
#undef SHENANDOAH_WORKER_DATA_NULL
    _cycle_data[i] = uninitialized();
  }

  // Then punch in the worker-related data.
  // Every worker phase get a bunch of internal objects, except
  // the very first slot, which is "<total>" and is not populated.
  for (uint i = 0; i < _num_phases; i++) {
    if (is_worker_phase(Phase(i))) {
      int c = 0;
#define SHENANDOAH_WORKER_DATA_INIT(type, title) \
      if (c++ != 0) _worker_data[i + c] = new ShenandoahWorkerData(NULL, title, _max_workers);
      SHENANDOAH_PAR_PHASE_DO(,, SHENANDOAH_WORKER_DATA_INIT)
#undef SHENANDOAH_WORKER_DATA_INIT
    }
  }

  _policy = ShenandoahHeap::heap()->shenandoah_policy();
  assert(_policy != NULL, "Can not be NULL");
}

ShenandoahPhaseTimings::Phase ShenandoahPhaseTimings::worker_par_phase(Phase phase, ParPhase par_phase) {
  assert(is_worker_phase(phase), "Phase should accept worker phase times: %s", phase_name(phase));
  Phase p = Phase(phase + 1 + par_phase);
  assert(p >= 0 && p < _num_phases, "Out of bound for: %s", phase_name(phase));
  return p;
}

ShenandoahWorkerData* ShenandoahPhaseTimings::worker_data(Phase phase, ParPhase par_phase) {
  Phase p = worker_par_phase(phase, par_phase);
  ShenandoahWorkerData* wd = _worker_data[p];
  assert(wd != NULL, "Counter initialized: %s", phase_name(p));
  return wd;
}

bool ShenandoahPhaseTimings::is_worker_phase(Phase phase) {
  assert(phase >= 0 && phase < _num_phases, "Out of bounds");
  switch (phase) {
    case init_evac:
    case scan_roots:
    case update_roots:
    case purge_weak_par:
    case full_gc_mark:
    case full_gc_update_roots:
    case full_gc_adjust_roots:
    case full_gc_purge_class_unload:
    case full_gc_purge_weak_par:
    case degen_gc_stw_mark:
    case degen_gc_mark:
    case degen_gc_update_roots:
<<<<<<< HEAD
    case degen_purge_class_unload:
    case degen_purge_weak_par:
=======
    case full_gc_purge_class_unload:
    case full_gc_purge_weak_par:
    case degen_gc_purge_class_unload:
    case degen_gc_purge_weak_par:
>>>>>>> 8c58f6f4
    case heap_iteration_roots:
    case conc_mark_roots:
    case conc_weak_roots_work:
    case conc_weak_refs_work:
    case conc_strong_roots:
      return true;
    default:
      return false;
  }
}

bool ShenandoahPhaseTimings::is_root_work_phase(Phase phase) {
  switch (phase) {
    case scan_roots:
    case update_roots:
    case init_evac:
    case degen_gc_update_roots:
    case full_gc_mark:
    case full_gc_update_roots:
    case full_gc_adjust_roots:
      return true;
    default:
      return false;
  }
}

void ShenandoahPhaseTimings::set_cycle_data(Phase phase, double time) {
#ifdef ASSERT
  double d = _cycle_data[phase];
  assert(d == uninitialized(), "Should not be set yet: %s, current value: %lf", phase_name(phase), d);
#endif
  _cycle_data[phase] = time;
}

void ShenandoahPhaseTimings::record_phase_time(Phase phase, double time) {
  if (!_policy->is_at_shutdown()) {
    set_cycle_data(phase, time);
  }
}

void ShenandoahPhaseTimings::record_workers_start(Phase phase) {
  assert(is_worker_phase(phase), "Phase should accept worker phase times: %s", phase_name(phase));

  // Special case: these phases can enter multiple times, need to reset
  // their worker data every time.
  if (phase == heap_iteration_roots) {
    for (uint i = 1; i < _num_par_phases; i++) {
      worker_data(phase, ParPhase(i))->reset();
    }
  }

#ifdef ASSERT
  for (uint i = 1; i < _num_par_phases; i++) {
    ShenandoahWorkerData* wd = worker_data(phase, ParPhase(i));
    for (uint c = 0; c < _max_workers; c++) {
      assert(wd->get(c) == ShenandoahWorkerData::uninitialized(),
             "Should not be set: %s", phase_name(worker_par_phase(phase, ParPhase(i))));
    }
  }
#endif
}

void ShenandoahPhaseTimings::record_workers_end(Phase phase) {
  assert(is_worker_phase(phase), "Phase should accept worker phase times: %s", phase_name(phase));
}

void ShenandoahPhaseTimings::flush_par_workers_to_cycle() {
  for (uint pi = 0; pi < _num_phases; pi++) {
    Phase phase = Phase(pi);
    if (is_worker_phase(phase)) {
      double s = uninitialized();
      for (uint i = 1; i < _num_par_phases; i++) {
        ShenandoahWorkerData* wd = worker_data(phase, ParPhase(i));
        double ws = uninitialized();
        for (uint c = 0; c < _max_workers; c++) {
          double v = wd->get(c);
          if (v != ShenandoahWorkerData::uninitialized()) {
            if (ws == uninitialized()) {
              ws = v;
            } else {
              ws += v;
            }
          }
        }
        if (ws != uninitialized()) {
          // add to each line in phase
          set_cycle_data(Phase(phase + i + 1), ws);
          if (s == uninitialized()) {
            s = ws;
          } else {
            s += ws;
          }
        }
      }
      if (s != uninitialized()) {
        // add to total for phase
        set_cycle_data(Phase(phase + 1), s);
      }
    }
  }
}

void ShenandoahPhaseTimings::flush_cycle_to_global() {
  for (uint i = 0; i < _num_phases; i++) {
    if (_cycle_data[i] != uninitialized()) {
      _global_data[i].add(_cycle_data[i]);
      _cycle_data[i] = uninitialized();
    }
    if (_worker_data[i] != NULL) {
      _worker_data[i]->reset();
    }
  }
  OrderAccess::fence();
}

void ShenandoahPhaseTimings::print_cycle_on(outputStream* out) const {
  out->cr();
  out->print_cr("All times are wall-clock times, except per-root-class counters, that are sum over");
  out->print_cr("all workers. Dividing the <total> over the root stage time estimates parallelism.");
  out->cr();
  for (uint i = 0; i < _num_phases; i++) {
    double v = _cycle_data[i] * 1000000.0;
    if (v > 0) {
      out->print(SHENANDOAH_PHASE_NAME_FORMAT " " SHENANDOAH_US_TIME_FORMAT " us", _phase_names[i], v);

      if (is_worker_phase(Phase(i))) {
        double total = _cycle_data[i + 1] * 1000000.0;
        if (total > 0) {
          out->print(", parallelism: " SHENANDOAH_PARALLELISM_FORMAT "x", total / v);
        }
      }

      if (_worker_data[i] != NULL) {
        out->print(", workers (us): ");
        for (uint c = 0; c < _max_workers; c++) {
          double tv = _worker_data[i]->get(c);
          if (tv != ShenandoahWorkerData::uninitialized()) {
            out->print(SHENANDOAH_US_WORKER_TIME_FORMAT ", ", tv * 1000000.0);
          } else {
            out->print(SHENANDOAH_US_WORKER_NOTIME_FORMAT ", ", "---");
          }
        }
      }
      out->cr();
    }
  }
}

void ShenandoahPhaseTimings::print_global_on(outputStream* out) const {
  out->cr();
  out->print_cr("GC STATISTICS:");
  out->print_cr("  \"(G)\" (gross) pauses include VM time: time to notify and block threads, do the pre-");
  out->print_cr("        and post-safepoint housekeeping. Use -Xlog:safepoint+stats to dissect.");
  out->print_cr("  \"(N)\" (net) pauses are the times spent in the actual GC code.");
  out->print_cr("  \"a\" is average time for each phase, look at levels to see if average makes sense.");
  out->print_cr("  \"lvls\" are quantiles: 0%% (minimum), 25%%, 50%% (median), 75%%, 100%% (maximum).");
  out->cr();
  out->print_cr("  All times are wall-clock times, except per-root-class counters, that are sum over");
  out->print_cr("  all workers. Dividing the <total> over the root stage time estimates parallelism.");
  out->cr();

  out->print_cr("  Pacing delays are measured from entering the pacing code till exiting it. Therefore,");
  out->print_cr("  observed pacing delays may be higher than the threshold when paced thread spent more");
  out->print_cr("  time in the pacing code. It usually happens when thread is de-scheduled while paced,");
  out->print_cr("  OS takes longer to unblock the thread, or JVM experiences an STW pause.");
  out->cr();
  out->print_cr("  Higher delay would prevent application outpacing the GC, but it will hide the GC latencies");
  out->print_cr("  from the STW pause times. Pacing affects the individual threads, and so it would also be");
  out->print_cr("  invisible to the usual profiling tools, but would add up to end-to-end application latency.");
  out->print_cr("  Raise max pacing delay with care.");
  out->cr();

  for (uint i = 0; i < _num_phases; i++) {
    if (_global_data[i].maximum() != 0) {
      out->print_cr(SHENANDOAH_PHASE_NAME_FORMAT " = " SHENANDOAH_S_TIME_FORMAT " s "
                    "(a = " SHENANDOAH_US_TIME_FORMAT " us) "
                    "(n = " INT32_FORMAT_W(5) ") (lvls, us = "
                    SHENANDOAH_US_TIME_FORMAT ", "
                    SHENANDOAH_US_TIME_FORMAT ", "
                    SHENANDOAH_US_TIME_FORMAT ", "
                    SHENANDOAH_US_TIME_FORMAT ", "
                    SHENANDOAH_US_TIME_FORMAT ")",
                    _phase_names[i],
                    _global_data[i].sum(),
                    _global_data[i].avg() * 1000000.0,
                    _global_data[i].num(),
                    _global_data[i].percentile(0) * 1000000.0,
                    _global_data[i].percentile(25) * 1000000.0,
                    _global_data[i].percentile(50) * 1000000.0,
                    _global_data[i].percentile(75) * 1000000.0,
                    _global_data[i].maximum() * 1000000.0
      );
    }
  }
}

ShenandoahWorkerTimingsTracker::ShenandoahWorkerTimingsTracker(ShenandoahPhaseTimings::Phase phase,
        ShenandoahPhaseTimings::ParPhase par_phase, uint worker_id) :
        _timings(ShenandoahHeap::heap()->phase_timings()),
        _phase(phase), _par_phase(par_phase), _worker_id(worker_id) {

  assert(_timings->worker_data(_phase, _par_phase)->get(_worker_id) == ShenandoahWorkerData::uninitialized(),
         "Should not be set yet: %s", ShenandoahPhaseTimings::phase_name(_timings->worker_par_phase(_phase, _par_phase)));
  _start_time = os::elapsedTime();
}

ShenandoahWorkerTimingsTracker::~ShenandoahWorkerTimingsTracker() {
  _timings->worker_data(_phase, _par_phase)->set(_worker_id, os::elapsedTime() - _start_time);

  if (ShenandoahPhaseTimings::is_root_work_phase(_phase)) {
    ShenandoahPhaseTimings::Phase root_phase = _phase;
    ShenandoahPhaseTimings::Phase cur_phase = _timings->worker_par_phase(root_phase, _par_phase);
    _event.commit(GCId::current(), _worker_id, ShenandoahPhaseTimings::phase_name(cur_phase));
  }
}
<|MERGE_RESOLUTION|>--- conflicted
+++ resolved
@@ -99,24 +99,16 @@
     case init_evac:
     case scan_roots:
     case update_roots:
-    case purge_weak_par:
     case full_gc_mark:
     case full_gc_update_roots:
     case full_gc_adjust_roots:
-    case full_gc_purge_class_unload:
-    case full_gc_purge_weak_par:
     case degen_gc_stw_mark:
     case degen_gc_mark:
     case degen_gc_update_roots:
-<<<<<<< HEAD
-    case degen_purge_class_unload:
-    case degen_purge_weak_par:
-=======
     case full_gc_purge_class_unload:
     case full_gc_purge_weak_par:
     case degen_gc_purge_class_unload:
     case degen_gc_purge_weak_par:
->>>>>>> 8c58f6f4
     case heap_iteration_roots:
     case conc_mark_roots:
     case conc_weak_roots_work:
