/*
 * Copyright (c) 2003, 2022, Oracle and/or its affiliates. All rights reserved.
 * DO NOT ALTER OR REMOVE COPYRIGHT NOTICES OR THIS FILE HEADER.
 *
 * This code is free software; you can redistribute it and/or modify it
 * under the terms of the GNU General Public License version 2 only, as
 * published by the Free Software Foundation.
 *
 * This code is distributed in the hope that it will be useful, but WITHOUT
 * ANY WARRANTY; without even the implied warranty of MERCHANTABILITY or
 * FITNESS FOR A PARTICULAR PURPOSE.  See the GNU General Public License
 * version 2 for more details (a copy is included in the LICENSE file that
 * accompanied this code).
 *
 * You should have received a copy of the GNU General Public License version
 * 2 along with this work; if not, write to the Free Software Foundation,
 * Inc., 51 Franklin St, Fifth Floor, Boston, MA 02110-1301 USA.
 *
 * Please contact Oracle, 500 Oracle Parkway, Redwood Shores, CA 94065 USA
 * or visit www.oracle.com if you need additional information or have any
 * questions.
 *
 */

#include "precompiled.hpp"
#include "asm/macroAssembler.hpp"
#include "asm/macroAssembler.inline.hpp"
#include "ci/ciUtilities.hpp"
#include "compiler/oopMap.hpp"
#include "gc/shared/barrierSet.hpp"
#include "gc/shared/barrierSetAssembler.hpp"
#include "gc/shared/barrierSetNMethod.hpp"
#include "gc/shared/gc_globals.hpp"
#include "interpreter/interpreter.hpp"
#include "memory/universe.hpp"
#include "nativeInst_x86.hpp"
#include "oops/instanceOop.hpp"
#include "oops/method.hpp"
#include "oops/objArrayKlass.hpp"
#include "oops/oop.inline.hpp"
#include "prims/jvmtiExport.hpp"
#include "prims/methodHandles.hpp"
#include "runtime/arguments.hpp"
#include "runtime/continuation.hpp"
#include "runtime/continuationEntry.inline.hpp"
#include "runtime/frame.inline.hpp"
#include "runtime/handles.inline.hpp"
#include "runtime/javaThread.hpp"
#include "runtime/sharedRuntime.hpp"
#include "runtime/stubCodeGenerator.hpp"
#include "runtime/stubRoutines.hpp"
#ifdef COMPILER2
#include "opto/runtime.hpp"
#endif
#if INCLUDE_JVMCI
#include "jvmci/jvmci_globals.hpp"
#endif
#if INCLUDE_ZGC
#include "gc/z/zThreadLocalData.hpp"
#endif
#if INCLUDE_JFR
#include "jfr/support/jfrIntrinsics.hpp"
#endif

// Declaration and definition of StubGenerator (no .hpp file).
// For a more detailed description of the stub routine structure
// see the comment in stubRoutines.hpp

#define __ _masm->
#define TIMES_OOP (UseCompressedOops ? Address::times_4 : Address::times_8)
#define a__ ((Assembler*)_masm)->

#ifdef PRODUCT
#define BLOCK_COMMENT(str) /* nothing */
#else
#define BLOCK_COMMENT(str) __ block_comment(str)
#endif

#define BIND(label) bind(label); BLOCK_COMMENT(#label ":")
const int MXCSR_MASK = 0xFFC0;  // Mask out any pending exceptions

OopMap* continuation_enter_setup(MacroAssembler* masm, int& stack_slots);
void fill_continuation_entry(MacroAssembler* masm);
void continuation_enter_cleanup(MacroAssembler* masm);

// Stub Code definitions

class StubGenerator: public StubCodeGenerator {
 private:

#ifdef PRODUCT
#define inc_counter_np(counter) ((void)0)
#else
  void inc_counter_np_(int& counter) {
    // This can destroy rscratch1 if counter is far from the code cache
    __ incrementl(ExternalAddress((address)&counter));
  }
#define inc_counter_np(counter) \
  BLOCK_COMMENT("inc_counter " #counter); \
  inc_counter_np_(counter);
#endif

  // Call stubs are used to call Java from C
  //
  // Linux Arguments:
  //    c_rarg0:   call wrapper address                   address
  //    c_rarg1:   result                                 address
  //    c_rarg2:   result type                            BasicType
  //    c_rarg3:   method                                 Method*
  //    c_rarg4:   (interpreter) entry point              address
  //    c_rarg5:   parameters                             intptr_t*
  //    16(rbp): parameter size (in words)              int
  //    24(rbp): thread                                 Thread*
  //
  //     [ return_from_Java     ] <--- rsp
  //     [ argument word n      ]
  //      ...
  // -12 [ argument word 1      ]
  // -11 [ saved r15            ] <--- rsp_after_call
  // -10 [ saved r14            ]
  //  -9 [ saved r13            ]
  //  -8 [ saved r12            ]
  //  -7 [ saved rbx            ]
  //  -6 [ call wrapper         ]
  //  -5 [ result               ]
  //  -4 [ result type          ]
  //  -3 [ method               ]
  //  -2 [ entry point          ]
  //  -1 [ parameters           ]
  //   0 [ saved rbp            ] <--- rbp
  //   1 [ return address       ]
  //   2 [ parameter size       ]
  //   3 [ thread               ]
  //
  // Windows Arguments:
  //    c_rarg0:   call wrapper address                   address
  //    c_rarg1:   result                                 address
  //    c_rarg2:   result type                            BasicType
  //    c_rarg3:   method                                 Method*
  //    48(rbp): (interpreter) entry point              address
  //    56(rbp): parameters                             intptr_t*
  //    64(rbp): parameter size (in words)              int
  //    72(rbp): thread                                 Thread*
  //
  //     [ return_from_Java     ] <--- rsp
  //     [ argument word n      ]
  //      ...
  // -60 [ argument word 1      ]
  // -59 [ saved xmm31          ] <--- rsp after_call
  //     [ saved xmm16-xmm30    ] (EVEX enabled, else the space is blank)
  // -27 [ saved xmm15          ]
  //     [ saved xmm7-xmm14     ]
  //  -9 [ saved xmm6           ] (each xmm register takes 2 slots)
  //  -7 [ saved r15            ]
  //  -6 [ saved r14            ]
  //  -5 [ saved r13            ]
  //  -4 [ saved r12            ]
  //  -3 [ saved rdi            ]
  //  -2 [ saved rsi            ]
  //  -1 [ saved rbx            ]
  //   0 [ saved rbp            ] <--- rbp
  //   1 [ return address       ]
  //   2 [ call wrapper         ]
  //   3 [ result               ]
  //   4 [ result type          ]
  //   5 [ method               ]
  //   6 [ entry point          ]
  //   7 [ parameters           ]
  //   8 [ parameter size       ]
  //   9 [ thread               ]
  //
  //    Windows reserves the callers stack space for arguments 1-4.
  //    We spill c_rarg0-c_rarg3 to this space.

  // Call stub stack layout word offsets from rbp
  enum call_stub_layout {
#ifdef _WIN64
    xmm_save_first     = 6,  // save from xmm6
    xmm_save_last      = 31, // to xmm31
    xmm_save_base      = -9,
    rsp_after_call_off = xmm_save_base - 2 * (xmm_save_last - xmm_save_first), // -27
    r15_off            = -7,
    r14_off            = -6,
    r13_off            = -5,
    r12_off            = -4,
    rdi_off            = -3,
    rsi_off            = -2,
    rbx_off            = -1,
    rbp_off            =  0,
    retaddr_off        =  1,
    call_wrapper_off   =  2,
    result_off         =  3,
    result_type_off    =  4,
    method_off         =  5,
    entry_point_off    =  6,
    parameters_off     =  7,
    parameter_size_off =  8,
    thread_off         =  9
#else
    rsp_after_call_off = -12,
    mxcsr_off          = rsp_after_call_off,
    r15_off            = -11,
    r14_off            = -10,
    r13_off            = -9,
    r12_off            = -8,
    rbx_off            = -7,
    call_wrapper_off   = -6,
    result_off         = -5,
    result_type_off    = -4,
    method_off         = -3,
    entry_point_off    = -2,
    parameters_off     = -1,
    rbp_off            =  0,
    retaddr_off        =  1,
    parameter_size_off =  2,
    thread_off         =  3
#endif
  };

#ifdef _WIN64
  Address xmm_save(int reg) {
    assert(reg >= xmm_save_first && reg <= xmm_save_last, "XMM register number out of range");
    return Address(rbp, (xmm_save_base - (reg - xmm_save_first) * 2) * wordSize);
  }
#endif

  address generate_call_stub(address& return_address) {
    assert((int)frame::entry_frame_after_call_words == -(int)rsp_after_call_off + 1 &&
           (int)frame::entry_frame_call_wrapper_offset == (int)call_wrapper_off,
           "adjust this code");
    StubCodeMark mark(this, "StubRoutines", "call_stub");
    address start = __ pc();

    // same as in generate_catch_exception()!
    const Address rsp_after_call(rbp, rsp_after_call_off * wordSize);

    const Address call_wrapper  (rbp, call_wrapper_off   * wordSize);
    const Address result        (rbp, result_off         * wordSize);
    const Address result_type   (rbp, result_type_off    * wordSize);
    const Address method        (rbp, method_off         * wordSize);
    const Address entry_point   (rbp, entry_point_off    * wordSize);
    const Address parameters    (rbp, parameters_off     * wordSize);
    const Address parameter_size(rbp, parameter_size_off * wordSize);

    // same as in generate_catch_exception()!
    const Address thread        (rbp, thread_off         * wordSize);

    const Address r15_save(rbp, r15_off * wordSize);
    const Address r14_save(rbp, r14_off * wordSize);
    const Address r13_save(rbp, r13_off * wordSize);
    const Address r12_save(rbp, r12_off * wordSize);
    const Address rbx_save(rbp, rbx_off * wordSize);

    // stub code
    __ enter();
    __ subptr(rsp, -rsp_after_call_off * wordSize);

    // save register parameters
#ifndef _WIN64
    __ movptr(parameters,   c_rarg5); // parameters
    __ movptr(entry_point,  c_rarg4); // entry_point
#endif

    __ movptr(method,       c_rarg3); // method
    __ movl(result_type,  c_rarg2);   // result type
    __ movptr(result,       c_rarg1); // result
    __ movptr(call_wrapper, c_rarg0); // call wrapper

    // save regs belonging to calling function
    __ movptr(rbx_save, rbx);
    __ movptr(r12_save, r12);
    __ movptr(r13_save, r13);
    __ movptr(r14_save, r14);
    __ movptr(r15_save, r15);

#ifdef _WIN64
    int last_reg = 15;
    if (UseAVX > 2) {
      last_reg = 31;
    }
    if (VM_Version::supports_evex()) {
      for (int i = xmm_save_first; i <= last_reg; i++) {
        __ vextractf32x4(xmm_save(i), as_XMMRegister(i), 0);
      }
    } else {
      for (int i = xmm_save_first; i <= last_reg; i++) {
        __ movdqu(xmm_save(i), as_XMMRegister(i));
      }
    }

    const Address rdi_save(rbp, rdi_off * wordSize);
    const Address rsi_save(rbp, rsi_off * wordSize);

    __ movptr(rsi_save, rsi);
    __ movptr(rdi_save, rdi);
#else
    const Address mxcsr_save(rbp, mxcsr_off * wordSize);
    {
      Label skip_ldmx;
      __ stmxcsr(mxcsr_save);
      __ movl(rax, mxcsr_save);
      __ andl(rax, MXCSR_MASK);    // Only check control and mask bits
      ExternalAddress mxcsr_std(StubRoutines::x86::addr_mxcsr_std());
      __ cmp32(rax, mxcsr_std);
      __ jcc(Assembler::equal, skip_ldmx);
      __ ldmxcsr(mxcsr_std);
      __ bind(skip_ldmx);
    }
#endif

    // Load up thread register
    __ movptr(r15_thread, thread);
    __ reinit_heapbase();

#ifdef ASSERT
    // make sure we have no pending exceptions
    {
      Label L;
      __ cmpptr(Address(r15_thread, Thread::pending_exception_offset()), NULL_WORD);
      __ jcc(Assembler::equal, L);
      __ stop("StubRoutines::call_stub: entered with pending exception");
      __ bind(L);
    }
#endif

    // pass parameters if any
    BLOCK_COMMENT("pass parameters if any");
    Label parameters_done;
    __ movl(c_rarg3, parameter_size);
    __ testl(c_rarg3, c_rarg3);
    __ jcc(Assembler::zero, parameters_done);

    Label loop;
    __ movptr(c_rarg2, parameters);       // parameter pointer
    __ movl(c_rarg1, c_rarg3);            // parameter counter is in c_rarg1
    __ BIND(loop);
    __ movptr(rax, Address(c_rarg2, 0));// get parameter
    __ addptr(c_rarg2, wordSize);       // advance to next parameter
    __ decrementl(c_rarg1);             // decrement counter
    __ push(rax);                       // pass parameter
    __ jcc(Assembler::notZero, loop);

    // call Java function
    __ BIND(parameters_done);
    __ movptr(rbx, method);             // get Method*
    __ movptr(c_rarg1, entry_point);    // get entry_point
    __ mov(r13, rsp);                   // set sender sp
    BLOCK_COMMENT("call Java function");
    __ call(c_rarg1);

    BLOCK_COMMENT("call_stub_return_address:");
    return_address = __ pc();

    // store result depending on type (everything that is not
    // T_OBJECT, T_LONG, T_FLOAT or T_DOUBLE is treated as T_INT)
    __ movptr(c_rarg0, result);
    Label is_long, is_float, is_double, exit;
    __ movl(c_rarg1, result_type);
    __ cmpl(c_rarg1, T_OBJECT);
    __ jcc(Assembler::equal, is_long);
    __ cmpl(c_rarg1, T_LONG);
    __ jcc(Assembler::equal, is_long);
    __ cmpl(c_rarg1, T_FLOAT);
    __ jcc(Assembler::equal, is_float);
    __ cmpl(c_rarg1, T_DOUBLE);
    __ jcc(Assembler::equal, is_double);

    // handle T_INT case
    __ movl(Address(c_rarg0, 0), rax);

    __ BIND(exit);

    // pop parameters
    __ lea(rsp, rsp_after_call);

#ifdef ASSERT
    // verify that threads correspond
    {
     Label L1, L2, L3;
      __ cmpptr(r15_thread, thread);
      __ jcc(Assembler::equal, L1);
      __ stop("StubRoutines::call_stub: r15_thread is corrupted");
      __ bind(L1);
      __ get_thread(rbx);
      __ cmpptr(r15_thread, thread);
      __ jcc(Assembler::equal, L2);
      __ stop("StubRoutines::call_stub: r15_thread is modified by call");
      __ bind(L2);
      __ cmpptr(r15_thread, rbx);
      __ jcc(Assembler::equal, L3);
      __ stop("StubRoutines::call_stub: threads must correspond");
      __ bind(L3);
    }
#endif

    __ pop_cont_fastpath();

    // restore regs belonging to calling function
#ifdef _WIN64
    // emit the restores for xmm regs
    if (VM_Version::supports_evex()) {
      for (int i = xmm_save_first; i <= last_reg; i++) {
        __ vinsertf32x4(as_XMMRegister(i), as_XMMRegister(i), xmm_save(i), 0);
      }
    } else {
      for (int i = xmm_save_first; i <= last_reg; i++) {
        __ movdqu(as_XMMRegister(i), xmm_save(i));
      }
    }
#endif
    __ movptr(r15, r15_save);
    __ movptr(r14, r14_save);
    __ movptr(r13, r13_save);
    __ movptr(r12, r12_save);
    __ movptr(rbx, rbx_save);

#ifdef _WIN64
    __ movptr(rdi, rdi_save);
    __ movptr(rsi, rsi_save);
#else
    __ ldmxcsr(mxcsr_save);
#endif

    // restore rsp
    __ addptr(rsp, -rsp_after_call_off * wordSize);

    // return
    __ vzeroupper();
    __ pop(rbp);
    __ ret(0);

    // handle return types different from T_INT
    __ BIND(is_long);
    __ movq(Address(c_rarg0, 0), rax);
    __ jmp(exit);

    __ BIND(is_float);
    __ movflt(Address(c_rarg0, 0), xmm0);
    __ jmp(exit);

    __ BIND(is_double);
    __ movdbl(Address(c_rarg0, 0), xmm0);
    __ jmp(exit);

    return start;
  }

  // Return point for a Java call if there's an exception thrown in
  // Java code.  The exception is caught and transformed into a
  // pending exception stored in JavaThread that can be tested from
  // within the VM.
  //
  // Note: Usually the parameters are removed by the callee. In case
  // of an exception crossing an activation frame boundary, that is
  // not the case if the callee is compiled code => need to setup the
  // rsp.
  //
  // rax: exception oop

  address generate_catch_exception() {
    StubCodeMark mark(this, "StubRoutines", "catch_exception");
    address start = __ pc();

    // same as in generate_call_stub():
    const Address rsp_after_call(rbp, rsp_after_call_off * wordSize);
    const Address thread        (rbp, thread_off         * wordSize);

#ifdef ASSERT
    // verify that threads correspond
    {
      Label L1, L2, L3;
      __ cmpptr(r15_thread, thread);
      __ jcc(Assembler::equal, L1);
      __ stop("StubRoutines::catch_exception: r15_thread is corrupted");
      __ bind(L1);
      __ get_thread(rbx);
      __ cmpptr(r15_thread, thread);
      __ jcc(Assembler::equal, L2);
      __ stop("StubRoutines::catch_exception: r15_thread is modified by call");
      __ bind(L2);
      __ cmpptr(r15_thread, rbx);
      __ jcc(Assembler::equal, L3);
      __ stop("StubRoutines::catch_exception: threads must correspond");
      __ bind(L3);
    }
#endif

    // set pending exception
    __ verify_oop(rax);

    __ movptr(Address(r15_thread, Thread::pending_exception_offset()), rax);
    __ lea(rscratch1, ExternalAddress((address)__FILE__));
    __ movptr(Address(r15_thread, Thread::exception_file_offset()), rscratch1);
    __ movl(Address(r15_thread, Thread::exception_line_offset()), (int)  __LINE__);

    // complete return to VM
    assert(StubRoutines::_call_stub_return_address != NULL,
           "_call_stub_return_address must have been generated before");
    __ jump(RuntimeAddress(StubRoutines::_call_stub_return_address));

    return start;
  }

  // Continuation point for runtime calls returning with a pending
  // exception.  The pending exception check happened in the runtime
  // or native call stub.  The pending exception in Thread is
  // converted into a Java-level exception.
  //
  // Contract with Java-level exception handlers:
  // rax: exception
  // rdx: throwing pc
  //
  // NOTE: At entry of this stub, exception-pc must be on stack !!

  address generate_forward_exception() {
    StubCodeMark mark(this, "StubRoutines", "forward exception");
    address start = __ pc();

    // Upon entry, the sp points to the return address returning into
    // Java (interpreted or compiled) code; i.e., the return address
    // becomes the throwing pc.
    //
    // Arguments pushed before the runtime call are still on the stack
    // but the exception handler will reset the stack pointer ->
    // ignore them.  A potential result in registers can be ignored as
    // well.

#ifdef ASSERT
    // make sure this code is only executed if there is a pending exception
    {
      Label L;
      __ cmpptr(Address(r15_thread, Thread::pending_exception_offset()), NULL_WORD);
      __ jcc(Assembler::notEqual, L);
      __ stop("StubRoutines::forward exception: no pending exception (1)");
      __ bind(L);
    }
#endif

    // compute exception handler into rbx
    __ movptr(c_rarg0, Address(rsp, 0));
    BLOCK_COMMENT("call exception_handler_for_return_address");
    __ call_VM_leaf(CAST_FROM_FN_PTR(address,
                         SharedRuntime::exception_handler_for_return_address),
                    r15_thread, c_rarg0);
    __ mov(rbx, rax);

    // setup rax & rdx, remove return address & clear pending exception
    __ pop(rdx);
    __ movptr(rax, Address(r15_thread, Thread::pending_exception_offset()));
    __ movptr(Address(r15_thread, Thread::pending_exception_offset()), NULL_WORD);

#ifdef ASSERT
    // make sure exception is set
    {
      Label L;
      __ testptr(rax, rax);
      __ jcc(Assembler::notEqual, L);
      __ stop("StubRoutines::forward exception: no pending exception (2)");
      __ bind(L);
    }
#endif

    // continue at exception handler (return address removed)
    // rax: exception
    // rbx: exception handler
    // rdx: throwing pc
    __ verify_oop(rax);
    __ jmp(rbx);

    return start;
  }

  // Support for intptr_t OrderAccess::fence()
  //
  // Arguments :
  //
  // Result:
  address generate_orderaccess_fence() {
    StubCodeMark mark(this, "StubRoutines", "orderaccess_fence");
    address start = __ pc();
    __ membar(Assembler::StoreLoad);
    __ ret(0);

    return start;
  }


  // Support for intptr_t get_previous_sp()
  //
  // This routine is used to find the previous stack pointer for the
  // caller.
  address generate_get_previous_sp() {
    StubCodeMark mark(this, "StubRoutines", "get_previous_sp");
    address start = __ pc();

    __ movptr(rax, rsp);
    __ addptr(rax, 8); // return address is at the top of the stack.
    __ ret(0);

    return start;
  }

  //----------------------------------------------------------------------------------------------------
  // Support for void verify_mxcsr()
  //
  // This routine is used with -Xcheck:jni to verify that native
  // JNI code does not return to Java code without restoring the
  // MXCSR register to our expected state.

  address generate_verify_mxcsr() {
    StubCodeMark mark(this, "StubRoutines", "verify_mxcsr");
    address start = __ pc();

    const Address mxcsr_save(rsp, 0);

    if (CheckJNICalls) {
      Label ok_ret;
      ExternalAddress mxcsr_std(StubRoutines::x86::addr_mxcsr_std());
      __ push(rax);
      __ subptr(rsp, wordSize);      // allocate a temp location
      __ stmxcsr(mxcsr_save);
      __ movl(rax, mxcsr_save);
      __ andl(rax, MXCSR_MASK);    // Only check control and mask bits
      __ cmp32(rax, mxcsr_std);
      __ jcc(Assembler::equal, ok_ret);

      __ warn("MXCSR changed by native JNI code, use -XX:+RestoreMXCSROnJNICall");

      __ ldmxcsr(mxcsr_std);

      __ bind(ok_ret);
      __ addptr(rsp, wordSize);
      __ pop(rax);
    }

    __ ret(0);

    return start;
  }

  address generate_f2i_fixup() {
    StubCodeMark mark(this, "StubRoutines", "f2i_fixup");
    Address inout(rsp, 5 * wordSize); // return address + 4 saves

    address start = __ pc();

    Label L;

    __ push(rax);
    __ push(c_rarg3);
    __ push(c_rarg2);
    __ push(c_rarg1);

    __ movl(rax, 0x7f800000);
    __ xorl(c_rarg3, c_rarg3);
    __ movl(c_rarg2, inout);
    __ movl(c_rarg1, c_rarg2);
    __ andl(c_rarg1, 0x7fffffff);
    __ cmpl(rax, c_rarg1); // NaN? -> 0
    __ jcc(Assembler::negative, L);
    __ testl(c_rarg2, c_rarg2); // signed ? min_jint : max_jint
    __ movl(c_rarg3, 0x80000000);
    __ movl(rax, 0x7fffffff);
    __ cmovl(Assembler::positive, c_rarg3, rax);

    __ bind(L);
    __ movptr(inout, c_rarg3);

    __ pop(c_rarg1);
    __ pop(c_rarg2);
    __ pop(c_rarg3);
    __ pop(rax);

    __ ret(0);

    return start;
  }

  address generate_f2l_fixup() {
    StubCodeMark mark(this, "StubRoutines", "f2l_fixup");
    Address inout(rsp, 5 * wordSize); // return address + 4 saves
    address start = __ pc();

    Label L;

    __ push(rax);
    __ push(c_rarg3);
    __ push(c_rarg2);
    __ push(c_rarg1);

    __ movl(rax, 0x7f800000);
    __ xorl(c_rarg3, c_rarg3);
    __ movl(c_rarg2, inout);
    __ movl(c_rarg1, c_rarg2);
    __ andl(c_rarg1, 0x7fffffff);
    __ cmpl(rax, c_rarg1); // NaN? -> 0
    __ jcc(Assembler::negative, L);
    __ testl(c_rarg2, c_rarg2); // signed ? min_jlong : max_jlong
    __ mov64(c_rarg3, 0x8000000000000000);
    __ mov64(rax, 0x7fffffffffffffff);
    __ cmov(Assembler::positive, c_rarg3, rax);

    __ bind(L);
    __ movptr(inout, c_rarg3);

    __ pop(c_rarg1);
    __ pop(c_rarg2);
    __ pop(c_rarg3);
    __ pop(rax);

    __ ret(0);

    return start;
  }

  address generate_d2i_fixup() {
    StubCodeMark mark(this, "StubRoutines", "d2i_fixup");
    Address inout(rsp, 6 * wordSize); // return address + 5 saves

    address start = __ pc();

    Label L;

    __ push(rax);
    __ push(c_rarg3);
    __ push(c_rarg2);
    __ push(c_rarg1);
    __ push(c_rarg0);

    __ movl(rax, 0x7ff00000);
    __ movq(c_rarg2, inout);
    __ movl(c_rarg3, c_rarg2);
    __ mov(c_rarg1, c_rarg2);
    __ mov(c_rarg0, c_rarg2);
    __ negl(c_rarg3);
    __ shrptr(c_rarg1, 0x20);
    __ orl(c_rarg3, c_rarg2);
    __ andl(c_rarg1, 0x7fffffff);
    __ xorl(c_rarg2, c_rarg2);
    __ shrl(c_rarg3, 0x1f);
    __ orl(c_rarg1, c_rarg3);
    __ cmpl(rax, c_rarg1);
    __ jcc(Assembler::negative, L); // NaN -> 0
    __ testptr(c_rarg0, c_rarg0); // signed ? min_jint : max_jint
    __ movl(c_rarg2, 0x80000000);
    __ movl(rax, 0x7fffffff);
    __ cmov(Assembler::positive, c_rarg2, rax);

    __ bind(L);
    __ movptr(inout, c_rarg2);

    __ pop(c_rarg0);
    __ pop(c_rarg1);
    __ pop(c_rarg2);
    __ pop(c_rarg3);
    __ pop(rax);

    __ ret(0);

    return start;
  }

  address generate_d2l_fixup() {
    StubCodeMark mark(this, "StubRoutines", "d2l_fixup");
    Address inout(rsp, 6 * wordSize); // return address + 5 saves

    address start = __ pc();

    Label L;

    __ push(rax);
    __ push(c_rarg3);
    __ push(c_rarg2);
    __ push(c_rarg1);
    __ push(c_rarg0);

    __ movl(rax, 0x7ff00000);
    __ movq(c_rarg2, inout);
    __ movl(c_rarg3, c_rarg2);
    __ mov(c_rarg1, c_rarg2);
    __ mov(c_rarg0, c_rarg2);
    __ negl(c_rarg3);
    __ shrptr(c_rarg1, 0x20);
    __ orl(c_rarg3, c_rarg2);
    __ andl(c_rarg1, 0x7fffffff);
    __ xorl(c_rarg2, c_rarg2);
    __ shrl(c_rarg3, 0x1f);
    __ orl(c_rarg1, c_rarg3);
    __ cmpl(rax, c_rarg1);
    __ jcc(Assembler::negative, L); // NaN -> 0
    __ testq(c_rarg0, c_rarg0); // signed ? min_jlong : max_jlong
    __ mov64(c_rarg2, 0x8000000000000000);
    __ mov64(rax, 0x7fffffffffffffff);
    __ cmovq(Assembler::positive, c_rarg2, rax);

    __ bind(L);
    __ movq(inout, c_rarg2);

    __ pop(c_rarg0);
    __ pop(c_rarg1);
    __ pop(c_rarg2);
    __ pop(c_rarg3);
    __ pop(rax);

    __ ret(0);

    return start;
  }

  address generate_count_leading_zeros_lut(const char *stub_name) {
    __ align64();
    StubCodeMark mark(this, "StubRoutines", stub_name);
    address start = __ pc();
    __ emit_data64(0x0101010102020304, relocInfo::none);
    __ emit_data64(0x0000000000000000, relocInfo::none);
    __ emit_data64(0x0101010102020304, relocInfo::none);
    __ emit_data64(0x0000000000000000, relocInfo::none);
    __ emit_data64(0x0101010102020304, relocInfo::none);
    __ emit_data64(0x0000000000000000, relocInfo::none);
    __ emit_data64(0x0101010102020304, relocInfo::none);
    __ emit_data64(0x0000000000000000, relocInfo::none);
    return start;
  }

  address generate_popcount_avx_lut(const char *stub_name) {
    __ align64();
    StubCodeMark mark(this, "StubRoutines", stub_name);
    address start = __ pc();
    __ emit_data64(0x0302020102010100, relocInfo::none);
    __ emit_data64(0x0403030203020201, relocInfo::none);
    __ emit_data64(0x0302020102010100, relocInfo::none);
    __ emit_data64(0x0403030203020201, relocInfo::none);
    __ emit_data64(0x0302020102010100, relocInfo::none);
    __ emit_data64(0x0403030203020201, relocInfo::none);
    __ emit_data64(0x0302020102010100, relocInfo::none);
    __ emit_data64(0x0403030203020201, relocInfo::none);
    return start;
  }

  address generate_iota_indices(const char *stub_name) {
    __ align(CodeEntryAlignment);
    StubCodeMark mark(this, "StubRoutines", stub_name);
    address start = __ pc();
    __ emit_data64(0x0706050403020100, relocInfo::none);
    __ emit_data64(0x0F0E0D0C0B0A0908, relocInfo::none);
    __ emit_data64(0x1716151413121110, relocInfo::none);
    __ emit_data64(0x1F1E1D1C1B1A1918, relocInfo::none);
    __ emit_data64(0x2726252423222120, relocInfo::none);
    __ emit_data64(0x2F2E2D2C2B2A2928, relocInfo::none);
    __ emit_data64(0x3736353433323130, relocInfo::none);
    __ emit_data64(0x3F3E3D3C3B3A3938, relocInfo::none);
    return start;
  }

  address generate_vector_reverse_bit_lut(const char *stub_name) {
    __ align(CodeEntryAlignment);
    StubCodeMark mark(this, "StubRoutines", stub_name);
    address start = __ pc();
    __ emit_data64(0x0E060A020C040800, relocInfo::none);
    __ emit_data64(0x0F070B030D050901, relocInfo::none);
    __ emit_data64(0x0E060A020C040800, relocInfo::none);
    __ emit_data64(0x0F070B030D050901, relocInfo::none);
    __ emit_data64(0x0E060A020C040800, relocInfo::none);
    __ emit_data64(0x0F070B030D050901, relocInfo::none);
    __ emit_data64(0x0E060A020C040800, relocInfo::none);
    __ emit_data64(0x0F070B030D050901, relocInfo::none);
    return start;
  }

  address generate_vector_reverse_byte_perm_mask_long(const char *stub_name) {
    __ align(CodeEntryAlignment);
    StubCodeMark mark(this, "StubRoutines", stub_name);
    address start = __ pc();
    __ emit_data64(0x0001020304050607, relocInfo::none);
    __ emit_data64(0x08090A0B0C0D0E0F, relocInfo::none);
    __ emit_data64(0x0001020304050607, relocInfo::none);
    __ emit_data64(0x08090A0B0C0D0E0F, relocInfo::none);
    __ emit_data64(0x0001020304050607, relocInfo::none);
    __ emit_data64(0x08090A0B0C0D0E0F, relocInfo::none);
    __ emit_data64(0x0001020304050607, relocInfo::none);
    __ emit_data64(0x08090A0B0C0D0E0F, relocInfo::none);
    return start;
  }

  address generate_vector_reverse_byte_perm_mask_int(const char *stub_name) {
    __ align(CodeEntryAlignment);
    StubCodeMark mark(this, "StubRoutines", stub_name);
    address start = __ pc();
    __ emit_data64(0x0405060700010203, relocInfo::none);
    __ emit_data64(0x0C0D0E0F08090A0B, relocInfo::none);
    __ emit_data64(0x0405060700010203, relocInfo::none);
    __ emit_data64(0x0C0D0E0F08090A0B, relocInfo::none);
    __ emit_data64(0x0405060700010203, relocInfo::none);
    __ emit_data64(0x0C0D0E0F08090A0B, relocInfo::none);
    __ emit_data64(0x0405060700010203, relocInfo::none);
    __ emit_data64(0x0C0D0E0F08090A0B, relocInfo::none);
    return start;
  }

  address generate_vector_reverse_byte_perm_mask_short(const char *stub_name) {
    __ align(CodeEntryAlignment);
    StubCodeMark mark(this, "StubRoutines", stub_name);
    address start = __ pc();
    __ emit_data64(0x0607040502030001, relocInfo::none);
    __ emit_data64(0x0E0F0C0D0A0B0809, relocInfo::none);
    __ emit_data64(0x0607040502030001, relocInfo::none);
    __ emit_data64(0x0E0F0C0D0A0B0809, relocInfo::none);
    __ emit_data64(0x0607040502030001, relocInfo::none);
    __ emit_data64(0x0E0F0C0D0A0B0809, relocInfo::none);
    __ emit_data64(0x0607040502030001, relocInfo::none);
    __ emit_data64(0x0E0F0C0D0A0B0809, relocInfo::none);
    return start;
  }

  address generate_vector_byte_shuffle_mask(const char *stub_name) {
    __ align(CodeEntryAlignment);
    StubCodeMark mark(this, "StubRoutines", stub_name);
    address start = __ pc();
    __ emit_data64(0x7070707070707070, relocInfo::none);
    __ emit_data64(0x7070707070707070, relocInfo::none);
    __ emit_data64(0xF0F0F0F0F0F0F0F0, relocInfo::none);
    __ emit_data64(0xF0F0F0F0F0F0F0F0, relocInfo::none);
    return start;
  }

  address generate_fp_mask(const char *stub_name, int64_t mask) {
    __ align(CodeEntryAlignment);
    StubCodeMark mark(this, "StubRoutines", stub_name);
    address start = __ pc();

    __ emit_data64( mask, relocInfo::none );
    __ emit_data64( mask, relocInfo::none );

    return start;
  }

  address generate_vector_mask(const char *stub_name, int64_t mask) {
    __ align(CodeEntryAlignment);
    StubCodeMark mark(this, "StubRoutines", stub_name);
    address start = __ pc();

    __ emit_data64(mask, relocInfo::none);
    __ emit_data64(mask, relocInfo::none);
    __ emit_data64(mask, relocInfo::none);
    __ emit_data64(mask, relocInfo::none);
    __ emit_data64(mask, relocInfo::none);
    __ emit_data64(mask, relocInfo::none);
    __ emit_data64(mask, relocInfo::none);
    __ emit_data64(mask, relocInfo::none);

    return start;
  }

  address generate_vector_byte_perm_mask(const char *stub_name) {
    __ align(CodeEntryAlignment);
    StubCodeMark mark(this, "StubRoutines", stub_name);
    address start = __ pc();

    __ emit_data64(0x0000000000000001, relocInfo::none);
    __ emit_data64(0x0000000000000003, relocInfo::none);
    __ emit_data64(0x0000000000000005, relocInfo::none);
    __ emit_data64(0x0000000000000007, relocInfo::none);
    __ emit_data64(0x0000000000000000, relocInfo::none);
    __ emit_data64(0x0000000000000002, relocInfo::none);
    __ emit_data64(0x0000000000000004, relocInfo::none);
    __ emit_data64(0x0000000000000006, relocInfo::none);

    return start;
  }

  address generate_vector_fp_mask(const char *stub_name, int64_t mask) {
    __ align(CodeEntryAlignment);
    StubCodeMark mark(this, "StubRoutines", stub_name);
    address start = __ pc();

    __ emit_data64(mask, relocInfo::none);
    __ emit_data64(mask, relocInfo::none);
    __ emit_data64(mask, relocInfo::none);
    __ emit_data64(mask, relocInfo::none);
    __ emit_data64(mask, relocInfo::none);
    __ emit_data64(mask, relocInfo::none);
    __ emit_data64(mask, relocInfo::none);
    __ emit_data64(mask, relocInfo::none);

    return start;
  }

  address generate_vector_custom_i32(const char *stub_name, Assembler::AvxVectorLen len,
                                     int32_t val0, int32_t val1, int32_t val2, int32_t val3,
                                     int32_t val4 = 0, int32_t val5 = 0, int32_t val6 = 0, int32_t val7 = 0,
                                     int32_t val8 = 0, int32_t val9 = 0, int32_t val10 = 0, int32_t val11 = 0,
                                     int32_t val12 = 0, int32_t val13 = 0, int32_t val14 = 0, int32_t val15 = 0) {
    __ align(CodeEntryAlignment);
    StubCodeMark mark(this, "StubRoutines", stub_name);
    address start = __ pc();

    assert(len != Assembler::AVX_NoVec, "vector len must be specified");
    __ emit_data(val0, relocInfo::none, 0);
    __ emit_data(val1, relocInfo::none, 0);
    __ emit_data(val2, relocInfo::none, 0);
    __ emit_data(val3, relocInfo::none, 0);
    if (len >= Assembler::AVX_256bit) {
      __ emit_data(val4, relocInfo::none, 0);
      __ emit_data(val5, relocInfo::none, 0);
      __ emit_data(val6, relocInfo::none, 0);
      __ emit_data(val7, relocInfo::none, 0);
      if (len >= Assembler::AVX_512bit) {
        __ emit_data(val8, relocInfo::none, 0);
        __ emit_data(val9, relocInfo::none, 0);
        __ emit_data(val10, relocInfo::none, 0);
        __ emit_data(val11, relocInfo::none, 0);
        __ emit_data(val12, relocInfo::none, 0);
        __ emit_data(val13, relocInfo::none, 0);
        __ emit_data(val14, relocInfo::none, 0);
        __ emit_data(val15, relocInfo::none, 0);
      }
    }

    return start;
  }

  // Non-destructive plausibility checks for oops
  //
  // Arguments:
  //    all args on stack!
  //
  // Stack after saving c_rarg3:
  //    [tos + 0]: saved c_rarg3
  //    [tos + 1]: saved c_rarg2
  //    [tos + 2]: saved r12 (several TemplateTable methods use it)
  //    [tos + 3]: saved flags
  //    [tos + 4]: return address
  //  * [tos + 5]: error message (char*)
  //  * [tos + 6]: object to verify (oop)
  //  * [tos + 7]: saved rax - saved by caller and bashed
  //  * [tos + 8]: saved r10 (rscratch1) - saved by caller
  //  * = popped on exit
  address generate_verify_oop() {
    StubCodeMark mark(this, "StubRoutines", "verify_oop");
    address start = __ pc();

    Label exit, error;

    __ pushf();
    __ incrementl(ExternalAddress((address) StubRoutines::verify_oop_count_addr()));

    __ push(r12);

    // save c_rarg2 and c_rarg3
    __ push(c_rarg2);
    __ push(c_rarg3);

    enum {
           // After previous pushes.
           oop_to_verify = 6 * wordSize,
           saved_rax     = 7 * wordSize,
           saved_r10     = 8 * wordSize,

           // Before the call to MacroAssembler::debug(), see below.
           return_addr   = 16 * wordSize,
           error_msg     = 17 * wordSize
    };

    // get object
    __ movptr(rax, Address(rsp, oop_to_verify));

    // make sure object is 'reasonable'
    __ testptr(rax, rax);
    __ jcc(Assembler::zero, exit); // if obj is NULL it is OK

#if INCLUDE_ZGC
    if (UseZGC) {
      // Check if metadata bits indicate a bad oop
      __ testptr(rax, Address(r15_thread, ZThreadLocalData::address_bad_mask_offset()));
      __ jcc(Assembler::notZero, error);
    }
#endif

    // Check if the oop is in the right area of memory
    __ movptr(c_rarg2, rax);
    __ movptr(c_rarg3, (intptr_t) Universe::verify_oop_mask());
    __ andptr(c_rarg2, c_rarg3);
    __ movptr(c_rarg3, (intptr_t) Universe::verify_oop_bits());
    __ cmpptr(c_rarg2, c_rarg3);
    __ jcc(Assembler::notZero, error);

    // make sure klass is 'reasonable', which is not zero.
    __ load_klass(rax, rax, rscratch1);  // get klass
    __ testptr(rax, rax);
    __ jcc(Assembler::zero, error); // if klass is NULL it is broken

    // return if everything seems ok
    __ bind(exit);
    __ movptr(rax, Address(rsp, saved_rax));     // get saved rax back
    __ movptr(rscratch1, Address(rsp, saved_r10)); // get saved r10 back
    __ pop(c_rarg3);                             // restore c_rarg3
    __ pop(c_rarg2);                             // restore c_rarg2
    __ pop(r12);                                 // restore r12
    __ popf();                                   // restore flags
    __ ret(4 * wordSize);                        // pop caller saved stuff

    // handle errors
    __ bind(error);
    __ movptr(rax, Address(rsp, saved_rax));     // get saved rax back
    __ movptr(rscratch1, Address(rsp, saved_r10)); // get saved r10 back
    __ pop(c_rarg3);                             // get saved c_rarg3 back
    __ pop(c_rarg2);                             // get saved c_rarg2 back
    __ pop(r12);                                 // get saved r12 back
    __ popf();                                   // get saved flags off stack --
                                                 // will be ignored

    __ pusha();                                  // push registers
                                                 // (rip is already
                                                 // already pushed)
    // debug(char* msg, int64_t pc, int64_t regs[])
    // We've popped the registers we'd saved (c_rarg3, c_rarg2 and flags), and
    // pushed all the registers, so now the stack looks like:
    //     [tos +  0] 16 saved registers
    //     [tos + 16] return address
    //   * [tos + 17] error message (char*)
    //   * [tos + 18] object to verify (oop)
    //   * [tos + 19] saved rax - saved by caller and bashed
    //   * [tos + 20] saved r10 (rscratch1) - saved by caller
    //   * = popped on exit

    __ movptr(c_rarg0, Address(rsp, error_msg));    // pass address of error message
    __ movptr(c_rarg1, Address(rsp, return_addr));  // pass return address
    __ movq(c_rarg2, rsp);                          // pass address of regs on stack
    __ mov(r12, rsp);                               // remember rsp
    __ subptr(rsp, frame::arg_reg_save_area_bytes); // windows
    __ andptr(rsp, -16);                            // align stack as required by ABI
    BLOCK_COMMENT("call MacroAssembler::debug");
    __ call(RuntimeAddress(CAST_FROM_FN_PTR(address, MacroAssembler::debug64)));
    __ hlt();
    return start;
  }

  //
  // Verify that a register contains clean 32-bits positive value
  // (high 32-bits are 0) so it could be used in 64-bits shifts.
  //
  //  Input:
  //    Rint  -  32-bits value
  //    Rtmp  -  scratch
  //
  void assert_clean_int(Register Rint, Register Rtmp) {
#ifdef ASSERT
    Label L;
    assert_different_registers(Rtmp, Rint);
    __ movslq(Rtmp, Rint);
    __ cmpq(Rtmp, Rint);
    __ jcc(Assembler::equal, L);
    __ stop("high 32-bits of int value are not 0");
    __ bind(L);
#endif
  }

  //  Generate overlap test for array copy stubs
  //
  //  Input:
  //     c_rarg0 - from
  //     c_rarg1 - to
  //     c_rarg2 - element count
  //
  //  Output:
  //     rax   - &from[element count - 1]
  //
  void array_overlap_test(address no_overlap_target, Address::ScaleFactor sf) {
    assert(no_overlap_target != NULL, "must be generated");
    array_overlap_test(no_overlap_target, NULL, sf);
  }
  void array_overlap_test(Label& L_no_overlap, Address::ScaleFactor sf) {
    array_overlap_test(NULL, &L_no_overlap, sf);
  }
  void array_overlap_test(address no_overlap_target, Label* NOLp, Address::ScaleFactor sf) {
    const Register from     = c_rarg0;
    const Register to       = c_rarg1;
    const Register count    = c_rarg2;
    const Register end_from = rax;

    __ cmpptr(to, from);
    __ lea(end_from, Address(from, count, sf, 0));
    if (NOLp == NULL) {
      ExternalAddress no_overlap(no_overlap_target);
      __ jump_cc(Assembler::belowEqual, no_overlap);
      __ cmpptr(to, end_from);
      __ jump_cc(Assembler::aboveEqual, no_overlap);
    } else {
      __ jcc(Assembler::belowEqual, (*NOLp));
      __ cmpptr(to, end_from);
      __ jcc(Assembler::aboveEqual, (*NOLp));
    }
  }

  // Shuffle first three arg regs on Windows into Linux/Solaris locations.
  //
  // Outputs:
  //    rdi - rcx
  //    rsi - rdx
  //    rdx - r8
  //    rcx - r9
  //
  // Registers r9 and r10 are used to save rdi and rsi on Windows, which latter
  // are non-volatile.  r9 and r10 should not be used by the caller.
  //
  DEBUG_ONLY(bool regs_in_thread;)

  void setup_arg_regs(int nargs = 3) {
    const Register saved_rdi = r9;
    const Register saved_rsi = r10;
    assert(nargs == 3 || nargs == 4, "else fix");
#ifdef _WIN64
    assert(c_rarg0 == rcx && c_rarg1 == rdx && c_rarg2 == r8 && c_rarg3 == r9,
           "unexpected argument registers");
    if (nargs >= 4)
      __ mov(rax, r9);  // r9 is also saved_rdi
    __ movptr(saved_rdi, rdi);
    __ movptr(saved_rsi, rsi);
    __ mov(rdi, rcx); // c_rarg0
    __ mov(rsi, rdx); // c_rarg1
    __ mov(rdx, r8);  // c_rarg2
    if (nargs >= 4)
      __ mov(rcx, rax); // c_rarg3 (via rax)
#else
    assert(c_rarg0 == rdi && c_rarg1 == rsi && c_rarg2 == rdx && c_rarg3 == rcx,
           "unexpected argument registers");
#endif
    DEBUG_ONLY(regs_in_thread = false;)
  }

  void restore_arg_regs() {
    assert(!regs_in_thread, "wrong call to restore_arg_regs");
    const Register saved_rdi = r9;
    const Register saved_rsi = r10;
#ifdef _WIN64
    __ movptr(rdi, saved_rdi);
    __ movptr(rsi, saved_rsi);
#endif
  }

  // This is used in places where r10 is a scratch register, and can
  // be adapted if r9 is needed also.
  void setup_arg_regs_using_thread() {
    const Register saved_r15 = r9;
#ifdef _WIN64
    __ mov(saved_r15, r15);  // r15 is callee saved and needs to be restored
    __ get_thread(r15_thread);
    assert(c_rarg0 == rcx && c_rarg1 == rdx && c_rarg2 == r8 && c_rarg3 == r9,
           "unexpected argument registers");
    __ movptr(Address(r15_thread, in_bytes(JavaThread::windows_saved_rdi_offset())), rdi);
    __ movptr(Address(r15_thread, in_bytes(JavaThread::windows_saved_rsi_offset())), rsi);

    __ mov(rdi, rcx); // c_rarg0
    __ mov(rsi, rdx); // c_rarg1
    __ mov(rdx, r8);  // c_rarg2
#else
    assert(c_rarg0 == rdi && c_rarg1 == rsi && c_rarg2 == rdx && c_rarg3 == rcx,
           "unexpected argument registers");
#endif
    DEBUG_ONLY(regs_in_thread = true;)
  }

  void restore_arg_regs_using_thread() {
    assert(regs_in_thread, "wrong call to restore_arg_regs");
    const Register saved_r15 = r9;
#ifdef _WIN64
    __ get_thread(r15_thread);
    __ movptr(rsi, Address(r15_thread, in_bytes(JavaThread::windows_saved_rsi_offset())));
    __ movptr(rdi, Address(r15_thread, in_bytes(JavaThread::windows_saved_rdi_offset())));
    __ mov(r15, saved_r15);  // r15 is callee saved and needs to be restored
#endif
  }

  // Copy big chunks forward
  //
  // Inputs:
  //   end_from     - source arrays end address
  //   end_to       - destination array end address
  //   qword_count  - 64-bits element count, negative
  //   to           - scratch
  //   L_copy_bytes - entry label
  //   L_copy_8_bytes  - exit  label
  //
  void copy_bytes_forward(Register end_from, Register end_to,
                             Register qword_count, Register to,
                             Label& L_copy_bytes, Label& L_copy_8_bytes) {
    DEBUG_ONLY(__ stop("enter at entry label, not here"));
    Label L_loop;
    __ align(OptoLoopAlignment);
    if (UseUnalignedLoadStores) {
      Label L_end;
      __ BIND(L_loop);
      if (UseAVX >= 2) {
        __ vmovdqu(xmm0, Address(end_from, qword_count, Address::times_8, -56));
        __ vmovdqu(Address(end_to, qword_count, Address::times_8, -56), xmm0);
        __ vmovdqu(xmm1, Address(end_from, qword_count, Address::times_8, -24));
        __ vmovdqu(Address(end_to, qword_count, Address::times_8, -24), xmm1);
      } else {
        __ movdqu(xmm0, Address(end_from, qword_count, Address::times_8, -56));
        __ movdqu(Address(end_to, qword_count, Address::times_8, -56), xmm0);
        __ movdqu(xmm1, Address(end_from, qword_count, Address::times_8, -40));
        __ movdqu(Address(end_to, qword_count, Address::times_8, -40), xmm1);
        __ movdqu(xmm2, Address(end_from, qword_count, Address::times_8, -24));
        __ movdqu(Address(end_to, qword_count, Address::times_8, -24), xmm2);
        __ movdqu(xmm3, Address(end_from, qword_count, Address::times_8, - 8));
        __ movdqu(Address(end_to, qword_count, Address::times_8, - 8), xmm3);
      }

      __ BIND(L_copy_bytes);
      __ addptr(qword_count, 8);
      __ jcc(Assembler::lessEqual, L_loop);
      __ subptr(qword_count, 4);  // sub(8) and add(4)
      __ jccb(Assembler::greater, L_end);
      // Copy trailing 32 bytes
      if (UseAVX >= 2) {
        __ vmovdqu(xmm0, Address(end_from, qword_count, Address::times_8, -24));
        __ vmovdqu(Address(end_to, qword_count, Address::times_8, -24), xmm0);
      } else {
        __ movdqu(xmm0, Address(end_from, qword_count, Address::times_8, -24));
        __ movdqu(Address(end_to, qword_count, Address::times_8, -24), xmm0);
        __ movdqu(xmm1, Address(end_from, qword_count, Address::times_8, - 8));
        __ movdqu(Address(end_to, qword_count, Address::times_8, - 8), xmm1);
      }
      __ addptr(qword_count, 4);
      __ BIND(L_end);
    } else {
      // Copy 32-bytes per iteration
      __ BIND(L_loop);
      __ movq(to, Address(end_from, qword_count, Address::times_8, -24));
      __ movq(Address(end_to, qword_count, Address::times_8, -24), to);
      __ movq(to, Address(end_from, qword_count, Address::times_8, -16));
      __ movq(Address(end_to, qword_count, Address::times_8, -16), to);
      __ movq(to, Address(end_from, qword_count, Address::times_8, - 8));
      __ movq(Address(end_to, qword_count, Address::times_8, - 8), to);
      __ movq(to, Address(end_from, qword_count, Address::times_8, - 0));
      __ movq(Address(end_to, qword_count, Address::times_8, - 0), to);

      __ BIND(L_copy_bytes);
      __ addptr(qword_count, 4);
      __ jcc(Assembler::lessEqual, L_loop);
    }
    __ subptr(qword_count, 4);
    __ jcc(Assembler::less, L_copy_8_bytes); // Copy trailing qwords
  }

  // Copy big chunks backward
  //
  // Inputs:
  //   from         - source arrays address
  //   dest         - destination array address
  //   qword_count  - 64-bits element count
  //   to           - scratch
  //   L_copy_bytes - entry label
  //   L_copy_8_bytes  - exit  label
  //
  void copy_bytes_backward(Register from, Register dest,
                              Register qword_count, Register to,
                              Label& L_copy_bytes, Label& L_copy_8_bytes) {
    DEBUG_ONLY(__ stop("enter at entry label, not here"));
    Label L_loop;
    __ align(OptoLoopAlignment);
    if (UseUnalignedLoadStores) {
      Label L_end;
      __ BIND(L_loop);
      if (UseAVX >= 2) {
        __ vmovdqu(xmm0, Address(from, qword_count, Address::times_8, 32));
        __ vmovdqu(Address(dest, qword_count, Address::times_8, 32), xmm0);
        __ vmovdqu(xmm1, Address(from, qword_count, Address::times_8,  0));
        __ vmovdqu(Address(dest, qword_count, Address::times_8,  0), xmm1);
      } else {
        __ movdqu(xmm0, Address(from, qword_count, Address::times_8, 48));
        __ movdqu(Address(dest, qword_count, Address::times_8, 48), xmm0);
        __ movdqu(xmm1, Address(from, qword_count, Address::times_8, 32));
        __ movdqu(Address(dest, qword_count, Address::times_8, 32), xmm1);
        __ movdqu(xmm2, Address(from, qword_count, Address::times_8, 16));
        __ movdqu(Address(dest, qword_count, Address::times_8, 16), xmm2);
        __ movdqu(xmm3, Address(from, qword_count, Address::times_8,  0));
        __ movdqu(Address(dest, qword_count, Address::times_8,  0), xmm3);
      }

      __ BIND(L_copy_bytes);
      __ subptr(qword_count, 8);
      __ jcc(Assembler::greaterEqual, L_loop);

      __ addptr(qword_count, 4);  // add(8) and sub(4)
      __ jccb(Assembler::less, L_end);
      // Copy trailing 32 bytes
      if (UseAVX >= 2) {
        __ vmovdqu(xmm0, Address(from, qword_count, Address::times_8, 0));
        __ vmovdqu(Address(dest, qword_count, Address::times_8, 0), xmm0);
      } else {
        __ movdqu(xmm0, Address(from, qword_count, Address::times_8, 16));
        __ movdqu(Address(dest, qword_count, Address::times_8, 16), xmm0);
        __ movdqu(xmm1, Address(from, qword_count, Address::times_8,  0));
        __ movdqu(Address(dest, qword_count, Address::times_8,  0), xmm1);
      }
      __ subptr(qword_count, 4);
      __ BIND(L_end);
    } else {
      // Copy 32-bytes per iteration
      __ BIND(L_loop);
      __ movq(to, Address(from, qword_count, Address::times_8, 24));
      __ movq(Address(dest, qword_count, Address::times_8, 24), to);
      __ movq(to, Address(from, qword_count, Address::times_8, 16));
      __ movq(Address(dest, qword_count, Address::times_8, 16), to);
      __ movq(to, Address(from, qword_count, Address::times_8,  8));
      __ movq(Address(dest, qword_count, Address::times_8,  8), to);
      __ movq(to, Address(from, qword_count, Address::times_8,  0));
      __ movq(Address(dest, qword_count, Address::times_8,  0), to);

      __ BIND(L_copy_bytes);
      __ subptr(qword_count, 4);
      __ jcc(Assembler::greaterEqual, L_loop);
    }
    __ addptr(qword_count, 4);
    __ jcc(Assembler::greater, L_copy_8_bytes); // Copy trailing qwords
  }

#ifndef PRODUCT
    int& get_profile_ctr(int shift) {
      if ( 0 == shift)
        return SharedRuntime::_jbyte_array_copy_ctr;
      else if(1 == shift)
        return SharedRuntime::_jshort_array_copy_ctr;
      else if(2 == shift)
        return SharedRuntime::_jint_array_copy_ctr;
      else
        return SharedRuntime::_jlong_array_copy_ctr;
    }
#endif

  void setup_argument_regs(BasicType type) {
    if (type == T_BYTE || type == T_SHORT) {
      setup_arg_regs(); // from => rdi, to => rsi, count => rdx
                        // r9 and r10 may be used to save non-volatile registers
    } else {
      setup_arg_regs_using_thread(); // from => rdi, to => rsi, count => rdx
                                     // r9 is used to save r15_thread
    }
  }

  void restore_argument_regs(BasicType type) {
    if (type == T_BYTE || type == T_SHORT) {
      restore_arg_regs();
    } else {
      restore_arg_regs_using_thread();
    }
  }

#if COMPILER2_OR_JVMCI
  // Note: Following rules apply to AVX3 optimized arraycopy stubs:-
  // - If target supports AVX3 features (BW+VL+F) then implementation uses 32 byte vectors (YMMs)
  //   for both special cases (various small block sizes) and aligned copy loop. This is the
  //   default configuration.
  // - If copy length is above AVX3Threshold, then implementation use 64 byte vectors (ZMMs)
  //   for main copy loop (and subsequent tail) since bulk of the cycles will be consumed in it.
  // - If user forces MaxVectorSize=32 then above 4096 bytes its seen that REP MOVs shows a
  //   better performance for disjoint copies. For conjoint/backward copy vector based
  //   copy performs better.
  // - If user sets AVX3Threshold=0, then special cases for small blocks sizes operate over
  //   64 byte vector registers (ZMMs).

  // Inputs:
  //   c_rarg0   - source array address
  //   c_rarg1   - destination array address
  //   c_rarg2   - element count, treated as ssize_t, can be zero
  //
  //
  // Side Effects:
  //   disjoint_copy_avx3_masked is set to the no-overlap entry point
  //   used by generate_conjoint_[byte/int/short/long]_copy().
  //

  address generate_disjoint_copy_avx3_masked(address* entry, const char *name, int shift,
                                             bool aligned, bool is_oop, bool dest_uninitialized) {
    __ align(CodeEntryAlignment);
    StubCodeMark mark(this, "StubRoutines", name);
    address start = __ pc();
    int avx3threshold = VM_Version::avx3_threshold();
    bool use64byteVector = (MaxVectorSize > 32) && (avx3threshold == 0);
    Label L_main_loop, L_main_loop_64bytes, L_tail, L_tail64, L_exit, L_entry;
    Label L_repmovs, L_main_pre_loop, L_main_pre_loop_64bytes, L_pre_main_post_64;
    const Register from        = rdi;  // source array address
    const Register to          = rsi;  // destination array address
    const Register count       = rdx;  // elements count
    const Register temp1       = r8;
    const Register temp2       = r11;
    const Register temp3       = rax;
    const Register temp4       = rcx;
    // End pointers are inclusive, and if count is not zero they point
    // to the last unit copied:  end_to[0] := end_from[0]

    __ enter(); // required for proper stackwalking of RuntimeStub frame
    assert_clean_int(c_rarg2, rax);    // Make sure 'count' is clean int.

    if (entry != NULL) {
      *entry = __ pc();
       // caller can pass a 64-bit byte count here (from Unsafe.copyMemory)
      BLOCK_COMMENT("Entry:");
    }

    BasicType type_vec[] = { T_BYTE,  T_SHORT,  T_INT,   T_LONG};
    BasicType type = is_oop ? T_OBJECT : type_vec[shift];

    setup_argument_regs(type);

    DecoratorSet decorators = IN_HEAP | IS_ARRAY | ARRAYCOPY_DISJOINT;
    if (dest_uninitialized) {
      decorators |= IS_DEST_UNINITIALIZED;
    }
    if (aligned) {
      decorators |= ARRAYCOPY_ALIGNED;
    }
    BarrierSetAssembler *bs = BarrierSet::barrier_set()->barrier_set_assembler();
    bs->arraycopy_prologue(_masm, decorators, type, from, to, count);

    {
      // Type(shift)           byte(0), short(1), int(2),   long(3)
      int loop_size[]        = { 192,     96,       48,      24};
      int threshold[]        = { 4096,    2048,     1024,    512};

      // UnsafeCopyMemory page error: continue after ucm
      UnsafeCopyMemoryMark ucmm(this, !is_oop && !aligned, true);
      // 'from', 'to' and 'count' are now valid

      // temp1 holds remaining count and temp4 holds running count used to compute
      // next address offset for start of to/from addresses (temp4 * scale).
      __ mov64(temp4, 0);
      __ movq(temp1, count);

      // Zero length check.
      __ BIND(L_tail);
      __ cmpq(temp1, 0);
      __ jcc(Assembler::lessEqual, L_exit);

      // Special cases using 32 byte [masked] vector copy operations.
      __ arraycopy_avx3_special_cases(xmm1, k2, from, to, temp1, shift,
                                      temp4, temp3, use64byteVector, L_entry, L_exit);

      // PRE-MAIN-POST loop for aligned copy.
      __ BIND(L_entry);

      if (avx3threshold != 0) {
        __ cmpq(count, threshold[shift]);
        if (MaxVectorSize == 64) {
          // Copy using 64 byte vectors.
          __ jcc(Assembler::greaterEqual, L_pre_main_post_64);
        } else {
          assert(MaxVectorSize < 64, "vector size should be < 64 bytes");
          // REP MOVS offer a faster copy path.
          __ jcc(Assembler::greaterEqual, L_repmovs);
        }
      }

      if ((MaxVectorSize < 64)  || (avx3threshold != 0)) {
        // Partial copy to make dst address 32 byte aligned.
        __ movq(temp2, to);
        __ andq(temp2, 31);
        __ jcc(Assembler::equal, L_main_pre_loop);

        __ negptr(temp2);
        __ addq(temp2, 32);
        if (shift) {
          __ shrq(temp2, shift);
        }
        __ movq(temp3, temp2);
        __ copy32_masked_avx(to, from, xmm1, k2, temp3, temp4, temp1, shift);
        __ movq(temp4, temp2);
        __ movq(temp1, count);
        __ subq(temp1, temp2);

        __ cmpq(temp1, loop_size[shift]);
        __ jcc(Assembler::less, L_tail);

        __ BIND(L_main_pre_loop);
        __ subq(temp1, loop_size[shift]);

        // Main loop with aligned copy block size of 192 bytes at 32 byte granularity.
        __ align32();
        __ BIND(L_main_loop);
           __ copy64_avx(to, from, temp4, xmm1, false, shift, 0);
           __ copy64_avx(to, from, temp4, xmm1, false, shift, 64);
           __ copy64_avx(to, from, temp4, xmm1, false, shift, 128);
           __ addptr(temp4, loop_size[shift]);
           __ subq(temp1, loop_size[shift]);
           __ jcc(Assembler::greater, L_main_loop);

        __ addq(temp1, loop_size[shift]);

        // Tail loop.
        __ jmp(L_tail);

        __ BIND(L_repmovs);
          __ movq(temp2, temp1);
          // Swap to(RSI) and from(RDI) addresses to comply with REP MOVs semantics.
          __ movq(temp3, to);
          __ movq(to,  from);
          __ movq(from, temp3);
          // Save to/from for restoration post rep_mov.
          __ movq(temp1, to);
          __ movq(temp3, from);
          if(shift < 3) {
            __ shrq(temp2, 3-shift);     // quad word count
          }
          __ movq(temp4 , temp2);        // move quad ward count into temp4(RCX).
          __ rep_mov();
          __ shlq(temp2, 3);             // convert quad words into byte count.
          if(shift) {
            __ shrq(temp2, shift);       // type specific count.
          }
          // Restore original addresses in to/from.
          __ movq(to, temp3);
          __ movq(from, temp1);
          __ movq(temp4, temp2);
          __ movq(temp1, count);
          __ subq(temp1, temp2);         // tailing part (less than a quad ward size).
          __ jmp(L_tail);
      }

      if (MaxVectorSize > 32) {
        __ BIND(L_pre_main_post_64);
        // Partial copy to make dst address 64 byte aligned.
        __ movq(temp2, to);
        __ andq(temp2, 63);
        __ jcc(Assembler::equal, L_main_pre_loop_64bytes);

        __ negptr(temp2);
        __ addq(temp2, 64);
        if (shift) {
          __ shrq(temp2, shift);
        }
        __ movq(temp3, temp2);
        __ copy64_masked_avx(to, from, xmm1, k2, temp3, temp4, temp1, shift, 0 , true);
        __ movq(temp4, temp2);
        __ movq(temp1, count);
        __ subq(temp1, temp2);

        __ cmpq(temp1, loop_size[shift]);
        __ jcc(Assembler::less, L_tail64);

        __ BIND(L_main_pre_loop_64bytes);
        __ subq(temp1, loop_size[shift]);

        // Main loop with aligned copy block size of 192 bytes at
        // 64 byte copy granularity.
        __ align32();
        __ BIND(L_main_loop_64bytes);
           __ copy64_avx(to, from, temp4, xmm1, false, shift, 0 , true);
           __ copy64_avx(to, from, temp4, xmm1, false, shift, 64, true);
           __ copy64_avx(to, from, temp4, xmm1, false, shift, 128, true);
           __ addptr(temp4, loop_size[shift]);
           __ subq(temp1, loop_size[shift]);
           __ jcc(Assembler::greater, L_main_loop_64bytes);

        __ addq(temp1, loop_size[shift]);
        // Zero length check.
        __ jcc(Assembler::lessEqual, L_exit);

        __ BIND(L_tail64);

        // Tail handling using 64 byte [masked] vector copy operations.
        use64byteVector = true;
        __ arraycopy_avx3_special_cases(xmm1, k2, from, to, temp1, shift,
                                        temp4, temp3, use64byteVector, L_entry, L_exit);
      }
      __ BIND(L_exit);
    }

    address ucme_exit_pc = __ pc();
    // When called from generic_arraycopy r11 contains specific values
    // used during arraycopy epilogue, re-initializing r11.
    if (is_oop) {
      __ movq(r11, shift == 3 ? count : to);
    }
    bs->arraycopy_epilogue(_masm, decorators, type, from, to, count);
    restore_argument_regs(type);
    inc_counter_np(get_profile_ctr(shift)); // Update counter after rscratch1 is free
    __ xorptr(rax, rax); // return 0
    __ vzeroupper();
    __ leave(); // required for proper stackwalking of RuntimeStub frame
    __ ret(0);
    return start;
  }

  // Inputs:
  //   c_rarg0   - source array address
  //   c_rarg1   - destination array address
  //   c_rarg2   - element count, treated as ssize_t, can be zero
  //
  //
  address generate_conjoint_copy_avx3_masked(address* entry, const char *name, int shift,
                                             address nooverlap_target, bool aligned, bool is_oop,
                                             bool dest_uninitialized) {
    __ align(CodeEntryAlignment);
    StubCodeMark mark(this, "StubRoutines", name);
    address start = __ pc();

    int avx3threshold = VM_Version::avx3_threshold();
    bool use64byteVector = (MaxVectorSize > 32) && (avx3threshold == 0);

    Label L_main_pre_loop, L_main_pre_loop_64bytes, L_pre_main_post_64;
    Label L_main_loop, L_main_loop_64bytes, L_tail, L_tail64, L_exit, L_entry;
    const Register from        = rdi;  // source array address
    const Register to          = rsi;  // destination array address
    const Register count       = rdx;  // elements count
    const Register temp1       = r8;
    const Register temp2       = rcx;
    const Register temp3       = r11;
    const Register temp4       = rax;
    // End pointers are inclusive, and if count is not zero they point
    // to the last unit copied:  end_to[0] := end_from[0]

    __ enter(); // required for proper stackwalking of RuntimeStub frame
    assert_clean_int(c_rarg2, rax);    // Make sure 'count' is clean int.

    if (entry != NULL) {
      *entry = __ pc();
       // caller can pass a 64-bit byte count here (from Unsafe.copyMemory)
      BLOCK_COMMENT("Entry:");
    }

    array_overlap_test(nooverlap_target, (Address::ScaleFactor)(shift));

    BasicType type_vec[] = { T_BYTE,  T_SHORT,  T_INT,   T_LONG};
    BasicType type = is_oop ? T_OBJECT : type_vec[shift];

    setup_argument_regs(type);

    DecoratorSet decorators = IN_HEAP | IS_ARRAY;
    if (dest_uninitialized) {
      decorators |= IS_DEST_UNINITIALIZED;
    }
    if (aligned) {
      decorators |= ARRAYCOPY_ALIGNED;
    }
    BarrierSetAssembler *bs = BarrierSet::barrier_set()->barrier_set_assembler();
    bs->arraycopy_prologue(_masm, decorators, type, from, to, count);
    {
      // Type(shift)       byte(0), short(1), int(2),   long(3)
      int loop_size[]   = { 192,     96,       48,      24};
      int threshold[]   = { 4096,    2048,     1024,    512};

      // UnsafeCopyMemory page error: continue after ucm
      UnsafeCopyMemoryMark ucmm(this, !is_oop && !aligned, true);
      // 'from', 'to' and 'count' are now valid

      // temp1 holds remaining count.
      __ movq(temp1, count);

      // Zero length check.
      __ BIND(L_tail);
      __ cmpq(temp1, 0);
      __ jcc(Assembler::lessEqual, L_exit);

      __ mov64(temp2, 0);
      __ movq(temp3, temp1);
      // Special cases using 32 byte [masked] vector copy operations.
      __ arraycopy_avx3_special_cases_conjoint(xmm1, k2, from, to, temp2, temp3, temp1, shift,
                                               temp4, use64byteVector, L_entry, L_exit);

      // PRE-MAIN-POST loop for aligned copy.
      __ BIND(L_entry);

      if ((MaxVectorSize > 32) && (avx3threshold != 0)) {
        __ cmpq(temp1, threshold[shift]);
        __ jcc(Assembler::greaterEqual, L_pre_main_post_64);
      }

      if ((MaxVectorSize < 64)  || (avx3threshold != 0)) {
        // Partial copy to make dst address 32 byte aligned.
        __ leaq(temp2, Address(to, temp1, (Address::ScaleFactor)(shift), 0));
        __ andq(temp2, 31);
        __ jcc(Assembler::equal, L_main_pre_loop);

        if (shift) {
          __ shrq(temp2, shift);
        }
        __ subq(temp1, temp2);
        __ copy32_masked_avx(to, from, xmm1, k2, temp2, temp1, temp3, shift);

        __ cmpq(temp1, loop_size[shift]);
        __ jcc(Assembler::less, L_tail);

        __ BIND(L_main_pre_loop);

        // Main loop with aligned copy block size of 192 bytes at 32 byte granularity.
        __ align32();
        __ BIND(L_main_loop);
           __ copy64_avx(to, from, temp1, xmm1, true, shift, -64);
           __ copy64_avx(to, from, temp1, xmm1, true, shift, -128);
           __ copy64_avx(to, from, temp1, xmm1, true, shift, -192);
           __ subptr(temp1, loop_size[shift]);
           __ cmpq(temp1, loop_size[shift]);
           __ jcc(Assembler::greater, L_main_loop);

        // Tail loop.
        __ jmp(L_tail);
      }

      if (MaxVectorSize > 32) {
        __ BIND(L_pre_main_post_64);
        // Partial copy to make dst address 64 byte aligned.
        __ leaq(temp2, Address(to, temp1, (Address::ScaleFactor)(shift), 0));
        __ andq(temp2, 63);
        __ jcc(Assembler::equal, L_main_pre_loop_64bytes);

        if (shift) {
          __ shrq(temp2, shift);
        }
        __ subq(temp1, temp2);
        __ copy64_masked_avx(to, from, xmm1, k2, temp2, temp1, temp3, shift, 0 , true);

        __ cmpq(temp1, loop_size[shift]);
        __ jcc(Assembler::less, L_tail64);

        __ BIND(L_main_pre_loop_64bytes);

        // Main loop with aligned copy block size of 192 bytes at
        // 64 byte copy granularity.
        __ align32();
        __ BIND(L_main_loop_64bytes);
           __ copy64_avx(to, from, temp1, xmm1, true, shift, -64 , true);
           __ copy64_avx(to, from, temp1, xmm1, true, shift, -128, true);
           __ copy64_avx(to, from, temp1, xmm1, true, shift, -192, true);
           __ subq(temp1, loop_size[shift]);
           __ cmpq(temp1, loop_size[shift]);
           __ jcc(Assembler::greater, L_main_loop_64bytes);

        // Zero length check.
        __ cmpq(temp1, 0);
        __ jcc(Assembler::lessEqual, L_exit);

        __ BIND(L_tail64);

        // Tail handling using 64 byte [masked] vector copy operations.
        use64byteVector = true;
        __ mov64(temp2, 0);
        __ movq(temp3, temp1);
        __ arraycopy_avx3_special_cases_conjoint(xmm1, k2, from, to, temp2, temp3, temp1, shift,
                                                 temp4, use64byteVector, L_entry, L_exit);
      }
      __ BIND(L_exit);
    }
    address ucme_exit_pc = __ pc();
    // When called from generic_arraycopy r11 contains specific values
    // used during arraycopy epilogue, re-initializing r11.
    if(is_oop) {
      __ movq(r11, count);
    }
    bs->arraycopy_epilogue(_masm, decorators, type, from, to, count);
    restore_argument_regs(type);
    inc_counter_np(get_profile_ctr(shift)); // Update counter after rscratch1 is free
    __ xorptr(rax, rax); // return 0
    __ vzeroupper();
    __ leave(); // required for proper stackwalking of RuntimeStub frame
    __ ret(0);
    return start;
  }
#endif // COMPILER2_OR_JVMCI


  // Arguments:
  //   aligned - true => Input and output aligned on a HeapWord == 8-byte boundary
  //             ignored
  //   name    - stub name string
  //
  // Inputs:
  //   c_rarg0   - source array address
  //   c_rarg1   - destination array address
  //   c_rarg2   - element count, treated as ssize_t, can be zero
  //
  // If 'from' and/or 'to' are aligned on 4-, 2-, or 1-byte boundaries,
  // we let the hardware handle it.  The one to eight bytes within words,
  // dwords or qwords that span cache line boundaries will still be loaded
  // and stored atomically.
  //
  // Side Effects:
  //   disjoint_byte_copy_entry is set to the no-overlap entry point
  //   used by generate_conjoint_byte_copy().
  //
  address generate_disjoint_byte_copy(bool aligned, address* entry, const char *name) {
#if COMPILER2_OR_JVMCI
    if (VM_Version::supports_avx512vlbw() && VM_Version::supports_bmi2() && MaxVectorSize  >= 32) {
       return generate_disjoint_copy_avx3_masked(entry, "jbyte_disjoint_arraycopy_avx3", 0,
                                                 aligned, false, false);
    }
#endif
    __ align(CodeEntryAlignment);
    StubCodeMark mark(this, "StubRoutines", name);
    address start = __ pc();

    Label L_copy_bytes, L_copy_8_bytes, L_copy_4_bytes, L_copy_2_bytes;
    Label L_copy_byte, L_exit;
    const Register from        = rdi;  // source array address
    const Register to          = rsi;  // destination array address
    const Register count       = rdx;  // elements count
    const Register byte_count  = rcx;
    const Register qword_count = count;
    const Register end_from    = from; // source array end address
    const Register end_to      = to;   // destination array end address
    // End pointers are inclusive, and if count is not zero they point
    // to the last unit copied:  end_to[0] := end_from[0]

    __ enter(); // required for proper stackwalking of RuntimeStub frame
    assert_clean_int(c_rarg2, rax);    // Make sure 'count' is clean int.

    if (entry != NULL) {
      *entry = __ pc();
       // caller can pass a 64-bit byte count here (from Unsafe.copyMemory)
      BLOCK_COMMENT("Entry:");
    }

    setup_arg_regs(); // from => rdi, to => rsi, count => rdx
                      // r9 and r10 may be used to save non-volatile registers

    {
      // UnsafeCopyMemory page error: continue after ucm
      UnsafeCopyMemoryMark ucmm(this, !aligned, true);
      // 'from', 'to' and 'count' are now valid
      __ movptr(byte_count, count);
      __ shrptr(count, 3); // count => qword_count

      // Copy from low to high addresses.  Use 'to' as scratch.
      __ lea(end_from, Address(from, qword_count, Address::times_8, -8));
      __ lea(end_to,   Address(to,   qword_count, Address::times_8, -8));
      __ negptr(qword_count); // make the count negative
      __ jmp(L_copy_bytes);

      // Copy trailing qwords
    __ BIND(L_copy_8_bytes);
      __ movq(rax, Address(end_from, qword_count, Address::times_8, 8));
      __ movq(Address(end_to, qword_count, Address::times_8, 8), rax);
      __ increment(qword_count);
      __ jcc(Assembler::notZero, L_copy_8_bytes);

      // Check for and copy trailing dword
    __ BIND(L_copy_4_bytes);
      __ testl(byte_count, 4);
      __ jccb(Assembler::zero, L_copy_2_bytes);
      __ movl(rax, Address(end_from, 8));
      __ movl(Address(end_to, 8), rax);

      __ addptr(end_from, 4);
      __ addptr(end_to, 4);

      // Check for and copy trailing word
    __ BIND(L_copy_2_bytes);
      __ testl(byte_count, 2);
      __ jccb(Assembler::zero, L_copy_byte);
      __ movw(rax, Address(end_from, 8));
      __ movw(Address(end_to, 8), rax);

      __ addptr(end_from, 2);
      __ addptr(end_to, 2);

      // Check for and copy trailing byte
    __ BIND(L_copy_byte);
      __ testl(byte_count, 1);
      __ jccb(Assembler::zero, L_exit);
      __ movb(rax, Address(end_from, 8));
      __ movb(Address(end_to, 8), rax);
    }
  __ BIND(L_exit);
    address ucme_exit_pc = __ pc();
    restore_arg_regs();
    inc_counter_np(SharedRuntime::_jbyte_array_copy_ctr); // Update counter after rscratch1 is free
    __ xorptr(rax, rax); // return 0
    __ vzeroupper();
    __ leave(); // required for proper stackwalking of RuntimeStub frame
    __ ret(0);

    {
      UnsafeCopyMemoryMark ucmm(this, !aligned, false, ucme_exit_pc);
      // Copy in multi-bytes chunks
      copy_bytes_forward(end_from, end_to, qword_count, rax, L_copy_bytes, L_copy_8_bytes);
      __ jmp(L_copy_4_bytes);
    }
    return start;
  }

  // Arguments:
  //   aligned - true => Input and output aligned on a HeapWord == 8-byte boundary
  //             ignored
  //   name    - stub name string
  //
  // Inputs:
  //   c_rarg0   - source array address
  //   c_rarg1   - destination array address
  //   c_rarg2   - element count, treated as ssize_t, can be zero
  //
  // If 'from' and/or 'to' are aligned on 4-, 2-, or 1-byte boundaries,
  // we let the hardware handle it.  The one to eight bytes within words,
  // dwords or qwords that span cache line boundaries will still be loaded
  // and stored atomically.
  //
  address generate_conjoint_byte_copy(bool aligned, address nooverlap_target,
                                      address* entry, const char *name) {
#if COMPILER2_OR_JVMCI
    if (VM_Version::supports_avx512vlbw() && VM_Version::supports_bmi2() && MaxVectorSize  >= 32) {
       return generate_conjoint_copy_avx3_masked(entry, "jbyte_conjoint_arraycopy_avx3", 0,
                                                 nooverlap_target, aligned, false, false);
    }
#endif
    __ align(CodeEntryAlignment);
    StubCodeMark mark(this, "StubRoutines", name);
    address start = __ pc();

    Label L_copy_bytes, L_copy_8_bytes, L_copy_4_bytes, L_copy_2_bytes;
    const Register from        = rdi;  // source array address
    const Register to          = rsi;  // destination array address
    const Register count       = rdx;  // elements count
    const Register byte_count  = rcx;
    const Register qword_count = count;

    __ enter(); // required for proper stackwalking of RuntimeStub frame
    assert_clean_int(c_rarg2, rax);    // Make sure 'count' is clean int.

    if (entry != NULL) {
      *entry = __ pc();
      // caller can pass a 64-bit byte count here (from Unsafe.copyMemory)
      BLOCK_COMMENT("Entry:");
    }

    array_overlap_test(nooverlap_target, Address::times_1);
    setup_arg_regs(); // from => rdi, to => rsi, count => rdx
                      // r9 and r10 may be used to save non-volatile registers

    {
      // UnsafeCopyMemory page error: continue after ucm
      UnsafeCopyMemoryMark ucmm(this, !aligned, true);
      // 'from', 'to' and 'count' are now valid
      __ movptr(byte_count, count);
      __ shrptr(count, 3);   // count => qword_count

      // Copy from high to low addresses.

      // Check for and copy trailing byte
      __ testl(byte_count, 1);
      __ jcc(Assembler::zero, L_copy_2_bytes);
      __ movb(rax, Address(from, byte_count, Address::times_1, -1));
      __ movb(Address(to, byte_count, Address::times_1, -1), rax);
      __ decrement(byte_count); // Adjust for possible trailing word

      // Check for and copy trailing word
    __ BIND(L_copy_2_bytes);
      __ testl(byte_count, 2);
      __ jcc(Assembler::zero, L_copy_4_bytes);
      __ movw(rax, Address(from, byte_count, Address::times_1, -2));
      __ movw(Address(to, byte_count, Address::times_1, -2), rax);

      // Check for and copy trailing dword
    __ BIND(L_copy_4_bytes);
      __ testl(byte_count, 4);
      __ jcc(Assembler::zero, L_copy_bytes);
      __ movl(rax, Address(from, qword_count, Address::times_8));
      __ movl(Address(to, qword_count, Address::times_8), rax);
      __ jmp(L_copy_bytes);

      // Copy trailing qwords
    __ BIND(L_copy_8_bytes);
      __ movq(rax, Address(from, qword_count, Address::times_8, -8));
      __ movq(Address(to, qword_count, Address::times_8, -8), rax);
      __ decrement(qword_count);
      __ jcc(Assembler::notZero, L_copy_8_bytes);
    }
    restore_arg_regs();
    inc_counter_np(SharedRuntime::_jbyte_array_copy_ctr); // Update counter after rscratch1 is free
    __ xorptr(rax, rax); // return 0
    __ vzeroupper();
    __ leave(); // required for proper stackwalking of RuntimeStub frame
    __ ret(0);

    {
      // UnsafeCopyMemory page error: continue after ucm
      UnsafeCopyMemoryMark ucmm(this, !aligned, true);
      // Copy in multi-bytes chunks
      copy_bytes_backward(from, to, qword_count, rax, L_copy_bytes, L_copy_8_bytes);
    }
    restore_arg_regs();
    inc_counter_np(SharedRuntime::_jbyte_array_copy_ctr); // Update counter after rscratch1 is free
    __ xorptr(rax, rax); // return 0
    __ vzeroupper();
    __ leave(); // required for proper stackwalking of RuntimeStub frame
    __ ret(0);

    return start;
  }

  // Arguments:
  //   aligned - true => Input and output aligned on a HeapWord == 8-byte boundary
  //             ignored
  //   name    - stub name string
  //
  // Inputs:
  //   c_rarg0   - source array address
  //   c_rarg1   - destination array address
  //   c_rarg2   - element count, treated as ssize_t, can be zero
  //
  // If 'from' and/or 'to' are aligned on 4- or 2-byte boundaries, we
  // let the hardware handle it.  The two or four words within dwords
  // or qwords that span cache line boundaries will still be loaded
  // and stored atomically.
  //
  // Side Effects:
  //   disjoint_short_copy_entry is set to the no-overlap entry point
  //   used by generate_conjoint_short_copy().
  //
  address generate_disjoint_short_copy(bool aligned, address *entry, const char *name) {
#if COMPILER2_OR_JVMCI
    if (VM_Version::supports_avx512vlbw() && VM_Version::supports_bmi2() && MaxVectorSize  >= 32) {
       return generate_disjoint_copy_avx3_masked(entry, "jshort_disjoint_arraycopy_avx3", 1,
                                                 aligned, false, false);
    }
#endif

    __ align(CodeEntryAlignment);
    StubCodeMark mark(this, "StubRoutines", name);
    address start = __ pc();

    Label L_copy_bytes, L_copy_8_bytes, L_copy_4_bytes,L_copy_2_bytes,L_exit;
    const Register from        = rdi;  // source array address
    const Register to          = rsi;  // destination array address
    const Register count       = rdx;  // elements count
    const Register word_count  = rcx;
    const Register qword_count = count;
    const Register end_from    = from; // source array end address
    const Register end_to      = to;   // destination array end address
    // End pointers are inclusive, and if count is not zero they point
    // to the last unit copied:  end_to[0] := end_from[0]

    __ enter(); // required for proper stackwalking of RuntimeStub frame
    assert_clean_int(c_rarg2, rax);    // Make sure 'count' is clean int.

    if (entry != NULL) {
      *entry = __ pc();
      // caller can pass a 64-bit byte count here (from Unsafe.copyMemory)
      BLOCK_COMMENT("Entry:");
    }

    setup_arg_regs(); // from => rdi, to => rsi, count => rdx
                      // r9 and r10 may be used to save non-volatile registers

    {
      // UnsafeCopyMemory page error: continue after ucm
      UnsafeCopyMemoryMark ucmm(this, !aligned, true);
      // 'from', 'to' and 'count' are now valid
      __ movptr(word_count, count);
      __ shrptr(count, 2); // count => qword_count

      // Copy from low to high addresses.  Use 'to' as scratch.
      __ lea(end_from, Address(from, qword_count, Address::times_8, -8));
      __ lea(end_to,   Address(to,   qword_count, Address::times_8, -8));
      __ negptr(qword_count);
      __ jmp(L_copy_bytes);

      // Copy trailing qwords
    __ BIND(L_copy_8_bytes);
      __ movq(rax, Address(end_from, qword_count, Address::times_8, 8));
      __ movq(Address(end_to, qword_count, Address::times_8, 8), rax);
      __ increment(qword_count);
      __ jcc(Assembler::notZero, L_copy_8_bytes);

      // Original 'dest' is trashed, so we can't use it as a
      // base register for a possible trailing word copy

      // Check for and copy trailing dword
    __ BIND(L_copy_4_bytes);
      __ testl(word_count, 2);
      __ jccb(Assembler::zero, L_copy_2_bytes);
      __ movl(rax, Address(end_from, 8));
      __ movl(Address(end_to, 8), rax);

      __ addptr(end_from, 4);
      __ addptr(end_to, 4);

      // Check for and copy trailing word
    __ BIND(L_copy_2_bytes);
      __ testl(word_count, 1);
      __ jccb(Assembler::zero, L_exit);
      __ movw(rax, Address(end_from, 8));
      __ movw(Address(end_to, 8), rax);
    }
  __ BIND(L_exit);
    address ucme_exit_pc = __ pc();
    restore_arg_regs();
    inc_counter_np(SharedRuntime::_jshort_array_copy_ctr); // Update counter after rscratch1 is free
    __ xorptr(rax, rax); // return 0
    __ vzeroupper();
    __ leave(); // required for proper stackwalking of RuntimeStub frame
    __ ret(0);

    {
      UnsafeCopyMemoryMark ucmm(this, !aligned, false, ucme_exit_pc);
      // Copy in multi-bytes chunks
      copy_bytes_forward(end_from, end_to, qword_count, rax, L_copy_bytes, L_copy_8_bytes);
      __ jmp(L_copy_4_bytes);
    }

    return start;
  }

  address generate_fill(BasicType t, bool aligned, const char *name) {
    __ align(CodeEntryAlignment);
    StubCodeMark mark(this, "StubRoutines", name);
    address start = __ pc();

    BLOCK_COMMENT("Entry:");

    const Register to       = c_rarg0;  // destination array address
    const Register value    = c_rarg1;  // value
    const Register count    = c_rarg2;  // elements count
    __ mov(r11, count);

    __ enter(); // required for proper stackwalking of RuntimeStub frame

    __ generate_fill(t, aligned, to, value, r11, rax, xmm0);

    __ vzeroupper();
    __ leave(); // required for proper stackwalking of RuntimeStub frame
    __ ret(0);
    return start;
  }

  // Arguments:
  //   aligned - true => Input and output aligned on a HeapWord == 8-byte boundary
  //             ignored
  //   name    - stub name string
  //
  // Inputs:
  //   c_rarg0   - source array address
  //   c_rarg1   - destination array address
  //   c_rarg2   - element count, treated as ssize_t, can be zero
  //
  // If 'from' and/or 'to' are aligned on 4- or 2-byte boundaries, we
  // let the hardware handle it.  The two or four words within dwords
  // or qwords that span cache line boundaries will still be loaded
  // and stored atomically.
  //
  address generate_conjoint_short_copy(bool aligned, address nooverlap_target,
                                       address *entry, const char *name) {
#if COMPILER2_OR_JVMCI
    if (VM_Version::supports_avx512vlbw() && VM_Version::supports_bmi2() && MaxVectorSize  >= 32) {
       return generate_conjoint_copy_avx3_masked(entry, "jshort_conjoint_arraycopy_avx3", 1,
                                                 nooverlap_target, aligned, false, false);
    }
#endif
    __ align(CodeEntryAlignment);
    StubCodeMark mark(this, "StubRoutines", name);
    address start = __ pc();

    Label L_copy_bytes, L_copy_8_bytes, L_copy_4_bytes;
    const Register from        = rdi;  // source array address
    const Register to          = rsi;  // destination array address
    const Register count       = rdx;  // elements count
    const Register word_count  = rcx;
    const Register qword_count = count;

    __ enter(); // required for proper stackwalking of RuntimeStub frame
    assert_clean_int(c_rarg2, rax);    // Make sure 'count' is clean int.

    if (entry != NULL) {
      *entry = __ pc();
      // caller can pass a 64-bit byte count here (from Unsafe.copyMemory)
      BLOCK_COMMENT("Entry:");
    }

    array_overlap_test(nooverlap_target, Address::times_2);
    setup_arg_regs(); // from => rdi, to => rsi, count => rdx
                      // r9 and r10 may be used to save non-volatile registers

    {
      // UnsafeCopyMemory page error: continue after ucm
      UnsafeCopyMemoryMark ucmm(this, !aligned, true);
      // 'from', 'to' and 'count' are now valid
      __ movptr(word_count, count);
      __ shrptr(count, 2); // count => qword_count

      // Copy from high to low addresses.  Use 'to' as scratch.

      // Check for and copy trailing word
      __ testl(word_count, 1);
      __ jccb(Assembler::zero, L_copy_4_bytes);
      __ movw(rax, Address(from, word_count, Address::times_2, -2));
      __ movw(Address(to, word_count, Address::times_2, -2), rax);

     // Check for and copy trailing dword
    __ BIND(L_copy_4_bytes);
      __ testl(word_count, 2);
      __ jcc(Assembler::zero, L_copy_bytes);
      __ movl(rax, Address(from, qword_count, Address::times_8));
      __ movl(Address(to, qword_count, Address::times_8), rax);
      __ jmp(L_copy_bytes);

      // Copy trailing qwords
    __ BIND(L_copy_8_bytes);
      __ movq(rax, Address(from, qword_count, Address::times_8, -8));
      __ movq(Address(to, qword_count, Address::times_8, -8), rax);
      __ decrement(qword_count);
      __ jcc(Assembler::notZero, L_copy_8_bytes);
    }
    restore_arg_regs();
    inc_counter_np(SharedRuntime::_jshort_array_copy_ctr); // Update counter after rscratch1 is free
    __ xorptr(rax, rax); // return 0
    __ vzeroupper();
    __ leave(); // required for proper stackwalking of RuntimeStub frame
    __ ret(0);

    {
      // UnsafeCopyMemory page error: continue after ucm
      UnsafeCopyMemoryMark ucmm(this, !aligned, true);
      // Copy in multi-bytes chunks
      copy_bytes_backward(from, to, qword_count, rax, L_copy_bytes, L_copy_8_bytes);
    }
    restore_arg_regs();
    inc_counter_np(SharedRuntime::_jshort_array_copy_ctr); // Update counter after rscratch1 is free
    __ xorptr(rax, rax); // return 0
    __ vzeroupper();
    __ leave(); // required for proper stackwalking of RuntimeStub frame
    __ ret(0);

    return start;
  }

  // Arguments:
  //   aligned - true => Input and output aligned on a HeapWord == 8-byte boundary
  //             ignored
  //   is_oop  - true => oop array, so generate store check code
  //   name    - stub name string
  //
  // Inputs:
  //   c_rarg0   - source array address
  //   c_rarg1   - destination array address
  //   c_rarg2   - element count, treated as ssize_t, can be zero
  //
  // If 'from' and/or 'to' are aligned on 4-byte boundaries, we let
  // the hardware handle it.  The two dwords within qwords that span
  // cache line boundaries will still be loaded and stored atomically.
  //
  // Side Effects:
  //   disjoint_int_copy_entry is set to the no-overlap entry point
  //   used by generate_conjoint_int_oop_copy().
  //
  address generate_disjoint_int_oop_copy(bool aligned, bool is_oop, address* entry,
                                         const char *name, bool dest_uninitialized = false) {
#if COMPILER2_OR_JVMCI
    if (VM_Version::supports_avx512vlbw() && VM_Version::supports_bmi2() && MaxVectorSize  >= 32) {
       return generate_disjoint_copy_avx3_masked(entry, "jint_disjoint_arraycopy_avx3", 2,
                                                 aligned, is_oop, dest_uninitialized);
    }
#endif

    __ align(CodeEntryAlignment);
    StubCodeMark mark(this, "StubRoutines", name);
    address start = __ pc();

    Label L_copy_bytes, L_copy_8_bytes, L_copy_4_bytes, L_exit;
    const Register from        = rdi;  // source array address
    const Register to          = rsi;  // destination array address
    const Register count       = rdx;  // elements count
    const Register dword_count = rcx;
    const Register qword_count = count;
    const Register end_from    = from; // source array end address
    const Register end_to      = to;   // destination array end address
    // End pointers are inclusive, and if count is not zero they point
    // to the last unit copied:  end_to[0] := end_from[0]

    __ enter(); // required for proper stackwalking of RuntimeStub frame
    assert_clean_int(c_rarg2, rax);    // Make sure 'count' is clean int.

    if (entry != NULL) {
      *entry = __ pc();
      // caller can pass a 64-bit byte count here (from Unsafe.copyMemory)
      BLOCK_COMMENT("Entry:");
    }

    setup_arg_regs_using_thread(); // from => rdi, to => rsi, count => rdx
                                   // r9 is used to save r15_thread

    DecoratorSet decorators = IN_HEAP | IS_ARRAY | ARRAYCOPY_DISJOINT;
    if (dest_uninitialized) {
      decorators |= IS_DEST_UNINITIALIZED;
    }
    if (aligned) {
      decorators |= ARRAYCOPY_ALIGNED;
    }

    BasicType type = is_oop ? T_OBJECT : T_INT;
    BarrierSetAssembler *bs = BarrierSet::barrier_set()->barrier_set_assembler();
    bs->arraycopy_prologue(_masm, decorators, type, from, to, count);

    {
      // UnsafeCopyMemory page error: continue after ucm
      UnsafeCopyMemoryMark ucmm(this, !is_oop && !aligned, true);
      // 'from', 'to' and 'count' are now valid
      __ movptr(dword_count, count);
      __ shrptr(count, 1); // count => qword_count

      // Copy from low to high addresses.  Use 'to' as scratch.
      __ lea(end_from, Address(from, qword_count, Address::times_8, -8));
      __ lea(end_to,   Address(to,   qword_count, Address::times_8, -8));
      __ negptr(qword_count);
      __ jmp(L_copy_bytes);

      // Copy trailing qwords
    __ BIND(L_copy_8_bytes);
      __ movq(rax, Address(end_from, qword_count, Address::times_8, 8));
      __ movq(Address(end_to, qword_count, Address::times_8, 8), rax);
      __ increment(qword_count);
      __ jcc(Assembler::notZero, L_copy_8_bytes);

      // Check for and copy trailing dword
    __ BIND(L_copy_4_bytes);
      __ testl(dword_count, 1); // Only byte test since the value is 0 or 1
      __ jccb(Assembler::zero, L_exit);
      __ movl(rax, Address(end_from, 8));
      __ movl(Address(end_to, 8), rax);
    }
  __ BIND(L_exit);
    address ucme_exit_pc = __ pc();
    bs->arraycopy_epilogue(_masm, decorators, type, from, to, dword_count);
    restore_arg_regs_using_thread();
    inc_counter_np(SharedRuntime::_jint_array_copy_ctr); // Update counter after rscratch1 is free
    __ vzeroupper();
    __ xorptr(rax, rax); // return 0
    __ leave(); // required for proper stackwalking of RuntimeStub frame
    __ ret(0);

    {
      UnsafeCopyMemoryMark ucmm(this, !is_oop && !aligned, false, ucme_exit_pc);
      // Copy in multi-bytes chunks
      copy_bytes_forward(end_from, end_to, qword_count, rax, L_copy_bytes, L_copy_8_bytes);
      __ jmp(L_copy_4_bytes);
    }

    return start;
  }

  // Arguments:
  //   aligned - true => Input and output aligned on a HeapWord == 8-byte boundary
  //             ignored
  //   is_oop  - true => oop array, so generate store check code
  //   name    - stub name string
  //
  // Inputs:
  //   c_rarg0   - source array address
  //   c_rarg1   - destination array address
  //   c_rarg2   - element count, treated as ssize_t, can be zero
  //
  // If 'from' and/or 'to' are aligned on 4-byte boundaries, we let
  // the hardware handle it.  The two dwords within qwords that span
  // cache line boundaries will still be loaded and stored atomically.
  //
  address generate_conjoint_int_oop_copy(bool aligned, bool is_oop, address nooverlap_target,
                                         address *entry, const char *name,
                                         bool dest_uninitialized = false) {
#if COMPILER2_OR_JVMCI
    if (VM_Version::supports_avx512vlbw() && VM_Version::supports_bmi2() && MaxVectorSize  >= 32) {
       return generate_conjoint_copy_avx3_masked(entry, "jint_conjoint_arraycopy_avx3", 2,
                                                 nooverlap_target, aligned, is_oop, dest_uninitialized);
    }
#endif
    __ align(CodeEntryAlignment);
    StubCodeMark mark(this, "StubRoutines", name);
    address start = __ pc();

    Label L_copy_bytes, L_copy_8_bytes, L_exit;
    const Register from        = rdi;  // source array address
    const Register to          = rsi;  // destination array address
    const Register count       = rdx;  // elements count
    const Register dword_count = rcx;
    const Register qword_count = count;

    __ enter(); // required for proper stackwalking of RuntimeStub frame
    assert_clean_int(c_rarg2, rax);    // Make sure 'count' is clean int.

    if (entry != NULL) {
      *entry = __ pc();
       // caller can pass a 64-bit byte count here (from Unsafe.copyMemory)
      BLOCK_COMMENT("Entry:");
    }

    array_overlap_test(nooverlap_target, Address::times_4);
    setup_arg_regs_using_thread(); // from => rdi, to => rsi, count => rdx
                                   // r9 is used to save r15_thread

    DecoratorSet decorators = IN_HEAP | IS_ARRAY;
    if (dest_uninitialized) {
      decorators |= IS_DEST_UNINITIALIZED;
    }
    if (aligned) {
      decorators |= ARRAYCOPY_ALIGNED;
    }

    BasicType type = is_oop ? T_OBJECT : T_INT;
    BarrierSetAssembler *bs = BarrierSet::barrier_set()->barrier_set_assembler();
    // no registers are destroyed by this call
    bs->arraycopy_prologue(_masm, decorators, type, from, to, count);

    assert_clean_int(count, rax); // Make sure 'count' is clean int.
    {
      // UnsafeCopyMemory page error: continue after ucm
      UnsafeCopyMemoryMark ucmm(this, !is_oop && !aligned, true);
      // 'from', 'to' and 'count' are now valid
      __ movptr(dword_count, count);
      __ shrptr(count, 1); // count => qword_count

      // Copy from high to low addresses.  Use 'to' as scratch.

      // Check for and copy trailing dword
      __ testl(dword_count, 1);
      __ jcc(Assembler::zero, L_copy_bytes);
      __ movl(rax, Address(from, dword_count, Address::times_4, -4));
      __ movl(Address(to, dword_count, Address::times_4, -4), rax);
      __ jmp(L_copy_bytes);

      // Copy trailing qwords
    __ BIND(L_copy_8_bytes);
      __ movq(rax, Address(from, qword_count, Address::times_8, -8));
      __ movq(Address(to, qword_count, Address::times_8, -8), rax);
      __ decrement(qword_count);
      __ jcc(Assembler::notZero, L_copy_8_bytes);
    }
    if (is_oop) {
      __ jmp(L_exit);
    }
    restore_arg_regs_using_thread();
    inc_counter_np(SharedRuntime::_jint_array_copy_ctr); // Update counter after rscratch1 is free
    __ xorptr(rax, rax); // return 0
    __ vzeroupper();
    __ leave(); // required for proper stackwalking of RuntimeStub frame
    __ ret(0);

    {
      // UnsafeCopyMemory page error: continue after ucm
      UnsafeCopyMemoryMark ucmm(this, !is_oop && !aligned, true);
      // Copy in multi-bytes chunks
      copy_bytes_backward(from, to, qword_count, rax, L_copy_bytes, L_copy_8_bytes);
    }

  __ BIND(L_exit);
    bs->arraycopy_epilogue(_masm, decorators, type, from, to, dword_count);
    restore_arg_regs_using_thread();
    inc_counter_np(SharedRuntime::_jint_array_copy_ctr); // Update counter after rscratch1 is free
    __ xorptr(rax, rax); // return 0
    __ vzeroupper();
    __ leave(); // required for proper stackwalking of RuntimeStub frame
    __ ret(0);

    return start;
  }

  // Arguments:
  //   aligned - true => Input and output aligned on a HeapWord boundary == 8 bytes
  //             ignored
  //   is_oop  - true => oop array, so generate store check code
  //   name    - stub name string
  //
  // Inputs:
  //   c_rarg0   - source array address
  //   c_rarg1   - destination array address
  //   c_rarg2   - element count, treated as ssize_t, can be zero
  //
 // Side Effects:
  //   disjoint_oop_copy_entry or disjoint_long_copy_entry is set to the
  //   no-overlap entry point used by generate_conjoint_long_oop_copy().
  //
  address generate_disjoint_long_oop_copy(bool aligned, bool is_oop, address *entry,
                                          const char *name, bool dest_uninitialized = false) {
#if COMPILER2_OR_JVMCI
    if (VM_Version::supports_avx512vlbw() && VM_Version::supports_bmi2() && MaxVectorSize  >= 32) {
       return generate_disjoint_copy_avx3_masked(entry, "jlong_disjoint_arraycopy_avx3", 3,
                                                 aligned, is_oop, dest_uninitialized);
    }
#endif
    __ align(CodeEntryAlignment);
    StubCodeMark mark(this, "StubRoutines", name);
    address start = __ pc();

    Label L_copy_bytes, L_copy_8_bytes, L_exit;
    const Register from        = rdi;  // source array address
    const Register to          = rsi;  // destination array address
    const Register qword_count = rdx;  // elements count
    const Register end_from    = from; // source array end address
    const Register end_to      = rcx;  // destination array end address
    const Register saved_count = r11;
    // End pointers are inclusive, and if count is not zero they point
    // to the last unit copied:  end_to[0] := end_from[0]

    __ enter(); // required for proper stackwalking of RuntimeStub frame
    // Save no-overlap entry point for generate_conjoint_long_oop_copy()
    assert_clean_int(c_rarg2, rax);    // Make sure 'count' is clean int.

    if (entry != NULL) {
      *entry = __ pc();
      // caller can pass a 64-bit byte count here (from Unsafe.copyMemory)
      BLOCK_COMMENT("Entry:");
    }

    setup_arg_regs_using_thread(); // from => rdi, to => rsi, count => rdx
                                     // r9 is used to save r15_thread
    // 'from', 'to' and 'qword_count' are now valid

    DecoratorSet decorators = IN_HEAP | IS_ARRAY | ARRAYCOPY_DISJOINT;
    if (dest_uninitialized) {
      decorators |= IS_DEST_UNINITIALIZED;
    }
    if (aligned) {
      decorators |= ARRAYCOPY_ALIGNED;
    }

    BasicType type = is_oop ? T_OBJECT : T_LONG;
    BarrierSetAssembler *bs = BarrierSet::barrier_set()->barrier_set_assembler();
    bs->arraycopy_prologue(_masm, decorators, type, from, to, qword_count);
    {
      // UnsafeCopyMemory page error: continue after ucm
      UnsafeCopyMemoryMark ucmm(this, !is_oop && !aligned, true);

      // Copy from low to high addresses.  Use 'to' as scratch.
      __ lea(end_from, Address(from, qword_count, Address::times_8, -8));
      __ lea(end_to,   Address(to,   qword_count, Address::times_8, -8));
      __ negptr(qword_count);
      __ jmp(L_copy_bytes);

      // Copy trailing qwords
    __ BIND(L_copy_8_bytes);
      __ movq(rax, Address(end_from, qword_count, Address::times_8, 8));
      __ movq(Address(end_to, qword_count, Address::times_8, 8), rax);
      __ increment(qword_count);
      __ jcc(Assembler::notZero, L_copy_8_bytes);
    }
    if (is_oop) {
      __ jmp(L_exit);
    } else {
      restore_arg_regs_using_thread();
      inc_counter_np(SharedRuntime::_jlong_array_copy_ctr); // Update counter after rscratch1 is free
      __ xorptr(rax, rax); // return 0
      __ vzeroupper();
      __ leave(); // required for proper stackwalking of RuntimeStub frame
      __ ret(0);
    }

    {
      // UnsafeCopyMemory page error: continue after ucm
      UnsafeCopyMemoryMark ucmm(this, !is_oop && !aligned, true);
      // Copy in multi-bytes chunks
      copy_bytes_forward(end_from, end_to, qword_count, rax, L_copy_bytes, L_copy_8_bytes);
    }

    __ BIND(L_exit);
    bs->arraycopy_epilogue(_masm, decorators, type, from, to, qword_count);
    restore_arg_regs_using_thread();
    if (is_oop) {
      inc_counter_np(SharedRuntime::_oop_array_copy_ctr); // Update counter after rscratch1 is free
    } else {
      inc_counter_np(SharedRuntime::_jlong_array_copy_ctr); // Update counter after rscratch1 is free
    }
    __ vzeroupper();
    __ xorptr(rax, rax); // return 0
    __ leave(); // required for proper stackwalking of RuntimeStub frame
    __ ret(0);

    return start;
  }

  // Arguments:
  //   aligned - true => Input and output aligned on a HeapWord boundary == 8 bytes
  //             ignored
  //   is_oop  - true => oop array, so generate store check code
  //   name    - stub name string
  //
  // Inputs:
  //   c_rarg0   - source array address
  //   c_rarg1   - destination array address
  //   c_rarg2   - element count, treated as ssize_t, can be zero
  //
  address generate_conjoint_long_oop_copy(bool aligned, bool is_oop,
                                          address nooverlap_target, address *entry,
                                          const char *name, bool dest_uninitialized = false) {
#if COMPILER2_OR_JVMCI
    if (VM_Version::supports_avx512vlbw() && VM_Version::supports_bmi2() && MaxVectorSize  >= 32) {
       return generate_conjoint_copy_avx3_masked(entry, "jlong_conjoint_arraycopy_avx3", 3,
                                                 nooverlap_target, aligned, is_oop, dest_uninitialized);
    }
#endif
    __ align(CodeEntryAlignment);
    StubCodeMark mark(this, "StubRoutines", name);
    address start = __ pc();

    Label L_copy_bytes, L_copy_8_bytes, L_exit;
    const Register from        = rdi;  // source array address
    const Register to          = rsi;  // destination array address
    const Register qword_count = rdx;  // elements count
    const Register saved_count = rcx;

    __ enter(); // required for proper stackwalking of RuntimeStub frame
    assert_clean_int(c_rarg2, rax);    // Make sure 'count' is clean int.

    if (entry != NULL) {
      *entry = __ pc();
      // caller can pass a 64-bit byte count here (from Unsafe.copyMemory)
      BLOCK_COMMENT("Entry:");
    }

    array_overlap_test(nooverlap_target, Address::times_8);
    setup_arg_regs_using_thread(); // from => rdi, to => rsi, count => rdx
                                   // r9 is used to save r15_thread
    // 'from', 'to' and 'qword_count' are now valid

    DecoratorSet decorators = IN_HEAP | IS_ARRAY;
    if (dest_uninitialized) {
      decorators |= IS_DEST_UNINITIALIZED;
    }
    if (aligned) {
      decorators |= ARRAYCOPY_ALIGNED;
    }

    BasicType type = is_oop ? T_OBJECT : T_LONG;
    BarrierSetAssembler *bs = BarrierSet::barrier_set()->barrier_set_assembler();
    bs->arraycopy_prologue(_masm, decorators, type, from, to, qword_count);
    {
      // UnsafeCopyMemory page error: continue after ucm
      UnsafeCopyMemoryMark ucmm(this, !is_oop && !aligned, true);

      __ jmp(L_copy_bytes);

      // Copy trailing qwords
    __ BIND(L_copy_8_bytes);
      __ movq(rax, Address(from, qword_count, Address::times_8, -8));
      __ movq(Address(to, qword_count, Address::times_8, -8), rax);
      __ decrement(qword_count);
      __ jcc(Assembler::notZero, L_copy_8_bytes);
    }
    if (is_oop) {
      __ jmp(L_exit);
    } else {
      restore_arg_regs_using_thread();
      inc_counter_np(SharedRuntime::_jlong_array_copy_ctr); // Update counter after rscratch1 is free
      __ xorptr(rax, rax); // return 0
      __ vzeroupper();
      __ leave(); // required for proper stackwalking of RuntimeStub frame
      __ ret(0);
    }
    {
      // UnsafeCopyMemory page error: continue after ucm
      UnsafeCopyMemoryMark ucmm(this, !is_oop && !aligned, true);

      // Copy in multi-bytes chunks
      copy_bytes_backward(from, to, qword_count, rax, L_copy_bytes, L_copy_8_bytes);
    }
    __ BIND(L_exit);
    bs->arraycopy_epilogue(_masm, decorators, type, from, to, qword_count);
    restore_arg_regs_using_thread();
    if (is_oop) {
      inc_counter_np(SharedRuntime::_oop_array_copy_ctr); // Update counter after rscratch1 is free
    } else {
      inc_counter_np(SharedRuntime::_jlong_array_copy_ctr); // Update counter after rscratch1 is free
    }
    __ vzeroupper();
    __ xorptr(rax, rax); // return 0
    __ leave(); // required for proper stackwalking of RuntimeStub frame
    __ ret(0);

    return start;
  }


  // Helper for generating a dynamic type check.
  // Smashes no registers.
  void generate_type_check(Register sub_klass,
                           Register super_check_offset,
                           Register super_klass,
                           Label& L_success) {
    assert_different_registers(sub_klass, super_check_offset, super_klass);

    BLOCK_COMMENT("type_check:");

    Label L_miss;

    __ check_klass_subtype_fast_path(sub_klass, super_klass, noreg,        &L_success, &L_miss, NULL,
                                     super_check_offset);
    __ check_klass_subtype_slow_path(sub_klass, super_klass, noreg, noreg, &L_success, NULL);

    // Fall through on failure!
    __ BIND(L_miss);
  }

  //
  //  Generate checkcasting array copy stub
  //
  //  Input:
  //    c_rarg0   - source array address
  //    c_rarg1   - destination array address
  //    c_rarg2   - element count, treated as ssize_t, can be zero
  //    c_rarg3   - size_t ckoff (super_check_offset)
  // not Win64
  //    c_rarg4   - oop ckval (super_klass)
  // Win64
  //    rsp+40    - oop ckval (super_klass)
  //
  //  Output:
  //    rax ==  0  -  success
  //    rax == -1^K - failure, where K is partial transfer count
  //
  address generate_checkcast_copy(const char *name, address *entry,
                                  bool dest_uninitialized = false) {

    Label L_load_element, L_store_element, L_do_card_marks, L_done;

    // Input registers (after setup_arg_regs)
    const Register from        = rdi;   // source array address
    const Register to          = rsi;   // destination array address
    const Register length      = rdx;   // elements count
    const Register ckoff       = rcx;   // super_check_offset
    const Register ckval       = r8;    // super_klass

    // Registers used as temps (r13, r14 are save-on-entry)
    const Register end_from    = from;  // source array end address
    const Register end_to      = r13;   // destination array end address
    const Register count       = rdx;   // -(count_remaining)
    const Register r14_length  = r14;   // saved copy of length
    // End pointers are inclusive, and if length is not zero they point
    // to the last unit copied:  end_to[0] := end_from[0]

    const Register rax_oop    = rax;    // actual oop copied
    const Register r11_klass  = r11;    // oop._klass

    //---------------------------------------------------------------
    // Assembler stub will be used for this call to arraycopy
    // if the two arrays are subtypes of Object[] but the
    // destination array type is not equal to or a supertype
    // of the source type.  Each element must be separately
    // checked.

    __ align(CodeEntryAlignment);
    StubCodeMark mark(this, "StubRoutines", name);
    address start = __ pc();

    __ enter(); // required for proper stackwalking of RuntimeStub frame

#ifdef ASSERT
    // caller guarantees that the arrays really are different
    // otherwise, we would have to make conjoint checks
    { Label L;
      array_overlap_test(L, TIMES_OOP);
      __ stop("checkcast_copy within a single array");
      __ bind(L);
    }
#endif //ASSERT

    setup_arg_regs(4); // from => rdi, to => rsi, length => rdx
                       // ckoff => rcx, ckval => r8
                       // r9 and r10 may be used to save non-volatile registers
#ifdef _WIN64
    // last argument (#4) is on stack on Win64
    __ movptr(ckval, Address(rsp, 6 * wordSize));
#endif

    // Caller of this entry point must set up the argument registers.
    if (entry != NULL) {
      *entry = __ pc();
      BLOCK_COMMENT("Entry:");
    }

    // allocate spill slots for r13, r14
    enum {
      saved_r13_offset,
      saved_r14_offset,
      saved_r10_offset,
      saved_rbp_offset
    };
    __ subptr(rsp, saved_rbp_offset * wordSize);
    __ movptr(Address(rsp, saved_r13_offset * wordSize), r13);
    __ movptr(Address(rsp, saved_r14_offset * wordSize), r14);
    __ movptr(Address(rsp, saved_r10_offset * wordSize), r10);

#ifdef ASSERT
      Label L2;
      __ get_thread(r14);
      __ cmpptr(r15_thread, r14);
      __ jcc(Assembler::equal, L2);
      __ stop("StubRoutines::call_stub: r15_thread is modified by call");
      __ bind(L2);
#endif // ASSERT

    // check that int operands are properly extended to size_t
    assert_clean_int(length, rax);
    assert_clean_int(ckoff, rax);

#ifdef ASSERT
    BLOCK_COMMENT("assert consistent ckoff/ckval");
    // The ckoff and ckval must be mutually consistent,
    // even though caller generates both.
    { Label L;
      int sco_offset = in_bytes(Klass::super_check_offset_offset());
      __ cmpl(ckoff, Address(ckval, sco_offset));
      __ jcc(Assembler::equal, L);
      __ stop("super_check_offset inconsistent");
      __ bind(L);
    }
#endif //ASSERT

    // Loop-invariant addresses.  They are exclusive end pointers.
    Address end_from_addr(from, length, TIMES_OOP, 0);
    Address   end_to_addr(to,   length, TIMES_OOP, 0);
    // Loop-variant addresses.  They assume post-incremented count < 0.
    Address from_element_addr(end_from, count, TIMES_OOP, 0);
    Address   to_element_addr(end_to,   count, TIMES_OOP, 0);

    DecoratorSet decorators = IN_HEAP | IS_ARRAY | ARRAYCOPY_CHECKCAST | ARRAYCOPY_DISJOINT;
    if (dest_uninitialized) {
      decorators |= IS_DEST_UNINITIALIZED;
    }

    BasicType type = T_OBJECT;
    BarrierSetAssembler *bs = BarrierSet::barrier_set()->barrier_set_assembler();
    bs->arraycopy_prologue(_masm, decorators, type, from, to, count);

    // Copy from low to high addresses, indexed from the end of each array.
    __ lea(end_from, end_from_addr);
    __ lea(end_to,   end_to_addr);
    __ movptr(r14_length, length);        // save a copy of the length
    assert(length == count, "");          // else fix next line:
    __ negptr(count);                     // negate and test the length
    __ jcc(Assembler::notZero, L_load_element);

    // Empty array:  Nothing to do.
    __ xorptr(rax, rax);                  // return 0 on (trivial) success
    __ jmp(L_done);

    // ======== begin loop ========
    // (Loop is rotated; its entry is L_load_element.)
    // Loop control:
    //   for (count = -count; count != 0; count++)
    // Base pointers src, dst are biased by 8*(count-1),to last element.
    __ align(OptoLoopAlignment);

    __ BIND(L_store_element);
    __ store_heap_oop(to_element_addr, rax_oop, noreg, noreg, noreg, AS_RAW);  // store the oop
    __ increment(count);               // increment the count toward zero
    __ jcc(Assembler::zero, L_do_card_marks);

    // ======== loop entry is here ========
    __ BIND(L_load_element);
    __ load_heap_oop(rax_oop, from_element_addr, noreg, noreg, AS_RAW); // load the oop
    __ testptr(rax_oop, rax_oop);
    __ jcc(Assembler::zero, L_store_element);

    __ load_klass(r11_klass, rax_oop, rscratch1);// query the object klass
    generate_type_check(r11_klass, ckoff, ckval, L_store_element);
    // ======== end loop ========

    // It was a real error; we must depend on the caller to finish the job.
    // Register rdx = -1 * number of *remaining* oops, r14 = *total* oops.
    // Emit GC store barriers for the oops we have copied (r14 + rdx),
    // and report their number to the caller.
    assert_different_registers(rax, r14_length, count, to, end_to, rcx, rscratch1);
    Label L_post_barrier;
    __ addptr(r14_length, count);     // K = (original - remaining) oops
    __ movptr(rax, r14_length);       // save the value
    __ notptr(rax);                   // report (-1^K) to caller (does not affect flags)
    __ jccb(Assembler::notZero, L_post_barrier);
    __ jmp(L_done); // K == 0, nothing was copied, skip post barrier

    // Come here on success only.
    __ BIND(L_do_card_marks);
    __ xorptr(rax, rax);              // return 0 on success

    __ BIND(L_post_barrier);
    bs->arraycopy_epilogue(_masm, decorators, type, from, to, r14_length);

    // Common exit point (success or failure).
    __ BIND(L_done);
    __ movptr(r13, Address(rsp, saved_r13_offset * wordSize));
    __ movptr(r14, Address(rsp, saved_r14_offset * wordSize));
    __ movptr(r10, Address(rsp, saved_r10_offset * wordSize));
    restore_arg_regs();
    inc_counter_np(SharedRuntime::_checkcast_array_copy_ctr); // Update counter after rscratch1 is free
    __ leave(); // required for proper stackwalking of RuntimeStub frame
    __ ret(0);

    return start;
  }

  //
  //  Generate 'unsafe' array copy stub
  //  Though just as safe as the other stubs, it takes an unscaled
  //  size_t argument instead of an element count.
  //
  //  Input:
  //    c_rarg0   - source array address
  //    c_rarg1   - destination array address
  //    c_rarg2   - byte count, treated as ssize_t, can be zero
  //
  // Examines the alignment of the operands and dispatches
  // to a long, int, short, or byte copy loop.
  //
  address generate_unsafe_copy(const char *name,
                               address byte_copy_entry, address short_copy_entry,
                               address int_copy_entry, address long_copy_entry) {

    Label L_long_aligned, L_int_aligned, L_short_aligned;

    // Input registers (before setup_arg_regs)
    const Register from        = c_rarg0;  // source array address
    const Register to          = c_rarg1;  // destination array address
    const Register size        = c_rarg2;  // byte count (size_t)

    // Register used as a temp
    const Register bits        = rax;      // test copy of low bits

    __ align(CodeEntryAlignment);
    StubCodeMark mark(this, "StubRoutines", name);
    address start = __ pc();

    __ enter(); // required for proper stackwalking of RuntimeStub frame

    // bump this on entry, not on exit:
    inc_counter_np(SharedRuntime::_unsafe_array_copy_ctr);

    __ mov(bits, from);
    __ orptr(bits, to);
    __ orptr(bits, size);

    __ testb(bits, BytesPerLong-1);
    __ jccb(Assembler::zero, L_long_aligned);

    __ testb(bits, BytesPerInt-1);
    __ jccb(Assembler::zero, L_int_aligned);

    __ testb(bits, BytesPerShort-1);
    __ jump_cc(Assembler::notZero, RuntimeAddress(byte_copy_entry));

    __ BIND(L_short_aligned);
    __ shrptr(size, LogBytesPerShort); // size => short_count
    __ jump(RuntimeAddress(short_copy_entry));

    __ BIND(L_int_aligned);
    __ shrptr(size, LogBytesPerInt); // size => int_count
    __ jump(RuntimeAddress(int_copy_entry));

    __ BIND(L_long_aligned);
    __ shrptr(size, LogBytesPerLong); // size => qword_count
    __ jump(RuntimeAddress(long_copy_entry));

    return start;
  }

  // Perform range checks on the proposed arraycopy.
  // Kills temp, but nothing else.
  // Also, clean the sign bits of src_pos and dst_pos.
  void arraycopy_range_checks(Register src,     // source array oop (c_rarg0)
                              Register src_pos, // source position (c_rarg1)
                              Register dst,     // destination array oo (c_rarg2)
                              Register dst_pos, // destination position (c_rarg3)
                              Register length,
                              Register temp,
                              Label& L_failed) {
    BLOCK_COMMENT("arraycopy_range_checks:");

    //  if (src_pos + length > arrayOop(src)->length())  FAIL;
    __ movl(temp, length);
    __ addl(temp, src_pos);             // src_pos + length
    __ cmpl(temp, Address(src, arrayOopDesc::length_offset_in_bytes()));
    __ jcc(Assembler::above, L_failed);

    //  if (dst_pos + length > arrayOop(dst)->length())  FAIL;
    __ movl(temp, length);
    __ addl(temp, dst_pos);             // dst_pos + length
    __ cmpl(temp, Address(dst, arrayOopDesc::length_offset_in_bytes()));
    __ jcc(Assembler::above, L_failed);

    // Have to clean up high 32-bits of 'src_pos' and 'dst_pos'.
    // Move with sign extension can be used since they are positive.
    __ movslq(src_pos, src_pos);
    __ movslq(dst_pos, dst_pos);

    BLOCK_COMMENT("arraycopy_range_checks done");
  }

  //
  //  Generate generic array copy stubs
  //
  //  Input:
  //    c_rarg0    -  src oop
  //    c_rarg1    -  src_pos (32-bits)
  //    c_rarg2    -  dst oop
  //    c_rarg3    -  dst_pos (32-bits)
  // not Win64
  //    c_rarg4    -  element count (32-bits)
  // Win64
  //    rsp+40     -  element count (32-bits)
  //
  //  Output:
  //    rax ==  0  -  success
  //    rax == -1^K - failure, where K is partial transfer count
  //
  address generate_generic_copy(const char *name,
                                address byte_copy_entry, address short_copy_entry,
                                address int_copy_entry, address oop_copy_entry,
                                address long_copy_entry, address checkcast_copy_entry) {

    Label L_failed, L_failed_0, L_objArray;
    Label L_copy_shorts, L_copy_ints, L_copy_longs;

    // Input registers
    const Register src        = c_rarg0;  // source array oop
    const Register src_pos    = c_rarg1;  // source position
    const Register dst        = c_rarg2;  // destination array oop
    const Register dst_pos    = c_rarg3;  // destination position
#ifndef _WIN64
    const Register length     = c_rarg4;
    const Register rklass_tmp = r9;  // load_klass
#else
    const Address  length(rsp, 7 * wordSize);  // elements count is on stack on Win64
    const Register rklass_tmp = rdi;  // load_klass
#endif

    { int modulus = CodeEntryAlignment;
      int target  = modulus - 5; // 5 = sizeof jmp(L_failed)
      int advance = target - (__ offset() % modulus);
      if (advance < 0)  advance += modulus;
      if (advance > 0)  __ nop(advance);
    }
    StubCodeMark mark(this, "StubRoutines", name);

    // Short-hop target to L_failed.  Makes for denser prologue code.
    __ BIND(L_failed_0);
    __ jmp(L_failed);
    assert(__ offset() % CodeEntryAlignment == 0, "no further alignment needed");

    __ align(CodeEntryAlignment);
    address start = __ pc();

    __ enter(); // required for proper stackwalking of RuntimeStub frame

#ifdef _WIN64
    __ push(rklass_tmp); // rdi is callee-save on Windows
#endif

    // bump this on entry, not on exit:
    inc_counter_np(SharedRuntime::_generic_array_copy_ctr);

    //-----------------------------------------------------------------------
    // Assembler stub will be used for this call to arraycopy
    // if the following conditions are met:
    //
    // (1) src and dst must not be null.
    // (2) src_pos must not be negative.
    // (3) dst_pos must not be negative.
    // (4) length  must not be negative.
    // (5) src klass and dst klass should be the same and not NULL.
    // (6) src and dst should be arrays.
    // (7) src_pos + length must not exceed length of src.
    // (8) dst_pos + length must not exceed length of dst.
    //

    //  if (src == NULL) return -1;
    __ testptr(src, src);         // src oop
    size_t j1off = __ offset();
    __ jccb(Assembler::zero, L_failed_0);

    //  if (src_pos < 0) return -1;
    __ testl(src_pos, src_pos); // src_pos (32-bits)
    __ jccb(Assembler::negative, L_failed_0);

    //  if (dst == NULL) return -1;
    __ testptr(dst, dst);         // dst oop
    __ jccb(Assembler::zero, L_failed_0);

    //  if (dst_pos < 0) return -1;
    __ testl(dst_pos, dst_pos); // dst_pos (32-bits)
    size_t j4off = __ offset();
    __ jccb(Assembler::negative, L_failed_0);

    // The first four tests are very dense code,
    // but not quite dense enough to put four
    // jumps in a 16-byte instruction fetch buffer.
    // That's good, because some branch predicters
    // do not like jumps so close together.
    // Make sure of this.
    guarantee(((j1off ^ j4off) & ~15) != 0, "I$ line of 1st & 4th jumps");

    // registers used as temp
    const Register r11_length    = r11; // elements count to copy
    const Register r10_src_klass = r10; // array klass

    //  if (length < 0) return -1;
    __ movl(r11_length, length);        // length (elements count, 32-bits value)
    __ testl(r11_length, r11_length);
    __ jccb(Assembler::negative, L_failed_0);

    __ load_klass(r10_src_klass, src, rklass_tmp);
#ifdef ASSERT
    //  assert(src->klass() != NULL);
    {
      BLOCK_COMMENT("assert klasses not null {");
      Label L1, L2;
      __ testptr(r10_src_klass, r10_src_klass);
      __ jcc(Assembler::notZero, L2);   // it is broken if klass is NULL
      __ bind(L1);
      __ stop("broken null klass");
      __ bind(L2);
      __ load_klass(rax, dst, rklass_tmp);
      __ cmpq(rax, 0);
      __ jcc(Assembler::equal, L1);     // this would be broken also
      BLOCK_COMMENT("} assert klasses not null done");
    }
#endif

    // Load layout helper (32-bits)
    //
    //  |array_tag|     | header_size | element_type |     |log2_element_size|
    // 32        30    24            16              8     2                 0
    //
    //   array_tag: typeArray = 0x3, objArray = 0x2, non-array = 0x0
    //

    const int lh_offset = in_bytes(Klass::layout_helper_offset());

    // Handle objArrays completely differently...
    const jint objArray_lh = Klass::array_layout_helper(T_OBJECT);
    __ cmpl(Address(r10_src_klass, lh_offset), objArray_lh);
    __ jcc(Assembler::equal, L_objArray);

    //  if (src->klass() != dst->klass()) return -1;
    __ load_klass(rax, dst, rklass_tmp);
    __ cmpq(r10_src_klass, rax);
    __ jcc(Assembler::notEqual, L_failed);

    const Register rax_lh = rax;  // layout helper
    __ movl(rax_lh, Address(r10_src_klass, lh_offset));

    //  if (!src->is_Array()) return -1;
    __ cmpl(rax_lh, Klass::_lh_neutral_value);
    __ jcc(Assembler::greaterEqual, L_failed);

    // At this point, it is known to be a typeArray (array_tag 0x3).
#ifdef ASSERT
    {
      BLOCK_COMMENT("assert primitive array {");
      Label L;
      __ cmpl(rax_lh, (Klass::_lh_array_tag_type_value << Klass::_lh_array_tag_shift));
      __ jcc(Assembler::greaterEqual, L);
      __ stop("must be a primitive array");
      __ bind(L);
      BLOCK_COMMENT("} assert primitive array done");
    }
#endif

    arraycopy_range_checks(src, src_pos, dst, dst_pos, r11_length,
                           r10, L_failed);

    // TypeArrayKlass
    //
    // src_addr = (src + array_header_in_bytes()) + (src_pos << log2elemsize);
    // dst_addr = (dst + array_header_in_bytes()) + (dst_pos << log2elemsize);
    //

    const Register r10_offset = r10;    // array offset
    const Register rax_elsize = rax_lh; // element size

    __ movl(r10_offset, rax_lh);
    __ shrl(r10_offset, Klass::_lh_header_size_shift);
    __ andptr(r10_offset, Klass::_lh_header_size_mask);   // array_offset
    __ addptr(src, r10_offset);           // src array offset
    __ addptr(dst, r10_offset);           // dst array offset
    BLOCK_COMMENT("choose copy loop based on element size");
    __ andl(rax_lh, Klass::_lh_log2_element_size_mask); // rax_lh -> rax_elsize

#ifdef _WIN64
    __ pop(rklass_tmp); // Restore callee-save rdi
#endif

    // next registers should be set before the jump to corresponding stub
    const Register from     = c_rarg0;  // source array address
    const Register to       = c_rarg1;  // destination array address
    const Register count    = c_rarg2;  // elements count

    // 'from', 'to', 'count' registers should be set in such order
    // since they are the same as 'src', 'src_pos', 'dst'.

    __ cmpl(rax_elsize, 0);
    __ jccb(Assembler::notEqual, L_copy_shorts);
    __ lea(from, Address(src, src_pos, Address::times_1, 0));// src_addr
    __ lea(to,   Address(dst, dst_pos, Address::times_1, 0));// dst_addr
    __ movl2ptr(count, r11_length); // length
    __ jump(RuntimeAddress(byte_copy_entry));

  __ BIND(L_copy_shorts);
    __ cmpl(rax_elsize, LogBytesPerShort);
    __ jccb(Assembler::notEqual, L_copy_ints);
    __ lea(from, Address(src, src_pos, Address::times_2, 0));// src_addr
    __ lea(to,   Address(dst, dst_pos, Address::times_2, 0));// dst_addr
    __ movl2ptr(count, r11_length); // length
    __ jump(RuntimeAddress(short_copy_entry));

  __ BIND(L_copy_ints);
    __ cmpl(rax_elsize, LogBytesPerInt);
    __ jccb(Assembler::notEqual, L_copy_longs);
    __ lea(from, Address(src, src_pos, Address::times_4, 0));// src_addr
    __ lea(to,   Address(dst, dst_pos, Address::times_4, 0));// dst_addr
    __ movl2ptr(count, r11_length); // length
    __ jump(RuntimeAddress(int_copy_entry));

  __ BIND(L_copy_longs);
#ifdef ASSERT
    {
      BLOCK_COMMENT("assert long copy {");
      Label L;
      __ cmpl(rax_elsize, LogBytesPerLong);
      __ jcc(Assembler::equal, L);
      __ stop("must be long copy, but elsize is wrong");
      __ bind(L);
      BLOCK_COMMENT("} assert long copy done");
    }
#endif
    __ lea(from, Address(src, src_pos, Address::times_8, 0));// src_addr
    __ lea(to,   Address(dst, dst_pos, Address::times_8, 0));// dst_addr
    __ movl2ptr(count, r11_length); // length
    __ jump(RuntimeAddress(long_copy_entry));

    // ObjArrayKlass
  __ BIND(L_objArray);
    // live at this point:  r10_src_klass, r11_length, src[_pos], dst[_pos]

    Label L_plain_copy, L_checkcast_copy;
    //  test array classes for subtyping
    __ load_klass(rax, dst, rklass_tmp);
    __ cmpq(r10_src_klass, rax); // usual case is exact equality
    __ jcc(Assembler::notEqual, L_checkcast_copy);

    // Identically typed arrays can be copied without element-wise checks.
    arraycopy_range_checks(src, src_pos, dst, dst_pos, r11_length,
                           r10, L_failed);

    __ lea(from, Address(src, src_pos, TIMES_OOP,
                 arrayOopDesc::base_offset_in_bytes(T_OBJECT))); // src_addr
    __ lea(to,   Address(dst, dst_pos, TIMES_OOP,
                 arrayOopDesc::base_offset_in_bytes(T_OBJECT))); // dst_addr
    __ movl2ptr(count, r11_length); // length
  __ BIND(L_plain_copy);
#ifdef _WIN64
    __ pop(rklass_tmp); // Restore callee-save rdi
#endif
    __ jump(RuntimeAddress(oop_copy_entry));

  __ BIND(L_checkcast_copy);
    // live at this point:  r10_src_klass, r11_length, rax (dst_klass)
    {
      // Before looking at dst.length, make sure dst is also an objArray.
      __ cmpl(Address(rax, lh_offset), objArray_lh);
      __ jcc(Assembler::notEqual, L_failed);

      // It is safe to examine both src.length and dst.length.
      arraycopy_range_checks(src, src_pos, dst, dst_pos, r11_length,
                             rax, L_failed);

      const Register r11_dst_klass = r11;
      __ load_klass(r11_dst_klass, dst, rklass_tmp); // reload

      // Marshal the base address arguments now, freeing registers.
      __ lea(from, Address(src, src_pos, TIMES_OOP,
                   arrayOopDesc::base_offset_in_bytes(T_OBJECT)));
      __ lea(to,   Address(dst, dst_pos, TIMES_OOP,
                   arrayOopDesc::base_offset_in_bytes(T_OBJECT)));
      __ movl(count, length);           // length (reloaded)
      Register sco_temp = c_rarg3;      // this register is free now
      assert_different_registers(from, to, count, sco_temp,
                                 r11_dst_klass, r10_src_klass);
      assert_clean_int(count, sco_temp);

      // Generate the type check.
      const int sco_offset = in_bytes(Klass::super_check_offset_offset());
      __ movl(sco_temp, Address(r11_dst_klass, sco_offset));
      assert_clean_int(sco_temp, rax);
      generate_type_check(r10_src_klass, sco_temp, r11_dst_klass, L_plain_copy);

      // Fetch destination element klass from the ObjArrayKlass header.
      int ek_offset = in_bytes(ObjArrayKlass::element_klass_offset());
      __ movptr(r11_dst_klass, Address(r11_dst_klass, ek_offset));
      __ movl(  sco_temp,      Address(r11_dst_klass, sco_offset));
      assert_clean_int(sco_temp, rax);

#ifdef _WIN64
      __ pop(rklass_tmp); // Restore callee-save rdi
#endif

      // the checkcast_copy loop needs two extra arguments:
      assert(c_rarg3 == sco_temp, "#3 already in place");
      // Set up arguments for checkcast_copy_entry.
      setup_arg_regs(4);
      __ movptr(r8, r11_dst_klass);  // dst.klass.element_klass, r8 is c_rarg4 on Linux/Solaris
      __ jump(RuntimeAddress(checkcast_copy_entry));
    }

  __ BIND(L_failed);
#ifdef _WIN64
    __ pop(rklass_tmp); // Restore callee-save rdi
#endif
    __ xorptr(rax, rax);
    __ notptr(rax); // return -1
    __ leave();   // required for proper stackwalking of RuntimeStub frame
    __ ret(0);

    return start;
  }

  address generate_data_cache_writeback() {
    const Register src        = c_rarg0;  // source address

    __ align(CodeEntryAlignment);

    StubCodeMark mark(this, "StubRoutines", "_data_cache_writeback");

    address start = __ pc();
    __ enter();
    __ cache_wb(Address(src, 0));
    __ leave();
    __ ret(0);

    return start;
  }

  address generate_data_cache_writeback_sync() {
    const Register is_pre    = c_rarg0;  // pre or post sync

    __ align(CodeEntryAlignment);

    StubCodeMark mark(this, "StubRoutines", "_data_cache_writeback_sync");

    // pre wbsync is a no-op
    // post wbsync translates to an sfence

    Label skip;
    address start = __ pc();
    __ enter();
    __ cmpl(is_pre, 0);
    __ jcc(Assembler::notEqual, skip);
    __ cache_wbsync(false);
    __ bind(skip);
    __ leave();
    __ ret(0);

    return start;
  }

  void generate_arraycopy_stubs() {
    address entry;
    address entry_jbyte_arraycopy;
    address entry_jshort_arraycopy;
    address entry_jint_arraycopy;
    address entry_oop_arraycopy;
    address entry_jlong_arraycopy;
    address entry_checkcast_arraycopy;

    StubRoutines::_jbyte_disjoint_arraycopy  = generate_disjoint_byte_copy(false, &entry,
                                                                           "jbyte_disjoint_arraycopy");
    StubRoutines::_jbyte_arraycopy           = generate_conjoint_byte_copy(false, entry, &entry_jbyte_arraycopy,
                                                                           "jbyte_arraycopy");

    StubRoutines::_jshort_disjoint_arraycopy = generate_disjoint_short_copy(false, &entry,
                                                                            "jshort_disjoint_arraycopy");
    StubRoutines::_jshort_arraycopy          = generate_conjoint_short_copy(false, entry, &entry_jshort_arraycopy,
                                                                            "jshort_arraycopy");

    StubRoutines::_jint_disjoint_arraycopy   = generate_disjoint_int_oop_copy(false, false, &entry,
                                                                              "jint_disjoint_arraycopy");
    StubRoutines::_jint_arraycopy            = generate_conjoint_int_oop_copy(false, false, entry,
                                                                              &entry_jint_arraycopy, "jint_arraycopy");

    StubRoutines::_jlong_disjoint_arraycopy  = generate_disjoint_long_oop_copy(false, false, &entry,
                                                                               "jlong_disjoint_arraycopy");
    StubRoutines::_jlong_arraycopy           = generate_conjoint_long_oop_copy(false, false, entry,
                                                                               &entry_jlong_arraycopy, "jlong_arraycopy");


    if (UseCompressedOops) {
      StubRoutines::_oop_disjoint_arraycopy  = generate_disjoint_int_oop_copy(false, true, &entry,
                                                                              "oop_disjoint_arraycopy");
      StubRoutines::_oop_arraycopy           = generate_conjoint_int_oop_copy(false, true, entry,
                                                                              &entry_oop_arraycopy, "oop_arraycopy");
      StubRoutines::_oop_disjoint_arraycopy_uninit  = generate_disjoint_int_oop_copy(false, true, &entry,
                                                                                     "oop_disjoint_arraycopy_uninit",
                                                                                     /*dest_uninitialized*/true);
      StubRoutines::_oop_arraycopy_uninit           = generate_conjoint_int_oop_copy(false, true, entry,
                                                                                     NULL, "oop_arraycopy_uninit",
                                                                                     /*dest_uninitialized*/true);
    } else {
      StubRoutines::_oop_disjoint_arraycopy  = generate_disjoint_long_oop_copy(false, true, &entry,
                                                                               "oop_disjoint_arraycopy");
      StubRoutines::_oop_arraycopy           = generate_conjoint_long_oop_copy(false, true, entry,
                                                                               &entry_oop_arraycopy, "oop_arraycopy");
      StubRoutines::_oop_disjoint_arraycopy_uninit  = generate_disjoint_long_oop_copy(false, true, &entry,
                                                                                      "oop_disjoint_arraycopy_uninit",
                                                                                      /*dest_uninitialized*/true);
      StubRoutines::_oop_arraycopy_uninit           = generate_conjoint_long_oop_copy(false, true, entry,
                                                                                      NULL, "oop_arraycopy_uninit",
                                                                                      /*dest_uninitialized*/true);
    }

    StubRoutines::_checkcast_arraycopy        = generate_checkcast_copy("checkcast_arraycopy", &entry_checkcast_arraycopy);
    StubRoutines::_checkcast_arraycopy_uninit = generate_checkcast_copy("checkcast_arraycopy_uninit", NULL,
                                                                        /*dest_uninitialized*/true);

    StubRoutines::_unsafe_arraycopy    = generate_unsafe_copy("unsafe_arraycopy",
                                                              entry_jbyte_arraycopy,
                                                              entry_jshort_arraycopy,
                                                              entry_jint_arraycopy,
                                                              entry_jlong_arraycopy);
    StubRoutines::_generic_arraycopy   = generate_generic_copy("generic_arraycopy",
                                                               entry_jbyte_arraycopy,
                                                               entry_jshort_arraycopy,
                                                               entry_jint_arraycopy,
                                                               entry_oop_arraycopy,
                                                               entry_jlong_arraycopy,
                                                               entry_checkcast_arraycopy);

    StubRoutines::_jbyte_fill = generate_fill(T_BYTE, false, "jbyte_fill");
    StubRoutines::_jshort_fill = generate_fill(T_SHORT, false, "jshort_fill");
    StubRoutines::_jint_fill = generate_fill(T_INT, false, "jint_fill");
    StubRoutines::_arrayof_jbyte_fill = generate_fill(T_BYTE, true, "arrayof_jbyte_fill");
    StubRoutines::_arrayof_jshort_fill = generate_fill(T_SHORT, true, "arrayof_jshort_fill");
    StubRoutines::_arrayof_jint_fill = generate_fill(T_INT, true, "arrayof_jint_fill");

    // We don't generate specialized code for HeapWord-aligned source
    // arrays, so just use the code we've already generated
    StubRoutines::_arrayof_jbyte_disjoint_arraycopy  = StubRoutines::_jbyte_disjoint_arraycopy;
    StubRoutines::_arrayof_jbyte_arraycopy           = StubRoutines::_jbyte_arraycopy;

    StubRoutines::_arrayof_jshort_disjoint_arraycopy = StubRoutines::_jshort_disjoint_arraycopy;
    StubRoutines::_arrayof_jshort_arraycopy          = StubRoutines::_jshort_arraycopy;

    StubRoutines::_arrayof_jint_disjoint_arraycopy   = StubRoutines::_jint_disjoint_arraycopy;
    StubRoutines::_arrayof_jint_arraycopy            = StubRoutines::_jint_arraycopy;

    StubRoutines::_arrayof_jlong_disjoint_arraycopy  = StubRoutines::_jlong_disjoint_arraycopy;
    StubRoutines::_arrayof_jlong_arraycopy           = StubRoutines::_jlong_arraycopy;

    StubRoutines::_arrayof_oop_disjoint_arraycopy    = StubRoutines::_oop_disjoint_arraycopy;
    StubRoutines::_arrayof_oop_arraycopy             = StubRoutines::_oop_arraycopy;

    StubRoutines::_arrayof_oop_disjoint_arraycopy_uninit    = StubRoutines::_oop_disjoint_arraycopy_uninit;
    StubRoutines::_arrayof_oop_arraycopy_uninit             = StubRoutines::_oop_arraycopy_uninit;
  }

  // AES intrinsic stubs
  enum {AESBlockSize = 16};

  address generate_key_shuffle_mask() {
    __ align(16);
    StubCodeMark mark(this, "StubRoutines", "key_shuffle_mask");
    address start = __ pc();
    __ emit_data64( 0x0405060700010203, relocInfo::none );
    __ emit_data64( 0x0c0d0e0f08090a0b, relocInfo::none );
    return start;
  }

  address generate_counter_shuffle_mask() {
    __ align(16);
    StubCodeMark mark(this, "StubRoutines", "counter_shuffle_mask");
    address start = __ pc();
    __ emit_data64(0x08090a0b0c0d0e0f, relocInfo::none);
    __ emit_data64(0x0001020304050607, relocInfo::none);
    return start;
  }

  // Utility routine for loading a 128-bit key word in little endian format
  // can optionally specify that the shuffle mask is already in an xmmregister
  void load_key(XMMRegister xmmdst, Register key, int offset, XMMRegister xmm_shuf_mask = xnoreg) {
    __ movdqu(xmmdst, Address(key, offset));
    if (xmm_shuf_mask != xnoreg) {
      __ pshufb(xmmdst, xmm_shuf_mask);
    } else {
      __ pshufb(xmmdst, ExternalAddress(StubRoutines::x86::key_shuffle_mask_addr()));
    }
  }

  // Utility routine for increase 128bit counter (iv in CTR mode)
  void inc_counter(Register reg, XMMRegister xmmdst, int inc_delta, Label& next_block) {
    __ pextrq(reg, xmmdst, 0x0);
    __ addq(reg, inc_delta);
    __ pinsrq(xmmdst, reg, 0x0);
    __ jcc(Assembler::carryClear, next_block); // jump if no carry
    __ pextrq(reg, xmmdst, 0x01); // Carry
    __ addq(reg, 0x01);
    __ pinsrq(xmmdst, reg, 0x01); //Carry end
    __ BIND(next_block);          // next instruction
  }

  // Arguments:
  //
  // Inputs:
  //   c_rarg0   - source byte array address
  //   c_rarg1   - destination byte array address
  //   c_rarg2   - K (key) in little endian int array
  //
  address generate_aescrypt_encryptBlock() {
    assert(UseAES, "need AES instructions and misaligned SSE support");
    __ align(CodeEntryAlignment);
    StubCodeMark mark(this, "StubRoutines", "aescrypt_encryptBlock");
    Label L_doLast;
    address start = __ pc();

    const Register from        = c_rarg0;  // source array address
    const Register to          = c_rarg1;  // destination array address
    const Register key         = c_rarg2;  // key array address
    const Register keylen      = rax;

    const XMMRegister xmm_result = xmm0;
    const XMMRegister xmm_key_shuf_mask = xmm1;
    // On win64 xmm6-xmm15 must be preserved so don't use them.
    const XMMRegister xmm_temp1  = xmm2;
    const XMMRegister xmm_temp2  = xmm3;
    const XMMRegister xmm_temp3  = xmm4;
    const XMMRegister xmm_temp4  = xmm5;

    __ enter(); // required for proper stackwalking of RuntimeStub frame

    // keylen could be only {11, 13, 15} * 4 = {44, 52, 60}
    __ movl(keylen, Address(key, arrayOopDesc::length_offset_in_bytes() - arrayOopDesc::base_offset_in_bytes(T_INT)));

    __ movdqu(xmm_key_shuf_mask, ExternalAddress(StubRoutines::x86::key_shuffle_mask_addr()));
    __ movdqu(xmm_result, Address(from, 0));  // get 16 bytes of input

    // For encryption, the java expanded key ordering is just what we need
    // we don't know if the key is aligned, hence not using load-execute form

    load_key(xmm_temp1, key, 0x00, xmm_key_shuf_mask);
    __ pxor(xmm_result, xmm_temp1);

    load_key(xmm_temp1, key, 0x10, xmm_key_shuf_mask);
    load_key(xmm_temp2, key, 0x20, xmm_key_shuf_mask);
    load_key(xmm_temp3, key, 0x30, xmm_key_shuf_mask);
    load_key(xmm_temp4, key, 0x40, xmm_key_shuf_mask);

    __ aesenc(xmm_result, xmm_temp1);
    __ aesenc(xmm_result, xmm_temp2);
    __ aesenc(xmm_result, xmm_temp3);
    __ aesenc(xmm_result, xmm_temp4);

    load_key(xmm_temp1, key, 0x50, xmm_key_shuf_mask);
    load_key(xmm_temp2, key, 0x60, xmm_key_shuf_mask);
    load_key(xmm_temp3, key, 0x70, xmm_key_shuf_mask);
    load_key(xmm_temp4, key, 0x80, xmm_key_shuf_mask);

    __ aesenc(xmm_result, xmm_temp1);
    __ aesenc(xmm_result, xmm_temp2);
    __ aesenc(xmm_result, xmm_temp3);
    __ aesenc(xmm_result, xmm_temp4);

    load_key(xmm_temp1, key, 0x90, xmm_key_shuf_mask);
    load_key(xmm_temp2, key, 0xa0, xmm_key_shuf_mask);

    __ cmpl(keylen, 44);
    __ jccb(Assembler::equal, L_doLast);

    __ aesenc(xmm_result, xmm_temp1);
    __ aesenc(xmm_result, xmm_temp2);

    load_key(xmm_temp1, key, 0xb0, xmm_key_shuf_mask);
    load_key(xmm_temp2, key, 0xc0, xmm_key_shuf_mask);

    __ cmpl(keylen, 52);
    __ jccb(Assembler::equal, L_doLast);

    __ aesenc(xmm_result, xmm_temp1);
    __ aesenc(xmm_result, xmm_temp2);

    load_key(xmm_temp1, key, 0xd0, xmm_key_shuf_mask);
    load_key(xmm_temp2, key, 0xe0, xmm_key_shuf_mask);

    __ BIND(L_doLast);
    __ aesenc(xmm_result, xmm_temp1);
    __ aesenclast(xmm_result, xmm_temp2);
    __ movdqu(Address(to, 0), xmm_result);        // store the result
    __ xorptr(rax, rax); // return 0
    __ leave(); // required for proper stackwalking of RuntimeStub frame
    __ ret(0);

    return start;
  }


  // Arguments:
  //
  // Inputs:
  //   c_rarg0   - source byte array address
  //   c_rarg1   - destination byte array address
  //   c_rarg2   - K (key) in little endian int array
  //
  address generate_aescrypt_decryptBlock() {
    assert(UseAES, "need AES instructions and misaligned SSE support");
    __ align(CodeEntryAlignment);
    StubCodeMark mark(this, "StubRoutines", "aescrypt_decryptBlock");
    Label L_doLast;
    address start = __ pc();

    const Register from        = c_rarg0;  // source array address
    const Register to          = c_rarg1;  // destination array address
    const Register key         = c_rarg2;  // key array address
    const Register keylen      = rax;

    const XMMRegister xmm_result = xmm0;
    const XMMRegister xmm_key_shuf_mask = xmm1;
    // On win64 xmm6-xmm15 must be preserved so don't use them.
    const XMMRegister xmm_temp1  = xmm2;
    const XMMRegister xmm_temp2  = xmm3;
    const XMMRegister xmm_temp3  = xmm4;
    const XMMRegister xmm_temp4  = xmm5;

    __ enter(); // required for proper stackwalking of RuntimeStub frame

    // keylen could be only {11, 13, 15} * 4 = {44, 52, 60}
    __ movl(keylen, Address(key, arrayOopDesc::length_offset_in_bytes() - arrayOopDesc::base_offset_in_bytes(T_INT)));

    __ movdqu(xmm_key_shuf_mask, ExternalAddress(StubRoutines::x86::key_shuffle_mask_addr()));
    __ movdqu(xmm_result, Address(from, 0));

    // for decryption java expanded key ordering is rotated one position from what we want
    // so we start from 0x10 here and hit 0x00 last
    // we don't know if the key is aligned, hence not using load-execute form
    load_key(xmm_temp1, key, 0x10, xmm_key_shuf_mask);
    load_key(xmm_temp2, key, 0x20, xmm_key_shuf_mask);
    load_key(xmm_temp3, key, 0x30, xmm_key_shuf_mask);
    load_key(xmm_temp4, key, 0x40, xmm_key_shuf_mask);

    __ pxor  (xmm_result, xmm_temp1);
    __ aesdec(xmm_result, xmm_temp2);
    __ aesdec(xmm_result, xmm_temp3);
    __ aesdec(xmm_result, xmm_temp4);

    load_key(xmm_temp1, key, 0x50, xmm_key_shuf_mask);
    load_key(xmm_temp2, key, 0x60, xmm_key_shuf_mask);
    load_key(xmm_temp3, key, 0x70, xmm_key_shuf_mask);
    load_key(xmm_temp4, key, 0x80, xmm_key_shuf_mask);

    __ aesdec(xmm_result, xmm_temp1);
    __ aesdec(xmm_result, xmm_temp2);
    __ aesdec(xmm_result, xmm_temp3);
    __ aesdec(xmm_result, xmm_temp4);

    load_key(xmm_temp1, key, 0x90, xmm_key_shuf_mask);
    load_key(xmm_temp2, key, 0xa0, xmm_key_shuf_mask);
    load_key(xmm_temp3, key, 0x00, xmm_key_shuf_mask);

    __ cmpl(keylen, 44);
    __ jccb(Assembler::equal, L_doLast);

    __ aesdec(xmm_result, xmm_temp1);
    __ aesdec(xmm_result, xmm_temp2);

    load_key(xmm_temp1, key, 0xb0, xmm_key_shuf_mask);
    load_key(xmm_temp2, key, 0xc0, xmm_key_shuf_mask);

    __ cmpl(keylen, 52);
    __ jccb(Assembler::equal, L_doLast);

    __ aesdec(xmm_result, xmm_temp1);
    __ aesdec(xmm_result, xmm_temp2);

    load_key(xmm_temp1, key, 0xd0, xmm_key_shuf_mask);
    load_key(xmm_temp2, key, 0xe0, xmm_key_shuf_mask);

    __ BIND(L_doLast);
    __ aesdec(xmm_result, xmm_temp1);
    __ aesdec(xmm_result, xmm_temp2);

    // for decryption the aesdeclast operation is always on key+0x00
    __ aesdeclast(xmm_result, xmm_temp3);
    __ movdqu(Address(to, 0), xmm_result);  // store the result
    __ xorptr(rax, rax); // return 0
    __ leave(); // required for proper stackwalking of RuntimeStub frame
    __ ret(0);

    return start;
  }


  // Arguments:
  //
  // Inputs:
  //   c_rarg0   - source byte array address
  //   c_rarg1   - destination byte array address
  //   c_rarg2   - K (key) in little endian int array
  //   c_rarg3   - r vector byte array address
  //   c_rarg4   - input length
  //
  // Output:
  //   rax       - input length
  //
  address generate_cipherBlockChaining_encryptAESCrypt() {
    assert(UseAES, "need AES instructions and misaligned SSE support");
    __ align(CodeEntryAlignment);
    StubCodeMark mark(this, "StubRoutines", "cipherBlockChaining_encryptAESCrypt");
    address start = __ pc();

    Label L_exit, L_key_192_256, L_key_256, L_loopTop_128, L_loopTop_192, L_loopTop_256;
    const Register from        = c_rarg0;  // source array address
    const Register to          = c_rarg1;  // destination array address
    const Register key         = c_rarg2;  // key array address
    const Register rvec        = c_rarg3;  // r byte array initialized from initvector array address
                                           // and left with the results of the last encryption block
#ifndef _WIN64
    const Register len_reg     = c_rarg4;  // src len (must be multiple of blocksize 16)
#else
    const Address  len_mem(rbp, 6 * wordSize);  // length is on stack on Win64
    const Register len_reg     = r11;      // pick the volatile windows register
#endif
    const Register pos         = rax;

    // xmm register assignments for the loops below
    const XMMRegister xmm_result = xmm0;
    const XMMRegister xmm_temp   = xmm1;
    // keys 0-10 preloaded into xmm2-xmm12
    const int XMM_REG_NUM_KEY_FIRST = 2;
    const int XMM_REG_NUM_KEY_LAST  = 15;
    const XMMRegister xmm_key0   = as_XMMRegister(XMM_REG_NUM_KEY_FIRST);
    const XMMRegister xmm_key10  = as_XMMRegister(XMM_REG_NUM_KEY_FIRST+10);
    const XMMRegister xmm_key11  = as_XMMRegister(XMM_REG_NUM_KEY_FIRST+11);
    const XMMRegister xmm_key12  = as_XMMRegister(XMM_REG_NUM_KEY_FIRST+12);
    const XMMRegister xmm_key13  = as_XMMRegister(XMM_REG_NUM_KEY_FIRST+13);

    __ enter(); // required for proper stackwalking of RuntimeStub frame

#ifdef _WIN64
    // on win64, fill len_reg from stack position
    __ movl(len_reg, len_mem);
#else
    __ push(len_reg); // Save
#endif

    const XMMRegister xmm_key_shuf_mask = xmm_temp;  // used temporarily to swap key bytes up front
    __ movdqu(xmm_key_shuf_mask, ExternalAddress(StubRoutines::x86::key_shuffle_mask_addr()));
    // load up xmm regs xmm2 thru xmm12 with key 0x00 - 0xa0
    for (int rnum = XMM_REG_NUM_KEY_FIRST, offset = 0x00; rnum <= XMM_REG_NUM_KEY_FIRST+10; rnum++) {
      load_key(as_XMMRegister(rnum), key, offset, xmm_key_shuf_mask);
      offset += 0x10;
    }
    __ movdqu(xmm_result, Address(rvec, 0x00));   // initialize xmm_result with r vec

    // now split to different paths depending on the keylen (len in ints of AESCrypt.KLE array (52=192, or 60=256))
    __ movl(rax, Address(key, arrayOopDesc::length_offset_in_bytes() - arrayOopDesc::base_offset_in_bytes(T_INT)));
    __ cmpl(rax, 44);
    __ jcc(Assembler::notEqual, L_key_192_256);

    // 128 bit code follows here
    __ movptr(pos, 0);
    __ align(OptoLoopAlignment);

    __ BIND(L_loopTop_128);
    __ movdqu(xmm_temp, Address(from, pos, Address::times_1, 0));   // get next 16 bytes of input
    __ pxor  (xmm_result, xmm_temp);               // xor with the current r vector
    __ pxor  (xmm_result, xmm_key0);               // do the aes rounds
    for (int rnum = XMM_REG_NUM_KEY_FIRST + 1; rnum <= XMM_REG_NUM_KEY_FIRST + 9; rnum++) {
      __ aesenc(xmm_result, as_XMMRegister(rnum));
    }
    __ aesenclast(xmm_result, xmm_key10);
    __ movdqu(Address(to, pos, Address::times_1, 0), xmm_result);     // store into the next 16 bytes of output
    // no need to store r to memory until we exit
    __ addptr(pos, AESBlockSize);
    __ subptr(len_reg, AESBlockSize);
    __ jcc(Assembler::notEqual, L_loopTop_128);

    __ BIND(L_exit);
    __ movdqu(Address(rvec, 0), xmm_result);     // final value of r stored in rvec of CipherBlockChaining object

#ifdef _WIN64
    __ movl(rax, len_mem);
#else
    __ pop(rax); // return length
#endif
    __ leave(); // required for proper stackwalking of RuntimeStub frame
    __ ret(0);

    __ BIND(L_key_192_256);
    // here rax = len in ints of AESCrypt.KLE array (52=192, or 60=256)
    load_key(xmm_key11, key, 0xb0, xmm_key_shuf_mask);
    load_key(xmm_key12, key, 0xc0, xmm_key_shuf_mask);
    __ cmpl(rax, 52);
    __ jcc(Assembler::notEqual, L_key_256);

    // 192-bit code follows here (could be changed to use more xmm registers)
    __ movptr(pos, 0);
    __ align(OptoLoopAlignment);

    __ BIND(L_loopTop_192);
    __ movdqu(xmm_temp, Address(from, pos, Address::times_1, 0));   // get next 16 bytes of input
    __ pxor  (xmm_result, xmm_temp);               // xor with the current r vector
    __ pxor  (xmm_result, xmm_key0);               // do the aes rounds
    for (int rnum = XMM_REG_NUM_KEY_FIRST + 1; rnum  <= XMM_REG_NUM_KEY_FIRST + 11; rnum++) {
      __ aesenc(xmm_result, as_XMMRegister(rnum));
    }
    __ aesenclast(xmm_result, xmm_key12);
    __ movdqu(Address(to, pos, Address::times_1, 0), xmm_result);     // store into the next 16 bytes of output
    // no need to store r to memory until we exit
    __ addptr(pos, AESBlockSize);
    __ subptr(len_reg, AESBlockSize);
    __ jcc(Assembler::notEqual, L_loopTop_192);
    __ jmp(L_exit);

    __ BIND(L_key_256);
    // 256-bit code follows here (could be changed to use more xmm registers)
    load_key(xmm_key13, key, 0xd0, xmm_key_shuf_mask);
    __ movptr(pos, 0);
    __ align(OptoLoopAlignment);

    __ BIND(L_loopTop_256);
    __ movdqu(xmm_temp, Address(from, pos, Address::times_1, 0));   // get next 16 bytes of input
    __ pxor  (xmm_result, xmm_temp);               // xor with the current r vector
    __ pxor  (xmm_result, xmm_key0);               // do the aes rounds
    for (int rnum = XMM_REG_NUM_KEY_FIRST + 1; rnum  <= XMM_REG_NUM_KEY_FIRST + 13; rnum++) {
      __ aesenc(xmm_result, as_XMMRegister(rnum));
    }
    load_key(xmm_temp, key, 0xe0);
    __ aesenclast(xmm_result, xmm_temp);
    __ movdqu(Address(to, pos, Address::times_1, 0), xmm_result);     // store into the next 16 bytes of output
    // no need to store r to memory until we exit
    __ addptr(pos, AESBlockSize);
    __ subptr(len_reg, AESBlockSize);
    __ jcc(Assembler::notEqual, L_loopTop_256);
    __ jmp(L_exit);

    return start;
  }

  // This is a version of CBC/AES Decrypt which does 4 blocks in a loop at a time
  // to hide instruction latency
  //
  // Arguments:
  //
  // Inputs:
  //   c_rarg0   - source byte array address
  //   c_rarg1   - destination byte array address
  //   c_rarg2   - K (key) in little endian int array
  //   c_rarg3   - r vector byte array address
  //   c_rarg4   - input length
  //
  // Output:
  //   rax       - input length
  //
  address generate_cipherBlockChaining_decryptAESCrypt_Parallel() {
    assert(UseAES, "need AES instructions and misaligned SSE support");
    __ align(CodeEntryAlignment);
    StubCodeMark mark(this, "StubRoutines", "cipherBlockChaining_decryptAESCrypt");
    address start = __ pc();

    const Register from        = c_rarg0;  // source array address
    const Register to          = c_rarg1;  // destination array address
    const Register key         = c_rarg2;  // key array address
    const Register rvec        = c_rarg3;  // r byte array initialized from initvector array address
                                           // and left with the results of the last encryption block
#ifndef _WIN64
    const Register len_reg     = c_rarg4;  // src len (must be multiple of blocksize 16)
#else
    const Address  len_mem(rbp, 6 * wordSize);  // length is on stack on Win64
    const Register len_reg     = r11;      // pick the volatile windows register
#endif
    const Register pos         = rax;

    const int PARALLEL_FACTOR = 4;
    const int ROUNDS[3] = { 10, 12, 14 }; // aes rounds for key128, key192, key256

    Label L_exit;
    Label L_singleBlock_loopTopHead[3]; // 128, 192, 256
    Label L_singleBlock_loopTopHead2[3]; // 128, 192, 256
    Label L_singleBlock_loopTop[3]; // 128, 192, 256
    Label L_multiBlock_loopTopHead[3]; // 128, 192, 256
    Label L_multiBlock_loopTop[3]; // 128, 192, 256

    // keys 0-10 preloaded into xmm5-xmm15
    const int XMM_REG_NUM_KEY_FIRST = 5;
    const int XMM_REG_NUM_KEY_LAST  = 15;
    const XMMRegister xmm_key_first = as_XMMRegister(XMM_REG_NUM_KEY_FIRST);
    const XMMRegister xmm_key_last  = as_XMMRegister(XMM_REG_NUM_KEY_LAST);

    __ enter(); // required for proper stackwalking of RuntimeStub frame

#ifdef _WIN64
    // on win64, fill len_reg from stack position
    __ movl(len_reg, len_mem);
#else
    __ push(len_reg); // Save
#endif
    __ push(rbx);
    // the java expanded key ordering is rotated one position from what we want
    // so we start from 0x10 here and hit 0x00 last
    const XMMRegister xmm_key_shuf_mask = xmm1;  // used temporarily to swap key bytes up front
    __ movdqu(xmm_key_shuf_mask, ExternalAddress(StubRoutines::x86::key_shuffle_mask_addr()));
    // load up xmm regs 5 thru 15 with key 0x10 - 0xa0 - 0x00
    for (int rnum = XMM_REG_NUM_KEY_FIRST, offset = 0x10; rnum < XMM_REG_NUM_KEY_LAST; rnum++) {
      load_key(as_XMMRegister(rnum), key, offset, xmm_key_shuf_mask);
      offset += 0x10;
    }
    load_key(xmm_key_last, key, 0x00, xmm_key_shuf_mask);

    const XMMRegister xmm_prev_block_cipher = xmm1;  // holds cipher of previous block

    // registers holding the four results in the parallelized loop
    const XMMRegister xmm_result0 = xmm0;
    const XMMRegister xmm_result1 = xmm2;
    const XMMRegister xmm_result2 = xmm3;
    const XMMRegister xmm_result3 = xmm4;

    __ movdqu(xmm_prev_block_cipher, Address(rvec, 0x00));   // initialize with initial rvec

    __ xorptr(pos, pos);

    // now split to different paths depending on the keylen (len in ints of AESCrypt.KLE array (52=192, or 60=256))
    __ movl(rbx, Address(key, arrayOopDesc::length_offset_in_bytes() - arrayOopDesc::base_offset_in_bytes(T_INT)));
    __ cmpl(rbx, 52);
    __ jcc(Assembler::equal, L_multiBlock_loopTopHead[1]);
    __ cmpl(rbx, 60);
    __ jcc(Assembler::equal, L_multiBlock_loopTopHead[2]);

#define DoFour(opc, src_reg)           \
  __ opc(xmm_result0, src_reg);         \
  __ opc(xmm_result1, src_reg);         \
  __ opc(xmm_result2, src_reg);         \
  __ opc(xmm_result3, src_reg);         \

    for (int k = 0; k < 3; ++k) {
      __ BIND(L_multiBlock_loopTopHead[k]);
      if (k != 0) {
        __ cmpptr(len_reg, PARALLEL_FACTOR * AESBlockSize); // see if at least 4 blocks left
        __ jcc(Assembler::less, L_singleBlock_loopTopHead2[k]);
      }
      if (k == 1) {
        __ subptr(rsp, 6 * wordSize);
        __ movdqu(Address(rsp, 0), xmm15); //save last_key from xmm15
        load_key(xmm15, key, 0xb0); // 0xb0; 192-bit key goes up to 0xc0
        __ movdqu(Address(rsp, 2 * wordSize), xmm15);
        load_key(xmm1, key, 0xc0);  // 0xc0;
        __ movdqu(Address(rsp, 4 * wordSize), xmm1);
      } else if (k == 2) {
        __ subptr(rsp, 10 * wordSize);
        __ movdqu(Address(rsp, 0), xmm15); //save last_key from xmm15
        load_key(xmm15, key, 0xd0); // 0xd0; 256-bit key goes up to 0xe0
        __ movdqu(Address(rsp, 6 * wordSize), xmm15);
        load_key(xmm1, key, 0xe0);  // 0xe0;
        __ movdqu(Address(rsp, 8 * wordSize), xmm1);
        load_key(xmm15, key, 0xb0); // 0xb0;
        __ movdqu(Address(rsp, 2 * wordSize), xmm15);
        load_key(xmm1, key, 0xc0);  // 0xc0;
        __ movdqu(Address(rsp, 4 * wordSize), xmm1);
      }
      __ align(OptoLoopAlignment);
      __ BIND(L_multiBlock_loopTop[k]);
      __ cmpptr(len_reg, PARALLEL_FACTOR * AESBlockSize); // see if at least 4 blocks left
      __ jcc(Assembler::less, L_singleBlock_loopTopHead[k]);

      if  (k != 0) {
        __ movdqu(xmm15, Address(rsp, 2 * wordSize));
        __ movdqu(xmm1, Address(rsp, 4 * wordSize));
      }

      __ movdqu(xmm_result0, Address(from, pos, Address::times_1, 0 * AESBlockSize)); // get next 4 blocks into xmmresult registers
      __ movdqu(xmm_result1, Address(from, pos, Address::times_1, 1 * AESBlockSize));
      __ movdqu(xmm_result2, Address(from, pos, Address::times_1, 2 * AESBlockSize));
      __ movdqu(xmm_result3, Address(from, pos, Address::times_1, 3 * AESBlockSize));

      DoFour(pxor, xmm_key_first);
      if (k == 0) {
        for (int rnum = 1; rnum < ROUNDS[k]; rnum++) {
          DoFour(aesdec, as_XMMRegister(rnum + XMM_REG_NUM_KEY_FIRST));
        }
        DoFour(aesdeclast, xmm_key_last);
      } else if (k == 1) {
        for (int rnum = 1; rnum <= ROUNDS[k]-2; rnum++) {
          DoFour(aesdec, as_XMMRegister(rnum + XMM_REG_NUM_KEY_FIRST));
        }
        __ movdqu(xmm_key_last, Address(rsp, 0)); // xmm15 needs to be loaded again.
        DoFour(aesdec, xmm1);  // key : 0xc0
        __ movdqu(xmm_prev_block_cipher, Address(rvec, 0x00));  // xmm1 needs to be loaded again
        DoFour(aesdeclast, xmm_key_last);
      } else if (k == 2) {
        for (int rnum = 1; rnum <= ROUNDS[k] - 4; rnum++) {
          DoFour(aesdec, as_XMMRegister(rnum + XMM_REG_NUM_KEY_FIRST));
        }
        DoFour(aesdec, xmm1);  // key : 0xc0
        __ movdqu(xmm15, Address(rsp, 6 * wordSize));
        __ movdqu(xmm1, Address(rsp, 8 * wordSize));
        DoFour(aesdec, xmm15);  // key : 0xd0
        __ movdqu(xmm_key_last, Address(rsp, 0)); // xmm15 needs to be loaded again.
        DoFour(aesdec, xmm1);  // key : 0xe0
        __ movdqu(xmm_prev_block_cipher, Address(rvec, 0x00));  // xmm1 needs to be loaded again
        DoFour(aesdeclast, xmm_key_last);
      }

      // for each result, xor with the r vector of previous cipher block
      __ pxor(xmm_result0, xmm_prev_block_cipher);
      __ movdqu(xmm_prev_block_cipher, Address(from, pos, Address::times_1, 0 * AESBlockSize));
      __ pxor(xmm_result1, xmm_prev_block_cipher);
      __ movdqu(xmm_prev_block_cipher, Address(from, pos, Address::times_1, 1 * AESBlockSize));
      __ pxor(xmm_result2, xmm_prev_block_cipher);
      __ movdqu(xmm_prev_block_cipher, Address(from, pos, Address::times_1, 2 * AESBlockSize));
      __ pxor(xmm_result3, xmm_prev_block_cipher);
      __ movdqu(xmm_prev_block_cipher, Address(from, pos, Address::times_1, 3 * AESBlockSize));   // this will carry over to next set of blocks
      if (k != 0) {
        __ movdqu(Address(rvec, 0x00), xmm_prev_block_cipher);
      }

      __ movdqu(Address(to, pos, Address::times_1, 0 * AESBlockSize), xmm_result0);     // store 4 results into the next 64 bytes of output
      __ movdqu(Address(to, pos, Address::times_1, 1 * AESBlockSize), xmm_result1);
      __ movdqu(Address(to, pos, Address::times_1, 2 * AESBlockSize), xmm_result2);
      __ movdqu(Address(to, pos, Address::times_1, 3 * AESBlockSize), xmm_result3);

      __ addptr(pos, PARALLEL_FACTOR * AESBlockSize);
      __ subptr(len_reg, PARALLEL_FACTOR * AESBlockSize);
      __ jmp(L_multiBlock_loopTop[k]);

      // registers used in the non-parallelized loops
      // xmm register assignments for the loops below
      const XMMRegister xmm_result = xmm0;
      const XMMRegister xmm_prev_block_cipher_save = xmm2;
      const XMMRegister xmm_key11 = xmm3;
      const XMMRegister xmm_key12 = xmm4;
      const XMMRegister key_tmp = xmm4;

      __ BIND(L_singleBlock_loopTopHead[k]);
      if (k == 1) {
        __ addptr(rsp, 6 * wordSize);
      } else if (k == 2) {
        __ addptr(rsp, 10 * wordSize);
      }
      __ cmpptr(len_reg, 0); // any blocks left??
      __ jcc(Assembler::equal, L_exit);
      __ BIND(L_singleBlock_loopTopHead2[k]);
      if (k == 1) {
        load_key(xmm_key11, key, 0xb0); // 0xb0; 192-bit key goes up to 0xc0
        load_key(xmm_key12, key, 0xc0); // 0xc0; 192-bit key goes up to 0xc0
      }
      if (k == 2) {
        load_key(xmm_key11, key, 0xb0); // 0xb0; 256-bit key goes up to 0xe0
      }
      __ align(OptoLoopAlignment);
      __ BIND(L_singleBlock_loopTop[k]);
      __ movdqu(xmm_result, Address(from, pos, Address::times_1, 0)); // get next 16 bytes of cipher input
      __ movdqa(xmm_prev_block_cipher_save, xmm_result); // save for next r vector
      __ pxor(xmm_result, xmm_key_first); // do the aes dec rounds
      for (int rnum = 1; rnum <= 9 ; rnum++) {
          __ aesdec(xmm_result, as_XMMRegister(rnum + XMM_REG_NUM_KEY_FIRST));
      }
      if (k == 1) {
        __ aesdec(xmm_result, xmm_key11);
        __ aesdec(xmm_result, xmm_key12);
      }
      if (k == 2) {
        __ aesdec(xmm_result, xmm_key11);
        load_key(key_tmp, key, 0xc0);
        __ aesdec(xmm_result, key_tmp);
        load_key(key_tmp, key, 0xd0);
        __ aesdec(xmm_result, key_tmp);
        load_key(key_tmp, key, 0xe0);
        __ aesdec(xmm_result, key_tmp);
      }

      __ aesdeclast(xmm_result, xmm_key_last); // xmm15 always came from key+0
      __ pxor(xmm_result, xmm_prev_block_cipher); // xor with the current r vector
      __ movdqu(Address(to, pos, Address::times_1, 0), xmm_result); // store into the next 16 bytes of output
      // no need to store r to memory until we exit
      __ movdqa(xmm_prev_block_cipher, xmm_prev_block_cipher_save); // set up next r vector with cipher input from this block
      __ addptr(pos, AESBlockSize);
      __ subptr(len_reg, AESBlockSize);
      __ jcc(Assembler::notEqual, L_singleBlock_loopTop[k]);
      if (k != 2) {
        __ jmp(L_exit);
      }
    } //for 128/192/256

    __ BIND(L_exit);
    __ movdqu(Address(rvec, 0), xmm_prev_block_cipher);     // final value of r stored in rvec of CipherBlockChaining object
    __ pop(rbx);
#ifdef _WIN64
    __ movl(rax, len_mem);
#else
    __ pop(rax); // return length
#endif
    __ leave(); // required for proper stackwalking of RuntimeStub frame
    __ ret(0);
    return start;
}

  address generate_electronicCodeBook_encryptAESCrypt() {
    __ align(CodeEntryAlignment);
    StubCodeMark mark(this, "StubRoutines", "electronicCodeBook_encryptAESCrypt");
    address start = __ pc();
    const Register from = c_rarg0;  // source array address
    const Register to = c_rarg1;  // destination array address
    const Register key = c_rarg2;  // key array address
    const Register len = c_rarg3;  // src len (must be multiple of blocksize 16)
    __ enter(); // required for proper stackwalking of RuntimeStub frame
    __ aesecb_encrypt(from, to, key, len);
    __ vzeroupper();
    __ leave(); // required for proper stackwalking of RuntimeStub frame
    __ ret(0);
    return start;
 }

  address generate_electronicCodeBook_decryptAESCrypt() {
    __ align(CodeEntryAlignment);
    StubCodeMark mark(this, "StubRoutines", "electronicCodeBook_decryptAESCrypt");
    address start = __ pc();
    const Register from = c_rarg0;  // source array address
    const Register to = c_rarg1;  // destination array address
    const Register key = c_rarg2;  // key array address
    const Register len = c_rarg3;  // src len (must be multiple of blocksize 16)
    __ enter(); // required for proper stackwalking of RuntimeStub frame
    __ aesecb_decrypt(from, to, key, len);
    __ vzeroupper();
    __ leave(); // required for proper stackwalking of RuntimeStub frame
    __ ret(0);
    return start;
  }

  // ofs and limit are use for multi-block byte array.
  // int com.sun.security.provider.MD5.implCompress(byte[] b, int ofs)
  address generate_md5_implCompress(bool multi_block, const char *name) {
    __ align(CodeEntryAlignment);
    StubCodeMark mark(this, "StubRoutines", name);
    address start = __ pc();

    const Register buf_param = r15;
    const Address state_param(rsp, 0 * wordSize);
    const Address ofs_param  (rsp, 1 * wordSize    );
    const Address limit_param(rsp, 1 * wordSize + 4);

    __ enter();
    __ push(rbx);
    __ push(rdi);
    __ push(rsi);
    __ push(r15);
    __ subptr(rsp, 2 * wordSize);

    __ movptr(buf_param, c_rarg0);
    __ movptr(state_param, c_rarg1);
    if (multi_block) {
      __ movl(ofs_param, c_rarg2);
      __ movl(limit_param, c_rarg3);
    }
    __ fast_md5(buf_param, state_param, ofs_param, limit_param, multi_block);

    __ addptr(rsp, 2 * wordSize);
    __ pop(r15);
    __ pop(rsi);
    __ pop(rdi);
    __ pop(rbx);
    __ leave();
    __ ret(0);
    return start;
  }

  address generate_upper_word_mask() {
    __ align64();
    StubCodeMark mark(this, "StubRoutines", "upper_word_mask");
    address start = __ pc();
    __ emit_data64(0x0000000000000000, relocInfo::none);
    __ emit_data64(0xFFFFFFFF00000000, relocInfo::none);
    return start;
  }

  address generate_shuffle_byte_flip_mask() {
    __ align64();
    StubCodeMark mark(this, "StubRoutines", "shuffle_byte_flip_mask");
    address start = __ pc();
    __ emit_data64(0x08090a0b0c0d0e0f, relocInfo::none);
    __ emit_data64(0x0001020304050607, relocInfo::none);
    return start;
  }

  // ofs and limit are use for multi-block byte array.
  // int com.sun.security.provider.DigestBase.implCompressMultiBlock(byte[] b, int ofs, int limit)
  address generate_sha1_implCompress(bool multi_block, const char *name) {
    __ align(CodeEntryAlignment);
    StubCodeMark mark(this, "StubRoutines", name);
    address start = __ pc();

    Register buf = c_rarg0;
    Register state = c_rarg1;
    Register ofs = c_rarg2;
    Register limit = c_rarg3;

    const XMMRegister abcd = xmm0;
    const XMMRegister e0 = xmm1;
    const XMMRegister e1 = xmm2;
    const XMMRegister msg0 = xmm3;

    const XMMRegister msg1 = xmm4;
    const XMMRegister msg2 = xmm5;
    const XMMRegister msg3 = xmm6;
    const XMMRegister shuf_mask = xmm7;

    __ enter();

    __ subptr(rsp, 4 * wordSize);

    __ fast_sha1(abcd, e0, e1, msg0, msg1, msg2, msg3, shuf_mask,
      buf, state, ofs, limit, rsp, multi_block);

    __ addptr(rsp, 4 * wordSize);

    __ leave();
    __ ret(0);
    return start;
  }

  address generate_pshuffle_byte_flip_mask() {
    __ align64();
    StubCodeMark mark(this, "StubRoutines", "pshuffle_byte_flip_mask");
    address start = __ pc();
    __ emit_data64(0x0405060700010203, relocInfo::none);
    __ emit_data64(0x0c0d0e0f08090a0b, relocInfo::none);

    if (VM_Version::supports_avx2()) {
      __ emit_data64(0x0405060700010203, relocInfo::none); // second copy
      __ emit_data64(0x0c0d0e0f08090a0b, relocInfo::none);
      // _SHUF_00BA
      __ emit_data64(0x0b0a090803020100, relocInfo::none);
      __ emit_data64(0xFFFFFFFFFFFFFFFF, relocInfo::none);
      __ emit_data64(0x0b0a090803020100, relocInfo::none);
      __ emit_data64(0xFFFFFFFFFFFFFFFF, relocInfo::none);
      // _SHUF_DC00
      __ emit_data64(0xFFFFFFFFFFFFFFFF, relocInfo::none);
      __ emit_data64(0x0b0a090803020100, relocInfo::none);
      __ emit_data64(0xFFFFFFFFFFFFFFFF, relocInfo::none);
      __ emit_data64(0x0b0a090803020100, relocInfo::none);
    }

    return start;
  }

  //Mask for byte-swapping a couple of qwords in an XMM register using (v)pshufb.
  address generate_pshuffle_byte_flip_mask_sha512() {
    __ align32();
    StubCodeMark mark(this, "StubRoutines", "pshuffle_byte_flip_mask_sha512");
    address start = __ pc();
    if (VM_Version::supports_avx2()) {
      __ emit_data64(0x0001020304050607, relocInfo::none); // PSHUFFLE_BYTE_FLIP_MASK
      __ emit_data64(0x08090a0b0c0d0e0f, relocInfo::none);
      __ emit_data64(0x1011121314151617, relocInfo::none);
      __ emit_data64(0x18191a1b1c1d1e1f, relocInfo::none);
      __ emit_data64(0x0000000000000000, relocInfo::none); //MASK_YMM_LO
      __ emit_data64(0x0000000000000000, relocInfo::none);
      __ emit_data64(0xFFFFFFFFFFFFFFFF, relocInfo::none);
      __ emit_data64(0xFFFFFFFFFFFFFFFF, relocInfo::none);
    }

    return start;
  }

// ofs and limit are use for multi-block byte array.
// int com.sun.security.provider.DigestBase.implCompressMultiBlock(byte[] b, int ofs, int limit)
  address generate_sha256_implCompress(bool multi_block, const char *name) {
    assert(VM_Version::supports_sha() || VM_Version::supports_avx2(), "");
    __ align(CodeEntryAlignment);
    StubCodeMark mark(this, "StubRoutines", name);
    address start = __ pc();

    Register buf = c_rarg0;
    Register state = c_rarg1;
    Register ofs = c_rarg2;
    Register limit = c_rarg3;

    const XMMRegister msg = xmm0;
    const XMMRegister state0 = xmm1;
    const XMMRegister state1 = xmm2;
    const XMMRegister msgtmp0 = xmm3;

    const XMMRegister msgtmp1 = xmm4;
    const XMMRegister msgtmp2 = xmm5;
    const XMMRegister msgtmp3 = xmm6;
    const XMMRegister msgtmp4 = xmm7;

    const XMMRegister shuf_mask = xmm8;

    __ enter();

    __ subptr(rsp, 4 * wordSize);

    if (VM_Version::supports_sha()) {
      __ fast_sha256(msg, state0, state1, msgtmp0, msgtmp1, msgtmp2, msgtmp3, msgtmp4,
        buf, state, ofs, limit, rsp, multi_block, shuf_mask);
    } else if (VM_Version::supports_avx2()) {
      __ sha256_AVX2(msg, state0, state1, msgtmp0, msgtmp1, msgtmp2, msgtmp3, msgtmp4,
        buf, state, ofs, limit, rsp, multi_block, shuf_mask);
    }
    __ addptr(rsp, 4 * wordSize);
    __ vzeroupper();
    __ leave();
    __ ret(0);
    return start;
  }

  address generate_sha512_implCompress(bool multi_block, const char *name) {
    assert(VM_Version::supports_avx2(), "");
    assert(VM_Version::supports_bmi2(), "");
    __ align(CodeEntryAlignment);
    StubCodeMark mark(this, "StubRoutines", name);
    address start = __ pc();

    Register buf = c_rarg0;
    Register state = c_rarg1;
    Register ofs = c_rarg2;
    Register limit = c_rarg3;

    const XMMRegister msg = xmm0;
    const XMMRegister state0 = xmm1;
    const XMMRegister state1 = xmm2;
    const XMMRegister msgtmp0 = xmm3;
    const XMMRegister msgtmp1 = xmm4;
    const XMMRegister msgtmp2 = xmm5;
    const XMMRegister msgtmp3 = xmm6;
    const XMMRegister msgtmp4 = xmm7;

    const XMMRegister shuf_mask = xmm8;

    __ enter();

    __ sha512_AVX2(msg, state0, state1, msgtmp0, msgtmp1, msgtmp2, msgtmp3, msgtmp4,
    buf, state, ofs, limit, rsp, multi_block, shuf_mask);

    __ vzeroupper();
    __ leave();
    __ ret(0);
    return start;
  }

  address ghash_polynomial512_addr() {
    __ align(CodeEntryAlignment);
    StubCodeMark mark(this, "StubRoutines", "_ghash_poly512_addr");
    address start = __ pc();
    __ emit_data64(0x00000001C2000000, relocInfo::none); // POLY for reduction
    __ emit_data64(0xC200000000000000, relocInfo::none);
    __ emit_data64(0x00000001C2000000, relocInfo::none);
    __ emit_data64(0xC200000000000000, relocInfo::none);
    __ emit_data64(0x00000001C2000000, relocInfo::none);
    __ emit_data64(0xC200000000000000, relocInfo::none);
    __ emit_data64(0x00000001C2000000, relocInfo::none);
    __ emit_data64(0xC200000000000000, relocInfo::none);
    __ emit_data64(0x0000000000000001, relocInfo::none); // POLY
    __ emit_data64(0xC200000000000000, relocInfo::none);
    __ emit_data64(0x0000000000000001, relocInfo::none); // TWOONE
    __ emit_data64(0x0000000100000000, relocInfo::none);
    return start;
}

  // Vector AES Galois Counter Mode implementation. Parameters:
  // Windows regs            |  Linux regs
  // in = c_rarg0 (rcx)      |  c_rarg0 (rsi)
  // len = c_rarg1 (rdx)     |  c_rarg1 (rdi)
  // ct = c_rarg2 (r8)       |  c_rarg2 (rdx)
  // out = c_rarg3 (r9)      |  c_rarg3 (rcx)
  // key = r10               |  c_rarg4 (r8)
  // state = r13             |  c_rarg5 (r9)
  // subkeyHtbl = r14        |  r11
  // counter = rsi           |  r12
  // return - number of processed bytes
  address generate_galoisCounterMode_AESCrypt() {
    __ align(CodeEntryAlignment);
    StubCodeMark mark(this, "StubRoutines", "galoisCounterMode_AESCrypt");
    address start = __ pc();
    const Register in = c_rarg0;
    const Register len = c_rarg1;
    const Register ct = c_rarg2;
    const Register out = c_rarg3;
    // and updated with the incremented counter in the end
#ifndef _WIN64
    const Register key = c_rarg4;
    const Register state = c_rarg5;
    const Address subkeyH_mem(rbp, 2 * wordSize);
    const Register subkeyHtbl = r11;
    const Register avx512_subkeyHtbl = r13;
    const Address counter_mem(rbp, 3 * wordSize);
    const Register counter = r12;
#else
    const Address key_mem(rbp, 6 * wordSize);
    const Register key = r10;
    const Address state_mem(rbp, 7 * wordSize);
    const Register state = r13;
    const Address subkeyH_mem(rbp, 8 * wordSize);
    const Register subkeyHtbl = r14;
    const Register avx512_subkeyHtbl = r12;
    const Address counter_mem(rbp, 9 * wordSize);
    const Register counter = rsi;
#endif
    __ enter();
   // Save state before entering routine
    __ push(r12);
    __ push(r13);
    __ push(r14);
    __ push(r15);
    __ push(rbx);
#ifdef _WIN64
    // on win64, fill len_reg from stack position
    __ push(rsi);
    __ movptr(key, key_mem);
    __ movptr(state, state_mem);
#endif
    __ movptr(subkeyHtbl, subkeyH_mem);
    __ movptr(counter, counter_mem);
// Save rbp and rsp
    __ push(rbp);
    __ movq(rbp, rsp);
// Align stack
    __ andq(rsp, -64);
    __ subptr(rsp, 96 * longSize); // Create space on the stack for htbl entries
    __ movptr(avx512_subkeyHtbl, rsp);

    __ aesgcm_encrypt(in, len, ct, out, key, state, subkeyHtbl, avx512_subkeyHtbl, counter);
    __ vzeroupper();

    __ movq(rsp, rbp);
    __ pop(rbp);

    // Restore state before leaving routine
#ifdef _WIN64
    __ pop(rsi);
#endif
    __ pop(rbx);
    __ pop(r15);
    __ pop(r14);
    __ pop(r13);
    __ pop(r12);

    __ leave(); // required for proper stackwalking of RuntimeStub frame
    __ ret(0);
     return start;
  }

  // This mask is used for incrementing counter value(linc0, linc4, etc.)
  address counter_mask_addr() {
    __ align64();
    StubCodeMark mark(this, "StubRoutines", "counter_mask_addr");
    address start = __ pc();
    __ emit_data64(0x08090a0b0c0d0e0f, relocInfo::none);//lbswapmask
    __ emit_data64(0x0001020304050607, relocInfo::none);
    __ emit_data64(0x08090a0b0c0d0e0f, relocInfo::none);
    __ emit_data64(0x0001020304050607, relocInfo::none);
    __ emit_data64(0x08090a0b0c0d0e0f, relocInfo::none);
    __ emit_data64(0x0001020304050607, relocInfo::none);
    __ emit_data64(0x08090a0b0c0d0e0f, relocInfo::none);
    __ emit_data64(0x0001020304050607, relocInfo::none);
    __ emit_data64(0x0000000000000000, relocInfo::none);//linc0 = counter_mask_addr+64
    __ emit_data64(0x0000000000000000, relocInfo::none);
    __ emit_data64(0x0000000000000001, relocInfo::none);//counter_mask_addr() + 80
    __ emit_data64(0x0000000000000000, relocInfo::none);
    __ emit_data64(0x0000000000000002, relocInfo::none);
    __ emit_data64(0x0000000000000000, relocInfo::none);
    __ emit_data64(0x0000000000000003, relocInfo::none);
    __ emit_data64(0x0000000000000000, relocInfo::none);
    __ emit_data64(0x0000000000000004, relocInfo::none);//linc4 = counter_mask_addr() + 128
    __ emit_data64(0x0000000000000000, relocInfo::none);
    __ emit_data64(0x0000000000000004, relocInfo::none);
    __ emit_data64(0x0000000000000000, relocInfo::none);
    __ emit_data64(0x0000000000000004, relocInfo::none);
    __ emit_data64(0x0000000000000000, relocInfo::none);
    __ emit_data64(0x0000000000000004, relocInfo::none);
    __ emit_data64(0x0000000000000000, relocInfo::none);
    __ emit_data64(0x0000000000000008, relocInfo::none);//linc8 = counter_mask_addr() + 192
    __ emit_data64(0x0000000000000000, relocInfo::none);
    __ emit_data64(0x0000000000000008, relocInfo::none);
    __ emit_data64(0x0000000000000000, relocInfo::none);
    __ emit_data64(0x0000000000000008, relocInfo::none);
    __ emit_data64(0x0000000000000000, relocInfo::none);
    __ emit_data64(0x0000000000000008, relocInfo::none);
    __ emit_data64(0x0000000000000000, relocInfo::none);
    __ emit_data64(0x0000000000000020, relocInfo::none);//linc32 = counter_mask_addr() + 256
    __ emit_data64(0x0000000000000000, relocInfo::none);
    __ emit_data64(0x0000000000000020, relocInfo::none);
    __ emit_data64(0x0000000000000000, relocInfo::none);
    __ emit_data64(0x0000000000000020, relocInfo::none);
    __ emit_data64(0x0000000000000000, relocInfo::none);
    __ emit_data64(0x0000000000000020, relocInfo::none);
    __ emit_data64(0x0000000000000000, relocInfo::none);
    __ emit_data64(0x0000000000000010, relocInfo::none);//linc16 = counter_mask_addr() + 320
    __ emit_data64(0x0000000000000000, relocInfo::none);
    __ emit_data64(0x0000000000000010, relocInfo::none);
    __ emit_data64(0x0000000000000000, relocInfo::none);
    __ emit_data64(0x0000000000000010, relocInfo::none);
    __ emit_data64(0x0000000000000000, relocInfo::none);
    __ emit_data64(0x0000000000000010, relocInfo::none);
    __ emit_data64(0x0000000000000000, relocInfo::none);
    return start;
  }

 // Vector AES Counter implementation
  address generate_counterMode_VectorAESCrypt()  {
    __ align(CodeEntryAlignment);
    StubCodeMark mark(this, "StubRoutines", "counterMode_AESCrypt");
    address start = __ pc();
    const Register from = c_rarg0; // source array address
    const Register to = c_rarg1; // destination array address
    const Register key = c_rarg2; // key array address r8
    const Register counter = c_rarg3; // counter byte array initialized from counter array address
    // and updated with the incremented counter in the end
#ifndef _WIN64
    const Register len_reg = c_rarg4;
    const Register saved_encCounter_start = c_rarg5;
    const Register used_addr = r10;
    const Address  used_mem(rbp, 2 * wordSize);
    const Register used = r11;
#else
    const Address len_mem(rbp, 6 * wordSize); // length is on stack on Win64
    const Address saved_encCounter_mem(rbp, 7 * wordSize); // saved encrypted counter is on stack on Win64
    const Address used_mem(rbp, 8 * wordSize); // used length is on stack on Win64
    const Register len_reg = r10; // pick the first volatile windows register
    const Register saved_encCounter_start = r11;
    const Register used_addr = r13;
    const Register used = r14;
#endif
    __ enter();
   // Save state before entering routine
    __ push(r12);
    __ push(r13);
    __ push(r14);
    __ push(r15);
#ifdef _WIN64
    // on win64, fill len_reg from stack position
    __ movl(len_reg, len_mem);
    __ movptr(saved_encCounter_start, saved_encCounter_mem);
    __ movptr(used_addr, used_mem);
    __ movl(used, Address(used_addr, 0));
#else
    __ push(len_reg); // Save
    __ movptr(used_addr, used_mem);
    __ movl(used, Address(used_addr, 0));
#endif
    __ push(rbx);
    __ aesctr_encrypt(from, to, key, counter, len_reg, used, used_addr, saved_encCounter_start);
    __ vzeroupper();
    // Restore state before leaving routine
    __ pop(rbx);
#ifdef _WIN64
    __ movl(rax, len_mem); // return length
#else
    __ pop(rax); // return length
#endif
    __ pop(r15);
    __ pop(r14);
    __ pop(r13);
    __ pop(r12);

    __ leave(); // required for proper stackwalking of RuntimeStub frame
    __ ret(0);
    return start;
  }

  // This is a version of CTR/AES crypt which does 6 blocks in a loop at a time
  // to hide instruction latency
  //
  // Arguments:
  //
  // Inputs:
  //   c_rarg0   - source byte array address
  //   c_rarg1   - destination byte array address
  //   c_rarg2   - K (key) in little endian int array
  //   c_rarg3   - counter vector byte array address
  //   Linux
  //     c_rarg4   -          input length
  //     c_rarg5   -          saved encryptedCounter start
  //     rbp + 6 * wordSize - saved used length
  //   Windows
  //     rbp + 6 * wordSize - input length
  //     rbp + 7 * wordSize - saved encryptedCounter start
  //     rbp + 8 * wordSize - saved used length
  //
  // Output:
  //   rax       - input length
  //
  address generate_counterMode_AESCrypt_Parallel() {
    assert(UseAES, "need AES instructions and misaligned SSE support");
    __ align(CodeEntryAlignment);
    StubCodeMark mark(this, "StubRoutines", "counterMode_AESCrypt");
    address start = __ pc();
    const Register from = c_rarg0; // source array address
    const Register to = c_rarg1; // destination array address
    const Register key = c_rarg2; // key array address
    const Register counter = c_rarg3; // counter byte array initialized from counter array address
                                      // and updated with the incremented counter in the end
#ifndef _WIN64
    const Register len_reg = c_rarg4;
    const Register saved_encCounter_start = c_rarg5;
    const Register used_addr = r10;
    const Address  used_mem(rbp, 2 * wordSize);
    const Register used = r11;
#else
    const Address len_mem(rbp, 6 * wordSize); // length is on stack on Win64
    const Address saved_encCounter_mem(rbp, 7 * wordSize); // length is on stack on Win64
    const Address used_mem(rbp, 8 * wordSize); // length is on stack on Win64
    const Register len_reg = r10; // pick the first volatile windows register
    const Register saved_encCounter_start = r11;
    const Register used_addr = r13;
    const Register used = r14;
#endif
    const Register pos = rax;

    const int PARALLEL_FACTOR = 6;
    const XMMRegister xmm_counter_shuf_mask = xmm0;
    const XMMRegister xmm_key_shuf_mask = xmm1; // used temporarily to swap key bytes up front
    const XMMRegister xmm_curr_counter = xmm2;

    const XMMRegister xmm_key_tmp0 = xmm3;
    const XMMRegister xmm_key_tmp1 = xmm4;

    // registers holding the four results in the parallelized loop
    const XMMRegister xmm_result0 = xmm5;
    const XMMRegister xmm_result1 = xmm6;
    const XMMRegister xmm_result2 = xmm7;
    const XMMRegister xmm_result3 = xmm8;
    const XMMRegister xmm_result4 = xmm9;
    const XMMRegister xmm_result5 = xmm10;

    const XMMRegister xmm_from0 = xmm11;
    const XMMRegister xmm_from1 = xmm12;
    const XMMRegister xmm_from2 = xmm13;
    const XMMRegister xmm_from3 = xmm14; //the last one is xmm14. we have to preserve it on WIN64.
    const XMMRegister xmm_from4 = xmm3; //reuse xmm3~4. Because xmm_key_tmp0~1 are useless when loading input text
    const XMMRegister xmm_from5 = xmm4;

    //for key_128, key_192, key_256
    const int rounds[3] = {10, 12, 14};
    Label L_exit_preLoop, L_preLoop_start;
    Label L_multiBlock_loopTop[3];
    Label L_singleBlockLoopTop[3];
    Label L__incCounter[3][6]; //for 6 blocks
    Label L__incCounter_single[3]; //for single block, key128, key192, key256
    Label L_processTail_insr[3], L_processTail_4_insr[3], L_processTail_2_insr[3], L_processTail_1_insr[3], L_processTail_exit_insr[3];
    Label L_processTail_4_extr[3], L_processTail_2_extr[3], L_processTail_1_extr[3], L_processTail_exit_extr[3];

    Label L_exit;

    __ enter(); // required for proper stackwalking of RuntimeStub frame

#ifdef _WIN64
    // allocate spill slots for r13, r14
    enum {
        saved_r13_offset,
        saved_r14_offset
    };
    __ subptr(rsp, 2 * wordSize);
    __ movptr(Address(rsp, saved_r13_offset * wordSize), r13);
    __ movptr(Address(rsp, saved_r14_offset * wordSize), r14);

    // on win64, fill len_reg from stack position
    __ movl(len_reg, len_mem);
    __ movptr(saved_encCounter_start, saved_encCounter_mem);
    __ movptr(used_addr, used_mem);
    __ movl(used, Address(used_addr, 0));
#else
    __ push(len_reg); // Save
    __ movptr(used_addr, used_mem);
    __ movl(used, Address(used_addr, 0));
#endif

    __ push(rbx); // Save RBX
    __ movdqu(xmm_curr_counter, Address(counter, 0x00)); // initialize counter with initial counter
    __ movdqu(xmm_counter_shuf_mask, ExternalAddress(StubRoutines::x86::counter_shuffle_mask_addr()), pos); // pos as scratch
    __ pshufb(xmm_curr_counter, xmm_counter_shuf_mask); //counter is shuffled
    __ movptr(pos, 0);

    // Use the partially used encrpyted counter from last invocation
    __ BIND(L_preLoop_start);
    __ cmpptr(used, 16);
    __ jcc(Assembler::aboveEqual, L_exit_preLoop);
      __ cmpptr(len_reg, 0);
      __ jcc(Assembler::lessEqual, L_exit_preLoop);
      __ movb(rbx, Address(saved_encCounter_start, used));
      __ xorb(rbx, Address(from, pos));
      __ movb(Address(to, pos), rbx);
      __ addptr(pos, 1);
      __ addptr(used, 1);
      __ subptr(len_reg, 1);

    __ jmp(L_preLoop_start);

    __ BIND(L_exit_preLoop);
    __ movl(Address(used_addr, 0), used);

    // key length could be only {11, 13, 15} * 4 = {44, 52, 60}
    __ movdqu(xmm_key_shuf_mask, ExternalAddress(StubRoutines::x86::key_shuffle_mask_addr()), rbx); // rbx as scratch
    __ movl(rbx, Address(key, arrayOopDesc::length_offset_in_bytes() - arrayOopDesc::base_offset_in_bytes(T_INT)));
    __ cmpl(rbx, 52);
    __ jcc(Assembler::equal, L_multiBlock_loopTop[1]);
    __ cmpl(rbx, 60);
    __ jcc(Assembler::equal, L_multiBlock_loopTop[2]);

#define CTR_DoSix(opc, src_reg)                \
    __ opc(xmm_result0, src_reg);              \
    __ opc(xmm_result1, src_reg);              \
    __ opc(xmm_result2, src_reg);              \
    __ opc(xmm_result3, src_reg);              \
    __ opc(xmm_result4, src_reg);              \
    __ opc(xmm_result5, src_reg);

    // k == 0 :  generate code for key_128
    // k == 1 :  generate code for key_192
    // k == 2 :  generate code for key_256
    for (int k = 0; k < 3; ++k) {
      //multi blocks starts here
      __ align(OptoLoopAlignment);
      __ BIND(L_multiBlock_loopTop[k]);
      __ cmpptr(len_reg, PARALLEL_FACTOR * AESBlockSize); // see if at least PARALLEL_FACTOR blocks left
      __ jcc(Assembler::less, L_singleBlockLoopTop[k]);
      load_key(xmm_key_tmp0, key, 0x00, xmm_key_shuf_mask);

      //load, then increase counters
      CTR_DoSix(movdqa, xmm_curr_counter);
      inc_counter(rbx, xmm_result1, 0x01, L__incCounter[k][0]);
      inc_counter(rbx, xmm_result2, 0x02, L__incCounter[k][1]);
      inc_counter(rbx, xmm_result3, 0x03, L__incCounter[k][2]);
      inc_counter(rbx, xmm_result4, 0x04, L__incCounter[k][3]);
      inc_counter(rbx, xmm_result5,  0x05, L__incCounter[k][4]);
      inc_counter(rbx, xmm_curr_counter, 0x06, L__incCounter[k][5]);
      CTR_DoSix(pshufb, xmm_counter_shuf_mask); // after increased, shuffled counters back for PXOR
      CTR_DoSix(pxor, xmm_key_tmp0);   //PXOR with Round 0 key

      //load two ROUND_KEYs at a time
      for (int i = 1; i < rounds[k]; ) {
        load_key(xmm_key_tmp1, key, (0x10 * i), xmm_key_shuf_mask);
        load_key(xmm_key_tmp0, key, (0x10 * (i+1)), xmm_key_shuf_mask);
        CTR_DoSix(aesenc, xmm_key_tmp1);
        i++;
        if (i != rounds[k]) {
          CTR_DoSix(aesenc, xmm_key_tmp0);
        } else {
          CTR_DoSix(aesenclast, xmm_key_tmp0);
        }
        i++;
      }

      // get next PARALLEL_FACTOR blocks into xmm_result registers
      __ movdqu(xmm_from0, Address(from, pos, Address::times_1, 0 * AESBlockSize));
      __ movdqu(xmm_from1, Address(from, pos, Address::times_1, 1 * AESBlockSize));
      __ movdqu(xmm_from2, Address(from, pos, Address::times_1, 2 * AESBlockSize));
      __ movdqu(xmm_from3, Address(from, pos, Address::times_1, 3 * AESBlockSize));
      __ movdqu(xmm_from4, Address(from, pos, Address::times_1, 4 * AESBlockSize));
      __ movdqu(xmm_from5, Address(from, pos, Address::times_1, 5 * AESBlockSize));

      __ pxor(xmm_result0, xmm_from0);
      __ pxor(xmm_result1, xmm_from1);
      __ pxor(xmm_result2, xmm_from2);
      __ pxor(xmm_result3, xmm_from3);
      __ pxor(xmm_result4, xmm_from4);
      __ pxor(xmm_result5, xmm_from5);

      // store 6 results into the next 64 bytes of output
      __ movdqu(Address(to, pos, Address::times_1, 0 * AESBlockSize), xmm_result0);
      __ movdqu(Address(to, pos, Address::times_1, 1 * AESBlockSize), xmm_result1);
      __ movdqu(Address(to, pos, Address::times_1, 2 * AESBlockSize), xmm_result2);
      __ movdqu(Address(to, pos, Address::times_1, 3 * AESBlockSize), xmm_result3);
      __ movdqu(Address(to, pos, Address::times_1, 4 * AESBlockSize), xmm_result4);
      __ movdqu(Address(to, pos, Address::times_1, 5 * AESBlockSize), xmm_result5);

      __ addptr(pos, PARALLEL_FACTOR * AESBlockSize); // increase the length of crypt text
      __ subptr(len_reg, PARALLEL_FACTOR * AESBlockSize); // decrease the remaining length
      __ jmp(L_multiBlock_loopTop[k]);

      // singleBlock starts here
      __ align(OptoLoopAlignment);
      __ BIND(L_singleBlockLoopTop[k]);
      __ cmpptr(len_reg, 0);
      __ jcc(Assembler::lessEqual, L_exit);
      load_key(xmm_key_tmp0, key, 0x00, xmm_key_shuf_mask);
      __ movdqa(xmm_result0, xmm_curr_counter);
      inc_counter(rbx, xmm_curr_counter, 0x01, L__incCounter_single[k]);
      __ pshufb(xmm_result0, xmm_counter_shuf_mask);
      __ pxor(xmm_result0, xmm_key_tmp0);
      for (int i = 1; i < rounds[k]; i++) {
        load_key(xmm_key_tmp0, key, (0x10 * i), xmm_key_shuf_mask);
        __ aesenc(xmm_result0, xmm_key_tmp0);
      }
      load_key(xmm_key_tmp0, key, (rounds[k] * 0x10), xmm_key_shuf_mask);
      __ aesenclast(xmm_result0, xmm_key_tmp0);
      __ cmpptr(len_reg, AESBlockSize);
      __ jcc(Assembler::less, L_processTail_insr[k]);
        __ movdqu(xmm_from0, Address(from, pos, Address::times_1, 0 * AESBlockSize));
        __ pxor(xmm_result0, xmm_from0);
        __ movdqu(Address(to, pos, Address::times_1, 0 * AESBlockSize), xmm_result0);
        __ addptr(pos, AESBlockSize);
        __ subptr(len_reg, AESBlockSize);
        __ jmp(L_singleBlockLoopTop[k]);
      __ BIND(L_processTail_insr[k]);                               // Process the tail part of the input array
        __ addptr(pos, len_reg);                                    // 1. Insert bytes from src array into xmm_from0 register
        __ testptr(len_reg, 8);
        __ jcc(Assembler::zero, L_processTail_4_insr[k]);
          __ subptr(pos,8);
          __ pinsrq(xmm_from0, Address(from, pos), 0);
        __ BIND(L_processTail_4_insr[k]);
        __ testptr(len_reg, 4);
        __ jcc(Assembler::zero, L_processTail_2_insr[k]);
          __ subptr(pos,4);
          __ pslldq(xmm_from0, 4);
          __ pinsrd(xmm_from0, Address(from, pos), 0);
        __ BIND(L_processTail_2_insr[k]);
        __ testptr(len_reg, 2);
        __ jcc(Assembler::zero, L_processTail_1_insr[k]);
          __ subptr(pos, 2);
          __ pslldq(xmm_from0, 2);
          __ pinsrw(xmm_from0, Address(from, pos), 0);
        __ BIND(L_processTail_1_insr[k]);
        __ testptr(len_reg, 1);
        __ jcc(Assembler::zero, L_processTail_exit_insr[k]);
          __ subptr(pos, 1);
          __ pslldq(xmm_from0, 1);
          __ pinsrb(xmm_from0, Address(from, pos), 0);
        __ BIND(L_processTail_exit_insr[k]);

        __ movdqu(Address(saved_encCounter_start, 0), xmm_result0);  // 2. Perform pxor of the encrypted counter and plaintext Bytes.
        __ pxor(xmm_result0, xmm_from0);                             //    Also the encrypted counter is saved for next invocation.

        __ testptr(len_reg, 8);
        __ jcc(Assembler::zero, L_processTail_4_extr[k]);            // 3. Extract bytes from xmm_result0 into the dest. array
          __ pextrq(Address(to, pos), xmm_result0, 0);
          __ psrldq(xmm_result0, 8);
          __ addptr(pos, 8);
        __ BIND(L_processTail_4_extr[k]);
        __ testptr(len_reg, 4);
        __ jcc(Assembler::zero, L_processTail_2_extr[k]);
          __ pextrd(Address(to, pos), xmm_result0, 0);
          __ psrldq(xmm_result0, 4);
          __ addptr(pos, 4);
        __ BIND(L_processTail_2_extr[k]);
        __ testptr(len_reg, 2);
        __ jcc(Assembler::zero, L_processTail_1_extr[k]);
          __ pextrw(Address(to, pos), xmm_result0, 0);
          __ psrldq(xmm_result0, 2);
          __ addptr(pos, 2);
        __ BIND(L_processTail_1_extr[k]);
        __ testptr(len_reg, 1);
        __ jcc(Assembler::zero, L_processTail_exit_extr[k]);
          __ pextrb(Address(to, pos), xmm_result0, 0);

        __ BIND(L_processTail_exit_extr[k]);
        __ movl(Address(used_addr, 0), len_reg);
        __ jmp(L_exit);

    }

    __ BIND(L_exit);
    __ pshufb(xmm_curr_counter, xmm_counter_shuf_mask); //counter is shuffled back.
    __ movdqu(Address(counter, 0), xmm_curr_counter); //save counter back
    __ pop(rbx); // pop the saved RBX.
#ifdef _WIN64
    __ movl(rax, len_mem);
    __ movptr(r13, Address(rsp, saved_r13_offset * wordSize));
    __ movptr(r14, Address(rsp, saved_r14_offset * wordSize));
    __ addptr(rsp, 2 * wordSize);
#else
    __ pop(rax); // return 'len'
#endif
    __ leave(); // required for proper stackwalking of RuntimeStub frame
    __ ret(0);
    return start;
  }

void roundDec(XMMRegister xmm_reg) {
  __ vaesdec(xmm1, xmm1, xmm_reg, Assembler::AVX_512bit);
  __ vaesdec(xmm2, xmm2, xmm_reg, Assembler::AVX_512bit);
  __ vaesdec(xmm3, xmm3, xmm_reg, Assembler::AVX_512bit);
  __ vaesdec(xmm4, xmm4, xmm_reg, Assembler::AVX_512bit);
  __ vaesdec(xmm5, xmm5, xmm_reg, Assembler::AVX_512bit);
  __ vaesdec(xmm6, xmm6, xmm_reg, Assembler::AVX_512bit);
  __ vaesdec(xmm7, xmm7, xmm_reg, Assembler::AVX_512bit);
  __ vaesdec(xmm8, xmm8, xmm_reg, Assembler::AVX_512bit);
}

void roundDeclast(XMMRegister xmm_reg) {
  __ vaesdeclast(xmm1, xmm1, xmm_reg, Assembler::AVX_512bit);
  __ vaesdeclast(xmm2, xmm2, xmm_reg, Assembler::AVX_512bit);
  __ vaesdeclast(xmm3, xmm3, xmm_reg, Assembler::AVX_512bit);
  __ vaesdeclast(xmm4, xmm4, xmm_reg, Assembler::AVX_512bit);
  __ vaesdeclast(xmm5, xmm5, xmm_reg, Assembler::AVX_512bit);
  __ vaesdeclast(xmm6, xmm6, xmm_reg, Assembler::AVX_512bit);
  __ vaesdeclast(xmm7, xmm7, xmm_reg, Assembler::AVX_512bit);
  __ vaesdeclast(xmm8, xmm8, xmm_reg, Assembler::AVX_512bit);
}

void ev_load_key(XMMRegister xmmdst, Register key, int offset, XMMRegister xmm_shuf_mask = xnoreg) {
  __ movdqu(xmmdst, Address(key, offset));
  if (xmm_shuf_mask != xnoreg) {
    __ pshufb(xmmdst, xmm_shuf_mask);
  } else {
    __ pshufb(xmmdst, ExternalAddress(StubRoutines::x86::key_shuffle_mask_addr()));
  }
  __ evshufi64x2(xmmdst, xmmdst, xmmdst, 0x0, Assembler::AVX_512bit);

}

address generate_cipherBlockChaining_decryptVectorAESCrypt() {
    assert(VM_Version::supports_avx512_vaes(), "need AES instructions and misaligned SSE support");
    __ align(CodeEntryAlignment);
    StubCodeMark mark(this, "StubRoutines", "cipherBlockChaining_decryptAESCrypt");
    address start = __ pc();

    const Register from = c_rarg0;  // source array address
    const Register to = c_rarg1;  // destination array address
    const Register key = c_rarg2;  // key array address
    const Register rvec = c_rarg3;  // r byte array initialized from initvector array address
    // and left with the results of the last encryption block
#ifndef _WIN64
    const Register len_reg = c_rarg4;  // src len (must be multiple of blocksize 16)
#else
    const Address  len_mem(rbp, 6 * wordSize);  // length is on stack on Win64
    const Register len_reg = r11;      // pick the volatile windows register
#endif

    Label Loop, Loop1, L_128, L_256, L_192, KEY_192, KEY_256, Loop2, Lcbc_dec_rem_loop,
          Lcbc_dec_rem_last, Lcbc_dec_ret, Lcbc_dec_rem, Lcbc_exit;

    __ enter();

#ifdef _WIN64
  // on win64, fill len_reg from stack position
    __ movl(len_reg, len_mem);
#else
    __ push(len_reg); // Save
#endif
    __ push(rbx);
    __ vzeroupper();

    // Temporary variable declaration for swapping key bytes
    const XMMRegister xmm_key_shuf_mask = xmm1;
    __ movdqu(xmm_key_shuf_mask, ExternalAddress(StubRoutines::x86::key_shuffle_mask_addr()));

    // Calculate number of rounds from key size: 44 for 10-rounds, 52 for 12-rounds, 60 for 14-rounds
    const Register rounds = rbx;
    __ movl(rounds, Address(key, arrayOopDesc::length_offset_in_bytes() - arrayOopDesc::base_offset_in_bytes(T_INT)));

    const XMMRegister IV = xmm0;
    // Load IV and broadcast value to 512-bits
    __ evbroadcasti64x2(IV, Address(rvec, 0), Assembler::AVX_512bit);

    // Temporary variables for storing round keys
    const XMMRegister RK0 = xmm30;
    const XMMRegister RK1 = xmm9;
    const XMMRegister RK2 = xmm18;
    const XMMRegister RK3 = xmm19;
    const XMMRegister RK4 = xmm20;
    const XMMRegister RK5 = xmm21;
    const XMMRegister RK6 = xmm22;
    const XMMRegister RK7 = xmm23;
    const XMMRegister RK8 = xmm24;
    const XMMRegister RK9 = xmm25;
    const XMMRegister RK10 = xmm26;

     // Load and shuffle key
    // the java expanded key ordering is rotated one position from what we want
    // so we start from 1*16 here and hit 0*16 last
    ev_load_key(RK1, key, 1 * 16, xmm_key_shuf_mask);
    ev_load_key(RK2, key, 2 * 16, xmm_key_shuf_mask);
    ev_load_key(RK3, key, 3 * 16, xmm_key_shuf_mask);
    ev_load_key(RK4, key, 4 * 16, xmm_key_shuf_mask);
    ev_load_key(RK5, key, 5 * 16, xmm_key_shuf_mask);
    ev_load_key(RK6, key, 6 * 16, xmm_key_shuf_mask);
    ev_load_key(RK7, key, 7 * 16, xmm_key_shuf_mask);
    ev_load_key(RK8, key, 8 * 16, xmm_key_shuf_mask);
    ev_load_key(RK9, key, 9 * 16, xmm_key_shuf_mask);
    ev_load_key(RK10, key, 10 * 16, xmm_key_shuf_mask);
    ev_load_key(RK0, key, 0*16, xmm_key_shuf_mask);

    // Variables for storing source cipher text
    const XMMRegister S0 = xmm10;
    const XMMRegister S1 = xmm11;
    const XMMRegister S2 = xmm12;
    const XMMRegister S3 = xmm13;
    const XMMRegister S4 = xmm14;
    const XMMRegister S5 = xmm15;
    const XMMRegister S6 = xmm16;
    const XMMRegister S7 = xmm17;

    // Variables for storing decrypted text
    const XMMRegister B0 = xmm1;
    const XMMRegister B1 = xmm2;
    const XMMRegister B2 = xmm3;
    const XMMRegister B3 = xmm4;
    const XMMRegister B4 = xmm5;
    const XMMRegister B5 = xmm6;
    const XMMRegister B6 = xmm7;
    const XMMRegister B7 = xmm8;

    __ cmpl(rounds, 44);
    __ jcc(Assembler::greater, KEY_192);
    __ jmp(Loop);

    __ BIND(KEY_192);
    const XMMRegister RK11 = xmm27;
    const XMMRegister RK12 = xmm28;
    ev_load_key(RK11, key, 11*16, xmm_key_shuf_mask);
    ev_load_key(RK12, key, 12*16, xmm_key_shuf_mask);

    __ cmpl(rounds, 52);
    __ jcc(Assembler::greater, KEY_256);
    __ jmp(Loop);

    __ BIND(KEY_256);
    const XMMRegister RK13 = xmm29;
    const XMMRegister RK14 = xmm31;
    ev_load_key(RK13, key, 13*16, xmm_key_shuf_mask);
    ev_load_key(RK14, key, 14*16, xmm_key_shuf_mask);

    __ BIND(Loop);
    __ cmpl(len_reg, 512);
    __ jcc(Assembler::below, Lcbc_dec_rem);
    __ BIND(Loop1);
    __ subl(len_reg, 512);
    __ evmovdquq(S0, Address(from, 0 * 64), Assembler::AVX_512bit);
    __ evmovdquq(S1, Address(from, 1 * 64), Assembler::AVX_512bit);
    __ evmovdquq(S2, Address(from, 2 * 64), Assembler::AVX_512bit);
    __ evmovdquq(S3, Address(from, 3 * 64), Assembler::AVX_512bit);
    __ evmovdquq(S4, Address(from, 4 * 64), Assembler::AVX_512bit);
    __ evmovdquq(S5, Address(from, 5 * 64), Assembler::AVX_512bit);
    __ evmovdquq(S6, Address(from, 6 * 64), Assembler::AVX_512bit);
    __ evmovdquq(S7, Address(from, 7 * 64), Assembler::AVX_512bit);
    __ leaq(from, Address(from, 8 * 64));

    __ evpxorq(B0, S0, RK1, Assembler::AVX_512bit);
    __ evpxorq(B1, S1, RK1, Assembler::AVX_512bit);
    __ evpxorq(B2, S2, RK1, Assembler::AVX_512bit);
    __ evpxorq(B3, S3, RK1, Assembler::AVX_512bit);
    __ evpxorq(B4, S4, RK1, Assembler::AVX_512bit);
    __ evpxorq(B5, S5, RK1, Assembler::AVX_512bit);
    __ evpxorq(B6, S6, RK1, Assembler::AVX_512bit);
    __ evpxorq(B7, S7, RK1, Assembler::AVX_512bit);

    __ evalignq(IV, S0, IV, 0x06);
    __ evalignq(S0, S1, S0, 0x06);
    __ evalignq(S1, S2, S1, 0x06);
    __ evalignq(S2, S3, S2, 0x06);
    __ evalignq(S3, S4, S3, 0x06);
    __ evalignq(S4, S5, S4, 0x06);
    __ evalignq(S5, S6, S5, 0x06);
    __ evalignq(S6, S7, S6, 0x06);

    roundDec(RK2);
    roundDec(RK3);
    roundDec(RK4);
    roundDec(RK5);
    roundDec(RK6);
    roundDec(RK7);
    roundDec(RK8);
    roundDec(RK9);
    roundDec(RK10);

    __ cmpl(rounds, 44);
    __ jcc(Assembler::belowEqual, L_128);
    roundDec(RK11);
    roundDec(RK12);

    __ cmpl(rounds, 52);
    __ jcc(Assembler::belowEqual, L_192);
    roundDec(RK13);
    roundDec(RK14);

    __ BIND(L_256);
    roundDeclast(RK0);
    __ jmp(Loop2);

    __ BIND(L_128);
    roundDeclast(RK0);
    __ jmp(Loop2);

    __ BIND(L_192);
    roundDeclast(RK0);

    __ BIND(Loop2);
    __ evpxorq(B0, B0, IV, Assembler::AVX_512bit);
    __ evpxorq(B1, B1, S0, Assembler::AVX_512bit);
    __ evpxorq(B2, B2, S1, Assembler::AVX_512bit);
    __ evpxorq(B3, B3, S2, Assembler::AVX_512bit);
    __ evpxorq(B4, B4, S3, Assembler::AVX_512bit);
    __ evpxorq(B5, B5, S4, Assembler::AVX_512bit);
    __ evpxorq(B6, B6, S5, Assembler::AVX_512bit);
    __ evpxorq(B7, B7, S6, Assembler::AVX_512bit);
    __ evmovdquq(IV, S7, Assembler::AVX_512bit);

    __ evmovdquq(Address(to, 0 * 64), B0, Assembler::AVX_512bit);
    __ evmovdquq(Address(to, 1 * 64), B1, Assembler::AVX_512bit);
    __ evmovdquq(Address(to, 2 * 64), B2, Assembler::AVX_512bit);
    __ evmovdquq(Address(to, 3 * 64), B3, Assembler::AVX_512bit);
    __ evmovdquq(Address(to, 4 * 64), B4, Assembler::AVX_512bit);
    __ evmovdquq(Address(to, 5 * 64), B5, Assembler::AVX_512bit);
    __ evmovdquq(Address(to, 6 * 64), B6, Assembler::AVX_512bit);
    __ evmovdquq(Address(to, 7 * 64), B7, Assembler::AVX_512bit);
    __ leaq(to, Address(to, 8 * 64));
    __ jmp(Loop);

    __ BIND(Lcbc_dec_rem);
    __ evshufi64x2(IV, IV, IV, 0x03, Assembler::AVX_512bit);

    __ BIND(Lcbc_dec_rem_loop);
    __ subl(len_reg, 16);
    __ jcc(Assembler::carrySet, Lcbc_dec_ret);

    __ movdqu(S0, Address(from, 0));
    __ evpxorq(B0, S0, RK1, Assembler::AVX_512bit);
    __ vaesdec(B0, B0, RK2, Assembler::AVX_512bit);
    __ vaesdec(B0, B0, RK3, Assembler::AVX_512bit);
    __ vaesdec(B0, B0, RK4, Assembler::AVX_512bit);
    __ vaesdec(B0, B0, RK5, Assembler::AVX_512bit);
    __ vaesdec(B0, B0, RK6, Assembler::AVX_512bit);
    __ vaesdec(B0, B0, RK7, Assembler::AVX_512bit);
    __ vaesdec(B0, B0, RK8, Assembler::AVX_512bit);
    __ vaesdec(B0, B0, RK9, Assembler::AVX_512bit);
    __ vaesdec(B0, B0, RK10, Assembler::AVX_512bit);
    __ cmpl(rounds, 44);
    __ jcc(Assembler::belowEqual, Lcbc_dec_rem_last);

    __ vaesdec(B0, B0, RK11, Assembler::AVX_512bit);
    __ vaesdec(B0, B0, RK12, Assembler::AVX_512bit);
    __ cmpl(rounds, 52);
    __ jcc(Assembler::belowEqual, Lcbc_dec_rem_last);

    __ vaesdec(B0, B0, RK13, Assembler::AVX_512bit);
    __ vaesdec(B0, B0, RK14, Assembler::AVX_512bit);

    __ BIND(Lcbc_dec_rem_last);
    __ vaesdeclast(B0, B0, RK0, Assembler::AVX_512bit);

    __ evpxorq(B0, B0, IV, Assembler::AVX_512bit);
    __ evmovdquq(IV, S0, Assembler::AVX_512bit);
    __ movdqu(Address(to, 0), B0);
    __ leaq(from, Address(from, 16));
    __ leaq(to, Address(to, 16));
    __ jmp(Lcbc_dec_rem_loop);

    __ BIND(Lcbc_dec_ret);
    __ movdqu(Address(rvec, 0), IV);

    // Zero out the round keys
    __ evpxorq(RK0, RK0, RK0, Assembler::AVX_512bit);
    __ evpxorq(RK1, RK1, RK1, Assembler::AVX_512bit);
    __ evpxorq(RK2, RK2, RK2, Assembler::AVX_512bit);
    __ evpxorq(RK3, RK3, RK3, Assembler::AVX_512bit);
    __ evpxorq(RK4, RK4, RK4, Assembler::AVX_512bit);
    __ evpxorq(RK5, RK5, RK5, Assembler::AVX_512bit);
    __ evpxorq(RK6, RK6, RK6, Assembler::AVX_512bit);
    __ evpxorq(RK7, RK7, RK7, Assembler::AVX_512bit);
    __ evpxorq(RK8, RK8, RK8, Assembler::AVX_512bit);
    __ evpxorq(RK9, RK9, RK9, Assembler::AVX_512bit);
    __ evpxorq(RK10, RK10, RK10, Assembler::AVX_512bit);
    __ cmpl(rounds, 44);
    __ jcc(Assembler::belowEqual, Lcbc_exit);
    __ evpxorq(RK11, RK11, RK11, Assembler::AVX_512bit);
    __ evpxorq(RK12, RK12, RK12, Assembler::AVX_512bit);
    __ cmpl(rounds, 52);
    __ jcc(Assembler::belowEqual, Lcbc_exit);
    __ evpxorq(RK13, RK13, RK13, Assembler::AVX_512bit);
    __ evpxorq(RK14, RK14, RK14, Assembler::AVX_512bit);

    __ BIND(Lcbc_exit);
    __ vzeroupper();
    __ pop(rbx);
#ifdef _WIN64
    __ movl(rax, len_mem);
#else
    __ pop(rax); // return length
#endif
    __ leave(); // required for proper stackwalking of RuntimeStub frame
    __ ret(0);
    return start;
}

// Polynomial x^128+x^127+x^126+x^121+1
address ghash_polynomial_addr() {
    __ align(CodeEntryAlignment);
    StubCodeMark mark(this, "StubRoutines", "_ghash_poly_addr");
    address start = __ pc();
    __ emit_data64(0x0000000000000001, relocInfo::none);
    __ emit_data64(0xc200000000000000, relocInfo::none);
    return start;
}

address ghash_shufflemask_addr() {
    __ align(CodeEntryAlignment);
    StubCodeMark mark(this, "StubRoutines", "_ghash_shuffmask_addr");
    address start = __ pc();
    __ emit_data64(0x0f0f0f0f0f0f0f0f, relocInfo::none);
    __ emit_data64(0x0f0f0f0f0f0f0f0f, relocInfo::none);
    return start;
}

// Ghash single and multi block operations using AVX instructions
address generate_avx_ghash_processBlocks() {
    __ align(CodeEntryAlignment);

    StubCodeMark mark(this, "StubRoutines", "ghash_processBlocks");
    address start = __ pc();

    // arguments
    const Register state = c_rarg0;
    const Register htbl = c_rarg1;
    const Register data = c_rarg2;
    const Register blocks = c_rarg3;
    __ enter();
   // Save state before entering routine
    __ avx_ghash(state, htbl, data, blocks);
    __ leave(); // required for proper stackwalking of RuntimeStub frame
    __ ret(0);
    return start;
}

  // byte swap x86 long
  address generate_ghash_long_swap_mask() {
    __ align(CodeEntryAlignment);
    StubCodeMark mark(this, "StubRoutines", "ghash_long_swap_mask");
    address start = __ pc();
    __ emit_data64(0x0f0e0d0c0b0a0908, relocInfo::none );
    __ emit_data64(0x0706050403020100, relocInfo::none );
  return start;
  }

  // byte swap x86 byte array
  address generate_ghash_byte_swap_mask() {
    __ align(CodeEntryAlignment);
    StubCodeMark mark(this, "StubRoutines", "ghash_byte_swap_mask");
    address start = __ pc();
    __ emit_data64(0x08090a0b0c0d0e0f, relocInfo::none );
    __ emit_data64(0x0001020304050607, relocInfo::none );
  return start;
  }

  /* Single and multi-block ghash operations */
  address generate_ghash_processBlocks() {
    __ align(CodeEntryAlignment);
    Label L_ghash_loop, L_exit;
    StubCodeMark mark(this, "StubRoutines", "ghash_processBlocks");
    address start = __ pc();

    const Register state        = c_rarg0;
    const Register subkeyH      = c_rarg1;
    const Register data         = c_rarg2;
    const Register blocks       = c_rarg3;

    const XMMRegister xmm_temp0 = xmm0;
    const XMMRegister xmm_temp1 = xmm1;
    const XMMRegister xmm_temp2 = xmm2;
    const XMMRegister xmm_temp3 = xmm3;
    const XMMRegister xmm_temp4 = xmm4;
    const XMMRegister xmm_temp5 = xmm5;
    const XMMRegister xmm_temp6 = xmm6;
    const XMMRegister xmm_temp7 = xmm7;
    const XMMRegister xmm_temp8 = xmm8;
    const XMMRegister xmm_temp9 = xmm9;
    const XMMRegister xmm_temp10 = xmm10;

    __ enter();

    __ movdqu(xmm_temp10, ExternalAddress(StubRoutines::x86::ghash_long_swap_mask_addr()));

    __ movdqu(xmm_temp0, Address(state, 0));
    __ pshufb(xmm_temp0, xmm_temp10);


    __ BIND(L_ghash_loop);
    __ movdqu(xmm_temp2, Address(data, 0));
    __ pshufb(xmm_temp2, ExternalAddress(StubRoutines::x86::ghash_byte_swap_mask_addr()));

    __ movdqu(xmm_temp1, Address(subkeyH, 0));
    __ pshufb(xmm_temp1, xmm_temp10);

    __ pxor(xmm_temp0, xmm_temp2);

    //
    // Multiply with the hash key
    //
    __ movdqu(xmm_temp3, xmm_temp0);
    __ pclmulqdq(xmm_temp3, xmm_temp1, 0);      // xmm3 holds a0*b0
    __ movdqu(xmm_temp4, xmm_temp0);
    __ pclmulqdq(xmm_temp4, xmm_temp1, 16);     // xmm4 holds a0*b1

    __ movdqu(xmm_temp5, xmm_temp0);
    __ pclmulqdq(xmm_temp5, xmm_temp1, 1);      // xmm5 holds a1*b0
    __ movdqu(xmm_temp6, xmm_temp0);
    __ pclmulqdq(xmm_temp6, xmm_temp1, 17);     // xmm6 holds a1*b1

    __ pxor(xmm_temp4, xmm_temp5);      // xmm4 holds a0*b1 + a1*b0

    __ movdqu(xmm_temp5, xmm_temp4);    // move the contents of xmm4 to xmm5
    __ psrldq(xmm_temp4, 8);    // shift by xmm4 64 bits to the right
    __ pslldq(xmm_temp5, 8);    // shift by xmm5 64 bits to the left
    __ pxor(xmm_temp3, xmm_temp5);
    __ pxor(xmm_temp6, xmm_temp4);      // Register pair <xmm6:xmm3> holds the result
                                        // of the carry-less multiplication of
                                        // xmm0 by xmm1.

    // We shift the result of the multiplication by one bit position
    // to the left to cope for the fact that the bits are reversed.
    __ movdqu(xmm_temp7, xmm_temp3);
    __ movdqu(xmm_temp8, xmm_temp6);
    __ pslld(xmm_temp3, 1);
    __ pslld(xmm_temp6, 1);
    __ psrld(xmm_temp7, 31);
    __ psrld(xmm_temp8, 31);
    __ movdqu(xmm_temp9, xmm_temp7);
    __ pslldq(xmm_temp8, 4);
    __ pslldq(xmm_temp7, 4);
    __ psrldq(xmm_temp9, 12);
    __ por(xmm_temp3, xmm_temp7);
    __ por(xmm_temp6, xmm_temp8);
    __ por(xmm_temp6, xmm_temp9);

    //
    // First phase of the reduction
    //
    // Move xmm3 into xmm7, xmm8, xmm9 in order to perform the shifts
    // independently.
    __ movdqu(xmm_temp7, xmm_temp3);
    __ movdqu(xmm_temp8, xmm_temp3);
    __ movdqu(xmm_temp9, xmm_temp3);
    __ pslld(xmm_temp7, 31);    // packed right shift shifting << 31
    __ pslld(xmm_temp8, 30);    // packed right shift shifting << 30
    __ pslld(xmm_temp9, 25);    // packed right shift shifting << 25
    __ pxor(xmm_temp7, xmm_temp8);      // xor the shifted versions
    __ pxor(xmm_temp7, xmm_temp9);
    __ movdqu(xmm_temp8, xmm_temp7);
    __ pslldq(xmm_temp7, 12);
    __ psrldq(xmm_temp8, 4);
    __ pxor(xmm_temp3, xmm_temp7);      // first phase of the reduction complete

    //
    // Second phase of the reduction
    //
    // Make 3 copies of xmm3 in xmm2, xmm4, xmm5 for doing these
    // shift operations.
    __ movdqu(xmm_temp2, xmm_temp3);
    __ movdqu(xmm_temp4, xmm_temp3);
    __ movdqu(xmm_temp5, xmm_temp3);
    __ psrld(xmm_temp2, 1);     // packed left shifting >> 1
    __ psrld(xmm_temp4, 2);     // packed left shifting >> 2
    __ psrld(xmm_temp5, 7);     // packed left shifting >> 7
    __ pxor(xmm_temp2, xmm_temp4);      // xor the shifted versions
    __ pxor(xmm_temp2, xmm_temp5);
    __ pxor(xmm_temp2, xmm_temp8);
    __ pxor(xmm_temp3, xmm_temp2);
    __ pxor(xmm_temp6, xmm_temp3);      // the result is in xmm6

    __ decrement(blocks);
    __ jcc(Assembler::zero, L_exit);
    __ movdqu(xmm_temp0, xmm_temp6);
    __ addptr(data, 16);
    __ jmp(L_ghash_loop);

    __ BIND(L_exit);
    __ pshufb(xmm_temp6, xmm_temp10);          // Byte swap 16-byte result
    __ movdqu(Address(state, 0), xmm_temp6);   // store the result
    __ leave();
    __ ret(0);
    return start;
  }

  address base64_shuffle_addr()
  {
    __ align64();
    StubCodeMark mark(this, "StubRoutines", "shuffle_base64");
    address start = __ pc();
    assert(((unsigned long long)start & 0x3f) == 0,
           "Alignment problem (0x%08llx)", (unsigned long long)start);
    __ emit_data64(0x0405030401020001, relocInfo::none);
    __ emit_data64(0x0a0b090a07080607, relocInfo::none);
    __ emit_data64(0x10110f100d0e0c0d, relocInfo::none);
    __ emit_data64(0x1617151613141213, relocInfo::none);
    __ emit_data64(0x1c1d1b1c191a1819, relocInfo::none);
    __ emit_data64(0x222321221f201e1f, relocInfo::none);
    __ emit_data64(0x2829272825262425, relocInfo::none);
    __ emit_data64(0x2e2f2d2e2b2c2a2b, relocInfo::none);
    return start;
  }

  address base64_avx2_shuffle_addr()
  {
    __ align32();
    StubCodeMark mark(this, "StubRoutines", "avx2_shuffle_base64");
    address start = __ pc();
    __ emit_data64(0x0809070805060405, relocInfo::none);
    __ emit_data64(0x0e0f0d0e0b0c0a0b, relocInfo::none);
    __ emit_data64(0x0405030401020001, relocInfo::none);
    __ emit_data64(0x0a0b090a07080607, relocInfo::none);
    return start;
  }

  address base64_avx2_input_mask_addr()
  {
    __ align32();
    StubCodeMark mark(this, "StubRoutines", "avx2_input_mask_base64");
    address start = __ pc();
    __ emit_data64(0x8000000000000000, relocInfo::none);
    __ emit_data64(0x8000000080000000, relocInfo::none);
    __ emit_data64(0x8000000080000000, relocInfo::none);
    __ emit_data64(0x8000000080000000, relocInfo::none);
    return start;
  }

  address base64_avx2_lut_addr()
  {
    __ align32();
    StubCodeMark mark(this, "StubRoutines", "avx2_lut_base64");
    address start = __ pc();
    __ emit_data64(0xfcfcfcfcfcfc4741, relocInfo::none);
    __ emit_data64(0x0000f0edfcfcfcfc, relocInfo::none);
    __ emit_data64(0xfcfcfcfcfcfc4741, relocInfo::none);
    __ emit_data64(0x0000f0edfcfcfcfc, relocInfo::none);

    // URL LUT
    __ emit_data64(0xfcfcfcfcfcfc4741, relocInfo::none);
    __ emit_data64(0x000020effcfcfcfc, relocInfo::none);
    __ emit_data64(0xfcfcfcfcfcfc4741, relocInfo::none);
    __ emit_data64(0x000020effcfcfcfc, relocInfo::none);
    return start;
  }

  address base64_encoding_table_addr()
  {
    __ align64();
    StubCodeMark mark(this, "StubRoutines", "encoding_table_base64");
    address start = __ pc();
    assert(((unsigned long long)start & 0x3f) == 0, "Alignment problem (0x%08llx)", (unsigned long long)start);
    __ emit_data64(0x4847464544434241, relocInfo::none);
    __ emit_data64(0x504f4e4d4c4b4a49, relocInfo::none);
    __ emit_data64(0x5857565554535251, relocInfo::none);
    __ emit_data64(0x6665646362615a59, relocInfo::none);
    __ emit_data64(0x6e6d6c6b6a696867, relocInfo::none);
    __ emit_data64(0x767574737271706f, relocInfo::none);
    __ emit_data64(0x333231307a797877, relocInfo::none);
    __ emit_data64(0x2f2b393837363534, relocInfo::none);

    // URL table
    __ emit_data64(0x4847464544434241, relocInfo::none);
    __ emit_data64(0x504f4e4d4c4b4a49, relocInfo::none);
    __ emit_data64(0x5857565554535251, relocInfo::none);
    __ emit_data64(0x6665646362615a59, relocInfo::none);
    __ emit_data64(0x6e6d6c6b6a696867, relocInfo::none);
    __ emit_data64(0x767574737271706f, relocInfo::none);
    __ emit_data64(0x333231307a797877, relocInfo::none);
    __ emit_data64(0x5f2d393837363534, relocInfo::none);
    return start;
  }

  // Code for generating Base64 encoding.
  // Intrinsic function prototype in Base64.java:
  // private void encodeBlock(byte[] src, int sp, int sl, byte[] dst, int dp,
  // boolean isURL) {
  address generate_base64_encodeBlock()
  {
    __ align(CodeEntryAlignment);
    StubCodeMark mark(this, "StubRoutines", "implEncode");
    address start = __ pc();
    __ enter();

    // Save callee-saved registers before using them
    __ push(r12);
    __ push(r13);
    __ push(r14);
    __ push(r15);

    // arguments
    const Register source = c_rarg0;       // Source Array
    const Register start_offset = c_rarg1; // start offset
    const Register end_offset = c_rarg2;   // end offset
    const Register dest = c_rarg3;   // destination array

#ifndef _WIN64
    const Register dp = c_rarg4;    // Position for writing to dest array
    const Register isURL = c_rarg5; // Base64 or URL character set
#else
    const Address dp_mem(rbp, 6 * wordSize); // length is on stack on Win64
    const Address isURL_mem(rbp, 7 * wordSize);
    const Register isURL = r10; // pick the volatile windows register
    const Register dp = r12;
    __ movl(dp, dp_mem);
    __ movl(isURL, isURL_mem);
#endif

    const Register length = r14;
    const Register encode_table = r13;
    Label L_process3, L_exit, L_processdata, L_vbmiLoop, L_not512, L_32byteLoop;

    // calculate length from offsets
    __ movl(length, end_offset);
    __ subl(length, start_offset);
    __ cmpl(length, 0);
    __ jcc(Assembler::lessEqual, L_exit);

    // Code for 512-bit VBMI encoding.  Encodes 48 input bytes into 64
    // output bytes. We read 64 input bytes and ignore the last 16, so be
    // sure not to read past the end of the input buffer.
    if (VM_Version::supports_avx512_vbmi()) {
      __ cmpl(length, 64); // Do not overrun input buffer.
      __ jcc(Assembler::below, L_not512);

      __ shll(isURL, 6); // index into decode table based on isURL
      __ lea(encode_table, ExternalAddress(StubRoutines::x86::base64_encoding_table_addr()));
      __ addptr(encode_table, isURL);
      __ shrl(isURL, 6); // restore isURL

      __ mov64(rax, 0x3036242a1016040aull); // Shifts
      __ evmovdquq(xmm3, ExternalAddress(StubRoutines::x86::base64_shuffle_addr()), Assembler::AVX_512bit, r15);
      __ evmovdquq(xmm2, Address(encode_table, 0), Assembler::AVX_512bit);
      __ evpbroadcastq(xmm1, rax, Assembler::AVX_512bit);

      __ align32();
      __ BIND(L_vbmiLoop);

      __ vpermb(xmm0, xmm3, Address(source, start_offset), Assembler::AVX_512bit);
      __ subl(length, 48);

      // Put the input bytes into the proper lanes for writing, then
      // encode them.
      __ evpmultishiftqb(xmm0, xmm1, xmm0, Assembler::AVX_512bit);
      __ vpermb(xmm0, xmm0, xmm2, Assembler::AVX_512bit);

      // Write to destination
      __ evmovdquq(Address(dest, dp), xmm0, Assembler::AVX_512bit);

      __ addptr(dest, 64);
      __ addptr(source, 48);
      __ cmpl(length, 64);
      __ jcc(Assembler::aboveEqual, L_vbmiLoop);

      __ vzeroupper();
    }

    __ BIND(L_not512);
    if (VM_Version::supports_avx2()
        && VM_Version::supports_avx512vlbw()) {
      /*
      ** This AVX2 encoder is based off the paper at:
      **      https://dl.acm.org/doi/10.1145/3132709
      **
      ** We use AVX2 SIMD instructions to encode 24 bytes into 32
      ** output bytes.
      **
      */
      // Lengths under 32 bytes are done with scalar routine
      __ cmpl(length, 31);
      __ jcc(Assembler::belowEqual, L_process3);

      // Set up supporting constant table data
      __ vmovdqu(xmm9, ExternalAddress(StubRoutines::x86::base64_avx2_shuffle_addr()), rax);
      // 6-bit mask for 2nd and 4th (and multiples) 6-bit values
      __ movl(rax, 0x0fc0fc00);
      __ vmovdqu(xmm1, ExternalAddress(StubRoutines::x86::base64_avx2_input_mask_addr()), rax);
      __ evpbroadcastd(xmm8, rax, Assembler::AVX_256bit);

      // Multiplication constant for "shifting" right by 6 and 10
      // bits
      __ movl(rax, 0x04000040);

      __ subl(length, 24);
      __ evpbroadcastd(xmm7, rax, Assembler::AVX_256bit);

      // For the first load, we mask off reading of the first 4
      // bytes into the register. This is so we can get 4 3-byte
      // chunks into each lane of the register, avoiding having to
      // handle end conditions.  We then shuffle these bytes into a
      // specific order so that manipulation is easier.
      //
      // The initial read loads the XMM register like this:
      //
      // Lower 128-bit lane:
      // +----+----+----+----+----+----+----+----+----+----+----+----+----+----+----+----+
      // | XX | XX | XX | XX | A0 | A1 | A2 | B0 | B1 | B2 | C0 | C1
      // | C2 | D0 | D1 | D2 |
      // +----+----+----+----+----+----+----+----+----+----+----+----+----+----+----+----+
      //
      // Upper 128-bit lane:
      // +----+----+----+----+----+----+----+----+----+----+----+----+----+----+----+----+
      // | E0 | E1 | E2 | F0 | F1 | F2 | G0 | G1 | G2 | H0 | H1 | H2
      // | XX | XX | XX | XX |
      // +----+----+----+----+----+----+----+----+----+----+----+----+----+----+----+----+
      //
      // Where A0 is the first input byte, B0 is the fourth, etc.
      // The alphabetical significance denotes the 3 bytes to be
      // consumed and encoded into 4 bytes.
      //
      // We then shuffle the register so each 32-bit word contains
      // the sequence:
      //    A1 A0 A2 A1, B1, B0, B2, B1, etc.
      // Each of these byte sequences are then manipulated into 4
      // 6-bit values ready for encoding.
      //
      // If we focus on one set of 3-byte chunks, changing the
      // nomenclature such that A0 => a, A1 => b, and A2 => c, we
      // shuffle such that each 24-bit chunk contains:
      //
      // b7 b6 b5 b4 b3 b2 b1 b0 | a7 a6 a5 a4 a3 a2 a1 a0 | c7 c6
      // c5 c4 c3 c2 c1 c0 | b7 b6 b5 b4 b3 b2 b1 b0
      // Explain this step.
      // b3 b2 b1 b0 c5 c4 c3 c2 | c1 c0 d5 d4 d3 d2 d1 d0 | a5 a4
      // a3 a2 a1 a0 b5 b4 | b3 b2 b1 b0 c5 c4 c3 c2
      //
      // W first and off all but bits 4-9 and 16-21 (c5..c0 and
      // a5..a0) and shift them using a vector multiplication
      // operation (vpmulhuw) which effectively shifts c right by 6
      // bits and a right by 10 bits.  We similarly mask bits 10-15
      // (d5..d0) and 22-27 (b5..b0) and shift them left by 8 and 4
      // bits respectively.  This is done using vpmullw.  We end up
      // with 4 6-bit values, thus splitting the 3 input bytes,
      // ready for encoding:
      //    0 0 d5..d0 0 0 c5..c0 0 0 b5..b0 0 0 a5..a0
      //
      // For translation, we recognize that there are 5 distinct
      // ranges of legal Base64 characters as below:
      //
      //   +-------------+-------------+------------+
      //   | 6-bit value | ASCII range |   offset   |
      //   +-------------+-------------+------------+
      //   |    0..25    |    A..Z     |     65     |
      //   |   26..51    |    a..z     |     71     |
      //   |   52..61    |    0..9     |     -4     |
      //   |     62      |   + or -    | -19 or -17 |
      //   |     63      |   / or _    | -16 or 32  |
      //   +-------------+-------------+------------+
      //
      // We note that vpshufb does a parallel lookup in a
      // destination register using the lower 4 bits of bytes from a
      // source register.  If we use a saturated subtraction and
      // subtract 51 from each 6-bit value, bytes from [0,51]
      // saturate to 0, and [52,63] map to a range of [1,12].  We
      // distinguish the [0,25] and [26,51] ranges by assigning a
      // value of 13 for all 6-bit values less than 26.  We end up
      // with:
      //
      //   +-------------+-------------+------------+
      //   | 6-bit value |   Reduced   |   offset   |
      //   +-------------+-------------+------------+
      //   |    0..25    |     13      |     65     |
      //   |   26..51    |      0      |     71     |
      //   |   52..61    |    0..9     |     -4     |
      //   |     62      |     11      | -19 or -17 |
      //   |     63      |     12      | -16 or 32  |
      //   +-------------+-------------+------------+
      //
      // We then use a final vpshufb to add the appropriate offset,
      // translating the bytes.
      //
      // Load input bytes - only 28 bytes.  Mask the first load to
      // not load into the full register.
      __ vpmaskmovd(xmm1, xmm1, Address(source, start_offset, Address::times_1, -4), Assembler::AVX_256bit);

      // Move 3-byte chunks of input (12 bytes) into 16 bytes,
      // ordering by:
      //   1, 0, 2, 1; 4, 3, 5, 4; etc.  This groups 6-bit chunks
      //   for easy masking
      __ vpshufb(xmm1, xmm1, xmm9, Assembler::AVX_256bit);

      __ addl(start_offset, 24);

      // Load masking register for first and third (and multiples)
      // 6-bit values.
      __ movl(rax, 0x003f03f0);
      __ evpbroadcastd(xmm6, rax, Assembler::AVX_256bit);
      // Multiplication constant for "shifting" left by 4 and 8 bits
      __ movl(rax, 0x01000010);
      __ evpbroadcastd(xmm5, rax, Assembler::AVX_256bit);

      // Isolate 6-bit chunks of interest
      __ vpand(xmm0, xmm8, xmm1, Assembler::AVX_256bit);

      // Load constants for encoding
      __ movl(rax, 0x19191919);
      __ evpbroadcastd(xmm3, rax, Assembler::AVX_256bit);
      __ movl(rax, 0x33333333);
      __ evpbroadcastd(xmm4, rax, Assembler::AVX_256bit);

      // Shift output bytes 0 and 2 into proper lanes
      __ vpmulhuw(xmm2, xmm0, xmm7, Assembler::AVX_256bit);

      // Mask and shift output bytes 1 and 3 into proper lanes and
      // combine
      __ vpand(xmm0, xmm6, xmm1, Assembler::AVX_256bit);
      __ vpmullw(xmm0, xmm5, xmm0, Assembler::AVX_256bit);
      __ vpor(xmm0, xmm0, xmm2, Assembler::AVX_256bit);

      // Find out which are 0..25.  This indicates which input
      // values fall in the range of 'A'-'Z', which require an
      // additional offset (see comments above)
      __ vpcmpgtb(xmm2, xmm0, xmm3, Assembler::AVX_256bit);
      __ vpsubusb(xmm1, xmm0, xmm4, Assembler::AVX_256bit);
      __ vpsubb(xmm1, xmm1, xmm2, Assembler::AVX_256bit);

      // Load the proper lookup table
      __ lea(r11, ExternalAddress(StubRoutines::x86::base64_avx2_lut_addr()));
      __ movl(r15, isURL);
      __ shll(r15, 5);
      __ vmovdqu(xmm2, Address(r11, r15));

      // Shuffle the offsets based on the range calculation done
      // above. This allows us to add the correct offset to the
      // 6-bit value corresponding to the range documented above.
      __ vpshufb(xmm1, xmm2, xmm1, Assembler::AVX_256bit);
      __ vpaddb(xmm0, xmm1, xmm0, Assembler::AVX_256bit);

      // Store the encoded bytes
      __ vmovdqu(Address(dest, dp), xmm0);
      __ addl(dp, 32);

      __ cmpl(length, 31);
      __ jcc(Assembler::belowEqual, L_process3);

      __ align32();
      __ BIND(L_32byteLoop);

      // Get next 32 bytes
      __ vmovdqu(xmm1, Address(source, start_offset, Address::times_1, -4));

      __ subl(length, 24);
      __ addl(start_offset, 24);

      // This logic is identical to the above, with only constant
      // register loads removed.  Shuffle the input, mask off 6-bit
      // chunks, shift them into place, then add the offset to
      // encode.
      __ vpshufb(xmm1, xmm1, xmm9, Assembler::AVX_256bit);

      __ vpand(xmm0, xmm8, xmm1, Assembler::AVX_256bit);
      __ vpmulhuw(xmm10, xmm0, xmm7, Assembler::AVX_256bit);
      __ vpand(xmm0, xmm6, xmm1, Assembler::AVX_256bit);
      __ vpmullw(xmm0, xmm5, xmm0, Assembler::AVX_256bit);
      __ vpor(xmm0, xmm0, xmm10, Assembler::AVX_256bit);
      __ vpcmpgtb(xmm10, xmm0, xmm3, Assembler::AVX_256bit);
      __ vpsubusb(xmm1, xmm0, xmm4, Assembler::AVX_256bit);
      __ vpsubb(xmm1, xmm1, xmm10, Assembler::AVX_256bit);
      __ vpshufb(xmm1, xmm2, xmm1, Assembler::AVX_256bit);
      __ vpaddb(xmm0, xmm1, xmm0, Assembler::AVX_256bit);

      // Store the encoded bytes
      __ vmovdqu(Address(dest, dp), xmm0);
      __ addl(dp, 32);

      __ cmpl(length, 31);
      __ jcc(Assembler::above, L_32byteLoop);

      __ BIND(L_process3);
      __ vzeroupper();
    } else {
      __ BIND(L_process3);
    }

    __ cmpl(length, 3);
    __ jcc(Assembler::below, L_exit);

    // Load the encoding table based on isURL
    __ lea(r11, ExternalAddress(StubRoutines::x86::base64_encoding_table_addr()));
    __ movl(r15, isURL);
    __ shll(r15, 6);
    __ addptr(r11, r15);

    __ BIND(L_processdata);

    // Load 3 bytes
    __ load_unsigned_byte(r15, Address(source, start_offset));
    __ load_unsigned_byte(r10, Address(source, start_offset, Address::times_1, 1));
    __ load_unsigned_byte(r13, Address(source, start_offset, Address::times_1, 2));

    // Build a 32-bit word with bytes 1, 2, 0, 1
    __ movl(rax, r10);
    __ shll(r10, 24);
    __ orl(rax, r10);

    __ subl(length, 3);

    __ shll(r15, 8);
    __ shll(r13, 16);
    __ orl(rax, r15);

    __ addl(start_offset, 3);

    __ orl(rax, r13);
    // At this point, rax contains | byte1 | byte2 | byte0 | byte1
    // r13 has byte2 << 16 - need low-order 6 bits to translate.
    // This translated byte is the fourth output byte.
    __ shrl(r13, 16);
    __ andl(r13, 0x3f);

    // The high-order 6 bits of r15 (byte0) is translated.
    // The translated byte is the first output byte.
    __ shrl(r15, 10);

    __ load_unsigned_byte(r13, Address(r11, r13));
    __ load_unsigned_byte(r15, Address(r11, r15));

    __ movb(Address(dest, dp, Address::times_1, 3), r13);

    // Extract high-order 4 bits of byte1 and low-order 2 bits of byte0.
    // This translated byte is the second output byte.
    __ shrl(rax, 4);
    __ movl(r10, rax);
    __ andl(rax, 0x3f);

    __ movb(Address(dest, dp, Address::times_1, 0), r15);

    __ load_unsigned_byte(rax, Address(r11, rax));

    // Extract low-order 2 bits of byte1 and high-order 4 bits of byte2.
    // This translated byte is the third output byte.
    __ shrl(r10, 18);
    __ andl(r10, 0x3f);

    __ load_unsigned_byte(r10, Address(r11, r10));

    __ movb(Address(dest, dp, Address::times_1, 1), rax);
    __ movb(Address(dest, dp, Address::times_1, 2), r10);

    __ addl(dp, 4);
    __ cmpl(length, 3);
    __ jcc(Assembler::aboveEqual, L_processdata);

    __ BIND(L_exit);
    __ pop(r15);
    __ pop(r14);
    __ pop(r13);
    __ pop(r12);
    __ leave();
    __ ret(0);
    return start;
  }

  // base64 AVX512vbmi tables
  address base64_vbmi_lookup_lo_addr() {
    __ align64();
    StubCodeMark mark(this, "StubRoutines", "lookup_lo_base64");
    address start = __ pc();
    assert(((unsigned long long)start & 0x3f) == 0,
           "Alignment problem (0x%08llx)", (unsigned long long)start);
    __ emit_data64(0x8080808080808080, relocInfo::none);
    __ emit_data64(0x8080808080808080, relocInfo::none);
    __ emit_data64(0x8080808080808080, relocInfo::none);
    __ emit_data64(0x8080808080808080, relocInfo::none);
    __ emit_data64(0x8080808080808080, relocInfo::none);
    __ emit_data64(0x3f8080803e808080, relocInfo::none);
    __ emit_data64(0x3b3a393837363534, relocInfo::none);
    __ emit_data64(0x8080808080803d3c, relocInfo::none);
    return start;
  }

  address base64_vbmi_lookup_hi_addr() {
    __ align64();
    StubCodeMark mark(this, "StubRoutines", "lookup_hi_base64");
    address start = __ pc();
    assert(((unsigned long long)start & 0x3f) == 0,
           "Alignment problem (0x%08llx)", (unsigned long long)start);
    __ emit_data64(0x0605040302010080, relocInfo::none);
    __ emit_data64(0x0e0d0c0b0a090807, relocInfo::none);
    __ emit_data64(0x161514131211100f, relocInfo::none);
    __ emit_data64(0x8080808080191817, relocInfo::none);
    __ emit_data64(0x201f1e1d1c1b1a80, relocInfo::none);
    __ emit_data64(0x2827262524232221, relocInfo::none);
    __ emit_data64(0x302f2e2d2c2b2a29, relocInfo::none);
    __ emit_data64(0x8080808080333231, relocInfo::none);
    return start;
  }
  address base64_vbmi_lookup_lo_url_addr() {
    __ align64();
    StubCodeMark mark(this, "StubRoutines", "lookup_lo_base64url");
    address start = __ pc();
    assert(((unsigned long long)start & 0x3f) == 0,
           "Alignment problem (0x%08llx)", (unsigned long long)start);
    __ emit_data64(0x8080808080808080, relocInfo::none);
    __ emit_data64(0x8080808080808080, relocInfo::none);
    __ emit_data64(0x8080808080808080, relocInfo::none);
    __ emit_data64(0x8080808080808080, relocInfo::none);
    __ emit_data64(0x8080808080808080, relocInfo::none);
    __ emit_data64(0x80803e8080808080, relocInfo::none);
    __ emit_data64(0x3b3a393837363534, relocInfo::none);
    __ emit_data64(0x8080808080803d3c, relocInfo::none);
    return start;
  }

  address base64_vbmi_lookup_hi_url_addr() {
    __ align64();
    StubCodeMark mark(this, "StubRoutines", "lookup_hi_base64url");
    address start = __ pc();
    assert(((unsigned long long)start & 0x3f) == 0,
           "Alignment problem (0x%08llx)", (unsigned long long)start);
    __ emit_data64(0x0605040302010080, relocInfo::none);
    __ emit_data64(0x0e0d0c0b0a090807, relocInfo::none);
    __ emit_data64(0x161514131211100f, relocInfo::none);
    __ emit_data64(0x3f80808080191817, relocInfo::none);
    __ emit_data64(0x201f1e1d1c1b1a80, relocInfo::none);
    __ emit_data64(0x2827262524232221, relocInfo::none);
    __ emit_data64(0x302f2e2d2c2b2a29, relocInfo::none);
    __ emit_data64(0x8080808080333231, relocInfo::none);
    return start;
  }

  address base64_vbmi_pack_vec_addr() {
    __ align64();
    StubCodeMark mark(this, "StubRoutines", "pack_vec_base64");
    address start = __ pc();
    assert(((unsigned long long)start & 0x3f) == 0,
           "Alignment problem (0x%08llx)", (unsigned long long)start);
    __ emit_data64(0x090a040506000102, relocInfo::none);
    __ emit_data64(0x161011120c0d0e08, relocInfo::none);
    __ emit_data64(0x1c1d1e18191a1415, relocInfo::none);
    __ emit_data64(0x292a242526202122, relocInfo::none);
    __ emit_data64(0x363031322c2d2e28, relocInfo::none);
    __ emit_data64(0x3c3d3e38393a3435, relocInfo::none);
    __ emit_data64(0x0000000000000000, relocInfo::none);
    __ emit_data64(0x0000000000000000, relocInfo::none);
    return start;
  }

  address base64_vbmi_join_0_1_addr() {
    __ align64();
    StubCodeMark mark(this, "StubRoutines", "join_0_1_base64");
    address start = __ pc();
    assert(((unsigned long long)start & 0x3f) == 0,
           "Alignment problem (0x%08llx)", (unsigned long long)start);
    __ emit_data64(0x090a040506000102, relocInfo::none);
    __ emit_data64(0x161011120c0d0e08, relocInfo::none);
    __ emit_data64(0x1c1d1e18191a1415, relocInfo::none);
    __ emit_data64(0x292a242526202122, relocInfo::none);
    __ emit_data64(0x363031322c2d2e28, relocInfo::none);
    __ emit_data64(0x3c3d3e38393a3435, relocInfo::none);
    __ emit_data64(0x494a444546404142, relocInfo::none);
    __ emit_data64(0x565051524c4d4e48, relocInfo::none);
    return start;
  }

  address base64_vbmi_join_1_2_addr() {
    __ align64();
    StubCodeMark mark(this, "StubRoutines", "join_1_2_base64");
    address start = __ pc();
    assert(((unsigned long long)start & 0x3f) == 0,
           "Alignment problem (0x%08llx)", (unsigned long long)start);
    __ emit_data64(0x1c1d1e18191a1415, relocInfo::none);
    __ emit_data64(0x292a242526202122, relocInfo::none);
    __ emit_data64(0x363031322c2d2e28, relocInfo::none);
    __ emit_data64(0x3c3d3e38393a3435, relocInfo::none);
    __ emit_data64(0x494a444546404142, relocInfo::none);
    __ emit_data64(0x565051524c4d4e48, relocInfo::none);
    __ emit_data64(0x5c5d5e58595a5455, relocInfo::none);
    __ emit_data64(0x696a646566606162, relocInfo::none);
    return start;
  }

  address base64_vbmi_join_2_3_addr() {
    __ align64();
    StubCodeMark mark(this, "StubRoutines", "join_2_3_base64");
    address start = __ pc();
    assert(((unsigned long long)start & 0x3f) == 0,
           "Alignment problem (0x%08llx)", (unsigned long long)start);
    __ emit_data64(0x363031322c2d2e28, relocInfo::none);
    __ emit_data64(0x3c3d3e38393a3435, relocInfo::none);
    __ emit_data64(0x494a444546404142, relocInfo::none);
    __ emit_data64(0x565051524c4d4e48, relocInfo::none);
    __ emit_data64(0x5c5d5e58595a5455, relocInfo::none);
    __ emit_data64(0x696a646566606162, relocInfo::none);
    __ emit_data64(0x767071726c6d6e68, relocInfo::none);
    __ emit_data64(0x7c7d7e78797a7475, relocInfo::none);
    return start;
  }

  address base64_decoding_table_addr() {
    StubCodeMark mark(this, "StubRoutines", "decoding_table_base64");
    address start = __ pc();
    __ emit_data64(0xffffffffffffffff, relocInfo::none);
    __ emit_data64(0xffffffffffffffff, relocInfo::none);
    __ emit_data64(0xffffffffffffffff, relocInfo::none);
    __ emit_data64(0xffffffffffffffff, relocInfo::none);
    __ emit_data64(0xffffffffffffffff, relocInfo::none);
    __ emit_data64(0x3fffffff3effffff, relocInfo::none);
    __ emit_data64(0x3b3a393837363534, relocInfo::none);
    __ emit_data64(0xffffffffffff3d3c, relocInfo::none);
    __ emit_data64(0x06050403020100ff, relocInfo::none);
    __ emit_data64(0x0e0d0c0b0a090807, relocInfo::none);
    __ emit_data64(0x161514131211100f, relocInfo::none);
    __ emit_data64(0xffffffffff191817, relocInfo::none);
    __ emit_data64(0x201f1e1d1c1b1aff, relocInfo::none);
    __ emit_data64(0x2827262524232221, relocInfo::none);
    __ emit_data64(0x302f2e2d2c2b2a29, relocInfo::none);
    __ emit_data64(0xffffffffff333231, relocInfo::none);
    __ emit_data64(0xffffffffffffffff, relocInfo::none);
    __ emit_data64(0xffffffffffffffff, relocInfo::none);
    __ emit_data64(0xffffffffffffffff, relocInfo::none);
    __ emit_data64(0xffffffffffffffff, relocInfo::none);
    __ emit_data64(0xffffffffffffffff, relocInfo::none);
    __ emit_data64(0xffffffffffffffff, relocInfo::none);
    __ emit_data64(0xffffffffffffffff, relocInfo::none);
    __ emit_data64(0xffffffffffffffff, relocInfo::none);
    __ emit_data64(0xffffffffffffffff, relocInfo::none);
    __ emit_data64(0xffffffffffffffff, relocInfo::none);
    __ emit_data64(0xffffffffffffffff, relocInfo::none);
    __ emit_data64(0xffffffffffffffff, relocInfo::none);
    __ emit_data64(0xffffffffffffffff, relocInfo::none);
    __ emit_data64(0xffffffffffffffff, relocInfo::none);
    __ emit_data64(0xffffffffffffffff, relocInfo::none);
    __ emit_data64(0xffffffffffffffff, relocInfo::none);

    // URL table
    __ emit_data64(0xffffffffffffffff, relocInfo::none);
    __ emit_data64(0xffffffffffffffff, relocInfo::none);
    __ emit_data64(0xffffffffffffffff, relocInfo::none);
    __ emit_data64(0xffffffffffffffff, relocInfo::none);
    __ emit_data64(0xffffffffffffffff, relocInfo::none);
    __ emit_data64(0xffff3effffffffff, relocInfo::none);
    __ emit_data64(0x3b3a393837363534, relocInfo::none);
    __ emit_data64(0xffffffffffff3d3c, relocInfo::none);
    __ emit_data64(0x06050403020100ff, relocInfo::none);
    __ emit_data64(0x0e0d0c0b0a090807, relocInfo::none);
    __ emit_data64(0x161514131211100f, relocInfo::none);
    __ emit_data64(0x3fffffffff191817, relocInfo::none);
    __ emit_data64(0x201f1e1d1c1b1aff, relocInfo::none);
    __ emit_data64(0x2827262524232221, relocInfo::none);
    __ emit_data64(0x302f2e2d2c2b2a29, relocInfo::none);
    __ emit_data64(0xffffffffff333231, relocInfo::none);
    __ emit_data64(0xffffffffffffffff, relocInfo::none);
    __ emit_data64(0xffffffffffffffff, relocInfo::none);
    __ emit_data64(0xffffffffffffffff, relocInfo::none);
    __ emit_data64(0xffffffffffffffff, relocInfo::none);
    __ emit_data64(0xffffffffffffffff, relocInfo::none);
    __ emit_data64(0xffffffffffffffff, relocInfo::none);
    __ emit_data64(0xffffffffffffffff, relocInfo::none);
    __ emit_data64(0xffffffffffffffff, relocInfo::none);
    __ emit_data64(0xffffffffffffffff, relocInfo::none);
    __ emit_data64(0xffffffffffffffff, relocInfo::none);
    __ emit_data64(0xffffffffffffffff, relocInfo::none);
    __ emit_data64(0xffffffffffffffff, relocInfo::none);
    __ emit_data64(0xffffffffffffffff, relocInfo::none);
    __ emit_data64(0xffffffffffffffff, relocInfo::none);
    __ emit_data64(0xffffffffffffffff, relocInfo::none);
    __ emit_data64(0xffffffffffffffff, relocInfo::none);
    return start;
  }


// Code for generating Base64 decoding.
//
// Based on the article (and associated code) from https://arxiv.org/abs/1910.05109.
//
// Intrinsic function prototype in Base64.java:
// private void decodeBlock(byte[] src, int sp, int sl, byte[] dst, int dp, boolean isURL, isMIME) {
  address generate_base64_decodeBlock() {
    __ align(CodeEntryAlignment);
    StubCodeMark mark(this, "StubRoutines", "implDecode");
    address start = __ pc();
    __ enter();

    // Save callee-saved registers before using them
    __ push(r12);
    __ push(r13);
    __ push(r14);
    __ push(r15);
    __ push(rbx);

    // arguments
    const Register source = c_rarg0; // Source Array
    const Register start_offset = c_rarg1; // start offset
    const Register end_offset = c_rarg2; // end offset
    const Register dest = c_rarg3; // destination array
    const Register isMIME = rbx;

#ifndef _WIN64
    const Register dp = c_rarg4;  // Position for writing to dest array
    const Register isURL = c_rarg5;// Base64 or URL character set
    __ movl(isMIME, Address(rbp, 2 * wordSize));
#else
    const Address  dp_mem(rbp, 6 * wordSize);  // length is on stack on Win64
    const Address isURL_mem(rbp, 7 * wordSize);
    const Register isURL = r10;      // pick the volatile windows register
    const Register dp = r12;
    __ movl(dp, dp_mem);
    __ movl(isURL, isURL_mem);
    __ movl(isMIME, Address(rbp, 8 * wordSize));
#endif

    const XMMRegister lookup_lo = xmm5;
    const XMMRegister lookup_hi = xmm6;
    const XMMRegister errorvec = xmm7;
    const XMMRegister pack16_op = xmm9;
    const XMMRegister pack32_op = xmm8;
    const XMMRegister input0 = xmm3;
    const XMMRegister input1 = xmm20;
    const XMMRegister input2 = xmm21;
    const XMMRegister input3 = xmm19;
    const XMMRegister join01 = xmm12;
    const XMMRegister join12 = xmm11;
    const XMMRegister join23 = xmm10;
    const XMMRegister translated0 = xmm2;
    const XMMRegister translated1 = xmm1;
    const XMMRegister translated2 = xmm0;
    const XMMRegister translated3 = xmm4;

    const XMMRegister merged0 = xmm2;
    const XMMRegister merged1 = xmm1;
    const XMMRegister merged2 = xmm0;
    const XMMRegister merged3 = xmm4;
    const XMMRegister merge_ab_bc0 = xmm2;
    const XMMRegister merge_ab_bc1 = xmm1;
    const XMMRegister merge_ab_bc2 = xmm0;
    const XMMRegister merge_ab_bc3 = xmm4;

    const XMMRegister pack24bits = xmm4;

    const Register length = r14;
    const Register output_size = r13;
    const Register output_mask = r15;
    const KRegister input_mask = k1;

    const XMMRegister input_initial_valid_b64 = xmm0;
    const XMMRegister tmp = xmm10;
    const XMMRegister mask = xmm0;
    const XMMRegister invalid_b64 = xmm1;

    Label L_process256, L_process64, L_process64Loop, L_exit, L_processdata, L_loadURL;
    Label L_continue, L_finalBit, L_padding, L_donePadding, L_bruteForce;
    Label L_forceLoop, L_bottomLoop, L_checkMIME, L_exit_no_vzero;

    // calculate length from offsets
    __ movl(length, end_offset);
    __ subl(length, start_offset);
    __ push(dest);          // Save for return value calc

    // If AVX512 VBMI not supported, just compile non-AVX code
    if(VM_Version::supports_avx512_vbmi() &&
       VM_Version::supports_avx512bw()) {
      __ cmpl(length, 128);     // 128-bytes is break-even for AVX-512
      __ jcc(Assembler::lessEqual, L_bruteForce);

      __ cmpl(isMIME, 0);
      __ jcc(Assembler::notEqual, L_bruteForce);

      // Load lookup tables based on isURL
      __ cmpl(isURL, 0);
      __ jcc(Assembler::notZero, L_loadURL);

      __ evmovdquq(lookup_lo, ExternalAddress(StubRoutines::x86::base64_vbmi_lookup_lo_addr()), Assembler::AVX_512bit, r13);
      __ evmovdquq(lookup_hi, ExternalAddress(StubRoutines::x86::base64_vbmi_lookup_hi_addr()), Assembler::AVX_512bit, r13);

      __ BIND(L_continue);

      __ movl(r15, 0x01400140);
      __ evpbroadcastd(pack16_op, r15, Assembler::AVX_512bit);

      __ movl(r15, 0x00011000);
      __ evpbroadcastd(pack32_op, r15, Assembler::AVX_512bit);

      __ cmpl(length, 0xff);
      __ jcc(Assembler::lessEqual, L_process64);

      // load masks required for decoding data
      __ BIND(L_processdata);
      __ evmovdquq(join01, ExternalAddress(StubRoutines::x86::base64_vbmi_join_0_1_addr()), Assembler::AVX_512bit,r13);
      __ evmovdquq(join12, ExternalAddress(StubRoutines::x86::base64_vbmi_join_1_2_addr()), Assembler::AVX_512bit, r13);
      __ evmovdquq(join23, ExternalAddress(StubRoutines::x86::base64_vbmi_join_2_3_addr()), Assembler::AVX_512bit, r13);

      __ align32();
      __ BIND(L_process256);
      // Grab input data
      __ evmovdquq(input0, Address(source, start_offset, Address::times_1, 0x00), Assembler::AVX_512bit);
      __ evmovdquq(input1, Address(source, start_offset, Address::times_1, 0x40), Assembler::AVX_512bit);
      __ evmovdquq(input2, Address(source, start_offset, Address::times_1, 0x80), Assembler::AVX_512bit);
      __ evmovdquq(input3, Address(source, start_offset, Address::times_1, 0xc0), Assembler::AVX_512bit);

      // Copy the low part of the lookup table into the destination of the permutation
      __ evmovdquq(translated0, lookup_lo, Assembler::AVX_512bit);
      __ evmovdquq(translated1, lookup_lo, Assembler::AVX_512bit);
      __ evmovdquq(translated2, lookup_lo, Assembler::AVX_512bit);
      __ evmovdquq(translated3, lookup_lo, Assembler::AVX_512bit);

      // Translate the base64 input into "decoded" bytes
      __ evpermt2b(translated0, input0, lookup_hi, Assembler::AVX_512bit);
      __ evpermt2b(translated1, input1, lookup_hi, Assembler::AVX_512bit);
      __ evpermt2b(translated2, input2, lookup_hi, Assembler::AVX_512bit);
      __ evpermt2b(translated3, input3, lookup_hi, Assembler::AVX_512bit);

      // OR all of the translations together to check for errors (high-order bit of byte set)
      __ vpternlogd(input0, 0xfe, input1, input2, Assembler::AVX_512bit);

      __ vpternlogd(input3, 0xfe, translated0, translated1, Assembler::AVX_512bit);
      __ vpternlogd(input0, 0xfe, translated2, translated3, Assembler::AVX_512bit);
      __ vpor(errorvec, input3, input0, Assembler::AVX_512bit);

      // Check if there was an error - if so, try 64-byte chunks
      __ evpmovb2m(k3, errorvec, Assembler::AVX_512bit);
      __ kortestql(k3, k3);
      __ jcc(Assembler::notZero, L_process64);

      // The merging and shuffling happens here
      // We multiply each byte pair [00dddddd | 00cccccc | 00bbbbbb | 00aaaaaa]
      // Multiply [00cccccc] by 2^6 added to [00dddddd] to get [0000cccc | ccdddddd]
      // The pack16_op is a vector of 0x01400140, so multiply D by 1 and C by 0x40
      __ vpmaddubsw(merge_ab_bc0, translated0, pack16_op, Assembler::AVX_512bit);
      __ vpmaddubsw(merge_ab_bc1, translated1, pack16_op, Assembler::AVX_512bit);
      __ vpmaddubsw(merge_ab_bc2, translated2, pack16_op, Assembler::AVX_512bit);
      __ vpmaddubsw(merge_ab_bc3, translated3, pack16_op, Assembler::AVX_512bit);

      // Now do the same with packed 16-bit values.
      // We start with [0000cccc | ccdddddd | 0000aaaa | aabbbbbb]
      // pack32_op is 0x00011000 (2^12, 1), so this multiplies [0000aaaa | aabbbbbb] by 2^12
      // and adds [0000cccc | ccdddddd] to yield [00000000 | aaaaaabb | bbbbcccc | ccdddddd]
      __ vpmaddwd(merged0, merge_ab_bc0, pack32_op, Assembler::AVX_512bit);
      __ vpmaddwd(merged1, merge_ab_bc1, pack32_op, Assembler::AVX_512bit);
      __ vpmaddwd(merged2, merge_ab_bc2, pack32_op, Assembler::AVX_512bit);
      __ vpmaddwd(merged3, merge_ab_bc3, pack32_op, Assembler::AVX_512bit);

      // The join vectors specify which byte from which vector goes into the outputs
      // One of every 4 bytes in the extended vector is zero, so we pack them into their
      // final positions in the register for storing (256 bytes in, 192 bytes out)
      __ evpermt2b(merged0, join01, merged1, Assembler::AVX_512bit);
      __ evpermt2b(merged1, join12, merged2, Assembler::AVX_512bit);
      __ evpermt2b(merged2, join23, merged3, Assembler::AVX_512bit);

      // Store result
      __ evmovdquq(Address(dest, dp, Address::times_1, 0x00), merged0, Assembler::AVX_512bit);
      __ evmovdquq(Address(dest, dp, Address::times_1, 0x40), merged1, Assembler::AVX_512bit);
      __ evmovdquq(Address(dest, dp, Address::times_1, 0x80), merged2, Assembler::AVX_512bit);

      __ addptr(source, 0x100);
      __ addptr(dest, 0xc0);
      __ subl(length, 0x100);
      __ cmpl(length, 64 * 4);
      __ jcc(Assembler::greaterEqual, L_process256);

      // At this point, we've decoded 64 * 4 * n bytes.
      // The remaining length will be <= 64 * 4 - 1.
      // UNLESS there was an error decoding the first 256-byte chunk.  In this
      // case, the length will be arbitrarily long.
      //
      // Note that this will be the path for MIME-encoded strings.

      __ BIND(L_process64);

      __ evmovdquq(pack24bits, ExternalAddress(StubRoutines::x86::base64_vbmi_pack_vec_addr()), Assembler::AVX_512bit, r13);

      __ cmpl(length, 63);
      __ jcc(Assembler::lessEqual, L_finalBit);

      __ mov64(rax, 0x0000ffffffffffff);
      __ kmovql(k2, rax);

      __ align32();
      __ BIND(L_process64Loop);

      // Handle first 64-byte block

      __ evmovdquq(input0, Address(source, start_offset), Assembler::AVX_512bit);
      __ evmovdquq(translated0, lookup_lo, Assembler::AVX_512bit);
      __ evpermt2b(translated0, input0, lookup_hi, Assembler::AVX_512bit);

      __ vpor(errorvec, translated0, input0, Assembler::AVX_512bit);

      // Check for error and bomb out before updating dest
      __ evpmovb2m(k3, errorvec, Assembler::AVX_512bit);
      __ kortestql(k3, k3);
      __ jcc(Assembler::notZero, L_exit);

      // Pack output register, selecting correct byte ordering
      __ vpmaddubsw(merge_ab_bc0, translated0, pack16_op, Assembler::AVX_512bit);
      __ vpmaddwd(merged0, merge_ab_bc0, pack32_op, Assembler::AVX_512bit);
      __ vpermb(merged0, pack24bits, merged0, Assembler::AVX_512bit);

      __ evmovdqub(Address(dest, dp), k2, merged0, true, Assembler::AVX_512bit);

      __ subl(length, 64);
      __ addptr(source, 64);
      __ addptr(dest, 48);

      __ cmpl(length, 64);
      __ jcc(Assembler::greaterEqual, L_process64Loop);

      __ cmpl(length, 0);
      __ jcc(Assembler::lessEqual, L_exit);

      __ BIND(L_finalBit);
      // Now have 1 to 63 bytes left to decode

      // I was going to let Java take care of the final fragment
      // however it will repeatedly call this routine for every 4 bytes
      // of input data, so handle the rest here.
      __ movq(rax, -1);
      __ bzhiq(rax, rax, length);    // Input mask in rax

      __ movl(output_size, length);
      __ shrl(output_size, 2);   // Find (len / 4) * 3 (output length)
      __ lea(output_size, Address(output_size, output_size, Address::times_2, 0));
      // output_size in r13

      // Strip pad characters, if any, and adjust length and mask
      __ cmpb(Address(source, length, Address::times_1, -1), '=');
      __ jcc(Assembler::equal, L_padding);

      __ BIND(L_donePadding);

      // Output size is (64 - output_size), output mask is (all 1s >> output_size).
      __ kmovql(input_mask, rax);
      __ movq(output_mask, -1);
      __ bzhiq(output_mask, output_mask, output_size);

      // Load initial input with all valid base64 characters.  Will be used
      // in merging source bytes to avoid masking when determining if an error occurred.
      __ movl(rax, 0x61616161);
      __ evpbroadcastd(input_initial_valid_b64, rax, Assembler::AVX_512bit);

      // A register containing all invalid base64 decoded values
      __ movl(rax, 0x80808080);
      __ evpbroadcastd(invalid_b64, rax, Assembler::AVX_512bit);

      // input_mask is in k1
      // output_size is in r13
      // output_mask is in r15
      // zmm0 - free
      // zmm1 - 0x00011000
      // zmm2 - 0x01400140
      // zmm3 - errorvec
      // zmm4 - pack vector
      // zmm5 - lookup_lo
      // zmm6 - lookup_hi
      // zmm7 - errorvec
      // zmm8 - 0x61616161
      // zmm9 - 0x80808080

      // Load only the bytes from source, merging into our "fully-valid" register
      __ evmovdqub(input_initial_valid_b64, input_mask, Address(source, start_offset, Address::times_1, 0x0), true, Assembler::AVX_512bit);

      // Decode all bytes within our merged input
      __ evmovdquq(tmp, lookup_lo, Assembler::AVX_512bit);
      __ evpermt2b(tmp, input_initial_valid_b64, lookup_hi, Assembler::AVX_512bit);
      __ vporq(mask, tmp, input_initial_valid_b64, Assembler::AVX_512bit);

      // Check for error.  Compare (decoded | initial) to all invalid.
      // If any bytes have their high-order bit set, then we have an error.
      __ evptestmb(k2, mask, invalid_b64, Assembler::AVX_512bit);
      __ kortestql(k2, k2);

      // If we have an error, use the brute force loop to decode what we can (4-byte chunks).
      __ jcc(Assembler::notZero, L_bruteForce);

      // Shuffle output bytes
      __ vpmaddubsw(tmp, tmp, pack16_op, Assembler::AVX_512bit);
      __ vpmaddwd(tmp, tmp, pack32_op, Assembler::AVX_512bit);

      __ vpermb(tmp, pack24bits, tmp, Assembler::AVX_512bit);
      __ kmovql(k1, output_mask);
      __ evmovdqub(Address(dest, dp), k1, tmp, true, Assembler::AVX_512bit);

      __ addptr(dest, output_size);

      __ BIND(L_exit);
      __ vzeroupper();
      __ pop(rax);             // Get original dest value
      __ subptr(dest, rax);      // Number of bytes converted
      __ movptr(rax, dest);
      __ pop(rbx);
      __ pop(r15);
      __ pop(r14);
      __ pop(r13);
      __ pop(r12);
      __ leave();
      __ ret(0);

      __ BIND(L_loadURL);
      __ evmovdquq(lookup_lo, ExternalAddress(StubRoutines::x86::base64_vbmi_lookup_lo_url_addr()), Assembler::AVX_512bit, r13);
      __ evmovdquq(lookup_hi, ExternalAddress(StubRoutines::x86::base64_vbmi_lookup_hi_url_addr()), Assembler::AVX_512bit, r13);
      __ jmp(L_continue);

      __ BIND(L_padding);
      __ decrementq(output_size, 1);
      __ shrq(rax, 1);

      __ cmpb(Address(source, length, Address::times_1, -2), '=');
      __ jcc(Assembler::notEqual, L_donePadding);

      __ decrementq(output_size, 1);
      __ shrq(rax, 1);
      __ jmp(L_donePadding);

      __ align32();
      __ BIND(L_bruteForce);
    }   // End of if(avx512_vbmi)

    // Use non-AVX code to decode 4-byte chunks into 3 bytes of output

    // Register state (Linux):
    // r12-15 - saved on stack
    // rdi - src
    // rsi - sp
    // rdx - sl
    // rcx - dst
    // r8 - dp
    // r9 - isURL

    // Register state (Windows):
    // r12-15 - saved on stack
    // rcx - src
    // rdx - sp
    // r8 - sl
    // r9 - dst
    // r12 - dp
    // r10 - isURL

    // Registers (common):
    // length (r14) - bytes in src

    const Register decode_table = r11;
    const Register out_byte_count = rbx;
    const Register byte1 = r13;
    const Register byte2 = r15;
    const Register byte3 = WINDOWS_ONLY(r8) NOT_WINDOWS(rdx);
    const Register byte4 = WINDOWS_ONLY(r10) NOT_WINDOWS(r9);

    __ shrl(length, 2);    // Multiple of 4 bytes only - length is # 4-byte chunks
    __ cmpl(length, 0);
    __ jcc(Assembler::lessEqual, L_exit_no_vzero);

    __ shll(isURL, 8);    // index into decode table based on isURL
    __ lea(decode_table, ExternalAddress(StubRoutines::x86::base64_decoding_table_addr()));
    __ addptr(decode_table, isURL);

    __ jmp(L_bottomLoop);

    __ align32();
    __ BIND(L_forceLoop);
    __ shll(byte1, 18);
    __ shll(byte2, 12);
    __ shll(byte3, 6);
    __ orl(byte1, byte2);
    __ orl(byte1, byte3);
    __ orl(byte1, byte4);

    __ addptr(source, 4);

    __ movb(Address(dest, dp, Address::times_1, 2), byte1);
    __ shrl(byte1, 8);
    __ movb(Address(dest, dp, Address::times_1, 1), byte1);
    __ shrl(byte1, 8);
    __ movb(Address(dest, dp, Address::times_1, 0), byte1);

    __ addptr(dest, 3);
    __ decrementl(length, 1);
    __ jcc(Assembler::zero, L_exit_no_vzero);

    __ BIND(L_bottomLoop);
    __ load_unsigned_byte(byte1, Address(source, start_offset, Address::times_1, 0x00));
    __ load_unsigned_byte(byte2, Address(source, start_offset, Address::times_1, 0x01));
    __ load_signed_byte(byte1, Address(decode_table, byte1));
    __ load_signed_byte(byte2, Address(decode_table, byte2));
    __ load_unsigned_byte(byte3, Address(source, start_offset, Address::times_1, 0x02));
    __ load_unsigned_byte(byte4, Address(source, start_offset, Address::times_1, 0x03));
    __ load_signed_byte(byte3, Address(decode_table, byte3));
    __ load_signed_byte(byte4, Address(decode_table, byte4));

    __ mov(rax, byte1);
    __ orl(rax, byte2);
    __ orl(rax, byte3);
    __ orl(rax, byte4);
    __ jcc(Assembler::positive, L_forceLoop);

    __ BIND(L_exit_no_vzero);
    __ pop(rax);             // Get original dest value
    __ subptr(dest, rax);      // Number of bytes converted
    __ movptr(rax, dest);
    __ pop(rbx);
    __ pop(r15);
    __ pop(r14);
    __ pop(r13);
    __ pop(r12);
    __ leave();
    __ ret(0);

    return start;
  }


  /**
   *  Arguments:
   *
   * Inputs:
   *   c_rarg0   - int crc
   *   c_rarg1   - byte* buf
   *   c_rarg2   - int length
   *
   * Output:
   *       rax   - int crc result
   */
  address generate_updateBytesCRC32() {
    assert(UseCRC32Intrinsics, "need AVX and CLMUL instructions");

    __ align(CodeEntryAlignment);
    StubCodeMark mark(this, "StubRoutines", "updateBytesCRC32");

    address start = __ pc();
    // Win64: rcx, rdx, r8, r9 (c_rarg0, c_rarg1, ...)
    // Unix:  rdi, rsi, rdx, rcx, r8, r9 (c_rarg0, c_rarg1, ...)
    // rscratch1: r10
    const Register crc   = c_rarg0;  // crc
    const Register buf   = c_rarg1;  // source java byte array address
    const Register len   = c_rarg2;  // length
    const Register table = c_rarg3;  // crc_table address (reuse register)
    const Register tmp1   = r11;
    const Register tmp2   = r10;
    assert_different_registers(crc, buf, len, table, tmp1, tmp2, rax);

    BLOCK_COMMENT("Entry:");
    __ enter(); // required for proper stackwalking of RuntimeStub frame

    if (VM_Version::supports_sse4_1() && VM_Version::supports_avx512_vpclmulqdq() &&
        VM_Version::supports_avx512bw() &&
        VM_Version::supports_avx512vl()) {
        // The constants used in the CRC32 algorithm requires the 1's compliment of the initial crc value.
        // However, the constant table for CRC32-C assumes the original crc value.  Account for this
        // difference before calling and after returning.
      __ lea(table, ExternalAddress(StubRoutines::x86::crc_table_avx512_addr()));
      __ notl(crc);
      __ kernel_crc32_avx512(crc, buf, len, table, tmp1, tmp2);
      __ notl(crc);
    } else {
      __ kernel_crc32(crc, buf, len, table, tmp1);
    }

    __ movl(rax, crc);
    __ vzeroupper();
    __ leave(); // required for proper stackwalking of RuntimeStub frame
    __ ret(0);

    return start;
  }

  /**
  *  Arguments:
  *
  * Inputs:
  *   c_rarg0   - int crc
  *   c_rarg1   - byte* buf
  *   c_rarg2   - long length
  *   c_rarg3   - table_start - optional (present only when doing a library_call,
  *              not used by x86 algorithm)
  *
  * Output:
  *       rax   - int crc result
  */
  address generate_updateBytesCRC32C(bool is_pclmulqdq_supported) {
      assert(UseCRC32CIntrinsics, "need SSE4_2");
      __ align(CodeEntryAlignment);
      StubCodeMark mark(this, "StubRoutines", "updateBytesCRC32C");
      address start = __ pc();
      //reg.arg        int#0        int#1        int#2        int#3        int#4        int#5        float regs
      //Windows        RCX          RDX          R8           R9           none         none         XMM0..XMM3
      //Lin / Sol      RDI          RSI          RDX          RCX          R8           R9           XMM0..XMM7
      const Register crc = c_rarg0;  // crc
      const Register buf = c_rarg1;  // source java byte array address
      const Register len = c_rarg2;  // length
      const Register a = rax;
      const Register j = r9;
      const Register k = r10;
      const Register l = r11;
#ifdef _WIN64
      const Register y = rdi;
      const Register z = rsi;
#else
      const Register y = rcx;
      const Register z = r8;
#endif
      assert_different_registers(crc, buf, len, a, j, k, l, y, z);

      BLOCK_COMMENT("Entry:");
      __ enter(); // required for proper stackwalking of RuntimeStub frame
      if (VM_Version::supports_sse4_1() && VM_Version::supports_avx512_vpclmulqdq() &&
          VM_Version::supports_avx512bw() &&
          VM_Version::supports_avx512vl()) {
        __ lea(j, ExternalAddress(StubRoutines::x86::crc32c_table_avx512_addr()));
        __ kernel_crc32_avx512(crc, buf, len, j, l, k);
      } else {
#ifdef _WIN64
        __ push(y);
        __ push(z);
#endif
        __ crc32c_ipl_alg2_alt2(crc, buf, len,
                                a, j, k,
                                l, y, z,
                                c_farg0, c_farg1, c_farg2,
                                is_pclmulqdq_supported);
#ifdef _WIN64
        __ pop(z);
        __ pop(y);
#endif
      }
      __ movl(rax, crc);
      __ vzeroupper();
      __ leave(); // required for proper stackwalking of RuntimeStub frame
      __ ret(0);

      return start;
  }


  /***
   *  Arguments:
   *
   *  Inputs:
   *   c_rarg0   - int   adler
   *   c_rarg1   - byte* buff
   *   c_rarg2   - int   len
   *
   * Output:
   *   rax   - int adler result
   */

  address generate_updateBytesAdler32() {
      assert(UseAdler32Intrinsics, "need AVX2");

      __ align(CodeEntryAlignment);
      StubCodeMark mark(this, "StubRoutines", "updateBytesAdler32");

      address start = __ pc();

      const Register data = r9;
      const Register size = r10;

      const XMMRegister yshuf0 = xmm6;
      const XMMRegister yshuf1 = xmm7;
      assert_different_registers(c_rarg0, c_rarg1, c_rarg2, data, size);

      BLOCK_COMMENT("Entry:");
      __ enter(); // required for proper stackwalking of RuntimeStub frame

      __ vmovdqu(yshuf0, ExternalAddress((address) StubRoutines::x86::_adler32_shuf0_table), r9);
      __ vmovdqu(yshuf1, ExternalAddress((address) StubRoutines::x86::_adler32_shuf1_table), r9);
      __ movptr(data, c_rarg1); //data
      __ movl(size, c_rarg2); //length
      __ updateBytesAdler32(c_rarg0, data, size, yshuf0, yshuf1, ExternalAddress((address) StubRoutines::x86::_adler32_ascale_table));
      __ leave();
      __ ret(0);
      return start;
  }

  /**
   *  Arguments:
   *
   *  Input:
   *    c_rarg0   - x address
   *    c_rarg1   - x length
   *    c_rarg2   - y address
   *    c_rarg3   - y length
   * not Win64
   *    c_rarg4   - z address
   *    c_rarg5   - z length
   * Win64
   *    rsp+40    - z address
   *    rsp+48    - z length
   */
  address generate_multiplyToLen() {
    __ align(CodeEntryAlignment);
    StubCodeMark mark(this, "StubRoutines", "multiplyToLen");

    address start = __ pc();
    // Win64: rcx, rdx, r8, r9 (c_rarg0, c_rarg1, ...)
    // Unix:  rdi, rsi, rdx, rcx, r8, r9 (c_rarg0, c_rarg1, ...)
    const Register x     = rdi;
    const Register xlen  = rax;
    const Register y     = rsi;
    const Register ylen  = rcx;
    const Register z     = r8;
    const Register zlen  = r11;

    // Next registers will be saved on stack in multiply_to_len().
    const Register tmp1  = r12;
    const Register tmp2  = r13;
    const Register tmp3  = r14;
    const Register tmp4  = r15;
    const Register tmp5  = rbx;

    BLOCK_COMMENT("Entry:");
    __ enter(); // required for proper stackwalking of RuntimeStub frame

#ifndef _WIN64
    __ movptr(zlen, r9); // Save r9 in r11 - zlen
#endif
    setup_arg_regs(4); // x => rdi, xlen => rsi, y => rdx
                       // ylen => rcx, z => r8, zlen => r11
                       // r9 and r10 may be used to save non-volatile registers
#ifdef _WIN64
    // last 2 arguments (#4, #5) are on stack on Win64
    __ movptr(z, Address(rsp, 6 * wordSize));
    __ movptr(zlen, Address(rsp, 7 * wordSize));
#endif

    __ movptr(xlen, rsi);
    __ movptr(y,    rdx);
    __ multiply_to_len(x, xlen, y, ylen, z, zlen, tmp1, tmp2, tmp3, tmp4, tmp5);

    restore_arg_regs();

    __ leave(); // required for proper stackwalking of RuntimeStub frame
    __ ret(0);

    return start;
  }

  /**
  *  Arguments:
  *
  *  Input:
  *    c_rarg0   - obja     address
  *    c_rarg1   - objb     address
  *    c_rarg3   - length   length
  *    c_rarg4   - scale    log2_array_indxscale
  *
  *  Output:
  *        rax   - int >= mismatched index, < 0 bitwise complement of tail
  */
  address generate_vectorizedMismatch() {
    __ align(CodeEntryAlignment);
    StubCodeMark mark(this, "StubRoutines", "vectorizedMismatch");
    address start = __ pc();

    BLOCK_COMMENT("Entry:");
    __ enter();

#ifdef _WIN64  // Win64: rcx, rdx, r8, r9 (c_rarg0, c_rarg1, ...)
    const Register scale = c_rarg0;  //rcx, will exchange with r9
    const Register objb = c_rarg1;   //rdx
    const Register length = c_rarg2; //r8
    const Register obja = c_rarg3;   //r9
    __ xchgq(obja, scale);  //now obja and scale contains the correct contents

    const Register tmp1 = r10;
    const Register tmp2 = r11;
#endif
#ifndef _WIN64 // Unix:  rdi, rsi, rdx, rcx, r8, r9 (c_rarg0, c_rarg1, ...)
    const Register obja = c_rarg0;   //U:rdi
    const Register objb = c_rarg1;   //U:rsi
    const Register length = c_rarg2; //U:rdx
    const Register scale = c_rarg3;  //U:rcx
    const Register tmp1 = r8;
    const Register tmp2 = r9;
#endif
    const Register result = rax; //return value
    const XMMRegister vec0 = xmm0;
    const XMMRegister vec1 = xmm1;
    const XMMRegister vec2 = xmm2;

    __ vectorized_mismatch(obja, objb, length, scale, result, tmp1, tmp2, vec0, vec1, vec2);

    __ vzeroupper();
    __ leave();
    __ ret(0);

    return start;
  }

/**
   *  Arguments:
   *
  //  Input:
  //    c_rarg0   - x address
  //    c_rarg1   - x length
  //    c_rarg2   - z address
  //    c_rarg3   - z length
   *
   */
  address generate_squareToLen() {

    __ align(CodeEntryAlignment);
    StubCodeMark mark(this, "StubRoutines", "squareToLen");

    address start = __ pc();
    // Win64: rcx, rdx, r8, r9 (c_rarg0, c_rarg1, ...)
    // Unix:  rdi, rsi, rdx, rcx (c_rarg0, c_rarg1, ...)
    const Register x      = rdi;
    const Register len    = rsi;
    const Register z      = r8;
    const Register zlen   = rcx;

   const Register tmp1      = r12;
   const Register tmp2      = r13;
   const Register tmp3      = r14;
   const Register tmp4      = r15;
   const Register tmp5      = rbx;

    BLOCK_COMMENT("Entry:");
    __ enter(); // required for proper stackwalking of RuntimeStub frame

    setup_arg_regs(4); // x => rdi, len => rsi, z => rdx
                       // zlen => rcx
                       // r9 and r10 may be used to save non-volatile registers
    __ movptr(r8, rdx);
    __ square_to_len(x, len, z, zlen, tmp1, tmp2, tmp3, tmp4, tmp5, rdx, rax);

    restore_arg_regs();

    __ leave(); // required for proper stackwalking of RuntimeStub frame
    __ ret(0);

    return start;
  }

  address generate_method_entry_barrier() {
    __ align(CodeEntryAlignment);
    StubCodeMark mark(this, "StubRoutines", "nmethod_entry_barrier");

    Label deoptimize_label;

    address start = __ pc();

    __ push(-1); // cookie, this is used for writing the new rsp when deoptimizing

    BLOCK_COMMENT("Entry:");
    __ enter(); // save rbp

    // save c_rarg0, because we want to use that value.
    // We could do without it but then we depend on the number of slots used by pusha
    __ push(c_rarg0);

    __ lea(c_rarg0, Address(rsp, wordSize * 3)); // 1 for cookie, 1 for rbp, 1 for c_rarg0 - this should be the return address

    __ pusha();

    // The method may have floats as arguments, and we must spill them before calling
    // the VM runtime.
    assert(Argument::n_float_register_parameters_j == 8, "Assumption");
    const int xmm_size = wordSize * 2;
    const int xmm_spill_size = xmm_size * Argument::n_float_register_parameters_j;
    __ subptr(rsp, xmm_spill_size);
    __ movdqu(Address(rsp, xmm_size * 7), xmm7);
    __ movdqu(Address(rsp, xmm_size * 6), xmm6);
    __ movdqu(Address(rsp, xmm_size * 5), xmm5);
    __ movdqu(Address(rsp, xmm_size * 4), xmm4);
    __ movdqu(Address(rsp, xmm_size * 3), xmm3);
    __ movdqu(Address(rsp, xmm_size * 2), xmm2);
    __ movdqu(Address(rsp, xmm_size * 1), xmm1);
    __ movdqu(Address(rsp, xmm_size * 0), xmm0);

    __ call_VM_leaf(CAST_FROM_FN_PTR(address, static_cast<int (*)(address*)>(BarrierSetNMethod::nmethod_stub_entry_barrier)), 1);

    __ movdqu(xmm0, Address(rsp, xmm_size * 0));
    __ movdqu(xmm1, Address(rsp, xmm_size * 1));
    __ movdqu(xmm2, Address(rsp, xmm_size * 2));
    __ movdqu(xmm3, Address(rsp, xmm_size * 3));
    __ movdqu(xmm4, Address(rsp, xmm_size * 4));
    __ movdqu(xmm5, Address(rsp, xmm_size * 5));
    __ movdqu(xmm6, Address(rsp, xmm_size * 6));
    __ movdqu(xmm7, Address(rsp, xmm_size * 7));
    __ addptr(rsp, xmm_spill_size);

    __ cmpl(rax, 1); // 1 means deoptimize
    __ jcc(Assembler::equal, deoptimize_label);

    __ popa();
    __ pop(c_rarg0);

    __ leave();

    __ addptr(rsp, 1 * wordSize); // cookie
    __ ret(0);


    __ BIND(deoptimize_label);

    __ popa();
    __ pop(c_rarg0);

    __ leave();

    // this can be taken out, but is good for verification purposes. getting a SIGSEGV
    // here while still having a correct stack is valuable
    __ testptr(rsp, Address(rsp, 0));

    __ movptr(rsp, Address(rsp, 0)); // new rsp was written in the barrier
    __ jmp(Address(rsp, -1 * wordSize)); // jmp target should be callers verified_entry_point

    return start;
  }

   /**
   *  Arguments:
   *
   *  Input:
   *    c_rarg0   - out address
   *    c_rarg1   - in address
   *    c_rarg2   - offset
   *    c_rarg3   - len
   * not Win64
   *    c_rarg4   - k
   * Win64
   *    rsp+40    - k
   */
  address generate_mulAdd() {
    __ align(CodeEntryAlignment);
    StubCodeMark mark(this, "StubRoutines", "mulAdd");

    address start = __ pc();
    // Win64: rcx, rdx, r8, r9 (c_rarg0, c_rarg1, ...)
    // Unix:  rdi, rsi, rdx, rcx, r8, r9 (c_rarg0, c_rarg1, ...)
    const Register out     = rdi;
    const Register in      = rsi;
    const Register offset  = r11;
    const Register len     = rcx;
    const Register k       = r8;

    // Next registers will be saved on stack in mul_add().
    const Register tmp1  = r12;
    const Register tmp2  = r13;
    const Register tmp3  = r14;
    const Register tmp4  = r15;
    const Register tmp5  = rbx;

    BLOCK_COMMENT("Entry:");
    __ enter(); // required for proper stackwalking of RuntimeStub frame

    setup_arg_regs(4); // out => rdi, in => rsi, offset => rdx
                       // len => rcx, k => r8
                       // r9 and r10 may be used to save non-volatile registers
#ifdef _WIN64
    // last argument is on stack on Win64
    __ movl(k, Address(rsp, 6 * wordSize));
#endif
    __ movptr(r11, rdx);  // move offset in rdx to offset(r11)
    __ mul_add(out, in, offset, len, k, tmp1, tmp2, tmp3, tmp4, tmp5, rdx, rax);

    restore_arg_regs();

    __ leave(); // required for proper stackwalking of RuntimeStub frame
    __ ret(0);

    return start;
  }

  address generate_bigIntegerRightShift() {
    __ align(CodeEntryAlignment);
    StubCodeMark mark(this, "StubRoutines", "bigIntegerRightShiftWorker");

    address start = __ pc();
    Label Shift512Loop, ShiftTwo, ShiftTwoLoop, ShiftOne, Exit;
    // For Unix, the arguments are as follows: rdi, rsi, rdx, rcx, r8.
    const Register newArr = rdi;
    const Register oldArr = rsi;
    const Register newIdx = rdx;
    const Register shiftCount = rcx;  // It was intentional to have shiftCount in rcx since it is used implicitly for shift.
    const Register totalNumIter = r8;

    // For windows, we use r9 and r10 as temps to save rdi and rsi. Thus we cannot allocate them for our temps.
    // For everything else, we prefer using r9 and r10 since we do not have to save them before use.
    const Register tmp1 = r11;                    // Caller save.
    const Register tmp2 = rax;                    // Caller save.
    const Register tmp3 = WINDOWS_ONLY(r12) NOT_WINDOWS(r9);   // Windows: Callee save. Linux: Caller save.
    const Register tmp4 = WINDOWS_ONLY(r13) NOT_WINDOWS(r10);  // Windows: Callee save. Linux: Caller save.
    const Register tmp5 = r14;                    // Callee save.
    const Register tmp6 = r15;

    const XMMRegister x0 = xmm0;
    const XMMRegister x1 = xmm1;
    const XMMRegister x2 = xmm2;

    BLOCK_COMMENT("Entry:");
    __ enter(); // required for proper stackwalking of RuntimeStub frame

#ifdef _WINDOWS
    setup_arg_regs(4);
    // For windows, since last argument is on stack, we need to move it to the appropriate register.
    __ movl(totalNumIter, Address(rsp, 6 * wordSize));
    // Save callee save registers.
    __ push(tmp3);
    __ push(tmp4);
#endif
    __ push(tmp5);

    // Rename temps used throughout the code.
    const Register idx = tmp1;
    const Register nIdx = tmp2;

    __ xorl(idx, idx);

    // Start right shift from end of the array.
    // For example, if #iteration = 4 and newIdx = 1
    // then dest[4] = src[4] >> shiftCount  | src[3] <<< (shiftCount - 32)
    // if #iteration = 4 and newIdx = 0
    // then dest[3] = src[4] >> shiftCount  | src[3] <<< (shiftCount - 32)
    __ movl(idx, totalNumIter);
    __ movl(nIdx, idx);
    __ addl(nIdx, newIdx);

    // If vectorization is enabled, check if the number of iterations is at least 64
    // If not, then go to ShifTwo processing 2 iterations
    if (VM_Version::supports_avx512_vbmi2()) {
      __ cmpptr(totalNumIter, (AVX3Threshold/64));
      __ jcc(Assembler::less, ShiftTwo);

      if (AVX3Threshold < 16 * 64) {
        __ cmpl(totalNumIter, 16);
        __ jcc(Assembler::less, ShiftTwo);
      }
      __ evpbroadcastd(x0, shiftCount, Assembler::AVX_512bit);
      __ subl(idx, 16);
      __ subl(nIdx, 16);
      __ BIND(Shift512Loop);
      __ evmovdqul(x2, Address(oldArr, idx, Address::times_4, 4), Assembler::AVX_512bit);
      __ evmovdqul(x1, Address(oldArr, idx, Address::times_4), Assembler::AVX_512bit);
      __ vpshrdvd(x2, x1, x0, Assembler::AVX_512bit);
      __ evmovdqul(Address(newArr, nIdx, Address::times_4), x2, Assembler::AVX_512bit);
      __ subl(nIdx, 16);
      __ subl(idx, 16);
      __ jcc(Assembler::greaterEqual, Shift512Loop);
      __ addl(idx, 16);
      __ addl(nIdx, 16);
    }
    __ BIND(ShiftTwo);
    __ cmpl(idx, 2);
    __ jcc(Assembler::less, ShiftOne);
    __ subl(idx, 2);
    __ subl(nIdx, 2);
    __ BIND(ShiftTwoLoop);
    __ movl(tmp5, Address(oldArr, idx, Address::times_4, 8));
    __ movl(tmp4, Address(oldArr, idx, Address::times_4, 4));
    __ movl(tmp3, Address(oldArr, idx, Address::times_4));
    __ shrdl(tmp5, tmp4);
    __ shrdl(tmp4, tmp3);
    __ movl(Address(newArr, nIdx, Address::times_4, 4), tmp5);
    __ movl(Address(newArr, nIdx, Address::times_4), tmp4);
    __ subl(nIdx, 2);
    __ subl(idx, 2);
    __ jcc(Assembler::greaterEqual, ShiftTwoLoop);
    __ addl(idx, 2);
    __ addl(nIdx, 2);

    // Do the last iteration
    __ BIND(ShiftOne);
    __ cmpl(idx, 1);
    __ jcc(Assembler::less, Exit);
    __ subl(idx, 1);
    __ subl(nIdx, 1);
    __ movl(tmp4, Address(oldArr, idx, Address::times_4, 4));
    __ movl(tmp3, Address(oldArr, idx, Address::times_4));
    __ shrdl(tmp4, tmp3);
    __ movl(Address(newArr, nIdx, Address::times_4), tmp4);
    __ BIND(Exit);
    __ vzeroupper();
    // Restore callee save registers.
    __ pop(tmp5);
#ifdef _WINDOWS
    __ pop(tmp4);
    __ pop(tmp3);
    restore_arg_regs();
#endif
    __ leave(); // required for proper stackwalking of RuntimeStub frame
    __ ret(0);
    return start;
  }

   /**
   *  Arguments:
   *
   *  Input:
   *    c_rarg0   - newArr address
   *    c_rarg1   - oldArr address
   *    c_rarg2   - newIdx
   *    c_rarg3   - shiftCount
   * not Win64
   *    c_rarg4   - numIter
   * Win64
   *    rsp40    - numIter
   */
  address generate_bigIntegerLeftShift() {
    __ align(CodeEntryAlignment);
    StubCodeMark mark(this,  "StubRoutines", "bigIntegerLeftShiftWorker");
    address start = __ pc();
    Label Shift512Loop, ShiftTwo, ShiftTwoLoop, ShiftOne, Exit;
    // For Unix, the arguments are as follows: rdi, rsi, rdx, rcx, r8.
    const Register newArr = rdi;
    const Register oldArr = rsi;
    const Register newIdx = rdx;
    const Register shiftCount = rcx;  // It was intentional to have shiftCount in rcx since it is used implicitly for shift.
    const Register totalNumIter = r8;
    // For windows, we use r9 and r10 as temps to save rdi and rsi. Thus we cannot allocate them for our temps.
    // For everything else, we prefer using r9 and r10 since we do not have to save them before use.
    const Register tmp1 = r11;                    // Caller save.
    const Register tmp2 = rax;                    // Caller save.
    const Register tmp3 = WINDOWS_ONLY(r12) NOT_WINDOWS(r9);   // Windows: Callee save. Linux: Caller save.
    const Register tmp4 = WINDOWS_ONLY(r13) NOT_WINDOWS(r10);  // Windows: Callee save. Linux: Caller save.
    const Register tmp5 = r14;                    // Callee save.

    const XMMRegister x0 = xmm0;
    const XMMRegister x1 = xmm1;
    const XMMRegister x2 = xmm2;
    BLOCK_COMMENT("Entry:");
    __ enter(); // required for proper stackwalking of RuntimeStub frame

#ifdef _WINDOWS
    setup_arg_regs(4);
    // For windows, since last argument is on stack, we need to move it to the appropriate register.
    __ movl(totalNumIter, Address(rsp, 6 * wordSize));
    // Save callee save registers.
    __ push(tmp3);
    __ push(tmp4);
#endif
    __ push(tmp5);

    // Rename temps used throughout the code
    const Register idx = tmp1;
    const Register numIterTmp = tmp2;

    // Start idx from zero.
    __ xorl(idx, idx);
    // Compute interior pointer for new array. We do this so that we can use same index for both old and new arrays.
    __ lea(newArr, Address(newArr, newIdx, Address::times_4));
    __ movl(numIterTmp, totalNumIter);

    // If vectorization is enabled, check if the number of iterations is at least 64
    // If not, then go to ShiftTwo shifting two numbers at a time
    if (VM_Version::supports_avx512_vbmi2()) {
      __ cmpl(totalNumIter, (AVX3Threshold/64));
      __ jcc(Assembler::less, ShiftTwo);

      if (AVX3Threshold < 16 * 64) {
        __ cmpl(totalNumIter, 16);
        __ jcc(Assembler::less, ShiftTwo);
      }
      __ evpbroadcastd(x0, shiftCount, Assembler::AVX_512bit);
      __ subl(numIterTmp, 16);
      __ BIND(Shift512Loop);
      __ evmovdqul(x1, Address(oldArr, idx, Address::times_4), Assembler::AVX_512bit);
      __ evmovdqul(x2, Address(oldArr, idx, Address::times_4, 0x4), Assembler::AVX_512bit);
      __ vpshldvd(x1, x2, x0, Assembler::AVX_512bit);
      __ evmovdqul(Address(newArr, idx, Address::times_4), x1, Assembler::AVX_512bit);
      __ addl(idx, 16);
      __ subl(numIterTmp, 16);
      __ jcc(Assembler::greaterEqual, Shift512Loop);
      __ addl(numIterTmp, 16);
    }
    __ BIND(ShiftTwo);
    __ cmpl(totalNumIter, 1);
    __ jcc(Assembler::less, Exit);
    __ movl(tmp3, Address(oldArr, idx, Address::times_4));
    __ subl(numIterTmp, 2);
    __ jcc(Assembler::less, ShiftOne);

    __ BIND(ShiftTwoLoop);
    __ movl(tmp4, Address(oldArr, idx, Address::times_4, 0x4));
    __ movl(tmp5, Address(oldArr, idx, Address::times_4, 0x8));
    __ shldl(tmp3, tmp4);
    __ shldl(tmp4, tmp5);
    __ movl(Address(newArr, idx, Address::times_4), tmp3);
    __ movl(Address(newArr, idx, Address::times_4, 0x4), tmp4);
    __ movl(tmp3, tmp5);
    __ addl(idx, 2);
    __ subl(numIterTmp, 2);
    __ jcc(Assembler::greaterEqual, ShiftTwoLoop);

    // Do the last iteration
    __ BIND(ShiftOne);
    __ addl(numIterTmp, 2);
    __ cmpl(numIterTmp, 1);
    __ jcc(Assembler::less, Exit);
    __ movl(tmp4, Address(oldArr, idx, Address::times_4, 0x4));
    __ shldl(tmp3, tmp4);
    __ movl(Address(newArr, idx, Address::times_4), tmp3);

    __ BIND(Exit);
    __ vzeroupper();
    // Restore callee save registers.
    __ pop(tmp5);
#ifdef _WINDOWS
    __ pop(tmp4);
    __ pop(tmp3);
    restore_arg_regs();
#endif
    __ leave(); // required for proper stackwalking of RuntimeStub frame
    __ ret(0);
    return start;
  }

  address generate_libmExp() {
    StubCodeMark mark(this, "StubRoutines", "libmExp");

    address start = __ pc();

    BLOCK_COMMENT("Entry:");
    __ enter(); // required for proper stackwalking of RuntimeStub frame

    __ fast_exp(xmm0, xmm1, xmm2, xmm3, xmm4, xmm5, xmm6, xmm7,
                rax, rcx, rdx, r11);

    __ leave(); // required for proper stackwalking of RuntimeStub frame
    __ ret(0);

    return start;

  }

  address generate_libmLog() {
    StubCodeMark mark(this, "StubRoutines", "libmLog");

    address start = __ pc();

    BLOCK_COMMENT("Entry:");
    __ enter(); // required for proper stackwalking of RuntimeStub frame

    __ fast_log(xmm0, xmm1, xmm2, xmm3, xmm4, xmm5, xmm6, xmm7,
                rax, rcx, rdx, r11, r8);

    __ leave(); // required for proper stackwalking of RuntimeStub frame
    __ ret(0);

    return start;

  }

  address generate_libmLog10() {
    StubCodeMark mark(this, "StubRoutines", "libmLog10");

    address start = __ pc();

    BLOCK_COMMENT("Entry:");
    __ enter(); // required for proper stackwalking of RuntimeStub frame

    __ fast_log10(xmm0, xmm1, xmm2, xmm3, xmm4, xmm5, xmm6, xmm7,
                  rax, rcx, rdx, r11, r8);

    __ leave(); // required for proper stackwalking of RuntimeStub frame
    __ ret(0);

    return start;

  }

  address generate_libmPow() {
    StubCodeMark mark(this, "StubRoutines", "libmPow");

    address start = __ pc();

    BLOCK_COMMENT("Entry:");
    __ enter(); // required for proper stackwalking of RuntimeStub frame

    __ fast_pow(xmm0, xmm1, xmm2, xmm3, xmm4, xmm5, xmm6, xmm7,
                rax, rcx, rdx, r8, r9, r10, r11);

    __ leave(); // required for proper stackwalking of RuntimeStub frame
    __ ret(0);

    return start;

  }

  address generate_libmSin() {
    StubCodeMark mark(this, "StubRoutines", "libmSin");

    address start = __ pc();

    BLOCK_COMMENT("Entry:");
    __ enter(); // required for proper stackwalking of RuntimeStub frame

#ifdef _WIN64
    __ push(rsi);
    __ push(rdi);
#endif
    __ fast_sin(xmm0, xmm1, xmm2, xmm3, xmm4, xmm5, xmm6, xmm7,
                rax, rbx, rcx, rdx, r8);
<<<<<<< HEAD

=======
>>>>>>> f3be6731
#ifdef _WIN64
    __ pop(rdi);
    __ pop(rsi);
#endif

    __ leave(); // required for proper stackwalking of RuntimeStub frame
    __ ret(0);

    return start;

  }

  address generate_libmCos() {
    StubCodeMark mark(this, "StubRoutines", "libmCos");

    address start = __ pc();

    BLOCK_COMMENT("Entry:");
    __ enter(); // required for proper stackwalking of RuntimeStub frame

#ifdef _WIN64
    __ push(rsi);
    __ push(rdi);
#endif
    __ fast_cos(xmm0, xmm1, xmm2, xmm3, xmm4, xmm5, xmm6, xmm7,
                rax, rcx, rdx, r8, r9, r10, r11, rbx);

#ifdef _WIN64
    __ pop(rdi);
    __ pop(rsi);
#endif

    __ leave(); // required for proper stackwalking of RuntimeStub frame
    __ ret(0);

    return start;

  }

  address generate_libmTan() {
    StubCodeMark mark(this, "StubRoutines", "libmTan");

    address start = __ pc();

    BLOCK_COMMENT("Entry:");
    __ enter(); // required for proper stackwalking of RuntimeStub frame

#ifdef _WIN64
    __ push(rsi);
    __ push(rdi);
#endif
    __ fast_tan(xmm0, xmm1, xmm2, xmm3, xmm4, xmm5, xmm6, xmm7,
                rax, rcx, rdx, r8, r9, r10, r11, rbx);

#ifdef _WIN64
    __ pop(rdi);
    __ pop(rsi);
#endif

    __ leave(); // required for proper stackwalking of RuntimeStub frame
    __ ret(0);

    return start;

  }

  RuntimeStub* generate_cont_doYield() {
    if (!Continuations::enabled()) return nullptr;

    enum layout {
      rbp_off,
      rbpH_off,
      return_off,
      return_off2,
      framesize // inclusive of return address
    };

    CodeBuffer code("cont_doYield", 512, 64);
    MacroAssembler* _masm = new MacroAssembler(&code);

    address start = __ pc();
    __ enter();
    address the_pc = __ pc();

    int frame_complete = the_pc - start;

    // This nop must be exactly at the PC we push into the frame info.
    // We use this nop for fast CodeBlob lookup, associate the OopMap
    // with it right away.
    __ post_call_nop();
    OopMapSet* oop_maps = new OopMapSet();
    OopMap* map = new OopMap(framesize, 1);
    oop_maps->add_gc_map(frame_complete, map);

    __ set_last_Java_frame(rsp, rbp, the_pc);
    __ movptr(c_rarg0, r15_thread);
    __ movptr(c_rarg1, rsp);
    __ call_VM_leaf(Continuation::freeze_entry(), 2);
    __ reset_last_Java_frame(true);

    Label L_pinned;

    __ testptr(rax, rax);
    __ jcc(Assembler::notZero, L_pinned);

    __ movptr(rsp, Address(r15_thread, JavaThread::cont_entry_offset()));
    continuation_enter_cleanup(_masm);
    __ pop(rbp);
    __ ret(0);

    __ bind(L_pinned);

    // Pinned, return to caller
    __ leave();
    __ ret(0);

    RuntimeStub* stub =
      RuntimeStub::new_runtime_stub(code.name(),
                                    &code,
                                    frame_complete,
                                    (framesize >> (LogBytesPerWord - LogBytesPerInt)),
                                    oop_maps,
                                    false);
    return stub;
  }

  address generate_cont_thaw(const char* label, Continuation::thaw_kind kind) {
    if (!Continuations::enabled()) return nullptr;

    bool return_barrier = Continuation::is_thaw_return_barrier(kind);
    bool return_barrier_exception = Continuation::is_thaw_return_barrier_exception(kind);

    StubCodeMark mark(this, "StubRoutines", label);
    address start = __ pc();

    // TODO: Handle Valhalla return types. May require generating different return barriers.

    if (!return_barrier) {
      // Pop return address. If we don't do this, we get a drift,
      // where the bottom-most frozen frame continuously grows.
      __ pop(c_rarg3);
    } else {
      __ movptr(rsp, Address(r15_thread, JavaThread::cont_entry_offset()));
    }

#ifdef ASSERT
    {
      Label L_good_sp;
      __ cmpptr(rsp, Address(r15_thread, JavaThread::cont_entry_offset()));
      __ jcc(Assembler::equal, L_good_sp);
      __ stop("Incorrect rsp at thaw entry");
      __ BIND(L_good_sp);
    }
#endif

    if (return_barrier) {
      // Preserve possible return value from a method returning to the return barrier.
      __ push(rax);
      __ push_d(xmm0);
    }

    __ movptr(c_rarg0, r15_thread);
    __ movptr(c_rarg1, (return_barrier ? 1 : 0));
    __ call_VM_leaf(CAST_FROM_FN_PTR(address, Continuation::prepare_thaw), 2);
    __ movptr(rbx, rax);

    if (return_barrier) {
      // Restore return value from a method returning to the return barrier.
      // No safepoint in the call to thaw, so even an oop return value should be OK.
      __ pop_d(xmm0);
      __ pop(rax);
    }

#ifdef ASSERT
    {
      Label L_good_sp;
      __ cmpptr(rsp, Address(r15_thread, JavaThread::cont_entry_offset()));
      __ jcc(Assembler::equal, L_good_sp);
      __ stop("Incorrect rsp after prepare thaw");
      __ BIND(L_good_sp);
    }
#endif

    // rbx contains the size of the frames to thaw, 0 if overflow or no more frames
    Label L_thaw_success;
    __ testptr(rbx, rbx);
    __ jccb(Assembler::notZero, L_thaw_success);
    __ jump(ExternalAddress(StubRoutines::throw_StackOverflowError_entry()));
    __ bind(L_thaw_success);

    // Make room for the thawed frames and align the stack.
    __ subptr(rsp, rbx);
    __ andptr(rsp, -StackAlignmentInBytes);

    if (return_barrier) {
      // Preserve possible return value from a method returning to the return barrier. (Again.)
      __ push(rax);
      __ push_d(xmm0);
    }

    // If we want, we can templatize thaw by kind, and have three different entries.
    __ movptr(c_rarg0, r15_thread);
    __ movptr(c_rarg1, kind);
    __ call_VM_leaf(Continuation::thaw_entry(), 2);
    __ movptr(rbx, rax);

    if (return_barrier) {
      // Restore return value from a method returning to the return barrier. (Again.)
      // No safepoint in the call to thaw, so even an oop return value should be OK.
      __ pop_d(xmm0);
      __ pop(rax);
    } else {
      // Return 0 (success) from doYield.
      __ xorptr(rax, rax);
    }

    // After thawing, rbx is the SP of the yielding frame.
    // Move there, and then to saved RBP slot.
    __ movptr(rsp, rbx);
    __ subptr(rsp, 2*wordSize);

    if (return_barrier_exception) {
      __ movptr(c_rarg0, r15_thread);
      __ movptr(c_rarg1, Address(rsp, wordSize)); // return address

      // rax still holds the original exception oop, save it before the call
      __ push(rax);

      __ call_VM_leaf(CAST_FROM_FN_PTR(address, SharedRuntime::exception_handler_for_return_address), 2);
      __ movptr(rbx, rax);

      // Continue at exception handler:
      //   rax: exception oop
      //   rbx: exception handler
      //   rdx: exception pc
      __ pop(rax);
      __ verify_oop(rax);
      __ pop(rbp); // pop out RBP here too
      __ pop(rdx);
      __ jmp(rbx);
    } else {
      // We are "returning" into the topmost thawed frame; see Thaw::push_return_frame
      __ pop(rbp);
      __ ret(0);
    }

    return start;
  }

  address generate_cont_thaw() {
    return generate_cont_thaw("Cont thaw", Continuation::thaw_top);
  }

  // TODO: will probably need multiple return barriers depending on return type

  address generate_cont_returnBarrier() {
    return generate_cont_thaw("Cont thaw return barrier", Continuation::thaw_return_barrier);
  }

  address generate_cont_returnBarrier_exception() {
    return generate_cont_thaw("Cont thaw return barrier exception", Continuation::thaw_return_barrier_exception);
  }

#if INCLUDE_JFR

  // For c2: c_rarg0 is junk, call to runtime to write a checkpoint.
  // It returns a jobject handle to the event writer.
  // The handle is dereferenced and the return value is the event writer oop.
  RuntimeStub* generate_jfr_write_checkpoint() {
    enum layout {
      rbp_off,
      rbpH_off,
      return_off,
      return_off2,
      framesize // inclusive of return address
    };

    CodeBuffer code("jfr_write_checkpoint", 512, 64);
    MacroAssembler* _masm = new MacroAssembler(&code);

    address start = __ pc();
    __ enter();
    address the_pc = __ pc();

    int frame_complete = the_pc - start;

    __ set_last_Java_frame(rsp, rbp, the_pc);
    __ movptr(c_rarg0, r15_thread);
    __ call_VM_leaf(CAST_FROM_FN_PTR(address, JfrIntrinsicSupport::write_checkpoint), 1);
    __ reset_last_Java_frame(true);

    // rax is jobject handle result, unpack and process it through a barrier.
    Label L_null_jobject;
    __ testptr(rax, rax);
    __ jcc(Assembler::zero, L_null_jobject);

    BarrierSetAssembler* bs = BarrierSet::barrier_set()->barrier_set_assembler();
    bs->load_at(_masm, ACCESS_READ | IN_NATIVE, T_OBJECT, rax, Address(rax, 0), c_rarg0, r15_thread);

    __ bind(L_null_jobject);

    __ leave();
    __ ret(0);

    OopMapSet* oop_maps = new OopMapSet();
    OopMap* map = new OopMap(framesize, 1);
    oop_maps->add_gc_map(frame_complete, map);

    RuntimeStub* stub =
      RuntimeStub::new_runtime_stub(code.name(),
                                    &code,
                                    frame_complete,
                                    (framesize >> (LogBytesPerWord - LogBytesPerInt)),
                                    oop_maps,
                                    false);
    return stub;
  }

#endif // INCLUDE_JFR

#undef __
#define __ masm->

  // Continuation point for throwing of implicit exceptions that are
  // not handled in the current activation. Fabricates an exception
  // oop and initiates normal exception dispatching in this
  // frame. Since we need to preserve callee-saved values (currently
  // only for C2, but done for C1 as well) we need a callee-saved oop
  // map and therefore have to make these stubs into RuntimeStubs
  // rather than BufferBlobs.  If the compiler needs all registers to
  // be preserved between the fault point and the exception handler
  // then it must assume responsibility for that in
  // AbstractCompiler::continuation_for_implicit_null_exception or
  // continuation_for_implicit_division_by_zero_exception. All other
  // implicit exceptions (e.g., NullPointerException or
  // AbstractMethodError on entry) are either at call sites or
  // otherwise assume that stack unwinding will be initiated, so
  // caller saved registers were assumed volatile in the compiler.
  address generate_throw_exception(const char* name,
                                   address runtime_entry,
                                   Register arg1 = noreg,
                                   Register arg2 = noreg) {
    // Information about frame layout at time of blocking runtime call.
    // Note that we only have to preserve callee-saved registers since
    // the compilers are responsible for supplying a continuation point
    // if they expect all registers to be preserved.
    enum layout {
      rbp_off = frame::arg_reg_save_area_bytes/BytesPerInt,
      rbp_off2,
      return_off,
      return_off2,
      framesize // inclusive of return address
    };

    int insts_size = 512;
    int locs_size  = 64;

    CodeBuffer code(name, insts_size, locs_size);
    OopMapSet* oop_maps  = new OopMapSet();
    MacroAssembler* masm = new MacroAssembler(&code);

    address start = __ pc();

    // This is an inlined and slightly modified version of call_VM
    // which has the ability to fetch the return PC out of
    // thread-local storage and also sets up last_Java_sp slightly
    // differently than the real call_VM

    __ enter(); // required for proper stackwalking of RuntimeStub frame

    assert(is_even(framesize/2), "sp not 16-byte aligned");

    // return address and rbp are already in place
    __ subptr(rsp, (framesize-4) << LogBytesPerInt); // prolog

    int frame_complete = __ pc() - start;

    // Set up last_Java_sp and last_Java_fp
    address the_pc = __ pc();
    __ set_last_Java_frame(rsp, rbp, the_pc);
    __ andptr(rsp, -(StackAlignmentInBytes));    // Align stack

    // Call runtime
    if (arg1 != noreg) {
      assert(arg2 != c_rarg1, "clobbered");
      __ movptr(c_rarg1, arg1);
    }
    if (arg2 != noreg) {
      __ movptr(c_rarg2, arg2);
    }
    __ movptr(c_rarg0, r15_thread);
    BLOCK_COMMENT("call runtime_entry");
    __ call(RuntimeAddress(runtime_entry));

    // Generate oop map
    OopMap* map = new OopMap(framesize, 0);

    oop_maps->add_gc_map(the_pc - start, map);

    __ reset_last_Java_frame(true);

    __ leave(); // required for proper stackwalking of RuntimeStub frame

    // check for pending exceptions
#ifdef ASSERT
    Label L;
    __ cmpptr(Address(r15_thread, Thread::pending_exception_offset()), NULL_WORD);
    __ jcc(Assembler::notEqual, L);
    __ should_not_reach_here();
    __ bind(L);
#endif // ASSERT
    __ jump(RuntimeAddress(StubRoutines::forward_exception_entry()));


    // codeBlob framesize is in words (not VMRegImpl::slot_size)
    RuntimeStub* stub =
      RuntimeStub::new_runtime_stub(name,
                                    &code,
                                    frame_complete,
                                    (framesize >> (LogBytesPerWord - LogBytesPerInt)),
                                    oop_maps, false);
    return stub->entry_point();
  }

  void create_control_words() {
    // Round to nearest, 64-bit mode, exceptions masked
    StubRoutines::x86::_mxcsr_std = 0x1F80;
  }

  // Initialization
  void generate_initial() {
    // Generates all stubs and initializes the entry points

    // This platform-specific settings are needed by generate_call_stub()
    create_control_words();

    // entry points that exist in all platforms Note: This is code
    // that could be shared among different platforms - however the
    // benefit seems to be smaller than the disadvantage of having a
    // much more complicated generator structure. See also comment in
    // stubRoutines.hpp.

    StubRoutines::_forward_exception_entry = generate_forward_exception();

    StubRoutines::_call_stub_entry =
      generate_call_stub(StubRoutines::_call_stub_return_address);

    // is referenced by megamorphic call
    StubRoutines::_catch_exception_entry = generate_catch_exception();

    // atomic calls
    StubRoutines::_fence_entry                = generate_orderaccess_fence();

    // platform dependent
    StubRoutines::x86::_get_previous_sp_entry = generate_get_previous_sp();

    StubRoutines::x86::_verify_mxcsr_entry    = generate_verify_mxcsr();

    StubRoutines::x86::_f2i_fixup             = generate_f2i_fixup();
    StubRoutines::x86::_f2l_fixup             = generate_f2l_fixup();
    StubRoutines::x86::_d2i_fixup             = generate_d2i_fixup();
    StubRoutines::x86::_d2l_fixup             = generate_d2l_fixup();

    StubRoutines::x86::_float_sign_mask       = generate_fp_mask("float_sign_mask",  0x7FFFFFFF7FFFFFFF);
    StubRoutines::x86::_float_sign_flip       = generate_fp_mask("float_sign_flip",  0x8000000080000000);
    StubRoutines::x86::_double_sign_mask      = generate_fp_mask("double_sign_mask", 0x7FFFFFFFFFFFFFFF);
    StubRoutines::x86::_double_sign_flip      = generate_fp_mask("double_sign_flip", 0x8000000000000000);

    // Build this early so it's available for the interpreter.
    StubRoutines::_throw_StackOverflowError_entry =
      generate_throw_exception("StackOverflowError throw_exception",
                               CAST_FROM_FN_PTR(address,
                                                SharedRuntime::
                                                throw_StackOverflowError));
    StubRoutines::_throw_delayed_StackOverflowError_entry =
      generate_throw_exception("delayed StackOverflowError throw_exception",
                               CAST_FROM_FN_PTR(address,
                                                SharedRuntime::
                                                throw_delayed_StackOverflowError));
    if (UseCRC32Intrinsics) {
      // set table address before stub generation which use it
      StubRoutines::_crc_table_adr = (address)StubRoutines::x86::_crc_table;
      StubRoutines::_updateBytesCRC32 = generate_updateBytesCRC32();
    }

    if (UseCRC32CIntrinsics) {
      bool supports_clmul = VM_Version::supports_clmul();
      StubRoutines::x86::generate_CRC32C_table(supports_clmul);
      StubRoutines::_crc32c_table_addr = (address)StubRoutines::x86::_crc32c_table;
      StubRoutines::_updateBytesCRC32C = generate_updateBytesCRC32C(supports_clmul);
    }

    if (UseAdler32Intrinsics) {
       StubRoutines::_updateBytesAdler32 = generate_updateBytesAdler32();
    }

    if (UseLibmIntrinsic && InlineIntrinsics) {
      if (vmIntrinsics::is_intrinsic_available(vmIntrinsics::_dexp)) {
        StubRoutines::_dexp = generate_libmExp();
      }
      if (vmIntrinsics::is_intrinsic_available(vmIntrinsics::_dlog)) {
        StubRoutines::_dlog = generate_libmLog();
      }
      if (vmIntrinsics::is_intrinsic_available(vmIntrinsics::_dlog10)) {
        StubRoutines::_dlog10 = generate_libmLog10();
      }
      if (vmIntrinsics::is_intrinsic_available(vmIntrinsics::_dpow)) {
        StubRoutines::_dpow = generate_libmPow();
      }
      if (vmIntrinsics::is_intrinsic_available(vmIntrinsics::_dsin)) {
        StubRoutines::_dsin = generate_libmSin();
      }
      if (vmIntrinsics::is_intrinsic_available(vmIntrinsics::_dcos)) {
        StubRoutines::_dcos = generate_libmCos();
      }
      if (vmIntrinsics::is_intrinsic_available(vmIntrinsics::_dtan)) {
        StubRoutines::_dtan = generate_libmTan();
      }
    }
  }

  void generate_phase1() {
    // Continuation stubs:
    StubRoutines::_cont_thaw          = generate_cont_thaw();
    StubRoutines::_cont_returnBarrier = generate_cont_returnBarrier();
    StubRoutines::_cont_returnBarrierExc = generate_cont_returnBarrier_exception();
    StubRoutines::_cont_doYield_stub = generate_cont_doYield();
    StubRoutines::_cont_doYield      = StubRoutines::_cont_doYield_stub == nullptr ? nullptr
                                        : StubRoutines::_cont_doYield_stub->entry_point();

    JFR_ONLY(StubRoutines::_jfr_write_checkpoint_stub = generate_jfr_write_checkpoint();)
    JFR_ONLY(StubRoutines::_jfr_write_checkpoint = StubRoutines::_jfr_write_checkpoint_stub->entry_point();)
  }

  void generate_all() {
    // Generates all stubs and initializes the entry points

    // These entry points require SharedInfo::stack0 to be set up in
    // non-core builds and need to be relocatable, so they each
    // fabricate a RuntimeStub internally.
    StubRoutines::_throw_AbstractMethodError_entry =
      generate_throw_exception("AbstractMethodError throw_exception",
                               CAST_FROM_FN_PTR(address,
                                                SharedRuntime::
                                                throw_AbstractMethodError));

    StubRoutines::_throw_IncompatibleClassChangeError_entry =
      generate_throw_exception("IncompatibleClassChangeError throw_exception",
                               CAST_FROM_FN_PTR(address,
                                                SharedRuntime::
                                                throw_IncompatibleClassChangeError));

    StubRoutines::_throw_NullPointerException_at_call_entry =
      generate_throw_exception("NullPointerException at call throw_exception",
                               CAST_FROM_FN_PTR(address,
                                                SharedRuntime::
                                                throw_NullPointerException_at_call));

    // entry points that are platform specific
    StubRoutines::x86::_vector_float_sign_mask = generate_vector_mask("vector_float_sign_mask", 0x7FFFFFFF7FFFFFFF);
    StubRoutines::x86::_vector_float_sign_flip = generate_vector_mask("vector_float_sign_flip", 0x8000000080000000);
    StubRoutines::x86::_vector_double_sign_mask = generate_vector_mask("vector_double_sign_mask", 0x7FFFFFFFFFFFFFFF);
    StubRoutines::x86::_vector_double_sign_flip = generate_vector_mask("vector_double_sign_flip", 0x8000000000000000);
    StubRoutines::x86::_vector_all_bits_set = generate_vector_mask("vector_all_bits_set", 0xFFFFFFFFFFFFFFFF);
    StubRoutines::x86::_vector_int_mask_cmp_bits = generate_vector_mask("vector_int_mask_cmp_bits", 0x0000000100000001);
    StubRoutines::x86::_vector_short_to_byte_mask = generate_vector_mask("vector_short_to_byte_mask", 0x00ff00ff00ff00ff);
    StubRoutines::x86::_vector_byte_perm_mask = generate_vector_byte_perm_mask("vector_byte_perm_mask");
    StubRoutines::x86::_vector_int_to_byte_mask = generate_vector_mask("vector_int_to_byte_mask", 0x000000ff000000ff);
    StubRoutines::x86::_vector_int_to_short_mask = generate_vector_mask("vector_int_to_short_mask", 0x0000ffff0000ffff);
    StubRoutines::x86::_vector_32_bit_mask = generate_vector_custom_i32("vector_32_bit_mask", Assembler::AVX_512bit,
                                                                        0xFFFFFFFF, 0, 0, 0);
    StubRoutines::x86::_vector_64_bit_mask = generate_vector_custom_i32("vector_64_bit_mask", Assembler::AVX_512bit,
                                                                        0xFFFFFFFF, 0xFFFFFFFF, 0, 0);
    StubRoutines::x86::_vector_int_shuffle_mask = generate_vector_mask("vector_int_shuffle_mask", 0x0302010003020100);
    StubRoutines::x86::_vector_byte_shuffle_mask = generate_vector_byte_shuffle_mask("vector_byte_shuffle_mask");
    StubRoutines::x86::_vector_short_shuffle_mask = generate_vector_mask("vector_short_shuffle_mask", 0x0100010001000100);
    StubRoutines::x86::_vector_long_shuffle_mask = generate_vector_mask("vector_long_shuffle_mask", 0x0000000100000000);
    StubRoutines::x86::_vector_long_sign_mask = generate_vector_mask("vector_long_sign_mask", 0x8000000000000000);
    StubRoutines::x86::_vector_iota_indices = generate_iota_indices("iota_indices");
    StubRoutines::x86::_vector_count_leading_zeros_lut = generate_count_leading_zeros_lut("count_leading_zeros_lut");
    StubRoutines::x86::_vector_reverse_bit_lut = generate_vector_reverse_bit_lut("reverse_bit_lut");
    StubRoutines::x86::_vector_reverse_byte_perm_mask_long = generate_vector_reverse_byte_perm_mask_long("perm_mask_long");
    StubRoutines::x86::_vector_reverse_byte_perm_mask_int = generate_vector_reverse_byte_perm_mask_int("perm_mask_int");
    StubRoutines::x86::_vector_reverse_byte_perm_mask_short = generate_vector_reverse_byte_perm_mask_short("perm_mask_short");

    if (VM_Version::supports_avx2() && !VM_Version::supports_avx512_vpopcntdq()) {
      // lut implementation influenced by counting 1s algorithm from section 5-1 of Hackers' Delight.
      StubRoutines::x86::_vector_popcount_lut = generate_popcount_avx_lut("popcount_lut");
    }

    // support for verify_oop (must happen after universe_init)
    if (VerifyOops) {
      StubRoutines::_verify_oop_subroutine_entry = generate_verify_oop();
    }

    // data cache line writeback
    StubRoutines::_data_cache_writeback = generate_data_cache_writeback();
    StubRoutines::_data_cache_writeback_sync = generate_data_cache_writeback_sync();

    // arraycopy stubs used by compilers
    generate_arraycopy_stubs();

    // don't bother generating these AES intrinsic stubs unless global flag is set
    if (UseAESIntrinsics) {
      StubRoutines::x86::_key_shuffle_mask_addr = generate_key_shuffle_mask();  // needed by the others
      StubRoutines::_aescrypt_encryptBlock = generate_aescrypt_encryptBlock();
      StubRoutines::_aescrypt_decryptBlock = generate_aescrypt_decryptBlock();
      StubRoutines::_cipherBlockChaining_encryptAESCrypt = generate_cipherBlockChaining_encryptAESCrypt();
      if (VM_Version::supports_avx512_vaes() &&  VM_Version::supports_avx512vl() && VM_Version::supports_avx512dq() ) {
        StubRoutines::_cipherBlockChaining_decryptAESCrypt = generate_cipherBlockChaining_decryptVectorAESCrypt();
        StubRoutines::_electronicCodeBook_encryptAESCrypt = generate_electronicCodeBook_encryptAESCrypt();
        StubRoutines::_electronicCodeBook_decryptAESCrypt = generate_electronicCodeBook_decryptAESCrypt();
        StubRoutines::x86::_counter_mask_addr = counter_mask_addr();
        StubRoutines::x86::_ghash_poly512_addr = ghash_polynomial512_addr();
        StubRoutines::x86::_ghash_long_swap_mask_addr = generate_ghash_long_swap_mask();
        StubRoutines::_galoisCounterMode_AESCrypt = generate_galoisCounterMode_AESCrypt();
      } else {
        StubRoutines::_cipherBlockChaining_decryptAESCrypt = generate_cipherBlockChaining_decryptAESCrypt_Parallel();
      }
    }

    if (UseAESCTRIntrinsics) {
      if (VM_Version::supports_avx512_vaes() && VM_Version::supports_avx512bw() && VM_Version::supports_avx512vl()) {
        if (StubRoutines::x86::_counter_mask_addr == NULL) {
          StubRoutines::x86::_counter_mask_addr = counter_mask_addr();
        }
        StubRoutines::_counterMode_AESCrypt = generate_counterMode_VectorAESCrypt();
      } else {
        StubRoutines::x86::_counter_shuffle_mask_addr = generate_counter_shuffle_mask();
        StubRoutines::_counterMode_AESCrypt = generate_counterMode_AESCrypt_Parallel();
      }
    }

    if (UseMD5Intrinsics) {
      StubRoutines::_md5_implCompress = generate_md5_implCompress(false, "md5_implCompress");
      StubRoutines::_md5_implCompressMB = generate_md5_implCompress(true, "md5_implCompressMB");
    }
    if (UseSHA1Intrinsics) {
      StubRoutines::x86::_upper_word_mask_addr = generate_upper_word_mask();
      StubRoutines::x86::_shuffle_byte_flip_mask_addr = generate_shuffle_byte_flip_mask();
      StubRoutines::_sha1_implCompress = generate_sha1_implCompress(false, "sha1_implCompress");
      StubRoutines::_sha1_implCompressMB = generate_sha1_implCompress(true, "sha1_implCompressMB");
    }
    if (UseSHA256Intrinsics) {
      StubRoutines::x86::_k256_adr = (address)StubRoutines::x86::_k256;
      char* dst = (char*)StubRoutines::x86::_k256_W;
      char* src = (char*)StubRoutines::x86::_k256;
      for (int ii = 0; ii < 16; ++ii) {
        memcpy(dst + 32 * ii,      src + 16 * ii, 16);
        memcpy(dst + 32 * ii + 16, src + 16 * ii, 16);
      }
      StubRoutines::x86::_k256_W_adr = (address)StubRoutines::x86::_k256_W;
      StubRoutines::x86::_pshuffle_byte_flip_mask_addr = generate_pshuffle_byte_flip_mask();
      StubRoutines::_sha256_implCompress = generate_sha256_implCompress(false, "sha256_implCompress");
      StubRoutines::_sha256_implCompressMB = generate_sha256_implCompress(true, "sha256_implCompressMB");
    }
    if (UseSHA512Intrinsics) {
      StubRoutines::x86::_k512_W_addr = (address)StubRoutines::x86::_k512_W;
      StubRoutines::x86::_pshuffle_byte_flip_mask_addr_sha512 = generate_pshuffle_byte_flip_mask_sha512();
      StubRoutines::_sha512_implCompress = generate_sha512_implCompress(false, "sha512_implCompress");
      StubRoutines::_sha512_implCompressMB = generate_sha512_implCompress(true, "sha512_implCompressMB");
    }

    // Generate GHASH intrinsics code
    if (UseGHASHIntrinsics) {
      if (StubRoutines::x86::_ghash_long_swap_mask_addr == NULL) {
        StubRoutines::x86::_ghash_long_swap_mask_addr = generate_ghash_long_swap_mask();
      }
    StubRoutines::x86::_ghash_byte_swap_mask_addr = generate_ghash_byte_swap_mask();
      if (VM_Version::supports_avx()) {
        StubRoutines::x86::_ghash_shuffmask_addr = ghash_shufflemask_addr();
        StubRoutines::x86::_ghash_poly_addr = ghash_polynomial_addr();
        StubRoutines::_ghash_processBlocks = generate_avx_ghash_processBlocks();
      } else {
        StubRoutines::_ghash_processBlocks = generate_ghash_processBlocks();
      }
    }


    if (UseBASE64Intrinsics) {
      if(VM_Version::supports_avx2() &&
         VM_Version::supports_avx512bw() &&
         VM_Version::supports_avx512vl()) {
        StubRoutines::x86::_avx2_shuffle_base64 = base64_avx2_shuffle_addr();
        StubRoutines::x86::_avx2_input_mask_base64 = base64_avx2_input_mask_addr();
        StubRoutines::x86::_avx2_lut_base64 = base64_avx2_lut_addr();
      }
      StubRoutines::x86::_encoding_table_base64 = base64_encoding_table_addr();
      if (VM_Version::supports_avx512_vbmi()) {
        StubRoutines::x86::_shuffle_base64 = base64_shuffle_addr();
        StubRoutines::x86::_lookup_lo_base64 = base64_vbmi_lookup_lo_addr();
        StubRoutines::x86::_lookup_hi_base64 = base64_vbmi_lookup_hi_addr();
        StubRoutines::x86::_lookup_lo_base64url = base64_vbmi_lookup_lo_url_addr();
        StubRoutines::x86::_lookup_hi_base64url = base64_vbmi_lookup_hi_url_addr();
        StubRoutines::x86::_pack_vec_base64 = base64_vbmi_pack_vec_addr();
        StubRoutines::x86::_join_0_1_base64 = base64_vbmi_join_0_1_addr();
        StubRoutines::x86::_join_1_2_base64 = base64_vbmi_join_1_2_addr();
        StubRoutines::x86::_join_2_3_base64 = base64_vbmi_join_2_3_addr();
      }
      StubRoutines::x86::_decoding_table_base64 = base64_decoding_table_addr();
      StubRoutines::_base64_encodeBlock = generate_base64_encodeBlock();
      StubRoutines::_base64_decodeBlock = generate_base64_decodeBlock();
    }

    BarrierSetNMethod* bs_nm = BarrierSet::barrier_set()->barrier_set_nmethod();
    if (bs_nm != NULL) {
      StubRoutines::x86::_method_entry_barrier = generate_method_entry_barrier();
    }
#ifdef COMPILER2
    if (UseMultiplyToLenIntrinsic) {
      StubRoutines::_multiplyToLen = generate_multiplyToLen();
    }
    if (UseSquareToLenIntrinsic) {
      StubRoutines::_squareToLen = generate_squareToLen();
    }
    if (UseMulAddIntrinsic) {
      StubRoutines::_mulAdd = generate_mulAdd();
    }
    if (VM_Version::supports_avx512_vbmi2()) {
      StubRoutines::_bigIntegerRightShiftWorker = generate_bigIntegerRightShift();
      StubRoutines::_bigIntegerLeftShiftWorker = generate_bigIntegerLeftShift();
    }
    if (UseMontgomeryMultiplyIntrinsic) {
      StubRoutines::_montgomeryMultiply
        = CAST_FROM_FN_PTR(address, SharedRuntime::montgomery_multiply);
    }
    if (UseMontgomerySquareIntrinsic) {
      StubRoutines::_montgomerySquare
        = CAST_FROM_FN_PTR(address, SharedRuntime::montgomery_square);
    }

    // Get svml stub routine addresses
    void *libjsvml = NULL;
    char ebuf[1024];
    char dll_name[JVM_MAXPATHLEN];
    if (os::dll_locate_lib(dll_name, sizeof(dll_name), Arguments::get_dll_dir(), "jsvml")) {
      libjsvml = os::dll_load(dll_name, ebuf, sizeof ebuf);
    }
    if (libjsvml != NULL) {
      // SVML method naming convention
      //   All the methods are named as __jsvml_op<T><N>_ha_<VV>
      //   Where:
      //      ha stands for high accuracy
      //      <T> is optional to indicate float/double
      //              Set to f for vector float operation
      //              Omitted for vector double operation
      //      <N> is the number of elements in the vector
      //              1, 2, 4, 8, 16
      //              e.g. 128 bit float vector has 4 float elements
      //      <VV> indicates the avx/sse level:
      //              z0 is AVX512, l9 is AVX2, e9 is AVX1 and ex is for SSE2
      //      e.g. __jsvml_expf16_ha_z0 is the method for computing 16 element vector float exp using AVX 512 insns
      //           __jsvml_exp8_ha_z0 is the method for computing 8 element vector double exp using AVX 512 insns

      log_info(library)("Loaded library %s, handle " INTPTR_FORMAT, JNI_LIB_PREFIX "jsvml" JNI_LIB_SUFFIX, p2i(libjsvml));
      if (UseAVX > 2) {
        for (int op = 0; op < VectorSupport::NUM_SVML_OP; op++) {
          int vop = VectorSupport::VECTOR_OP_SVML_START + op;
          if ((!VM_Version::supports_avx512dq()) &&
              (vop == VectorSupport::VECTOR_OP_LOG || vop == VectorSupport::VECTOR_OP_LOG10 || vop == VectorSupport::VECTOR_OP_POW)) {
            continue;
          }
          snprintf(ebuf, sizeof(ebuf), "__jsvml_%sf16_ha_z0", VectorSupport::svmlname[op]);
          StubRoutines::_vector_f_math[VectorSupport::VEC_SIZE_512][op] = (address)os::dll_lookup(libjsvml, ebuf);

          snprintf(ebuf, sizeof(ebuf), "__jsvml_%s8_ha_z0", VectorSupport::svmlname[op]);
          StubRoutines::_vector_d_math[VectorSupport::VEC_SIZE_512][op] = (address)os::dll_lookup(libjsvml, ebuf);
        }
      }
      const char* avx_sse_str = (UseAVX >= 2) ? "l9" : ((UseAVX == 1) ? "e9" : "ex");
      for (int op = 0; op < VectorSupport::NUM_SVML_OP; op++) {
        int vop = VectorSupport::VECTOR_OP_SVML_START + op;
        if (vop == VectorSupport::VECTOR_OP_POW) {
          continue;
        }
        snprintf(ebuf, sizeof(ebuf), "__jsvml_%sf4_ha_%s", VectorSupport::svmlname[op], avx_sse_str);
        StubRoutines::_vector_f_math[VectorSupport::VEC_SIZE_64][op] = (address)os::dll_lookup(libjsvml, ebuf);

        snprintf(ebuf, sizeof(ebuf), "__jsvml_%sf4_ha_%s", VectorSupport::svmlname[op], avx_sse_str);
        StubRoutines::_vector_f_math[VectorSupport::VEC_SIZE_128][op] = (address)os::dll_lookup(libjsvml, ebuf);

        snprintf(ebuf, sizeof(ebuf), "__jsvml_%sf8_ha_%s", VectorSupport::svmlname[op], avx_sse_str);
        StubRoutines::_vector_f_math[VectorSupport::VEC_SIZE_256][op] = (address)os::dll_lookup(libjsvml, ebuf);

        snprintf(ebuf, sizeof(ebuf), "__jsvml_%s1_ha_%s", VectorSupport::svmlname[op], avx_sse_str);
        StubRoutines::_vector_d_math[VectorSupport::VEC_SIZE_64][op] = (address)os::dll_lookup(libjsvml, ebuf);

        snprintf(ebuf, sizeof(ebuf), "__jsvml_%s2_ha_%s", VectorSupport::svmlname[op], avx_sse_str);
        StubRoutines::_vector_d_math[VectorSupport::VEC_SIZE_128][op] = (address)os::dll_lookup(libjsvml, ebuf);

        snprintf(ebuf, sizeof(ebuf), "__jsvml_%s4_ha_%s", VectorSupport::svmlname[op], avx_sse_str);
        StubRoutines::_vector_d_math[VectorSupport::VEC_SIZE_256][op] = (address)os::dll_lookup(libjsvml, ebuf);
      }
    }
#endif // COMPILER2

    if (UseVectorizedMismatchIntrinsic) {
      StubRoutines::_vectorizedMismatch = generate_vectorizedMismatch();
    }
  }

 public:
  StubGenerator(CodeBuffer* code, int phase) : StubCodeGenerator(code) {
    if (phase == 0) {
      generate_initial();
    } else if (phase == 1) {
      generate_phase1(); // stubs that must be available for the interpreter
    } else {
      generate_all();
    }
  }
}; // end class declaration

#define UCM_TABLE_MAX_ENTRIES 16
void StubGenerator_generate(CodeBuffer* code, int phase) {
  if (UnsafeCopyMemory::_table == NULL) {
    UnsafeCopyMemory::create_table(UCM_TABLE_MAX_ENTRIES);
  }
  StubGenerator g(code, phase);
}

#undef __
#define __ masm->

//---------------------------- continuation_enter_setup ---------------------------
//
// Arguments:
//   None.
//
// Results:
//   rsp: pointer to blank ContinuationEntry
//
// Kills:
//   rax
//
OopMap* continuation_enter_setup(MacroAssembler* masm, int& stack_slots) {
  assert(ContinuationEntry::size() % VMRegImpl::stack_slot_size == 0, "");
  assert(in_bytes(ContinuationEntry::cont_offset())  % VMRegImpl::stack_slot_size == 0, "");
  assert(in_bytes(ContinuationEntry::chunk_offset()) % VMRegImpl::stack_slot_size == 0, "");

  stack_slots += checked_cast<int>(ContinuationEntry::size()) / wordSize;
  __ subptr(rsp, checked_cast<int32_t>(ContinuationEntry::size()));

  int frame_size = (checked_cast<int>(ContinuationEntry::size()) + wordSize) / VMRegImpl::stack_slot_size;
  OopMap* map = new OopMap(frame_size, 0);
  ContinuationEntry::setup_oopmap(map);

  __ movptr(rax, Address(r15_thread, JavaThread::cont_entry_offset()));
  __ movptr(Address(rsp, ContinuationEntry::parent_offset()), rax);
  __ movptr(Address(r15_thread, JavaThread::cont_entry_offset()), rsp);

  return map;
}

//---------------------------- fill_continuation_entry ---------------------------
//
// Arguments:
//   rsp: pointer to blank Continuation entry
//   reg_cont_obj: pointer to the continuation
//   reg_flags: flags
//
// Results:
//   rsp: pointer to filled out ContinuationEntry
//
// Kills:
//   rax
//
void fill_continuation_entry(MacroAssembler* masm, Register reg_cont_obj, Register reg_flags) {
  assert_different_registers(rax, reg_cont_obj, reg_flags);

  DEBUG_ONLY(__ movl(Address(rsp, ContinuationEntry::cookie_offset()), ContinuationEntry::cookie_value());)

  __ movptr(Address(rsp, ContinuationEntry::cont_offset()), reg_cont_obj);
  __ movl  (Address(rsp, ContinuationEntry::flags_offset()), reg_flags);
  __ movptr(Address(rsp, ContinuationEntry::chunk_offset()), 0);
  __ movl(Address(rsp, ContinuationEntry::argsize_offset()), 0);
  __ movl(Address(rsp, ContinuationEntry::pin_count_offset()), 0);

  __ movptr(rax, Address(r15_thread, JavaThread::cont_fastpath_offset()));
  __ movptr(Address(rsp, ContinuationEntry::parent_cont_fastpath_offset()), rax);
  __ movq(rax, Address(r15_thread, JavaThread::held_monitor_count_offset()));
  __ movq(Address(rsp, ContinuationEntry::parent_held_monitor_count_offset()), rax);

  __ movptr(Address(r15_thread, JavaThread::cont_fastpath_offset()), 0);
  __ movq(Address(r15_thread, JavaThread::held_monitor_count_offset()), 0);
}

//---------------------------- continuation_enter_cleanup ---------------------------
//
// Arguments:
//   rsp: pointer to the ContinuationEntry
//
// Results:
//   rsp: pointer to the spilled rbp in the entry frame
//
// Kills:
//   rbx
//
void continuation_enter_cleanup(MacroAssembler* masm) {
#ifdef ASSERT
  Label L_good_sp;
  __ cmpptr(rsp, Address(r15_thread, JavaThread::cont_entry_offset()));
  __ jcc(Assembler::equal, L_good_sp);
  __ stop("Incorrect rsp at continuation_enter_cleanup");
  __ bind(L_good_sp);
#endif

  __ movptr(rbx, Address(rsp, ContinuationEntry::parent_cont_fastpath_offset()));
  __ movptr(Address(r15_thread, JavaThread::cont_fastpath_offset()), rbx);
  __ movq(rbx, Address(rsp, ContinuationEntry::parent_held_monitor_count_offset()));
  __ movq(Address(r15_thread, JavaThread::held_monitor_count_offset()), rbx);

  __ movptr(rbx, Address(rsp, ContinuationEntry::parent_offset()));
  __ movptr(Address(r15_thread, JavaThread::cont_entry_offset()), rbx);
  __ addptr(rsp, checked_cast<int32_t>(ContinuationEntry::size()));
}

#undef __<|MERGE_RESOLUTION|>--- conflicted
+++ resolved
@@ -7344,10 +7344,6 @@
 #endif
     __ fast_sin(xmm0, xmm1, xmm2, xmm3, xmm4, xmm5, xmm6, xmm7,
                 rax, rbx, rcx, rdx, r8);
-<<<<<<< HEAD
-
-=======
->>>>>>> f3be6731
 #ifdef _WIN64
     __ pop(rdi);
     __ pop(rsi);
