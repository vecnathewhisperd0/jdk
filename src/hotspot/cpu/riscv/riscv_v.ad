//
// Copyright (c) 2020, 2024, Oracle and/or its affiliates. All rights reserved.
// Copyright (c) 2020, 2023, Arm Limited. All rights reserved.
// Copyright (c) 2020, 2022, Huawei Technologies Co., Ltd. All rights reserved.
// DO NOT ALTER OR REMOVE COPYRIGHT NOTICES OR THIS FILE HEADER.
//
// This code is free software; you can redistribute it and/or modify it
// under the terms of the GNU General Public License version 2 only, as
// published by the Free Software Foundation.
//
// This code is distributed in the hope that it will be useful, but WITHOUT
// ANY WARRANTY; without even the implied warranty of MERCHANTABILITY or
// FITNESS FOR A PARTICULAR PURPOSE.  See the GNU General Public License
// version 2 for more details (a copy is included in the LICENSE file that
// accompanied this code).
//
// You should have received a copy of the GNU General Public License version
// 2 along with this work; if not, write to the Free Software Foundation,
// Inc., 51 Franklin St, Fifth Floor, Boston, MA 02110-1301 USA.
//
// Please contact Oracle, 500 Oracle Parkway, Redwood Shores, CA 94065 USA
// or visit www.oracle.com if you need additional information or have any
// questions.
//
//

// RISCV Vector Extension Architecture Description File

opclass vmemA(indirect);

source %{

  static void loadStore(C2_MacroAssembler* masm, bool is_store,
                        VectorRegister reg, BasicType bt, Register base,
                        uint vector_length, Assembler::VectorMask vm = Assembler::unmasked) {
    Assembler::SEW sew = Assembler::elemtype_to_sew(bt);
    __ vsetvli_helper(bt, vector_length);

    if (is_store) {
      __ vsex_v(reg, base, sew, vm);
    } else {
      if (vm == Assembler::v0_t) {
        __ vxor_vv(reg, reg, reg);
      }
      __ vlex_v(reg, base, sew, vm);
    }
  }

  bool Matcher::match_rule_supported_auto_vectorization(int opcode, int vlen, BasicType bt) {
    return match_rule_supported_vector(opcode, vlen, bt);
  }

  // Identify extra cases that we might want to provide match rules for vector nodes
  // and other intrinsics guarded with vector length (vlen) and element type (bt).
  bool Matcher::match_rule_supported_vector(int opcode, int vlen, BasicType bt) {
    if (!UseRVV) {
      return false;
    }

    if (!match_rule_supported(opcode) || !vector_size_supported(bt, vlen)) {
      return false;
    }

    switch (opcode) {
      case Op_VectorMaskLastTrue:
        if (!UseZbb || vlen > XLEN) {
          return false;
        }
        break;
      case Op_VectorMaskToLong:
      case Op_VectorLongToMask:
        if (vlen > XLEN) {
          return false;
        }
        break;
<<<<<<< HEAD
      case Op_ReverseV:
      case Op_ReverseBytesV:
        return UseZvbb;
=======
      case Op_CountTrailingZerosV:
      case Op_CountLeadingZerosV:
      case Op_ReverseBytesV:
      case Op_PopCountVL:
      case Op_PopCountVI:
        return UseZvbb;
      case Op_LoadVectorGather:
      case Op_LoadVectorGatherMasked:
        if (is_subword_type(bt)) {
          return false;
        }
        break;
      case Op_VectorCastHF2F:
      case Op_VectorCastF2HF:
        return UseZvfh;
      case Op_VectorLoadShuffle:
      case Op_VectorRearrange:
        // vlen >= 4 is required, because min vector size for byte is 4 on riscv,
        // VectorLoadShuffle is from byte to X, so it requires vlen >= 4.
        // VectorRearrange depends on VectorLoadShuffle, so it also requires vlen >= 4.
        if (vlen < 4) {
          return false;
        }
        break;
>>>>>>> d517d2df
      default:
        break;
    }
    return true;
  }

  bool Matcher::match_rule_supported_vector_masked(int opcode, int vlen, BasicType bt) {
    if (!UseRVV) {
      return false;
    }
    return match_rule_supported_vector(opcode, vlen, bt);
  }

  bool Matcher::vector_needs_partial_operations(Node* node, const TypeVect* vt) {
    return false;
  }

%}

definitions %{
  int_def VEC_COST             (200, 200);
%}

// All VEC instructions

// vector load/store
instruct loadV(vReg dst, vmemA mem) %{
  match(Set dst (LoadVector mem));
  ins_cost(VEC_COST);
  format %{ "loadV $dst, $mem\t# vector (rvv)" %}
  ins_encode %{
    VectorRegister dst_reg = as_VectorRegister($dst$$reg);
    loadStore(masm, false, dst_reg,
              Matcher::vector_element_basic_type(this), as_Register($mem$$base), Matcher::vector_length(this));
  %}
  ins_pipe(pipe_slow);
%}

instruct storeV(vReg src, vmemA mem) %{
  match(Set mem (StoreVector mem src));
  ins_cost(VEC_COST);
  format %{ "storeV $mem, $src\t# vector (rvv)" %}
  ins_encode %{
    VectorRegister src_reg = as_VectorRegister($src$$reg);
    loadStore(masm, true, src_reg,
              Matcher::vector_element_basic_type(this, $src), as_Register($mem$$base), Matcher::vector_length(this, $src));
  %}
  ins_pipe(pipe_slow);
%}

// vector load mask

instruct vloadmask(vRegMask dst, vReg src) %{
  match(Set dst (VectorLoadMask src));
  format %{ "vloadmask $dst, $src" %}
  ins_encode %{
    __ vsetvli_helper(T_BOOLEAN, Matcher::vector_length(this));
    __ vmsne_vx(as_VectorRegister($dst$$reg), as_VectorRegister($src$$reg), zr);
  %}
  ins_pipe(pipe_slow);
%}

instruct vloadmask_masked(vRegMask dst, vReg src, vRegMask_V0 v0) %{
  match(Set dst (VectorLoadMask src v0));
  format %{ "vloadmask_masked $dst, $src, $v0" %}
  ins_encode %{
    __ vsetvli_helper(T_BOOLEAN, Matcher::vector_length(this));
    __ vmsne_vx(as_VectorRegister($dst$$reg), as_VectorRegister($src$$reg), zr, Assembler::v0_t);
  %}
  ins_pipe(pipe_slow);
%}

// vector store mask

instruct vstoremask(vReg dst, vRegMask_V0 v0, immI size) %{
  match(Set dst (VectorStoreMask v0 size));
  format %{ "vstoremask $dst, V0 # elem size is $size byte[s]" %}
  ins_encode %{
    __ vsetvli_helper(T_BOOLEAN, Matcher::vector_length(this));
    __ vxor_vv(as_VectorRegister($dst$$reg), as_VectorRegister($dst$$reg), as_VectorRegister($dst$$reg));
    __ vmerge_vim(as_VectorRegister($dst$$reg), as_VectorRegister($dst$$reg), 1);
  %}
  ins_pipe(pipe_slow);
%}

// vector mask compare

instruct vmaskcmp(vRegMask dst, vReg src1, vReg src2, immI cond) %{
  predicate(Matcher::vector_element_basic_type(n) == T_BYTE ||
            Matcher::vector_element_basic_type(n) == T_SHORT ||
            Matcher::vector_element_basic_type(n) == T_INT ||
            Matcher::vector_element_basic_type(n) == T_LONG);
  match(Set dst (VectorMaskCmp (Binary src1 src2) cond));
  format %{ "vmaskcmp $dst, $src1, $src2, $cond" %}
  ins_encode %{
    BasicType bt = Matcher::vector_element_basic_type(this);
    uint vector_length = Matcher::vector_length(this);
    __ compare_integral_v(as_VectorRegister($dst$$reg),
                          as_VectorRegister($src1$$reg), as_VectorRegister($src2$$reg),
                          (int)($cond$$constant), bt, vector_length);
  %}
  ins_pipe(pipe_slow);
%}

instruct vmaskcmp_masked(vRegMask dst, vReg src1, vReg src2, immI cond, vRegMask_V0 v0) %{
  predicate(Matcher::vector_element_basic_type(n) == T_BYTE ||
            Matcher::vector_element_basic_type(n) == T_SHORT ||
            Matcher::vector_element_basic_type(n) == T_INT ||
            Matcher::vector_element_basic_type(n) == T_LONG);
  match(Set dst (VectorMaskCmp (Binary src1 src2) (Binary cond v0)));
  effect(TEMP_DEF dst);
  format %{ "vmaskcmp_masked $dst, $src1, $src2, $cond, $v0" %}
  ins_encode %{
    BasicType bt = Matcher::vector_element_basic_type(this);
    uint vector_length = Matcher::vector_length(this);
    __ compare_integral_v(as_VectorRegister($dst$$reg),
                          as_VectorRegister($src1$$reg), as_VectorRegister($src2$$reg),
                          (int)($cond$$constant), bt, vector_length, Assembler::v0_t);
  %}
  ins_pipe(pipe_slow);
%}

// vector mask float compare

instruct vmaskcmp_fp(vRegMask dst, vReg src1, vReg src2, immI cond) %{
  predicate(Matcher::vector_element_basic_type(n) == T_FLOAT ||
            Matcher::vector_element_basic_type(n) == T_DOUBLE);
  match(Set dst (VectorMaskCmp (Binary src1 src2) cond));
  effect(TEMP_DEF dst);
  format %{ "vmaskcmp_fp $dst, $src1, $src2, $cond" %}
  ins_encode %{
    BasicType bt = Matcher::vector_element_basic_type(this);
    uint vector_length = Matcher::vector_length(this);
    __ compare_fp_v(as_VectorRegister($dst$$reg),
                    as_VectorRegister($src1$$reg), as_VectorRegister($src2$$reg),
                    (int)($cond$$constant), bt, vector_length);
  %}
  ins_pipe(pipe_slow);
%}

instruct vmaskcmp_fp_masked(vRegMask dst, vReg src1, vReg src2, immI cond, vRegMask_V0 v0) %{
  predicate(Matcher::vector_element_basic_type(n) == T_FLOAT ||
            Matcher::vector_element_basic_type(n) == T_DOUBLE);
  match(Set dst (VectorMaskCmp (Binary src1 src2) (Binary cond v0)));
  effect(TEMP_DEF dst);
  format %{ "vmaskcmp_fp_masked $dst, $src1, $src2, $cond, $v0" %}
  ins_encode %{
    BasicType bt = Matcher::vector_element_basic_type(this);
    uint vector_length = Matcher::vector_length(this);
    __ compare_fp_v(as_VectorRegister($dst$$reg),
                    as_VectorRegister($src1$$reg), as_VectorRegister($src2$$reg),
                    (int)($cond$$constant), bt, vector_length, Assembler::v0_t);
  %}
  ins_pipe(pipe_slow);
%}

// vector abs

instruct vabs(vReg dst, vReg src, vReg tmp) %{
  match(Set dst (AbsVB src));
  match(Set dst (AbsVS src));
  match(Set dst (AbsVI src));
  match(Set dst (AbsVL src));
  ins_cost(VEC_COST);
  effect(TEMP tmp);
  format %{ "vabs $dst, $src\t# KILL $tmp" %}
  ins_encode %{
    BasicType bt = Matcher::vector_element_basic_type(this);
    __ vsetvli_helper(bt, Matcher::vector_length(this));
    __ vrsub_vi(as_VectorRegister($tmp$$reg), as_VectorRegister($src$$reg), 0);
    __ vmax_vv(as_VectorRegister($dst$$reg), as_VectorRegister($tmp$$reg), as_VectorRegister($src$$reg));
  %}
  ins_pipe(pipe_slow);
%}

instruct vabs_fp(vReg dst, vReg src) %{
  match(Set dst (AbsVF src));
  match(Set dst (AbsVD src));
  ins_cost(VEC_COST);
  format %{ "vabs_fp $dst, $src" %}
  ins_encode %{
    BasicType bt = Matcher::vector_element_basic_type(this);
    __ vsetvli_helper(bt, Matcher::vector_length(this));
    __ vfabs_v(as_VectorRegister($dst$$reg), as_VectorRegister($src$$reg));
  %}
  ins_pipe(pipe_slow);
%}

// vector abs - predicated

instruct vabs_masked(vReg dst_src, vRegMask_V0 v0, vReg tmp) %{
  match(Set dst_src (AbsVB dst_src v0));
  match(Set dst_src (AbsVS dst_src v0));
  match(Set dst_src (AbsVI dst_src v0));
  match(Set dst_src (AbsVL dst_src v0));
  ins_cost(VEC_COST);
  effect(TEMP tmp);
  format %{ "vabs_masked $dst_src, $dst_src, $v0\t# KILL $tmp" %}
  ins_encode %{
    BasicType bt = Matcher::vector_element_basic_type(this);
    __ vsetvli_helper(bt, Matcher::vector_length(this));
    __ vrsub_vi(as_VectorRegister($tmp$$reg), as_VectorRegister($dst_src$$reg), 0,
                Assembler::v0_t);
    __ vmax_vv(as_VectorRegister($dst_src$$reg), as_VectorRegister($tmp$$reg),
               as_VectorRegister($dst_src$$reg), Assembler::v0_t);
  %}
  ins_pipe(pipe_slow);
%}

instruct vabs_fp_masked(vReg dst_src, vRegMask_V0 v0) %{
  match(Set dst_src (AbsVF dst_src v0));
  match(Set dst_src (AbsVD dst_src v0));
  ins_cost(VEC_COST);
  format %{ "vabs_fp_masked $dst_src, $dst_src, $v0" %}
  ins_encode %{
    BasicType bt = Matcher::vector_element_basic_type(this);
    __ vsetvli_helper(bt, Matcher::vector_length(this));
    __ vfabs_v(as_VectorRegister($dst_src$$reg), as_VectorRegister($dst_src$$reg), Assembler::v0_t);
  %}
  ins_pipe(pipe_slow);
%}

// vector add

instruct vadd(vReg dst, vReg src1, vReg src2) %{
  match(Set dst (AddVB src1 src2));
  match(Set dst (AddVS src1 src2));
  match(Set dst (AddVI src1 src2));
  match(Set dst (AddVL src1 src2));
  ins_cost(VEC_COST);
  format %{ "vadd $dst, $src1, $src2" %}
  ins_encode %{
    BasicType bt = Matcher::vector_element_basic_type(this);
    __ vsetvli_helper(bt, Matcher::vector_length(this));
    __ vadd_vv(as_VectorRegister($dst$$reg),
               as_VectorRegister($src1$$reg),
               as_VectorRegister($src2$$reg));
  %}
  ins_pipe(pipe_slow);
%}

instruct vadd_fp(vReg dst, vReg src1, vReg src2) %{
  match(Set dst (AddVF src1 src2));
  match(Set dst (AddVD src1 src2));
  ins_cost(VEC_COST);
  format %{ "vadd_fp $dst, $src1, $src2" %}
  ins_encode %{
    BasicType bt = Matcher::vector_element_basic_type(this);
    __ vsetvli_helper(bt, Matcher::vector_length(this));
    __ vfadd_vv(as_VectorRegister($dst$$reg),
                as_VectorRegister($src1$$reg),
                as_VectorRegister($src2$$reg));
  %}
  ins_pipe(pipe_slow);
%}

// vector add - predicated

instruct vadd_masked(vReg dst_src1, vReg src2, vRegMask_V0 v0) %{
  match(Set dst_src1 (AddVB (Binary dst_src1 src2) v0));
  match(Set dst_src1 (AddVS (Binary dst_src1 src2) v0));
  match(Set dst_src1 (AddVI (Binary dst_src1 src2) v0));
  match(Set dst_src1 (AddVL (Binary dst_src1 src2) v0));
  ins_cost(VEC_COST);
  format %{ "vadd_masked $dst_src1, $dst_src1, $src2, $v0" %}
  ins_encode %{
    BasicType bt = Matcher::vector_element_basic_type(this);
    __ vsetvli_helper(bt, Matcher::vector_length(this));
    __ vadd_vv(as_VectorRegister($dst_src1$$reg),
               as_VectorRegister($dst_src1$$reg),
               as_VectorRegister($src2$$reg), Assembler::v0_t);
  %}
  ins_pipe(pipe_slow);
%}

instruct vadd_fp_masked(vReg dst_src1, vReg src2, vRegMask_V0 v0) %{
  match(Set dst_src1 (AddVF (Binary dst_src1 src2) v0));
  match(Set dst_src1 (AddVD (Binary dst_src1 src2) v0));
  ins_cost(VEC_COST);
  format %{ "vadd_fp_masked $dst_src1, $dst_src1, $src2, $v0" %}
  ins_encode %{
    BasicType bt = Matcher::vector_element_basic_type(this);
    __ vsetvli_helper(bt, Matcher::vector_length(this));
    __ vfadd_vv(as_VectorRegister($dst_src1$$reg),
                as_VectorRegister($dst_src1$$reg),
                as_VectorRegister($src2$$reg), Assembler::v0_t);
  %}
  ins_pipe(pipe_slow);
%}

// vector sub

instruct vsub(vReg dst, vReg src1, vReg src2) %{
  match(Set dst (SubVB src1 src2));
  match(Set dst (SubVS src1 src2));
  match(Set dst (SubVI src1 src2));
  match(Set dst (SubVL src1 src2));
  ins_cost(VEC_COST);
  format %{ "vsub $dst, $src1, $src2" %}
  ins_encode %{
    BasicType bt = Matcher::vector_element_basic_type(this);
    __ vsetvli_helper(bt, Matcher::vector_length(this));
    __ vsub_vv(as_VectorRegister($dst$$reg), as_VectorRegister($src1$$reg),
               as_VectorRegister($src2$$reg));
  %}
  ins_pipe(pipe_slow);
%}

instruct vsub_fp(vReg dst, vReg src1, vReg src2) %{
  match(Set dst (SubVF src1 src2));
  match(Set dst (SubVD src1 src2));
  ins_cost(VEC_COST);
  format %{ "vsub_fp $dst, $src1, $src2" %}
  ins_encode %{
    BasicType bt = Matcher::vector_element_basic_type(this);
    __ vsetvli_helper(bt, Matcher::vector_length(this));
    __ vfsub_vv(as_VectorRegister($dst$$reg), as_VectorRegister($src1$$reg),
                as_VectorRegister($src2$$reg));
  %}
  ins_pipe(pipe_slow);
%}

// vector sub - predicated

instruct vsub_masked(vReg dst_src1, vReg src2, vRegMask_V0 v0) %{
  match(Set dst_src1 (SubVB (Binary dst_src1 src2) v0));
  match(Set dst_src1 (SubVS (Binary dst_src1 src2) v0));
  match(Set dst_src1 (SubVI (Binary dst_src1 src2) v0));
  match(Set dst_src1 (SubVL (Binary dst_src1 src2) v0));
  ins_cost(VEC_COST);
  format %{ "vsub_masked $dst_src1, $dst_src1, $src2, $v0" %}
  ins_encode %{
    BasicType bt = Matcher::vector_element_basic_type(this);
    __ vsetvli_helper(bt, Matcher::vector_length(this));
    __ vsub_vv(as_VectorRegister($dst_src1$$reg), as_VectorRegister($dst_src1$$reg),
               as_VectorRegister($src2$$reg), Assembler::v0_t);
  %}
  ins_pipe(pipe_slow);
%}

instruct vsub_fp_masked(vReg dst_src1, vReg src2, vRegMask_V0 v0) %{
  match(Set dst_src1 (SubVF (Binary dst_src1 src2) v0));
  match(Set dst_src1 (SubVD (Binary dst_src1 src2) v0));
  ins_cost(VEC_COST);
  format %{ "vsub_fp_masked $dst_src1, $dst_src1, $src2, $v0" %}
  ins_encode %{
    BasicType bt = Matcher::vector_element_basic_type(this);
    __ vsetvli_helper(bt, Matcher::vector_length(this));
    __ vfsub_vv(as_VectorRegister($dst_src1$$reg), as_VectorRegister($dst_src1$$reg),
                as_VectorRegister($src2$$reg), Assembler::v0_t);
  %}
  ins_pipe(pipe_slow);
%}

// vector and

instruct vand(vReg dst, vReg src1, vReg src2) %{
  match(Set dst (AndV src1 src2));
  ins_cost(VEC_COST);
  format %{ "vand $dst, $src1, $src2" %}
  ins_encode %{
    BasicType bt = Matcher::vector_element_basic_type(this);
    __ vsetvli_helper(bt, Matcher::vector_length(this));
    __ vand_vv(as_VectorRegister($dst$$reg),
               as_VectorRegister($src1$$reg),
               as_VectorRegister($src2$$reg));
  %}
  ins_pipe(pipe_slow);
%}

// vector and - predicated

instruct vand_masked(vReg dst_src1, vReg src2, vRegMask_V0 v0) %{
  match(Set dst_src1 (AndV (Binary dst_src1 src2) v0));
  ins_cost(VEC_COST);
  format %{ "vand_masked $dst_src1, $dst_src1, $src2, $v0" %}
  ins_encode %{
    BasicType bt = Matcher::vector_element_basic_type(this);
    __ vsetvli_helper(bt, Matcher::vector_length(this));
    __ vand_vv(as_VectorRegister($dst_src1$$reg),
               as_VectorRegister($dst_src1$$reg),
               as_VectorRegister($src2$$reg), Assembler::v0_t);
  %}
  ins_pipe(pipe_slow);
%}

// vector or

instruct vor(vReg dst, vReg src1, vReg src2) %{
  match(Set dst (OrV src1 src2));
  ins_cost(VEC_COST);
  format %{ "vor $dst, $src1, $src2" %}
  ins_encode %{
    BasicType bt = Matcher::vector_element_basic_type(this);
    __ vsetvli_helper(bt, Matcher::vector_length(this));
    __ vor_vv(as_VectorRegister($dst$$reg),
              as_VectorRegister($src1$$reg),
              as_VectorRegister($src2$$reg));
  %}
  ins_pipe(pipe_slow);
%}

// vector or - predicated

instruct vor_masked(vReg dst_src1, vReg src2, vRegMask_V0 v0) %{
  match(Set dst_src1 (OrV (Binary dst_src1 src2) v0));
  ins_cost(VEC_COST);
  format %{ "vor_masked $dst_src1, $dst_src1, $src2, $v0" %}
  ins_encode %{
    BasicType bt = Matcher::vector_element_basic_type(this);
    __ vsetvli_helper(bt, Matcher::vector_length(this));
    __ vor_vv(as_VectorRegister($dst_src1$$reg),
              as_VectorRegister($dst_src1$$reg),
              as_VectorRegister($src2$$reg), Assembler::v0_t);
  %}
  ins_pipe(pipe_slow);
%}

// vector xor

instruct vxor(vReg dst, vReg src1, vReg src2) %{
  match(Set dst (XorV src1 src2));
  ins_cost(VEC_COST);
  format %{ "vxor $dst, $src1, $src2" %}
  ins_encode %{
    BasicType bt = Matcher::vector_element_basic_type(this);
    __ vsetvli_helper(bt, Matcher::vector_length(this));
    __ vxor_vv(as_VectorRegister($dst$$reg),
               as_VectorRegister($src1$$reg),
               as_VectorRegister($src2$$reg));
  %}
  ins_pipe(pipe_slow);
%}

// vector xor - predicated

instruct vxor_masked(vReg dst_src1, vReg src2, vRegMask_V0 v0) %{
  match(Set dst_src1 (XorV (Binary dst_src1 src2) v0));
  ins_cost(VEC_COST);
  format %{ "vxor_masked $dst_src1, $dst_src1, $src2, $v0" %}
  ins_encode %{
    BasicType bt = Matcher::vector_element_basic_type(this);
    __ vsetvli_helper(bt, Matcher::vector_length(this));
    __ vxor_vv(as_VectorRegister($dst_src1$$reg),
               as_VectorRegister($dst_src1$$reg),
               as_VectorRegister($src2$$reg), Assembler::v0_t);
  %}
  ins_pipe(pipe_slow);
%}

// vector float div

instruct vdiv_fp(vReg dst, vReg src1, vReg src2) %{
  match(Set dst (DivVF src1 src2));
  match(Set dst (DivVD src1 src2));
  ins_cost(VEC_COST);
  format %{ "vdiv_fp $dst, $src1, $src2" %}
  ins_encode %{
    BasicType bt = Matcher::vector_element_basic_type(this);
    __ vsetvli_helper(bt, Matcher::vector_length(this));
    __ vfdiv_vv(as_VectorRegister($dst$$reg),
                as_VectorRegister($src1$$reg),
                as_VectorRegister($src2$$reg));
  %}
  ins_pipe(pipe_slow);
%}

// vector float div - predicated

instruct vdiv_fp_masked(vReg dst_src1, vReg src2, vRegMask_V0 v0) %{
  match(Set dst_src1 (DivVF (Binary dst_src1 src2) v0));
  match(Set dst_src1 (DivVD (Binary dst_src1 src2) v0));
  ins_cost(VEC_COST);
  format %{ "vdiv_fp_masked $dst_src1, $dst_src1, $src2, $v0" %}
  ins_encode %{
    BasicType bt = Matcher::vector_element_basic_type(this);
    __ vsetvli_helper(bt, Matcher::vector_length(this));
    __ vfdiv_vv(as_VectorRegister($dst_src1$$reg),
                as_VectorRegister($dst_src1$$reg),
                as_VectorRegister($src2$$reg), Assembler::v0_t);
  %}
  ins_pipe(pipe_slow);
%}

// vector integer max/min

instruct vmax(vReg dst, vReg src1, vReg src2) %{
  predicate(Matcher::vector_element_basic_type(n) != T_FLOAT &&
            Matcher::vector_element_basic_type(n) != T_DOUBLE);
  match(Set dst (MaxV src1 src2));
  ins_cost(VEC_COST);
  format %{ "vmax $dst, $src1, $src2" %}
  ins_encode %{
    BasicType bt = Matcher::vector_element_basic_type(this);
    __ vsetvli_helper(bt, Matcher::vector_length(this));
    __ vmax_vv(as_VectorRegister($dst$$reg),
               as_VectorRegister($src1$$reg), as_VectorRegister($src2$$reg));
  %}
  ins_pipe(pipe_slow);
%}

instruct vmin(vReg dst, vReg src1, vReg src2) %{
  predicate(Matcher::vector_element_basic_type(n) != T_FLOAT &&
            Matcher::vector_element_basic_type(n) != T_DOUBLE);
  match(Set dst (MinV src1 src2));
  ins_cost(VEC_COST);
  format %{ "vmin $dst, $src1, $src2" %}
  ins_encode %{
    BasicType bt = Matcher::vector_element_basic_type(this);
    __ vsetvli_helper(bt, Matcher::vector_length(this));
    __ vmin_vv(as_VectorRegister($dst$$reg),
               as_VectorRegister($src1$$reg), as_VectorRegister($src2$$reg));
  %}
  ins_pipe(pipe_slow);
%}

// vector integer max/min - predicated

instruct vmax_masked(vReg dst_src1, vReg src2, vRegMask_V0 v0) %{
  predicate(Matcher::vector_element_basic_type(n) != T_FLOAT &&
            Matcher::vector_element_basic_type(n) != T_DOUBLE);
  match(Set dst_src1 (MaxV (Binary dst_src1 src2) v0));
  ins_cost(VEC_COST);
  format %{ "vmax_masked $dst_src1, $dst_src1, $src2, $v0" %}
  ins_encode %{
    BasicType bt = Matcher::vector_element_basic_type(this);
    __ vsetvli_helper(bt, Matcher::vector_length(this));
    __ vmax_vv(as_VectorRegister($dst_src1$$reg), as_VectorRegister($dst_src1$$reg),
               as_VectorRegister($src2$$reg), Assembler::v0_t);
  %}
  ins_pipe(pipe_slow);
%}

instruct vmin_masked(vReg dst_src1, vReg src2, vRegMask_V0 v0) %{
  predicate(Matcher::vector_element_basic_type(n) != T_FLOAT &&
            Matcher::vector_element_basic_type(n) != T_DOUBLE);
  match(Set dst_src1 (MinV (Binary dst_src1 src2) v0));
  ins_cost(VEC_COST);
  format %{ "vmin_masked $dst_src1, $dst_src1, $src2, $v0" %}
  ins_encode %{
    BasicType bt = Matcher::vector_element_basic_type(this);
    __ vsetvli_helper(bt, Matcher::vector_length(this));
    __ vmin_vv(as_VectorRegister($dst_src1$$reg), as_VectorRegister($dst_src1$$reg),
               as_VectorRegister($src2$$reg), Assembler::v0_t);
  %}
  ins_pipe(pipe_slow);
%}

// vector float-point max/min

instruct vmax_fp(vReg dst, vReg src1, vReg src2, vRegMask_V0 v0) %{
  predicate(Matcher::vector_element_basic_type(n) == T_FLOAT ||
            Matcher::vector_element_basic_type(n) == T_DOUBLE);
  match(Set dst (MaxV src1 src2));
  effect(TEMP_DEF dst, TEMP v0);
  ins_cost(VEC_COST);
  format %{ "vmax_fp $dst, $src1, $src2" %}
  ins_encode %{
    BasicType bt = Matcher::vector_element_basic_type(this);
    __ minmax_fp_v(as_VectorRegister($dst$$reg),
                   as_VectorRegister($src1$$reg), as_VectorRegister($src2$$reg),
                   bt, false /* is_min */, Matcher::vector_length(this));
  %}
  ins_pipe(pipe_slow);
%}

instruct vmin_fp(vReg dst, vReg src1, vReg src2, vRegMask_V0 v0) %{
  predicate(Matcher::vector_element_basic_type(n) == T_FLOAT ||
            Matcher::vector_element_basic_type(n) == T_DOUBLE);
  match(Set dst (MinV src1 src2));
  effect(TEMP_DEF dst, TEMP v0);
  ins_cost(VEC_COST);
  format %{ "vmin_fp $dst, $src1, $src2" %}
  ins_encode %{
    BasicType bt = Matcher::vector_element_basic_type(this);
    __ minmax_fp_v(as_VectorRegister($dst$$reg),
                   as_VectorRegister($src1$$reg), as_VectorRegister($src2$$reg),
                   bt, true /* is_min */, Matcher::vector_length(this));
  %}
  ins_pipe(pipe_slow);
%}

// vector float-point max/min - predicated

instruct vmax_fp_masked(vReg dst_src1, vReg src2, vRegMask vmask, vReg tmp1, vReg tmp2, vRegMask_V0 v0) %{
  predicate(Matcher::vector_element_basic_type(n) == T_FLOAT ||
            Matcher::vector_element_basic_type(n) == T_DOUBLE);
  match(Set dst_src1 (MaxV (Binary dst_src1 src2) vmask));
  effect(TEMP_DEF dst_src1, TEMP tmp1, TEMP tmp2, TEMP v0);
  ins_cost(VEC_COST);
  format %{ "vmax_fp_masked $dst_src1, $dst_src1, $src2, $vmask\t# KILL $tmp1, $tmp2, $v0" %}
  ins_encode %{
    BasicType bt = Matcher::vector_element_basic_type(this);
    __ minmax_fp_masked_v(as_VectorRegister($dst_src1$$reg), as_VectorRegister($dst_src1$$reg),
                          as_VectorRegister($src2$$reg), as_VectorRegister($vmask$$reg),
                          as_VectorRegister($tmp1$$reg), as_VectorRegister($tmp2$$reg),
                          bt, false /* is_min */, Matcher::vector_length(this));
  %}
  ins_pipe(pipe_slow);
%}

instruct vmin_fp_masked(vReg dst_src1, vReg src2, vRegMask vmask, vReg tmp1, vReg tmp2, vRegMask_V0 v0) %{
  predicate(Matcher::vector_element_basic_type(n) == T_FLOAT ||
            Matcher::vector_element_basic_type(n) == T_DOUBLE);
  match(Set dst_src1 (MinV (Binary dst_src1 src2) vmask));
  effect(TEMP_DEF dst_src1, TEMP tmp1, TEMP tmp2, TEMP v0);
  ins_cost(VEC_COST);
  format %{ "vmin_fp_masked $dst_src1, $dst_src1, $src2, $vmask\t# KILL $tmp1, $tmp2, $v0" %}
  ins_encode %{
    BasicType bt = Matcher::vector_element_basic_type(this);
    __ minmax_fp_masked_v(as_VectorRegister($dst_src1$$reg), as_VectorRegister($dst_src1$$reg),
                          as_VectorRegister($src2$$reg), as_VectorRegister($vmask$$reg),
                          as_VectorRegister($tmp1$$reg), as_VectorRegister($tmp2$$reg),
                          bt, true /* is_min */, Matcher::vector_length(this));
  %}
  ins_pipe(pipe_slow);
%}

// vector fmla

// dst_src1 = src2 * src3 + dst_src1
instruct vfmla(vReg dst_src1, vReg src2, vReg src3) %{
  match(Set dst_src1 (FmaVF dst_src1 (Binary src2 src3)));
  match(Set dst_src1 (FmaVD dst_src1 (Binary src2 src3)));
  ins_cost(VEC_COST);
  format %{ "vfmla $dst_src1, $dst_src1, $src2, $src3" %}
  ins_encode %{
    assert(UseFMA, "Needs FMA instructions support.");
    BasicType bt = Matcher::vector_element_basic_type(this);
    __ vsetvli_helper(bt, Matcher::vector_length(this));
    __ vfmacc_vv(as_VectorRegister($dst_src1$$reg),
                 as_VectorRegister($src2$$reg), as_VectorRegister($src3$$reg));
  %}
  ins_pipe(pipe_slow);
%}

// vector fmadd - predicated
// dst_src1 = dst_src1 * src2 + src3

instruct vfmadd_masked(vReg dst_src1, vReg src2, vReg src3, vRegMask_V0 v0) %{
  match(Set dst_src1 (FmaVF (Binary dst_src1 src2) (Binary src3 v0)));
  match(Set dst_src1 (FmaVD (Binary dst_src1 src2) (Binary src3 v0)));
  format %{ "vfmadd_masked $dst_src1, $dst_src1, $src2, $src3, $v0" %}
  ins_encode %{
    assert(UseFMA, "Needs FMA instructions support.");
    BasicType bt = Matcher::vector_element_basic_type(this);
    __ vsetvli_helper(bt, Matcher::vector_length(this));
    __ vfmadd_vv(as_VectorRegister($dst_src1$$reg), as_VectorRegister($src2$$reg),
                 as_VectorRegister($src3$$reg), Assembler::v0_t);
  %}
  ins_pipe(pipe_slow);
%}

// vector fmls

// dst_src1 = src2 * (-src3) + dst_src1
// "(-src2) * src3 + dst_src1" has been idealized to "src3 * (-src2) + dst_src1"
instruct vfmlsF(vReg dst_src1, vReg src2, vReg src3) %{
  match(Set dst_src1 (FmaVF dst_src1 (Binary src2 (NegVF src3))));
  ins_cost(VEC_COST);
  format %{ "vfmlsF $dst_src1, $dst_src1, $src2, $src3" %}
  ins_encode %{
    assert(UseFMA, "Needs FMA instructions support.");
    __ vsetvli_helper(T_FLOAT, Matcher::vector_length(this));
    __ vfnmsac_vv(as_VectorRegister($dst_src1$$reg),
                  as_VectorRegister($src2$$reg), as_VectorRegister($src3$$reg));
  %}
  ins_pipe(pipe_slow);
%}

// dst_src1 = src2 * (-src3) + dst_src1
// "(-src2) * src3 + dst_src1" has been idealized to "src3 * (-src2) + dst_src1"
instruct vfmlsD(vReg dst_src1, vReg src2, vReg src3) %{
  match(Set dst_src1 (FmaVD dst_src1 (Binary src2 (NegVD src3))));
  ins_cost(VEC_COST);
  format %{ "vfmlsD $dst_src1, $dst_src1, $src2, $src3" %}
  ins_encode %{
    assert(UseFMA, "Needs FMA instructions support.");
    __ vsetvli_helper(T_DOUBLE, Matcher::vector_length(this));
    __ vfnmsac_vv(as_VectorRegister($dst_src1$$reg),
                  as_VectorRegister($src2$$reg), as_VectorRegister($src3$$reg));
  %}
  ins_pipe(pipe_slow);
%}

// vector fnmsub - predicated

// dst_src1 = dst_src1 * (-src2) + src3
instruct vfnmsub_masked(vReg dst_src1, vReg src2, vReg src3, vRegMask_V0 v0) %{
  match(Set dst_src1 (FmaVF (Binary dst_src1 (NegVF src2)) (Binary src3 v0)));
  match(Set dst_src1 (FmaVD (Binary dst_src1 (NegVD src2)) (Binary src3 v0)));
  format %{ "vfnmsub_masked $dst_src1, $dst_src1, $src2, $src3, $v0" %}
  ins_encode %{
    assert(UseFMA, "Needs FMA instructions support.");
    BasicType bt = Matcher::vector_element_basic_type(this);
    __ vsetvli_helper(bt, Matcher::vector_length(this));
    __ vfnmsub_vv(as_VectorRegister($dst_src1$$reg), as_VectorRegister($src2$$reg),
                  as_VectorRegister($src3$$reg), Assembler::v0_t);
  %}
  ins_pipe(pipe_slow);
%}

// vector fnmla

// dst_src1 = src2 * (-src3) - dst_src1
// "(-src2) * src3 - dst_src1" has been idealized to "src3 * (-src2) - dst_src1"
instruct vfnmlaF(vReg dst_src1, vReg src2, vReg src3) %{
  match(Set dst_src1 (FmaVF (NegVF dst_src1) (Binary src2 (NegVF src3))));
  ins_cost(VEC_COST);
  format %{ "vfnmlaF $dst_src1, $dst_src1, $src2, $src3" %}
  ins_encode %{
    assert(UseFMA, "Needs FMA instructions support.");
    __ vsetvli_helper(T_FLOAT, Matcher::vector_length(this));
    __ vfnmacc_vv(as_VectorRegister($dst_src1$$reg),
                  as_VectorRegister($src2$$reg), as_VectorRegister($src3$$reg));
  %}
  ins_pipe(pipe_slow);
%}

// dst_src1 = src2 * (-src3) - dst_src1
// "(-src2) * src3 - dst_src1" has been idealized to "src3 * (-src2) - dst_src1"
instruct vfnmlaD(vReg dst_src1, vReg src2, vReg src3) %{
  match(Set dst_src1 (FmaVD (NegVD dst_src1) (Binary src2 (NegVD src3))));
  ins_cost(VEC_COST);
  format %{ "vfnmlaD $dst_src1, $dst_src1, $src2, $src3" %}
  ins_encode %{
    assert(UseFMA, "Needs FMA instructions support.");
    __ vsetvli_helper(T_DOUBLE, Matcher::vector_length(this));
    __ vfnmacc_vv(as_VectorRegister($dst_src1$$reg),
                  as_VectorRegister($src2$$reg), as_VectorRegister($src3$$reg));
  %}
  ins_pipe(pipe_slow);
%}

// vector fnmadd - predicated

// dst_src1 = dst_src1 * (-src2) - src3
instruct vfnmadd_masked(vReg dst_src1, vReg src2, vReg src3, vRegMask_V0 v0) %{
  match(Set dst_src1 (FmaVF (Binary dst_src1 (NegVF src2)) (Binary (NegVF src3) v0)));
  match(Set dst_src1 (FmaVD (Binary dst_src1 (NegVD src2)) (Binary (NegVD src3) v0)));
  format %{ "vfnmadd_masked $dst_src1, $dst_src1, $src2, $src3, $v0" %}
  ins_encode %{
    assert(UseFMA, "Needs FMA instructions support.");
    BasicType bt = Matcher::vector_element_basic_type(this);
    __ vsetvli_helper(bt, Matcher::vector_length(this));
    __ vfnmadd_vv(as_VectorRegister($dst_src1$$reg), as_VectorRegister($src2$$reg),
                  as_VectorRegister($src3$$reg), Assembler::v0_t);
  %}
  ins_pipe(pipe_slow);
%}

// vector fnmls

// dst_src1 = src2 * src3 - dst_src1
instruct vfnmlsF(vReg dst_src1, vReg src2, vReg src3) %{
  match(Set dst_src1 (FmaVF (NegVF dst_src1) (Binary src2 src3)));
  ins_cost(VEC_COST);
  format %{ "vfnmlsF $dst_src1, $dst_src1, $src2, $src3" %}
  ins_encode %{
    assert(UseFMA, "Needs FMA instructions support.");
    __ vsetvli_helper(T_FLOAT, Matcher::vector_length(this));
    __ vfmsac_vv(as_VectorRegister($dst_src1$$reg),
                 as_VectorRegister($src2$$reg), as_VectorRegister($src3$$reg));
  %}
  ins_pipe(pipe_slow);
%}

// dst_src1 = -dst_src1 + src2 * src3
instruct vfnmlsD(vReg dst_src1, vReg src2, vReg src3) %{
  match(Set dst_src1 (FmaVD (NegVD dst_src1) (Binary src2 src3)));
  ins_cost(VEC_COST);
  format %{ "vfnmlsD $dst_src1, $dst_src1, $src2, $src3" %}
  ins_encode %{
    assert(UseFMA, "Needs FMA instructions support.");
    __ vsetvli_helper(T_DOUBLE, Matcher::vector_length(this));
    __ vfmsac_vv(as_VectorRegister($dst_src1$$reg),
                 as_VectorRegister($src2$$reg), as_VectorRegister($src3$$reg));
  %}
  ins_pipe(pipe_slow);
%}

// vector vfmsub - predicated

// dst_src1 = dst_src1 * src2 - src3
instruct vfmsub_masked(vReg dst_src1, vReg src2, vReg src3, vRegMask_V0 v0) %{
  match(Set dst_src1 (FmaVF (Binary dst_src1 src2) (Binary (NegVF src3) v0)));
  match(Set dst_src1 (FmaVD (Binary dst_src1 src2) (Binary (NegVD src3) v0)));
  format %{ "vfmsub_masked $dst_src1, $dst_src1, $src2, $src3, $v0" %}
  ins_encode %{
    assert(UseFMA, "Needs FMA instructions support.");
    BasicType bt = Matcher::vector_element_basic_type(this);
    __ vsetvli_helper(bt, Matcher::vector_length(this));
    __ vfmsub_vv(as_VectorRegister($dst_src1$$reg), as_VectorRegister($src2$$reg),
                 as_VectorRegister($src3$$reg), Assembler::v0_t);
  %}
  ins_pipe(pipe_slow);
%}

// vector mla

// dst_src1 = dst_src1 + src2 * src3
instruct vmla(vReg dst_src1, vReg src2, vReg src3) %{
  match(Set dst_src1 (AddVB dst_src1 (MulVB src2 src3)));
  match(Set dst_src1 (AddVS dst_src1 (MulVS src2 src3)));
  match(Set dst_src1 (AddVI dst_src1 (MulVI src2 src3)));
  match(Set dst_src1 (AddVL dst_src1 (MulVL src2 src3)));
  ins_cost(VEC_COST);
  format %{ "vmla $dst_src1, $dst_src1, $src2, $src3" %}
  ins_encode %{
    BasicType bt = Matcher::vector_element_basic_type(this);
    __ vsetvli_helper(bt, Matcher::vector_length(this));
    __ vmacc_vv(as_VectorRegister($dst_src1$$reg),
                as_VectorRegister($src2$$reg), as_VectorRegister($src3$$reg));
  %}
  ins_pipe(pipe_slow);
%}

// vector mla - predicated

instruct vmla_masked(vReg dst_src1, vReg src2, vReg src3, vRegMask_V0 v0) %{
  match(Set dst_src1 (AddVB (Binary dst_src1 (MulVB src2 src3)) v0));
  match(Set dst_src1 (AddVS (Binary dst_src1 (MulVS src2 src3)) v0));
  match(Set dst_src1 (AddVI (Binary dst_src1 (MulVI src2 src3)) v0));
  match(Set dst_src1 (AddVL (Binary dst_src1 (MulVL src2 src3)) v0));
  format %{ "vmla_masked $dst_src1, $dst_src1, $src2, $src3, $v0" %}
  ins_encode %{
    BasicType bt = Matcher::vector_element_basic_type(this);
    __ vsetvli_helper(bt, Matcher::vector_length(this));
    __ vmacc_vv(as_VectorRegister($dst_src1$$reg), as_VectorRegister($src2$$reg),
                as_VectorRegister($src3$$reg), Assembler::v0_t);
  %}
  ins_pipe(pipe_slow);
%}

// vector mls

// dst_src1 = dst_src1 - src2 * src3
instruct vmls(vReg dst_src1, vReg src2, vReg src3) %{
  match(Set dst_src1 (SubVB dst_src1 (MulVB src2 src3)));
  match(Set dst_src1 (SubVS dst_src1 (MulVS src2 src3)));
  match(Set dst_src1 (SubVI dst_src1 (MulVI src2 src3)));
  match(Set dst_src1 (SubVL dst_src1 (MulVL src2 src3)));
  ins_cost(VEC_COST);
  format %{ "vmls $dst_src1, $dst_src1, $src2, $src3" %}
  ins_encode %{
    BasicType bt = Matcher::vector_element_basic_type(this);
    __ vsetvli_helper(bt, Matcher::vector_length(this));
    __ vnmsac_vv(as_VectorRegister($dst_src1$$reg),
                 as_VectorRegister($src2$$reg), as_VectorRegister($src3$$reg));
  %}
  ins_pipe(pipe_slow);
%}

// vector mls - predicated

instruct vmls_masked(vReg dst_src1, vReg src2, vReg src3, vRegMask_V0 v0) %{
  match(Set dst_src1 (SubVB (Binary dst_src1 (MulVB src2 src3)) v0));
  match(Set dst_src1 (SubVS (Binary dst_src1 (MulVS src2 src3)) v0));
  match(Set dst_src1 (SubVI (Binary dst_src1 (MulVI src2 src3)) v0));
  match(Set dst_src1 (SubVL (Binary dst_src1 (MulVL src2 src3)) v0));
  format %{ "vmls_masked $dst_src1, $dst_src1, $src2, $src3, $v0" %}
  ins_encode %{
    BasicType bt = Matcher::vector_element_basic_type(this);
    __ vsetvli_helper(bt, Matcher::vector_length(this));
    __ vnmsac_vv(as_VectorRegister($dst_src1$$reg), as_VectorRegister($src2$$reg),
                 as_VectorRegister($src3$$reg), Assembler::v0_t);
  %}
  ins_pipe(pipe_slow);
%}

// vector mul

instruct vmul(vReg dst, vReg src1, vReg src2) %{
  match(Set dst (MulVB src1 src2));
  match(Set dst (MulVS src1 src2));
  match(Set dst (MulVI src1 src2));
  match(Set dst (MulVL src1 src2));
  ins_cost(VEC_COST);
  format %{ "vmul $dst, $src1, $src2" %}
  ins_encode %{
    BasicType bt = Matcher::vector_element_basic_type(this);
    __ vsetvli_helper(bt, Matcher::vector_length(this));
    __ vmul_vv(as_VectorRegister($dst$$reg), as_VectorRegister($src1$$reg),
               as_VectorRegister($src2$$reg));
  %}
  ins_pipe(pipe_slow);
%}

instruct vmul_fp(vReg dst, vReg src1, vReg src2) %{
  match(Set dst (MulVF src1 src2));
  match(Set dst (MulVD src1 src2));
  ins_cost(VEC_COST);
  format %{ "vmul_fp $dst, $src1, $src2" %}
  ins_encode %{
    BasicType bt = Matcher::vector_element_basic_type(this);
    __ vsetvli_helper(bt, Matcher::vector_length(this));
    __ vfmul_vv(as_VectorRegister($dst$$reg), as_VectorRegister($src1$$reg),
                as_VectorRegister($src2$$reg));
  %}
  ins_pipe(pipe_slow);
%}

// vector mul - predicated

instruct vmul_masked(vReg dst_src1, vReg src2, vRegMask_V0 v0) %{
  match(Set dst_src1 (MulVB (Binary dst_src1 src2) v0));
  match(Set dst_src1 (MulVS (Binary dst_src1 src2) v0));
  match(Set dst_src1 (MulVI (Binary dst_src1 src2) v0));
  match(Set dst_src1 (MulVL (Binary dst_src1 src2) v0));
  ins_cost(VEC_COST);
  format %{ "vmul_masked $dst_src1, $dst_src1, $src2, $v0" %}
  ins_encode %{
    BasicType bt = Matcher::vector_element_basic_type(this);
    __ vsetvli_helper(bt, Matcher::vector_length(this));
    __ vmul_vv(as_VectorRegister($dst_src1$$reg), as_VectorRegister($dst_src1$$reg),
               as_VectorRegister($src2$$reg), Assembler::v0_t);
  %}
  ins_pipe(pipe_slow);
%}

instruct vmul_fp_masked(vReg dst_src1, vReg src2, vRegMask_V0 v0) %{
  match(Set dst_src1 (MulVF (Binary dst_src1 src2) v0));
  match(Set dst_src1 (MulVD (Binary dst_src1 src2) v0));
  ins_cost(VEC_COST);
  format %{ "vmul_fp_masked $dst_src1, $dst_src1, $src2, $v0" %}
  ins_encode %{
    BasicType bt = Matcher::vector_element_basic_type(this);
    __ vsetvli_helper(bt, Matcher::vector_length(this));
    __ vfmul_vv(as_VectorRegister($dst_src1$$reg), as_VectorRegister($dst_src1$$reg),
                as_VectorRegister($src2$$reg), Assembler::v0_t);
  %}
  ins_pipe(pipe_slow);
%}

// vector neg

instruct vneg(vReg dst, vReg src) %{
  match(Set dst (NegVI src));
  match(Set dst (NegVL src));
  ins_cost(VEC_COST);
  format %{ "vneg $dst, $src" %}
  ins_encode %{
    BasicType bt = Matcher::vector_element_basic_type(this);
    __ vsetvli_helper(bt, Matcher::vector_length(this));
    __ vneg_v(as_VectorRegister($dst$$reg), as_VectorRegister($src$$reg));
  %}
  ins_pipe(pipe_slow);
%}

// vector neg - predicated

instruct vneg_masked(vReg dst_src, vRegMask_V0 v0) %{
  match(Set dst_src (NegVI dst_src v0));
  match(Set dst_src (NegVL dst_src v0));
  ins_cost(VEC_COST);
  format %{ "vneg_masked $dst_src, $dst_src, $v0" %}
  ins_encode %{
    BasicType bt = Matcher::vector_element_basic_type(this);
    __ vsetvli_helper(bt, Matcher::vector_length(this));
    __ vneg_v(as_VectorRegister($dst_src$$reg), as_VectorRegister($dst_src$$reg),
              Assembler::v0_t);
  %}
  ins_pipe(pipe_slow);
%}

// vector fneg

instruct vfneg(vReg dst, vReg src) %{
  match(Set dst (NegVF src));
  match(Set dst (NegVD src));
  ins_cost(VEC_COST);
  format %{ "vfneg $dst, $src" %}
  ins_encode %{
    BasicType bt = Matcher::vector_element_basic_type(this);
    __ vsetvli_helper(bt, Matcher::vector_length(this));
    __ vfneg_v(as_VectorRegister($dst$$reg), as_VectorRegister($src$$reg));
  %}
  ins_pipe(pipe_slow);
%}

// vector fneg  - predicated

instruct vfneg_masked(vReg dst_src, vRegMask_V0 v0) %{
  match(Set dst_src (NegVF dst_src v0));
  match(Set dst_src (NegVD dst_src v0));
  ins_cost(VEC_COST);
  format %{ "vfneg_masked $dst_src, $dst_src, $v0" %}
  ins_encode %{
    BasicType bt = Matcher::vector_element_basic_type(this);
    __ vsetvli_helper(bt, Matcher::vector_length(this));
    __ vfneg_v(as_VectorRegister($dst_src$$reg), as_VectorRegister($dst_src$$reg),
               Assembler::v0_t);
  %}
  ins_pipe(pipe_slow);
%}

// vector and reduction

instruct reduce_andI(iRegINoSp dst, iRegIorL2I src1, vReg src2, vReg tmp) %{
  predicate(Matcher::vector_element_basic_type(n->in(2)) == T_BYTE ||
            Matcher::vector_element_basic_type(n->in(2)) == T_SHORT ||
            Matcher::vector_element_basic_type(n->in(2)) == T_INT);
  match(Set dst (AndReductionV src1 src2));
  effect(TEMP tmp);
  ins_cost(VEC_COST);
  format %{ "reduce_andI $dst, $src1, $src2\t# KILL $tmp" %}
  ins_encode %{
    BasicType bt = Matcher::vector_element_basic_type(this, $src2);
    __ reduce_integral_v($dst$$Register, $src1$$Register,
                         as_VectorRegister($src2$$reg), as_VectorRegister($tmp$$reg),
                         this->ideal_Opcode(), bt, Matcher::vector_length(this, $src2));
  %}
  ins_pipe(pipe_slow);
%}

instruct reduce_andL(iRegLNoSp dst, iRegL src1, vReg src2, vReg tmp) %{
  predicate(Matcher::vector_element_basic_type(n->in(2)) == T_LONG);
  match(Set dst (AndReductionV src1 src2));
  effect(TEMP tmp);
  ins_cost(VEC_COST);
  format %{ "reduce_andL $dst, $src1, $src2\t# KILL $tmp" %}
  ins_encode %{
    BasicType bt = Matcher::vector_element_basic_type(this, $src2);
    __ reduce_integral_v($dst$$Register, $src1$$Register,
                         as_VectorRegister($src2$$reg), as_VectorRegister($tmp$$reg),
                         this->ideal_Opcode(), bt, Matcher::vector_length(this, $src2));
  %}
  ins_pipe(pipe_slow);
%}

// vector and reduction - predicated

instruct reduce_andI_masked(iRegINoSp dst, iRegIorL2I src1, vReg src2, vRegMask_V0 v0, vReg tmp) %{
  predicate(Matcher::vector_element_basic_type(n->in(2)) == T_BYTE ||
            Matcher::vector_element_basic_type(n->in(2)) == T_SHORT ||
            Matcher::vector_element_basic_type(n->in(2)) == T_INT);
  match(Set dst (AndReductionV (Binary src1 src2) v0));
  effect(TEMP tmp);
  ins_cost(VEC_COST);
  format %{ "reduce_andI_masked $dst, $src1, $src2, $v0\t# KILL $tmp" %}
  ins_encode %{
    BasicType bt = Matcher::vector_element_basic_type(this, $src2);
    __ reduce_integral_v($dst$$Register, $src1$$Register,
                         as_VectorRegister($src2$$reg), as_VectorRegister($tmp$$reg),
                         this->ideal_Opcode(), bt, Matcher::vector_length(this, $src2),
                         Assembler::v0_t);
  %}
  ins_pipe(pipe_slow);
%}

instruct reduce_andL_masked(iRegLNoSp dst, iRegL src1, vReg src2, vRegMask_V0 v0, vReg tmp) %{
  predicate(Matcher::vector_element_basic_type(n->in(2)) == T_LONG);
  match(Set dst (AndReductionV (Binary src1 src2) v0));
  effect(TEMP tmp);
  ins_cost(VEC_COST);
  format %{ "reduce_andL_masked $dst, $src1, $src2, $v0\t# KILL $tmp" %}
  ins_encode %{
    BasicType bt = Matcher::vector_element_basic_type(this, $src2);
    __ reduce_integral_v($dst$$Register, $src1$$Register,
                         as_VectorRegister($src2$$reg), as_VectorRegister($tmp$$reg),
                         this->ideal_Opcode(), bt, Matcher::vector_length(this, $src2),
                         Assembler::v0_t);
  %}
  ins_pipe(pipe_slow);
%}

// vector or reduction

instruct reduce_orI(iRegINoSp dst, iRegIorL2I src1, vReg src2, vReg tmp) %{
  predicate(Matcher::vector_element_basic_type(n->in(2)) == T_BYTE ||
            Matcher::vector_element_basic_type(n->in(2)) == T_SHORT ||
            Matcher::vector_element_basic_type(n->in(2)) == T_INT);
  match(Set dst (OrReductionV src1 src2));
  effect(TEMP tmp);
  ins_cost(VEC_COST);
  format %{ "reduce_orI $dst, $src1, $src2\t# KILL $tmp" %}
  ins_encode %{
    BasicType bt = Matcher::vector_element_basic_type(this, $src2);
    __ reduce_integral_v($dst$$Register, $src1$$Register,
                         as_VectorRegister($src2$$reg), as_VectorRegister($tmp$$reg),
                         this->ideal_Opcode(), bt, Matcher::vector_length(this, $src2));
  %}
  ins_pipe(pipe_slow);
%}

instruct reduce_orL(iRegLNoSp dst, iRegL src1, vReg src2, vReg tmp) %{
  predicate(Matcher::vector_element_basic_type(n->in(2)) == T_LONG);
  match(Set dst (OrReductionV src1 src2));
  effect(TEMP tmp);
  ins_cost(VEC_COST);
  format %{ "reduce_orL $dst, $src1, $src2\t# KILL $tmp" %}
  ins_encode %{
    BasicType bt = Matcher::vector_element_basic_type(this, $src2);
    __ reduce_integral_v($dst$$Register, $src1$$Register,
                         as_VectorRegister($src2$$reg), as_VectorRegister($tmp$$reg),
                         this->ideal_Opcode(), bt, Matcher::vector_length(this, $src2));
  %}
  ins_pipe(pipe_slow);
%}

// vector or reduction - predicated

instruct reduce_orI_masked(iRegINoSp dst, iRegIorL2I src1, vReg src2, vRegMask_V0 v0, vReg tmp) %{
  predicate(Matcher::vector_element_basic_type(n->in(2)) == T_BYTE ||
            Matcher::vector_element_basic_type(n->in(2)) == T_SHORT ||
            Matcher::vector_element_basic_type(n->in(2)) == T_INT);
  match(Set dst (OrReductionV (Binary src1 src2) v0));
  effect(TEMP tmp);
  ins_cost(VEC_COST);
  format %{ "reduce_orI_masked $dst, $src1, $src2, $v0\t# KILL $tmp" %}
  ins_encode %{
    BasicType bt = Matcher::vector_element_basic_type(this, $src2);
    __ reduce_integral_v($dst$$Register, $src1$$Register,
                         as_VectorRegister($src2$$reg), as_VectorRegister($tmp$$reg),
                         this->ideal_Opcode(), bt, Matcher::vector_length(this, $src2),
                         Assembler::v0_t);
  %}
  ins_pipe(pipe_slow);
%}

instruct reduce_orL_masked(iRegLNoSp dst, iRegL src1, vReg src2, vRegMask_V0 v0, vReg tmp) %{
  predicate(Matcher::vector_element_basic_type(n->in(2)) == T_LONG);
  match(Set dst (OrReductionV (Binary src1 src2) v0));
  effect(TEMP tmp);
  ins_cost(VEC_COST);
  format %{ "reduce_orL_masked $dst, $src1, $src2, $v0\t# KILL $tmp" %}
  ins_encode %{
    BasicType bt = Matcher::vector_element_basic_type(this, $src2);
    __ reduce_integral_v($dst$$Register, $src1$$Register,
                         as_VectorRegister($src2$$reg), as_VectorRegister($tmp$$reg),
                         this->ideal_Opcode(), bt, Matcher::vector_length(this, $src2),
                         Assembler::v0_t);
  %}
  ins_pipe(pipe_slow);
%}

// vector xor reduction

instruct reduce_xorI(iRegINoSp dst, iRegIorL2I src1, vReg src2, vReg tmp) %{
  predicate(Matcher::vector_element_basic_type(n->in(2)) == T_BYTE ||
            Matcher::vector_element_basic_type(n->in(2)) == T_SHORT ||
            Matcher::vector_element_basic_type(n->in(2)) == T_INT);
  match(Set dst (XorReductionV src1 src2));
  effect(TEMP tmp);
  ins_cost(VEC_COST);
  format %{ "reduce_xorI $dst, $src1, $src2\t# KILL $tmp" %}
  ins_encode %{
    BasicType bt = Matcher::vector_element_basic_type(this, $src2);
    __ reduce_integral_v($dst$$Register, $src1$$Register,
                         as_VectorRegister($src2$$reg), as_VectorRegister($tmp$$reg),
                         this->ideal_Opcode(), bt, Matcher::vector_length(this, $src2));
  %}
  ins_pipe(pipe_slow);
%}

instruct reduce_xorL(iRegLNoSp dst, iRegL src1, vReg src2, vReg tmp) %{
  predicate(Matcher::vector_element_basic_type(n->in(2)) == T_LONG);
  match(Set dst (XorReductionV src1 src2));
  effect(TEMP tmp);
  ins_cost(VEC_COST);
  format %{ "reduce_xorL $dst, $src1, $src2\t# KILL $tmp" %}
  ins_encode %{
    BasicType bt = Matcher::vector_element_basic_type(this, $src2);
    __ reduce_integral_v($dst$$Register, $src1$$Register,
                         as_VectorRegister($src2$$reg), as_VectorRegister($tmp$$reg),
                         this->ideal_Opcode(), bt, Matcher::vector_length(this, $src2));
  %}
  ins_pipe(pipe_slow);
%}

// vector xor reduction - predicated

instruct reduce_xorI_masked(iRegINoSp dst, iRegIorL2I src1, vReg src2, vRegMask_V0 v0, vReg tmp) %{
  predicate(Matcher::vector_element_basic_type(n->in(2)) == T_BYTE ||
            Matcher::vector_element_basic_type(n->in(2)) == T_SHORT ||
            Matcher::vector_element_basic_type(n->in(2)) == T_INT);
  match(Set dst (XorReductionV (Binary src1 src2) v0));
  effect(TEMP tmp);
  ins_cost(VEC_COST);
  format %{ "reduce_xorI_masked $dst, $src1, $src2, $v0\t# KILL $tmp" %}
  ins_encode %{
    BasicType bt = Matcher::vector_element_basic_type(this, $src2);
    __ reduce_integral_v($dst$$Register, $src1$$Register,
                         as_VectorRegister($src2$$reg), as_VectorRegister($tmp$$reg),
                         this->ideal_Opcode(), bt, Matcher::vector_length(this, $src2),
                         Assembler::v0_t);
  %}
  ins_pipe(pipe_slow);
%}

instruct reduce_xorL_masked(iRegLNoSp dst, iRegL src1, vReg src2, vRegMask_V0 v0, vReg tmp) %{
  predicate(Matcher::vector_element_basic_type(n->in(2)) == T_LONG);
  match(Set dst (XorReductionV (Binary src1 src2) v0));
  effect(TEMP tmp);
  ins_cost(VEC_COST);
  format %{ "reduce_xorL_masked $dst, $src1, $src2, $v0\t# KILL $tmp" %}
  ins_encode %{
    BasicType bt = Matcher::vector_element_basic_type(this, $src2);
    __ reduce_integral_v($dst$$Register, $src1$$Register,
                         as_VectorRegister($src2$$reg), as_VectorRegister($tmp$$reg),
                         this->ideal_Opcode(), bt, Matcher::vector_length(this, $src2),
                         Assembler::v0_t);
  %}
  ins_pipe(pipe_slow);
%}

// vector add reduction

instruct reduce_addI(iRegINoSp dst, iRegIorL2I src1, vReg src2, vReg tmp) %{
  predicate(Matcher::vector_element_basic_type(n->in(2)) == T_BYTE ||
            Matcher::vector_element_basic_type(n->in(2)) == T_SHORT ||
            Matcher::vector_element_basic_type(n->in(2)) == T_INT);
  match(Set dst (AddReductionVI src1 src2));
  effect(TEMP tmp);
  ins_cost(VEC_COST);
  format %{ "reduce_addI $dst, $src1, $src2\t# KILL $tmp" %}
  ins_encode %{
    BasicType bt = Matcher::vector_element_basic_type(this, $src2);
    __ reduce_integral_v($dst$$Register, $src1$$Register,
                         as_VectorRegister($src2$$reg), as_VectorRegister($tmp$$reg),
                         this->ideal_Opcode(), bt, Matcher::vector_length(this, $src2));
  %}
  ins_pipe(pipe_slow);
%}

instruct reduce_addL(iRegLNoSp dst, iRegL src1, vReg src2, vReg tmp) %{
  predicate(Matcher::vector_element_basic_type(n->in(2)) == T_LONG);
  match(Set dst (AddReductionVL src1 src2));
  effect(TEMP tmp);
  ins_cost(VEC_COST);
  format %{ "reduce_addL $dst, $src1, $src2\t# KILL $tmp" %}
  ins_encode %{
    BasicType bt = Matcher::vector_element_basic_type(this, $src2);
    __ reduce_integral_v($dst$$Register, $src1$$Register,
                         as_VectorRegister($src2$$reg), as_VectorRegister($tmp$$reg),
                         this->ideal_Opcode(), bt, Matcher::vector_length(this, $src2));
  %}
  ins_pipe(pipe_slow);
%}

instruct reduce_addF(fRegF dst, fRegF src1, vReg src2, vReg tmp) %{
  match(Set dst (AddReductionVF src1 src2));
  effect(TEMP tmp);
  ins_cost(VEC_COST);
  format %{ "reduce_addF $dst, $src1, $src2\t# KILL $tmp" %}
  ins_encode %{
    __ vsetvli_helper(T_FLOAT, Matcher::vector_length(this, $src2));
    __ vfmv_s_f(as_VectorRegister($tmp$$reg), $src1$$FloatRegister);
    __ vfredosum_vs(as_VectorRegister($tmp$$reg), as_VectorRegister($src2$$reg),
                    as_VectorRegister($tmp$$reg));
    __ vfmv_f_s($dst$$FloatRegister, as_VectorRegister($tmp$$reg));
  %}
  ins_pipe(pipe_slow);
%}

instruct reduce_addD(fRegD dst, fRegD src1, vReg src2, vReg tmp) %{
  match(Set dst (AddReductionVD src1 src2));
  effect(TEMP tmp);
  ins_cost(VEC_COST);
  format %{ "reduce_addD $dst, $src1, $src2\t# KILL $tmp" %}
  ins_encode %{
    __ vsetvli_helper(T_DOUBLE, Matcher::vector_length(this, $src2));
    __ vfmv_s_f(as_VectorRegister($tmp$$reg), $src1$$FloatRegister);
    __ vfredosum_vs(as_VectorRegister($tmp$$reg), as_VectorRegister($src2$$reg),
                    as_VectorRegister($tmp$$reg));
    __ vfmv_f_s($dst$$FloatRegister, as_VectorRegister($tmp$$reg));
  %}
  ins_pipe(pipe_slow);
%}

// vector add reduction - predicated

instruct reduce_addI_masked(iRegINoSp dst, iRegIorL2I src1, vReg src2, vRegMask_V0 v0, vReg tmp) %{
  predicate(Matcher::vector_element_basic_type(n->in(2)) == T_BYTE ||
            Matcher::vector_element_basic_type(n->in(2)) == T_SHORT ||
            Matcher::vector_element_basic_type(n->in(2)) == T_INT);
  match(Set dst (AddReductionVI (Binary src1 src2) v0));
  effect(TEMP tmp);
  ins_cost(VEC_COST);
  format %{ "reduce_addI_masked $dst, $src1, $src2, $v0\t# KILL $tmp" %}
  ins_encode %{
    BasicType bt = Matcher::vector_element_basic_type(this, $src2);
    __ reduce_integral_v($dst$$Register, $src1$$Register,
                         as_VectorRegister($src2$$reg), as_VectorRegister($tmp$$reg),
                         this->ideal_Opcode(), bt, Matcher::vector_length(this, $src2),
                         Assembler::v0_t);
  %}
  ins_pipe(pipe_slow);
%}

instruct reduce_addL_masked(iRegLNoSp dst, iRegL src1, vReg src2, vRegMask_V0 v0, vReg tmp) %{
  predicate(Matcher::vector_element_basic_type(n->in(2)) == T_LONG);
  match(Set dst (AddReductionVL (Binary src1 src2) v0));
  effect(TEMP tmp);
  ins_cost(VEC_COST);
  format %{ "reduce_addL_masked $dst, $src1, $src2, $v0\t# KILL $tmp" %}
  ins_encode %{
    BasicType bt = Matcher::vector_element_basic_type(this, $src2);
    __ reduce_integral_v($dst$$Register, $src1$$Register,
                         as_VectorRegister($src2$$reg), as_VectorRegister($tmp$$reg),
                         this->ideal_Opcode(), bt, Matcher::vector_length(this, $src2),
                         Assembler::v0_t);
  %}
  ins_pipe(pipe_slow);
%}

instruct reduce_addF_masked(fRegF dst, fRegF src1, vReg src2, vRegMask_V0 v0, vReg tmp) %{
  match(Set dst (AddReductionVF (Binary src1 src2) v0));
  effect(TEMP tmp);
  ins_cost(VEC_COST);
  format %{ "reduce_addF_masked $dst, $src1, $src2, $v0\t# KILL $tmp" %}
  ins_encode %{
    __ vsetvli_helper(T_FLOAT, Matcher::vector_length(this, $src2));
    __ vfmv_s_f(as_VectorRegister($tmp$$reg), $src1$$FloatRegister);
    __ vfredosum_vs(as_VectorRegister($tmp$$reg), as_VectorRegister($src2$$reg),
                    as_VectorRegister($tmp$$reg), Assembler::v0_t);
    __ vfmv_f_s($dst$$FloatRegister, as_VectorRegister($tmp$$reg));
  %}
  ins_pipe(pipe_slow);
%}

instruct reduce_addD_masked(fRegD dst, fRegD src1, vReg src2, vRegMask_V0 v0, vReg tmp) %{
  match(Set dst (AddReductionVD (Binary src1 src2) v0));
  effect(TEMP tmp);
  ins_cost(VEC_COST);
  format %{ "reduce_addD_masked $dst, $src1, $src2, $v0\t# KILL $tmp" %}
  ins_encode %{
    __ vsetvli_helper(T_DOUBLE, Matcher::vector_length(this, $src2));
    __ vfmv_s_f(as_VectorRegister($tmp$$reg), $src1$$FloatRegister);
    __ vfredosum_vs(as_VectorRegister($tmp$$reg), as_VectorRegister($src2$$reg),
                    as_VectorRegister($tmp$$reg), Assembler::v0_t);
    __ vfmv_f_s($dst$$FloatRegister, as_VectorRegister($tmp$$reg));
  %}
  ins_pipe(pipe_slow);
%}

// vector integer max reduction

instruct vreduce_maxI(iRegINoSp dst, iRegIorL2I src1, vReg src2, vReg tmp) %{
  predicate(Matcher::vector_element_basic_type(n->in(2)) == T_BYTE ||
            Matcher::vector_element_basic_type(n->in(2)) == T_SHORT ||
            Matcher::vector_element_basic_type(n->in(2)) == T_INT);
  match(Set dst (MaxReductionV src1 src2));
  ins_cost(VEC_COST);
  effect(TEMP tmp);
  format %{ "vreduce_maxI $dst, $src1, $src2\t# KILL $tmp" %}
  ins_encode %{
    BasicType bt = Matcher::vector_element_basic_type(this, $src2);
    __ reduce_integral_v($dst$$Register, $src1$$Register,
                         as_VectorRegister($src2$$reg), as_VectorRegister($tmp$$reg),
                         this->ideal_Opcode(), bt, Matcher::vector_length(this, $src2));
  %}
  ins_pipe(pipe_slow);
%}

instruct vreduce_maxL(iRegLNoSp dst, iRegL src1, vReg src2, vReg tmp) %{
  predicate(Matcher::vector_element_basic_type(n->in(2)) == T_LONG);
  match(Set dst (MaxReductionV src1 src2));
  ins_cost(VEC_COST);
  effect(TEMP tmp);
  format %{ "vreduce_maxL $dst, $src1, $src2\t# KILL $tmp" %}
  ins_encode %{
    BasicType bt = Matcher::vector_element_basic_type(this, $src2);
    __ reduce_integral_v($dst$$Register, $src1$$Register,
                         as_VectorRegister($src2$$reg), as_VectorRegister($tmp$$reg),
                         this->ideal_Opcode(), bt, Matcher::vector_length(this, $src2));
  %}
  ins_pipe(pipe_slow);
%}

// vector integer max reduction - predicated

instruct vreduce_maxI_masked(iRegINoSp dst, iRegIorL2I src1, vReg src2, vRegMask_V0 v0, vReg tmp) %{
  predicate(Matcher::vector_element_basic_type(n->in(2)) == T_BYTE ||
            Matcher::vector_element_basic_type(n->in(2)) == T_SHORT ||
            Matcher::vector_element_basic_type(n->in(2)) == T_INT);
  match(Set dst (MaxReductionV (Binary src1 src2) v0));
  effect(TEMP tmp);
  ins_cost(VEC_COST);
  format %{ "vreduce_maxI_masked $dst, $src1, $src2, $v0\t# KILL $tmp" %}
  ins_encode %{
    BasicType bt = Matcher::vector_element_basic_type(this, $src2);
    __ reduce_integral_v($dst$$Register, $src1$$Register,
                         as_VectorRegister($src2$$reg), as_VectorRegister($tmp$$reg),
                         this->ideal_Opcode(), bt, Matcher::vector_length(this, $src2),
                         Assembler::v0_t);
  %}
  ins_pipe(pipe_slow);
%}

instruct vreduce_maxL_masked(iRegLNoSp dst, iRegL src1, vReg src2, vRegMask_V0 v0, vReg tmp) %{
  predicate(Matcher::vector_element_basic_type(n->in(2)) == T_LONG);
  match(Set dst (MaxReductionV (Binary src1 src2) v0));
  effect(TEMP tmp);
  ins_cost(VEC_COST);
  format %{ "vreduce_maxL_masked $dst, $src1, $src2, $v0\t# KILL $tmp" %}
  ins_encode %{
    BasicType bt = Matcher::vector_element_basic_type(this, $src2);
    __ reduce_integral_v($dst$$Register, $src1$$Register,
                         as_VectorRegister($src2$$reg), as_VectorRegister($tmp$$reg),
                         this->ideal_Opcode(), bt, Matcher::vector_length(this, $src2),
                         Assembler::v0_t);
  %}
  ins_pipe(pipe_slow);
%}

// vector integer min reduction

instruct vreduce_minI(iRegINoSp dst, iRegIorL2I src1, vReg src2, vReg tmp) %{
  predicate(Matcher::vector_element_basic_type(n->in(2)) == T_BYTE ||
            Matcher::vector_element_basic_type(n->in(2)) == T_SHORT ||
            Matcher::vector_element_basic_type(n->in(2)) == T_INT);
  match(Set dst (MinReductionV src1 src2));
  ins_cost(VEC_COST);
  effect(TEMP tmp);
  format %{ "vreduce_minI $dst, $src1, $src2\t# KILL $tmp" %}
  ins_encode %{
    BasicType bt = Matcher::vector_element_basic_type(this, $src2);
    __ reduce_integral_v($dst$$Register, $src1$$Register,
                         as_VectorRegister($src2$$reg), as_VectorRegister($tmp$$reg),
                         this->ideal_Opcode(), bt, Matcher::vector_length(this, $src2));
  %}
  ins_pipe(pipe_slow);
%}

instruct vreduce_minL(iRegLNoSp dst, iRegL src1, vReg src2, vReg tmp) %{
  predicate(Matcher::vector_element_basic_type(n->in(2)) == T_LONG);
  match(Set dst (MinReductionV src1 src2));
  ins_cost(VEC_COST);
  effect(TEMP tmp);
  format %{ "vreduce_minL $dst, $src1, $src2\t# KILL $tmp" %}
  ins_encode %{
    BasicType bt = Matcher::vector_element_basic_type(this, $src2);
    __ reduce_integral_v($dst$$Register, $src1$$Register,
                         as_VectorRegister($src2$$reg), as_VectorRegister($tmp$$reg),
                         this->ideal_Opcode(), bt, Matcher::vector_length(this, $src2));
  %}
  ins_pipe(pipe_slow);
%}

// vector integer min reduction - predicated

instruct vreduce_minI_masked(iRegINoSp dst, iRegIorL2I src1, vReg src2, vRegMask_V0 v0, vReg tmp) %{
  predicate(Matcher::vector_element_basic_type(n->in(2)) == T_BYTE ||
            Matcher::vector_element_basic_type(n->in(2)) == T_SHORT ||
            Matcher::vector_element_basic_type(n->in(2)) == T_INT);
  match(Set dst (MinReductionV (Binary src1 src2) v0));
  effect(TEMP tmp);
  ins_cost(VEC_COST);
  format %{ "vreduce_minI_masked $dst, $src1, $src2, $v0\t# KILL $tmp" %}
  ins_encode %{
    BasicType bt = Matcher::vector_element_basic_type(this, $src2);
    __ reduce_integral_v($dst$$Register, $src1$$Register,
                         as_VectorRegister($src2$$reg), as_VectorRegister($tmp$$reg),
                         this->ideal_Opcode(), bt, Matcher::vector_length(this, $src2),
                         Assembler::v0_t);
  %}
  ins_pipe(pipe_slow);
%}

instruct vreduce_minL_masked(iRegLNoSp dst, iRegL src1, vReg src2, vRegMask_V0 v0, vReg tmp) %{
  predicate(Matcher::vector_element_basic_type(n->in(2)) == T_LONG);
  match(Set dst (MinReductionV (Binary src1 src2) v0));
  effect(TEMP tmp);
  ins_cost(VEC_COST);
  format %{ "vreduce_minL_masked $dst, $src1, $src2, $v0\t# KILL $tmp" %}
  ins_encode %{
    BasicType bt = Matcher::vector_element_basic_type(this, $src2);
    __ reduce_integral_v($dst$$Register, $src1$$Register,
                         as_VectorRegister($src2$$reg), as_VectorRegister($tmp$$reg),
                         this->ideal_Opcode(), bt, Matcher::vector_length(this, $src2),
                         Assembler::v0_t);
  %}
  ins_pipe(pipe_slow);
%}

// vector float max reduction

instruct vreduce_maxF(fRegF dst, fRegF src1, vReg src2, vReg tmp1, vReg tmp2) %{
  predicate(Matcher::vector_element_basic_type(n->in(2)) == T_FLOAT);
  match(Set dst (MaxReductionV src1 src2));
  ins_cost(VEC_COST);
  effect(TEMP_DEF dst, TEMP tmp1, TEMP tmp2);
  format %{ "vreduce_maxF $dst, $src1, $src2, $tmp1, $tmp2" %}
  ins_encode %{
    __ reduce_minmax_fp_v($dst$$FloatRegister,
                          $src1$$FloatRegister, as_VectorRegister($src2$$reg),
                          as_VectorRegister($tmp1$$reg), as_VectorRegister($tmp2$$reg),
                          false /* is_double */, false /* is_min */, Matcher::vector_length(this, $src2));
  %}
  ins_pipe(pipe_slow);
%}

instruct vreduce_maxD(fRegD dst, fRegD src1, vReg src2, vReg tmp1, vReg tmp2) %{
  predicate(Matcher::vector_element_basic_type(n->in(2)) == T_DOUBLE);
  match(Set dst (MaxReductionV src1 src2));
  ins_cost(VEC_COST);
  effect(TEMP_DEF dst, TEMP tmp1, TEMP tmp2);
  format %{ "vreduce_maxD $dst, $src1, $src2, $tmp1, $tmp2" %}
  ins_encode %{
    __ reduce_minmax_fp_v($dst$$FloatRegister,
                          $src1$$FloatRegister, as_VectorRegister($src2$$reg),
                          as_VectorRegister($tmp1$$reg), as_VectorRegister($tmp2$$reg),
                          true /* is_double */, false /* is_min */, Matcher::vector_length(this, $src2));
  %}
  ins_pipe(pipe_slow);
%}

// vector float max reduction - predicated

instruct vreduce_maxF_masked(fRegF dst, fRegF src1, vReg src2, vRegMask_V0 v0, vReg tmp1, vReg tmp2) %{
  predicate(Matcher::vector_element_basic_type(n->in(2)) == T_FLOAT);
  match(Set dst (MaxReductionV (Binary src1 src2) v0));
  ins_cost(VEC_COST);
  effect(TEMP_DEF dst, TEMP tmp1, TEMP tmp2);
  format %{ "vreduce_maxF_masked $dst, $src1, $src2, $v0\t# KILL $tmp1, $tmp2" %}
  ins_encode %{
    __ reduce_minmax_fp_v($dst$$FloatRegister,
                          $src1$$FloatRegister, as_VectorRegister($src2$$reg),
                          as_VectorRegister($tmp1$$reg), as_VectorRegister($tmp2$$reg),
                          false /* is_double */, false /* is_min */,
                          Matcher::vector_length(this, $src2), Assembler::v0_t);
  %}
  ins_pipe(pipe_slow);
%}

instruct vreduce_maxD_masked(fRegD dst, fRegD src1, vReg src2, vRegMask_V0 v0, vReg tmp1, vReg tmp2) %{
  predicate(Matcher::vector_element_basic_type(n->in(2)) == T_DOUBLE);
  match(Set dst (MaxReductionV (Binary src1 src2) v0));
  ins_cost(VEC_COST);
  effect(TEMP_DEF dst, TEMP tmp1, TEMP tmp2);
  format %{ "vreduce_maxD_masked $dst, $src1, $src2, $v0\t# KILL $tmp1, $tmp2" %}
  ins_encode %{
    __ reduce_minmax_fp_v($dst$$FloatRegister,
                          $src1$$FloatRegister, as_VectorRegister($src2$$reg),
                          as_VectorRegister($tmp1$$reg), as_VectorRegister($tmp2$$reg),
                          true /* is_double */, false /* is_min */,
                          Matcher::vector_length(this, $src2), Assembler::v0_t);
  %}
  ins_pipe(pipe_slow);
%}

// vector float min reduction

instruct vreduce_minF(fRegF dst, fRegF src1, vReg src2, vReg tmp1, vReg tmp2) %{
  predicate(Matcher::vector_element_basic_type(n->in(2)) == T_FLOAT);
  match(Set dst (MinReductionV src1 src2));
  ins_cost(VEC_COST);
  effect(TEMP_DEF dst, TEMP tmp1, TEMP tmp2);
  format %{ "vreduce_minF $dst, $src1, $src2, $tmp1, $tmp2" %}
  ins_encode %{
    __ reduce_minmax_fp_v($dst$$FloatRegister,
                          $src1$$FloatRegister, as_VectorRegister($src2$$reg),
                          as_VectorRegister($tmp1$$reg), as_VectorRegister($tmp2$$reg),
                          false /* is_double */, true /* is_min */, Matcher::vector_length(this, $src2));
  %}
  ins_pipe(pipe_slow);
%}

instruct vreduce_minD(fRegD dst, fRegD src1, vReg src2, vReg tmp1, vReg tmp2) %{
  predicate(Matcher::vector_element_basic_type(n->in(2)) == T_DOUBLE);
  match(Set dst (MinReductionV src1 src2));
  ins_cost(VEC_COST);
  effect(TEMP_DEF dst, TEMP tmp1, TEMP tmp2);
  format %{ "vreduce_minD $dst, $src1, $src2, $tmp1, $tmp2" %}
  ins_encode %{
    __ reduce_minmax_fp_v($dst$$FloatRegister,
                          $src1$$FloatRegister, as_VectorRegister($src2$$reg),
                          as_VectorRegister($tmp1$$reg), as_VectorRegister($tmp2$$reg),
                          true /* is_double */, true /* is_min */, Matcher::vector_length(this, $src2));
  %}
  ins_pipe(pipe_slow);
%}

// vector float min reduction - predicated

instruct vreduce_minF_masked(fRegF dst, fRegF src1, vReg src2, vRegMask_V0 v0, vReg tmp1, vReg tmp2) %{
  predicate(Matcher::vector_element_basic_type(n->in(2)) == T_FLOAT);
  match(Set dst (MinReductionV (Binary src1 src2) v0));
  ins_cost(VEC_COST);
  effect(TEMP_DEF dst, TEMP tmp1, TEMP tmp2);
  format %{ "vreduce_minF_masked $dst, $src1, $src2, $v0\t# KILL $tmp1, $tmp2" %}
  ins_encode %{
    __ reduce_minmax_fp_v($dst$$FloatRegister,
                          $src1$$FloatRegister, as_VectorRegister($src2$$reg),
                          as_VectorRegister($tmp1$$reg), as_VectorRegister($tmp2$$reg),
                          false /* is_double */, true /* is_min */,
                          Matcher::vector_length(this, $src2), Assembler::v0_t);
  %}
  ins_pipe(pipe_slow);
%}

instruct vreduce_minD_masked(fRegD dst, fRegD src1, vReg src2, vRegMask_V0 v0, vReg tmp1, vReg tmp2) %{
  predicate(Matcher::vector_element_basic_type(n->in(2)) == T_DOUBLE);
  match(Set dst (MinReductionV (Binary src1 src2) v0));
  ins_cost(VEC_COST);
  effect(TEMP_DEF dst, TEMP tmp1, TEMP tmp2);
  format %{ "vreduce_minD_masked $dst, $src1, $src2, $v0\t# KILL $tmp1, $tmp2" %}
  ins_encode %{
    __ reduce_minmax_fp_v($dst$$FloatRegister,
                          $src1$$FloatRegister, as_VectorRegister($src2$$reg),
                          as_VectorRegister($tmp1$$reg), as_VectorRegister($tmp2$$reg),
                          true /* is_double */, true /* is_min */,
                          Matcher::vector_length(this, $src2), Assembler::v0_t);
  %}
  ins_pipe(pipe_slow);
%}

// vector replicate

instruct replicate(vReg dst, iRegIorL2I src) %{
  predicate(Matcher::is_non_long_integral_vector(n));
  match(Set dst (Replicate src));
  ins_cost(VEC_COST);
  format %{ "replicate $dst, $src" %}
  ins_encode %{
    BasicType bt = Matcher::vector_element_basic_type(this);
    __ vsetvli_helper(bt, Matcher::vector_length(this));
    __ vmv_v_x(as_VectorRegister($dst$$reg), as_Register($src$$reg));
  %}
  ins_pipe(pipe_slow);
%}

instruct replicateL(vReg dst, iRegL src) %{
  predicate(Matcher::vector_element_basic_type(n) == T_LONG);
  match(Set dst (Replicate src));
  ins_cost(VEC_COST);
  format %{ "replicateL $dst, $src" %}
  ins_encode %{
    __ vsetvli_helper(T_LONG, Matcher::vector_length(this));
    __ vmv_v_x(as_VectorRegister($dst$$reg), as_Register($src$$reg));
  %}
  ins_pipe(pipe_slow);
%}

instruct replicate_imm5(vReg dst, immI5 con) %{
  predicate(Matcher::is_non_long_integral_vector(n));
  match(Set dst (Replicate con));
  ins_cost(VEC_COST);
  format %{ "replicate_imm5 $dst, $con" %}
  ins_encode %{
    BasicType bt = Matcher::vector_element_basic_type(this);
    __ vsetvli_helper(bt, Matcher::vector_length_in_bytes(this));
    __ vmv_v_i(as_VectorRegister($dst$$reg), $con$$constant);
  %}
  ins_pipe(pipe_slow);
%}

instruct replicateL_imm5(vReg dst, immL5 con) %{
  predicate(Matcher::vector_element_basic_type(n) == T_LONG);
  match(Set dst (Replicate con));
  ins_cost(VEC_COST);
  format %{ "replicateL_imm5 $dst, $con" %}
  ins_encode %{
    __ vsetvli_helper(T_LONG, Matcher::vector_length(this));
    __ vmv_v_i(as_VectorRegister($dst$$reg), $con$$constant);
  %}
  ins_pipe(pipe_slow);
%}

instruct replicateF(vReg dst, fRegF src) %{
  predicate(Matcher::vector_element_basic_type(n) == T_FLOAT);
  match(Set dst (Replicate src));
  ins_cost(VEC_COST);
  format %{ "replicateF $dst, $src" %}
  ins_encode %{
    __ vsetvli_helper(T_FLOAT, Matcher::vector_length(this));
    __ vfmv_v_f(as_VectorRegister($dst$$reg), $src$$FloatRegister);
  %}
  ins_pipe(pipe_slow);
%}

instruct replicateD(vReg dst, fRegD src) %{
  predicate(Matcher::vector_element_basic_type(n) == T_DOUBLE);
  match(Set dst (Replicate src));
  ins_cost(VEC_COST);
  format %{ "replicateD $dst, $src" %}
  ins_encode %{
    __ vsetvli_helper(T_DOUBLE, Matcher::vector_length(this));
    __ vfmv_v_f(as_VectorRegister($dst$$reg), $src$$FloatRegister);
  %}
  ins_pipe(pipe_slow);
%}

// vector shift

instruct vasrB(vReg dst, vReg src, vReg shift, vRegMask_V0 v0) %{
  match(Set dst (RShiftVB src shift));
  ins_cost(VEC_COST);
  effect(TEMP_DEF dst, TEMP v0);
  format %{ "vasrB $dst, $src, $shift" %}
  ins_encode %{
    __ vsetvli_helper(T_BYTE, Matcher::vector_length(this));
    // if shift > BitsPerByte - 1, clear the low BitsPerByte - 1 bits
    __ vmsgtu_vi(as_VectorRegister($v0$$reg), as_VectorRegister($shift$$reg), BitsPerByte - 1);
    __ vsra_vi(as_VectorRegister($dst$$reg), as_VectorRegister($src$$reg),
               BitsPerByte - 1, Assembler::v0_t);
    // otherwise, shift
    __ vmnot_m(as_VectorRegister($v0$$reg), as_VectorRegister($v0$$reg));
    __ vsra_vv(as_VectorRegister($dst$$reg), as_VectorRegister($src$$reg),
               as_VectorRegister($shift$$reg), Assembler::v0_t);
  %}
  ins_pipe(pipe_slow);
%}

instruct vasrS(vReg dst, vReg src, vReg shift, vRegMask_V0 v0) %{
  match(Set dst (RShiftVS src shift));
  ins_cost(VEC_COST);
  effect(TEMP_DEF dst, TEMP v0);
  format %{ "vasrS $dst, $src, $shift" %}
  ins_encode %{
    __ vsetvli_helper(T_SHORT, Matcher::vector_length(this));
    // if shift > BitsPerShort - 1, clear the low BitsPerShort - 1 bits
    __ vmsgtu_vi(as_VectorRegister($v0$$reg), as_VectorRegister($shift$$reg), BitsPerShort - 1);
    __ vsra_vi(as_VectorRegister($dst$$reg), as_VectorRegister($src$$reg),
               BitsPerShort - 1, Assembler::v0_t);
    // otherwise, shift
    __ vmnot_m(as_VectorRegister($v0$$reg), as_VectorRegister($v0$$reg));
    __ vsra_vv(as_VectorRegister($dst$$reg), as_VectorRegister($src$$reg),
               as_VectorRegister($shift$$reg), Assembler::v0_t);
  %}
  ins_pipe(pipe_slow);
%}

instruct vasrI(vReg dst, vReg src, vReg shift) %{
  match(Set dst (RShiftVI src shift));
  ins_cost(VEC_COST);
  format %{ "vasrI $dst, $src, $shift" %}
  ins_encode %{
    __ vsetvli_helper(T_INT, Matcher::vector_length(this));
    __ vsra_vv(as_VectorRegister($dst$$reg), as_VectorRegister($src$$reg),
               as_VectorRegister($shift$$reg));
  %}
  ins_pipe(pipe_slow);
%}

instruct vasrL(vReg dst, vReg src, vReg shift) %{
  match(Set dst (RShiftVL src shift));
  ins_cost(VEC_COST);
  format %{ "vasrL $dst, $src, $shift" %}
  ins_encode %{
    __ vsetvli_helper(T_LONG, Matcher::vector_length(this));
    __ vsra_vv(as_VectorRegister($dst$$reg), as_VectorRegister($src$$reg),
               as_VectorRegister($shift$$reg));
  %}
  ins_pipe(pipe_slow);
%}

instruct vasrB_masked(vReg dst_src, vReg shift, vRegMask vmask, vRegMask_V0 v0) %{
  match(Set dst_src (RShiftVB (Binary dst_src shift) vmask));
  ins_cost(VEC_COST);
  effect(TEMP_DEF dst_src, TEMP v0);
  format %{ "vasrB_masked $dst_src, $dst_src, $shift, $vmask\t# KILL $v0" %}
  ins_encode %{
    __ vsetvli_helper(T_BYTE, Matcher::vector_length(this));
    __ vmsgtu_vi(as_VectorRegister($v0$$reg), as_VectorRegister($shift$$reg), BitsPerByte - 1);
    // if shift > BitsPerByte - 1, clear the low BitsPerByte - 1 bits
    __ vmerge_vim(as_VectorRegister($shift$$reg), as_VectorRegister($shift$$reg), BitsPerByte - 1);
    // otherwise, shift
    __ vmv1r_v(as_VectorRegister($v0$$reg), as_VectorRegister($vmask$$reg));
    __ vsra_vv(as_VectorRegister($dst_src$$reg), as_VectorRegister($dst_src$$reg),
               as_VectorRegister($shift$$reg), Assembler::v0_t);
  %}
  ins_pipe(pipe_slow);
%}

instruct vasrS_masked(vReg dst_src, vReg shift, vRegMask vmask, vRegMask_V0 v0) %{
  match(Set dst_src (RShiftVS (Binary dst_src shift) vmask));
  ins_cost(VEC_COST);
  effect(TEMP_DEF dst_src, TEMP v0);
  format %{ "vasrS_masked $dst_src, $dst_src, $shift, $vmask\t# KILL $v0" %}
  ins_encode %{
    __ vsetvli_helper(T_SHORT, Matcher::vector_length(this));
    __ vmsgtu_vi(as_VectorRegister($v0$$reg), as_VectorRegister($shift$$reg), BitsPerShort - 1);
    // if shift > BitsPerShort - 1, clear the low BitsPerShort - 1 bits
    __ vmerge_vim(as_VectorRegister($shift$$reg), as_VectorRegister($shift$$reg), BitsPerShort - 1);
    // otherwise, shift
    __ vmv1r_v(as_VectorRegister($v0$$reg), as_VectorRegister($vmask$$reg));
    __ vsra_vv(as_VectorRegister($dst_src$$reg), as_VectorRegister($dst_src$$reg),
               as_VectorRegister($shift$$reg), Assembler::v0_t);
  %}
  ins_pipe(pipe_slow);
%}

instruct vasrI_masked(vReg dst_src, vReg shift, vRegMask_V0 v0) %{
  match(Set dst_src (RShiftVI (Binary dst_src shift) v0));
  ins_cost(VEC_COST);
  effect(TEMP_DEF dst_src);
  format %{ "vasrI_masked $dst_src, $dst_src, $shift, $v0" %}
  ins_encode %{
    __ vsetvli_helper(T_INT, Matcher::vector_length(this));
    __ vsra_vv(as_VectorRegister($dst_src$$reg), as_VectorRegister($dst_src$$reg),
               as_VectorRegister($shift$$reg), Assembler::v0_t);
  %}
  ins_pipe(pipe_slow);
%}

instruct vasrL_masked(vReg dst_src, vReg shift, vRegMask_V0 v0) %{
  match(Set dst_src (RShiftVL (Binary dst_src shift) v0));
  ins_cost(VEC_COST);
  effect(TEMP_DEF dst_src);
  format %{ "vasrL_masked $dst_src, $dst_src, $shift, $v0" %}
  ins_encode %{
    __ vsetvli_helper(T_LONG, Matcher::vector_length(this));
    __ vsra_vv(as_VectorRegister($dst_src$$reg), as_VectorRegister($dst_src$$reg),
               as_VectorRegister($shift$$reg), Assembler::v0_t);
  %}
  ins_pipe(pipe_slow);
%}

instruct vlslB(vReg dst, vReg src, vReg shift, vRegMask_V0 v0) %{
  match(Set dst (LShiftVB src shift));
  ins_cost(VEC_COST);
  effect(TEMP_DEF dst, TEMP v0);
  format %{ "vlslB $dst, $src, $shift" %}
  ins_encode %{
    __ vsetvli_helper(T_BYTE, Matcher::vector_length(this));
    // if shift > BitsPerByte - 1, clear the element
    __ vmsgtu_vi(as_VectorRegister($v0$$reg), as_VectorRegister($shift$$reg), BitsPerByte - 1);
    __ vxor_vv(as_VectorRegister($dst$$reg), as_VectorRegister($src$$reg),
               as_VectorRegister($src$$reg), Assembler::v0_t);
    // otherwise, shift
    __ vmnot_m(as_VectorRegister($v0$$reg), as_VectorRegister($v0$$reg));
    __ vsll_vv(as_VectorRegister($dst$$reg), as_VectorRegister($src$$reg),
               as_VectorRegister($shift$$reg), Assembler::v0_t);
  %}
  ins_pipe(pipe_slow);
%}

instruct vlslS(vReg dst, vReg src, vReg shift, vRegMask_V0 v0) %{
  match(Set dst (LShiftVS src shift));
  ins_cost(VEC_COST);
  effect(TEMP_DEF dst, TEMP v0);
  format %{ "vlslS $dst, $src, $shift" %}
  ins_encode %{
    __ vsetvli_helper(T_SHORT, Matcher::vector_length(this));
    // if shift > BitsPerShort - 1, clear the element
    __ vmsgtu_vi(as_VectorRegister($v0$$reg), as_VectorRegister($shift$$reg), BitsPerShort - 1);
    __ vxor_vv(as_VectorRegister($dst$$reg), as_VectorRegister($src$$reg),
               as_VectorRegister($src$$reg), Assembler::v0_t);
    // otherwise, shift
    __ vmnot_m(as_VectorRegister($v0$$reg), as_VectorRegister($v0$$reg));
    __ vsll_vv(as_VectorRegister($dst$$reg), as_VectorRegister($src$$reg),
               as_VectorRegister($shift$$reg), Assembler::v0_t);
  %}
  ins_pipe(pipe_slow);
%}

instruct vlslI(vReg dst, vReg src, vReg shift) %{
  match(Set dst (LShiftVI src shift));
  ins_cost(VEC_COST);
  format %{ "vlslI $dst, $src, $shift" %}
  ins_encode %{
    __ vsetvli_helper(T_INT, Matcher::vector_length(this));
    __ vsll_vv(as_VectorRegister($dst$$reg), as_VectorRegister($src$$reg),
               as_VectorRegister($shift$$reg));
  %}
  ins_pipe(pipe_slow);
%}

instruct vlslL(vReg dst, vReg src, vReg shift) %{
  match(Set dst (LShiftVL src shift));
  ins_cost(VEC_COST);
  format %{ "vlslL $dst, $src, $shift" %}
  ins_encode %{
    __ vsetvli_helper(T_LONG, Matcher::vector_length(this));
    __ vsll_vv(as_VectorRegister($dst$$reg), as_VectorRegister($src$$reg),
               as_VectorRegister($shift$$reg));
  %}
  ins_pipe(pipe_slow);
%}

instruct vlslB_masked(vReg dst_src, vReg shift, vRegMask vmask, vRegMask_V0 v0) %{
  match(Set dst_src (LShiftVB (Binary dst_src shift) vmask));
  ins_cost(VEC_COST);
  effect(TEMP_DEF dst_src, TEMP v0);
  format %{ "vlslB_masked $dst_src, $dst_src, $shift, $vmask\t# KILL $v0" %}
  ins_encode %{
    __ vsetvli_helper(T_BYTE, Matcher::vector_length(this));
    // if shift > BitsPerByte - 1, clear the element
    __ vmsgtu_vi(as_VectorRegister($v0$$reg), as_VectorRegister($shift$$reg), BitsPerByte - 1);
    __ vmand_mm(as_VectorRegister($v0$$reg), as_VectorRegister($v0$$reg),
                as_VectorRegister($vmask$$reg));
    __ vxor_vv(as_VectorRegister($dst_src$$reg), as_VectorRegister($dst_src$$reg),
               as_VectorRegister($dst_src$$reg), Assembler::v0_t);
    // otherwise, shift
    __ vmv1r_v(as_VectorRegister($v0$$reg), as_VectorRegister($vmask$$reg));
    __ vsll_vv(as_VectorRegister($dst_src$$reg), as_VectorRegister($dst_src$$reg),
               as_VectorRegister($shift$$reg), Assembler::v0_t);
  %}
  ins_pipe(pipe_slow);
%}

instruct vlslS_masked(vReg dst_src, vReg shift, vRegMask vmask, vRegMask_V0 v0) %{
  match(Set dst_src (LShiftVS (Binary dst_src shift) vmask));
  ins_cost(VEC_COST);
  effect(TEMP_DEF dst_src, TEMP v0);
  format %{ "vlslS_masked $dst_src, $dst_src, $shift, $vmask\t# KILL $v0" %}
  ins_encode %{
    __ vsetvli_helper(T_SHORT, Matcher::vector_length(this));
    // if shift > BitsPerShort - 1, clear the element
    __ vmsgtu_vi(as_VectorRegister($v0$$reg), as_VectorRegister($shift$$reg), BitsPerShort - 1);
    __ vmand_mm(as_VectorRegister($v0$$reg), as_VectorRegister($v0$$reg),
                as_VectorRegister($vmask$$reg));
    __ vxor_vv(as_VectorRegister($dst_src$$reg), as_VectorRegister($dst_src$$reg),
               as_VectorRegister($dst_src$$reg), Assembler::v0_t);
    // otherwise, shift
    __ vmv1r_v(as_VectorRegister($v0$$reg), as_VectorRegister($vmask$$reg));
    __ vsll_vv(as_VectorRegister($dst_src$$reg), as_VectorRegister($dst_src$$reg),
               as_VectorRegister($shift$$reg), Assembler::v0_t);
  %}
  ins_pipe(pipe_slow);
%}

instruct vlslI_masked(vReg dst_src, vReg shift, vRegMask_V0 v0) %{
  match(Set dst_src (LShiftVI (Binary dst_src shift) v0));
  ins_cost(VEC_COST);
  effect(TEMP_DEF dst_src);
  format %{ "vlslI_masked $dst_src, $dst_src, $shift, $v0" %}
  ins_encode %{
    __ vsetvli_helper(T_INT, Matcher::vector_length(this));
    __ vsll_vv(as_VectorRegister($dst_src$$reg), as_VectorRegister($dst_src$$reg),
               as_VectorRegister($shift$$reg), Assembler::v0_t);
  %}
  ins_pipe(pipe_slow);
%}

instruct vlslL_masked(vReg dst_src, vReg shift, vRegMask_V0 v0) %{
  match(Set dst_src (LShiftVL (Binary dst_src shift) v0));
  ins_cost(VEC_COST);
  effect(TEMP_DEF dst_src);
  format %{ "vlslL_masked $dst_src, $dst_src, $shift, $v0" %}
  ins_encode %{
    __ vsetvli_helper(T_LONG, Matcher::vector_length(this));
    __ vsll_vv(as_VectorRegister($dst_src$$reg), as_VectorRegister($dst_src$$reg),
               as_VectorRegister($shift$$reg), Assembler::v0_t);
  %}
  ins_pipe(pipe_slow);
%}

instruct vlsrB(vReg dst, vReg src, vReg shift, vRegMask_V0 v0) %{
  match(Set dst (URShiftVB src shift));
  ins_cost(VEC_COST);
  effect(TEMP_DEF dst, TEMP v0);
  format %{ "vlsrB $dst, $src, $shift" %}
  ins_encode %{
    __ vsetvli_helper(T_BYTE, Matcher::vector_length(this));
    // if shift > BitsPerByte - 1, clear the element
    __ vmsgtu_vi(as_VectorRegister($v0$$reg), as_VectorRegister($shift$$reg), BitsPerByte - 1);
    __ vxor_vv(as_VectorRegister($dst$$reg), as_VectorRegister($src$$reg),
               as_VectorRegister($src$$reg), Assembler::v0_t);
    // otherwise, shift
    __ vmnot_m(as_VectorRegister($v0$$reg), as_VectorRegister($v0$$reg));
    __ vsrl_vv(as_VectorRegister($dst$$reg), as_VectorRegister($src$$reg),
               as_VectorRegister($shift$$reg), Assembler::v0_t);
  %}
  ins_pipe(pipe_slow);
%}

instruct vlsrS(vReg dst, vReg src, vReg shift, vRegMask_V0 v0) %{
  match(Set dst (URShiftVS src shift));
  ins_cost(VEC_COST);
  effect(TEMP_DEF dst, TEMP v0);
  format %{ "vlsrS $dst, $src, $shift" %}
  ins_encode %{
    __ vsetvli_helper(T_SHORT, Matcher::vector_length(this));
    // if shift > BitsPerShort - 1, clear the element
    __ vmsgtu_vi(as_VectorRegister($v0$$reg), as_VectorRegister($shift$$reg), BitsPerShort - 1);
    __ vxor_vv(as_VectorRegister($dst$$reg), as_VectorRegister($src$$reg),
               as_VectorRegister($src$$reg), Assembler::v0_t);
    // otherwise, shift
    __ vmnot_m(as_VectorRegister($v0$$reg), as_VectorRegister($v0$$reg));
    __ vsrl_vv(as_VectorRegister($dst$$reg), as_VectorRegister($src$$reg),
               as_VectorRegister($shift$$reg), Assembler::v0_t);
  %}
  ins_pipe(pipe_slow);
%}

instruct vlsrI(vReg dst, vReg src, vReg shift) %{
  match(Set dst (URShiftVI src shift));
  ins_cost(VEC_COST);
  format %{ "vlsrI $dst, $src, $shift" %}
  ins_encode %{
    __ vsetvli_helper(T_INT, Matcher::vector_length(this));
    __ vsrl_vv(as_VectorRegister($dst$$reg), as_VectorRegister($src$$reg),
               as_VectorRegister($shift$$reg));
  %}
  ins_pipe(pipe_slow);
%}

instruct vlsrL(vReg dst, vReg src, vReg shift) %{
  match(Set dst (URShiftVL src shift));
  ins_cost(VEC_COST);
  format %{ "vlsrL $dst, $src, $shift" %}
  ins_encode %{
    __ vsetvli_helper(T_LONG, Matcher::vector_length(this));
    __ vsrl_vv(as_VectorRegister($dst$$reg), as_VectorRegister($src$$reg),
               as_VectorRegister($shift$$reg));
  %}
  ins_pipe(pipe_slow);
%}

instruct vlsrB_masked(vReg dst_src, vReg shift, vRegMask vmask, vRegMask_V0 v0) %{
  match(Set dst_src (URShiftVB (Binary dst_src shift) vmask));
  ins_cost(VEC_COST);
  effect(TEMP_DEF dst_src, TEMP v0);
  format %{ "vlsrB_masked $dst_src, $dst_src, $shift, $vmask\t# KILL $v0" %}
  ins_encode %{
    __ vsetvli_helper(T_BYTE, Matcher::vector_length(this));
    // if shift > BitsPerByte - 1, clear the element
    __ vmsgtu_vi(as_VectorRegister($v0$$reg), as_VectorRegister($shift$$reg), BitsPerByte - 1);
    __ vmand_mm(as_VectorRegister($v0$$reg), as_VectorRegister($v0$$reg),
                as_VectorRegister($vmask$$reg));
    __ vxor_vv(as_VectorRegister($dst_src$$reg), as_VectorRegister($dst_src$$reg),
               as_VectorRegister($dst_src$$reg), Assembler::v0_t);
    // otherwise, shift
    __ vmv1r_v(as_VectorRegister($v0$$reg), as_VectorRegister($vmask$$reg));
    __ vsrl_vv(as_VectorRegister($dst_src$$reg), as_VectorRegister($dst_src$$reg),
               as_VectorRegister($shift$$reg), Assembler::v0_t);
  %}
  ins_pipe(pipe_slow);
%}

instruct vlsrS_masked(vReg dst_src, vReg shift, vRegMask vmask, vRegMask_V0 v0) %{
  match(Set dst_src (URShiftVS (Binary dst_src shift) vmask));
  ins_cost(VEC_COST);
  effect(TEMP_DEF dst_src, TEMP v0);
  format %{ "vlsrS_masked $dst_src, $dst_src, $shift, $vmask\t# KILL $v0" %}
  ins_encode %{
    __ vsetvli_helper(T_SHORT, Matcher::vector_length(this));
    // if shift > BitsPerShort - 1, clear the element
    __ vmsgtu_vi(as_VectorRegister($v0$$reg), as_VectorRegister($shift$$reg), BitsPerShort - 1);
    __ vmand_mm(as_VectorRegister($v0$$reg), as_VectorRegister($v0$$reg),
                as_VectorRegister($vmask$$reg));
    __ vxor_vv(as_VectorRegister($dst_src$$reg), as_VectorRegister($dst_src$$reg),
               as_VectorRegister($dst_src$$reg), Assembler::v0_t);
    // otherwise, shift
    __ vmv1r_v(as_VectorRegister($v0$$reg), as_VectorRegister($vmask$$reg));
    __ vsrl_vv(as_VectorRegister($dst_src$$reg), as_VectorRegister($dst_src$$reg),
               as_VectorRegister($shift$$reg), Assembler::v0_t);
  %}
  ins_pipe(pipe_slow);
%}

instruct vlsrI_masked(vReg dst_src, vReg shift, vRegMask_V0 v0) %{
  match(Set dst_src (URShiftVI (Binary dst_src shift) v0));
  ins_cost(VEC_COST);
  effect(TEMP_DEF dst_src);
  format %{ "vlsrI_masked $dst_src, $dst_src, $shift, $v0" %}
  ins_encode %{
    __ vsetvli_helper(T_INT, Matcher::vector_length(this));
    __ vsrl_vv(as_VectorRegister($dst_src$$reg), as_VectorRegister($dst_src$$reg),
               as_VectorRegister($shift$$reg), Assembler::v0_t);
  %}
  ins_pipe(pipe_slow);
%}

instruct vlsrL_masked(vReg dst_src, vReg shift, vRegMask_V0 v0) %{
  match(Set dst_src (URShiftVL (Binary dst_src shift) v0));
  ins_cost(VEC_COST);
  effect(TEMP_DEF dst_src);
  format %{ "vlsrL_masked $dst_src, $dst_src, $shift, $v0" %}
  ins_encode %{
    __ vsetvli_helper(T_LONG, Matcher::vector_length(this));
    __ vsrl_vv(as_VectorRegister($dst_src$$reg), as_VectorRegister($dst_src$$reg),
               as_VectorRegister($shift$$reg), Assembler::v0_t);
  %}
  ins_pipe(pipe_slow);
%}

instruct vasrB_imm(vReg dst, vReg src, immI shift) %{
  match(Set dst (RShiftVB src (RShiftCntV shift)));
  ins_cost(VEC_COST);
  format %{ "vasrB_imm $dst, $src, $shift" %}
  ins_encode %{
    uint32_t con = (unsigned)$shift$$constant & 0x1f;
    __ vsetvli_helper(T_BYTE, Matcher::vector_length(this));
    if (con == 0) {
      __ vor_vv(as_VectorRegister($dst$$reg), as_VectorRegister($src$$reg),
                as_VectorRegister($src$$reg));
      return;
    }
    if (con >= BitsPerByte) con = BitsPerByte - 1;
    __ vsra_vi(as_VectorRegister($dst$$reg), as_VectorRegister($src$$reg), con);
  %}
  ins_pipe(pipe_slow);
%}

instruct vasrS_imm(vReg dst, vReg src, immI shift) %{
  match(Set dst (RShiftVS src (RShiftCntV shift)));
  ins_cost(VEC_COST);
  format %{ "vasrS_imm $dst, $src, $shift" %}
  ins_encode %{
    uint32_t con = (unsigned)$shift$$constant & 0x1f;
    __ vsetvli_helper(T_SHORT, Matcher::vector_length(this));
    if (con == 0) {
      __ vor_vv(as_VectorRegister($dst$$reg), as_VectorRegister($src$$reg),
                as_VectorRegister($src$$reg));
      return;
    }
    if (con >= BitsPerShort) con = BitsPerShort - 1;
    __ vsra_vi(as_VectorRegister($dst$$reg), as_VectorRegister($src$$reg), con);
  %}
  ins_pipe(pipe_slow);
%}

instruct vasrI_imm(vReg dst, vReg src, immI shift) %{
  match(Set dst (RShiftVI src (RShiftCntV shift)));
  ins_cost(VEC_COST);
  format %{ "vasrI_imm $dst, $src, $shift" %}
  ins_encode %{
    uint32_t con = (unsigned)$shift$$constant & 0x1f;
    __ vsetvli_helper(T_INT, Matcher::vector_length(this));
    if (con == 0) {
      __ vor_vv(as_VectorRegister($dst$$reg), as_VectorRegister($src$$reg),
                as_VectorRegister($src$$reg));
      return;
    }
    __ vsra_vi(as_VectorRegister($dst$$reg), as_VectorRegister($src$$reg), con);
  %}
  ins_pipe(pipe_slow);
%}

instruct vasrL_imm(vReg dst, vReg src, immI shift) %{
  predicate((n->in(2)->in(1)->get_int() & 0x3f) < 32);
  match(Set dst (RShiftVL src (RShiftCntV shift)));
  ins_cost(VEC_COST);
  format %{ "vasrL_imm $dst, $src, $shift" %}
  ins_encode %{
    uint32_t con = (unsigned)$shift$$constant & 0x1f;
    __ vsetvli_helper(T_LONG, Matcher::vector_length(this));
    if (con == 0) {
      __ vor_vv(as_VectorRegister($dst$$reg), as_VectorRegister($src$$reg),
                as_VectorRegister($src$$reg));
      return;
    }
    __ vsra_vi(as_VectorRegister($dst$$reg), as_VectorRegister($src$$reg), con);
  %}
  ins_pipe(pipe_slow);
%}

instruct vasrB_imm_masked(vReg dst_src, immI shift, vRegMask_V0 v0) %{
  match(Set dst_src (RShiftVB (Binary dst_src (RShiftCntV shift)) v0));
  ins_cost(VEC_COST);
  format %{ "vasrB_imm_masked $dst_src, $dst_src, $shift, $v0" %}
  ins_encode %{
    uint32_t con = (unsigned)$shift$$constant & 0x1f;
    if (con == 0) {
      return;
    }
    if (con >= BitsPerByte) con = BitsPerByte - 1;
    __ vsetvli_helper(T_BYTE, Matcher::vector_length(this));
    __ vsra_vi(as_VectorRegister($dst_src$$reg), as_VectorRegister($dst_src$$reg), con,
               Assembler::v0_t);
  %}
  ins_pipe(pipe_slow);
%}

instruct vasrS_imm_masked(vReg dst_src, immI shift, vRegMask_V0 v0) %{
  match(Set dst_src (RShiftVS (Binary dst_src (RShiftCntV shift)) v0));
  ins_cost(VEC_COST);
  format %{ "vasrS_imm_masked $dst_src, $dst_src, $shift, $v0" %}
  ins_encode %{
    uint32_t con = (unsigned)$shift$$constant & 0x1f;
    if (con == 0) {
      return;
    }
    if (con >= BitsPerShort) con = BitsPerShort - 1;
    __ vsetvli_helper(T_SHORT, Matcher::vector_length(this));
    __ vsra_vi(as_VectorRegister($dst_src$$reg), as_VectorRegister($dst_src$$reg), con,
               Assembler::v0_t);
  %}
  ins_pipe(pipe_slow);
%}

instruct vasrI_imm_masked(vReg dst_src, immI shift, vRegMask_V0 v0) %{
  match(Set dst_src (RShiftVI (Binary dst_src (RShiftCntV shift)) v0));
  ins_cost(VEC_COST);
  format %{ "vasrI_imm_masked $dst_src, $dst_src, $shift, $v0" %}
  ins_encode %{
    uint32_t con = (unsigned)$shift$$constant & 0x1f;
    if (con == 0) {
      return;
    }
    __ vsetvli_helper(T_INT, Matcher::vector_length(this));
    __ vsra_vi(as_VectorRegister($dst_src$$reg), as_VectorRegister($dst_src$$reg), con,
               Assembler::v0_t);
  %}
  ins_pipe(pipe_slow);
%}

instruct vasrL_imm_masked(vReg dst_src, immI shift, vRegMask_V0 v0) %{
  predicate((n->in(1)->in(2)->in(1)->get_int() & 0x3f) < 32);
  match(Set dst_src (RShiftVL (Binary dst_src (RShiftCntV shift)) v0));
  ins_cost(VEC_COST);
  format %{ "vasrL_imm_masked $dst_src, $dst_src, $shift, $v0" %}
  ins_encode %{
    uint32_t con = (unsigned)$shift$$constant & 0x1f;
    if (con == 0) {
      return;
    }
    __ vsetvli_helper(T_LONG, Matcher::vector_length(this));
    __ vsra_vi(as_VectorRegister($dst_src$$reg), as_VectorRegister($dst_src$$reg), con,
               Assembler::v0_t);
  %}
  ins_pipe(pipe_slow);
%}

instruct vlsrB_imm(vReg dst, vReg src, immI shift) %{
  match(Set dst (URShiftVB src (RShiftCntV shift)));
  ins_cost(VEC_COST);
  format %{ "vlsrB_imm $dst, $src, $shift" %}
  ins_encode %{
    uint32_t con = (unsigned)$shift$$constant & 0x1f;
    __ vsetvli_helper(T_BYTE, Matcher::vector_length(this));
    if (con == 0) {
      __ vor_vv(as_VectorRegister($dst$$reg), as_VectorRegister($src$$reg),
                as_VectorRegister($src$$reg));
      return;
    }
    if (con >= BitsPerByte) {
      __ vxor_vv(as_VectorRegister($dst$$reg), as_VectorRegister($src$$reg),
                 as_VectorRegister($src$$reg));
      return;
    }
    __ vsrl_vi(as_VectorRegister($dst$$reg), as_VectorRegister($src$$reg), con);
  %}
  ins_pipe(pipe_slow);
%}

instruct vlsrS_imm(vReg dst, vReg src, immI shift) %{
  match(Set dst (URShiftVS src (RShiftCntV shift)));
  ins_cost(VEC_COST);
  format %{ "vlsrS_imm $dst, $src, $shift" %}
  ins_encode %{
    uint32_t con = (unsigned)$shift$$constant & 0x1f;
    __ vsetvli_helper(T_SHORT, Matcher::vector_length(this));
    if (con == 0) {
      __ vor_vv(as_VectorRegister($dst$$reg), as_VectorRegister($src$$reg),
                as_VectorRegister($src$$reg));
      return;
    }
    if (con >= BitsPerShort) {
      __ vxor_vv(as_VectorRegister($dst$$reg), as_VectorRegister($src$$reg),
                 as_VectorRegister($src$$reg));
      return;
    }
    __ vsrl_vi(as_VectorRegister($dst$$reg), as_VectorRegister($src$$reg), con);
  %}
  ins_pipe(pipe_slow);
%}

instruct vlsrI_imm(vReg dst, vReg src, immI shift) %{
  match(Set dst (URShiftVI src (RShiftCntV shift)));
  ins_cost(VEC_COST);
  format %{ "vlsrI_imm $dst, $src, $shift" %}
  ins_encode %{
    uint32_t con = (unsigned)$shift$$constant & 0x1f;
    __ vsetvli_helper(T_INT, Matcher::vector_length(this));
    if (con == 0) {
      __ vor_vv(as_VectorRegister($dst$$reg), as_VectorRegister($src$$reg),
                as_VectorRegister($src$$reg));
      return;
    }
    __ vsrl_vi(as_VectorRegister($dst$$reg), as_VectorRegister($src$$reg), con);
  %}
  ins_pipe(pipe_slow);
%}

instruct vlsrL_imm(vReg dst, vReg src, immI shift) %{
  predicate((n->in(2)->in(1)->get_int() & 0x3f) < 32);
  match(Set dst (URShiftVL src (RShiftCntV shift)));
  ins_cost(VEC_COST);
  format %{ "vlsrL_imm $dst, $src, $shift" %}
  ins_encode %{
    uint32_t con = (unsigned)$shift$$constant & 0x1f;
    __ vsetvli_helper(T_LONG, Matcher::vector_length(this));
    if (con == 0) {
      __ vor_vv(as_VectorRegister($dst$$reg), as_VectorRegister($src$$reg),
                as_VectorRegister($src$$reg));
      return;
    }
    __ vsrl_vi(as_VectorRegister($dst$$reg), as_VectorRegister($src$$reg), con);
  %}
  ins_pipe(pipe_slow);
%}

instruct vlsrB_imm_masked(vReg dst_src, immI shift, vRegMask_V0 v0) %{
  match(Set dst_src (URShiftVB (Binary dst_src (RShiftCntV shift)) v0));
  ins_cost(VEC_COST);
  format %{ "vlsrB_imm_masked $dst_src, $dst_src, $shift, $v0" %}
  ins_encode %{
    uint32_t con = (unsigned)$shift$$constant & 0x1f;
    if (con == 0) {
      return;
    }
    __ vsetvli_helper(T_BYTE, Matcher::vector_length(this));
    if (con >= BitsPerByte) {
      __ vxor_vv(as_VectorRegister($dst_src$$reg), as_VectorRegister($dst_src$$reg),
                 as_VectorRegister($dst_src$$reg), Assembler::v0_t);
      return;
    }
    __ vsrl_vi(as_VectorRegister($dst_src$$reg), as_VectorRegister($dst_src$$reg), con,
               Assembler::v0_t);
  %}
  ins_pipe(pipe_slow);
%}

instruct vlsrS_imm_masked(vReg dst_src, immI shift, vRegMask_V0 v0) %{
  match(Set dst_src (URShiftVS (Binary dst_src (RShiftCntV shift)) v0));
  ins_cost(VEC_COST);
  format %{ "vlsrS_imm_masked $dst_src, $dst_src, $shift, $v0" %}
  ins_encode %{
    uint32_t con = (unsigned)$shift$$constant & 0x1f;
    if (con == 0) {
      return;
    }
    __ vsetvli_helper(T_SHORT, Matcher::vector_length(this));
    if (con >= BitsPerShort) {
      __ vxor_vv(as_VectorRegister($dst_src$$reg), as_VectorRegister($dst_src$$reg),
                 as_VectorRegister($dst_src$$reg), Assembler::v0_t);
      return;
    }
    __ vsrl_vi(as_VectorRegister($dst_src$$reg), as_VectorRegister($dst_src$$reg), con,
               Assembler::v0_t);
  %}
  ins_pipe(pipe_slow);
%}

instruct vlsrI_imm_masked(vReg dst_src, immI shift, vRegMask_V0 v0) %{
  match(Set dst_src (URShiftVI (Binary dst_src (RShiftCntV shift)) v0));
  ins_cost(VEC_COST);
  format %{ "vlsrI_imm_masked $dst_src, $dst_src, $shift, $v0" %}
  ins_encode %{
    uint32_t con = (unsigned)$shift$$constant & 0x1f;
    if (con == 0) {
      return;
    }
    __ vsetvli_helper(T_INT, Matcher::vector_length(this));
    __ vsrl_vi(as_VectorRegister($dst_src$$reg), as_VectorRegister($dst_src$$reg), con,
               Assembler::v0_t);
  %}
  ins_pipe(pipe_slow);
%}

instruct vlsrL_imm_masked(vReg dst_src, immI shift, vRegMask_V0 v0) %{
  predicate((n->in(1)->in(2)->in(1)->get_int() & 0x3f) < 32);
  match(Set dst_src (URShiftVL (Binary dst_src (RShiftCntV shift)) v0));
  ins_cost(VEC_COST);
  format %{ "vlsrL_imm_masked $dst_src, $dst_src, $shift, $v0" %}
  ins_encode %{
    uint32_t con = (unsigned)$shift$$constant & 0x1f;
    if (con == 0) {
      return;
    }
    __ vsetvli_helper(T_LONG, Matcher::vector_length(this));
    __ vsrl_vi(as_VectorRegister($dst_src$$reg), as_VectorRegister($dst_src$$reg), con,
               Assembler::v0_t);
  %}
  ins_pipe(pipe_slow);
%}

instruct vlslB_imm(vReg dst, vReg src, immI shift) %{
  match(Set dst (LShiftVB src (LShiftCntV shift)));
  ins_cost(VEC_COST);
  format %{ "vlslB_imm $dst, $src, $shift" %}
  ins_encode %{
    uint32_t con = (unsigned)$shift$$constant & 0x1f;
    __ vsetvli_helper(T_BYTE, Matcher::vector_length(this));
    if (con >= BitsPerByte) {
      __ vxor_vv(as_VectorRegister($dst$$reg), as_VectorRegister($src$$reg),
                 as_VectorRegister($src$$reg));
      return;
    }
    __ vsll_vi(as_VectorRegister($dst$$reg), as_VectorRegister($src$$reg), con);
  %}
  ins_pipe(pipe_slow);
%}

instruct vlslS_imm(vReg dst, vReg src, immI shift) %{
  match(Set dst (LShiftVS src (LShiftCntV shift)));
  ins_cost(VEC_COST);
  format %{ "vlslS_imm $dst, $src, $shift" %}
  ins_encode %{
    uint32_t con = (unsigned)$shift$$constant & 0x1f;
    __ vsetvli_helper(T_SHORT, Matcher::vector_length(this));
    if (con >= BitsPerShort) {
      __ vxor_vv(as_VectorRegister($dst$$reg), as_VectorRegister($src$$reg),
                 as_VectorRegister($src$$reg));
      return;
    }
    __ vsll_vi(as_VectorRegister($dst$$reg), as_VectorRegister($src$$reg), con);
  %}
  ins_pipe(pipe_slow);
%}

instruct vlslI_imm(vReg dst, vReg src, immI shift) %{
  match(Set dst (LShiftVI src (LShiftCntV shift)));
  ins_cost(VEC_COST);
  format %{ "vlslI_imm $dst, $src, $shift" %}
  ins_encode %{
    uint32_t con = (unsigned)$shift$$constant & 0x1f;
    __ vsetvli_helper(T_INT, Matcher::vector_length(this));
    __ vsll_vi(as_VectorRegister($dst$$reg), as_VectorRegister($src$$reg), con);
  %}
  ins_pipe(pipe_slow);
%}

instruct vlslL_imm(vReg dst, vReg src, immI shift) %{
  predicate((n->in(2)->in(1)->get_int() & 0x3f) < 32);
  match(Set dst (LShiftVL src (LShiftCntV shift)));
  ins_cost(VEC_COST);
  format %{ "vlslL_imm $dst, $src, $shift" %}
  ins_encode %{
    uint32_t con = (unsigned)$shift$$constant & 0x1f;
    __ vsetvli_helper(T_LONG, Matcher::vector_length(this));
    __ vsll_vi(as_VectorRegister($dst$$reg), as_VectorRegister($src$$reg), con);
  %}
  ins_pipe(pipe_slow);
%}

instruct vlslB_imm_masked(vReg dst_src, immI shift, vRegMask_V0 v0) %{
  match(Set dst_src (LShiftVB (Binary dst_src (LShiftCntV shift)) v0));
  ins_cost(VEC_COST);
  format %{ "vlslB_imm_masked $dst_src, $dst_src, $shift, $v0" %}
  ins_encode %{
    uint32_t con = (unsigned)$shift$$constant & 0x1f;
    __ vsetvli_helper(T_BYTE, Matcher::vector_length(this));
    if (con >= BitsPerByte) {
      __ vxor_vv(as_VectorRegister($dst_src$$reg), as_VectorRegister($dst_src$$reg),
                 as_VectorRegister($dst_src$$reg), Assembler::v0_t);
      return;
    }
    __ vsll_vi(as_VectorRegister($dst_src$$reg), as_VectorRegister($dst_src$$reg), con,
               Assembler::v0_t);
  %}
  ins_pipe(pipe_slow);
%}

instruct vlslS_imm_masked(vReg dst_src, immI shift, vRegMask_V0 v0) %{
  match(Set dst_src (LShiftVS (Binary dst_src (LShiftCntV shift)) v0));
  ins_cost(VEC_COST);
  format %{ "vlslS_imm_masked $dst_src, $dst_src, $shift, $v0" %}
  ins_encode %{
    uint32_t con = (unsigned)$shift$$constant & 0x1f;
    __ vsetvli_helper(T_SHORT, Matcher::vector_length(this));
    if (con >= BitsPerShort) {
      __ vxor_vv(as_VectorRegister($dst_src$$reg), as_VectorRegister($dst_src$$reg),
                 as_VectorRegister($dst_src$$reg), Assembler::v0_t);
      return;
    }
    __ vsll_vi(as_VectorRegister($dst_src$$reg), as_VectorRegister($dst_src$$reg), con,
               Assembler::v0_t);
  %}
  ins_pipe(pipe_slow);
%}

instruct vlslI_imm_masked(vReg dst_src, immI shift, vRegMask_V0 v0) %{
  match(Set dst_src (LShiftVI (Binary dst_src (LShiftCntV shift)) v0));
  ins_cost(VEC_COST);
  format %{ "vlslI_imm_masked $dst_src, $dst_src, $shift, $v0" %}
  ins_encode %{
    uint32_t con = (unsigned)$shift$$constant & 0x1f;
    __ vsetvli_helper(T_INT, Matcher::vector_length(this));
    __ vsll_vi(as_VectorRegister($dst_src$$reg), as_VectorRegister($dst_src$$reg), con,
               Assembler::v0_t);
  %}
  ins_pipe(pipe_slow);
%}

instruct vlslL_imm_masked(vReg dst_src, immI shift, vRegMask_V0 v0) %{
  predicate((n->in(1)->in(2)->in(1)->get_int() & 0x3f) < 32);
  match(Set dst_src (LShiftVL (Binary dst_src (LShiftCntV shift)) v0));
  ins_cost(VEC_COST);
  format %{ "vlslL_imm_masked $dst_src, $dst_src, $shift, $v0" %}
  ins_encode %{
    uint32_t con = (unsigned)$shift$$constant & 0x1f;
    __ vsetvli_helper(T_LONG, Matcher::vector_length(this));
    __ vsll_vi(as_VectorRegister($dst_src$$reg), as_VectorRegister($dst_src$$reg), con,
               Assembler::v0_t);
  %}
  ins_pipe(pipe_slow);
%}

// vector shift count

instruct vshiftcnt(vReg dst, iRegIorL2I cnt) %{
  match(Set dst (LShiftCntV cnt));
  match(Set dst (RShiftCntV cnt));
  format %{ "vshiftcnt $dst, $cnt" %}
  ins_encode %{
    BasicType bt = Matcher::vector_element_basic_type(this);
    __ vsetvli_helper(bt, Matcher::vector_length(this));
    __ vmv_v_x(as_VectorRegister($dst$$reg), as_Register($cnt$$reg));
  %}
  ins_pipe(pipe_slow);
%}

// vector sqrt

instruct vsqrt_fp(vReg dst, vReg src) %{
  match(Set dst (SqrtVF src));
  match(Set dst (SqrtVD src));
  ins_cost(VEC_COST);
  format %{ "vsqrt_fp $dst, $src" %}
  ins_encode %{
    BasicType bt = Matcher::vector_element_basic_type(this);
    __ vsetvli_helper(bt, Matcher::vector_length(this));
    __ vfsqrt_v(as_VectorRegister($dst$$reg), as_VectorRegister($src$$reg));
  %}
  ins_pipe(pipe_slow);
%}

// vector sqrt - predicated

instruct vsqrt_fp_masked(vReg dst_src, vRegMask_V0 v0) %{
  match(Set dst_src (SqrtVF dst_src v0));
  match(Set dst_src (SqrtVD dst_src v0));
  ins_cost(VEC_COST);
  format %{ "vsqrt_fp_masked $dst_src, $dst_src, $v0" %}
  ins_encode %{
    BasicType bt = Matcher::vector_element_basic_type(this);
    __ vsetvli_helper(bt, Matcher::vector_length(this));
    __ vfsqrt_v(as_VectorRegister($dst_src$$reg), as_VectorRegister($dst_src$$reg),
                Assembler::v0_t);
  %}
  ins_pipe(pipe_slow);
%}

instruct vstring_equalsL(iRegP_R11 str1, iRegP_R13 str2, iRegI_R14 cnt,
                         iRegI_R10 result, vReg_V2 v2,
                         vReg_V3 v3, vReg_V4 v4, vReg_V5 v5, rFlagsReg cr)
%{
  predicate(UseRVV && ((StrEqualsNode*)n)->encoding() == StrIntrinsicNode::LL);
  match(Set result (StrEquals (Binary str1 str2) cnt));
  effect(USE_KILL str1, USE_KILL str2, USE_KILL cnt, TEMP v2, TEMP v3, TEMP v4, TEMP v5, KILL cr);

  format %{ "String Equals $str1, $str2, $cnt -> $result\t#@string_equalsL" %}
  ins_encode %{
    // Count is in 8-bit bytes; non-Compact chars are 16 bits.
    __ string_equals_v($str1$$Register, $str2$$Register,
                       $result$$Register, $cnt$$Register);
  %}
  ins_pipe(pipe_class_memory);
%}

instruct varray_equalsB(iRegP_R11 ary1, iRegP_R12 ary2, iRegI_R10 result,
                        vReg_V2 v2, vReg_V3 v3, vReg_V4 v4, vReg_V5 v5, iRegP_R28 tmp, rFlagsReg cr)
%{
  predicate(UseRVV && ((AryEqNode*)n)->encoding() == StrIntrinsicNode::LL);
  match(Set result (AryEq ary1 ary2));
  effect(KILL tmp, USE_KILL ary1, USE_KILL ary2, TEMP v2, TEMP v3, TEMP v4, TEMP v5, KILL cr);

  format %{ "Array Equals $ary1, ary2 -> $result\t#@array_equalsB // KILL $tmp" %}
  ins_encode %{
    __ arrays_equals_v($ary1$$Register, $ary2$$Register,
                       $result$$Register, $tmp$$Register, 1);
    %}
  ins_pipe(pipe_class_memory);
%}

instruct varray_equalsC(iRegP_R11 ary1, iRegP_R12 ary2, iRegI_R10 result,
                        vReg_V2 v2, vReg_V3 v3, vReg_V4 v4, vReg_V5 v5, iRegP_R28 tmp, rFlagsReg cr)
%{
  predicate(UseRVV && ((AryEqNode*)n)->encoding() == StrIntrinsicNode::UU);
  match(Set result (AryEq ary1 ary2));
  effect(KILL tmp, USE_KILL ary1, USE_KILL ary2, TEMP v2, TEMP v3, TEMP v4, TEMP v5, KILL cr);

  format %{ "Array Equals $ary1, ary2 -> $result\t#@array_equalsC // KILL $tmp" %}
  ins_encode %{
    __ arrays_equals_v($ary1$$Register, $ary2$$Register,
                       $result$$Register, $tmp$$Register, 2);
  %}
  ins_pipe(pipe_class_memory);
%}

instruct vstring_compareU(iRegP_R11 str1, iRegI_R12 cnt1, iRegP_R13 str2, iRegI_R14 cnt2,
                          iRegI_R10 result, vReg_V2 v2, vReg_V3 v3, vReg_V4 v4, vReg_V5 v5,
                          iRegP_R28 tmp1, iRegL_R29 tmp2)
%{
  predicate(UseRVV && ((StrCompNode *)n)->encoding() == StrIntrinsicNode::UU);
  match(Set result (StrComp (Binary str1 cnt1) (Binary str2 cnt2)));
  effect(KILL tmp1, KILL tmp2, USE_KILL str1, USE_KILL str2, USE_KILL cnt1, USE_KILL cnt2,
         TEMP v2, TEMP v3, TEMP v4, TEMP v5);

  format %{ "String Compare $str1, $cnt1, $str2, $cnt2 -> $result\t#@string_compareU" %}
  ins_encode %{
    // Count is in 8-bit bytes; non-Compact chars are 16 bits.
    __ string_compare_v($str1$$Register, $str2$$Register,
                        $cnt1$$Register, $cnt2$$Register, $result$$Register,
                        $tmp1$$Register, $tmp2$$Register,
                        StrIntrinsicNode::UU);
  %}
  ins_pipe(pipe_class_memory);
%}
instruct vstring_compareL(iRegP_R11 str1, iRegI_R12 cnt1, iRegP_R13 str2, iRegI_R14 cnt2,
                          iRegI_R10 result, vReg_V2 v2, vReg_V3 v3, vReg_V4 v4, vReg_V5 v5,
                          iRegP_R28 tmp1, iRegL_R29 tmp2)
%{
  predicate(UseRVV && ((StrCompNode *)n)->encoding() == StrIntrinsicNode::LL);
  match(Set result (StrComp (Binary str1 cnt1) (Binary str2 cnt2)));
  effect(KILL tmp1, KILL tmp2, USE_KILL str1, USE_KILL str2, USE_KILL cnt1, USE_KILL cnt2,
         TEMP v2, TEMP v3, TEMP v4, TEMP v5);

  format %{ "String Compare $str1, $cnt1, $str2, $cnt2 -> $result\t#@string_compareL" %}
  ins_encode %{
    __ string_compare_v($str1$$Register, $str2$$Register,
                        $cnt1$$Register, $cnt2$$Register, $result$$Register,
                        $tmp1$$Register, $tmp2$$Register,
                        StrIntrinsicNode::LL);
  %}
  ins_pipe(pipe_class_memory);
%}

instruct vstring_compareUL(iRegP_R11 str1, iRegI_R12 cnt1, iRegP_R13 str2, iRegI_R14 cnt2,
                           iRegI_R10 result, vReg_V4 v4, vReg_V5 v5, vReg_V6 v6, vReg_V7 v7,
                           vReg_V8 v8, vReg_V9 v9, vReg_V10 v10, vReg_V11 v11,
                           iRegP_R28 tmp1, iRegL_R29 tmp2)
%{
  predicate(UseRVV && ((StrCompNode *)n)->encoding() == StrIntrinsicNode::UL);
  match(Set result (StrComp (Binary str1 cnt1) (Binary str2 cnt2)));
  effect(KILL tmp1, KILL tmp2, USE_KILL str1, USE_KILL str2, USE_KILL cnt1, USE_KILL cnt2,
         TEMP v4, TEMP v5, TEMP v6, TEMP v7, TEMP v8, TEMP v9, TEMP v10, TEMP v11);

  format %{"String Compare $str1, $cnt1, $str2, $cnt2 -> $result\t#@string_compareUL" %}
  ins_encode %{
    __ string_compare_v($str1$$Register, $str2$$Register,
                        $cnt1$$Register, $cnt2$$Register, $result$$Register,
                        $tmp1$$Register, $tmp2$$Register,
                        StrIntrinsicNode::UL);
  %}
  ins_pipe(pipe_class_memory);
%}
instruct vstring_compareLU(iRegP_R11 str1, iRegI_R12 cnt1, iRegP_R13 str2, iRegI_R14 cnt2,
                           iRegI_R10 result, vReg_V4 v4, vReg_V5 v5, vReg_V6 v6, vReg_V7 v7,
                           vReg_V8 v8, vReg_V9 v9, vReg_V10 v10, vReg_V11 v11,
                           iRegP_R28 tmp1, iRegL_R29 tmp2)
%{
  predicate(UseRVV && ((StrCompNode *)n)->encoding() == StrIntrinsicNode::LU);
  match(Set result (StrComp (Binary str1 cnt1) (Binary str2 cnt2)));
  effect(KILL tmp1, KILL tmp2, USE_KILL str1, USE_KILL str2, USE_KILL cnt1, USE_KILL cnt2,
         TEMP v4, TEMP v5, TEMP v6, TEMP v7, TEMP v8, TEMP v9, TEMP v10, TEMP v11);

  format %{ "String Compare $str1, $cnt1, $str2, $cnt2 -> $result\t#@string_compareLU" %}
  ins_encode %{
    __ string_compare_v($str1$$Register, $str2$$Register,
                        $cnt1$$Register, $cnt2$$Register, $result$$Register,
                        $tmp1$$Register, $tmp2$$Register,
                        StrIntrinsicNode::LU);
  %}
  ins_pipe(pipe_class_memory);
%}

// fast byte[] to char[] inflation
instruct vstring_inflate(Universe dummy, iRegP_R10 src, iRegP_R11 dst, iRegI_R12 len,
                         vReg_V4 v4, vReg_V5 v5, vReg_V6 v6, vReg_V7 v7, iRegLNoSp tmp)
%{
  predicate(UseRVV);
  match(Set dummy (StrInflatedCopy src (Binary dst len)));
  effect(TEMP v4, TEMP v5, TEMP v6, TEMP v7, TEMP tmp, USE_KILL src, USE_KILL dst, USE_KILL len);

  format %{ "String Inflate $src,$dst" %}
  ins_encode %{
    __ byte_array_inflate_v($src$$Register, $dst$$Register, $len$$Register, $tmp$$Register);
  %}
  ins_pipe(pipe_class_memory);
%}

// encode char[] to byte[] in ISO_8859_1
instruct vencode_iso_array(iRegP_R12 src, iRegP_R11 dst, iRegI_R13 len, iRegI_R10 result,
                           vReg_V1 v1, vReg_V2 v2, vReg_V3 v3, vRegMask_V0 v0, iRegLNoSp tmp)
%{
  predicate(UseRVV && !((EncodeISOArrayNode*)n)->is_ascii());
  match(Set result (EncodeISOArray src (Binary dst len)));
  effect(TEMP_DEF result, USE_KILL src, USE_KILL dst, USE_KILL len,
         TEMP v0, TEMP v1, TEMP v2, TEMP v3, TEMP tmp);

  format %{ "Encode ISO array $src, $dst, $len -> $result # KILL $src, $dst, $len, $tmp, V0-V3" %}
  ins_encode %{
    __ encode_iso_array_v($src$$Register, $dst$$Register, $len$$Register,
                          $result$$Register, $tmp$$Register, false /* ascii */);
  %}
  ins_pipe(pipe_class_memory);
%}

instruct vencode_ascii_array(iRegP_R12 src, iRegP_R11 dst, iRegI_R13 len, iRegI_R10 result,
                             vReg_V1 v1, vReg_V2 v2, vReg_V3 v3, vRegMask_V0 v0, iRegLNoSp tmp)
%{
  predicate(UseRVV && ((EncodeISOArrayNode*)n)->is_ascii());
  match(Set result (EncodeISOArray src (Binary dst len)));
  effect(TEMP_DEF result, USE_KILL src, USE_KILL dst, USE_KILL len,
         TEMP v0, TEMP v1, TEMP v2, TEMP v3, TEMP tmp);

  format %{ "Encode ASCII array $src, $dst, $len -> $result # KILL $src, $dst, $len, $tmp, V0-V3" %}
  ins_encode %{
    __ encode_iso_array_v($src$$Register, $dst$$Register, $len$$Register,
                          $result$$Register, $tmp$$Register, true /* ascii */);
  %}
  ins_pipe(pipe_class_memory);
%}

// fast char[] to byte[] compression
instruct vstring_compress(iRegP_R12 src, iRegP_R11 dst, iRegI_R13 len, iRegI_R10 result,
                          vReg_V1 v1, vReg_V2 v2, vReg_V3 v3, vRegMask_V0 v0, iRegLNoSp tmp)
%{
  predicate(UseRVV);
  match(Set result (StrCompressedCopy src (Binary dst len)));
  effect(TEMP_DEF result, USE_KILL src, USE_KILL dst, USE_KILL len,
         TEMP v0, TEMP v1, TEMP v2, TEMP v3, TEMP tmp);

  format %{ "String Compress $src,$dst -> $result    // KILL R11, R12, R13" %}
  ins_encode %{
    __ char_array_compress_v($src$$Register, $dst$$Register, $len$$Register,
                             $result$$Register, $tmp$$Register);
  %}
  ins_pipe(pipe_class_memory);
%}

instruct vcount_positives(iRegP_R11 ary, iRegI_R12 len, iRegI_R10 result,
                          vReg_V4 v4, vReg_V5 v5, vReg_V6 v6, vReg_V7 v7, iRegLNoSp tmp)
%{
  predicate(UseRVV);
  match(Set result (CountPositives ary len));
  effect(TEMP_DEF result, USE_KILL ary, USE_KILL len, TEMP v4, TEMP v5, TEMP v6, TEMP v7, TEMP tmp);

  format %{ "count positives byte[] $ary, $len -> $result" %}
  ins_encode %{
    __ count_positives_v($ary$$Register, $len$$Register, $result$$Register, $tmp$$Register);
  %}

  ins_pipe(pipe_class_memory);
%}

instruct vstringU_indexof_char(iRegP_R11 str1, iRegI_R12 cnt1, iRegI_R13 ch,
                               iRegI_R10 result, iRegINoSp tmp1, iRegINoSp tmp2,
                               vReg_V4 v4, vReg_V5 v5, vReg_V6 v6, vReg_V7 v7)
%{
  predicate(UseRVV && (((StrIndexOfCharNode*)n)->encoding() == StrIntrinsicNode::U));
  match(Set result (StrIndexOfChar (Binary str1 cnt1) ch));
  effect(TEMP_DEF result, USE_KILL str1, USE_KILL cnt1, USE_KILL ch,
         TEMP tmp1, TEMP tmp2, TEMP v4, TEMP v5, TEMP v6, TEMP v7);

  format %{ "StringUTF16 IndexOf char[] $str1, $cnt1, $ch -> $result" %}

  ins_encode %{
    __ string_indexof_char_v($str1$$Register, $cnt1$$Register, $ch$$Register,
                             $result$$Register, $tmp1$$Register, $tmp2$$Register,
                             false /* isL */);
  %}

  ins_pipe(pipe_class_memory);
%}

instruct vstringL_indexof_char(iRegP_R11 str1, iRegI_R12 cnt1, iRegI_R13 ch,
                               iRegI_R10 result, iRegINoSp tmp1, iRegINoSp tmp2,
                               vReg_V4 v4, vReg_V5 v5, vReg_V6 v6, vReg_V7 v7)
%{
  predicate(UseRVV && (((StrIndexOfCharNode*)n)->encoding() == StrIntrinsicNode::L));
  match(Set result (StrIndexOfChar (Binary str1 cnt1) ch));
  effect(TEMP_DEF result, USE_KILL str1, USE_KILL cnt1, USE_KILL ch,
         TEMP tmp1, TEMP tmp2, TEMP v4, TEMP v5, TEMP v6, TEMP v7);

  format %{ "StringLatin1 IndexOf char[] $str1, $cnt1, $ch -> $result" %}

  ins_encode %{
    __ string_indexof_char_v($str1$$Register, $cnt1$$Register, $ch$$Register,
                             $result$$Register, $tmp1$$Register, $tmp2$$Register,
                             true /* isL */);
  %}

  ins_pipe(pipe_class_memory);
%}

// clearing of an array
instruct vclearArray_reg_reg(iRegL_R29 cnt, iRegP_R28 base, Universe dummy,
                             vReg_V4 v4, vReg_V5 v5, vReg_V6 v6, vReg_V7 v7)
%{
  predicate(!UseBlockZeroing && UseRVV);
  match(Set dummy (ClearArray cnt base));
  effect(USE_KILL cnt, USE_KILL base, TEMP v4, TEMP v5, TEMP v6, TEMP v7);

  format %{ "ClearArray $cnt, $base\t#@clearArray_reg_reg" %}

  ins_encode %{
    __ clear_array_v($base$$Register, $cnt$$Register);
  %}

  ins_pipe(pipe_class_memory);
%}

// CompressBits of Long & Integer

instruct compressBitsI(iRegINoSp dst, iRegIorL2I src, iRegIorL2I mask, vRegMask_V0 v0,
                       vReg_V4 v4, vReg_V5 v5, vReg_V8 v8, vReg_V9 v9) %{
  match(Set dst (CompressBits src mask));
  effect(TEMP v0, TEMP v4, TEMP v5, TEMP v8, TEMP v9);
  format %{ "vsetivli x0, 1, e32, m1, tu, mu\t#@compressBitsI\n\t"
            "vmv.s.x $v0, $src\n\t"
            "mv t0, 32\n\t"
            "vsetvli x0, t0, e8, m2, tu, mu\n\t"
            "vmv.v.i $v4, 0\n\t"
            "vmerge.vim $v4, $v4, 1, $v0\n\t"
            "vmv.v.i $v8, 0\n\t"
            "vsetivli x0, 1, e32, m1, tu, mu\n\t"
            "vmv.s.x $v0, $mask\n\t"
            "vsetvli x0, t0, e8, m2, tu, mu\n\t"
            "vcompress.vm $v8, $v4, $v0\n\t"
            "vmseq.vi $v0, $v8, 1\n\t"
            "vsetivli x0, 1, e32, m1, tu, mu\n\t"
            "vmv.x.s $dst, $v0\t#@compressBitsI\n\t"
          %}
  ins_encode %{
    __ compress_bits_i_v(as_Register($dst$$reg), as_Register($src$$reg), as_Register($mask$$reg));
  %}
  ins_pipe(pipe_slow);
%}

instruct compressBitsL(iRegLNoSp dst, iRegL src, iRegL mask, vRegMask_V0 v0,
                       vReg_V4 v4, vReg_V5 v5, vReg_V6 v6, vReg_V7 v7,
                       vReg_V8 v8, vReg_V9 v9, vReg_V10 v10, vReg_V11 v11) %{
  match(Set dst (CompressBits src mask));
  effect(TEMP v0, TEMP v4, TEMP v5, TEMP v6, TEMP v7, TEMP v8, TEMP v9, TEMP v10, TEMP v11);
  format %{ "vsetivli x0, 1, e64, m1, tu, mu\t#@compressBitsL\n\t"
            "vmv.s.x $v0, $src\n\t"
            "mv t0, 64\n\t"
            "vsetvli x0, t0, e8, m4, tu, mu\n\t"
            "vmv.v.i $v4, 0\n\t"
            "vmerge.vim $v4, $v4, 1, $v0\n\t"
            "vmv.v.i $v8, 0\n\t"
            "vsetivli x0, 1, e64, m1, tu, mu\n\t"
            "vmv.s.x $v0, $mask\n\t"
            "vsetvli x0, t0, e8, m4, tu, mu\n\t"
            "vcompress.vm $v8, $v4, $v0\n\t"
            "vmseq.vi $v0, $v8, 1\n\t"
            "vsetivli x0, 1, e64, m1, tu, mu\n\t"
            "vmv.x.s $dst, $v0\t#@compressBitsL\n\t"
          %}
  ins_encode %{
    __ compress_bits_l_v(as_Register($dst$$reg), as_Register($src$$reg), as_Register($mask$$reg));
  %}
  ins_pipe(pipe_slow);
%}

// ExpandBits of Long & Integer

instruct expandBitsI(iRegINoSp dst, iRegIorL2I src, iRegIorL2I mask, vRegMask_V0 v0,
                     vReg_V4 v4, vReg_V5 v5, vReg_V8 v8, vReg_V9 v9, vReg_V12 v12, vReg_V13 v13) %{
  match(Set dst (ExpandBits src mask));
  effect(TEMP v0, TEMP v4, TEMP v5, TEMP v8, TEMP v9, TEMP v12, TEMP v13);
  format %{ "vsetivli x0, 1, e32, m1, tu, mu\t#@expandBitsI\n\t"
            "vmv.s.x $v0, $src\n\t"
            "mv t0, 32\n\t"
            "vsetvli x0, t0, e8, m2, tu, mu\n\t"
            "vmv.v.i $v4, 0\n\t"
            "vmerge.vim $v4, $v4, 1, $v0\n\t"
            "vmv.v.i $v12, 0\n\t"
            "vsetivli x0, 1, e32, m1, tu, mu\n\t"
            "vmv.s.x $v0, $mask\n\t"
            "vsetvli x0, t0, e8, m2, tu, mu\n\t"
            "viota.m $v8, $v0\n\t"
            "vrgather.vv $v12, $v4, $v8, $v0.t\n\t"
            "vmseq.vi $v0, $v12, 1\n\t"
            "vsetivli x0, 1, e32, m1, tu, mu\n\t"
            "vmv.x.s $dst, $v0\t#@expandBitsI\n\t"
          %}
  ins_encode %{
    __ expand_bits_i_v(as_Register($dst$$reg), as_Register($src$$reg), as_Register($mask$$reg));
  %}
  ins_pipe(pipe_slow);
%}

instruct expandBitsL(iRegLNoSp dst, iRegL src, iRegL mask, vRegMask_V0 v0,
                      vReg_V4 v4, vReg_V5 v5, vReg_V6 v6, vReg_V7 v7,
                      vReg_V8 v8, vReg_V9 v9, vReg_V10 v10, vReg_V11 v11,
                      vReg_V12 v12, vReg_V13 v13, vReg_V14 v14, vReg_V15 v15) %{
  match(Set dst (ExpandBits src mask));
  effect(TEMP v0, TEMP v4, TEMP v5, TEMP v6, TEMP v7, TEMP v8, TEMP v9, TEMP v10, TEMP v11,
         TEMP v12, TEMP v13, TEMP v14, TEMP v15);
  format %{ "vsetivli x0, 1, e64, m1, tu, mu\t#@expandBitsL\n\t"
            "vmv.s.x $v0, $src\n\t"
            "mv t0, 64\n\t"
            "vsetvli x0, t0, e8, m4, tu, mu\n\t"
            "vmv.v.i $v4, 0\n\t"
            "vmerge.vim $v4, $v4, 1, $v0\n\t"
            "vmv.v.i $v12, 0\n\t"
            "vsetivli x0, 1, e64, m1, tu, mu\n\t"
            "vmv.s.x $v0, $mask\n\t"
            "vsetvli x0, t0, e8, m4, tu, mu\n\t"
            "viota.m $v8, $v0\n\t"
            "vrgather.vv $v12, $v4, $v8, $v0.t\n\t"
            "vmseq.vi $v0, $v12, 1\n\t"
            "vsetivli x0, 1, e64, m1, tu, mu\n\t"
            "vmv.x.s $dst, $v0\t#@expandBitsL\n\t"
          %}
  ins_encode %{
    __ expand_bits_l_v(as_Register($dst$$reg), as_Register($src$$reg), as_Register($mask$$reg));
  %}
  ins_pipe(pipe_slow);
%}

// Vector Load Const
instruct vloadcon(vReg dst, immI0 src) %{
  match(Set dst (VectorLoadConst src));
  ins_cost(VEC_COST);
  format %{ "vloadcon $dst\t# generate iota indices" %}
  ins_encode %{
    BasicType bt = Matcher::vector_element_basic_type(this);
    __ vsetvli_helper(bt, Matcher::vector_length(this));
    __ vid_v(as_VectorRegister($dst$$reg));
    if (is_floating_point_type(bt)) {
      __ vfcvt_f_x_v(as_VectorRegister($dst$$reg), as_VectorRegister($dst$$reg));
    }
  %}
  ins_pipe(pipe_slow);
%}

instruct vmask_gen_I(vRegMask dst, iRegI src) %{
  match(Set dst (VectorMaskGen (ConvI2L src)));
  format %{ "vmask_gen_I $dst, $src" %}
  ins_encode %{
    BasicType bt = Matcher::vector_element_basic_type(this);
    __ vsetvli_helper(bt, Matcher::vector_length(this));
    __ vid_v(as_VectorRegister($dst$$reg));
    __ vmsltu_vx(as_VectorRegister($dst$$reg), as_VectorRegister($dst$$reg), $src$$Register);
  %}
  ins_pipe(pipe_slow);
%}

instruct vmask_gen_L(vRegMask dst, iRegL src) %{
  match(Set dst (VectorMaskGen src));
  format %{ "vmask_gen_L $dst, $src" %}
  ins_encode %{
    BasicType bt = Matcher::vector_element_basic_type(this);
    __ vsetvli_helper(bt, Matcher::vector_length(this));
    __ vid_v(as_VectorRegister($dst$$reg));
    __ vmsltu_vx(as_VectorRegister($dst$$reg), as_VectorRegister($dst$$reg), $src$$Register);
  %}
  ins_pipe(pipe_slow);
%}

instruct vmask_gen_imm(vRegMask dst, immL con) %{
  predicate(n->in(1)->get_long() <= 16 ||
            n->in(1)->get_long() == Matcher::vector_length(n));
  match(Set dst (VectorMaskGen con));
  format %{ "vmask_gen_imm $dst, $con" %}
  ins_encode %{
    BasicType bt = Matcher::vector_element_basic_type(this);
    __ vsetvli_helper(bt, Matcher::vector_length(this));
    if ((uint)($con$$constant) == 0) {
      __ vmclr_m(as_VectorRegister($dst$$reg));
    } else if ((uint)($con$$constant) == Matcher::vector_length(this)) {
      __ vmset_m(as_VectorRegister($dst$$reg));
    } else {
      assert((uint)($con$$constant) < Matcher::vector_length(this), "unsupported input lane_cnt");
      __ vid_v(as_VectorRegister($dst$$reg));
      __ vmsleu_vi(as_VectorRegister($dst$$reg), as_VectorRegister($dst$$reg), (uint)($con$$constant) - 1);
    }
  %}
  ins_pipe(pipe_slow);
%}

instruct vmaskAll_immI(vRegMask dst, immI src) %{
  match(Set dst (MaskAll src));
  format %{ "vmaskAll_immI $dst, $src" %}
  ins_encode %{
    BasicType bt = Matcher::vector_element_basic_type(this);
    __ vsetvli_helper(bt, Matcher::vector_length(this));
    int con = (int)$src$$constant;
    if (con == 0) {
      __ vmclr_m(as_VectorRegister($dst$$reg));
    } else {
      assert(con == -1, "invalid constant value for mask");
      __ vmset_m(as_VectorRegister($dst$$reg));
    }
  %}
  ins_pipe(pipe_slow);
%}

instruct vmaskAllI(vRegMask dst, iRegIorL2I src) %{
  match(Set dst (MaskAll src));
  format %{ "vmaskAllI $dst, $src" %}
  ins_encode %{
    BasicType bt = Matcher::vector_element_basic_type(this);
    __ vsetvli_helper(bt, Matcher::vector_length(this));
    __ vmv_v_x(as_VectorRegister($dst$$reg), as_Register($src$$reg));
    __ vmsne_vx(as_VectorRegister($dst$$reg), as_VectorRegister($dst$$reg), zr);
  %}
  ins_pipe(pipe_slow);
%}

instruct vmaskAll_immL(vRegMask dst, immL src) %{
  match(Set dst (MaskAll src));
  format %{ "vmaskAll_immL $dst, $src" %}
  ins_encode %{
    BasicType bt = Matcher::vector_element_basic_type(this);
    __ vsetvli_helper(bt, Matcher::vector_length(this));
    long con = (long)$src$$constant;
    if (con == 0) {
      __ vmclr_m(as_VectorRegister($dst$$reg));
    } else {
      assert(con == -1, "invalid constant value for mask");
      __ vmset_m(as_VectorRegister($dst$$reg));
    }
  %}
  ins_pipe(pipe_slow);
%}

instruct vmaskAllL(vRegMask dst, iRegL src) %{
  match(Set dst (MaskAll src));
  format %{ "vmaskAllL $dst, $src" %}
  ins_encode %{
    BasicType bt = Matcher::vector_element_basic_type(this);
    __ vsetvli_helper(bt, Matcher::vector_length(this));
    __ vmv_v_x(as_VectorRegister($dst$$reg), as_Register($src$$reg));
    __ vmsne_vx(as_VectorRegister($dst$$reg), as_VectorRegister($dst$$reg), zr);
  %}
  ins_pipe(pipe_slow);
%}

// ------------------------------ Vector mask basic OPs ------------------------

// vector mask logical ops: and/or/xor

instruct vmask_and(vRegMask dst, vRegMask src1, vRegMask src2) %{
  match(Set dst (AndVMask src1 src2));
  format %{ "vmask_and $dst, $src1, $src2" %}
  ins_encode %{
    BasicType bt = Matcher::vector_element_basic_type(this);
    __ vsetvli_helper(bt, Matcher::vector_length(this));
    __ vmand_mm(as_VectorRegister($dst$$reg),
                as_VectorRegister($src1$$reg),
                as_VectorRegister($src2$$reg));
  %}
  ins_pipe(pipe_slow);
%}

instruct vmask_or(vRegMask dst, vRegMask src1, vRegMask src2) %{
  match(Set dst (OrVMask src1 src2));
  format %{ "vmask_or $dst, $src1, $src2" %}
  ins_encode %{
    BasicType bt = Matcher::vector_element_basic_type(this);
    __ vsetvli_helper(bt, Matcher::vector_length(this));
    __ vmor_mm(as_VectorRegister($dst$$reg),
               as_VectorRegister($src1$$reg),
               as_VectorRegister($src2$$reg));
  %}
  ins_pipe(pipe_slow);
%}

instruct vmask_xor(vRegMask dst, vRegMask src1, vRegMask src2) %{
  match(Set dst (XorVMask src1 src2));
  format %{ "vmask_xor $dst, $src1, $src2" %}
  ins_encode %{
    BasicType bt = Matcher::vector_element_basic_type(this);
    __ vsetvli_helper(bt, Matcher::vector_length(this));
    __ vmxor_mm(as_VectorRegister($dst$$reg),
                as_VectorRegister($src1$$reg),
                as_VectorRegister($src2$$reg));
  %}
  ins_pipe(pipe_slow);
%}

instruct vmaskcast(vRegMask dst_src) %{
  match(Set dst_src (VectorMaskCast dst_src));
  ins_cost(0);
  format %{ "vmaskcast $dst_src, $dst_src\t# do nothing" %}
  ins_encode(/* empty encoding */);
  ins_pipe(pipe_class_empty);
%}

// vector load/store - predicated

instruct loadV_masked(vReg dst, vmemA mem, vRegMask_V0 v0) %{
  match(Set dst (LoadVectorMasked mem v0));
  format %{ "loadV_masked $dst, $mem, $v0" %}
  ins_encode %{
    VectorRegister dst_reg = as_VectorRegister($dst$$reg);
    loadStore(masm, false, dst_reg,
              Matcher::vector_element_basic_type(this), as_Register($mem$$base),
              Matcher::vector_length(this), Assembler::v0_t);
  %}
  ins_pipe(pipe_slow);
%}

instruct storeV_masked(vReg src, vmemA mem, vRegMask_V0 v0) %{
  match(Set mem (StoreVectorMasked mem (Binary src v0)));
  format %{ "storeV_masked $mem, $src, $v0" %}
  ins_encode %{
    VectorRegister src_reg = as_VectorRegister($src$$reg);
    loadStore(masm, true, src_reg,
              Matcher::vector_element_basic_type(this, $src), as_Register($mem$$base),
              Matcher::vector_length(this, $src), Assembler::v0_t);
  %}
  ins_pipe(pipe_slow);
%}

// ------------------------------ Vector blend ---------------------------------

instruct vblend(vReg dst, vReg src1, vReg src2, vRegMask_V0 v0) %{
  match(Set dst (VectorBlend (Binary src1 src2) v0));
  format %{ "vblend $dst, $src1, $src2, v0" %}
  ins_encode %{
    BasicType bt = Matcher::vector_element_basic_type(this);
    __ vsetvli_helper(bt, Matcher::vector_length(this));
    __ vmerge_vvm(as_VectorRegister($dst$$reg), as_VectorRegister($src1$$reg),
                  as_VectorRegister($src2$$reg));
  %}
  ins_pipe(pipe_slow);
%}

// ------------------------------ Vector cast ----------------------------------

// VectorCastB2X, VectorUCastB2X

instruct vcvtBtoX(vReg dst, vReg src) %{
  match(Set dst (VectorCastB2X src));
  effect(TEMP_DEF dst);
  format %{ "vcvtBtoX $dst, $src" %}
  ins_encode %{
    BasicType bt = Matcher::vector_element_basic_type(this);
    if (is_floating_point_type(bt)) {
      __ integer_extend_v(as_VectorRegister($dst$$reg), bt == T_FLOAT ? T_INT : T_LONG,
                          Matcher::vector_length(this), as_VectorRegister($src$$reg), T_BYTE,
                          true /* is_signed */);
      __ vfcvt_f_x_v(as_VectorRegister($dst$$reg), as_VectorRegister($dst$$reg));
    } else {
      __ integer_extend_v(as_VectorRegister($dst$$reg), bt,
                          Matcher::vector_length(this), as_VectorRegister($src$$reg), T_BYTE,
                          true /* is_signed */);
    }
  %}
  ins_pipe(pipe_slow);
%}

instruct vcvtUBtoX(vReg dst, vReg src) %{
  predicate(Matcher::vector_element_basic_type(n) == T_SHORT ||
            Matcher::vector_element_basic_type(n) == T_INT ||
            Matcher::vector_element_basic_type(n) == T_LONG);
  match(Set dst (VectorUCastB2X src));
  effect(TEMP_DEF dst);
  format %{ "vcvtUBtoX $dst, $src" %}
  ins_encode %{
    BasicType bt = Matcher::vector_element_basic_type(this);
    __ integer_extend_v(as_VectorRegister($dst$$reg), bt,
                        Matcher::vector_length(this), as_VectorRegister($src$$reg), T_BYTE,
                        false /* is_signed */);
  %}
  ins_pipe(pipe_slow);
%}

// VectorCastS2X, VectorUCastS2X

instruct vcvtStoB(vReg dst, vReg src) %{
  predicate(Matcher::vector_element_basic_type(n) == T_BYTE);
  match(Set dst (VectorCastS2X src));
  format %{ "vcvtStoB $dst, $src" %}
  ins_encode %{
    __ integer_narrow_v(as_VectorRegister($dst$$reg), T_BYTE, Matcher::vector_length(this),
                        as_VectorRegister($src$$reg), T_SHORT);
  %}
  ins_pipe(pipe_slow);
%}

instruct vcvtStoX(vReg dst, vReg src) %{
  predicate((Matcher::vector_element_basic_type(n) == T_INT ||
             Matcher::vector_element_basic_type(n) == T_LONG));
  match(Set dst (VectorCastS2X src));
  effect(TEMP_DEF dst);
  format %{ "vcvtStoX $dst, $src" %}
  ins_encode %{
    __ integer_extend_v(as_VectorRegister($dst$$reg), Matcher::vector_element_basic_type(this),
                        Matcher::vector_length(this), as_VectorRegister($src$$reg), T_SHORT,
                        true /* is_signed */);
  %}
  ins_pipe(pipe_slow);
%}

instruct vcvtStoX_fp(vReg dst, vReg src) %{
  predicate((Matcher::vector_element_basic_type(n) == T_FLOAT ||
             Matcher::vector_element_basic_type(n) == T_DOUBLE));
  match(Set dst (VectorCastS2X src));
  effect(TEMP_DEF dst);
  format %{ "vcvtStoX_fp $dst, $src" %}
  ins_encode %{
    BasicType bt = Matcher::vector_element_basic_type(this);
    __ integer_extend_v(as_VectorRegister($dst$$reg), (bt == T_FLOAT ? T_INT : T_LONG),
                        Matcher::vector_length(this), as_VectorRegister($src$$reg), T_SHORT,
                        true /* is_signed */);
    __ vsetvli_helper(bt, Matcher::vector_length(this));
    __ vfcvt_f_x_v(as_VectorRegister($dst$$reg), as_VectorRegister($dst$$reg));
  %}
  ins_pipe(pipe_slow);
%}


instruct vcvtUStoX(vReg dst, vReg src) %{
  predicate(Matcher::vector_element_basic_type(n) == T_INT ||
            Matcher::vector_element_basic_type(n) == T_LONG);
  match(Set dst (VectorUCastS2X src));
  effect(TEMP_DEF dst);
  format %{ "vcvtUStoX $dst, $src" %}
  ins_encode %{
    __ integer_extend_v(as_VectorRegister($dst$$reg), Matcher::vector_element_basic_type(this),
                        Matcher::vector_length(this), as_VectorRegister($src$$reg), T_SHORT,
                        false /* is_signed */);
  %}
  ins_pipe(pipe_slow);
%}

// VectorCastI2X, VectorUCastI2X

instruct vcvtItoX_narrow(vReg dst, vReg src) %{
  predicate((Matcher::vector_element_basic_type(n) == T_BYTE ||
             Matcher::vector_element_basic_type(n) == T_SHORT));
  match(Set dst (VectorCastI2X src));
  format %{ "vcvtItoX_narrow $dst, $src" %}
  ins_encode %{
    BasicType bt = Matcher::vector_element_basic_type(this);
    __ integer_narrow_v(as_VectorRegister($dst$$reg), bt, Matcher::vector_length(this),
                        as_VectorRegister($src$$reg), T_INT);
  %}
  ins_pipe(pipe_slow);
%}

instruct vcvtItoL(vReg dst, vReg src) %{
  predicate(Matcher::vector_element_basic_type(n) == T_LONG);
  match(Set dst (VectorCastI2X src));
  effect(TEMP_DEF dst);
  format %{ "vcvtItoL $dst, $src" %}
  ins_encode %{
    __ integer_extend_v(as_VectorRegister($dst$$reg), T_LONG,
                        Matcher::vector_length(this), as_VectorRegister($src$$reg), T_INT,
                        true /* is_signed */);
  %}
  ins_pipe(pipe_slow);
%}

instruct vcvtUItoL(vReg dst, vReg src) %{
  predicate(Matcher::vector_element_basic_type(n) == T_LONG);
  match(Set dst (VectorUCastI2X src));
  effect(TEMP_DEF dst);
  format %{ "vcvtUItoL $dst, $src" %}
  ins_encode %{
    __ integer_extend_v(as_VectorRegister($dst$$reg), T_LONG,
                        Matcher::vector_length(this), as_VectorRegister($src$$reg), T_INT,
                        false /* is_signed */);
  %}
  ins_pipe(pipe_slow);
%}

instruct vcvtItoF(vReg dst, vReg src) %{
  predicate(Matcher::vector_element_basic_type(n) == T_FLOAT);
  match(Set dst (VectorCastI2X src));
  format %{ "vcvtItoF $dst, $src" %}
  ins_encode %{
    __ vsetvli_helper(T_FLOAT, Matcher::vector_length(this));
    __ vfcvt_f_x_v(as_VectorRegister($dst$$reg), as_VectorRegister($src$$reg));
  %}
  ins_pipe(pipe_slow);
%}

instruct vcvtItoD(vReg dst, vReg src) %{
  predicate(Matcher::vector_element_basic_type(n) == T_DOUBLE);
  match(Set dst (VectorCastI2X src));
  effect(TEMP_DEF dst);
  format %{ "vcvtItoD $dst, $src" %}
  ins_encode %{
    __ vsetvli_helper(T_INT, Matcher::vector_length(this), Assembler::mf2);
    __ vfwcvt_f_x_v(as_VectorRegister($dst$$reg), as_VectorRegister($src$$reg));
  %}
  ins_pipe(pipe_slow);
%}

// VectorCastL2X

instruct vcvtLtoI(vReg dst, vReg src) %{
  predicate(Matcher::vector_element_basic_type(n) == T_INT ||
            Matcher::vector_element_basic_type(n) == T_BYTE ||
            Matcher::vector_element_basic_type(n) == T_SHORT);
  match(Set dst (VectorCastL2X src));
  format %{ "vcvtLtoI $dst, $src" %}
  ins_encode %{
    BasicType bt = Matcher::vector_element_basic_type(this);
    __ integer_narrow_v(as_VectorRegister($dst$$reg), bt, Matcher::vector_length(this),
                        as_VectorRegister($src$$reg), T_LONG);
  %}
  ins_pipe(pipe_slow);
%}

instruct vcvtLtoF(vReg dst, vReg src) %{
  predicate(Matcher::vector_element_basic_type(n) == T_FLOAT);
  match(Set dst (VectorCastL2X src));
  format %{ "vcvtLtoF $dst, $src" %}
  ins_encode %{
    __ vsetvli_helper(T_FLOAT, Matcher::vector_length(this), Assembler::mf2);
    __ vfncvt_f_x_w(as_VectorRegister($dst$$reg), as_VectorRegister($src$$reg));
  %}
  ins_pipe(pipe_slow);
%}

instruct vcvtLtoD(vReg dst, vReg src) %{
  predicate(Matcher::vector_element_basic_type(n) == T_DOUBLE);
  match(Set dst (VectorCastL2X src));
  format %{ "vcvtLtoD $dst, $src" %}
  ins_encode %{
    __ vsetvli_helper(T_DOUBLE, Matcher::vector_length(this));
    __ vfcvt_f_x_v(as_VectorRegister($dst$$reg), as_VectorRegister($src$$reg));
  %}
  ins_pipe(pipe_slow);
%}

// VectorCastF2X

instruct vcvtFtoX_narrow(vReg dst, vReg src, vRegMask_V0 v0) %{
  predicate(Matcher::vector_element_basic_type(n) == T_BYTE ||
            Matcher::vector_element_basic_type(n) == T_SHORT);
  match(Set dst (VectorCastF2X src));
  effect(TEMP_DEF dst, TEMP v0);
  format %{ "vcvtFtoX_narrow $dst, $src" %}
  ins_encode %{
    __ vsetvli_helper(T_FLOAT, Matcher::vector_length(this));
    __ vfcvt_rtz_x_f_v_safe(as_VectorRegister($dst$$reg), as_VectorRegister($src$$reg));
    BasicType bt = Matcher::vector_element_basic_type(this);
    __ integer_narrow_v(as_VectorRegister($dst$$reg), bt, Matcher::vector_length(this),
                        as_VectorRegister($dst$$reg), T_INT);
  %}
  ins_pipe(pipe_slow);
%}

instruct vcvtFtoI(vReg dst, vReg src, vRegMask_V0 v0) %{
  predicate(Matcher::vector_element_basic_type(n) == T_INT);
  match(Set dst (VectorCastF2X src));
  effect(TEMP_DEF dst, TEMP v0);
  format %{ "vcvtFtoI $dst, $src" %}
  ins_encode %{
    __ vsetvli_helper(T_FLOAT, Matcher::vector_length(this));
    __ vfcvt_rtz_x_f_v_safe(as_VectorRegister($dst$$reg), as_VectorRegister($src$$reg));
  %}
  ins_pipe(pipe_slow);
%}

instruct vcvtFtoL(vReg dst, vReg src, vRegMask_V0 v0) %{
  predicate(Matcher::vector_element_basic_type(n) == T_LONG);
  match(Set dst (VectorCastF2X src));
  effect(TEMP_DEF dst, TEMP v0);
  format %{ "vcvtFtoL $dst, $src" %}
  ins_encode %{
    __ vsetvli_helper(T_LONG, Matcher::vector_length(this));
    __ vxor_vv(as_VectorRegister($dst$$reg), as_VectorRegister($dst$$reg), as_VectorRegister($dst$$reg));
    __ vsetvli_helper(T_FLOAT, Matcher::vector_length(this), Assembler::mf2);
    __ vmfeq_vv(as_VectorRegister($v0$$reg), as_VectorRegister($src$$reg), as_VectorRegister($src$$reg));
    __ vfwcvt_rtz_x_f_v(as_VectorRegister($dst$$reg), as_VectorRegister($src$$reg), Assembler::v0_t);
  %}
  ins_pipe(pipe_slow);
%}

instruct vcvtFtoD(vReg dst, vReg src) %{
  predicate(Matcher::vector_element_basic_type(n) == T_DOUBLE);
  match(Set dst (VectorCastF2X src));
  effect(TEMP_DEF dst);
  format %{ "vcvtFtoD $dst, $src" %}
  ins_encode %{
    __ vsetvli_helper(T_FLOAT, Matcher::vector_length(this), Assembler::mf2);
    __ vfwcvt_f_f_v(as_VectorRegister($dst$$reg), as_VectorRegister($src$$reg));
  %}
  ins_pipe(pipe_slow);
%}

// VectorCastD2X

instruct vcvtDtoX_narrow(vReg dst, vReg src, vRegMask_V0 v0) %{
  predicate(Matcher::vector_element_basic_type(n) == T_BYTE ||
            Matcher::vector_element_basic_type(n) == T_SHORT ||
            Matcher::vector_element_basic_type(n) == T_INT);
  match(Set dst (VectorCastD2X src));
  effect(TEMP_DEF dst, TEMP v0);
  format %{ "vcvtDtoX_narrow $dst, $src" %}
  ins_encode %{
    __ vsetvli_helper(T_DOUBLE, Matcher::vector_length(this));
    __ vmfeq_vv(as_VectorRegister($v0$$reg), as_VectorRegister($src$$reg), as_VectorRegister($src$$reg));
    __ vsetvli_helper(T_INT, Matcher::vector_length(this), Assembler::mf2);
    __ vxor_vv(as_VectorRegister($dst$$reg), as_VectorRegister($dst$$reg), as_VectorRegister($dst$$reg));
    __ vfncvt_rtz_x_f_w(as_VectorRegister($dst$$reg), as_VectorRegister($src$$reg), Assembler::v0_t);
    BasicType bt = Matcher::vector_element_basic_type(this);
    if (bt == T_BYTE || bt == T_SHORT) {
      __ integer_narrow_v(as_VectorRegister($dst$$reg), bt, Matcher::vector_length(this),
                          as_VectorRegister($dst$$reg), T_INT);
    }
  %}
  ins_pipe(pipe_slow);
%}

instruct vcvtDtoL(vReg dst, vReg src, vRegMask_V0 v0) %{
  predicate(Matcher::vector_element_basic_type(n) == T_LONG);
  match(Set dst (VectorCastD2X src));
  effect(TEMP_DEF dst, TEMP v0);
  format %{ "vcvtDtoL $dst, $src" %}
  ins_encode %{
    __ vsetvli_helper(T_LONG, Matcher::vector_length(this));
    __ vfcvt_rtz_x_f_v_safe(as_VectorRegister($dst$$reg), as_VectorRegister($src$$reg));
  %}
  ins_pipe(pipe_slow);
%}

instruct vcvtDtoF(vReg dst, vReg src) %{
  predicate(Matcher::vector_element_basic_type(n) == T_FLOAT);
  match(Set dst (VectorCastD2X src));
  format %{ "vcvtDtoF $dst, $src" %}
  ins_encode %{
    __ vsetvli_helper(T_FLOAT, Matcher::vector_length(this), Assembler::mf2);
    __ vfncvt_f_f_w(as_VectorRegister($dst$$reg), as_VectorRegister($src$$reg));
  %}
  ins_pipe(pipe_slow);
%}

// ------------------------------ Vector reinterpret ---------------------------

instruct reinterpret(vReg dst_src) %{
  predicate(Matcher::vector_length_in_bytes(n) == Matcher::vector_length_in_bytes(n->in(1)));
  match(Set dst_src (VectorReinterpret dst_src));
  ins_cost(0);
  format %{ "# reinterpret $dst_src, $dst_src\t# do nothing" %}
  ins_encode %{
    // empty
  %}
  ins_pipe(pipe_class_empty);
%}

instruct reinterpretResize(vReg dst, vReg src) %{
  predicate(Matcher::vector_length_in_bytes(n) != Matcher::vector_length_in_bytes(n->in(1)));
  match(Set dst (VectorReinterpret src));
  effect(TEMP_DEF dst);
  format %{ "reinterpretResize $dst, $src" %}
  ins_encode %{
    uint length_in_bytes_src = Matcher::vector_length_in_bytes(this, $src);
    uint length_in_bytes_dst = Matcher::vector_length_in_bytes(this);
    uint length_in_bytes_resize = length_in_bytes_src < length_in_bytes_dst ?
                                  length_in_bytes_src : length_in_bytes_dst;
    assert(length_in_bytes_src <= MaxVectorSize && length_in_bytes_dst <= MaxVectorSize,
           "invalid vector length");
    BasicType bt = Matcher::vector_element_basic_type(this);
    __ vsetvli_helper(bt, Matcher::vector_length(this));
    __ vxor_vv(as_VectorRegister($dst$$reg), as_VectorRegister($dst$$reg), as_VectorRegister($dst$$reg));
    __ vsetvli_helper(T_BYTE, length_in_bytes_resize);
    __ vmv_v_v(as_VectorRegister($dst$$reg), as_VectorRegister($src$$reg));
  %}
  ins_pipe(pipe_slow);
%}

// vector mask reinterpret

instruct vmask_reinterpret_same_esize(vRegMask dst_src) %{
  predicate(Matcher::vector_length(n) == Matcher::vector_length(n->in(1)) &&
            Matcher::vector_length_in_bytes(n) == Matcher::vector_length_in_bytes(n->in(1)));
  match(Set dst_src (VectorReinterpret dst_src));
  ins_cost(0);
  format %{ "vmask_reinterpret_same_esize $dst_src, $dst_src\t# do nothing" %}
  ins_encode(/* empty encoding */);
  ins_pipe(pipe_class_empty);
%}

instruct vmask_reinterpret_diff_esize(vRegMask dst, vRegMask_V0 src, vReg tmp) %{
  predicate(Matcher::vector_length(n) != Matcher::vector_length(n->in(1)) &&
            Matcher::vector_length_in_bytes(n) == Matcher::vector_length_in_bytes(n->in(1)));
  match(Set dst (VectorReinterpret src));
  effect(TEMP tmp);
  format %{ "vmask_reinterpret_diff_esize $dst, $src\t# KILL $tmp" %}
  ins_encode %{
    BasicType from_bt = Matcher::vector_element_basic_type(this, $src);
    __ vsetvli_helper(from_bt, Matcher::vector_length(this, $src));
    __ vxor_vv(as_VectorRegister($tmp$$reg), as_VectorRegister($tmp$$reg), as_VectorRegister($tmp$$reg));
    __ vmerge_vim(as_VectorRegister($tmp$$reg), as_VectorRegister($tmp$$reg), -1);
    BasicType to_bt = Matcher::vector_element_basic_type(this);
    __ vsetvli_helper(to_bt, Matcher::vector_length(this));
    __ vmseq_vi(as_VectorRegister($dst$$reg), as_VectorRegister($tmp$$reg), -1);
  %}
  ins_pipe(pipe_slow);
%}

// ------------------------------ Vector shuffle -------------------------------

instruct loadshuffleB(vReg dst) %{
  predicate(Matcher::vector_element_basic_type(n) == T_BYTE);
  match(Set dst (VectorLoadShuffle dst));
  format %{ "loadshuffleB $dst, $dst" %}
  ins_encode %{
    // For T_BYTE, no need to do anything
  %}
  ins_pipe(pipe_class_empty);
%}

instruct loadshuffleX(vReg dst, vReg src) %{
  predicate(Matcher::vector_element_basic_type(n) == T_DOUBLE ||
            Matcher::vector_element_basic_type(n) == T_LONG ||
            Matcher::vector_element_basic_type(n) == T_FLOAT ||
            Matcher::vector_element_basic_type(n) == T_INT ||
            Matcher::vector_element_basic_type(n) == T_SHORT);
  match(Set dst (VectorLoadShuffle src));
  effect(TEMP_DEF dst);
  format %{ "loadshuffleX $dst, $src" %}
  ins_encode %{
    BasicType bt = Matcher::vector_element_basic_type(this);
    __ vsetvli_helper(bt, Matcher::vector_length(this));
    if (bt == T_SHORT) {
      __ vzext_vf2(as_VectorRegister($dst$$reg), as_VectorRegister($src$$reg));
    } else if (bt == T_FLOAT || bt == T_INT) {
      __ vzext_vf4(as_VectorRegister($dst$$reg), as_VectorRegister($src$$reg));
    } else { // bt == T_DOUBLE || bt == T_LONG
      __ vzext_vf8(as_VectorRegister($dst$$reg), as_VectorRegister($src$$reg));
    }
  %}
  ins_pipe(pipe_slow);
%}

// ------------------------------ Vector rearrange -----------------------------

instruct rearrange(vReg dst, vReg src, vReg shuffle) %{
  match(Set dst (VectorRearrange src shuffle));
  effect(TEMP_DEF dst);
  format %{ "rearrange $dst, $src, $shuffle" %}
  ins_encode %{
    BasicType bt = Matcher::vector_element_basic_type(this);
    __ vsetvli_helper(bt, Matcher::vector_length(this));
    __ vrgather_vv(as_VectorRegister($dst$$reg), as_VectorRegister($src$$reg),
                   as_VectorRegister($shuffle$$reg));
  %}
  ins_pipe(pipe_slow);
%}

instruct rearrange_masked(vReg dst, vReg src, vReg shuffle, vRegMask_V0 v0) %{
  match(Set dst (VectorRearrange (Binary src shuffle) v0));
  effect(TEMP_DEF dst);
  format %{ "rearrange_masked $dst, $src, $shuffle, $v0" %}
  ins_encode %{
    BasicType bt = Matcher::vector_element_basic_type(this);
    __ vsetvli_helper(bt, Matcher::vector_length(this));
    __ vxor_vv(as_VectorRegister($dst$$reg), as_VectorRegister($dst$$reg),
               as_VectorRegister($dst$$reg));
    __ vrgather_vv(as_VectorRegister($dst$$reg), as_VectorRegister($src$$reg),
                   as_VectorRegister($shuffle$$reg), Assembler::v0_t);
  %}
  ins_pipe(pipe_slow);
%}

// ------------------------------ Vector extract ---------------------------------

instruct extract(iRegINoSp dst, vReg src, immI idx, vReg tmp)
%{
  match(Set dst (ExtractB src idx));
  match(Set dst (ExtractS src idx));
  match(Set dst (ExtractI src idx));
  effect(TEMP tmp);
  format %{ "extract $dst, $src, $idx\t# KILL $tmp" %}
  ins_encode %{
    __ extract_v($dst$$Register, as_VectorRegister($src$$reg),
                 Matcher::vector_element_basic_type(this, $src), (int)($idx$$constant),
                 as_VectorRegister($tmp$$reg));
  %}
  ins_pipe(pipe_slow);
%}

instruct extractL(iRegLNoSp dst, vReg src, immI idx, vReg tmp)
%{
  match(Set dst (ExtractL src idx));
  effect(TEMP tmp);
  format %{ "extractL $dst, $src, $idx\t# KILL $tmp" %}
  ins_encode %{
    __ extract_v($dst$$Register, as_VectorRegister($src$$reg), T_LONG,
                 (int)($idx$$constant), as_VectorRegister($tmp$$reg));
  %}
  ins_pipe(pipe_slow);
%}


instruct extractF(fRegF dst, vReg src, immI idx, vReg tmp)
%{
  match(Set dst (ExtractF src idx));
  effect(TEMP tmp);
  format %{ "extractF $dst, $src, $idx\t# KILL $tmp" %}
  ins_encode %{
    __ extract_fp_v($dst$$FloatRegister, as_VectorRegister($src$$reg), T_FLOAT,
                    (int)($idx$$constant), as_VectorRegister($tmp$$reg));
  %}
  ins_pipe(pipe_slow);
%}

instruct extractD(fRegD dst, vReg src, immI idx, vReg tmp)
%{
  match(Set dst (ExtractD src idx));
  effect(TEMP tmp);
  format %{ "extractD $dst, $src, $idx\t# KILL $tmp" %}
  ins_encode %{
    __ extract_fp_v($dst$$FloatRegister, as_VectorRegister($src$$reg), T_DOUBLE,
                    (int)($idx$$constant), as_VectorRegister($tmp$$reg));
  %}
  ins_pipe(pipe_slow);
%}

// ------------------------------ Compress/Expand Operations -------------------

instruct mcompress(vRegMask dst, vRegMask src, vReg tmp) %{
  match(Set dst (CompressM src));
  effect(TEMP tmp);
  format %{ "mcompress $dst, $src\t# KILL $tmp" %}
  ins_encode %{
    BasicType bt = Matcher::vector_element_basic_type(this);
    __ vsetvli_helper(bt, Matcher::vector_length(this));
    __ vid_v(as_VectorRegister($tmp$$reg));
    __ vcpop_m(t0, as_VectorRegister($src$$reg));
    __ vmsltu_vx(as_VectorRegister($dst$$reg), as_VectorRegister($tmp$$reg), t0);
  %}
  ins_pipe(pipe_slow);
%}

instruct vcompress(vReg dst, vReg src, vRegMask_V0 v0) %{
  match(Set dst (CompressV src v0));
  effect(TEMP_DEF dst);
  format %{ "vcompress $dst, $src, $v0" %}
  ins_encode %{
    BasicType bt = Matcher::vector_element_basic_type(this);
    __ vsetvli_helper(bt, Matcher::vector_length(this));
    __ vxor_vv(as_VectorRegister($dst$$reg), as_VectorRegister($dst$$reg),
               as_VectorRegister($dst$$reg));
    __ vcompress_vm(as_VectorRegister($dst$$reg), as_VectorRegister($src$$reg),
                    as_VectorRegister($v0$$reg));
  %}
  ins_pipe(pipe_slow);
%}

instruct vexpand(vReg dst, vReg src, vRegMask_V0 v0, vReg tmp) %{
  match(Set dst (ExpandV src v0));
  effect(TEMP_DEF dst, TEMP tmp);
  format %{ "vexpand $dst, $src, $v0\t# KILL $tmp" %}
  ins_encode %{
    BasicType bt = Matcher::vector_element_basic_type(this);
    __ vsetvli_helper(bt, Matcher::vector_length(this));
    __ viota_m(as_VectorRegister($tmp$$reg), as_VectorRegister($v0$$reg));
    __ vxor_vv(as_VectorRegister($dst$$reg), as_VectorRegister($dst$$reg),
               as_VectorRegister($dst$$reg));
    __ vrgather_vv(as_VectorRegister($dst$$reg), as_VectorRegister($src$$reg),
                   as_VectorRegister($tmp$$reg), Assembler::v0_t);
  %}
  ins_pipe(pipe_slow);
%}

// ------------------------------ Vector signum --------------------------------

// Vector Math.signum

instruct vsignum_reg(vReg dst, vReg zero, vReg one, vRegMask_V0 v0) %{
  match(Set dst (SignumVF dst (Binary zero one)));
  match(Set dst (SignumVD dst (Binary zero one)));
  effect(TEMP_DEF dst, TEMP v0);
  format %{ "vsignum $dst, $dst\t" %}
  ins_encode %{
    BasicType bt = Matcher::vector_element_basic_type(this);
    __ signum_fp_v(as_VectorRegister($dst$$reg), as_VectorRegister($one$$reg),
                   bt, Matcher::vector_length(this));
  %}
  ins_pipe(pipe_slow);
%}

<<<<<<< HEAD
// --------------------------------- Vector Rotation ----------------------------------

// Rotate right with mask

instruct vrotate_right_immI8_mask(vReg dst, vReg src, immI shift, vRegMask_V0 v0) %{
  match(Set dst (RotateRightV src shift));
  effect(TEMP_DEF dst, TEMP v0);
  format %{ "vrotate_right_immI8 $dst, $src, $shift, v0.t\t" %}
  ins_encode %{
    __ vror_vi(as_VectorRegister($dst$$reg), as_VectorRegister($src$$reg), ($shift$$constant), Assembler::v0_t);
=======
// -------------------------------- Reverse Bytes Vector Operations ------------------------

instruct vreverse_bytes_masked(vReg dst_src, vRegMask_V0 v0) %{
  match(Set dst_src (ReverseBytesV dst_src v0));
  format %{ "vreverse_bytes_masked $dst_src, $dst_src, v0" %}
  ins_encode %{
    BasicType bt = Matcher::vector_element_basic_type(this);
    uint vlen = Matcher::vector_length(this);
    __ vsetvli_helper(bt, vlen);
    __ vrev8_v(as_VectorRegister($dst_src$$reg), as_VectorRegister($dst_src$$reg), Assembler::v0_t);
>>>>>>> d517d2df
  %}
  ins_pipe(pipe_slow);
%}

<<<<<<< HEAD
instruct vrotate_right_reg_mask(vReg dst, vReg src, iRegINoSp shift, vRegMask_V0 v0) %{
  match(Set dst (RotateRightV src shift));
  effect(TEMP_DEF dst, TEMP v0);
  format %{ "vrotate_right_reg $dst, $src, $shift, v0.t\t" %}
  ins_encode %{
    __ vror_vx(as_VectorRegister($dst$$reg), as_VectorRegister($src$$reg), as_Register($shift$$reg), Assembler::v0_t);
=======
instruct vreverse_bytes(vReg dst, vReg src) %{
  match(Set dst (ReverseBytesV src));
  format %{ "vreverse_bytes $dst, $src" %}
  ins_encode %{
    BasicType bt = Matcher::vector_element_basic_type(this);
    uint vlen = Matcher::vector_length(this);
    __ vsetvli_helper(bt, vlen);
    __ vrev8_v(as_VectorRegister($dst$$reg), as_VectorRegister($src$$reg));
>>>>>>> d517d2df
  %}
  ins_pipe(pipe_slow);
%}

<<<<<<< HEAD
instruct vrorate_right_v_mask(vReg dst, vReg src, vReg shift, vRegMask_V0 v0) %{
  match(Set dst (RotateRightV src shift));
  effect(TEMP_DEF dst, TEMP v0);
  format %{ "vrorate_right_v $dst, $src, $shift, v0.t\t" %}
  ins_encode %{
    __ vror_vv(as_VectorRegister($dst$$reg), as_VectorRegister($src$$reg), as_VectorRegister($shift$$reg), Assembler::v0_t);
=======
// ---------------- Convert Half Floating to Floating Vector Operations ----------------

// half precision -> single

instruct vconvHF2F(vReg dst, vReg src, vRegMask_V0 v0) %{
  predicate(Matcher::vector_element_basic_type(n) == T_FLOAT);
  match(Set dst (VectorCastHF2F src));
  effect(TEMP_DEF dst, TEMP v0);
  format %{ "vfwcvt.f.f.v $dst, $src\t# convert half to single precision" %}
  ins_encode %{
    __ float16_to_float_v(as_VectorRegister($dst$$reg), as_VectorRegister($src$$reg),
                          Matcher::vector_length(this));
>>>>>>> d517d2df
  %}
  ins_pipe(pipe_slow);
%}

<<<<<<< HEAD
// Rotate right without mask

instruct vrotate_right_immI8(vReg dst, vReg src, immI shift) %{
  match(Set dst (RotateRightV src shift));
  format %{ "vrotate_right_immI8 $dst, $src, $shift\t" %}
  ins_encode %{
    __ vror_vi(as_VectorRegister($dst$$reg), as_VectorRegister($src$$reg), ($shift$$constant));
=======
// single precision -> half

instruct vconvF2HF(vReg dst, vReg src, vReg vtmp, vRegMask_V0 v0, iRegINoSp tmp) %{
  predicate(Matcher::vector_element_basic_type(n) == T_SHORT);
  match(Set dst (VectorCastF2HF src));
  effect(TEMP_DEF dst, TEMP v0, TEMP vtmp, TEMP tmp);
  format %{ "vfncvt.f.f.w $dst, $src\t# convert single to half precision" %}
  ins_encode %{
    __ float_to_float16_v(as_VectorRegister($dst$$reg), as_VectorRegister($src$$reg),
                          as_VectorRegister($vtmp$$reg), $tmp$$Register,
                          Matcher::vector_length(this));
>>>>>>> d517d2df
  %}
  ins_pipe(pipe_slow);
%}

<<<<<<< HEAD
instruct vrotate_right_reg(vReg dst, vReg src, iRegINoSp shift) %{
  match(Set dst (RotateRightV src shift));
  format %{ "vrotate_right_reg $dst, $src, $shift\t" %}
  ins_encode %{
    __ vror_vx(as_VectorRegister($dst$$reg), as_VectorRegister($src$$reg), as_Register($shift$$reg));
=======

// ------------------------------ Popcount vector ------------------------------

instruct vpopcount_masked(vReg dst_src, vRegMask_V0 v0) %{
  match(Set dst_src (PopCountVI dst_src v0));
  match(Set dst_src (PopCountVL dst_src v0));
  ins_cost(VEC_COST);
  format %{ "vcpop_v $dst_src, $dst_src, $v0\t# vcpop_v with mask" %}
  ins_encode %{
    BasicType bt = Matcher::vector_element_basic_type(this);
    uint vlen = Matcher::vector_length(this);
    __ vsetvli_helper(bt, vlen);
    __ vcpop_v(as_VectorRegister($dst_src$$reg), as_VectorRegister($dst_src$$reg), Assembler::v0_t);
>>>>>>> d517d2df
  %}
  ins_pipe(pipe_slow);
%}

<<<<<<< HEAD
instruct vrorate_right_v(vReg dst, vReg src, vReg shift) %{
  match(Set dst (RotateRightV src shift));
  format %{ "vrorate_right_v $dst, $src, $shift\t" %}
  ins_encode %{
    __ vror_vv(as_VectorRegister($dst$$reg), as_VectorRegister($src$$reg), as_VectorRegister($shift$$reg));
=======
instruct vpopcount(vReg dst, vReg src) %{
  match(Set dst (PopCountVI src));
  match(Set dst (PopCountVL src));
  ins_cost(VEC_COST);
  format %{ "vcpop_v $dst, $src\t# vcpop_v without mask" %}
  ins_encode %{
    BasicType bt = Matcher::vector_element_basic_type(this);
    uint vlen = Matcher::vector_length(this);
    __ vsetvli_helper(bt, vlen);
    __ vcpop_v(as_VectorRegister($dst$$reg), as_VectorRegister($src$$reg));
>>>>>>> d517d2df
  %}
  ins_pipe(pipe_slow);
%}

<<<<<<< HEAD

// Rotate left with mask

instruct vrotate_left_reg_mask(vReg dst, vReg src, iRegINoSp shift, vRegMask_V0 v0) %{
  match(Set dst (RotateLeftV src shift));
  effect(TEMP_DEF dst, TEMP v0);
  format %{ "vrotate_left_reg $dst, $src, $shift, v0.t\t" %}
  ins_encode %{
    __ vror_vx(as_VectorRegister($dst$$reg), as_VectorRegister($src$$reg), as_Register($shift$$reg), Assembler::v0_t);
=======
// ------------------------------ CountLeadingZerosV --------------------------

instruct vcountLeadingZeros_masked(vReg dst_src, vRegMask_V0 v0) %{
  match(Set dst_src (CountLeadingZerosV dst_src v0));
  ins_cost(VEC_COST);
  format %{ "vcount_leading_zeros_masked $dst_src, $dst_src, v0" %}
  ins_encode %{
    BasicType bt = Matcher::vector_element_basic_type(this);
    uint vlen = Matcher::vector_length(this);
    __ vsetvli_helper(bt, vlen);
    __ vclz_v(as_VectorRegister($dst_src$$reg), as_VectorRegister($dst_src$$reg), Assembler::v0_t);
>>>>>>> d517d2df
  %}
  ins_pipe(pipe_slow);
%}

<<<<<<< HEAD
instruct vrorate_left_v_mask(vReg dst, vReg src, vReg shift, vRegMask_V0 v0) %{
  match(Set dst (RotateLeftV src shift));
  effect(TEMP_DEF dst, TEMP v0);
  format %{ "vrorate_left_v $dst, $src, $shift, v0.t\t" %}
  ins_encode %{
    __ vror_vv(as_VectorRegister($dst$$reg), as_VectorRegister($src$$reg), as_VectorRegister($shift$$reg), Assembler::v0_t);
=======
instruct vcountLeadingZeros(vReg dst, vReg src) %{
  match(Set dst (CountLeadingZerosV src));
  ins_cost(VEC_COST);
  format %{ "vcount_leading_zeros $dst, $src" %}
  ins_encode %{
    BasicType bt = Matcher::vector_element_basic_type(this);
    uint vlen = Matcher::vector_length(this);
    __ vsetvli_helper(bt, vlen);
    __ vclz_v(as_VectorRegister($dst$$reg), as_VectorRegister($src$$reg));
>>>>>>> d517d2df
  %}
  ins_pipe(pipe_slow);
%}

<<<<<<< HEAD
// Rotate left without mask

instruct vrotate_left_reg(vReg dst, vReg src, iRegINoSp shift) %{
  match(Set dst (RotateLeftV src shift));
  format %{ "vrotate_left_reg $dst, $src, $shift\t" %}
  ins_encode %{
    __ vror_vx(as_VectorRegister($dst$$reg), as_VectorRegister($src$$reg), as_Register($shift$$reg));
=======
// ------------------------------ CountTrailingZerosV --------------------------

instruct vcountTrailingZeros_masked(vReg dst_src, vRegMask_V0 v0) %{
  match(Set dst_src (CountTrailingZerosV dst_src v0));
  ins_cost(VEC_COST);
  format %{ "vcount_trailing_zeros_masked $dst_src, $dst_src, v0" %}
  ins_encode %{
    BasicType bt = Matcher::vector_element_basic_type(this);
    uint vlen = Matcher::vector_length(this);
    __ vsetvli_helper(bt, vlen);
    __ vctz_v(as_VectorRegister($dst_src$$reg), as_VectorRegister($dst_src$$reg), Assembler::v0_t);
>>>>>>> d517d2df
  %}
  ins_pipe(pipe_slow);
%}

<<<<<<< HEAD
instruct vrorate_left_v(vReg dst, vReg src, vReg shift) %{
  match(Set dst (RotateLeftV src shift));
  format %{ "vrorate_left_v $dst, $src, $shift\t" %}
  ins_encode %{
    __ vror_vv(as_VectorRegister($dst$$reg), as_VectorRegister($src$$reg), as_VectorRegister($shift$$reg));
=======
instruct vcountTrailingZeros(vReg dst, vReg src) %{
  match(Set dst (CountTrailingZerosV src));
  ins_cost(VEC_COST);
  format %{ "vcount_trailing_zeros $dst, $src" %}
  ins_encode %{
    BasicType bt = Matcher::vector_element_basic_type(this);
    uint vlen = Matcher::vector_length(this);
    __ vsetvli_helper(bt, vlen);
    __ vctz_v(as_VectorRegister($dst$$reg), as_VectorRegister($src$$reg));
>>>>>>> d517d2df
  %}
  ins_pipe(pipe_slow);
%}

<<<<<<< HEAD

=======
>>>>>>> d517d2df
// ------------------------------ Vector Load Gather ---------------------------

instruct gather_load(vReg dst, indirect mem, vReg idx) %{
  predicate(type2aelembytes(Matcher::vector_element_basic_type(n)) == 4 ||
            type2aelembytes(Matcher::vector_element_basic_type(n)) == 8);
  match(Set dst (LoadVectorGather mem idx));
  effect(TEMP_DEF dst);
  format %{ "gather_load $dst, $mem, $idx" %}
  ins_encode %{
    __ vmv1r_v(as_VectorRegister($dst$$reg), as_VectorRegister($idx$$reg));
    BasicType bt = Matcher::vector_element_basic_type(this);
    Assembler::SEW sew = Assembler::elemtype_to_sew(bt);
    __ vsetvli_helper(bt, Matcher::vector_length(this));
    __ vsll_vi(as_VectorRegister($dst$$reg), as_VectorRegister($dst$$reg), (int)sew);
    __ vluxei32_v(as_VectorRegister($dst$$reg), as_Register($mem$$base),
                  as_VectorRegister($dst$$reg));
 %}
  ins_pipe(pipe_slow);
%}

instruct gather_load_masked(vReg dst, indirect mem, vReg idx, vRegMask_V0 v0, vReg tmp) %{
  predicate(type2aelembytes(Matcher::vector_element_basic_type(n)) == 4 ||
            type2aelembytes(Matcher::vector_element_basic_type(n)) == 8);
  match(Set dst (LoadVectorGatherMasked mem (Binary idx v0)));
  effect(TEMP_DEF dst, TEMP tmp);
  format %{ "gather_load_masked $dst, $mem, $idx, $v0\t# KILL $tmp" %}
  ins_encode %{
    __ vmv1r_v(as_VectorRegister($tmp$$reg), as_VectorRegister($idx$$reg));
    BasicType bt = Matcher::vector_element_basic_type(this);
    Assembler::SEW sew = Assembler::elemtype_to_sew(bt);
    __ vsetvli_helper(bt, Matcher::vector_length(this));
    __ vsll_vi(as_VectorRegister($tmp$$reg), as_VectorRegister($tmp$$reg), (int)sew);
    __ vxor_vv(as_VectorRegister($dst$$reg), as_VectorRegister($dst$$reg),
               as_VectorRegister($dst$$reg));
    __ vluxei32_v(as_VectorRegister($dst$$reg), as_Register($mem$$base),
                  as_VectorRegister($tmp$$reg), Assembler::v0_t);
 %}
  ins_pipe(pipe_slow);
%}

// ------------------------------ Vector Store Scatter -------------------------

instruct scatter_store(indirect mem, vReg src, vReg idx, vReg tmp) %{
  predicate(type2aelembytes(Matcher::vector_element_basic_type(n->in(3)->in(1))) == 4 ||
            type2aelembytes(Matcher::vector_element_basic_type(n->in(3)->in(1))) == 8);
  match(Set mem (StoreVectorScatter mem (Binary src idx)));
  effect(TEMP tmp);
  format %{ "scatter_store $mem, $idx, $src\t# KILL $tmp" %}
  ins_encode %{
    __ vmv1r_v(as_VectorRegister($tmp$$reg), as_VectorRegister($idx$$reg));
    BasicType bt = Matcher::vector_element_basic_type(this, $src);
    Assembler::SEW sew = Assembler::elemtype_to_sew(bt);
    __ vsetvli_helper(bt, Matcher::vector_length(this, $src));
    __ vsll_vi(as_VectorRegister($tmp$$reg), as_VectorRegister($tmp$$reg), (int)sew);
    __ vsuxei32_v(as_VectorRegister($src$$reg), as_Register($mem$$base),
                  as_VectorRegister($tmp$$reg));
  %}
  ins_pipe(pipe_slow);
%}

instruct scatter_store_masked(indirect mem, vReg src, vReg idx, vRegMask_V0 v0, vReg tmp) %{
  predicate(type2aelembytes(Matcher::vector_element_basic_type(n->in(3)->in(1))) == 4 ||
            type2aelembytes(Matcher::vector_element_basic_type(n->in(3)->in(1))) == 8);
  match(Set mem (StoreVectorScatterMasked mem (Binary src (Binary idx v0))));
  effect(TEMP tmp);
  format %{ "scatter_store_masked $mem, $idx, $src, $v0\t# KILL $tmp" %}
  ins_encode %{
    __ vmv1r_v(as_VectorRegister($tmp$$reg), as_VectorRegister($idx$$reg));
    BasicType bt = Matcher::vector_element_basic_type(this, $src);
    Assembler::SEW sew = Assembler::elemtype_to_sew(bt);
    __ vsetvli_helper(bt, Matcher::vector_length(this, $src));
    __ vsll_vi(as_VectorRegister($tmp$$reg), as_VectorRegister($tmp$$reg), (int)sew);
    __ vsuxei32_v(as_VectorRegister($src$$reg), as_Register($mem$$base),
                  as_VectorRegister($tmp$$reg), Assembler::v0_t);
  %}
  ins_pipe(pipe_slow);
%}

// ------------------------------ Populate Index to a Vector -------------------

instruct populateindex(vReg dst, iRegIorL2I src1, iRegIorL2I src2, vReg tmp) %{
  match(Set dst (PopulateIndex src1 src2));
  effect(TEMP_DEF dst, TEMP tmp);
  format %{ "populateindex $dst, $src1, $src2\t# KILL $tmp" %}
  ins_encode %{
    BasicType bt = Matcher::vector_element_basic_type(this);
    Assembler::SEW sew = Assembler::elemtype_to_sew(bt);
    __ vsetvli_helper(bt, Matcher::vector_length(this));
    __ vmv_v_x(as_VectorRegister($dst$$reg), as_Register($src1$$reg));
    __ vid_v(as_VectorRegister($tmp$$reg));
    __ vmacc_vx(as_VectorRegister($dst$$reg), as_Register($src2$$reg), as_VectorRegister($tmp$$reg));
  %}
  ins_pipe(pipe_slow);
%}

// ------------------------------ Vector insert --------------------------------

// BYTE, SHORT, INT

instruct insertI_index_lt32(vReg dst, vReg src, iRegIorL2I val, immI idx, vRegMask_V0 v0) %{
  predicate(n->in(2)->get_int() < 32 &&
            (Matcher::vector_element_basic_type(n) == T_BYTE ||
             Matcher::vector_element_basic_type(n) == T_SHORT ||
             Matcher::vector_element_basic_type(n) == T_INT));
  match(Set dst (VectorInsert (Binary src val) idx));
  effect(TEMP v0);
  format %{ "insertI_index_lt32 $dst, $src, $val, $idx" %}
  ins_encode %{
    BasicType bt = Matcher::vector_element_basic_type(this);
    __ vsetvli_helper(bt, Matcher::vector_length(this));
    __ vid_v(as_VectorRegister($v0$$reg));
    __ vadd_vi(as_VectorRegister($v0$$reg), as_VectorRegister($v0$$reg), -16);
    __ vmseq_vi(as_VectorRegister($v0$$reg), as_VectorRegister($v0$$reg), (int)($idx$$constant) - 16);
    __ vmerge_vxm(as_VectorRegister($dst$$reg), as_VectorRegister($src$$reg), $val$$Register);
  %}
  ins_pipe(pipe_slow);
%}

instruct insertI_index(vReg dst, vReg src, iRegIorL2I val, iRegIorL2I idx, vReg tmp, vRegMask_V0 v0) %{
  predicate(n->in(2)->get_int() >= 32 &&
            (Matcher::vector_element_basic_type(n) == T_BYTE ||
             Matcher::vector_element_basic_type(n) == T_SHORT ||
             Matcher::vector_element_basic_type(n) == T_INT));
  match(Set dst (VectorInsert (Binary src val) idx));
  effect(TEMP tmp, TEMP v0);
  format %{ "insertI_index $dst, $src, $val, $idx\t# KILL $tmp" %}
  ins_encode %{
    BasicType bt = Matcher::vector_element_basic_type(this);
    __ vsetvli_helper(bt, Matcher::vector_length(this));
    __ vid_v(as_VectorRegister($v0$$reg));
    __ vmv_v_x(as_VectorRegister($tmp$$reg), $idx$$Register);
    __ vmseq_vv(as_VectorRegister($v0$$reg), as_VectorRegister($v0$$reg), as_VectorRegister($tmp$$reg));
    __ vmerge_vxm(as_VectorRegister($dst$$reg), as_VectorRegister($src$$reg), $val$$Register);
  %}
  ins_pipe(pipe_slow);
%}

// LONG

instruct insertL_index_lt32(vReg dst, vReg src, iRegL val, immI idx, vRegMask_V0 v0) %{
  predicate(n->in(2)->get_int() < 32 &&
            (Matcher::vector_element_basic_type(n) == T_LONG));
  match(Set dst (VectorInsert (Binary src val) idx));
  effect(TEMP v0);
  format %{ "insertL_index_lt32 $dst, $src, $val, $idx" %}
  ins_encode %{
    BasicType bt = Matcher::vector_element_basic_type(this);
    __ vsetvli_helper(bt, Matcher::vector_length(this));
    __ vid_v(as_VectorRegister($v0$$reg));
    __ vadd_vi(as_VectorRegister($v0$$reg), as_VectorRegister($v0$$reg), -16);
    __ vmseq_vi(as_VectorRegister($v0$$reg), as_VectorRegister($v0$$reg), (int)($idx$$constant) - 16);
    __ vmerge_vxm(as_VectorRegister($dst$$reg), as_VectorRegister($src$$reg), $val$$Register);
  %}
  ins_pipe(pipe_slow);
%}

instruct insertL_index(vReg dst, vReg src, iRegL val, iRegIorL2I idx, vReg tmp, vRegMask_V0 v0) %{
  predicate(n->in(2)->get_int() >= 32 &&
            (Matcher::vector_element_basic_type(n) == T_LONG));
  match(Set dst (VectorInsert (Binary src val) idx));
  effect(TEMP tmp, TEMP v0);
  format %{ "insertL_index $dst, $src, $val, $idx\t# KILL $tmp" %}
  ins_encode %{
    BasicType bt = Matcher::vector_element_basic_type(this);
    __ vsetvli_helper(bt, Matcher::vector_length(this));
    __ vid_v(as_VectorRegister($v0$$reg));
    __ vmv_v_x(as_VectorRegister($tmp$$reg), $idx$$Register);
    __ vmseq_vv(as_VectorRegister($v0$$reg), as_VectorRegister($v0$$reg), as_VectorRegister($tmp$$reg));
    __ vmerge_vxm(as_VectorRegister($dst$$reg), as_VectorRegister($src$$reg), $val$$Register);
  %}
  ins_pipe(pipe_slow);
%}

// FLOAT

instruct insertF_index_lt32(vReg dst, vReg src, fRegF val, immI idx, vRegMask_V0 v0) %{
  predicate(n->in(2)->get_int() < 32 &&
            (Matcher::vector_element_basic_type(n) == T_FLOAT));
  match(Set dst (VectorInsert (Binary src val) idx));
  effect(TEMP v0);
  format %{ "insertF_index_lt32 $dst, $src, $val, $idx" %}
  ins_encode %{
    __ vsetvli_helper(T_FLOAT, Matcher::vector_length(this));
    __ vid_v(as_VectorRegister($v0$$reg));
    __ vadd_vi(as_VectorRegister($v0$$reg), as_VectorRegister($v0$$reg), -16);
    __ vmseq_vi(as_VectorRegister($v0$$reg), as_VectorRegister($v0$$reg), (int)($idx$$constant) - 16);
    __ vfmerge_vfm(as_VectorRegister($dst$$reg), as_VectorRegister($src$$reg), $val$$FloatRegister);
  %}
  ins_pipe(pipe_slow);
%}

instruct insertF_index(vReg dst, vReg src, fRegF val, iRegIorL2I idx, vReg tmp, vRegMask_V0 v0) %{
  predicate(n->in(2)->get_int() >= 32 &&
            (Matcher::vector_element_basic_type(n) == T_FLOAT));
  match(Set dst (VectorInsert (Binary src val) idx));
  effect(TEMP tmp, TEMP v0);
  format %{ "insertF_index $dst, $src, $val, $idx\t# KILL $tmp" %}
  ins_encode %{
    __ vsetvli_helper(T_FLOAT, Matcher::vector_length(this));
    __ vid_v(as_VectorRegister($v0$$reg));
    __ vmv_v_x(as_VectorRegister($tmp$$reg), $idx$$Register);
    __ vmseq_vv(as_VectorRegister($v0$$reg), as_VectorRegister($v0$$reg), as_VectorRegister($tmp$$reg));
    __ vfmerge_vfm(as_VectorRegister($dst$$reg), as_VectorRegister($src$$reg), $val$$FloatRegister);
  %}
  ins_pipe(pipe_slow);
%}

// DOUBLE

instruct insertD_index_lt32(vReg dst, vReg src, fRegD val, immI idx, vRegMask_V0 v0) %{
  predicate(n->in(2)->get_int() < 32 &&
            (Matcher::vector_element_basic_type(n) == T_DOUBLE));
  match(Set dst (VectorInsert (Binary src val) idx));
  effect(TEMP v0);
  format %{ "insertD_index_lt32 $dst, $src, $val, $idx" %}
  ins_encode %{
    __ vsetvli_helper(T_DOUBLE, Matcher::vector_length(this));
    __ vid_v(as_VectorRegister($v0$$reg));
    __ vadd_vi(as_VectorRegister($v0$$reg), as_VectorRegister($v0$$reg), -16);
    __ vmseq_vi(as_VectorRegister($v0$$reg), as_VectorRegister($v0$$reg), (int)($idx$$constant) - 16);
    __ vfmerge_vfm(as_VectorRegister($dst$$reg), as_VectorRegister($src$$reg), $val$$FloatRegister);
  %}
  ins_pipe(pipe_slow);
%}

instruct insertD_index(vReg dst, vReg src, fRegD val, iRegIorL2I idx, vReg tmp, vRegMask_V0 v0) %{
  predicate(n->in(2)->get_int() >= 32 &&
            (Matcher::vector_element_basic_type(n) == T_DOUBLE));
  match(Set dst (VectorInsert (Binary src val) idx));
  effect(TEMP tmp, TEMP v0);
  format %{ "insertD_index $dst, $src, $val, $idx\t# KILL $tmp" %}
  ins_encode %{
    __ vsetvli_helper(T_DOUBLE, Matcher::vector_length(this));
    __ vid_v(as_VectorRegister($v0$$reg));
    __ vmv_v_x(as_VectorRegister($tmp$$reg), $idx$$Register);
    __ vmseq_vv(as_VectorRegister($v0$$reg), as_VectorRegister($v0$$reg), as_VectorRegister($tmp$$reg));
    __ vfmerge_vfm(as_VectorRegister($dst$$reg), as_VectorRegister($src$$reg), $val$$FloatRegister);
  %}
  ins_pipe(pipe_slow);
%}

// ------------------------------ Vector mask reductions -----------------------

// true count

instruct vmask_truecount(iRegINoSp dst, vRegMask src) %{
  match(Set dst (VectorMaskTrueCount src));
  format %{ "vmask_truecount $dst, $src" %}
  ins_encode %{
    BasicType bt = Matcher::vector_element_basic_type(this, $src);
    __ vsetvli_helper(bt, Matcher::vector_length(this, $src));
    __ vcpop_m($dst$$Register, as_VectorRegister($src$$reg));
  %}
  ins_pipe(pipe_slow);
%}

// first true

// Return the index of the first mask lane that is set, or vector length if none of
// them are set.

instruct vmask_firsttrue(iRegINoSp dst, vRegMask src, vRegMask tmp) %{
  match(Set dst (VectorMaskFirstTrue src));
  effect(TEMP tmp);
  format %{ "vmask_firsttrue $dst, $src\t# KILL $tmp" %}
  ins_encode %{
    BasicType bt = Matcher::vector_element_basic_type(this, $src);
    __ vsetvli_helper(bt, Matcher::vector_length(this, $src));
    __ vmsbf_m(as_VectorRegister($tmp$$reg), as_VectorRegister($src$$reg));
    __ vcpop_m($dst$$Register, as_VectorRegister($tmp$$reg));
  %}
  ins_pipe(pipe_slow);
%}

// last true

// Return the index of the first last lane that is set, or -1 if none of
// them are set.

instruct vmask_lasttrue(iRegINoSp dst, vRegMask src) %{
  match(Set dst (VectorMaskLastTrue src));
  format %{ "vmask_lasttrue $dst, $src" %}
  ins_encode %{
    uint vector_length = Matcher::vector_length(this, $src);
    assert(UseZbb && vector_length <= XLEN, "precondition");
    __ vsetvli_helper(T_LONG, 1);
    __ vmv_x_s($dst$$Register, as_VectorRegister($src$$reg));
    if (XLEN != vector_length) {
      __ slli($dst$$Register, $dst$$Register, XLEN - vector_length);
      __ srli($dst$$Register, $dst$$Register, XLEN - vector_length);
    }
    __ clz($dst$$Register, $dst$$Register);
    __ mv(t0, XLEN - 1);
    __ sub($dst$$Register, t0, $dst$$Register);
  %}
  ins_pipe(pipe_slow);
%}

// tolong

instruct vmask_tolong(iRegLNoSp dst, vRegMask src) %{
  match(Set dst (VectorMaskToLong src));
  format %{ "vmask_tolong $dst, $src" %}
  ins_encode %{
    uint vector_length = Matcher::vector_length(this, $src);
    assert(vector_length <= XLEN, "precondition");
    __ vsetvli_helper(T_LONG, 1);
    __ vmv_x_s($dst$$Register, as_VectorRegister($src$$reg));
    if (XLEN != vector_length) {
      __ slli($dst$$Register, $dst$$Register, XLEN - vector_length);
      __ srli($dst$$Register, $dst$$Register, XLEN - vector_length);
    }
  %}
  ins_pipe(pipe_slow);
%}

// fromlong

instruct vmask_fromlong(vRegMask dst, iRegL src) %{
  match(Set dst (VectorLongToMask src));
  format %{ "vmask_fromlong $dst, $src" %}
  ins_encode %{
    assert(Matcher::vector_length(this) <= XLEN, "precondition");
    __ vsetvli_helper(T_LONG, 1);
    __ vmv_s_x(as_VectorRegister($dst$$reg), $src$$Register);
  %}
  ins_pipe(pipe_slow);
%}

// ------------------------------ VectorTest -----------------------------------

// anytrue

// Not matched. Condition is negated and value zero is moved to the right side in CMoveINode::Ideal.

// instruct cmovI_vtest_anytrue(iRegINoSp dst, cmpOp cop, vRegMask op1, vRegMask op2, immI0 zero, immI_1 one) %{
//   predicate(n->in(1)->in(1)->as_Bool()->_test._test == BoolTest::ne &&
//             static_cast<const VectorTestNode*>(n->in(1)->in(2))->get_predicate() == BoolTest::ne);
//   match(Set dst (CMoveI (Binary cop (VectorTest op1 op2)) (Binary zero one)));
//   format %{ "CMove $dst, (vectortest $cop $op1 $op2), zero, one\t#@cmovI_vtest_anytrue"  %}
//   ins_encode %{
//     BasicType bt = Matcher::vector_element_basic_type(this, $op1);
//     uint vector_length = Matcher::vector_length(this, $op1);
//     __ vsetvli_helper(bt, vector_length);
//     __ vcpop_m($dst$$Register, as_VectorRegister($op1$$reg));
//     __ snez($dst$$Register, $dst$$Register);
//   %}
//   ins_pipe(pipe_slow);
// %}

instruct cmovI_vtest_anytrue_negate(iRegINoSp dst, cmpOp cop, vRegMask op1, vRegMask op2, immI0 zero, immI_1 one) %{
  predicate(n->in(1)->in(1)->as_Bool()->_test._test == BoolTest::eq &&
            static_cast<const VectorTestNode*>(n->in(1)->in(2))->get_predicate() == BoolTest::ne);
  match(Set dst (CMoveI (Binary cop (VectorTest op1 op2)) (Binary one zero)));
  format %{ "CMove $dst, (vectortest $cop $op1 $op2), zero, one\t#@cmovI_vtest_anytrue_negate"  %}
  ins_encode %{
    BasicType bt = Matcher::vector_element_basic_type(this, $op1);
    uint vector_length = Matcher::vector_length(this, $op1);
    __ vsetvli_helper(bt, vector_length);
    __ vcpop_m($dst$$Register, as_VectorRegister($op1$$reg));
    __ snez($dst$$Register, $dst$$Register);
  %}
  ins_pipe(pipe_slow);
%}

// alltrue

// Not matched. Condition is negated and value zero is moved to the right side in CMoveINode::Ideal.

// instruct cmovI_vtest_alltrue(iRegINoSp dst, cmpOp cop, vRegMask op1, vRegMask op2, immI0 zero, immI_1 one) %{
//   predicate(n->in(1)->in(1)->as_Bool()->_test._test == BoolTest::eq &&
//             static_cast<const VectorTestNode*>(n->in(1)->in(2))->get_predicate() == BoolTest::overflow);
//   match(Set dst (CMoveI (Binary cop (VectorTest op1 op2)) (Binary zero one)));
//   format %{ "CMove $dst, (vectortest $cop $op1 $op2), zero, one\t#@cmovI_vtest_alltrue"  %}
//   ins_encode %{
//     BasicType bt = Matcher::vector_element_basic_type(this, $op1);
//     uint vector_length = Matcher::vector_length(this, $op1);
//     __ vsetvli_helper(bt, vector_length);
//     __ vcpop_m($dst$$Register, as_VectorRegister($op1$$reg));
//     __ sub($dst$$Register, $dst$$Register, vector_length);
//     __ seqz($dst$$Register, $dst$$Register);
//   %}
//   ins_pipe(pipe_slow);
// %}

instruct cmovI_vtest_alltrue_negate(iRegINoSp dst, cmpOp cop, vRegMask op1, vRegMask op2, immI0 zero, immI_1 one) %{
  predicate(n->in(1)->in(1)->as_Bool()->_test._test == BoolTest::ne &&
            static_cast<const VectorTestNode*>(n->in(1)->in(2))->get_predicate() == BoolTest::overflow);
  match(Set dst (CMoveI (Binary cop (VectorTest op1 op2)) (Binary one zero)));
  format %{ "CMove $dst, (vectortest $cop $op1 $op2), zero, one\t#@cmovI_vtest_alltrue_negate"  %}
  ins_encode %{
    BasicType bt = Matcher::vector_element_basic_type(this, $op1);
    uint vector_length = Matcher::vector_length(this, $op1);
    __ vsetvli_helper(bt, vector_length);
    __ vcpop_m($dst$$Register, as_VectorRegister($op1$$reg));
    __ sub($dst$$Register, $dst$$Register, vector_length);
    __ seqz($dst$$Register, $dst$$Register);
  %}
  ins_pipe(pipe_slow);
%}

// anytrue

instruct vtest_anytrue_branch(cmpOpEqNe cop, vRegMask op1, vRegMask op2, label lbl) %{
  predicate(static_cast<const VectorTestNode*>(n->in(2))->get_predicate() == BoolTest::ne);
  match(If cop (VectorTest op1 op2));
  effect(USE lbl);
  format %{ "b$cop (vectortest ne $op1, $op2) $lbl\t#@vtest_anytrue_branch" %}
  ins_encode %{
    uint vector_length = Matcher::vector_length(this, $op1);
    BasicType bt = Matcher::vector_element_basic_type(this, $op1);
    __ vsetvli_helper(bt, vector_length);
    __ vcpop_m(t0, as_VectorRegister($op1$$reg));
    __ enc_cmpEqNe_imm0_branch($cop$$cmpcode, t0, *($lbl$$label), /* is_far */ true);
  %}
  ins_pipe(pipe_slow);
%}

// alltrue

instruct vtest_alltrue_branch(cmpOpEqNe cop, vRegMask op1, vRegMask op2, label lbl) %{
  predicate(static_cast<const VectorTestNode*>(n->in(2))->get_predicate() == BoolTest::overflow);
  match(If cop (VectorTest op1 op2));
  effect(USE lbl);
  format %{ "b$cop (vectortest overflow $op1, $op2) $lbl\t#@vtest_alltrue_branch" %}
  ins_encode %{
    uint vector_length = Matcher::vector_length(this, $op1);
    BasicType bt = Matcher::vector_element_basic_type(this, $op1);
    __ vsetvli_helper(bt, vector_length);
    __ vcpop_m(t0, as_VectorRegister($op1$$reg));
    __ sub(t0, t0, vector_length);
    __ enc_cmpEqNe_imm0_branch($cop$$cmpcode, t0, *($lbl$$label), /* is_far */ true);
  %}
  ins_pipe(pipe_slow);
%}<|MERGE_RESOLUTION|>--- conflicted
+++ resolved
@@ -73,16 +73,13 @@
           return false;
         }
         break;
-<<<<<<< HEAD
-      case Op_ReverseV:
-      case Op_ReverseBytesV:
-        return UseZvbb;
-=======
       case Op_CountTrailingZerosV:
       case Op_CountLeadingZerosV:
       case Op_ReverseBytesV:
       case Op_PopCountVL:
       case Op_PopCountVI:
+      case Op_RotateLeftV:
+      case Op_RotateRightV:
         return UseZvbb;
       case Op_LoadVectorGather:
       case Op_LoadVectorGatherMasked:
@@ -102,7 +99,6 @@
           return false;
         }
         break;
->>>>>>> d517d2df
       default:
         break;
     }
@@ -3765,7 +3761,6 @@
   ins_pipe(pipe_slow);
 %}
 
-<<<<<<< HEAD
 // --------------------------------- Vector Rotation ----------------------------------
 
 // Rotate right with mask
@@ -3776,51 +3771,127 @@
   format %{ "vrotate_right_immI8 $dst, $src, $shift, v0.t\t" %}
   ins_encode %{
     __ vror_vi(as_VectorRegister($dst$$reg), as_VectorRegister($src$$reg), ($shift$$constant), Assembler::v0_t);
-=======
-// -------------------------------- Reverse Bytes Vector Operations ------------------------
-
-instruct vreverse_bytes_masked(vReg dst_src, vRegMask_V0 v0) %{
-  match(Set dst_src (ReverseBytesV dst_src v0));
-  format %{ "vreverse_bytes_masked $dst_src, $dst_src, v0" %}
-  ins_encode %{
-    BasicType bt = Matcher::vector_element_basic_type(this);
-    uint vlen = Matcher::vector_length(this);
-    __ vsetvli_helper(bt, vlen);
-    __ vrev8_v(as_VectorRegister($dst_src$$reg), as_VectorRegister($dst_src$$reg), Assembler::v0_t);
->>>>>>> d517d2df
-  %}
-  ins_pipe(pipe_slow);
-%}
-
-<<<<<<< HEAD
+  %}
+  ins_pipe(pipe_slow);
+%}
+
 instruct vrotate_right_reg_mask(vReg dst, vReg src, iRegINoSp shift, vRegMask_V0 v0) %{
   match(Set dst (RotateRightV src shift));
   effect(TEMP_DEF dst, TEMP v0);
   format %{ "vrotate_right_reg $dst, $src, $shift, v0.t\t" %}
   ins_encode %{
     __ vror_vx(as_VectorRegister($dst$$reg), as_VectorRegister($src$$reg), as_Register($shift$$reg), Assembler::v0_t);
-=======
-instruct vreverse_bytes(vReg dst, vReg src) %{
-  match(Set dst (ReverseBytesV src));
-  format %{ "vreverse_bytes $dst, $src" %}
-  ins_encode %{
-    BasicType bt = Matcher::vector_element_basic_type(this);
-    uint vlen = Matcher::vector_length(this);
-    __ vsetvli_helper(bt, vlen);
-    __ vrev8_v(as_VectorRegister($dst$$reg), as_VectorRegister($src$$reg));
->>>>>>> d517d2df
-  %}
-  ins_pipe(pipe_slow);
-%}
-
-<<<<<<< HEAD
+  %}
+  ins_pipe(pipe_slow);
+%}
+
 instruct vrorate_right_v_mask(vReg dst, vReg src, vReg shift, vRegMask_V0 v0) %{
   match(Set dst (RotateRightV src shift));
   effect(TEMP_DEF dst, TEMP v0);
   format %{ "vrorate_right_v $dst, $src, $shift, v0.t\t" %}
   ins_encode %{
     __ vror_vv(as_VectorRegister($dst$$reg), as_VectorRegister($src$$reg), as_VectorRegister($shift$$reg), Assembler::v0_t);
-=======
+  %}
+  ins_pipe(pipe_slow);
+%}
+
+// Rotate right without mask
+
+instruct vrotate_right_immI8(vReg dst, vReg src, immI shift) %{
+  match(Set dst (RotateRightV src shift));
+  format %{ "vrotate_right_immI8 $dst, $src, $shift\t" %}
+  ins_encode %{
+    __ vror_vi(as_VectorRegister($dst$$reg), as_VectorRegister($src$$reg), ($shift$$constant));
+  %}
+  ins_pipe(pipe_slow);
+%}
+
+instruct vrotate_right_reg(vReg dst, vReg src, iRegINoSp shift) %{
+  match(Set dst (RotateRightV src shift));
+  format %{ "vrotate_right_reg $dst, $src, $shift\t" %}
+  ins_encode %{
+    __ vror_vx(as_VectorRegister($dst$$reg), as_VectorRegister($src$$reg), as_Register($shift$$reg));
+  %}
+  ins_pipe(pipe_slow);
+%}
+
+instruct vrorate_right_v(vReg dst, vReg src, vReg shift) %{
+  match(Set dst (RotateRightV src shift));
+  format %{ "vrorate_right_v $dst, $src, $shift\t" %}
+  ins_encode %{
+    __ vror_vv(as_VectorRegister($dst$$reg), as_VectorRegister($src$$reg), as_VectorRegister($shift$$reg));
+  %}
+  ins_pipe(pipe_slow);
+%}
+
+// Rotate left with mask
+
+instruct vrotate_left_reg_mask(vReg dst, vReg src, iRegINoSp shift, vRegMask_V0 v0) %{
+  match(Set dst (RotateLeftV src shift));
+  effect(TEMP_DEF dst, TEMP v0);
+  format %{ "vrotate_left_reg $dst, $src, $shift, v0.t\t" %}
+  ins_encode %{
+    __ vror_vx(as_VectorRegister($dst$$reg), as_VectorRegister($src$$reg), as_Register($shift$$reg), Assembler::v0_t);
+  %}
+  ins_pipe(pipe_slow);
+%}
+
+instruct vrorate_left_v_mask(vReg dst, vReg src, vReg shift, vRegMask_V0 v0) %{
+  match(Set dst (RotateLeftV src shift));
+  effect(TEMP_DEF dst, TEMP v0);
+  format %{ "vrorate_left_v $dst, $src, $shift, v0.t\t" %}
+  ins_encode %{
+    __ vror_vv(as_VectorRegister($dst$$reg), as_VectorRegister($src$$reg), as_VectorRegister($shift$$reg), Assembler::v0_t);
+  %}
+  ins_pipe(pipe_slow);
+%}
+
+// Rotate left without mask
+
+instruct vrotate_left_reg(vReg dst, vReg src, iRegINoSp shift) %{
+  match(Set dst (RotateLeftV src shift));
+  format %{ "vrotate_left_reg $dst, $src, $shift\t" %}
+  ins_encode %{
+    __ vror_vx(as_VectorRegister($dst$$reg), as_VectorRegister($src$$reg), as_Register($shift$$reg));
+  %}
+  ins_pipe(pipe_slow);
+%}
+
+instruct vrorate_left_v(vReg dst, vReg src, vReg shift) %{
+  match(Set dst (RotateLeftV src shift));
+  format %{ "vrorate_left_v $dst, $src, $shift\t" %}
+  ins_encode %{
+    __ vror_vv(as_VectorRegister($dst$$reg), as_VectorRegister($src$$reg), as_VectorRegister($shift$$reg));
+  %}
+  ins_pipe(pipe_slow);
+%}
+
+// -------------------------------- Reverse Bytes Vector Operations ------------------------
+
+instruct vreverse_bytes_masked(vReg dst_src, vRegMask_V0 v0) %{
+  match(Set dst_src (ReverseBytesV dst_src v0));
+  format %{ "vreverse_bytes_masked $dst_src, $dst_src, v0" %}
+  ins_encode %{
+    BasicType bt = Matcher::vector_element_basic_type(this);
+    uint vlen = Matcher::vector_length(this);
+    __ vsetvli_helper(bt, vlen);
+    __ vrev8_v(as_VectorRegister($dst_src$$reg), as_VectorRegister($dst_src$$reg), Assembler::v0_t);
+  %}
+  ins_pipe(pipe_slow);
+%}
+
+instruct vreverse_bytes(vReg dst, vReg src) %{
+  match(Set dst (ReverseBytesV src));
+  format %{ "vreverse_bytes $dst, $src" %}
+  ins_encode %{
+    BasicType bt = Matcher::vector_element_basic_type(this);
+    uint vlen = Matcher::vector_length(this);
+    __ vsetvli_helper(bt, vlen);
+    __ vrev8_v(as_VectorRegister($dst$$reg), as_VectorRegister($src$$reg));
+  %}
+  ins_pipe(pipe_slow);
+%}
+
 // ---------------- Convert Half Floating to Floating Vector Operations ----------------
 
 // half precision -> single
@@ -3833,20 +3904,10 @@
   ins_encode %{
     __ float16_to_float_v(as_VectorRegister($dst$$reg), as_VectorRegister($src$$reg),
                           Matcher::vector_length(this));
->>>>>>> d517d2df
-  %}
-  ins_pipe(pipe_slow);
-%}
-
-<<<<<<< HEAD
-// Rotate right without mask
-
-instruct vrotate_right_immI8(vReg dst, vReg src, immI shift) %{
-  match(Set dst (RotateRightV src shift));
-  format %{ "vrotate_right_immI8 $dst, $src, $shift\t" %}
-  ins_encode %{
-    __ vror_vi(as_VectorRegister($dst$$reg), as_VectorRegister($src$$reg), ($shift$$constant));
-=======
+  %}
+  ins_pipe(pipe_slow);
+%}
+
 // single precision -> half
 
 instruct vconvF2HF(vReg dst, vReg src, vReg vtmp, vRegMask_V0 v0, iRegINoSp tmp) %{
@@ -3858,18 +3919,10 @@
     __ float_to_float16_v(as_VectorRegister($dst$$reg), as_VectorRegister($src$$reg),
                           as_VectorRegister($vtmp$$reg), $tmp$$Register,
                           Matcher::vector_length(this));
->>>>>>> d517d2df
-  %}
-  ins_pipe(pipe_slow);
-%}
-
-<<<<<<< HEAD
-instruct vrotate_right_reg(vReg dst, vReg src, iRegINoSp shift) %{
-  match(Set dst (RotateRightV src shift));
-  format %{ "vrotate_right_reg $dst, $src, $shift\t" %}
-  ins_encode %{
-    __ vror_vx(as_VectorRegister($dst$$reg), as_VectorRegister($src$$reg), as_Register($shift$$reg));
-=======
+  %}
+  ins_pipe(pipe_slow);
+%}
+
 
 // ------------------------------ Popcount vector ------------------------------
 
@@ -3883,18 +3936,10 @@
     uint vlen = Matcher::vector_length(this);
     __ vsetvli_helper(bt, vlen);
     __ vcpop_v(as_VectorRegister($dst_src$$reg), as_VectorRegister($dst_src$$reg), Assembler::v0_t);
->>>>>>> d517d2df
-  %}
-  ins_pipe(pipe_slow);
-%}
-
-<<<<<<< HEAD
-instruct vrorate_right_v(vReg dst, vReg src, vReg shift) %{
-  match(Set dst (RotateRightV src shift));
-  format %{ "vrorate_right_v $dst, $src, $shift\t" %}
-  ins_encode %{
-    __ vror_vv(as_VectorRegister($dst$$reg), as_VectorRegister($src$$reg), as_VectorRegister($shift$$reg));
-=======
+  %}
+  ins_pipe(pipe_slow);
+%}
+
 instruct vpopcount(vReg dst, vReg src) %{
   match(Set dst (PopCountVI src));
   match(Set dst (PopCountVL src));
@@ -3905,22 +3950,10 @@
     uint vlen = Matcher::vector_length(this);
     __ vsetvli_helper(bt, vlen);
     __ vcpop_v(as_VectorRegister($dst$$reg), as_VectorRegister($src$$reg));
->>>>>>> d517d2df
-  %}
-  ins_pipe(pipe_slow);
-%}
-
-<<<<<<< HEAD
-
-// Rotate left with mask
-
-instruct vrotate_left_reg_mask(vReg dst, vReg src, iRegINoSp shift, vRegMask_V0 v0) %{
-  match(Set dst (RotateLeftV src shift));
-  effect(TEMP_DEF dst, TEMP v0);
-  format %{ "vrotate_left_reg $dst, $src, $shift, v0.t\t" %}
-  ins_encode %{
-    __ vror_vx(as_VectorRegister($dst$$reg), as_VectorRegister($src$$reg), as_Register($shift$$reg), Assembler::v0_t);
-=======
+  %}
+  ins_pipe(pipe_slow);
+%}
+
 // ------------------------------ CountLeadingZerosV --------------------------
 
 instruct vcountLeadingZeros_masked(vReg dst_src, vRegMask_V0 v0) %{
@@ -3932,19 +3965,10 @@
     uint vlen = Matcher::vector_length(this);
     __ vsetvli_helper(bt, vlen);
     __ vclz_v(as_VectorRegister($dst_src$$reg), as_VectorRegister($dst_src$$reg), Assembler::v0_t);
->>>>>>> d517d2df
-  %}
-  ins_pipe(pipe_slow);
-%}
-
-<<<<<<< HEAD
-instruct vrorate_left_v_mask(vReg dst, vReg src, vReg shift, vRegMask_V0 v0) %{
-  match(Set dst (RotateLeftV src shift));
-  effect(TEMP_DEF dst, TEMP v0);
-  format %{ "vrorate_left_v $dst, $src, $shift, v0.t\t" %}
-  ins_encode %{
-    __ vror_vv(as_VectorRegister($dst$$reg), as_VectorRegister($src$$reg), as_VectorRegister($shift$$reg), Assembler::v0_t);
-=======
+  %}
+  ins_pipe(pipe_slow);
+%}
+
 instruct vcountLeadingZeros(vReg dst, vReg src) %{
   match(Set dst (CountLeadingZerosV src));
   ins_cost(VEC_COST);
@@ -3954,20 +3978,10 @@
     uint vlen = Matcher::vector_length(this);
     __ vsetvli_helper(bt, vlen);
     __ vclz_v(as_VectorRegister($dst$$reg), as_VectorRegister($src$$reg));
->>>>>>> d517d2df
-  %}
-  ins_pipe(pipe_slow);
-%}
-
-<<<<<<< HEAD
-// Rotate left without mask
-
-instruct vrotate_left_reg(vReg dst, vReg src, iRegINoSp shift) %{
-  match(Set dst (RotateLeftV src shift));
-  format %{ "vrotate_left_reg $dst, $src, $shift\t" %}
-  ins_encode %{
-    __ vror_vx(as_VectorRegister($dst$$reg), as_VectorRegister($src$$reg), as_Register($shift$$reg));
-=======
+  %}
+  ins_pipe(pipe_slow);
+%}
+
 // ------------------------------ CountTrailingZerosV --------------------------
 
 instruct vcountTrailingZeros_masked(vReg dst_src, vRegMask_V0 v0) %{
@@ -3979,18 +3993,10 @@
     uint vlen = Matcher::vector_length(this);
     __ vsetvli_helper(bt, vlen);
     __ vctz_v(as_VectorRegister($dst_src$$reg), as_VectorRegister($dst_src$$reg), Assembler::v0_t);
->>>>>>> d517d2df
-  %}
-  ins_pipe(pipe_slow);
-%}
-
-<<<<<<< HEAD
-instruct vrorate_left_v(vReg dst, vReg src, vReg shift) %{
-  match(Set dst (RotateLeftV src shift));
-  format %{ "vrorate_left_v $dst, $src, $shift\t" %}
-  ins_encode %{
-    __ vror_vv(as_VectorRegister($dst$$reg), as_VectorRegister($src$$reg), as_VectorRegister($shift$$reg));
-=======
+  %}
+  ins_pipe(pipe_slow);
+%}
+
 instruct vcountTrailingZeros(vReg dst, vReg src) %{
   match(Set dst (CountTrailingZerosV src));
   ins_cost(VEC_COST);
@@ -4000,15 +4006,10 @@
     uint vlen = Matcher::vector_length(this);
     __ vsetvli_helper(bt, vlen);
     __ vctz_v(as_VectorRegister($dst$$reg), as_VectorRegister($src$$reg));
->>>>>>> d517d2df
-  %}
-  ins_pipe(pipe_slow);
-%}
-
-<<<<<<< HEAD
-
-=======
->>>>>>> d517d2df
+  %}
+  ins_pipe(pipe_slow);
+%}
+
 // ------------------------------ Vector Load Gather ---------------------------
 
 instruct gather_load(vReg dst, indirect mem, vReg idx) %{
