--- conflicted
+++ resolved
@@ -3026,10 +3026,7 @@
   ReservedSpace metaspace_rs = ReservedSpace(compressed_class_space_size(),
                                              _reserve_alignment,
                                              large_pages,
-<<<<<<< HEAD
                                              requested_addr);
-=======
-                                             requested_addr, 0);
 #else // AARCH64
   ReservedSpace metaspace_rs;
 
@@ -3074,7 +3071,6 @@
 
 #endif // AARCH64
 
->>>>>>> 117205a4
   if (!metaspace_rs.is_reserved()) {
 #if INCLUDE_CDS
     if (UseSharedSpaces) {
