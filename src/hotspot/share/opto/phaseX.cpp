--- conflicted
+++ resolved
@@ -544,70 +544,6 @@
   return t->isa_long();
 }
 
-<<<<<<< HEAD
-=======
-
-#ifndef PRODUCT
-void PhaseTransform::dump_old2new_map() const {
-  _nodes.dump();
-}
-
-void PhaseTransform::dump_new( uint nidx ) const {
-  for( uint i=0; i<_nodes.max(); i++ )
-    if( _nodes[i] && _nodes[i]->_idx == nidx ) {
-      _nodes[i]->dump();
-      tty->cr();
-      tty->print_cr("Old index= %d",i);
-      return;
-    }
-  tty->print_cr("Node %d not found in the new indices", nidx);
-}
-
-//------------------------------dump_types-------------------------------------
-void PhaseTransform::dump_types( ) const {
-  _types.dump();
-}
-
-//------------------------------dump_nodes_and_types---------------------------
-void PhaseTransform::dump_nodes_and_types(const Node* root, uint depth, bool only_ctrl) {
-  VectorSet visited;
-  dump_nodes_and_types_recur(root, depth, only_ctrl, visited);
-}
-
-//------------------------------dump_nodes_and_types_recur---------------------
-void PhaseTransform::dump_nodes_and_types_recur( const Node *n, uint depth, bool only_ctrl, VectorSet &visited) {
-  if( !n ) return;
-  if( depth == 0 ) return;
-  if( visited.test_set(n->_idx) ) return;
-  for( uint i=0; i<n->len(); i++ ) {
-    if( only_ctrl && !(n->is_Region()) && i != TypeFunc::Control ) continue;
-    dump_nodes_and_types_recur( n->in(i), depth-1, only_ctrl, visited );
-  }
-  n->dump();
-  if (type_or_null(n) != nullptr) {
-    tty->print("      "); type(n)->dump(); tty->cr();
-  }
-}
-
-#endif
-
-
-//=============================================================================
-//------------------------------PhaseValues------------------------------------
-// Set minimum table size to "255"
-PhaseValues::PhaseValues( Arena *arena, uint est_max_size )
-  : PhaseTransform(arena, GVN), _table(arena, est_max_size), _iterGVN(false) {
-  NOT_PRODUCT( clear_new_values(); )
-}
-
-//------------------------------PhaseValues------------------------------------
-// Set minimum table size to "255"
-PhaseValues::PhaseValues(PhaseValues* ptv)
-  : PhaseTransform(ptv, GVN), _table(&ptv->_table), _iterGVN(false) {
-  NOT_PRODUCT( clear_new_values(); )
-}
-
->>>>>>> f143bf7c
 //------------------------------~PhaseValues-----------------------------------
 #ifndef PRODUCT
 PhaseValues::~PhaseValues() {
