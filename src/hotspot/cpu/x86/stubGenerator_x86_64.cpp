--- conflicted
+++ resolved
@@ -7448,66 +7448,6 @@
   return start;
 }
 
-RuntimeStub* StubGenerator::generate_cont_doYield() {
-  if (!Continuations::enabled()) return nullptr;
-
-  enum layout {
-    rbp_off,
-    rbpH_off,
-    return_off,
-    return_off2,
-    framesize // inclusive of return address
-  };
-
-  CodeBuffer code("cont_doYield", 512, 64);
-  MacroAssembler* _masm = new MacroAssembler(&code);
-  address start = __ pc();
-
-  __ enter();
-  address the_pc = __ pc();
-
-  int frame_complete = the_pc - start;
-
-  // This nop must be exactly at the PC we push into the frame info.
-  // We use this nop for fast CodeBlob lookup, associate the OopMap
-  // with it right away.
-  __ post_call_nop();
-  OopMapSet* oop_maps = new OopMapSet();
-  OopMap* map = new OopMap(framesize, 1);
-  oop_maps->add_gc_map(frame_complete, map);
-
-  __ set_last_Java_frame(rsp, rbp, the_pc, rscratch1);
-  __ movptr(c_rarg0, r15_thread);
-  __ movptr(c_rarg1, rsp);
-  __ call_VM_leaf(Continuation::freeze_entry(), 2);
-  __ reset_last_Java_frame(true);
-
-  Label L_pinned;
-
-  __ testptr(rax, rax);
-  __ jcc(Assembler::notZero, L_pinned);
-
-  __ movptr(rsp, Address(r15_thread, JavaThread::cont_entry_offset()));
-  __ continuation_enter_cleanup();
-  __ pop(rbp);
-  __ ret(0);
-
-  __ bind(L_pinned);
-
-  // Pinned, return to caller
-  __ leave();
-  __ ret(0);
-
-  RuntimeStub* stub =
-    RuntimeStub::new_runtime_stub(code.name(),
-                                  &code,
-                                  frame_complete,
-                                  (framesize >> (LogBytesPerWord - LogBytesPerInt)),
-                                  oop_maps,
-                                  false);
-  return stub;
-}
-
 address StubGenerator::generate_cont_thaw(const char* label, Continuation::thaw_kind kind) {
   if (!Continuations::enabled()) return nullptr;
 
@@ -7565,7 +7505,6 @@
   }
 #endif // ASSERT
 
-<<<<<<< HEAD
   // rbx contains the size of the frames to thaw, 0 if overflow or no more frames
   Label L_thaw_success;
   __ testptr(rbx, rbx);
@@ -7641,10 +7580,6 @@
 address StubGenerator::generate_cont_returnBarrier() {
   return generate_cont_thaw("Cont thaw return barrier", Continuation::thaw_return_barrier);
 }
-=======
-  address generate_cont_thaw(const char* label, Continuation::thaw_kind kind) {
-    if (!Continuations::enabled()) return nullptr;
->>>>>>> 0fb9469d
 
 address StubGenerator::generate_cont_returnBarrier_exception() {
   return generate_cont_thaw("Cont thaw return barrier exception", Continuation::thaw_return_barrier_exception);
@@ -7905,15 +7840,11 @@
   }
 }
 
-<<<<<<< HEAD
 void StubGenerator::generate_phase1() {
   // Continuation stubs:
   StubRoutines::_cont_thaw          = generate_cont_thaw();
   StubRoutines::_cont_returnBarrier = generate_cont_returnBarrier();
   StubRoutines::_cont_returnBarrierExc = generate_cont_returnBarrier_exception();
-  StubRoutines::_cont_doYield_stub = generate_cont_doYield();
-  StubRoutines::_cont_doYield      = StubRoutines::_cont_doYield_stub == nullptr ? nullptr
-                                      : StubRoutines::_cont_doYield_stub->entry_point();
 
   JFR_ONLY(StubRoutines::_jfr_write_checkpoint_stub = generate_jfr_write_checkpoint();)
   JFR_ONLY(StubRoutines::_jfr_write_checkpoint = StubRoutines::_jfr_write_checkpoint_stub->entry_point();)
@@ -7979,73 +7910,6 @@
   if (VerifyOops) {
     StubRoutines::_verify_oop_subroutine_entry = generate_verify_oop();
   }
-=======
-  void generate_phase1() {
-    // Continuation stubs:
-    StubRoutines::_cont_thaw          = generate_cont_thaw();
-    StubRoutines::_cont_returnBarrier = generate_cont_returnBarrier();
-    StubRoutines::_cont_returnBarrierExc = generate_cont_returnBarrier_exception();
-
-    JFR_ONLY(StubRoutines::_jfr_write_checkpoint_stub = generate_jfr_write_checkpoint();)
-    JFR_ONLY(StubRoutines::_jfr_write_checkpoint = StubRoutines::_jfr_write_checkpoint_stub->entry_point();)
-  }
-
-  void generate_all() {
-    // Generates all stubs and initializes the entry points
-
-    // These entry points require SharedInfo::stack0 to be set up in
-    // non-core builds and need to be relocatable, so they each
-    // fabricate a RuntimeStub internally.
-    StubRoutines::_throw_AbstractMethodError_entry =
-      generate_throw_exception("AbstractMethodError throw_exception",
-                               CAST_FROM_FN_PTR(address,
-                                                SharedRuntime::
-                                                throw_AbstractMethodError));
-
-    StubRoutines::_throw_IncompatibleClassChangeError_entry =
-      generate_throw_exception("IncompatibleClassChangeError throw_exception",
-                               CAST_FROM_FN_PTR(address,
-                                                SharedRuntime::
-                                                throw_IncompatibleClassChangeError));
-
-    StubRoutines::_throw_NullPointerException_at_call_entry =
-      generate_throw_exception("NullPointerException at call throw_exception",
-                               CAST_FROM_FN_PTR(address,
-                                                SharedRuntime::
-                                                throw_NullPointerException_at_call));
-
-    // entry points that are platform specific
-    StubRoutines::x86::_vector_float_sign_mask = generate_vector_mask("vector_float_sign_mask", 0x7FFFFFFF7FFFFFFF);
-    StubRoutines::x86::_vector_float_sign_flip = generate_vector_mask("vector_float_sign_flip", 0x8000000080000000);
-    StubRoutines::x86::_vector_double_sign_mask = generate_vector_mask("vector_double_sign_mask", 0x7FFFFFFFFFFFFFFF);
-    StubRoutines::x86::_vector_double_sign_flip = generate_vector_mask("vector_double_sign_flip", 0x8000000000000000);
-    StubRoutines::x86::_vector_all_bits_set = generate_vector_mask("vector_all_bits_set", 0xFFFFFFFFFFFFFFFF);
-    StubRoutines::x86::_vector_int_mask_cmp_bits = generate_vector_mask("vector_int_mask_cmp_bits", 0x0000000100000001);
-    StubRoutines::x86::_vector_short_to_byte_mask = generate_vector_mask("vector_short_to_byte_mask", 0x00ff00ff00ff00ff);
-    StubRoutines::x86::_vector_byte_perm_mask = generate_vector_byte_perm_mask("vector_byte_perm_mask");
-    StubRoutines::x86::_vector_int_to_byte_mask = generate_vector_mask("vector_int_to_byte_mask", 0x000000ff000000ff);
-    StubRoutines::x86::_vector_int_to_short_mask = generate_vector_mask("vector_int_to_short_mask", 0x0000ffff0000ffff);
-    StubRoutines::x86::_vector_32_bit_mask = generate_vector_custom_i32("vector_32_bit_mask", Assembler::AVX_512bit,
-                                                                        0xFFFFFFFF, 0, 0, 0);
-    StubRoutines::x86::_vector_64_bit_mask = generate_vector_custom_i32("vector_64_bit_mask", Assembler::AVX_512bit,
-                                                                        0xFFFFFFFF, 0xFFFFFFFF, 0, 0);
-    StubRoutines::x86::_vector_int_shuffle_mask = generate_vector_mask("vector_int_shuffle_mask", 0x0302010003020100);
-    StubRoutines::x86::_vector_byte_shuffle_mask = generate_vector_byte_shuffle_mask("vector_byte_shuffle_mask");
-    StubRoutines::x86::_vector_short_shuffle_mask = generate_vector_mask("vector_short_shuffle_mask", 0x0100010001000100);
-    StubRoutines::x86::_vector_long_shuffle_mask = generate_vector_mask("vector_long_shuffle_mask", 0x0000000100000000);
-    StubRoutines::x86::_vector_long_sign_mask = generate_vector_mask("vector_long_sign_mask", 0x8000000000000000);
-    StubRoutines::x86::_vector_iota_indices = generate_iota_indices("iota_indices");
-    StubRoutines::x86::_vector_count_leading_zeros_lut = generate_count_leading_zeros_lut("count_leading_zeros_lut");
-    StubRoutines::x86::_vector_reverse_bit_lut = generate_vector_reverse_bit_lut("reverse_bit_lut");
-    StubRoutines::x86::_vector_reverse_byte_perm_mask_long = generate_vector_reverse_byte_perm_mask_long("perm_mask_long");
-    StubRoutines::x86::_vector_reverse_byte_perm_mask_int = generate_vector_reverse_byte_perm_mask_int("perm_mask_int");
-    StubRoutines::x86::_vector_reverse_byte_perm_mask_short = generate_vector_reverse_byte_perm_mask_short("perm_mask_short");
-
-    if (VM_Version::supports_avx2() && !VM_Version::supports_avx512_vpopcntdq()) {
-      // lut implementation influenced by counting 1s algorithm from section 5-1 of Hackers' Delight.
-      StubRoutines::x86::_vector_popcount_lut = generate_popcount_avx_lut("popcount_lut");
-    }
->>>>>>> 0fb9469d
 
   // data cache line writeback
   StubRoutines::_data_cache_writeback = generate_data_cache_writeback();
