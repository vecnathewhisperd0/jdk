/*
 * Copyright (c) 2001, 2020, Oracle and/or its affiliates. All rights reserved.
 * DO NOT ALTER OR REMOVE COPYRIGHT NOTICES OR THIS FILE HEADER.
 *
 * This code is free software; you can redistribute it and/or modify it
 * under the terms of the GNU General Public License version 2 only, as
 * published by the Free Software Foundation.
 *
 * This code is distributed in the hope that it will be useful, but WITHOUT
 * ANY WARRANTY; without even the implied warranty of MERCHANTABILITY or
 * FITNESS FOR A PARTICULAR PURPOSE.  See the GNU General Public License
 * version 2 for more details (a copy is included in the LICENSE file that
 * accompanied this code).
 *
 * You should have received a copy of the GNU General Public License version
 * 2 along with this work; if not, write to the Free Software Foundation,
 * Inc., 51 Franklin St, Fifth Floor, Boston, MA 02110-1301 USA.
 *
 * Please contact Oracle, 500 Oracle Parkway, Redwood Shores, CA 94065 USA
 * or visit www.oracle.com if you need additional information or have any
 * questions.
 *
 */

#include "precompiled.hpp"
#include "gc/g1/g1Analytics.hpp"
#include "gc/g1/g1Arguments.hpp"
#include "gc/g1/g1CollectedHeap.inline.hpp"
#include "gc/g1/g1CollectionSet.hpp"
#include "gc/g1/g1CollectionSetCandidates.hpp"
#include "gc/g1/g1ConcurrentMark.hpp"
#include "gc/g1/g1ConcurrentMarkThread.inline.hpp"
#include "gc/g1/g1ConcurrentRefine.hpp"
#include "gc/g1/g1ConcurrentRefineStats.hpp"
#include "gc/g1/g1CollectionSetChooser.hpp"
#include "gc/g1/g1HeterogeneousHeapPolicy.hpp"
#include "gc/g1/g1HotCardCache.hpp"
#include "gc/g1/g1IHOPControl.hpp"
#include "gc/g1/g1GCPhaseTimes.hpp"
#include "gc/g1/g1Policy.hpp"
#include "gc/g1/g1SurvivorRegions.hpp"
#include "gc/g1/g1YoungGenSizer.hpp"
#include "gc/g1/heapRegion.inline.hpp"
#include "gc/g1/heapRegionRemSet.hpp"
#include "gc/shared/concurrentGCBreakpoints.hpp"
#include "gc/shared/gcPolicyCounters.hpp"
#include "logging/log.hpp"
#include "runtime/arguments.hpp"
#include "runtime/globals.hpp"
#include "runtime/java.hpp"
#include "runtime/mutexLocker.hpp"
#include "utilities/debug.hpp"
#include "utilities/growableArray.hpp"
#include "utilities/pair.hpp"

G1Policy::G1Policy(STWGCTimer* gc_timer) :
  _predictor(G1ConfidencePercent / 100.0),
  _analytics(new G1Analytics(&_predictor)),
  _remset_tracker(),
  _mmu_tracker(new G1MMUTrackerQueue(GCPauseIntervalMillis / 1000.0, MaxGCPauseMillis / 1000.0)),
  _old_gen_alloc_tracker(),
  _ihop_control(create_ihop_control(&_old_gen_alloc_tracker, &_predictor)),
  _policy_counters(new GCPolicyCounters("GarbageFirst", 1, 2)),
  _full_collection_start_sec(0.0),
  _young_list_desired_length(0),
  _young_list_target_length(0),
  _young_list_max_length(0),
  _eden_surv_rate_group(new G1SurvRateGroup()),
  _survivor_surv_rate_group(new G1SurvRateGroup()),
  _reserve_factor((double) G1ReservePercent / 100.0),
  _reserve_regions(0),
  _young_gen_sizer(G1YoungGenSizer::create_gen_sizer()),
  _free_regions_at_end_of_collection(0),
  _rs_length(0),
  _rs_length_prediction(0),
  _pending_cards_at_gc_start(0),
  _concurrent_start_to_mixed(),
  _collection_set(NULL),
  _g1h(NULL),
  _phase_times_timer(gc_timer),
  _phase_times(NULL),
  _mark_remark_start_sec(0),
  _mark_cleanup_start_sec(0),
  _tenuring_threshold(MaxTenuringThreshold),
  _max_survivor_regions(0),
  _survivors_age_table(true)
{
}

G1Policy::~G1Policy() {
  delete _ihop_control;
  delete _young_gen_sizer;
}

G1Policy* G1Policy::create_policy(STWGCTimer* gc_timer_stw) {
  if (G1Arguments::is_heterogeneous_heap()) {
    return new G1HeterogeneousHeapPolicy(gc_timer_stw);
  } else {
    return new G1Policy(gc_timer_stw);
  }
}

G1CollectorState* G1Policy::collector_state() const { return _g1h->collector_state(); }

void G1Policy::init(G1CollectedHeap* g1h, G1CollectionSet* collection_set) {
  _g1h = g1h;
  _collection_set = collection_set;

  assert(Heap_lock->owned_by_self(), "Locking discipline.");

  _young_gen_sizer->adjust_max_new_size(_g1h->max_expandable_regions());

  _free_regions_at_end_of_collection = _g1h->num_free_regions();

  update_young_length_bounds();
  // We may immediately start allocating regions and placing them on the
  // collection set list. Initialize the per-collection set info
  _collection_set->start_incremental_building();
}

void G1Policy::note_gc_start() {
  phase_times()->note_gc_start();
}

class G1YoungLengthPredictor {
  const double _base_time_ms;
  const double _base_free_regions;
  const double _target_pause_time_ms;
  const G1Policy* const _policy;

 public:
  G1YoungLengthPredictor(double base_time_ms,
                         double base_free_regions,
                         double target_pause_time_ms,
                         const G1Policy* policy) :
    _base_time_ms(base_time_ms),
    _base_free_regions(base_free_regions),
    _target_pause_time_ms(target_pause_time_ms),
    _policy(policy) {}

  bool will_fit(uint young_length) const {
    if (young_length >= _base_free_regions) {
      // end condition 1: not enough space for the young regions
      return false;
    }

    size_t bytes_to_copy = 0;
    const double copy_time_ms = _policy->predict_eden_copy_time_ms(young_length, &bytes_to_copy);
    const double young_other_time_ms = _policy->analytics()->predict_young_other_time_ms(young_length);
    const double pause_time_ms = _base_time_ms + copy_time_ms + young_other_time_ms;
    if (pause_time_ms > _target_pause_time_ms) {
      // end condition 2: prediction is over the target pause time
      return false;
    }

    const size_t free_bytes = (_base_free_regions - young_length) * HeapRegion::GrainBytes;

    // When copying, we will likely need more bytes free than is live in the region.
    // Add some safety margin to factor in the confidence of our guess, and the
    // natural expected waste.
    // (100.0 / G1ConfidencePercent) is a scale factor that expresses the uncertainty
    // of the calculation: the lower the confidence, the more headroom.
    // (100 + TargetPLABWastePct) represents the increase in expected bytes during
    // copying due to anticipated waste in the PLABs.
    const double safety_factor = (100.0 / G1ConfidencePercent) * (100 + TargetPLABWastePct) / 100.0;
    const size_t expected_bytes_to_copy = (size_t)(safety_factor * bytes_to_copy);

    if (expected_bytes_to_copy > free_bytes) {
      // end condition 3: out-of-space
      return false;
    }

    // success!
    return true;
  }
};

void G1Policy::record_new_heap_size(uint new_number_of_regions) {
  // re-calculate the necessary reserve
  double reserve_regions_d = (double) new_number_of_regions * _reserve_factor;
  // We use ceiling so that if reserve_regions_d is > 0.0 (but
  // smaller than 1.0) we'll get 1.
  _reserve_regions = (uint) ceil(reserve_regions_d);

  _young_gen_sizer->heap_size_changed(new_number_of_regions);

  _ihop_control->update_target_occupancy(new_number_of_regions * HeapRegion::GrainBytes);
}

uint G1Policy::calculate_desired_eden_length_by_mmu() const {
  // One could argue that any useful eden length to keep any MMU would be 1, but
  // in theory this is possible. Other constraints enforce a minimum eden of 1
  // anyway.
  uint desired_min_length = 0;
  if (use_adaptive_young_list_length()) {
    double now_sec = os::elapsedTime();
    double when_ms = _mmu_tracker->when_max_gc_sec(now_sec) * 1000.0;
    double alloc_rate_ms = _analytics->predict_alloc_rate_ms();
    desired_min_length = (uint) ceil(alloc_rate_ms * when_ms);
  }
  return desired_min_length;
}

void G1Policy::update_young_length_bounds() {
  update_young_length_bounds(_analytics->predict_rs_length());
}

void G1Policy::update_young_length_bounds(size_t rs_length) {
  _young_list_desired_length = calculate_young_desired_length(rs_length);
  _young_list_target_length = calculate_young_target_length(_young_list_desired_length);
  _young_list_max_length = calculate_young_max_length(_young_list_target_length);

  log_debug(gc,ergo,heap)("Young list lengths: desired: %u, target: %u, max: %u",
                          _young_list_desired_length,
                          _young_list_target_length,
                          _young_list_max_length);
}

// Calculates desired young gen length. It is calculated from:
//
// - sizer min/max bounds on young gen
// - pause time goal for whole young gen evacuation
// - MMU goal influencing eden to make GCs spaced apart.
// - a minimum one eden region length.
//
// We may enter with already allocated eden and survivor regions, that may be
// higher than the maximum, or the above goals may result in a desired value
// smaller than are already allocated.
// The main reason is revising young length, with or without the GCLocker being
// active.
//
uint G1Policy::calculate_young_desired_length(size_t rs_length) const {
  uint min_young_length_by_sizer = _young_gen_sizer->min_desired_young_length();
  uint max_young_length_by_sizer = _young_gen_sizer->max_desired_young_length();

  assert(min_young_length_by_sizer >= 1, "invariant");
  assert(max_young_length_by_sizer >= min_young_length_by_sizer, "invariant");

  // Absolute minimum eden length.
  // Enforcing a minimum eden length helps at startup when the predictors are not
  // yet trained on the application to avoid unnecessary (but very short) full gcs
  // on very small (initial) heaps.
  uint const MinDesiredEdenLength = 1;

  // Calculate the absolute and desired min bounds first.

  // This is how many survivor regions we already have.
  const uint survivor_length = _g1h->survivor_regions_count();
  // Size of the already allocated young gen.
  const uint allocated_young_length = _g1h->young_regions_count();
  // This is the absolute minimum young length that we can return. Ensure that we
  // don't go below any user-defined minimum bound; but we might have already
  // allocated more than that for various reasons. In this case, use that.
  uint absolute_min_young_length = MAX2(allocated_young_length, min_young_length_by_sizer);
  // Calculate the absolute max bounds. After evac failure or when revising the
  // young length we might have exceeded absolute min length or absolute_max_length,
  // so adjust the result accordingly.
  uint absolute_max_young_length = MAX2(max_young_length_by_sizer, absolute_min_young_length);

  uint desired_eden_length_by_mmu = 0;
  uint desired_eden_length_by_pause = 0;

  uint desired_young_length = 0;
  if (use_adaptive_young_list_length()) {
    desired_eden_length_by_mmu = calculate_desired_eden_length_by_mmu();

    const size_t pending_cards = _analytics->predict_pending_cards();
    double survivor_base_time_ms = predict_base_elapsed_time_ms(pending_cards, rs_length);

    desired_eden_length_by_pause =
      calculate_desired_eden_length_by_pause(survivor_base_time_ms,
                                             absolute_min_young_length - survivor_length,
                                             absolute_max_young_length - survivor_length);

    // Incorporate MMU concerns; assume that it overrides the pause time
    // goal, as the default value has been chosen to effectively disable it.
    // Also request at least one eden region, see above for reasons.
    uint desired_eden_length = MAX3(desired_eden_length_by_pause,
                                    desired_eden_length_by_mmu,
                                    MinDesiredEdenLength);

    desired_young_length = desired_eden_length + survivor_length;
  } else {
    // The user asked for a fixed young gen so we'll fix the young gen
    // whether the next GC is young or mixed.
    desired_young_length = min_young_length_by_sizer;
  }
  // Clamp to absolute min/max after we determined desired lengths.
  desired_young_length = clamp(desired_young_length, absolute_min_young_length, absolute_max_young_length);

  log_trace(gc, ergo, heap)("Young desired length %u "
                            "survivor length %u "
                            "allocated young length %u "
                            "absolute min young length %u "
                            "absolute max young length %u "
                            "desired eden length by mmu %u "
                            "desired eden length by pause %u "
                            "desired eden length by default %u",
                            desired_young_length, survivor_length,
                            allocated_young_length, absolute_min_young_length,
                            absolute_max_young_length, desired_eden_length_by_mmu,
                            desired_eden_length_by_pause,
                            MinDesiredEdenLength);

  assert(desired_young_length >= allocated_young_length, "must be");
  return desired_young_length;
}

// Limit the desired (wished) young length by current free regions. If the request
// can be satisfied without using up reserve regions, do so, otherwise eat into
// the reserve, giving away at most what the heap sizer allows.
uint G1Policy::calculate_young_target_length(uint desired_young_length) const {
  uint allocated_young_length = _g1h->young_regions_count();

  uint receiving_additional_eden;
  if (allocated_young_length >= desired_young_length) {
    // Already used up all we actually want (may happen as G1 revises the
    // young list length concurrently, or caused by gclocker). Do not allow more,
    // potentially resulting in GC.
    receiving_additional_eden = 0;
    log_trace(gc, ergo, heap)("Young target length: Already used up desired young %u allocated %u",
                              desired_young_length,
                              allocated_young_length);
  } else {
    // Now look at how many free regions are there currently, and the heap reserve.
    // We will try our best not to "eat" into the reserve as long as we can. If we
    // do, we at most eat the sizer's minimum regions into the reserve or half the
    // reserve rounded up (if possible; this is an arbitrary value).

    uint max_to_eat_into_reserve = MIN2(_young_gen_sizer->min_desired_young_length(),
                                        (_reserve_regions + 1) / 2);

    log_trace(gc, ergo, heap)("Young target length: Common "
                              "free regions at end of collection %u "
                              "desired young length %u "
                              "reserve region %u "
                              "max to eat into reserve %u",
                              _free_regions_at_end_of_collection,
                              desired_young_length,
                              _reserve_regions,
                              max_to_eat_into_reserve);

    if (_free_regions_at_end_of_collection <= _reserve_regions) {
      // Fully eat (or already eating) into the reserve, hand back at most absolute_min_length regions.
      uint receiving_young = MIN3(_free_regions_at_end_of_collection,
                                  desired_young_length,
                                  max_to_eat_into_reserve);
      // We could already have allocated more regions than what we could get
      // above.
      receiving_additional_eden = allocated_young_length < receiving_young ?
                                  receiving_young - allocated_young_length : 0;

      log_trace(gc, ergo, heap)("Young target length: Fully eat into reserve "
                                "receiving young %u receiving additional eden %u",
                                receiving_young,
                                receiving_additional_eden);
    } else if (_free_regions_at_end_of_collection < (desired_young_length + _reserve_regions)) {
      // Partially eat into the reserve, at most max_to_eat_into_reserve regions.
      uint free_outside_reserve = _free_regions_at_end_of_collection - _reserve_regions;
      assert(free_outside_reserve < desired_young_length,
             "must be %u %u",
             free_outside_reserve, desired_young_length);

      uint receiving_within_reserve = MIN2(desired_young_length - free_outside_reserve,
                                           max_to_eat_into_reserve);
      uint receiving_young = free_outside_reserve + receiving_within_reserve;
      // Again, we could have already allocated more than we could get.
      receiving_additional_eden = allocated_young_length < receiving_young ?
                                  receiving_young - allocated_young_length : 0;

      log_trace(gc, ergo, heap)("Young target length: Partially eat into reserve "
                                "free outside reserve %u "
                                "receiving within reserve %u "
                                "receiving young %u "
                                "receiving additional eden %u",
                                free_outside_reserve, receiving_within_reserve,
                                receiving_young, receiving_additional_eden);
    } else {
      // No need to use the reserve.
      receiving_additional_eden = desired_young_length - allocated_young_length;
      log_trace(gc, ergo, heap)("Young target length: No need to use reserve "
                                "receiving additional eden %u",
                                receiving_additional_eden);
    }
  }

  uint target_young_length = allocated_young_length + receiving_additional_eden;

  assert(target_young_length >= allocated_young_length, "must be");

  log_trace(gc, ergo, heap)("Young target length: "
                            "young target length %u "
                            "allocated young length %u "
                            "received additional eden %u",
                            target_young_length, allocated_young_length,
                            receiving_additional_eden);
  return target_young_length;
}

uint G1Policy::calculate_desired_eden_length_by_pause(double base_time_ms,
                                                      uint min_eden_length,
                                                      uint max_eden_length) const {
  if (!next_gc_should_be_mixed(NULL, NULL)) {
    return calculate_desired_eden_length_before_young_only(base_time_ms,
                                                           min_eden_length,
                                                           max_eden_length);
  } else {
    return calculate_desired_eden_length_before_mixed(base_time_ms,
                                                      min_eden_length,
                                                      max_eden_length);
  }
}


uint G1Policy::calculate_desired_eden_length_before_young_only(double base_time_ms,
                                                               uint min_eden_length,
                                                               uint max_eden_length) const {
  assert(use_adaptive_young_list_length(), "pre-condition");

  assert(min_eden_length <= max_eden_length, "must be %u %u", min_eden_length, max_eden_length);

  // Here, we will make sure that the shortest young length that
  // makes sense fits within the target pause time.

  G1YoungLengthPredictor p(base_time_ms,
                           _free_regions_at_end_of_collection,
                           _mmu_tracker->max_gc_time() * 1000.0,
                           this);
  if (p.will_fit(min_eden_length)) {
    // The shortest young length will fit into the target pause time;
    // we'll now check whether the absolute maximum number of young
    // regions will fit in the target pause time. If not, we'll do
    // a binary search between min_young_length and max_young_length.
    if (p.will_fit(max_eden_length)) {
      // The maximum young length will fit into the target pause time.
      // We are done so set min young length to the maximum length (as
      // the result is assumed to be returned in min_young_length).
      min_eden_length = max_eden_length;
    } else {
      // The maximum possible number of young regions will not fit within
      // the target pause time so we'll search for the optimal
      // length. The loop invariants are:
      //
      // min_young_length < max_young_length
      // min_young_length is known to fit into the target pause time
      // max_young_length is known not to fit into the target pause time
      //
      // Going into the loop we know the above hold as we've just
      // checked them. Every time around the loop we check whether
      // the middle value between min_young_length and
      // max_young_length fits into the target pause time. If it
      // does, it becomes the new min. If it doesn't, it becomes
      // the new max. This way we maintain the loop invariants.

      assert(min_eden_length < max_eden_length, "invariant");
      uint diff = (max_eden_length - min_eden_length) / 2;
      while (diff > 0) {
        uint eden_length = min_eden_length + diff;
        if (p.will_fit(eden_length)) {
          min_eden_length = eden_length;
        } else {
          max_eden_length = eden_length;
        }
        assert(min_eden_length <  max_eden_length, "invariant");
        diff = (max_eden_length - min_eden_length) / 2;
      }
      // The results is min_young_length which, according to the
      // loop invariants, should fit within the target pause time.

      // These are the post-conditions of the binary search above:
      assert(min_eden_length < max_eden_length,
             "otherwise we should have discovered that max_eden_length "
             "fits into the pause target and not done the binary search");
      assert(p.will_fit(min_eden_length),
             "min_eden_length, the result of the binary search, should "
             "fit into the pause target");
      assert(!p.will_fit(min_eden_length + 1),
             "min_eden_length, the result of the binary search, should be "
             "optimal, so no larger length should fit into the pause target");
    }
  } else {
    // Even the minimum length doesn't fit into the pause time
    // target, return it as the result nevertheless.
  }
  return min_eden_length;
}

uint G1Policy::calculate_desired_eden_length_before_mixed(double survivor_base_time_ms,
                                                          uint min_eden_length,
                                                          uint max_eden_length) const {
  G1CollectionSetCandidates* candidates = _collection_set->candidates();

  uint min_old_regions_end = MIN2(candidates->cur_idx() + calc_min_old_cset_length(), candidates->num_regions());
  double predicted_region_evac_time_ms = survivor_base_time_ms;
  for (uint i = candidates->cur_idx(); i < min_old_regions_end; i++) {
    HeapRegion* r = candidates->at(i);
    predicted_region_evac_time_ms += predict_region_total_time_ms(r, false);
  }
  uint desired_eden_length_by_min_cset_length =
     calculate_desired_eden_length_before_young_only(predicted_region_evac_time_ms,
                                                     min_eden_length,
                                                     max_eden_length);

  return desired_eden_length_by_min_cset_length;
}

double G1Policy::predict_survivor_regions_evac_time() const {
  double survivor_regions_evac_time = 0.0;
  const GrowableArray<HeapRegion*>* survivor_regions = _g1h->survivor()->regions();
  for (GrowableArrayIterator<HeapRegion*> it = survivor_regions->begin();
       it != survivor_regions->end();
       ++it) {
    survivor_regions_evac_time += predict_region_total_time_ms(*it, collector_state()->in_young_only_phase());
  }
  return survivor_regions_evac_time;
}

G1GCPhaseTimes* G1Policy::phase_times() const {
  // Lazy allocation because it must follow initialization of all the
  // OopStorage objects by various other subsystems.
  if (_phase_times == NULL) {
    _phase_times = new G1GCPhaseTimes(_phase_times_timer, ParallelGCThreads);
  }
  return _phase_times;
}

void G1Policy::revise_young_list_target_length_if_necessary(size_t rs_length) {
  guarantee(use_adaptive_young_list_length(), "should not call this otherwise" );

  if (rs_length > _rs_length_prediction) {
    // add 10% to avoid having to recalculate often
    size_t rs_length_prediction = rs_length * 110 / 100;
    update_rs_length_prediction(rs_length_prediction);
    update_young_length_bounds(rs_length_prediction);
  }
}

void G1Policy::update_rs_length_prediction() {
  update_rs_length_prediction(_analytics->predict_rs_length());
}

void G1Policy::update_rs_length_prediction(size_t prediction) {
  if (collector_state()->in_young_only_phase() && use_adaptive_young_list_length()) {
    _rs_length_prediction = prediction;
  }
}

void G1Policy::record_full_collection_start() {
  _full_collection_start_sec = os::elapsedTime();
  // Release the future to-space so that it is available for compaction into.
  collector_state()->set_in_young_only_phase(false);
  collector_state()->set_in_full_gc(true);
  _collection_set->clear_candidates();
  _pending_cards_at_gc_start = 0;
}

void G1Policy::record_full_collection_end() {
  // Consider this like a collection pause for the purposes of allocation
  // since last pause.
  double end_sec = os::elapsedTime();

  collector_state()->set_in_full_gc(false);

  // "Nuke" the heuristics that control the young/mixed GC
  // transitions and make sure we start with young GCs after the Full GC.
  collector_state()->set_in_young_only_phase(true);
  collector_state()->set_in_young_gc_before_mixed(false);
  collector_state()->set_initiate_conc_mark_if_possible(need_to_start_conc_mark("end of Full GC", 0));
  collector_state()->set_in_concurrent_start_gc(false);
  collector_state()->set_mark_or_rebuild_in_progress(false);
  collector_state()->set_clearing_next_bitmap(false);

  _eden_surv_rate_group->start_adding_regions();
  // also call this on any additional surv rate groups

  _free_regions_at_end_of_collection = _g1h->num_free_regions();
  _survivor_surv_rate_group->reset();
  update_young_length_bounds();
  update_rs_length_prediction();

  _old_gen_alloc_tracker.reset_after_gc(_g1h->humongous_regions_count() * HeapRegion::GrainBytes);

  record_pause(FullGC, _full_collection_start_sec, end_sec);
}

static void log_refinement_stats(const char* kind, const G1ConcurrentRefineStats& stats) {
  log_debug(gc, refine, stats)
           ("%s refinement: %.2fms, refined: " SIZE_FORMAT
            ", precleaned: " SIZE_FORMAT ", dirtied: " SIZE_FORMAT,
            kind,
            stats.refinement_time().seconds() * MILLIUNITS,
            stats.refined_cards(),
            stats.precleaned_cards(),
            stats.dirtied_cards());
}

void G1Policy::record_concurrent_refinement_stats() {
  G1DirtyCardQueueSet& dcqs = G1BarrierSet::dirty_card_queue_set();
  _pending_cards_at_gc_start = dcqs.num_cards();

  // Collect per-thread stats, mostly from mutator activity.
  G1ConcurrentRefineStats mut_stats = dcqs.get_and_reset_refinement_stats();

  // Collect specialized concurrent refinement thread stats.
  G1ConcurrentRefine* cr = _g1h->concurrent_refine();
  G1ConcurrentRefineStats cr_stats = cr->get_and_reset_refinement_stats();

  G1ConcurrentRefineStats total_stats = mut_stats + cr_stats;

  log_refinement_stats("Mutator", mut_stats);
  log_refinement_stats("Concurrent", cr_stats);
  log_refinement_stats("Total", total_stats);

  // Record the rate at which cards were refined.
  // Don't update the rate if the current sample is empty or time is zero.
  Tickspan refinement_time = total_stats.refinement_time();
  size_t refined_cards = total_stats.refined_cards();
  if ((refined_cards > 0) && (refinement_time > Tickspan())) {
    double rate = refined_cards / (refinement_time.seconds() * MILLIUNITS);
    _analytics->report_concurrent_refine_rate_ms(rate);
    log_debug(gc, refine, stats)("Concurrent refinement rate: %.2f cards/ms", rate);
  }

  // Record mutator's card logging rate.
  double mut_start_time = _analytics->prev_collection_pause_end_ms();
  double mut_end_time = phase_times()->cur_collection_start_sec() * MILLIUNITS;
  double mut_time = mut_end_time - mut_start_time;
  // Unlike above for conc-refine rate, here we should not require a
  // non-empty sample, since an application could go some time with only
  // young-gen or filtered out writes.  But we'll ignore unusually short
  // sample periods, as they may just pollute the predictions.
  if (mut_time > 1.0) {   // Require > 1ms sample time.
    double dirtied_rate = total_stats.dirtied_cards() / mut_time;
    _analytics->report_dirtied_cards_rate_ms(dirtied_rate);
    log_debug(gc, refine, stats)("Generate dirty cards rate: %.2f cards/ms", dirtied_rate);
  }
}

void G1Policy::record_collection_pause_start(double start_time_sec) {
  // We only need to do this here as the policy will only be applied
  // to the GC we're about to start. so, no point is calculating this
  // every time we calculate / recalculate the target young length.
  update_survivors_policy();

  assert(max_survivor_regions() + _g1h->num_used_regions() <= _g1h->max_regions(),
         "Maximum survivor regions %u plus used regions %u exceeds max regions %u",
         max_survivor_regions(), _g1h->num_used_regions(), _g1h->max_regions());
  assert_used_and_recalculate_used_equal(_g1h);

  phase_times()->record_cur_collection_start_sec(start_time_sec);

  record_concurrent_refinement_stats();

  _collection_set->reset_bytes_used_before();

  // do that for any other surv rate groups
  _eden_surv_rate_group->stop_adding_regions();
  _survivors_age_table.clear();

  assert(_g1h->collection_set()->verify_young_ages(), "region age verification failed");
}

void G1Policy::record_concurrent_mark_init_end() {
  assert(!collector_state()->initiate_conc_mark_if_possible(), "we should have cleared it by now");
  collector_state()->set_in_concurrent_start_gc(false);
}

void G1Policy::record_concurrent_mark_remark_start() {
  _mark_remark_start_sec = os::elapsedTime();
}

void G1Policy::record_concurrent_mark_remark_end() {
  double end_time_sec = os::elapsedTime();
  double elapsed_time_ms = (end_time_sec - _mark_remark_start_sec)*1000.0;
  _analytics->report_concurrent_mark_remark_times_ms(elapsed_time_ms);

  record_pause(Remark, _mark_remark_start_sec, end_time_sec);
}

void G1Policy::record_concurrent_mark_cleanup_start() {
  _mark_cleanup_start_sec = os::elapsedTime();
}

double G1Policy::average_time_ms(G1GCPhaseTimes::GCParPhases phase) const {
  return phase_times()->average_time_ms(phase);
}

double G1Policy::young_other_time_ms() const {
  return phase_times()->young_cset_choice_time_ms() +
         phase_times()->average_time_ms(G1GCPhaseTimes::YoungFreeCSet);
}

double G1Policy::non_young_other_time_ms() const {
  return phase_times()->non_young_cset_choice_time_ms() +
         phase_times()->average_time_ms(G1GCPhaseTimes::NonYoungFreeCSet);
}

double G1Policy::other_time_ms(double pause_time_ms) const {
  return pause_time_ms - phase_times()->cur_collection_par_time_ms();
}

double G1Policy::constant_other_time_ms(double pause_time_ms) const {
  return other_time_ms(pause_time_ms) - phase_times()->total_free_cset_time_ms() - phase_times()->total_rebuild_freelist_time_ms();
}

bool G1Policy::about_to_start_mixed_phase() const {
  return _g1h->concurrent_mark()->cm_thread()->during_cycle() || collector_state()->in_young_gc_before_mixed();
}

bool G1Policy::need_to_start_conc_mark(const char* source, size_t alloc_word_size) {
  if (about_to_start_mixed_phase()) {
    return false;
  }

  size_t marking_initiating_used_threshold = _ihop_control->get_conc_mark_start_threshold();

  size_t cur_used_bytes = _g1h->non_young_capacity_bytes();
  size_t alloc_byte_size = alloc_word_size * HeapWordSize;
  size_t marking_request_bytes = cur_used_bytes + alloc_byte_size;

  bool result = false;
  if (marking_request_bytes > marking_initiating_used_threshold) {
    result = collector_state()->in_young_only_phase() && !collector_state()->in_young_gc_before_mixed();
    log_debug(gc, ergo, ihop)("%s occupancy: " SIZE_FORMAT "B allocation request: " SIZE_FORMAT "B threshold: " SIZE_FORMAT "B (%1.2f) source: %s",
                              result ? "Request concurrent cycle initiation (occupancy higher than threshold)" : "Do not request concurrent cycle initiation (still doing mixed collections)",
                              cur_used_bytes, alloc_byte_size, marking_initiating_used_threshold, (double) marking_initiating_used_threshold / _g1h->capacity() * 100, source);
  }

  return result;
}

double G1Policy::logged_cards_processing_time() const {
  double all_cards_processing_time = average_time_ms(G1GCPhaseTimes::ScanHR) + average_time_ms(G1GCPhaseTimes::OptScanHR);
  size_t logged_dirty_cards = phase_times()->sum_thread_work_items(G1GCPhaseTimes::MergeLB, G1GCPhaseTimes::MergeLBDirtyCards);
  size_t scan_heap_roots_cards = phase_times()->sum_thread_work_items(G1GCPhaseTimes::ScanHR, G1GCPhaseTimes::ScanHRScannedCards) +
                                 phase_times()->sum_thread_work_items(G1GCPhaseTimes::OptScanHR, G1GCPhaseTimes::ScanHRScannedCards);
  // This may happen if there are duplicate cards in different log buffers.
  if (logged_dirty_cards > scan_heap_roots_cards) {
    return all_cards_processing_time + average_time_ms(G1GCPhaseTimes::MergeLB);
  }
  return (all_cards_processing_time * logged_dirty_cards / scan_heap_roots_cards) + average_time_ms(G1GCPhaseTimes::MergeLB);
}

// Anything below that is considered to be zero
#define MIN_TIMER_GRANULARITY 0.0000001

void G1Policy::record_collection_pause_end(double pause_time_ms) {
  G1GCPhaseTimes* p = phase_times();

  double end_time_sec = os::elapsedTime();
  double start_time_sec = phase_times()->cur_collection_start_sec();

  PauseKind this_pause = young_gc_pause_kind();

  bool update_stats = !_g1h->evacuation_failed();

  record_pause(this_pause, start_time_sec, end_time_sec);

  if (is_concurrent_start_pause(this_pause)) {
    record_concurrent_mark_init_end();
  } else {
    maybe_start_marking();
  }

  double app_time_ms = (start_time_sec * 1000.0 - _analytics->prev_collection_pause_end_ms());
  if (app_time_ms < MIN_TIMER_GRANULARITY) {
    // This usually happens due to the timer not having the required
    // granularity. Some Linuxes are the usual culprits.
    // We'll just set it to something (arbitrarily) small.
    app_time_ms = 1.0;
  }

  if (update_stats) {
    // We maintain the invariant that all objects allocated by mutator
    // threads will be allocated out of eden regions. So, we can use
    // the eden region number allocated since the previous GC to
    // calculate the application's allocate rate. The only exception
    // to that is humongous objects that are allocated separately. But
    // given that humongous object allocations do not really affect
    // either the pause's duration nor when the next pause will take
    // place we can safely ignore them here.
    uint regions_allocated = _collection_set->eden_region_length();
    double alloc_rate_ms = (double) regions_allocated / app_time_ms;
    _analytics->report_alloc_rate_ms(alloc_rate_ms);
  }

  if (is_last_young_pause(this_pause)) {
    assert(!is_concurrent_start_pause(this_pause),
           "The young GC before mixed is not allowed to be concurrent start GC");
    // This has been the young GC before we start doing mixed GCs. We already
    // decided to start mixed GCs much earlier, so there is nothing to do except
    // advancing the state.
    collector_state()->set_in_young_only_phase(false);
    collector_state()->set_in_young_gc_before_mixed(false);
  } else if (is_mixed_pause(this_pause)) {
    // This is a mixed GC. Here we decide whether to continue doing more
    // mixed GCs or not.
    if (!next_gc_should_be_mixed("continue mixed GCs",
                                 "do not continue mixed GCs")) {
      collector_state()->set_in_young_only_phase(true);

      clear_collection_set_candidates();
      maybe_start_marking();
    }
  } else {
    assert(is_young_only_pause(this_pause), "must be");
  }

  _eden_surv_rate_group->start_adding_regions();

  double merge_hcc_time_ms = average_time_ms(G1GCPhaseTimes::MergeHCC);
  if (update_stats) {
    size_t const total_log_buffer_cards = p->sum_thread_work_items(G1GCPhaseTimes::MergeHCC, G1GCPhaseTimes::MergeHCCDirtyCards) +
                                          p->sum_thread_work_items(G1GCPhaseTimes::MergeLB, G1GCPhaseTimes::MergeLBDirtyCards);
    // Update prediction for card merge; MergeRSDirtyCards includes the cards from the Eager Reclaim phase.
    size_t const total_cards_merged = p->sum_thread_work_items(G1GCPhaseTimes::MergeRS, G1GCPhaseTimes::MergeRSDirtyCards) +
                                      p->sum_thread_work_items(G1GCPhaseTimes::OptMergeRS, G1GCPhaseTimes::MergeRSDirtyCards) +
                                      total_log_buffer_cards;

    // The threshold for the number of cards in a given sampling which we consider
    // large enough so that the impact from setup and other costs is negligible.
    size_t const CardsNumSamplingThreshold = 10;

    if (total_cards_merged > CardsNumSamplingThreshold) {
      double avg_time_merge_cards = average_time_ms(G1GCPhaseTimes::MergeER) +
                                    average_time_ms(G1GCPhaseTimes::MergeRS) +
                                    average_time_ms(G1GCPhaseTimes::MergeHCC) +
                                    average_time_ms(G1GCPhaseTimes::MergeLB) +
                                    average_time_ms(G1GCPhaseTimes::OptMergeRS);
      _analytics->report_cost_per_card_merge_ms(avg_time_merge_cards / total_cards_merged,
                                                is_young_only_pause(this_pause));
    }

    // Update prediction for card scan
    size_t const total_cards_scanned = p->sum_thread_work_items(G1GCPhaseTimes::ScanHR, G1GCPhaseTimes::ScanHRScannedCards) +
                                       p->sum_thread_work_items(G1GCPhaseTimes::OptScanHR, G1GCPhaseTimes::ScanHRScannedCards);

    if (total_cards_scanned > CardsNumSamplingThreshold) {
      double avg_time_dirty_card_scan = average_time_ms(G1GCPhaseTimes::ScanHR) +
                                        average_time_ms(G1GCPhaseTimes::OptScanHR);

      _analytics->report_cost_per_card_scan_ms(avg_time_dirty_card_scan / total_cards_scanned,
                                               is_young_only_pause(this_pause));
    }

    // Update prediction for the ratio between cards from the remembered
    // sets and actually scanned cards from the remembered sets.
    // Cards from the remembered sets are all cards not duplicated by cards from
    // the logs.
    // Due to duplicates in the log buffers, the number of actually scanned cards
    // can be smaller than the cards in the log buffers.
    const size_t from_rs_length_cards = (total_cards_scanned > total_log_buffer_cards) ? total_cards_scanned - total_log_buffer_cards : 0;
    double merge_to_scan_ratio = 0.0;
    if (total_cards_scanned > 0) {
      merge_to_scan_ratio = (double) from_rs_length_cards / total_cards_scanned;
    }
    _analytics->report_card_merge_to_scan_ratio(merge_to_scan_ratio,
                                                is_young_only_pause(this_pause));

    const size_t recorded_rs_length = _collection_set->recorded_rs_length();
    const size_t rs_length_diff = _rs_length > recorded_rs_length ? _rs_length - recorded_rs_length : 0;
    _analytics->report_rs_length_diff(rs_length_diff);

    // Update prediction for copy cost per byte
    size_t copied_bytes = p->sum_thread_work_items(G1GCPhaseTimes::MergePSS, G1GCPhaseTimes::MergePSSCopiedBytes);

    if (copied_bytes > 0) {
      double cost_per_byte_ms = (average_time_ms(G1GCPhaseTimes::ObjCopy) + average_time_ms(G1GCPhaseTimes::OptObjCopy)) / copied_bytes;
      _analytics->report_cost_per_byte_ms(cost_per_byte_ms, collector_state()->mark_or_rebuild_in_progress());
    }

    if (_collection_set->young_region_length() > 0) {
      _analytics->report_young_other_cost_per_region_ms(young_other_time_ms() /
                                                        _collection_set->young_region_length());
    }

    if (_collection_set->old_region_length() > 0) {
      _analytics->report_non_young_other_cost_per_region_ms(non_young_other_time_ms() /
                                                            _collection_set->old_region_length());
    }

    _analytics->report_constant_other_time_ms(constant_other_time_ms(pause_time_ms));

    // Do not update RS lengths and the number of pending cards with information from mixed gc:
    // these are is wildly different to during young only gc and mess up young gen sizing right
    // after the mixed gc phase.
    // During mixed gc we do not use them for young gen sizing.
    if (is_young_only_pause(this_pause)) {
      _analytics->report_pending_cards((double) _pending_cards_at_gc_start);
      _analytics->report_rs_length((double) _rs_length);
    }
  }

  assert(!(is_concurrent_start_pause(this_pause) && collector_state()->mark_or_rebuild_in_progress()),
         "If the last pause has been concurrent start, we should not have been in the marking window");
  if (is_concurrent_start_pause(this_pause)) {
    collector_state()->set_mark_or_rebuild_in_progress(true);
  }

  _free_regions_at_end_of_collection = _g1h->num_free_regions();

  update_rs_length_prediction();

  // Do not update dynamic IHOP due to G1 periodic collection as it is highly likely
  // that in this case we are not running in a "normal" operating mode.
  if (_g1h->gc_cause() != GCCause::_g1_periodic_collection) {
    update_young_length_bounds();

    _old_gen_alloc_tracker.reset_after_gc(_g1h->humongous_regions_count() * HeapRegion::GrainBytes);
    update_ihop_prediction(app_time_ms / 1000.0,
                           is_young_only_pause(this_pause));

    _ihop_control->send_trace_event(_g1h->gc_tracer_stw());
  } else {
    // Any garbage collection triggered as periodic collection resets the time-to-mixed
    // measurement. Periodic collection typically means that the application is "inactive", i.e.
    // the marking threads may have received an uncharacterisic amount of cpu time
    // for completing the marking, i.e. are faster than expected.
    // This skews the predicted marking length towards smaller values which might cause
    // the mark start being too late.
    _concurrent_start_to_mixed.reset();
  }

  // Note that _mmu_tracker->max_gc_time() returns the time in seconds.
  double scan_logged_cards_time_goal_ms = _mmu_tracker->max_gc_time() * MILLIUNITS * G1RSetUpdatingPauseTimePercent / 100.0;

  if (scan_logged_cards_time_goal_ms < merge_hcc_time_ms) {
    log_debug(gc, ergo, refine)("Adjust concurrent refinement thresholds (scanning the HCC expected to take longer than Update RS time goal)."
                                "Logged Cards Scan time goal: %1.2fms Scan HCC time: %1.2fms",
                                scan_logged_cards_time_goal_ms, merge_hcc_time_ms);

    scan_logged_cards_time_goal_ms = 0;
  } else {
    scan_logged_cards_time_goal_ms -= merge_hcc_time_ms;
  }

  double const logged_cards_time = logged_cards_processing_time();

  log_debug(gc, ergo, refine)("Concurrent refinement times: Logged Cards Scan time goal: %1.2fms Logged Cards Scan time: %1.2fms HCC time: %1.2fms",
                              scan_logged_cards_time_goal_ms, logged_cards_time, merge_hcc_time_ms);

  _g1h->concurrent_refine()->adjust(logged_cards_time,
                                    phase_times()->sum_thread_work_items(G1GCPhaseTimes::MergeLB, G1GCPhaseTimes::MergeLBDirtyCards),
                                    scan_logged_cards_time_goal_ms);
}

G1IHOPControl* G1Policy::create_ihop_control(const G1OldGenAllocationTracker* old_gen_alloc_tracker,
                                             const G1Predictions* predictor) {
  if (G1UseAdaptiveIHOP) {
    return new G1AdaptiveIHOPControl(InitiatingHeapOccupancyPercent,
                                     old_gen_alloc_tracker,
                                     predictor,
                                     G1ReservePercent,
                                     G1HeapWastePercent);
  } else {
    return new G1StaticIHOPControl(InitiatingHeapOccupancyPercent, old_gen_alloc_tracker);
  }
}

void G1Policy::update_ihop_prediction(double mutator_time_s,
                                      bool this_gc_was_young_only) {
  // Always try to update IHOP prediction. Even evacuation failures give information
  // about e.g. whether to start IHOP earlier next time.

  // Avoid using really small application times that might create samples with
  // very high or very low values. They may be caused by e.g. back-to-back gcs.
  double const min_valid_time = 1e-6;

  bool report = false;

  double marking_to_mixed_time = -1.0;
  if (!this_gc_was_young_only && _concurrent_start_to_mixed.has_result()) {
    marking_to_mixed_time = _concurrent_start_to_mixed.last_marking_time();
    assert(marking_to_mixed_time > 0.0,
           "Concurrent start to mixed time must be larger than zero but is %.3f",
           marking_to_mixed_time);
    if (marking_to_mixed_time > min_valid_time) {
      _ihop_control->update_marking_length(marking_to_mixed_time);
      report = true;
    }
  }

  // As an approximation for the young gc promotion rates during marking we use
  // all of them. In many applications there are only a few if any young gcs during
  // marking, which makes any prediction useless. This increases the accuracy of the
  // prediction.
  if (this_gc_was_young_only && mutator_time_s > min_valid_time) {
    // IHOP control wants to know the expected young gen length if it were not
    // restrained by the heap reserve. Using the actual length would make the
    // prediction too small and the limit the young gen every time we get to the
    // predicted target occupancy.
    size_t young_gen_size = young_list_desired_length() * HeapRegion::GrainBytes;
    _ihop_control->update_allocation_info(mutator_time_s, young_gen_size);
    report = true;
  }

  if (report) {
    report_ihop_statistics();
  }
}

void G1Policy::report_ihop_statistics() {
  _ihop_control->print();
}

void G1Policy::print_phases() {
  phase_times()->print();
}

double G1Policy::predict_base_elapsed_time_ms(size_t pending_cards,
                                              size_t rs_length) const {
  size_t effective_scanned_cards = _analytics->predict_scan_card_num(rs_length, collector_state()->in_young_only_phase());
  return
    _analytics->predict_card_merge_time_ms(pending_cards + rs_length, collector_state()->in_young_only_phase()) +
    _analytics->predict_card_scan_time_ms(effective_scanned_cards, collector_state()->in_young_only_phase()) +
    _analytics->predict_constant_other_time_ms() +
    predict_survivor_regions_evac_time();
}

double G1Policy::predict_base_elapsed_time_ms(size_t pending_cards) const {
  size_t rs_length = _analytics->predict_rs_length();
  return predict_base_elapsed_time_ms(pending_cards, rs_length);
}

size_t G1Policy::predict_bytes_to_copy(HeapRegion* hr) const {
  size_t bytes_to_copy;
  if (!hr->is_young()) {
    bytes_to_copy = hr->max_live_bytes();
  } else {
    bytes_to_copy = (size_t) (hr->used() * hr->surv_rate_prediction(_predictor));
  }
  return bytes_to_copy;
}

double G1Policy::predict_eden_copy_time_ms(uint count, size_t* bytes_to_copy) const {
  if (count == 0) {
    return 0.0;
  }
  size_t const expected_bytes = _eden_surv_rate_group->accum_surv_rate_pred(count) * HeapRegion::GrainBytes;
  if (bytes_to_copy != NULL) {
    *bytes_to_copy = expected_bytes;
  }
  return _analytics->predict_object_copy_time_ms(expected_bytes, collector_state()->mark_or_rebuild_in_progress());
}

double G1Policy::predict_region_copy_time_ms(HeapRegion* hr) const {
  size_t const bytes_to_copy = predict_bytes_to_copy(hr);
  return _analytics->predict_object_copy_time_ms(bytes_to_copy, collector_state()->mark_or_rebuild_in_progress());
}

double G1Policy::predict_region_non_copy_time_ms(HeapRegion* hr,
                                                 bool for_young_gc) const {
  size_t rs_length = hr->rem_set()->occupied();
  size_t scan_card_num = _analytics->predict_scan_card_num(rs_length, for_young_gc);

  double region_elapsed_time_ms =
    _analytics->predict_card_merge_time_ms(rs_length, collector_state()->in_young_only_phase()) +
    _analytics->predict_card_scan_time_ms(scan_card_num, collector_state()->in_young_only_phase());

  // The prediction of the "other" time for this region is based
  // upon the region type and NOT the GC type.
  if (hr->is_young()) {
    region_elapsed_time_ms += _analytics->predict_young_other_time_ms(1);
  } else {
    region_elapsed_time_ms += _analytics->predict_non_young_other_time_ms(1);
  }
  return region_elapsed_time_ms;
}

double G1Policy::predict_region_total_time_ms(HeapRegion* hr, bool for_young_gc) const {
  return predict_region_non_copy_time_ms(hr, for_young_gc) + predict_region_copy_time_ms(hr);
}

bool G1Policy::should_allocate_mutator_region() const {
  uint young_list_length = _g1h->young_regions_count();
  uint young_list_target_length = _young_list_target_length;
  return young_list_length < young_list_target_length;
}

bool G1Policy::can_expand_young_list() const {
  uint young_list_length = _g1h->young_regions_count();
  uint young_list_max_length = _young_list_max_length;
  return young_list_length < young_list_max_length;
}

bool G1Policy::use_adaptive_young_list_length() const {
  return _young_gen_sizer->use_adaptive_young_list_length();
}

size_t G1Policy::desired_survivor_size(uint max_regions) const {
  size_t const survivor_capacity = HeapRegion::GrainWords * max_regions;
  return (size_t)((((double)survivor_capacity) * TargetSurvivorRatio) / 100);
}

void G1Policy::print_age_table() {
  _survivors_age_table.print_age_table(_tenuring_threshold);
}

uint G1Policy::calculate_young_max_length(uint target_young_length) const {
  uint expansion_region_num = 0;
  if (GCLockerEdenExpansionPercent > 0) {
    double perc = (double) GCLockerEdenExpansionPercent / 100.0;
    double expansion_region_num_d = perc * (double) _young_list_target_length;
    // We use ceiling so that if expansion_region_num_d is > 0.0 (but
    // less than 1.0) we'll get 1.
    expansion_region_num = (uint) ceil(expansion_region_num_d);
  }
  uint max_length = target_young_length + expansion_region_num;
  assert(target_young_length <= max_length, "overflow");
  return max_length;
}

// Calculates survivor space parameters.
void G1Policy::update_survivors_policy() {
  double max_survivor_regions_d =
                 (double) _young_list_target_length / (double) SurvivorRatio;

  // Calculate desired survivor size based on desired max survivor regions (unconstrained
  // by remaining heap). Otherwise we may cause undesired promotions as we are
  // already getting close to end of the heap, impacting performance even more.
  uint const desired_max_survivor_regions = ceil(max_survivor_regions_d);
  size_t const survivor_size = desired_survivor_size(desired_max_survivor_regions);

  _tenuring_threshold = _survivors_age_table.compute_tenuring_threshold(survivor_size);
  if (UsePerfData) {
    _policy_counters->tenuring_threshold()->set_value(_tenuring_threshold);
    _policy_counters->desired_survivor_size()->set_value(survivor_size * oopSize);
  }
  // The real maximum survivor size is bounded by the number of regions that can
  // be allocated into.
  _max_survivor_regions = MIN2(desired_max_survivor_regions,
                               _g1h->num_free_or_available_regions());
}

bool G1Policy::force_concurrent_start_if_outside_cycle(GCCause::Cause gc_cause) {
  // We actually check whether we are marking here and not if we are in a
  // reclamation phase. This means that we will schedule a concurrent mark
  // even while we are still in the process of reclaiming memory.
  bool during_cycle = _g1h->concurrent_mark()->cm_thread()->during_cycle();
  if (!during_cycle) {
    log_debug(gc, ergo)("Request concurrent cycle initiation (requested by GC cause). "
                        "GC cause: %s",
                        GCCause::to_string(gc_cause));
    collector_state()->set_initiate_conc_mark_if_possible(true);
    return true;
  } else {
    log_debug(gc, ergo)("Do not request concurrent cycle initiation "
                        "(concurrent cycle already in progress). GC cause: %s",
                        GCCause::to_string(gc_cause));
    return false;
  }
}

void G1Policy::initiate_conc_mark() {
  collector_state()->set_in_concurrent_start_gc(true);
  collector_state()->set_initiate_conc_mark_if_possible(false);
}

void G1Policy::decide_on_conc_mark_initiation() {
  // We are about to decide on whether this pause will be a
  // concurrent start pause.

  // First, collector_state()->in_concurrent_start_gc() should not be already set. We
  // will set it here if we have to. However, it should be cleared by
  // the end of the pause (it's only set for the duration of a
  // concurrent start pause).
  assert(!collector_state()->in_concurrent_start_gc(), "pre-condition");

  if (collector_state()->initiate_conc_mark_if_possible()) {
    // We had noticed on a previous pause that the heap occupancy has
    // gone over the initiating threshold and we should start a
    // concurrent marking cycle.  Or we've been explicitly requested
    // to start a concurrent marking cycle.  Either way, we initiate
    // one if not inhibited for some reason.

    GCCause::Cause cause = _g1h->gc_cause();
    if ((cause != GCCause::_wb_breakpoint) &&
        ConcurrentGCBreakpoints::is_controlled()) {
      log_debug(gc, ergo)("Do not initiate concurrent cycle (whitebox controlled)");
    } else if (!about_to_start_mixed_phase() && collector_state()->in_young_only_phase()) {
      // Initiate a new concurrent start if there is no marking or reclamation going on.
      initiate_conc_mark();
      log_debug(gc, ergo)("Initiate concurrent cycle (concurrent cycle initiation requested)");
    } else if (_g1h->is_user_requested_concurrent_full_gc(cause) ||
               (cause == GCCause::_wb_breakpoint)) {
      // Initiate a user requested concurrent start or run to a breakpoint.
      // A concurrent start must be young only GC, so the collector state
      // must be updated to reflect this.
      collector_state()->set_in_young_only_phase(true);
      collector_state()->set_in_young_gc_before_mixed(false);

      // We might have ended up coming here about to start a mixed phase with a collection set
      // active. The following remark might change the change the "evacuation efficiency" of
      // the regions in this set, leading to failing asserts later.
      // Since the concurrent cycle will recreate the collection set anyway, simply drop it here.
      clear_collection_set_candidates();
      abort_time_to_mixed_tracking();
      initiate_conc_mark();
      log_debug(gc, ergo)("Initiate concurrent cycle (%s requested concurrent cycle)",
                          (cause == GCCause::_wb_breakpoint) ? "run_to breakpoint" : "user");
    } else {
      // The concurrent marking thread is still finishing up the
      // previous cycle. If we start one right now the two cycles
      // overlap. In particular, the concurrent marking thread might
      // be in the process of clearing the next marking bitmap (which
      // we will use for the next cycle if we start one). Starting a
      // cycle now will be bad given that parts of the marking
      // information might get cleared by the marking thread. And we
      // cannot wait for the marking thread to finish the cycle as it
      // periodically yields while clearing the next marking bitmap
      // and, if it's in a yield point, it's waiting for us to
      // finish. So, at this point we will not start a cycle and we'll
      // let the concurrent marking thread complete the last one.
      log_debug(gc, ergo)("Do not initiate concurrent cycle (concurrent cycle already in progress)");
    }
  }
}

void G1Policy::record_concurrent_mark_cleanup_end() {
  G1CollectionSetCandidates* candidates = G1CollectionSetChooser::build(_g1h->workers(), _g1h->num_regions());
  _collection_set->set_candidates(candidates);

  bool mixed_gc_pending = next_gc_should_be_mixed("request mixed gcs", "request young-only gcs");
  if (!mixed_gc_pending) {
    clear_collection_set_candidates();
    abort_time_to_mixed_tracking();
  }
  collector_state()->set_in_young_gc_before_mixed(mixed_gc_pending);
  collector_state()->set_mark_or_rebuild_in_progress(false);

  double end_sec = os::elapsedTime();
  double elapsed_time_ms = (end_sec - _mark_cleanup_start_sec) * 1000.0;
  _analytics->report_concurrent_mark_cleanup_times_ms(elapsed_time_ms);

  record_pause(Cleanup, _mark_cleanup_start_sec, end_sec);
}

double G1Policy::reclaimable_bytes_percent(size_t reclaimable_bytes) const {
  return percent_of(reclaimable_bytes, _g1h->capacity());
}

class G1ClearCollectionSetCandidateRemSets : public HeapRegionClosure {
  virtual bool do_heap_region(HeapRegion* r) {
    r->rem_set()->clear_locked(true /* only_cardset */);
    return false;
  }
};

void G1Policy::clear_collection_set_candidates() {
  // Clear remembered sets of remaining candidate regions and the actual candidate
  // set.
  G1ClearCollectionSetCandidateRemSets cl;
  _collection_set->candidates()->iterate(&cl);
  _collection_set->clear_candidates();
}

void G1Policy::maybe_start_marking() {
  if (need_to_start_conc_mark("end of GC")) {
    // Note: this might have already been set, if during the last
    // pause we decided to start a cycle but at the beginning of
    // this pause we decided to postpone it. That's OK.
    collector_state()->set_initiate_conc_mark_if_possible(true);
  }
}

bool G1Policy::is_young_only_pause(PauseKind kind) {
  assert(kind != FullGC, "must be");
  assert(kind != Remark, "must be");
  assert(kind != Cleanup, "must be");
  return kind == ConcurrentStartGC || kind == LastYoungGC || kind == YoungOnlyGC;
}

bool G1Policy::is_mixed_pause(PauseKind kind) {
  assert(kind != FullGC, "must be");
  assert(kind != Remark, "must be");
  assert(kind != Cleanup, "must be");
  return kind == MixedGC;
}

bool G1Policy::is_last_young_pause(PauseKind kind) {
  return kind == LastYoungGC;
}

bool G1Policy::is_concurrent_start_pause(PauseKind kind) {
  return kind == ConcurrentStartGC;
}

G1Policy::PauseKind G1Policy::young_gc_pause_kind() const {
  assert(!collector_state()->in_full_gc(), "must be");
  if (collector_state()->in_concurrent_start_gc()) {
    assert(!collector_state()->in_young_gc_before_mixed(), "must be");
    return ConcurrentStartGC;
  } else if (collector_state()->in_young_gc_before_mixed()) {
    assert(!collector_state()->in_concurrent_start_gc(), "must be");
    return LastYoungGC;
  } else if (collector_state()->in_mixed_phase()) {
    assert(!collector_state()->in_concurrent_start_gc(), "must be");
    assert(!collector_state()->in_young_gc_before_mixed(), "must be");
    return MixedGC;
  } else {
    assert(!collector_state()->in_concurrent_start_gc(), "must be");
    assert(!collector_state()->in_young_gc_before_mixed(), "must be");
    return YoungOnlyGC;
  }
}

void G1Policy::update_pause_time_stats(PauseKind kind, double start_time_sec, double end_time_sec){
<<<<<<< HEAD

  double pause_time_sec = end_time_sec - start_time_sec;

=======
  double pause_time_sec = end_time_sec - start_time_sec;
>>>>>>> 17e304ec
  double pause_time_ms = pause_time_sec * 1000.0;

  _analytics->compute_pause_time_ratios(end_time_sec, pause_time_ms);
  _analytics->update_recent_gc_times(end_time_sec, pause_time_ms);
  if (kind == Cleanup || kind == Remark) {
    _analytics->append_prev_collection_pause_end_ms(pause_time_ms);
  } else {
    _analytics->set_prev_collection_pause_end_ms(end_time_sec*1000*0);
  }
}

void G1Policy::record_pause(PauseKind kind, double start, double end) {
  // Manage the MMU tracker. For some reason it ignores Full GCs.
  if (kind != FullGC) {
    _mmu_tracker->add_pause(start, end);
  }
  bool update_stats = !_g1h->evacuation_failed();
  if (update_stats){
    update_pause_time_stats(kind, start, end);
  }
  // Manage the mutator time tracking from concurrent start to first mixed gc.
  switch (kind) {
    case FullGC:
      abort_time_to_mixed_tracking();
      break;
    case Cleanup:
    case Remark:
    case YoungOnlyGC:
    case LastYoungGC:
      _concurrent_start_to_mixed.add_pause(end - start);
      break;
    case ConcurrentStartGC:
      if (_g1h->gc_cause() != GCCause::_g1_periodic_collection) {
        _concurrent_start_to_mixed.record_concurrent_start_end(end);
      }
      break;
    case MixedGC:
      _concurrent_start_to_mixed.record_mixed_gc_start(start);
      break;
    default:
      ShouldNotReachHere();
  }
}

void G1Policy::abort_time_to_mixed_tracking() {
  _concurrent_start_to_mixed.reset();
}

bool G1Policy::next_gc_should_be_mixed(const char* true_action_str,
                                       const char* false_action_str) const {
  G1CollectionSetCandidates* candidates = _collection_set->candidates();

  if (candidates == NULL || candidates->is_empty()) {
    if (false_action_str != NULL) {
      log_debug(gc, ergo)("%s (candidate old regions not available)", false_action_str);
    }
    return false;
  }

  // Is the amount of uncollected reclaimable space above G1HeapWastePercent?
  size_t reclaimable_bytes = candidates->remaining_reclaimable_bytes();
  double reclaimable_percent = reclaimable_bytes_percent(reclaimable_bytes);
  double threshold = (double) G1HeapWastePercent;
  if (reclaimable_percent <= threshold) {
    if (false_action_str != NULL) {
      log_debug(gc, ergo)("%s (reclaimable percentage below threshold). "
                          "candidate old regions: %u reclaimable: " SIZE_FORMAT " (%1.2f) "
                          "threshold: " UINTX_FORMAT,
                          false_action_str,
                          candidates->num_remaining(), reclaimable_bytes, reclaimable_percent,
                          G1HeapWastePercent);
    }
    return false;
  }
  if (true_action_str != NULL) {
    log_debug(gc, ergo)("%s (candidate old regions available). "
                        "candidate old regions: %u reclaimable: " SIZE_FORMAT " (%1.2f) "
                        "threshold: " UINTX_FORMAT,
                        true_action_str,
                        candidates->num_remaining(), reclaimable_bytes, reclaimable_percent,
                        G1HeapWastePercent);
  }
  return true;
}

uint G1Policy::calc_min_old_cset_length() const {
  // The min old CSet region bound is based on the maximum desired
  // number of mixed GCs after a cycle. I.e., even if some old regions
  // look expensive, we should add them to the CSet anyway to make
  // sure we go through the available old regions in no more than the
  // maximum desired number of mixed GCs.
  //
  // The calculation is based on the number of marked regions we added
  // to the CSet candidates in the first place, not how many remain, so
  // that the result is the same during all mixed GCs that follow a cycle.

  const size_t region_num = _collection_set->candidates()->num_regions();
  const size_t gc_num = (size_t) MAX2(G1MixedGCCountTarget, (uintx) 1);

  // emulate ceiling
  size_t result = (region_num + gc_num -1) / gc_num;
  return (uint) result;
}

uint G1Policy::calc_max_old_cset_length() const {
  // The max old CSet region bound is based on the threshold expressed
  // as a percentage of the heap size. I.e., it should bound the
  // number of old regions added to the CSet irrespective of how many
  // of them are available.

  const G1CollectedHeap* g1h = G1CollectedHeap::heap();
  const size_t region_num = g1h->num_regions();
  const size_t perc = (size_t) G1OldCSetRegionThresholdPercent;

  // emulate ceiling
  size_t result = ((region_num * perc) + 99) / 100;
  return (uint) result;
}

void G1Policy::calculate_old_collection_set_regions(G1CollectionSetCandidates* candidates,
                                                    double time_remaining_ms,
                                                    uint& num_initial_regions,
                                                    uint& num_optional_regions) {
  assert(candidates != NULL, "Must be");

  num_initial_regions = 0;
  num_optional_regions = 0;
  uint num_expensive_regions = 0;

  double predicted_old_time_ms = 0.0;
  double predicted_initial_time_ms = 0.0;
  double predicted_optional_time_ms = 0.0;

  double optional_threshold_ms = time_remaining_ms * optional_prediction_fraction();

  const uint min_old_cset_length = calc_min_old_cset_length();
  const uint max_old_cset_length = MAX2(min_old_cset_length, calc_max_old_cset_length());
  const uint max_optional_regions = max_old_cset_length - min_old_cset_length;
  bool check_time_remaining = use_adaptive_young_list_length();

  uint candidate_idx = candidates->cur_idx();

  log_debug(gc, ergo, cset)("Start adding old regions to collection set. Min %u regions, max %u regions, "
                            "time remaining %1.2fms, optional threshold %1.2fms",
                            min_old_cset_length, max_old_cset_length, time_remaining_ms, optional_threshold_ms);

  HeapRegion* hr = candidates->at(candidate_idx);
  while (hr != NULL) {
    if (num_initial_regions + num_optional_regions >= max_old_cset_length) {
      // Added maximum number of old regions to the CSet.
      log_debug(gc, ergo, cset)("Finish adding old regions to collection set (Maximum number of regions). "
                                "Initial %u regions, optional %u regions",
                                num_initial_regions, num_optional_regions);
      break;
    }

    double predicted_time_ms = predict_region_total_time_ms(hr, false);
    time_remaining_ms = MAX2(time_remaining_ms - predicted_time_ms, 0.0);
    // Add regions to old set until we reach the minimum amount
    if (num_initial_regions < min_old_cset_length) {
      predicted_old_time_ms += predicted_time_ms;
      num_initial_regions++;
      // Record the number of regions added with no time remaining
      if (time_remaining_ms == 0.0) {
        num_expensive_regions++;
      }
    } else if (!check_time_remaining) {
      // In the non-auto-tuning case, we'll finish adding regions
      // to the CSet if we reach the minimum.
      log_debug(gc, ergo, cset)("Finish adding old regions to collection set (Region amount reached min).");
      break;
    } else {
      // Keep adding regions to old set until we reach the optional threshold
      if (time_remaining_ms > optional_threshold_ms) {
        predicted_old_time_ms += predicted_time_ms;
        num_initial_regions++;
      } else if (time_remaining_ms > 0) {
        // Keep adding optional regions until time is up.
        assert(num_optional_regions < max_optional_regions, "Should not be possible.");
        predicted_optional_time_ms += predicted_time_ms;
        num_optional_regions++;
      } else {
        log_debug(gc, ergo, cset)("Finish adding old regions to collection set (Predicted time too high).");
        break;
      }
    }
    hr = candidates->at(++candidate_idx);
  }
  if (hr == NULL) {
    log_debug(gc, ergo, cset)("Old candidate collection set empty.");
  }

  if (num_expensive_regions > 0) {
    log_debug(gc, ergo, cset)("Added %u initial old regions to collection set although the predicted time was too high.",
                              num_expensive_regions);
  }

  log_debug(gc, ergo, cset)("Finish choosing collection set old regions. Initial: %u, optional: %u, "
                            "predicted old time: %1.2fms, predicted optional time: %1.2fms, time remaining: %1.2f",
                            num_initial_regions, num_optional_regions,
                            predicted_initial_time_ms, predicted_optional_time_ms, time_remaining_ms);
}

void G1Policy::calculate_optional_collection_set_regions(G1CollectionSetCandidates* candidates,
                                                         uint const max_optional_regions,
                                                         double time_remaining_ms,
                                                         uint& num_optional_regions) {
  assert(_g1h->collector_state()->in_mixed_phase(), "Should only be called in mixed phase");

  num_optional_regions = 0;
  double prediction_ms = 0;
  uint candidate_idx = candidates->cur_idx();

  HeapRegion* r = candidates->at(candidate_idx);
  while (num_optional_regions < max_optional_regions) {
    assert(r != NULL, "Region must exist");
    prediction_ms += predict_region_total_time_ms(r, false);

    if (prediction_ms > time_remaining_ms) {
      log_debug(gc, ergo, cset)("Prediction %.3fms for region %u does not fit remaining time: %.3fms.",
                                prediction_ms, r->hrm_index(), time_remaining_ms);
      break;
    }
    // This region will be included in the next optional evacuation.

    time_remaining_ms -= prediction_ms;
    num_optional_regions++;
    r = candidates->at(++candidate_idx);
  }

  log_debug(gc, ergo, cset)("Prepared %u regions out of %u for optional evacuation. Predicted time: %.3fms",
                            num_optional_regions, max_optional_regions, prediction_ms);
}

void G1Policy::transfer_survivors_to_cset(const G1SurvivorRegions* survivors) {
  note_start_adding_survivor_regions();

  HeapRegion* last = NULL;
  for (GrowableArrayIterator<HeapRegion*> it = survivors->regions()->begin();
       it != survivors->regions()->end();
       ++it) {
    HeapRegion* curr = *it;
    set_region_survivor(curr);

    // The region is a non-empty survivor so let's add it to
    // the incremental collection set for the next evacuation
    // pause.
    _collection_set->add_survivor_regions(curr);

    last = curr;
  }
  note_stop_adding_survivor_regions();

  // Don't clear the survivor list handles until the start of
  // the next evacuation pause - we need it in order to re-tag
  // the survivor regions from this evacuation pause as 'young'
  // at the start of the next.
}<|MERGE_RESOLUTION|>--- conflicted
+++ resolved
@@ -1305,13 +1305,8 @@
 }
 
 void G1Policy::update_pause_time_stats(PauseKind kind, double start_time_sec, double end_time_sec){
-<<<<<<< HEAD
 
   double pause_time_sec = end_time_sec - start_time_sec;
-
-=======
-  double pause_time_sec = end_time_sec - start_time_sec;
->>>>>>> 17e304ec
   double pause_time_ms = pause_time_sec * 1000.0;
 
   _analytics->compute_pause_time_ratios(end_time_sec, pause_time_ms);
