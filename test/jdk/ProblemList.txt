###########################################################################
#
# Copyright (c) 2009, 2023, Oracle and/or its affiliates. All rights reserved.
# DO NOT ALTER OR REMOVE COPYRIGHT NOTICES OR THIS FILE HEADER.
#
# This code is free software; you can redistribute it and/or modify it
# under the terms of the GNU General Public License version 2 only, as
# published by the Free Software Foundation.
#
# This code is distributed in the hope that it will be useful, but WITHOUT
# ANY WARRANTY; without even the implied warranty of MERCHANTABILITY or
# FITNESS FOR A PARTICULAR PURPOSE.  See the GNU General Public License
# version 2 for more details (a copy is included in the LICENSE file that
# accompanied this code).
#
# You should have received a copy of the GNU General Public License version
# 2 along with this work; if not, write to the Free Software Foundation,
# Inc., 51 Franklin St, Fifth Floor, Boston, MA 02110-1301 USA.
#
# Please contact Oracle, 500 Oracle Parkway, Redwood Shores, CA 94065 USA
# or visit www.oracle.com if you need additional information or have any
# questions.
#
###########################################################################
#
# List of tests that should not be run by test/Makefile, for various reasons:
#   1. Does not run with jtreg -samevm mode
#   2. Causes problems in jtreg -samevm mode for jtreg or tests that follow it
#   3. The test is too slow or consumes too many system resources
#   4. The test fails when run on any official build systems
#
# It is possible that a test being on this list is a mistake, and that some
#   other test in samevm mode caused tests to fail, mistakes happen.
#
# Tests marked @ignore are not run by test/Makefile, but harmless to be listed.
#
# Tests that explicitly state "@run main/othervm ...", and are not listed here,
#   will be run in the same batch as the samevm tests.
#
# Shell tests are othervm by default.
#
# List items are testnames followed by labels, all MUST BE commented
#   as to why they are here and use a label:
#     generic-all   Problems on all platforms
#     generic-ARCH  Where ARCH is one of: x64, i586, ppc64, ppc64le, s390x, aarch64 etc.
#     OSNAME-all    Where OSNAME is one of: linux, windows, macosx, aix
#     OSNAME-ARCH   Specific on to one OSNAME and ARCH, e.g. macosx-x64
#     OSNAME-REV    Specific on to one OSNAME and REV, e.g. macosx-10.7.4
#
# More than one label is allowed but must be on the same line comma seperated,
# without spaces.
# If there are several lines mentioning the same test, the last one is used.
#
#############################################################################
#
# Running the tests:
#    cd test && make JT_HOME=jtreg_home PRODUCT_HOME=jdk_home jdk_all
#  Or instead of jdk_all, use any of the jdk_* targets.
#
# Samevm Notes:
#  * Although some tests may have only been seen to fail on some platforms,
#    they might be flagged as 'generic-all' because the problem they have
#    could cause hidden slowdowns on other platforms.
#    Most samevm problems will be generic-all, but windows usually dislikes
#    them the most.
#    Address already in use or connection errors indicate a generic port issue.
#    (this is not necessarily a samevm issue, but an issue for running the tests
#     on shared machines, two people or two test runs will collide).
#  * Samevm problem (windows in particular) is not closing all input/output
#  * Samevm problem when a test calls setSecurityManager()
#  * Samevm problem with setHttps*() is used? (not exactly sure here)
#  * Samevm problem when stuffing system properties with non Strings or anything
#  * Samevm problem when changing vm settings, or registering any vm actions
#  * Samevm problems with deleteOnExit(), if it must happen at end of test
#  * Samevm problems with URLClassLoader? (no details here)
#  * Samevm problems with dependence on predictable GC or finalizations
#
# Any of the above problems may mean the test needs to be flagged as "othervm".
#
#############################################################################
#
# Fixing the tests:
#
# Some tests just may need to be run with "othervm", and that can easily be
#   done by adding a @run line (or modifying any existing @run):
#      @run main/othervm NameOfMainClass
#   Make sure this @run follows any use of @library.
#   Otherwise, if the test is a samevm possibility, make sure the test is
#     cleaning up after itself, closing all streams, deleting temp files, etc.
#
# Keep in mind that the bug could be in many places, and even different per
#   platform, it could be a bug in any one of:
#      - the testcase
#      - the jdk (jdk classes, native code, or hotspot)
#      - the native compiler
#      - the javac compiler
#      - the OS (depends on what the testcase does)
#
# If you managed to really fix one of these tests, here is how you can
#    remove tests from this list:
#  1. Make sure test passes on all platforms with samevm, or mark it othervm
#  2. Make sure test passes on all platforms when run with it's entire group
#  3. Make sure both VMs are tested, -server and -client, if possible
#  4. Use your favorite build and test system to verify these results
#  5. Delete lines in this file, include the changes with your test changes
#
# You may need to repeat your testing 2 or even 3 times to verify good
#   results, some of these samevm failures are not very predictable.
#
#############################################################################

############################################################################

# jdk_awt

java/awt/event/MouseEvent/MouseClickTest/MouseClickTest.java 8168389 windows-all,macosx-all
java/awt/event/KeyEvent/SwallowKeyEvents/SwallowKeyEvents.java 8224055 macosx-all
java/awt/Focus/FocusOwnerFrameOnClick/FocusOwnerFrameOnClick.java 8081489 generic-all
java/awt/Focus/IconifiedFrameFocusChangeTest/IconifiedFrameFocusChangeTest.java 6849364 generic-all
java/awt/Focus/AutoRequestFocusTest/AutoRequestFocusToFrontTest.java 6848406 generic-all
java/awt/Focus/AutoRequestFocusTest/AutoRequestFocusSetVisibleTest.java 6848407 generic-all
java/awt/Frame/MaximizedToIconified/MaximizedToIconified.java 8296972 macosx-all
java/awt/Frame/MaximizedUndecorated/MaximizedUndecorated.java 8022302 generic-all
java/awt/Frame/RestoreToOppositeScreen/RestoreToOppositeScreen.java 8286840 linux-all
java/awt/FileDialog/FileDialogIconTest/FileDialogIconTest.java 8160558 windows-all
java/awt/event/MouseWheelEvent/InfiniteRecursion/InfiniteRecursion.java 8060176 windows-all,macosx-all
java/awt/event/MouseWheelEvent/InfiniteRecursion/InfiniteRecursion_1.java 8060176 windows-all,macosx-all
java/awt/dnd/URIListBetweenJVMsTest/URIListBetweenJVMsTest.java 8171510 macosx-all
javax/swing/dnd/7171812/bug7171812.java 8041447 macosx-all
java/awt/Focus/ChoiceFocus/ChoiceFocus.java 8169103 windows-all,macosx-all
java/awt/Focus/ClearLwQueueBreakTest/ClearLwQueueBreakTest.java 8198618 macosx-all
java/awt/Focus/ConsumeNextKeyTypedOnModalShowTest/ConsumeNextKeyTypedOnModalShowTest.java 6986252 macosx-all
java/awt/Focus/MouseClickRequestFocusRaceTest/MouseClickRequestFocusRaceTest.java 8194753 linux-all,macosx-all
java/awt/Focus/NoAutotransferToDisabledCompTest/NoAutotransferToDisabledCompTest.java 7152980 macosx-all
java/awt/Focus/ToFrontFocusTest/ToFrontFocus.java 7156130 linux-all
java/awt/Focus/WrongKeyTypedConsumedTest/WrongKeyTypedConsumedTest.java 8169096 macosx-all
java/awt/EventQueue/6980209/bug6980209.java 8198615 macosx-all
java/awt/Frame/ExceptionOnSetExtendedStateTest/ExceptionOnSetExtendedStateTest.java 8198237 macosx-all
java/awt/grab/EmbeddedFrameTest1/EmbeddedFrameTest1.java 7080150 macosx-all
java/awt/event/InputEvent/EventWhenTest/EventWhenTest.java 8168646 generic-all
java/awt/Mixing/AWT_Mixing/HierarchyBoundsListenerMixingTest.java 8049405 macosx-all
java/awt/Mixing/AWT_Mixing/OpaqueOverlappingChoice.java 8048171 generic-all
java/awt/Mixing/AWT_Mixing/JMenuBarOverlapping.java 8159451 linux-all,windows-all,macosx-all
java/awt/Mixing/AWT_Mixing/JSplitPaneOverlapping.java 6986109 generic-all
java/awt/Mixing/AWT_Mixing/JInternalFrameMoveOverlapping.java 6986109 windows-all
java/awt/Mixing/AWT_Mixing/MixingPanelsResizing.java 8049405 generic-all
java/awt/Mixing/AWT_Mixing/JComboBoxOverlapping.java 8049405 macosx-all
java/awt/Mixing/AWT_Mixing/JPopupMenuOverlapping.java 8049405 macosx-all
java/awt/Mixing/AWT_Mixing/JButtonInGlassPaneOverlapping.java 8158801 windows-all
java/awt/Mixing/AWT_Mixing/JButtonOverlapping.java 8158801 windows-all
java/awt/Mixing/AWT_Mixing/JColorChooserOverlapping.java 8158801 windows-all
java/awt/Mixing/AWT_Mixing/JEditorPaneInGlassPaneOverlapping.java 8158801 windows-all
java/awt/Mixing/AWT_Mixing/JEditorPaneOverlapping.java 8158801 windows-all
java/awt/Mixing/AWT_Mixing/JLabelInGlassPaneOverlapping.java 8158801 windows-all
java/awt/Mixing/AWT_Mixing/JLabelOverlapping.java 8158801 windows-all
java/awt/Mixing/AWT_Mixing/JListInGlassPaneOverlapping.java 8158801 windows-all
java/awt/Mixing/AWT_Mixing/JListOverlapping.java 8158801 windows-all
java/awt/Mixing/AWT_Mixing/JPanelInGlassPaneOverlapping.java 8158801 windows-all
java/awt/Mixing/AWT_Mixing/JPanelOverlapping.java 8158801 windows-all
java/awt/Mixing/AWT_Mixing/JProgressBarInGlassPaneOverlapping.java 8158801 windows-all
java/awt/Mixing/AWT_Mixing/JProgressBarOverlapping.java 8158801 windows-all
java/awt/Mixing/AWT_Mixing/JScrollBarInGlassPaneOverlapping.java 8158801 windows-all
java/awt/Mixing/AWT_Mixing/JScrollBarOverlapping.java 8158801 windows-all
java/awt/Mixing/AWT_Mixing/JSliderInGlassPaneOverlapping.java 8158801 windows-all
java/awt/Mixing/AWT_Mixing/JSliderOverlapping.java 8158801 windows-all
java/awt/Mixing/AWT_Mixing/JSpinnerInGlassPaneOverlapping.java 8158801 windows-all
java/awt/Mixing/AWT_Mixing/JSpinnerOverlapping.java 8158801 windows-all
java/awt/Mixing/AWT_Mixing/JTableInGlassPaneOverlapping.java 8158801 windows-all
java/awt/Mixing/AWT_Mixing/JTableOverlapping.java 8158801 windows-all
java/awt/Mixing/AWT_Mixing/JTextAreaInGlassPaneOverlapping.java 8158801 windows-all
java/awt/Mixing/AWT_Mixing/JTextAreaOverlapping.java 8158801 windows-all
java/awt/Mixing/AWT_Mixing/JTextFieldInGlassPaneOverlapping.java 8158801 windows-all
java/awt/Mixing/AWT_Mixing/JTextFieldOverlapping.java 8158801 windows-all
java/awt/Mixing/AWT_Mixing/JToggleButtonInGlassPaneOverlapping.java 8158801 windows-all
java/awt/Mixing/AWT_Mixing/JToggleButtonOverlapping.java 8158801 windows-all
java/awt/Mixing/NonOpaqueInternalFrame.java 7124549 macosx-all
java/awt/Focus/ActualFocusedWindowTest/ActualFocusedWindowRetaining.java 6829264 generic-all
java/awt/datatransfer/DragImage/MultiResolutionDragImageTest.java 8080982 generic-all
java/awt/datatransfer/SystemFlavorMap/AddFlavorTest.java 8079268 linux-all
java/awt/Toolkit/RealSync/Test.java 6849383 linux-all
java/awt/LightweightComponent/LightweightEventTest/LightweightEventTest.java 8159252 windows-all
java/awt/EventDispatchThread/HandleExceptionOnEDT/HandleExceptionOnEDT.java 8072110 macosx-all
java/awt/EventDispatchThread/LoopRobustness/LoopRobustness.java 8073636 macosx-all
java/awt/FullScreen/FullScreenInsets/FullScreenInsets.java 7019055,8266245 windows-all,linux-all,macosx-all
java/awt/Focus/8013611/JDK8013611.java 8175366 windows-all,macosx-all
java/awt/Focus/6981400/Test1.java 8029675 windows-all,macosx-all
java/awt/Focus/6981400/Test3.java 8173264 generic-all
java/awt/event/KeyEvent/ExtendedKeyCode/ExtendedKeyCodeTest.java 8169476 windows-all,macosx-all
java/awt/event/KeyEvent/KeyChar/KeyCharTest.java 8169474,8224055 macosx-all,windows-all
java/awt/event/KeyEvent/KeyTyped/CtrlASCII.java 8298910 linux-all

java/awt/dnd/URIListToFileListBetweenJVMsTest/URIListToFileListBetweenJVMsTest.java 8194947 generic-all
java/awt/Frame/FramesGC/FramesGC.java 8079069 macosx-all
java/awt/TrayIcon/ActionCommand/ActionCommand.java 8150540 windows-all
java/awt/TrayIcon/ActionEventMask/ActionEventMask.java 8150540,8295300 windows-all,linux-all
java/awt/TrayIcon/ActionEventTest/ActionEventTest.java 8150540,8242801 windows-all,macosx-all
java/awt/TrayIcon/ModalityTest/ModalityTest.java 8150540,8295300 windows-all,macosx-all,linux-all
java/awt/TrayIcon/MouseEventMask/MouseEventMaskTest.java 8150540,8295300 windows-all,linux-all
java/awt/TrayIcon/MouseMovedTest/MouseMovedTest.java 8150540,8295300 windows-all,linux-all
java/awt/TrayIcon/SecurityCheck/FunctionalityCheck/FunctionalityCheck.java 8150540,8295300 windows-all,linux-all
java/awt/TrayIcon/TrayIconEventModifiers/TrayIconEventModifiersTest.java 8150540,8295300 windows-all,linux-all
java/awt/TrayIcon/TrayIconEvents/TrayIconEventsTest.java 8150540,8295300 windows-all,linux-all
java/awt/TrayIcon/TrayIconMouseTest/TrayIconMouseTest.java 8150540 windows-all
java/awt/TrayIcon/TrayIconPopup/TrayIconPopupClickTest.java 8150540 windows-all,macosx-all
java/awt/TrayIcon/TrayIconPopup/TrayIconPopupTest.java 8150540 windows-all

java/awt/Window/ShapedAndTranslucentWindows/SetShapeAndClick.java 8197936 macosx-all
java/awt/Window/ShapedAndTranslucentWindows/SetShapeDynamicallyAndClick.java 8013450 macosx-all
java/awt/Window/ShapedAndTranslucentWindows/ShapedTranslucentWindowClick.java 8013450 macosx-all
java/awt/Window/ShapedAndTranslucentWindows/FocusAWTTest.java 8222328 windows-all,linux-all,macosx-all
java/awt/Window/ShapedAndTranslucentWindows/Shaped.java  8222328 windows-all,linux-all,macosx-all
java/awt/Window/ShapedAndTranslucentWindows/ShapedByAPI.java 8222328 windows-all,linux-all,macosx-all
java/awt/Window/ShapedAndTranslucentWindows/ShapedTranslucent.java 8222328 windows-all,linux-all,macosx-all
java/awt/Window/ShapedAndTranslucentWindows/StaticallyShaped.java 8165218,8222328 windows-all,macosx-all,linux-all
java/awt/Window/ShapedAndTranslucentWindows/Translucent.java 8222328 windows-all,linux-all,macosx-all
java/awt/Window/AlwaysOnTop/AutoTestOnTop.java 6847593 linux-all
java/awt/Window/GrabSequence/GrabSequence.java 6848409 macosx-all,linux-all
java/awt/Window/LocationAtScreenCorner/LocationAtScreenCorner.java 8203371 linux-all
java/awt/font/TextLayout/TextLayoutBounds.java 8169188 generic-all
java/awt/image/BufferedImage/ICMColorDataTest/ICMColorDataTest.java 8233028 generic-all
java/awt/image/DrawImage/IncorrectAlphaSurface2SW.java 8056077 linux-all
java/awt/print/Headless/HeadlessPrinterJob.java 8196088 windows-all
sun/awt/datatransfer/SuplementaryCharactersTransferTest.java 8011371 generic-all
sun/awt/shell/ShellFolderMemoryLeak.java 8197794 windows-all
sun/java2d/DirectX/OverriddenInsetsTest/OverriddenInsetsTest.java 8196102 generic-all
sun/java2d/DirectX/RenderingToCachedGraphicsTest/RenderingToCachedGraphicsTest.java 8196180 windows-all,macosx-all
sun/java2d/SunGraphics2D/EmptyClipRenderingTest.java 8144029 macosx-all,linux-all
sun/java2d/SunGraphics2D/DrawImageBilinear.java 8297175 linux-all
sun/java2d/SunGraphics2D/PolyVertTest.java 6986565 generic-all
sun/java2d/SunGraphics2D/SimplePrimQuality.java 6992007 generic-all
sun/java2d/SunGraphics2D/SourceClippingBlitTest/SourceClippingBlitTest.java 8196185 generic-all

sun/java2d/X11SurfaceData/SharedMemoryPixmapsTest/SharedMemoryPixmapsTest.sh 8221451 linux-all
java/awt/FullScreen/DisplayChangeVITest/DisplayChangeVITest.java 8169469,8273617 windows-all,macosx-aarch64
java/awt/FullScreen/UninitializedDisplayModeChangeTest/UninitializedDisplayModeChangeTest.java 8273617 macosx-all
java/awt/print/PrinterJob/PSQuestionMark.java 7003378 generic-all
java/awt/print/PrinterJob/GlyphPositions.java 7003378 generic-all
java/awt/Choice/ChoiceMouseWheelTest/ChoiceMouseWheelTest.java 6849371 macosx-all,linux-all
java/awt/Component/GetScreenLocTest/GetScreenLocTest.java 4753654 generic-all
java/awt/Component/SetEnabledPerformance/SetEnabledPerformance.java 8165863 macosx-all
java/awt/Clipboard/HTMLTransferTest/HTMLTransferTest.java 8017454 macosx-all
java/awt/Frame/MiscUndecorated/RepaintTest.java 8266244 macosx-aarch64
java/awt/Modal/FileDialog/FileDialogAppModal1Test.java 7186009 macosx-all
java/awt/Modal/FileDialog/FileDialogAppModal2Test.java 7186009 macosx-all
java/awt/Modal/FileDialog/FileDialogAppModal3Test.java 7186009 macosx-all
java/awt/Modal/FileDialog/FileDialogAppModal4Test.java 7186009 macosx-all
java/awt/Modal/FileDialog/FileDialogAppModal5Test.java 7186009 macosx-all
java/awt/Modal/FileDialog/FileDialogAppModal6Test.java 7186009 macosx-all
java/awt/Modal/FileDialog/FileDialogDocModal1Test.java 7186009 macosx-all
java/awt/Modal/FileDialog/FileDialogDocModal2Test.java 7186009 macosx-all
java/awt/Modal/FileDialog/FileDialogDocModal3Test.java 7186009 macosx-all
java/awt/Modal/FileDialog/FileDialogDocModal4Test.java 7186009 macosx-all
java/awt/Modal/FileDialog/FileDialogDocModal5Test.java 7186009 macosx-all
java/awt/Modal/FileDialog/FileDialogDocModal6Test.java 7186009 macosx-all
java/awt/Modal/FileDialog/FileDialogDocModal7Test.java 7186009 macosx-all,linux-all
java/awt/Modal/FileDialog/FileDialogModal1Test.java 7186009 macosx-all
java/awt/Modal/FileDialog/FileDialogModal2Test.java 7186009 macosx-all
java/awt/Modal/FileDialog/FileDialogModal3Test.java 7186009 macosx-all
java/awt/Modal/FileDialog/FileDialogModal4Test.java 7186009 macosx-all
java/awt/Modal/FileDialog/FileDialogModal5Test.java 7186009 macosx-all
java/awt/Modal/FileDialog/FileDialogModal6Test.java 7186009 macosx-all
java/awt/Modal/FileDialog/FileDialogNonModal1Test.java 7186009 macosx-all
java/awt/Modal/FileDialog/FileDialogNonModal2Test.java 7186009 macosx-all,linux-all
java/awt/Modal/FileDialog/FileDialogNonModal3Test.java 7186009 macosx-all
java/awt/Modal/FileDialog/FileDialogNonModal4Test.java 7186009 macosx-all
java/awt/Modal/FileDialog/FileDialogNonModal5Test.java 7186009 macosx-all
java/awt/Modal/FileDialog/FileDialogNonModal6Test.java 7186009 macosx-all,linux-all
java/awt/Modal/FileDialog/FileDialogNonModal7Test.java 7186009 macosx-all,linux-all
java/awt/Modal/FileDialog/FileDialogTKModal1Test.java 8196430 generic-all
java/awt/Modal/FileDialog/FileDialogTKModal2Test.java 8196430 generic-all
java/awt/Modal/FileDialog/FileDialogTKModal3Test.java 8196430 generic-all
java/awt/Modal/FileDialog/FileDialogTKModal4Test.java 8196430 generic-all
java/awt/Modal/FileDialog/FileDialogTKModal5Test.java 8196430 generic-all
java/awt/Modal/FileDialog/FileDialogTKModal6Test.java 8196430 generic-all
java/awt/Modal/FileDialog/FileDialogTKModal7Test.java 8196430 macosx-all
java/awt/Modal/ModalBlockingTests/BlockingDDAppModalTest.java 8198665 macosx-all
java/awt/Modal/ModalBlockingTests/BlockingDDDocModalTest.java 8198665 macosx-all
java/awt/Modal/ModalBlockingTests/BlockingDDModelessTest.java 8198665 macosx-all
java/awt/Modal/ModalBlockingTests/BlockingDDNonModalTest.java 8198665 macosx-all
java/awt/Modal/ModalBlockingTests/BlockingDDSetModalTest.java 8198665 macosx-all
java/awt/Modal/ModalBlockingTests/BlockingDDToolkitModalTest.java 8198665 macosx-all
java/awt/Modal/ModalBlockingTests/BlockingDFAppModalTest.java 8198665 macosx-all
java/awt/Modal/ModalBlockingTests/BlockingDFSetModalTest.java 8198665 macosx-all
java/awt/Modal/ModalBlockingTests/BlockingDFToolkitModalTest.java 8198665 macosx-all
java/awt/Modal/ModalBlockingTests/BlockingDFWModeless1Test.java 8198665 macosx-all
java/awt/Modal/ModalBlockingTests/BlockingDFWModeless2Test.java 8198665 macosx-all
java/awt/Modal/ModalBlockingTests/BlockingDFWNonModal1Test.java 8198665 macosx-all
java/awt/Modal/ModalBlockingTests/BlockingDFWNonModal2Test.java 8198665 macosx-all
java/awt/Modal/ModalBlockingTests/BlockingDocModalTest.java 8198665 macosx-all
java/awt/Modal/ModalBlockingTests/BlockingFDModelessTest.java 8198665 macosx-all
java/awt/Modal/ModalBlockingTests/BlockingFDNonModalTest.java 8198665 macosx-all
java/awt/Modal/ModalBlockingTests/BlockingFDWDocModal1Test.java 8198665 macosx-all
java/awt/Modal/ModalBlockingTests/BlockingFDWDocModal2Test.java 8198665 macosx-all
java/awt/Modal/ModalBlockingTests/BlockingFDWDocModal3Test.java 8198665 macosx-all
java/awt/Modal/ModalBlockingTests/BlockingFDWDocModal4Test.java 8198665 macosx-all
java/awt/Modal/ModalBlockingTests/BlockingFDWModeless1Test.java 8198665 macosx-all
java/awt/Modal/ModalBlockingTests/BlockingFDWModeless2Test.java 8198665 macosx-all
java/awt/Modal/ModalBlockingTests/BlockingFDWModeless3Test.java 8198665 macosx-all
java/awt/Modal/ModalBlockingTests/BlockingFDWModeless4Test.java 8198665 macosx-all
java/awt/Modal/ModalBlockingTests/BlockingFDWNonModal1Test.java 8198665 macosx-all
java/awt/Modal/ModalBlockingTests/BlockingFDWNonModal2Test.java 8198665 macosx-all
java/awt/Modal/ModalBlockingTests/BlockingFDWNonModal3Test.java 8198665 macosx-all
java/awt/Modal/ModalBlockingTests/BlockingFDWNonModal4Test.java 8198665 macosx-all
java/awt/Modal/ModalBlockingTests/BlockingWindowsAppModal1Test.java 8198665 macosx-all
java/awt/Modal/ModalBlockingTests/BlockingWindowsAppModal2Test.java 8198665 macosx-all
java/awt/Modal/ModalBlockingTests/BlockingWindowsAppModal3Test.java 8198665 macosx-all
java/awt/Modal/ModalBlockingTests/BlockingWindowsAppModal4Test.java 8198665 macosx-all
java/awt/Modal/ModalBlockingTests/BlockingWindowsAppModal5Test.java 8198665 macosx-all
java/awt/Modal/ModalBlockingTests/BlockingWindowsAppModal6Test.java 8198665 macosx-all
java/awt/Modal/ModalBlockingTests/BlockingWindowsDocModal1Test.java 8198665 macosx-all
java/awt/Modal/ModalBlockingTests/BlockingWindowsDocModal2Test.java 8198665 macosx-all
java/awt/Modal/ModalBlockingTests/BlockingWindowsSetModal1Test.java 8198665 macosx-all
java/awt/Modal/ModalBlockingTests/BlockingWindowsSetModal2Test.java 8198665 macosx-all
java/awt/Modal/ModalBlockingTests/BlockingWindowsSetModal3Test.java 8198665 macosx-all
java/awt/Modal/ModalBlockingTests/BlockingWindowsSetModal4Test.java 8198665 macosx-all
java/awt/Modal/ModalBlockingTests/BlockingWindowsSetModal5Test.java 8198665 macosx-all
java/awt/Modal/ModalBlockingTests/BlockingWindowsSetModal6Test.java 8198665 macosx-all
java/awt/Modal/ModalBlockingTests/BlockingWindowsToolkitModal1Test.java 8198665 macosx-all
java/awt/Modal/ModalBlockingTests/BlockingWindowsToolkitModal2Test.java 8198665 macosx-all
java/awt/Modal/ModalBlockingTests/BlockingWindowsToolkitModal3Test.java 8198665 macosx-all
java/awt/Modal/ModalBlockingTests/BlockingWindowsToolkitModal4Test.java 8198665 macosx-all
java/awt/Modal/ModalBlockingTests/BlockingWindowsToolkitModal5Test.java 8198665 macosx-all
java/awt/Modal/ModalBlockingTests/BlockingWindowsToolkitModal6Test.java 8198665 macosx-all
java/awt/Modal/ModalBlockingTests/UnblockedDialogAppModalTest.java 8198665 macosx-all
java/awt/Modal/ModalBlockingTests/UnblockedDialogDocModalTest.java 8198665 macosx-all
java/awt/Modal/ModalBlockingTests/UnblockedDialogModelessTest.java 8198665 macosx-all
java/awt/Modal/ModalBlockingTests/UnblockedDialogNonModalTest.java 8198665 macosx-all
java/awt/Modal/ModalBlockingTests/UnblockedDialogSetModalTest.java 8198665 macosx-all
java/awt/Modal/ModalBlockingTests/UnblockedDialogToolkitModalTest.java 8198665 macosx-all
java/awt/Modal/ModalDialogOrderingTest/ModalDialogOrderingTest.java 8066259 macosx-all
java/awt/Modal/ModalExclusionTests/ApplicationExcludeFrameFileTest.java 8047179 linux-all,macosx-all
java/awt/Modal/ModalExclusionTests/ApplicationExcludeDialogFileTest.java 8047179 linux-all,macosx-all
java/awt/Modal/ModalExclusionTests/ApplicationExcludeDialogPageSetupTest.java 8196431 linux-all,macosx-all
java/awt/Modal/ModalExclusionTests/ApplicationExcludeDialogPrintSetupTest.java 8196431 linux-all,macosx-all
java/awt/Modal/ModalExclusionTests/ApplicationExcludeFramePageSetupTest.java 8196431 linux-all,macosx-all
java/awt/Modal/ModalExclusionTests/ApplicationExcludeFramePrintSetupTest.java 8196431 linux-all,macosx-all
java/awt/Modal/ModalExclusionTests/ToolkitExcludeFrameFileTest.java 8047179 linux-all,macosx-all
java/awt/Modal/ModalExclusionTests/ToolkitExcludeDialogFileTest.java 8047179 linux-all,macosx-all
java/awt/Modal/ModalExclusionTests/ToolkitExcludeDialogPageSetupTest.java 8196431 linux-all,macosx-all
java/awt/Modal/ModalExclusionTests/ToolkitExcludeDialogPrintSetupTest.java 8196431 linux-all,macosx-all
java/awt/Modal/ModalExclusionTests/ToolkitExcludeFramePageSetupTest.java 8196431 linux-all,macosx-all
java/awt/Modal/ModalExclusionTests/ToolkitExcludeFramePrintSetupTest.java 8196431 linux-all,macosx-all
java/awt/Modal/ModalFocusTransferTests/FocusTransferWDFAppModal2Test.java 8058813 windows-all
java/awt/Modal/ModalFocusTransferTests/FocusTransferWDFModeless2Test.java 8196191 windows-all
java/awt/Modal/ModalFocusTransferTests/FocusTransferDWFDocModalTest.java 8196432 linux-all,macosx-all
java/awt/Modal/ModalFocusTransferTests/FocusTransferDWFModelessTest.java 8196432 linux-all,macosx-all
java/awt/Modal/ModalFocusTransferTests/FocusTransferDWFNonModalTest.java 8196432 linux-all,macosx-all
java/awt/Modal/ModalFocusTransferTests/FocusTransferDialogsModelessTest.java 8196432 linux-all
java/awt/Modal/ModalFocusTransferTests/FocusTransferDialogsNonModalTest.java 8196432 linux-all
java/awt/Modal/ModalFocusTransferTests/FocusTransferFDWDocModalTest.java 8196432 linux-all
java/awt/Modal/ModalFocusTransferTests/FocusTransferFDWModelessTest.java 8196432 linux-all
java/awt/Modal/ModalFocusTransferTests/FocusTransferFDWNonModalTest.java 8196432 linux-all
java/awt/Modal/ModalFocusTransferTests/FocusTransferFWDAppModal1Test.java 8196432 linux-all,macosx-all
java/awt/Modal/ModalFocusTransferTests/FocusTransferFWDAppModal2Test.java 8196432 linux-all,macosx-all
java/awt/Modal/ModalFocusTransferTests/FocusTransferFWDAppModal3Test.java 8196432 linux-all,macosx-all
java/awt/Modal/ModalFocusTransferTests/FocusTransferFWDAppModal4Test.java 8196432 linux-all,macosx-all
java/awt/Modal/ModalFocusTransferTests/FocusTransferFWDDocModal1Test.java 8196432 linux-all,macosx-all
java/awt/Modal/ModalFocusTransferTests/FocusTransferFWDDocModal2Test.java 8196432 linux-all,macosx-all
java/awt/Modal/ModalFocusTransferTests/FocusTransferFWDDocModal3Test.java 8196432 linux-all,macosx-all
java/awt/Modal/ModalFocusTransferTests/FocusTransferFWDDocModal4Test.java 8196432 linux-all,macosx-all
java/awt/Modal/ModalFocusTransferTests/FocusTransferFWDModeless1Test.java 8196432 linux-all,macosx-all
java/awt/Modal/ModalFocusTransferTests/FocusTransferFWDModeless2Test.java 8196432 linux-all,macosx-all
java/awt/Modal/ModalFocusTransferTests/FocusTransferFWDModeless3Test.java 8196432 linux-all,macosx-all
java/awt/Modal/ModalFocusTransferTests/FocusTransferFWDModeless4Test.java 8196432 linux-all,macosx-all
java/awt/Modal/ModalFocusTransferTests/FocusTransferFWDNonModal1Test.java 8196432 linux-all,macosx-all
java/awt/Modal/ModalFocusTransferTests/FocusTransferFWDNonModal2Test.java 8196432 linux-all,macosx-all
java/awt/Modal/ModalFocusTransferTests/FocusTransferFWDNonModal3Test.java 8196432 linux-all,macosx-all
java/awt/Modal/ModalFocusTransferTests/FocusTransferFWDNonModal4Test.java 8196432 linux-all,macosx-all
java/awt/Modal/ModalFocusTransferTests/FocusTransferWDFDocModal2Test.java 8196432 linux-all
java/awt/Modal/ModalFocusTransferTests/FocusTransferWDFNonModal2Test.java 8196432 linux-all
java/awt/Modal/MultipleDialogs/MultipleDialogs1Test.java 8198665 macosx-all
java/awt/Modal/MultipleDialogs/MultipleDialogs2Test.java 8198665 macosx-all
java/awt/Modal/MultipleDialogs/MultipleDialogs3Test.java 8198665 macosx-all
java/awt/Modal/MultipleDialogs/MultipleDialogs4Test.java 8198665 macosx-all
java/awt/Modal/MultipleDialogs/MultipleDialogs5Test.java 8198665 macosx-all
java/awt/Mouse/EnterExitEvents/DragWindowOutOfFrameTest.java 8177326 macosx-all
java/awt/Mouse/EnterExitEvents/ResizingFrameTest.java 8005021 macosx-all
java/awt/Mouse/EnterExitEvents/FullscreenEnterEventTest.java 8051455 macosx-all
java/awt/Mouse/MouseModifiersUnitTest/MouseModifiersUnitTest_Standard.java 7124407 macosx-all
java/awt/Mouse/RemovedComponentMouseListener/RemovedComponentMouseListener.java 8157170 macosx-all
java/awt/Modal/ToFront/DialogToFrontModeless1Test.java 8213530 linux-all
java/awt/Modal/ToFront/DialogToFrontNonModalTest.java 8221899 linux-all
java/awt/Modal/ToBack/ToBackAppModal1Test.java 8196441 linux-all,macosx-all
java/awt/Modal/ToBack/ToBackAppModal2Test.java 8196441 linux-all,macosx-all
java/awt/Modal/ToBack/ToBackAppModal3Test.java 8196441 linux-all,macosx-all
java/awt/Modal/ToBack/ToBackAppModal4Test.java 8196441 linux-all,macosx-all
java/awt/Modal/ToBack/ToBackAppModal5Test.java 8196441 macosx-all
java/awt/Modal/ToBack/ToBackAppModal6Test.java 8196441 linux-all
java/awt/Modal/ToBack/ToBackModal1Test.java 8196441 linux-all,macosx-all
java/awt/Modal/ToBack/ToBackModal2Test.java 8196441 linux-all,macosx-all
java/awt/Modal/ToBack/ToBackModal3Test.java 8196441 linux-all,macosx-all
java/awt/Modal/ToBack/ToBackModal4Test.java 8196441 linux-all,macosx-all
java/awt/Modal/ToBack/ToBackTKModal1Test.java 8196441 linux-all,macosx-all
java/awt/Modal/ToBack/ToBackTKModal2Test.java 8196441 linux-all,macosx-all
java/awt/Modal/ToBack/ToBackTKModal3Test.java 8196441 linux-all,macosx-all
java/awt/Modal/ToBack/ToBackTKModal4Test.java 8196441 linux-all,macosx-all
java/awt/Modal/ToBack/ToBackTKModal5Test.java 8196441 macosx-all
java/awt/Modal/ToBack/ToBackDocModal1Test.java 8196441 linux-all,macosx-all
java/awt/Modal/ToBack/ToBackDocModal2Test.java 8196441 linux-all,macosx-all
java/awt/Modal/ToBack/ToBackDocModal3Test.java 8196441 linux-all,macosx-all
java/awt/Modal/ToBack/ToBackDocModal4Test.java 8196441 linux-all,macosx-all
java/awt/Modal/ToBack/ToBackDocModal5Test.java 8196441 linux-all,macosx-all
java/awt/Modal/ToBack/ToBackModeless1Test.java 8196441 macosx-all,linux-all
java/awt/Modal/ToBack/ToBackModeless2Test.java 8196441 macosx-all,linux-all
java/awt/Modal/ToBack/ToBackModeless3Test.java 8196441 macosx-all,linux-all
java/awt/Modal/ToBack/ToBackModeless4Test.java 8196441 macosx-all,linux-all
java/awt/Modal/ToBack/ToBackModeless5Test.java 8196441 macosx-all
java/awt/Modal/ToBack/ToBackNonModal1Test.java 8196441 macosx-all,linux-all
java/awt/Modal/ToBack/ToBackNonModal2Test.java 8196441 macosx-all,linux-all
java/awt/Modal/ToBack/ToBackNonModal3Test.java 8196441 macosx-all,linux-all
java/awt/Modal/ToBack/ToBackNonModal4Test.java 8196441 macosx-all,linux-all
java/awt/Modal/ToBack/ToBackNonModal5Test.java 8196441 macosx-all
javax/print/PrintSEUmlauts/PrintSEUmlauts.java 8135174 generic-all
java/awt/font/TextLayout/LigatureCaretTest.java 8266312  generic-all
java/awt/image/VolatileImage/CustomCompositeTest.java 8199002 windows-all,linux-all
java/awt/image/VolatileImage/GradientPaints.java 8199003 linux-all
java/awt/JAWT/JAWT.sh 8197798 windows-all,linux-all
java/awt/datatransfer/ConstructFlavoredObjectTest/ConstructFlavoredObjectTest.java 8202860 linux-all
java/awt/FileDialog/FilenameFilterTest/FilenameFilterTest.java 8202882 linux-all
java/awt/Focus/NonFocusableBlockedOwnerTest/NonFocusableBlockedOwnerTest.java 7124275 macosx-all
java/awt/Focus/TranserFocusToWindow/TranserFocusToWindow.java 6848810 macosx-all,linux-all
java/awt/FileDialog/ModalFocus/FileDialogModalFocusTest.java 8194751 linux-all
java/awt/image/VolatileImage/BitmaskVolatileImage.java 8133102 linux-all
java/awt/SplashScreen/MultiResolutionSplash/unix/UnixMultiResolutionSplashTest.java 8203004 linux-all
java/awt/Robot/AcceptExtraMouseButtons/AcceptExtraMouseButtons.java 7107528 linux-all,macosx-all
java/awt/Mouse/MouseDragEvent/MouseDraggedTest.java 8080676 linux-all
java/awt/Mouse/MouseModifiersUnitTest/MouseModifiersInKeyEvent.java 8157147 linux-all,windows-all,macosx-all
java/awt/Toolkit/ToolkitPropertyTest/ToolkitPropertyTest_Enable.java 6847163
java/awt/xembed/server/RunTestXEmbed.java 7034201 linux-all
java/awt/Modal/ModalFocusTransferTests/FocusTransferDialogsDocModalTest.java 8164473 linux-all
java/awt/Frame/DisposeParentGC/DisposeParentGC.java 8079786 macosx-all

java/awt/GraphicsDevice/DisplayModes/CycleDMImage.java 7099223,8274106 macosx-aarch64,linux-all,windows-all
java/awt/keyboard/AllKeyCode/AllKeyCode.java 8242930 macosx-all
java/awt/FullScreen/8013581/bug8013581.java 8169471 macosx-all
java/awt/event/MouseEvent/RobotLWTest/RobotLWTest.java 8233568 macosx-all
java/awt/event/MouseEvent/MultipleMouseButtonsTest/MultipleMouseButtonsTest.java 8233568 macosx-all
java/awt/event/MouseEvent/ClickDuringKeypress/ClickDuringKeypress.java 8233568 macosx-all
java/awt/event/KeyEvent/DeadKey/DeadKeyMacOSXInputText.java 8233568 macosx-all
java/awt/event/KeyEvent/DeadKey/deadKeyMacOSX.java 8233568 macosx-all
java/awt/TrayIcon/RightClickWhenBalloonDisplayed/RightClickWhenBalloonDisplayed.java 8238720 windows-all
java/awt/PopupMenu/PopupMenuLocation.java 8238720 windows-all
java/awt/GridLayout/ComponentPreferredSize/ComponentPreferredSize.java 8238720 windows-all
java/awt/GridLayout/ChangeGridSize/ChangeGridSize.java   8238720 windows-all
java/awt/event/MouseEvent/FrameMouseEventAbsoluteCoordsTest/FrameMouseEventAbsoluteCoordsTest.java

# Several tests which fail sometimes on macos11
java/awt/Window/MainKeyWindowTest/TestMainKeyWindow.java 8265985 macosx-all
java/awt/security/WarningWindowDisposeTest/WarningWindowDisposeTest.java 8266059 macosx-all
java/awt/Robot/Delay/InterruptOfDelay.java 8265986 macosx-all
java/awt/MenuBar/TestNoScreenMenuBar.java 8265987 macosx-all

java/awt/Graphics2D/DrawString/DrawRotatedStringUsingRotatedFont.java 8266283 generic-all
java/awt/KeyboardFocusmanager/TypeAhead/ButtonActionKeyTest/ButtonActionKeyTest.java 8257529 windows-x64

java/awt/Window/GetScreenLocation/GetScreenLocationTest.java 8225787 linux-x64
java/awt/Dialog/MakeWindowAlwaysOnTop/MakeWindowAlwaysOnTop.java 8266243 macosx-aarch64
java/awt/dnd/BadSerializationTest/BadSerializationTest.java 8277817 linux-x64,windows-x64
java/awt/GraphicsDevice/CheckDisplayModes.java 8266242 macosx-aarch64
java/awt/GraphicsDevice/DisplayModes/UnknownRefrshRateTest.java 8286436 macosx-aarch64
java/awt/image/multiresolution/MultiresolutionIconTest.java 8291979 linux-x64,windows-all

############################################################################

# jdk_beans

java/beans/Introspector/8132566/OverridePropertyInfoTest.java   8132565 generic-all
java/beans/Introspector/8132566/OverrideUserDefPropertyInfoTest.java 8132565 generic-all

java/beans/XMLEncoder/Test6570354.java 8015593 macosx-all

############################################################################

# jdk_foreign

java/foreign/callarranger/TestAarch64CallArranger.java generic-x86
java/foreign/TestLargeSegmentCopy.java generic-x86

############################################################################

# jdk_lang

java/lang/ProcessHandle/InfoTest.java                           8211847 aix-ppc64
java/lang/invoke/LFCaching/LFMultiThreadCachingTest.java        8151492 generic-all
java/lang/invoke/LFCaching/LFGarbageCollectedTest.java          8078602 generic-all
java/lang/invoke/lambda/LambdaFileEncodingSerialization.java    8249079 linux-x64
java/lang/invoke/RicochetTest.java                              8251969 generic-all

############################################################################

# jdk_instrument

java/lang/instrument/RedefineBigClass.sh                        8065756 generic-all
java/lang/instrument/RetransformBigClass.sh                     8065756 generic-all

############################################################################

# jdk_io

java/io/pathNames/GeneralWin32.java                             8180264 windows-all
java/io/File/createTempFile/SpecialTempFile.java                8274122 windows11

############################################################################

# jdk_management

com/sun/management/OperatingSystemMXBean/GetProcessCpuLoad.java 8030957 aix-all
com/sun/management/OperatingSystemMXBean/GetSystemCpuLoad.java  8030957 aix-all

java/lang/management/MemoryMXBean/Pending.java                  8158837 generic-all
java/lang/management/MemoryMXBean/PendingAllGC.sh               8158837 generic-all
java/lang/management/ThreadMXBean/ThreadMXBeanStateTest.java    8247426 generic-all

sun/management/jdp/JdpDefaultsTest.java                         8241865 linux-aarch64,macosx-all
sun/management/jdp/JdpJmxRemoteDynamicPortTest.java             8241865 macosx-all
sun/management/jdp/JdpSpecificAddressTest.java                  8241865 macosx-all

############################################################################

# jdk_jmx

javax/management/MBeanServer/OldMBeanServerTest.java            8030957 aix-all

javax/management/monitor/DerivedGaugeMonitorTest.java           8042211 generic-all

javax/management/remote/mandatory/notif/NotifReconnectDeadlockTest.java 8042215 generic-all

javax/management/remote/mandatory/connection/RMIConnector_NPETest.java 8267887 generic-all

############################################################################

# jdk_net

java/net/MulticastSocket/NoLoopbackPackets.java                 7122846 macosx-all
java/net/MulticastSocket/SetLoopbackMode.java                   7122846 macosx-all

java/net/MulticastSocket/Test.java                              7145658 macosx-all

java/net/MulticastSocket/SetGetNetworkInterfaceTest.java        8219083 windows-all

java/net/ServerSocket/AcceptInheritHandle.java                  8211854 aix-ppc64

############################################################################

# jdk_nio

java/nio/channels/DatagramChannel/Unref.java                    8233437 generic-all

java/nio/channels/AsynchronousSocketChannel/StressLoopback.java 8211851 aix-ppc64

java/nio/channels/DatagramChannel/ManySourcesAndTargets.java    8264385 macosx-aarch64

java/nio/channels/FileChannel/FileExtensionAndMap.java          8297292 generic-all

############################################################################

# jdk_rmi

java/rmi/server/Unreferenced/finiteGCLatency/FiniteGCLatency.java 7140992 generic-all

java/rmi/transport/rapidExportUnexport/RapidExportUnexport.java 7146541 linux-all

java/rmi/transport/checkLeaseInfoLeak/CheckLeaseLeak.java       7191877 generic-all

java/rmi/registry/readTest/CodebaseTest.java                    8173324 windows-all

java/rmi/Naming/DefaultRegistryPort.java                        8005619 windows-all
java/rmi/Naming/legalRegistryNames/LegalRegistryNames.java      8005619 windows-all

############################################################################

# jdk_sctp

com/sun/nio/sctp/SctpMultiChannel/SendFailed.java               8141694 linux-all

com/sun/nio/sctp/SctpMultiChannel/SocketOptionTests.java        8141694 linux-all

com/sun/nio/sctp/SctpChannel/SocketOptionTests.java             8141694 linux-all

############################################################################

# jdk_security

sun/security/pkcs11/sslecc/ClientJSSEServerJSSE.java            8161536 generic-all

sun/security/tools/keytool/ListKeychainStore.sh                 8156889 macosx-all

javax/net/ssl/SSLEngine/TestAllSuites.java                      8298874 generic-all
javax/net/ssl/SSLEngine/IllegalRecordVersion.java               8298873 generic-all
javax/net/ssl/SSLEngine/EngineCloseOnAlert.java                 8298868 generic-all
javax/net/ssl/SSLEngine/ConnectionTest.java                     8298869 generic-all
javax/net/ssl/SSLEngine/CheckStatus.java                        8298872 generic-all

sun/security/provider/KeyStore/DKSTest.sh                       8180266 windows-all

sun/security/smartcardio/TestChannel.java                       8039280 generic-all
sun/security/smartcardio/TestConnect.java                       8039280 generic-all
sun/security/smartcardio/TestConnectAgain.java                  8039280 generic-all
sun/security/smartcardio/TestControl.java                       8039280 generic-all
sun/security/smartcardio/TestDefault.java                       8039280 generic-all
sun/security/smartcardio/TestDirect.java                        8039280 generic-all
sun/security/smartcardio/TestExclusive.java                     8039280 generic-all
sun/security/smartcardio/TestMultiplePresent.java               8039280 generic-all
sun/security/smartcardio/TestPresent.java                       8039280 generic-all
sun/security/smartcardio/TestTransmit.java                      8039280 generic-all
com/sun/crypto/provider/Cipher/DES/PerformanceTest.java         8039280 generic-all
com/sun/security/auth/callback/TextCallbackHandler/Default.java 8039280 generic-all
com/sun/security/auth/callback/TextCallbackHandler/Password.java 8039280 generic-all
com/sun/security/sasl/gsskerb/AuthOnly.java                     8039280 generic-all
com/sun/security/sasl/gsskerb/ConfSecurityLayer.java            8039280 generic-all
com/sun/security/sasl/gsskerb/NoSecurityLayer.java              8039280 generic-all
sun/security/provider/PolicyFile/GrantAllPermToExtWhenNoPolicy.java 8039280 generic-all
sun/security/provider/PolicyParser/PrincipalExpansionError.java 8039280 generic-all

sun/security/tools/keytool/NssTest.java                         8295343 linux-all
sun/security/pkcs11/Signature/TestRSAKeyLength.java             8295343 linux-all
sun/security/pkcs11/rsa/TestSignatures.java                     8295343 linux-all
sun/security/pkcs11/rsa/TestKeyPairGenerator.java               8295343 linux-all
sun/security/pkcs11/rsa/TestKeyFactory.java                     8295343 linux-all
sun/security/pkcs11/KeyStore/Basic.java                         8295343 linux-all

<<<<<<< HEAD
sun/security/provider/certpath/OCSP/OCSPNoContentLength.java    8300939 generic-all
=======
java/security/Policy/Root/Root.java                             8299994 generic-all
>>>>>>> b5ee3d1f

############################################################################

# jdk_sound
javax/sound/sampled/DirectAudio/bug6372428.java                      8055097 generic-all
javax/sound/sampled/Clip/bug5070081.java                             8055097 generic-all
javax/sound/sampled/DataLine/LongFramePosition.java                  8055097 generic-all

javax/sound/sampled/Clip/Drain/ClipDrain.java          7062792 generic-all

javax/sound/sampled/Mixers/DisabledAssertionCrash.java 7067310 generic-all

javax/sound/midi/Sequencer/Recording.java 8167580,8265485 linux-all,macosx-aarch64
javax/sound/midi/Sequencer/Looping.java 8136897 generic-all

############################################################################

# jdk_imageio

############################################################################

# jdk_swing

javax/swing/plaf/basic/BasicTextUI/8001470/bug8001470.java 8233177 linux-all,windows-all

javax/swing/JWindow/ShapedAndTranslucentWindows/ShapedTranslucentPerPixelTranslucentGradient.java 8233582 linux-all
javax/swing/JWindow/ShapedAndTranslucentWindows/ShapedPerPixelTranslucentGradient.java 8233582 linux-all
javax/swing/JWindow/ShapedAndTranslucentWindows/PerPixelTranslucentSwing.java 8194128 macosx-all
javax/swing/JWindow/ShapedAndTranslucentWindows/SetShapeAndClickSwing.java 8013450 macosx-all
javax/swing/JWindow/ShapedAndTranslucentWindows/TranslucentJComboBox.java 8024627 macosx-all
# The next test below is an intermittent failure
javax/swing/JTree/DnD/LastNodeLowerHalfDrop.java 8159131 linux-all
javax/swing/JTree/4633594/JTreeFocusTest.java 7105441 macosx-all
javax/swing/AbstractButton/6711682/bug6711682.java 8060765 windows-all,macosx-all
javax/swing/JFileChooser/6396844/TwentyThousandTest.java 8198003 generic-all
javax/swing/JPopupMenu/6800513/bug6800513.java 7184956 macosx-all
javax/swing/JTabbedPane/8007563/Test8007563.java 8051591 generic-all
javax/swing/JTabbedPane/4624207/bug4624207.java 8064922 macosx-all
javax/swing/SwingUtilities/TestBadBreak/TestBadBreak.java 8160720 generic-all
javax/swing/JFileChooser/6798062/bug6798062.java 8146446 windows-all
javax/swing/JPopupMenu/4870644/bug4870644.java 8194130 macosx-all,linux-all
javax/swing/dnd/8139050/NativeErrorsInTableDnD.java 8202765  macosx-all,linux-all
javax/swing/JEditorPane/6917744/bug6917744.java 8213124 macosx-all
javax/swing/JRadioButton/4314194/bug4314194.java 8298153 linux-all

# Several tests which fail on some hidpi systems/macosx12-aarch64 system
java/awt/Window/8159168/SetShapeTest.java 8274106 macosx-aarch64
java/awt/image/multiresolution/MultiResolutionJOptionPaneIconTest.java 8274106 macosx-aarch64
javax/swing/JFrame/8175301/ScaledFrameBackgroundTest.java 8274106 macosx-aarch64

java/awt/Mouse/EnterExitEvents/DragWindowTest.java 8298823 macosx-all
java/awt/Focus/NonFocusableWindowTest/NonfocusableOwnerTest.java 8280392 windows-x64
java/awt/Mixing/AWT_Mixing/OpaqueOverlapping.java 8294264 windows-x64
java/awt/Mixing/AWT_Mixing/ViewportOverlapping.java 8253184,8295813 windows-x64

sanity/client/SwingSet/src/ToolTipDemoTest.java 8293001 linux-all
sanity/client/SwingSet/src/ButtonDemoScreenshotTest.java 8265770 macosx-all

############################################################################

# jdk_text

############################################################################

# jdk_time

############################################################################

# core_tools


############################################################################

# core_svc

############################################################################

# jdk_jdi

com/sun/jdi/RepStep.java                                        8043571 generic-all

com/sun/jdi/InvokeHangTest.java                                 8218463 linux-all

com/sun/jdi/AfterThreadDeathTest.java                           8232839 linux-all

############################################################################

# jdk_time

############################################################################

# jdk_util

java/util/Locale/LocaleProvidersRun.java                        8268379 macosx-x64
sun/util/locale/provider/CalendarDataRegression.java            8268379 macosx-x64
java/util/concurrent/forkjoin/AsyncShutdownNow.java             8286352 linux-all,windows-x64
java/util/concurrent/ExecutorService/CloseTest.java             8288899 macosx-aarch64

############################################################################

# jdk_instrument

############################################################################

# svc_tools

sun/tools/jstatd/TestJstatdDefaults.java                        8081569,8226420 windows-all
sun/tools/jstatd/TestJstatdRmiPort.java                         8226420,8251259,8293577 generic-all
sun/tools/jstatd/TestJstatdServer.java                          8081569,8226420 windows-all

sun/tools/jstat/jstatLineCounts1.sh                             8268211 linux-aarch64
sun/tools/jstat/jstatLineCounts2.sh                             8268211 linux-aarch64
sun/tools/jstat/jstatLineCounts3.sh                             8268211 linux-aarch64
sun/tools/jstat/jstatLineCounts4.sh                             8268211 linux-aarch64

sun/tools/jhsdb/JStackStressTest.java                           8276210 linux-aarch64

############################################################################

# jdk_other

javax/rmi/ssl/SSLSocketParametersTest.sh                        8162906 generic-all

javax/script/Test7.java                                         8239361 generic-all

############################################################################

# jdk_jfr

jdk/jfr/event/compiler/TestCodeSweeper.java                     8225209 generic-all
jdk/jfr/event/os/TestThreadContextSwitches.java                 8247776 windows-all
jdk/jfr/startupargs/TestStartName.java                          8214685 windows-x64
jdk/jfr/startupargs/TestStartDuration.java                      8214685 windows-x64
jdk/jfr/jvm/TestWaste.java                                      8282427 generic-all
jdk/jfr/api/consumer/recordingstream/TestOnEvent.java           8255404 linux-x64

############################################################################

# jdk_internal

############################################################################

# jdk_jpackage

############################################################################
# Client manual tests

javax/swing/JFileChooser/6698013/bug6698013.java 8024419 macosx-all
javax/swing/JColorChooser/8065098/bug8065098.java 8065647 macosx-all
javax/swing/JTabbedPane/4666224/bug4666224.html 8144124  macosx-all
javax/swing/SwingUtilities/TestTextPosInPrint.java 8227025 windows-all

java/awt/event/MouseEvent/SpuriousExitEnter/SpuriousExitEnter_1.java 7131438,8022539 generic-all
java/awt/event/MouseEvent/SpuriousExitEnter/SpuriousExitEnter_2.java 7131438,8022539 generic-all
java/awt/Modal/WsDisabledStyle/CloseBlocker/CloseBlocker.java 7187741 linux-all,macosx-all
java/awt/xembed/server/TestXEmbedServerJava.java 8001150,8004031 generic-all
java/awt/Modal/PrintDialogsTest/PrintDialogsTest.java 8068378 generic-all
java/awt/dnd/DnDFileGroupDescriptor/DnDFileGroupDescriptor.html 8080185 macosx-all,linux-all
java/awt/event/MouseEvent/AltGraphModifierTest/AltGraphModifierTest.java 8162380 generic-all
java/awt/image/VolatileImage/VolatileImageConfigurationTest.java 8171069 macosx-all,linux-all
java/awt/Modal/InvisibleParentTest/InvisibleParentTest.java 8172245 linux-all
java/awt/print/Dialog/RestoreActiveWindowTest/RestoreActiveWindowTest.java 8185429 macosx-all
java/awt/TrayIcon/DblClickActionEventTest/DblClickActionEventTest.html 8203867 macosx-all
java/awt/Frame/FrameStateTest/FrameStateTest.html 8203920 macosx-all,linux-all
java/awt/print/PrinterJob/ScaledText/ScaledText.java 8231226 macosx-all
java/awt/font/TextLayout/TestJustification.html 8250791 macosx-all
java/awt/TrayIcon/DragEventSource/DragEventSource.java 8252242 macosx-all
java/awt/FileDialog/DefaultFocusOwner/DefaultFocusOwner.java 7187728 macosx-all,linux-all
java/awt/FileDialog/RegexpFilterTest/RegexpFilterTest.html 7187728 macosx-all,linux-all
java/awt/print/PageFormat/Orient.java 8016055 macosx-all
java/awt/TextArea/TextAreaCursorTest/HoveringAndDraggingTest.java 8024986 macosx-all,linux-all
java/awt/event/MouseEvent/SpuriousExitEnter/SpuriousExitEnter.java 8254841 macosx-all
java/awt/Focus/AppletInitialFocusTest/AppletInitialFocusTest1.java 8256289 windows-x64
java/awt/FullScreen/TranslucentWindow/TranslucentWindow.java 8258103 linux-all
java/awt/Focus/FrameMinimizeTest/FrameMinimizeTest.java 8016266 linux-x64<|MERGE_RESOLUTION|>--- conflicted
+++ resolved
@@ -619,11 +619,7 @@
 sun/security/pkcs11/rsa/TestKeyFactory.java                     8295343 linux-all
 sun/security/pkcs11/KeyStore/Basic.java                         8295343 linux-all
 
-<<<<<<< HEAD
 sun/security/provider/certpath/OCSP/OCSPNoContentLength.java    8300939 generic-all
-=======
-java/security/Policy/Root/Root.java                             8299994 generic-all
->>>>>>> b5ee3d1f
 
 ############################################################################
 
