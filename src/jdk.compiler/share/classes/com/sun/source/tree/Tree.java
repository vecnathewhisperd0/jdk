--- conflicted
+++ resolved
@@ -646,11 +646,6 @@
          * Used for instances of {@link ClassTree} representing records.
          * @since 16
          */
-<<<<<<< HEAD
-        @jdk.internal.javac.PreviewFeature(feature=jdk.internal.javac.PreviewFeature.Feature.RECORDS,
-                                           reflective=true)
-=======
->>>>>>> ea26ff11
         RECORD(ClassTree.class),
 
         /**
