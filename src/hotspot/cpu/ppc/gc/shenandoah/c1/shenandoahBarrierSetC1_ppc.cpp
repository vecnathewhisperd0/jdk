/*
<<<<<<< HEAD
 * Copyright (c) 2018, 2021, Red Hat, Inc. All rights reserved.
 * Copyright (c) 2012, 2022 SAP SE. All rights reserved.
=======
 * Copyright (c) 2018, 2023, Red Hat, Inc. All rights reserved.
 * Copyright (c) 2012, 2023 SAP SE. All rights reserved.
>>>>>>> 86f9b3f5
 * DO NOT ALTER OR REMOVE COPYRIGHT NOTICES OR THIS FILE HEADER.
 *
 * This code is free software; you can redistribute it and/or modify it
 * under the terms of the GNU General Public License version 2 only, as
 * published by the Free Software Foundation.
 *
 * This code is distributed in the hope that it will be useful, but WITHOUT
 * ANY WARRANTY; without even the implied warranty of MERCHANTABILITY or
 * FITNESS FOR A PARTICULAR PURPOSE.  See the GNU General Public License
 * version 2 for more details (a copy is included in the LICENSE file that
 * accompanied this code).
 *
 * You should have received a copy of the GNU General Public License version
 * 2 along with this work; if not, write to the Free Software Foundation,
 * Inc., 51 Franklin St, Fifth Floor, Boston, MA 02110-1301 USA.
 *
 * Please contact Oracle, 500 Oracle Parkway, Redwood Shores, CA 94065 USA
 * or visit www.oracle.com if you need additional information or have any
 * questions.
 *
 */

#include "precompiled.hpp"
#include "asm/macroAssembler.inline.hpp"
#include "c1/c1_LIRAssembler.hpp"
#include "c1/c1_MacroAssembler.hpp"
#include "gc/shenandoah/shenandoahBarrierSet.hpp"
#include "gc/shenandoah/shenandoahBarrierSetAssembler.hpp"
#include "gc/shenandoah/c1/shenandoahBarrierSetC1.hpp"

#define __ masm->masm()->

void LIR_OpShenandoahCompareAndSwap::emit_code(LIR_Assembler *masm) {
  __ block_comment("LIR_OpShenandoahCompareAndSwap (shenandaohgc) {");

  Register addr = _addr->as_register_lo();
  Register new_val = _new_value->as_register();
  Register cmp_val = _cmp_value->as_register();
  Register tmp1 = _tmp1->as_register();
  Register tmp2 = _tmp2->as_register();
  Register result = result_opr()->as_register();

  if (ShenandoahIUBarrier) {
    ShenandoahBarrierSet::assembler()->iu_barrier(masm->masm(), new_val, tmp1, tmp2,
                                                  MacroAssembler::PRESERVATION_FRAME_LR_GP_FP_REGS);
  }

  if (UseCompressedOops) {
    __ encode_heap_oop(cmp_val, cmp_val);
    __ encode_heap_oop(new_val, new_val);
  }

  // There might be a volatile load before this Unsafe CAS.
  if (support_IRIW_for_not_multiple_copy_atomic_cpu) {
    __ sync();
  } else {
    __ lwsync();
  }

  ShenandoahBarrierSet::assembler()->cmpxchg_oop(masm->masm(), addr, cmp_val, new_val, tmp1, tmp2,
                                                 false, result);

  if (UseCompressedOops) {
    __ decode_heap_oop(cmp_val);
    __ decode_heap_oop(new_val);
  }

  if (support_IRIW_for_not_multiple_copy_atomic_cpu) {
    __ isync();
  } else {
    __ sync();
  }

  __ block_comment("} LIR_OpShenandoahCompareAndSwap (shenandaohgc)");
}

#undef __

#ifdef ASSERT
#define __ gen->lir(__FILE__, __LINE__)->
#else
#define __ gen->lir()->
#endif

LIR_Opr ShenandoahBarrierSetC1::atomic_cmpxchg_at_resolved(LIRAccess &access, LIRItem &cmp_value, LIRItem &new_value) {
  BasicType bt = access.type();

  if (access.is_oop()) {
    LIRGenerator* gen = access.gen();

    if (ShenandoahSATBBarrier) {
      pre_barrier(gen, access.access_emit_info(), access.decorators(), access.resolved_addr(),
                  LIR_OprFact::illegalOpr);
    }

    if (ShenandoahCASBarrier) {
      cmp_value.load_item();
      new_value.load_item();

      LIR_Opr t1 = gen->new_register(T_OBJECT);
      LIR_Opr t2 = gen->new_register(T_OBJECT);
      LIR_Opr addr = access.resolved_addr()->as_address_ptr()->base();
      LIR_Opr result = gen->new_register(T_INT);

      __ append(new LIR_OpShenandoahCompareAndSwap(addr, cmp_value.result(), new_value.result(), t1, t2, result));

<<<<<<< HEAD
      if (ShenandoahCardBarrier) {
        post_barrier(access, access.resolved_addr(), new_value.result());
      }

      if (support_IRIW_for_not_multiple_copy_atomic_cpu) {
        __ membar_acquire();
      } else {
        __ membar();
      }

=======
>>>>>>> 86f9b3f5
      return result;
    }
  }

  LIR_Opr result = BarrierSetC1::atomic_cmpxchg_at_resolved(access, cmp_value, new_value);

  if (ShenandoahCardBarrier && access.is_oop()) {
    post_barrier(access, access.resolved_addr(), new_value.result());
  }

  return result;
}

LIR_Opr ShenandoahBarrierSetC1::atomic_xchg_at_resolved(LIRAccess &access, LIRItem &value) {
  LIRGenerator* gen = access.gen();
  BasicType type = access.type();

  LIR_Opr result = gen->new_register(type);
  value.load_item();
  LIR_Opr value_opr = value.result();

  if (access.is_oop()) {
    value_opr = iu_barrier(access.gen(), value_opr, access.access_emit_info(), access.decorators());
  }

  assert(type == T_INT || is_reference_type(type) LP64_ONLY( || type == T_LONG ), "unexpected type");
  LIR_Opr tmp_xchg = gen->new_register(T_INT);
  __ xchg(access.resolved_addr(), value_opr, result, tmp_xchg);

  if (access.is_oop()) {
    result = load_reference_barrier_impl(access.gen(), result, LIR_OprFact::addressConst(0),
                                         access.decorators());

    LIR_Opr tmp_barrier = gen->new_register(type);
    __ move(result, tmp_barrier);
    result = tmp_barrier;

    if (ShenandoahSATBBarrier) {
      pre_barrier(access.gen(), access.access_emit_info(), access.decorators(), LIR_OprFact::illegalOpr, result);
    }

    if (ShenandoahCardBarrier) {
      post_barrier(access, access.resolved_addr(), result);
    }
  }

  return result;
}<|MERGE_RESOLUTION|>--- conflicted
+++ resolved
@@ -1,11 +1,6 @@
 /*
-<<<<<<< HEAD
- * Copyright (c) 2018, 2021, Red Hat, Inc. All rights reserved.
- * Copyright (c) 2012, 2022 SAP SE. All rights reserved.
-=======
  * Copyright (c) 2018, 2023, Red Hat, Inc. All rights reserved.
  * Copyright (c) 2012, 2023 SAP SE. All rights reserved.
->>>>>>> 86f9b3f5
  * DO NOT ALTER OR REMOVE COPYRIGHT NOTICES OR THIS FILE HEADER.
  *
  * This code is free software; you can redistribute it and/or modify it
@@ -112,19 +107,10 @@
 
       __ append(new LIR_OpShenandoahCompareAndSwap(addr, cmp_value.result(), new_value.result(), t1, t2, result));
 
-<<<<<<< HEAD
       if (ShenandoahCardBarrier) {
         post_barrier(access, access.resolved_addr(), new_value.result());
       }
 
-      if (support_IRIW_for_not_multiple_copy_atomic_cpu) {
-        __ membar_acquire();
-      } else {
-        __ membar();
-      }
-
-=======
->>>>>>> 86f9b3f5
       return result;
     }
   }
