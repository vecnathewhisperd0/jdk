/*
 * Copyright (c) 1999, 2022, Oracle and/or its affiliates. All rights reserved.
 * DO NOT ALTER OR REMOVE COPYRIGHT NOTICES OR THIS FILE HEADER.
 *
 * This code is free software; you can redistribute it and/or modify it
 * under the terms of the GNU General Public License version 2 only, as
 * published by the Free Software Foundation.
 *
 * This code is distributed in the hope that it will be useful, but WITHOUT
 * ANY WARRANTY; without even the implied warranty of MERCHANTABILITY or
 * FITNESS FOR A PARTICULAR PURPOSE.  See the GNU General Public License
 * version 2 for more details (a copy is included in the LICENSE file that
 * accompanied this code).
 *
 * You should have received a copy of the GNU General Public License version
 * 2 along with this work; if not, write to the Free Software Foundation,
 * Inc., 51 Franklin St, Fifth Floor, Boston, MA 02110-1301 USA.
 *
 * Please contact Oracle, 500 Oracle Parkway, Redwood Shores, CA 94065 USA
 * or visit www.oracle.com if you need additional information or have any
 * questions.
 */

/**
 * @test
 * @summary tests RegExp framework (use -Dseed=X to set PRNG seed)
 * @bug 4481568 4482696 4495089 4504687 4527731 4599621 4631553 4619345
 * 4630911 4672616 4711773 4727935 4750573 4792284 4803197 4757029 4808962
 * 4872664 4803179 4892980 4900747 4945394 4938995 4979006 4994840 4997476
 * 5013885 5003322 4988891 5098443 5110268 6173522 4829857 5027748 6376940
 * 6358731 6178785 6284152 6231989 6497148 6486934 6233084 6504326 6635133
 * 6350801 6676425 6878475 6919132 6931676 6948903 6990617 7014645 7039066
 * 7067045 7014640 7189363 8007395 8013252 8013254 8012646 8023647 6559590
 * 8027645 8035076 8039124 8035975 8074678 6854417 8143854 8147531 7071819
 * 8151481 4867170 7080302 6728861 6995635 6736245 4916384 6328855 6192895
 * 6345469 6988218 6693451 7006761 8140212 8143282 8158482 8176029 8184706
 * 8194667 8197462 8184692 8221431 8224789 8228352 8230829 8236034 8235812
 * 8216332 8214245 8237599 8241055 8247546 8258259 8037397 8269753 8276694
 *
 * @library /test/lib
 * @library /lib/testlibrary/java/lang
 * @build jdk.test.lib.RandomFactory
 * @author Mike McCloskey
 * @run testng RegExTest
 * @key randomness
 */

import java.io.*;
import java.math.BigInteger;
import java.nio.CharBuffer;
import java.nio.file.Files;
import java.nio.file.Path;
import java.nio.file.Paths;
import java.util.ArrayList;
import java.util.Arrays;
import java.util.HashMap;
import java.util.List;
import java.util.Map;
import java.util.Random;
import java.util.Scanner;
import java.util.function.Function;
import java.util.function.Predicate;
import java.util.regex.Matcher;
import java.util.regex.MatchResult;
import java.util.regex.Pattern;
import java.util.regex.PatternSyntaxException;
import java.util.stream.IntStream;
import java.util.stream.Stream;

import org.testng.annotations.Test;
import org.testng.Assert;


import jdk.test.lib.RandomFactory;

import static org.testng.Assert.assertEquals;
import static org.testng.Assert.assertFalse;
import static org.testng.Assert.assertNotEquals;
import static org.testng.Assert.assertNotSame;
import static org.testng.Assert.assertThrows;
import static org.testng.Assert.assertTrue;
import static org.testng.Assert.fail;
import static org.testng.Assert.expectThrows;

/**
 * This is a test class created to check the operation of
 * the Pattern and Matcher classes.
 */
public class RegExTest {

    private static final Random generator = RandomFactory.getRandom();

    // Utility functions

    private static String getRandomAlphaString(int length) {

        StringBuilder buf = new StringBuilder(length);
        for (int i=0; i<length; i++) {
            char randChar = (char)(97 + generator.nextInt(26));
            buf.append(randChar);
        }
        return buf.toString();
    }

    private static void check(Matcher m, String expected) {
        m.find();
        assertEquals(m.group(), expected);
    }

    private static void check(Matcher m, String result, boolean expected) {
        m.find();
        assertEquals(m.group().equals(result), expected);
    }

    private static void check(Pattern p, String s, boolean expected) {
        assertEquals(p.matcher(s).find(), expected);
    }

    private static void check(String p, String s, boolean expected) {
        Matcher matcher = Pattern.compile(p).matcher(s);
        assertEquals(matcher.find(), expected);
    }

    private static void check(String p, char c, boolean expected) {
        String propertyPattern = expected ? "\\p" + p : "\\P" + p;
        Pattern pattern = Pattern.compile(propertyPattern);
        char[] ca = new char[1]; ca[0] = c;
        Matcher matcher = pattern.matcher(new String(ca));
        assertTrue(matcher.find());
    }

    private static void check(String p, int codePoint, boolean expected) {
        String propertyPattern = expected ? "\\p" + p : "\\P" + p;
        Pattern pattern = Pattern.compile(propertyPattern);
        char[] ca = Character.toChars(codePoint);
        Matcher matcher = pattern.matcher(new String(ca));
        assertTrue(matcher.find());
    }

    private static void check(String p, int flag, String input, String s,
                              boolean expected)
    {
        Pattern pattern = Pattern.compile(p, flag);
        Matcher matcher = pattern.matcher(input);
        if (expected)
            check(matcher, s, expected);
        else
            check(pattern, input, expected);
    }

    private static void check(Pattern p, String s, String g, String expected) {
        Matcher m = p.matcher(s);
        m.find();
        assertFalse(!m.group(g).equals(expected) ||
                s.charAt(m.start(g)) != expected.charAt(0) ||
                s.charAt(m.end(g) - 1) != expected.charAt(expected.length() - 1));
    }
    private static void checkReplaceFirst(String p, String s, String r, String expected)
    {
        assertEquals(expected, Pattern.compile(p).matcher(s).replaceFirst(r));
    }

    private static void checkReplaceAll(String p, String s, String r, String expected)
    {
        assertEquals(expected, Pattern.compile(p).matcher(s).replaceAll(r));
    }

    private static void checkExpectedFail(String p) {
        assertThrows(PatternSyntaxException.class, () ->
                Pattern.compile(p));
    }

    /**
     * Converts ASCII alphabet characters [A-Za-z] in the given 's' to
     * supplementary characters. This method does NOT fully take care
     * of the regex syntax.
     */
    public static String toSupplementaries(String s) {
        int length = s.length();
        StringBuilder sb = new StringBuilder(length * 2);

        for (int i = 0; i < length; ) {
            char c = s.charAt(i++);
            if (c == '\\') {
                sb.append(c);
                if (i < length) {
                    c = s.charAt(i++);
                    sb.append(c);
                    if (c == 'u') {
                        // assume no syntax error
                        sb.append(s.charAt(i++));
                        sb.append(s.charAt(i++));
                        sb.append(s.charAt(i++));
                        sb.append(s.charAt(i++));
                    }
                }
            } else if ((c >= 'A' && c <= 'Z') || (c >= 'a' && c <= 'z')) {
                sb.append('\ud800').append((char)('\udc00'+c));
            } else {
                sb.append(c);
            }
        }
        return sb.toString();
    }

    // Regular expression tests
    //Following three tests execute from a file.
    @Test
    public static void processTestCases() throws IOException {
        processFile("TestCases.txt");
    }

    @Test
    public static void processBMPTestCases() throws IOException {
        processFile("BMPTestCases.txt");
    }

    @Test
    public static void processSupplementaryTestCases() throws IOException {
        processFile("SupplementaryTestCases.txt");
    }


    @Test
    public static void nullArgumentTest() {

        assertThrows(NullPointerException.class, () -> Pattern.compile(null));
        assertThrows(NullPointerException.class, () -> Pattern.matches(null, null));
        assertThrows(NullPointerException.class, () -> Pattern.matches("xyz", null));
        assertThrows(NullPointerException.class, () -> Pattern.quote(null));
        assertThrows(NullPointerException.class, () -> Pattern.compile("xyz").split(null));
        assertThrows(NullPointerException.class, () -> Pattern.compile("xyz").matcher(null));

        final Matcher m = Pattern.compile("xyz").matcher("xyz");
        m.matches();
        assertThrows(NullPointerException.class, () -> m.appendTail((StringBuffer) null));
        assertThrows(NullPointerException.class, () -> m.appendTail((StringBuilder)null));
        assertThrows(NullPointerException.class, () -> m.replaceAll((String) null));
        assertThrows(NullPointerException.class, () -> m.replaceAll((Function<MatchResult, String>)null));
        assertThrows(NullPointerException.class, () -> m.replaceFirst((String)null));
        assertThrows(NullPointerException.class, () -> m.replaceFirst((Function<MatchResult, String>) null));
        assertThrows(NullPointerException.class, () -> m.appendReplacement((StringBuffer)null, null));
        assertThrows(NullPointerException.class, () -> m.appendReplacement((StringBuilder)null, null));
        assertThrows(NullPointerException.class, () -> m.reset(null));
        assertThrows(NullPointerException.class, () -> Matcher.quoteReplacement(null));
        //check(() -> m.usePattern(null));

    }

    // This is for bug6635133
    // Test if surrogate pair in Unicode escapes can be handled correctly.
    @Test
    public static void surrogatesInClassTest() {
        Pattern pattern = Pattern.compile("[\\ud834\\udd21-\\ud834\\udd24]");
        Matcher matcher = pattern.matcher("\ud834\udd22");

        assertTrue(matcher.find(), "Surrogate pair in Unicode escape");
    }

    // This is for bug6990617
    // Test if Pattern.RemoveQEQuoting works correctly if the octal unicode
    // char encoding is only 2 or 3 digits instead of 4 and the first quoted
    // char is an octal digit.
    @Test
    public static void removeQEQuotingTest() {
        Pattern pattern =
            Pattern.compile("\\011\\Q1sometext\\E\\011\\Q2sometext\\E");
        Matcher matcher = pattern.matcher("\t1sometext\t2sometext");

        assertTrue(matcher.find(), "Remove Q/E Quoting");
    }

    // This is for bug 4988891
    // Test toMatchResult to see that it is a copy of the Matcher
    // that is not affected by subsequent operations on the original
    @Test
    public static void toMatchResultTest() {
        Pattern pattern = Pattern.compile("squid");
        Matcher matcher = pattern.matcher(
            "agiantsquidofdestinyasmallsquidoffate");
        matcher.find();

        int matcherStart1 = matcher.start();
        MatchResult mr = matcher.toMatchResult();
        assertNotSame(mr, matcher, "Matcher toMatchResult is identical object");

        int resultStart1 = mr.start();
        assertEquals(matcherStart1, resultStart1, "equal matchers don't have equal start indices");
        matcher.find();

        int matcherStart2 = matcher.start();
        int resultStart2 = mr.start();
        assertNotEquals(matcherStart2, resultStart2, "Matcher2 and Result2 should not be equal");
        assertEquals(resultStart1, resultStart2, "Second match result should have the same state");
        MatchResult mr2 = matcher.toMatchResult();
        assertNotSame(mr, mr2, "Second Matcher copy should not be identical to the first.");
        assertEquals(mr2.start(), matcherStart2, "mr2 index should equal matcher index");
    }

    // This is for bug 8074678
    // Test the result of toMatchResult throws ISE if no match is availble
    @Test
    public static void toMatchResultTest2() {
        Matcher matcher = Pattern.compile("nomatch").matcher("hello world");
        matcher.find();
        MatchResult mr = matcher.toMatchResult();

        assertThrows(IllegalStateException.class, mr::start);
        assertThrows(IllegalStateException.class, () -> mr.start(2));
        assertThrows(IllegalStateException.class, mr::end);
        assertThrows(IllegalStateException.class, () -> mr.end(2));
        assertThrows(IllegalStateException.class, mr::group);
        assertThrows(IllegalStateException.class, () -> mr.group(2));

        matcher = Pattern.compile("(match)").matcher("there is a match");
        matcher.find();
        MatchResult mr2 = matcher.toMatchResult();
        assertThrows(IndexOutOfBoundsException.class, () -> mr2.start(2));
        assertThrows(IndexOutOfBoundsException.class, () -> mr2.end(2));
        assertThrows(IndexOutOfBoundsException.class, () -> mr2.group(2));
    }

    // This is for bug 5013885
    // Must test a slice to see if it reports hitEnd correctly
    @Test
    public static void hitEndTest() {
        // Basic test of Slice node
        Pattern p = Pattern.compile("^squidattack");
        Matcher m = p.matcher("squack");
        m.find();
        assertFalse(m.hitEnd(), "Matcher should not be at end of sequence");
        m.reset("squid");
        m.find();
        assertTrue(m.hitEnd(), "Matcher should be at the end of sequence");

        // Test Slice, SliceA and SliceU nodes
        for (int i=0; i<3; i++) {
            int flags = 0;
            if (i==1) flags = Pattern.CASE_INSENSITIVE;
            if (i==2) flags = Pattern.UNICODE_CASE;
            p = Pattern.compile("^abc", flags);
            m = p.matcher("ad");
            m.find();
            assertFalse(m.hitEnd(), "Slice node test");
            m.reset("ab");
            m.find();
            assertTrue(m.hitEnd(), "Slice node test");
        }

        // Test Boyer-Moore node
        p = Pattern.compile("catattack");
        m = p.matcher("attack");
        m.find();
        assertTrue(m.hitEnd(), "Boyer-Moore node test");

        p = Pattern.compile("catattack");
        m = p.matcher("attackattackattackcatatta");
        m.find();
        assertTrue(m.hitEnd(), "Boyer-More node test");

        // 8184706: Matching u+0d at EOL against \R should hit-end
        p = Pattern.compile("...\\R");
        m = p.matcher("cat" + (char)0x0a);
        m.find();
        assertFalse(m.hitEnd());

        m = p.matcher("cat" + (char)0x0d);
        m.find();
        assertTrue(m.hitEnd());

        m = p.matcher("cat" + (char)0x0d + (char)0x0a);
        m.find();
        assertFalse(m.hitEnd());
    }

    // This is for bug 4997476
    // It is weird code submitted by customer demonstrating a regression
    @Test
    public static void wordSearchTest() {
        String testString = "word1 word2 word3";
        Pattern p = Pattern.compile("\\b");
        Matcher m = p.matcher(testString);
        int position = 0;
        int start;
        while (m.find(position)) {
            start = m.start();
            if (start == testString.length())
                break;
            if (m.find(start+1)) {
                position = m.start();
            } else {
                position = testString.length();
            }
            if (testString.substring(start, position).equals(" "))
                continue;
            assertTrue(testString.substring(start, position-1).startsWith("word"));
        }
    }

    // This is for bug 4994840
    @Test
    public static void caretAtEndTest() {
        // Problem only occurs with multiline patterns
        // containing a beginning-of-line caret "^" followed
        // by an expression that also matches the empty string.
        Pattern pattern = Pattern.compile("^x?", Pattern.MULTILINE);
        Matcher matcher = pattern.matcher("\r");
        matcher.find();
        matcher.find();
    }

    // This test is for 4979006
    // Check to see if word boundary construct properly handles unicode
    // non spacing marks
    @Test
    public static void unicodeWordBoundsTest() {
        String spaces = "  ";
        String wordChar = "a";
        String nsm = "\u030a";

        assert (Character.getType('\u030a') == Character.NON_SPACING_MARK);

        Pattern pattern = Pattern.compile("\\b");
        Matcher matcher = pattern.matcher("");
        // S=other B=word character N=non spacing mark .=word boundary
        // SS.BB.SS
        String input = spaces + wordChar + wordChar + spaces;
        twoFindIndexes(input, matcher, 2, 4);
        // SS.BBN.SS
        input = spaces + wordChar +wordChar + nsm + spaces;
        twoFindIndexes(input, matcher, 2, 5);
        // SS.BN.SS
        input = spaces + wordChar + nsm + spaces;
        twoFindIndexes(input, matcher, 2, 4);
        // SS.BNN.SS
        input = spaces + wordChar + nsm + nsm + spaces;
        twoFindIndexes(input, matcher, 2, 5);
        // SSN.BB.SS
        input = spaces + nsm + wordChar + wordChar + spaces;
        twoFindIndexes(input, matcher, 3, 5);
        // SS.BNB.SS
        input = spaces + wordChar + nsm + wordChar + spaces;
        twoFindIndexes(input, matcher, 2, 5);
        // SSNNSS
        input = spaces + nsm + nsm + spaces;
        matcher.reset(input);
        assertFalse(matcher.find());
        // SSN.BBN.SS
        input = spaces + nsm + wordChar + wordChar + nsm + spaces;
        twoFindIndexes(input, matcher, 3, 6);
    }

    private static void twoFindIndexes(String input, Matcher matcher, int a,
                                       int b)
    {
        matcher.reset(input);
        matcher.find();
        assertEquals(matcher.start(), a);
        matcher.find();
        assertEquals(matcher.start(), b);
    }

    // This test is for 6284152
    private static void check(String regex, String input, String[] expected) {
        List<String> result = new ArrayList<>();
        Pattern p = Pattern.compile(regex);
        Matcher m = p.matcher(input);
        while (m.find()) {
            result.add(m.group());
        }
        assertEquals(Arrays.asList(expected), result);
    }

    @Test
    public static void lookbehindTest() {
        //Positive
        check("(?<=%.{0,5})foo\\d",
              "%foo1\n%bar foo2\n%bar  foo3\n%blahblah foo4\nfoo5",
              new String[]{"foo1", "foo2", "foo3"});

        //boundary at end of the lookbehind sub-regex should work consistently
        //with the boundary just after the lookbehind sub-regex
        check("(?<=.*\\b)foo", "abcd foo", new String[]{"foo"});
        check("(?<=.*)\\bfoo", "abcd foo", new String[]{"foo"});
        check("(?<!abc )\\bfoo", "abc foo", new String[0]);
        check("(?<!abc \\b)foo", "abc foo", new String[0]);

        //Negative
        check("(?<!%.{0,5})foo\\d",
              "%foo1\n%bar foo2\n%bar  foo3\n%blahblah foo4\nfoo5",
              new String[] {"foo4", "foo5"});

        //Positive greedy
        check("(?<=%b{1,4})foo", "%bbbbfoo", new String[] {"foo"});

        //Positive reluctant
        check("(?<=%b{1,4}?)foo", "%bbbbfoo", new String[] {"foo"});

        //supplementary
        check("(?<=%b{1,4})fo\ud800\udc00o", "%bbbbfo\ud800\udc00o",
              new String[] {"fo\ud800\udc00o"});
        check("(?<=%b{1,4}?)fo\ud800\udc00o", "%bbbbfo\ud800\udc00o",
              new String[] {"fo\ud800\udc00o"});
        check("(?<!%b{1,4})fo\ud800\udc00o", "%afo\ud800\udc00o",
              new String[] {"fo\ud800\udc00o"});
        check("(?<!%b{1,4}?)fo\ud800\udc00o", "%afo\ud800\udc00o",
              new String[] {"fo\ud800\udc00o"});
    }

    // This test is for 4938995
    // Check to see if weak region boundaries are transparent to
    // lookahead and lookbehind constructs
    @Test
    public static void boundsTest() {
        String fullMessage = "catdogcat";
        Pattern pattern = Pattern.compile("(?<=cat)dog(?=cat)");
        Matcher matcher = pattern.matcher("catdogca");
        matcher.useTransparentBounds(true);

        assertFalse(matcher.find());
        matcher.reset("atdogcat");

        assertFalse(matcher.find());
        matcher.reset(fullMessage);

        assertTrue(matcher.find());
        matcher.reset(fullMessage);
        matcher.region(0,9);

        assertTrue(matcher.find());
        matcher.reset(fullMessage);
        matcher.region(0,6);

        assertTrue(matcher.find());
        matcher.reset(fullMessage);
        matcher.region(3,6);

        assertTrue(matcher.find());
        matcher.useTransparentBounds(false);
        assertFalse(matcher.find());

        // Negative lookahead/lookbehind
        pattern = Pattern.compile("(?<!cat)dog(?!cat)");
        matcher = pattern.matcher("dogcat");
        matcher.useTransparentBounds(true);
        matcher.region(0,3);

        assertFalse(matcher.find());
        matcher.reset("catdog");
        matcher.region(3,6);

        assertFalse(matcher.find());
        matcher.useTransparentBounds(false);
        matcher.reset("dogcat");
        matcher.region(0,3);

        assertTrue(matcher.find());
        matcher.reset("catdog");
        matcher.region(3,6);
        assertTrue(matcher.find());

    }

    // This test is for 4945394
    @Test
    public static void findFromTest() {
        String message = "This is 40 $0 message.";
        Pattern pat = Pattern.compile("\\$0");
        Matcher match = pat.matcher(message);
        assertTrue(match.find());
        assertFalse(match.find());
        assertFalse(match.find());
    }

    // This test is for 4872664 and 4892980
    @Test
    public static void negatedCharClassTest() {
        Pattern pattern = Pattern.compile("[^>]");
        Matcher matcher = pattern.matcher("\u203A");
        assertTrue(matcher.matches());

        pattern = Pattern.compile("[^fr]");
        matcher = pattern.matcher("a");
        assertTrue(matcher.find());

        matcher.reset("\u203A");
        assertTrue(matcher.find());
        String s = "for";
        String[] result = s.split("[^fr]");
        assertEquals(result[0], "f");
        assertEquals(result[1], "r");
        s = "f\u203Ar";
        result = s.split("[^fr]");
        assertEquals(result[0], "f");
        assertEquals(result[1], "r");

        // Test adding to bits, subtracting a node, then adding to bits again
        pattern = Pattern.compile("[^f\u203Ar]");
        matcher = pattern.matcher("a");
        assertTrue(matcher.find());
        matcher.reset("f");
        assertFalse(matcher.find());
        matcher.reset("\u203A");
        assertFalse(matcher.find());
        matcher.reset("r");
        assertFalse(matcher.find());
        matcher.reset("\u203B");
        assertTrue(matcher.find());

        // Test subtracting a node, adding to bits, subtracting again
        pattern = Pattern.compile("[^\u203Ar\u203B]");
        matcher = pattern.matcher("a");
        assertTrue(matcher.find());
        matcher.reset("\u203A");
        assertFalse(matcher.find());
        matcher.reset("r");
        assertFalse(matcher.find());
        matcher.reset("\u203B");
        assertFalse(matcher.find());
        matcher.reset("\u203C");
        assertTrue(matcher.find());
    }

    // This test is for 4628291
    @Test
    public static void toStringTest() {
        Pattern pattern = Pattern.compile("b+");
        assertEquals(pattern.toString(), "b+");
        Matcher matcher = pattern.matcher("aaabbbccc");
        String matcherString = matcher.toString(); // unspecified
        matcher.find();
        matcher.toString(); // unspecified
        matcher.region(0,3);
        matcher.toString(); // unspecified
        matcher.reset();
        matcher.toString(); // unspecified
    }

    // This test is for 4808962
    @Test
    public static void literalPatternTest() {
        int flags = Pattern.LITERAL;

        Pattern pattern = Pattern.compile("abc\\t$^", flags);
        check(pattern, "abc\\t$^", true);

        pattern = Pattern.compile(Pattern.quote("abc\\t$^"));
        check(pattern, "abc\\t$^", true);

        pattern = Pattern.compile("\\Qa^$bcabc\\E", flags);
        check(pattern, "\\Qa^$bcabc\\E", true);
        check(pattern, "a^$bcabc", false);

        pattern = Pattern.compile("\\\\Q\\\\E");
        check(pattern, "\\Q\\E", true);

        pattern = Pattern.compile("\\Qabc\\Eefg\\\\Q\\\\Ehij");
        check(pattern, "abcefg\\Q\\Ehij", true);

        pattern = Pattern.compile("\\\\\\Q\\\\E");
        check(pattern, "\\\\\\\\", true);

        pattern = Pattern.compile(Pattern.quote("\\Qa^$bcabc\\E"));
        check(pattern, "\\Qa^$bcabc\\E", true);
        check(pattern, "a^$bcabc", false);

        pattern = Pattern.compile(Pattern.quote("\\Qabc\\Edef"));
        check(pattern, "\\Qabc\\Edef", true);
        check(pattern, "abcdef", false);

        pattern = Pattern.compile(Pattern.quote("abc\\Edef"));
        check(pattern, "abc\\Edef", true);
        check(pattern, "abcdef", false);

        pattern = Pattern.compile(Pattern.quote("\\E"));
        check(pattern, "\\E", true);

        pattern = Pattern.compile("((((abc.+?:)", flags);
        check(pattern, "((((abc.+?:)", true);

        flags |= Pattern.MULTILINE;

        pattern = Pattern.compile("^cat$", flags);
        check(pattern, "abc^cat$def", true);
        check(pattern, "cat", false);

        flags |= Pattern.CASE_INSENSITIVE;

        pattern = Pattern.compile("abcdef", flags);
        check(pattern, "ABCDEF", true);
        check(pattern, "AbCdEf", true);

        flags |= Pattern.DOTALL;

        pattern = Pattern.compile("a...b", flags);
        check(pattern, "A...b", true);
        check(pattern, "Axxxb", false);

        flags |= Pattern.CANON_EQ;

        //Note: Possible issue
        Pattern p = Pattern.compile("testa\u030a", flags);
        check(pattern, "testa\u030a", false);
        check(pattern, "test\u00e5", false);

        // Supplementary character test
        flags = Pattern.LITERAL;

        pattern = Pattern.compile(toSupplementaries("abc\\t$^"), flags);
        check(pattern, toSupplementaries("abc\\t$^"), true);

        pattern = Pattern.compile(Pattern.quote(toSupplementaries("abc\\t$^")));
        check(pattern, toSupplementaries("abc\\t$^"), true);

        pattern = Pattern.compile(toSupplementaries("\\Qa^$bcabc\\E"), flags);
        check(pattern, toSupplementaries("\\Qa^$bcabc\\E"), true);
        check(pattern, toSupplementaries("a^$bcabc"), false);

        pattern = Pattern.compile(Pattern.quote(toSupplementaries("\\Qa^$bcabc\\E")));
        check(pattern, toSupplementaries("\\Qa^$bcabc\\E"), true);
        check(pattern, toSupplementaries("a^$bcabc"), false);

        pattern = Pattern.compile(Pattern.quote(toSupplementaries("\\Qabc\\Edef")));
        check(pattern, toSupplementaries("\\Qabc\\Edef"), true);
        check(pattern, toSupplementaries("abcdef"), false);

        pattern = Pattern.compile(Pattern.quote(toSupplementaries("abc\\Edef")));
        check(pattern, toSupplementaries("abc\\Edef"), true);
        check(pattern, toSupplementaries("abcdef"), false);

        pattern = Pattern.compile(toSupplementaries("((((abc.+?:)"), flags);
        check(pattern, toSupplementaries("((((abc.+?:)"), true);

        flags |= Pattern.MULTILINE;

        pattern = Pattern.compile(toSupplementaries("^cat$"), flags);
        check(pattern, toSupplementaries("abc^cat$def"), true);
        check(pattern, toSupplementaries("cat"), false);

        flags |= Pattern.DOTALL;

        // note: this is case-sensitive.
        pattern = Pattern.compile(toSupplementaries("a...b"), flags);
        check(pattern, toSupplementaries("a...b"), true);
        check(pattern, toSupplementaries("axxxb"), false);

        flags |= Pattern.CANON_EQ;

        String t = toSupplementaries("test");
        //Note: Possible issue
        p = Pattern.compile(t + "a\u030a", flags);
        check(pattern, t + "a\u030a", false);
        check(pattern, t + "\u00e5", false);
    }

    // This test is for 4803179
    // This test is also for 4808962, replacement parts
    @Test
    public static void literalReplacementTest() {
        int flags = Pattern.LITERAL;

        Pattern pattern = Pattern.compile("abc", flags);
        Matcher matcher = pattern.matcher("zzzabczzz");
        String replaceTest = "$0";
        String result = matcher.replaceAll(replaceTest);
        assertEquals(result, "zzzabczzz");

        matcher.reset();
        String literalReplacement = Matcher.quoteReplacement(replaceTest);
        result = matcher.replaceAll(literalReplacement);
        assertEquals(result, "zzz$0zzz");

        matcher.reset();
        replaceTest = "\\t$\\$";
        literalReplacement = Matcher.quoteReplacement(replaceTest);
        result = matcher.replaceAll(literalReplacement);
        assertEquals(result, "zzz\\t$\\$zzz");

        // Supplementary character test
        pattern = Pattern.compile(toSupplementaries("abc"), flags);
        matcher = pattern.matcher(toSupplementaries("zzzabczzz"));
        replaceTest = "$0";
        result = matcher.replaceAll(replaceTest);
        assertEquals(result, toSupplementaries("zzzabczzz"));

        matcher.reset();
        literalReplacement = Matcher.quoteReplacement(replaceTest);
        result = matcher.replaceAll(literalReplacement);
        assertEquals(result, toSupplementaries("zzz$0zzz"));

        matcher.reset();
        replaceTest = "\\t$\\$";
        literalReplacement = Matcher.quoteReplacement(replaceTest);
        result = matcher.replaceAll(literalReplacement);
        assertEquals(result, toSupplementaries("zzz\\t$\\$zzz"));

        // IAE should be thrown if backslash or '$' is the last character
        // in replacement string
        assertThrows(IllegalArgumentException.class, () -> "\uac00".replaceAll("\uac00", "$"));
        assertThrows(IllegalArgumentException.class, () -> "\uac00".replaceAll("\uac00", "\\"));
    }

    // This test is for 4757029
    @Test
    public static void regionTest() {
        Pattern pattern = Pattern.compile("abc");
        Matcher matcher = pattern.matcher("abcdefabc");

        matcher.region(0,9);
        assertTrue(matcher.find());
        assertTrue(matcher.find());
        matcher.region(0,3);
        assertTrue(matcher.find());
        matcher.region(3,6);
        assertFalse(matcher.find());
        matcher.region(0,2);
        assertFalse(matcher.find());

        expectRegionFail(matcher, 1, -1);
        expectRegionFail(matcher, -1, -1);
        expectRegionFail(matcher, -1, 1);
        expectRegionFail(matcher, 5, 3);
        expectRegionFail(matcher, 5, 12);
        expectRegionFail(matcher, 12, 12);

        pattern = Pattern.compile("^abc$");
        matcher = pattern.matcher("zzzabczzz");
        matcher.region(0,9);
        assertFalse(matcher.find());
        matcher.region(3,6);
        assertTrue(matcher.find());
        matcher.region(3,6);
        matcher.useAnchoringBounds(false);
        assertFalse(matcher.find());

        // Supplementary character test
        pattern = Pattern.compile(toSupplementaries("abc"));
        matcher = pattern.matcher(toSupplementaries("abcdefabc"));
        matcher.region(0,9*2);
        assertTrue(matcher.find());
        assertTrue(matcher.find());
        matcher.region(0,3*2);
        assertTrue(matcher.find());
        matcher.region(1,3*2);
        assertFalse(matcher.find());
        matcher.region(3*2,6*2);
        assertFalse(matcher.find());
        matcher.region(0,2*2);
        assertFalse(matcher.find());
        matcher.region(0,2*2+1);
        assertFalse(matcher.find());

        expectRegionFail(matcher, 2, -1);
        expectRegionFail(matcher, -1, -1);
        expectRegionFail(matcher, -1, 2);
        expectRegionFail(matcher, 5*2, 3*2);
        expectRegionFail(matcher, 5*2, 12*2);
        expectRegionFail(matcher, 12*2, 12*2);

        pattern = Pattern.compile(toSupplementaries("^abc$"));
        matcher = pattern.matcher(toSupplementaries("zzzabczzz"));
        matcher.region(0,9*2);
        assertFalse(matcher.find());
        matcher.region(3*2,6*2);
        assertTrue(matcher.find());
        matcher.region(3*2+1,6*2);
        assertFalse(matcher.find());
        matcher.region(3*2,6*2-1);
        assertFalse(matcher.find());
        matcher.region(3*2,6*2);
        matcher.useAnchoringBounds(false);
        assertFalse(matcher.find());

        // JDK-8230829
        pattern = Pattern.compile("\\ud800\\udc61");
        matcher = pattern.matcher("\ud800\udc61");
        matcher.region(0, 1);
        assertFalse(matcher.find(), "Matched a surrogate pair" +
                " that crosses border of region");

        assertTrue(matcher.hitEnd(), "Expected to hit the end when" +
                " matching a surrogate pair crossing region");
    }

    private static void expectRegionFail(Matcher matcher, int index1,
                                         int index2)
    {

        try {
            matcher.region(index1, index2);
            fail();
        } catch (IndexOutOfBoundsException | IllegalStateException ioobe) {
            // Correct result
        } catch (Exception e) {
            fail();
        }
    }

    // This test is for 4803197
    @Test
    public static void escapedSegmentTest() {

        Pattern pattern = Pattern.compile("\\Qdir1\\dir2\\E");
        check(pattern, "dir1\\dir2", true);

        pattern = Pattern.compile("\\Qdir1\\dir2\\\\E");
        check(pattern, "dir1\\dir2\\", true);

        pattern = Pattern.compile("(\\Qdir1\\dir2\\\\E)");
        check(pattern, "dir1\\dir2\\", true);

        // Supplementary character test
        pattern = Pattern.compile(toSupplementaries("\\Qdir1\\dir2\\E"));
        check(pattern, toSupplementaries("dir1\\dir2"), true);

        pattern = Pattern.compile(toSupplementaries("\\Qdir1\\dir2")+"\\\\E");
        check(pattern, toSupplementaries("dir1\\dir2\\"), true);

        pattern = Pattern.compile(toSupplementaries("(\\Qdir1\\dir2")+"\\\\E)");
        check(pattern, toSupplementaries("dir1\\dir2\\"), true);
    }

    // This test is for 4792284
    @Test
    public static void nonCaptureRepetitionTest() {
        String input = "abcdefgh;";

        String[] patterns = new String[] {
            "(?:\\w{4})+;",
            "(?:\\w{8})*;",
            "(?:\\w{2}){2,4};",
            "(?:\\w{4}){2,};",   // only matches the
            ".*?(?:\\w{5})+;",   //     specified minimum
            ".*?(?:\\w{9})*;",   //     number of reps - OK
            "(?:\\w{4})+?;",     // lazy repetition - OK
            "(?:\\w{4})++;",     // possessive repetition - OK
            "(?:\\w{2,}?)+;",    // non-deterministic - OK
            "(\\w{4})+;",        // capturing group - OK
        };

        for (String pattern : patterns) {
            // Check find()
            check(pattern, 0, input, input, true);
            // Check matches()
            Pattern p = Pattern.compile(pattern);
            Matcher m = p.matcher(input);

            assertTrue(m.matches());
            assertEquals(m.group(0), input);
        }
    }

    // This test is for 6358731
    @Test
    public static void notCapturedGroupCurlyMatchTest() {
        Pattern pattern = Pattern.compile("(abc)+|(abcd)+");
        Matcher matcher = pattern.matcher("abcd");

        boolean condition = !matcher.matches() ||
             matcher.group(1) != null ||
             !matcher.group(2).equals("abcd");

        assertFalse(condition);
    }

    // This test is for 4706545
    @Test
    public static void javaCharClassTest() {
        for (int i=0; i<1000; i++) {
            char c = (char)generator.nextInt();
            check("{javaLowerCase}", c, Character.isLowerCase(c));
            check("{javaUpperCase}", c, Character.isUpperCase(c));
            check("{javaUpperCase}+", c, Character.isUpperCase(c));
            check("{javaTitleCase}", c, Character.isTitleCase(c));
            check("{javaDigit}", c, Character.isDigit(c));
            check("{javaDefined}", c, Character.isDefined(c));
            check("{javaLetter}", c, Character.isLetter(c));
            check("{javaLetterOrDigit}", c, Character.isLetterOrDigit(c));
            check("{javaJavaIdentifierStart}", c,
                  Character.isJavaIdentifierStart(c));
            check("{javaJavaIdentifierPart}", c,
                  Character.isJavaIdentifierPart(c));
            check("{javaUnicodeIdentifierStart}", c,
                  Character.isUnicodeIdentifierStart(c));
            check("{javaUnicodeIdentifierPart}", c,
                  Character.isUnicodeIdentifierPart(c));
            check("{javaIdentifierIgnorable}", c,
                  Character.isIdentifierIgnorable(c));
            check("{javaSpaceChar}", c, Character.isSpaceChar(c));
            check("{javaWhitespace}", c, Character.isWhitespace(c));
            check("{javaISOControl}", c, Character.isISOControl(c));
            check("{javaMirrored}", c, Character.isMirrored(c));

        }

        // Supplementary character test
        for (int i=0; i<1000; i++) {
            int c = generator.nextInt(Character.MAX_CODE_POINT
                                      - Character.MIN_SUPPLEMENTARY_CODE_POINT)
                        + Character.MIN_SUPPLEMENTARY_CODE_POINT;
            check("{javaLowerCase}", c, Character.isLowerCase(c));
            check("{javaUpperCase}", c, Character.isUpperCase(c));
            check("{javaUpperCase}+", c, Character.isUpperCase(c));
            check("{javaTitleCase}", c, Character.isTitleCase(c));
            check("{javaDigit}", c, Character.isDigit(c));
            check("{javaDefined}", c, Character.isDefined(c));
            check("{javaLetter}", c, Character.isLetter(c));
            check("{javaLetterOrDigit}", c, Character.isLetterOrDigit(c));
            check("{javaJavaIdentifierStart}", c,
                  Character.isJavaIdentifierStart(c));
            check("{javaJavaIdentifierPart}", c,
                  Character.isJavaIdentifierPart(c));
            check("{javaUnicodeIdentifierStart}", c,
                  Character.isUnicodeIdentifierStart(c));
            check("{javaUnicodeIdentifierPart}", c,
                  Character.isUnicodeIdentifierPart(c));
            check("{javaIdentifierIgnorable}", c,
                  Character.isIdentifierIgnorable(c));
            check("{javaSpaceChar}", c, Character.isSpaceChar(c));
            check("{javaWhitespace}", c, Character.isWhitespace(c));
            check("{javaISOControl}", c, Character.isISOControl(c));
            check("{javaMirrored}", c, Character.isMirrored(c));
        }
    }

    // This test is for 4523620
    /*
    private static void numOccurrencesTest() throws Exception {
        Pattern pattern = Pattern.compile("aaa");

        if (pattern.numOccurrences("aaaaaa", false) != 2)
            failCount++;
        if (pattern.numOccurrences("aaaaaa", true) != 4)
            failCount++;

        pattern = Pattern.compile("^");
        if (pattern.numOccurrences("aaaaaa", false) != 1)
            failCount++;
        if (pattern.numOccurrences("aaaaaa", true) != 1)
            failCount++;

        report("Number of Occurrences");
    }
    */

    // This test is for 4776374
    @Test
    public static void caretBetweenTerminatorsTest() {
        int flags1 = Pattern.DOTALL;
        int flags2 = Pattern.DOTALL | Pattern.UNIX_LINES;
        int flags3 = Pattern.DOTALL | Pattern.UNIX_LINES | Pattern.MULTILINE;
        int flags4 = Pattern.DOTALL | Pattern.MULTILINE;

        check("^....", flags1, "test\ntest", "test", true);
        check(".....^", flags1, "test\ntest", "test", false);
        check(".....^", flags1, "test\n", "test", false);
        check("....^", flags1, "test\r\n", "test", false);

        check("^....", flags2, "test\ntest", "test", true);
        check("....^", flags2, "test\ntest", "test", false);
        check(".....^", flags2, "test\n", "test", false);
        check("....^", flags2, "test\r\n", "test", false);

        check("^....", flags3, "test\ntest", "test", true);
        check(".....^", flags3, "test\ntest", "test\n", true);
        check(".....^", flags3, "test\u0085test", "test\u0085", false);
        check(".....^", flags3, "test\n", "test", false);
        check(".....^", flags3, "test\r\n", "test", false);
        check("......^", flags3, "test\r\ntest", "test\r\n", true);

        check("^....", flags4, "test\ntest", "test", true);
        check(".....^", flags3, "test\ntest", "test\n", true);
        check(".....^", flags4, "test\u0085test", "test\u0085", true);
        check(".....^", flags4, "test\n", "test\n", false);
        check(".....^", flags4, "test\r\n", "test\r", false);

        // Supplementary character test
        String t = toSupplementaries("test");
        check("^....", flags1, t+"\n"+t, t, true);
        check(".....^", flags1, t+"\n"+t, t, false);
        check(".....^", flags1, t+"\n", t, false);
        check("....^", flags1, t+"\r\n", t, false);

        check("^....", flags2, t+"\n"+t, t, true);
        check("....^", flags2, t+"\n"+t, t, false);
        check(".....^", flags2, t+"\n", t, false);
        check("....^", flags2, t+"\r\n", t, false);

        check("^....", flags3, t+"\n"+t, t, true);
        check(".....^", flags3, t+"\n"+t, t+"\n", true);
        check(".....^", flags3, t+"\u0085"+t, t+"\u0085", false);
        check(".....^", flags3, t+"\n", t, false);
        check(".....^", flags3, t+"\r\n", t, false);
        check("......^", flags3, t+"\r\n"+t, t+"\r\n", true);

        check("^....", flags4, t+"\n"+t, t, true);
        check(".....^", flags3, t+"\n"+t, t+"\n", true);
        check(".....^", flags4, t+"\u0085"+t, t+"\u0085", true);
        check(".....^", flags4, t+"\n", t+"\n", false);
        check(".....^", flags4, t+"\r\n", t+"\r", false);
    }

    // This test is for 4727935
    @Test
    public static void dollarAtEndTest() {
        int flags1 = Pattern.DOTALL;
        int flags2 = Pattern.DOTALL | Pattern.UNIX_LINES;
        int flags3 = Pattern.DOTALL | Pattern.MULTILINE;

        check("....$", flags1, "test\n", "test", true);
        check("....$", flags1, "test\r\n", "test", true);
        check(".....$", flags1, "test\n", "test\n", true);
        check(".....$", flags1, "test\u0085", "test\u0085", true);
        check("....$", flags1, "test\u0085", "test", true);

        check("....$", flags2, "test\n", "test", true);
        check(".....$", flags2, "test\n", "test\n", true);
        check(".....$", flags2, "test\u0085", "test\u0085", true);
        check("....$", flags2, "test\u0085", "est\u0085", true);

        check("....$.blah", flags3, "test\nblah", "test\nblah", true);
        check(".....$.blah", flags3, "test\n\nblah", "test\n\nblah", true);
        check("....$blah", flags3, "test\nblah", "!!!!", false);
        check(".....$blah", flags3, "test\nblah", "!!!!", false);

        // Supplementary character test
        String t = toSupplementaries("test");
        String b = toSupplementaries("blah");
        check("....$", flags1, t+"\n", t, true);
        check("....$", flags1, t+"\r\n", t, true);
        check(".....$", flags1, t+"\n", t+"\n", true);
        check(".....$", flags1, t+"\u0085", t+"\u0085", true);
        check("....$", flags1, t+"\u0085", t, true);

        check("....$", flags2, t+"\n", t, true);
        check(".....$", flags2, t+"\n", t+"\n", true);
        check(".....$", flags2, t+"\u0085", t+"\u0085", true);
        check("....$", flags2, t+"\u0085", toSupplementaries("est\u0085"), true);

        check("....$."+b, flags3, t+"\n"+b, t+"\n"+b, true);
        check(".....$."+b, flags3, t+"\n\n"+b, t+"\n\n"+b, true);
        check("....$"+b, flags3, t+"\n"+b, "!!!!", false);
        check(".....$"+b, flags3, t+"\n"+b, "!!!!", false);
    }

    // This test is for 4711773
    @Test
    public static void multilineDollarTest() {
        Pattern findCR = Pattern.compile("$", Pattern.MULTILINE);
        Matcher matcher = findCR.matcher("first bit\nsecond bit");
        matcher.find();
        assertEquals(matcher.start(), 9);
        matcher.find();
        assertEquals(matcher.start(0), 20);

        // Supplementary character test
        matcher = findCR.matcher(toSupplementaries("first  bit\n second  bit")); // double BMP chars
        matcher.find();
        assertEquals(matcher.start(0), 9*2);
        matcher.find();
        assertEquals(matcher.start(0), 20*2);
    }

    @Test
    public static void reluctantRepetitionTest() {
        Pattern p = Pattern.compile("1(\\s\\S+?){1,3}?[\\s,]2");
        check(p, "1 word word word 2", true);
        check(p, "1 wor wo w 2", true);
        check(p, "1 word word 2", true);
        check(p, "1 word 2", true);
        check(p, "1 wo w w 2", true);
        check(p, "1 wo w 2", true);
        check(p, "1 wor w 2", true);

        p = Pattern.compile("([a-z])+?c");
        Matcher m = p.matcher("ababcdefdec");
        check(m, "ababc");

        // Supplementary character test
        p = Pattern.compile(toSupplementaries("([a-z])+?c"));
        m = p.matcher(toSupplementaries("ababcdefdec"));
        check(m, toSupplementaries("ababc"));
    }

    public static Pattern serializedPattern(Pattern p) throws Exception {
        ByteArrayOutputStream baos = new ByteArrayOutputStream();
        ObjectOutputStream oos = new ObjectOutputStream(baos);
        oos.writeObject(p);
        oos.close();
        try (ObjectInputStream ois = new ObjectInputStream(
                new ByteArrayInputStream(baos.toByteArray()))) {
            return (Pattern)ois.readObject();
        }
    }

    @Test
    public static void serializeTest() throws Exception {
        String patternStr = "(b)";
        String matchStr = "b";
        Pattern pattern = Pattern.compile(patternStr);
        Pattern serializedPattern = serializedPattern(pattern);
        Matcher matcher = serializedPattern.matcher(matchStr);
        assertTrue(matcher.matches());
        assertEquals(matcher.groupCount(), 1);

        pattern = Pattern.compile("a(?-i)b", Pattern.CASE_INSENSITIVE);
        serializedPattern = serializedPattern(pattern);
        assertTrue(serializedPattern.matcher("Ab").matches());
        assertFalse(serializedPattern.matcher("AB").matches());
    }

    @Test
    public static void gTest() {
        Pattern pattern = Pattern.compile("\\G\\w");
        Matcher matcher = pattern.matcher("abc#x#x");
        matcher.find();
        matcher.find();
        matcher.find();
        assertFalse(matcher.find());

        pattern = Pattern.compile("\\GA*");
        matcher = pattern.matcher("1A2AA3");
        matcher.find();
        assertFalse(matcher.find());

        pattern = Pattern.compile("\\GA*");
        matcher = pattern.matcher("1A2AA3");
        assertTrue(matcher.find(1));
        matcher.find();
        assertFalse(matcher.find());
    }

    @Test
    public static void zTest() {
        Pattern pattern = Pattern.compile("foo\\Z");
        // Positives
        check(pattern, "foo\u0085", true);
        check(pattern, "foo\u2028", true);
        check(pattern, "foo\u2029", true);
        check(pattern, "foo\n", true);
        check(pattern, "foo\r", true);
        check(pattern, "foo\r\n", true);
        // Negatives
        check(pattern, "fooo", false);
        check(pattern, "foo\n\r", false);

        pattern = Pattern.compile("foo\\Z", Pattern.UNIX_LINES);
        // Positives
        check(pattern, "foo", true);
        check(pattern, "foo\n", true);
        // Negatives
        check(pattern, "foo\r", false);
        check(pattern, "foo\u0085", false);
        check(pattern, "foo\u2028", false);
        check(pattern, "foo\u2029", false);
    }

    @Test
    public static void replaceFirstTest() {
        Pattern pattern = Pattern.compile("(ab)(c*)");
        Matcher matcher = pattern.matcher("abccczzzabcczzzabccc");
        assertEquals(matcher.replaceFirst("test"), "testzzzabcczzzabccc");

        matcher.reset("zzzabccczzzabcczzzabccczzz");
        assertEquals(matcher.replaceFirst("test"), "zzztestzzzabcczzzabccczzz");

        matcher.reset("zzzabccczzzabcczzzabccczzz");
        String result = matcher.replaceFirst("$1");
        assertEquals(result,"zzzabzzzabcczzzabccczzz");

        matcher.reset("zzzabccczzzabcczzzabccczzz");
        result = matcher.replaceFirst("$2");
        assertEquals(result, "zzzccczzzabcczzzabccczzz");

        pattern = Pattern.compile("a*");
        matcher = pattern.matcher("aaaaaaaaaa");
        assertEquals(matcher.replaceFirst("test"), "test");

        pattern = Pattern.compile("a+");
        matcher = pattern.matcher("zzzaaaaaaaaaa");
        assertEquals(matcher.replaceFirst("test"), "zzztest");

        // Supplementary character test
        pattern = Pattern.compile(toSupplementaries("(ab)(c*)"));
        matcher = pattern.matcher(toSupplementaries("abccczzzabcczzzabccc"));
        result = matcher.replaceFirst(toSupplementaries("test"));
        assertEquals(result, toSupplementaries("testzzzabcczzzabccc"));

        matcher.reset(toSupplementaries("zzzabccczzzabcczzzabccczzz"));
        result = matcher.replaceFirst(toSupplementaries("test"));
        assertEquals(result, toSupplementaries("zzztestzzzabcczzzabccczzz"));

        matcher.reset(toSupplementaries("zzzabccczzzabcczzzabccczzz"));
        result = matcher.replaceFirst("$1");
        assertEquals(result, toSupplementaries("zzzabzzzabcczzzabccczzz"));

        matcher.reset(toSupplementaries("zzzabccczzzabcczzzabccczzz"));
        result = matcher.replaceFirst("$2");
        assertEquals(result, toSupplementaries("zzzccczzzabcczzzabccczzz"));

        pattern = Pattern.compile(toSupplementaries("a*"));
        matcher = pattern.matcher(toSupplementaries("aaaaaaaaaa"));

        result = matcher.replaceFirst(toSupplementaries("test"));
        assertEquals(result,toSupplementaries("test"));

        pattern = Pattern.compile(toSupplementaries("a+"));
        matcher = pattern.matcher(toSupplementaries("zzzaaaaaaaaaa"));
        result = matcher.replaceFirst(toSupplementaries("test"));
        assertEquals(result, toSupplementaries("zzztest"));
    }

    @Test
    public static void unixLinesTest() {
        Pattern pattern = Pattern.compile(".*");
        Matcher matcher = pattern.matcher("aa\u2028blah");
        matcher.find();
        assertEquals(matcher.group(0), "aa");

        pattern = Pattern.compile(".*", Pattern.UNIX_LINES);
        matcher = pattern.matcher("aa\u2028blah");
        matcher.find();
        assertEquals(matcher.group(0), "aa\u2028blah");

        pattern = Pattern.compile("[az]$",
                                  Pattern.MULTILINE | Pattern.UNIX_LINES);
        matcher = pattern.matcher("aa\u2028zz");
        check(matcher, "a\u2028", false);

        // Supplementary character test
        pattern = Pattern.compile(".*");
        matcher = pattern.matcher(toSupplementaries("aa\u2028blah"));
        matcher.find();
        assertEquals(matcher.group(0), toSupplementaries("aa"));

        pattern = Pattern.compile(".*", Pattern.UNIX_LINES);
        matcher = pattern.matcher(toSupplementaries("aa\u2028blah"));
        matcher.find();
        assertEquals(matcher.group(0), toSupplementaries("aa\u2028blah"));

        pattern = Pattern.compile(toSupplementaries("[az]$"),
                                  Pattern.MULTILINE | Pattern.UNIX_LINES);
        matcher = pattern.matcher(toSupplementaries("aa\u2028zz"));
        check(matcher, toSupplementaries("a\u2028"), false);
    }

    @Test
    public static void commentsTest() {
        int flags = Pattern.COMMENTS;

        Pattern pattern = Pattern.compile("aa \\# aa", flags);
        Matcher matcher = pattern.matcher("aa#aa");
        assertTrue(matcher.matches());

        pattern = Pattern.compile("aa  # blah", flags);
        matcher = pattern.matcher("aa");
        assertTrue(matcher.matches());

        pattern = Pattern.compile("aa blah", flags);
        matcher = pattern.matcher("aablah");
        assertTrue(matcher.matches());

        pattern = Pattern.compile("aa  # blah blech  ", flags);
        matcher = pattern.matcher("aa");
        assertTrue(matcher.matches());

        pattern = Pattern.compile("aa  # blah\n  ", flags);
        matcher = pattern.matcher("aa");
        assertTrue(matcher.matches());

        pattern = Pattern.compile("aa  # blah\nbc # blech", flags);
        matcher = pattern.matcher("aabc");
        assertTrue(matcher.matches());

        pattern = Pattern.compile("aa  # blah\nbc# blech", flags);
        matcher = pattern.matcher("aabc");
        assertTrue(matcher.matches());

        pattern = Pattern.compile("aa  # blah\nbc\\# blech", flags);
        matcher = pattern.matcher("aabc#blech");
        assertTrue(matcher.matches());

        // Supplementary character test
        pattern = Pattern.compile(toSupplementaries("aa \\# aa"), flags);
        matcher = pattern.matcher(toSupplementaries("aa#aa"));
        assertTrue(matcher.matches());

        pattern = Pattern.compile(toSupplementaries("aa  # blah"), flags);
        matcher = pattern.matcher(toSupplementaries("aa"));
        assertTrue(matcher.matches());

        pattern = Pattern.compile(toSupplementaries("aa blah"), flags);
        matcher = pattern.matcher(toSupplementaries("aablah"));
        assertTrue(matcher.matches());

        pattern = Pattern.compile(toSupplementaries("aa  # blah blech  "), flags);
        matcher = pattern.matcher(toSupplementaries("aa"));
        assertTrue(matcher.matches());

        pattern = Pattern.compile(toSupplementaries("aa  # blah\n  "), flags);
        matcher = pattern.matcher(toSupplementaries("aa"));
        assertTrue(matcher.matches());

        pattern = Pattern.compile(toSupplementaries("aa  # blah\nbc # blech"), flags);
        matcher = pattern.matcher(toSupplementaries("aabc"));
        assertTrue(matcher.matches());

        pattern = Pattern.compile(toSupplementaries("aa  # blah\nbc# blech"), flags);
        matcher = pattern.matcher(toSupplementaries("aabc"));
        assertTrue(matcher.matches());

        pattern = Pattern.compile(toSupplementaries("aa  # blah\nbc\\# blech"), flags);
        matcher = pattern.matcher(toSupplementaries("aabc#blech"));
        assertTrue(matcher.matches());
    }

    @Test
    public static void caseFoldingTest() { // bug 4504687
        int flags = Pattern.CASE_INSENSITIVE | Pattern.UNICODE_CASE;
        Pattern pattern = Pattern.compile("aa", flags);
        Matcher matcher = pattern.matcher("ab");
        assertFalse(matcher.matches());

        pattern = Pattern.compile("aA", flags);
        matcher = pattern.matcher("ab");
        assertFalse(matcher.matches());

        pattern = Pattern.compile("aa", flags);
        matcher = pattern.matcher("aB");
        assertFalse(matcher.matches());

        matcher = pattern.matcher("Ab");
        assertFalse(matcher.matches());

        // ASCII               "a"
        // Latin-1 Supplement  "a" + grave
        // Cyrillic            "a"
        String[] patterns = new String[] {
            //single
            "a", "\u00e0", "\u0430",
            //slice
            "ab", "\u00e0\u00e1", "\u0430\u0431",
            //class single
            "[a]", "[\u00e0]", "[\u0430]",
            //class range
            "[a-b]", "[\u00e0-\u00e5]", "[\u0430-\u0431]",
            //back reference
            "(a)\\1", "(\u00e0)\\1", "(\u0430)\\1"
        };

        String[] texts = new String[] {
            "A", "\u00c0", "\u0410",
            "AB", "\u00c0\u00c1", "\u0410\u0411",
            "A", "\u00c0", "\u0410",
            "B", "\u00c2", "\u0411",
            "aA", "\u00e0\u00c0", "\u0430\u0410"
        };

        boolean[] expected = new boolean[] {
            true, false, false,
            true, false, false,
            true, false, false,
            true, false, false,
            true, false, false
        };

        flags = Pattern.CASE_INSENSITIVE;
        for (int i = 0; i < patterns.length; i++) {
            pattern = Pattern.compile(patterns[i], flags);
            matcher = pattern.matcher(texts[i]);
            assertEquals(matcher.matches(), expected[i], "<1> Failed at " + i);
        }

        flags = Pattern.CASE_INSENSITIVE | Pattern.UNICODE_CASE;
        for (int i = 0; i < patterns.length; i++) {
            pattern = Pattern.compile(patterns[i], flags);
            matcher = pattern.matcher(texts[i]);
            assertTrue(matcher.matches(), "<2> Failed at " + i);
        }
        // flag unicode_case alone should do nothing
        flags = Pattern.UNICODE_CASE;
        for (int i = 0; i < patterns.length; i++) {
            pattern = Pattern.compile(patterns[i], flags);
            matcher = pattern.matcher(texts[i]);
            assertFalse(matcher.matches(), "<3> Failed at " + i);
        }

        // Special cases: i, I, u+0131 and u+0130
        flags = Pattern.UNICODE_CASE | Pattern.CASE_INSENSITIVE;
        pattern = Pattern.compile("[h-j]+", flags);
        assertTrue(pattern.matcher("\u0131\u0130").matches());
    }

    @Test
    public static void appendTest() {
        Pattern pattern = Pattern.compile("(ab)(cd)");
        Matcher matcher = pattern.matcher("abcd");
        String result = matcher.replaceAll("$2$1");
        assertEquals(result, "cdab");

        String  s1 = "Swap all: first = 123, second = 456";
        String  s2 = "Swap one: first = 123, second = 456";
        String  r  = "$3$2$1";
        pattern = Pattern.compile("([a-z]+)( *= *)([0-9]+)");
        matcher = pattern.matcher(s1);

        result = matcher.replaceAll(r);
        assertEquals(result, "Swap all: 123 = first, 456 = second");

        matcher = pattern.matcher(s2);

        if (matcher.find()) {
            StringBuffer sb = new StringBuffer();
            matcher.appendReplacement(sb, r);
            matcher.appendTail(sb);
            result = sb.toString();
            assertEquals(result, "Swap one: 123 = first, second = 456");
        }

        // Supplementary character test
        pattern = Pattern.compile(toSupplementaries("(ab)(cd)"));
        matcher = pattern.matcher(toSupplementaries("abcd"));
        result = matcher.replaceAll("$2$1");
        assertEquals(result, toSupplementaries("cdab"));

        s1 = toSupplementaries("Swap all: first = 123, second = 456");
        s2 = toSupplementaries("Swap one: first = 123, second = 456");
        r  = toSupplementaries("$3$2$1");
        pattern = Pattern.compile(toSupplementaries("([a-z]+)( *= *)([0-9]+)"));
        matcher = pattern.matcher(s1);

        result = matcher.replaceAll(r);
        assertEquals(result, toSupplementaries("Swap all: 123 = first, 456 = second"));

        matcher = pattern.matcher(s2);

        if (matcher.find()) {
            StringBuffer sb = new StringBuffer();
            matcher.appendReplacement(sb, r);
            matcher.appendTail(sb);
            result = sb.toString();
            assertEquals(result, toSupplementaries("Swap one: 123 = first, second = 456"));
        }
    }

    @Test
    public static void splitTest() {
        Pattern pattern = Pattern.compile(":");
        String[] result = pattern.split("foo:and:boo", 2);
        assertEquals(result[0], "foo");
        assertEquals(result[1], "and:boo");
        // Supplementary character test
        Pattern patternX = Pattern.compile(toSupplementaries("X"));
        result = patternX.split(toSupplementaries("fooXandXboo"), 2);
        assertEquals(result[0], toSupplementaries("foo"));
        assertEquals(result[1], toSupplementaries("andXboo"));

        CharBuffer cb = CharBuffer.allocate(100);
        cb.put("foo:and:boo");
        cb.flip();
        result = pattern.split(cb);
        assertEquals(result[0], "foo");
        assertEquals(result[1], "and");
        assertEquals(result[2], "boo");

        // Supplementary character test
        CharBuffer cbs = CharBuffer.allocate(100);
        cbs.put(toSupplementaries("fooXandXboo"));
        cbs.flip();
        result = patternX.split(cbs);
        assertEquals(result[0], toSupplementaries("foo"));
        assertEquals(result[1], toSupplementaries("and"));
        assertEquals(result[2], toSupplementaries("boo"));

        String source = "0123456789";
        for (int limit=-2; limit<3; limit++) {
            for (int x=0; x<10; x++) {
                result = source.split(Integer.toString(x), limit);
                int expectedLength = limit < 1 ? 2 : limit;

                if ((limit == 0) && (x == 9)) {
                    // expected dropping of ""
                    assertEquals(result.length, 1);
                    assertEquals(result[0], "012345678");
                } else {
                    assertEquals(result.length, expectedLength);

                    if (!result[0].equals(source.substring(0,x))) {
                        assertEquals(limit, 1);
                        assertEquals(result[0], source.substring(0,10));
                    }
                    if (expectedLength > 1) { // Check segment 2
                        assertEquals(result[1], source.substring(x+1,10));
                    }
                }
            }
        }
        // Check the case for no match found
        for (int limit=-2; limit<3; limit++) {
            result = source.split("e", limit);
            assertEquals(result.length, 1);
            assertEquals(result[0], source);
        }
        // Check the case for limit == 0, source = "";
        // split() now returns 0-length for empty source "" see #6559590
        source = "";
        result = source.split("e", 0);
        assertEquals(result.length, 1);
        assertEquals(result[0], source);

        // Check both split() and splitAsStraem(), especially for zero-lenth
        // input and zero-lenth match cases
        String[][] input = new String[][] {
            { " ",           "Abc Efg Hij" },   // normal non-zero-match
            { " ",           " Abc Efg Hij" },  // leading empty str for non-zero-match
            { " ",           "Abc  Efg Hij" },  // non-zero-match in the middle
            { "(?=\\p{Lu})", "AbcEfgHij" },     // no leading empty str for zero-match
            { "(?=\\p{Lu})", "AbcEfg" },
            { "(?=\\p{Lu})", "Abc" },
            { " ",           "" },              // zero-length input
            { ".*",          "" },

            // some tests from PatternStreamTest.java
            { "4",       "awgqwefg1fefw4vssv1vvv1" },
            { "\u00a3a", "afbfq\u00a3abgwgb\u00a3awngnwggw\u00a3a\u00a3ahjrnhneerh" },
            { "1",       "awgqwefg1fefw4vssv1vvv1" },
            { "1",       "a\u4ebafg1fefw\u4eba4\u9f9cvssv\u9f9c1v\u672c\u672cvv" },
            { "\u56da",  "1\u56da23\u56da456\u56da7890" },
            { "\u56da",  "1\u56da23\u9f9c\u672c\u672c\u56da456\u56da\u9f9c\u672c7890" },
            { "\u56da",  "" },
            { "[ \t,:.]","This is,testing: with\tdifferent separators." }, //multiple septs
            { "o",       "boo:and:foo" },
            { "o",       "booooo:and:fooooo" },
            { "o",       "fooooo:" },
        };

        String[][] expected = new String[][] {
            { "Abc", "Efg", "Hij" },
            { "", "Abc", "Efg", "Hij" },
            { "Abc", "", "Efg", "Hij" },
            { "Abc", "Efg", "Hij" },
            { "Abc", "Efg" },
            { "Abc" },
            { "" },
            { "" },

            { "awgqwefg1fefw", "vssv1vvv1" },
            { "afbfq", "bgwgb", "wngnwggw", "", "hjrnhneerh" },
            { "awgqwefg", "fefw4vssv", "vvv" },
            { "a\u4ebafg", "fefw\u4eba4\u9f9cvssv\u9f9c", "v\u672c\u672cvv" },
            { "1", "23", "456", "7890" },
            { "1", "23\u9f9c\u672c\u672c", "456", "\u9f9c\u672c7890" },
            { "" },
            { "This", "is", "testing", "", "with", "different", "separators" },
            { "b", "", ":and:f" },
            { "b", "", "", "", "", ":and:f" },
            { "f", "", "", "", "", ":" },
        };
        for (int i = 0; i < input.length; i++) {
            pattern = Pattern.compile(input[i][0]);
            assertTrue(Arrays.equals(pattern.split(input[i][1]), expected[i]));

            assertFalse(input[i][1].length() > 0 &&  // splitAsStream() return empty resulting
                                             // array for zero-length input for now
                !Arrays.equals(pattern.splitAsStream(input[i][1]).toArray(),
                               expected[i]));
        }
    }

    @Test
    public static void negationTest() {
        Pattern pattern = Pattern.compile("[\\[@^]+");
        Matcher matcher = pattern.matcher("@@@@[[[[^^^^");
        assertTrue(matcher.find());
        assertEquals(matcher.group(0), "@@@@[[[[^^^^");

        pattern = Pattern.compile("[@\\[^]+");
        matcher = pattern.matcher("@@@@[[[[^^^^");
        assertTrue(matcher.find());
        assertEquals(matcher.group(0), "@@@@[[[[^^^^");

        pattern = Pattern.compile("[@\\[^@]+");
        matcher = pattern.matcher("@@@@[[[[^^^^");
        assertTrue(matcher.find());
        assertEquals(matcher.group(0), "@@@@[[[[^^^^");

        pattern = Pattern.compile("\\)");
        matcher = pattern.matcher("xxx)xxx");
        assertTrue(matcher.find());
    }

    @Test
    public static void ampersandTest() {
        Pattern pattern = Pattern.compile("[&@]+");
        check(pattern, "@@@@&&&&", true);

        pattern = Pattern.compile("[@&]+");
        check(pattern, "@@@@&&&&", true);

        pattern = Pattern.compile("[@\\&]+");
        check(pattern, "@@@@&&&&", true);
    }

    @Test
    public static void octalTest() {
        Pattern pattern = Pattern.compile("\\u0007");
        Matcher matcher = pattern.matcher("\u0007");
        assertTrue(matcher.matches());
        pattern = Pattern.compile("\\07");
        matcher = pattern.matcher("\u0007");
        assertTrue(matcher.matches());
        pattern = Pattern.compile("\\007");
        matcher = pattern.matcher("\u0007");
        assertTrue(matcher.matches());
        pattern = Pattern.compile("\\0007");
        matcher = pattern.matcher("\u0007");
        assertTrue(matcher.matches());
        pattern = Pattern.compile("\\040");
        matcher = pattern.matcher("\u0020");
        assertTrue(matcher.matches());
        pattern = Pattern.compile("\\0403");
        matcher = pattern.matcher("\u00203");
        assertTrue(matcher.matches());
        pattern = Pattern.compile("\\0103");
        matcher = pattern.matcher("\u0043");
        assertTrue(matcher.matches());
    }

    @Test
    public static void longPatternTest() {
        try {
            Pattern.compile(
                "a 32-character-long pattern xxxx");
            Pattern.compile("a 33-character-long pattern xxxxx");
            Pattern.compile("a thirty four character long regex");
            StringBuilder patternToBe = new StringBuilder(101);
            for (int i=0; i<100; i++)
                patternToBe.append((char)(97 + i%26));
            Pattern.compile(patternToBe.toString());
        } catch (PatternSyntaxException e) {
            fail();
        }

        // Supplementary character test
        try {
            Pattern.compile(
                toSupplementaries("a 32-character-long pattern xxxx"));
            Pattern.compile(toSupplementaries("a 33-character-long pattern xxxxx"));
            Pattern.compile(toSupplementaries("a thirty four character long regex"));
            StringBuilder patternToBe = new StringBuilder(101*2);
            for (int i=0; i<100; i++)
                patternToBe.append(Character.toChars(Character.MIN_SUPPLEMENTARY_CODE_POINT
                                                     + 97 + i%26));
            Pattern.compile(patternToBe.toString());
        } catch (PatternSyntaxException e) {
            fail();
        }
    }

    @Test
    public static void group0Test() {
        Pattern pattern = Pattern.compile("(tes)ting");
        Matcher matcher = pattern.matcher("testing");
        check(matcher, "testing");

        matcher.reset("testing");
        assertTrue(matcher.lookingAt());
        assertEquals(matcher.group(0), "testing");

        matcher.reset("testing");
        assertTrue(matcher.matches());
        assertEquals(matcher.group(0), "testing");

        pattern = Pattern.compile("(tes)ting");
        matcher = pattern.matcher("testing");
        assertTrue(matcher.lookingAt());
        assertEquals(matcher.group(0), "testing");

        pattern = Pattern.compile("^(tes)ting");
        matcher = pattern.matcher("testing");
        assertTrue(matcher.matches());
        assertEquals(matcher.group(0), "testing");

        // Supplementary character test
        pattern = Pattern.compile(toSupplementaries("(tes)ting"));
        matcher = pattern.matcher(toSupplementaries("testing"));
        check(matcher, toSupplementaries("testing"));

        matcher.reset(toSupplementaries("testing"));
        assertTrue(matcher.lookingAt());
        assertEquals(matcher.group(0), toSupplementaries("testing"));

        matcher.reset(toSupplementaries("testing"));
        assertTrue(matcher.matches());
        assertEquals(matcher.group(0), toSupplementaries("testing"));

        pattern = Pattern.compile(toSupplementaries("(tes)ting"));
        matcher = pattern.matcher(toSupplementaries("testing"));
        assertTrue(matcher.lookingAt());
        assertEquals(matcher.group(0), toSupplementaries("testing"));

        pattern = Pattern.compile(toSupplementaries("^(tes)ting"));
        matcher = pattern.matcher(toSupplementaries("testing"));

        assertTrue(matcher.matches());
        assertEquals(matcher.group(0), toSupplementaries("testing"));
    }

    @Test
    public static void findIntTest() {
        Pattern p = Pattern.compile("blah");
        Matcher m = p.matcher("zzzzblahzzzzzblah");
        boolean result = m.find(2);

        assertTrue(result);

        final Pattern p2 = Pattern.compile("$");
        final Matcher m2 = p2.matcher("1234567890");
        result = m2.find(10);
        assertTrue(result);
        assertThrows(IndexOutOfBoundsException.class, () -> m2.find(11));

        // Supplementary character test
        p = Pattern.compile(toSupplementaries("blah"));
        m = p.matcher(toSupplementaries("zzzzblahzzzzzblah"));
        result = m.find(2);
        assertTrue(result);
    }

    @Test
    public static void emptyPatternTest() {
        Pattern p = Pattern.compile("");
        final Matcher m = p.matcher("foo");

        // Should find empty pattern at beginning of input
        boolean result = m.find();
        assertTrue(result);
        assertEquals(m.start(), 0);

        // Should not match entire input if input is not empty
        m.reset();
        result = m.matches();
        assertFalse(result);

        assertThrows(IllegalStateException.class, () -> m.start(0));

        // Should match entire input if input is empty
        m.reset("");
        result = m.matches();
        assertTrue(result);

        result = Pattern.matches("", "");
        assertTrue(result);

        result = Pattern.matches("", "foo");
        assertFalse(result);
    }

    @Test
    public static void charClassTest() {
        Pattern pattern = Pattern.compile("blah[ab]]blech");
        check(pattern, "blahb]blech", true);

        pattern = Pattern.compile("[abc[def]]");
        check(pattern, "b", true);

        // Supplementary character tests
        pattern = Pattern.compile(toSupplementaries("blah[ab]]blech"));
        check(pattern, toSupplementaries("blahb]blech"), true);

        pattern = Pattern.compile(toSupplementaries("[abc[def]]"));
        check(pattern, toSupplementaries("b"), true);

        // u00ff when UNICODE_CASE
        pattern = Pattern.compile("[ab\u00ffcd]",
                                  Pattern.CASE_INSENSITIVE|
                                  Pattern.UNICODE_CASE);
        check(pattern, "ab\u00ffcd", true);
        check(pattern, "Ab\u0178Cd", true);

        // u00b5 when UNICODE_CASE
        pattern = Pattern.compile("[ab\u00b5cd]",
                                  Pattern.CASE_INSENSITIVE|
                                  Pattern.UNICODE_CASE);
        check(pattern, "ab\u00b5cd", true);
        check(pattern, "Ab\u039cCd", true);

        /* Special cases
           (1)LatinSmallLetterLongS u+017f
           (2)LatinSmallLetterDotlessI u+0131
           (3)LatineCapitalLetterIWithDotAbove u+0130
           (4)KelvinSign u+212a
           (5)AngstromSign u+212b
        */
        int flags = Pattern.UNICODE_CASE | Pattern.CASE_INSENSITIVE;
        pattern = Pattern.compile("[sik\u00c5]+", flags);
        assertTrue(pattern.matcher("\u017f\u0130\u0131\u212a\u212b").matches());

    }

    @Test
    public static void caretTest() {
        Pattern pattern = Pattern.compile("\\w*");
        Matcher matcher = pattern.matcher("a#bc#def##g");
        check(matcher, "a");
        check(matcher, "");
        check(matcher, "bc");
        check(matcher, "");
        check(matcher, "def");
        check(matcher, "");
        check(matcher, "");
        check(matcher, "g");
        check(matcher, "");
        assertFalse(matcher.find());

        pattern = Pattern.compile("^\\w*");
        matcher = pattern.matcher("a#bc#def##g");
        check(matcher, "a");
        assertFalse(matcher.find());

        pattern = Pattern.compile("\\w");
        matcher = pattern.matcher("abc##x");
        check(matcher, "a");
        check(matcher, "b");
        check(matcher, "c");
        check(matcher, "x");
        assertFalse(matcher.find());

        pattern = Pattern.compile("^\\w");
        matcher = pattern.matcher("abc##x");
        check(matcher, "a");
        assertFalse(matcher.find());

        pattern = Pattern.compile("\\A\\p{Alpha}{3}");
        matcher = pattern.matcher("abcdef-ghi\njklmno");
        check(matcher, "abc");
        assertFalse(matcher.find());

        pattern = Pattern.compile("^\\p{Alpha}{3}", Pattern.MULTILINE);
        matcher = pattern.matcher("abcdef-ghi\njklmno");
        check(matcher, "abc");
        check(matcher, "jkl");
        assertFalse(matcher.find());

        pattern = Pattern.compile("^", Pattern.MULTILINE);
        matcher = pattern.matcher("this is some text");
        String result = matcher.replaceAll("X");
        assertEquals(result, "Xthis is some text");

        pattern = Pattern.compile("^");
        matcher = pattern.matcher("this is some text");
        result = matcher.replaceAll("X");
        assertEquals(result, "Xthis is some text");

        pattern = Pattern.compile("^", Pattern.MULTILINE | Pattern.UNIX_LINES);
        matcher = pattern.matcher("this is some text\n");
        result = matcher.replaceAll("X");
        assertEquals(result, "Xthis is some text\n");
    }

    @Test
    public static void groupCaptureTest() {
        // Independent group
        assertThrows(IndexOutOfBoundsException.class, () -> {
                    Pattern pattern = Pattern.compile("x+(?>y+)z+");
                    Matcher matcher = pattern.matcher("xxxyyyzzz");
                    matcher.find();
                    matcher.group(1);
       });

        // Pure group
        assertThrows(IndexOutOfBoundsException.class, () -> {
            Pattern pattern = Pattern.compile("x+(?:y+)z+");
            Matcher matcher = pattern.matcher("xxxyyyzzz");
            matcher.find();
            String blah = matcher.group(1);
        });

        // Supplementary character tests
        // Independent group
        assertThrows(IndexOutOfBoundsException.class, () -> {
            Pattern pattern = Pattern.compile(toSupplementaries("x+(?>y+)z+"));
            Matcher matcher = pattern.matcher(toSupplementaries("xxxyyyzzz"));
            matcher.find();
            String blah = matcher.group(1);
        });

        // Pure group
        assertThrows(IndexOutOfBoundsException.class, () -> {
            Pattern pattern = Pattern.compile(toSupplementaries("x+(?:y+)z+"));
            Matcher matcher = pattern.matcher(toSupplementaries("xxxyyyzzz"));
            matcher.find();
            String blah = matcher.group(1);
        });
    }

    @Test
    public static void backRefTest() {
        Pattern pattern = Pattern.compile("(a*)bc\\1");
        check(pattern, "zzzaabcazzz", true);

        pattern = Pattern.compile("(a*)bc\\1");
        check(pattern, "zzzaabcaazzz", true);

        pattern = Pattern.compile("(abc)(def)\\1");
        check(pattern, "abcdefabc", true);

        pattern = Pattern.compile("(abc)(def)\\3");
        check(pattern, "abcdefabc", false);

        for (int i = 1; i < 10; i++) {
            // Make sure backref 1-9 are always accepted
            pattern = Pattern.compile("abcdef\\" + i);
            // and fail to match if the target group does not exit
            check(pattern, "abcdef", false);
        }

        pattern = Pattern.compile("(a)(b)(c)(d)(e)(f)(g)(h)(i)(j)\\11");
        check(pattern, "abcdefghija", false);
        check(pattern, "abcdefghija1", true);

        pattern = Pattern.compile("(a)(b)(c)(d)(e)(f)(g)(h)(i)(j)(k)\\11");
        check(pattern, "abcdefghijkk", true);

        pattern = Pattern.compile("(a)bcdefghij\\11");
        check(pattern, "abcdefghija1", true);

        // Supplementary character tests
        pattern = Pattern.compile(toSupplementaries("(a*)bc\\1"));
        check(pattern, toSupplementaries("zzzaabcazzz"), true);

        pattern = Pattern.compile(toSupplementaries("(a*)bc\\1"));
        check(pattern, toSupplementaries("zzzaabcaazzz"), true);

        pattern = Pattern.compile(toSupplementaries("(abc)(def)\\1"));
        check(pattern, toSupplementaries("abcdefabc"), true);

        pattern = Pattern.compile(toSupplementaries("(abc)(def)\\3"));
        check(pattern, toSupplementaries("abcdefabc"), false);

        pattern = Pattern.compile(toSupplementaries("(a)(b)(c)(d)(e)(f)(g)(h)(i)(j)\\11"));
        check(pattern, toSupplementaries("abcdefghija"), false);
        check(pattern, toSupplementaries("abcdefghija1"), true);

        pattern = Pattern.compile(toSupplementaries("(a)(b)(c)(d)(e)(f)(g)(h)(i)(j)(k)\\11"));
        check(pattern, toSupplementaries("abcdefghijkk"), true);
    }

    /**
     * Unicode Technical Report #18, section 2.6 End of Line
     * There is no empty line to be matched in the sequence \u000D\u000A
     * but there is an empty line in the sequence \u000A\u000D.
     */
    @Test
    public static void anchorTest() {
        Pattern p = Pattern.compile("^.*$", Pattern.MULTILINE);
        Matcher m = p.matcher("blah1\r\nblah2");
        m.find();
        m.find();
        assertEquals(m.group(), "blah2");

        m.reset("blah1\n\rblah2");
        m.find();
        m.find();
        m.find();
        assertEquals(m.group(), "blah2");

        // Test behavior of $ with \r\n at end of input
        p = Pattern.compile(".+$");
        m = p.matcher("blah1\r\n");
        assertTrue(m.find());
        assertEquals(m.group(), "blah1");
        assertFalse(m.find());

        // Test behavior of $ with \r\n at end of input in multiline
        p = Pattern.compile(".+$", Pattern.MULTILINE);
        m = p.matcher("blah1\r\n");
        assertTrue(m.find());
        assertFalse(m.find());

        // Test for $ recognition of \u0085 for bug 4527731
        p = Pattern.compile(".+$", Pattern.MULTILINE);
        m = p.matcher("blah1\u0085");
        assertTrue(m.find());

        // Supplementary character test
        p = Pattern.compile("^.*$", Pattern.MULTILINE);
        m = p.matcher(toSupplementaries("blah1\r\nblah2"));
        m.find();
        m.find();
        assertEquals(m.group(), toSupplementaries("blah2"));

        m.reset(toSupplementaries("blah1\n\rblah2"));
        m.find();
        m.find();
        m.find();

        assertEquals(m.group(), toSupplementaries("blah2"));

        // Test behavior of $ with \r\n at end of input
        p = Pattern.compile(".+$");
        m = p.matcher(toSupplementaries("blah1\r\n"));
        assertTrue(m.find());
        assertEquals(m.group(), toSupplementaries("blah1"));
        assertFalse(m.find());

        // Test behavior of $ with \r\n at end of input in multiline
        p = Pattern.compile(".+$", Pattern.MULTILINE);
        m = p.matcher(toSupplementaries("blah1\r\n"));
        assertTrue(m.find());
        assertFalse(m.find());

        // Test for $ recognition of \u0085 for bug 4527731
        p = Pattern.compile(".+$", Pattern.MULTILINE);
        m = p.matcher(toSupplementaries("blah1\u0085"));
        assertTrue(m.find());
    }

    /**
     * A basic sanity test of Matcher.lookingAt().
     */
    @Test
    public static void lookingAtTest() {
        Pattern p = Pattern.compile("(ab)(c*)");
        Matcher m = p.matcher("abccczzzabcczzzabccc");

        assertTrue(m.lookingAt());

        assertEquals(m.group(), m.group(0));

        m = p.matcher("zzzabccczzzabcczzzabccczzz");
        assertFalse(m.lookingAt());

        // Supplementary character test
        p = Pattern.compile(toSupplementaries("(ab)(c*)"));
        m = p.matcher(toSupplementaries("abccczzzabcczzzabccc"));

        assertTrue(m.lookingAt());

        assertEquals(m.group(), m.group(0));

        m = p.matcher(toSupplementaries("zzzabccczzzabcczzzabccczzz"));
        assertFalse(m.lookingAt());
    }

    /**
     * A basic sanity test of Matcher.matches().
     */
    @Test
    public static void matchesTest() {
        // matches()
        Pattern p = Pattern.compile("ulb(c*)");
        Matcher m = p.matcher("ulbcccccc");
        assertTrue(m.matches());

        // find() but not matches()
        m.reset("zzzulbcccccc");
        assertFalse(m.matches());

        // lookingAt() but not matches()
        m.reset("ulbccccccdef");
        assertFalse(m.matches());

        // matches()
        p = Pattern.compile("a|ad");
        m = p.matcher("ad");
        assertTrue(m.matches());

        // Supplementary character test
        // matches()
        p = Pattern.compile(toSupplementaries("ulb(c*)"));
        m = p.matcher(toSupplementaries("ulbcccccc"));
        assertTrue(m.matches());

        // find() but not matches()
        m.reset(toSupplementaries("zzzulbcccccc"));
        assertFalse(m.matches());

        // lookingAt() but not matches()
        m.reset(toSupplementaries("ulbccccccdef"));
        assertFalse(m.matches());

        // matches()
        p = Pattern.compile(toSupplementaries("a|ad"));
        m = p.matcher(toSupplementaries("ad"));
        assertTrue(m.matches());
    }

    /**
     * A basic sanity test of Pattern.matches().
     */
    @Test
    public static void patternMatchesTest() {
        // matches()
        assertTrue(Pattern.matches(toSupplementaries("ulb(c*)"),
                                    toSupplementaries("ulbcccccc")));

        // find() but not matches()
        assertFalse(Pattern.matches(toSupplementaries("ulb(c*)"),
                                    toSupplementaries("zzzulbcccccc")));

        // lookingAt() but not matches()
        assertFalse(Pattern.matches(toSupplementaries("ulb(c*)"),
                                   toSupplementaries("ulbccccccdef")));

        // Supplementary character test
        // matches()
        assertTrue(Pattern.matches(toSupplementaries("ulb(c*)"),
                                   toSupplementaries("ulbcccccc")));

        // find() but not matches()
        assertFalse(Pattern.matches(toSupplementaries("ulb(c*)"),
                                    toSupplementaries("zzzulbcccccc")));

        // lookingAt() but not matches()
        assertFalse(Pattern.matches(toSupplementaries("ulb(c*)"),
                                    toSupplementaries("ulbccccccdef")));
    }

    /**
     * Canonical equivalence testing. Tests the ability of the engine
     * to match sequences that are not explicitly specified in the
     * pattern when they are considered equivalent by the Unicode Standard.
     */
    @Test
    public static void ceTest() {
        // Decomposed char outside char classes
        Pattern p = Pattern.compile("testa\u030a", Pattern.CANON_EQ);
        Matcher m = p.matcher("test\u00e5");
        assertTrue(m.matches());

        m.reset("testa\u030a");
        assertTrue(m.matches());

        // Composed char outside char classes
        p = Pattern.compile("test\u00e5", Pattern.CANON_EQ);
        m = p.matcher("test\u00e5");
        assertTrue(m.matches());

        m.reset("testa\u030a");
        assertTrue(m.find());

        // Decomposed char inside a char class
        p = Pattern.compile("test[abca\u030a]", Pattern.CANON_EQ);
        m = p.matcher("test\u00e5");
        assertTrue(m.find());

        m.reset("testa\u030a");
        assertTrue(m.find());

        // Composed char inside a char class
        p = Pattern.compile("test[abc\u00e5def\u00e0]", Pattern.CANON_EQ);
        m = p.matcher("test\u00e5");
        assertTrue(m.find());

        m.reset("testa\u0300");
        assertTrue(m.find());

        m.reset("testa\u030a");
        assertTrue(m.find());

        // Marks that cannot legally change order and be equivalent
        p = Pattern.compile("testa\u0308\u0300", Pattern.CANON_EQ);
        check(p, "testa\u0308\u0300", true);
        check(p, "testa\u0300\u0308", false);

        // Marks that can legally change order and be equivalent
        p = Pattern.compile("testa\u0308\u0323", Pattern.CANON_EQ);
        check(p, "testa\u0308\u0323", true);
        check(p, "testa\u0323\u0308", true);

        // Test all equivalences of the sequence a\u0308\u0323\u0300
        p = Pattern.compile("testa\u0308\u0323\u0300", Pattern.CANON_EQ);
        check(p, "testa\u0308\u0323\u0300", true);
        check(p, "testa\u0323\u0308\u0300", true);
        check(p, "testa\u0308\u0300\u0323", true);
        check(p, "test\u00e4\u0323\u0300", true);
        check(p, "test\u00e4\u0300\u0323", true);

        Object[][] data = new Object[][] {

        // JDK-4867170
        { "[\u1f80-\u1f82]", "ab\u1f80cd",             "f", true },
        { "[\u1f80-\u1f82]", "ab\u1f81cd",             "f", true },
        { "[\u1f80-\u1f82]", "ab\u1f82cd",             "f", true },
        { "[\u1f80-\u1f82]", "ab\u03b1\u0314\u0345cd", "f", true },
        { "[\u1f80-\u1f82]", "ab\u03b1\u0345\u0314cd", "f", true },
        { "[\u1f80-\u1f82]", "ab\u1f01\u0345cd",       "f", true },
        { "[\u1f80-\u1f82]", "ab\u1f00\u0345cd",       "f", true },

        { "\\p{IsGreek}",    "ab\u1f80cd",             "f", true },
        { "\\p{IsGreek}",    "ab\u1f81cd",             "f", true },
        { "\\p{IsGreek}",    "ab\u1f82cd",             "f", true },
        { "\\p{IsGreek}",    "ab\u03b1\u0314\u0345cd", "f", true },
        { "\\p{IsGreek}",    "ab\u1f01\u0345cd",       "f", true },

        // backtracking, force to match "\u1f80", instead of \u1f82"
        { "ab\\p{IsGreek}\u0300cd", "ab\u03b1\u0313\u0345\u0300cd", "m", true },

        { "[\\p{IsGreek}]",  "\u03b1\u0314\u0345",     "m", true },
        { "\\p{IsGreek}",    "\u03b1\u0314\u0345",     "m", true },

        { "[^\u1f80-\u1f82]","\u1f81",                 "m", false },
        { "[^\u1f80-\u1f82]","\u03b1\u0314\u0345",     "m", false },
        { "[^\u1f01\u0345]", "\u1f81",                 "f", false },

        { "[^\u1f81]+",      "\u1f80\u1f82",           "f", true },
        { "[\u1f80]",        "ab\u1f80cd",             "f", true },
        { "\u1f80",          "ab\u1f80cd",             "f", true },
        { "\u1f00\u0345\u0300",  "\u1f82", "m", true },
        { "\u1f80",          "-\u1f00\u0345\u0300-",   "f", true },
        { "\u1f82",          "\u1f00\u0345\u0300",     "m", true },
        { "\u1f82",          "\u1f80\u0300",           "m", true },

        // JDK-7080302       # compile failed
        { "a(\u0041\u0301\u0328)", "a\u0041\u0301\u0328", "m", true},

        // JDK-6728861, same cause as above one
        { "\u00e9\u00e9n", "e\u0301e\u0301n", "m", true},

        // JDK-6995635
        { "(\u00e9)", "e\u0301", "m", true },

        // JDK-6736245
        // intereting special case, nfc(u2add+u0338) -> u2add+u0338) NOT u2adc
        { "\u2ADC", "\u2ADC", "m", true},          // NFC
        { "\u2ADC", "\u2ADD\u0338", "m", true},    // NFD

        //  4916384.
        // Decomposed hangul (jamos) works inside clazz
        { "[\u1100\u1161]", "\u1100\u1161", "m", true},
        { "[\u1100\u1161]", "\uac00", "m", true},

        { "[\uac00]", "\u1100\u1161", "m", true},
        { "[\uac00]", "\uac00", "m", true},

        // Decomposed hangul (jamos)
        { "\u1100\u1161", "\u1100\u1161", "m", true},
        { "\u1100\u1161", "\uac00", "m", true},

        // Composed hangul
        { "\uac00",  "\u1100\u1161", "m", true },
        { "\uac00",  "\uac00", "m", true },

        /* Need a NFDSlice to nfd the source to solve this issue
           u+1d1c0 -> nfd: <u+1d1ba><u+1d165><u+1d16f>  -> nfc: <u+1d1ba><u+1d165><u+1d16f>
           u+1d1bc -> nfd: <u+1d1ba><u+1d165>           -> nfc: <u+1d1ba><u+1d165>
           <u+1d1bc><u+1d16f> -> nfd: <u+1d1ba><u+1d165><u+1d16f> -> nfc: <u+1d1ba><u+1d165><u+1d16f>

        // Decomposed supplementary outside char classes
        // { "test\ud834\uddbc\ud834\udd6f", "test\ud834\uddc0", "m", true },
        // Composed supplementary outside char classes
        // { "test\ud834\uddc0", "test\ud834\uddbc\ud834\udd6f", "m", true },
        */
        { "test\ud834\uddbc\ud834\udd6f", "test\ud834\uddbc\ud834\udd6f", "m", true },
        //{ "test\ud834\uddc0",             "test\ud834\uddbc\ud834\udd6f", "m", true }, //problem

        { "test\ud834\uddc0",             "test\ud834\uddc0",             "m", true },
        //{ "test\ud834\uddbc\ud834\udd6f", "test\ud834\uddc0",             "m", true }, //problem
        };

        for (Object[] d : data) {
            String pn = (String)d[0];
            String tt = (String)d[1];
            boolean isFind = "f".equals((d[2]));
            boolean expected = (boolean)d[3];
            boolean ret = isFind ? Pattern.compile(pn, Pattern.CANON_EQ).matcher(tt).find()
                                 : Pattern.compile(pn, Pattern.CANON_EQ).matcher(tt).matches();
            if (ret != expected) {
                fail("pn: " + pn + "\ntt: " + tt + "\nexpected: " + expected + "\nret: " + ret);
            }
        }
    }

    /**
     * A basic sanity test of Matcher.replaceAll().
     */
    @Test
    public static void globalSubstitute() {
        // Global substitution with a literal
        Pattern p = Pattern.compile("(ab)(c*)");
        Matcher m = p.matcher("abccczzzabcczzzabccc");
        assertEquals(m.replaceAll("test"), "testzzztestzzztest");

        m.reset("zzzabccczzzabcczzzabccczzz");
        assertEquals(m.replaceAll("test"), "zzztestzzztestzzztestzzz");

        // Global substitution with groups
        m.reset("zzzabccczzzabcczzzabccczzz");
        String result = m.replaceAll("$1");
        assertEquals(result, "zzzabzzzabzzzabzzz");

        // Supplementary character test
        // Global substitution with a literal
        p = Pattern.compile(toSupplementaries("(ab)(c*)"));
        m = p.matcher(toSupplementaries("abccczzzabcczzzabccc"));
        assertEquals(m.replaceAll(toSupplementaries("test")),
                                  toSupplementaries("testzzztestzzztest"));

        m.reset(toSupplementaries("zzzabccczzzabcczzzabccczzz"));
        assertEquals(m.replaceAll(toSupplementaries("test")),
                              toSupplementaries("zzztestzzztestzzztestzzz"));

        // Global substitution with groups
        m.reset(toSupplementaries("zzzabccczzzabcczzzabccczzz"));
        result = m.replaceAll("$1");
        assertEquals(result,toSupplementaries("zzzabzzzabzzzabzzz"));
    }

    /**
     * Tests the usage of Matcher.appendReplacement() with literal
     * and group substitutions.
     */
    @Test
    public static void stringBufferSubstituteLiteral() {
        // SB substitution with literal
        final String blah = "zzzblahzzz";
        final Pattern p = Pattern.compile("blah");
        final Matcher m = p.matcher(blah);
        final StringBuffer result = new StringBuffer();

        assertThrows(IllegalStateException.class, () -> m.appendReplacement(result, "blech"));

        m.find();
        m.appendReplacement(result, "blech");
        assertEquals(result.toString(), "zzzblech");

        m.appendTail(result);
        assertEquals(result.toString(), "zzzblechzzz");

    }

    @Test
    public static void stringBufferSubtituteWithGroups() {
        // SB substitution with groups
        final String blah = "zzzabcdzzz";
        final Pattern p = Pattern.compile("(ab)(cd)*");
        final Matcher m = p.matcher(blah);
        final StringBuffer result = new StringBuffer();
        assertThrows(IllegalStateException.class, () -> m.appendReplacement(result, "$1"));
        m.find();
        m.appendReplacement(result, "$1");
        assertEquals(result.toString(), "zzzab");

        m.appendTail(result);
        assertEquals(result.toString(), "zzzabzzz");
    }

    @Test
    public static void stringBufferThreeSubstitution() {
        // SB substitution with 3 groups
        final String blah = "zzzabcdcdefzzz";
        final Pattern p = Pattern.compile("(ab)(cd)*(ef)");
        final Matcher m = p.matcher(blah);
        final StringBuffer result = new StringBuffer();
        assertThrows(IllegalStateException.class, () -> m.appendReplacement(result, "$1w$2w$3"));
        m.find();
        m.appendReplacement(result, "$1w$2w$3");
        assertEquals(result.toString(), "zzzabwcdwef");

        m.appendTail(result);
        assertEquals(result.toString(), "zzzabwcdwefzzz");

    }

    @Test
    public static void stringBufferSubstituteGroupsThreeMatches() {
        // SB substitution with groups and three matches
        // skipping middle match
        final String blah = "zzzabcdzzzabcddzzzabcdzzz";
        final Pattern p = Pattern.compile("(ab)(cd*)");
        final Matcher m = p.matcher(blah);
        final StringBuffer result = new StringBuffer();
        assertThrows(IllegalStateException.class, () -> m.appendReplacement(result, "$1"));

        m.find();
        m.appendReplacement(result, "$1");
        assertEquals(result.toString(), "zzzab");

        m.find();
        m.find();
        m.appendReplacement(result, "$2");
        assertEquals(result.toString(), "zzzabzzzabcddzzzcd");

        m.appendTail(result);
        assertEquals(result.toString(), "zzzabzzzabcddzzzcdzzz");


    }

    @Test
    public static void stringBufferEscapedDollar() {
        // Check to make sure escaped $ is ignored
        String blah = "zzzabcdcdefzzz";
        Pattern p = Pattern.compile("(ab)(cd)*(ef)");
        Matcher m = p.matcher(blah);
        StringBuffer result = new StringBuffer();
        m.find();
        m.appendReplacement(result, "$1w\\$2w$3");
        assertEquals(result.toString(), "zzzabw$2wef");

        m.appendTail(result);
        assertEquals(result.toString(), "zzzabw$2wefzzz");
    }

    @Test
    public static void stringBufferNonExistentGroup() {
        // Check to make sure a reference to nonexistent group causes error
        final String blah = "zzzabcdcdefzzz";
        final Pattern p = Pattern.compile("(ab)(cd)*(ef)");
        final Matcher m = p.matcher(blah);
        final StringBuffer result = new StringBuffer();
        m.find();
        assertThrows(IndexOutOfBoundsException.class,
                () -> m.appendReplacement(result, "$1w$5w$3"));
    }

    @Test
    public static void stringBufferCheckDoubleDigitGroupReferences() {

        // Check double digit group references
        String blah = "zzz123456789101112zzz";
        Pattern p = Pattern.compile("(1)(2)(3)(4)(5)(6)(7)(8)(9)(10)(11)");
        Matcher m = p.matcher(blah);
        StringBuffer result = new StringBuffer();
        m.find();
        m.appendReplacement(result, "$1w$11w$3");
        assertEquals(result.toString(), "zzz1w11w3");

    }

    @Test
    public static void stringBufferBackoff() {
        // Check to make sure it backs off $15 to $1 if only three groups
        String blah = "zzzabcdcdefzzz";
        Pattern p = Pattern.compile("(ab)(cd)*(ef)");
        Matcher m = p.matcher(blah);
        StringBuffer result = new StringBuffer();
        m.find();
        m.appendReplacement(result, "$1w$15w$3");
        assertEquals(result.toString(), "zzzabwab5wef");
    }

    @Test
    public static void stringBufferSupplementaryCharacter(){
        // Supplementary character test
        // SB substitution with literal
        final String blah = toSupplementaries("zzzblahzzz");
        final Pattern p = Pattern.compile(toSupplementaries("blah"));
        final Matcher m = p.matcher(blah);
        final StringBuffer result = new StringBuffer();
        assertThrows(IllegalStateException.class,
                () -> m.appendReplacement(result, toSupplementaries("blech")));
        m.find();
        m.appendReplacement(result, toSupplementaries("blech"));
        assertEquals(result.toString(), toSupplementaries("zzzblech"));

        m.appendTail(result);
        assertEquals(result.toString(), toSupplementaries("zzzblechzzz"));
    }

    @Test
    public static void stringBufferSubstitutionWithGroups() {
        // SB substitution with groups
        final String blah = toSupplementaries("zzzabcdzzz");
        final Pattern p = Pattern.compile(toSupplementaries("(ab)(cd)*"));
        final Matcher m = p.matcher(blah);
        final StringBuffer result = new StringBuffer();
        assertThrows(IllegalStateException.class,
                () -> m.appendReplacement(result, "$1"));
        m.find();
        m.appendReplacement(result, "$1");
        assertEquals(result.toString(), toSupplementaries("zzzab"));

        m.appendTail(result);
        assertEquals(result.toString(), toSupplementaries("zzzabzzz"));
    }

    @Test
    public static void stringBufferSubstituteWithThreeGroups() {
        // SB substitution with 3 groups
        final String blah = toSupplementaries("zzzabcdcdefzzz");
        final Pattern p = Pattern.compile(toSupplementaries("(ab)(cd)*(ef)"));
        final Matcher m = p.matcher(blah);
        final StringBuffer result = new StringBuffer();
        assertThrows(IllegalStateException.class,
                () -> m.appendReplacement(result, toSupplementaries("$1w$2w$3")));

        m.find();
        m.appendReplacement(result, toSupplementaries("$1w$2w$3"));
        assertEquals(result.toString(), toSupplementaries("zzzabwcdwef"));

        m.appendTail(result);
        assertEquals(result.toString(), toSupplementaries("zzzabwcdwefzzz"));
    }

    @Test
    public static void stringBufferWithGroupsAndThreeMatches() {
        // SB substitution with groups and three matches
        // skipping middle match
        final String blah = toSupplementaries("zzzabcdzzzabcddzzzabcdzzz");
        final Pattern p = Pattern.compile(toSupplementaries("(ab)(cd*)"));
        final Matcher m = p.matcher(blah);
        final StringBuffer result = new StringBuffer();
        assertThrows(IllegalStateException.class, () ->
            m.appendReplacement(result, "$1"));

        m.find();
        m.appendReplacement(result, "$1");
        assertEquals(result.toString(), toSupplementaries("zzzab"));

        m.find();
        m.find();
        m.appendReplacement(result, "$2");
        assertEquals(result.toString(), toSupplementaries("zzzabzzzabcddzzzcd"));

        m.appendTail(result);
        assertEquals(result.toString(), toSupplementaries("zzzabzzzabcddzzzcdzzz"));
    }

    @Test
    public static void stringBufferEnsureDollarIgnored() {
        // Check to make sure escaped $ is ignored
        String blah = toSupplementaries("zzzabcdcdefzzz");
        Pattern p = Pattern.compile(toSupplementaries("(ab)(cd)*(ef)"));
        Matcher m = p.matcher(blah);
        StringBuffer result = new StringBuffer();
        m.find();
        m.appendReplacement(result, toSupplementaries("$1w\\$2w$3"));
        assertEquals(result.toString(), toSupplementaries("zzzabw$2wef"));

        m.appendTail(result);
        assertEquals(result.toString(), toSupplementaries("zzzabw$2wefzzz"));
    }

    @Test
    public static void stringBufferCheckNonexistentGroupReference() {
        // Check to make sure a reference to nonexistent group causes error
        final String blah = toSupplementaries("zzzabcdcdefzzz");
        final Pattern p = Pattern.compile(toSupplementaries("(ab)(cd)*(ef)"));
        final Matcher m = p.matcher(blah);
        final StringBuffer result = new StringBuffer();
        m.find();
        assertThrows(IndexOutOfBoundsException.class, () ->
                m.appendReplacement(result, toSupplementaries("$1w$5w$3")));
    }

    @Test
    public static void stringBufferCheckSupplementalDoubleDigitGroupReferences() {
        // Check double digit group references
        String blah = toSupplementaries("zzz123456789101112zzz");
        Pattern p = Pattern.compile("(1)(2)(3)(4)(5)(6)(7)(8)(9)(10)(11)");
        Matcher m = p.matcher(blah);
        StringBuffer result = new StringBuffer();
        m.find();
        m.appendReplacement(result, toSupplementaries("$1w$11w$3"));
        assertEquals(result.toString(), toSupplementaries("zzz1w11w3"));
    }

    @Test
    public static void stringBufferBackoffSupplemental() {
        // Check to make sure it backs off $15 to $1 if only three groups
        String blah = toSupplementaries("zzzabcdcdefzzz");
        Pattern p = Pattern.compile(toSupplementaries("(ab)(cd)*(ef)"));
        Matcher m = p.matcher(blah);
        StringBuffer result = new StringBuffer();
        m.find();
        m.appendReplacement(result, toSupplementaries("$1w$15w$3"));
        assertEquals(result.toString(), toSupplementaries("zzzabwab5wef"));
    }

    @Test
    public static void stringBufferCheckAppendException() {
        // Check nothing has been appended into the output buffer if
        // the replacement string triggers IllegalArgumentException.
        Pattern p = Pattern.compile("(abc)");
        Matcher m = p.matcher("abcd");
        StringBuffer result = new StringBuffer();
        m.find();
        expectThrows(IllegalArgumentException.class,
                () -> m.appendReplacement(result, ("xyz$g")));
        assertEquals(result.length(), 0);

    }
    /**
     * Tests the usage of Matcher.appendReplacement() with literal
     * and group substitutions.
     */
    @Test
    public static void stringBuilderSubstitutionWithLiteral() {
        // SB substitution with literal
        final String blah = "zzzblahzzz";
        final Pattern p = Pattern.compile("blah");
        final Matcher m = p.matcher(blah);
        final StringBuilder result = new StringBuilder();
        assertThrows(IllegalStateException.class, () ->
            m.appendReplacement(result, "blech"));

        m.find();
        m.appendReplacement(result, "blech");
        assertEquals(result.toString(), "zzzblech");

        m.appendTail(result);
        assertEquals(result.toString(), "zzzblechzzz");
    }

    @Test
    public static void stringBuilderSubstitutionWithGroups() {
        // SB substitution with groups
        final String blah = "zzzabcdzzz";
        final Pattern p = Pattern.compile("(ab)(cd)*");
        final Matcher m = p.matcher(blah);
        final StringBuilder result = new StringBuilder();
        assertThrows(IllegalStateException.class, () ->
            m.appendReplacement(result, "$1"));
        m.find();
        m.appendReplacement(result, "$1");
        assertEquals(result.toString(), "zzzab");

        m.appendTail(result);
        assertEquals(result.toString(), "zzzabzzz");
    }

    @Test
    public static void stringBuilderSubstitutionWithThreeGroups() {
        // SB substitution with 3 groups
        final String blah = "zzzabcdcdefzzz";
        final Pattern p = Pattern.compile("(ab)(cd)*(ef)");
        final Matcher m = p.matcher(blah);
        final StringBuilder result = new StringBuilder();
        assertThrows(IllegalStateException.class, () ->
            m.appendReplacement(result, "$1w$2w$3"));

        m.find();
        m.appendReplacement(result, "$1w$2w$3");
        assertEquals(result.toString(), "zzzabwcdwef");

        m.appendTail(result);
        assertEquals(result.toString(), "zzzabwcdwefzzz");
    }

    @Test
    public static void stringBuilderSubstitutionThreeMatch() {
        // SB substitution with groups and three matches
        // skipping middle match
        final String blah = "zzzabcdzzzabcddzzzabcdzzz";
        final Pattern p = Pattern.compile("(ab)(cd*)");
        final Matcher m = p.matcher(blah);
        final StringBuilder result = new StringBuilder();
        assertThrows(IllegalStateException.class, () ->
            m.appendReplacement(result, "$1"));
        m.find();
        m.appendReplacement(result, "$1");
        assertEquals(result.toString(), "zzzab");

        m.find();
        m.find();
        m.appendReplacement(result, "$2");
        assertEquals(result.toString(), "zzzabzzzabcddzzzcd");

        m.appendTail(result);
        assertEquals(result.toString(), "zzzabzzzabcddzzzcdzzz");
    }

    @Test
    public static void stringBuilderSubtituteCheckEscapedDollar() {
        // Check to make sure escaped $ is ignored
        final String blah = "zzzabcdcdefzzz";
        final Pattern p = Pattern.compile("(ab)(cd)*(ef)");
        final Matcher m = p.matcher(blah);
        final StringBuilder result = new StringBuilder();
        m.find();
        m.appendReplacement(result, "$1w\\$2w$3");
        assertEquals(result.toString(), "zzzabw$2wef");

        m.appendTail(result);
        assertEquals(result.toString(), "zzzabw$2wefzzz");
    }

    @Test
    public static void stringBuilderNonexistentGroupError() {
        // Check to make sure a reference to nonexistent group causes error
        final String blah = "zzzabcdcdefzzz";
        final Pattern p = Pattern.compile("(ab)(cd)*(ef)");
        final Matcher m = p.matcher(blah);
        final StringBuilder result = new StringBuilder();
        m.find();
        assertThrows(IndexOutOfBoundsException.class, () ->
            m.appendReplacement(result, "$1w$5w$3"));
    }

    @Test
    public static void stringBuilderDoubleDigitGroupReferences() {
        // Check double digit group references
        final String blah = "zzz123456789101112zzz";
        final Pattern p = Pattern.compile("(1)(2)(3)(4)(5)(6)(7)(8)(9)(10)(11)");
        final Matcher m = p.matcher(blah);
        final StringBuilder result = new StringBuilder();
        m.find();
        m.appendReplacement(result, "$1w$11w$3");
        assertEquals(result.toString(), "zzz1w11w3");
    }

    @Test
    public static void stringBuilderCheckBackoff() {
        // Check to make sure it backs off $15 to $1 if only three groups
        final String blah = "zzzabcdcdefzzz";
        final Pattern p = Pattern.compile("(ab)(cd)*(ef)");
        final Matcher m = p.matcher(blah);
        final StringBuilder result = new StringBuilder();
        m.find();
        m.appendReplacement(result, "$1w$15w$3");
        assertEquals(result.toString(), "zzzabwab5wef");
    }

    @Test
    public static void stringBuilderSupplementalLiteralSubstitution() {
        // Supplementary character test
        // SB substitution with literal
        final String blah = toSupplementaries("zzzblahzzz");
        final Pattern p = Pattern.compile(toSupplementaries("blah"));
        final Matcher m = p.matcher(blah);
        final StringBuilder result = new StringBuilder();
        assertThrows(IllegalStateException.class,
                () -> m.appendReplacement(result, toSupplementaries("blech")));
        m.find();
        m.appendReplacement(result, toSupplementaries("blech"));
        assertEquals(result.toString(), toSupplementaries("zzzblech"));
        m.appendTail(result);
        assertEquals(result.toString(), toSupplementaries("zzzblechzzz"));
    }

    @Test
    public static void stringBuilderSupplementalSubstitutionWithGroups() {
        // SB substitution with groups
        final String blah = toSupplementaries("zzzabcdzzz");
        final Pattern p = Pattern.compile(toSupplementaries("(ab)(cd)*"));
        final Matcher m = p.matcher(blah);
        final StringBuilder result = new StringBuilder();
        assertThrows(IllegalStateException.class,
                () -> m.appendReplacement(result, "$1"));
        m.find();
        m.appendReplacement(result, "$1");
        assertEquals(result.toString(), toSupplementaries("zzzab"));

        m.appendTail(result);
        assertEquals(result.toString(), toSupplementaries("zzzabzzz"));
    }

    @Test
    public static void stringBuilderSupplementalSubstitutionThreeGroups() {
        // SB substitution with 3 groups
        final String blah = toSupplementaries("zzzabcdcdefzzz");
        final Pattern p = Pattern.compile(toSupplementaries("(ab)(cd)*(ef)"));
        final Matcher m = p.matcher(blah);
        final StringBuilder result = new StringBuilder();
        assertThrows(IllegalStateException.class, () ->
            m.appendReplacement(result, toSupplementaries("$1w$2w$3")));
        m.find();
        m.appendReplacement(result, toSupplementaries("$1w$2w$3"));
        assertEquals(result.toString(), toSupplementaries("zzzabwcdwef"));

        m.appendTail(result);
        assertEquals(result.toString(), toSupplementaries("zzzabwcdwefzzz"));
    }

    @Test
    public static void stringBuilderSubstitutionSupplementalSkipMiddleThreeMatch() {
        // SB substitution with groups and three matches
        // skipping middle match
        final String blah = toSupplementaries("zzzabcdzzzabcddzzzabcdzzz");
        final Pattern p = Pattern.compile(toSupplementaries("(ab)(cd*)"));
        final Matcher m = p.matcher(blah);
        final StringBuilder result = new StringBuilder();
        assertThrows(IllegalStateException.class, () ->
                m.appendReplacement(result, "$1"));
        m.find();
        m.appendReplacement(result, "$1");
        assertEquals(result.toString(), toSupplementaries("zzzab"));

        m.find();
        m.find();
        m.appendReplacement(result, "$2");
        assertEquals(result.toString(), toSupplementaries("zzzabzzzabcddzzzcd"));

        m.appendTail(result);
        assertEquals(result.toString(), toSupplementaries("zzzabzzzabcddzzzcdzzz"));
    }

    @Test
    public static void stringBuilderSupplementalEscapedDollar() {
        // Check to make sure escaped $ is ignored
        final String blah = toSupplementaries("zzzabcdcdefzzz");
        final Pattern p = Pattern.compile(toSupplementaries("(ab)(cd)*(ef)"));
        final Matcher m = p.matcher(blah);
        final StringBuilder result = new StringBuilder();
        m.find();
        m.appendReplacement(result, toSupplementaries("$1w\\$2w$3"));
        assertEquals(result.toString(), toSupplementaries("zzzabw$2wef"));

        m.appendTail(result);
        assertEquals(result.toString(), toSupplementaries("zzzabw$2wefzzz"));
    }

    @Test
    public static void stringBuilderSupplementalNonExistentGroupError() {
        // Check to make sure a reference to nonexistent group causes error
        final String blah = toSupplementaries("zzzabcdcdefzzz");
        final Pattern p = Pattern.compile(toSupplementaries("(ab)(cd)*(ef)"));
        final Matcher m = p.matcher(blah);
        final StringBuilder result = new StringBuilder();
        m.find();
        assertThrows(IndexOutOfBoundsException.class, () ->
            m.appendReplacement(result, toSupplementaries("$1w$5w$3")));
    }

    @Test
    public static void stringBuilderSupplementalCheckDoubleDigitGroupReferences() {
        // Check double digit group references
        final String blah = toSupplementaries("zzz123456789101112zzz");
        final Pattern p = Pattern.compile("(1)(2)(3)(4)(5)(6)(7)(8)(9)(10)(11)");
        final Matcher m = p.matcher(blah);
        final StringBuilder result = new StringBuilder();
        m.find();
        m.appendReplacement(result, toSupplementaries("$1w$11w$3"));
        assertEquals(result.toString(), toSupplementaries("zzz1w11w3"));
    }

    @Test
    public static void stringBuilderSupplementalCheckBackoff() {
        // Check to make sure it backs off $15 to $1 if only three groups
        final String blah = toSupplementaries("zzzabcdcdefzzz");
        final Pattern p = Pattern.compile(toSupplementaries("(ab)(cd)*(ef)"));
        final Matcher m = p.matcher(blah);
        final StringBuilder result = new StringBuilder();
        m.find();
        m.appendReplacement(result, toSupplementaries("$1w$15w$3"));
        assertEquals(result.toString(), toSupplementaries("zzzabwab5wef"));
    }

    @Test
    public static void stringBuilderCheckIllegalArgumentException() {
        // Check nothing has been appended into the output buffer if
        // the replacement string triggers IllegalArgumentException.
        final Pattern p = Pattern.compile("(abc)");
        final Matcher m = p.matcher("abcd");
        final StringBuilder result = new StringBuilder();
        m.find();
        assertThrows(IllegalArgumentException.class, () ->
            m.appendReplacement(result, ("xyz$g")));
        assertEquals(result.length(), 0);
    }

    /*
     * 5 groups of characters are created to make a substitution string.
     * A base string will be created including random lead chars, the
     * substitution string, and random trailing chars.
     * A pattern containing the 5 groups is searched for and replaced with:
     * random group + random string + random group.
     * The results are checked for correctness.
     */
    @Test
    public static void substitutionBasher() {
        for (int runs = 0; runs<1000; runs++) {
            // Create a base string to work in
            int leadingChars = generator.nextInt(10);
            StringBuilder baseBuffer = new StringBuilder(100);
            String leadingString = getRandomAlphaString(leadingChars);
            baseBuffer.append(leadingString);

            // Create 5 groups of random number of random chars
            // Create the string to substitute
            // Create the pattern string to search for
            StringBuilder bufferToSub = new StringBuilder(25);
            StringBuilder bufferToPat = new StringBuilder(50);
            String[] groups = new String[5];
            for(int i=0; i<5; i++) {
                int aGroupSize = generator.nextInt(5)+1;
                groups[i] = getRandomAlphaString(aGroupSize);
                bufferToSub.append(groups[i]);
                bufferToPat.append('(');
                bufferToPat.append(groups[i]);
                bufferToPat.append(')');
            }
            String stringToSub = bufferToSub.toString();
            String pattern = bufferToPat.toString();

            // Place sub string into working string at random index
            baseBuffer.append(stringToSub);

            // Append random chars to end
            int trailingChars = generator.nextInt(10);
            String trailingString = getRandomAlphaString(trailingChars);
            baseBuffer.append(trailingString);
            String baseString = baseBuffer.toString();

            // Create test pattern and matcher
            Pattern p = Pattern.compile(pattern);
            Matcher m = p.matcher(baseString);

            // Reject candidate if pattern happens to start early
            m.find();
            if (m.start() < leadingChars)
                continue;

            // Reject candidate if more than one match
            if (m.find())
                continue;

            // Construct a replacement string with :
            // random group + random string + random group
            StringBuilder bufferToRep = new StringBuilder();
            int groupIndex1 = generator.nextInt(5);
            bufferToRep.append("$").append(groupIndex1 + 1);
            String randomMidString = getRandomAlphaString(5);
            bufferToRep.append(randomMidString);
            int groupIndex2 = generator.nextInt(5);
            bufferToRep.append("$").append(groupIndex2 + 1);
            String replacement = bufferToRep.toString();

            // Do the replacement
            String result = m.replaceAll(replacement);

            // Construct expected result
            String expectedResult = leadingString +
                    groups[groupIndex1] +
                    randomMidString +
                    groups[groupIndex2] +
                    trailingString;

            // Check results
            assertEquals(result, expectedResult);
        }
    }

    /*
     * 5 groups of characters are created to make a substitution string.
     * A base string will be created including random lead chars, the
     * substitution string, and random trailing chars.
     * A pattern containing the 5 groups is searched for and replaced with:
     * random group + random string + random group.
     * The results are checked for correctness.
     */
    @Test
    public static void substitutionBasher2() {
        for (int runs = 0; runs<1000; runs++) {
            // Create a base string to work in
            int leadingChars = generator.nextInt(10);
            StringBuilder baseBuffer = new StringBuilder(100);
            String leadingString = getRandomAlphaString(leadingChars);
            baseBuffer.append(leadingString);

            // Create 5 groups of random number of random chars
            // Create the string to substitute
            // Create the pattern string to search for
            StringBuilder bufferToSub = new StringBuilder(25);
            StringBuilder bufferToPat = new StringBuilder(50);
            String[] groups = new String[5];
            for(int i=0; i<5; i++) {
                int aGroupSize = generator.nextInt(5)+1;
                groups[i] = getRandomAlphaString(aGroupSize);
                bufferToSub.append(groups[i]);
                bufferToPat.append('(');
                bufferToPat.append(groups[i]);
                bufferToPat.append(')');
            }
            String stringToSub = bufferToSub.toString();
            String pattern = bufferToPat.toString();

            // Place sub string into working string at random index
            baseBuffer.append(stringToSub);

            // Append random chars to end
            int trailingChars = generator.nextInt(10);
            String trailingString = getRandomAlphaString(trailingChars);
            baseBuffer.append(trailingString);
            String baseString = baseBuffer.toString();

            // Create test pattern and matcher
            Pattern p = Pattern.compile(pattern);
            Matcher m = p.matcher(baseString);

            // Reject candidate if pattern happens to start early
            m.find();
            if (m.start() < leadingChars)
                continue;

            // Reject candidate if more than one match
            if (m.find())
                continue;

            // Construct a replacement string with :
            // random group + random string + random group
            StringBuilder bufferToRep = new StringBuilder();
            int groupIndex1 = generator.nextInt(5);
            bufferToRep.append("$").append(groupIndex1 + 1);
            String randomMidString = getRandomAlphaString(5);
            bufferToRep.append(randomMidString);
            int groupIndex2 = generator.nextInt(5);
            bufferToRep.append("$").append(groupIndex2 + 1);
            String replacement = bufferToRep.toString();

            // Do the replacement
            String result = m.replaceAll(replacement);

            // Construct expected result
            String expectedResult = leadingString +
                    groups[groupIndex1] +
                    randomMidString +
                    groups[groupIndex2] +
                    trailingString;

            // Check results
            assertEquals(result, expectedResult);
        }
    }

    /**
     * Checks the handling of some escape sequences that the Pattern
     * class should process instead of the java compiler. These are
     * not in the file because the escapes should be be processed
     * by the Pattern class when the regex is compiled.
     */
    @Test
    public static void escapes() {
        Pattern p = Pattern.compile("\\043");
        Matcher m = p.matcher("#");
        assertTrue(m.find());

        p = Pattern.compile("\\x23");
        m = p.matcher("#");
        assertTrue(m.find());

        p = Pattern.compile("\\u0023");
        m = p.matcher("#");
        assertTrue(m.find());
    }

    /**
     * Checks the handling of blank input situations. These
     * tests are incompatible with my test file format.
     */
    @Test
    public static void blankInput() {
        Pattern p = Pattern.compile("abc", Pattern.CASE_INSENSITIVE);
        Matcher m = p.matcher("");
        assertFalse(m.find());

        p = Pattern.compile("a*", Pattern.CASE_INSENSITIVE);
        m = p.matcher("");
        assertTrue(m.find());

        p = Pattern.compile("abc");
        m = p.matcher("");
        assertFalse(m.find());

        p = Pattern.compile("a*");
        m = p.matcher("");
        assertTrue(m.find());
    }

    /**
     * Tests the Boyer-Moore pattern matching of a character sequence
     * on randomly generated patterns.
     */
    @Test
    public static void bm() {
        doBnM('a');

        doBnM(Character.MIN_SUPPLEMENTARY_CODE_POINT - 10);
    }

    private static void doBnM(int baseCharacter) {
        for (int i=0; i<100; i++) {
            // Create a short pattern to search for
            int patternLength = generator.nextInt(7) + 4;
            StringBuilder patternBuffer = new StringBuilder(patternLength);
            String pattern;
            retry: for (;;) {
                for (int x=0; x<patternLength; x++) {
                    int ch = baseCharacter + generator.nextInt(26);
                    if (Character.isSupplementaryCodePoint(ch)) {
                        patternBuffer.append(Character.toChars(ch));
                    } else {
                        patternBuffer.append((char)ch);
                    }
                }
                pattern = patternBuffer.toString();

                // Avoid patterns that start and end with the same substring
                // See JDK-6854417
                for (int x=1; x < pattern.length(); x++) {
                    if (pattern.startsWith(pattern.substring(x)))
                        continue retry;
                }
                break;
            }
            Pattern p = Pattern.compile(pattern);

            // Create a buffer with random ASCII chars that does
            // not match the sample
            String toSearch;
            StringBuffer s;
            Matcher m = p.matcher("");
            do {
                s = new StringBuffer(100);
                for (int x=0; x<100; x++) {
                    int ch = baseCharacter + generator.nextInt(26);
                    if (Character.isSupplementaryCodePoint(ch)) {
                        s.append(Character.toChars(ch));
                    } else {
                        s.append((char)ch);
                    }
                }
                toSearch = s.toString();
                m.reset(toSearch);
            } while (m.find());

            // Insert the pattern at a random spot
            int insertIndex = generator.nextInt(99);
            if (Character.isLowSurrogate(s.charAt(insertIndex)))
                insertIndex++;
            s.insert(insertIndex, pattern);
            toSearch = s.toString();

            // Make sure that the pattern is found
            m.reset(toSearch);
            assertTrue(m.find());

            // Make sure that the match text is the pattern
            assertEquals(m.group(), pattern);

            // Make sure match occured at insertion point
            assertEquals(m.start(), insertIndex);
        }
    }

    /**
     * Tests the matching of slices on randomly generated patterns.
     * The Boyer-Moore optimization is not done on these patterns
     * because it uses unicode case folding.
     */
    @Test
    public static void slice() {
        doSlice(Character.MAX_VALUE);

        doSlice(Character.MAX_CODE_POINT);
    }

    private static void doSlice(int maxCharacter) {
        for (int i=0; i<100; i++) {
            // Create a short pattern to search for
            int patternLength = generator.nextInt(7) + 4;
            StringBuilder patternBuffer = new StringBuilder(patternLength);
            for (int x=0; x<patternLength; x++) {
                int randomChar = 0;
                while (!Character.isLetterOrDigit(randomChar))
                    randomChar = generator.nextInt(maxCharacter);
                if (Character.isSupplementaryCodePoint(randomChar)) {
                    patternBuffer.append(Character.toChars(randomChar));
                } else {
                    patternBuffer.append((char) randomChar);
                }
            }
            String pattern =  patternBuffer.toString();
            Pattern p = Pattern.compile(pattern, Pattern.UNICODE_CASE);

            // Create a buffer with random chars that does not match the sample
            String toSearch = null;
            StringBuffer s = null;
            Matcher m = p.matcher("");
            do {
                s = new StringBuffer(100);
                for (int x=0; x<100; x++) {
                    int randomChar = 0;
                    while (!Character.isLetterOrDigit(randomChar))
                        randomChar = generator.nextInt(maxCharacter);
                    if (Character.isSupplementaryCodePoint(randomChar)) {
                        s.append(Character.toChars(randomChar));
                    } else {
                        s.append((char) randomChar);
                    }
                }
                toSearch = s.toString();
                m.reset(toSearch);
            } while (m.find());

            // Insert the pattern at a random spot
            int insertIndex = generator.nextInt(99);
            if (Character.isLowSurrogate(s.charAt(insertIndex)))
                insertIndex++;
            s.insert(insertIndex, pattern);
            toSearch = s.toString();

            // Make sure that the pattern is found
            m.reset(toSearch);
            assertTrue(m.find());

            // Make sure that the match text is the pattern
            assertEquals(m.group(), pattern);

            // Make sure match occured at insertion point
            assertEquals(m.start(), insertIndex);
        }
    }

    // Testing examples from a file

    /**
     * Goes through the file "TestCases.txt" and creates many patterns
     * described in the file, matching the patterns against input lines in
     * the file, and comparing the results against the correct results
     * also found in the file. The file format is described in comments
     * at the head of the file.
     */
    public static void processFile(String fileName) throws IOException {
        File testCases = new File(System.getProperty("test.src", "."),
                                  fileName);
        FileInputStream in = new FileInputStream(testCases);
        BufferedReader r = new BufferedReader(new InputStreamReader(in));

        // Process next test case.
        String aLine;
        while((aLine = r.readLine()) != null) {
            // Read a line for pattern
            String patternString = grabLine(r);
            Pattern p = null;
            try {
                p = compileTestPattern(patternString);
            } catch (PatternSyntaxException e) {
                String dataString = grabLine(r);
                String expectedResult = grabLine(r);
                if (expectedResult.startsWith("error"))
                    continue;
                String line1 = "----------------------------------------";
                String line2 = "Pattern = " + patternString;
                String line3 = "Data = " + dataString;
                fail(line1 + System.lineSeparator() + line2 + System.lineSeparator() + line3 + System.lineSeparator());
                continue;
            }

            // Read a line for input string
            String dataString = grabLine(r);
            Matcher m = p.matcher(dataString);
            StringBuilder result = new StringBuilder();

            // Check for IllegalStateExceptions before a match
            preMatchInvariants(m);

            boolean found = m.find();

            if (found)
                postTrueMatchInvariants(m);
            else
                postFalseMatchInvariants(m);

            if (found) {
                result.append("true ");
                result.append(m.group(0)).append(" ");
            } else {
                result.append("false ");
            }

            result.append(m.groupCount());

            if (found) {
                for (int i=1; i<m.groupCount()+1; i++)
                    if (m.group(i) != null)
                        result.append(" ").append(m.group(i));
            }

            // Read a line for the expected result
            String expectedResult = grabLine(r);

            assertEquals(result.toString(), expectedResult,
                "Pattern = " + patternString +
                System.lineSeparator() +
                "Data = " + dataString +
                System.lineSeparator() +
                "Expected = " + expectedResult +
                System.lineSeparator() +
                "Actual   = " + result.toString());
        }
    }

    private static void preMatchInvariants(Matcher m) {
        assertThrows(IllegalStateException.class, m::start);
        assertThrows(IllegalStateException.class, m::end);
        assertThrows(IllegalStateException.class, m::group);
    }

    private static void postFalseMatchInvariants(Matcher m) {
        assertThrows(IllegalStateException.class, m::group);
        assertThrows(IllegalStateException.class, m::start);
        assertThrows(IllegalStateException.class, m::end);
    }

    private static void postTrueMatchInvariants(Matcher m) {
        assertEquals(m.start(), m.start(0));
        assertEquals(m.start(), m.start(0));
        assertEquals(m.group(), m.group(0));
        assertThrows(IndexOutOfBoundsException.class, () -> m.group(50));
    }

    private static Pattern compileTestPattern(String patternString) {
        if (!patternString.startsWith("'")) {
            return Pattern.compile(patternString);
        }
        int break1 = patternString.lastIndexOf("'");
        String flagString = patternString.substring(break1+1);
        patternString = patternString.substring(1, break1);

        if (flagString.equals("i"))
            return Pattern.compile(patternString, Pattern.CASE_INSENSITIVE);

        if (flagString.equals("m"))
            return Pattern.compile(patternString, Pattern.MULTILINE);

        return Pattern.compile(patternString);
    }

    /**
     * Reads a line from the input file. Keeps reading lines until a non
     * empty non comment line is read. If the line contains a \n then
     * these two characters are replaced by a newline char. If a \\uxxxx
     * sequence is read then the sequence is replaced by the unicode char.
     */
    public static String grabLine(BufferedReader r) throws IOException {
        int index = 0;
        String line = r.readLine();
        while (line.startsWith("//") || line.length() < 1)
            line = r.readLine();
        while ((index = line.indexOf("\\n")) != -1) {
            StringBuilder temp = new StringBuilder(line);
            temp.replace(index, index+2, "\n");
            line = temp.toString();
        }
        while ((index = line.indexOf("\\u")) != -1) {
            StringBuilder temp = new StringBuilder(line);
            String value = temp.substring(index+2, index+6);
            char aChar = (char)Integer.parseInt(value, 16);
            String unicodeChar = "" + aChar;
            temp.replace(index, index+6, unicodeChar);
            line = temp.toString();
        }

        return line;
    }



    @Test
    public static void namedGroupCaptureTest() {
        check(Pattern.compile("x+(?<gname>y+)z+"),
              "xxxyyyzzz",
              "gname",
              "yyy");

        check(Pattern.compile("x+(?<gname8>y+)z+"),
              "xxxyyyzzz",
              "gname8",
              "yyy");

        //backref
        Pattern pattern = Pattern.compile("(a*)bc\\1");
        check(pattern, "zzzaabcazzz", true);  // found "abca"

        check(Pattern.compile("(?<gname>a*)bc\\k<gname>"),
              "zzzaabcaazzz", true);

        check(Pattern.compile("(?<gname>abc)(def)\\k<gname>"),
              "abcdefabc", true);

        check(Pattern.compile("(a)(b)(c)(d)(e)(f)(g)(h)(i)(j)(?<gname>k)\\k<gname>"),
              "abcdefghijkk", true);

        // Supplementary character tests
        check(Pattern.compile("(?<gname>" + toSupplementaries("a*)bc") + "\\k<gname>"),
              toSupplementaries("zzzaabcazzz"), true);

        check(Pattern.compile("(?<gname>" + toSupplementaries("a*)bc") + "\\k<gname>"),
              toSupplementaries("zzzaabcaazzz"), true);

        check(Pattern.compile("(?<gname>" + toSupplementaries("abc)(def)") + "\\k<gname>"),
              toSupplementaries("abcdefabc"), true);

        check(Pattern.compile(toSupplementaries("(a)(b)(c)(d)(e)(f)(g)(h)(i)(j)") +
                              "(?<gname>" +
                              toSupplementaries("k)") + "\\k<gname>"),
              toSupplementaries("abcdefghijkk"), true);

        check(Pattern.compile("x+(?<gname>y+)z+\\k<gname>"),
              "xxxyyyzzzyyy",
              "gname",
              "yyy");

        //replaceFirst/All
        checkReplaceFirst("(?<gn>ab)(c*)",
                          "abccczzzabcczzzabccc",
                          "${gn}",
                          "abzzzabcczzzabccc");

        checkReplaceAll("(?<gn>ab)(c*)",
                        "abccczzzabcczzzabccc",
                        "${gn}",
                        "abzzzabzzzab");


        checkReplaceFirst("(?<gn>ab)(c*)",
                          "zzzabccczzzabcczzzabccczzz",
                          "${gn}",
                          "zzzabzzzabcczzzabccczzz");

        checkReplaceAll("(?<gn>ab)(c*)",
                        "zzzabccczzzabcczzzabccczzz",
                        "${gn}",
                        "zzzabzzzabzzzabzzz");

        checkReplaceFirst("(?<gn1>ab)(?<gn2>c*)",
                          "zzzabccczzzabcczzzabccczzz",
                          "${gn2}",
                          "zzzccczzzabcczzzabccczzz");

        checkReplaceAll("(?<gn1>ab)(?<gn2>c*)",
                        "zzzabccczzzabcczzzabccczzz",
                        "${gn2}",
                        "zzzccczzzcczzzccczzz");

        //toSupplementaries("(ab)(c*)"));
        checkReplaceFirst("(?<gn1>" + toSupplementaries("ab") +
                           ")(?<gn2>" + toSupplementaries("c") + "*)",
                          toSupplementaries("abccczzzabcczzzabccc"),
                          "${gn1}",
                          toSupplementaries("abzzzabcczzzabccc"));


        checkReplaceAll("(?<gn1>" + toSupplementaries("ab") +
                        ")(?<gn2>" + toSupplementaries("c") + "*)",
                        toSupplementaries("abccczzzabcczzzabccc"),
                        "${gn1}",
                        toSupplementaries("abzzzabzzzab"));

        checkReplaceFirst("(?<gn1>" + toSupplementaries("ab") +
                           ")(?<gn2>" + toSupplementaries("c") + "*)",
                          toSupplementaries("abccczzzabcczzzabccc"),
                          "${gn2}",
                          toSupplementaries("ccczzzabcczzzabccc"));


        checkReplaceAll("(?<gn1>" + toSupplementaries("ab") +
                        ")(?<gn2>" + toSupplementaries("c") + "*)",
                        toSupplementaries("abccczzzabcczzzabccc"),
                        "${gn2}",
                        toSupplementaries("ccczzzcczzzccc"));

        checkReplaceFirst("(?<dog>Dog)AndCat",
                          "zzzDogAndCatzzzDogAndCatzzz",
                          "${dog}",
                          "zzzDogzzzDogAndCatzzz");


        checkReplaceAll("(?<dog>Dog)AndCat",
                          "zzzDogAndCatzzzDogAndCatzzz",
                          "${dog}",
                          "zzzDogzzzDogzzz");

        // backref in Matcher & String
        assertTrue("abcdefghij".replaceFirst("cd(?<gn>ef)gh", "${gn}").equals("abefij") &&
                   "abbbcbdbefgh".replaceAll("(?<gn>[a-e])b", "${gn}").equals("abcdefgh"));

        // negative
        checkExpectedFail("(?<groupnamehasnoascii.in>abc)(def)");
        checkExpectedFail("(?<groupnamehasnoascii_in>abc)(def)");
        checkExpectedFail("(?<6groupnamestartswithdigit>abc)(def)");
        checkExpectedFail("(?<gname>abc)(def)\\k<gnameX>");
        checkExpectedFail("(?<gname>abc)(?<gname>def)\\k<gnameX>");

        Matcher iaeMatcher = Pattern.compile("(?<gname>abc)(def)").matcher("abcdef");
        iaeMatcher.find();
        assertThrows(IllegalArgumentException.class, () -> iaeMatcher.group("gnameX"));
        assertThrows(IllegalArgumentException.class, () -> iaeMatcher.start("gnameX"));
        assertThrows(IllegalArgumentException.class, () -> iaeMatcher.start("gnameX"));

        Matcher npeMatcher = Pattern.compile("(?<gname>abc)(def)").matcher("abcdef");
        npeMatcher.find();
        assertThrows(NullPointerException.class, () -> npeMatcher.group(null));
        assertThrows(NullPointerException.class, () -> npeMatcher.start(null));
        assertThrows(NullPointerException.class, () -> npeMatcher.end(null));
    }

    // This is for bug 6919132
    @Test
    public static void nonBmpClassComplementTest() {
        Pattern p = Pattern.compile("\\P{Lu}");
        Matcher m = p.matcher(new String(new int[] {0x1d400}, 0, 1));

        assertFalse(m.find() && m.start() == 1);

        // from a unicode category
        p = Pattern.compile("\\P{Lu}");
        m = p.matcher(new String(new int[] {0x1d400}, 0, 1));
        assertFalse(m.find());
        assertTrue(m.hitEnd());

        // block
        p = Pattern.compile("\\P{InMathematicalAlphanumericSymbols}");
        m = p.matcher(new String(new int[] {0x1d400}, 0, 1));
        assertFalse(m.find() && m.start() == 1);

        p = Pattern.compile("\\P{sc=GRANTHA}");
        m = p.matcher(new String(new int[] {0x11350}, 0, 1));
        assertFalse(m.find() && m.start() == 1);
    }

    @Test
    public static void unicodePropertiesTest() {
        // different forms
        assertFalse(!Pattern.compile("\\p{IsLu}").matcher("A").matches() ||
                    !Pattern.compile("\\p{Lu}").matcher("A").matches() ||
                    !Pattern.compile("\\p{gc=Lu}").matcher("A").matches() ||
                    !Pattern.compile("\\p{general_category=Lu}").matcher("A").matches() ||
                    !Pattern.compile("\\p{IsLatin}").matcher("B").matches() ||
                    !Pattern.compile("\\p{sc=Latin}").matcher("B").matches() ||
                    !Pattern.compile("\\p{script=Latin}").matcher("B").matches() ||
                    !Pattern.compile("\\p{InBasicLatin}").matcher("c").matches() ||
                    !Pattern.compile("\\p{blk=BasicLatin}").matcher("c").matches() ||
                    !Pattern.compile("\\p{block=BasicLatin}").matcher("c").matches());

        Matcher common  = Pattern.compile("\\p{script=Common}").matcher("");
        Matcher unknown = Pattern.compile("\\p{IsUnknown}").matcher("");
        Matcher lastSM  = common;
        Character.UnicodeScript lastScript = Character.UnicodeScript.of(0);

        Matcher latin  = Pattern.compile("\\p{block=basic_latin}").matcher("");
        Matcher greek  = Pattern.compile("\\p{InGreek}").matcher("");
        Matcher lastBM = latin;
        Character.UnicodeBlock lastBlock = Character.UnicodeBlock.of(0);

        for (int cp = 1; cp < Character.MAX_CODE_POINT; cp++) {
            if (cp >= 0x30000 && (cp & 0x70) == 0){
                continue;  // only pick couple code points, they are the same
            }

            // Unicode Script
            Character.UnicodeScript script = Character.UnicodeScript.of(cp);
            Matcher m;
            String str = new String(Character.toChars(cp));
            if (script == lastScript) {
                 m = lastSM;
                 m.reset(str);
            } else {
                 m  = Pattern.compile("\\p{Is" + script.name() + "}").matcher(str);
            }
            assertTrue(m.matches());

            Matcher other = (script == Character.UnicodeScript.COMMON)? unknown : common;
            other.reset(str);
            assertFalse(other.matches());
            lastSM = m;
            lastScript = script;

            // Unicode Block
            Character.UnicodeBlock block = Character.UnicodeBlock.of(cp);
            if (block == null) {
                //System.out.printf("Not a Block: cp=%x%n", cp);
                continue;
            }
            if (block == lastBlock) {
                 m = lastBM;
                 m.reset(str);
            } else {
                 m  = Pattern.compile("\\p{block=" + block.toString() + "}").matcher(str);
            }
            assertTrue(m.matches());
            other = (block == Character.UnicodeBlock.BASIC_LATIN)? greek : latin;
            other.reset(str);
            assertFalse(other.matches());
            lastBM = m;
            lastBlock = block;
        }
    }

    @Test
    public static void unicodeHexNotationTest() {

        // negative
        checkExpectedFail("\\x{-23}");
        checkExpectedFail("\\x{110000}");
        checkExpectedFail("\\x{}");
        checkExpectedFail("\\x{AB[ef]");

        // codepoint
        check("^\\x{1033c}$",              "\uD800\uDF3C", true);
        check("^\\xF0\\x90\\x8C\\xBC$",    "\uD800\uDF3C", false);
        check("^\\x{D800}\\x{DF3c}+$",     "\uD800\uDF3C", false);
        check("^\\xF0\\x90\\x8C\\xBC$",    "\uD800\uDF3C", false);

        // in class
        check("^[\\x{D800}\\x{DF3c}]+$",   "\uD800\uDF3C", false);
        check("^[\\xF0\\x90\\x8C\\xBC]+$", "\uD800\uDF3C", false);
        check("^[\\x{D800}\\x{DF3C}]+$",   "\uD800\uDF3C", false);
        check("^[\\x{DF3C}\\x{D800}]+$",   "\uD800\uDF3C", false);
        check("^[\\x{D800}\\x{DF3C}]+$",   "\uDF3C\uD800", true);
        check("^[\\x{DF3C}\\x{D800}]+$",   "\uDF3C\uD800", true);

        for (int cp = 0; cp <= 0x10FFFF; cp++) {
             String s = "A" + new String(Character.toChars(cp)) + "B";
             String hexUTF16 = (cp <= 0xFFFF)? String.format("\\u%04x", cp)
                                             : String.format("\\u%04x\\u%04x",
                                               (int) Character.toChars(cp)[0],
                                               (int) Character.toChars(cp)[1]);
             String hexCodePoint = "\\x{" + Integer.toHexString(cp) + "}";
             assertTrue(Pattern.matches("A" + hexUTF16 + "B", s));
             assertTrue(Pattern.matches("A[" + hexUTF16 + "]B", s));
             assertTrue(Pattern.matches("A" + hexCodePoint + "B", s));
             assertTrue(Pattern.matches("A[" + hexCodePoint + "]B", s));
         }
    }

    @Test
    public static void unicodeClassesTest() {

        Matcher lower  = Pattern.compile("\\p{Lower}").matcher("");
        Matcher upper  = Pattern.compile("\\p{Upper}").matcher("");
        Matcher ASCII  = Pattern.compile("\\p{ASCII}").matcher("");
        Matcher alpha  = Pattern.compile("\\p{Alpha}").matcher("");
        Matcher digit  = Pattern.compile("\\p{Digit}").matcher("");
        Matcher alnum  = Pattern.compile("\\p{Alnum}").matcher("");
        Matcher punct  = Pattern.compile("\\p{Punct}").matcher("");
        Matcher graph  = Pattern.compile("\\p{Graph}").matcher("");
        Matcher print  = Pattern.compile("\\p{Print}").matcher("");
        Matcher blank  = Pattern.compile("\\p{Blank}").matcher("");
        Matcher cntrl  = Pattern.compile("\\p{Cntrl}").matcher("");
        Matcher xdigit = Pattern.compile("\\p{XDigit}").matcher("");
        Matcher space  = Pattern.compile("\\p{Space}").matcher("");
        Matcher bound  = Pattern.compile("\\b").matcher("");
        Matcher word   = Pattern.compile("\\w++").matcher("");
        // UNICODE_CHARACTER_CLASS
        Matcher lowerU  = Pattern.compile("\\p{Lower}", Pattern.UNICODE_CHARACTER_CLASS).matcher("");
        Matcher upperU  = Pattern.compile("\\p{Upper}", Pattern.UNICODE_CHARACTER_CLASS).matcher("");
        Matcher ASCIIU  = Pattern.compile("\\p{ASCII}", Pattern.UNICODE_CHARACTER_CLASS).matcher("");
        Matcher alphaU  = Pattern.compile("\\p{Alpha}", Pattern.UNICODE_CHARACTER_CLASS).matcher("");
        Matcher digitU  = Pattern.compile("\\p{Digit}", Pattern.UNICODE_CHARACTER_CLASS).matcher("");
        Matcher alnumU  = Pattern.compile("\\p{Alnum}", Pattern.UNICODE_CHARACTER_CLASS).matcher("");
        Matcher punctU  = Pattern.compile("\\p{Punct}", Pattern.UNICODE_CHARACTER_CLASS).matcher("");
        Matcher graphU  = Pattern.compile("\\p{Graph}", Pattern.UNICODE_CHARACTER_CLASS).matcher("");
        Matcher printU  = Pattern.compile("\\p{Print}", Pattern.UNICODE_CHARACTER_CLASS).matcher("");
        Matcher blankU  = Pattern.compile("\\p{Blank}", Pattern.UNICODE_CHARACTER_CLASS).matcher("");
        Matcher cntrlU  = Pattern.compile("\\p{Cntrl}", Pattern.UNICODE_CHARACTER_CLASS).matcher("");
        Matcher xdigitU = Pattern.compile("\\p{XDigit}", Pattern.UNICODE_CHARACTER_CLASS).matcher("");
        Matcher spaceU  = Pattern.compile("\\p{Space}", Pattern.UNICODE_CHARACTER_CLASS).matcher("");
        Matcher boundU  = Pattern.compile("\\b", Pattern.UNICODE_CHARACTER_CLASS).matcher("");
        Matcher wordU   = Pattern.compile("\\w", Pattern.UNICODE_CHARACTER_CLASS).matcher("");
        // embedded flag (?U)
        Matcher lowerEU  = Pattern.compile("(?U)\\p{Lower}", Pattern.UNICODE_CHARACTER_CLASS).matcher("");
        Matcher graphEU  = Pattern.compile("(?U)\\p{Graph}", Pattern.UNICODE_CHARACTER_CLASS).matcher("");
        Matcher wordEU   = Pattern.compile("(?U)\\w", Pattern.UNICODE_CHARACTER_CLASS).matcher("");

        Matcher bwb    = Pattern.compile("\\b\\w\\b").matcher("");
        Matcher bwbU   = Pattern.compile("\\b\\w++\\b", Pattern.UNICODE_CHARACTER_CLASS).matcher("");
        Matcher bwbEU  = Pattern.compile("(?U)\\b\\w++\\b", Pattern.UNICODE_CHARACTER_CLASS).matcher("");
        // properties
        Matcher lowerP  = Pattern.compile("\\p{IsLowerCase}").matcher("");
        Matcher upperP  = Pattern.compile("\\p{IsUpperCase}").matcher("");
        Matcher titleP  = Pattern.compile("\\p{IsTitleCase}").matcher("");
        Matcher letterP = Pattern.compile("\\p{IsLetter}").matcher("");
        Matcher alphaP  = Pattern.compile("\\p{IsAlphabetic}").matcher("");
        Matcher ideogP  = Pattern.compile("\\p{IsIdeographic}").matcher("");
        Matcher cntrlP  = Pattern.compile("\\p{IsControl}").matcher("");
        Matcher spaceP  = Pattern.compile("\\p{IsWhiteSpace}").matcher("");
        Matcher definedP = Pattern.compile("\\p{IsAssigned}").matcher("");
        Matcher nonCCPP = Pattern.compile("\\p{IsNoncharacterCodePoint}").matcher("");
        Matcher joinCrtl = Pattern.compile("\\p{IsJoinControl}").matcher("");
        // javaMethod
        Matcher lowerJ  = Pattern.compile("\\p{javaLowerCase}").matcher("");
        Matcher upperJ  = Pattern.compile("\\p{javaUpperCase}").matcher("");
        Matcher alphaJ  = Pattern.compile("\\p{javaAlphabetic}").matcher("");
        Matcher ideogJ  = Pattern.compile("\\p{javaIdeographic}").matcher("");
        // GC/C
        Matcher gcC  = Pattern.compile("\\p{C}").matcher("");

        for (int cp = 1; cp < 0x30000; cp++) {
            String str = new String(Character.toChars(cp));
            int type = Character.getType(cp);
            if (// lower
                POSIX_ASCII.isLower(cp)   != lower.reset(str).matches()  ||
                Character.isLowerCase(cp) != lowerU.reset(str).matches() ||
                Character.isLowerCase(cp) != lowerP.reset(str).matches() ||
                Character.isLowerCase(cp) != lowerEU.reset(str).matches()||
                Character.isLowerCase(cp) != lowerJ.reset(str).matches()||
                // upper
                POSIX_ASCII.isUpper(cp)   != upper.reset(str).matches()  ||
                POSIX_Unicode.isUpper(cp) != upperU.reset(str).matches() ||
                Character.isUpperCase(cp) != upperP.reset(str).matches() ||
                Character.isUpperCase(cp) != upperJ.reset(str).matches() ||
                // alpha
                POSIX_ASCII.isAlpha(cp)   != alpha.reset(str).matches()  ||
                POSIX_Unicode.isAlpha(cp) != alphaU.reset(str).matches() ||
                Character.isAlphabetic(cp)!= alphaP.reset(str).matches() ||
                Character.isAlphabetic(cp)!= alphaJ.reset(str).matches() ||
                // digit
                POSIX_ASCII.isDigit(cp)   != digit.reset(str).matches()  ||
                Character.isDigit(cp)     != digitU.reset(str).matches() ||
                // alnum
                POSIX_ASCII.isAlnum(cp)   != alnum.reset(str).matches()  ||
                POSIX_Unicode.isAlnum(cp) != alnumU.reset(str).matches() ||
                // punct
                POSIX_ASCII.isPunct(cp)   != punct.reset(str).matches()  ||
                POSIX_Unicode.isPunct(cp) != punctU.reset(str).matches() ||
                // graph
                POSIX_ASCII.isGraph(cp)   != graph.reset(str).matches()  ||
                POSIX_Unicode.isGraph(cp) != graphU.reset(str).matches() ||
                POSIX_Unicode.isGraph(cp) != graphEU.reset(str).matches()||
                // blank
                POSIX_ASCII.isType(cp, POSIX_ASCII.BLANK)
                                          != blank.reset(str).matches()  ||
                POSIX_Unicode.isBlank(cp) != blankU.reset(str).matches() ||
                // print
                POSIX_ASCII.isPrint(cp)   != print.reset(str).matches()  ||
                POSIX_Unicode.isPrint(cp) != printU.reset(str).matches() ||
                // cntrl
                POSIX_ASCII.isCntrl(cp)   != cntrl.reset(str).matches()  ||
                POSIX_Unicode.isCntrl(cp) != cntrlU.reset(str).matches() ||
                (Character.CONTROL == type) != cntrlP.reset(str).matches() ||
                // hexdigit
                POSIX_ASCII.isHexDigit(cp)   != xdigit.reset(str).matches()  ||
                POSIX_Unicode.isHexDigit(cp) != xdigitU.reset(str).matches() ||
                // space
                POSIX_ASCII.isSpace(cp)   != space.reset(str).matches()  ||
                POSIX_Unicode.isSpace(cp) != spaceU.reset(str).matches() ||
                POSIX_Unicode.isSpace(cp) != spaceP.reset(str).matches() ||
                // word
                POSIX_ASCII.isWord(cp)   != word.reset(str).matches()  ||
                POSIX_Unicode.isWord(cp) != wordU.reset(str).matches() ||
                POSIX_Unicode.isWord(cp) != wordEU.reset(str).matches()||
                // bwordb
                POSIX_ASCII.isWord(cp) != bwb.reset(str).matches() ||
                POSIX_Unicode.isWord(cp) != bwbU.reset(str).matches() ||
                // properties
                Character.isTitleCase(cp) != titleP.reset(str).matches() ||
                Character.isLetter(cp)    != letterP.reset(str).matches()||
                Character.isIdeographic(cp) != ideogP.reset(str).matches() ||
                Character.isIdeographic(cp) != ideogJ.reset(str).matches() ||
                (Character.UNASSIGNED == type) == definedP.reset(str).matches() ||
                POSIX_Unicode.isNoncharacterCodePoint(cp) != nonCCPP.reset(str).matches() ||
                POSIX_Unicode.isJoinControl(cp) != joinCrtl.reset(str).matches() ||
                // gc_C
                (Character.CONTROL == type || Character.FORMAT == type ||
                 Character.PRIVATE_USE == type || Character.SURROGATE == type ||
                 Character.UNASSIGNED == type)
                != gcC.reset(str).matches()) {
                fail();
            }
        }

        // bounds/word align
        twoFindIndexes(" \u0180sherman\u0400 ", bound, 1, 10);
        assertTrue(bwbU.reset("\u0180sherman\u0400").matches());
        twoFindIndexes(" \u0180sh\u0345erman\u0400 ", bound, 1, 11);
        assertTrue(bwbU.reset("\u0180sh\u0345erman\u0400").matches());
        twoFindIndexes(" \u0724\u0739\u0724 ", bound, 1, 4);
        assertTrue(bwbU.reset("\u0724\u0739\u0724").matches());
        assertTrue(bwbEU.reset("\u0724\u0739\u0724").matches());
    }

    @Test
    public static void unicodeCharacterNameTest() {

        for (int cp = 0; cp < Character.MAX_CODE_POINT; cp++) {
            if (!Character.isValidCodePoint(cp) ||
                Character.getType(cp) == Character.UNASSIGNED)
                continue;
            String str = new String(Character.toChars(cp));
            // single
            String p = "\\N{" + Character.getName(cp) + "}";
            assertTrue(Pattern.compile(p).matcher(str).matches());
            // class[c]
            p = "[\\N{" + Character.getName(cp) + "}]";
            assertTrue(Pattern.compile(p).matcher(str).matches());
        }

        // range
        for (int i = 0; i < 10; i++) {
            int start = generator.nextInt(20);
            int end = start + generator.nextInt(200);
            String p = "[\\N{" + Character.getName(start) + "}-\\N{" + Character.getName(end) + "}]";
            String str;
            for (int cp = start; cp < end; cp++) {
                str = new String(Character.toChars(cp));
                assertTrue(Pattern.compile(p).matcher(str).matches());
            }
            str = new String(Character.toChars(end + 10));
            assertFalse(Pattern.compile(p).matcher(str).matches());
        }

        // slice
        for (int i = 0; i < 10; i++) {
            int n = generator.nextInt(256);
            int[] buf = new int[n];
            StringBuilder sb = new StringBuilder(1024);
            for (int j = 0; j < n; j++) {
                int cp = generator.nextInt(1000);
                if (!Character.isValidCodePoint(cp) ||
                    Character.getType(cp) == Character.UNASSIGNED)
                    cp = 0x4e00;    // just use 4e00
                sb.append("\\N{").append(Character.getName(cp)).append("}");
                buf[j] = cp;
            }
            String p = sb.toString();
            String str = new String(buf, 0, buf.length);
            assertTrue(Pattern.compile(p).matcher(str).matches());
        }
    }

    @Test
    public static void horizontalAndVerticalWSTest() {
        String hws = new String (new char[] {
                                     0x09, 0x20, 0xa0, 0x1680, 0x180e,
                                     0x2000, 0x2001, 0x2002, 0x2003, 0x2004, 0x2005,
                                     0x2006, 0x2007, 0x2008, 0x2009, 0x200a,
                                     0x202f, 0x205f, 0x3000 });
        String vws = new String (new char[] {
                                     0x0a, 0x0b, 0x0c, 0x0d, 0x85, 0x2028, 0x2029 });
        assertTrue(Pattern.compile("\\h+").matcher(hws).matches() &&
                   Pattern.compile("[\\h]+").matcher(hws).matches());
        assertTrue(!Pattern.compile("\\H").matcher(hws).find() &&
                   !Pattern.compile("[\\H]").matcher(hws).find());
        assertTrue(Pattern.compile("\\v+").matcher(vws).matches() &&
                   Pattern.compile("[\\v]+").matcher(vws).matches());
        assertTrue(!Pattern.compile("\\V").matcher(vws).find() &&
                   !Pattern.compile("[\\V]").matcher(vws).find());
        String prefix = "abcd";
        String suffix = "efgh";
        String ng = "A";
        for (int i = 0; i < hws.length(); i++) {
            String c = String.valueOf(hws.charAt(i));
            Matcher m = Pattern.compile("\\h").matcher(prefix + c + suffix);
            assertTrue(m.find() && c.equals(m.group()));
            m = Pattern.compile("[\\h]").matcher(prefix + c + suffix);
            assertTrue(m.find() && c.equals(m.group()));

            String matcherSubstring = hws.substring(0, i) + ng + hws.substring(i);

            m = Pattern.compile("\\H").matcher(matcherSubstring);
            assertTrue(m.find() && ng.equals(m.group()));
            m = Pattern.compile("[\\H]").matcher(matcherSubstring);
            assertTrue(m.find() && ng.equals(m.group()));
        }
        for (int i = 0; i < vws.length(); i++) {
            String c = String.valueOf(vws.charAt(i));
            Matcher m = Pattern.compile("\\v").matcher(prefix + c + suffix);
            assertTrue(m.find() && c.equals(m.group()));
            m = Pattern.compile("[\\v]").matcher(prefix + c + suffix);
            assertTrue(m.find() && c.equals(m.group()));

            String matcherSubstring = vws.substring(0, i) + ng + vws.substring(i);
            m = Pattern.compile("\\V").matcher(matcherSubstring);
            assertTrue(m.find() && ng.equals(m.group()));
            m = Pattern.compile("[\\V]").matcher(matcherSubstring);
            assertTrue(m.find() && ng.equals(m.group()));
        }
        // \v in range is interpreted as 0x0B. This is the undocumented behavior
        assertTrue(Pattern.compile("[\\v-\\v]").matcher(String.valueOf((char)0x0B)).matches());
    }

    @Test
    public static void linebreakTest() {
        String linebreaks = new String (new char[] {
            0x0A, 0x0B, 0x0C, 0x0D, 0x85, 0x2028, 0x2029 });
        String crnl = "\r\n";
        assertTrue((Pattern.compile("\\R+").matcher(linebreaks).matches() &&
              Pattern.compile("\\R").matcher(crnl).matches() &&
              Pattern.compile("\\Rabc").matcher(crnl + "abc").matches() &&
              Pattern.compile("\\Rabc").matcher("\rabc").matches() &&
              Pattern.compile("\\R\\R").matcher(crnl).matches() &&  // backtracking
              Pattern.compile("\\R\\n").matcher(crnl).matches()) || // backtracking
              Pattern.compile("((?<!\\R)\\s)*").matcher(crnl).matches()); // #8176029
    }

    // #7189363
    @Test
    public static void branchTest() {
        assertFalse(!Pattern.compile("(a)?bc|d").matcher("d").find() ||     // greedy
                    !Pattern.compile("(a)+bc|d").matcher("d").find() ||
                    !Pattern.compile("(a)*bc|d").matcher("d").find() ||
                    !Pattern.compile("(a)??bc|d").matcher("d").find() ||    // reluctant
                    !Pattern.compile("(a)+?bc|d").matcher("d").find() ||
                    !Pattern.compile("(a)*?bc|d").matcher("d").find() ||
                    !Pattern.compile("(a)?+bc|d").matcher("d").find() ||    // possessive
                    !Pattern.compile("(a)++bc|d").matcher("d").find() ||
                    !Pattern.compile("(a)*+bc|d").matcher("d").find() ||
                    !Pattern.compile("(a)?bc|d").matcher("d").matches() ||  // greedy
                    !Pattern.compile("(a)+bc|d").matcher("d").matches() ||
                    !Pattern.compile("(a)*bc|d").matcher("d").matches() ||
                    !Pattern.compile("(a)??bc|d").matcher("d").matches() || // reluctant
                    !Pattern.compile("(a)+?bc|d").matcher("d").matches() ||
                    !Pattern.compile("(a)*?bc|d").matcher("d").matches() ||
                    !Pattern.compile("(a)?+bc|d").matcher("d").matches() || // possessive
                    !Pattern.compile("(a)++bc|d").matcher("d").matches() ||
                    !Pattern.compile("(a)*+bc|d").matcher("d").matches() ||
                    !Pattern.compile("(a)?bc|de").matcher("de").find() ||   // others
                    !Pattern.compile("(a)??bc|de").matcher("de").find() ||
                    !Pattern.compile("(a)?bc|de").matcher("de").matches() ||
                    !Pattern.compile("(a)??bc|de").matcher("de").matches());
    }

    // This test is for 8007395
    @Test
    public static void groupCurlyNotFoundSuppTest() {
        String input = "test this as \ud83d\ude0d";
        for (String pStr : new String[] { "test(.)+(@[a-zA-Z.]+)",
                                          "test(.)*(@[a-zA-Z.]+)",
                                          "test([^B])+(@[a-zA-Z.]+)",
                                          "test([^B])*(@[a-zA-Z.]+)",
                                          "test(\\P{IsControl})+(@[a-zA-Z.]+)",
                                          "test(\\P{IsControl})*(@[a-zA-Z.]+)",
                                        }) {
            Matcher m = Pattern.compile(pStr, Pattern.CASE_INSENSITIVE)
                               .matcher(input);
            assertFalse(m.find());
        }
    }

    // This test is for 8023647
    @Test
    public static void groupCurlyBackoffTest() {
        assertFalse(!"abc1c".matches("(\\w)+1\\1") ||
                    "abc11".matches("(\\w)+1\\1"));
    }

    // This test is for 8012646
    @Test
    public static void patternAsPredicate() {
        Predicate<String> p = Pattern.compile("[a-z]+").asPredicate();

        assertFalse(p.test(""));
        assertTrue(p.test("word"));
        assertFalse(p.test("1234"));
        assertTrue(p.test("word1234"));
    }

    // This test is for 8184692
    @Test
    public static void patternAsMatchPredicate() {
        Predicate<String> p = Pattern.compile("[a-z]+").asMatchPredicate();

        assertFalse(p.test(""));
        assertTrue(p.test("word"));
        assertFalse(p.test("1234word"));
        assertFalse(p.test("1234"));
    }


    // This test is for 8035975
    @Test
    public static void invalidFlags() {
        for (int flag = 1; flag != 0; flag <<= 1) {
            switch (flag) {
            case Pattern.CASE_INSENSITIVE:
            case Pattern.MULTILINE:
            case Pattern.DOTALL:
            case Pattern.UNICODE_CASE:
            case Pattern.CANON_EQ:
            case Pattern.UNIX_LINES:
            case Pattern.LITERAL:
            case Pattern.UNICODE_CHARACTER_CLASS:
            case Pattern.COMMENTS:
                // valid flag, continue
                break;
            default:
                int finalFlag = flag;
                assertThrows(IllegalArgumentException.class, () ->
                    Pattern.compile(".", finalFlag));
            }
        }
    }

    // This test is for 8158482
    @Test
    public static void embeddedFlags() {
            //Runs without exception.
            Pattern.compile("(?i).(?-i).");
            Pattern.compile("(?m).(?-m).");
            Pattern.compile("(?s).(?-s).");
            Pattern.compile("(?d).(?-d).");
            Pattern.compile("(?u).(?-u).");
            Pattern.compile("(?c).(?-c).");
            Pattern.compile("(?x).(?-x).");
            Pattern.compile("(?U).(?-U).");
            Pattern.compile("(?imsducxU).(?-imsducxU).");
    }

    @Test
    public static void grapheme() throws Exception {
        final int[] lineNumber = new int[1];
        Stream.concat(Files.lines(UCDFiles.GRAPHEME_BREAK_TEST),
                Files.lines(Paths.get(System.getProperty("test.src", "."), "GraphemeTestCases.txt")))
            .forEach( ln -> {
                    lineNumber[0]++;
                    if (ln.length() == 0 || ln.startsWith("#")) {
                        return;
                    }
                    ln = ln.replaceAll("\\s+|\\([a-zA-Z]+\\)|\\[[a-zA-Z]]+\\]|#.*", "");
                    // System.out.println(str);
                    String[] strs = ln.split("\u00f7|\u00d7");
                    StringBuilder src = new StringBuilder();
                    ArrayList<String> graphemes = new ArrayList<>();
                    StringBuilder buf = new StringBuilder();
                    int offBk = 0;
                    for (String str : strs) {
                        if (str.length() == 0)  // first empty str
                            continue;
                        int cp = Integer.parseInt(str, 16);
                        src.appendCodePoint(cp);
                        buf.appendCodePoint(cp);
                        offBk += (str.length() + 1);
                        if (ln.charAt(offBk) == '\u00f7') {    // DIV
                            graphemes.add(buf.toString());
                            buf = new StringBuilder();
                        }
                    }
                    Pattern p = Pattern.compile("\\X");
                    // (1) test \X directly
                    Matcher m = p.matcher(src.toString());
                    for (String g : graphemes) {
                        // System.out.printf("     grapheme:=[%s]%n", g);
                        String group = null;
                        if (!m.find() || !(group = m.group()).equals(g)) {
                                 fail("Failed pattern \\X [" + ln + "] : "
                                    + "expected: " + g + " - actual: " + group
                                    + "(line " + lineNumber[0] + ")");
                        }
                    }
                    assertFalse(m.find());
                    // test \b{g} without \X via Pattern
                    Pattern pbg = Pattern.compile("\\b{g}");
                    m = pbg.matcher(src.toString());
                    m.find();
                    int prev = m.end();
                    for (String g : graphemes) {
                        String group = null;
                        if (!m.find() || !(group = src.substring(prev, m.end())).equals(g)) {
                                 fail("Failed pattern \\b{g} [" + ln + "] : "
                                    + "expected: " + g + " - actual: " + group
                                    + "(line " + lineNumber[0] + ")");
                        }
                        assertEquals("", m.group());
                        prev = m.end();
                    }
                    assertFalse(m.find());
                    // (2) test \b{g} + \X  via Scanner
                    Scanner s = new Scanner(src.toString()).useDelimiter("\\b{g}");
                    for (String g : graphemes) {
                        String next = null;
                        if (!s.hasNext(p) || !(next = s.next(p)).equals(g)) {
                                 fail("Failed \\b{g} [" + ln + "] : "
                                    + "expected: " + g + " - actual: " + next
                                    + " (line " + lineNumber[0] + ")");
                        }
                    }
                    assertFalse(s.hasNext(p));
                    // test \b{g} without \X via Scanner
                    s = new Scanner(src.toString()).useDelimiter("\\b{g}");
                    for (String g : graphemes) {
                        String next = null;
                        if (!s.hasNext() || !(next = s.next()).equals(g)) {
                                 fail("Failed \\b{g} [" + ln + "] : "
                                    + "expected: " + g + " - actual: " + next
                                    + " (line " + lineNumber[0] + ")");
                        }
                    }
                    assertFalse(s.hasNext());
                });
        // some sanity checks
        assertTrue(Pattern.compile("\\X{10}").matcher("abcdefghij").matches() &&
                   Pattern.compile("\\b{g}(?:\\X\\b{g}){5}\\b{g}").matcher("abcde").matches() &&
                   Pattern.compile("(?:\\X\\b{g}){2}").matcher("\ud800\udc00\ud801\udc02").matches());
        // make sure "\b{n}" still works
        assertTrue(Pattern.compile("\\b{1}hello\\b{1} \\b{1}world\\b{1}").matcher("hello world").matches());
    }

    // hangup/timeout if go into exponential backtracking
    @Test
    public static void expoBacktracking() {

        Object[][] patternMatchers = {
            // 6328855
            { "(.*\n*)*",
              "this little fine string lets\r\njava.lang.String.matches\r\ncrash\r\n(We don't know why but adding \r* to the regex makes it work again)",
              false },
            // 6192895
            { " *([a-zA-Z0-9/\\-\\?:\\(\\)\\.,'\\+\\{\\}]+ *)+",
              "Hello World this is a test this is a test this is a test A",
              true },
            { " *([a-zA-Z0-9/\\-\\?:\\(\\)\\.,'\\+\\{\\}]+ *)+",
              "Hello World this is a test this is a test this is a test \u4e00 ",
              false },
            { " *([a-z0-9]+ *)+",
              "hello world this is a test this is a test this is a test A",
              false },
            // 4771934 [FIXED] #5013651?
            { "^(\\w+([\\.-]?\\w+)*@\\w+([\\.-]?\\w+)*(\\.\\w{2,4})+[,;]?)+$",
              "abc@efg.abc,efg@abc.abc,abc@xyz.mno;abc@sdfsd.com",
              true },
            // 4866249 [FIXED]
            { "<\\s*" + "(meta|META)" + "(\\s|[^>])+" + "(CHARSET|charset)=" + "(\\s|[^>])+>",
              "<META http-equiv=\"Content-Type\" content=\"text/html; charset=ISO-8859-5\">",
              true },
            { "^(\\w+([\\.-]?\\w+)*@\\w+([\\.-]?\\w+)*(\\.\\w{2,4})+[,;]?)+$",
              "abc@efg.abc,efg@abc.abc,abc@xyz.mno;sdfsd.com",
              false },
            // 6345469
            { "((<[^>]+>)?(((\\s)?)*(\\&nbsp;)?)*((\\s)?)*)+",
              "&nbsp;&nbsp; < br/> &nbsp; < / p> <p> <html> <adfasfdasdf>&nbsp; </p>",
              true }, // --> matched
            { "((<[^>]+>)?(((\\s)?)*(\\&nbsp;)?)*((\\s)?)*)+",
              "&nbsp;&nbsp; < br/> &nbsp; < / p> <p> <html> <adfasfdasdf>&nbsp; p </p>",
              false },
            // 5026912
            { "^\\s*" + "(\\w|\\d|[\\xC0-\\xFF]|/)+" + "\\s+|$",
              "156580451111112225588087755221111111566969655555555",
              false},
            // 6988218
            { "^([+-]?((0[xX](\\p{XDigit}+))|(((\\p{Digit}+)(\\.)?((\\p{Digit}+)?)([eE][+-]?(\\p{Digit}+))?)|(\\.((\\p{Digit}+))([eE][+-]?(\\p{Digit}+))?)))|[n|N]?'([^']*(?:'')*[^']*)*')",
              "'%)) order by ANGEBOT.ID",
              false},    // find
            // 6693451
            { "^(\\s*foo\\s*)*$",
              "foo foo foo foo foo foo foo foo foo foo foo foo foo foo foo foo foo foo foo foo foo foo foo foo foo foo foo foo foo foo foo foo foo foo foo foo foo foo foo foo",
              true },
            { "^(\\s*foo\\s*)*$",
              "foo foo foo foo foo foo foo foo foo foo foo foo foo foo foo foo foo foo foo foo foo foo foo foo foo foo foo foo foo foo foo foo foo foo foo foo foo foo foo fo",
              false
            },
            // 7006761
            { "(([0-9A-Z]+)([_]?+)*)*", "FOOOOO_BAAAR_FOOOOOOOOO_BA_", true},
            { "(([0-9A-Z]+)([_]?+)*)*", "FOOOOO_BAAAR_FOOOOOOOOO_BA_ ", false},
            // 8140212
            { "(?<before>.*)\\{(?<reflection>\\w+):(?<innerMethod>\\w+(\\.?\\w+(\\(((?<args>(('[^']*')|((/|\\w)+))(,(('[^']*')|((/|\\w)+)))*))?\\))?)*)\\}(?<after>.*)",
              "{CeGlobal:getSodCutoff.getGui.getAmqp.getSimpleModeEnabled()",
              false
            },
            { "^(a+)+$", "aaaaaaaaaaaaaaaaaaaaaaaaaaaaaaa", true},
            { "^(a+)+$", "aaaaaaaaaaaaaaaaaaaaaaaaaaaaaaa!", false},

            { "(x+)*y",  "xxxxxxxxxxxxxxxxxxxxxxxxxxxxxxxxxxxxy", true },
            { "(x+)*y",  "xxxxxxxxxxxxxxxxxxxxxxxxxxxxxxxxxxxxz", false},

            { "(x+x+)+y", "xxxxxxxxxxxxxxxxxxxxxxxxxxxxxxxxxxxxy", true},
            { "(x+x+)+y", "xxxxxxxxxxxxxxxxxxxxxxxxxxxxxxxxxxxxz", false},

            { "(([0-9A-Z]+)([_]?+)*)*", "--------------------------------------", false},

            /* not fixed
            //8132141   --->    second level exponential backtracking
            { "(h|h|ih(((i|a|c|c|a|i|i|j|b|a|i|b|a|a|j))+h)ahbfhba|c|i)*",
              "hchcchicihcchciiicichhcichcihcchiihichiciiiihhcchicchhcihchcihiihciichhccciccichcichiihcchcihhicchcciicchcccihiiihhihihihichicihhcciccchihhhcchichchciihiicihciihcccciciccicciiiiiiiiicihhhiiiihchccchchhhhiiihchihcccchhhiiiiiiiicicichicihcciciihichhhhchihciiihhiccccccciciihhichiccchhicchicihihccichicciihcichccihhiciccccccccichhhhihihhcchchihihiihhihihihicichihiiiihhhhihhhchhichiicihhiiiiihchccccchichci" },
            */
        };

        for (Object[] pm : patternMatchers) {
            String p = (String)pm[0];
            String s = (String)pm[1];
            boolean r = (Boolean)pm[2];
            assertEquals(r, Pattern.compile(p).matcher(s).matches());
        }
    }

    @Test
    public static void invalidGroupName() {
        // Invalid start of a group name
        for (String groupName : List.of("", ".", "0", "\u0040", "\u005b",
                "\u0060", "\u007b", "\u0416")) {
            for (String pat : List.of("(?<" + groupName + ">)",
                    "\\k<" + groupName + ">")) {
                var e = expectThrows(PatternSyntaxException.class, () -> Pattern.compile(pat));
                assertTrue(e.getMessage().startsWith(
                            "capturing group name does not start with a"
                            + " Latin letter"));
            }
        }
        // Invalid char in a group name
        for (String groupName : List.of("a.", "b\u0040", "c\u005b",
                "d\u0060", "e\u007b", "f\u0416")) {
            for (String pat : List.of("(?<" + groupName + ">)",
                    "\\k<" + groupName + ">")) {
                var e = expectThrows(PatternSyntaxException.class, () ->
                    Pattern.compile(pat));
                    assertTrue(e.getMessage().startsWith(
                            "named capturing group is missing trailing '>'"));
            }
        }
    }

    @Test
    public static void illegalRepetitionRange() {
        // huge integers > (2^31 - 1)
        String n = BigInteger.valueOf(1L << 32)
            .toString();
        String m = BigInteger.valueOf(1L << 31)
            .add(new BigInteger(80, generator))
            .toString();
        for (String rep : List.of("", "x", ".", ",", "-1", "2,1",
                n, n + ",", "0," + n, n + "," + m, m, m + ",", "0," + m)) {
            String pat = ".{" + rep + "}";
            var e = expectThrows(PatternSyntaxException.class, () ->
                    Pattern.compile(pat));
            assertTrue(e.getMessage().startsWith("Illegal repetition"));
        }
    }

    @Test
    public static void surrogatePairWithCanonEq() {
        //Runs without exception
        Pattern.compile("\ud834\udd21", Pattern.CANON_EQ);
    }

    public static String s2x(String s) {
        StringBuilder sb = new StringBuilder();
        for (char ch : s.toCharArray()) {
            sb.append(String.format("\\u%04x", (int)ch));
        }
        return sb.toString();
    }

    // This test is for 8235812, with cases excluded by 8258259
    @Test
    public static void lineBreakWithQuantifier() {
        // key:    pattern
        // value:  lengths of input that must match the pattern
        Map<String, List<Integer>> cases = Map.ofEntries(
            Map.entry("\\R?",      List.of(0, 1)),
            Map.entry("\\R*",      List.of(0, 1, 2, 3)),
            Map.entry("\\R+",      List.of(1, 2, 3)),
            Map.entry("\\R{0}",    List.of(0)),
            Map.entry("\\R{1}",    List.of(1)),
//          Map.entry("\\R{2}",    List.of(2)),            // 8258259
//          Map.entry("\\R{3}",    List.of(3)),            // 8258259
            Map.entry("\\R{0,}",   List.of(0, 1, 2, 3)),
            Map.entry("\\R{1,}",   List.of(1, 2, 3)),
//          Map.entry("\\R{2,}",   List.of(2, 3)),         // 8258259
//          Map.entry("\\R{3,}",   List.of(3)),            // 8258259
            Map.entry("\\R{0,0}",  List.of(0)),
            Map.entry("\\R{0,1}",  List.of(0, 1)),
            Map.entry("\\R{0,2}",  List.of(0, 1, 2)),
            Map.entry("\\R{0,3}",  List.of(0, 1, 2, 3)),
            Map.entry("\\R{1,1}",  List.of(1)),
            Map.entry("\\R{1,2}",  List.of(1, 2)),
            Map.entry("\\R{1,3}",  List.of(1, 2, 3)),
//          Map.entry("\\R{2,2}",  List.of(2)),            // 8258259
//          Map.entry("\\R{2,3}",  List.of(2, 3)),         // 8258259
//          Map.entry("\\R{3,3}",  List.of(3)),            // 8258259
            Map.entry("\\R",       List.of(1)),
            Map.entry("\\R\\R",    List.of(2)),
            Map.entry("\\R\\R\\R", List.of(3))
        );

        // key:    length of input
        // value:  all possible inputs of given length
        Map<Integer, List<String>> inputs = new HashMap<>();
        String[] Rs = { "\r\n", "\r", "\n",
                        "\u000B", "\u000C", "\u0085", "\u2028", "\u2029" };
        StringBuilder sb = new StringBuilder();
        for (int len = 0; len <= 3; ++len) {
            int[] idx = new int[len + 1];
            do {
                sb.setLength(0);
                for (int j = 0; j < len; ++j)
                    sb.append(Rs[idx[j]]);
                inputs.computeIfAbsent(len, ArrayList::new).add(sb.toString());
                idx[0]++;
                for (int j = 0; j < len; ++j) {
                    if (idx[j] < Rs.length)
                        break;
                    idx[j] = 0;
                    idx[j+1]++;
                }
            } while (idx[len] == 0);
        }

        // exhaustive testing
        for (String patStr : cases.keySet()) {
            Pattern[] pats = patStr.endsWith("R")
                ? new Pattern[] { Pattern.compile(patStr) }  // no quantifiers
                : new Pattern[] { Pattern.compile(patStr),          // greedy
                                  Pattern.compile(patStr + "?") };  // reluctant
            Matcher m = pats[0].matcher("");
            for (Pattern p : pats) {
                m.usePattern(p);
                for (int len : cases.get(patStr)) {
                    for (String in : inputs.get(len)) {
                        assertTrue(m.reset(in).matches(), "Expected to match '"
                                + s2x(in) + "' =~ /" + p + "/");
                    }
                }
            }
        }
    }

    // This test is for 8214245
    @Test
    public static void caseInsensitivePMatch() {
        for (String input : List.of("abcd", "AbCd", "ABCD")) {
            for (String pattern : List.of("abcd", "aBcD", "[a-d]{4}",
                    "(?:a|b|c|d){4}", "\\p{Lower}{4}", "\\p{Ll}{4}",
                    "\\p{IsLl}{4}", "\\p{gc=Ll}{4}",
                    "\\p{general_category=Ll}{4}", "\\p{IsLowercase}{4}",
                    "\\p{javaLowerCase}{4}", "\\p{Upper}{4}", "\\p{Lu}{4}",
                    "\\p{IsLu}{4}", "\\p{gc=Lu}{4}", "\\p{general_category=Lu}{4}",
                    "\\p{IsUppercase}{4}", "\\p{javaUpperCase}{4}",
                    "\\p{Lt}{4}", "\\p{IsLt}{4}", "\\p{gc=Lt}{4}",
                    "\\p{general_category=Lt}{4}", "\\p{IsTitlecase}{4}",
                    "\\p{javaTitleCase}{4}", "[\\p{Lower}]{4}", "[\\p{Ll}]{4}",
                    "[\\p{IsLl}]{4}", "[\\p{gc=Ll}]{4}",
                    "[\\p{general_category=Ll}]{4}", "[\\p{IsLowercase}]{4}",
                    "[\\p{javaLowerCase}]{4}", "[\\p{Upper}]{4}", "[\\p{Lu}]{4}",
                    "[\\p{IsLu}]{4}", "[\\p{gc=Lu}]{4}",
                    "[\\p{general_category=Lu}]{4}", "[\\p{IsUppercase}]{4}",
                    "[\\p{javaUpperCase}]{4}", "[\\p{Lt}]{4}", "[\\p{IsLt}]{4}",
                    "[\\p{gc=Lt}]{4}", "[\\p{general_category=Lt}]{4}",
                    "[\\p{IsTitlecase}]{4}", "[\\p{javaTitleCase}]{4}"))
            {
                assertTrue(Pattern.compile(pattern, Pattern.CASE_INSENSITIVE)
                            .matcher(input)
                            .matches(),"Expected to match: " + "'" + input +
                        "' =~ /" + pattern + "/");
            }
        }

        for (String input : List.of("\u01c7", "\u01c8", "\u01c9")) {
            for (String pattern : List.of("\u01c7", "\u01c8", "\u01c9",
                    "[\u01c7\u01c8]", "[\u01c7\u01c9]", "[\u01c8\u01c9]",
                    "[\u01c7-\u01c8]", "[\u01c8-\u01c9]", "[\u01c7-\u01c9]",
                    "\\p{Lower}", "\\p{Ll}", "\\p{IsLl}", "\\p{gc=Ll}",
                    "\\p{general_category=Ll}", "\\p{IsLowercase}",
                    "\\p{javaLowerCase}", "\\p{Upper}", "\\p{Lu}",
                    "\\p{IsLu}", "\\p{gc=Lu}", "\\p{general_category=Lu}",
                    "\\p{IsUppercase}", "\\p{javaUpperCase}",
                    "\\p{Lt}", "\\p{IsLt}", "\\p{gc=Lt}",
                    "\\p{general_category=Lt}", "\\p{IsTitlecase}",
                    "\\p{javaTitleCase}", "[\\p{Lower}]", "[\\p{Ll}]",
                    "[\\p{IsLl}]", "[\\p{gc=Ll}]",
                    "[\\p{general_category=Ll}]", "[\\p{IsLowercase}]",
                    "[\\p{javaLowerCase}]", "[\\p{Upper}]", "[\\p{Lu}]",
                    "[\\p{IsLu}]", "[\\p{gc=Lu}]",
                    "[\\p{general_category=Lu}]", "[\\p{IsUppercase}]",
                    "[\\p{javaUpperCase}]", "[\\p{Lt}]", "[\\p{IsLt}]",
                    "[\\p{gc=Lt}]", "[\\p{general_category=Lt}]",
                    "[\\p{IsTitlecase}]", "[\\p{javaTitleCase}]"))
            {
                assertTrue(Pattern.compile(pattern, Pattern.CASE_INSENSITIVE
                                            | Pattern.UNICODE_CHARACTER_CLASS)
                            .matcher(input)
                            .matches(), "Expected to match: " +
                        "'" + input + "' =~ /" + pattern + "/");
            }
        }
    }

    // This test is for 8237599
    @Test
    public static void surrogatePairOverlapRegion() {
        String input = "\ud801\udc37";

        Pattern p = Pattern.compile(".+");
        Matcher m = p.matcher(input);
        m.region(0, 1);

        boolean ok = m.find();
        if (!ok || !m.group(0).equals(input.substring(0, 1)))
        {
            String errMessage = "Input \"" + input + "\".substr(0, 1)" +
                    " expected to match pattern \"" + p + "\"";
            if (ok) {
                fail(errMessage + System.lineSeparator() +
                        "group(0): \"" + m.group(0) + "\"");
            } else {
                fail(errMessage);
            }
        } else if (!m.hitEnd()) {
            fail("Expected m.hitEnd() == true");
        }

        p = Pattern.compile(".*(.)");
        m = p.matcher(input);
        m.region(1, 2);

        ok = m.find();
        if (!ok || !m.group(0).equals(input.substring(1, 2))
                || !m.group(1).equals(input.substring(1, 2)))
        {
            String errMessage = "Input \"" + input + "\".substr(1, 2)" +
                    " expected to match pattern \"" + p + "\"";
            if (ok) {
                String msg1 = "group(0): \"" + m.group(0) + "\"";
                String msg2 = "group(1): \"" + m.group(1) + "\"";
                fail(errMessage + System.lineSeparator() + msg1 +
                        System.lineSeparator() + msg2);
            } else {
                fail(errMessage);
            }
        }
    }

    //This test is for 8037397
    @Test
    public static void droppedClassesWithIntersection() {
        String rx = "[A-Z&&[A-Z]0-9]";
        String ry = "[A-Z&&[A-F][G-Z]0-9]";

        Stream<Character> letterChars = IntStream.range('A', 'Z').mapToObj((i) -> (char) i);
        Stream<Character> digitChars = IntStream.range('0', '9').mapToObj((i) -> (char) i);

        boolean letterCharsMatch = letterChars.allMatch((ch) -> {
            String chString = ch.toString();
            return chString.matches(rx) && chString.matches(ry);
        });

        boolean digitCharsDontMatch = digitChars.noneMatch((ch) -> {
            String chString = ch.toString();
            return chString.matches(rx) && chString.matches(ry);
        });


        assertTrue(letterCharsMatch, "Compiling intersection pattern is " +
                "dropping a character class in its matcher");

        assertTrue(digitCharsDontMatch, "Compiling intersection pattern is " +
                "matching digits where it should not");
    }

    //This test is for 8269753
    @Test
    public static void errorMessageCaretIndentation() {
        String pattern = "\t**";
        var e = expectThrows(PatternSyntaxException.class, () ->
                Pattern.compile(pattern));
        var sep = System.lineSeparator();
        assertTrue(e.getMessage().contains(sep + "\t ^"));
    }

    //This test is for 8276694
    @Test
    public static void unescapedBackslash() {
        String pattern = "\\";
        var e = expectThrows(PatternSyntaxException.class, () ->
                Pattern.compile(pattern));
        assertTrue(e.getMessage().contains("Unescaped trailing backslash"));
    }

    //This test is for 8280403
    @Test
    public static void badIntersectionSyntax() {
        String pattern = "[˜\\H +F&&]";
        var e = expectThrows(PatternSyntaxException.class, () ->
                Pattern.compile(pattern));
        assertTrue(e.getMessage().contains("Bad intersection syntax"));
    }

<<<<<<< HEAD
    //This test is for 8281560
    @Test
    public static void prematureHitEndInNFCCharProperty() {
        var testInput = "a1a1";
        var pat1 = "(a+|1+)";
        var pat2 = "([a]+|[1]+)";

        var matcher1 = Pattern.compile(pat1).matcher(testInput);
        var matcher2 = Pattern.compile(pat2).matcher(testInput);

        ArrayList<Boolean> results1 = new ArrayList<>();
        ArrayList<Boolean> results2 = new ArrayList<>();

        while(matcher1.find()) {
            results1.add(matcher1.hitEnd());
        }

        while(matcher2.find()) {
            results2.add(matcher2.hitEnd());
        }

        assertEquals(results1, results2);
=======
    //This test is for 8281315
    @Test
    public static void iOOBForCIBackrefs(){
        String line = "\ud83d\udc95\ud83d\udc95\ud83d\udc95";
        var pattern2 = Pattern.compile("(?i)(.)\\1{2,}");
        assertTrue(pattern2.matcher(line).find());
>>>>>>> 5d5bf16b

    }
}<|MERGE_RESOLUTION|>--- conflicted
+++ resolved
@@ -4557,7 +4557,6 @@
         assertTrue(e.getMessage().contains("Bad intersection syntax"));
     }
 
-<<<<<<< HEAD
     //This test is for 8281560
     @Test
     public static void prematureHitEndInNFCCharProperty() {
@@ -4571,23 +4570,22 @@
         ArrayList<Boolean> results1 = new ArrayList<>();
         ArrayList<Boolean> results2 = new ArrayList<>();
 
-        while(matcher1.find()) {
+        while (matcher1.find()) {
             results1.add(matcher1.hitEnd());
         }
 
-        while(matcher2.find()) {
+        while (matcher2.find()) {
             results2.add(matcher2.hitEnd());
         }
 
         assertEquals(results1, results2);
-=======
+    }
+
     //This test is for 8281315
     @Test
     public static void iOOBForCIBackrefs(){
         String line = "\ud83d\udc95\ud83d\udc95\ud83d\udc95";
         var pattern2 = Pattern.compile("(?i)(.)\\1{2,}");
         assertTrue(pattern2.matcher(line).find());
->>>>>>> 5d5bf16b
-
-    }
-}+    }
+}
