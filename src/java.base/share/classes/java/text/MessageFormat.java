/*
 * Copyright (c) 1996, 2024, Oracle and/or its affiliates. All rights reserved.
 * DO NOT ALTER OR REMOVE COPYRIGHT NOTICES OR THIS FILE HEADER.
 *
 * This code is free software; you can redistribute it and/or modify it
 * under the terms of the GNU General Public License version 2 only, as
 * published by the Free Software Foundation.  Oracle designates this
 * particular file as subject to the "Classpath" exception as provided
 * by Oracle in the LICENSE file that accompanied this code.
 *
 * This code is distributed in the hope that it will be useful, but WITHOUT
 * ANY WARRANTY; without even the implied warranty of MERCHANTABILITY or
 * FITNESS FOR A PARTICULAR PURPOSE.  See the GNU General Public License
 * version 2 for more details (a copy is included in the LICENSE file that
 * accompanied this code).
 *
 * You should have received a copy of the GNU General Public License version
 * 2 along with this work; if not, write to the Free Software Foundation,
 * Inc., 51 Franklin St, Fifth Floor, Boston, MA 02110-1301 USA.
 *
 * Please contact Oracle, 500 Oracle Parkway, Redwood Shores, CA 94065 USA
 * or visit www.oracle.com if you need additional information or have any
 * questions.
 */

/*
 * (C) Copyright Taligent, Inc. 1996, 1997 - All Rights Reserved
 * (C) Copyright IBM Corp. 1996 - 1998 - All Rights Reserved
 *
 *   The original version of this source code and documentation is copyrighted
 * and owned by Taligent, Inc., a wholly-owned subsidiary of IBM. These
 * materials are provided under terms of a License Agreement between Taligent
 * and Sun. This technology is protected by multiple US and International
 * patents. This notice and attribution to Taligent may not be removed.
 *   Taligent is a registered trademark of Taligent, Inc.
 *
 */

package java.text;

import java.io.IOException;
import java.io.InvalidObjectException;
import java.io.ObjectInputStream;
import java.time.format.DateTimeFormatter;
import java.util.ArrayList;
import java.util.Arrays;
import java.util.Date;
import java.util.List;
import java.util.Locale;
import java.util.Objects;


/**
 * {@code MessageFormat} provides a means to produce concatenated
 * messages in a language-neutral way. Use this class to construct messages
 * displayed for end users.
 *
 * <p>
 * {@code MessageFormat} takes a set of objects, formats them, then
 * inserts the formatted strings into the pattern at the appropriate places.
 *
 * <p>
 * <strong>Note:</strong>
 * {@code MessageFormat} differs from the other {@code Format}
 * classes in that you create a {@code MessageFormat} object with one
 * of its constructors (not with a {@code getInstance} style factory
 * method). The factory methods aren't necessary because {@code MessageFormat}
 * itself doesn't implement locale specific behavior. Any locale specific
 * behavior is defined by the pattern that you provide as well as the
 * subformats used for inserted arguments.
 *
 * <h2><a id="patterns">Patterns and Their Interpretation</a></h2>
 *
 * {@code MessageFormat} uses patterns of the following form:
 * <blockquote><pre>
 * <i>MessageFormatPattern:</i>
 *         <i>String</i>
 *         <i>MessageFormatPattern</i> <i>FormatElement</i> <i>String</i>
 *
 * <i>FormatElement:</i>
 *         { <i>ArgumentIndex</i> }
 *         { <i>ArgumentIndex</i> , <i>FormatType</i> }
 *         { <i>ArgumentIndex</i> , <i>FormatType</i> , <i>FormatStyle</i> }
 *
 * <i>FormatType:</i>
 *         number
 *         dtf_date
 *         dtf_time
 *         dtf_datetime
 *         <i>pre-defined DateTimeFormatter(s)</i>
 *         date
 *         time
 *         choice
 *         list
 *
 * <i>FormatStyle:</i>
 *         short
 *         medium
 *         long
 *         full
 *         integer
 *         currency
 *         percent
 *         compact_short
 *         compact_long
 *         or
 *         unit
 *         <i>SubformatPattern</i>
 * </pre></blockquote>
 *
 * <p>
 * The <i>ArgumentIndex</i> value is a non-negative integer written
 * using the digits {@code '0'} through {@code '9'}, and represents an index into the
 * {@code arguments} array passed to the {@code format} methods
 * or the result array returned by the {@code parse} methods.
 * <p>
 * The <i>FormatType</i> and <i>FormatStyle</i> values are used to create
 * a {@code Format} instance for the format element. The following
 * table shows how the values map to {@code Format} instances. These values
 * are case-insensitive when passed to {@link #applyPattern(String)}. Combinations
 * not shown in the table are illegal. A <i>SubformatPattern</i> must
 * be a valid pattern string for the {@code Format} subclass used.
 *
 * <table class="plain">
 * <caption style="display:none">Shows how FormatType and FormatStyle values map to Format instances</caption>
 * <thead>
 *    <tr>
 *       <th scope="col" class="TableHeadingColor">FormatType
 *       <th scope="col" class="TableHeadingColor">FormatStyle
 *       <th scope="col" class="TableHeadingColor">Subformat Created
 * </thead>
 * <tbody>
 *    <tr>
 *       <th scope="row" style="font-weight:normal"><i>(none)</i>
 *       <th scope="row" style="font-weight:normal"><i>(none)</i>
 *       <td>{@code null}
 *    <tr>
 *       <th scope="row" style="font-weight:normal" rowspan=7>{@code number}
 *       <th scope="row" style="font-weight:normal"><i>(none)</i>
 *       <td>{@link NumberFormat#getInstance(Locale) NumberFormat.getInstance}{@code (getLocale())}
 *    <tr>
 *       <th scope="row" style="font-weight:normal">{@code integer}
 *       <td>{@link NumberFormat#getIntegerInstance(Locale) NumberFormat.getIntegerInstance}{@code (getLocale())}
 *    <tr>
 *       <th scope="row" style="font-weight:normal">{@code currency}
 *       <td>{@link NumberFormat#getCurrencyInstance(Locale) NumberFormat.getCurrencyInstance}{@code (getLocale())}
 *    <tr>
 *       <th scope="row" style="font-weight:normal">{@code percent}
 *       <td>{@link NumberFormat#getPercentInstance(Locale) NumberFormat.getPercentInstance}{@code (getLocale())}
 *    <tr>
 *       <th scope="row" style="font-weight:normal">{@code compact_short}
 *       <td>{@link NumberFormat#getCompactNumberInstance(Locale, NumberFormat.Style) NumberFormat.getCompactNumberInstance}{@code (getLocale(),} {@link NumberFormat.Style#SHORT})
 *    <tr>
 *       <th scope="row" style="font-weight:normal">{@code compact_long}
 *       <td>{@link NumberFormat#getCompactNumberInstance(Locale, NumberFormat.Style) NumberFormat.getCompactNumberInstance}{@code (getLocale(),} {@link NumberFormat.Style#LONG})
 *    <tr>
 *       <th scope="row" style="font-weight:normal"><i>SubformatPattern</i>
 *       <td>{@code new} {@link DecimalFormat#DecimalFormat(String,DecimalFormatSymbols) DecimalFormat}{@code (subformatPattern,} {@link DecimalFormatSymbols#getInstance(Locale) DecimalFormatSymbols.getInstance}{@code (getLocale()))}
 *    <tr>
 *       <th scope="row" style="font-weight:normal" rowspan=6>{@code dtf_date}
 *       <th scope="row" style="font-weight:normal"><i>(none)</i>
 *       <td>{@link DateTimeFormatter#ofLocalizedDate(java.time.format.FormatStyle) DateTimeFormatter.ofLocalizedDate(}{@link java.time.format.FormatStyle#MEDIUM}{@code ).withLocale(getLocale())}
 *    <tr>
 *       <th scope="row" style="font-weight:normal">{@code short}
 *       <td>{@link DateTimeFormatter#ofLocalizedDate(java.time.format.FormatStyle) DateTimeFormatter.ofLocalizedDate(}{@link java.time.format.FormatStyle#SHORT}{@code ).withLocale(getLocale())}
 *    <tr>
 *       <th scope="row" style="font-weight:normal">{@code medium}
 *       <td>{@link DateTimeFormatter#ofLocalizedDate(java.time.format.FormatStyle) DateTimeFormatter.ofLocalizedDate(}{@link java.time.format.FormatStyle#MEDIUM}{@code ).withLocale(getLocale())}
 *    <tr>
 *       <th scope="row" style="font-weight:normal">{@code long}
 *       <td>{@link DateTimeFormatter#ofLocalizedDate(java.time.format.FormatStyle) DateTimeFormatter.ofLocalizedDate(}{@link java.time.format.FormatStyle#LONG}{@code ).withLocale(getLocale())}
 *    <tr>
 *       <th scope="row" style="font-weight:normal">{@code full}
 *       <td>{@link DateTimeFormatter#ofLocalizedDate(java.time.format.FormatStyle) DateTimeFormatter.ofLocalizedDate(}{@link java.time.format.FormatStyle#FULL}{@code ).withLocale(getLocale())}
 *    <tr>
 *       <th scope="row" style="font-weight:normal"><i>SubformatPattern</i>
 *       <td>{@link DateTimeFormatter#ofPattern(String, Locale)   DateTimeFormatter.ofPattern}{@code (subformatPattern, getLocale())}
 *    <tr>
 *       <th scope="row" style="font-weight:normal" rowspan=6>{@code dtf_time}
 *       <th scope="row" style="font-weight:normal"><i>(none)</i>
 *       <td>{@link DateTimeFormatter#ofLocalizedTime(java.time.format.FormatStyle) DateTimeFormatter.ofLocalizedTime(}{@link java.time.format.FormatStyle#MEDIUM}{@code ).withLocale(getLocale())}
 *    <tr>
 *       <th scope="row" style="font-weight:normal">{@code short}
 *       <td>{@link DateTimeFormatter#ofLocalizedTime(java.time.format.FormatStyle) DateTimeFormatter.ofLocalizedTime(}{@link java.time.format.FormatStyle#SHORT}{@code ).withLocale(getLocale())}
 *    <tr>
 *       <th scope="row" style="font-weight:normal">{@code medium}
 *       <td>{@link DateTimeFormatter#ofLocalizedTime(java.time.format.FormatStyle) DateTimeFormatter.ofLocalizedTime(}{@link java.time.format.FormatStyle#MEDIUM}{@code ).withLocale(getLocale())}
 *    <tr>
 *       <th scope="row" style="font-weight:normal">{@code long}
 *       <td>{@link DateTimeFormatter#ofLocalizedTime(java.time.format.FormatStyle) DateTimeFormatter.ofLocalizedTime(}{@link java.time.format.FormatStyle#LONG}{@code ).withLocale(getLocale())}
 *    <tr>
 *       <th scope="row" style="font-weight:normal">{@code full}
 *       <td>{@link DateTimeFormatter#ofLocalizedTime(java.time.format.FormatStyle) DateTimeFormatter.ofLocalizedTime(}{@link java.time.format.FormatStyle#FULL}{@code ).withLocale(getLocale())}
 *    <tr>
 *       <th scope="row" style="font-weight:normal"><i>SubformatPattern</i>
 *       <td>{@link DateTimeFormatter#ofPattern(String, Locale)   DateTimeFormatter.ofPattern}{@code (subformatPattern, getLocale())}
 *    <tr>
 *       <th scope="row" style="font-weight:normal" rowspan=6>{@code dtf_datetime}
 *       <th scope="row" style="font-weight:normal"><i>(none)</i>
 *       <td>{@link DateTimeFormatter#ofLocalizedDateTime(java.time.format.FormatStyle) DateTimeFormatter.ofLocalizedDateTime(}{@link java.time.format.FormatStyle#MEDIUM}{@code ).withLocale(getLocale())}
 *    <tr>
 *       <th scope="row" style="font-weight:normal">{@code short}
 *       <td>{@link DateTimeFormatter#ofLocalizedDateTime(java.time.format.FormatStyle) DateTimeFormatter.ofLocalizedDateTime(}{@link java.time.format.FormatStyle#SHORT}{@code ).withLocale(getLocale())}
 *    <tr>
 *       <th scope="row" style="font-weight:normal">{@code medium}
 *       <td>{@link DateTimeFormatter#ofLocalizedDateTime(java.time.format.FormatStyle) DateTimeFormatter.ofLocalizedDateTime(}{@link java.time.format.FormatStyle#MEDIUM}{@code ).withLocale(getLocale())}
 *    <tr>
 *       <th scope="row" style="font-weight:normal">{@code long}
 *       <td>{@link DateTimeFormatter#ofLocalizedDateTime(java.time.format.FormatStyle) DateTimeFormatter.ofLocalizedDateTime(}{@link java.time.format.FormatStyle#LONG}{@code ).withLocale(getLocale())}
 *    <tr>
 *       <th scope="row" style="font-weight:normal">{@code full}
 *       <td>{@link DateTimeFormatter#ofLocalizedDateTime(java.time.format.FormatStyle) DateTimeFormatter.ofLocalizedDateTime(}{@link java.time.format.FormatStyle#FULL}{@code ).withLocale(getLocale())}
 *    <tr>
 *       <th scope="row" style="font-weight:normal"><i>SubformatPattern</i>
 *       <td>{@link DateTimeFormatter#ofPattern(String, Locale)   DateTimeFormatter.ofPattern}{@code (subformatPattern, getLocale())}
 *    <tr>
 *       <th scope="row" style="font-weight:normal" rowspan=1>{@code pre-defined DateTimeFormatter(s)}
 *       <th scope="row" style="font-weight:normal"><i>(none)</i>
 *       <td>The {@code pre-defined DateTimeFormatter(s)} are used as a {@code FormatType} | {@link DateTimeFormatter#BASIC_ISO_DATE BASIC_ISO_DATE}, {@link DateTimeFormatter#ISO_LOCAL_DATE ISO_LOCAL_DATE}, {@link DateTimeFormatter#ISO_OFFSET_DATE ISO_OFFSET_DATE}, {@link DateTimeFormatter#ISO_DATE ISO_DATE}, {@link DateTimeFormatter#ISO_LOCAL_TIME ISO_LOCAL_TIME}, {@link DateTimeFormatter#ISO_OFFSET_TIME ISO_OFFSET_TIME}, {@link DateTimeFormatter#ISO_TIME ISO_TIME}, {@link DateTimeFormatter#ISO_LOCAL_DATE_TIME ISO_LOCAL_DATE_TIME}, {@link DateTimeFormatter#ISO_OFFSET_DATE_TIME ISO_OFFSET_DATE_TIME}, {@link DateTimeFormatter#ISO_ZONED_DATE_TIME ISO_ZONED_DATE_TIME}, {@link DateTimeFormatter#ISO_DATE_TIME ISO_DATE_TIME}, {@link DateTimeFormatter#ISO_ORDINAL_DATE ISO_ORDINAL_DATE}, {@link DateTimeFormatter#ISO_WEEK_DATE ISO_WEEK_DATE}, {@link DateTimeFormatter#ISO_INSTANT ISO_INSTANT}, {@link DateTimeFormatter#RFC_1123_DATE_TIME RFC_1123_DATE_TIME}
 *    <tr>
 *       <th scope="row" style="font-weight:normal" rowspan=6>{@code date}
 *       <th scope="row" style="font-weight:normal"><i>(none)</i>
 *       <td>{@link DateFormat#getDateInstance(int,Locale) DateFormat.getDateInstance}{@code (}{@link DateFormat#DEFAULT}{@code , getLocale())}
 *    <tr>
 *       <th scope="row" style="font-weight:normal">{@code short}
 *       <td>{@link DateFormat#getDateInstance(int,Locale) DateFormat.getDateInstance}{@code (}{@link DateFormat#SHORT}{@code , getLocale())}
 *    <tr>
 *       <th scope="row" style="font-weight:normal">{@code medium}
 *       <td>{@link DateFormat#getDateInstance(int,Locale) DateFormat.getDateInstance}{@code (}{@link DateFormat#MEDIUM}{@code , getLocale())}
 *    <tr>
 *       <th scope="row" style="font-weight:normal">{@code long}
 *       <td>{@link DateFormat#getDateInstance(int,Locale) DateFormat.getDateInstance}{@code (}{@link DateFormat#LONG}{@code , getLocale())}
 *    <tr>
 *       <th scope="row" style="font-weight:normal">{@code full}
 *       <td>{@link DateFormat#getDateInstance(int,Locale) DateFormat.getDateInstance}{@code (}{@link DateFormat#FULL}{@code , getLocale())}
 *    <tr>
 *       <th scope="row" style="font-weight:normal"><i>SubformatPattern</i>
 *       <td>{@code new} {@link SimpleDateFormat#SimpleDateFormat(String,Locale) SimpleDateFormat}{@code (subformatPattern, getLocale())}
 *    <tr>
 *       <th scope="row" style="font-weight:normal" rowspan=6>{@code time}
 *       <th scope="row" style="font-weight:normal"><i>(none)</i>
 *       <td>{@link DateFormat#getTimeInstance(int,Locale) DateFormat.getTimeInstance}{@code (}{@link DateFormat#DEFAULT}{@code , getLocale())}
 *    <tr>
 *       <th scope="row" style="font-weight:normal">{@code short}
 *       <td>{@link DateFormat#getTimeInstance(int,Locale) DateFormat.getTimeInstance}{@code (}{@link DateFormat#SHORT}{@code , getLocale())}
 *    <tr>
 *       <th scope="row" style="font-weight:normal">{@code medium}
 *       <td>{@link DateFormat#getTimeInstance(int,Locale) DateFormat.getTimeInstance}{@code (}{@link DateFormat#MEDIUM}{@code , getLocale())}
 *    <tr>
 *       <th scope="row" style="font-weight:normal">{@code long}
 *       <td>{@link DateFormat#getTimeInstance(int,Locale) DateFormat.getTimeInstance}{@code (}{@link DateFormat#LONG}{@code , getLocale())}
 *    <tr>
 *       <th scope="row" style="font-weight:normal">{@code full}
 *       <td>{@link DateFormat#getTimeInstance(int,Locale) DateFormat.getTimeInstance}{@code (}{@link DateFormat#FULL}{@code , getLocale())}
 *    <tr>
 *       <th scope="row" style="font-weight:normal"><i>SubformatPattern</i>
 *       <td>{@code new} {@link SimpleDateFormat#SimpleDateFormat(String,Locale) SimpleDateFormat}{@code (subformatPattern, getLocale())}
 *    <tr>
 *       <th scope="row" style="font-weight:normal">{@code choice}
 *       <th scope="row" style="font-weight:normal"><i>SubformatPattern</i>
 *       <td>{@code new} {@link ChoiceFormat#ChoiceFormat(String) ChoiceFormat}{@code (subformatPattern)}
 *    <tr>
 *       <th scope="row" style="font-weight:normal" rowspan=3>{@code list}
 *       <th scope="row" style="font-weight:normal"><i>(none)</i>
 *       <td>{@link ListFormat#getInstance(Locale, ListFormat.Type, ListFormat.Style)  ListFormat.getInstance}{@code (getLocale()}, {@link ListFormat.Type#STANDARD}, {@link ListFormat.Style#FULL})
 *    <tr>
 *       <th scope="row" style="font-weight:normal">{@code or}
 *       <td>{@link ListFormat#getInstance(Locale, ListFormat.Type, ListFormat.Style)  ListFormat.getInstance}{@code (getLocale()}, {@link ListFormat.Type#OR}, {@link ListFormat.Style#FULL})
 *    <tr>
 *       <th scope="row" style="font-weight:normal">{@code unit}
 *       <td>{@link ListFormat#getInstance(Locale, ListFormat.Type, ListFormat.Style)  ListFormat.getInstance}{@code (getLocale()}, {@link ListFormat.Type#UNIT}, {@link ListFormat.Style#FULL}}
 * </tbody>
 * </table>
 *
 * <h3>Quoting Rules in Patterns</h3>
 *
 * <p>Within a <i>String</i>, a pair of single quotes can be used to
 * quote any arbitrary characters except single quotes. For example,
 * pattern string <code>"'{0}'"</code> represents string
 * <code>"{0}"</code>, not a <i>FormatElement</i>. A single quote itself
 * must be represented by doubled single quotes {@code ''} throughout a
 * <i>String</i>.  For example, pattern string <code>"'{''}'"</code> is
 * interpreted as a sequence of <code>'{</code> (start of quoting and a
 * left curly brace), {@code ''} (a single quote), and
 * <code>}'</code> (a right curly brace and end of quoting),
 * <em>not</em> <code>'{'</code> and <code>'}'</code> (quoted left and
 * right curly braces): representing string <code>"{'}"</code>,
 * <em>not</em> <code>"{}"</code>.
 *
 * <p>A <i>SubformatPattern</i> is interpreted by its corresponding
 * subformat, and subformat-dependent pattern rules apply. For example,
 * pattern string <code>"{1,number,<u>$'#',##</u>}"</code>
 * (<i>SubformatPattern</i> with underline) will produce a number format
 * with the pound-sign quoted, with a result such as: {@code
 * "$#31,45"}. Refer to each {@code Format} subclass documentation for
 * details.
 *
 * <p>Any unmatched quote is treated as closed at the end of the given
 * pattern. For example, pattern string {@code "'{0}"} is treated as
 * pattern {@code "'{0}'"}.
 *
 * <p>Any curly braces within an unquoted pattern must be balanced. For
 * example, <code>"ab {0} de"</code> and <code>"ab '}' de"</code> are
 * valid patterns, but <code>"ab {0'}' de"</code>, <code>"ab } de"</code>
 * and <code>"''{''"</code> are not.
 *
 * <dl><dt><b>Warning:</b><dd>The rules for using quotes within message
 * format patterns unfortunately have shown to be somewhat confusing.
 * In particular, it isn't always obvious to localizers whether single
 * quotes need to be doubled or not. Make sure to inform localizers about
 * the rules, and tell them (for example, by using comments in resource
 * bundle source files) which strings will be processed by {@code MessageFormat}.
 * Note that localizers may need to use single quotes in translated
 * strings where the original version doesn't have them.
 * </dl>
 *
 * <h2>Usage Information</h2>
 *
 * <p>
 * The following example demonstrates a general usage of {@code MessageFormat}.
 * In internationalized programs, the message format pattern and other
 * static strings will likely be obtained from resource bundles.
 *
 * <p>
 * {@snippet lang=java :
 * int planet = 7;
 * String event = "a disturbance in the Force";
 * String result = MessageFormat.format(
 *     "At {1,time} on {1,date}, there was {2} on planet {0,number,integer}.",
 *     planet, new Date(), event);
 * }
 *
 * {@code result} returns the following:
 * <blockquote><pre>
 * At 12:30 PM on Jul 3, 2053, there was a disturbance in the Force on planet 7.
 * </pre></blockquote>
 *
 * <p>
 * For more sophisticated patterns, {@link ChoiceFormat} can be used with
 * {@code MessageFormat} to produce accurate forms for singular and plural:
 * {@snippet lang=java :
 * MessageFormat msgFmt = new MessageFormat("The disk \"{0}\" contains {1,choice,0#no files|1#one file|1< {1,number,integer} files}.");
 * Object[] args = {"MyDisk", fileCount};
 * String result = msgFmt.format(args);
 * }
 *
 * {@code result} with different values for {@code fileCount}, returns the following:
 * <blockquote><pre>
 * The disk "MyDisk" contains no files.
 * The disk "MyDisk" contains one file.
 * The disk "MyDisk" contains 1,273 files.
 * </pre></blockquote>
 *
 * <p>
 * <strong id="pattern_caveats">Notes:</strong> As seen in the previous snippet,
 * the string produced by a {@code ChoiceFormat} in {@code MessageFormat} is
 * treated as special; occurrences of '{' are used to indicate subformats, and
 * cause recursion. If a {@code FormatElement} is defined in the {@code ChoiceFormat}
 * pattern, it will only be formatted according to the {@code FormatType} and
 * {@code FormatStyle} pattern provided. The associated subformats of the
 * top level {@code MessageFormat} will not be applied to the {@code FormatElement}
 * defined in the {@code ChoiceFormat} pattern.
 * If you create both a {@code MessageFormat} and {@code ChoiceFormat}
 * programmatically (instead of using the string patterns), then be careful not to
 * produce a format that recurses on itself, which will cause an infinite loop.
 *
 * <h2>Formatting Date and Time</h2>
 *
 * MessageFormat provides patterns that support the date/time formatters in the
 * {@link java.time.format} and {@link java.text} packages. Consider the following three examples,
 * with a date of 11/16/2023:
 *
 * <p>1) a <i>date</i> {@code FormatType} with a <i>full</i> {@code FormatStyle},
 * {@snippet lang=java :
 * Object[] arg = {new GregorianCalendar(2023, Calendar.NOVEMBER, 16).getTime()};
 * var fmt = new MessageFormat("The date was {0,date,full}");
 * fmt.format(arg); // returns "The date was Thursday, November 16, 2023"
 * }
 *
 * <p>2) a <i>dtf_date</i> {@code FormatType} with a <i>full</i> {@code FormatStyle},
 * {@snippet lang=java :
 * Object[] arg = {LocalDate.of(2023, 11, 16)};
 * var fmt = new MessageFormat("The date was {0,dtf_date,full}");
 * fmt.format(arg); // returns "The date was Thursday, November 16, 2023"
 * }
 *
 * <p>3) an <i>ISO_LOCAL_DATE</i> {@code FormatType},
 * {@snippet lang=java :
 * Object[] arg = {LocalDate.of(2023, 11, 16)};
 * var fmt = new MessageFormat("The date was {0,ISO_LOCAL_DATE}");
 * fmt.format(arg); // returns "The date was 2023-11-16"
 * }
 *
 * <h3>Parsing</h3>
 * <p>
 * When a single argument is parsed more than once in the string, the last match
 * will be the final result of the parsing.  For example,
 * {@snippet lang=java :
 * MessageFormat mf = new MessageFormat("{0,number,#.##}, {0,number,#.#}");
 * Object[] objs = {Double.valueOf(3.1415)};
 * String result = mf.format( objs );
 * // result now equals "3.14, 3.1"
 * objs = mf.parse(result, new ParsePosition(0));
 * // objs now equals {Double.valueOf(3.1)}
 * }
 *
 * <p>
 * Likewise, parsing with a {@code MessageFormat} object using patterns containing
 * multiple occurrences of the same argument would return the last match.  For
 * example,
 * {@snippet lang=java :
 * MessageFormat mf = new MessageFormat("{0}, {0}, {0}");
 * String forParsing = "x, y, z";
 * Object[] objs = mf.parse(forParsing, new ParsePosition(0));
 * // objs now equals {new String("z")}
 * }
 *
 * <h3><a id="synchronization">Synchronization</a></h3>
 *
 * <p>
 * Message formats are not synchronized.
 * It is recommended to create separate format instances for each thread.
 * If multiple threads access a format concurrently, it must be synchronized
 * externally.
 *
 * @see          java.util.Locale
 * @see          Format
 * @see          NumberFormat
 * @see          DecimalFormat
 * @see          DecimalFormatSymbols
 * @see          ChoiceFormat
 * @see          DateFormat
 * @see          SimpleDateFormat
 * @see          DateTimeFormatter
 *
 * @author       Mark Davis
 * @since 1.1
 */

public class MessageFormat extends Format {

    @java.io.Serial
    private static final long serialVersionUID = 6479157306784022952L;

    /**
     * Constructs a MessageFormat for the default
     * {@link java.util.Locale.Category#FORMAT FORMAT} locale and the
     * specified pattern.
     * The constructor first sets the locale, then parses the pattern and
     * creates a list of subformats for the format elements contained in it.
     * Patterns and their interpretation are specified in the
     * {@linkplain ##patterns class description}.
     *
     * @param pattern the pattern for this message format
     * @throws    IllegalArgumentException if the pattern is invalid
     * @throws    NullPointerException if {@code pattern} is
     *            {@code null}
     */
    public MessageFormat(String pattern) {
        this.locale = Locale.getDefault(Locale.Category.FORMAT);
        applyPatternImpl(pattern);
    }

    /**
     * Constructs a MessageFormat for the specified locale and
     * pattern.
     * The constructor first sets the locale, then parses the pattern and
     * creates a list of subformats for the format elements contained in it.
     * Patterns and their interpretation are specified in the
     * {@linkplain ##patterns class description}.
     *
     * @implSpec The default implementation throws a
     * {@code NullPointerException} if {@code locale} is {@code null}
     * either during the creation of the {@code MessageFormat} object or later
     * when {@code format()} is called by a {@code MessageFormat}
     * instance with a null locale and the implementation utilizes a
     * locale-dependent subformat.
     *
     * @param pattern the pattern for this message format
     * @param locale the locale for this message format
     * @throws    IllegalArgumentException if the pattern is invalid
     * @throws    NullPointerException if {@code pattern} is
     *            {@code null} or {@code locale} is {@code null} and the
     *            implementation uses a locale-dependent subformat.
     * @since 1.4
     */
    public MessageFormat(String pattern, Locale locale) {
        this.locale = locale;
        applyPatternImpl(pattern);
    }

    /**
     * Sets the locale to be used when creating or comparing subformats.
     * This affects subsequent calls
     * <ul>
     * <li>to the {@link #applyPattern applyPattern}
     *     and {@link #toPattern toPattern} methods if format elements specify
     *     a format type and therefore have the subformats created in the
     *     {@code applyPattern} method, as well as
     * <li>to the {@code format} and
     *     {@link #formatToCharacterIterator formatToCharacterIterator} methods
     *     if format elements do not specify a format type and therefore have
     *     the subformats created in the formatting methods.
     * </ul>
     * Subformats that have already been created are not affected.
     *
     * @param locale the locale to be used when creating or comparing subformats
     */
    public void setLocale(Locale locale) {
        this.locale = locale;
    }

    /**
     * Gets the locale that's used when creating or comparing subformats.
     *
     * @return the locale used when creating or comparing subformats
     */
    public Locale getLocale() {
        return locale;
    }


    /**
     * Sets the pattern used by this message format.
     * The method parses the pattern and creates a list of subformats
     * for the format elements contained in it.
     * Patterns and their interpretation are specified in the
     * {@linkplain ##patterns class description}.
     *
     * @param pattern the pattern for this message format
     * @throws    IllegalArgumentException if the pattern is invalid
     * @throws    NullPointerException if {@code pattern} is
     *            {@code null}
     */
    public void applyPattern(String pattern) {
        applyPatternImpl(pattern);
    }

    /**
     * Implementation of applying a pattern to this MessageFormat.
     * This method processes a String pattern in accordance with the MessageFormat
     * pattern syntax and sets the internal {@code pattern} variable as well as
     * populating the {@code formats} array with the subformats defined in the
     * pattern. See the {@linkplain ##patterns} section for further understanding
     * of certain special characters: "{", "}", ",". See {@linkplain
     * ##makeFormat(int, int, StringBuilder[])} for the implementation of setting
     * a subformat.
     */
    @SuppressWarnings("fallthrough") // fallthrough in switch is expected, suppress it
    private void applyPatternImpl(String pattern) {
            StringBuilder[] segments = new StringBuilder[4];
            // Allocate only segments[SEG_RAW] here. The rest are
            // allocated on demand.
            segments[SEG_RAW] = new StringBuilder();

            int part = SEG_RAW;
            int formatNumber = 0;
            boolean inQuote = false;
            int braceStack = 0;
            maxOffset = -1;
            for (int i = 0; i < pattern.length(); ++i) {
                char ch = pattern.charAt(i);
                if (part == SEG_RAW) {
                    if (ch == '\'') {
                        if (i + 1 < pattern.length()
                            && pattern.charAt(i+1) == '\'') {
                            segments[part].append(ch);  // handle doubles
                            ++i;
                        } else {
                            inQuote = !inQuote;
                        }
                    } else if (ch == '{' && !inQuote) {
                        part = SEG_INDEX;
                        if (segments[SEG_INDEX] == null) {
                            segments[SEG_INDEX] = new StringBuilder();
                        }
                    } else {
                        segments[part].append(ch);
                    }
                } else  {
                    if (inQuote) {              // just copy quotes in parts
                        segments[part].append(ch);
                        if (ch == '\'') {
                            inQuote = false;
                        }
                    } else {
                        switch (ch) {
                        case ',':
                            if (part < SEG_MODIFIER) {
                                if (segments[++part] == null) {
                                    segments[part] = new StringBuilder();
                                }
                            } else {
                                segments[part].append(ch);
                            }
                            break;
                        case '{':
                            ++braceStack;
                            segments[part].append(ch);
                            break;
                        case '}':
                            if (braceStack == 0) {
                                part = SEG_RAW;
                                // Set the subformat
                                setFormatFromPattern(i, formatNumber, segments);
                                formatNumber++;
                                // throw away other segments
                                segments[SEG_INDEX] = null;
                                segments[SEG_TYPE] = null;
                                segments[SEG_MODIFIER] = null;
                            } else {
                                --braceStack;
                                segments[part].append(ch);
                            }
                            break;
                        case ' ':
                            // Skip any leading space chars for SEG_TYPE.
                            if (part != SEG_TYPE || segments[SEG_TYPE].length() > 0) {
                                segments[part].append(ch);
                            }
                            break;
                        case '\'':
                            inQuote = true;
                            // fall through, so we keep quotes in other parts
                        default:
                            segments[part].append(ch);
                            break;
                        }
                    }
                }
            }
            if (braceStack == 0 && part != 0) {
                maxOffset = -1;
                throw new IllegalArgumentException("Unmatched braces in the pattern.");
            }
            this.pattern = segments[0].toString();
    }


    /**
     * {@return a String pattern adhering to the {@link ##patterns patterns section} that
     * represents the current state of this {@code MessageFormat}}
     *
     * The string is constructed from internal information and therefore
     * does not necessarily equal the previously applied pattern.
<<<<<<< HEAD
     * @implSpec If a subformat cannot be converted to a String pattern, the {@code
     * FormatType} and {@code FormatStyle} will be omitted from the {@code
     * FormatElement}.
=======
     *
     * @implSpec The implementation in {@link MessageFormat} returns a
     * string that, when passed to a {@code MessageFormat()} constructor
     * or {@link #applyPattern applyPattern()}, produces an instance that
     * is semantically equivalent to this instance.
     *
     * @return a pattern representing the current state of the message format
>>>>>>> f1f93988
     */
    public String toPattern() {
        // later, make this more extensible
        int lastOffset = 0;
        StringBuilder result = new StringBuilder();
        for (int i = 0; i <= maxOffset; ++i) {
            copyAndFixQuotes(pattern, lastOffset, offsets[i], result);
            lastOffset = offsets[i];
<<<<<<< HEAD
            result.append('{')
                    .append(argumentNumbers[i])
                    .append(patternFromFormat(formats[i]))
                    .append('}');
        }
        copyAndFixQuotes(pattern, lastOffset, pattern.length(), result);
        return result.toString();
    }

    /**
     * This method converts a Format into a {@code FormatType} and {@code
     * FormatStyle}, if applicable. For each Format, this method will
     * first check against the pre-defined styles established in the
     * {@link ##patterns patterns section}. If a Format does not match to a
     * pre-defined style, it will provide the {@code SubformatPattern}, if the Format
     * class can provide one. The following subformats do not provide a {@code
     * SubformatPattern}: {@link CompactNumberFormat}, {@link ListFormat}, and {@link
     * java.time.format.DateTimeFormatter}. In addition, {@code DateTimeFormatter}
     * does not implement {@code equals()}, and thus cannot be represented as a
     * pattern. Any "default"/"medium" styles are omitted according to the specification.
     */
    private String patternFromFormat(Format fmt) {
        if (fmt instanceof NumberFormat) {
            // Add any instances returned from the NumberFormat factory methods
            if (fmt.equals(NumberFormat.getInstance(locale))) {
                return ",number";
            } else if (fmt.equals(NumberFormat.getCurrencyInstance(locale))) {
                return ",number,currency";
            } else if (fmt.equals(NumberFormat.getPercentInstance(locale))) {
                return ",number,percent";
            } else if (fmt.equals(NumberFormat.getIntegerInstance(locale))) {
                return ",number,integer";
            } else if (fmt.equals(NumberFormat.getCompactNumberInstance(locale,
                    NumberFormat.Style.SHORT))) {
                return ",number,compact_short";
            } else if (fmt.equals(NumberFormat.getCompactNumberInstance(locale,
                    NumberFormat.Style.LONG))) {
                return ",number,compact_long";
            } else {
                // No pre-defined styles match, return the SubformatPattern
                if (fmt instanceof DecimalFormat dFmt) {
                    return ",number," + dFmt.toPattern();
                } else if (fmt instanceof ChoiceFormat cFmt) {
                    return ",choice," + cFmt.toPattern();
=======
            result.append('{').append(argumentNumbers[i]);
            Format fmt = formats[i];
            String subformatPattern = null;
            if (fmt == null) {
                // do nothing, string format
            } else if (fmt instanceof NumberFormat) {
                if (fmt.equals(NumberFormat.getInstance(locale))) {
                    result.append(",number");
                } else if (fmt.equals(NumberFormat.getCurrencyInstance(locale))) {
                    result.append(",number,currency");
                } else if (fmt.equals(NumberFormat.getPercentInstance(locale))) {
                    result.append(",number,percent");
                } else if (fmt.equals(NumberFormat.getIntegerInstance(locale))) {
                    result.append(",number,integer");
                } else {
                    if (fmt instanceof DecimalFormat dfmt) {
                        result.append(",number");
                        subformatPattern = dfmt.toPattern();
                    } else if (fmt instanceof ChoiceFormat cfmt) {
                        result.append(",choice");
                        subformatPattern = cfmt.toPattern();
                    } else {
                        // UNKNOWN
                    }
>>>>>>> f1f93988
                }
            }
        } else if (fmt instanceof DateFormat) {
            // Match to any pre-defined DateFormat styles
            for (DateFormat.Style style : DateFormat.Style.values()) {
                if (fmt.equals(DateFormat.getDateInstance(style.getValue(), locale))) {
                    return ",date" + ((style.getValue() != DateFormat.DEFAULT)
                            ? "," + style.name().toLowerCase(Locale.ROOT) : "");
                }
<<<<<<< HEAD
                if (fmt.equals(DateFormat.getTimeInstance(style.getValue(), locale))) {
                    return ",time" + ((style.getValue() != DateFormat.DEFAULT)
                            ? "," + style.name().toLowerCase(Locale.ROOT) : "");
                }
            }
            // If no styles match, return the SubformatPattern
            if (fmt instanceof SimpleDateFormat sdFmt) {
                return ",date," + sdFmt.toPattern();
            }
        } else if (fmt instanceof ListFormat) {
            for (ListFormat.Type type : ListFormat.Type.values()) {
                if (fmt.equals(ListFormat.getInstance(locale, type, ListFormat.Style.FULL))) {
                    return ",list" + ((type != ListFormat.Type.STANDARD)
                            ? "," + type.name().toLowerCase(Locale.ROOT) : "");
=======
                if (index >= DATE_TIME_MODIFIERS.length) {
                    if (fmt instanceof SimpleDateFormat sdfmt) {
                        result.append(",date");
                        subformatPattern = sdfmt.toPattern();
                    } else {
                        // UNKNOWN
                    }
                } else if (index != MODIFIER_DEFAULT) {
                    result.append(',').append(DATE_TIME_MODIFIER_KEYWORDS[index]);
>>>>>>> f1f93988
                }
            }
<<<<<<< HEAD
=======
            if (subformatPattern != null) {
                result.append(',');

                // The subformat pattern comes already quoted, but only for those characters that are
                // special to the subformat. Therefore, we may need to quote additional characters.
                // The ones we care about at the MessageFormat level are '{' and '}'.
                copyAndQuoteBraces(subformatPattern, result);
            }
            result.append('}');
>>>>>>> f1f93988
        }
        else if (fmt != null) {
            // By here, this is an instanceof Format that is unknown to MessageFormat.
            // Since it is unknown, do nothing
        }
        return "";
    }

    /**
     * Sets the formats to use for the values passed into
     * {@code format} methods or returned from {@code parse}
     * methods. The indices of elements in {@code newFormats}
     * correspond to the argument indices used in the previously set
     * pattern string.
     * The order of formats in {@code newFormats} thus corresponds to
     * the order of elements in the {@code arguments} array passed
     * to the {@code format} methods or the result array returned
     * by the {@code parse} methods.
     * <p>
     * If an argument index is used for more than one format element
     * in the pattern string, then the corresponding new format is used
     * for all such format elements. If an argument index is not used
     * for any format element in the pattern string, then the
     * corresponding new format is ignored. If fewer formats are provided
     * than needed, then only the formats for argument indices less
     * than {@code newFormats.length} are replaced.
     *
     * @param newFormats the new formats to use
     * @throws    NullPointerException if {@code newFormats} is null
     * @since 1.4
     */
    public void setFormatsByArgumentIndex(Format[] newFormats) {
        for (int i = 0; i <= maxOffset; i++) {
            int j = argumentNumbers[i];
            if (j < newFormats.length) {
                formats[i] = newFormats[j];
            }
        }
    }

    /**
     * Sets the formats to use for the format elements in the
     * previously set pattern string.
     * The order of formats in {@code newFormats} corresponds to
     * the order of format elements in the pattern string.
     * <p>
     * If more formats are provided than needed by the pattern string,
     * the remaining ones are ignored. If fewer formats are provided
     * than needed, then only the first {@code newFormats.length}
     * formats are replaced.
     * <p>
     * Since the order of format elements in a pattern string often
     * changes during localization, it is generally better to use the
     * {@link #setFormatsByArgumentIndex setFormatsByArgumentIndex}
     * method, which assumes an order of formats corresponding to the
     * order of elements in the {@code arguments} array passed to
     * the {@code format} methods or the result array returned by
     * the {@code parse} methods.
     *
     * @param newFormats the new formats to use
     * @throws    NullPointerException if {@code newFormats} is null
     */
    public void setFormats(Format[] newFormats) {
        int runsToCopy = newFormats.length;
        if (runsToCopy > maxOffset + 1) {
            runsToCopy = maxOffset + 1;
        }
        if (runsToCopy >= 0)
            System.arraycopy(newFormats, 0, formats, 0, runsToCopy);
    }

    /**
     * Sets the format to use for the format elements within the
     * previously set pattern string that use the given argument
     * index.
     * The argument index is part of the format element definition and
     * represents an index into the {@code arguments} array passed
     * to the {@code format} methods or the result array returned
     * by the {@code parse} methods.
     * <p>
     * If the argument index is used for more than one format element
     * in the pattern string, then the new format is used for all such
     * format elements. If the argument index is not used for any format
     * element in the pattern string, then the new format is ignored.
     *
     * @param argumentIndex the argument index for which to use the new format
     * @param newFormat the new format to use
     * @since 1.4
     */
    public void setFormatByArgumentIndex(int argumentIndex, Format newFormat) {
        for (int j = 0; j <= maxOffset; j++) {
            if (argumentNumbers[j] == argumentIndex) {
                formats[j] = newFormat;
            }
        }
    }

    /**
     * Sets the format to use for the format element with the given
     * format element index within the previously set pattern string.
     * The format element index is the zero-based number of the format
     * element counting from the start of the pattern string.
     * <p>
     * Since the order of format elements in a pattern string often
     * changes during localization, it is generally better to use the
     * {@link #setFormatByArgumentIndex setFormatByArgumentIndex}
     * method, which accesses format elements based on the argument
     * index they specify.
     *
     * @param formatElementIndex the index of a format element within the pattern
     * @param newFormat the format to use for the specified format element
     * @throws    ArrayIndexOutOfBoundsException if {@code formatElementIndex} is equal to or
     *            larger than the number of format elements in the pattern string
     */
    public void setFormat(int formatElementIndex, Format newFormat) {

        if (formatElementIndex > maxOffset) {
            throw new ArrayIndexOutOfBoundsException(formatElementIndex);
        }
        formats[formatElementIndex] = newFormat;
    }

    /**
     * Gets the formats used for the values passed into
     * {@code format} methods or returned from {@code parse}
     * methods. The indices of elements in the returned array
     * correspond to the argument indices used in the previously set
     * pattern string.
     * The order of formats in the returned array thus corresponds to
     * the order of elements in the {@code arguments} array passed
     * to the {@code format} methods or the result array returned
     * by the {@code parse} methods.
     * <p>
     * If an argument index is used for more than one format element
     * in the pattern string, then the format used for the last such
     * format element is returned in the array. If an argument index
     * is not used for any format element in the pattern string, then
     * null is returned in the array.
     *
     * @return the formats used for the arguments within the pattern
     * @since 1.4
     */
    public Format[] getFormatsByArgumentIndex() {
        int maximumArgumentNumber = -1;
        for (int i = 0; i <= maxOffset; i++) {
            if (argumentNumbers[i] > maximumArgumentNumber) {
                maximumArgumentNumber = argumentNumbers[i];
            }
        }
        Format[] resultArray = new Format[maximumArgumentNumber + 1];
        for (int i = 0; i <= maxOffset; i++) {
            resultArray[argumentNumbers[i]] = formats[i];
        }
        return resultArray;
    }

    /**
     * Gets the formats used for the format elements in the
     * previously set pattern string.
     * The order of formats in the returned array corresponds to
     * the order of format elements in the pattern string.
     * <p>
     * Since the order of format elements in a pattern string often
     * changes during localization, it's generally better to use the
     * {@link #getFormatsByArgumentIndex getFormatsByArgumentIndex}
     * method, which assumes an order of formats corresponding to the
     * order of elements in the {@code arguments} array passed to
     * the {@code format} methods or the result array returned by
     * the {@code parse} methods.
     *
     * @return the formats used for the format elements in the pattern
     */
    public Format[] getFormats() {
        Format[] resultArray = new Format[maxOffset + 1];
        System.arraycopy(formats, 0, resultArray, 0, maxOffset + 1);
        return resultArray;
    }

    /**
     * Formats an array of objects and appends the {@code MessageFormat}'s
     * pattern, with format elements replaced by the formatted objects, to the
     * provided {@code StringBuffer}.
     * <p>
     * The text substituted for the individual format elements is derived from
     * the current subformat of the format element and the
     * {@code arguments} element at the format element's argument index
     * as indicated by the first matching line of the following table. An
     * argument is <i>unavailable</i> if {@code arguments} is
     * {@code null} or has fewer than argumentIndex+1 elements.
     *
     * <table class="plain">
     * <caption style="display:none">Examples of subformat, argument, and formatted text</caption>
     * <thead>
     *    <tr>
     *       <th scope="col">Subformat
     *       <th scope="col">Argument
     *       <th scope="col">Formatted Text
     * </thead>
     * <tbody>
     *    <tr>
     *       <th scope="row" style="font-weight:normal" rowspan=2><i>any</i>
     *       <th scope="row" style="font-weight:normal"><i>unavailable</i>
     *       <td><code>"{" + argumentIndex + "}"</code>
     *    <tr>
     *       <th scope="row" style="font-weight:normal">{@code null}
     *       <td>{@code "null"}
     *    <tr>
     *       <th scope="row" style="font-weight:normal">{@code instanceof ChoiceFormat}
     *       <th scope="row" style="font-weight:normal"><i>any</i>
     *       <td><code>subformat.format(argument).indexOf('{') &gt;= 0 ?<br>
     *           (new MessageFormat(subformat.format(argument), getLocale())).format(argument) :
     *           subformat.format(argument)</code>
     *    <tr>
     *       <th scope="row" style="font-weight:normal">{@code != null}
     *       <th scope="row" style="font-weight:normal"><i>any</i>
     *       <td>{@code subformat.format(argument)}
     *    <tr>
     *       <th scope="row" style="font-weight:normal" rowspan=4>{@code null}
     *       <th scope="row" style="font-weight:normal">{@code instanceof Number}
     *       <td>{@code NumberFormat.getInstance(getLocale()).format(argument)}
     *    <tr>
     *       <th scope="row" style="font-weight:normal">{@code instanceof Date}
     *       <td>{@code DateFormat.getDateTimeInstance(DateFormat.SHORT, DateFormat.SHORT, getLocale()).format(argument)}
     *    <tr>
     *       <th scope="row" style="font-weight:normal">{@code instanceof String}
     *       <td>{@code argument}
     *    <tr>
     *       <th scope="row" style="font-weight:normal"><i>any</i>
     *       <td>{@code argument.toString()}
     * </tbody>
     * </table>
     * <p>
     * If {@code pos} is non-null, and refers to
     * {@code Field.ARGUMENT}, the location of the first formatted
     * string will be returned.
     *
     * @param arguments an array of objects to be formatted and substituted.
     * @param result where text is appended.
     * @param pos keeps track on the position of the first replaced argument
     *            in the output string.
     * @return the string buffer passed in as {@code result}, with formatted
     * text appended
     * @throws    IllegalArgumentException if an argument in the
     *            {@code arguments} array is not of the type
     *            expected by the format element(s) that use it.
     * @throws    NullPointerException if {@code result} is {@code null} or
     *            if the {@code MessageFormat} instance that calls this method
     *            has locale set to null, and the implementation
     *            uses a locale-dependent subformat.
     */
    public final StringBuffer format(Object[] arguments, StringBuffer result,
                                     FieldPosition pos)
    {
        return subformat(arguments, result, pos, null);
    }

    /**
     * Creates a MessageFormat with the given pattern and uses it
     * to format the given arguments. This is equivalent to
     * <blockquote>
     *     <code>(new {@link #MessageFormat(String) MessageFormat}(pattern)).{@link #format(java.lang.Object[], java.lang.StringBuffer, java.text.FieldPosition) format}(arguments, new StringBuffer(), null).toString()</code>
     * </blockquote>
     *
     * @param pattern   the pattern string
     * @param arguments object(s) to format
     * @return the formatted string
     * @throws    IllegalArgumentException if the pattern is invalid,
     *            or if an argument in the {@code arguments} array
     *            is not of the type expected by the format element(s)
     *            that use it.
     * @throws    NullPointerException if {@code pattern} is {@code null}
     */
    public static String format(String pattern, Object ... arguments) {
        MessageFormat temp = new MessageFormat(pattern);
        return temp.format(arguments);
    }

    // Overrides
    /**
     * Formats an array of objects and appends the {@code MessageFormat}'s
     * pattern, with format elements replaced by the formatted objects, to the
     * provided {@code StringBuffer}.
     * This is equivalent to
     * <blockquote>
     *     <code>{@link #format(java.lang.Object[], java.lang.StringBuffer, java.text.FieldPosition) format}((Object[]) arguments, result, pos)</code>
     * </blockquote>
     *
     * @param arguments an array of objects to be formatted and substituted.
     * @param result where text is appended.
     * @param pos keeps track on the position of the first replaced argument
     *            in the output string.
     * @throws    IllegalArgumentException if an argument in the
     *            {@code arguments} array is not of the type
     *            expected by the format element(s) that use it.
     * @throws    NullPointerException if {@code result} is {@code null} or
     *            if the {@code MessageFormat} instance that calls this method
     *            has locale set to null, and the implementation
     *            uses a locale-dependent subformat.
     */
    public final StringBuffer format(Object arguments, StringBuffer result,
                                     FieldPosition pos)
    {
        return subformat((Object[]) arguments, result, pos, null);
    }

    /**
     * Formats an array of objects and inserts them into the
     * {@code MessageFormat}'s pattern, producing an
     * {@code AttributedCharacterIterator}.
     * You can use the returned {@code AttributedCharacterIterator}
     * to build the resulting String, as well as to determine information
     * about the resulting String.
     * <p>
     * The text of the returned {@code AttributedCharacterIterator} is
     * the same that would be returned by
     * <blockquote>
     *     <code>{@link #format(java.lang.Object[], java.lang.StringBuffer, java.text.FieldPosition) format}(arguments, new StringBuffer(), null).toString()</code>
     * </blockquote>
     * <p>
     * In addition, the {@code AttributedCharacterIterator} contains at
     * least attributes indicating where text was generated from an
     * argument in the {@code arguments} array. The keys of these attributes are of
     * type {@code MessageFormat.Field}, their values are
     * {@code Integer} objects indicating the index in the {@code arguments}
     * array of the argument from which the text was generated.
     * <p>
     * The attributes/value from the underlying {@code Format}
     * instances that {@code MessageFormat} uses will also be
     * placed in the resulting {@code AttributedCharacterIterator}.
     * This allows you to not only find where an argument is placed in the
     * resulting String, but also which fields it contains in turn.
     *
     * @param arguments an array of objects to be formatted and substituted.
     * @return AttributedCharacterIterator describing the formatted value.
     * @throws    NullPointerException if {@code arguments} is null.
     * @throws    IllegalArgumentException if an argument in the
     *            {@code arguments} array is not of the type
     *            expected by the format element(s) that use it.
     * @since 1.4
     */
    public AttributedCharacterIterator formatToCharacterIterator(Object arguments) {
        Objects.requireNonNull(arguments, "arguments must not be null");
        StringBuffer result = new StringBuffer();
        ArrayList<AttributedCharacterIterator> iterators = new ArrayList<>();

        subformat((Object[]) arguments, result, null, iterators);
        if (iterators.size() == 0) {
            return createAttributedCharacterIterator("");
        }
        return createAttributedCharacterIterator(
                iterators.toArray(new AttributedCharacterIterator[0]));
    }

    /**
     * Parses the string.
     *
     * <p>Caveats: The parse may fail in a number of circumstances.
     * For example:
     * <ul>
     * <li>If one of the arguments does not occur in the pattern.
     * <li>If the format of an argument loses information, such as
     *     with a choice format where a large number formats to "many".
     * <li>Does not yet handle recursion (where
     *     the substituted strings contain {n} references.)
     * <li>Will not always find a match (or the correct match)
     *     if some part of the parse is ambiguous.
     *     For example, if the pattern "{1},{2}" is used with the
     *     string arguments {"a,b", "c"}, it will format as "a,b,c".
     *     When the result is parsed, it will return {"a", "b,c"}.
     * <li>If a single argument is parsed more than once in the string,
     *     then the later parse wins.
     * </ul>
     * When the parse fails, use ParsePosition.getErrorIndex() to find out
     * where in the string the parsing failed.  The returned error
     * index is the starting offset of the sub-patterns that the string
     * is comparing with.  For example, if the parsing string "AAA {0} BBB"
     * is comparing against the pattern "AAD {0} BBB", the error index is
     * 0. When an error occurs, the call to this method will return null.
     * If the source is null, return an empty array.
     *
     * @param source the string to parse
     * @param pos    the parse position
     * @return an array of parsed objects
     * @throws    NullPointerException if {@code pos} is {@code null}
     *            for a non-null {@code source} string.
     */
    public Object[] parse(String source, ParsePosition pos) {
        if (source == null) {
            Object[] empty = {};
            return empty;
        }

        int maximumArgumentNumber = -1;
        for (int i = 0; i <= maxOffset; i++) {
            if (argumentNumbers[i] > maximumArgumentNumber) {
                maximumArgumentNumber = argumentNumbers[i];
            }
        }
        Object[] resultArray = new Object[maximumArgumentNumber + 1];

        int patternOffset = 0;
        int sourceOffset = pos.index;
        ParsePosition tempStatus = new ParsePosition(0);
        for (int i = 0; i <= maxOffset; ++i) {
            // match up to format
            int len = offsets[i] - patternOffset;
            if (len == 0 || pattern.regionMatches(patternOffset,
                                                  source, sourceOffset, len)) {
                sourceOffset += len;
                patternOffset += len;
            } else {
                pos.errorIndex = sourceOffset;
                return null; // leave index as is to signal error
            }

            // now use format
            if (formats[i] == null) {   // string format
                // if at end, use longest possible match
                // otherwise uses first match to intervening string
                // does NOT recursively try all possibilities
                int tempLength = (i != maxOffset) ? offsets[i+1] : pattern.length();

                int next;
                if (patternOffset >= tempLength) {
                    next = source.length();
                }else{
                    next = source.indexOf(pattern.substring(patternOffset, tempLength),
                                          sourceOffset);
                }

                if (next < 0) {
                    pos.errorIndex = sourceOffset;
                    return null; // leave index as is to signal error
                } else {
                    String strValue= source.substring(sourceOffset,next);
                    if (!strValue.equals("{" + argumentNumbers[i] + "}"))
                        resultArray[argumentNumbers[i]]
                            = source.substring(sourceOffset,next);
                    sourceOffset = next;
                }
            } else {
                tempStatus.index = sourceOffset;
                resultArray[argumentNumbers[i]]
                    = formats[i].parseObject(source,tempStatus);
                if (tempStatus.index == sourceOffset) {
                    pos.errorIndex = sourceOffset;
                    return null; // leave index as is to signal error
                }
                sourceOffset = tempStatus.index; // update
            }
        }
        int len = pattern.length() - patternOffset;
        if (len == 0 || pattern.regionMatches(patternOffset,
                                              source, sourceOffset, len)) {
            pos.index = sourceOffset + len;
        } else {
            pos.errorIndex = sourceOffset;
            return null; // leave index as is to signal error
        }
        return resultArray;
    }

    /**
     * Parses text from the beginning of the given string to produce an object
     * array.
     * The method may not use the entire text of the given string.
     * <p>
     * See the {@link #parse(String, ParsePosition)} method for more information
     * on message parsing.
     *
     * @param source A {@code String} whose beginning should be parsed.
     * @return An {@code Object} array parsed from the string.
     * @throws    ParseException if the beginning of the specified string
     *            cannot be parsed.
     */
    public Object[] parse(String source) throws ParseException {
        ParsePosition pos  = new ParsePosition(0);
        Object[] result = parse(source, pos);
        if (pos.index == 0)  // unchanged, returned object is null
            throw new ParseException("MessageFormat parse error!", pos.errorIndex);

        return result;
    }

    /**
     * Parses text from a string to produce an object array.
     * <p>
     * The method attempts to parse text starting at the index given by
     * {@code pos}.
     * If parsing succeeds, then the index of {@code pos} is updated
     * to the index after the last character used (parsing does not necessarily
     * use all characters up to the end of the string), and the parsed
     * object array is returned. The updated {@code pos} can be used to
     * indicate the starting point for the next call to this method.
     * If an error occurs, then the index of {@code pos} is not
     * changed, the error index of {@code pos} is set to the index of
     * the character where the error occurred, and null is returned.
     * <p>
     * See the {@link #parse(String, ParsePosition)} method for more information
     * on message parsing.
     *
     * @param source A {@code String}, part of which should be parsed.
     * @param pos A {@code ParsePosition} object with index and error
     *            index information as described above.
     * @return An {@code Object} array parsed from the string. In case of
     *         error, returns null.
     * @throws NullPointerException if {@code pos} is null.
     */
    public Object parseObject(String source, ParsePosition pos) {
        return parse(source, pos);
    }

    /**
     * Creates and returns a copy of this object.
     *
     * @return a clone of this instance.
     */
    public Object clone() {
        MessageFormat other = (MessageFormat) super.clone();

        // clone arrays. Can't do with utility because of bug in Cloneable
        other.formats = formats.clone(); // shallow clone
        for (int i = 0; i < formats.length; ++i) {
            if (formats[i] != null)
                other.formats[i] = (Format)formats[i].clone();
        }
        // for primitives or immutables, shallow clone is enough
        other.offsets = offsets.clone();
        other.argumentNumbers = argumentNumbers.clone();

        return other;
    }

    /**
     * Compares the specified object with this {@code MessageFormat} for equality.
     * Returns true if the object is also a {@code MessageFormat} and the
     * two formats would format any value the same.
     *
     * @implSpec This method performs an equality check with a notion of class
     * identity based on {@code getClass()}, rather than {@code instanceof}.
     * Therefore, in the equals methods in subclasses, no instance of this class
     * should compare as equal to an instance of a subclass.
     * @param  obj object to be compared for equality
     * @return {@code true} if the specified object is equal to this {@code MessageFormat}
     * @see Object#equals(Object)
     */
    @Override
    public boolean equals(Object obj) {
        if (this == obj)                      // quick check
            return true;
        if (obj == null || getClass() != obj.getClass())
            return false;
        MessageFormat other = (MessageFormat) obj;
        return (maxOffset == other.maxOffset
                && pattern.equals(other.pattern)
                && Objects.equals(locale,other.locale)
                && Arrays.equals(offsets,other.offsets)
                && Arrays.equals(argumentNumbers,other.argumentNumbers)
                && Arrays.equals(formats,other.formats));
    }

    /**
     * {@return the hash code value for this {@code MessageFormat}}
     *
     * @implSpec This method calculates the hash code value using the value returned by
     * {@link #toPattern()}.
     * @see Object#hashCode()
     */
    @Override
    public int hashCode() {
        return pattern.hashCode(); // enough for reasonable distribution
    }

    /**
     * {@return a string identifying this {@code MessageFormat}, for debugging}
     */
    @Override
    public String toString() {
        return
            """
            MessageFormat [locale: %s, pattern: "%s"]
            """.formatted(locale == null ? null : '"' + locale.getDisplayName() + '"', toPattern());
    }


    /**
     * Defines constants that are used as attribute keys in the
     * {@code AttributedCharacterIterator} returned
     * from {@code MessageFormat.formatToCharacterIterator}.
     *
     * @since 1.4
     */
    public static class Field extends Format.Field {

        // Proclaim serial compatibility with 1.4 FCS
        @java.io.Serial
        private static final long serialVersionUID = 7899943957617360810L;

        /**
         * Creates a Field with the specified name.
         *
         * @param name Name of the attribute
         */
        protected Field(String name) {
            super(name);
        }

        /**
         * Resolves instances being deserialized to the predefined constants.
         *
         * @throws InvalidObjectException if the constant could not be
         *         resolved.
         * @return resolved MessageFormat.Field constant
         */
        @java.io.Serial
        protected Object readResolve() throws InvalidObjectException {
            if (this.getClass() != MessageFormat.Field.class) {
                throw new InvalidObjectException("subclass didn't correctly implement readResolve");
            }

            return ARGUMENT;
        }

        //
        // The constants
        //

        /**
         * Constant identifying a portion of a message that was generated
         * from an argument passed into {@code formatToCharacterIterator}.
         * The value associated with the key will be an {@code Integer}
         * indicating the index in the {@code arguments} array of the
         * argument from which the text was generated.
         */
        public static final Field ARGUMENT =
                           new Field("message argument field");
    }

    // ===========================privates============================

    /**
     * The locale to use for formatting numbers and dates.
     * @serial
     */
    private Locale locale;

    /**
     * The string that the formatted values are to be plugged into.  In other words, this
     * is the pattern supplied on construction with all of the {} expressions taken out.
     * @serial
     */
    private String pattern = "";

    /** The initially expected number of subformats in the format */
    private static final int INITIAL_FORMATS = 10;

    /**
     * An array of formatters, which are used to format the arguments.
     * @serial
     */
    private Format[] formats = new Format[INITIAL_FORMATS];

    /**
     * The positions where the results of formatting each argument are to be inserted
     * into the pattern.
     * @serial
     */
    private int[] offsets = new int[INITIAL_FORMATS];

    /**
     * The argument numbers corresponding to each formatter.  (The formatters are stored
     * in the order they occur in the pattern, not in the order in which the arguments
     * are specified.)
     * @serial
     */
    private int[] argumentNumbers = new int[INITIAL_FORMATS];

    /**
     * One less than the number of entries in {@code offsets}.  Can also be thought of
     * as the index of the highest-numbered element in {@code offsets} that is being used.
     * All of these arrays should have the same number of elements being used as {@code offsets}
     * does, and so this variable suffices to tell us how many entries are in all of them.
     * @serial
     */
    private int maxOffset = -1;

    /**
     * Internal routine used by format. If {@code characterIterators} is
     * {@code non-null}, AttributedCharacterIterator will be created from the
     * subformats as necessary. If {@code characterIterators} is {@code null}
     * and {@code fp} is {@code non-null} and identifies
     * {@code Field.ARGUMENT} as the field attribute, the location of
     * the first replaced argument will be set in it.
     *
     * @throws    IllegalArgumentException if an argument in the
     *            {@code arguments} array is not of the type
     *            expected by the format element(s) that use it.
     */
    private StringBuffer subformat(Object[] arguments, StringBuffer result,
                                   FieldPosition fp, List<AttributedCharacterIterator> characterIterators) {
        // note: this implementation assumes a fast substring & index.
        // if this is not true, would be better to append chars one by one.
        int lastOffset = 0;
        int last = result.length();
        for (int i = 0; i <= maxOffset; ++i) {
            result.append(pattern, lastOffset, offsets[i]);
            lastOffset = offsets[i];
            int argumentNumber = argumentNumbers[i];
            if (arguments == null || argumentNumber >= arguments.length) {
                result.append('{').append(argumentNumber).append('}');
                continue;
            }
            // int argRecursion = ((recursionProtection >> (argumentNumber*2)) & 0x3);
            if (false) { // if (argRecursion == 3){
                // prevent loop!!!
                result.append('\uFFFD');
            } else {
                Object obj = arguments[argumentNumber];
                String arg = null;
                Format subFormatter = null;
                if (obj == null) {
                    arg = "null";
                } else if (formats[i] != null) {
                    subFormatter = formats[i];
                    if (subFormatter instanceof ChoiceFormat) {
                        arg = formats[i].format(obj);
                        if (arg.indexOf('{') >= 0) {
                            subFormatter = new MessageFormat(arg, locale);
                            obj = arguments;
                            arg = null;
                        }
                    }
                } else if (obj instanceof Number) {
                    // format number if can
                    subFormatter = NumberFormat.getInstance(locale);
                } else if (obj instanceof Date) {
                    // format a Date if can
                    subFormatter = DateFormat.getDateTimeInstance(
                             DateFormat.SHORT, DateFormat.SHORT, locale);//fix
                } else if (obj instanceof String) {
                    arg = (String) obj;

                } else {
                    arg = obj.toString();
                    if (arg == null) arg = "null";
                }

                // At this point we are in two states, either subFormatter
                // is non-null indicating we should format obj using it,
                // or arg is non-null and we should use it as the value.

                if (characterIterators != null) {
                    // If characterIterators is non-null, it indicates we need
                    // to get the CharacterIterator from the child formatter.
                    if (last != result.length()) {
                        characterIterators.add(
                            createAttributedCharacterIterator(result.substring
                                                              (last)));
                        last = result.length();
                    }
                    if (subFormatter != null) {
                        AttributedCharacterIterator subIterator =
                                   subFormatter.formatToCharacterIterator(obj);

                        append(result, subIterator);
                        if (last != result.length()) {
                            characterIterators.add(
                                         createAttributedCharacterIterator(
                                         subIterator, Field.ARGUMENT,
                                         Integer.valueOf(argumentNumber)));
                            last = result.length();
                        }
                        arg = null;
                    }
                    if (arg != null && !arg.isEmpty()) {
                        result.append(arg);
                        characterIterators.add(
                                 createAttributedCharacterIterator(
                                 arg, Field.ARGUMENT,
                                 Integer.valueOf(argumentNumber)));
                        last = result.length();
                    }
                }
                else {
                    if (subFormatter != null) {
                        arg = subFormatter.format(obj);
                    }
                    last = result.length();
                    result.append(arg);
                    if (i == 0 && fp != null && Field.ARGUMENT.equals(
                                  fp.getFieldAttribute())) {
                        fp.setBeginIndex(last);
                        fp.setEndIndex(result.length());
                    }
                    last = result.length();
                }
            }
        }
        result.append(pattern, lastOffset, pattern.length());
        if (characterIterators != null && last != result.length()) {
            characterIterators.add(createAttributedCharacterIterator(
                                   result.substring(last)));
        }
        return result;
    }

    /**
     * Convenience method to append all the characters in
     * {@code iterator} to the StringBuffer {@code result}.
     */
    private void append(StringBuffer result, CharacterIterator iterator) {
        if (iterator.first() != CharacterIterator.DONE) {
            char aChar;

            result.append(iterator.first());
            while ((aChar = iterator.next()) != CharacterIterator.DONE) {
                result.append(aChar);
            }
        }
    }

    // Indices for segments
    private static final int SEG_RAW      = 0; // String in MessageFormatPattern
    private static final int SEG_INDEX    = 1; // ArgumentIndex
    private static final int SEG_TYPE     = 2; // FormatType
    private static final int SEG_MODIFIER = 3; // FormatStyle

    /**
     * This method sets a Format in the {@code formats} array for the
     * corresponding {@code argumentNumber} based on the pattern supplied.
     * If the pattern supplied does not contain a {@code FormatType}, null
     * is stored in the {@code formats} array.
     */
    private void setFormatFromPattern(int position, int offsetNumber,
                            StringBuilder[] textSegments) {

        // Convert any null values in textSegments to empty string
        String[] segments = new String[textSegments.length];
        for (int i = 0; i < textSegments.length; i++) {
            StringBuilder oneseg = textSegments[i];
            segments[i] = (oneseg != null) ? oneseg.toString() : "";
        }

        // get the argument number
        int argumentNumber;
        try {
            argumentNumber = Integer.parseInt(segments[SEG_INDEX]); // always unlocalized!
        } catch (NumberFormatException e) {
            throw new IllegalArgumentException("can't parse argument number: "
                                               + segments[SEG_INDEX], e);
        }
        if (argumentNumber < 0) {
            throw new IllegalArgumentException("negative argument number: "
                                               + argumentNumber);
        }

        // resize format information arrays if necessary
        if (offsetNumber >= formats.length) {
            int newLength = formats.length * 2;
            Format[] newFormats = new Format[newLength];
            int[] newOffsets = new int[newLength];
            int[] newArgumentNumbers = new int[newLength];
            System.arraycopy(formats, 0, newFormats, 0, maxOffset + 1);
            System.arraycopy(offsets, 0, newOffsets, 0, maxOffset + 1);
            System.arraycopy(argumentNumbers, 0, newArgumentNumbers, 0, maxOffset + 1);
            formats = newFormats;
            offsets = newOffsets;
            argumentNumbers = newArgumentNumbers;
        }

        int oldMaxOffset = maxOffset;
        maxOffset = offsetNumber;
        offsets[offsetNumber] = segments[SEG_RAW].length();
        argumentNumbers[offsetNumber] = argumentNumber;

        // Only search for corresponding type/style if type is not empty
        if (!segments[SEG_TYPE].isEmpty()) {
            try {
                formats[offsetNumber] = formatFromPattern(segments[SEG_TYPE], segments[SEG_MODIFIER]);
            } catch (Exception e) {
                // Catch to reset maxOffset
                maxOffset = oldMaxOffset;
                throw e;
            }
        } else {
            // Type "" is allowed. e.g., "{0,}", "{0,,}", and "{0,,#}"
            // are treated as "{0}".
            formats[offsetNumber] = null;
        }
    }

    /**
     * This method converts a {@code FormatType} and {@code FormatStyle} to a
     * {@code Format} value. The String parameters are converted
     * to their corresponding enum values FormatType and FormatStyle which are used
     * to return a {@code Format}. See the patterns section in the class
     * description for further detail on a MessageFormat pattern.
     *
     * @param type the {@code FormatType} in {@code FormatElement}
     * @param style the {@code FormatStyle} in {@code FormatElement}
     * @return a Format that corresponds to the corresponding {@code formatType}
     *         and {@code formatStyle}
     * @throws IllegalArgumentException if a Format cannot be produced from the
     *         type and style provided
     */
    private Format formatFromPattern(String type, String style) {
        // Get the type, if it's valid
        FormatType fType;
        try {
            fType = FormatType.valueOf(type.trim().toUpperCase(Locale.ROOT));
        } catch (IllegalArgumentException iae) {
            // Invalid type throws exception
            throw new IllegalArgumentException("unknown format type: " + type);
        }
        // Get the style if recognized, otherwise treat style as a SubformatPattern
        FormatStyle fStyle;
        try {
            fStyle = FormatStyle.fromString(style);
        } catch (IllegalArgumentException iae) {
            fStyle = FormatStyle.SUBFORMATPATTERN;
        }
        return switch (fType) {
            case NUMBER -> switch (fStyle) {
                case DEFAULT -> NumberFormat.getInstance(locale);
                case CURRENCY ->
                        NumberFormat.getCurrencyInstance(locale);
                case PERCENT ->
                        NumberFormat.getPercentInstance(locale);
                case INTEGER ->
                        NumberFormat.getIntegerInstance(locale);
                case COMPACT_SHORT ->
                        NumberFormat.getCompactNumberInstance(locale, NumberFormat.Style.SHORT);
                case COMPACT_LONG ->
                        NumberFormat.getCompactNumberInstance(locale, NumberFormat.Style.LONG);
                default -> formatFromSubformatPattern(fType, style);
            };
            case DATE -> switch (fStyle) {
                case DEFAULT ->
                        DateFormat.getDateInstance(DateFormat.DEFAULT, locale);
                case SHORT ->
                        DateFormat.getDateInstance(DateFormat.SHORT, locale);
                case MEDIUM ->
                        DateFormat.getDateInstance(DateFormat.MEDIUM, locale);
                case LONG ->
                        DateFormat.getDateInstance(DateFormat.LONG, locale);
                case FULL ->
                        DateFormat.getDateInstance(DateFormat.FULL, locale);
                default -> formatFromSubformatPattern(fType, style);
            };
            case TIME -> switch (fStyle) {
                case DEFAULT ->
                        DateFormat.getTimeInstance(DateFormat.DEFAULT, locale);
                case SHORT ->
                        DateFormat.getTimeInstance(DateFormat.SHORT, locale);
                case MEDIUM ->
                        DateFormat.getTimeInstance(DateFormat.MEDIUM, locale);
                case LONG ->
                        DateFormat.getTimeInstance(DateFormat.LONG, locale);
                case FULL ->
                        DateFormat.getTimeInstance(DateFormat.FULL, locale);
                default -> formatFromSubformatPattern(fType, style);
            };
            case DTF_DATE -> switch (fStyle) {
                case DEFAULT, MEDIUM ->
                        DateTimeFormatter.ofLocalizedDate(java.time.format.FormatStyle.MEDIUM).withLocale(locale).toFormat();
                case SHORT ->
                        DateTimeFormatter.ofLocalizedDate(java.time.format.FormatStyle.SHORT).withLocale(locale).toFormat();
                case LONG ->
                        DateTimeFormatter.ofLocalizedDate(java.time.format.FormatStyle.LONG).withLocale(locale).toFormat();
                case FULL ->
                        DateTimeFormatter.ofLocalizedDate(java.time.format.FormatStyle.FULL).withLocale(locale).toFormat();
                default -> formatFromSubformatPattern(fType, style);
            };
            case DTF_TIME -> switch (fStyle) {
                case DEFAULT, MEDIUM ->
                        DateTimeFormatter.ofLocalizedTime(java.time.format.FormatStyle.MEDIUM).withLocale(locale).toFormat();
                case SHORT ->
                        DateTimeFormatter.ofLocalizedTime(java.time.format.FormatStyle.SHORT).withLocale(locale).toFormat();
                case LONG ->
                        DateTimeFormatter.ofLocalizedTime(java.time.format.FormatStyle.LONG).withLocale(locale).toFormat();
                case FULL ->
                        DateTimeFormatter.ofLocalizedTime(java.time.format.FormatStyle.FULL).withLocale(locale).toFormat();
                default -> formatFromSubformatPattern(fType, style);
            };
            case DTF_DATETIME -> switch (fStyle) {
                case DEFAULT, MEDIUM ->
                        DateTimeFormatter.ofLocalizedDateTime(java.time.format.FormatStyle.MEDIUM).withLocale(locale).toFormat();
                case SHORT ->
                        DateTimeFormatter.ofLocalizedDateTime(java.time.format.FormatStyle.SHORT).withLocale(locale).toFormat();
                case LONG ->
                        DateTimeFormatter.ofLocalizedDateTime(java.time.format.FormatStyle.LONG).withLocale(locale).toFormat();
                case FULL ->
                        DateTimeFormatter.ofLocalizedDateTime(java.time.format.FormatStyle.FULL).withLocale(locale).toFormat();
                default -> formatFromSubformatPattern(fType, style);
            };
            case CHOICE -> formatFromSubformatPattern(fType, style);
            case LIST -> switch (fStyle) {
                case DEFAULT ->
                        ListFormat.getInstance(locale, ListFormat.Type.STANDARD, ListFormat.Style.FULL);
                case OR ->
                        ListFormat.getInstance(locale, ListFormat.Type.OR, ListFormat.Style.FULL);
                case UNIT ->
                        ListFormat.getInstance(locale, ListFormat.Type.UNIT, ListFormat.Style.FULL);
                // ListFormat does not provide a String pattern method/constructor
                default -> formatFromSubformatPattern(fType, style);
            };
            // The DateTimeFormatter constants are only given as a type
            // Regardless of style, return the corresponding DTF constant
            case BASIC_ISO_DATE -> DateTimeFormatter.BASIC_ISO_DATE.toFormat();
            case ISO_LOCAL_DATE -> DateTimeFormatter.ISO_LOCAL_DATE.toFormat();
            case ISO_OFFSET_DATE -> DateTimeFormatter.ISO_OFFSET_DATE.toFormat();
            case ISO_DATE -> DateTimeFormatter.ISO_DATE.toFormat();
            case ISO_LOCAL_TIME -> DateTimeFormatter.ISO_LOCAL_TIME.toFormat();
            case ISO_OFFSET_TIME -> DateTimeFormatter.ISO_OFFSET_TIME.toFormat();
            case ISO_TIME -> DateTimeFormatter.ISO_TIME.toFormat();
            case ISO_LOCAL_DATE_TIME -> DateTimeFormatter.ISO_LOCAL_DATE_TIME.toFormat();
            case ISO_OFFSET_DATE_TIME -> DateTimeFormatter.ISO_OFFSET_DATE_TIME.toFormat();
            case ISO_ZONED_DATE_TIME -> DateTimeFormatter.ISO_ZONED_DATE_TIME.toFormat();
            case ISO_DATE_TIME -> DateTimeFormatter.ISO_DATE_TIME.toFormat();
            case ISO_ORDINAL_DATE -> DateTimeFormatter.ISO_ORDINAL_DATE.toFormat();
            case ISO_WEEK_DATE -> DateTimeFormatter.ISO_WEEK_DATE.toFormat();
            case ISO_INSTANT -> DateTimeFormatter.ISO_INSTANT.toFormat();
            case RFC_1123_DATE_TIME -> DateTimeFormatter.RFC_1123_DATE_TIME.toFormat();
        };
    }

    /**
     * This method will attempt to return a subformat produced with the provided
     * SubformatPattern applied. If the subformat does not support SubformatPatterns
     * or the SubformatPattern is illegal to the subformat, an IllegalArgumentException
     * is thrown. To adhere to the specification, this method ensures if an underlying
     * exception is thrown, it is rethrown as an IllegalArgumentException unless
     * the underlying exception is itself an IAE, or an NPE.
     *
     * @param fType the enum type of the subformat
     * @param pattern the SubformatPattern to be applied
     * @return a Format that corresponds to the corresponding {@code fType}
     *         and {@code pattern}
     * @throws IllegalArgumentException if a Format cannot be produced from the
     *         type and SubformatPattern provided
     */
    private Format formatFromSubformatPattern(FormatType fType, String pattern) {
        // Modified for neater exception value if needed
        String type = fType.name().charAt(0) + fType.name().substring(1).toLowerCase(Locale.ROOT);
        try {
            return switch(fType) {
                case NUMBER -> new DecimalFormat(pattern, DecimalFormatSymbols.getInstance(locale));
                case DATE, TIME -> new SimpleDateFormat(pattern, locale);
                case DTF_DATE, DTF_TIME, DTF_DATETIME ->
                        DateTimeFormatter.ofPattern(pattern).toFormat();
                case CHOICE -> new ChoiceFormat(pattern);
                // These classe(s) do not support String patterns
                default ->  throw new IllegalArgumentException(String.format(
                            "Unexpected modifier for %s: %s", type, pattern));
            };
        } catch (Exception e) {
            // getClass check over separate catch block to not catch the IAE subclasses
            // For example, ChoiceFormat can throw a NumberFormatException
            if (e.getClass() == IllegalArgumentException.class
                    || e.getClass() == NullPointerException.class) {
                // If IAE no need to wrap with another IAE
                // If NPE, it should be thrown as is (as specified)
                throw e;
            } else {
                throw new IllegalArgumentException(String.format(
                        "%s pattern incorrect: %s", type, pattern), e);
            }
        }
    }

    private static void copyAndFixQuotes(String source, int start, int end,
                                         StringBuilder target) {
        boolean quoted = false;

        for (int i = start; i < end; ++i) {
            char ch = source.charAt(i);
            if (ch == '{') {
                if (!quoted) {
                    target.append('\'');
                    quoted = true;
                }
                target.append(ch);
            } else if (ch == '\'') {
                target.append("''");
            } else {
                if (quoted) {
                    target.append('\'');
                    quoted = false;
                }
                target.append(ch);
            }
        }
        if (quoted) {
            target.append('\'');
        }
    }

<<<<<<< HEAD
    // Corresponding to the FormatType pattern
    private enum FormatType {
        NUMBER,
        DATE,
        TIME,
        DTF_DATE,
        DTF_TIME,
        DTF_DATETIME,
        CHOICE,
        LIST,

        // Pre-defined DateTimeFormatter types
        BASIC_ISO_DATE,
        ISO_LOCAL_DATE,
        ISO_OFFSET_DATE ,
        ISO_DATE,
        ISO_LOCAL_TIME,
        ISO_OFFSET_TIME,
        ISO_TIME,
        ISO_LOCAL_DATE_TIME,
        ISO_OFFSET_DATE_TIME,
        ISO_ZONED_DATE_TIME,
        ISO_DATE_TIME,
        ISO_ORDINAL_DATE,
        ISO_WEEK_DATE,
        ISO_INSTANT,
        RFC_1123_DATE_TIME;
    }

    // Corresponding to the FormatStyle pattern
    private enum FormatStyle {
        DEFAULT(""),
        SHORT("short"),
        MEDIUM("medium"),
        LONG("long"),
        FULL("full"),
        INTEGER("integer"),
        CURRENCY("currency"),
        PERCENT("percent"),
        COMPACT_SHORT("compact_short"),
        COMPACT_LONG("compact_long"),
        OR("or"),
        UNIT("unit"),
        SUBFORMATPATTERN(null);

        private final String text;

        // Differs from FormatType in that the text String is
        // not guaranteed to match the Enum name, thus a text field is used
        FormatStyle(String text){
            this.text = text;
        }

        // This method returns a FormatStyle that matches the passed String.
        // If no FormatStyle is found, IllegalArgumentException is thrown
        private static FormatStyle fromString(String text) {
            for (FormatStyle style : values()) {
                // Also check trimmed case-insensitive for historical reasons
                if (text.trim().toLowerCase(Locale.ROOT).equals(style.text)) {
                    return style;
                }
            }
            throw new IllegalArgumentException();
=======
    // Copy the text, but add quotes around any quotables that aren't already quoted
    private static void copyAndQuoteBraces(String source, StringBuilder target) {

        // Analyze existing string for already quoted and newly quotable characters
        record Qchar(char ch, boolean quoted) { };
        ArrayList<Qchar> qchars = new ArrayList<>();
        boolean quoted = false;
        boolean anyChangeNeeded = false;
        for (int i = 0; i < source.length(); i++) {
            char ch = source.charAt(i);
            if (ch == '\'') {
                if (i + 1 < source.length() && source.charAt(i + 1) == '\'') {
                    qchars.add(new Qchar('\'', quoted));
                    i++;
                } else {
                    quoted = !quoted;
                }
            } else {
                boolean quotable = ch == '{' || ch == '}';
                anyChangeNeeded |= quotable && !quoted;
                qchars.add(new Qchar(ch, quoted || quotable));
            }
        }

        // Was any change needed?
        if (!anyChangeNeeded) {
            target.append(source);
            return;
        }

        // Build new string, automatically consolidating adjacent runs of quoted chars
        quoted = false;
        for (Qchar qchar : qchars) {
            char ch = qchar.ch;
            if (ch == '\'') {
                target.append(ch);          // doubling works whether quoted or not
            } else if (qchar.quoted() != quoted) {
                target.append('\'');
                quoted = qchar.quoted();
            }
            target.append(ch);
        }
        if (quoted) {
            target.append('\'');
>>>>>>> f1f93988
        }
    }

    /**
     * After reading an object from the input stream, do a simple verification
     * to maintain class invariants.
     * @throws InvalidObjectException if the objects read from the stream is invalid.
     */
    @java.io.Serial
    private void readObject(ObjectInputStream in) throws IOException, ClassNotFoundException {
        in.defaultReadObject();
        boolean isValid = maxOffset >= -1
                && formats.length > maxOffset
                && offsets.length > maxOffset
                && argumentNumbers.length > maxOffset;
        if (isValid) {
            int lastOffset = pattern.length() + 1;
            for (int i = maxOffset; i >= 0; --i) {
                if ((offsets[i] < 0) || (offsets[i] > lastOffset)) {
                    isValid = false;
                    break;
                } else {
                    lastOffset = offsets[i];
                }
            }
        }
        if (!isValid) {
            throw new InvalidObjectException("Could not reconstruct MessageFormat from corrupt stream.");
        }
    }
}<|MERGE_RESOLUTION|>--- conflicted
+++ resolved
@@ -643,19 +643,13 @@
      *
      * The string is constructed from internal information and therefore
      * does not necessarily equal the previously applied pattern.
-<<<<<<< HEAD
-     * @implSpec If a subformat cannot be converted to a String pattern, the {@code
-     * FormatType} and {@code FormatStyle} will be omitted from the {@code
-     * FormatElement}.
-=======
      *
      * @implSpec The implementation in {@link MessageFormat} returns a
      * string that, when passed to a {@code MessageFormat()} constructor
      * or {@link #applyPattern applyPattern()}, produces an instance that
-     * is semantically equivalent to this instance.
-     *
-     * @return a pattern representing the current state of the message format
->>>>>>> f1f93988
+     * is semantically equivalent to this instance. If a subformat cannot be
+     * converted to a String pattern, the {@code FormatType} and {@code FormatStyle}
+     * will be omitted from the {@code FormatElement}.
      */
     public String toPattern() {
         // later, make this more extensible
@@ -664,7 +658,6 @@
         for (int i = 0; i <= maxOffset; ++i) {
             copyAndFixQuotes(pattern, lastOffset, offsets[i], result);
             lastOffset = offsets[i];
-<<<<<<< HEAD
             result.append('{')
                     .append(argumentNumbers[i])
                     .append(patternFromFormat(formats[i]))
@@ -706,35 +699,11 @@
             } else {
                 // No pre-defined styles match, return the SubformatPattern
                 if (fmt instanceof DecimalFormat dFmt) {
-                    return ",number," + dFmt.toPattern();
+                    // Quote eligible mFmt pattern characters: '{' and '}'
+                    // Here, and in other subformatPattern instances
+                    return ",number," + copyAndQuoteBraces(dFmt.toPattern());
                 } else if (fmt instanceof ChoiceFormat cFmt) {
-                    return ",choice," + cFmt.toPattern();
-=======
-            result.append('{').append(argumentNumbers[i]);
-            Format fmt = formats[i];
-            String subformatPattern = null;
-            if (fmt == null) {
-                // do nothing, string format
-            } else if (fmt instanceof NumberFormat) {
-                if (fmt.equals(NumberFormat.getInstance(locale))) {
-                    result.append(",number");
-                } else if (fmt.equals(NumberFormat.getCurrencyInstance(locale))) {
-                    result.append(",number,currency");
-                } else if (fmt.equals(NumberFormat.getPercentInstance(locale))) {
-                    result.append(",number,percent");
-                } else if (fmt.equals(NumberFormat.getIntegerInstance(locale))) {
-                    result.append(",number,integer");
-                } else {
-                    if (fmt instanceof DecimalFormat dfmt) {
-                        result.append(",number");
-                        subformatPattern = dfmt.toPattern();
-                    } else if (fmt instanceof ChoiceFormat cfmt) {
-                        result.append(",choice");
-                        subformatPattern = cfmt.toPattern();
-                    } else {
-                        // UNKNOWN
-                    }
->>>>>>> f1f93988
+                    return ",choice," + copyAndQuoteBraces(cFmt.toPattern());
                 }
             }
         } else if (fmt instanceof DateFormat) {
@@ -744,7 +713,6 @@
                     return ",date" + ((style.getValue() != DateFormat.DEFAULT)
                             ? "," + style.name().toLowerCase(Locale.ROOT) : "");
                 }
-<<<<<<< HEAD
                 if (fmt.equals(DateFormat.getTimeInstance(style.getValue(), locale))) {
                     return ",time" + ((style.getValue() != DateFormat.DEFAULT)
                             ? "," + style.name().toLowerCase(Locale.ROOT) : "");
@@ -752,38 +720,15 @@
             }
             // If no styles match, return the SubformatPattern
             if (fmt instanceof SimpleDateFormat sdFmt) {
-                return ",date," + sdFmt.toPattern();
+                return ",date," + copyAndQuoteBraces(sdFmt.toPattern());
             }
         } else if (fmt instanceof ListFormat) {
             for (ListFormat.Type type : ListFormat.Type.values()) {
                 if (fmt.equals(ListFormat.getInstance(locale, type, ListFormat.Style.FULL))) {
                     return ",list" + ((type != ListFormat.Type.STANDARD)
                             ? "," + type.name().toLowerCase(Locale.ROOT) : "");
-=======
-                if (index >= DATE_TIME_MODIFIERS.length) {
-                    if (fmt instanceof SimpleDateFormat sdfmt) {
-                        result.append(",date");
-                        subformatPattern = sdfmt.toPattern();
-                    } else {
-                        // UNKNOWN
-                    }
-                } else if (index != MODIFIER_DEFAULT) {
-                    result.append(',').append(DATE_TIME_MODIFIER_KEYWORDS[index]);
->>>>>>> f1f93988
                 }
             }
-<<<<<<< HEAD
-=======
-            if (subformatPattern != null) {
-                result.append(',');
-
-                // The subformat pattern comes already quoted, but only for those characters that are
-                // special to the subformat. Therefore, we may need to quote additional characters.
-                // The ones we care about at the MessageFormat level are '{' and '}'.
-                copyAndQuoteBraces(subformatPattern, result);
-            }
-            result.append('}');
->>>>>>> f1f93988
         }
         else if (fmt != null) {
             // By here, this is an instanceof Format that is unknown to MessageFormat.
@@ -1881,7 +1826,57 @@
         }
     }
 
-<<<<<<< HEAD
+    // The subformat pattern comes already quoted, but only for those characters that are
+    // special to the subformat. Therefore, we may need to quote additional characters.
+    // The ones we care about at the MessageFormat level are '{' and '}'.
+    private static String copyAndQuoteBraces(String source) {
+
+        // Analyze existing string for already quoted and newly quotable characters
+        record Qchar(char ch, boolean quoted) { };
+        ArrayList<Qchar> qchars = new ArrayList<>();
+        boolean quoted = false;
+        boolean anyChangeNeeded = false;
+        StringBuilder quotedSource = new StringBuilder();
+        for (int i = 0; i < source.length(); i++) {
+            char ch = source.charAt(i);
+            if (ch == '\'') {
+                if (i + 1 < source.length() && source.charAt(i + 1) == '\'') {
+                    qchars.add(new Qchar('\'', quoted));
+                    i++;
+                } else {
+                    quoted = !quoted;
+                }
+            } else {
+                boolean quotable = ch == '{' || ch == '}';
+                anyChangeNeeded |= quotable && !quoted;
+                qchars.add(new Qchar(ch, quoted || quotable));
+            }
+        }
+
+        // Was any change needed?
+        if (!anyChangeNeeded) {
+            return source;
+        }
+
+        // Build new string, automatically consolidating adjacent runs of quoted chars
+        quoted = false;
+        for (Qchar qchar : qchars) {
+            char ch = qchar.ch;
+            if (ch == '\'') {
+                quotedSource.append(ch);          // doubling works whether quoted or not
+            } else if (qchar.quoted() != quoted) {
+                quotedSource.append('\'');
+                quoted = qchar.quoted();
+            }
+            quotedSource.append(ch);
+        }
+        if (quoted) {
+            quotedSource.append('\'');
+        }
+
+        return quotedSource.toString();
+    }
+
     // Corresponding to the FormatType pattern
     private enum FormatType {
         NUMBER,
@@ -1931,7 +1926,7 @@
 
         // Differs from FormatType in that the text String is
         // not guaranteed to match the Enum name, thus a text field is used
-        FormatStyle(String text){
+        FormatStyle(String text) {
             this.text = text;
         }
 
@@ -1945,54 +1940,9 @@
                 }
             }
             throw new IllegalArgumentException();
-=======
-    // Copy the text, but add quotes around any quotables that aren't already quoted
-    private static void copyAndQuoteBraces(String source, StringBuilder target) {
-
-        // Analyze existing string for already quoted and newly quotable characters
-        record Qchar(char ch, boolean quoted) { };
-        ArrayList<Qchar> qchars = new ArrayList<>();
-        boolean quoted = false;
-        boolean anyChangeNeeded = false;
-        for (int i = 0; i < source.length(); i++) {
-            char ch = source.charAt(i);
-            if (ch == '\'') {
-                if (i + 1 < source.length() && source.charAt(i + 1) == '\'') {
-                    qchars.add(new Qchar('\'', quoted));
-                    i++;
-                } else {
-                    quoted = !quoted;
-                }
-            } else {
-                boolean quotable = ch == '{' || ch == '}';
-                anyChangeNeeded |= quotable && !quoted;
-                qchars.add(new Qchar(ch, quoted || quotable));
-            }
-        }
-
-        // Was any change needed?
-        if (!anyChangeNeeded) {
-            target.append(source);
-            return;
-        }
-
-        // Build new string, automatically consolidating adjacent runs of quoted chars
-        quoted = false;
-        for (Qchar qchar : qchars) {
-            char ch = qchar.ch;
-            if (ch == '\'') {
-                target.append(ch);          // doubling works whether quoted or not
-            } else if (qchar.quoted() != quoted) {
-                target.append('\'');
-                quoted = qchar.quoted();
-            }
-            target.append(ch);
-        }
-        if (quoted) {
-            target.append('\'');
->>>>>>> f1f93988
-        }
-    }
+        }
+    }
+
 
     /**
      * After reading an object from the input stream, do a simple verification
