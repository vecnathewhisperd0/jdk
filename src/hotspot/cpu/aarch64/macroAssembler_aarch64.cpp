--- conflicted
+++ resolved
@@ -5272,14 +5272,10 @@
 // On other systems, the helper is a usual C function.
 //
 void MacroAssembler::get_thread(Register dst) {
-<<<<<<< HEAD
-  RegSet saved_regs = RegSet::range(r0, r1) + BSD_ONLY(RegSet::range(r2, r17)) + lr - dst;
-=======
   RegSet saved_regs =
     LINUX_ONLY(RegSet::range(r0, r1)  + lr - dst)
     NOT_LINUX (RegSet::range(r0, r17) + lr - dst);
 
->>>>>>> 849f4c0f
   push(saved_regs, sp);
 
   mov(lr, CAST_FROM_FN_PTR(address, JavaThread::aarch64_get_thread_helper));
