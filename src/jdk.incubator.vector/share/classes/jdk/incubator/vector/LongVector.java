--- conflicted
+++ resolved
@@ -2847,13 +2847,8 @@
                                    long[] a, int offset,
                                    VectorMask<Long> m) {
         LongSpecies vsp = (LongSpecies) species;
-<<<<<<< HEAD
-        if (offset >= 0 && offset <= (a.length - species.length())) {
+        if (VectorIntrinsics.indexInRange(offset, vsp.length(), a.length)) {
             return vsp.dummyVector().fromArray0(a, offset, m, /* offsetInRange */ 1);
-=======
-        if (VectorIntrinsics.indexInRange(offset, vsp.length(), a.length)) {
-            return vsp.dummyVector().fromArray0(a, offset, m);
->>>>>>> ef7cc210
         }
 
         checkMaskFromIndexSize(offset, vsp, m, 1, a.length);
@@ -3084,13 +3079,8 @@
                                            ByteOrder bo,
                                            VectorMask<Long> m) {
         LongSpecies vsp = (LongSpecies) species;
-<<<<<<< HEAD
-        if (offset >= 0 && offset <= (ms.byteSize() - species.vectorByteSize())) {
+        if (VectorIntrinsics.indexInRange(offset, vsp.vectorByteSize(), ms.byteSize())) {
             return vsp.dummyVector().fromMemorySegment0(ms, offset, m, /* offsetInRange */ 1).maybeSwap(bo);
-=======
-        if (VectorIntrinsics.indexInRange(offset, vsp.vectorByteSize(), ms.byteSize())) {
-            return vsp.dummyVector().fromMemorySegment0(ms, offset, m).maybeSwap(bo);
->>>>>>> ef7cc210
         }
 
         checkMaskFromIndexSize(offset, vsp, m, 8, ms.byteSize());
