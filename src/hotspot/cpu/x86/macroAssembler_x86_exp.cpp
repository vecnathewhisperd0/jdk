--- conflicted
+++ resolved
@@ -201,15 +201,9 @@
   movsd(Address(rsp, 8), xmm0);
   unpcklpd(xmm0, xmm0);
   movdqu(xmm1, ExternalAddress(cv),      tmp /*rscratch*/); // 0x652b82feUL, 0x40571547UL, 0x652b82feUL, 0x40571547UL
-<<<<<<< HEAD
-  movdqu(xmm6, ExternalAddress(SHIFTER), tmp /*rscratch*/); // 0x00000000UL, 0x43380000UL, 0x00000000UL, 0x43380000UL
-  movdqu(xmm2, ExternalAddress(cv + 16), tmp /*rscratch*/); // 0xfefa0000UL, 0x3f862e42UL, 0xfefa0000UL, 0x3f862e42UL
-  movdqu(xmm3, ExternalAddress(cv + 32), tmp /*rscratch*/); // 0xbc9e3b3aUL, 0x3d1cf79aUL, 0xbc9e3b3aUL, 0x3d1cf79aUL
-=======
   movdqu(xmm2, ExternalAddress(cv + 16), tmp /*rscratch*/); // 0xfefa0000UL, 0x3f862e42UL, 0xfefa0000UL, 0x3f862e42UL
   movdqu(xmm3, ExternalAddress(cv + 32), tmp /*rscratch*/); // 0xbc9e3b3aUL, 0x3d1cf79aUL, 0xbc9e3b3aUL, 0x3d1cf79aUL
   movdqu(xmm6, ExternalAddress(SHIFTER), tmp /*rscratch*/); // 0x00000000UL, 0x43380000UL, 0x00000000UL, 0x43380000UL
->>>>>>> f3be6731
   pextrw(eax, xmm0, 3);
   andl(eax, 32767);
   movl(edx, 16527);
