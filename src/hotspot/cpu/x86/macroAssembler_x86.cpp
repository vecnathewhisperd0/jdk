--- conflicted
+++ resolved
@@ -5150,31 +5150,25 @@
 }
 #endif
 
-<<<<<<< HEAD
-void MacroAssembler::load_klass(Register dst, Register src, Register tmp, bool null_check_src) {
-=======
-void MacroAssembler::load_klass_check_null(Register dst, Register src, Register tmp) {
-  null_check(src, oopDesc::klass_offset_in_bytes());
-  load_klass(dst, src, tmp);
-}
-
-void MacroAssembler::store_klass(Register dst, Register src, Register tmp) {
->>>>>>> 6e19387f
+void MacroAssembler::load_klass(Register dst, Register src, Register tmp) {
   assert_different_registers(src, tmp);
   assert_different_registers(dst, tmp);
 #ifdef _LP64
   assert(UseCompressedClassPointers, "expect compressed class pointers");
-  if (null_check_src) {
-    null_check(src, oopDesc::mark_offset_in_bytes());
-  }
   load_nklass(dst, src);
   decode_klass_not_null(dst, tmp);
 #else
-  if (null_check_src) {
-    null_check(src, oopDesc::klass_offset_in_bytes());
-  }
   movptr(dst, Address(src, oopDesc::klass_offset_in_bytes()));
 #endif
+}
+
+void MacroAssembler::load_klass_check_null(Register dst, Register src, Register tmp) {
+#ifdef _LP64
+  null_check(src, oopDesc::mark_offset_in_bytes());
+#else
+  null_check(src, oopDesc::klass_offset_in_bytes());
+#endif
+  load_klass(dst, src, tmp);
 }
 
 #ifndef _LP64
