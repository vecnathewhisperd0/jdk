/*
 * Copyright (c) 2015, 2020, Red Hat, Inc. All rights reserved.
 * DO NOT ALTER OR REMOVE COPYRIGHT NOTICES OR THIS FILE HEADER.
 *
 * This code is free software; you can redistribute it and/or modify it
 * under the terms of the GNU General Public License version 2 only, as
 * published by the Free Software Foundation.
 *
 * This code is distributed in the hope that it will be useful, but WITHOUT
 * ANY WARRANTY; without even the implied warranty of MERCHANTABILITY or
 * FITNESS FOR A PARTICULAR PURPOSE.  See the GNU General Public License
 * version 2 for more details (a copy is included in the LICENSE file that
 * accompanied this code).
 *
 * You should have received a copy of the GNU General Public License version
 * 2 along with this work; if not, write to the Free Software Foundation,
 * Inc., 51 Franklin St, Fifth Floor, Boston, MA 02110-1301 USA.
 *
 * Please contact Oracle, 500 Oracle Parkway, Redwood Shores, CA 94065 USA
 * or visit www.oracle.com if you need additional information or have any
 * questions.
 *
 */

#ifndef SHARE_GC_SHENANDOAH_SHENANDOAHROOTPROCESSOR_HPP
#define SHARE_GC_SHENANDOAH_SHENANDOAHROOTPROCESSOR_HPP

#include "code/codeCache.hpp"
#include "gc/shared/oopStorageSetParState.hpp"
#include "gc/shenandoah/shenandoahCodeRoots.hpp"
#include "gc/shenandoah/shenandoahHeap.hpp"
#include "gc/shenandoah/shenandoahPhaseTimings.hpp"
#include "gc/shenandoah/shenandoahSharedVariables.hpp"
#include "gc/shenandoah/shenandoahUtils.hpp"
#include "memory/iterator.hpp"

template <bool CONCURRENT>
class ShenandoahVMWeakRoots {
private:
  OopStorageSetWeakParState<CONCURRENT, false /* is_const */> _weak_roots;
  ShenandoahPhaseTimings::Phase                               _phase;

public:
  ShenandoahVMWeakRoots(ShenandoahPhaseTimings::Phase phase);

  template <typename T>
  void oops_do(T* cl, uint worker_id);

  template <typename IsAlive, typename KeepAlive>
  void weak_oops_do(IsAlive* is_alive, KeepAlive* keep_alive, uint worker_id);

  void report_num_dead();
};

template <bool CONCURRENT>
class ShenandoahVMRoots {
private:
  OopStorageSetStrongParState<CONCURRENT, false /* is_const */> _strong_roots;
  ShenandoahPhaseTimings::Phase                                 _phase;

public:
  ShenandoahVMRoots(ShenandoahPhaseTimings::Phase phase);

  template <typename T>
  void oops_do(T* cl, uint worker_id);
};

class ShenandoahJavaThreadsIterator {
private:
  ThreadsListHandle             _threads;
  volatile uint                 _claimed;
  ShenandoahPhaseTimings::Phase _phase;

  uint claim();
public:
  ShenandoahJavaThreadsIterator(ShenandoahPhaseTimings::Phase phase);
  void threads_do(ThreadClosure* cl, uint worker_id);

  uint length() const { return _threads.length(); }
  Thread* thread_at(uint index) const { return _threads.thread_at(index); }
};

class ShenandoahThreadRoots {
private:
  ShenandoahPhaseTimings::Phase _phase;
  const bool _is_par;
public:
  ShenandoahThreadRoots(ShenandoahPhaseTimings::Phase phase, bool is_par);

  void oops_do(OopClosure* oops_cl, CodeBlobClosure* code_cl, uint worker_id);
  void threads_do(ThreadClosure* tc, uint worker_id);
};

class ShenandoahStringDedupRoots {
private:
  ShenandoahPhaseTimings::Phase _phase;
public:
  ShenandoahStringDedupRoots(ShenandoahPhaseTimings::Phase phase);
  ~ShenandoahStringDedupRoots();

  void oops_do(BoolObjectClosure* is_alive, OopClosure* keep_alive, uint worker_id);
};

class ShenandoahConcurrentStringDedupRoots {
private:
  ShenandoahPhaseTimings::Phase _phase;

public:
  ShenandoahConcurrentStringDedupRoots(ShenandoahPhaseTimings::Phase phase);

  void prologue();
  void epilogue();

  void oops_do(BoolObjectClosure* is_alive, OopClosure* keep_alive, uint worker_id);
};

class ShenandoahCodeCacheRoots {
private:
  ShenandoahPhaseTimings::Phase _phase;
  ShenandoahCodeRootsIterator   _coderoots_iterator;
public:
  ShenandoahCodeCacheRoots(ShenandoahPhaseTimings::Phase phase);
  ~ShenandoahCodeCacheRoots();

  void code_blobs_do(CodeBlobClosure* blob_cl, uint worker_id);
};

template <bool CONCURRENT, bool SINGLE_THREADED>
class ShenandoahClassLoaderDataRoots {
private:
  ShenandoahSharedSemaphore     _semaphore;
  ShenandoahPhaseTimings::Phase _phase;

  static uint worker_count(uint n_workers) {
    if (SINGLE_THREADED) return 1u;

    // Limit concurrency a bit, otherwise it wastes resources when workers are tripping
    // over each other. This also leaves free workers to process other parts of the root
    // set, while admitted workers are busy with doing the CLDG walk.
    return MAX2(1u, MIN2(ShenandoahSharedSemaphore::max_tokens(), n_workers / 2));
  }

public:
  ShenandoahClassLoaderDataRoots(ShenandoahPhaseTimings::Phase phase, uint n_workers);
  ~ShenandoahClassLoaderDataRoots();

  void always_strong_cld_do(CLDClosure* clds, uint worker_id);
  void cld_do(CLDClosure* clds, uint worker_id);

private:
  typedef void (*CldDo)(CLDClosure*);
  void cld_do_impl(CldDo f, CLDClosure* clds, uint worker_id);
};

class ShenandoahRootProcessor : public StackObj {
private:
  ShenandoahHeap* const               _heap;
  const ShenandoahPhaseTimings::Phase _phase;
  const ShenandoahGCWorkerPhase       _worker_phase;
public:
  ShenandoahRootProcessor(ShenandoahPhaseTimings::Phase phase);

  ShenandoahHeap* heap() const { return _heap; }
};

class ShenandoahRootScanner : public ShenandoahRootProcessor {
private:
  ShenandoahThreadRoots                                     _thread_roots;

public:
  ShenandoahRootScanner(uint n_workers, ShenandoahPhaseTimings::Phase phase);
  ~ShenandoahRootScanner();

  void roots_do(uint worker_id, OopClosure* cl);

private:
  void roots_do(uint worker_id, OopClosure* oops, CodeBlobClosure* code, ThreadClosure* tc = NULL);
};

// STW root scanner
class ShenandoahSTWRootScanner : public ShenandoahRootProcessor {
private:
  ShenandoahThreadRoots           _thread_roots;
  ShenandoahCodeCacheRoots        _code_roots;
  ShenandoahClassLoaderDataRoots<false /*concurrent*/, false /* single_thread*/>
                                  _cld_roots;
  ShenandoahVMRoots<false /*concurrent*/>
                                  _vm_roots;
  ShenandoahStringDedupRoots      _dedup_roots;
  const bool                      _unload_classes;
public:
  ShenandoahSTWRootScanner(ShenandoahPhaseTimings::Phase phase);

  template <typename T>
  void roots_do(T* oops, uint worker_id);
};

class ShenandoahConcurrentRootScanner : public ShenandoahRootProcessor {
private:
  ShenandoahJavaThreadsIterator             _java_threads;
  ShenandoahVMRoots<true /*concurrent*/>    _vm_roots;
  ShenandoahClassLoaderDataRoots<true /*concurrent*/, false /* single-threaded*/>
                                           _cld_roots;
  ShenandoahNMethodTableSnapshot*          _codecache_snapshot;
  ShenandoahPhaseTimings::Phase            _phase;

public:
  ShenandoahConcurrentRootScanner(uint n_workers, ShenandoahPhaseTimings::Phase phase);
  ~ShenandoahConcurrentRootScanner();

  void roots_do(OopClosure* oops, uint worker_id);

private:
  void update_tlab_stats();
};

// This scanner is only for SH::object_iteration() and only supports single-threaded
// root scanning
class ShenandoahHeapIterationRootScanner : public ShenandoahRootProcessor {
private:
  ShenandoahThreadRoots                                    _thread_roots;
  ShenandoahVMRoots<false /*concurrent*/>                  _vm_roots;
  ShenandoahClassLoaderDataRoots<false /*concurrent*/, true /*single threaded*/>
                                                           _cld_roots;
  ShenandoahVMWeakRoots<false /*concurrent*/>              _weak_roots;
  ShenandoahConcurrentStringDedupRoots                     _dedup_roots;
  ShenandoahCodeCacheRoots                                 _code_roots;

public:
  ShenandoahHeapIterationRootScanner();
  ~ShenandoahHeapIterationRootScanner();

  void roots_do(OopClosure* cl);
};

// Evacuate all roots at a safepoint
class ShenandoahRootEvacuator : public ShenandoahRootProcessor {
private:
<<<<<<< HEAD
  ShenandoahSerialWeakRoots   _serial_weak_roots;

public:
  ShenandoahRootEvacuator(ShenandoahPhaseTimings::Phase phase);
=======
  ShenandoahThreadRoots                                     _thread_roots;
public:
  ShenandoahRootEvacuator(uint n_workers, ShenandoahPhaseTimings::Phase phase);
  ~ShenandoahRootEvacuator();
>>>>>>> 2f717641

  void roots_do(uint worker_id, OopClosure* oops);
};

// Update all roots at a safepoint
class ShenandoahRootUpdater : public ShenandoahRootProcessor {
private:
  ShenandoahVMRoots<false /*concurrent*/>                   _vm_roots;
  ShenandoahClassLoaderDataRoots<false /*concurrent*/, false /*single threaded*/>
                                                            _cld_roots;
  ShenandoahThreadRoots                                     _thread_roots;
  ShenandoahVMWeakRoots<false /*concurrent*/>               _weak_roots;
  ShenandoahStringDedupRoots                                _dedup_roots;
  ShenandoahCodeCacheRoots                                  _code_roots;

public:
  ShenandoahRootUpdater(uint n_workers, ShenandoahPhaseTimings::Phase phase);

  template<typename IsAlive, typename KeepAlive>
  void roots_do(uint worker_id, IsAlive* is_alive, KeepAlive* keep_alive);
};

// Adjuster all roots at a safepoint during full gc
class ShenandoahRootAdjuster : public ShenandoahRootProcessor {
private:
  ShenandoahVMRoots<false /*concurrent*/>                   _vm_roots;
  ShenandoahClassLoaderDataRoots<false /*concurrent*/, false /*single threaded*/>
                                                            _cld_roots;
  ShenandoahThreadRoots                                     _thread_roots;
  ShenandoahVMWeakRoots<false /*concurrent*/>               _weak_roots;
  ShenandoahStringDedupRoots                                _dedup_roots;
  ShenandoahCodeCacheRoots                                  _code_roots;

public:
  ShenandoahRootAdjuster(uint n_workers, ShenandoahPhaseTimings::Phase phase);

  void roots_do(uint worker_id, OopClosure* oops);
};

#endif // SHARE_GC_SHENANDOAH_SHENANDOAHROOTPROCESSOR_HPP<|MERGE_RESOLUTION|>--- conflicted
+++ resolved
@@ -86,6 +86,7 @@
   const bool _is_par;
 public:
   ShenandoahThreadRoots(ShenandoahPhaseTimings::Phase phase, bool is_par);
+  ~ShenandoahThreadRoots();
 
   void oops_do(OopClosure* oops_cl, CodeBlobClosure* code_cl, uint worker_id);
   void threads_do(ThreadClosure* tc, uint worker_id);
@@ -233,24 +234,6 @@
   void roots_do(OopClosure* cl);
 };
 
-// Evacuate all roots at a safepoint
-class ShenandoahRootEvacuator : public ShenandoahRootProcessor {
-private:
-<<<<<<< HEAD
-  ShenandoahSerialWeakRoots   _serial_weak_roots;
-
-public:
-  ShenandoahRootEvacuator(ShenandoahPhaseTimings::Phase phase);
-=======
-  ShenandoahThreadRoots                                     _thread_roots;
-public:
-  ShenandoahRootEvacuator(uint n_workers, ShenandoahPhaseTimings::Phase phase);
-  ~ShenandoahRootEvacuator();
->>>>>>> 2f717641
-
-  void roots_do(uint worker_id, OopClosure* oops);
-};
-
 // Update all roots at a safepoint
 class ShenandoahRootUpdater : public ShenandoahRootProcessor {
 private:
