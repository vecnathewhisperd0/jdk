/*
 * Copyright (c) 2022, 2024, Oracle and/or its affiliates. All rights reserved.
 * DO NOT ALTER OR REMOVE COPYRIGHT NOTICES OR THIS FILE HEADER.
 *
 * This code is free software; you can redistribute it and/or modify it
 * under the terms of the GNU General Public License version 2 only, as
 * published by the Free Software Foundation.  Oracle designates this
 * particular file as subject to the "Classpath" exception as provided
 * by Oracle in the LICENSE file that accompanied this code.
 *
 * This code is distributed in the hope that it will be useful, but WITHOUT
 * ANY WARRANTY; without even the implied warranty of MERCHANTABILITY or
 * FITNESS FOR A PARTICULAR PURPOSE.  See the GNU General Public License
 * version 2 for more details (a copy is included in the LICENSE file that
 * accompanied this code).
 *
 * You should have received a copy of the GNU General Public License version
 * 2 along with this work; if not, write to the Free Software Foundation,
 * Inc., 51 Franklin St, Fifth Floor, Boston, MA 02110-1301 USA.
 *
 * Please contact Oracle, 500 Oracle Parkway, Redwood Shores, CA 94065 USA
 * or visit www.oracle.com if you need additional information or have any
 * questions.
 */

package java.lang.classfile;

import java.lang.classfile.instruction.DiscontinuedInstruction;
import java.lang.constant.ClassDesc;
import java.lang.constant.ConstantDescs;
import java.lang.invoke.TypeDescriptor;
<<<<<<< HEAD
=======
import jdk.internal.javac.PreviewFeature;
import jdk.internal.vm.annotation.Stable;
>>>>>>> a35fd386

/**
 * Describes the data types Java Virtual Machine operates on.
 * This omits {@code returnAddress} (JVMS {@jvms 2.3.3}),
 * which is only used by discontinued {@link
 * DiscontinuedInstruction.JsrInstruction jsr} and {@link
 * DiscontinuedInstruction.RetInstruction ret} instructions,
 * and includes {@link #VOID void} (JVMS {@jvms 4.3.3}), which
 * appears as a method return type.
 *
<<<<<<< HEAD
 * @since 24
=======
 * <h2 id="computational-type">Computational Type</h2>
 * In the {@code class} file format, local variables (JVMS {@jvms 2.6.1}),
 * and the operand stack (JVMS {@jvms 2.6.2}) of the Java Virtual Machine,
 * {@link #BOOLEAN boolean}, {@link #BYTE byte}, {@link #CHAR char},
 * {@link #SHORT short} types do not exist and are {@linkplain
 * #asLoadable() represented} by the {@link #INT int} computational type.
 * {@link #INT int}, {@link #FLOAT float}, {@link #REFERENCE reference},
 * {@code returnAddress}, {@link #LONG long}, and {@link #DOUBLE doule}
 * are the computational types of the Java Virtual Machine.
 *
 * @jvms 2.2 Data Types
 * @jvms 2.11.1 Types and the Java Virtual Machine
 * @since 22
>>>>>>> a35fd386
 */
public enum TypeKind {
    // Elements are grouped so frequently used switch ranges such as
    // primitives (boolean - double) and computational (int - void) are together.
    // This also follows the order of typed opcodes
    // Begin primitive types
    /**
     * The primitive type {@code boolean}. Its {@linkplain ##computational-type
     * computational type} is {@link #INT int}. {@code 0} represents {@code false},
     * and {@code 1} represents {@code true}. It is zero-extended to an {@code int}
     * when loaded onto the operand stack and narrowed by taking the bitwise AND
     * with {@code 1} when stored.
     *
     * @jvms 2.3.4 The {@code boolean} Type
     */
    BOOLEAN(1, 4),
    /**
     * The primitive type {@code byte}. Its {@linkplain ##computational-type
     * computational type} is {@link #INT int}. It is sign-extended to an
     * {@code int} when loaded onto the operand stack and truncated when
     * stored.
     */
    BYTE(1, 8),
    /**
     * The primitive type {@code char}. Its {@linkplain ##computational-type
     * computational type} is {@link #INT int}. It is zero-extended to an
     * {@code int} when loaded onto the operand stack and truncated when
     * stored.
     */
    CHAR(1, 5),
    /**
     * The primitive type {@code short}. Its {@linkplain ##computational-type
     * computational type} is {@link #INT int}. It is sign-extended to an
     * {@code int} when loaded onto the operand stack and truncated when
     * stored.
     */
    SHORT(1, 9),
    // Begin computational types
    /**
     * The primitive type {@code int}.
     */
    INT(1, 10),
    /**
     * The primitive type {@code long}. It is of {@linkplain #slotSize() category} 2.
     */
    LONG(2, 11),
    /**
     * The primitive type {@code float}.
     */
    FLOAT(1, 6),
    /**
     * The primitive type {@code double}. It is of {@linkplain #slotSize() category} 2.
     */
    DOUBLE(2, 7),
    // End primitive types
    /**
     * A reference type.
     * @jvms 2.4 Reference Types and Values
     */
    REFERENCE(1, -1),
    /**
     * The {@code void} type, for absence of a value. While this is not a data type,
     * this can be a method return type indicating no change in {@linkplain #slotSize()
     * operand stack depth}.
     *
     * @jvms 4.3.3 Method Descriptors
     */
    VOID(0, -1);
    // End computational types

    private @Stable ClassDesc upperBound;
    private final int slots;
    private final int newarrayCode;

    TypeKind(int slots, int newarrayCode) {
        this.slots = slots;
        this.newarrayCode = newarrayCode;
    }

    /**
     * {@return the most specific upper bound field descriptor that can store any value
     * of this type} This is the primitive class descriptor for primitive types and
     * {@link #VOID void} and {@link ConstantDescs#CD_Object Object} descriptor for
     * {@link #REFERENCE reference}.
     */
    public ClassDesc upperBound() {
        var upper = this.upperBound;
        if (upper == null)
            return this.upperBound = fetchUpperBound();
        return upper;
    }

    private ClassDesc fetchUpperBound() {
        return switch (this) {
            case BOOLEAN -> ConstantDescs.CD_boolean;
            case BYTE -> ConstantDescs.CD_byte;
            case CHAR -> ConstantDescs.CD_char;
            case SHORT -> ConstantDescs.CD_short;
            case INT -> ConstantDescs.CD_int;
            case FLOAT -> ConstantDescs.CD_float;
            case LONG -> ConstantDescs.CD_long;
            case DOUBLE -> ConstantDescs.CD_double;
            case REFERENCE -> ConstantDescs.CD_Object;
            case VOID -> ConstantDescs.CD_void;
        };
    }

    /**
<<<<<<< HEAD
     * {@return the code used by the {@code newarray} opcode corresponding to this type}
=======
     * {@return the code used by the {@link Opcode#NEWARRAY newarray} instruction to create an array
     * of this component type, or {@code -1} if this type is not supported by {@code newarray}}
     * @since 23
     * @jvms 6.5.newarray <i>newarray</i>
>>>>>>> a35fd386
     */
    public int newarrayCode() {
        return newarrayCode;
    }

    /**
     * {@return the number of local variable index or operand stack depth consumed by this type}
     * This is also the category of this type for instructions operating on the operand stack without
     * regard to type (JVMS {@jvms 2.11.1}), such as {@link Opcode#POP pop} versus {@link Opcode#POP2
     * pop2}.
     * @jvms 2.6.1 Local Variables
     * @jvms 2.6.2 Operand Stacks
     */
    public int slotSize() {
        return this.slots;
    }

    /**
     * {@return the {@linkplain ##computational-type computational type} for this type, or {@link #VOID void}
     * for {@code void}}
     */
    public TypeKind asLoadable() {
        return ordinal() < 4 ? INT : this;
    }

    /**
     * {@return the component type described by the array code used as an operand to {@link Opcode#NEWARRAY
     * newarray}}
     * @param newarrayCode the operand of the {@code newarray} instruction
     * @throws IllegalArgumentException if the code is invalid
<<<<<<< HEAD
=======
     * @since 23
     * @jvms 6.5.newarray <i>newarray</i>
>>>>>>> a35fd386
     */
    public static TypeKind fromNewarrayCode(int newarrayCode) {
        return switch (newarrayCode) {
            case 4 -> BOOLEAN;
            case 5 -> CHAR;
            case 6 -> FLOAT;
            case 7 -> DOUBLE;
            case 8 -> BYTE;
            case 9 -> SHORT;
            case 10 -> INT;
            case 11 -> LONG;
            default -> throw new IllegalArgumentException("Bad newarray code: " + newarrayCode);
        };
    }

    /**
     * {@return the type associated with the specified field descriptor}
     * @param s the field descriptor
     * @throws IllegalArgumentException only if the descriptor is not valid
     */
    public static TypeKind fromDescriptor(CharSequence s) {
        if (s.isEmpty()) { // implicit null check
            throw new IllegalArgumentException("Empty descriptor");
        }
        return switch (s.charAt(0)) {
            case '[', 'L' -> REFERENCE;
            case 'B' -> BYTE;
            case 'C' -> CHAR;
            case 'Z' -> BOOLEAN;
            case 'S' -> SHORT;
            case 'I' -> INT;
            case 'F' -> FLOAT;
            case 'J' -> LONG;
            case 'D' -> DOUBLE;
            case 'V' -> VOID;
            default -> throw new IllegalArgumentException("Bad type: " + s);
        };
    }

    /**
     * {@return the type associated with the specified field descriptor}
     * @param descriptor the field descriptor
     */
    public static TypeKind from(TypeDescriptor.OfField<?> descriptor) {
        return descriptor.isPrimitive() // implicit null check
                ? fromDescriptor(descriptor.descriptorString())
                : REFERENCE;
    }
}<|MERGE_RESOLUTION|>--- conflicted
+++ resolved
@@ -29,11 +29,7 @@
 import java.lang.constant.ClassDesc;
 import java.lang.constant.ConstantDescs;
 import java.lang.invoke.TypeDescriptor;
-<<<<<<< HEAD
-=======
-import jdk.internal.javac.PreviewFeature;
 import jdk.internal.vm.annotation.Stable;
->>>>>>> a35fd386
 
 /**
  * Describes the data types Java Virtual Machine operates on.
@@ -44,9 +40,6 @@
  * and includes {@link #VOID void} (JVMS {@jvms 4.3.3}), which
  * appears as a method return type.
  *
-<<<<<<< HEAD
- * @since 24
-=======
  * <h2 id="computational-type">Computational Type</h2>
  * In the {@code class} file format, local variables (JVMS {@jvms 2.6.1}),
  * and the operand stack (JVMS {@jvms 2.6.2}) of the Java Virtual Machine,
@@ -59,8 +52,7 @@
  *
  * @jvms 2.2 Data Types
  * @jvms 2.11.1 Types and the Java Virtual Machine
- * @since 22
->>>>>>> a35fd386
+ * @since 24
  */
 public enum TypeKind {
     // Elements are grouped so frequently used switch ranges such as
@@ -169,14 +161,9 @@
     }
 
     /**
-<<<<<<< HEAD
-     * {@return the code used by the {@code newarray} opcode corresponding to this type}
-=======
      * {@return the code used by the {@link Opcode#NEWARRAY newarray} instruction to create an array
      * of this component type, or {@code -1} if this type is not supported by {@code newarray}}
-     * @since 23
      * @jvms 6.5.newarray <i>newarray</i>
->>>>>>> a35fd386
      */
     public int newarrayCode() {
         return newarrayCode;
@@ -207,11 +194,7 @@
      * newarray}}
      * @param newarrayCode the operand of the {@code newarray} instruction
      * @throws IllegalArgumentException if the code is invalid
-<<<<<<< HEAD
-=======
-     * @since 23
      * @jvms 6.5.newarray <i>newarray</i>
->>>>>>> a35fd386
      */
     public static TypeKind fromNewarrayCode(int newarrayCode) {
         return switch (newarrayCode) {
