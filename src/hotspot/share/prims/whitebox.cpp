/*
 * Copyright (c) 2012, 2024, Oracle and/or its affiliates. All rights reserved.
 * DO NOT ALTER OR REMOVE COPYRIGHT NOTICES OR THIS FILE HEADER.
 *
 * This code is free software; you can redistribute it and/or modify it
 * under the terms of the GNU General Public License version 2 only, as
 * published by the Free Software Foundation.
 *
 * This code is distributed in the hope that it will be useful, but WITHOUT
 * ANY WARRANTY; without even the implied warranty of MERCHANTABILITY or
 * FITNESS FOR A PARTICULAR PURPOSE.  See the GNU General Public License
 * version 2 for more details (a copy is included in the LICENSE file that
 * accompanied this code).
 *
 * You should have received a copy of the GNU General Public License version
 * 2 along with this work; if not, write to the Free Software Foundation,
 * Inc., 51 Franklin St, Fifth Floor, Boston, MA 02110-1301 USA.
 *
 * Please contact Oracle, 500 Oracle Parkway, Redwood Shores, CA 94065 USA
 * or visit www.oracle.com if you need additional information or have any
 * questions.
 *
 */

#include "precompiled.hpp"
#include "cds.h"
#include "cds/archiveHeapLoader.hpp"
#include "cds/cdsConstants.hpp"
#include "cds/filemap.hpp"
#include "cds/heapShared.hpp"
#include "cds/metaspaceShared.hpp"
#include "classfile/classLoader.hpp"
#include "classfile/classLoaderDataGraph.hpp"
#include "classfile/classLoaderStats.hpp"
#include "classfile/classPrinter.hpp"
#include "classfile/javaClasses.inline.hpp"
#include "classfile/modules.hpp"
#include "classfile/protectionDomainCache.hpp"
#include "classfile/stringTable.hpp"
#include "classfile/symbolTable.hpp"
#include "classfile/systemDictionary.hpp"
#include "classfile/vmSymbols.hpp"
#include "code/codeCache.hpp"
#include "compiler/compilationPolicy.hpp"
#include "compiler/compilerOracle.hpp"
#include "compiler/directivesParser.hpp"
#include "compiler/methodMatcher.hpp"
#include "gc/shared/concurrentGCBreakpoints.hpp"
#include "gc/shared/gcConfig.hpp"
#include "gc/shared/gcLocker.inline.hpp"
#include "gc/shared/genArguments.hpp"
#include "jvmtifiles/jvmtiEnv.hpp"
#include "logging/log.hpp"
#include "memory/iterator.hpp"
#include "memory/metadataFactory.hpp"
#include "memory/metaspace/testHelpers.hpp"
#include "memory/metaspaceUtils.hpp"
#include "memory/oopFactory.hpp"
#include "memory/resourceArea.hpp"
#include "memory/universe.hpp"
#include "nmt/mallocSiteTable.hpp"
#include "nmt/memTracker.hpp"
#include "oops/array.hpp"
#include "oops/compressedOops.hpp"
#include "oops/constantPool.inline.hpp"
#include "oops/klass.inline.hpp"
#include "oops/method.inline.hpp"
#include "oops/methodData.inline.hpp"
#include "oops/objArrayKlass.hpp"
#include "oops/objArrayOop.inline.hpp"
#include "oops/oop.inline.hpp"
#include "oops/typeArrayOop.inline.hpp"
#include "prims/jvmtiEnvBase.hpp"
#include "prims/resolvedMethodTable.hpp"
#include "prims/wbtestmethods/parserTests.hpp"
#include "prims/whitebox.inline.hpp"
#include "runtime/arguments.hpp"
#include "runtime/atomic.hpp"
#include "runtime/deoptimization.hpp"
#include "runtime/fieldDescriptor.inline.hpp"
#include "runtime/flags/jvmFlag.hpp"
#include "runtime/flags/jvmFlagAccess.hpp"
#include "runtime/frame.inline.hpp"
#include "runtime/handles.inline.hpp"
#include "runtime/handshake.hpp"
#include "runtime/interfaceSupport.inline.hpp"
#include "runtime/javaCalls.hpp"
#include "runtime/javaThread.inline.hpp"
#include "runtime/jniHandles.inline.hpp"
#include "runtime/lockStack.hpp"
#include "runtime/os.hpp"
#include "runtime/stackFrameStream.inline.hpp"
#include "runtime/synchronizer.hpp"
#include "runtime/threadSMR.hpp"
#include "runtime/vframe.hpp"
#include "runtime/vm_version.hpp"
#include "services/memoryService.hpp"
#include "utilities/align.hpp"
#include "utilities/checkedCast.hpp"
#include "utilities/debug.hpp"
#include "utilities/elfFile.hpp"
#include "utilities/exceptions.hpp"
#include "utilities/macros.hpp"
#include "utilities/nativeCallStack.hpp"
#include "utilities/ostream.hpp"
#if INCLUDE_G1GC
#include "gc/g1/g1Arguments.hpp"
#include "gc/g1/g1CollectedHeap.inline.hpp"
#include "gc/g1/g1ConcurrentMark.hpp"
#include "gc/g1/g1ConcurrentMarkThread.inline.hpp"
#include "gc/g1/g1HeapRegionManager.hpp"
#include "gc/g1/g1HeapRegionRemSet.inline.hpp"
#endif // INCLUDE_G1GC
#if INCLUDE_PARALLELGC
#include "gc/parallel/parallelScavengeHeap.inline.hpp"
#endif // INCLUDE_PARALLELGC
#if INCLUDE_SERIALGC
#include "gc/serial/serialHeap.hpp"
#endif // INCLUDE_SERIALGC
#if INCLUDE_ZGC
#include "gc/z/zAddress.inline.hpp"
#endif // INCLUDE_ZGC
#if INCLUDE_JVMCI
#include "jvmci/jvmciEnv.hpp"
#include "jvmci/jvmciRuntime.hpp"
#endif
#ifdef LINUX
#include "cgroupSubsystem_linux.hpp"
#include "osContainer_linux.hpp"
#include "os_linux.hpp"
#endif
#ifdef INCLUDE_JFR
#include "jfr/periodic/sampling/jfrCPUTimeThreadSampler.hpp"
#endif

#define CHECK_JNI_EXCEPTION_(env, value)                               \
  do {                                                                 \
    JavaThread* THREAD = JavaThread::thread_from_jni_environment(env); \
    THREAD->clear_pending_jni_exception_check();                       \
    if (HAS_PENDING_EXCEPTION) {                                       \
      return(value);                                                   \
    }                                                                  \
  } while (0)

#define CHECK_JNI_EXCEPTION(env)                                       \
  do {                                                                 \
    JavaThread* THREAD = JavaThread::thread_from_jni_environment(env); \
    THREAD->clear_pending_jni_exception_check();                       \
    if (HAS_PENDING_EXCEPTION) {                                       \
      return;                                                          \
    }                                                                  \
  } while (0)

bool WhiteBox::_used = false;
volatile bool WhiteBox::compilation_locked = false;

class VM_WhiteBoxOperation : public VM_Operation {
 public:
  VM_WhiteBoxOperation()                         { }
  VMOp_Type type()                  const        { return VMOp_WhiteBoxOperation; }
  bool allow_nested_vm_operations() const        { return true; }
};


WB_ENTRY(jlong, WB_GetObjectAddress(JNIEnv* env, jobject o, jobject obj))
  return (jlong)(void*)JNIHandles::resolve(obj);
WB_END

WB_ENTRY(jint, WB_GetHeapOopSize(JNIEnv* env, jobject o))
  return heapOopSize;
WB_END

WB_ENTRY(jint, WB_GetVMPageSize(JNIEnv* env, jobject o))
  return (jint)os::vm_page_size();
WB_END

WB_ENTRY(jlong, WB_GetVMAllocationGranularity(JNIEnv* env, jobject o))
  return os::vm_allocation_granularity();
WB_END

WB_ENTRY(jlong, WB_GetVMLargePageSize(JNIEnv* env, jobject o))
  return os::large_page_size();
WB_END

WB_ENTRY(jstring, WB_PrintString(JNIEnv* env, jobject wb, jstring str, jint max_length))
  ResourceMark rm(THREAD);
  stringStream sb;
  java_lang_String::print(JNIHandles::resolve(str), &sb, max_length);
  oop result = java_lang_String::create_oop_from_str(sb.as_string(), THREAD);
  return (jstring) JNIHandles::make_local(THREAD, result);
WB_END

WB_ENTRY(void, WB_SetCPUTimeSamplerProcessQueue(JNIEnv* env, jobject o, bool process_queue))
#ifdef INCLUDE_JFR
  #ifdef ASSERT
  JfrCPUTimeThreadSampling::set_process_queue(process_queue);
  #else
  warning("Stopping the CPU time sampler is only supported in debug builds");
  #endif
#endif
WB_END

class WBIsKlassAliveClosure : public LockedClassesDo {
    Symbol* _name;
    int _count;
public:
    WBIsKlassAliveClosure(Symbol* name) : _name(name), _count(0) {}

    void do_klass(Klass* k) {
      Symbol* ksym = k->name();
      if (ksym->fast_compare(_name) == 0) {
        _count++;
      } else if (k->is_instance_klass()) {
        // Need special handling for hidden classes because the JVM
        // appends "+<hex-address>" to hidden class names.
        InstanceKlass *ik = InstanceKlass::cast(k);
        if (ik->is_hidden()) {
          ResourceMark rm;
          char* k_name = ksym->as_C_string();
          // Find the first '+' char and truncate the string at that point.
          // NOTE: This will not work correctly if the original hidden class
          // name contains a '+'.
          char* plus_char = strchr(k_name, '+');
          if (plus_char != nullptr) {
            *plus_char = 0;
            char* c_name = _name->as_C_string();
            if (strcmp(c_name, k_name) == 0) {
              _count++;
            }
          }
        }
      }
    }

    int count() const {
        return _count;
    }
};

WB_ENTRY(jint, WB_CountAliveClasses(JNIEnv* env, jobject target, jstring name))
  oop h_name = JNIHandles::resolve(name);
  if (h_name == nullptr) {
    return 0;
  }
  Symbol* sym = java_lang_String::as_symbol(h_name);
  TempNewSymbol tsym(sym); // Make sure to decrement reference count on sym on return

  WBIsKlassAliveClosure closure(sym);
  ClassLoaderDataGraph::classes_do(&closure);

  // Return the count of alive classes with this name.
  return closure.count();
WB_END

WB_ENTRY(jint, WB_GetSymbolRefcount(JNIEnv* env, jobject unused, jstring name))
  oop h_name = JNIHandles::resolve(name);
  if (h_name == nullptr) {
    return 0;
  }
  Symbol* sym = java_lang_String::as_symbol(h_name);
  TempNewSymbol tsym(sym); // Make sure to decrement reference count on sym on return
  return (jint)sym->refcount();
WB_END


WB_ENTRY(void, WB_AddToBootstrapClassLoaderSearch(JNIEnv* env, jobject o, jstring segment)) {
#if INCLUDE_JVMTI
  ResourceMark rm;
  const char* seg = java_lang_String::as_utf8_string(JNIHandles::resolve_non_null(segment));
  JvmtiEnv* jvmti_env = JvmtiEnv::create_a_jvmti(JVMTI_VERSION);
  jvmtiError err = jvmti_env->AddToBootstrapClassLoaderSearch(seg);
  assert(err == JVMTI_ERROR_NONE, "must not fail");
#endif
}
WB_END

WB_ENTRY(void, WB_AddToSystemClassLoaderSearch(JNIEnv* env, jobject o, jstring segment)) {
#if INCLUDE_JVMTI
  ResourceMark rm;
  const char* seg = java_lang_String::as_utf8_string(JNIHandles::resolve_non_null(segment));
  JvmtiEnv* jvmti_env = JvmtiEnv::create_a_jvmti(JVMTI_VERSION);
  jvmtiError err = jvmti_env->AddToSystemClassLoaderSearch(seg);
  assert(err == JVMTI_ERROR_NONE, "must not fail");
#endif
}
WB_END


WB_ENTRY(jlong, WB_GetCompressedOopsMaxHeapSize(JNIEnv* env, jobject o)) {
  return (jlong)Arguments::max_heap_for_compressed_oops();
}
WB_END

WB_ENTRY(void, WB_PrintHeapSizes(JNIEnv* env, jobject o)) {
  tty->print_cr("Minimum heap " SIZE_FORMAT " Initial heap " SIZE_FORMAT " "
                "Maximum heap " SIZE_FORMAT " Space alignment " SIZE_FORMAT " Heap alignment " SIZE_FORMAT,
                MinHeapSize,
                InitialHeapSize,
                MaxHeapSize,
                SpaceAlignment,
                HeapAlignment);
}
WB_END

WB_ENTRY(void, WB_ReadFromNoaccessArea(JNIEnv* env, jobject o))
  size_t granularity = os::vm_allocation_granularity();
  ReservedHeapSpace rhs(100 * granularity, granularity, os::vm_page_size());
  VirtualSpace vs;
  vs.initialize(rhs, 50 * granularity);

  // Check if constraints are complied
  if (!( UseCompressedOops && rhs.base() != nullptr &&
         CompressedOops::base() != nullptr &&
         CompressedOops::use_implicit_null_checks() )) {
    tty->print_cr("WB_ReadFromNoaccessArea method is useless:\n "
                  "\tUseCompressedOops is %d\n"
                  "\trhs.base() is " PTR_FORMAT "\n"
                  "\tCompressedOops::base() is " PTR_FORMAT "\n"
                  "\tCompressedOops::use_implicit_null_checks() is %d",
                  UseCompressedOops,
                  p2i(rhs.base()),
                  p2i(CompressedOops::base()),
                  CompressedOops::use_implicit_null_checks());
    return;
  }
  tty->print_cr("Reading from no access area... ");
  tty->print_cr("*(vs.low_boundary() - rhs.noaccess_prefix() / 2 ) = %c",
                *(vs.low_boundary() - rhs.noaccess_prefix() / 2 ));
WB_END

static jint wb_stress_virtual_space_resize(size_t reserved_space_size,
                                           size_t magnitude, size_t iterations) {
  size_t granularity = os::vm_allocation_granularity();
  ReservedHeapSpace rhs(reserved_space_size * granularity, granularity, os::vm_page_size());
  VirtualSpace vs;
  if (!vs.initialize(rhs, 0)) {
    tty->print_cr("Failed to initialize VirtualSpace. Can't proceed.");
    return 3;
  }

  int seed = os::random();
  tty->print_cr("Random seed is %d", seed);

  for (size_t i = 0; i < iterations; i++) {

    // Whether we will shrink or grow
    bool shrink = os::random() % 2L == 0;

    // Get random delta to resize virtual space
    size_t delta = (size_t)os::random() % magnitude;

    // If we are about to shrink virtual space below zero, then expand instead
    if (shrink && vs.committed_size() < delta) {
      shrink = false;
    }

    // Resizing by delta
    if (shrink) {
      vs.shrink_by(delta);
    } else {
      // If expanding fails expand_by will silently return false
      vs.expand_by(delta, true);
    }
  }
  return 0;
}

WB_ENTRY(jint, WB_StressVirtualSpaceResize(JNIEnv* env, jobject o,
        jlong reserved_space_size, jlong magnitude, jlong iterations))
  tty->print_cr("reservedSpaceSize=" JLONG_FORMAT ", magnitude=" JLONG_FORMAT ", "
                "iterations=" JLONG_FORMAT "\n", reserved_space_size, magnitude,
                iterations);
  if (reserved_space_size < 0 || magnitude < 0 || iterations < 0) {
    tty->print_cr("One of variables printed above is negative. Can't proceed.\n");
    return 1;
  }

  // sizeof(size_t) depends on whether OS is 32bit or 64bit. sizeof(jlong) is
  // always 8 byte. That's why we should avoid overflow in case of 32bit platform.
  if (sizeof(size_t) < sizeof(jlong)) {
    jlong size_t_max_value = (jlong)SIZE_MAX;
    if (reserved_space_size > size_t_max_value || magnitude > size_t_max_value
        || iterations > size_t_max_value) {
      tty->print_cr("One of variables printed above overflows size_t. Can't proceed.\n");
      return 2;
    }
  }

  return wb_stress_virtual_space_resize((size_t) reserved_space_size,
                                        (size_t) magnitude, (size_t) iterations);
WB_END

WB_ENTRY(jboolean, WB_IsGCSupported(JNIEnv* env, jobject o, jint name))
  return GCConfig::is_gc_supported((CollectedHeap::Name)name);
WB_END

WB_ENTRY(jboolean, WB_HasLibgraal(JNIEnv* env, jobject o))
#if INCLUDE_JVMCI
  return JVMCI::shared_library_exists();
#endif
  return false;
WB_END

WB_ENTRY(jboolean, WB_IsGCSupportedByJVMCICompiler(JNIEnv* env, jobject o, jint name))
#if INCLUDE_JVMCI
  if (EnableJVMCI) {
    // Enter the JVMCI env that will be used by the CompileBroker.
    JVMCIEnv jvmciEnv(thread, __FILE__, __LINE__);
    return jvmciEnv.init_error() == JNI_OK && jvmciEnv.runtime()->is_gc_supported(&jvmciEnv, (CollectedHeap::Name)name);
  }
#endif
  return false;
WB_END

WB_ENTRY(jboolean, WB_IsGCSelected(JNIEnv* env, jobject o, jint name))
  return GCConfig::is_gc_selected((CollectedHeap::Name)name);
WB_END

WB_ENTRY(jboolean, WB_IsGCSelectedErgonomically(JNIEnv* env, jobject o))
  return GCConfig::is_gc_selected_ergonomically();
WB_END

WB_ENTRY(jboolean, WB_isObjectInOldGen(JNIEnv* env, jobject o, jobject obj))
  oop p = JNIHandles::resolve(obj);
#if INCLUDE_G1GC
  if (UseG1GC) {
    G1CollectedHeap* g1h = G1CollectedHeap::heap();
    const G1HeapRegion* hr = g1h->heap_region_containing(p);
    return hr->is_old_or_humongous();
  }
#endif
#if INCLUDE_PARALLELGC
  if (UseParallelGC) {
    ParallelScavengeHeap* psh = ParallelScavengeHeap::heap();
    return !psh->is_in_young(p);
  }
#endif
#if INCLUDE_ZGC
  if (UseZGC) {
    return ZHeap::heap()->is_old(to_zaddress(p));
  }
#endif
#if INCLUDE_SHENANDOAHGC
  if (UseShenandoahGC) {
    return Universe::heap()->is_in(p);
  }
#endif
#if INCLUDE_SERIALGC
  if (UseSerialGC) {
    return !SerialHeap::heap()->is_in_young(p);
  }
#endif
  ShouldNotReachHere();
  return false;
WB_END

WB_ENTRY(jlong, WB_GetObjectSize(JNIEnv* env, jobject o, jobject obj))
  oop p = JNIHandles::resolve(obj);
  return p->size() * HeapWordSize;
WB_END

WB_ENTRY(jlong, WB_GetHeapSpaceAlignment(JNIEnv* env, jobject o))
  return (jlong)SpaceAlignment;
WB_END

WB_ENTRY(jlong, WB_GetHeapAlignment(JNIEnv* env, jobject o))
  return (jlong)HeapAlignment;
WB_END

WB_ENTRY(jboolean, WB_SupportsConcurrentGCBreakpoints(JNIEnv* env, jobject o))
  return Universe::heap()->supports_concurrent_gc_breakpoints();
WB_END

WB_ENTRY(void, WB_ConcurrentGCAcquireControl(JNIEnv* env, jobject o))
  ConcurrentGCBreakpoints::acquire_control();
WB_END

WB_ENTRY(void, WB_ConcurrentGCReleaseControl(JNIEnv* env, jobject o))
  ConcurrentGCBreakpoints::release_control();
WB_END

WB_ENTRY(void, WB_ConcurrentGCRunToIdle(JNIEnv* env, jobject o))
  ConcurrentGCBreakpoints::run_to_idle();
WB_END

WB_ENTRY(jboolean, WB_ConcurrentGCRunTo(JNIEnv* env, jobject o, jobject at))
  Handle h_name(THREAD, JNIHandles::resolve(at));
  ResourceMark rm;
  const char* c_name = java_lang_String::as_utf8_string(h_name());
  return ConcurrentGCBreakpoints::run_to(c_name);
WB_END

#if INCLUDE_G1GC

WB_ENTRY(jboolean, WB_G1IsHumongous(JNIEnv* env, jobject o, jobject obj))
  if (UseG1GC) {
    G1CollectedHeap* g1h = G1CollectedHeap::heap();
    oop result = JNIHandles::resolve(obj);
    const G1HeapRegion* hr = g1h->heap_region_containing(result);
    return hr->is_humongous();
  }
  THROW_MSG_0(vmSymbols::java_lang_UnsupportedOperationException(), "WB_G1IsHumongous: G1 GC is not enabled");
WB_END

WB_ENTRY(jboolean, WB_G1BelongsToHumongousRegion(JNIEnv* env, jobject o, jlong addr))
  if (UseG1GC) {
    G1CollectedHeap* g1h = G1CollectedHeap::heap();
    const G1HeapRegion* hr = g1h->heap_region_containing((void*) addr);
    return hr->is_humongous();
  }
  THROW_MSG_0(vmSymbols::java_lang_UnsupportedOperationException(), "WB_G1BelongsToHumongousRegion: G1 GC is not enabled");
WB_END

WB_ENTRY(jboolean, WB_G1BelongsToFreeRegion(JNIEnv* env, jobject o, jlong addr))
  if (UseG1GC) {
    G1CollectedHeap* g1h = G1CollectedHeap::heap();
    const G1HeapRegion* hr = g1h->heap_region_containing((void*) addr);
    return hr->is_free();
  }
  THROW_MSG_0(vmSymbols::java_lang_UnsupportedOperationException(), "WB_G1BelongsToFreeRegion: G1 GC is not enabled");
WB_END

WB_ENTRY(jlong, WB_G1NumMaxRegions(JNIEnv* env, jobject o))
  if (UseG1GC) {
    G1CollectedHeap* g1h = G1CollectedHeap::heap();
    size_t nr = g1h->max_regions();
    return (jlong)nr;
  }
  THROW_MSG_0(vmSymbols::java_lang_UnsupportedOperationException(), "WB_G1NumMaxRegions: G1 GC is not enabled");
WB_END

WB_ENTRY(jlong, WB_G1NumFreeRegions(JNIEnv* env, jobject o))
  if (UseG1GC) {
    G1CollectedHeap* g1h = G1CollectedHeap::heap();
    size_t nr = g1h->num_free_regions();
    return (jlong)nr;
  }
  THROW_MSG_0(vmSymbols::java_lang_UnsupportedOperationException(), "WB_G1NumFreeRegions: G1 GC is not enabled");
WB_END

WB_ENTRY(jboolean, WB_G1InConcurrentMark(JNIEnv* env, jobject o))
  if (UseG1GC) {
    G1CollectedHeap* g1h = G1CollectedHeap::heap();
    return g1h->concurrent_mark()->cm_thread()->in_progress();
  }
  THROW_MSG_0(vmSymbols::java_lang_UnsupportedOperationException(), "WB_G1InConcurrentMark: G1 GC is not enabled");
WB_END

WB_ENTRY(jint, WB_G1CompletedConcurrentMarkCycles(JNIEnv* env, jobject o))
  if (UseG1GC) {
    G1CollectedHeap* g1h = G1CollectedHeap::heap();
    G1ConcurrentMark* cm = g1h->concurrent_mark();
    return cm->completed_mark_cycles();
  }
  THROW_MSG_0(vmSymbols::java_lang_UnsupportedOperationException(), "WB_G1CompletedConcurrentMarkCycles: G1 GC is not enabled");
WB_END

WB_ENTRY(jint, WB_G1RegionSize(JNIEnv* env, jobject o))
  if (UseG1GC) {
    return (jint)G1HeapRegion::GrainBytes;
  }
  THROW_MSG_0(vmSymbols::java_lang_UnsupportedOperationException(), "WB_G1RegionSize: G1 GC is not enabled");
WB_END

WB_ENTRY(jboolean, WB_G1HasRegionsToUncommit(JNIEnv* env, jobject o))
  if (UseG1GC) {
    return G1CollectedHeap::heap()->has_uncommittable_regions();
  }
  THROW_MSG_0(vmSymbols::java_lang_UnsupportedOperationException(), "WB_G1HasRegionsToUncommit: G1 GC is not enabled");
WB_END

#endif // INCLUDE_G1GC

#if INCLUDE_PARALLELGC

WB_ENTRY(jlong, WB_PSVirtualSpaceAlignment(JNIEnv* env, jobject o))
  if (UseParallelGC) {
    return GenAlignment;
  }
  THROW_MSG_0(vmSymbols::java_lang_UnsupportedOperationException(), "WB_PSVirtualSpaceAlignment: Parallel GC is not enabled");
WB_END

WB_ENTRY(jlong, WB_PSHeapGenerationAlignment(JNIEnv* env, jobject o))
  if (UseParallelGC) {
    return GenAlignment;
  }
  THROW_MSG_0(vmSymbols::java_lang_UnsupportedOperationException(), "WB_PSHeapGenerationAlignment: Parallel GC is not enabled");
WB_END

#endif // INCLUDE_PARALLELGC

#if INCLUDE_G1GC

WB_ENTRY(jobject, WB_G1AuxiliaryMemoryUsage(JNIEnv* env))
  if (UseG1GC) {
    ResourceMark rm(THREAD);
    G1CollectedHeap* g1h = G1CollectedHeap::heap();
    MemoryUsage usage = g1h->get_auxiliary_data_memory_usage();
    Handle h = MemoryService::create_MemoryUsage_obj(usage, CHECK_NULL);
    return JNIHandles::make_local(THREAD, h());
  }
  THROW_MSG_NULL(vmSymbols::java_lang_UnsupportedOperationException(), "WB_G1AuxiliaryMemoryUsage: G1 GC is not enabled");
WB_END

WB_ENTRY(jint, WB_G1ActiveMemoryNodeCount(JNIEnv* env, jobject o))
  if (UseG1GC) {
    G1NUMA* numa = G1NUMA::numa();
    return (jint)numa->num_active_nodes();
  }
  THROW_MSG_0(vmSymbols::java_lang_UnsupportedOperationException(), "WB_G1ActiveMemoryNodeCount: G1 GC is not enabled");
WB_END

WB_ENTRY(jintArray, WB_G1MemoryNodeIds(JNIEnv* env, jobject o))
  if (UseG1GC) {
    G1NUMA* numa = G1NUMA::numa();
    int num_node_ids = checked_cast<int>(numa->num_active_nodes());
    const uint* node_ids = numa->node_ids();

    typeArrayOop result = oopFactory::new_intArray(num_node_ids, CHECK_NULL);
    for (int i = 0; i < num_node_ids; i++) {
      result->int_at_put(i, checked_cast<jint>(node_ids[i]));
    }
    return (jintArray) JNIHandles::make_local(THREAD, result);
  }
  THROW_MSG_NULL(vmSymbols::java_lang_UnsupportedOperationException(), "WB_G1MemoryNodeIds: G1 GC is not enabled");
WB_END

class OldRegionsLivenessClosure: public G1HeapRegionClosure {

 private:
  const int _liveness;
  size_t _total_count;
  size_t _total_memory;
  size_t _total_memory_to_free;

 public:
  OldRegionsLivenessClosure(int liveness) :
    _liveness(liveness),
    _total_count(0),
    _total_memory(0),
    _total_memory_to_free(0) { }

    size_t total_count() { return _total_count; }
    size_t total_memory() { return _total_memory; }
    size_t total_memory_to_free() { return _total_memory_to_free; }

  bool do_heap_region(G1HeapRegion* r) {
    if (r->is_old()) {
      size_t live = r->live_bytes();
      size_t size = r->used();
      size_t reg_size = G1HeapRegion::GrainBytes;
      if (size > 0 && ((int)(live * 100 / size) < _liveness)) {
        _total_memory += size;
        ++_total_count;
        if (size == reg_size) {
          // We don't include non-full regions since they are unlikely included in mixed gc
          // for testing purposes it's enough to have lowest estimation of total memory that is expected to be freed
          _total_memory_to_free += size - live;
        }
      }
    }
    return false;
  }
};


WB_ENTRY(jlongArray, WB_G1GetMixedGCInfo(JNIEnv* env, jobject o, jint liveness))
  if (!UseG1GC) {
    THROW_MSG_NULL(vmSymbols::java_lang_UnsupportedOperationException(), "WB_G1GetMixedGCInfo: G1 GC is not enabled");
  }
  if (liveness < 0) {
    THROW_MSG_NULL(vmSymbols::java_lang_IllegalArgumentException(), "liveness value should be non-negative");
  }

  G1CollectedHeap* g1h = G1CollectedHeap::heap();
  OldRegionsLivenessClosure rli(liveness);
  g1h->heap_region_iterate(&rli);

  typeArrayOop result = oopFactory::new_longArray(3, CHECK_NULL);
  result->long_at_put(0, rli.total_count());
  result->long_at_put(1, rli.total_memory());
  result->long_at_put(2, rli.total_memory_to_free());
  return (jlongArray) JNIHandles::make_local(THREAD, result);
WB_END

#endif // INCLUDE_G1GC

// Alloc memory using the test memory tag so that we can use that to see if
// NMT picks it up correctly
WB_ENTRY(jlong, WB_NMTMalloc(JNIEnv* env, jobject o, jlong size))
  jlong addr = 0;
  addr = (jlong)(uintptr_t)os::malloc(size, mtTest);
  return addr;
WB_END

// Alloc memory with pseudo call stack. The test can create pseudo malloc
// allocation site to stress the malloc tracking.
WB_ENTRY(jlong, WB_NMTMallocWithPseudoStack(JNIEnv* env, jobject o, jlong size, jint pseudo_stack))
  address pc = (address)(size_t)pseudo_stack;
  NativeCallStack stack(&pc, 1);
  return (jlong)(uintptr_t)os::malloc(size, mtTest, stack);
WB_END

// Alloc memory with pseudo call stack and specific memory tag.
WB_ENTRY(jlong, WB_NMTMallocWithPseudoStackAndType(JNIEnv* env, jobject o, jlong size, jint pseudo_stack, jint mem_tag))
  address pc = (address)(size_t)pseudo_stack;
  NativeCallStack stack(&pc, 1);
  return (jlong)(uintptr_t)os::malloc(size, (MemTag)mem_tag, stack);
WB_END

// Free the memory allocated by NMTAllocTest
WB_ENTRY(void, WB_NMTFree(JNIEnv* env, jobject o, jlong mem))
  os::free((void*)(uintptr_t)mem);
WB_END

WB_ENTRY(jlong, WB_NMTReserveMemory(JNIEnv* env, jobject o, jlong size))
  jlong addr = 0;

  addr = (jlong)(uintptr_t)os::reserve_memory(size);
  MemTracker::record_virtual_memory_tag((address)addr, mtTest);

  return addr;
WB_END

WB_ENTRY(jlong, WB_NMTAttemptReserveMemoryAt(JNIEnv* env, jobject o, jlong addr, jlong size))
  addr = (jlong)(uintptr_t)os::attempt_reserve_memory_at((char*)(uintptr_t)addr, (size_t)size);
  MemTracker::record_virtual_memory_tag((address)addr, mtTest);

  return addr;
WB_END

WB_ENTRY(void, WB_NMTCommitMemory(JNIEnv* env, jobject o, jlong addr, jlong size))
  os::commit_memory((char *)(uintptr_t)addr, size, !ExecMem);
  MemTracker::record_virtual_memory_tag((address)(uintptr_t)addr, mtTest);
WB_END

WB_ENTRY(void, WB_NMTUncommitMemory(JNIEnv* env, jobject o, jlong addr, jlong size))
  os::uncommit_memory((char *)(uintptr_t)addr, size);
WB_END

WB_ENTRY(void, WB_NMTReleaseMemory(JNIEnv* env, jobject o, jlong addr, jlong size))
  os::release_memory((char *)(uintptr_t)addr, size);
WB_END

WB_ENTRY(jint, WB_NMTGetHashSize(JNIEnv* env, jobject o))
  int hash_size = MallocSiteTable::hash_buckets();
  assert(hash_size > 0, "NMT hash_size should be > 0");
  return (jint)hash_size;
WB_END

WB_ENTRY(jlong, WB_NMTNewArena(JNIEnv* env, jobject o, jlong init_size))
  Arena* arena =  new (mtTest) Arena(mtTest, Arena::Tag::tag_other, size_t(init_size));
  return (jlong)arena;
WB_END

WB_ENTRY(void, WB_NMTFreeArena(JNIEnv* env, jobject o, jlong arena))
  Arena* a = (Arena*)arena;
  delete a;
WB_END

WB_ENTRY(void, WB_NMTArenaMalloc(JNIEnv* env, jobject o, jlong arena, jlong size))
  Arena* a = (Arena*)arena;
  a->Amalloc(size_t(size));
WB_END

static jmethodID reflected_method_to_jmid(JavaThread* thread, JNIEnv* env, jobject method) {
  assert(method != nullptr, "method should not be null");
  ThreadToNativeFromVM ttn(thread);
  return env->FromReflectedMethod(method);
}

// Deoptimizes all compiled frames and makes nmethods not entrant if it's requested
class VM_WhiteBoxDeoptimizeFrames : public VM_WhiteBoxOperation {
 private:
  int _result;
  const bool _make_not_entrant;
 public:
  VM_WhiteBoxDeoptimizeFrames(bool make_not_entrant) :
        _result(0), _make_not_entrant(make_not_entrant) { }
  int  result() const { return _result; }

  void doit() {
    for (JavaThreadIteratorWithHandle jtiwh; JavaThread *t = jtiwh.next(); ) {
      if (t->has_last_Java_frame()) {
        for (StackFrameStream fst(t, false /* update */, true /* process_frames */); !fst.is_done(); fst.next()) {
          frame* f = fst.current();
          if (f->can_be_deoptimized() && !f->is_deoptimized_frame()) {
            Deoptimization::deoptimize(t, *f);
            if (_make_not_entrant) {
                nmethod* nm = CodeCache::find_nmethod(f->pc());
                assert(nm != nullptr, "did not find nmethod");
                nm->make_not_entrant();
            }
            ++_result;
          }
        }
      }
    }
  }
};

WB_ENTRY(jint, WB_DeoptimizeFrames(JNIEnv* env, jobject o, jboolean make_not_entrant))
  VM_WhiteBoxDeoptimizeFrames op(make_not_entrant == JNI_TRUE);
  VMThread::execute(&op);
  return op.result();
WB_END

WB_ENTRY(jboolean, WB_IsFrameDeoptimized(JNIEnv* env, jobject o, jint depth))
  bool result = false;
  if (thread->has_last_Java_frame()) {
    ResourceMark rm(THREAD);
    RegisterMap reg_map(thread,
                        RegisterMap::UpdateMap::include,
                        RegisterMap::ProcessFrames::include,
                        RegisterMap::WalkContinuation::skip);
    javaVFrame *jvf = thread->last_java_vframe(&reg_map);
    for (jint d = 0; d < depth && jvf != nullptr; d++) {
      jvf = jvf->java_sender();
    }
    result = jvf != nullptr && jvf->fr().is_deoptimized_frame();
  }
  return result;
WB_END

WB_ENTRY(void, WB_DeoptimizeAll(JNIEnv* env, jobject o))
  DeoptimizationScope deopt_scope;
  CodeCache::mark_all_nmethods_for_deoptimization(&deopt_scope);
  deopt_scope.deoptimize_marked();
WB_END

WB_ENTRY(jint, WB_DeoptimizeMethod(JNIEnv* env, jobject o, jobject method, jboolean is_osr))
  jmethodID jmid = reflected_method_to_jmid(thread, env, method);
  int result = 0;
  CHECK_JNI_EXCEPTION_(env, result);

  DeoptimizationScope deopt_scope;
  {
    MutexLocker mu(Compile_lock);
    methodHandle mh(THREAD, Method::checked_resolve_jmethod_id(jmid));
    if (is_osr) {
      result += mh->method_holder()->mark_osr_nmethods(&deopt_scope, mh());
    } else {
      MutexLocker ml(NMethodState_lock, Mutex::_no_safepoint_check_flag);
      if (mh->code() != nullptr) {
        deopt_scope.mark(mh->code());
        ++result;
      }
    }
    CodeCache::mark_for_deoptimization(&deopt_scope, mh());
  }

  deopt_scope.deoptimize_marked();

  return result;
WB_END

WB_ENTRY(jboolean, WB_IsMethodCompiled(JNIEnv* env, jobject o, jobject method, jboolean is_osr))
  jmethodID jmid = reflected_method_to_jmid(thread, env, method);
  CHECK_JNI_EXCEPTION_(env, JNI_FALSE);
  MutexLocker mu(Compile_lock);
  methodHandle mh(THREAD, Method::checked_resolve_jmethod_id(jmid));
  nmethod* code = is_osr ? mh->lookup_osr_nmethod_for(InvocationEntryBci, CompLevel_none, false) : mh->code();
  if (code == nullptr) {
    return JNI_FALSE;
  }
  return !code->is_marked_for_deoptimization();
WB_END

static bool is_excluded_for_compiler(AbstractCompiler* comp, methodHandle& mh) {
  if (comp == nullptr) {
    return true;
  }
  DirectiveSet* directive = DirectivesStack::getMatchingDirective(mh, comp);
  bool exclude = directive->ExcludeOption;
  DirectivesStack::release(directive);
  return exclude;
}

static bool can_be_compiled_at_level(methodHandle& mh, jboolean is_osr, int level) {
  if (is_osr) {
    return CompilationPolicy::can_be_osr_compiled(mh, level);
  } else {
    return CompilationPolicy::can_be_compiled(mh, level);
  }
}

WB_ENTRY(jboolean, WB_IsMethodCompilable(JNIEnv* env, jobject o, jobject method, jint comp_level, jboolean is_osr))
  if (method == nullptr || comp_level > CompilationPolicy::highest_compile_level()) {
    return false;
  }
  jmethodID jmid = reflected_method_to_jmid(thread, env, method);
  CHECK_JNI_EXCEPTION_(env, JNI_FALSE);
  MutexLocker mu(Compile_lock);
  methodHandle mh(THREAD, Method::checked_resolve_jmethod_id(jmid));

  // The ExcludeOption directive is evaluated lazily upon compilation attempt. If a method was not tried to be compiled by
  // a compiler, yet, the method object is not set to be not compilable by that compiler. Thus, evaluate the compiler directive
  // to exclude a compilation of 'method'.
  if (comp_level == CompLevel_any) {
    // Both compilers could have ExcludeOption set. Check all combinations.
    bool excluded_c1 = is_excluded_for_compiler(CompileBroker::compiler1(), mh);
    bool excluded_c2 = is_excluded_for_compiler(CompileBroker::compiler2(), mh);
    if (excluded_c1 && excluded_c2) {
      // Compilation of 'method' excluded by both compilers.
      return false;
    }

    if (excluded_c1) {
      // C1 only has ExcludeOption set: Check if compilable with C2.
      return can_be_compiled_at_level(mh, is_osr, CompLevel_full_optimization);
    } else if (excluded_c2) {
      // C2 only has ExcludeOption set: Check if compilable with C1.
      return can_be_compiled_at_level(mh, is_osr, CompLevel_simple);
    }
  } else if (comp_level > CompLevel_none && is_excluded_for_compiler(CompileBroker::compiler((int)comp_level), mh)) {
    // Compilation of 'method' excluded by compiler used for 'comp_level'.
    return false;
  }

  return can_be_compiled_at_level(mh, is_osr, (int)comp_level);
WB_END

WB_ENTRY(jboolean, WB_IsMethodQueuedForCompilation(JNIEnv* env, jobject o, jobject method))
  jmethodID jmid = reflected_method_to_jmid(thread, env, method);
  CHECK_JNI_EXCEPTION_(env, JNI_FALSE);
  MutexLocker mu(Compile_lock);
  methodHandle mh(THREAD, Method::checked_resolve_jmethod_id(jmid));
  return mh->queued_for_compilation();
WB_END

WB_ENTRY(jboolean, WB_IsIntrinsicAvailable(JNIEnv* env, jobject o, jobject method, jobject compilation_context, jint compLevel))
  if (compLevel < CompLevel_none || compLevel > CompilationPolicy::highest_compile_level()) {
    return false; // Intrinsic is not available on a non-existent compilation level.
  }
  jmethodID method_id, compilation_context_id;
  method_id = reflected_method_to_jmid(thread, env, method);
  CHECK_JNI_EXCEPTION_(env, JNI_FALSE);
  methodHandle mh(THREAD, Method::checked_resolve_jmethod_id(method_id));

  DirectiveSet* directive;
  AbstractCompiler* comp = CompileBroker::compiler((int)compLevel);
  assert(comp != nullptr, "compiler not available");
  if (compilation_context != nullptr) {
    compilation_context_id = reflected_method_to_jmid(thread, env, compilation_context);
    CHECK_JNI_EXCEPTION_(env, JNI_FALSE);
    methodHandle cch(THREAD, Method::checked_resolve_jmethod_id(compilation_context_id));
    directive = DirectivesStack::getMatchingDirective(cch, comp);
  } else {
    // Calling with null matches default directive
    directive = DirectivesStack::getDefaultDirective(comp);
  }
  bool result = comp->is_intrinsic_available(mh, directive);
  DirectivesStack::release(directive);
  return result;
WB_END

WB_ENTRY(jint, WB_GetMethodCompilationLevel(JNIEnv* env, jobject o, jobject method, jboolean is_osr))
  jmethodID jmid = reflected_method_to_jmid(thread, env, method);
  CHECK_JNI_EXCEPTION_(env, CompLevel_none);
  methodHandle mh(THREAD, Method::checked_resolve_jmethod_id(jmid));
  nmethod* code = is_osr ? mh->lookup_osr_nmethod_for(InvocationEntryBci, CompLevel_none, false) : mh->code();
  return (code != nullptr ? code->comp_level() : CompLevel_none);
WB_END

WB_ENTRY(void, WB_MakeMethodNotCompilable(JNIEnv* env, jobject o, jobject method, jint comp_level, jboolean is_osr))
  jmethodID jmid = reflected_method_to_jmid(thread, env, method);
  CHECK_JNI_EXCEPTION(env);
  methodHandle mh(THREAD, Method::checked_resolve_jmethod_id(jmid));
  if (is_osr) {
    mh->set_not_osr_compilable("WhiteBox", comp_level);
  } else {
    mh->set_not_compilable("WhiteBox", comp_level);
  }
WB_END

WB_ENTRY(jint, WB_GetMethodDecompileCount(JNIEnv* env, jobject o, jobject method))
  jmethodID jmid = reflected_method_to_jmid(thread, env, method);
  CHECK_JNI_EXCEPTION_(env, 0);
  methodHandle mh(THREAD, Method::checked_resolve_jmethod_id(jmid));
  uint cnt = 0;
  MethodData* mdo = mh->method_data();
  if (mdo != nullptr) {
    cnt = mdo->decompile_count();
  }
  return cnt;
WB_END

// Get the trap count of a method for a specific reason. If the trap count for
// that reason did overflow, this includes the overflow trap count of the method.
// If 'reason' is null, the sum of the traps for all reasons will be returned.
// This number includes the overflow trap count if the trap count for any reason
// did overflow.
WB_ENTRY(jint, WB_GetMethodTrapCount(JNIEnv* env, jobject o, jobject method, jstring reason_obj))
  jmethodID jmid = reflected_method_to_jmid(thread, env, method);
  CHECK_JNI_EXCEPTION_(env, 0);
  methodHandle mh(THREAD, Method::checked_resolve_jmethod_id(jmid));
  uint cnt = 0;
  MethodData* mdo = mh->method_data();
  if (mdo != nullptr) {
    ResourceMark rm(THREAD);
    char* reason_str = (reason_obj == nullptr) ?
      nullptr : java_lang_String::as_utf8_string(JNIHandles::resolve_non_null(reason_obj));
    bool overflow = false;
    for (uint reason = 0; reason < mdo->trap_reason_limit(); reason++) {
      if (reason_str != nullptr && !strcmp(reason_str, Deoptimization::trap_reason_name(reason))) {
        cnt = mdo->trap_count(reason);
        // Count in the overflow trap count on overflow
        if (cnt == (uint)-1) {
          cnt = mdo->trap_count_limit() + mdo->overflow_trap_count();
        }
        break;
      } else if (reason_str == nullptr) {
        uint c = mdo->trap_count(reason);
        if (c == (uint)-1) {
          c = mdo->trap_count_limit();
          if (!overflow) {
            // Count overflow trap count just once
            overflow = true;
            c += mdo->overflow_trap_count();
          }
        }
        cnt += c;
      }
    }
  }
  return cnt;
WB_END

WB_ENTRY(jint, WB_GetDeoptCount(JNIEnv* env, jobject o, jstring reason_obj, jstring action_obj))
  if (reason_obj == nullptr && action_obj == nullptr) {
    return Deoptimization::total_deoptimization_count();
  }
  ResourceMark rm(THREAD);
  const char *reason_str = (reason_obj == nullptr) ?
    nullptr : java_lang_String::as_utf8_string(JNIHandles::resolve_non_null(reason_obj));
  const char *action_str = (action_obj == nullptr) ?
    nullptr : java_lang_String::as_utf8_string(JNIHandles::resolve_non_null(action_obj));

  return Deoptimization::deoptimization_count(reason_str, action_str);
WB_END

WB_ENTRY(jint, WB_GetMethodEntryBci(JNIEnv* env, jobject o, jobject method))
  jmethodID jmid = reflected_method_to_jmid(thread, env, method);
  CHECK_JNI_EXCEPTION_(env, InvocationEntryBci);
  methodHandle mh(THREAD, Method::checked_resolve_jmethod_id(jmid));
  nmethod* code = mh->lookup_osr_nmethod_for(InvocationEntryBci, CompLevel_none, false);
  return (code != nullptr && code->is_osr_method() ? code->osr_entry_bci() : InvocationEntryBci);
WB_END

WB_ENTRY(jboolean, WB_TestSetDontInlineMethod(JNIEnv* env, jobject o, jobject method, jboolean value))
  jmethodID jmid = reflected_method_to_jmid(thread, env, method);
  CHECK_JNI_EXCEPTION_(env, JNI_FALSE);
  methodHandle mh(THREAD, Method::checked_resolve_jmethod_id(jmid));
  bool result = mh->dont_inline();
  mh->set_dont_inline(value == JNI_TRUE);
  return result;
WB_END

WB_ENTRY(jint, WB_GetCompileQueueSize(JNIEnv* env, jobject o, jint comp_level))
  if (comp_level == CompLevel_any) {
    return CompileBroker::queue_size(CompLevel_full_optimization) /* C2 */ +
        CompileBroker::queue_size(CompLevel_full_profile) /* C1 */;
  } else {
    return CompileBroker::queue_size(comp_level);
  }
WB_END

WB_ENTRY(jboolean, WB_TestSetForceInlineMethod(JNIEnv* env, jobject o, jobject method, jboolean value))
  jmethodID jmid = reflected_method_to_jmid(thread, env, method);
  CHECK_JNI_EXCEPTION_(env, JNI_FALSE);
  methodHandle mh(THREAD, Method::checked_resolve_jmethod_id(jmid));
  bool result = mh->force_inline();
  mh->set_force_inline(value == JNI_TRUE);
  return result;
WB_END

#ifdef LINUX
bool WhiteBox::validate_cgroup(const char* proc_cgroups,
                               const char* proc_self_cgroup,
                               const char* proc_self_mountinfo,
                               u1* cg_flags) {
  CgroupInfo cg_infos[CG_INFO_LENGTH];
  return CgroupSubsystemFactory::determine_type(cg_infos, proc_cgroups,
                                                    proc_self_cgroup,
                                                    proc_self_mountinfo, cg_flags);
}
#endif

bool WhiteBox::compile_method(Method* method, int comp_level, int bci, JavaThread* THREAD) {
  // Screen for unavailable/bad comp level or null method
  AbstractCompiler* comp = CompileBroker::compiler(comp_level);
  if (method == nullptr) {
    tty->print_cr("WB error: request to compile null method");
    return false;
  }
  if (method->is_abstract()) {
    tty->print_cr("WB error: request to compile abstract method");
    return false;
  }
  if (comp_level > CompilationPolicy::highest_compile_level()) {
    tty->print_cr("WB error: invalid compilation level %d", comp_level);
    return false;
  }
  if (comp == nullptr) {
    tty->print_cr("WB error: no compiler for requested compilation level %d", comp_level);
    return false;
  }

  // Check if compilation is blocking
  methodHandle mh(THREAD, method);
  DirectiveSet* directive = DirectivesStack::getMatchingDirective(mh, comp);
  bool is_blocking = !directive->BackgroundCompilationOption;
  DirectivesStack::release(directive);

  // Compile method and check result
  nmethod* nm = CompileBroker::compile_method(mh, bci, comp_level, mh, mh->invocation_count(), CompileTask::Reason_Whitebox, CHECK_false);
  MutexLocker mu(THREAD, Compile_lock);
  bool is_queued = mh->queued_for_compilation();
  if ((!is_blocking && is_queued) || nm != nullptr) {
    return true;
  }
  // Check code again because compilation may be finished before Compile_lock is acquired.
  if (bci == InvocationEntryBci) {
    nmethod* code = mh->code();
    if (code != nullptr) {
      return true;
    }
  } else if (mh->lookup_osr_nmethod_for(bci, comp_level, false) != nullptr) {
    return true;
  }
  tty->print("WB error: failed to %s compile at level %d method ", is_blocking ? "blocking" : "", comp_level);
  mh->print_short_name(tty);
  tty->cr();
  if (is_blocking && is_queued) {
    tty->print_cr("WB error: blocking compilation is still in queue!");
  }
  return false;
}

size_t WhiteBox::get_in_use_monitor_count() {
  return ObjectSynchronizer::_in_use_list.count();
}

WB_ENTRY(jboolean, WB_EnqueueMethodForCompilation(JNIEnv* env, jobject o, jobject method, jint comp_level, jint bci))
  jmethodID jmid = reflected_method_to_jmid(thread, env, method);
  CHECK_JNI_EXCEPTION_(env, JNI_FALSE);
  return WhiteBox::compile_method(Method::checked_resolve_jmethod_id(jmid), comp_level, bci, THREAD);
WB_END

WB_ENTRY(jboolean, WB_EnqueueInitializerForCompilation(JNIEnv* env, jobject o, jclass klass, jint comp_level))
  InstanceKlass* ik = InstanceKlass::cast(java_lang_Class::as_Klass(JNIHandles::resolve(klass)));
  Method* clinit = ik->class_initializer();
  if (clinit == nullptr || clinit->method_holder()->is_not_initialized()) {
    return false;
  }
  return WhiteBox::compile_method(clinit, comp_level, InvocationEntryBci, THREAD);
WB_END

WB_ENTRY(jboolean, WB_ShouldPrintAssembly(JNIEnv* env, jobject o, jobject method, jint comp_level))
  jmethodID jmid = reflected_method_to_jmid(thread, env, method);
  CHECK_JNI_EXCEPTION_(env, JNI_FALSE);

  methodHandle mh(THREAD, Method::checked_resolve_jmethod_id(jmid));
  DirectiveSet* directive = DirectivesStack::getMatchingDirective(mh, CompileBroker::compiler(comp_level));
  bool result = directive->PrintAssemblyOption;
  DirectivesStack::release(directive);

  return result;
WB_END

WB_ENTRY(jint, WB_MatchesInline(JNIEnv* env, jobject o, jobject method, jstring pattern))
  jmethodID jmid = reflected_method_to_jmid(thread, env, method);
  CHECK_JNI_EXCEPTION_(env, JNI_FALSE);

  methodHandle mh(THREAD, Method::checked_resolve_jmethod_id(jmid));

  ResourceMark rm(THREAD);
  const char* error_msg = nullptr;
  char* method_str = java_lang_String::as_utf8_string(JNIHandles::resolve_non_null(pattern));
  InlineMatcher* m = InlineMatcher::parse_inline_pattern(method_str, error_msg);

  if (m == nullptr) {
    assert(error_msg != nullptr, "Always have an error message");
    tty->print_cr("Got error: %s", error_msg);
    return -1; // Pattern failed
  }

  // Pattern works - now check if it matches
  int result;
  if (m->match(mh, InlineMatcher::force_inline)) {
    result = 2; // Force inline match
  } else if (m->match(mh, InlineMatcher::dont_inline)) {
    result = 1; // Dont inline match
  } else {
    result = 0; // No match
  }
  delete m;
  return result;
WB_END

WB_ENTRY(jint, WB_MatchesMethod(JNIEnv* env, jobject o, jobject method, jstring pattern))
  jmethodID jmid = reflected_method_to_jmid(thread, env, method);
  CHECK_JNI_EXCEPTION_(env, JNI_FALSE);

  methodHandle mh(THREAD, Method::checked_resolve_jmethod_id(jmid));

  ResourceMark rm;
  char* method_str = java_lang_String::as_utf8_string(JNIHandles::resolve_non_null(pattern));

  const char* error_msg = nullptr;

  BasicMatcher* m = BasicMatcher::parse_method_pattern(method_str, error_msg, false);
  if (m == nullptr) {
    assert(error_msg != nullptr, "Must have error_msg");
    tty->print_cr("Got error: %s", error_msg);
    return -1;
  }

  // Pattern works - now check if it matches
  int result = m->matches(mh);
  delete m;
  assert(result == 0 || result == 1, "Result out of range");
  return result;
WB_END

WB_ENTRY(void, WB_MarkMethodProfiled(JNIEnv* env, jobject o, jobject method))
  jmethodID jmid = reflected_method_to_jmid(thread, env, method);
  CHECK_JNI_EXCEPTION(env);
  methodHandle mh(THREAD, Method::checked_resolve_jmethod_id(jmid));

  MethodData* mdo = mh->method_data();
  if (mdo == nullptr) {
    Method::build_profiling_method_data(mh, CHECK_AND_CLEAR);
    mdo = mh->method_data();
  }
  mdo->init();
  InvocationCounter* icnt = mdo->invocation_counter();
  InvocationCounter* bcnt = mdo->backedge_counter();
  // set i-counter according to CompilationPolicy::is_method_profiled
  icnt->set(Tier4MinInvocationThreshold);
  bcnt->set(Tier4CompileThreshold);
WB_END

WB_ENTRY(void, WB_ClearMethodState(JNIEnv* env, jobject o, jobject method))
  jmethodID jmid = reflected_method_to_jmid(thread, env, method);
  CHECK_JNI_EXCEPTION(env);
  methodHandle mh(THREAD, Method::checked_resolve_jmethod_id(jmid));
  MutexLocker mu(THREAD, Compile_lock);
  MethodData* mdo = mh->method_data();
  MethodCounters* mcs = mh->method_counters();

  if (mdo != nullptr) {
    mdo->init();
    ResourceMark rm(THREAD);
    int arg_count = mdo->method()->size_of_parameters();
    for (int i = 0; i < arg_count; i++) {
      mdo->set_arg_modified(i, 0);
    }
    mdo->clean_method_data(/*always_clean*/true);
  }

  mh->clear_is_not_c1_compilable();
  mh->clear_is_not_c2_compilable();
  mh->clear_is_not_c2_osr_compilable();
  NOT_PRODUCT(mh->set_compiled_invocation_count(0));
  if (mcs != nullptr) {
    mcs->clear_counters();
  }
WB_END

template <typename T, int type_enum>
static bool GetVMFlag(JavaThread* thread, JNIEnv* env, jstring name, T* value) {
  if (name == nullptr) {
    return false;
  }
  ThreadToNativeFromVM ttnfv(thread);   // can't be in VM when we call JNI
  const char* flag_name = env->GetStringUTFChars(name, nullptr);
  CHECK_JNI_EXCEPTION_(env, false);
  const JVMFlag* flag = JVMFlag::find_declared_flag(flag_name);
  JVMFlag::Error result = JVMFlagAccess::get<T, type_enum>(flag, value);
  env->ReleaseStringUTFChars(name, flag_name);
  return (result == JVMFlag::SUCCESS);
}

template <typename T, int type_enum>
static bool SetVMFlag(JavaThread* thread, JNIEnv* env, jstring name, T* value) {
  if (name == nullptr) {
    return false;
  }
  ThreadToNativeFromVM ttnfv(thread);   // can't be in VM when we call JNI
  const char* flag_name = env->GetStringUTFChars(name, nullptr);
  CHECK_JNI_EXCEPTION_(env, false);
  JVMFlag* flag = JVMFlag::find_flag(flag_name);
  JVMFlag::Error result = JVMFlagAccess::set<T, type_enum>(flag, value, JVMFlagOrigin::INTERNAL);
  env->ReleaseStringUTFChars(name, flag_name);
  return (result == JVMFlag::SUCCESS);
}

template <typename T>
static jobject box(JavaThread* thread, JNIEnv* env, Symbol* name, Symbol* sig, T value) {
  ResourceMark rm(thread);
  jclass clazz = env->FindClass(name->as_C_string());
  CHECK_JNI_EXCEPTION_(env, nullptr);
  jmethodID methodID = env->GetStaticMethodID(clazz,
        vmSymbols::valueOf_name()->as_C_string(),
        sig->as_C_string());
  CHECK_JNI_EXCEPTION_(env, nullptr);
  jobject result = env->CallStaticObjectMethod(clazz, methodID, value);
  CHECK_JNI_EXCEPTION_(env, nullptr);
  return result;
}

static jobject booleanBox(JavaThread* thread, JNIEnv* env, jboolean value) {
  return box(thread, env, vmSymbols::java_lang_Boolean(), vmSymbols::Boolean_valueOf_signature(), value);
}
static jobject integerBox(JavaThread* thread, JNIEnv* env, jint value) {
  return box(thread, env, vmSymbols::java_lang_Integer(), vmSymbols::Integer_valueOf_signature(), value);
}
static jobject longBox(JavaThread* thread, JNIEnv* env, jlong value) {
  return box(thread, env, vmSymbols::java_lang_Long(), vmSymbols::Long_valueOf_signature(), value);
}
/* static jobject floatBox(JavaThread* thread, JNIEnv* env, jfloat value) {
  return box(thread, env, vmSymbols::java_lang_Float(), vmSymbols::Float_valueOf_signature(), value);
}*/
static jobject doubleBox(JavaThread* thread, JNIEnv* env, jdouble value) {
  return box(thread, env, vmSymbols::java_lang_Double(), vmSymbols::Double_valueOf_signature(), value);
}

static const JVMFlag* getVMFlag(JavaThread* thread, JNIEnv* env, jstring name) {
  ThreadToNativeFromVM ttnfv(thread);   // can't be in VM when we call JNI
  const char* flag_name = env->GetStringUTFChars(name, nullptr);
  CHECK_JNI_EXCEPTION_(env, nullptr);
  const JVMFlag* result = JVMFlag::find_declared_flag(flag_name);
  env->ReleaseStringUTFChars(name, flag_name);
  return result;
}

WB_ENTRY(jboolean, WB_IsConstantVMFlag(JNIEnv* env, jobject o, jstring name))
  const JVMFlag* flag = getVMFlag(thread, env, name);
  return (flag != nullptr) && flag->is_constant_in_binary();
WB_END

WB_ENTRY(jboolean, WB_IsDefaultVMFlag(JNIEnv* env, jobject o, jstring name))
  const JVMFlag* flag = getVMFlag(thread, env, name);
  return (flag != nullptr) && flag->is_default();
WB_END

WB_ENTRY(jboolean, WB_IsLockedVMFlag(JNIEnv* env, jobject o, jstring name))
  const JVMFlag* flag = getVMFlag(thread, env, name);
  return (flag != nullptr) && !(flag->is_unlocked() || flag->is_unlocker());
WB_END

WB_ENTRY(jobject, WB_GetBooleanVMFlag(JNIEnv* env, jobject o, jstring name))
  bool result;
  if (GetVMFlag <JVM_FLAG_TYPE(bool)> (thread, env, name, &result)) {
    ThreadToNativeFromVM ttnfv(thread);   // can't be in VM when we call JNI
    return booleanBox(thread, env, result);
  }
  return nullptr;
WB_END

template <typename T, int type_enum>
jobject GetVMFlag_longBox(JNIEnv* env, JavaThread* thread, jstring name) {
  T result;
  if (GetVMFlag <T, type_enum> (thread, env, name, &result)) {
    ThreadToNativeFromVM ttnfv(thread);   // can't be in VM when we call JNI
    return longBox(thread, env, result);
  }
  return nullptr;
}

WB_ENTRY(jobject, WB_GetIntVMFlag(JNIEnv* env, jobject o, jstring name))
  return GetVMFlag_longBox<JVM_FLAG_TYPE(int)>(env, thread, name);
WB_END

WB_ENTRY(jobject, WB_GetUintVMFlag(JNIEnv* env, jobject o, jstring name))
  return GetVMFlag_longBox<JVM_FLAG_TYPE(uint)>(env, thread, name);
WB_END

WB_ENTRY(jobject, WB_GetIntxVMFlag(JNIEnv* env, jobject o, jstring name))
  return GetVMFlag_longBox<JVM_FLAG_TYPE(intx)>(env, thread, name);
WB_END

WB_ENTRY(jobject, WB_GetUintxVMFlag(JNIEnv* env, jobject o, jstring name))
  return GetVMFlag_longBox<JVM_FLAG_TYPE(uintx)>(env, thread, name);
WB_END

WB_ENTRY(jobject, WB_GetUint64VMFlag(JNIEnv* env, jobject o, jstring name))
  return GetVMFlag_longBox<JVM_FLAG_TYPE(uint64_t)>(env, thread, name);
WB_END

WB_ENTRY(jobject, WB_GetSizeTVMFlag(JNIEnv* env, jobject o, jstring name))
  return GetVMFlag_longBox<JVM_FLAG_TYPE(size_t)>(env, thread, name);
WB_END

WB_ENTRY(jobject, WB_GetDoubleVMFlag(JNIEnv* env, jobject o, jstring name))
  double result;
  if (GetVMFlag <JVM_FLAG_TYPE(double)> (thread, env, name, &result)) {
    ThreadToNativeFromVM ttnfv(thread);   // can't be in VM when we call JNI
    return doubleBox(thread, env, result);
  }
  return nullptr;
WB_END

WB_ENTRY(jstring, WB_GetStringVMFlag(JNIEnv* env, jobject o, jstring name))
  ccstr ccstrResult;
  if (GetVMFlag <JVM_FLAG_TYPE(ccstr)> (thread, env, name, &ccstrResult)) {
    ThreadToNativeFromVM ttnfv(thread);   // can't be in VM when we call JNI
    jstring result = env->NewStringUTF(ccstrResult);
    CHECK_JNI_EXCEPTION_(env, nullptr);
    return result;
  }
  return nullptr;
WB_END

WB_ENTRY(void, WB_SetBooleanVMFlag(JNIEnv* env, jobject o, jstring name, jboolean value))
  bool result = value == JNI_TRUE ? true : false;
  SetVMFlag <JVM_FLAG_TYPE(bool)> (thread, env, name, &result);
WB_END

WB_ENTRY(void, WB_SetIntVMFlag(JNIEnv* env, jobject o, jstring name, jlong value))
  int result = checked_cast<int>(value);
  SetVMFlag <JVM_FLAG_TYPE(int)> (thread, env, name, &result);
WB_END

WB_ENTRY(void, WB_SetUintVMFlag(JNIEnv* env, jobject o, jstring name, jlong value))
  uint result = checked_cast<uint>(value);
  SetVMFlag <JVM_FLAG_TYPE(uint)> (thread, env, name, &result);
WB_END

WB_ENTRY(void, WB_SetIntxVMFlag(JNIEnv* env, jobject o, jstring name, jlong value))
  intx result = value;
  SetVMFlag <JVM_FLAG_TYPE(intx)> (thread, env, name, &result);
WB_END

WB_ENTRY(void, WB_SetUintxVMFlag(JNIEnv* env, jobject o, jstring name, jlong value))
  uintx result = value;
  SetVMFlag <JVM_FLAG_TYPE(uintx)> (thread, env, name, &result);
WB_END

WB_ENTRY(void, WB_SetUint64VMFlag(JNIEnv* env, jobject o, jstring name, jlong value))
  uint64_t result = value;
  SetVMFlag <JVM_FLAG_TYPE(uint64_t)> (thread, env, name, &result);
WB_END

WB_ENTRY(void, WB_SetSizeTVMFlag(JNIEnv* env, jobject o, jstring name, jlong value))
  size_t result = value;
  SetVMFlag <JVM_FLAG_TYPE(size_t)> (thread, env, name, &result);
WB_END

WB_ENTRY(void, WB_SetDoubleVMFlag(JNIEnv* env, jobject o, jstring name, jdouble value))
  double result = value;
  SetVMFlag <JVM_FLAG_TYPE(double)> (thread, env, name, &result);
WB_END

WB_ENTRY(void, WB_SetStringVMFlag(JNIEnv* env, jobject o, jstring name, jstring value))
  ThreadToNativeFromVM ttnfv(thread);   // can't be in VM when we call JNI
  const char* ccstrValue;
  if (value == nullptr) {
    ccstrValue = nullptr;
  }
  else {
    ccstrValue = env->GetStringUTFChars(value, nullptr);
    CHECK_JNI_EXCEPTION(env);
  }
  {
    ccstr param = ccstrValue;
    ThreadInVMfromNative ttvfn(thread); // back to VM
    if (SetVMFlag <JVM_FLAG_TYPE(ccstr)> (thread, env, name, &param)) {
      assert(param == nullptr, "old value is freed automatically and not returned");
    }
  }
  if (value != nullptr) {
    env->ReleaseStringUTFChars(value, ccstrValue);
  }
WB_END

WB_ENTRY(void, WB_LockCompilation(JNIEnv* env, jobject o, jlong timeout))
  WhiteBox::compilation_locked = true;
WB_END

WB_ENTRY(void, WB_UnlockCompilation(JNIEnv* env, jobject o))
  MonitorLocker mo(Compilation_lock, Mutex::_no_safepoint_check_flag);
  WhiteBox::compilation_locked = false;
  mo.notify_all();
WB_END

WB_ENTRY(jboolean, WB_IsInStringTable(JNIEnv* env, jobject o, jstring javaString))
  ResourceMark rm(THREAD);
  int len;
  jchar* name = java_lang_String::as_unicode_string(JNIHandles::resolve(javaString), len, CHECK_false);
  return (StringTable::lookup(name, len) != nullptr);
WB_END

WB_ENTRY(void, WB_FullGC(JNIEnv* env, jobject o))
  Universe::heap()->soft_ref_policy()->set_should_clear_all_soft_refs(true);
  Universe::heap()->collect(GCCause::_wb_full_gc);
#if INCLUDE_G1GC || INCLUDE_SERIALGC
  if (UseG1GC || UseSerialGC) {
    // Needs to be cleared explicitly for G1 and Serial GC.
    Universe::heap()->soft_ref_policy()->set_should_clear_all_soft_refs(false);
  }
#endif // INCLUDE_G1GC || INCLUDE_SERIALGC
WB_END

WB_ENTRY(void, WB_YoungGC(JNIEnv* env, jobject o))
  Universe::heap()->collect(GCCause::_wb_young_gc);
WB_END

WB_ENTRY(void, WB_ReadReservedMemory(JNIEnv* env, jobject o))
  // static+volatile in order to force the read to happen
  // (not be eliminated by the compiler)
  static char c;
  static volatile char* p;

  p = os::reserve_memory(os::vm_allocation_granularity());
  if (p == nullptr) {
    THROW_MSG(vmSymbols::java_lang_OutOfMemoryError(), "Failed to reserve memory");
  }

  c = *p;
WB_END

WB_ENTRY(jstring, WB_GetCPUFeatures(JNIEnv* env, jobject o))
  const char* features = VM_Version::features_string();
  ThreadToNativeFromVM ttn(thread);
  jstring features_string = env->NewStringUTF(features);

  CHECK_JNI_EXCEPTION_(env, nullptr);

  return features_string;
WB_END

CodeBlobType WhiteBox::get_blob_type(const CodeBlob* code) {
  guarantee(WhiteBoxAPI, "internal testing API :: WhiteBox has to be enabled");
  return CodeCache::get_code_heap(code)->code_blob_type();
}

CodeHeap* WhiteBox::get_code_heap(CodeBlobType blob_type) {
  guarantee(WhiteBoxAPI, "internal testing API :: WhiteBox has to be enabled");
  return CodeCache::get_code_heap(blob_type);
}

struct CodeBlobStub {
  CodeBlobStub(const CodeBlob* blob) :
      name(os::strdup(blob->name())),
      size(blob->size()),
      blob_type(static_cast<jint>(WhiteBox::get_blob_type(blob))),
      address((jlong) blob) { }
  ~CodeBlobStub() { os::free((void*) name); }
  const char* const name;
  const jint        size;
  const jint        blob_type;
  const jlong       address;
};

static jobjectArray codeBlob2objectArray(JavaThread* thread, JNIEnv* env, CodeBlobStub* cb) {
  ResourceMark rm;
  jclass clazz = env->FindClass(vmSymbols::java_lang_Object()->as_C_string());
  CHECK_JNI_EXCEPTION_(env, nullptr);
  jobjectArray result = env->NewObjectArray(4, clazz, nullptr);

  jstring name = env->NewStringUTF(cb->name);
  CHECK_JNI_EXCEPTION_(env, nullptr);
  env->SetObjectArrayElement(result, 0, name);

  jobject obj = integerBox(thread, env, cb->size);
  CHECK_JNI_EXCEPTION_(env, nullptr);
  env->SetObjectArrayElement(result, 1, obj);

  obj = integerBox(thread, env, cb->blob_type);
  CHECK_JNI_EXCEPTION_(env, nullptr);
  env->SetObjectArrayElement(result, 2, obj);

  obj = longBox(thread, env, cb->address);
  CHECK_JNI_EXCEPTION_(env, nullptr);
  env->SetObjectArrayElement(result, 3, obj);

  return result;
}

WB_ENTRY(jobjectArray, WB_GetNMethod(JNIEnv* env, jobject o, jobject method, jboolean is_osr))
  ResourceMark rm(THREAD);
  jmethodID jmid = reflected_method_to_jmid(thread, env, method);
  CHECK_JNI_EXCEPTION_(env, nullptr);
  methodHandle mh(THREAD, Method::checked_resolve_jmethod_id(jmid));
  nmethod* code = is_osr ? mh->lookup_osr_nmethod_for(InvocationEntryBci, CompLevel_none, false) : mh->code();
  jobjectArray result = nullptr;
  if (code == nullptr) {
    return result;
  }
  int comp_level = code->comp_level();
  int insts_size = code->insts_size();

  ThreadToNativeFromVM ttn(thread);
  jclass clazz = env->FindClass(vmSymbols::java_lang_Object()->as_C_string());
  CHECK_JNI_EXCEPTION_(env, nullptr);
  result = env->NewObjectArray(5, clazz, nullptr);
  if (result == nullptr) {
    return result;
  }

  CodeBlobStub stub(code);
  jobjectArray codeBlob = codeBlob2objectArray(thread, env, &stub);
  CHECK_JNI_EXCEPTION_(env, nullptr);
  env->SetObjectArrayElement(result, 0, codeBlob);

  jobject level = integerBox(thread, env, comp_level);
  CHECK_JNI_EXCEPTION_(env, nullptr);
  env->SetObjectArrayElement(result, 1, level);

  jbyteArray insts = env->NewByteArray(insts_size);
  CHECK_JNI_EXCEPTION_(env, nullptr);
  env->SetByteArrayRegion(insts, 0, insts_size, (jbyte*) code->insts_begin());
  env->SetObjectArrayElement(result, 2, insts);

  jobject id = integerBox(thread, env, code->compile_id());
  CHECK_JNI_EXCEPTION_(env, nullptr);
  env->SetObjectArrayElement(result, 3, id);

  jobject entry_point = longBox(thread, env, (jlong) code->entry_point());
  CHECK_JNI_EXCEPTION_(env, nullptr);
  env->SetObjectArrayElement(result, 4, entry_point);

  return result;
WB_END

CodeBlob* WhiteBox::allocate_code_blob(int size, CodeBlobType blob_type) {
  guarantee(WhiteBoxAPI, "internal testing API :: WhiteBox has to be enabled");
  BufferBlob* blob;
  int full_size = CodeBlob::align_code_offset(sizeof(BufferBlob));
  if (full_size < size) {
    full_size += align_up(size - full_size, oopSize);
  }
  {
    MutexLocker mu(CodeCache_lock, Mutex::_no_safepoint_check_flag);
    blob = (BufferBlob*) CodeCache::allocate(full_size, blob_type);
    if (blob != nullptr) {
      ::new (blob) BufferBlob("WB::DummyBlob", CodeBlobKind::Buffer, full_size);
    }
  }
  // Track memory usage statistic after releasing CodeCache_lock
  MemoryService::track_code_cache_memory_usage();
  return blob;
}

WB_ENTRY(jlong, WB_AllocateCodeBlob(JNIEnv* env, jobject o, jint size, jint blob_type))
  if (size < 0) {
    THROW_MSG_0(vmSymbols::java_lang_IllegalArgumentException(),
      err_msg("WB_AllocateCodeBlob: size is negative: " INT32_FORMAT, size));
  }
  return (jlong) WhiteBox::allocate_code_blob(size, static_cast<CodeBlobType>(blob_type));
WB_END

WB_ENTRY(void, WB_FreeCodeBlob(JNIEnv* env, jobject o, jlong addr))
  if (addr == 0) {
    return;
  }
  BufferBlob::free((BufferBlob*) addr);
WB_END

WB_ENTRY(jobjectArray, WB_GetCodeHeapEntries(JNIEnv* env, jobject o, jint blob_type))
  ResourceMark rm;
  GrowableArray<CodeBlobStub*> blobs;
  {
    MutexLocker mu(CodeCache_lock, Mutex::_no_safepoint_check_flag);
    CodeHeap* heap = WhiteBox::get_code_heap(static_cast<CodeBlobType>(blob_type));
    if (heap == nullptr) {
      return nullptr;
    }
    for (CodeBlob* cb = (CodeBlob*) heap->first();
         cb != nullptr; cb = (CodeBlob*) heap->next(cb)) {
      CodeBlobStub* stub = NEW_RESOURCE_OBJ(CodeBlobStub);
      new (stub) CodeBlobStub(cb);
      blobs.append(stub);
    }
  }
  ThreadToNativeFromVM ttn(thread);
  jobjectArray result = nullptr;
  jclass clazz = env->FindClass(vmSymbols::java_lang_Object()->as_C_string());
  CHECK_JNI_EXCEPTION_(env, nullptr);
  result = env->NewObjectArray(blobs.length(), clazz, nullptr);
  CHECK_JNI_EXCEPTION_(env, nullptr);
  if (result == nullptr) {
    return result;
  }
  int i = 0;
  for (GrowableArrayIterator<CodeBlobStub*> it = blobs.begin();
       it != blobs.end(); ++it) {
    jobjectArray obj = codeBlob2objectArray(thread, env, *it);
    CHECK_JNI_EXCEPTION_(env, nullptr);
    env->SetObjectArrayElement(result, i, obj);
    CHECK_JNI_EXCEPTION_(env, nullptr);
    ++i;
  }
  return result;
WB_END

WB_ENTRY(jint, WB_GetCompilationActivityMode(JNIEnv* env, jobject o))
  return CompileBroker::get_compilation_activity_mode();
WB_END

WB_ENTRY(jobjectArray, WB_GetCodeBlob(JNIEnv* env, jobject o, jlong addr))
  if (addr == 0) {
    THROW_MSG_NULL(vmSymbols::java_lang_NullPointerException(),
      "WB_GetCodeBlob: addr is null");
  }
  ThreadToNativeFromVM ttn(thread);
  CodeBlobStub stub((CodeBlob*) addr);
  return codeBlob2objectArray(thread, env, &stub);
WB_END

WB_ENTRY(jlong, WB_GetMethodData(JNIEnv* env, jobject wv, jobject method))
  jmethodID jmid = reflected_method_to_jmid(thread, env, method);
  CHECK_JNI_EXCEPTION_(env, 0);
  methodHandle mh(thread, Method::checked_resolve_jmethod_id(jmid));
  return (jlong) mh->method_data();
WB_END

WB_ENTRY(jlong, WB_GetThreadStackSize(JNIEnv* env, jobject o))
  return (jlong) thread->stack_size();
WB_END

WB_ENTRY(jlong, WB_GetThreadRemainingStackSize(JNIEnv* env, jobject o))
  return (jlong) thread->stack_overflow_state()->stack_available(
                   os::current_stack_pointer()) - (jlong)StackOverflow::stack_shadow_zone_size();
WB_END


int WhiteBox::array_bytes_to_length(size_t bytes) {
  return Array<u1>::bytes_to_length(bytes);
}

///////////////
// MetaspaceTestContext and MetaspaceTestArena
WB_ENTRY(jlong, WB_CreateMetaspaceTestContext(JNIEnv* env, jobject wb, jlong commit_limit, jlong reserve_limit))
  assert(is_aligned(commit_limit, BytesPerWord),
         "WB_CreateMetaspaceTestContext: commit_limit is not a multiple of the system word byte size");
  assert(is_aligned(reserve_limit, BytesPerWord),
         "WB_CreateMetaspaceTestContext: reserve_limit is not a multiple of the system word byte size");
  metaspace::MetaspaceTestContext* context =
      new metaspace::MetaspaceTestContext("whitebox-metaspace-context", (size_t) commit_limit / BytesPerWord,
                                          (size_t) reserve_limit / BytesPerWord);
  return (jlong)p2i(context);
WB_END

WB_ENTRY(void, WB_DestroyMetaspaceTestContext(JNIEnv* env, jobject wb, jlong context))
  delete (metaspace::MetaspaceTestContext*) context;
WB_END

WB_ENTRY(void, WB_PurgeMetaspaceTestContext(JNIEnv* env, jobject wb, jlong context))
  metaspace::MetaspaceTestContext* context0 = (metaspace::MetaspaceTestContext*) context;
  context0->purge_area();
WB_END

WB_ENTRY(void, WB_PrintMetaspaceTestContext(JNIEnv* env, jobject wb, jlong context))
  metaspace::MetaspaceTestContext* context0 = (metaspace::MetaspaceTestContext*) context;
  context0->print_on(tty);
WB_END

WB_ENTRY(jlong, WB_GetTotalCommittedBytesInMetaspaceTestContext(JNIEnv* env, jobject wb, jlong context))
  metaspace::MetaspaceTestContext* context0 = (metaspace::MetaspaceTestContext*) context;
  return (jlong)context0->committed_words() * BytesPerWord;
WB_END

WB_ENTRY(jlong, WB_GetTotalUsedBytesInMetaspaceTestContext(JNIEnv* env, jobject wb, jlong context))
  metaspace::MetaspaceTestContext* context0 = (metaspace::MetaspaceTestContext*) context;
  return (jlong)context0->used_words() * BytesPerWord;
WB_END

WB_ENTRY(jlong, WB_CreateArenaInTestContext(JNIEnv* env, jobject wb, jlong context, jboolean is_micro))
  const Metaspace::MetaspaceType type = is_micro ? Metaspace::ClassMirrorHolderMetaspaceType : Metaspace::StandardMetaspaceType;
  metaspace::MetaspaceTestContext* context0 = (metaspace::MetaspaceTestContext*) context;
  return (jlong)p2i(context0->create_arena(type));
WB_END

WB_ENTRY(void, WB_DestroyMetaspaceTestArena(JNIEnv* env, jobject wb, jlong arena))
  delete (metaspace::MetaspaceTestArena*) arena;
WB_END

WB_ENTRY(jlong, WB_AllocateFromMetaspaceTestArena(JNIEnv* env, jobject wb, jlong arena, jlong size))
  assert(is_aligned(size, BytesPerWord),
         "WB_AllocateFromMetaspaceTestArena: size is not a multiple of the system word byte size");
  metaspace::MetaspaceTestArena *arena0 = (metaspace::MetaspaceTestArena *)arena;
  MetaWord *p = arena0->allocate((size_t) size / BytesPerWord);
  return (jlong)p2i(p);
WB_END

WB_ENTRY(void, WB_DeallocateToMetaspaceTestArena(JNIEnv* env, jobject wb, jlong arena, jlong p, jlong size))
  assert(is_aligned(size, BytesPerWord),
         "WB_DeallocateToMetaspaceTestArena: size is not a multiple of the system word byte size");
  metaspace::MetaspaceTestArena* arena0 = (metaspace::MetaspaceTestArena*) arena;
  arena0->deallocate((MetaWord*)p, (size_t) size / BytesPerWord);
WB_END

WB_ENTRY(jlong, WB_GetMaxMetaspaceAllocationSize(JNIEnv* env, jobject wb))
  return (jlong) Metaspace::max_allocation_word_size() * BytesPerWord;
WB_END

WB_ENTRY(jlong, WB_WordSize(JNIEnv* env))
  return (jlong)BytesPerWord;
WB_END

WB_ENTRY(jlong, WB_RootChunkWordSize(JNIEnv* env))
  return (jlong)Metaspace::reserve_alignment_words();
WB_END

//////////////

WB_ENTRY(jlong, WB_AllocateMetaspace(JNIEnv* env, jobject wb, jobject class_loader, jlong size))
  if (size < 0) {
    THROW_MSG_0(vmSymbols::java_lang_IllegalArgumentException(),
        err_msg("WB_AllocateMetaspace: size is negative: " JLONG_FORMAT, size));
  }

  oop class_loader_oop = JNIHandles::resolve(class_loader);
  ClassLoaderData* cld = class_loader_oop != nullptr
      ? java_lang_ClassLoader::loader_data_acquire(class_loader_oop)
      : ClassLoaderData::the_null_class_loader_data();

  void* metadata = MetadataFactory::new_array<u1>(cld, WhiteBox::array_bytes_to_length((size_t)size), thread);

  return (jlong)(uintptr_t)metadata;
WB_END

WB_ENTRY(void, WB_DefineModule(JNIEnv* env, jobject o, jobject module, jboolean is_open,
                                jstring version, jstring location, jobjectArray packages))
  Handle h_module (THREAD, JNIHandles::resolve(module));
  Modules::define_module(h_module, is_open, version, location, packages, CHECK);
WB_END

WB_ENTRY(void, WB_AddModuleExports(JNIEnv* env, jobject o, jobject from_module, jstring package, jobject to_module))
  Handle h_from_module (THREAD, JNIHandles::resolve(from_module));
  Handle h_to_module (THREAD, JNIHandles::resolve(to_module));
  Modules::add_module_exports_qualified(h_from_module, package, h_to_module, CHECK);
WB_END

WB_ENTRY(void, WB_AddModuleExportsToAllUnnamed(JNIEnv* env, jobject o, jclass module, jstring package))
  Handle h_module (THREAD, JNIHandles::resolve(module));
  Modules::add_module_exports_to_all_unnamed(h_module, package, CHECK);
WB_END

WB_ENTRY(void, WB_AddModuleExportsToAll(JNIEnv* env, jobject o, jclass module, jstring package))
  Handle h_module (THREAD, JNIHandles::resolve(module));
  Modules::add_module_exports(h_module, package, Handle(), CHECK);
WB_END

WB_ENTRY(void, WB_AddReadsModule(JNIEnv* env, jobject o, jobject from_module, jobject source_module))
  Handle h_from_module (THREAD, JNIHandles::resolve(from_module));
  Handle h_source_module (THREAD, JNIHandles::resolve(source_module));
  Modules::add_reads_module(h_from_module, h_source_module, CHECK);
WB_END

WB_ENTRY(jlong, WB_IncMetaspaceCapacityUntilGC(JNIEnv* env, jobject wb, jlong inc))
  if (inc < 0) {
    THROW_MSG_0(vmSymbols::java_lang_IllegalArgumentException(),
        err_msg("WB_IncMetaspaceCapacityUntilGC: inc is negative: " JLONG_FORMAT, inc));
  }

  jlong max_size_t = (jlong) ((size_t) -1);
  if (inc > max_size_t) {
    THROW_MSG_0(vmSymbols::java_lang_IllegalArgumentException(),
        err_msg("WB_IncMetaspaceCapacityUntilGC: inc does not fit in size_t: " JLONG_FORMAT, inc));
  }

  size_t new_cap_until_GC = 0;
  size_t aligned_inc = align_down((size_t) inc, Metaspace::commit_alignment());
  bool success = MetaspaceGC::inc_capacity_until_GC(aligned_inc, &new_cap_until_GC);
  if (!success) {
    THROW_MSG_0(vmSymbols::java_lang_IllegalStateException(),
                "WB_IncMetaspaceCapacityUntilGC: could not increase capacity until GC "
                "due to contention with another thread");
  }
  return (jlong) new_cap_until_GC;
WB_END

WB_ENTRY(jlong, WB_MetaspaceCapacityUntilGC(JNIEnv* env, jobject wb))
  return (jlong) MetaspaceGC::capacity_until_GC();
WB_END

// The function is only valid when CDS is available.
WB_ENTRY(jlong, WB_MetaspaceSharedRegionAlignment(JNIEnv* env, jobject wb))
#if INCLUDE_CDS
  return (jlong)MetaspaceShared::core_region_alignment();
#else
  ShouldNotReachHere();
  return 0L;
#endif
WB_END

WB_ENTRY(jboolean, WB_IsMonitorInflated(JNIEnv* env, jobject wb, jobject obj))
  oop obj_oop = JNIHandles::resolve(obj);
  return (jboolean) obj_oop->mark().has_monitor();
WB_END

WB_ENTRY(jlong, WB_getInUseMonitorCount(JNIEnv* env, jobject wb))
  return (jlong) WhiteBox::get_in_use_monitor_count();
WB_END

WB_ENTRY(jint, WB_getLockStackCapacity(JNIEnv* env))
  return (jint) LockStack::CAPACITY;
WB_END

WB_ENTRY(jboolean, WB_supportsRecursiveLightweightLocking(JNIEnv* env))
  return (jboolean) VM_Version::supports_recursive_lightweight_locking();
WB_END

WB_ENTRY(jboolean, WB_DeflateIdleMonitors(JNIEnv* env, jobject wb))
  log_info(monitorinflation)("WhiteBox initiated DeflateIdleMonitors");
  return ObjectSynchronizer::request_deflate_idle_monitors_from_wb();
WB_END

WB_ENTRY(void, WB_ForceSafepoint(JNIEnv* env, jobject wb))
  VM_ForceSafepoint force_safepoint_op;
  VMThread::execute(&force_safepoint_op);
WB_END

WB_ENTRY(void, WB_ForceClassLoaderStatsSafepoint(JNIEnv* env, jobject wb))
  nullStream dev_null;
  ClassLoaderStatsVMOperation force_op(&dev_null);
  VMThread::execute(&force_op);
WB_END

WB_ENTRY(jlong, WB_GetConstantPool(JNIEnv* env, jobject wb, jclass klass))
  InstanceKlass* ik = InstanceKlass::cast(java_lang_Class::as_Klass(JNIHandles::resolve(klass)));
  return (jlong) ik->constants();
WB_END

WB_ENTRY(jobjectArray, WB_GetResolvedReferences(JNIEnv* env, jobject wb, jclass klass))
  InstanceKlass* ik = InstanceKlass::cast(java_lang_Class::as_Klass(JNIHandles::resolve(klass)));
  objArrayOop resolved_refs= ik->constants()->resolved_references();
  return (jobjectArray)JNIHandles::make_local(THREAD, resolved_refs);
WB_END

WB_ENTRY(jint, WB_getFieldEntriesLength(JNIEnv* env, jobject wb, jclass klass))
  InstanceKlass* ik = InstanceKlass::cast(java_lang_Class::as_Klass(JNIHandles::resolve(klass)));
  ConstantPool* cp = ik->constants();
  if (cp->cache() == nullptr) {
    return -1;
  }
  return cp->resolved_field_entries_length();
WB_END

WB_ENTRY(jint, WB_getFieldCPIndex(JNIEnv* env, jobject wb, jclass klass, jint index))
  InstanceKlass* ik = InstanceKlass::cast(java_lang_Class::as_Klass(JNIHandles::resolve(klass)));
  ConstantPool* cp = ik->constants();
  if (cp->cache() == nullptr) {
      return -1;
  }
  return cp->resolved_field_entry_at(index)->constant_pool_index();
WB_END

WB_ENTRY(jint, WB_getMethodEntriesLength(JNIEnv* env, jobject wb, jclass klass))
  InstanceKlass* ik = InstanceKlass::cast(java_lang_Class::as_Klass(JNIHandles::resolve(klass)));
  ConstantPool* cp = ik->constants();
  if (cp->cache() == nullptr) {
    return -1;
  }
  return cp->resolved_method_entries_length();
WB_END

WB_ENTRY(jint, WB_getMethodCPIndex(JNIEnv* env, jobject wb, jclass klass, jint index))
  InstanceKlass* ik = InstanceKlass::cast(java_lang_Class::as_Klass(JNIHandles::resolve(klass)));
  ConstantPool* cp = ik->constants();
  if (cp->cache() == nullptr) {
      return -1;
  }
  return cp->resolved_method_entry_at(index)->constant_pool_index();
WB_END

WB_ENTRY(jint, WB_getIndyInfoLength(JNIEnv* env, jobject wb, jclass klass))
  InstanceKlass* ik = InstanceKlass::cast(java_lang_Class::as_Klass(JNIHandles::resolve(klass)));
  ConstantPool* cp = ik->constants();
  if (cp->cache() == nullptr) {
      return -1;
  }
  return cp->resolved_indy_entries_length();
WB_END

WB_ENTRY(jint, WB_getIndyCPIndex(JNIEnv* env, jobject wb, jclass klass, jint index))
  InstanceKlass* ik = InstanceKlass::cast(java_lang_Class::as_Klass(JNIHandles::resolve(klass)));
  ConstantPool* cp = ik->constants();
  if (cp->cache() == nullptr) {
      return -1;
  }
  return cp->resolved_indy_entry_at(index)->constant_pool_index();
WB_END

WB_ENTRY(jobject, WB_printClasses(JNIEnv* env, jobject wb, jstring class_name_pattern, jint flags))
  ThreadToNativeFromVM ttnfv(thread);
  const char* c = env->GetStringUTFChars(class_name_pattern, nullptr);
  ResourceMark rm;
  stringStream st;
  {
    ThreadInVMfromNative ttvfn(thread); // back to VM
    ClassPrinter::print_classes(c, flags, &st);
  }
  jstring result = env->NewStringUTF(st.freeze());
  CHECK_JNI_EXCEPTION_(env, nullptr);
  return result;
WB_END

WB_ENTRY(jobject, WB_printMethods(JNIEnv* env, jobject wb, jstring class_name_pattern, jstring method_pattern, jint flags))
  ThreadToNativeFromVM ttnfv(thread);
  const char* c = env->GetStringUTFChars(class_name_pattern, nullptr);
  const char* m = env->GetStringUTFChars(method_pattern, nullptr);
  ResourceMark rm;
  stringStream st;
  {
    ThreadInVMfromNative ttvfn(thread); // back to VM
    ClassPrinter::print_methods(c, m, flags, &st);
  }
  jstring result = env->NewStringUTF(st.freeze());
  CHECK_JNI_EXCEPTION_(env, nullptr);
  return result;
WB_END

WB_ENTRY(void, WB_ClearInlineCaches(JNIEnv* env, jobject wb, jboolean preserve_static_stubs))
  VM_ClearICs clear_ics(preserve_static_stubs == JNI_TRUE);
  VMThread::execute(&clear_ics);
WB_END

template <typename T>
static bool GetMethodOption(JavaThread* thread, JNIEnv* env, jobject method, jstring name, T* value) {
  assert(value != nullptr, "sanity");
  if (method == nullptr || name == nullptr) {
    return false;
  }
  jmethodID jmid = reflected_method_to_jmid(thread, env, method);
  CHECK_JNI_EXCEPTION_(env, false);
  methodHandle mh(thread, Method::checked_resolve_jmethod_id(jmid));
  // can't be in VM when we call JNI
  ThreadToNativeFromVM ttnfv(thread);
  const char* flag_name = env->GetStringUTFChars(name, nullptr);
  CHECK_JNI_EXCEPTION_(env, false);
  CompileCommandEnum option = CompilerOracle::string_to_option(flag_name);
  env->ReleaseStringUTFChars(name, flag_name);
  if (option == CompileCommandEnum::Unknown) {
    return false;
  }
  if (!CompilerOracle::option_matches_type(option, *value)) {
    return false;
  }
  return CompilerOracle::has_option_value(mh, option, *value);
}

WB_ENTRY(jobject, WB_GetMethodBooleaneOption(JNIEnv* env, jobject wb, jobject method, jstring name))
  bool result;
  if (GetMethodOption<bool> (thread, env, method, name, &result)) {
    // can't be in VM when we call JNI
    ThreadToNativeFromVM ttnfv(thread);
    return booleanBox(thread, env, result);
  }
  return nullptr;
WB_END

WB_ENTRY(jobject, WB_GetMethodIntxOption(JNIEnv* env, jobject wb, jobject method, jstring name))
  intx result;
  if (GetMethodOption <intx> (thread, env, method, name, &result)) {
    // can't be in VM when we call JNI
    ThreadToNativeFromVM ttnfv(thread);
    return longBox(thread, env, result);
  }
  return nullptr;
WB_END

WB_ENTRY(jobject, WB_GetMethodUintxOption(JNIEnv* env, jobject wb, jobject method, jstring name))
  uintx result;
  if (GetMethodOption <uintx> (thread, env, method, name, &result)) {
    // can't be in VM when we call JNI
    ThreadToNativeFromVM ttnfv(thread);
    return longBox(thread, env, result);
  }
  return nullptr;
WB_END

WB_ENTRY(jobject, WB_GetMethodDoubleOption(JNIEnv* env, jobject wb, jobject method, jstring name))
  double result;
  if (GetMethodOption <double> (thread, env, method, name, &result)) {
    // can't be in VM when we call JNI
    ThreadToNativeFromVM ttnfv(thread);
    return doubleBox(thread, env, result);
  }
  return nullptr;
WB_END

WB_ENTRY(jobject, WB_GetMethodStringOption(JNIEnv* env, jobject wb, jobject method, jstring name))
  ccstr ccstrResult;
  if (GetMethodOption <ccstr> (thread, env, method, name, &ccstrResult)) {
    // can't be in VM when we call JNI
    ThreadToNativeFromVM ttnfv(thread);
    jstring result = env->NewStringUTF(ccstrResult);
    CHECK_JNI_EXCEPTION_(env, nullptr);
    return result;
  }
  return nullptr;
WB_END

WB_ENTRY(jobject, WB_GetDefaultArchivePath(JNIEnv* env, jobject wb))
  const char* p = CDSConfig::default_archive_path();
  ThreadToNativeFromVM ttn(thread);
  jstring path_string = env->NewStringUTF(p);

  CHECK_JNI_EXCEPTION_(env, nullptr);

  return path_string;
WB_END

WB_ENTRY(jboolean, WB_IsSharingEnabled(JNIEnv* env, jobject wb))
  return CDSConfig::is_using_archive();
WB_END

WB_ENTRY(jint, WB_GetCDSGenericHeaderMinVersion(JNIEnv* env, jobject wb))
#if INCLUDE_CDS
  return (jint)CDS_GENERIC_HEADER_SUPPORTED_MIN_VERSION;
#else
  ShouldNotReachHere();
  return (jint)-1;
#endif
WB_END

WB_ENTRY(jint, WB_GetCDSCurrentVersion(JNIEnv* env, jobject wb))
#if INCLUDE_CDS
  return (jint)CURRENT_CDS_ARCHIVE_VERSION;
#else
  ShouldNotReachHere();
  return (jint)-1;
#endif
WB_END

WB_ENTRY(jboolean, WB_CDSMemoryMappingFailed(JNIEnv* env, jobject wb))
  return FileMapInfo::memory_mapping_failed();
WB_END

WB_ENTRY(jboolean, WB_IsSharedInternedString(JNIEnv* env, jobject wb, jobject str))
  ResourceMark rm(THREAD);
  oop str_oop = JNIHandles::resolve(str);
  int length;
  jchar* chars = java_lang_String::as_unicode_string(str_oop, length, CHECK_(false));
  return StringTable::lookup_shared(chars, length) == str_oop;
WB_END

WB_ENTRY(jboolean, WB_IsSharedClass(JNIEnv* env, jobject wb, jclass clazz))
  return (jboolean)MetaspaceShared::is_in_shared_metaspace(java_lang_Class::as_Klass(JNIHandles::resolve_non_null(clazz)));
WB_END

WB_ENTRY(jboolean, WB_AreSharedStringsMapped(JNIEnv* env))
  return ArchiveHeapLoader::is_mapped();
WB_END

WB_ENTRY(void, WB_LinkClass(JNIEnv* env, jobject wb, jclass clazz))
  Klass *k = java_lang_Class::as_Klass(JNIHandles::resolve_non_null(clazz));
  if (!k->is_instance_klass()) {
    return;
  }
  InstanceKlass *ik = InstanceKlass::cast(k);
  ik->link_class(THREAD); // may throw verification error
WB_END

WB_ENTRY(jboolean, WB_AreOpenArchiveHeapObjectsMapped(JNIEnv* env))
  return ArchiveHeapLoader::is_mapped();
WB_END

WB_ENTRY(jboolean, WB_IsCDSIncluded(JNIEnv* env))
#if INCLUDE_CDS
  // An exploded build inhibits use of CDS. Therefore, for the
  // purpose of testing, the JVM can be treated as not having CDS
  // built in at all.
  return ClassLoader::has_jrt_entry();
#else
  return false;
#endif // INCLUDE_CDS
WB_END

WB_ENTRY(jboolean, WB_isC2OrJVMCIIncluded(JNIEnv* env))
#if COMPILER2_OR_JVMCI
  return true;
#else
  return false;
#endif
WB_END

WB_ENTRY(jboolean, WB_IsJVMCISupportedByGC(JNIEnv* env))
#if INCLUDE_JVMCI
  return JVMCIGlobals::gc_supports_jvmci();
#else
  return false;
#endif
WB_END

WB_ENTRY(jboolean, WB_CanWriteJavaHeapArchive(JNIEnv* env))
  return HeapShared::can_write();
WB_END


WB_ENTRY(jboolean, WB_IsJFRIncluded(JNIEnv* env))
#if INCLUDE_JFR
  return true;
#else
  return false;
#endif // INCLUDE_JFR
WB_END

WB_ENTRY(jboolean, WB_IsDTraceIncluded(JNIEnv* env))
#if defined(DTRACE_ENABLED)
  return true;
#else
  return false;
#endif // DTRACE_ENABLED
WB_END

#if INCLUDE_CDS

WB_ENTRY(jint, WB_GetCDSOffsetForName(JNIEnv* env, jobject o, jstring name))
  ResourceMark rm;
  char* c_name = java_lang_String::as_utf8_string(JNIHandles::resolve_non_null(name));
  jint result = (jint)CDSConstants::get_cds_offset(c_name);
  return result;
WB_END

WB_ENTRY(jint, WB_GetCDSConstantForName(JNIEnv* env, jobject o, jstring name))
  ResourceMark rm;
  char* c_name = java_lang_String::as_utf8_string(JNIHandles::resolve_non_null(name));
  jint result = (jint)CDSConstants::get_cds_constant(c_name);
  return result;
WB_END

#endif // INCLUDE_CDS

WB_ENTRY(jboolean, WB_HandshakeReadMonitors(JNIEnv* env, jobject wb, jobject thread_handle))
  class ReadMonitorsClosure : public HandshakeClosure {
    jboolean _executed;

    void do_thread(Thread* th) {
      JavaThread* jt = JavaThread::cast(th);
      ResourceMark rm;

      GrowableArray<MonitorInfo*>* info = new GrowableArray<MonitorInfo*>();

      if (!jt->has_last_Java_frame()) {
        return;
      }
      RegisterMap rmap(jt,
                       RegisterMap::UpdateMap::include,
                       RegisterMap::ProcessFrames::include,
                       RegisterMap::WalkContinuation::skip);
      for (javaVFrame* vf = jt->last_java_vframe(&rmap); vf != nullptr; vf = vf->java_sender()) {
        GrowableArray<MonitorInfo*> *monitors = vf->monitors();
        if (monitors != nullptr) {
          int len = monitors->length();
          // Walk monitors youngest to oldest
          for (int i = len - 1; i >= 0; i--) {
            MonitorInfo* mon_info = monitors->at(i);
            if (mon_info->eliminated()) continue;
            oop owner = mon_info->owner();
            if (owner != nullptr) {
              info->append(mon_info);
            }
          }
        }
      }
      _executed = true;
    }

   public:
    ReadMonitorsClosure() : HandshakeClosure("WB_HandshakeReadMonitors"), _executed(false) {}
    jboolean executed() const { return _executed; }
  };

  ReadMonitorsClosure rmc;
  if (thread_handle != nullptr) {
    ThreadsListHandle tlh;
    JavaThread* target = nullptr;
    bool is_alive = tlh.cv_internal_thread_to_JavaThread(thread_handle, &target, nullptr);
    if (is_alive) {
      Handshake::execute(&rmc, &tlh, target);
    }
  }
  return rmc.executed();
WB_END

WB_ENTRY(jint, WB_HandshakeWalkStack(JNIEnv* env, jobject wb, jobject thread_handle, jboolean all_threads))
  class TraceSelfClosure : public HandshakeClosure {
    jint _num_threads_completed;

    void do_thread(Thread* th) {
      JavaThread* jt = JavaThread::cast(th);
      ResourceMark rm;

      jt->print_on(tty);
      jt->print_stack_on(tty);
      tty->cr();
      Atomic::inc(&_num_threads_completed);
    }

  public:
    TraceSelfClosure(Thread* thread) : HandshakeClosure("WB_TraceSelf"), _num_threads_completed(0) {}

    jint num_threads_completed() const { return _num_threads_completed; }
  };
  TraceSelfClosure tsc(Thread::current());

  if (all_threads) {
    Handshake::execute(&tsc);
  } else if (thread_handle != nullptr) {
    ThreadsListHandle tlh;
    JavaThread* target = nullptr;
    bool is_alive = tlh.cv_internal_thread_to_JavaThread(thread_handle, &target, nullptr);
    if (is_alive) {
      Handshake::execute(&tsc, &tlh, target);
    }
  }
  return tsc.num_threads_completed();
WB_END

WB_ENTRY(void, WB_AsyncHandshakeWalkStack(JNIEnv* env, jobject wb, jobject thread_handle))
  class TraceSelfClosure : public AsyncHandshakeClosure {
    JavaThread* _self;
    void do_thread(Thread* th) {
      assert(th->is_Java_thread(), "sanity");
      // AsynchHandshake handshakes are only executed by target.
      assert(_self == th, "Must be");
      assert(Thread::current() == th, "Must be");
      JavaThread* jt = JavaThread::cast(th);
      ResourceMark rm;
      jt->print_on(tty);
      jt->print_stack_on(tty);
      tty->cr();
    }

  public:
    TraceSelfClosure(JavaThread* self_target) : AsyncHandshakeClosure("WB_TraceSelf"), _self(self_target) {}
  };
  if (thread_handle != nullptr) {
    ThreadsListHandle tlh;
    JavaThread* target = nullptr;
    bool is_alive = tlh.cv_internal_thread_to_JavaThread(thread_handle, &target, nullptr);
    if (is_alive) {
      TraceSelfClosure* tsc = new TraceSelfClosure(target);
      Handshake::execute(tsc, target);
    }
  }
WB_END

static volatile int _emulated_lock = 0;

WB_ENTRY(void, WB_LockAndBlock(JNIEnv* env, jobject wb, jboolean suspender))
  JavaThread* self = JavaThread::current();

  {
    // Before trying to acquire the lock transition into a safepoint safe state.
    // Otherwise if either suspender or suspendee blocks for a safepoint
    // in ~ThreadBlockInVM the other one could loop forever trying to acquire
    // the lock without allowing the safepoint to progress.
    ThreadBlockInVM tbivm(self);

    // We will deadlock here if we are 'suspender' and 'suspendee'
    // suspended in ~ThreadBlockInVM. This verifies we only suspend
    // at the right place.
    while (Atomic::cmpxchg(&_emulated_lock, 0, 1) != 0) {}
    assert(_emulated_lock == 1, "Must be locked");

    // Sleep much longer in suspendee to force situation where
    // 'suspender' is waiting above to acquire lock.
    os::naked_short_sleep(suspender ? 1 : 10);
  }
  Atomic::store(&_emulated_lock, 0);
WB_END

// Some convenience methods to deal with objects from java
int WhiteBox::offset_for_field(const char* field_name, oop object,
    Symbol* signature_symbol) {
  assert(field_name != nullptr && strlen(field_name) > 0, "Field name not valid");

  //Get the class of our object
  Klass* arg_klass = object->klass();
  //Turn it into an instance-klass
  InstanceKlass* ik = InstanceKlass::cast(arg_klass);

  //Create symbols to look for in the class
  TempNewSymbol name_symbol = SymbolTable::new_symbol(field_name);

  //To be filled in with an offset of the field we're looking for
  fieldDescriptor fd;

  Klass* res = ik->find_field(name_symbol, signature_symbol, &fd);
  if (res == nullptr) {
    tty->print_cr("Invalid layout of %s at %s", ik->external_name(),
        name_symbol->as_C_string());
    vm_exit_during_initialization("Invalid layout of preloaded class: use -Xlog:class+load=info to see the origin of the problem class");
  }

  //fetch the field at the offset we've found
  int dest_offset = fd.offset();

  return dest_offset;
}


const char* WhiteBox::lookup_jstring(const char* field_name, oop object) {
  int offset = offset_for_field(field_name, object,
      vmSymbols::string_signature());
  oop string = object->obj_field(offset);
  if (string == nullptr) {
    return nullptr;
  }
  const char* ret = java_lang_String::as_utf8_string(string);
  return ret;
}

bool WhiteBox::lookup_bool(const char* field_name, oop object) {
  int offset =
      offset_for_field(field_name, object, vmSymbols::bool_signature());
  bool ret = (object->bool_field(offset) == JNI_TRUE);
  return ret;
}

void WhiteBox::register_methods(JNIEnv* env, jclass wbclass, JavaThread* thread, JNINativeMethod* method_array, int method_count) {
  ResourceMark rm;
  Klass* klass = java_lang_Class::as_Klass(JNIHandles::resolve_non_null(wbclass));
  const char* klass_name = klass->external_name();

  ThreadToNativeFromVM ttnfv(thread); // can't be in VM when we call JNI

  //  one by one registration natives for exception catching
  jclass no_such_method_error_klass = env->FindClass(vmSymbols::java_lang_NoSuchMethodError()->as_C_string());
  CHECK_JNI_EXCEPTION(env);
  for (int i = 0, n = method_count; i < n; ++i) {
    // Skip dummy entries
    if (method_array[i].fnPtr == nullptr) continue;
    if (env->RegisterNatives(wbclass, &method_array[i], 1) != 0) {
      jthrowable throwable_obj = env->ExceptionOccurred();
      if (throwable_obj != nullptr) {
        env->ExceptionClear();
        if (env->IsInstanceOf(throwable_obj, no_such_method_error_klass)) {
          // NoSuchMethodError is thrown when a method can't be found or a method is not native.
          // Ignoring the exception since it is not preventing use of other WhiteBox methods.
          tty->print_cr("Warning: 'NoSuchMethodError' on register of %s::%s%s",
              klass_name, method_array[i].name, method_array[i].signature);
        }
      } else {
        // Registration failed unexpectedly.
        tty->print_cr("Warning: unexpected error on register of %s::%s%s. All methods will be unregistered",
            klass_name, method_array[i].name, method_array[i].signature);
        env->UnregisterNatives(wbclass);
        break;
      }
    }
  }
}

WB_ENTRY(jint, WB_AddCompilerDirective(JNIEnv* env, jobject o, jstring compDirect))
  // can't be in VM when we call JNI
  ThreadToNativeFromVM ttnfv(thread);
  const char* dir = env->GetStringUTFChars(compDirect, nullptr);
  CHECK_JNI_EXCEPTION_(env, 0);
  int ret;
  {
    ThreadInVMfromNative ttvfn(thread); // back to VM
    ret = DirectivesParser::parse_string(dir, tty);
  }
  env->ReleaseStringUTFChars(compDirect, dir);
  // -1 for error parsing directive. Return 0 as number of directives added.
  if (ret == -1) {
    ret = 0;
  }
  return (jint) ret;
WB_END

WB_ENTRY(void, WB_RemoveCompilerDirective(JNIEnv* env, jobject o, jint count))
  DirectivesStack::pop(count);
WB_END

// Checks that the library libfile has the noexecstack bit set.
WB_ENTRY(jboolean, WB_CheckLibSpecifiesNoexecstack(JNIEnv* env, jobject o, jstring libfile))
  jboolean ret = false;
#ifdef LINUX
  // Can't be in VM when we call JNI.
  ThreadToNativeFromVM ttnfv(thread);
  const char* lf = env->GetStringUTFChars(libfile, nullptr);
  CHECK_JNI_EXCEPTION_(env, 0);
  ret = (jboolean) ElfFile::specifies_noexecstack(lf);
  env->ReleaseStringUTFChars(libfile, lf);
#endif
  return ret;
WB_END

WB_ENTRY(jboolean, WB_IsContainerized(JNIEnv* env, jobject o))
  LINUX_ONLY(return OSContainer::is_containerized();)
  return false;
WB_END

// Physical memory of the host machine (including containers)
WB_ENTRY(jlong, WB_HostPhysicalMemory(JNIEnv* env, jobject o))
  LINUX_ONLY(return os::Linux::physical_memory();)
  return os::physical_memory();
WB_END

// Physical swap of the host machine (including containers), Linux only.
WB_ENTRY(jlong, WB_HostPhysicalSwap(JNIEnv* env, jobject o))
  LINUX_ONLY(return (jlong)os::Linux::host_swap();)
  return -1; // Not used/implemented on other platforms
WB_END

WB_ENTRY(jint, WB_ValidateCgroup(JNIEnv* env,
                                    jobject o,
                                    jstring proc_cgroups,
                                    jstring proc_self_cgroup,
                                    jstring proc_self_mountinfo))
  jint ret = 0;
#ifdef LINUX
  ThreadToNativeFromVM ttnfv(thread);
  const char* p_cgroups = env->GetStringUTFChars(proc_cgroups, nullptr);
  CHECK_JNI_EXCEPTION_(env, 0);
  const char* p_s_cgroup = env->GetStringUTFChars(proc_self_cgroup, nullptr);
  CHECK_JNI_EXCEPTION_(env, 0);
  const char* p_s_mountinfo = env->GetStringUTFChars(proc_self_mountinfo, nullptr);
  CHECK_JNI_EXCEPTION_(env, 0);
  u1 cg_type_flags = 0;
  // This sets cg_type_flags
  WhiteBox::validate_cgroup(p_cgroups, p_s_cgroup, p_s_mountinfo, &cg_type_flags);
  ret = (jint)cg_type_flags;
  env->ReleaseStringUTFChars(proc_cgroups, p_cgroups);
  env->ReleaseStringUTFChars(proc_self_cgroup, p_s_cgroup);
  env->ReleaseStringUTFChars(proc_self_mountinfo, p_s_mountinfo);
#endif
  return ret;
WB_END

// Available cpus of the host machine, Linux only.
// Used in container testing.
WB_ENTRY(jint, WB_HostCPUs(JNIEnv* env, jobject o))
  LINUX_ONLY(return os::Linux::active_processor_count();)
  return -1; // Not used/implemented on other platforms
WB_END

WB_ENTRY(void, WB_PrintOsInfo(JNIEnv* env, jobject o))
  os::print_os_info(tty);
WB_END

// Elf decoder
WB_ENTRY(void, WB_DisableElfSectionCache(JNIEnv* env))
#if !defined(_WINDOWS) && !defined(__APPLE__) && !defined(_AIX)
  ElfFile::_do_not_cache_elf_section = true;
#endif
WB_END

WB_ENTRY(jlong, WB_ResolvedMethodItemsCount(JNIEnv* env, jobject o))
  return (jlong) ResolvedMethodTable::items_count();
WB_END

WB_ENTRY(jint, WB_ProtectionDomainRemovedCount(JNIEnv* env, jobject o))
  return (jint) ProtectionDomainCacheTable::removed_entries_count();
WB_END

WB_ENTRY(jint, WB_GetKlassMetadataSize(JNIEnv* env, jobject wb, jclass mirror))
  Klass* k = java_lang_Class::as_Klass(JNIHandles::resolve(mirror));
  // Return size in bytes.
  return k->size() * wordSize;
WB_END

// See test/hotspot/jtreg/runtime/Thread/ThreadObjAccessAtExit.java.
// It explains how the thread's priority field is used for test state coordination.
//
WB_ENTRY(void, WB_CheckThreadObjOfTerminatingThread(JNIEnv* env, jobject wb, jobject target_handle))
  oop target_oop = JNIHandles::resolve_non_null(target_handle);
  jlong tid = java_lang_Thread::thread_id(target_oop);
  JavaThread* target = java_lang_Thread::thread(target_oop);

  // Grab a ThreadsListHandle to protect the target thread whilst terminating
  ThreadsListHandle tlh;

  // Look up the target thread by tid to ensure it is present
  JavaThread* t = tlh.list()->find_JavaThread_from_java_tid(tid);
  if (t == nullptr) {
    THROW_MSG(vmSymbols::java_lang_RuntimeException(), "Target thread not found in ThreadsList!");
  }

  tty->print_cr("WB_CheckThreadObjOfTerminatingThread: target thread is protected");
  // Allow target to terminate by boosting priority
  java_lang_Thread::set_priority(t->threadObj(), ThreadPriority(NormPriority + 1));

  // Now wait for the target to terminate
  while (!target->is_terminated()) {
    ThreadBlockInVM tbivm(thread);  // just in case target is involved in a safepoint
    os::naked_short_sleep(0);
  }

  tty->print_cr("WB_CheckThreadObjOfTerminatingThread: target thread is terminated");

  // Now release the GC inducing thread - we have to re-resolve the external oop that
  // was passed in as GC may have occurred and we don't know if we can trust t->threadObj() now.
  oop original = JNIHandles::resolve_non_null(target_handle);
  java_lang_Thread::set_priority(original, ThreadPriority(NormPriority + 2));

  tty->print_cr("WB_CheckThreadObjOfTerminatingThread: GC has been initiated - checking threadObj:");

  // The Java code should be creating garbage and triggering GC, which would potentially move
  // the threadObj oop. If the exiting thread is properly protected then its threadObj should
  // remain valid and equal to our initial target_handle. Loop a few times to give GC a chance to
  // kick in.
  for (int i = 0; i < 5; i++) {
    oop original = JNIHandles::resolve_non_null(target_handle);
    oop current = t->threadObj();
    if (original != current) {
      tty->print_cr("WB_CheckThreadObjOfTerminatingThread: failed comparison on iteration %d", i);
      THROW_MSG(vmSymbols::java_lang_RuntimeException(), "Target thread oop has changed!");
    } else {
      tty->print_cr("WB_CheckThreadObjOfTerminatingThread: successful comparison on iteration %d", i);
      ThreadBlockInVM tbivm(thread);
      os::naked_short_sleep(50);
    }
  }
WB_END

WB_ENTRY(void, WB_VerifyFrames(JNIEnv* env, jobject wb, jboolean log, jboolean update_map))
  ResourceMark rm; // for verify
  stringStream st;
  for (StackFrameStream fst(JavaThread::current(), update_map, true); !fst.is_done(); fst.next()) {
    frame* current_frame = fst.current();
    if (log) {
      current_frame->print_value_on(&st);
    }
    current_frame->verify(fst.register_map());
  }
  if (log) {
    tty->print_cr("[WhiteBox::VerifyFrames] Walking Frames");
    tty->print_raw(st.freeze());
    tty->print_cr("[WhiteBox::VerifyFrames] Done");
  }
WB_END

WB_ENTRY(jboolean, WB_IsJVMTIIncluded(JNIEnv* env, jobject wb))
#if INCLUDE_JVMTI
  return JNI_TRUE;
#else
  return JNI_FALSE;
#endif
WB_END

WB_ENTRY(void, WB_WaitUnsafe(JNIEnv* env, jobject wb, jint time))
    os::naked_short_sleep(time);
WB_END

WB_ENTRY(jstring, WB_GetLibcName(JNIEnv* env, jobject o))
  ThreadToNativeFromVM ttn(thread);
  jstring info_string = env->NewStringUTF(XSTR(LIBC));
  CHECK_JNI_EXCEPTION_(env, nullptr);
  return info_string;
WB_END

WB_ENTRY(void, WB_LockCritical(JNIEnv* env, jobject wb))
  GCLocker::lock_critical(thread);
WB_END

WB_ENTRY(void, WB_UnlockCritical(JNIEnv* env, jobject wb))
  GCLocker::unlock_critical(thread);
WB_END

WB_ENTRY(void, WB_PinObject(JNIEnv* env, jobject wb, jobject o))
#if INCLUDE_G1GC
  if (!UseG1GC) {
    ShouldNotReachHere();
    return;
  }
  oop obj = JNIHandles::resolve(o);
  G1CollectedHeap::heap()->pin_object(thread, obj);
#else
  ShouldNotReachHere();
#endif // INCLUDE_G1GC
WB_END

WB_ENTRY(void, WB_UnpinObject(JNIEnv* env, jobject wb, jobject o))
#if INCLUDE_G1GC
  if (!UseG1GC) {
    ShouldNotReachHere();
    return;
  }
  oop obj = JNIHandles::resolve(o);
  G1CollectedHeap::heap()->unpin_object(thread, obj);
#else
  ShouldNotReachHere();
#endif // INCLUDE_G1GC
WB_END

WB_ENTRY(jboolean, WB_SetVirtualThreadsNotifyJvmtiMode(JNIEnv* env, jobject wb, jboolean enable))
  if (!Continuations::enabled()) {
    tty->print_cr("WB error: must be Continuations::enabled()!");
    return JNI_FALSE;
  }
  jboolean result = false;
#if INCLUDE_JVMTI
  if (enable) {
    result = JvmtiEnvBase::enable_virtual_threads_notify_jvmti();
  } else {
    result = JvmtiEnvBase::disable_virtual_threads_notify_jvmti();
  }
#endif
  return result;
WB_END

WB_ENTRY(void, WB_PreTouchMemory(JNIEnv* env, jobject wb, jlong addr, jlong size))
  void* const from = (void*)addr;
  void* const to = (void*)(addr + size);
  if (from > to) {
    os::pretouch_memory(from, to, os::vm_page_size());
  }
WB_END

WB_ENTRY(void, WB_CleanMetaspaces(JNIEnv* env, jobject target))
  ClassLoaderDataGraph::safepoint_and_clean_metaspaces();
WB_END

// Reports resident set size (RSS) in bytes
WB_ENTRY(jlong, WB_Rss(JNIEnv* env, jobject o))
  return os::rss();
WB_END

#define CC (char*)

static JNINativeMethod methods[] = {
  {CC"getObjectAddress0",                CC"(Ljava/lang/Object;)J", (void*)&WB_GetObjectAddress  },
  {CC"getObjectSize0",                   CC"(Ljava/lang/Object;)J", (void*)&WB_GetObjectSize     },
  {CC"isObjectInOldGen0",                CC"(Ljava/lang/Object;)Z", (void*)&WB_isObjectInOldGen  },
  {CC"getHeapOopSize",                   CC"()I",                   (void*)&WB_GetHeapOopSize    },
  {CC"getVMPageSize",                    CC"()I",                   (void*)&WB_GetVMPageSize     },
  {CC"getVMAllocationGranularity",       CC"()J",                   (void*)&WB_GetVMAllocationGranularity },
  {CC"getVMLargePageSize",               CC"()J",                   (void*)&WB_GetVMLargePageSize},
  {CC"getHeapSpaceAlignment",            CC"()J",                   (void*)&WB_GetHeapSpaceAlignment},
  {CC"getHeapAlignment",                 CC"()J",                   (void*)&WB_GetHeapAlignment},
  {CC"countAliveClasses0",               CC"(Ljava/lang/String;)I", (void*)&WB_CountAliveClasses },
  {CC"getSymbolRefcount",                CC"(Ljava/lang/String;)I", (void*)&WB_GetSymbolRefcount },
  {CC"parseCommandLine0",
      CC"(Ljava/lang/String;C[Ljdk/test/whitebox/parser/DiagnosticCommand;)[Ljava/lang/Object;",
      (void*) &WB_ParseCommandLine
  },
  {CC"addToBootstrapClassLoaderSearch0", CC"(Ljava/lang/String;)V",
                                                      (void*)&WB_AddToBootstrapClassLoaderSearch},
  {CC"addToSystemClassLoaderSearch0",    CC"(Ljava/lang/String;)V",
                                                      (void*)&WB_AddToSystemClassLoaderSearch},
  {CC"getCompressedOopsMaxHeapSize", CC"()J",
      (void*)&WB_GetCompressedOopsMaxHeapSize},
  {CC"printHeapSizes",     CC"()V",                   (void*)&WB_PrintHeapSizes    },
  {CC"readFromNoaccessArea",CC"()V",                  (void*)&WB_ReadFromNoaccessArea},
  {CC"stressVirtualSpaceResize",CC"(JJJ)I",           (void*)&WB_StressVirtualSpaceResize},
#if INCLUDE_CDS
  {CC"getCDSOffsetForName0", CC"(Ljava/lang/String;)I",  (void*)&WB_GetCDSOffsetForName},
  {CC"getCDSConstantForName0", CC"(Ljava/lang/String;)I",  (void*)&WB_GetCDSConstantForName},
#endif
#if INCLUDE_G1GC
  {CC"g1InConcurrentMark", CC"()Z",                   (void*)&WB_G1InConcurrentMark},
  {CC"g1CompletedConcurrentMarkCycles", CC"()I",      (void*)&WB_G1CompletedConcurrentMarkCycles},
  {CC"g1IsHumongous0",      CC"(Ljava/lang/Object;)Z", (void*)&WB_G1IsHumongous     },
  {CC"g1BelongsToHumongousRegion0", CC"(J)Z",         (void*)&WB_G1BelongsToHumongousRegion},
  {CC"g1BelongsToFreeRegion0", CC"(J)Z",              (void*)&WB_G1BelongsToFreeRegion},
  {CC"g1NumMaxRegions",    CC"()J",                   (void*)&WB_G1NumMaxRegions  },
  {CC"g1NumFreeRegions",   CC"()J",                   (void*)&WB_G1NumFreeRegions  },
  {CC"g1RegionSize",       CC"()I",                   (void*)&WB_G1RegionSize      },
  {CC"g1HasRegionsToUncommit",  CC"()Z",              (void*)&WB_G1HasRegionsToUncommit},
  {CC"g1AuxiliaryMemoryUsage", CC"()Ljava/lang/management/MemoryUsage;",
                                                      (void*)&WB_G1AuxiliaryMemoryUsage  },
  {CC"g1ActiveMemoryNodeCount", CC"()I",              (void*)&WB_G1ActiveMemoryNodeCount },
  {CC"g1MemoryNodeIds",    CC"()[I",                  (void*)&WB_G1MemoryNodeIds },
  {CC"g1GetMixedGCInfo",   CC"(I)[J",                 (void*)&WB_G1GetMixedGCInfo },
#endif // INCLUDE_G1GC
#if INCLUDE_PARALLELGC
  {CC"psVirtualSpaceAlignment",CC"()J",               (void*)&WB_PSVirtualSpaceAlignment},
  {CC"psHeapGenerationAlignment",CC"()J",             (void*)&WB_PSHeapGenerationAlignment},
#endif
  {CC"NMTMalloc",           CC"(J)J",                 (void*)&WB_NMTMalloc          },
  {CC"NMTMallocWithPseudoStack", CC"(JI)J",           (void*)&WB_NMTMallocWithPseudoStack},
  {CC"NMTMallocWithPseudoStackAndType", CC"(JII)J",   (void*)&WB_NMTMallocWithPseudoStackAndType},
  {CC"NMTFree",             CC"(J)V",                 (void*)&WB_NMTFree            },
  {CC"NMTReserveMemory",    CC"(J)J",                 (void*)&WB_NMTReserveMemory   },
  {CC"NMTAttemptReserveMemoryAt",    CC"(JJ)J",       (void*)&WB_NMTAttemptReserveMemoryAt },
  {CC"NMTCommitMemory",     CC"(JJ)V",                (void*)&WB_NMTCommitMemory    },
  {CC"NMTUncommitMemory",   CC"(JJ)V",                (void*)&WB_NMTUncommitMemory  },
  {CC"NMTReleaseMemory",    CC"(JJ)V",                (void*)&WB_NMTReleaseMemory   },
  {CC"NMTGetHashSize",      CC"()I",                  (void*)&WB_NMTGetHashSize     },
  {CC"NMTNewArena",         CC"(J)J",                 (void*)&WB_NMTNewArena        },
  {CC"NMTFreeArena",        CC"(J)V",                 (void*)&WB_NMTFreeArena       },
  {CC"NMTArenaMalloc",      CC"(JJ)V",                (void*)&WB_NMTArenaMalloc     },
  {CC"deoptimizeFrames",   CC"(Z)I",                  (void*)&WB_DeoptimizeFrames  },
  {CC"isFrameDeoptimized", CC"(I)Z",                  (void*)&WB_IsFrameDeoptimized},
  {CC"deoptimizeAll",      CC"()V",                   (void*)&WB_DeoptimizeAll     },
  {CC"deoptimizeMethod0",   CC"(Ljava/lang/reflect/Executable;Z)I",
                                                      (void*)&WB_DeoptimizeMethod  },
  {CC"isMethodCompiled0",   CC"(Ljava/lang/reflect/Executable;Z)Z",
                                                      (void*)&WB_IsMethodCompiled  },
  {CC"isMethodCompilable0", CC"(Ljava/lang/reflect/Executable;IZ)Z",
                                                      (void*)&WB_IsMethodCompilable},
  {CC"isMethodQueuedForCompilation0",
      CC"(Ljava/lang/reflect/Executable;)Z",          (void*)&WB_IsMethodQueuedForCompilation},
  {CC"isIntrinsicAvailable0",
      CC"(Ljava/lang/reflect/Executable;Ljava/lang/reflect/Executable;I)Z",
                                                      (void*)&WB_IsIntrinsicAvailable},
  {CC"makeMethodNotCompilable0",
      CC"(Ljava/lang/reflect/Executable;IZ)V",        (void*)&WB_MakeMethodNotCompilable},
  {CC"testSetDontInlineMethod0",
      CC"(Ljava/lang/reflect/Executable;Z)Z",         (void*)&WB_TestSetDontInlineMethod},
  {CC"getMethodCompilationLevel0",
      CC"(Ljava/lang/reflect/Executable;Z)I",         (void*)&WB_GetMethodCompilationLevel},
  {CC"getMethodDecompileCount0",
      CC"(Ljava/lang/reflect/Executable;)I",          (void*)&WB_GetMethodDecompileCount},
  {CC"getMethodTrapCount0",
      CC"(Ljava/lang/reflect/Executable;Ljava/lang/String;)I",
                                                      (void*)&WB_GetMethodTrapCount},
  {CC"getDeoptCount0",
      CC"(Ljava/lang/String;Ljava/lang/String;)I",    (void*)&WB_GetDeoptCount},
  {CC"getMethodEntryBci0",
      CC"(Ljava/lang/reflect/Executable;)I",          (void*)&WB_GetMethodEntryBci},
  {CC"getCompileQueueSize",
      CC"(I)I",                                       (void*)&WB_GetCompileQueueSize},
  {CC"testSetForceInlineMethod0",
      CC"(Ljava/lang/reflect/Executable;Z)Z",         (void*)&WB_TestSetForceInlineMethod},
  {CC"enqueueMethodForCompilation0",
      CC"(Ljava/lang/reflect/Executable;II)Z",        (void*)&WB_EnqueueMethodForCompilation},
  {CC"enqueueInitializerForCompilation0",
      CC"(Ljava/lang/Class;I)Z",                      (void*)&WB_EnqueueInitializerForCompilation},
  {CC"markMethodProfiled",
      CC"(Ljava/lang/reflect/Executable;)V",          (void*)&WB_MarkMethodProfiled},
  {CC"clearMethodState0",
      CC"(Ljava/lang/reflect/Executable;)V",          (void*)&WB_ClearMethodState},
  {CC"lockCompilation",    CC"()V",                   (void*)&WB_LockCompilation},
  {CC"unlockCompilation",  CC"()V",                   (void*)&WB_UnlockCompilation},
  {CC"matchesMethod",
      CC"(Ljava/lang/reflect/Executable;Ljava/lang/String;)I",
                                                      (void*)&WB_MatchesMethod},
  {CC"matchesInline",
      CC"(Ljava/lang/reflect/Executable;Ljava/lang/String;)I",
                                                      (void*)&WB_MatchesInline},
  {CC"shouldPrintAssembly",
        CC"(Ljava/lang/reflect/Executable;I)Z",
                                                        (void*)&WB_ShouldPrintAssembly},

  {CC"isConstantVMFlag",   CC"(Ljava/lang/String;)Z", (void*)&WB_IsConstantVMFlag},
  {CC"isDefaultVMFlag",    CC"(Ljava/lang/String;)Z", (void*)&WB_IsDefaultVMFlag},
  {CC"isLockedVMFlag",     CC"(Ljava/lang/String;)Z", (void*)&WB_IsLockedVMFlag},
  {CC"setBooleanVMFlag",   CC"(Ljava/lang/String;Z)V",(void*)&WB_SetBooleanVMFlag},
  {CC"setIntVMFlag",       CC"(Ljava/lang/String;J)V",(void*)&WB_SetIntVMFlag},
  {CC"setUintVMFlag",      CC"(Ljava/lang/String;J)V",(void*)&WB_SetUintVMFlag},
  {CC"setIntxVMFlag",      CC"(Ljava/lang/String;J)V",(void*)&WB_SetIntxVMFlag},
  {CC"setUintxVMFlag",     CC"(Ljava/lang/String;J)V",(void*)&WB_SetUintxVMFlag},
  {CC"setUint64VMFlag",    CC"(Ljava/lang/String;J)V",(void*)&WB_SetUint64VMFlag},
  {CC"setSizeTVMFlag",     CC"(Ljava/lang/String;J)V",(void*)&WB_SetSizeTVMFlag},
  {CC"setDoubleVMFlag",    CC"(Ljava/lang/String;D)V",(void*)&WB_SetDoubleVMFlag},
  {CC"setStringVMFlag",    CC"(Ljava/lang/String;Ljava/lang/String;)V",
                                                      (void*)&WB_SetStringVMFlag},
  {CC"getBooleanVMFlag",   CC"(Ljava/lang/String;)Ljava/lang/Boolean;",
                                                      (void*)&WB_GetBooleanVMFlag},
  {CC"getIntVMFlag",       CC"(Ljava/lang/String;)Ljava/lang/Long;",
                                                      (void*)&WB_GetIntVMFlag},
  {CC"getUintVMFlag",      CC"(Ljava/lang/String;)Ljava/lang/Long;",
                                                      (void*)&WB_GetUintVMFlag},
  {CC"getIntxVMFlag",      CC"(Ljava/lang/String;)Ljava/lang/Long;",
                                                      (void*)&WB_GetIntxVMFlag},
  {CC"getUintxVMFlag",     CC"(Ljava/lang/String;)Ljava/lang/Long;",
                                                      (void*)&WB_GetUintxVMFlag},
  {CC"getUint64VMFlag",    CC"(Ljava/lang/String;)Ljava/lang/Long;",
                                                      (void*)&WB_GetUint64VMFlag},
  {CC"getSizeTVMFlag",     CC"(Ljava/lang/String;)Ljava/lang/Long;",
                                                      (void*)&WB_GetSizeTVMFlag},
  {CC"getDoubleVMFlag",    CC"(Ljava/lang/String;)Ljava/lang/Double;",
                                                      (void*)&WB_GetDoubleVMFlag},
  {CC"getStringVMFlag",    CC"(Ljava/lang/String;)Ljava/lang/String;",
                                                      (void*)&WB_GetStringVMFlag},
  {CC"isInStringTable",    CC"(Ljava/lang/String;)Z", (void*)&WB_IsInStringTable  },
  {CC"fullGC",   CC"()V",                             (void*)&WB_FullGC },
  {CC"youngGC",  CC"()V",                             (void*)&WB_YoungGC },
  {CC"readReservedMemory", CC"()V",                   (void*)&WB_ReadReservedMemory },
  {CC"allocateMetaspace",
     CC"(Ljava/lang/ClassLoader;J)J",                 (void*)&WB_AllocateMetaspace },
  {CC"incMetaspaceCapacityUntilGC", CC"(J)J",         (void*)&WB_IncMetaspaceCapacityUntilGC },
  {CC"metaspaceCapacityUntilGC", CC"()J",             (void*)&WB_MetaspaceCapacityUntilGC },
  {CC"metaspaceSharedRegionAlignment", CC"()J",       (void*)&WB_MetaspaceSharedRegionAlignment },
  {CC"getCPUFeatures",     CC"()Ljava/lang/String;",  (void*)&WB_GetCPUFeatures     },
  {CC"getNMethod0",         CC"(Ljava/lang/reflect/Executable;Z)[Ljava/lang/Object;",
                                                      (void*)&WB_GetNMethod         },
  {CC"allocateCodeBlob",   CC"(II)J",                 (void*)&WB_AllocateCodeBlob   },
  {CC"freeCodeBlob",       CC"(J)V",                  (void*)&WB_FreeCodeBlob       },
  {CC"getCodeHeapEntries", CC"(I)[Ljava/lang/Object;",(void*)&WB_GetCodeHeapEntries },
  {CC"getCompilationActivityMode",
                           CC"()I",                   (void*)&WB_GetCompilationActivityMode},
  {CC"getMethodData0",     CC"(Ljava/lang/reflect/Executable;)J",
                                                      (void*)&WB_GetMethodData      },
  {CC"getCodeBlob",        CC"(J)[Ljava/lang/Object;",(void*)&WB_GetCodeBlob        },
  {CC"getThreadStackSize", CC"()J",                   (void*)&WB_GetThreadStackSize },
  {CC"getThreadRemainingStackSize", CC"()J",          (void*)&WB_GetThreadRemainingStackSize },
  {CC"DefineModule",       CC"(Ljava/lang/Object;ZLjava/lang/String;Ljava/lang/String;[Ljava/lang/Object;)V",
                                                      (void*)&WB_DefineModule },
  {CC"AddModuleExports",   CC"(Ljava/lang/Object;Ljava/lang/String;Ljava/lang/Object;)V",
                                                      (void*)&WB_AddModuleExports },
  {CC"AddReadsModule",     CC"(Ljava/lang/Object;Ljava/lang/Object;)V",
                                                      (void*)&WB_AddReadsModule },
  {CC"AddModuleExportsToAllUnnamed", CC"(Ljava/lang/Object;Ljava/lang/String;)V",
                                                      (void*)&WB_AddModuleExportsToAllUnnamed },
  {CC"AddModuleExportsToAll", CC"(Ljava/lang/Object;Ljava/lang/String;)V",
                                                      (void*)&WB_AddModuleExportsToAll },
  {CC"deflateIdleMonitors", CC"()Z",                  (void*)&WB_DeflateIdleMonitors },
  {CC"isMonitorInflated0", CC"(Ljava/lang/Object;)Z", (void*)&WB_IsMonitorInflated  },
  {CC"getInUseMonitorCount", CC"()J", (void*)&WB_getInUseMonitorCount  },
  {CC"getLockStackCapacity", CC"()I",                 (void*)&WB_getLockStackCapacity },
  {CC"supportsRecursiveLightweightLocking", CC"()Z",  (void*)&WB_supportsRecursiveLightweightLocking },
  {CC"forceSafepoint",     CC"()V",                   (void*)&WB_ForceSafepoint     },
  {CC"forceClassLoaderStatsSafepoint", CC"()V",       (void*)&WB_ForceClassLoaderStatsSafepoint },
  {CC"getConstantPool0",   CC"(Ljava/lang/Class;)J",  (void*)&WB_GetConstantPool    },
  {CC"getResolvedReferences0", CC"(Ljava/lang/Class;)[Ljava/lang/Object;", (void*)&WB_GetResolvedReferences},
  {CC"getFieldEntriesLength0", CC"(Ljava/lang/Class;)I",  (void*)&WB_getFieldEntriesLength},
  {CC"getFieldCPIndex0",    CC"(Ljava/lang/Class;I)I", (void*)&WB_getFieldCPIndex},
  {CC"getMethodEntriesLength0", CC"(Ljava/lang/Class;)I",  (void*)&WB_getMethodEntriesLength},
  {CC"getMethodCPIndex0",    CC"(Ljava/lang/Class;I)I", (void*)&WB_getMethodCPIndex},
  {CC"getIndyInfoLength0", CC"(Ljava/lang/Class;)I",  (void*)&WB_getIndyInfoLength},
  {CC"getIndyCPIndex0",    CC"(Ljava/lang/Class;I)I", (void*)&WB_getIndyCPIndex},
  {CC"printClasses0",      CC"(Ljava/lang/String;I)Ljava/lang/String;", (void*)&WB_printClasses},
  {CC"printMethods0",      CC"(Ljava/lang/String;Ljava/lang/String;I)Ljava/lang/String;", (void*)&WB_printMethods},
  {CC"getMethodBooleanOption",
      CC"(Ljava/lang/reflect/Executable;Ljava/lang/String;)Ljava/lang/Boolean;",
                                                      (void*)&WB_GetMethodBooleaneOption},
  {CC"getMethodIntxOption",
      CC"(Ljava/lang/reflect/Executable;Ljava/lang/String;)Ljava/lang/Long;",
                                                      (void*)&WB_GetMethodIntxOption},
  {CC"getMethodUintxOption",
      CC"(Ljava/lang/reflect/Executable;Ljava/lang/String;)Ljava/lang/Long;",
                                                      (void*)&WB_GetMethodUintxOption},
  {CC"getMethodDoubleOption",
      CC"(Ljava/lang/reflect/Executable;Ljava/lang/String;)Ljava/lang/Double;",
                                                      (void*)&WB_GetMethodDoubleOption},
  {CC"getMethodStringOption",
      CC"(Ljava/lang/reflect/Executable;Ljava/lang/String;)Ljava/lang/String;",
                                                      (void*)&WB_GetMethodStringOption},
  {CC"getDefaultArchivePath",             CC"()Ljava/lang/String;",
                                                      (void*)&WB_GetDefaultArchivePath},
  {CC"getCDSGenericHeaderMinVersion",     CC"()I",    (void*)&WB_GetCDSGenericHeaderMinVersion},
  {CC"getCurrentCDSVersion",              CC"()I",    (void*)&WB_GetCDSCurrentVersion},
  {CC"isSharingEnabled",   CC"()Z",                   (void*)&WB_IsSharingEnabled},
  {CC"isSharedInternedString", CC"(Ljava/lang/String;)Z", (void*)&WB_IsSharedInternedString },
  {CC"isSharedClass",      CC"(Ljava/lang/Class;)Z",  (void*)&WB_IsSharedClass },
  {CC"areSharedStringsMapped",            CC"()Z",    (void*)&WB_AreSharedStringsMapped },
  {CC"linkClass",          CC"(Ljava/lang/Class;)V",  (void*)&WB_LinkClass},
  {CC"areOpenArchiveHeapObjectsMapped",   CC"()Z",    (void*)&WB_AreOpenArchiveHeapObjectsMapped},
  {CC"isCDSIncluded",                     CC"()Z",    (void*)&WB_IsCDSIncluded },
  {CC"isJFRIncluded",                     CC"()Z",    (void*)&WB_IsJFRIncluded },
  {CC"isDTraceIncluded",                  CC"()Z",    (void*)&WB_IsDTraceIncluded },
  {CC"hasLibgraal",                       CC"()Z",    (void*)&WB_HasLibgraal },
  {CC"isC2OrJVMCIIncluded",               CC"()Z",    (void*)&WB_isC2OrJVMCIIncluded },
  {CC"isJVMCISupportedByGC",              CC"()Z",    (void*)&WB_IsJVMCISupportedByGC},
  {CC"canWriteJavaHeapArchive",           CC"()Z",    (void*)&WB_CanWriteJavaHeapArchive },
  {CC"cdsMemoryMappingFailed",            CC"()Z",    (void*)&WB_CDSMemoryMappingFailed },

  {CC"clearInlineCaches0",  CC"(Z)V",                 (void*)&WB_ClearInlineCaches },
  {CC"handshakeReadMonitors", CC"(Ljava/lang/Thread;)Z", (void*)&WB_HandshakeReadMonitors },
  {CC"handshakeWalkStack", CC"(Ljava/lang/Thread;Z)I", (void*)&WB_HandshakeWalkStack },
  {CC"asyncHandshakeWalkStack", CC"(Ljava/lang/Thread;)V", (void*)&WB_AsyncHandshakeWalkStack },
  {CC"lockAndBlock", CC"(Z)V",                        (void*)&WB_LockAndBlock},
  {CC"checkThreadObjOfTerminatingThread", CC"(Ljava/lang/Thread;)V", (void*)&WB_CheckThreadObjOfTerminatingThread },
  {CC"verifyFrames",                CC"(ZZ)V",            (void*)&WB_VerifyFrames },
  {CC"addCompilerDirective",    CC"(Ljava/lang/String;)I",
                                                      (void*)&WB_AddCompilerDirective },
  {CC"removeCompilerDirective",   CC"(I)V",           (void*)&WB_RemoveCompilerDirective },
  {CC"isGCSupported",             CC"(I)Z",           (void*)&WB_IsGCSupported},
  {CC"isGCSupportedByJVMCICompiler", CC"(I)Z",        (void*)&WB_IsGCSupportedByJVMCICompiler},
  {CC"isGCSelected",              CC"(I)Z",           (void*)&WB_IsGCSelected},
  {CC"isGCSelectedErgonomically", CC"()Z",            (void*)&WB_IsGCSelectedErgonomically},
  {CC"supportsConcurrentGCBreakpoints", CC"()Z",      (void*)&WB_SupportsConcurrentGCBreakpoints},
  {CC"concurrentGCAcquireControl0", CC"()V",          (void*)&WB_ConcurrentGCAcquireControl},
  {CC"concurrentGCReleaseControl0", CC"()V",          (void*)&WB_ConcurrentGCReleaseControl},
  {CC"concurrentGCRunToIdle0",    CC"()V",            (void*)&WB_ConcurrentGCRunToIdle},
  {CC"concurrentGCRunTo0",        CC"(Ljava/lang/String;)Z",
                                                      (void*)&WB_ConcurrentGCRunTo},
  {CC"checkLibSpecifiesNoexecstack", CC"(Ljava/lang/String;)Z",
                                                      (void*)&WB_CheckLibSpecifiesNoexecstack},
  {CC"isContainerized",           CC"()Z",            (void*)&WB_IsContainerized },
  {CC"validateCgroup",
      CC"(Ljava/lang/String;Ljava/lang/String;Ljava/lang/String;)I",
                                                      (void*)&WB_ValidateCgroup },
  {CC"hostPhysicalMemory",        CC"()J",            (void*)&WB_HostPhysicalMemory },
  {CC"hostPhysicalSwap",          CC"()J",            (void*)&WB_HostPhysicalSwap },
  {CC"hostCPUs",                  CC"()I",            (void*)&WB_HostCPUs },
  {CC"printOsInfo",               CC"()V",            (void*)&WB_PrintOsInfo },
  {CC"disableElfSectionCache",    CC"()V",            (void*)&WB_DisableElfSectionCache },
  {CC"resolvedMethodItemsCount",  CC"()J",            (void*)&WB_ResolvedMethodItemsCount },
  {CC"protectionDomainRemovedCount",   CC"()I",       (void*)&WB_ProtectionDomainRemovedCount },
  {CC"getKlassMetadataSize", CC"(Ljava/lang/Class;)I",(void*)&WB_GetKlassMetadataSize},

  {CC"createMetaspaceTestContext", CC"(JJ)J",         (void*)&WB_CreateMetaspaceTestContext},
  {CC"destroyMetaspaceTestContext", CC"(J)V",         (void*)&WB_DestroyMetaspaceTestContext},
  {CC"purgeMetaspaceTestContext", CC"(J)V",           (void*)&WB_PurgeMetaspaceTestContext},
  {CC"printMetaspaceTestContext", CC"(J)V",           (void*)&WB_PrintMetaspaceTestContext},
  {CC"getTotalCommittedBytesInMetaspaceTestContext", CC"(J)J",(void*)&WB_GetTotalCommittedBytesInMetaspaceTestContext},
  {CC"getTotalUsedBytesInMetaspaceTestContext", CC"(J)J", (void*)&WB_GetTotalUsedBytesInMetaspaceTestContext},
  {CC"createArenaInTestContext", CC"(JZ)J",           (void*)&WB_CreateArenaInTestContext},
  {CC"destroyMetaspaceTestArena", CC"(J)V",           (void*)&WB_DestroyMetaspaceTestArena},
  {CC"allocateFromMetaspaceTestArena", CC"(JJ)J",     (void*)&WB_AllocateFromMetaspaceTestArena},
  {CC"deallocateToMetaspaceTestArena", CC"(JJJ)V",    (void*)&WB_DeallocateToMetaspaceTestArena},
  {CC"maxMetaspaceAllocationSize", CC"()J",           (void*)&WB_GetMaxMetaspaceAllocationSize},

  {CC"isJVMTIIncluded", CC"()Z",                      (void*)&WB_IsJVMTIIncluded},
  {CC"waitUnsafe", CC"(I)V",                          (void*)&WB_WaitUnsafe},
  {CC"getLibcName",     CC"()Ljava/lang/String;",     (void*)&WB_GetLibcName},

  {CC"lockCritical",    CC"()V",                      (void*)&WB_LockCritical},
  {CC"unlockCritical",  CC"()V",                      (void*)&WB_UnlockCritical},
  {CC"pinObject",       CC"(Ljava/lang/Object;)V",    (void*)&WB_PinObject},
  {CC"unpinObject",     CC"(Ljava/lang/Object;)V",    (void*)&WB_UnpinObject},
  {CC"setVirtualThreadsNotifyJvmtiMode", CC"(Z)Z",    (void*)&WB_SetVirtualThreadsNotifyJvmtiMode},
  {CC"preTouchMemory",  CC"(JJ)V",                    (void*)&WB_PreTouchMemory},
  {CC"cleanMetaspaces", CC"()V",                      (void*)&WB_CleanMetaspaces},
  {CC"rss", CC"()J",                                  (void*)&WB_Rss},
  {CC"printString", CC"(Ljava/lang/String;I)Ljava/lang/String;", (void*)&WB_PrintString},
<<<<<<< HEAD
  {CC"setCPUTimeSamplerProcessQueue", CC"(Z)V",       (void*)&WB_SetCPUTimeSamplerProcessQueue},
=======
  {CC"wordSize", CC"()J",                             (void*)&WB_WordSize},
  {CC"rootChunkWordSize", CC"()J",                    (void*)&WB_RootChunkWordSize}
>>>>>>> 3eece6e9
};


#undef CC

JVM_ENTRY(void, JVM_RegisterWhiteBoxMethods(JNIEnv* env, jclass wbclass))
  {
    if (WhiteBoxAPI) {
      // Make sure that wbclass is loaded by the null classloader
      InstanceKlass* ik = InstanceKlass::cast(java_lang_Class::as_Klass(JNIHandles::resolve(wbclass)));
      Handle loader(THREAD, ik->class_loader());
      if (loader.is_null()) {
        WhiteBox::register_methods(env, wbclass, thread, methods, sizeof(methods) / sizeof(methods[0]));
        WhiteBox::set_used();
      }
    }
  }
JVM_END<|MERGE_RESOLUTION|>--- conflicted
+++ resolved
@@ -3007,12 +3007,9 @@
   {CC"cleanMetaspaces", CC"()V",                      (void*)&WB_CleanMetaspaces},
   {CC"rss", CC"()J",                                  (void*)&WB_Rss},
   {CC"printString", CC"(Ljava/lang/String;I)Ljava/lang/String;", (void*)&WB_PrintString},
-<<<<<<< HEAD
+  {CC"wordSize", CC"()J",                             (void*)&WB_WordSize},
+  {CC"rootChunkWordSize", CC"()J",                    (void*)&WB_RootChunkWordSize},
   {CC"setCPUTimeSamplerProcessQueue", CC"(Z)V",       (void*)&WB_SetCPUTimeSamplerProcessQueue},
-=======
-  {CC"wordSize", CC"()J",                             (void*)&WB_WordSize},
-  {CC"rootChunkWordSize", CC"()J",                    (void*)&WB_RootChunkWordSize}
->>>>>>> 3eece6e9
 };
 
 
