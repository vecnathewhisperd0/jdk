--- conflicted
+++ resolved
@@ -57,11 +57,6 @@
  * @see SimpleElementVisitor9
  * @since 16
  */
-<<<<<<< HEAD
-@jdk.internal.javac.PreviewFeature(feature=jdk.internal.javac.PreviewFeature.Feature.RECORDS,
-                             reflective=true)
-=======
->>>>>>> ea26ff11
 @SupportedSourceVersion(RELEASE_16)
 public class SimpleElementVisitor14<R, P> extends SimpleElementVisitor9<R, P> {
     /**
