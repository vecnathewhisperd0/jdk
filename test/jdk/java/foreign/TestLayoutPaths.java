/*
 * Copyright (c) 2019, 2023, Oracle and/or its affiliates. All rights reserved.
 *  DO NOT ALTER OR REMOVE COPYRIGHT NOTICES OR THIS FILE HEADER.
 *
 *  This code is free software; you can redistribute it and/or modify it
 *  under the terms of the GNU General Public License version 2 only, as
 *  published by the Free Software Foundation.
 *
 *  This code is distributed in the hope that it will be useful, but WITHOUT
 *  ANY WARRANTY; without even the implied warranty of MERCHANTABILITY or
 *  FITNESS FOR A PARTICULAR PURPOSE.  See the GNU General Public License
 *  version 2 for more details (a copy is included in the LICENSE file that
 *  accompanied this code).
 *
 *  You should have received a copy of the GNU General Public License version
 *  2 along with this work; if not, write to the Free Software Foundation,
 *  Inc., 51 Franklin St, Fifth Floor, Boston, MA 02110-1301 USA.
 *
 *   Please contact Oracle, 500 Oracle Parkway, Redwood Shores, CA 94065 USA
 *  or visit www.oracle.com if you need additional information or have any
 *  questions.
 *
 */

/*
 * @test
 * @enablePreview
 * @run testng TestLayoutPaths
 */

import java.lang.foreign.*;
import java.lang.foreign.MemoryLayout.PathElement;

import org.testng.SkipException;
import org.testng.annotations.*;

import java.lang.invoke.MethodHandle;
import java.util.ArrayList;
import java.util.List;
import java.util.function.IntFunction;

import static java.lang.foreign.MemoryLayout.PathElement.groupElement;
import static java.lang.foreign.MemoryLayout.PathElement.sequenceElement;
import static java.lang.foreign.ValueLayout.JAVA_INT;
import static org.testng.Assert.*;

public class TestLayoutPaths {

    @Test(expectedExceptions = IllegalArgumentException.class)
    public void testBadByteSelectFromSeq() {
        SequenceLayout seq = MemoryLayout.sequenceLayout(5, JAVA_INT);
        seq.byteOffset(groupElement("foo"));
    }

    @Test(expectedExceptions = IllegalArgumentException.class)
    public void testBadByteSelectFromStruct() {
        GroupLayout g = MemoryLayout.structLayout(JAVA_INT);
        g.byteOffset(sequenceElement());
    }

    @Test(expectedExceptions = IllegalArgumentException.class)
    public void testBadByteSelectFromValue() {
        SequenceLayout seq = MemoryLayout.sequenceLayout(5, JAVA_INT);
        seq.byteOffset(sequenceElement(), sequenceElement());
    }

    @Test(expectedExceptions = IllegalArgumentException.class)
    public void testUnknownByteStructField() {
        GroupLayout g = MemoryLayout.structLayout(JAVA_INT);
        g.byteOffset(groupElement("foo"));
    }

    @Test(expectedExceptions = IllegalArgumentException.class)
    public void testTooBigGroupElementIndex() {
        GroupLayout g = MemoryLayout.structLayout(JAVA_INT);
        g.byteOffset(groupElement(1));
    }

    @Test(expectedExceptions = IllegalArgumentException.class)
    public void testNegativeGroupElementIndex() {
        GroupLayout g = MemoryLayout.structLayout(JAVA_INT);
        g.byteOffset(groupElement(-1));
    }

    @Test(expectedExceptions = IllegalArgumentException.class)
    public void testByteOutOfBoundsSeqIndex() {
        SequenceLayout seq = MemoryLayout.sequenceLayout(5, JAVA_INT);
        seq.byteOffset(sequenceElement(6));
    }

    @Test(expectedExceptions = IllegalArgumentException.class)
    public void testNegativeSeqIndex() {
       sequenceElement(-2);
    }

    @Test(expectedExceptions = IllegalArgumentException.class)
    public void testByteNegativeSeqIndex() {
        SequenceLayout seq = MemoryLayout.sequenceLayout(5, JAVA_INT);
        seq.byteOffset(sequenceElement(-2));
    }

    @Test(expectedExceptions = IllegalArgumentException.class)
    public void testOutOfBoundsSeqRange() {
        SequenceLayout seq = MemoryLayout.sequenceLayout(5, JAVA_INT);
        seq.byteOffset(sequenceElement(6, 2));
    }

    @Test(expectedExceptions = IllegalArgumentException.class)
    public void testNegativeSeqRange() {
        sequenceElement(-2, 2);
    }

    @Test(expectedExceptions = IllegalArgumentException.class)
    public void testByteNegativeSeqRange() {
        SequenceLayout seq = MemoryLayout.sequenceLayout(5, JAVA_INT);
        seq.byteOffset(sequenceElement(-2, 2));
    }

    @Test(expectedExceptions = IllegalArgumentException.class)
    public void testIncompleteAccess() {
        SequenceLayout seq = MemoryLayout.sequenceLayout(5, MemoryLayout.structLayout(JAVA_INT));
        seq.varHandle(sequenceElement());
    }

    public void testBitOffsetHandleRange() {
        SequenceLayout seq = MemoryLayout.sequenceLayout(5, MemoryLayout.structLayout(JAVA_INT));
        seq.byteOffsetHandle(sequenceElement(0, 1));
    }

    @Test(expectedExceptions = IllegalArgumentException.class)
<<<<<<< HEAD
    public void testBitOffsetHandleBadRange() {
        SequenceLayout seq = MemoryLayout.sequenceLayout(5, MemoryLayout.structLayout(JAVA_INT));
        seq.bitOffsetHandle(sequenceElement(5, 1)); // invalid range (starting position is outside the sequence)
    }

    public void testByteOffsetHandleRange() {
        SequenceLayout seq = MemoryLayout.sequenceLayout(5, MemoryLayout.structLayout(JAVA_INT));
        seq.byteOffsetHandle(sequenceElement(0, 1));
    }

    @Test(expectedExceptions = IllegalArgumentException.class)
=======
>>>>>>> d77a4103
    public void testByteOffsetHandleBadRange() {
        SequenceLayout seq = MemoryLayout.sequenceLayout(5, MemoryLayout.structLayout(JAVA_INT));
        seq.byteOffsetHandle(sequenceElement(5, 1)); // invalid range (starting position is outside the sequence)
    }

    @Test
    public void testBadSequencePathInOffset() {
        SequenceLayout seq = MemoryLayout.sequenceLayout(10, JAVA_INT);
        // bad path elements
        for (PathElement e : List.of( sequenceElement(), sequenceElement(0, 2) )) {
            try {
                seq.byteOffset(e);
                fail();
            } catch (IllegalArgumentException ex) {
                assertTrue(true);
            }
        }
    }

    @Test
    public void testBadSequencePathInSelect() {
        SequenceLayout seq = MemoryLayout.sequenceLayout(10, JAVA_INT);
        for (PathElement e : List.of( sequenceElement(0), sequenceElement(0, 2) )) {
            try {
                seq.select(e);
                fail();
            } catch (IllegalArgumentException ex) {
                assertTrue(true);
            }
        }
    }

    @Test(dataProvider = "groupSelectors")
    public void testStructPaths(IntFunction<PathElement> groupSelector) {
        long[] offsets = { 0, 1, 3, 7 };
        GroupLayout g = MemoryLayout.structLayout(
                ValueLayout.JAVA_BYTE.withName("0"),
                ValueLayout.JAVA_CHAR_UNALIGNED.withName("1"),
                ValueLayout.JAVA_FLOAT_UNALIGNED.withName("2"),
                ValueLayout.JAVA_LONG_UNALIGNED.withName("3")
        );

        // test select

        for (int i = 0 ; i < 4 ; i++) {
            MemoryLayout selected = g.select(groupSelector.apply(i));
            assertTrue(selected == g.memberLayouts().get(i));
        }

        // test offset

        for (int i = 0 ; i < 4 ; i++) {
            long byteOffset = g.byteOffset(groupSelector.apply(i));
            assertEquals(offsets[i], byteOffset);
        }
    }

    @Test(dataProvider = "groupSelectors")
    public void testUnionPaths(IntFunction<PathElement> groupSelector) {
        long[] offsets = { 0, 0, 0, 0 };
        GroupLayout g = MemoryLayout.unionLayout(
                ValueLayout.JAVA_BYTE.withName("0"),
                ValueLayout.JAVA_CHAR.withName("1"),
                ValueLayout.JAVA_FLOAT.withName("2"),
                ValueLayout.JAVA_LONG.withName("3")
        );

        // test select

        for (int i = 0 ; i < 4 ; i++) {
            MemoryLayout selected = g.select(groupSelector.apply(i));
            assertTrue(selected == g.memberLayouts().get(i));
        }

        // test offset

        for (int i = 0 ; i < 4 ; i++) {
            long byteOffset = g.byteOffset(groupSelector.apply(i));
            assertEquals(offsets[i], byteOffset);
        }
    }

    @DataProvider
    public static Object[][] groupSelectors() {
        return new Object[][] {
                { (IntFunction<PathElement>) PathElement::groupElement }, // by index
                { (IntFunction<PathElement>) i -> PathElement.groupElement(String.valueOf(i)) } // by name
        };
    }

    @Test
    public void testSequencePaths() {
        long[] offsets = { 0, 1, 2, 3 };
        SequenceLayout g = MemoryLayout.sequenceLayout(4, ValueLayout.JAVA_BYTE);

        // test select

        MemoryLayout selected = g.select(sequenceElement());
        assertTrue(selected == ValueLayout.JAVA_BYTE);

        // test offset

        for (int i = 0 ; i < 4 ; i++) {
            long byteOffset = g.byteOffset(sequenceElement(i));
            assertEquals(offsets[i], byteOffset);
        }
    }

    @Test(dataProvider = "testLayouts")
    public void testOffsetHandle(MemoryLayout layout, PathElement[] pathElements, long[] indexes,
                                 long expectedByteOffset) throws Throwable {
        MethodHandle byteOffsetHandle = layout.byteOffsetHandle(pathElements);
        byteOffsetHandle = byteOffsetHandle.asSpreader(long[].class, indexes.length);
        long actualByteOffset = (long) byteOffsetHandle.invokeExact(indexes);
        assertEquals(actualByteOffset, expectedByteOffset);
    }

    @DataProvider
    public static Object[][] testLayouts() {
        List<Object[]> testCases = new ArrayList<>();

        testCases.add(new Object[] {
            MemoryLayout.sequenceLayout(10, JAVA_INT),
            new PathElement[] { sequenceElement() },
            new long[] { 4 },
            JAVA_INT.byteSize() * 4
        });
        testCases.add(new Object[] {
            MemoryLayout.sequenceLayout(10, MemoryLayout.structLayout(JAVA_INT, JAVA_INT.withName("y"))),
            new PathElement[] { sequenceElement(), groupElement("y") },
            new long[] { 4 },
            (JAVA_INT.byteSize() * 2) * 4 + JAVA_INT.byteSize()
        });
        testCases.add(new Object[] {
            MemoryLayout.sequenceLayout(10, MemoryLayout.structLayout(MemoryLayout.paddingLayout(4), JAVA_INT.withName("y"))),
            new PathElement[] { sequenceElement(), groupElement("y") },
            new long[] { 4 },
            (JAVA_INT.byteSize() + 4) * 4 + 4
        });
        testCases.add(new Object[] {
            MemoryLayout.sequenceLayout(10, JAVA_INT),
            new PathElement[] { sequenceElement() },
            new long[] { 4 },
            JAVA_INT.byteSize() * 4
        });
        testCases.add(new Object[] {
            MemoryLayout.structLayout(
                MemoryLayout.sequenceLayout(10, JAVA_INT).withName("data")
            ),
            new PathElement[] { groupElement("data"), sequenceElement() },
            new long[] { 4 },
            JAVA_INT.byteSize() * 4
        });

        MemoryLayout complexLayout = MemoryLayout.structLayout(
            MemoryLayout.sequenceLayout(10,
                MemoryLayout.sequenceLayout(10,
                    MemoryLayout.structLayout(
                        JAVA_INT.withName("x"),
                        JAVA_INT.withName("y")
                    )
                )
            ).withName("data")
        );

        testCases.add(new Object[] {
            complexLayout,
            new PathElement[] { groupElement("data"), sequenceElement(), sequenceElement(), groupElement("x") },
            new long[] { 0, 1 },
            (JAVA_INT.byteSize() * 2)
        });
        testCases.add(new Object[] {
            complexLayout,
            new PathElement[] { groupElement("data"), sequenceElement(), sequenceElement(), groupElement("x") },
            new long[] { 1, 0 },
            (JAVA_INT.byteSize() * 2) * 10
        });
        testCases.add(new Object[] {
            complexLayout,
            new PathElement[] { groupElement("data"), sequenceElement(), sequenceElement(), groupElement("y") },
            new long[] { 0, 1 },
            (JAVA_INT.byteSize() * 2) + JAVA_INT.byteSize()
        });
        testCases.add(new Object[] {
            complexLayout,
            new PathElement[] { groupElement("data"), sequenceElement(), sequenceElement(), groupElement("y") },
            new long[] { 1, 0 },
            (JAVA_INT.byteSize() * 2) * 10 + JAVA_INT.byteSize()
        });

        return testCases.toArray(Object[][]::new);
    }

    @Test(dataProvider = "testLayouts")
    public void testSliceHandle(MemoryLayout layout, PathElement[] pathElements, long[] indexes,
                                long expectedByteOffset) throws Throwable {
        MemoryLayout selected = layout.select(pathElements);
        MethodHandle sliceHandle = layout.sliceHandle(pathElements);
        sliceHandle = sliceHandle.asSpreader(long[].class, indexes.length);

        try (Arena arena = Arena.ofConfined()) {
            MemorySegment segment = arena.allocate(layout);
            MemorySegment slice = (MemorySegment) sliceHandle.invokeExact(segment, indexes);
            assertEquals(slice.address() - segment.address(), expectedByteOffset);
            assertEquals(slice.byteSize(), selected.byteSize());
        }
    }

}
<|MERGE_RESOLUTION|>--- conflicted
+++ resolved
@@ -122,26 +122,12 @@
         seq.varHandle(sequenceElement());
     }
 
-    public void testBitOffsetHandleRange() {
-        SequenceLayout seq = MemoryLayout.sequenceLayout(5, MemoryLayout.structLayout(JAVA_INT));
-        seq.byteOffsetHandle(sequenceElement(0, 1));
-    }
-
-    @Test(expectedExceptions = IllegalArgumentException.class)
-<<<<<<< HEAD
-    public void testBitOffsetHandleBadRange() {
-        SequenceLayout seq = MemoryLayout.sequenceLayout(5, MemoryLayout.structLayout(JAVA_INT));
-        seq.bitOffsetHandle(sequenceElement(5, 1)); // invalid range (starting position is outside the sequence)
-    }
-
     public void testByteOffsetHandleRange() {
         SequenceLayout seq = MemoryLayout.sequenceLayout(5, MemoryLayout.structLayout(JAVA_INT));
         seq.byteOffsetHandle(sequenceElement(0, 1));
     }
 
     @Test(expectedExceptions = IllegalArgumentException.class)
-=======
->>>>>>> d77a4103
     public void testByteOffsetHandleBadRange() {
         SequenceLayout seq = MemoryLayout.sequenceLayout(5, MemoryLayout.structLayout(JAVA_INT));
         seq.byteOffsetHandle(sequenceElement(5, 1)); // invalid range (starting position is outside the sequence)
