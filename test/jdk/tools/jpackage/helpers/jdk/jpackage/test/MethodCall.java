--- conflicted
+++ resolved
@@ -240,9 +240,6 @@
     private final Method method;
     private final Object[] ctorArgs;
 
-<<<<<<< HEAD
-    static final Object[] DEFAULT_CTOR_ARGS = new Object[0];
-=======
     private static final Map<Class<?>, Class<?>> NORM_TYPES;
 
     static {
@@ -269,5 +266,4 @@
 
         NORM_TYPES = Collections.unmodifiableMap(combined);
     }
->>>>>>> 1717946c
 }