/*
 * Copyright (c) 2022, Oracle and/or its affiliates. All rights reserved.
 * DO NOT ALTER OR REMOVE COPYRIGHT NOTICES OR THIS FILE HEADER.
 *
 * This code is free software; you can redistribute it and/or modify it
 * under the terms of the GNU General Public License version 2 only, as
 * published by the Free Software Foundation.
 *
 * This code is distributed in the hope that it will be useful, but WITHOUT
 * ANY WARRANTY; without even the implied warranty of MERCHANTABILITY or
 * FITNESS FOR A PARTICULAR PURPOSE.  See the GNU General Public License
 * version 2 for more details (a copy is included in the LICENSE file that
 * accompanied this code).
 *
 * You should have received a copy of the GNU General Public License version
 * 2 along with this work; if not, write to the Free Software Foundation,
 * Inc., 51 Franklin St, Fifth Floor, Boston, MA 02110-1301 USA.
 *
 * Please contact Oracle, 500 Oracle Parkway, Redwood Shores, CA 94065 USA
 * or visit www.oracle.com if you need additional information or have any
 * questions.
 */

/*
 * @test
<<<<<<< HEAD
 * @summary Testing ClassFile stack maps generator.
 * @bug 8305990
=======
 * @summary Testing Classfile stack maps generator.
 * @bug 8305990 8320222
>>>>>>> e055fae1
 * @build testdata.*
 * @run junit StackMapsTest
 */

import java.lang.classfile.*;
import java.lang.classfile.components.ClassPrinter;
import java.net.URI;
import java.nio.file.FileSystem;
import java.nio.file.FileSystems;
import java.nio.file.Files;
import org.junit.jupiter.api.Test;
import static org.junit.jupiter.api.Assertions.*;
import static helpers.TestUtil.assertEmpty;
import static java.lang.classfile.ClassFile.ACC_STATIC;

import java.lang.constant.ClassDesc;
import java.lang.constant.ConstantDescs;
import java.lang.constant.MethodTypeDesc;
import java.util.List;
import java.lang.reflect.AccessFlag;

/**
 * StackMapsTest
 */
class StackMapsTest {

    private byte[] buildDeadCode() {
        return ClassFile.of(ClassFile.StackMapsOption.DROP_STACK_MAPS,
                                    ClassFile.DeadCodeOption.KEEP_DEAD_CODE).build(
                ClassDesc.of("DeadCodePattern"),
                clb -> clb.withMethodBody(
                                "twoReturns",
                                MethodTypeDesc.of(ConstantDescs.CD_void),
                                0,
                                cob -> cob.return_().return_())
                        .withMethodBody(
                                "deadJumpInExceptionBlocks",
                                MethodTypeDesc.of(ConstantDescs.CD_void),
                                0,
                                cob -> {
                                    var deadEnd = cob.newLabel();
                                    cob.goto_(deadEnd);
                                    var deadStart = cob.newBoundLabel();
                                    cob.return_(); //dead code
                                    cob.labelBinding(deadEnd);
                                    cob.return_();
                                    var handler = cob.newBoundLabel();
                                    cob.athrow();
                                    //exception block before dead code to stay untouched
                                    cob.exceptionCatch(cob.startLabel(), deadStart, handler, ConstantDescs.CD_Throwable);
                                    //exception block after dead code to stay untouched
                                    cob.exceptionCatch(deadEnd, handler, handler, ConstantDescs.CD_Throwable);
                                     //exception block overlapping dead code to cut from right
                                    cob.exceptionCatch(cob.startLabel(), deadEnd, handler, ConstantDescs.CD_Throwable);
                                    //exception block overlapping dead code to from left
                                    cob.exceptionCatch(deadStart, handler, handler, ConstantDescs.CD_Throwable);
                                    //exception block matching dead code to remove
                                    cob.exceptionCatch(deadStart, deadEnd, handler, ConstantDescs.CD_Throwable);
                                    //exception block around dead code to split
                                    cob.exceptionCatch(cob.startLabel(), handler, handler, ConstantDescs.CD_Throwable);
                                }));
    }

    @Test
    void testDeadCodePatternPatch() throws Exception {
        testTransformedStackMaps(buildDeadCode());
    }

    @Test
    void testDeadCodePatternFail() throws Exception {
        var error = assertThrows(IllegalArgumentException.class, () -> testTransformedStackMaps(buildDeadCode(), ClassFile.DeadCodeOption.KEEP_DEAD_CODE));
        assertLinesMatch(
            """
            Unable to generate stack map frame for dead code at bytecode offset 1 of method twoReturns()
            >> more lines >>
                0: {opcode: RETURN}
                1: {opcode: RETURN}
            """.lines(),
            error.getMessage().lines(),
            error.getMessage()
        );
    }

    @Test
    void testUnresolvedPermission() throws Exception {
        testTransformedStackMaps("modules/java.base/java/security/UnresolvedPermission.class");
    }

    @Test
    void testURL() throws Exception {
        testTransformedStackMaps("modules/java.base/java/net/URL.class");
    }

    @Test
    void testPattern1() throws Exception {
        testTransformedStackMaps("/testdata/Pattern1.class");
    }

    @Test
    void testPattern2() throws Exception {
        testTransformedStackMaps("/testdata/Pattern2.class");
    }

    @Test
    void testPattern3() throws Exception {
        testTransformedStackMaps("/testdata/Pattern3.class");
    }

    @Test
    void testPattern4() throws Exception {
        testTransformedStackMaps("/testdata/Pattern4.class");
    }

    @Test
    void testPattern5() throws Exception {
        testTransformedStackMaps("/testdata/Pattern5.class");
    }

    @Test
    void testPattern6() throws Exception {
        testTransformedStackMaps("/testdata/Pattern6.class");
    }

    @Test
    void testPattern7() throws Exception {
        testTransformedStackMaps("/testdata/Pattern7.class");
    }

    @Test
    void testPattern8() throws Exception {
        testTransformedStackMaps("/testdata/Pattern8.class");
    }

    @Test
    void testPattern9() throws Exception {
        testTransformedStackMaps("/testdata/Pattern9.class");
    }

    @Test
    void testPattern10() throws Exception {
        testTransformedStackMaps("/testdata/Pattern10.class");
    }

    @Test
    void testFrameOutOfBytecodeRange() {
        var cc = ClassFile.of();
        var error = assertThrows(IllegalArgumentException.class, () ->
        cc.parse(
                cc.build(ClassDesc.of("TestClass"), clb ->
                        clb.withMethodBody("frameOutOfRangeMethod", MethodTypeDesc.of(ConstantDescs.CD_void), 0, cob -> {
                            var l = cob.newLabel();
                            cob.goto_(l);//jump to the end of method body triggers invalid frame creation
                            cob.labelBinding(l);
                        }))));
        assertLinesMatch(
            """
            Detected branch target out of bytecode range at bytecode offset 0 of method frameOutOfRangeMethod()
            >> more lines >>
                0: {opcode: GOTO, target: 3}
            """.lines(),
            error.getMessage().lines(),
            error.getMessage()
        );
    }

    @Test
    void testMethodSwitchFromStatic() {
        assertThrows(IllegalArgumentException.class, () ->
        ClassFile.of().build(ClassDesc.of("TestClass"), clb ->
                clb.withMethod("testMethod", MethodTypeDesc.of(ConstantDescs.CD_Object, ConstantDescs.CD_int),
                               ACC_STATIC,
                               mb -> mb.withCode(cob -> {
                                           var t = cob.newLabel();
                                           cob.aload(0).goto_(t).labelBinding(t).areturn();
                                       })
                                       .withFlags())));
    }

    @Test
    void testMethodSwitchToStatic() {
        assertThrows(IllegalArgumentException.class, () ->
        ClassFile.of().build(ClassDesc.of("TestClass"), clb ->
                clb.withMethod("testMethod", MethodTypeDesc.of(ConstantDescs.CD_int, ConstantDescs.CD_int),
                               0, mb ->
                                       mb.withCode(cob -> {
                                             var t = cob.newLabel();
                                             cob.iload(0).goto_(t).labelBinding(t).ireturn();
                                         })
                                         .withFlags(AccessFlag.STATIC))));
    }

    @Test
    void testClassVersions() throws Exception {
        var cc = ClassFile.of();
        var actualVersion = cc.parse(StackMapsTest.class.getResourceAsStream("/testdata/Pattern1.class").readAllBytes());

        //test transformation to class version 49 with removal of StackMapTable attributes
        var version49 = cc.parse(cc.transform(
                                    actualVersion,
                                    ClassTransform.transformingMethodBodies(CodeTransform.ACCEPT_ALL)
                                                  .andThen(ClassTransform.endHandler(clb -> clb.withVersion(49, 0)))));
        assertFalse(ClassPrinter.toTree(version49, ClassPrinter.Verbosity.CRITICAL_ATTRIBUTES)
                                .walk().anyMatch(n -> n.name().equals("stack map frames")));

        //test transformation to class version 50 with re-generation of StackMapTable attributes
         assertEmpty(cc.parse(cc.transform(
                                    version49,
                                    ClassTransform.transformingMethodBodies(CodeTransform.ACCEPT_ALL)
                                                  .andThen(ClassTransform.endHandler(clb -> clb.withVersion(50, 0)))))
                              .verify(null));
    }

    private static final FileSystem JRT = FileSystems.getFileSystem(URI.create("jrt:/"));

    private static void testTransformedStackMaps(String classPath, ClassFile.Option... options) throws Exception {
        testTransformedStackMaps(
                classPath.startsWith("/")
                            ? StackMapsTest.class.getResourceAsStream(classPath).readAllBytes()
                            : Files.readAllBytes(JRT.getPath(classPath)),
                options);
    }

    private static void testTransformedStackMaps(byte[] originalBytes, ClassFile.Option... options) throws Exception {
        //transform the class model
        ClassFile cc = ClassFile.of(options);
        var classModel = cc.parse(originalBytes);
        var transformedBytes = cc.build(classModel.thisClass().asSymbol(),
                                               cb -> {
//                                                   classModel.superclass().ifPresent(cb::withSuperclass);
//                                                   cb.withInterfaces(classModel.interfaces());
//                                                   cb.withVersion(classModel.majorVersion(), classModel.minorVersion());
                                                   classModel.forEachElement(cb);
                                               });

        //then verify transformed bytecode
        assertEmpty(cc.parse(transformedBytes).verify(null));
    }

    @Test
    void testInvalidStack() throws Exception {
        //stack size mismatch
        assertThrows(IllegalArgumentException.class, () ->
                Classfile.of().build(ClassDesc.of("Test"), clb ->
                    clb.withMethodBody("test",
                                       MethodTypeDesc.ofDescriptor("(Z)V"),
                                       Classfile.ACC_STATIC,
                                       cb -> {
                                           Label target = cb.newLabel();
                                           Label next = cb.newLabel();
                                           cb.iload(0);
                                           cb.ifeq(next);
                                           cb.constantInstruction(0.0d);
                                           cb.goto_(target);
                                           cb.labelBinding(next);
                                           cb.constantInstruction(0);
                                           cb.labelBinding(target);
                                           cb.pop();
                                       })));
        //stack content mismatch
        assertThrows(IllegalArgumentException.class, () ->
                Classfile.of().build(ClassDesc.of("Test"), clb ->
                    clb.withMethodBody("test",
                                       MethodTypeDesc.ofDescriptor("(Z)V"),
                                       Classfile.ACC_STATIC,
                                       cb -> {
                                           Label target = cb.newLabel();
                                           Label next = cb.newLabel();
                                           cb.iload(0);
                                           cb.ifeq(next);
                                           cb.constantInstruction(0.0f);
                                           cb.goto_(target);
                                           cb.labelBinding(next);
                                           cb.constantInstruction(0);
                                           cb.labelBinding(target);
                                           cb.pop();
                                       })));
    }
}<|MERGE_RESOLUTION|>--- conflicted
+++ resolved
@@ -23,13 +23,8 @@
 
 /*
  * @test
-<<<<<<< HEAD
- * @summary Testing ClassFile stack maps generator.
- * @bug 8305990
-=======
  * @summary Testing Classfile stack maps generator.
  * @bug 8305990 8320222
->>>>>>> e055fae1
  * @build testdata.*
  * @run junit StackMapsTest
  */
@@ -272,10 +267,10 @@
     void testInvalidStack() throws Exception {
         //stack size mismatch
         assertThrows(IllegalArgumentException.class, () ->
-                Classfile.of().build(ClassDesc.of("Test"), clb ->
+                ClassFile.of().build(ClassDesc.of("Test"), clb ->
                     clb.withMethodBody("test",
                                        MethodTypeDesc.ofDescriptor("(Z)V"),
-                                       Classfile.ACC_STATIC,
+                                       ClassFile.ACC_STATIC,
                                        cb -> {
                                            Label target = cb.newLabel();
                                            Label next = cb.newLabel();
@@ -290,10 +285,10 @@
                                        })));
         //stack content mismatch
         assertThrows(IllegalArgumentException.class, () ->
-                Classfile.of().build(ClassDesc.of("Test"), clb ->
+                ClassFile.of().build(ClassDesc.of("Test"), clb ->
                     clb.withMethodBody("test",
                                        MethodTypeDesc.ofDescriptor("(Z)V"),
-                                       Classfile.ACC_STATIC,
+                                       ClassFile.ACC_STATIC,
                                        cb -> {
                                            Label target = cb.newLabel();
                                            Label next = cb.newLabel();
