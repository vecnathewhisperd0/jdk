//
// Copyright (c) 2011, 2022, Oracle and/or its affiliates. All rights reserved.
// DO NOT ALTER OR REMOVE COPYRIGHT NOTICES OR THIS FILE HEADER.
//
// This code is free software; you can redistribute it and/or modify it
// under the terms of the GNU General Public License version 2 only, as
// published by the Free Software Foundation.
//
// This code is distributed in the hope that it will be useful, but WITHOUT
// ANY WARRANTY; without even the implied warranty of MERCHANTABILITY or
// FITNESS FOR A PARTICULAR PURPOSE.  See the GNU General Public License
// version 2 for more details (a copy is included in the LICENSE file that
// accompanied this code).
//
// You should have received a copy of the GNU General Public License version
// 2 along with this work; if not, write to the Free Software Foundation,
// Inc., 51 Franklin St, Fifth Floor, Boston, MA 02110-1301 USA.
//
// Please contact Oracle, 500 Oracle Parkway, Redwood Shores, CA 94065 USA
// or visit www.oracle.com if you need additional information or have any
// questions.
//
//

// X86 Common Architecture Description File

//----------REGISTER DEFINITION BLOCK------------------------------------------
// This information is used by the matcher and the register allocator to
// describe individual registers and classes of registers within the target
// architecture.

register %{
//----------Architecture Description Register Definitions----------------------
// General Registers
// "reg_def"  name ( register save type, C convention save type,
//                   ideal register type, encoding );
// Register Save Types:
//
// NS  = No-Save:       The register allocator assumes that these registers
//                      can be used without saving upon entry to the method, &
//                      that they do not need to be saved at call sites.
//
// SOC = Save-On-Call:  The register allocator assumes that these registers
//                      can be used without saving upon entry to the method,
//                      but that they must be saved at call sites.
//
// SOE = Save-On-Entry: The register allocator assumes that these registers
//                      must be saved before using them upon entry to the
//                      method, but they do not need to be saved at call
//                      sites.
//
// AS  = Always-Save:   The register allocator assumes that these registers
//                      must be saved before using them upon entry to the
//                      method, & that they must be saved at call sites.
//
// Ideal Register Type is used to determine how to save & restore a
// register.  Op_RegI will get spilled with LoadI/StoreI, Op_RegP will get
// spilled with LoadP/StoreP.  If the register supports both, use Op_RegI.
//
// The encoding number is the actual bit-pattern placed into the opcodes.

// XMM registers.  512-bit registers or 8 words each, labeled (a)-p.
// Word a in each register holds a Float, words ab hold a Double.
// The whole registers are used in SSE4.2 version intrinsics,
// array copy stubs and superword operations (see UseSSE42Intrinsics,
// UseXMMForArrayCopy and UseSuperword flags).
// For pre EVEX enabled architectures:
//      XMM8-XMM15 must be encoded with REX (VEX for UseAVX)
// For EVEX enabled architectures:
//      XMM8-XMM31 must be encoded with REX (EVEX for UseAVX).
//
// Linux ABI:   No register preserved across function calls
//              XMM0-XMM7 might hold parameters
// Windows ABI: XMM6-XMM31 preserved across function calls
//              XMM0-XMM3 might hold parameters

reg_def XMM0 ( SOC, SOC, Op_RegF, 0, xmm0->as_VMReg());
reg_def XMM0b( SOC, SOC, Op_RegF, 0, xmm0->as_VMReg()->next(1));
reg_def XMM0c( SOC, SOC, Op_RegF, 0, xmm0->as_VMReg()->next(2));
reg_def XMM0d( SOC, SOC, Op_RegF, 0, xmm0->as_VMReg()->next(3));
reg_def XMM0e( SOC, SOC, Op_RegF, 0, xmm0->as_VMReg()->next(4));
reg_def XMM0f( SOC, SOC, Op_RegF, 0, xmm0->as_VMReg()->next(5));
reg_def XMM0g( SOC, SOC, Op_RegF, 0, xmm0->as_VMReg()->next(6));
reg_def XMM0h( SOC, SOC, Op_RegF, 0, xmm0->as_VMReg()->next(7));
reg_def XMM0i( SOC, SOC, Op_RegF, 0, xmm0->as_VMReg()->next(8));
reg_def XMM0j( SOC, SOC, Op_RegF, 0, xmm0->as_VMReg()->next(9));
reg_def XMM0k( SOC, SOC, Op_RegF, 0, xmm0->as_VMReg()->next(10));
reg_def XMM0l( SOC, SOC, Op_RegF, 0, xmm0->as_VMReg()->next(11));
reg_def XMM0m( SOC, SOC, Op_RegF, 0, xmm0->as_VMReg()->next(12));
reg_def XMM0n( SOC, SOC, Op_RegF, 0, xmm0->as_VMReg()->next(13));
reg_def XMM0o( SOC, SOC, Op_RegF, 0, xmm0->as_VMReg()->next(14));
reg_def XMM0p( SOC, SOC, Op_RegF, 0, xmm0->as_VMReg()->next(15));

reg_def XMM1 ( SOC, SOC, Op_RegF, 1, xmm1->as_VMReg());
reg_def XMM1b( SOC, SOC, Op_RegF, 1, xmm1->as_VMReg()->next(1));
reg_def XMM1c( SOC, SOC, Op_RegF, 1, xmm1->as_VMReg()->next(2));
reg_def XMM1d( SOC, SOC, Op_RegF, 1, xmm1->as_VMReg()->next(3));
reg_def XMM1e( SOC, SOC, Op_RegF, 1, xmm1->as_VMReg()->next(4));
reg_def XMM1f( SOC, SOC, Op_RegF, 1, xmm1->as_VMReg()->next(5));
reg_def XMM1g( SOC, SOC, Op_RegF, 1, xmm1->as_VMReg()->next(6));
reg_def XMM1h( SOC, SOC, Op_RegF, 1, xmm1->as_VMReg()->next(7));
reg_def XMM1i( SOC, SOC, Op_RegF, 1, xmm1->as_VMReg()->next(8));
reg_def XMM1j( SOC, SOC, Op_RegF, 1, xmm1->as_VMReg()->next(9));
reg_def XMM1k( SOC, SOC, Op_RegF, 1, xmm1->as_VMReg()->next(10));
reg_def XMM1l( SOC, SOC, Op_RegF, 1, xmm1->as_VMReg()->next(11));
reg_def XMM1m( SOC, SOC, Op_RegF, 1, xmm1->as_VMReg()->next(12));
reg_def XMM1n( SOC, SOC, Op_RegF, 1, xmm1->as_VMReg()->next(13));
reg_def XMM1o( SOC, SOC, Op_RegF, 1, xmm1->as_VMReg()->next(14));
reg_def XMM1p( SOC, SOC, Op_RegF, 1, xmm1->as_VMReg()->next(15));

reg_def XMM2 ( SOC, SOC, Op_RegF, 2, xmm2->as_VMReg());
reg_def XMM2b( SOC, SOC, Op_RegF, 2, xmm2->as_VMReg()->next(1));
reg_def XMM2c( SOC, SOC, Op_RegF, 2, xmm2->as_VMReg()->next(2));
reg_def XMM2d( SOC, SOC, Op_RegF, 2, xmm2->as_VMReg()->next(3));
reg_def XMM2e( SOC, SOC, Op_RegF, 2, xmm2->as_VMReg()->next(4));
reg_def XMM2f( SOC, SOC, Op_RegF, 2, xmm2->as_VMReg()->next(5));
reg_def XMM2g( SOC, SOC, Op_RegF, 2, xmm2->as_VMReg()->next(6));
reg_def XMM2h( SOC, SOC, Op_RegF, 2, xmm2->as_VMReg()->next(7));
reg_def XMM2i( SOC, SOC, Op_RegF, 2, xmm2->as_VMReg()->next(8));
reg_def XMM2j( SOC, SOC, Op_RegF, 2, xmm2->as_VMReg()->next(9));
reg_def XMM2k( SOC, SOC, Op_RegF, 2, xmm2->as_VMReg()->next(10));
reg_def XMM2l( SOC, SOC, Op_RegF, 2, xmm2->as_VMReg()->next(11));
reg_def XMM2m( SOC, SOC, Op_RegF, 2, xmm2->as_VMReg()->next(12));
reg_def XMM2n( SOC, SOC, Op_RegF, 2, xmm2->as_VMReg()->next(13));
reg_def XMM2o( SOC, SOC, Op_RegF, 2, xmm2->as_VMReg()->next(14));
reg_def XMM2p( SOC, SOC, Op_RegF, 2, xmm2->as_VMReg()->next(15));

reg_def XMM3 ( SOC, SOC, Op_RegF, 3, xmm3->as_VMReg());
reg_def XMM3b( SOC, SOC, Op_RegF, 3, xmm3->as_VMReg()->next(1));
reg_def XMM3c( SOC, SOC, Op_RegF, 3, xmm3->as_VMReg()->next(2));
reg_def XMM3d( SOC, SOC, Op_RegF, 3, xmm3->as_VMReg()->next(3));
reg_def XMM3e( SOC, SOC, Op_RegF, 3, xmm3->as_VMReg()->next(4));
reg_def XMM3f( SOC, SOC, Op_RegF, 3, xmm3->as_VMReg()->next(5));
reg_def XMM3g( SOC, SOC, Op_RegF, 3, xmm3->as_VMReg()->next(6));
reg_def XMM3h( SOC, SOC, Op_RegF, 3, xmm3->as_VMReg()->next(7));
reg_def XMM3i( SOC, SOC, Op_RegF, 3, xmm3->as_VMReg()->next(8));
reg_def XMM3j( SOC, SOC, Op_RegF, 3, xmm3->as_VMReg()->next(9));
reg_def XMM3k( SOC, SOC, Op_RegF, 3, xmm3->as_VMReg()->next(10));
reg_def XMM3l( SOC, SOC, Op_RegF, 3, xmm3->as_VMReg()->next(11));
reg_def XMM3m( SOC, SOC, Op_RegF, 3, xmm3->as_VMReg()->next(12));
reg_def XMM3n( SOC, SOC, Op_RegF, 3, xmm3->as_VMReg()->next(13));
reg_def XMM3o( SOC, SOC, Op_RegF, 3, xmm3->as_VMReg()->next(14));
reg_def XMM3p( SOC, SOC, Op_RegF, 3, xmm3->as_VMReg()->next(15));

reg_def XMM4 ( SOC, SOC, Op_RegF, 4, xmm4->as_VMReg());
reg_def XMM4b( SOC, SOC, Op_RegF, 4, xmm4->as_VMReg()->next(1));
reg_def XMM4c( SOC, SOC, Op_RegF, 4, xmm4->as_VMReg()->next(2));
reg_def XMM4d( SOC, SOC, Op_RegF, 4, xmm4->as_VMReg()->next(3));
reg_def XMM4e( SOC, SOC, Op_RegF, 4, xmm4->as_VMReg()->next(4));
reg_def XMM4f( SOC, SOC, Op_RegF, 4, xmm4->as_VMReg()->next(5));
reg_def XMM4g( SOC, SOC, Op_RegF, 4, xmm4->as_VMReg()->next(6));
reg_def XMM4h( SOC, SOC, Op_RegF, 4, xmm4->as_VMReg()->next(7));
reg_def XMM4i( SOC, SOC, Op_RegF, 4, xmm4->as_VMReg()->next(8));
reg_def XMM4j( SOC, SOC, Op_RegF, 4, xmm4->as_VMReg()->next(9));
reg_def XMM4k( SOC, SOC, Op_RegF, 4, xmm4->as_VMReg()->next(10));
reg_def XMM4l( SOC, SOC, Op_RegF, 4, xmm4->as_VMReg()->next(11));
reg_def XMM4m( SOC, SOC, Op_RegF, 4, xmm4->as_VMReg()->next(12));
reg_def XMM4n( SOC, SOC, Op_RegF, 4, xmm4->as_VMReg()->next(13));
reg_def XMM4o( SOC, SOC, Op_RegF, 4, xmm4->as_VMReg()->next(14));
reg_def XMM4p( SOC, SOC, Op_RegF, 4, xmm4->as_VMReg()->next(15));

reg_def XMM5 ( SOC, SOC, Op_RegF, 5, xmm5->as_VMReg());
reg_def XMM5b( SOC, SOC, Op_RegF, 5, xmm5->as_VMReg()->next(1));
reg_def XMM5c( SOC, SOC, Op_RegF, 5, xmm5->as_VMReg()->next(2));
reg_def XMM5d( SOC, SOC, Op_RegF, 5, xmm5->as_VMReg()->next(3));
reg_def XMM5e( SOC, SOC, Op_RegF, 5, xmm5->as_VMReg()->next(4));
reg_def XMM5f( SOC, SOC, Op_RegF, 5, xmm5->as_VMReg()->next(5));
reg_def XMM5g( SOC, SOC, Op_RegF, 5, xmm5->as_VMReg()->next(6));
reg_def XMM5h( SOC, SOC, Op_RegF, 5, xmm5->as_VMReg()->next(7));
reg_def XMM5i( SOC, SOC, Op_RegF, 5, xmm5->as_VMReg()->next(8));
reg_def XMM5j( SOC, SOC, Op_RegF, 5, xmm5->as_VMReg()->next(9));
reg_def XMM5k( SOC, SOC, Op_RegF, 5, xmm5->as_VMReg()->next(10));
reg_def XMM5l( SOC, SOC, Op_RegF, 5, xmm5->as_VMReg()->next(11));
reg_def XMM5m( SOC, SOC, Op_RegF, 5, xmm5->as_VMReg()->next(12));
reg_def XMM5n( SOC, SOC, Op_RegF, 5, xmm5->as_VMReg()->next(13));
reg_def XMM5o( SOC, SOC, Op_RegF, 5, xmm5->as_VMReg()->next(14));
reg_def XMM5p( SOC, SOC, Op_RegF, 5, xmm5->as_VMReg()->next(15));

reg_def XMM6 ( SOC, SOC, Op_RegF, 6, xmm6->as_VMReg());
reg_def XMM6b( SOC, SOC, Op_RegF, 6, xmm6->as_VMReg()->next(1));
reg_def XMM6c( SOC, SOC, Op_RegF, 6, xmm6->as_VMReg()->next(2));
reg_def XMM6d( SOC, SOC, Op_RegF, 6, xmm6->as_VMReg()->next(3));
reg_def XMM6e( SOC, SOC, Op_RegF, 6, xmm6->as_VMReg()->next(4));
reg_def XMM6f( SOC, SOC, Op_RegF, 6, xmm6->as_VMReg()->next(5));
reg_def XMM6g( SOC, SOC, Op_RegF, 6, xmm6->as_VMReg()->next(6));
reg_def XMM6h( SOC, SOC, Op_RegF, 6, xmm6->as_VMReg()->next(7));
reg_def XMM6i( SOC, SOC, Op_RegF, 6, xmm6->as_VMReg()->next(8));
reg_def XMM6j( SOC, SOC, Op_RegF, 6, xmm6->as_VMReg()->next(9));
reg_def XMM6k( SOC, SOC, Op_RegF, 6, xmm6->as_VMReg()->next(10));
reg_def XMM6l( SOC, SOC, Op_RegF, 6, xmm6->as_VMReg()->next(11));
reg_def XMM6m( SOC, SOC, Op_RegF, 6, xmm6->as_VMReg()->next(12));
reg_def XMM6n( SOC, SOC, Op_RegF, 6, xmm6->as_VMReg()->next(13));
reg_def XMM6o( SOC, SOC, Op_RegF, 6, xmm6->as_VMReg()->next(14));
reg_def XMM6p( SOC, SOC, Op_RegF, 6, xmm6->as_VMReg()->next(15));

reg_def XMM7 ( SOC, SOC, Op_RegF, 7, xmm7->as_VMReg());
reg_def XMM7b( SOC, SOC, Op_RegF, 7, xmm7->as_VMReg()->next(1));
reg_def XMM7c( SOC, SOC, Op_RegF, 7, xmm7->as_VMReg()->next(2));
reg_def XMM7d( SOC, SOC, Op_RegF, 7, xmm7->as_VMReg()->next(3));
reg_def XMM7e( SOC, SOC, Op_RegF, 7, xmm7->as_VMReg()->next(4));
reg_def XMM7f( SOC, SOC, Op_RegF, 7, xmm7->as_VMReg()->next(5));
reg_def XMM7g( SOC, SOC, Op_RegF, 7, xmm7->as_VMReg()->next(6));
reg_def XMM7h( SOC, SOC, Op_RegF, 7, xmm7->as_VMReg()->next(7));
reg_def XMM7i( SOC, SOC, Op_RegF, 7, xmm7->as_VMReg()->next(8));
reg_def XMM7j( SOC, SOC, Op_RegF, 7, xmm7->as_VMReg()->next(9));
reg_def XMM7k( SOC, SOC, Op_RegF, 7, xmm7->as_VMReg()->next(10));
reg_def XMM7l( SOC, SOC, Op_RegF, 7, xmm7->as_VMReg()->next(11));
reg_def XMM7m( SOC, SOC, Op_RegF, 7, xmm7->as_VMReg()->next(12));
reg_def XMM7n( SOC, SOC, Op_RegF, 7, xmm7->as_VMReg()->next(13));
reg_def XMM7o( SOC, SOC, Op_RegF, 7, xmm7->as_VMReg()->next(14));
reg_def XMM7p( SOC, SOC, Op_RegF, 7, xmm7->as_VMReg()->next(15));

#ifdef _LP64

reg_def XMM8 ( SOC, SOC, Op_RegF, 8, xmm8->as_VMReg());
reg_def XMM8b( SOC, SOC, Op_RegF, 8, xmm8->as_VMReg()->next(1));
reg_def XMM8c( SOC, SOC, Op_RegF, 8, xmm8->as_VMReg()->next(2));
reg_def XMM8d( SOC, SOC, Op_RegF, 8, xmm8->as_VMReg()->next(3));
reg_def XMM8e( SOC, SOC, Op_RegF, 8, xmm8->as_VMReg()->next(4));
reg_def XMM8f( SOC, SOC, Op_RegF, 8, xmm8->as_VMReg()->next(5));
reg_def XMM8g( SOC, SOC, Op_RegF, 8, xmm8->as_VMReg()->next(6));
reg_def XMM8h( SOC, SOC, Op_RegF, 8, xmm8->as_VMReg()->next(7));
reg_def XMM8i( SOC, SOC, Op_RegF, 8, xmm8->as_VMReg()->next(8));
reg_def XMM8j( SOC, SOC, Op_RegF, 8, xmm8->as_VMReg()->next(9));
reg_def XMM8k( SOC, SOC, Op_RegF, 8, xmm8->as_VMReg()->next(10));
reg_def XMM8l( SOC, SOC, Op_RegF, 8, xmm8->as_VMReg()->next(11));
reg_def XMM8m( SOC, SOC, Op_RegF, 8, xmm8->as_VMReg()->next(12));
reg_def XMM8n( SOC, SOC, Op_RegF, 8, xmm8->as_VMReg()->next(13));
reg_def XMM8o( SOC, SOC, Op_RegF, 8, xmm8->as_VMReg()->next(14));
reg_def XMM8p( SOC, SOC, Op_RegF, 8, xmm8->as_VMReg()->next(15));

reg_def XMM9 ( SOC, SOC, Op_RegF, 9, xmm9->as_VMReg());
reg_def XMM9b( SOC, SOC, Op_RegF, 9, xmm9->as_VMReg()->next(1));
reg_def XMM9c( SOC, SOC, Op_RegF, 9, xmm9->as_VMReg()->next(2));
reg_def XMM9d( SOC, SOC, Op_RegF, 9, xmm9->as_VMReg()->next(3));
reg_def XMM9e( SOC, SOC, Op_RegF, 9, xmm9->as_VMReg()->next(4));
reg_def XMM9f( SOC, SOC, Op_RegF, 9, xmm9->as_VMReg()->next(5));
reg_def XMM9g( SOC, SOC, Op_RegF, 9, xmm9->as_VMReg()->next(6));
reg_def XMM9h( SOC, SOC, Op_RegF, 9, xmm9->as_VMReg()->next(7));
reg_def XMM9i( SOC, SOC, Op_RegF, 9, xmm9->as_VMReg()->next(8));
reg_def XMM9j( SOC, SOC, Op_RegF, 9, xmm9->as_VMReg()->next(9));
reg_def XMM9k( SOC, SOC, Op_RegF, 9, xmm9->as_VMReg()->next(10));
reg_def XMM9l( SOC, SOC, Op_RegF, 9, xmm9->as_VMReg()->next(11));
reg_def XMM9m( SOC, SOC, Op_RegF, 9, xmm9->as_VMReg()->next(12));
reg_def XMM9n( SOC, SOC, Op_RegF, 9, xmm9->as_VMReg()->next(13));
reg_def XMM9o( SOC, SOC, Op_RegF, 9, xmm9->as_VMReg()->next(14));
reg_def XMM9p( SOC, SOC, Op_RegF, 9, xmm9->as_VMReg()->next(15));

reg_def XMM10 ( SOC, SOC, Op_RegF, 10, xmm10->as_VMReg());
reg_def XMM10b( SOC, SOC, Op_RegF, 10, xmm10->as_VMReg()->next(1));
reg_def XMM10c( SOC, SOC, Op_RegF, 10, xmm10->as_VMReg()->next(2));
reg_def XMM10d( SOC, SOC, Op_RegF, 10, xmm10->as_VMReg()->next(3));
reg_def XMM10e( SOC, SOC, Op_RegF, 10, xmm10->as_VMReg()->next(4));
reg_def XMM10f( SOC, SOC, Op_RegF, 10, xmm10->as_VMReg()->next(5));
reg_def XMM10g( SOC, SOC, Op_RegF, 10, xmm10->as_VMReg()->next(6));
reg_def XMM10h( SOC, SOC, Op_RegF, 10, xmm10->as_VMReg()->next(7));
reg_def XMM10i( SOC, SOC, Op_RegF, 10, xmm10->as_VMReg()->next(8));
reg_def XMM10j( SOC, SOC, Op_RegF, 10, xmm10->as_VMReg()->next(9));
reg_def XMM10k( SOC, SOC, Op_RegF, 10, xmm10->as_VMReg()->next(10));
reg_def XMM10l( SOC, SOC, Op_RegF, 10, xmm10->as_VMReg()->next(11));
reg_def XMM10m( SOC, SOC, Op_RegF, 10, xmm10->as_VMReg()->next(12));
reg_def XMM10n( SOC, SOC, Op_RegF, 10, xmm10->as_VMReg()->next(13));
reg_def XMM10o( SOC, SOC, Op_RegF, 10, xmm10->as_VMReg()->next(14));
reg_def XMM10p( SOC, SOC, Op_RegF, 10, xmm10->as_VMReg()->next(15));

reg_def XMM11 ( SOC, SOC, Op_RegF, 11, xmm11->as_VMReg());
reg_def XMM11b( SOC, SOC, Op_RegF, 11, xmm11->as_VMReg()->next(1));
reg_def XMM11c( SOC, SOC, Op_RegF, 11, xmm11->as_VMReg()->next(2));
reg_def XMM11d( SOC, SOC, Op_RegF, 11, xmm11->as_VMReg()->next(3));
reg_def XMM11e( SOC, SOC, Op_RegF, 11, xmm11->as_VMReg()->next(4));
reg_def XMM11f( SOC, SOC, Op_RegF, 11, xmm11->as_VMReg()->next(5));
reg_def XMM11g( SOC, SOC, Op_RegF, 11, xmm11->as_VMReg()->next(6));
reg_def XMM11h( SOC, SOC, Op_RegF, 11, xmm11->as_VMReg()->next(7));
reg_def XMM11i( SOC, SOC, Op_RegF, 11, xmm11->as_VMReg()->next(8));
reg_def XMM11j( SOC, SOC, Op_RegF, 11, xmm11->as_VMReg()->next(9));
reg_def XMM11k( SOC, SOC, Op_RegF, 11, xmm11->as_VMReg()->next(10));
reg_def XMM11l( SOC, SOC, Op_RegF, 11, xmm11->as_VMReg()->next(11));
reg_def XMM11m( SOC, SOC, Op_RegF, 11, xmm11->as_VMReg()->next(12));
reg_def XMM11n( SOC, SOC, Op_RegF, 11, xmm11->as_VMReg()->next(13));
reg_def XMM11o( SOC, SOC, Op_RegF, 11, xmm11->as_VMReg()->next(14));
reg_def XMM11p( SOC, SOC, Op_RegF, 11, xmm11->as_VMReg()->next(15));

reg_def XMM12 ( SOC, SOC, Op_RegF, 12, xmm12->as_VMReg());
reg_def XMM12b( SOC, SOC, Op_RegF, 12, xmm12->as_VMReg()->next(1));
reg_def XMM12c( SOC, SOC, Op_RegF, 12, xmm12->as_VMReg()->next(2));
reg_def XMM12d( SOC, SOC, Op_RegF, 12, xmm12->as_VMReg()->next(3));
reg_def XMM12e( SOC, SOC, Op_RegF, 12, xmm12->as_VMReg()->next(4));
reg_def XMM12f( SOC, SOC, Op_RegF, 12, xmm12->as_VMReg()->next(5));
reg_def XMM12g( SOC, SOC, Op_RegF, 12, xmm12->as_VMReg()->next(6));
reg_def XMM12h( SOC, SOC, Op_RegF, 12, xmm12->as_VMReg()->next(7));
reg_def XMM12i( SOC, SOC, Op_RegF, 12, xmm12->as_VMReg()->next(8));
reg_def XMM12j( SOC, SOC, Op_RegF, 12, xmm12->as_VMReg()->next(9));
reg_def XMM12k( SOC, SOC, Op_RegF, 12, xmm12->as_VMReg()->next(10));
reg_def XMM12l( SOC, SOC, Op_RegF, 12, xmm12->as_VMReg()->next(11));
reg_def XMM12m( SOC, SOC, Op_RegF, 12, xmm12->as_VMReg()->next(12));
reg_def XMM12n( SOC, SOC, Op_RegF, 12, xmm12->as_VMReg()->next(13));
reg_def XMM12o( SOC, SOC, Op_RegF, 12, xmm12->as_VMReg()->next(14));
reg_def XMM12p( SOC, SOC, Op_RegF, 12, xmm12->as_VMReg()->next(15));

reg_def XMM13 ( SOC, SOC, Op_RegF, 13, xmm13->as_VMReg());
reg_def XMM13b( SOC, SOC, Op_RegF, 13, xmm13->as_VMReg()->next(1));
reg_def XMM13c( SOC, SOC, Op_RegF, 13, xmm13->as_VMReg()->next(2));
reg_def XMM13d( SOC, SOC, Op_RegF, 13, xmm13->as_VMReg()->next(3));
reg_def XMM13e( SOC, SOC, Op_RegF, 13, xmm13->as_VMReg()->next(4));
reg_def XMM13f( SOC, SOC, Op_RegF, 13, xmm13->as_VMReg()->next(5));
reg_def XMM13g( SOC, SOC, Op_RegF, 13, xmm13->as_VMReg()->next(6));
reg_def XMM13h( SOC, SOC, Op_RegF, 13, xmm13->as_VMReg()->next(7));
reg_def XMM13i( SOC, SOC, Op_RegF, 13, xmm13->as_VMReg()->next(8));
reg_def XMM13j( SOC, SOC, Op_RegF, 13, xmm13->as_VMReg()->next(9));
reg_def XMM13k( SOC, SOC, Op_RegF, 13, xmm13->as_VMReg()->next(10));
reg_def XMM13l( SOC, SOC, Op_RegF, 13, xmm13->as_VMReg()->next(11));
reg_def XMM13m( SOC, SOC, Op_RegF, 13, xmm13->as_VMReg()->next(12));
reg_def XMM13n( SOC, SOC, Op_RegF, 13, xmm13->as_VMReg()->next(13));
reg_def XMM13o( SOC, SOC, Op_RegF, 13, xmm13->as_VMReg()->next(14));
reg_def XMM13p( SOC, SOC, Op_RegF, 13, xmm13->as_VMReg()->next(15));

reg_def XMM14 ( SOC, SOC, Op_RegF, 14, xmm14->as_VMReg());
reg_def XMM14b( SOC, SOC, Op_RegF, 14, xmm14->as_VMReg()->next(1));
reg_def XMM14c( SOC, SOC, Op_RegF, 14, xmm14->as_VMReg()->next(2));
reg_def XMM14d( SOC, SOC, Op_RegF, 14, xmm14->as_VMReg()->next(3));
reg_def XMM14e( SOC, SOC, Op_RegF, 14, xmm14->as_VMReg()->next(4));
reg_def XMM14f( SOC, SOC, Op_RegF, 14, xmm14->as_VMReg()->next(5));
reg_def XMM14g( SOC, SOC, Op_RegF, 14, xmm14->as_VMReg()->next(6));
reg_def XMM14h( SOC, SOC, Op_RegF, 14, xmm14->as_VMReg()->next(7));
reg_def XMM14i( SOC, SOC, Op_RegF, 14, xmm14->as_VMReg()->next(8));
reg_def XMM14j( SOC, SOC, Op_RegF, 14, xmm14->as_VMReg()->next(9));
reg_def XMM14k( SOC, SOC, Op_RegF, 14, xmm14->as_VMReg()->next(10));
reg_def XMM14l( SOC, SOC, Op_RegF, 14, xmm14->as_VMReg()->next(11));
reg_def XMM14m( SOC, SOC, Op_RegF, 14, xmm14->as_VMReg()->next(12));
reg_def XMM14n( SOC, SOC, Op_RegF, 14, xmm14->as_VMReg()->next(13));
reg_def XMM14o( SOC, SOC, Op_RegF, 14, xmm14->as_VMReg()->next(14));
reg_def XMM14p( SOC, SOC, Op_RegF, 14, xmm14->as_VMReg()->next(15));

reg_def XMM15 ( SOC, SOC, Op_RegF, 15, xmm15->as_VMReg());
reg_def XMM15b( SOC, SOC, Op_RegF, 15, xmm15->as_VMReg()->next(1));
reg_def XMM15c( SOC, SOC, Op_RegF, 15, xmm15->as_VMReg()->next(2));
reg_def XMM15d( SOC, SOC, Op_RegF, 15, xmm15->as_VMReg()->next(3));
reg_def XMM15e( SOC, SOC, Op_RegF, 15, xmm15->as_VMReg()->next(4));
reg_def XMM15f( SOC, SOC, Op_RegF, 15, xmm15->as_VMReg()->next(5));
reg_def XMM15g( SOC, SOC, Op_RegF, 15, xmm15->as_VMReg()->next(6));
reg_def XMM15h( SOC, SOC, Op_RegF, 15, xmm15->as_VMReg()->next(7));
reg_def XMM15i( SOC, SOC, Op_RegF, 15, xmm15->as_VMReg()->next(8));
reg_def XMM15j( SOC, SOC, Op_RegF, 15, xmm15->as_VMReg()->next(9));
reg_def XMM15k( SOC, SOC, Op_RegF, 15, xmm15->as_VMReg()->next(10));
reg_def XMM15l( SOC, SOC, Op_RegF, 15, xmm15->as_VMReg()->next(11));
reg_def XMM15m( SOC, SOC, Op_RegF, 15, xmm15->as_VMReg()->next(12));
reg_def XMM15n( SOC, SOC, Op_RegF, 15, xmm15->as_VMReg()->next(13));
reg_def XMM15o( SOC, SOC, Op_RegF, 15, xmm15->as_VMReg()->next(14));
reg_def XMM15p( SOC, SOC, Op_RegF, 15, xmm15->as_VMReg()->next(15));

reg_def XMM16 ( SOC, SOC, Op_RegF, 16, xmm16->as_VMReg());
reg_def XMM16b( SOC, SOC, Op_RegF, 16, xmm16->as_VMReg()->next(1));
reg_def XMM16c( SOC, SOC, Op_RegF, 16, xmm16->as_VMReg()->next(2));
reg_def XMM16d( SOC, SOC, Op_RegF, 16, xmm16->as_VMReg()->next(3));
reg_def XMM16e( SOC, SOC, Op_RegF, 16, xmm16->as_VMReg()->next(4));
reg_def XMM16f( SOC, SOC, Op_RegF, 16, xmm16->as_VMReg()->next(5));
reg_def XMM16g( SOC, SOC, Op_RegF, 16, xmm16->as_VMReg()->next(6));
reg_def XMM16h( SOC, SOC, Op_RegF, 16, xmm16->as_VMReg()->next(7));
reg_def XMM16i( SOC, SOC, Op_RegF, 16, xmm16->as_VMReg()->next(8));
reg_def XMM16j( SOC, SOC, Op_RegF, 16, xmm16->as_VMReg()->next(9));
reg_def XMM16k( SOC, SOC, Op_RegF, 16, xmm16->as_VMReg()->next(10));
reg_def XMM16l( SOC, SOC, Op_RegF, 16, xmm16->as_VMReg()->next(11));
reg_def XMM16m( SOC, SOC, Op_RegF, 16, xmm16->as_VMReg()->next(12));
reg_def XMM16n( SOC, SOC, Op_RegF, 16, xmm16->as_VMReg()->next(13));
reg_def XMM16o( SOC, SOC, Op_RegF, 16, xmm16->as_VMReg()->next(14));
reg_def XMM16p( SOC, SOC, Op_RegF, 16, xmm16->as_VMReg()->next(15));

reg_def XMM17 ( SOC, SOC, Op_RegF, 17, xmm17->as_VMReg());
reg_def XMM17b( SOC, SOC, Op_RegF, 17, xmm17->as_VMReg()->next(1));
reg_def XMM17c( SOC, SOC, Op_RegF, 17, xmm17->as_VMReg()->next(2));
reg_def XMM17d( SOC, SOC, Op_RegF, 17, xmm17->as_VMReg()->next(3));
reg_def XMM17e( SOC, SOC, Op_RegF, 17, xmm17->as_VMReg()->next(4));
reg_def XMM17f( SOC, SOC, Op_RegF, 17, xmm17->as_VMReg()->next(5));
reg_def XMM17g( SOC, SOC, Op_RegF, 17, xmm17->as_VMReg()->next(6));
reg_def XMM17h( SOC, SOC, Op_RegF, 17, xmm17->as_VMReg()->next(7));
reg_def XMM17i( SOC, SOC, Op_RegF, 17, xmm17->as_VMReg()->next(8));
reg_def XMM17j( SOC, SOC, Op_RegF, 17, xmm17->as_VMReg()->next(9));
reg_def XMM17k( SOC, SOC, Op_RegF, 17, xmm17->as_VMReg()->next(10));
reg_def XMM17l( SOC, SOC, Op_RegF, 17, xmm17->as_VMReg()->next(11));
reg_def XMM17m( SOC, SOC, Op_RegF, 17, xmm17->as_VMReg()->next(12));
reg_def XMM17n( SOC, SOC, Op_RegF, 17, xmm17->as_VMReg()->next(13));
reg_def XMM17o( SOC, SOC, Op_RegF, 17, xmm17->as_VMReg()->next(14));
reg_def XMM17p( SOC, SOC, Op_RegF, 17, xmm17->as_VMReg()->next(15));

reg_def XMM18 ( SOC, SOC, Op_RegF, 18, xmm18->as_VMReg());
reg_def XMM18b( SOC, SOC, Op_RegF, 18, xmm18->as_VMReg()->next(1));
reg_def XMM18c( SOC, SOC, Op_RegF, 18, xmm18->as_VMReg()->next(2));
reg_def XMM18d( SOC, SOC, Op_RegF, 18, xmm18->as_VMReg()->next(3));
reg_def XMM18e( SOC, SOC, Op_RegF, 18, xmm18->as_VMReg()->next(4));
reg_def XMM18f( SOC, SOC, Op_RegF, 18, xmm18->as_VMReg()->next(5));
reg_def XMM18g( SOC, SOC, Op_RegF, 18, xmm18->as_VMReg()->next(6));
reg_def XMM18h( SOC, SOC, Op_RegF, 18, xmm18->as_VMReg()->next(7));
reg_def XMM18i( SOC, SOC, Op_RegF, 18, xmm18->as_VMReg()->next(8));
reg_def XMM18j( SOC, SOC, Op_RegF, 18, xmm18->as_VMReg()->next(9));
reg_def XMM18k( SOC, SOC, Op_RegF, 18, xmm18->as_VMReg()->next(10));
reg_def XMM18l( SOC, SOC, Op_RegF, 18, xmm18->as_VMReg()->next(11));
reg_def XMM18m( SOC, SOC, Op_RegF, 18, xmm18->as_VMReg()->next(12));
reg_def XMM18n( SOC, SOC, Op_RegF, 18, xmm18->as_VMReg()->next(13));
reg_def XMM18o( SOC, SOC, Op_RegF, 18, xmm18->as_VMReg()->next(14));
reg_def XMM18p( SOC, SOC, Op_RegF, 18, xmm18->as_VMReg()->next(15));

reg_def XMM19 ( SOC, SOC, Op_RegF, 19, xmm19->as_VMReg());
reg_def XMM19b( SOC, SOC, Op_RegF, 19, xmm19->as_VMReg()->next(1));
reg_def XMM19c( SOC, SOC, Op_RegF, 19, xmm19->as_VMReg()->next(2));
reg_def XMM19d( SOC, SOC, Op_RegF, 19, xmm19->as_VMReg()->next(3));
reg_def XMM19e( SOC, SOC, Op_RegF, 19, xmm19->as_VMReg()->next(4));
reg_def XMM19f( SOC, SOC, Op_RegF, 19, xmm19->as_VMReg()->next(5));
reg_def XMM19g( SOC, SOC, Op_RegF, 19, xmm19->as_VMReg()->next(6));
reg_def XMM19h( SOC, SOC, Op_RegF, 19, xmm19->as_VMReg()->next(7));
reg_def XMM19i( SOC, SOC, Op_RegF, 19, xmm19->as_VMReg()->next(8));
reg_def XMM19j( SOC, SOC, Op_RegF, 19, xmm19->as_VMReg()->next(9));
reg_def XMM19k( SOC, SOC, Op_RegF, 19, xmm19->as_VMReg()->next(10));
reg_def XMM19l( SOC, SOC, Op_RegF, 19, xmm19->as_VMReg()->next(11));
reg_def XMM19m( SOC, SOC, Op_RegF, 19, xmm19->as_VMReg()->next(12));
reg_def XMM19n( SOC, SOC, Op_RegF, 19, xmm19->as_VMReg()->next(13));
reg_def XMM19o( SOC, SOC, Op_RegF, 19, xmm19->as_VMReg()->next(14));
reg_def XMM19p( SOC, SOC, Op_RegF, 19, xmm19->as_VMReg()->next(15));

reg_def XMM20 ( SOC, SOC, Op_RegF, 20, xmm20->as_VMReg());
reg_def XMM20b( SOC, SOC, Op_RegF, 20, xmm20->as_VMReg()->next(1));
reg_def XMM20c( SOC, SOC, Op_RegF, 20, xmm20->as_VMReg()->next(2));
reg_def XMM20d( SOC, SOC, Op_RegF, 20, xmm20->as_VMReg()->next(3));
reg_def XMM20e( SOC, SOC, Op_RegF, 20, xmm20->as_VMReg()->next(4));
reg_def XMM20f( SOC, SOC, Op_RegF, 20, xmm20->as_VMReg()->next(5));
reg_def XMM20g( SOC, SOC, Op_RegF, 20, xmm20->as_VMReg()->next(6));
reg_def XMM20h( SOC, SOC, Op_RegF, 20, xmm20->as_VMReg()->next(7));
reg_def XMM20i( SOC, SOC, Op_RegF, 20, xmm20->as_VMReg()->next(8));
reg_def XMM20j( SOC, SOC, Op_RegF, 20, xmm20->as_VMReg()->next(9));
reg_def XMM20k( SOC, SOC, Op_RegF, 20, xmm20->as_VMReg()->next(10));
reg_def XMM20l( SOC, SOC, Op_RegF, 20, xmm20->as_VMReg()->next(11));
reg_def XMM20m( SOC, SOC, Op_RegF, 20, xmm20->as_VMReg()->next(12));
reg_def XMM20n( SOC, SOC, Op_RegF, 20, xmm20->as_VMReg()->next(13));
reg_def XMM20o( SOC, SOC, Op_RegF, 20, xmm20->as_VMReg()->next(14));
reg_def XMM20p( SOC, SOC, Op_RegF, 20, xmm20->as_VMReg()->next(15));

reg_def XMM21 ( SOC, SOC, Op_RegF, 21, xmm21->as_VMReg());
reg_def XMM21b( SOC, SOC, Op_RegF, 21, xmm21->as_VMReg()->next(1));
reg_def XMM21c( SOC, SOC, Op_RegF, 21, xmm21->as_VMReg()->next(2));
reg_def XMM21d( SOC, SOC, Op_RegF, 21, xmm21->as_VMReg()->next(3));
reg_def XMM21e( SOC, SOC, Op_RegF, 21, xmm21->as_VMReg()->next(4));
reg_def XMM21f( SOC, SOC, Op_RegF, 21, xmm21->as_VMReg()->next(5));
reg_def XMM21g( SOC, SOC, Op_RegF, 21, xmm21->as_VMReg()->next(6));
reg_def XMM21h( SOC, SOC, Op_RegF, 21, xmm21->as_VMReg()->next(7));
reg_def XMM21i( SOC, SOC, Op_RegF, 21, xmm21->as_VMReg()->next(8));
reg_def XMM21j( SOC, SOC, Op_RegF, 21, xmm21->as_VMReg()->next(9));
reg_def XMM21k( SOC, SOC, Op_RegF, 21, xmm21->as_VMReg()->next(10));
reg_def XMM21l( SOC, SOC, Op_RegF, 21, xmm21->as_VMReg()->next(11));
reg_def XMM21m( SOC, SOC, Op_RegF, 21, xmm21->as_VMReg()->next(12));
reg_def XMM21n( SOC, SOC, Op_RegF, 21, xmm21->as_VMReg()->next(13));
reg_def XMM21o( SOC, SOC, Op_RegF, 21, xmm21->as_VMReg()->next(14));
reg_def XMM21p( SOC, SOC, Op_RegF, 21, xmm21->as_VMReg()->next(15));

reg_def XMM22 ( SOC, SOC, Op_RegF, 22, xmm22->as_VMReg());
reg_def XMM22b( SOC, SOC, Op_RegF, 22, xmm22->as_VMReg()->next(1));
reg_def XMM22c( SOC, SOC, Op_RegF, 22, xmm22->as_VMReg()->next(2));
reg_def XMM22d( SOC, SOC, Op_RegF, 22, xmm22->as_VMReg()->next(3));
reg_def XMM22e( SOC, SOC, Op_RegF, 22, xmm22->as_VMReg()->next(4));
reg_def XMM22f( SOC, SOC, Op_RegF, 22, xmm22->as_VMReg()->next(5));
reg_def XMM22g( SOC, SOC, Op_RegF, 22, xmm22->as_VMReg()->next(6));
reg_def XMM22h( SOC, SOC, Op_RegF, 22, xmm22->as_VMReg()->next(7));
reg_def XMM22i( SOC, SOC, Op_RegF, 22, xmm22->as_VMReg()->next(8));
reg_def XMM22j( SOC, SOC, Op_RegF, 22, xmm22->as_VMReg()->next(9));
reg_def XMM22k( SOC, SOC, Op_RegF, 22, xmm22->as_VMReg()->next(10));
reg_def XMM22l( SOC, SOC, Op_RegF, 22, xmm22->as_VMReg()->next(11));
reg_def XMM22m( SOC, SOC, Op_RegF, 22, xmm22->as_VMReg()->next(12));
reg_def XMM22n( SOC, SOC, Op_RegF, 22, xmm22->as_VMReg()->next(13));
reg_def XMM22o( SOC, SOC, Op_RegF, 22, xmm22->as_VMReg()->next(14));
reg_def XMM22p( SOC, SOC, Op_RegF, 22, xmm22->as_VMReg()->next(15));

reg_def XMM23 ( SOC, SOC, Op_RegF, 23, xmm23->as_VMReg());
reg_def XMM23b( SOC, SOC, Op_RegF, 23, xmm23->as_VMReg()->next(1));
reg_def XMM23c( SOC, SOC, Op_RegF, 23, xmm23->as_VMReg()->next(2));
reg_def XMM23d( SOC, SOC, Op_RegF, 23, xmm23->as_VMReg()->next(3));
reg_def XMM23e( SOC, SOC, Op_RegF, 23, xmm23->as_VMReg()->next(4));
reg_def XMM23f( SOC, SOC, Op_RegF, 23, xmm23->as_VMReg()->next(5));
reg_def XMM23g( SOC, SOC, Op_RegF, 23, xmm23->as_VMReg()->next(6));
reg_def XMM23h( SOC, SOC, Op_RegF, 23, xmm23->as_VMReg()->next(7));
reg_def XMM23i( SOC, SOC, Op_RegF, 23, xmm23->as_VMReg()->next(8));
reg_def XMM23j( SOC, SOC, Op_RegF, 23, xmm23->as_VMReg()->next(9));
reg_def XMM23k( SOC, SOC, Op_RegF, 23, xmm23->as_VMReg()->next(10));
reg_def XMM23l( SOC, SOC, Op_RegF, 23, xmm23->as_VMReg()->next(11));
reg_def XMM23m( SOC, SOC, Op_RegF, 23, xmm23->as_VMReg()->next(12));
reg_def XMM23n( SOC, SOC, Op_RegF, 23, xmm23->as_VMReg()->next(13));
reg_def XMM23o( SOC, SOC, Op_RegF, 23, xmm23->as_VMReg()->next(14));
reg_def XMM23p( SOC, SOC, Op_RegF, 23, xmm23->as_VMReg()->next(15));

reg_def XMM24 ( SOC, SOC, Op_RegF, 24, xmm24->as_VMReg());
reg_def XMM24b( SOC, SOC, Op_RegF, 24, xmm24->as_VMReg()->next(1));
reg_def XMM24c( SOC, SOC, Op_RegF, 24, xmm24->as_VMReg()->next(2));
reg_def XMM24d( SOC, SOC, Op_RegF, 24, xmm24->as_VMReg()->next(3));
reg_def XMM24e( SOC, SOC, Op_RegF, 24, xmm24->as_VMReg()->next(4));
reg_def XMM24f( SOC, SOC, Op_RegF, 24, xmm24->as_VMReg()->next(5));
reg_def XMM24g( SOC, SOC, Op_RegF, 24, xmm24->as_VMReg()->next(6));
reg_def XMM24h( SOC, SOC, Op_RegF, 24, xmm24->as_VMReg()->next(7));
reg_def XMM24i( SOC, SOC, Op_RegF, 24, xmm24->as_VMReg()->next(8));
reg_def XMM24j( SOC, SOC, Op_RegF, 24, xmm24->as_VMReg()->next(9));
reg_def XMM24k( SOC, SOC, Op_RegF, 24, xmm24->as_VMReg()->next(10));
reg_def XMM24l( SOC, SOC, Op_RegF, 24, xmm24->as_VMReg()->next(11));
reg_def XMM24m( SOC, SOC, Op_RegF, 24, xmm24->as_VMReg()->next(12));
reg_def XMM24n( SOC, SOC, Op_RegF, 24, xmm24->as_VMReg()->next(13));
reg_def XMM24o( SOC, SOC, Op_RegF, 24, xmm24->as_VMReg()->next(14));
reg_def XMM24p( SOC, SOC, Op_RegF, 24, xmm24->as_VMReg()->next(15));

reg_def XMM25 ( SOC, SOC, Op_RegF, 25, xmm25->as_VMReg());
reg_def XMM25b( SOC, SOC, Op_RegF, 25, xmm25->as_VMReg()->next(1));
reg_def XMM25c( SOC, SOC, Op_RegF, 25, xmm25->as_VMReg()->next(2));
reg_def XMM25d( SOC, SOC, Op_RegF, 25, xmm25->as_VMReg()->next(3));
reg_def XMM25e( SOC, SOC, Op_RegF, 25, xmm25->as_VMReg()->next(4));
reg_def XMM25f( SOC, SOC, Op_RegF, 25, xmm25->as_VMReg()->next(5));
reg_def XMM25g( SOC, SOC, Op_RegF, 25, xmm25->as_VMReg()->next(6));
reg_def XMM25h( SOC, SOC, Op_RegF, 25, xmm25->as_VMReg()->next(7));
reg_def XMM25i( SOC, SOC, Op_RegF, 25, xmm25->as_VMReg()->next(8));
reg_def XMM25j( SOC, SOC, Op_RegF, 25, xmm25->as_VMReg()->next(9));
reg_def XMM25k( SOC, SOC, Op_RegF, 25, xmm25->as_VMReg()->next(10));
reg_def XMM25l( SOC, SOC, Op_RegF, 25, xmm25->as_VMReg()->next(11));
reg_def XMM25m( SOC, SOC, Op_RegF, 25, xmm25->as_VMReg()->next(12));
reg_def XMM25n( SOC, SOC, Op_RegF, 25, xmm25->as_VMReg()->next(13));
reg_def XMM25o( SOC, SOC, Op_RegF, 25, xmm25->as_VMReg()->next(14));
reg_def XMM25p( SOC, SOC, Op_RegF, 25, xmm25->as_VMReg()->next(15));

reg_def XMM26 ( SOC, SOC, Op_RegF, 26, xmm26->as_VMReg());
reg_def XMM26b( SOC, SOC, Op_RegF, 26, xmm26->as_VMReg()->next(1));
reg_def XMM26c( SOC, SOC, Op_RegF, 26, xmm26->as_VMReg()->next(2));
reg_def XMM26d( SOC, SOC, Op_RegF, 26, xmm26->as_VMReg()->next(3));
reg_def XMM26e( SOC, SOC, Op_RegF, 26, xmm26->as_VMReg()->next(4));
reg_def XMM26f( SOC, SOC, Op_RegF, 26, xmm26->as_VMReg()->next(5));
reg_def XMM26g( SOC, SOC, Op_RegF, 26, xmm26->as_VMReg()->next(6));
reg_def XMM26h( SOC, SOC, Op_RegF, 26, xmm26->as_VMReg()->next(7));
reg_def XMM26i( SOC, SOC, Op_RegF, 26, xmm26->as_VMReg()->next(8));
reg_def XMM26j( SOC, SOC, Op_RegF, 26, xmm26->as_VMReg()->next(9));
reg_def XMM26k( SOC, SOC, Op_RegF, 26, xmm26->as_VMReg()->next(10));
reg_def XMM26l( SOC, SOC, Op_RegF, 26, xmm26->as_VMReg()->next(11));
reg_def XMM26m( SOC, SOC, Op_RegF, 26, xmm26->as_VMReg()->next(12));
reg_def XMM26n( SOC, SOC, Op_RegF, 26, xmm26->as_VMReg()->next(13));
reg_def XMM26o( SOC, SOC, Op_RegF, 26, xmm26->as_VMReg()->next(14));
reg_def XMM26p( SOC, SOC, Op_RegF, 26, xmm26->as_VMReg()->next(15));

reg_def XMM27 ( SOC, SOC, Op_RegF, 27, xmm27->as_VMReg());
reg_def XMM27b( SOC, SOC, Op_RegF, 27, xmm27->as_VMReg()->next(1));
reg_def XMM27c( SOC, SOC, Op_RegF, 27, xmm27->as_VMReg()->next(2));
reg_def XMM27d( SOC, SOC, Op_RegF, 27, xmm27->as_VMReg()->next(3));
reg_def XMM27e( SOC, SOC, Op_RegF, 27, xmm27->as_VMReg()->next(4));
reg_def XMM27f( SOC, SOC, Op_RegF, 27, xmm27->as_VMReg()->next(5));
reg_def XMM27g( SOC, SOC, Op_RegF, 27, xmm27->as_VMReg()->next(6));
reg_def XMM27h( SOC, SOC, Op_RegF, 27, xmm27->as_VMReg()->next(7));
reg_def XMM27i( SOC, SOC, Op_RegF, 27, xmm27->as_VMReg()->next(8));
reg_def XMM27j( SOC, SOC, Op_RegF, 27, xmm27->as_VMReg()->next(9));
reg_def XMM27k( SOC, SOC, Op_RegF, 27, xmm27->as_VMReg()->next(10));
reg_def XMM27l( SOC, SOC, Op_RegF, 27, xmm27->as_VMReg()->next(11));
reg_def XMM27m( SOC, SOC, Op_RegF, 27, xmm27->as_VMReg()->next(12));
reg_def XMM27n( SOC, SOC, Op_RegF, 27, xmm27->as_VMReg()->next(13));
reg_def XMM27o( SOC, SOC, Op_RegF, 27, xmm27->as_VMReg()->next(14));
reg_def XMM27p( SOC, SOC, Op_RegF, 27, xmm27->as_VMReg()->next(15));

reg_def XMM28 ( SOC, SOC, Op_RegF, 28, xmm28->as_VMReg());
reg_def XMM28b( SOC, SOC, Op_RegF, 28, xmm28->as_VMReg()->next(1));
reg_def XMM28c( SOC, SOC, Op_RegF, 28, xmm28->as_VMReg()->next(2));
reg_def XMM28d( SOC, SOC, Op_RegF, 28, xmm28->as_VMReg()->next(3));
reg_def XMM28e( SOC, SOC, Op_RegF, 28, xmm28->as_VMReg()->next(4));
reg_def XMM28f( SOC, SOC, Op_RegF, 28, xmm28->as_VMReg()->next(5));
reg_def XMM28g( SOC, SOC, Op_RegF, 28, xmm28->as_VMReg()->next(6));
reg_def XMM28h( SOC, SOC, Op_RegF, 28, xmm28->as_VMReg()->next(7));
reg_def XMM28i( SOC, SOC, Op_RegF, 28, xmm28->as_VMReg()->next(8));
reg_def XMM28j( SOC, SOC, Op_RegF, 28, xmm28->as_VMReg()->next(9));
reg_def XMM28k( SOC, SOC, Op_RegF, 28, xmm28->as_VMReg()->next(10));
reg_def XMM28l( SOC, SOC, Op_RegF, 28, xmm28->as_VMReg()->next(11));
reg_def XMM28m( SOC, SOC, Op_RegF, 28, xmm28->as_VMReg()->next(12));
reg_def XMM28n( SOC, SOC, Op_RegF, 28, xmm28->as_VMReg()->next(13));
reg_def XMM28o( SOC, SOC, Op_RegF, 28, xmm28->as_VMReg()->next(14));
reg_def XMM28p( SOC, SOC, Op_RegF, 28, xmm28->as_VMReg()->next(15));

reg_def XMM29 ( SOC, SOC, Op_RegF, 29, xmm29->as_VMReg());
reg_def XMM29b( SOC, SOC, Op_RegF, 29, xmm29->as_VMReg()->next(1));
reg_def XMM29c( SOC, SOC, Op_RegF, 29, xmm29->as_VMReg()->next(2));
reg_def XMM29d( SOC, SOC, Op_RegF, 29, xmm29->as_VMReg()->next(3));
reg_def XMM29e( SOC, SOC, Op_RegF, 29, xmm29->as_VMReg()->next(4));
reg_def XMM29f( SOC, SOC, Op_RegF, 29, xmm29->as_VMReg()->next(5));
reg_def XMM29g( SOC, SOC, Op_RegF, 29, xmm29->as_VMReg()->next(6));
reg_def XMM29h( SOC, SOC, Op_RegF, 29, xmm29->as_VMReg()->next(7));
reg_def XMM29i( SOC, SOC, Op_RegF, 29, xmm29->as_VMReg()->next(8));
reg_def XMM29j( SOC, SOC, Op_RegF, 29, xmm29->as_VMReg()->next(9));
reg_def XMM29k( SOC, SOC, Op_RegF, 29, xmm29->as_VMReg()->next(10));
reg_def XMM29l( SOC, SOC, Op_RegF, 29, xmm29->as_VMReg()->next(11));
reg_def XMM29m( SOC, SOC, Op_RegF, 29, xmm29->as_VMReg()->next(12));
reg_def XMM29n( SOC, SOC, Op_RegF, 29, xmm29->as_VMReg()->next(13));
reg_def XMM29o( SOC, SOC, Op_RegF, 29, xmm29->as_VMReg()->next(14));
reg_def XMM29p( SOC, SOC, Op_RegF, 29, xmm29->as_VMReg()->next(15));

reg_def XMM30 ( SOC, SOC, Op_RegF, 30, xmm30->as_VMReg());
reg_def XMM30b( SOC, SOC, Op_RegF, 30, xmm30->as_VMReg()->next(1));
reg_def XMM30c( SOC, SOC, Op_RegF, 30, xmm30->as_VMReg()->next(2));
reg_def XMM30d( SOC, SOC, Op_RegF, 30, xmm30->as_VMReg()->next(3));
reg_def XMM30e( SOC, SOC, Op_RegF, 30, xmm30->as_VMReg()->next(4));
reg_def XMM30f( SOC, SOC, Op_RegF, 30, xmm30->as_VMReg()->next(5));
reg_def XMM30g( SOC, SOC, Op_RegF, 30, xmm30->as_VMReg()->next(6));
reg_def XMM30h( SOC, SOC, Op_RegF, 30, xmm30->as_VMReg()->next(7));
reg_def XMM30i( SOC, SOC, Op_RegF, 30, xmm30->as_VMReg()->next(8));
reg_def XMM30j( SOC, SOC, Op_RegF, 30, xmm30->as_VMReg()->next(9));
reg_def XMM30k( SOC, SOC, Op_RegF, 30, xmm30->as_VMReg()->next(10));
reg_def XMM30l( SOC, SOC, Op_RegF, 30, xmm30->as_VMReg()->next(11));
reg_def XMM30m( SOC, SOC, Op_RegF, 30, xmm30->as_VMReg()->next(12));
reg_def XMM30n( SOC, SOC, Op_RegF, 30, xmm30->as_VMReg()->next(13));
reg_def XMM30o( SOC, SOC, Op_RegF, 30, xmm30->as_VMReg()->next(14));
reg_def XMM30p( SOC, SOC, Op_RegF, 30, xmm30->as_VMReg()->next(15));

reg_def XMM31 ( SOC, SOC, Op_RegF, 31, xmm31->as_VMReg());
reg_def XMM31b( SOC, SOC, Op_RegF, 31, xmm31->as_VMReg()->next(1));
reg_def XMM31c( SOC, SOC, Op_RegF, 31, xmm31->as_VMReg()->next(2));
reg_def XMM31d( SOC, SOC, Op_RegF, 31, xmm31->as_VMReg()->next(3));
reg_def XMM31e( SOC, SOC, Op_RegF, 31, xmm31->as_VMReg()->next(4));
reg_def XMM31f( SOC, SOC, Op_RegF, 31, xmm31->as_VMReg()->next(5));
reg_def XMM31g( SOC, SOC, Op_RegF, 31, xmm31->as_VMReg()->next(6));
reg_def XMM31h( SOC, SOC, Op_RegF, 31, xmm31->as_VMReg()->next(7));
reg_def XMM31i( SOC, SOC, Op_RegF, 31, xmm31->as_VMReg()->next(8));
reg_def XMM31j( SOC, SOC, Op_RegF, 31, xmm31->as_VMReg()->next(9));
reg_def XMM31k( SOC, SOC, Op_RegF, 31, xmm31->as_VMReg()->next(10));
reg_def XMM31l( SOC, SOC, Op_RegF, 31, xmm31->as_VMReg()->next(11));
reg_def XMM31m( SOC, SOC, Op_RegF, 31, xmm31->as_VMReg()->next(12));
reg_def XMM31n( SOC, SOC, Op_RegF, 31, xmm31->as_VMReg()->next(13));
reg_def XMM31o( SOC, SOC, Op_RegF, 31, xmm31->as_VMReg()->next(14));
reg_def XMM31p( SOC, SOC, Op_RegF, 31, xmm31->as_VMReg()->next(15));

#endif // _LP64

#ifdef _LP64
reg_def RFLAGS(SOC, SOC, 0, 16, VMRegImpl::Bad());
#else
reg_def RFLAGS(SOC, SOC, 0, 8, VMRegImpl::Bad());
#endif // _LP64

// AVX3 Mask Registers.
reg_def K1   (SOC, SOC, Op_RegI,  1, k1->as_VMReg());
reg_def K1_H (SOC, SOC, Op_RegI,  1, k1->as_VMReg()->next());

reg_def K2   (SOC, SOC, Op_RegI,  2, k2->as_VMReg());
reg_def K2_H (SOC, SOC, Op_RegI,  2, k2->as_VMReg()->next());

reg_def K3   (SOC, SOC, Op_RegI,  3, k3->as_VMReg());
reg_def K3_H (SOC, SOC, Op_RegI,  3, k3->as_VMReg()->next());

reg_def K4   (SOC, SOC, Op_RegI,  4, k4->as_VMReg());
reg_def K4_H (SOC, SOC, Op_RegI,  4, k4->as_VMReg()->next());

reg_def K5   (SOC, SOC, Op_RegI,  5, k5->as_VMReg());
reg_def K5_H (SOC, SOC, Op_RegI,  5, k5->as_VMReg()->next());

reg_def K6   (SOC, SOC, Op_RegI,  6, k6->as_VMReg());
reg_def K6_H (SOC, SOC, Op_RegI,  6, k6->as_VMReg()->next());

reg_def K7   (SOC, SOC, Op_RegI,  7, k7->as_VMReg());
reg_def K7_H (SOC, SOC, Op_RegI,  7, k7->as_VMReg()->next());


alloc_class chunk1(XMM0,  XMM0b,  XMM0c,  XMM0d,  XMM0e,  XMM0f,  XMM0g,  XMM0h,  XMM0i,  XMM0j,  XMM0k,  XMM0l,  XMM0m,  XMM0n,  XMM0o,  XMM0p,
                   XMM1,  XMM1b,  XMM1c,  XMM1d,  XMM1e,  XMM1f,  XMM1g,  XMM1h,  XMM1i,  XMM1j,  XMM1k,  XMM1l,  XMM1m,  XMM1n,  XMM1o,  XMM1p,
                   XMM2,  XMM2b,  XMM2c,  XMM2d,  XMM2e,  XMM2f,  XMM2g,  XMM2h,  XMM2i,  XMM2j,  XMM2k,  XMM2l,  XMM2m,  XMM2n,  XMM2o,  XMM2p,
                   XMM3,  XMM3b,  XMM3c,  XMM3d,  XMM3e,  XMM3f,  XMM3g,  XMM3h,  XMM3i,  XMM3j,  XMM3k,  XMM3l,  XMM3m,  XMM3n,  XMM3o,  XMM3p,
                   XMM4,  XMM4b,  XMM4c,  XMM4d,  XMM4e,  XMM4f,  XMM4g,  XMM4h,  XMM4i,  XMM4j,  XMM4k,  XMM4l,  XMM4m,  XMM4n,  XMM4o,  XMM4p,
                   XMM5,  XMM5b,  XMM5c,  XMM5d,  XMM5e,  XMM5f,  XMM5g,  XMM5h,  XMM5i,  XMM5j,  XMM5k,  XMM5l,  XMM5m,  XMM5n,  XMM5o,  XMM5p,
                   XMM6,  XMM6b,  XMM6c,  XMM6d,  XMM6e,  XMM6f,  XMM6g,  XMM6h,  XMM6i,  XMM6j,  XMM6k,  XMM6l,  XMM6m,  XMM6n,  XMM6o,  XMM6p,
                   XMM7,  XMM7b,  XMM7c,  XMM7d,  XMM7e,  XMM7f,  XMM7g,  XMM7h,  XMM7i,  XMM7j,  XMM7k,  XMM7l,  XMM7m,  XMM7n,  XMM7o,  XMM7p
#ifdef _LP64
                  ,XMM8,  XMM8b,  XMM8c,  XMM8d,  XMM8e,  XMM8f,  XMM8g,  XMM8h,  XMM8i,  XMM8j,  XMM8k,  XMM8l,  XMM8m,  XMM8n,  XMM8o,  XMM8p,
                   XMM9,  XMM9b,  XMM9c,  XMM9d,  XMM9e,  XMM9f,  XMM9g,  XMM9h,  XMM9i,  XMM9j,  XMM9k,  XMM9l,  XMM9m,  XMM9n,  XMM9o,  XMM9p,
                   XMM10, XMM10b, XMM10c, XMM10d, XMM10e, XMM10f, XMM10g, XMM10h, XMM10i, XMM10j, XMM10k, XMM10l, XMM10m, XMM10n, XMM10o, XMM10p,
                   XMM11, XMM11b, XMM11c, XMM11d, XMM11e, XMM11f, XMM11g, XMM11h, XMM11i, XMM11j, XMM11k, XMM11l, XMM11m, XMM11n, XMM11o, XMM11p,
                   XMM12, XMM12b, XMM12c, XMM12d, XMM12e, XMM12f, XMM12g, XMM12h, XMM12i, XMM12j, XMM12k, XMM12l, XMM12m, XMM12n, XMM12o, XMM12p,
                   XMM13, XMM13b, XMM13c, XMM13d, XMM13e, XMM13f, XMM13g, XMM13h, XMM13i, XMM13j, XMM13k, XMM13l, XMM13m, XMM13n, XMM13o, XMM13p,
                   XMM14, XMM14b, XMM14c, XMM14d, XMM14e, XMM14f, XMM14g, XMM14h, XMM14i, XMM14j, XMM14k, XMM14l, XMM14m, XMM14n, XMM14o, XMM14p,
                   XMM15, XMM15b, XMM15c, XMM15d, XMM15e, XMM15f, XMM15g, XMM15h, XMM15i, XMM15j, XMM15k, XMM15l, XMM15m, XMM15n, XMM15o, XMM15p
                  ,XMM16, XMM16b, XMM16c, XMM16d, XMM16e, XMM16f, XMM16g, XMM16h, XMM16i, XMM16j, XMM16k, XMM16l, XMM16m, XMM16n, XMM16o, XMM16p,
                   XMM17, XMM17b, XMM17c, XMM17d, XMM17e, XMM17f, XMM17g, XMM17h, XMM17i, XMM17j, XMM17k, XMM17l, XMM17m, XMM17n, XMM17o, XMM17p,
                   XMM18, XMM18b, XMM18c, XMM18d, XMM18e, XMM18f, XMM18g, XMM18h, XMM18i, XMM18j, XMM18k, XMM18l, XMM18m, XMM18n, XMM18o, XMM18p,
                   XMM19, XMM19b, XMM19c, XMM19d, XMM19e, XMM19f, XMM19g, XMM19h, XMM19i, XMM19j, XMM19k, XMM19l, XMM19m, XMM19n, XMM19o, XMM19p,
                   XMM20, XMM20b, XMM20c, XMM20d, XMM20e, XMM20f, XMM20g, XMM20h, XMM20i, XMM20j, XMM20k, XMM20l, XMM20m, XMM20n, XMM20o, XMM20p,
                   XMM21, XMM21b, XMM21c, XMM21d, XMM21e, XMM21f, XMM21g, XMM21h, XMM21i, XMM21j, XMM21k, XMM21l, XMM21m, XMM21n, XMM21o, XMM21p,
                   XMM22, XMM22b, XMM22c, XMM22d, XMM22e, XMM22f, XMM22g, XMM22h, XMM22i, XMM22j, XMM22k, XMM22l, XMM22m, XMM22n, XMM22o, XMM22p,
                   XMM23, XMM23b, XMM23c, XMM23d, XMM23e, XMM23f, XMM23g, XMM23h, XMM23i, XMM23j, XMM23k, XMM23l, XMM23m, XMM23n, XMM23o, XMM23p,
                   XMM24, XMM24b, XMM24c, XMM24d, XMM24e, XMM24f, XMM24g, XMM24h, XMM24i, XMM24j, XMM24k, XMM24l, XMM24m, XMM24n, XMM24o, XMM24p,
                   XMM25, XMM25b, XMM25c, XMM25d, XMM25e, XMM25f, XMM25g, XMM25h, XMM25i, XMM25j, XMM25k, XMM25l, XMM25m, XMM25n, XMM25o, XMM25p,
                   XMM26, XMM26b, XMM26c, XMM26d, XMM26e, XMM26f, XMM26g, XMM26h, XMM26i, XMM26j, XMM26k, XMM26l, XMM26m, XMM26n, XMM26o, XMM26p,
                   XMM27, XMM27b, XMM27c, XMM27d, XMM27e, XMM27f, XMM27g, XMM27h, XMM27i, XMM27j, XMM27k, XMM27l, XMM27m, XMM27n, XMM27o, XMM27p,
                   XMM28, XMM28b, XMM28c, XMM28d, XMM28e, XMM28f, XMM28g, XMM28h, XMM28i, XMM28j, XMM28k, XMM28l, XMM28m, XMM28n, XMM28o, XMM28p,
                   XMM29, XMM29b, XMM29c, XMM29d, XMM29e, XMM29f, XMM29g, XMM29h, XMM29i, XMM29j, XMM29k, XMM29l, XMM29m, XMM29n, XMM29o, XMM29p,
                   XMM30, XMM30b, XMM30c, XMM30d, XMM30e, XMM30f, XMM30g, XMM30h, XMM30i, XMM30j, XMM30k, XMM30l, XMM30m, XMM30n, XMM30o, XMM30p,
                   XMM31, XMM31b, XMM31c, XMM31d, XMM31e, XMM31f, XMM31g, XMM31h, XMM31i, XMM31j, XMM31k, XMM31l, XMM31m, XMM31n, XMM31o, XMM31p
#endif
                      );

alloc_class chunk2(K7, K7_H,
                   K6, K6_H,
                   K5, K5_H,
                   K4, K4_H,
                   K3, K3_H,
                   K2, K2_H,
                   K1, K1_H);

reg_class  vectmask_reg(K1, K1_H,
                        K2, K2_H,
                        K3, K3_H,
                        K4, K4_H,
                        K5, K5_H,
                        K6, K6_H,
                        K7, K7_H);

reg_class vectmask_reg_K1(K1, K1_H);
reg_class vectmask_reg_K2(K2, K2_H);
reg_class vectmask_reg_K3(K3, K3_H);
reg_class vectmask_reg_K4(K4, K4_H);
reg_class vectmask_reg_K5(K5, K5_H);
reg_class vectmask_reg_K6(K6, K6_H);
reg_class vectmask_reg_K7(K7, K7_H);

// flags allocation class should be last.
alloc_class chunk3(RFLAGS);


// Singleton class for condition codes
reg_class int_flags(RFLAGS);

// Class for pre evex float registers
reg_class float_reg_legacy(XMM0,
                    XMM1,
                    XMM2,
                    XMM3,
                    XMM4,
                    XMM5,
                    XMM6,
                    XMM7
#ifdef _LP64
                   ,XMM8,
                    XMM9,
                    XMM10,
                    XMM11,
                    XMM12,
                    XMM13,
                    XMM14,
                    XMM15
#endif
                    );

// Class for evex float registers
reg_class float_reg_evex(XMM0,
                    XMM1,
                    XMM2,
                    XMM3,
                    XMM4,
                    XMM5,
                    XMM6,
                    XMM7
#ifdef _LP64
                   ,XMM8,
                    XMM9,
                    XMM10,
                    XMM11,
                    XMM12,
                    XMM13,
                    XMM14,
                    XMM15,
                    XMM16,
                    XMM17,
                    XMM18,
                    XMM19,
                    XMM20,
                    XMM21,
                    XMM22,
                    XMM23,
                    XMM24,
                    XMM25,
                    XMM26,
                    XMM27,
                    XMM28,
                    XMM29,
                    XMM30,
                    XMM31
#endif
                    );

reg_class_dynamic float_reg(float_reg_evex, float_reg_legacy, %{ VM_Version::supports_evex() %} );
reg_class_dynamic float_reg_vl(float_reg_evex, float_reg_legacy, %{ VM_Version::supports_evex() && VM_Version::supports_avx512vl() %} );

// Class for pre evex double registers
reg_class double_reg_legacy(XMM0,  XMM0b,
                     XMM1,  XMM1b,
                     XMM2,  XMM2b,
                     XMM3,  XMM3b,
                     XMM4,  XMM4b,
                     XMM5,  XMM5b,
                     XMM6,  XMM6b,
                     XMM7,  XMM7b
#ifdef _LP64
                    ,XMM8,  XMM8b,
                     XMM9,  XMM9b,
                     XMM10, XMM10b,
                     XMM11, XMM11b,
                     XMM12, XMM12b,
                     XMM13, XMM13b,
                     XMM14, XMM14b,
                     XMM15, XMM15b
#endif
                     );

// Class for evex double registers
reg_class double_reg_evex(XMM0,  XMM0b,
                     XMM1,  XMM1b,
                     XMM2,  XMM2b,
                     XMM3,  XMM3b,
                     XMM4,  XMM4b,
                     XMM5,  XMM5b,
                     XMM6,  XMM6b,
                     XMM7,  XMM7b
#ifdef _LP64
                    ,XMM8,  XMM8b,
                     XMM9,  XMM9b,
                     XMM10, XMM10b,
                     XMM11, XMM11b,
                     XMM12, XMM12b,
                     XMM13, XMM13b,
                     XMM14, XMM14b,
                     XMM15, XMM15b,
                     XMM16, XMM16b,
                     XMM17, XMM17b,
                     XMM18, XMM18b,
                     XMM19, XMM19b,
                     XMM20, XMM20b,
                     XMM21, XMM21b,
                     XMM22, XMM22b,
                     XMM23, XMM23b,
                     XMM24, XMM24b,
                     XMM25, XMM25b,
                     XMM26, XMM26b,
                     XMM27, XMM27b,
                     XMM28, XMM28b,
                     XMM29, XMM29b,
                     XMM30, XMM30b,
                     XMM31, XMM31b
#endif
                     );

reg_class_dynamic double_reg(double_reg_evex, double_reg_legacy, %{ VM_Version::supports_evex() %} );
reg_class_dynamic double_reg_vl(double_reg_evex, double_reg_legacy, %{ VM_Version::supports_evex() && VM_Version::supports_avx512vl() %} );

// Class for pre evex 32bit vector registers
reg_class vectors_reg_legacy(XMM0,
                      XMM1,
                      XMM2,
                      XMM3,
                      XMM4,
                      XMM5,
                      XMM6,
                      XMM7
#ifdef _LP64
                     ,XMM8,
                      XMM9,
                      XMM10,
                      XMM11,
                      XMM12,
                      XMM13,
                      XMM14,
                      XMM15
#endif
                      );

// Class for evex 32bit vector registers
reg_class vectors_reg_evex(XMM0,
                      XMM1,
                      XMM2,
                      XMM3,
                      XMM4,
                      XMM5,
                      XMM6,
                      XMM7
#ifdef _LP64
                     ,XMM8,
                      XMM9,
                      XMM10,
                      XMM11,
                      XMM12,
                      XMM13,
                      XMM14,
                      XMM15,
                      XMM16,
                      XMM17,
                      XMM18,
                      XMM19,
                      XMM20,
                      XMM21,
                      XMM22,
                      XMM23,
                      XMM24,
                      XMM25,
                      XMM26,
                      XMM27,
                      XMM28,
                      XMM29,
                      XMM30,
                      XMM31
#endif
                      );

reg_class_dynamic vectors_reg(vectors_reg_evex, vectors_reg_legacy, %{ VM_Version::supports_evex() %} );
reg_class_dynamic vectors_reg_vlbwdq(vectors_reg_evex, vectors_reg_legacy, %{ VM_Version::supports_avx512vlbwdq() %} );

// Class for all 64bit vector registers
reg_class vectord_reg_legacy(XMM0,  XMM0b,
                      XMM1,  XMM1b,
                      XMM2,  XMM2b,
                      XMM3,  XMM3b,
                      XMM4,  XMM4b,
                      XMM5,  XMM5b,
                      XMM6,  XMM6b,
                      XMM7,  XMM7b
#ifdef _LP64
                     ,XMM8,  XMM8b,
                      XMM9,  XMM9b,
                      XMM10, XMM10b,
                      XMM11, XMM11b,
                      XMM12, XMM12b,
                      XMM13, XMM13b,
                      XMM14, XMM14b,
                      XMM15, XMM15b
#endif
                      );

// Class for all 64bit vector registers
reg_class vectord_reg_evex(XMM0,  XMM0b,
                      XMM1,  XMM1b,
                      XMM2,  XMM2b,
                      XMM3,  XMM3b,
                      XMM4,  XMM4b,
                      XMM5,  XMM5b,
                      XMM6,  XMM6b,
                      XMM7,  XMM7b
#ifdef _LP64
                     ,XMM8,  XMM8b,
                      XMM9,  XMM9b,
                      XMM10, XMM10b,
                      XMM11, XMM11b,
                      XMM12, XMM12b,
                      XMM13, XMM13b,
                      XMM14, XMM14b,
                      XMM15, XMM15b,
                      XMM16, XMM16b,
                      XMM17, XMM17b,
                      XMM18, XMM18b,
                      XMM19, XMM19b,
                      XMM20, XMM20b,
                      XMM21, XMM21b,
                      XMM22, XMM22b,
                      XMM23, XMM23b,
                      XMM24, XMM24b,
                      XMM25, XMM25b,
                      XMM26, XMM26b,
                      XMM27, XMM27b,
                      XMM28, XMM28b,
                      XMM29, XMM29b,
                      XMM30, XMM30b,
                      XMM31, XMM31b
#endif
                      );

reg_class_dynamic vectord_reg(vectord_reg_evex, vectord_reg_legacy, %{ VM_Version::supports_evex() %} );
reg_class_dynamic vectord_reg_vlbwdq(vectord_reg_evex, vectord_reg_legacy, %{ VM_Version::supports_avx512vlbwdq() %} );

// Class for all 128bit vector registers
reg_class vectorx_reg_legacy(XMM0,  XMM0b,  XMM0c,  XMM0d,
                      XMM1,  XMM1b,  XMM1c,  XMM1d,
                      XMM2,  XMM2b,  XMM2c,  XMM2d,
                      XMM3,  XMM3b,  XMM3c,  XMM3d,
                      XMM4,  XMM4b,  XMM4c,  XMM4d,
                      XMM5,  XMM5b,  XMM5c,  XMM5d,
                      XMM6,  XMM6b,  XMM6c,  XMM6d,
                      XMM7,  XMM7b,  XMM7c,  XMM7d
#ifdef _LP64
                     ,XMM8,  XMM8b,  XMM8c,  XMM8d,
                      XMM9,  XMM9b,  XMM9c,  XMM9d,
                      XMM10, XMM10b, XMM10c, XMM10d,
                      XMM11, XMM11b, XMM11c, XMM11d,
                      XMM12, XMM12b, XMM12c, XMM12d,
                      XMM13, XMM13b, XMM13c, XMM13d,
                      XMM14, XMM14b, XMM14c, XMM14d,
                      XMM15, XMM15b, XMM15c, XMM15d
#endif
                      );

// Class for all 128bit vector registers
reg_class vectorx_reg_evex(XMM0,  XMM0b,  XMM0c,  XMM0d,
                      XMM1,  XMM1b,  XMM1c,  XMM1d,
                      XMM2,  XMM2b,  XMM2c,  XMM2d,
                      XMM3,  XMM3b,  XMM3c,  XMM3d,
                      XMM4,  XMM4b,  XMM4c,  XMM4d,
                      XMM5,  XMM5b,  XMM5c,  XMM5d,
                      XMM6,  XMM6b,  XMM6c,  XMM6d,
                      XMM7,  XMM7b,  XMM7c,  XMM7d
#ifdef _LP64
                     ,XMM8,  XMM8b,  XMM8c,  XMM8d,
                      XMM9,  XMM9b,  XMM9c,  XMM9d,
                      XMM10, XMM10b, XMM10c, XMM10d,
                      XMM11, XMM11b, XMM11c, XMM11d,
                      XMM12, XMM12b, XMM12c, XMM12d,
                      XMM13, XMM13b, XMM13c, XMM13d,
                      XMM14, XMM14b, XMM14c, XMM14d,
                      XMM15, XMM15b, XMM15c, XMM15d,
                      XMM16, XMM16b, XMM16c, XMM16d,
                      XMM17, XMM17b, XMM17c, XMM17d,
                      XMM18, XMM18b, XMM18c, XMM18d,
                      XMM19, XMM19b, XMM19c, XMM19d,
                      XMM20, XMM20b, XMM20c, XMM20d,
                      XMM21, XMM21b, XMM21c, XMM21d,
                      XMM22, XMM22b, XMM22c, XMM22d,
                      XMM23, XMM23b, XMM23c, XMM23d,
                      XMM24, XMM24b, XMM24c, XMM24d,
                      XMM25, XMM25b, XMM25c, XMM25d,
                      XMM26, XMM26b, XMM26c, XMM26d,
                      XMM27, XMM27b, XMM27c, XMM27d,
                      XMM28, XMM28b, XMM28c, XMM28d,
                      XMM29, XMM29b, XMM29c, XMM29d,
                      XMM30, XMM30b, XMM30c, XMM30d,
                      XMM31, XMM31b, XMM31c, XMM31d
#endif
                      );

reg_class_dynamic vectorx_reg(vectorx_reg_evex, vectorx_reg_legacy, %{ VM_Version::supports_evex() %} );
reg_class_dynamic vectorx_reg_vlbwdq(vectorx_reg_evex, vectorx_reg_legacy, %{ VM_Version::supports_avx512vlbwdq() %} );

// Class for all 256bit vector registers
reg_class vectory_reg_legacy(XMM0,  XMM0b,  XMM0c,  XMM0d,  XMM0e,  XMM0f,  XMM0g,  XMM0h,
                      XMM1,  XMM1b,  XMM1c,  XMM1d,  XMM1e,  XMM1f,  XMM1g,  XMM1h,
                      XMM2,  XMM2b,  XMM2c,  XMM2d,  XMM2e,  XMM2f,  XMM2g,  XMM2h,
                      XMM3,  XMM3b,  XMM3c,  XMM3d,  XMM3e,  XMM3f,  XMM3g,  XMM3h,
                      XMM4,  XMM4b,  XMM4c,  XMM4d,  XMM4e,  XMM4f,  XMM4g,  XMM4h,
                      XMM5,  XMM5b,  XMM5c,  XMM5d,  XMM5e,  XMM5f,  XMM5g,  XMM5h,
                      XMM6,  XMM6b,  XMM6c,  XMM6d,  XMM6e,  XMM6f,  XMM6g,  XMM6h,
                      XMM7,  XMM7b,  XMM7c,  XMM7d,  XMM7e,  XMM7f,  XMM7g,  XMM7h
#ifdef _LP64
                     ,XMM8,  XMM8b,  XMM8c,  XMM8d,  XMM8e,  XMM8f,  XMM8g,  XMM8h,
                      XMM9,  XMM9b,  XMM9c,  XMM9d,  XMM9e,  XMM9f,  XMM9g,  XMM9h,
                      XMM10, XMM10b, XMM10c, XMM10d, XMM10e, XMM10f, XMM10g, XMM10h,
                      XMM11, XMM11b, XMM11c, XMM11d, XMM11e, XMM11f, XMM11g, XMM11h,
                      XMM12, XMM12b, XMM12c, XMM12d, XMM12e, XMM12f, XMM12g, XMM12h,
                      XMM13, XMM13b, XMM13c, XMM13d, XMM13e, XMM13f, XMM13g, XMM13h,
                      XMM14, XMM14b, XMM14c, XMM14d, XMM14e, XMM14f, XMM14g, XMM14h,
                      XMM15, XMM15b, XMM15c, XMM15d, XMM15e, XMM15f, XMM15g, XMM15h
#endif
                      );

// Class for all 256bit vector registers
reg_class vectory_reg_evex(XMM0,  XMM0b,  XMM0c,  XMM0d,  XMM0e,  XMM0f,  XMM0g,  XMM0h,
                      XMM1,  XMM1b,  XMM1c,  XMM1d,  XMM1e,  XMM1f,  XMM1g,  XMM1h,
                      XMM2,  XMM2b,  XMM2c,  XMM2d,  XMM2e,  XMM2f,  XMM2g,  XMM2h,
                      XMM3,  XMM3b,  XMM3c,  XMM3d,  XMM3e,  XMM3f,  XMM3g,  XMM3h,
                      XMM4,  XMM4b,  XMM4c,  XMM4d,  XMM4e,  XMM4f,  XMM4g,  XMM4h,
                      XMM5,  XMM5b,  XMM5c,  XMM5d,  XMM5e,  XMM5f,  XMM5g,  XMM5h,
                      XMM6,  XMM6b,  XMM6c,  XMM6d,  XMM6e,  XMM6f,  XMM6g,  XMM6h,
                      XMM7,  XMM7b,  XMM7c,  XMM7d,  XMM7e,  XMM7f,  XMM7g,  XMM7h
#ifdef _LP64
                     ,XMM8,  XMM8b,  XMM8c,  XMM8d,  XMM8e,  XMM8f,  XMM8g,  XMM8h,
                      XMM9,  XMM9b,  XMM9c,  XMM9d,  XMM9e,  XMM9f,  XMM9g,  XMM9h,
                      XMM10, XMM10b, XMM10c, XMM10d, XMM10e, XMM10f, XMM10g, XMM10h,
                      XMM11, XMM11b, XMM11c, XMM11d, XMM11e, XMM11f, XMM11g, XMM11h,
                      XMM12, XMM12b, XMM12c, XMM12d, XMM12e, XMM12f, XMM12g, XMM12h,
                      XMM13, XMM13b, XMM13c, XMM13d, XMM13e, XMM13f, XMM13g, XMM13h,
                      XMM14, XMM14b, XMM14c, XMM14d, XMM14e, XMM14f, XMM14g, XMM14h,
                      XMM15, XMM15b, XMM15c, XMM15d, XMM15e, XMM15f, XMM15g, XMM15h,
                      XMM16, XMM16b, XMM16c, XMM16d, XMM16e, XMM16f, XMM16g, XMM16h,
                      XMM17, XMM17b, XMM17c, XMM17d, XMM17e, XMM17f, XMM17g, XMM17h,
                      XMM18, XMM18b, XMM18c, XMM18d, XMM18e, XMM18f, XMM18g, XMM18h,
                      XMM19, XMM19b, XMM19c, XMM19d, XMM19e, XMM19f, XMM19g, XMM19h,
                      XMM20, XMM20b, XMM20c, XMM20d, XMM20e, XMM20f, XMM20g, XMM20h,
                      XMM21, XMM21b, XMM21c, XMM21d, XMM21e, XMM21f, XMM21g, XMM21h,
                      XMM22, XMM22b, XMM22c, XMM22d, XMM22e, XMM22f, XMM22g, XMM22h,
                      XMM23, XMM23b, XMM23c, XMM23d, XMM23e, XMM23f, XMM23g, XMM23h,
                      XMM24, XMM24b, XMM24c, XMM24d, XMM24e, XMM24f, XMM24g, XMM24h,
                      XMM25, XMM25b, XMM25c, XMM25d, XMM25e, XMM25f, XMM25g, XMM25h,
                      XMM26, XMM26b, XMM26c, XMM26d, XMM26e, XMM26f, XMM26g, XMM26h,
                      XMM27, XMM27b, XMM27c, XMM27d, XMM27e, XMM27f, XMM27g, XMM27h,
                      XMM28, XMM28b, XMM28c, XMM28d, XMM28e, XMM28f, XMM28g, XMM28h,
                      XMM29, XMM29b, XMM29c, XMM29d, XMM29e, XMM29f, XMM29g, XMM29h,
                      XMM30, XMM30b, XMM30c, XMM30d, XMM30e, XMM30f, XMM30g, XMM30h,
                      XMM31, XMM31b, XMM31c, XMM31d, XMM31e, XMM31f, XMM31g, XMM31h
#endif
                      );

reg_class_dynamic vectory_reg(vectory_reg_evex, vectory_reg_legacy, %{ VM_Version::supports_evex() %} );
reg_class_dynamic vectory_reg_vlbwdq(vectory_reg_evex, vectory_reg_legacy, %{ VM_Version::supports_avx512vlbwdq() %} );

// Class for all 512bit vector registers
reg_class vectorz_reg_evex(XMM0,  XMM0b,  XMM0c,  XMM0d,  XMM0e,  XMM0f,  XMM0g,  XMM0h,  XMM0i,  XMM0j,  XMM0k,  XMM0l,  XMM0m,  XMM0n,  XMM0o,  XMM0p,
                      XMM1,  XMM1b,  XMM1c,  XMM1d,  XMM1e,  XMM1f,  XMM1g,  XMM1h,  XMM1i,  XMM1j,  XMM1k,  XMM1l,  XMM1m,  XMM1n,  XMM1o,  XMM1p,
                      XMM2,  XMM2b,  XMM2c,  XMM2d,  XMM2e,  XMM2f,  XMM2g,  XMM2h,  XMM2i,  XMM2j,  XMM2k,  XMM2l,  XMM2m,  XMM2n,  XMM2o,  XMM2p,
                      XMM3,  XMM3b,  XMM3c,  XMM3d,  XMM3e,  XMM3f,  XMM3g,  XMM3h,  XMM3i,  XMM3j,  XMM3k,  XMM3l,  XMM3m,  XMM3n,  XMM3o,  XMM3p,
                      XMM4,  XMM4b,  XMM4c,  XMM4d,  XMM4e,  XMM4f,  XMM4g,  XMM4h,  XMM4i,  XMM4j,  XMM4k,  XMM4l,  XMM4m,  XMM4n,  XMM4o,  XMM4p,
                      XMM5,  XMM5b,  XMM5c,  XMM5d,  XMM5e,  XMM5f,  XMM5g,  XMM5h,  XMM5i,  XMM5j,  XMM5k,  XMM5l,  XMM5m,  XMM5n,  XMM5o,  XMM5p,
                      XMM6,  XMM6b,  XMM6c,  XMM6d,  XMM6e,  XMM6f,  XMM6g,  XMM6h,  XMM6i,  XMM6j,  XMM6k,  XMM6l,  XMM6m,  XMM6n,  XMM6o,  XMM6p,
                      XMM7,  XMM7b,  XMM7c,  XMM7d,  XMM7e,  XMM7f,  XMM7g,  XMM7h,  XMM7i,  XMM7j,  XMM7k,  XMM7l,  XMM7m,  XMM7n,  XMM7o,  XMM7p
#ifdef _LP64
                     ,XMM8,  XMM8b,  XMM8c,  XMM8d,  XMM8e,  XMM8f,  XMM8g,  XMM8h,  XMM8i,  XMM8j,  XMM8k,  XMM8l,  XMM8m,  XMM8n,  XMM8o,  XMM8p,
                      XMM9,  XMM9b,  XMM9c,  XMM9d,  XMM9e,  XMM9f,  XMM9g,  XMM9h,  XMM9i,  XMM9j,  XMM9k,  XMM9l,  XMM9m,  XMM9n,  XMM9o,  XMM9p,
                      XMM10, XMM10b, XMM10c, XMM10d, XMM10e, XMM10f, XMM10g, XMM10h, XMM10i, XMM10j, XMM10k, XMM10l, XMM10m, XMM10n, XMM10o, XMM10p,
                      XMM11, XMM11b, XMM11c, XMM11d, XMM11e, XMM11f, XMM11g, XMM11h, XMM11i, XMM11j, XMM11k, XMM11l, XMM11m, XMM11n, XMM11o, XMM11p,
                      XMM12, XMM12b, XMM12c, XMM12d, XMM12e, XMM12f, XMM12g, XMM12h, XMM12i, XMM12j, XMM12k, XMM12l, XMM12m, XMM12n, XMM12o, XMM12p,
                      XMM13, XMM13b, XMM13c, XMM13d, XMM13e, XMM13f, XMM13g, XMM13h, XMM13i, XMM13j, XMM13k, XMM13l, XMM13m, XMM13n, XMM13o, XMM13p,
                      XMM14, XMM14b, XMM14c, XMM14d, XMM14e, XMM14f, XMM14g, XMM14h, XMM14i, XMM14j, XMM14k, XMM14l, XMM14m, XMM14n, XMM14o, XMM14p,
                      XMM15, XMM15b, XMM15c, XMM15d, XMM15e, XMM15f, XMM15g, XMM15h, XMM15i, XMM15j, XMM15k, XMM15l, XMM15m, XMM15n, XMM15o, XMM15p
                     ,XMM16, XMM16b, XMM16c, XMM16d, XMM16e, XMM16f, XMM16g, XMM16h, XMM16i, XMM16j, XMM16k, XMM16l, XMM16m, XMM16n, XMM16o, XMM16p,
                      XMM17, XMM17b, XMM17c, XMM17d, XMM17e, XMM17f, XMM17g, XMM17h, XMM17i, XMM17j, XMM17k, XMM17l, XMM17m, XMM17n, XMM17o, XMM17p,
                      XMM18, XMM18b, XMM18c, XMM18d, XMM18e, XMM18f, XMM18g, XMM18h, XMM18i, XMM18j, XMM18k, XMM18l, XMM18m, XMM18n, XMM18o, XMM18p,
                      XMM19, XMM19b, XMM19c, XMM19d, XMM19e, XMM19f, XMM19g, XMM19h, XMM19i, XMM19j, XMM19k, XMM19l, XMM19m, XMM19n, XMM19o, XMM19p,
                      XMM20, XMM20b, XMM20c, XMM20d, XMM20e, XMM20f, XMM20g, XMM20h, XMM20i, XMM20j, XMM20k, XMM20l, XMM20m, XMM20n, XMM20o, XMM20p,
                      XMM21, XMM21b, XMM21c, XMM21d, XMM21e, XMM21f, XMM21g, XMM21h, XMM21i, XMM21j, XMM21k, XMM21l, XMM21m, XMM21n, XMM21o, XMM21p,
                      XMM22, XMM22b, XMM22c, XMM22d, XMM22e, XMM22f, XMM22g, XMM22h, XMM22i, XMM22j, XMM22k, XMM22l, XMM22m, XMM22n, XMM22o, XMM22p,
                      XMM23, XMM23b, XMM23c, XMM23d, XMM23e, XMM23f, XMM23g, XMM23h, XMM23i, XMM23j, XMM23k, XMM23l, XMM23m, XMM23n, XMM23o, XMM23p,
                      XMM24, XMM24b, XMM24c, XMM24d, XMM24e, XMM24f, XMM24g, XMM24h, XMM24i, XMM24j, XMM24k, XMM24l, XMM24m, XMM24n, XMM24o, XMM24p,
                      XMM25, XMM25b, XMM25c, XMM25d, XMM25e, XMM25f, XMM25g, XMM25h, XMM25i, XMM25j, XMM25k, XMM25l, XMM25m, XMM25n, XMM25o, XMM25p,
                      XMM26, XMM26b, XMM26c, XMM26d, XMM26e, XMM26f, XMM26g, XMM26h, XMM26i, XMM26j, XMM26k, XMM26l, XMM26m, XMM26n, XMM26o, XMM26p,
                      XMM27, XMM27b, XMM27c, XMM27d, XMM27e, XMM27f, XMM27g, XMM27h, XMM27i, XMM27j, XMM27k, XMM27l, XMM27m, XMM27n, XMM27o, XMM27p,
                      XMM28, XMM28b, XMM28c, XMM28d, XMM28e, XMM28f, XMM28g, XMM28h, XMM28i, XMM28j, XMM28k, XMM28l, XMM28m, XMM28n, XMM28o, XMM28p,
                      XMM29, XMM29b, XMM29c, XMM29d, XMM29e, XMM29f, XMM29g, XMM29h, XMM29i, XMM29j, XMM29k, XMM29l, XMM29m, XMM29n, XMM29o, XMM29p,
                      XMM30, XMM30b, XMM30c, XMM30d, XMM30e, XMM30f, XMM30g, XMM30h, XMM30i, XMM30j, XMM30k, XMM30l, XMM30m, XMM30n, XMM30o, XMM30p,
                      XMM31, XMM31b, XMM31c, XMM31d, XMM31e, XMM31f, XMM31g, XMM31h, XMM31i, XMM31j, XMM31k, XMM31l, XMM31m, XMM31n, XMM31o, XMM31p
#endif
                      );

// Class for restricted 512bit vector registers
reg_class vectorz_reg_legacy(XMM0,  XMM0b,  XMM0c,  XMM0d,  XMM0e,  XMM0f,  XMM0g,  XMM0h,  XMM0i,  XMM0j,  XMM0k,  XMM0l,  XMM0m,  XMM0n,  XMM0o,  XMM0p,
                      XMM1,  XMM1b,  XMM1c,  XMM1d,  XMM1e,  XMM1f,  XMM1g,  XMM1h,  XMM1i,  XMM1j,  XMM1k,  XMM1l,  XMM1m,  XMM1n,  XMM1o,  XMM1p,
                      XMM2,  XMM2b,  XMM2c,  XMM2d,  XMM2e,  XMM2f,  XMM2g,  XMM2h,  XMM2i,  XMM2j,  XMM2k,  XMM2l,  XMM2m,  XMM2n,  XMM2o,  XMM2p,
                      XMM3,  XMM3b,  XMM3c,  XMM3d,  XMM3e,  XMM3f,  XMM3g,  XMM3h,  XMM3i,  XMM3j,  XMM3k,  XMM3l,  XMM3m,  XMM3n,  XMM3o,  XMM3p,
                      XMM4,  XMM4b,  XMM4c,  XMM4d,  XMM4e,  XMM4f,  XMM4g,  XMM4h,  XMM4i,  XMM4j,  XMM4k,  XMM4l,  XMM4m,  XMM4n,  XMM4o,  XMM4p,
                      XMM5,  XMM5b,  XMM5c,  XMM5d,  XMM5e,  XMM5f,  XMM5g,  XMM5h,  XMM5i,  XMM5j,  XMM5k,  XMM5l,  XMM5m,  XMM5n,  XMM5o,  XMM5p,
                      XMM6,  XMM6b,  XMM6c,  XMM6d,  XMM6e,  XMM6f,  XMM6g,  XMM6h,  XMM6i,  XMM6j,  XMM6k,  XMM6l,  XMM6m,  XMM6n,  XMM6o,  XMM6p,
                      XMM7,  XMM7b,  XMM7c,  XMM7d,  XMM7e,  XMM7f,  XMM7g,  XMM7h,  XMM7i,  XMM7j,  XMM7k,  XMM7l,  XMM7m,  XMM7n,  XMM7o,  XMM7p
#ifdef _LP64
                     ,XMM8,  XMM8b,  XMM8c,  XMM8d,  XMM8e,  XMM8f,  XMM8g,  XMM8h,  XMM8i,  XMM8j,  XMM8k,  XMM8l,  XMM8m,  XMM8n,  XMM8o,  XMM8p,
                      XMM9,  XMM9b,  XMM9c,  XMM9d,  XMM9e,  XMM9f,  XMM9g,  XMM9h,  XMM9i,  XMM9j,  XMM9k,  XMM9l,  XMM9m,  XMM9n,  XMM9o,  XMM9p,
                      XMM10, XMM10b, XMM10c, XMM10d, XMM10e, XMM10f, XMM10g, XMM10h, XMM10i, XMM10j, XMM10k, XMM10l, XMM10m, XMM10n, XMM10o, XMM10p,
                      XMM11, XMM11b, XMM11c, XMM11d, XMM11e, XMM11f, XMM11g, XMM11h, XMM11i, XMM11j, XMM11k, XMM11l, XMM11m, XMM11n, XMM11o, XMM11p,
                      XMM12, XMM12b, XMM12c, XMM12d, XMM12e, XMM12f, XMM12g, XMM12h, XMM12i, XMM12j, XMM12k, XMM12l, XMM12m, XMM12n, XMM12o, XMM12p,
                      XMM13, XMM13b, XMM13c, XMM13d, XMM13e, XMM13f, XMM13g, XMM13h, XMM13i, XMM13j, XMM13k, XMM13l, XMM13m, XMM13n, XMM13o, XMM13p,
                      XMM14, XMM14b, XMM14c, XMM14d, XMM14e, XMM14f, XMM14g, XMM14h, XMM14i, XMM14j, XMM14k, XMM14l, XMM14m, XMM14n, XMM14o, XMM14p,
                      XMM15, XMM15b, XMM15c, XMM15d, XMM15e, XMM15f, XMM15g, XMM15h, XMM15i, XMM15j, XMM15k, XMM15l, XMM15m, XMM15n, XMM15o, XMM15p
#endif
                      );

reg_class_dynamic vectorz_reg   (vectorz_reg_evex, vectorz_reg_legacy, %{ VM_Version::supports_evex() %} );
reg_class_dynamic vectorz_reg_vl(vectorz_reg_evex, vectorz_reg_legacy, %{ VM_Version::supports_evex() && VM_Version::supports_avx512vl() %} );

reg_class xmm0_reg(XMM0, XMM0b, XMM0c, XMM0d);
%}


//----------SOURCE BLOCK-------------------------------------------------------
// This is a block of C++ code which provides values, functions, and
// definitions necessary in the rest of the architecture description

source_hpp %{
// Header information of the source block.
// Method declarations/definitions which are used outside
// the ad-scope can conveniently be defined here.
//
// To keep related declarations/definitions/uses close together,
// we switch between source %{ }% and source_hpp %{ }% freely as needed.

#include "runtime/vm_version.hpp"

class NativeJump;

class CallStubImpl {

  //--------------------------------------------------------------
  //---<  Used for optimization in Compile::shorten_branches  >---
  //--------------------------------------------------------------

 public:
  // Size of call trampoline stub.
  static uint size_call_trampoline() {
    return 0; // no call trampolines on this platform
  }

  // number of relocations needed by a call trampoline stub
  static uint reloc_call_trampoline() {
    return 0; // no call trampolines on this platform
  }
};

class HandlerImpl {

 public:

  static int emit_exception_handler(CodeBuffer &cbuf);
  static int emit_deopt_handler(CodeBuffer& cbuf);

  static uint size_exception_handler() {
    // NativeCall instruction size is the same as NativeJump.
    // exception handler starts out as jump and can be patched to
    // a call be deoptimization.  (4932387)
    // Note that this value is also credited (in output.cpp) to
    // the size of the code section.
    return NativeJump::instruction_size;
  }

#ifdef _LP64
  static uint size_deopt_handler() {
    // three 5 byte instructions plus one move for unreachable address.
    return 15+3;
  }
#else
  static uint size_deopt_handler() {
    // NativeCall instruction size is the same as NativeJump.
    // exception handler starts out as jump and can be patched to
    // a call be deoptimization.  (4932387)
    // Note that this value is also credited (in output.cpp) to
    // the size of the code section.
    return 5 + NativeJump::instruction_size; // pushl(); jmp;
  }
#endif
};

inline Assembler::AvxVectorLen vector_length_encoding(int bytes) {
  switch(bytes) {
    case  4: // fall-through
    case  8: // fall-through
    case 16: return Assembler::AVX_128bit;
    case 32: return Assembler::AVX_256bit;
    case 64: return Assembler::AVX_512bit;

    default: {
      ShouldNotReachHere();
      return Assembler::AVX_NoVec;
    }
  }
}

static inline Assembler::AvxVectorLen vector_length_encoding(const Node* n) {
  return vector_length_encoding(Matcher::vector_length_in_bytes(n));
}

static inline Assembler::AvxVectorLen vector_length_encoding(const MachNode* use, MachOper* opnd) {
  uint def_idx = use->operand_index(opnd);
  Node* def = use->in(def_idx);
  return vector_length_encoding(def);
}

static inline bool is_vector_popcount_predicate(BasicType bt) {
  return (is_subword_type(bt) && VM_Version::supports_avx512_bitalg()) ||
         (is_non_subword_integral_type(bt) && VM_Version::supports_avx512_vpopcntdq());
}

static inline bool is_unsigned_booltest_pred(int bt) {
  return  ((bt & BoolTest::unsigned_compare) == BoolTest::unsigned_compare);
}

static inline bool is_clz_non_subword_predicate_evex(BasicType bt, int vlen_bytes) {
  return is_non_subword_integral_type(bt) && VM_Version::supports_avx512cd() &&
           (VM_Version::supports_avx512vl() || vlen_bytes == 64);
}

class Node::PD {
public:
  enum NodeFlags {
    Flag_intel_jcc_erratum = Node::_last_flag << 1,
    _last_flag             = Flag_intel_jcc_erratum
  };
};

%} // end source_hpp

source %{

#include "opto/addnode.hpp"
#include "c2_intelJccErratum_x86.hpp"

void PhaseOutput::pd_perform_mach_node_analysis() {
  if (VM_Version::has_intel_jcc_erratum()) {
    int extra_padding = IntelJccErratum::tag_affected_machnodes(C, C->cfg(), C->regalloc());
    _buf_sizes._code += extra_padding;
  }
}

int MachNode::pd_alignment_required() const {
  if (VM_Version::has_intel_jcc_erratum() && IntelJccErratum::is_jcc_erratum_branch(this)) {
    // Conservatively add worst case padding. We assume that relocInfo::addr_unit() is 1 on x86.
    return IntelJccErratum::largest_jcc_size() + 1;
  } else {
    return 1;
  }
}

int MachNode::compute_padding(int current_offset) const {
  if (flags() & Node::PD::Flag_intel_jcc_erratum) {
    Compile* C = Compile::current();
    PhaseOutput* output = C->output();
    Block* block = output->block();
    int index = output->index();
    return IntelJccErratum::compute_padding(current_offset, this, block, index, C->regalloc());
  } else {
    return 0;
  }
}

// Emit exception handler code.
// Stuff framesize into a register and call a VM stub routine.
int HandlerImpl::emit_exception_handler(CodeBuffer& cbuf) {

  // Note that the code buffer's insts_mark is always relative to insts.
  // That's why we must use the macroassembler to generate a handler.
  C2_MacroAssembler _masm(&cbuf);
  address base = __ start_a_stub(size_exception_handler());
  if (base == NULL) {
    ciEnv::current()->record_failure("CodeCache is full");
    return 0;  // CodeBuffer::expand failed
  }
  int offset = __ offset();
  __ jump(RuntimeAddress(OptoRuntime::exception_blob()->entry_point()));
  assert(__ offset() - offset <= (int) size_exception_handler(), "overflow");
  __ end_a_stub();
  return offset;
}

// Emit deopt handler code.
int HandlerImpl::emit_deopt_handler(CodeBuffer& cbuf) {

  // Note that the code buffer's insts_mark is always relative to insts.
  // That's why we must use the macroassembler to generate a handler.
  C2_MacroAssembler _masm(&cbuf);
  address base = __ start_a_stub(size_deopt_handler());
  if (base == NULL) {
    ciEnv::current()->record_failure("CodeCache is full");
    return 0;  // CodeBuffer::expand failed
  }
  int offset = __ offset();

#ifdef _LP64
  address the_pc = (address) __ pc();
  Label next;
  // push a "the_pc" on the stack without destroying any registers
  // as they all may be live.

  // push address of "next"
  __ call(next, relocInfo::none); // reloc none is fine since it is a disp32
  __ bind(next);
  // adjust it so it matches "the_pc"
  __ subptr(Address(rsp, 0), __ offset() - offset);
#else
  InternalAddress here(__ pc());
  __ pushptr(here.addr(), noreg);
#endif

  __ jump(RuntimeAddress(SharedRuntime::deopt_blob()->unpack()));
  assert(__ offset() - offset <= (int) size_deopt_handler(), "overflow %d", (__ offset() - offset));
  __ end_a_stub();
  return offset;
}

Assembler::Width widthForType(BasicType bt) {
  if (bt == T_BYTE) {
    return Assembler::B;
  } else if (bt == T_SHORT) {
    return Assembler::W;
  } else if (bt == T_INT) {
    return Assembler::D;
  } else {
    assert(bt == T_LONG, "not a long: %s", type2name(bt));
    return Assembler::Q;
  }
}

//=============================================================================

  // Float masks come from different places depending on platform.
#ifdef _LP64
  static address float_signmask()  { return StubRoutines::x86::float_sign_mask(); }
  static address float_signflip()  { return StubRoutines::x86::float_sign_flip(); }
  static address double_signmask() { return StubRoutines::x86::double_sign_mask(); }
  static address double_signflip() { return StubRoutines::x86::double_sign_flip(); }
#else
  static address float_signmask()  { return (address)float_signmask_pool; }
  static address float_signflip()  { return (address)float_signflip_pool; }
  static address double_signmask() { return (address)double_signmask_pool; }
  static address double_signflip() { return (address)double_signflip_pool; }
#endif
  static address vector_short_to_byte_mask() { return StubRoutines::x86::vector_short_to_byte_mask(); }
  static address vector_int_to_byte_mask() { return StubRoutines::x86::vector_int_to_byte_mask(); }
  static address vector_byte_perm_mask() { return StubRoutines::x86::vector_byte_perm_mask(); }
  static address vector_long_sign_mask() { return StubRoutines::x86::vector_long_sign_mask(); }
  static address vector_all_bits_set() { return StubRoutines::x86::vector_all_bits_set(); }
  static address vector_int_mask_cmp_bits() { return StubRoutines::x86::vector_int_mask_cmp_bits(); }
  static address vector_int_to_short_mask() { return StubRoutines::x86::vector_int_to_short_mask(); }
  static address vector_byte_shufflemask() { return StubRoutines::x86::vector_byte_shuffle_mask(); }
  static address vector_short_shufflemask() { return StubRoutines::x86::vector_short_shuffle_mask(); }
  static address vector_int_shufflemask() { return StubRoutines::x86::vector_int_shuffle_mask(); }
  static address vector_long_shufflemask() { return StubRoutines::x86::vector_long_shuffle_mask(); }
  static address vector_32_bit_mask() { return StubRoutines::x86::vector_32_bit_mask(); }
  static address vector_64_bit_mask() { return StubRoutines::x86::vector_64_bit_mask(); }

//=============================================================================
const bool Matcher::match_rule_supported(int opcode) {
  if (!has_match_rule(opcode)) {
    return false; // no match rule present
  }
  const bool is_LP64 = LP64_ONLY(true) NOT_LP64(false);
  switch (opcode) {
    case Op_AbsVL:
    case Op_StoreVectorScatter:
      if (UseAVX < 3) {
        return false;
      }
      break;
    case Op_PopCountI:
    case Op_PopCountL:
      if (!UsePopCountInstruction) {
        return false;
      }
      break;
    case Op_PopCountVI:
      if (UseAVX < 2) {
        return false;
      }
      break;
    case Op_PopCountVL:
      if (UseAVX < 2) {
        return false;
      }
      break;
    case Op_MulVI:
      if ((UseSSE < 4) && (UseAVX < 1)) { // only with SSE4_1 or AVX
        return false;
      }
      break;
    case Op_MulVL:
      if (UseSSE < 4) { // only with SSE4_1 or AVX
        return false;
      }
      break;
    case Op_MulReductionVL:
      if (VM_Version::supports_avx512dq() == false) {
        return false;
      }
      break;
    case Op_AddReductionVL:
      if (UseSSE < 2) { // requires at least SSE2
        return false;
      }
      break;
    case Op_AbsVB:
    case Op_AbsVS:
    case Op_AbsVI:
    case Op_AddReductionVI:
    case Op_AndReductionV:
    case Op_OrReductionV:
    case Op_XorReductionV:
      if (UseSSE < 3) { // requires at least SSSE3
        return false;
      }
      break;
    case Op_VectorLoadShuffle:
    case Op_VectorRearrange:
    case Op_MulReductionVI:
      if (UseSSE < 4) { // requires at least SSE4
        return false;
      }
      break;
    case Op_IsInfiniteF:
    case Op_IsInfiniteD:
      if (!VM_Version::supports_avx512dq()) {
        return false;
      }
      break;
    case Op_SqrtVD:
    case Op_SqrtVF:
    case Op_VectorMaskCmp:
    case Op_VectorCastB2X:
    case Op_VectorCastS2X:
    case Op_VectorCastI2X:
    case Op_VectorCastL2X:
    case Op_VectorCastF2X:
    case Op_VectorCastD2X:
    case Op_VectorUCastB2X:
    case Op_VectorUCastS2X:
    case Op_VectorUCastI2X:
      if (UseAVX < 1) { // enabled for AVX only
        return false;
      }
      break;
    case Op_PopulateIndex:
      if (!is_LP64 || (UseAVX < 2)) {
        return false;
      }
      break;
    case Op_RoundVF:
      if (UseAVX < 2) { // enabled for AVX2 only
        return false;
      }
      break;
    case Op_RoundVD:
      if (UseAVX < 3) {
        return false;  // enabled for AVX3 only
      }
      break;
    case Op_CompareAndSwapL:
#ifdef _LP64
    case Op_CompareAndSwapP:
#endif
      if (!VM_Version::supports_cx8()) {
        return false;
      }
      break;
    case Op_CMoveVF:
    case Op_CMoveVD:
      if (UseAVX < 1) { // enabled for AVX only
        return false;
      }
      break;
    case Op_StrIndexOf:
      if (!UseSSE42Intrinsics) {
        return false;
      }
      break;
    case Op_StrIndexOfChar:
      if (!UseSSE42Intrinsics) {
        return false;
      }
      break;
    case Op_OnSpinWait:
      if (VM_Version::supports_on_spin_wait() == false) {
        return false;
      }
      break;
    case Op_MulVB:
    case Op_LShiftVB:
    case Op_RShiftVB:
    case Op_URShiftVB:
    case Op_VectorInsert:
    case Op_VectorLoadMask:
    case Op_VectorStoreMask:
    case Op_VectorBlend:
      if (UseSSE < 4) {
        return false;
      }
      break;
#ifdef _LP64
    case Op_MaxD:
    case Op_MaxF:
    case Op_MinD:
    case Op_MinF:
      if (UseAVX < 1) { // enabled for AVX only
        return false;
      }
      break;
#endif
    case Op_CacheWB:
    case Op_CacheWBPreSync:
    case Op_CacheWBPostSync:
      if (!VM_Version::supports_data_cache_line_flush()) {
        return false;
      }
      break;
    case Op_ExtractB:
    case Op_ExtractL:
    case Op_ExtractI:
    case Op_RoundDoubleMode:
      if (UseSSE < 4) {
        return false;
      }
      break;
    case Op_RoundDoubleModeV:
      if (VM_Version::supports_avx() == false) {
        return false; // 128bit vroundpd is not available
      }
      break;
    case Op_LoadVectorGather:
      if (UseAVX < 2) {
        return false;
      }
      break;
    case Op_FmaVD:
    case Op_FmaVF:
      if (!UseFMA) {
        return false;
      }
      break;
    case Op_MacroLogicV:
      if (UseAVX < 3 || !UseVectorMacroLogic) {
        return false;
      }
      break;

    case Op_VectorCmpMasked:
    case Op_VectorMaskGen:
      if (!is_LP64  || UseAVX < 3 || !VM_Version::supports_bmi2()) {
        return false;
      }
      break;
    case Op_VectorMaskFirstTrue:
    case Op_VectorMaskLastTrue:
    case Op_VectorMaskTrueCount:
    case Op_VectorMaskToLong:
      if (!is_LP64 || UseAVX < 1) {
         return false;
      }
      break;
    case Op_RoundF:
    case Op_RoundD:
      if (!is_LP64) {
        return false;
      }
      break;
    case Op_CopySignD:
    case Op_CopySignF:
      if (UseAVX < 3 || !is_LP64)  {
        return false;
      }
      if (!VM_Version::supports_avx512vl()) {
        return false;
      }
      break;
#ifndef _LP64
    case Op_AddReductionVF:
    case Op_AddReductionVD:
    case Op_MulReductionVF:
    case Op_MulReductionVD:
      if (UseSSE < 1) { // requires at least SSE
        return false;
      }
      break;
    case Op_MulAddVS2VI:
    case Op_RShiftVL:
    case Op_AbsVD:
    case Op_NegVD:
      if (UseSSE < 2) {
        return false;
      }
      break;
#endif // !LP64
    case Op_CompressBits:
      if (!VM_Version::supports_bmi2() || (!is_LP64 && UseSSE < 2)) {
        return false;
      }
      break;
    case Op_ExpandBits:
      if (!VM_Version::supports_bmi2() || (!is_LP64 && (UseSSE < 2 || !VM_Version::supports_bmi1()))) {
        return false;
      }
      break;
    case Op_SignumF:
      if (UseSSE < 1) {
        return false;
      }
      break;
    case Op_SignumD:
      if (UseSSE < 2) {
        return false;
      }
      break;
    case Op_CompressM:
      if (!VM_Version::supports_avx512vl() || !VM_Version::supports_bmi2()) {
        return false;
      }
      break;
    case Op_CompressV:
    case Op_ExpandV:
      if (!VM_Version::supports_avx512vl()) {
        return false;
      }
      break;
    case Op_SqrtF:
      if (UseSSE < 1) {
        return false;
      }
      break;
    case Op_SqrtD:
#ifdef _LP64
      if (UseSSE < 2) {
        return false;
      }
#else
      // x86_32.ad has a special match rule for SqrtD.
      // Together with common x86 rules, this handles all UseSSE cases.
#endif
      break;
  }
  return true;  // Match rules are supported by default.
}

//------------------------------------------------------------------------

static inline bool is_pop_count_instr_target(BasicType bt) {
  return (is_subword_type(bt) && VM_Version::supports_avx512_bitalg()) ||
         (is_non_subword_integral_type(bt) && VM_Version::supports_avx512_vpopcntdq());
}

const bool Matcher::match_rule_supported_superword(int opcode, int vlen, BasicType bt) {
  return match_rule_supported_vector(opcode, vlen, bt);
}

// Identify extra cases that we might want to provide match rules for vector nodes and
// other intrinsics guarded with vector length (vlen) and element type (bt).
const bool Matcher::match_rule_supported_vector(int opcode, int vlen, BasicType bt) {
  const bool is_LP64 = LP64_ONLY(true) NOT_LP64(false);
  if (!match_rule_supported(opcode)) {
    return false;
  }
  // Matcher::vector_size_supported() restricts vector sizes in the following way (see Matcher::vector_width_in_bytes):
  //   * SSE2 supports 128bit vectors for all types;
  //   * AVX1 supports 256bit vectors only for FLOAT and DOUBLE types;
  //   * AVX2 supports 256bit vectors for all types;
  //   * AVX512F supports 512bit vectors only for INT, FLOAT, and DOUBLE types;
  //   * AVX512BW supports 512bit vectors for BYTE, SHORT, and CHAR types.
  // There's also a limit on minimum vector size supported: 2 elements (or 4 bytes for BYTE).
  // And MaxVectorSize is taken into account as well.
  if (!vector_size_supported(bt, vlen)) {
    return false;
  }
  // Special cases which require vector length follow:
  //   * implementation limitations
  //   * some 512bit vector operations on FLOAT and DOUBLE types require AVX512DQ
  //   * 128bit vroundpd instruction is present only in AVX1
  int size_in_bits = vlen * type2aelembytes(bt) * BitsPerByte;
  switch (opcode) {
    case Op_AbsVF:
    case Op_NegVF:
      if ((vlen == 16) && (VM_Version::supports_avx512dq() == false)) {
        return false; // 512bit vandps and vxorps are not available
      }
      break;
    case Op_AbsVD:
    case Op_NegVD:
      if ((vlen == 8) && (VM_Version::supports_avx512dq() == false)) {
        return false; // 512bit vpmullq, vandpd and vxorpd are not available
      }
      break;
    case Op_CMoveVF:
      if (vlen != 8) {
        return false; // implementation limitation (only vcmov8F_reg is present)
      }
      break;
    case Op_RotateRightV:
    case Op_RotateLeftV:
      if (bt != T_INT && bt != T_LONG) {
        return false;
      } // fallthrough
    case Op_MacroLogicV:
      if (!VM_Version::supports_evex() ||
          ((size_in_bits != 512) && !VM_Version::supports_avx512vl())) {
        return false;
      }
      break;
    case Op_ClearArray:
    case Op_VectorMaskGen:
    case Op_VectorCmpMasked:
      if (!is_LP64 || !VM_Version::supports_avx512bw()) {
        return false;
      }
      if ((size_in_bits != 512) && !VM_Version::supports_avx512vl()) {
        return false;
      }
      break;
    case Op_LoadVectorMasked:
    case Op_StoreVectorMasked:
      if (!VM_Version::supports_avx512bw() && (is_subword_type(bt) || UseAVX < 1)) {
        return false;
      }
      break;
    case Op_CMoveVD:
      if (vlen != 4) {
        return false; // implementation limitation (only vcmov4D_reg is present)
      }
      break;
    case Op_MaxV:
    case Op_MinV:
      if (UseSSE < 4 && is_integral_type(bt)) {
        return false;
      }
      if ((bt == T_FLOAT || bt == T_DOUBLE)) {
          // Float/Double intrinsics are enabled for AVX family currently.
          if (UseAVX == 0) {
            return false;
          }
          if (UseAVX > 2 && (!VM_Version::supports_avx512dq() && size_in_bits == 512)) { // 512 bit Float/Double intrinsics need AVX512DQ
            return false;
          }
      }
      break;
    case Op_CallLeafVector:
      if (size_in_bits == 512 && !VM_Version::supports_avx512vlbwdq()) {
        return false;
      }
      break;
    case Op_AddReductionVI:
      if (bt == T_INT && (UseSSE < 3 || !VM_Version::supports_ssse3())) {
        return false;
      }
      // fallthrough
    case Op_AndReductionV:
    case Op_OrReductionV:
    case Op_XorReductionV:
      if (is_subword_type(bt) && (UseSSE < 4)) {
        return false;
      }
#ifndef _LP64
      if (bt == T_BYTE || bt == T_LONG) {
        return false;
      }
#endif
      break;
#ifndef _LP64
    case Op_VectorInsert:
      if (bt == T_LONG || bt == T_DOUBLE) {
        return false;
      }
      break;
#endif
    case Op_MinReductionV:
    case Op_MaxReductionV:
      if ((bt == T_INT || is_subword_type(bt)) && UseSSE < 4) {
        return false;
      } else if (bt == T_LONG && (UseAVX < 3 || !VM_Version::supports_avx512vlbwdq())) {
        return false;
      }
      // Float/Double intrinsics enabled for AVX family.
      if (UseAVX == 0 && (bt == T_FLOAT || bt == T_DOUBLE)) {
        return false;
      }
      if (UseAVX > 2 && (!VM_Version::supports_avx512dq() && size_in_bits == 512)) {
        return false;
      }
#ifndef _LP64
      if (bt == T_BYTE || bt == T_LONG) {
        return false;
      }
#endif
      break;
    case Op_VectorTest:
      if (UseSSE < 4) {
        return false; // Implementation limitation
      } else if (size_in_bits < 32) {
        return false; // Implementation limitation
      } else if (size_in_bits == 512 && (VM_Version::supports_avx512bw() == false)) {
        return false; // Implementation limitation
      }
      break;
    case Op_VectorLoadShuffle:
    case Op_VectorRearrange:
      if(vlen == 2) {
        return false; // Implementation limitation due to how shuffle is loaded
      } else if (size_in_bits == 256 && UseAVX < 2) {
        return false; // Implementation limitation
      }
      break;
    case Op_VectorLoadMask:
      if (size_in_bits == 256 && UseAVX < 2) {
        return false; // Implementation limitation
      }
      // fallthrough
    case Op_VectorStoreMask:
      if (vlen == 2) {
        return false; // Implementation limitation
      }
      break;
    case Op_PopulateIndex:
      if (size_in_bits > 256 && !VM_Version::supports_avx512bw()) {
        return false;
      }
      break;
    case Op_VectorCastB2X:
    case Op_VectorCastS2X:
    case Op_VectorCastI2X:
      if (bt != T_DOUBLE && size_in_bits == 256 && UseAVX < 2) {
        return false;
      }
      break;
    case Op_VectorCastL2X:
      if (is_integral_type(bt) && size_in_bits == 256 && UseAVX < 2) {
        return false;
      } else if (!is_integral_type(bt) && !VM_Version::supports_avx512dq()) {
        return false;
      }
      break;
    case Op_VectorCastD2X:
      // Conversion to integral type is only supported on AVX-512 platforms with avx512dq.
      // Need avx512vl for size_in_bits < 512
      if (is_integral_type(bt)) {
        if (!VM_Version::supports_avx512dq()) {
          return false;
        }
        if (size_in_bits < 512 && !VM_Version::supports_avx512vl()) {
          return false;
        }
      }
      break;
    case Op_RoundVD:
      if (!VM_Version::supports_avx512dq()) {
        return false;
      }
      break;
    case Op_VectorCastF2X:
      // F2I is supported on all AVX and above platforms
      // For conversion to other integral types need AVX512:
      //     Conversion to long in addition needs avx512dq
      //     Need avx512vl for size_in_bits < 512
      if (is_integral_type(bt) && (bt != T_INT)) {
        if (UseAVX <= 2) {
          return false;
        }
        if ((bt == T_LONG) && !VM_Version::supports_avx512dq()) {
          return false;
        }
        if (size_in_bits < 512 && !VM_Version::supports_avx512vl()) {
          return false;
        }
      }
      break;
    case Op_MulReductionVI:
      if (bt == T_BYTE && size_in_bits == 512 && !VM_Version::supports_avx512bw()) {
        return false;
      }
      break;
    case Op_LoadVectorGatherMasked:
    case Op_StoreVectorScatterMasked:
    case Op_StoreVectorScatter:
      if (is_subword_type(bt)) {
        return false;
      } else if (size_in_bits < 512 && !VM_Version::supports_avx512vl()) {
        return false;
      }
      // fallthrough
    case Op_LoadVectorGather:
      if (size_in_bits == 64 ) {
        return false;
      }
      break;
    case Op_MaskAll:
      if (!VM_Version::supports_evex()) {
        return false;
      }
      if ((vlen > 16 || is_subword_type(bt)) && !VM_Version::supports_avx512bw()) {
        return false;
      }
      if (size_in_bits < 512 && !VM_Version::supports_avx512vl()) {
        return false;
      }
      break;
    case Op_VectorMaskCmp:
      if (vlen < 2 || size_in_bits < 32) {
        return false;
      }
      break;
    case Op_CompressM:
      if (UseAVX < 3 || !VM_Version::supports_bmi2()) {
        return false;
      }
      break;
    case Op_CompressV:
    case Op_ExpandV:
      if (is_subword_type(bt) && !VM_Version::supports_avx512_vbmi2()) {
        return false;
      }
      if (size_in_bits < 128 ) {
        return false;
      }
      if (size_in_bits < 512 && !VM_Version::supports_avx512vl()) {
        return false;
      }
      break;
    case Op_VectorLongToMask:
      if (UseAVX < 1 || !is_LP64) {
        return false;
      }
      if (UseAVX < 3 && !VM_Version::supports_bmi2()) {
        return false;
      }
      break;
    case Op_SignumVD:
    case Op_SignumVF:
      if (UseAVX < 1) {
        return false;
      }
      break;
    case Op_PopCountVI:
    case Op_PopCountVL: {
        if (!is_pop_count_instr_target(bt) &&
            (size_in_bits == 512) && !VM_Version::supports_avx512bw()) {
          return false;
        }
      }
      break;
    case Op_ReverseV:
    case Op_ReverseBytesV:
      if (UseAVX < 2) {
        return false;
      }
      break;
    case Op_CountTrailingZerosV:
    case Op_CountLeadingZerosV:
      if (UseAVX < 2) {
        return false;
      }
      break;
  }
  return true;  // Per default match rules are supported.
}

const bool Matcher::match_rule_supported_vector_masked(int opcode, int vlen, BasicType bt) {
  // ADLC based match_rule_supported routine checks for the existence of pattern based
  // on IR opcode. Most of the unary/binary/ternary masked operation share the IR nodes
  // of their non-masked counterpart with mask edge being the differentiator.
  // This routine does a strict check on the existence of masked operation patterns
  // by returning a default false value for all the other opcodes apart from the
  // ones whose masked instruction patterns are defined in this file.
  if (!match_rule_supported_vector(opcode, vlen, bt)) {
    return false;
  }

  const bool is_LP64 = LP64_ONLY(true) NOT_LP64(false);
  int size_in_bits = vlen * type2aelembytes(bt) * BitsPerByte;
  if (size_in_bits != 512 && !VM_Version::supports_avx512vl()) {
    return false;
  }
  switch(opcode) {
    // Unary masked operations
    case Op_AbsVB:
    case Op_AbsVS:
      if(!VM_Version::supports_avx512bw()) {
        return false;  // Implementation limitation
      }
    case Op_AbsVI:
    case Op_AbsVL:
      return true;

    // Ternary masked operations
    case Op_FmaVF:
    case Op_FmaVD:
      return true;

    case Op_MacroLogicV:
      if(bt != T_INT && bt != T_LONG) {
        return false;
      }
      return true;

    // Binary masked operations
    case Op_AddVB:
    case Op_AddVS:
    case Op_SubVB:
    case Op_SubVS:
    case Op_MulVS:
    case Op_LShiftVS:
    case Op_RShiftVS:
    case Op_URShiftVS:
      assert(size_in_bits == 512 || VM_Version::supports_avx512vl(), "");
      if (!VM_Version::supports_avx512bw()) {
        return false;  // Implementation limitation
      }
      return true;

    case Op_MulVL:
      assert(size_in_bits == 512 || VM_Version::supports_avx512vl(), "");
      if (!VM_Version::supports_avx512dq()) {
        return false;  // Implementation limitation
      }
      return true;

    case Op_AndV:
    case Op_OrV:
    case Op_XorV:
    case Op_RotateRightV:
    case Op_RotateLeftV:
      if (bt != T_INT && bt != T_LONG) {
        return false; // Implementation limitation
      }
      return true;

    case Op_VectorLoadMask:
      assert(size_in_bits == 512 || VM_Version::supports_avx512vl(), "");
      if (is_subword_type(bt) && !VM_Version::supports_avx512bw()) {
        return false;
      }
      return true;

    case Op_AddVI:
    case Op_AddVL:
    case Op_AddVF:
    case Op_AddVD:
    case Op_SubVI:
    case Op_SubVL:
    case Op_SubVF:
    case Op_SubVD:
    case Op_MulVI:
    case Op_MulVF:
    case Op_MulVD:
    case Op_DivVF:
    case Op_DivVD:
    case Op_SqrtVF:
    case Op_SqrtVD:
    case Op_LShiftVI:
    case Op_LShiftVL:
    case Op_RShiftVI:
    case Op_RShiftVL:
    case Op_URShiftVI:
    case Op_URShiftVL:
    case Op_LoadVectorMasked:
    case Op_StoreVectorMasked:
    case Op_LoadVectorGatherMasked:
    case Op_StoreVectorScatterMasked:
      return true;

    case Op_MaxV:
    case Op_MinV:
      if (is_subword_type(bt) && !VM_Version::supports_avx512bw()) {
        return false; // Implementation limitation
      }
      if (is_floating_point_type(bt)) {
        return false; // Implementation limitation
      }
      return true;

    case Op_VectorMaskCmp:
      if (is_subword_type(bt) && !VM_Version::supports_avx512bw()) {
        return false; // Implementation limitation
      }
      return true;

    case Op_VectorRearrange:
      if (bt == T_SHORT && !VM_Version::supports_avx512bw()) {
        return false; // Implementation limitation
      }
      if (bt == T_BYTE && !VM_Version::supports_avx512_vbmi()) {
        return false; // Implementation limitation
      } else if ((bt == T_INT || bt == T_FLOAT) && size_in_bits < 256) {
        return false; // Implementation limitation
      }
      return true;

    // Binary Logical operations
    case Op_AndVMask:
    case Op_OrVMask:
    case Op_XorVMask:
      if (vlen > 16 && !VM_Version::supports_avx512bw()) {
        return false; // Implementation limitation
      }
      return true;

    case Op_PopCountVI:
    case Op_PopCountVL:
      if (!is_pop_count_instr_target(bt)) {
        return false;
      }
      return true;

    case Op_MaskAll:
      return true;

    case Op_CountLeadingZerosV:
      if (is_non_subword_integral_type(bt) && VM_Version::supports_avx512cd()) {
        return true;
      }
    default:
      return false;
  }
}

const bool Matcher::vector_needs_partial_operations(Node* node, const TypeVect* vt) {
  return false;
}

MachOper* Matcher::pd_specialize_generic_vector_operand(MachOper* generic_opnd, uint ideal_reg, bool is_temp) {
  assert(Matcher::is_generic_vector(generic_opnd), "not generic");
  bool legacy = (generic_opnd->opcode() == LEGVEC);
  if (!VM_Version::supports_avx512vlbwdq() && // KNL
      is_temp && !legacy && (ideal_reg == Op_VecZ)) {
    // Conservatively specialize 512bit vec TEMP operands to legVecZ (zmm0-15) on KNL.
    return new legVecZOper();
  }
  if (legacy) {
    switch (ideal_reg) {
      case Op_VecS: return new legVecSOper();
      case Op_VecD: return new legVecDOper();
      case Op_VecX: return new legVecXOper();
      case Op_VecY: return new legVecYOper();
      case Op_VecZ: return new legVecZOper();
    }
  } else {
    switch (ideal_reg) {
      case Op_VecS: return new vecSOper();
      case Op_VecD: return new vecDOper();
      case Op_VecX: return new vecXOper();
      case Op_VecY: return new vecYOper();
      case Op_VecZ: return new vecZOper();
    }
  }
  ShouldNotReachHere();
  return NULL;
}

bool Matcher::is_reg2reg_move(MachNode* m) {
  switch (m->rule()) {
    case MoveVec2Leg_rule:
    case MoveLeg2Vec_rule:
    case MoveF2VL_rule:
    case MoveF2LEG_rule:
    case MoveVL2F_rule:
    case MoveLEG2F_rule:
    case MoveD2VL_rule:
    case MoveD2LEG_rule:
    case MoveVL2D_rule:
    case MoveLEG2D_rule:
      return true;
    default:
      return false;
  }
}

bool Matcher::is_generic_vector(MachOper* opnd) {
  switch (opnd->opcode()) {
    case VEC:
    case LEGVEC:
      return true;
    default:
      return false;
  }
}

//------------------------------------------------------------------------

const RegMask* Matcher::predicate_reg_mask(void) {
  return &_VECTMASK_REG_mask;
}

const TypeVectMask* Matcher::predicate_reg_type(const Type* elemTy, int length) {
  return new TypeVectMask(elemTy, length);
}

// Max vector size in bytes. 0 if not supported.
const int Matcher::vector_width_in_bytes(BasicType bt) {
  assert(is_java_primitive(bt), "only primitive type vectors");
  if (UseSSE < 2) return 0;
  // SSE2 supports 128bit vectors for all types.
  // AVX2 supports 256bit vectors for all types.
  // AVX2/EVEX supports 512bit vectors for all types.
  int size = (UseAVX > 1) ? (1 << UseAVX) * 8 : 16;
  // AVX1 supports 256bit vectors only for FLOAT and DOUBLE.
  if (UseAVX > 0 && (bt == T_FLOAT || bt == T_DOUBLE))
    size = (UseAVX > 2) ? 64 : 32;
  if (UseAVX > 2 && (bt == T_BYTE || bt == T_SHORT || bt == T_CHAR))
    size = (VM_Version::supports_avx512bw()) ? 64 : 32;
  // Use flag to limit vector size.
  size = MIN2(size,(int)MaxVectorSize);
  // Minimum 2 values in vector (or 4 for bytes).
  switch (bt) {
  case T_DOUBLE:
  case T_LONG:
    if (size < 16) return 0;
    break;
  case T_FLOAT:
  case T_INT:
    if (size < 8) return 0;
    break;
  case T_BOOLEAN:
    if (size < 4) return 0;
    break;
  case T_CHAR:
    if (size < 4) return 0;
    break;
  case T_BYTE:
    if (size < 4) return 0;
    break;
  case T_SHORT:
    if (size < 4) return 0;
    break;
  default:
    ShouldNotReachHere();
  }
  return size;
}

// Limits on vector size (number of elements) loaded into vector.
const int Matcher::max_vector_size(const BasicType bt) {
  return vector_width_in_bytes(bt)/type2aelembytes(bt);
}
const int Matcher::min_vector_size(const BasicType bt) {
  int max_size = max_vector_size(bt);
  // Min size which can be loaded into vector is 4 bytes.
  int size = (type2aelembytes(bt) == 1) ? 4 : 2;
  // Support for calling svml double64 vectors
  if (bt == T_DOUBLE) {
    size = 1;
  }
  return MIN2(size,max_size);
}

const int Matcher::scalable_vector_reg_size(const BasicType bt) {
  return -1;
}

// Vector ideal reg corresponding to specified size in bytes
const uint Matcher::vector_ideal_reg(int size) {
  assert(MaxVectorSize >= size, "");
  switch(size) {
    case  4: return Op_VecS;
    case  8: return Op_VecD;
    case 16: return Op_VecX;
    case 32: return Op_VecY;
    case 64: return Op_VecZ;
  }
  ShouldNotReachHere();
  return 0;
}

// Check for shift by small constant as well
static bool clone_shift(Node* shift, Matcher* matcher, Matcher::MStack& mstack, VectorSet& address_visited) {
  if (shift->Opcode() == Op_LShiftX && shift->in(2)->is_Con() &&
      shift->in(2)->get_int() <= 3 &&
      // Are there other uses besides address expressions?
      !matcher->is_visited(shift)) {
    address_visited.set(shift->_idx); // Flag as address_visited
    mstack.push(shift->in(2), Matcher::Visit);
    Node *conv = shift->in(1);
#ifdef _LP64
    // Allow Matcher to match the rule which bypass
    // ConvI2L operation for an array index on LP64
    // if the index value is positive.
    if (conv->Opcode() == Op_ConvI2L &&
        conv->as_Type()->type()->is_long()->_lo >= 0 &&
        // Are there other uses besides address expressions?
        !matcher->is_visited(conv)) {
      address_visited.set(conv->_idx); // Flag as address_visited
      mstack.push(conv->in(1), Matcher::Pre_Visit);
    } else
#endif
      mstack.push(conv, Matcher::Pre_Visit);
    return true;
  }
  return false;
}

// This function identifies sub-graphs in which a 'load' node is
// input to two different nodes, and such that it can be matched
// with BMI instructions like blsi, blsr, etc.
// Example : for b = -a[i] & a[i] can be matched to blsi r32, m32.
// The graph is (AndL (SubL Con0 LoadL*) LoadL*), where LoadL*
// refers to the same node.
//
// Match the generic fused operations pattern (op1 (op2 Con{ConType} mop) mop)
// This is a temporary solution until we make DAGs expressible in ADL.
template<typename ConType>
class FusedPatternMatcher {
  Node* _op1_node;
  Node* _mop_node;
  int _con_op;

  static int match_next(Node* n, int next_op, int next_op_idx) {
    if (n->in(1) == NULL || n->in(2) == NULL) {
      return -1;
    }

    if (next_op_idx == -1) { // n is commutative, try rotations
      if (n->in(1)->Opcode() == next_op) {
        return 1;
      } else if (n->in(2)->Opcode() == next_op) {
        return 2;
      }
    } else {
      assert(next_op_idx > 0 && next_op_idx <= 2, "Bad argument index");
      if (n->in(next_op_idx)->Opcode() == next_op) {
        return next_op_idx;
      }
    }
    return -1;
  }

 public:
  FusedPatternMatcher(Node* op1_node, Node* mop_node, int con_op) :
    _op1_node(op1_node), _mop_node(mop_node), _con_op(con_op) { }

  bool match(int op1, int op1_op2_idx,  // op1 and the index of the op1->op2 edge, -1 if op1 is commutative
             int op2, int op2_con_idx,  // op2 and the index of the op2->con edge, -1 if op2 is commutative
             typename ConType::NativeType con_value) {
    if (_op1_node->Opcode() != op1) {
      return false;
    }
    if (_mop_node->outcnt() > 2) {
      return false;
    }
    op1_op2_idx = match_next(_op1_node, op2, op1_op2_idx);
    if (op1_op2_idx == -1) {
      return false;
    }
    // Memory operation must be the other edge
    int op1_mop_idx = (op1_op2_idx & 1) + 1;

    // Check that the mop node is really what we want
    if (_op1_node->in(op1_mop_idx) == _mop_node) {
      Node* op2_node = _op1_node->in(op1_op2_idx);
      if (op2_node->outcnt() > 1) {
        return false;
      }
      assert(op2_node->Opcode() == op2, "Should be");
      op2_con_idx = match_next(op2_node, _con_op, op2_con_idx);
      if (op2_con_idx == -1) {
        return false;
      }
      // Memory operation must be the other edge
      int op2_mop_idx = (op2_con_idx & 1) + 1;
      // Check that the memory operation is the same node
      if (op2_node->in(op2_mop_idx) == _mop_node) {
        // Now check the constant
        const Type* con_type = op2_node->in(op2_con_idx)->bottom_type();
        if (con_type != Type::TOP && ConType::as_self(con_type)->get_con() == con_value) {
          return true;
        }
      }
    }
    return false;
  }
};

static bool is_bmi_pattern(Node* n, Node* m) {
  assert(UseBMI1Instructions, "sanity");
  if (n != NULL && m != NULL) {
    if (m->Opcode() == Op_LoadI) {
      FusedPatternMatcher<TypeInt> bmii(n, m, Op_ConI);
      return bmii.match(Op_AndI, -1, Op_SubI,  1,  0)  ||
             bmii.match(Op_AndI, -1, Op_AddI, -1, -1)  ||
             bmii.match(Op_XorI, -1, Op_AddI, -1, -1);
    } else if (m->Opcode() == Op_LoadL) {
      FusedPatternMatcher<TypeLong> bmil(n, m, Op_ConL);
      return bmil.match(Op_AndL, -1, Op_SubL,  1,  0) ||
             bmil.match(Op_AndL, -1, Op_AddL, -1, -1) ||
             bmil.match(Op_XorL, -1, Op_AddL, -1, -1);
    }
  }
  return false;
}

// Should the matcher clone input 'm' of node 'n'?
bool Matcher::pd_clone_node(Node* n, Node* m, Matcher::MStack& mstack) {
  // If 'n' and 'm' are part of a graph for BMI instruction, clone the input 'm'.
  if (UseBMI1Instructions && is_bmi_pattern(n, m)) {
    mstack.push(m, Visit);
    return true;
  }
  if (is_vshift_con_pattern(n, m)) { // ShiftV src (ShiftCntV con)
    mstack.push(m, Visit);           // m = ShiftCntV
    return true;
  }
  return false;
}

// Should the Matcher clone shifts on addressing modes, expecting them
// to be subsumed into complex addressing expressions or compute them
// into registers?
bool Matcher::pd_clone_address_expressions(AddPNode* m, Matcher::MStack& mstack, VectorSet& address_visited) {
  Node *off = m->in(AddPNode::Offset);
  if (off->is_Con()) {
    address_visited.test_set(m->_idx); // Flag as address_visited
    Node *adr = m->in(AddPNode::Address);

    // Intel can handle 2 adds in addressing mode
    // AtomicAdd is not an addressing expression.
    // Cheap to find it by looking for screwy base.
    if (adr->is_AddP() &&
        !adr->in(AddPNode::Base)->is_top() &&
        LP64_ONLY( off->get_long() == (int) (off->get_long()) && ) // immL32
        // Are there other uses besides address expressions?
        !is_visited(adr)) {
      address_visited.set(adr->_idx); // Flag as address_visited
      Node *shift = adr->in(AddPNode::Offset);
      if (!clone_shift(shift, this, mstack, address_visited)) {
        mstack.push(shift, Pre_Visit);
      }
      mstack.push(adr->in(AddPNode::Address), Pre_Visit);
      mstack.push(adr->in(AddPNode::Base), Pre_Visit);
    } else {
      mstack.push(adr, Pre_Visit);
    }

    // Clone X+offset as it also folds into most addressing expressions
    mstack.push(off, Visit);
    mstack.push(m->in(AddPNode::Base), Pre_Visit);
    return true;
  } else if (clone_shift(off, this, mstack, address_visited)) {
    address_visited.test_set(m->_idx); // Flag as address_visited
    mstack.push(m->in(AddPNode::Address), Pre_Visit);
    mstack.push(m->in(AddPNode::Base), Pre_Visit);
    return true;
  }
  return false;
}

static inline Assembler::ComparisonPredicate booltest_pred_to_comparison_pred(int bt) {
  switch (bt) {
    case BoolTest::eq:
      return Assembler::eq;
    case BoolTest::ne:
      return Assembler::neq;
    case BoolTest::le:
    case BoolTest::ule:
      return Assembler::le;
    case BoolTest::ge:
    case BoolTest::uge:
      return Assembler::nlt;
    case BoolTest::lt:
    case BoolTest::ult:
      return Assembler::lt;
    case BoolTest::gt:
    case BoolTest::ugt:
      return Assembler::nle;
    default : ShouldNotReachHere(); return Assembler::_false;
  }
}

static inline Assembler::ComparisonPredicateFP booltest_pred_to_comparison_pred_fp(int bt) {
  switch (bt) {
  case BoolTest::eq: return Assembler::EQ_OQ;  // ordered non-signaling
  // As per JLS 15.21.1, != of NaNs is true. Thus use unordered compare.
  case BoolTest::ne: return Assembler::NEQ_UQ; // unordered non-signaling
  case BoolTest::le: return Assembler::LE_OQ;  // ordered non-signaling
  case BoolTest::ge: return Assembler::GE_OQ;  // ordered non-signaling
  case BoolTest::lt: return Assembler::LT_OQ;  // ordered non-signaling
  case BoolTest::gt: return Assembler::GT_OQ;  // ordered non-signaling
  default: ShouldNotReachHere(); return Assembler::FALSE_OS;
  }
}

// Helper methods for MachSpillCopyNode::implementation().
static void vec_mov_helper(CodeBuffer *cbuf, int src_lo, int dst_lo,
                          int src_hi, int dst_hi, uint ireg, outputStream* st) {
  assert(ireg == Op_VecS || // 32bit vector
         (src_lo & 1) == 0 && (src_lo + 1) == src_hi &&
         (dst_lo & 1) == 0 && (dst_lo + 1) == dst_hi,
         "no non-adjacent vector moves" );
  if (cbuf) {
    C2_MacroAssembler _masm(cbuf);
    switch (ireg) {
    case Op_VecS: // copy whole register
    case Op_VecD:
    case Op_VecX:
#ifndef _LP64
      __ movdqu(as_XMMRegister(Matcher::_regEncode[dst_lo]), as_XMMRegister(Matcher::_regEncode[src_lo]));
#else
      if ((UseAVX < 3) || VM_Version::supports_avx512vl()) {
        __ movdqu(as_XMMRegister(Matcher::_regEncode[dst_lo]), as_XMMRegister(Matcher::_regEncode[src_lo]));
      } else {
        __ vextractf32x4(as_XMMRegister(Matcher::_regEncode[dst_lo]), as_XMMRegister(Matcher::_regEncode[src_lo]), 0x0);
     }
#endif
      break;
    case Op_VecY:
#ifndef _LP64
      __ vmovdqu(as_XMMRegister(Matcher::_regEncode[dst_lo]), as_XMMRegister(Matcher::_regEncode[src_lo]));
#else
      if ((UseAVX < 3) || VM_Version::supports_avx512vl()) {
        __ vmovdqu(as_XMMRegister(Matcher::_regEncode[dst_lo]), as_XMMRegister(Matcher::_regEncode[src_lo]));
      } else {
        __ vextractf64x4(as_XMMRegister(Matcher::_regEncode[dst_lo]), as_XMMRegister(Matcher::_regEncode[src_lo]), 0x0);
     }
#endif
      break;
    case Op_VecZ:
      __ evmovdquq(as_XMMRegister(Matcher::_regEncode[dst_lo]), as_XMMRegister(Matcher::_regEncode[src_lo]), 2);
      break;
    default:
      ShouldNotReachHere();
    }
#ifndef PRODUCT
  } else {
    switch (ireg) {
    case Op_VecS:
    case Op_VecD:
    case Op_VecX:
      st->print("movdqu  %s,%s\t# spill",Matcher::regName[dst_lo],Matcher::regName[src_lo]);
      break;
    case Op_VecY:
    case Op_VecZ:
      st->print("vmovdqu %s,%s\t# spill",Matcher::regName[dst_lo],Matcher::regName[src_lo]);
      break;
    default:
      ShouldNotReachHere();
    }
#endif
  }
}

void vec_spill_helper(CodeBuffer *cbuf, bool is_load,
                     int stack_offset, int reg, uint ireg, outputStream* st) {
  if (cbuf) {
    C2_MacroAssembler _masm(cbuf);
    if (is_load) {
      switch (ireg) {
      case Op_VecS:
        __ movdl(as_XMMRegister(Matcher::_regEncode[reg]), Address(rsp, stack_offset));
        break;
      case Op_VecD:
        __ movq(as_XMMRegister(Matcher::_regEncode[reg]), Address(rsp, stack_offset));
        break;
      case Op_VecX:
#ifndef _LP64
        __ movdqu(as_XMMRegister(Matcher::_regEncode[reg]), Address(rsp, stack_offset));
#else
        if ((UseAVX < 3) || VM_Version::supports_avx512vl()) {
          __ movdqu(as_XMMRegister(Matcher::_regEncode[reg]), Address(rsp, stack_offset));
        } else {
          __ vpxor(as_XMMRegister(Matcher::_regEncode[reg]), as_XMMRegister(Matcher::_regEncode[reg]), as_XMMRegister(Matcher::_regEncode[reg]), 2);
          __ vinsertf32x4(as_XMMRegister(Matcher::_regEncode[reg]), as_XMMRegister(Matcher::_regEncode[reg]), Address(rsp, stack_offset),0x0);
        }
#endif
        break;
      case Op_VecY:
#ifndef _LP64
        __ vmovdqu(as_XMMRegister(Matcher::_regEncode[reg]), Address(rsp, stack_offset));
#else
        if ((UseAVX < 3) || VM_Version::supports_avx512vl()) {
          __ vmovdqu(as_XMMRegister(Matcher::_regEncode[reg]), Address(rsp, stack_offset));
        } else {
          __ vpxor(as_XMMRegister(Matcher::_regEncode[reg]), as_XMMRegister(Matcher::_regEncode[reg]), as_XMMRegister(Matcher::_regEncode[reg]), 2);
          __ vinsertf64x4(as_XMMRegister(Matcher::_regEncode[reg]), as_XMMRegister(Matcher::_regEncode[reg]), Address(rsp, stack_offset),0x0);
        }
#endif
        break;
      case Op_VecZ:
        __ evmovdquq(as_XMMRegister(Matcher::_regEncode[reg]), Address(rsp, stack_offset), 2);
        break;
      default:
        ShouldNotReachHere();
      }
    } else { // store
      switch (ireg) {
      case Op_VecS:
        __ movdl(Address(rsp, stack_offset), as_XMMRegister(Matcher::_regEncode[reg]));
        break;
      case Op_VecD:
        __ movq(Address(rsp, stack_offset), as_XMMRegister(Matcher::_regEncode[reg]));
        break;
      case Op_VecX:
#ifndef _LP64
        __ movdqu(Address(rsp, stack_offset), as_XMMRegister(Matcher::_regEncode[reg]));
#else
        if ((UseAVX < 3) || VM_Version::supports_avx512vl()) {
          __ movdqu(Address(rsp, stack_offset), as_XMMRegister(Matcher::_regEncode[reg]));
        }
        else {
          __ vextractf32x4(Address(rsp, stack_offset), as_XMMRegister(Matcher::_regEncode[reg]), 0x0);
        }
#endif
        break;
      case Op_VecY:
#ifndef _LP64
        __ vmovdqu(Address(rsp, stack_offset), as_XMMRegister(Matcher::_regEncode[reg]));
#else
        if ((UseAVX < 3) || VM_Version::supports_avx512vl()) {
          __ vmovdqu(Address(rsp, stack_offset), as_XMMRegister(Matcher::_regEncode[reg]));
        }
        else {
          __ vextractf64x4(Address(rsp, stack_offset), as_XMMRegister(Matcher::_regEncode[reg]), 0x0);
        }
#endif
        break;
      case Op_VecZ:
        __ evmovdquq(Address(rsp, stack_offset), as_XMMRegister(Matcher::_regEncode[reg]), 2);
        break;
      default:
        ShouldNotReachHere();
      }
    }
#ifndef PRODUCT
  } else {
    if (is_load) {
      switch (ireg) {
      case Op_VecS:
        st->print("movd    %s,[rsp + %d]\t# spill", Matcher::regName[reg], stack_offset);
        break;
      case Op_VecD:
        st->print("movq    %s,[rsp + %d]\t# spill", Matcher::regName[reg], stack_offset);
        break;
       case Op_VecX:
        st->print("movdqu  %s,[rsp + %d]\t# spill", Matcher::regName[reg], stack_offset);
        break;
      case Op_VecY:
      case Op_VecZ:
        st->print("vmovdqu %s,[rsp + %d]\t# spill", Matcher::regName[reg], stack_offset);
        break;
      default:
        ShouldNotReachHere();
      }
    } else { // store
      switch (ireg) {
      case Op_VecS:
        st->print("movd    [rsp + %d],%s\t# spill", stack_offset, Matcher::regName[reg]);
        break;
      case Op_VecD:
        st->print("movq    [rsp + %d],%s\t# spill", stack_offset, Matcher::regName[reg]);
        break;
       case Op_VecX:
        st->print("movdqu  [rsp + %d],%s\t# spill", stack_offset, Matcher::regName[reg]);
        break;
      case Op_VecY:
      case Op_VecZ:
        st->print("vmovdqu [rsp + %d],%s\t# spill", stack_offset, Matcher::regName[reg]);
        break;
      default:
        ShouldNotReachHere();
      }
    }
#endif
  }
}

template <class T>
static inline GrowableArray<jvalue>* vreplicate_imm(BasicType bt, T con, int len) {
  GrowableArray<jvalue>* val = new GrowableArray<jvalue>(len);
  jvalue ele;
  switch (bt) {
    case T_BYTE:   ele.b = con; break;
    case T_SHORT:  ele.s = con; break;
    case T_INT:    ele.i = con; break;
    case T_LONG:   ele.j = con; break;
    case T_FLOAT:  ele.f = con; break;
    case T_DOUBLE: ele.d = con; break;
    default: ShouldNotReachHere();
  }
  for (int i = 0; i < len; i++) {
    val->append(ele);
  }
  return val;
}

static inline jlong high_bit_set(BasicType bt) {
  switch (bt) {
    case T_BYTE:  return 0x8080808080808080;
    case T_SHORT: return 0x8000800080008000;
    case T_INT:   return 0x8000000080000000;
    case T_LONG:  return 0x8000000000000000;
    default:
      ShouldNotReachHere();
      return 0;
  }
}

#ifndef PRODUCT
  void MachNopNode::format(PhaseRegAlloc*, outputStream* st) const {
    st->print("nop \t# %d bytes pad for loops and calls", _count);
  }
#endif

  void MachNopNode::emit(CodeBuffer &cbuf, PhaseRegAlloc*) const {
    C2_MacroAssembler _masm(&cbuf);
    __ nop(_count);
  }

  uint MachNopNode::size(PhaseRegAlloc*) const {
    return _count;
  }

#ifndef PRODUCT
  void MachBreakpointNode::format(PhaseRegAlloc*, outputStream* st) const {
    st->print("# breakpoint");
  }
#endif

  void MachBreakpointNode::emit(CodeBuffer &cbuf, PhaseRegAlloc* ra_) const {
    C2_MacroAssembler _masm(&cbuf);
    __ int3();
  }

  uint MachBreakpointNode::size(PhaseRegAlloc* ra_) const {
    return MachNode::size(ra_);
  }

%}

encode %{

  enc_class call_epilog %{
    C2_MacroAssembler _masm(&cbuf);
    if (VerifyStackAtCalls) {
      // Check that stack depth is unchanged: find majik cookie on stack
      int framesize = ra_->reg2offset_unchecked(OptoReg::add(ra_->_matcher._old_SP, -3*VMRegImpl::slots_per_word));
      Label L;
      __ cmpptr(Address(rsp, framesize), (int32_t)0xbadb100d);
      __ jccb(Assembler::equal, L);
      // Die if stack mismatch
      __ int3();
      __ bind(L);
    }
  %}

%}

// Operands for bound floating pointer register arguments
operand rxmm0() %{
  constraint(ALLOC_IN_RC(xmm0_reg));
  match(VecX);
  format%{%}
  interface(REG_INTER);
%}

//----------OPERANDS-----------------------------------------------------------
// Operand definitions must precede instruction definitions for correct parsing
// in the ADLC because operands constitute user defined types which are used in
// instruction definitions.

// Vectors

// Dummy generic vector class. Should be used for all vector operands.
// Replaced with vec[SDXYZ] during post-selection pass.
operand vec() %{
  constraint(ALLOC_IN_RC(dynamic));
  match(VecX);
  match(VecY);
  match(VecZ);
  match(VecS);
  match(VecD);

  format %{ %}
  interface(REG_INTER);
%}

// Dummy generic legacy vector class. Should be used for all legacy vector operands.
// Replaced with legVec[SDXYZ] during post-selection cleanup.
// Note: legacy register class is used to avoid extra (unneeded in 32-bit VM)
// runtime code generation via reg_class_dynamic.
operand legVec() %{
  constraint(ALLOC_IN_RC(dynamic));
  match(VecX);
  match(VecY);
  match(VecZ);
  match(VecS);
  match(VecD);

  format %{ %}
  interface(REG_INTER);
%}

// Replaces vec during post-selection cleanup. See above.
operand vecS() %{
  constraint(ALLOC_IN_RC(vectors_reg_vlbwdq));
  match(VecS);

  format %{ %}
  interface(REG_INTER);
%}

// Replaces legVec during post-selection cleanup. See above.
operand legVecS() %{
  constraint(ALLOC_IN_RC(vectors_reg_legacy));
  match(VecS);

  format %{ %}
  interface(REG_INTER);
%}

// Replaces vec during post-selection cleanup. See above.
operand vecD() %{
  constraint(ALLOC_IN_RC(vectord_reg_vlbwdq));
  match(VecD);

  format %{ %}
  interface(REG_INTER);
%}

// Replaces legVec during post-selection cleanup. See above.
operand legVecD() %{
  constraint(ALLOC_IN_RC(vectord_reg_legacy));
  match(VecD);

  format %{ %}
  interface(REG_INTER);
%}

// Replaces vec during post-selection cleanup. See above.
operand vecX() %{
  constraint(ALLOC_IN_RC(vectorx_reg_vlbwdq));
  match(VecX);

  format %{ %}
  interface(REG_INTER);
%}

// Replaces legVec during post-selection cleanup. See above.
operand legVecX() %{
  constraint(ALLOC_IN_RC(vectorx_reg_legacy));
  match(VecX);

  format %{ %}
  interface(REG_INTER);
%}

// Replaces vec during post-selection cleanup. See above.
operand vecY() %{
  constraint(ALLOC_IN_RC(vectory_reg_vlbwdq));
  match(VecY);

  format %{ %}
  interface(REG_INTER);
%}

// Replaces legVec during post-selection cleanup. See above.
operand legVecY() %{
  constraint(ALLOC_IN_RC(vectory_reg_legacy));
  match(VecY);

  format %{ %}
  interface(REG_INTER);
%}

// Replaces vec during post-selection cleanup. See above.
operand vecZ() %{
  constraint(ALLOC_IN_RC(vectorz_reg));
  match(VecZ);

  format %{ %}
  interface(REG_INTER);
%}

// Replaces legVec during post-selection cleanup. See above.
operand legVecZ() %{
  constraint(ALLOC_IN_RC(vectorz_reg_legacy));
  match(VecZ);

  format %{ %}
  interface(REG_INTER);
%}

// Comparison Code for FP conditional move
operand cmpOp_vcmppd() %{
  match(Bool);

  predicate(n->as_Bool()->_test._test != BoolTest::overflow &&
            n->as_Bool()->_test._test != BoolTest::no_overflow);
  format %{ "" %}
  interface(COND_INTER) %{
    equal        (0x0, "eq");
    less         (0x1, "lt");
    less_equal   (0x2, "le");
    not_equal    (0xC, "ne");
    greater_equal(0xD, "ge");
    greater      (0xE, "gt");
    //TODO cannot compile (adlc breaks) without two next lines with error:
    // x86_64.ad(13987) Syntax Error: :In operand cmpOp_vcmppd: Do not support this encode constant: ' %{
    // equal' for overflow.
    overflow     (0x20, "o");  // not really supported by the instruction
    no_overflow  (0x21, "no"); // not really supported by the instruction
  %}
%}


// INSTRUCTIONS -- Platform independent definitions (same for 32- and 64-bit)

// ============================================================================

instruct ShouldNotReachHere() %{
  match(Halt);
  format %{ "stop\t# ShouldNotReachHere" %}
  ins_encode %{
    if (is_reachable()) {
      __ stop(_halt_reason);
    }
  %}
  ins_pipe(pipe_slow);
%}

// ============================================================================

instruct addF_reg(regF dst, regF src) %{
  predicate((UseSSE>=1) && (UseAVX == 0));
  match(Set dst (AddF dst src));

  format %{ "addss   $dst, $src" %}
  ins_cost(150);
  ins_encode %{
    __ addss($dst$$XMMRegister, $src$$XMMRegister);
  %}
  ins_pipe(pipe_slow);
%}

instruct addF_mem(regF dst, memory src) %{
  predicate((UseSSE>=1) && (UseAVX == 0));
  match(Set dst (AddF dst (LoadF src)));

  format %{ "addss   $dst, $src" %}
  ins_cost(150);
  ins_encode %{
    __ addss($dst$$XMMRegister, $src$$Address);
  %}
  ins_pipe(pipe_slow);
%}

instruct addF_imm(regF dst, immF con) %{
  predicate((UseSSE>=1) && (UseAVX == 0));
  match(Set dst (AddF dst con));
  format %{ "addss   $dst, [$constantaddress]\t# load from constant table: float=$con" %}
  ins_cost(150);
  ins_encode %{
    __ addss($dst$$XMMRegister, $constantaddress($con));
  %}
  ins_pipe(pipe_slow);
%}

instruct addF_reg_reg(regF dst, regF src1, regF src2) %{
  predicate(UseAVX > 0);
  match(Set dst (AddF src1 src2));

  format %{ "vaddss  $dst, $src1, $src2" %}
  ins_cost(150);
  ins_encode %{
    __ vaddss($dst$$XMMRegister, $src1$$XMMRegister, $src2$$XMMRegister);
  %}
  ins_pipe(pipe_slow);
%}

instruct addF_reg_mem(regF dst, regF src1, memory src2) %{
  predicate(UseAVX > 0);
  match(Set dst (AddF src1 (LoadF src2)));

  format %{ "vaddss  $dst, $src1, $src2" %}
  ins_cost(150);
  ins_encode %{
    __ vaddss($dst$$XMMRegister, $src1$$XMMRegister, $src2$$Address);
  %}
  ins_pipe(pipe_slow);
%}

instruct addF_reg_imm(regF dst, regF src, immF con) %{
  predicate(UseAVX > 0);
  match(Set dst (AddF src con));

  format %{ "vaddss  $dst, $src, [$constantaddress]\t# load from constant table: float=$con" %}
  ins_cost(150);
  ins_encode %{
    __ vaddss($dst$$XMMRegister, $src$$XMMRegister, $constantaddress($con));
  %}
  ins_pipe(pipe_slow);
%}

instruct addD_reg(regD dst, regD src) %{
  predicate((UseSSE>=2) && (UseAVX == 0));
  match(Set dst (AddD dst src));

  format %{ "addsd   $dst, $src" %}
  ins_cost(150);
  ins_encode %{
    __ addsd($dst$$XMMRegister, $src$$XMMRegister);
  %}
  ins_pipe(pipe_slow);
%}

instruct addD_mem(regD dst, memory src) %{
  predicate((UseSSE>=2) && (UseAVX == 0));
  match(Set dst (AddD dst (LoadD src)));

  format %{ "addsd   $dst, $src" %}
  ins_cost(150);
  ins_encode %{
    __ addsd($dst$$XMMRegister, $src$$Address);
  %}
  ins_pipe(pipe_slow);
%}

instruct addD_imm(regD dst, immD con) %{
  predicate((UseSSE>=2) && (UseAVX == 0));
  match(Set dst (AddD dst con));
  format %{ "addsd   $dst, [$constantaddress]\t# load from constant table: double=$con" %}
  ins_cost(150);
  ins_encode %{
    __ addsd($dst$$XMMRegister, $constantaddress($con));
  %}
  ins_pipe(pipe_slow);
%}

instruct addD_reg_reg(regD dst, regD src1, regD src2) %{
  predicate(UseAVX > 0);
  match(Set dst (AddD src1 src2));

  format %{ "vaddsd  $dst, $src1, $src2" %}
  ins_cost(150);
  ins_encode %{
    __ vaddsd($dst$$XMMRegister, $src1$$XMMRegister, $src2$$XMMRegister);
  %}
  ins_pipe(pipe_slow);
%}

instruct addD_reg_mem(regD dst, regD src1, memory src2) %{
  predicate(UseAVX > 0);
  match(Set dst (AddD src1 (LoadD src2)));

  format %{ "vaddsd  $dst, $src1, $src2" %}
  ins_cost(150);
  ins_encode %{
    __ vaddsd($dst$$XMMRegister, $src1$$XMMRegister, $src2$$Address);
  %}
  ins_pipe(pipe_slow);
%}

instruct addD_reg_imm(regD dst, regD src, immD con) %{
  predicate(UseAVX > 0);
  match(Set dst (AddD src con));

  format %{ "vaddsd  $dst, $src, [$constantaddress]\t# load from constant table: double=$con" %}
  ins_cost(150);
  ins_encode %{
    __ vaddsd($dst$$XMMRegister, $src$$XMMRegister, $constantaddress($con));
  %}
  ins_pipe(pipe_slow);
%}

instruct subF_reg(regF dst, regF src) %{
  predicate((UseSSE>=1) && (UseAVX == 0));
  match(Set dst (SubF dst src));

  format %{ "subss   $dst, $src" %}
  ins_cost(150);
  ins_encode %{
    __ subss($dst$$XMMRegister, $src$$XMMRegister);
  %}
  ins_pipe(pipe_slow);
%}

instruct subF_mem(regF dst, memory src) %{
  predicate((UseSSE>=1) && (UseAVX == 0));
  match(Set dst (SubF dst (LoadF src)));

  format %{ "subss   $dst, $src" %}
  ins_cost(150);
  ins_encode %{
    __ subss($dst$$XMMRegister, $src$$Address);
  %}
  ins_pipe(pipe_slow);
%}

instruct subF_imm(regF dst, immF con) %{
  predicate((UseSSE>=1) && (UseAVX == 0));
  match(Set dst (SubF dst con));
  format %{ "subss   $dst, [$constantaddress]\t# load from constant table: float=$con" %}
  ins_cost(150);
  ins_encode %{
    __ subss($dst$$XMMRegister, $constantaddress($con));
  %}
  ins_pipe(pipe_slow);
%}

instruct subF_reg_reg(regF dst, regF src1, regF src2) %{
  predicate(UseAVX > 0);
  match(Set dst (SubF src1 src2));

  format %{ "vsubss  $dst, $src1, $src2" %}
  ins_cost(150);
  ins_encode %{
    __ vsubss($dst$$XMMRegister, $src1$$XMMRegister, $src2$$XMMRegister);
  %}
  ins_pipe(pipe_slow);
%}

instruct subF_reg_mem(regF dst, regF src1, memory src2) %{
  predicate(UseAVX > 0);
  match(Set dst (SubF src1 (LoadF src2)));

  format %{ "vsubss  $dst, $src1, $src2" %}
  ins_cost(150);
  ins_encode %{
    __ vsubss($dst$$XMMRegister, $src1$$XMMRegister, $src2$$Address);
  %}
  ins_pipe(pipe_slow);
%}

instruct subF_reg_imm(regF dst, regF src, immF con) %{
  predicate(UseAVX > 0);
  match(Set dst (SubF src con));

  format %{ "vsubss  $dst, $src, [$constantaddress]\t# load from constant table: float=$con" %}
  ins_cost(150);
  ins_encode %{
    __ vsubss($dst$$XMMRegister, $src$$XMMRegister, $constantaddress($con));
  %}
  ins_pipe(pipe_slow);
%}

instruct subD_reg(regD dst, regD src) %{
  predicate((UseSSE>=2) && (UseAVX == 0));
  match(Set dst (SubD dst src));

  format %{ "subsd   $dst, $src" %}
  ins_cost(150);
  ins_encode %{
    __ subsd($dst$$XMMRegister, $src$$XMMRegister);
  %}
  ins_pipe(pipe_slow);
%}

instruct subD_mem(regD dst, memory src) %{
  predicate((UseSSE>=2) && (UseAVX == 0));
  match(Set dst (SubD dst (LoadD src)));

  format %{ "subsd   $dst, $src" %}
  ins_cost(150);
  ins_encode %{
    __ subsd($dst$$XMMRegister, $src$$Address);
  %}
  ins_pipe(pipe_slow);
%}

instruct subD_imm(regD dst, immD con) %{
  predicate((UseSSE>=2) && (UseAVX == 0));
  match(Set dst (SubD dst con));
  format %{ "subsd   $dst, [$constantaddress]\t# load from constant table: double=$con" %}
  ins_cost(150);
  ins_encode %{
    __ subsd($dst$$XMMRegister, $constantaddress($con));
  %}
  ins_pipe(pipe_slow);
%}

instruct subD_reg_reg(regD dst, regD src1, regD src2) %{
  predicate(UseAVX > 0);
  match(Set dst (SubD src1 src2));

  format %{ "vsubsd  $dst, $src1, $src2" %}
  ins_cost(150);
  ins_encode %{
    __ vsubsd($dst$$XMMRegister, $src1$$XMMRegister, $src2$$XMMRegister);
  %}
  ins_pipe(pipe_slow);
%}

instruct subD_reg_mem(regD dst, regD src1, memory src2) %{
  predicate(UseAVX > 0);
  match(Set dst (SubD src1 (LoadD src2)));

  format %{ "vsubsd  $dst, $src1, $src2" %}
  ins_cost(150);
  ins_encode %{
    __ vsubsd($dst$$XMMRegister, $src1$$XMMRegister, $src2$$Address);
  %}
  ins_pipe(pipe_slow);
%}

instruct subD_reg_imm(regD dst, regD src, immD con) %{
  predicate(UseAVX > 0);
  match(Set dst (SubD src con));

  format %{ "vsubsd  $dst, $src, [$constantaddress]\t# load from constant table: double=$con" %}
  ins_cost(150);
  ins_encode %{
    __ vsubsd($dst$$XMMRegister, $src$$XMMRegister, $constantaddress($con));
  %}
  ins_pipe(pipe_slow);
%}

instruct mulF_reg(regF dst, regF src) %{
  predicate((UseSSE>=1) && (UseAVX == 0));
  match(Set dst (MulF dst src));

  format %{ "mulss   $dst, $src" %}
  ins_cost(150);
  ins_encode %{
    __ mulss($dst$$XMMRegister, $src$$XMMRegister);
  %}
  ins_pipe(pipe_slow);
%}

instruct mulF_mem(regF dst, memory src) %{
  predicate((UseSSE>=1) && (UseAVX == 0));
  match(Set dst (MulF dst (LoadF src)));

  format %{ "mulss   $dst, $src" %}
  ins_cost(150);
  ins_encode %{
    __ mulss($dst$$XMMRegister, $src$$Address);
  %}
  ins_pipe(pipe_slow);
%}

instruct mulF_imm(regF dst, immF con) %{
  predicate((UseSSE>=1) && (UseAVX == 0));
  match(Set dst (MulF dst con));
  format %{ "mulss   $dst, [$constantaddress]\t# load from constant table: float=$con" %}
  ins_cost(150);
  ins_encode %{
    __ mulss($dst$$XMMRegister, $constantaddress($con));
  %}
  ins_pipe(pipe_slow);
%}

instruct mulF_reg_reg(regF dst, regF src1, regF src2) %{
  predicate(UseAVX > 0);
  match(Set dst (MulF src1 src2));

  format %{ "vmulss  $dst, $src1, $src2" %}
  ins_cost(150);
  ins_encode %{
    __ vmulss($dst$$XMMRegister, $src1$$XMMRegister, $src2$$XMMRegister);
  %}
  ins_pipe(pipe_slow);
%}

instruct mulF_reg_mem(regF dst, regF src1, memory src2) %{
  predicate(UseAVX > 0);
  match(Set dst (MulF src1 (LoadF src2)));

  format %{ "vmulss  $dst, $src1, $src2" %}
  ins_cost(150);
  ins_encode %{
    __ vmulss($dst$$XMMRegister, $src1$$XMMRegister, $src2$$Address);
  %}
  ins_pipe(pipe_slow);
%}

instruct mulF_reg_imm(regF dst, regF src, immF con) %{
  predicate(UseAVX > 0);
  match(Set dst (MulF src con));

  format %{ "vmulss  $dst, $src, [$constantaddress]\t# load from constant table: float=$con" %}
  ins_cost(150);
  ins_encode %{
    __ vmulss($dst$$XMMRegister, $src$$XMMRegister, $constantaddress($con));
  %}
  ins_pipe(pipe_slow);
%}

instruct mulD_reg(regD dst, regD src) %{
  predicate((UseSSE>=2) && (UseAVX == 0));
  match(Set dst (MulD dst src));

  format %{ "mulsd   $dst, $src" %}
  ins_cost(150);
  ins_encode %{
    __ mulsd($dst$$XMMRegister, $src$$XMMRegister);
  %}
  ins_pipe(pipe_slow);
%}

instruct mulD_mem(regD dst, memory src) %{
  predicate((UseSSE>=2) && (UseAVX == 0));
  match(Set dst (MulD dst (LoadD src)));

  format %{ "mulsd   $dst, $src" %}
  ins_cost(150);
  ins_encode %{
    __ mulsd($dst$$XMMRegister, $src$$Address);
  %}
  ins_pipe(pipe_slow);
%}

instruct mulD_imm(regD dst, immD con) %{
  predicate((UseSSE>=2) && (UseAVX == 0));
  match(Set dst (MulD dst con));
  format %{ "mulsd   $dst, [$constantaddress]\t# load from constant table: double=$con" %}
  ins_cost(150);
  ins_encode %{
    __ mulsd($dst$$XMMRegister, $constantaddress($con));
  %}
  ins_pipe(pipe_slow);
%}

instruct mulD_reg_reg(regD dst, regD src1, regD src2) %{
  predicate(UseAVX > 0);
  match(Set dst (MulD src1 src2));

  format %{ "vmulsd  $dst, $src1, $src2" %}
  ins_cost(150);
  ins_encode %{
    __ vmulsd($dst$$XMMRegister, $src1$$XMMRegister, $src2$$XMMRegister);
  %}
  ins_pipe(pipe_slow);
%}

instruct mulD_reg_mem(regD dst, regD src1, memory src2) %{
  predicate(UseAVX > 0);
  match(Set dst (MulD src1 (LoadD src2)));

  format %{ "vmulsd  $dst, $src1, $src2" %}
  ins_cost(150);
  ins_encode %{
    __ vmulsd($dst$$XMMRegister, $src1$$XMMRegister, $src2$$Address);
  %}
  ins_pipe(pipe_slow);
%}

instruct mulD_reg_imm(regD dst, regD src, immD con) %{
  predicate(UseAVX > 0);
  match(Set dst (MulD src con));

  format %{ "vmulsd  $dst, $src, [$constantaddress]\t# load from constant table: double=$con" %}
  ins_cost(150);
  ins_encode %{
    __ vmulsd($dst$$XMMRegister, $src$$XMMRegister, $constantaddress($con));
  %}
  ins_pipe(pipe_slow);
%}

instruct divF_reg(regF dst, regF src) %{
  predicate((UseSSE>=1) && (UseAVX == 0));
  match(Set dst (DivF dst src));

  format %{ "divss   $dst, $src" %}
  ins_cost(150);
  ins_encode %{
    __ divss($dst$$XMMRegister, $src$$XMMRegister);
  %}
  ins_pipe(pipe_slow);
%}

instruct divF_mem(regF dst, memory src) %{
  predicate((UseSSE>=1) && (UseAVX == 0));
  match(Set dst (DivF dst (LoadF src)));

  format %{ "divss   $dst, $src" %}
  ins_cost(150);
  ins_encode %{
    __ divss($dst$$XMMRegister, $src$$Address);
  %}
  ins_pipe(pipe_slow);
%}

instruct divF_imm(regF dst, immF con) %{
  predicate((UseSSE>=1) && (UseAVX == 0));
  match(Set dst (DivF dst con));
  format %{ "divss   $dst, [$constantaddress]\t# load from constant table: float=$con" %}
  ins_cost(150);
  ins_encode %{
    __ divss($dst$$XMMRegister, $constantaddress($con));
  %}
  ins_pipe(pipe_slow);
%}

instruct divF_reg_reg(regF dst, regF src1, regF src2) %{
  predicate(UseAVX > 0);
  match(Set dst (DivF src1 src2));

  format %{ "vdivss  $dst, $src1, $src2" %}
  ins_cost(150);
  ins_encode %{
    __ vdivss($dst$$XMMRegister, $src1$$XMMRegister, $src2$$XMMRegister);
  %}
  ins_pipe(pipe_slow);
%}

instruct divF_reg_mem(regF dst, regF src1, memory src2) %{
  predicate(UseAVX > 0);
  match(Set dst (DivF src1 (LoadF src2)));

  format %{ "vdivss  $dst, $src1, $src2" %}
  ins_cost(150);
  ins_encode %{
    __ vdivss($dst$$XMMRegister, $src1$$XMMRegister, $src2$$Address);
  %}
  ins_pipe(pipe_slow);
%}

instruct divF_reg_imm(regF dst, regF src, immF con) %{
  predicate(UseAVX > 0);
  match(Set dst (DivF src con));

  format %{ "vdivss  $dst, $src, [$constantaddress]\t# load from constant table: float=$con" %}
  ins_cost(150);
  ins_encode %{
    __ vdivss($dst$$XMMRegister, $src$$XMMRegister, $constantaddress($con));
  %}
  ins_pipe(pipe_slow);
%}

instruct divD_reg(regD dst, regD src) %{
  predicate((UseSSE>=2) && (UseAVX == 0));
  match(Set dst (DivD dst src));

  format %{ "divsd   $dst, $src" %}
  ins_cost(150);
  ins_encode %{
    __ divsd($dst$$XMMRegister, $src$$XMMRegister);
  %}
  ins_pipe(pipe_slow);
%}

instruct divD_mem(regD dst, memory src) %{
  predicate((UseSSE>=2) && (UseAVX == 0));
  match(Set dst (DivD dst (LoadD src)));

  format %{ "divsd   $dst, $src" %}
  ins_cost(150);
  ins_encode %{
    __ divsd($dst$$XMMRegister, $src$$Address);
  %}
  ins_pipe(pipe_slow);
%}

instruct divD_imm(regD dst, immD con) %{
  predicate((UseSSE>=2) && (UseAVX == 0));
  match(Set dst (DivD dst con));
  format %{ "divsd   $dst, [$constantaddress]\t# load from constant table: double=$con" %}
  ins_cost(150);
  ins_encode %{
    __ divsd($dst$$XMMRegister, $constantaddress($con));
  %}
  ins_pipe(pipe_slow);
%}

instruct divD_reg_reg(regD dst, regD src1, regD src2) %{
  predicate(UseAVX > 0);
  match(Set dst (DivD src1 src2));

  format %{ "vdivsd  $dst, $src1, $src2" %}
  ins_cost(150);
  ins_encode %{
    __ vdivsd($dst$$XMMRegister, $src1$$XMMRegister, $src2$$XMMRegister);
  %}
  ins_pipe(pipe_slow);
%}

instruct divD_reg_mem(regD dst, regD src1, memory src2) %{
  predicate(UseAVX > 0);
  match(Set dst (DivD src1 (LoadD src2)));

  format %{ "vdivsd  $dst, $src1, $src2" %}
  ins_cost(150);
  ins_encode %{
    __ vdivsd($dst$$XMMRegister, $src1$$XMMRegister, $src2$$Address);
  %}
  ins_pipe(pipe_slow);
%}

instruct divD_reg_imm(regD dst, regD src, immD con) %{
  predicate(UseAVX > 0);
  match(Set dst (DivD src con));

  format %{ "vdivsd  $dst, $src, [$constantaddress]\t# load from constant table: double=$con" %}
  ins_cost(150);
  ins_encode %{
    __ vdivsd($dst$$XMMRegister, $src$$XMMRegister, $constantaddress($con));
  %}
  ins_pipe(pipe_slow);
%}

instruct absF_reg(regF dst) %{
  predicate((UseSSE>=1) && (UseAVX == 0));
  match(Set dst (AbsF dst));
  ins_cost(150);
  format %{ "andps   $dst, [0x7fffffff]\t# abs float by sign masking" %}
  ins_encode %{
    __ andps($dst$$XMMRegister, ExternalAddress(float_signmask()));
  %}
  ins_pipe(pipe_slow);
%}

instruct absF_reg_reg(vlRegF dst, vlRegF src) %{
  predicate(UseAVX > 0);
  match(Set dst (AbsF src));
  ins_cost(150);
  format %{ "vandps  $dst, $src, [0x7fffffff]\t# abs float by sign masking" %}
  ins_encode %{
    int vlen_enc = Assembler::AVX_128bit;
    __ vandps($dst$$XMMRegister, $src$$XMMRegister,
              ExternalAddress(float_signmask()), vlen_enc);
  %}
  ins_pipe(pipe_slow);
%}

instruct absD_reg(regD dst) %{
  predicate((UseSSE>=2) && (UseAVX == 0));
  match(Set dst (AbsD dst));
  ins_cost(150);
  format %{ "andpd   $dst, [0x7fffffffffffffff]\t"
            "# abs double by sign masking" %}
  ins_encode %{
    __ andpd($dst$$XMMRegister, ExternalAddress(double_signmask()));
  %}
  ins_pipe(pipe_slow);
%}

instruct absD_reg_reg(vlRegD dst, vlRegD src) %{
  predicate(UseAVX > 0);
  match(Set dst (AbsD src));
  ins_cost(150);
  format %{ "vandpd  $dst, $src, [0x7fffffffffffffff]\t"
            "# abs double by sign masking" %}
  ins_encode %{
    int vlen_enc = Assembler::AVX_128bit;
    __ vandpd($dst$$XMMRegister, $src$$XMMRegister,
              ExternalAddress(double_signmask()), vlen_enc);
  %}
  ins_pipe(pipe_slow);
%}

instruct negF_reg(regF dst) %{
  predicate((UseSSE>=1) && (UseAVX == 0));
  match(Set dst (NegF dst));
  ins_cost(150);
  format %{ "xorps   $dst, [0x80000000]\t# neg float by sign flipping" %}
  ins_encode %{
    __ xorps($dst$$XMMRegister, ExternalAddress(float_signflip()));
  %}
  ins_pipe(pipe_slow);
%}

instruct negF_reg_reg(vlRegF dst, vlRegF src) %{
  predicate(UseAVX > 0);
  match(Set dst (NegF src));
  ins_cost(150);
  format %{ "vnegatess  $dst, $src, [0x80000000]\t# neg float by sign flipping" %}
  ins_encode %{
    __ vnegatess($dst$$XMMRegister, $src$$XMMRegister,
                 ExternalAddress(float_signflip()));
  %}
  ins_pipe(pipe_slow);
%}

instruct negD_reg(regD dst) %{
  predicate((UseSSE>=2) && (UseAVX == 0));
  match(Set dst (NegD dst));
  ins_cost(150);
  format %{ "xorpd   $dst, [0x8000000000000000]\t"
            "# neg double by sign flipping" %}
  ins_encode %{
    __ xorpd($dst$$XMMRegister, ExternalAddress(double_signflip()));
  %}
  ins_pipe(pipe_slow);
%}

instruct negD_reg_reg(vlRegD dst, vlRegD src) %{
  predicate(UseAVX > 0);
  match(Set dst (NegD src));
  ins_cost(150);
  format %{ "vnegatesd  $dst, $src, [0x8000000000000000]\t"
            "# neg double by sign flipping" %}
  ins_encode %{
    __ vnegatesd($dst$$XMMRegister, $src$$XMMRegister,
                 ExternalAddress(double_signflip()));
  %}
  ins_pipe(pipe_slow);
%}

// sqrtss instruction needs destination register to be pre initialized for best performance
// Therefore only the instruct rule where the input is pre-loaded into dst register is defined below
instruct sqrtF_reg(regF dst) %{
  predicate(UseSSE>=1);
  match(Set dst (SqrtF dst));
  format %{ "sqrtss  $dst, $dst" %}
  ins_encode %{
    __ sqrtss($dst$$XMMRegister, $dst$$XMMRegister);
  %}
  ins_pipe(pipe_slow);
%}

// sqrtsd instruction needs destination register to be pre initialized for best performance
// Therefore only the instruct rule where the input is pre-loaded into dst register is defined below
instruct sqrtD_reg(regD dst) %{
  predicate(UseSSE>=2);
  match(Set dst (SqrtD dst));
  format %{ "sqrtsd  $dst, $dst" %}
  ins_encode %{
    __ sqrtsd($dst$$XMMRegister, $dst$$XMMRegister);
  %}
  ins_pipe(pipe_slow);
%}


// ---------------------------------------- VectorReinterpret ------------------------------------
instruct reinterpret_mask(kReg dst) %{
  predicate(n->bottom_type()->isa_vectmask() &&
            Matcher::vector_length(n) == Matcher::vector_length(n->in(1))); // dst == src
  match(Set dst (VectorReinterpret dst));
  ins_cost(125);
  format %{ "vector_reinterpret $dst\t!" %}
  ins_encode %{
    // empty
  %}
  ins_pipe( pipe_slow );
%}

instruct reinterpret_mask_W2B(kReg dst, kReg src, vec xtmp) %{
  predicate(UseAVX > 2 && Matcher::vector_length(n) != Matcher::vector_length(n->in(1)) &&
            n->bottom_type()->isa_vectmask() &&
            n->in(1)->bottom_type()->isa_vectmask() &&
            n->in(1)->bottom_type()->is_vectmask()->element_basic_type() == T_SHORT &&
            n->bottom_type()->is_vectmask()->element_basic_type() == T_BYTE); // dst == src
  match(Set dst (VectorReinterpret src));
  effect(TEMP xtmp);
  format %{ "vector_mask_reinterpret_W2B $dst $src\t!" %}
  ins_encode %{
     int src_sz = Matcher::vector_length(this, $src)*type2aelembytes(T_SHORT);
     int dst_sz = Matcher::vector_length(this)*type2aelembytes(T_BYTE);
     assert(src_sz == dst_sz , "src and dst size mismatch");
     int vlen_enc = vector_length_encoding(src_sz);
     __  evpmovm2w($xtmp$$XMMRegister, $src$$KRegister, vlen_enc);
     __  evpmovb2m($dst$$KRegister, $xtmp$$XMMRegister, vlen_enc);
  %}
  ins_pipe( pipe_slow );
%}

instruct reinterpret_mask_D2B(kReg dst, kReg src, vec xtmp) %{
  predicate(UseAVX > 2 && Matcher::vector_length(n) != Matcher::vector_length(n->in(1)) &&
            n->bottom_type()->isa_vectmask() &&
            n->in(1)->bottom_type()->isa_vectmask() &&
            (n->in(1)->bottom_type()->is_vectmask()->element_basic_type() == T_INT ||
             n->in(1)->bottom_type()->is_vectmask()->element_basic_type() == T_FLOAT) &&
            n->bottom_type()->is_vectmask()->element_basic_type() == T_BYTE); // dst == src
  match(Set dst (VectorReinterpret src));
  effect(TEMP xtmp);
  format %{ "vector_mask_reinterpret_D2B $dst $src\t!" %}
  ins_encode %{
     int src_sz = Matcher::vector_length(this, $src)*type2aelembytes(T_INT);
     int dst_sz = Matcher::vector_length(this)*type2aelembytes(T_BYTE);
     assert(src_sz == dst_sz , "src and dst size mismatch");
     int vlen_enc = vector_length_encoding(src_sz);
     __  evpmovm2d($xtmp$$XMMRegister, $src$$KRegister, vlen_enc);
     __  evpmovb2m($dst$$KRegister, $xtmp$$XMMRegister, vlen_enc);
  %}
  ins_pipe( pipe_slow );
%}

instruct reinterpret_mask_Q2B(kReg dst, kReg src, vec xtmp) %{
  predicate(UseAVX > 2 && Matcher::vector_length(n) != Matcher::vector_length(n->in(1)) &&
            n->bottom_type()->isa_vectmask() &&
            n->in(1)->bottom_type()->isa_vectmask() &&
            (n->in(1)->bottom_type()->is_vectmask()->element_basic_type() == T_LONG ||
             n->in(1)->bottom_type()->is_vectmask()->element_basic_type() == T_DOUBLE) &&
            n->bottom_type()->is_vectmask()->element_basic_type() == T_BYTE); // dst == src
  match(Set dst (VectorReinterpret src));
  effect(TEMP xtmp);
  format %{ "vector_mask_reinterpret_Q2B $dst $src\t!" %}
  ins_encode %{
     int src_sz = Matcher::vector_length(this, $src)*type2aelembytes(T_LONG);
     int dst_sz = Matcher::vector_length(this)*type2aelembytes(T_BYTE);
     assert(src_sz == dst_sz , "src and dst size mismatch");
     int vlen_enc = vector_length_encoding(src_sz);
     __  evpmovm2q($xtmp$$XMMRegister, $src$$KRegister, vlen_enc);
     __  evpmovb2m($dst$$KRegister, $xtmp$$XMMRegister, vlen_enc);
  %}
  ins_pipe( pipe_slow );
%}

instruct reinterpret(vec dst) %{
  predicate(!n->bottom_type()->isa_vectmask() &&
            Matcher::vector_length_in_bytes(n) == Matcher::vector_length_in_bytes(n->in(1))); // dst == src
  match(Set dst (VectorReinterpret dst));
  ins_cost(125);
  format %{ "vector_reinterpret $dst\t!" %}
  ins_encode %{
    // empty
  %}
  ins_pipe( pipe_slow );
%}

instruct reinterpret_expand(vec dst, vec src) %{
  predicate(UseAVX == 0 &&
            (Matcher::vector_length_in_bytes(n->in(1)) < Matcher::vector_length_in_bytes(n))); // src < dst
  match(Set dst (VectorReinterpret src));
  ins_cost(125);
  effect(TEMP dst);
  format %{ "vector_reinterpret_expand $dst,$src" %}
  ins_encode %{
    assert(Matcher::vector_length_in_bytes(this)       <= 16, "required");
    assert(Matcher::vector_length_in_bytes(this, $src) <=  8, "required");

    int src_vlen_in_bytes = Matcher::vector_length_in_bytes(this, $src);
    if (src_vlen_in_bytes == 4) {
      __ movdqu($dst$$XMMRegister, ExternalAddress(vector_32_bit_mask()), noreg);
    } else {
      assert(src_vlen_in_bytes == 8, "");
      __ movdqu($dst$$XMMRegister, ExternalAddress(vector_64_bit_mask()), noreg);
    }
    __ pand($dst$$XMMRegister, $src$$XMMRegister);
  %}
  ins_pipe( pipe_slow );
%}

instruct vreinterpret_expand4(legVec dst, vec src) %{
  predicate(UseAVX > 0 &&
            !n->bottom_type()->isa_vectmask() &&
            (Matcher::vector_length_in_bytes(n->in(1)) == 4) && // src
            (Matcher::vector_length_in_bytes(n->in(1)) < Matcher::vector_length_in_bytes(n))); // src < dst
  match(Set dst (VectorReinterpret src));
  ins_cost(125);
  format %{ "vector_reinterpret_expand $dst,$src" %}
  ins_encode %{
    __ vpand($dst$$XMMRegister, $src$$XMMRegister, ExternalAddress(vector_32_bit_mask()), 0, noreg);
  %}
  ins_pipe( pipe_slow );
%}


instruct vreinterpret_expand(legVec dst, vec src) %{
  predicate(UseAVX > 0 &&
            !n->bottom_type()->isa_vectmask() &&
            (Matcher::vector_length_in_bytes(n->in(1)) > 4) && // src
            (Matcher::vector_length_in_bytes(n->in(1)) < Matcher::vector_length_in_bytes(n))); // src < dst
  match(Set dst (VectorReinterpret src));
  ins_cost(125);
  format %{ "vector_reinterpret_expand $dst,$src\t!" %}
  ins_encode %{
    switch (Matcher::vector_length_in_bytes(this, $src)) {
      case  8: __ movq   ($dst$$XMMRegister, $src$$XMMRegister); break;
      case 16: __ movdqu ($dst$$XMMRegister, $src$$XMMRegister); break;
      case 32: __ vmovdqu($dst$$XMMRegister, $src$$XMMRegister); break;
      default: ShouldNotReachHere();
    }
  %}
  ins_pipe( pipe_slow );
%}

instruct reinterpret_shrink(vec dst, legVec src) %{
  predicate(!n->bottom_type()->isa_vectmask() &&
            Matcher::vector_length_in_bytes(n->in(1)) > Matcher::vector_length_in_bytes(n)); // src > dst
  match(Set dst (VectorReinterpret src));
  ins_cost(125);
  format %{ "vector_reinterpret_shrink $dst,$src\t!" %}
  ins_encode %{
    switch (Matcher::vector_length_in_bytes(this)) {
      case  4: __ movfltz($dst$$XMMRegister, $src$$XMMRegister); break;
      case  8: __ movq   ($dst$$XMMRegister, $src$$XMMRegister); break;
      case 16: __ movdqu ($dst$$XMMRegister, $src$$XMMRegister); break;
      case 32: __ vmovdqu($dst$$XMMRegister, $src$$XMMRegister); break;
      default: ShouldNotReachHere();
    }
  %}
  ins_pipe( pipe_slow );
%}

// ----------------------------------------------------------------------------------------------------

#ifdef _LP64
instruct roundD_reg(legRegD dst, legRegD src, immU8 rmode) %{
  match(Set dst (RoundDoubleMode src rmode));
  format %{ "roundsd $dst,$src" %}
  ins_cost(150);
  ins_encode %{
    assert(UseSSE >= 4, "required");
    __ roundsd($dst$$XMMRegister, $src$$XMMRegister, $rmode$$constant);
  %}
  ins_pipe(pipe_slow);
%}

instruct roundD_mem(legRegD dst, memory src, immU8 rmode) %{
  match(Set dst (RoundDoubleMode (LoadD src) rmode));
  format %{ "roundsd $dst,$src" %}
  ins_cost(150);
  ins_encode %{
    assert(UseSSE >= 4, "required");
    __ roundsd($dst$$XMMRegister, $src$$Address, $rmode$$constant);
  %}
  ins_pipe(pipe_slow);
%}

instruct roundD_imm(legRegD dst, immD con, immU8 rmode) %{
  match(Set dst (RoundDoubleMode con rmode));
  format %{ "roundsd $dst,[$constantaddress]\t# load from constant table: double=$con" %}
  ins_cost(150);
  ins_encode %{
    assert(UseSSE >= 4, "required");
    __ roundsd($dst$$XMMRegister, $constantaddress($con), $rmode$$constant, noreg);
  %}
  ins_pipe(pipe_slow);
%}

instruct vroundD_reg(legVec dst, legVec src, immU8 rmode) %{
  predicate(Matcher::vector_length(n) < 8);
  match(Set dst (RoundDoubleModeV src rmode));
  format %{ "vroundpd $dst,$src,$rmode\t! round packedD" %}
  ins_encode %{
    assert(UseAVX > 0, "required");
    int vlen_enc = vector_length_encoding(this);
    __ vroundpd($dst$$XMMRegister, $src$$XMMRegister, $rmode$$constant, vlen_enc);
  %}
  ins_pipe( pipe_slow );
%}

instruct vround8D_reg(vec dst, vec src, immU8 rmode) %{
  predicate(Matcher::vector_length(n) == 8);
  match(Set dst (RoundDoubleModeV src rmode));
  format %{ "vrndscalepd $dst,$src,$rmode\t! round packed8D" %}
  ins_encode %{
    assert(UseAVX > 2, "required");
    __ vrndscalepd($dst$$XMMRegister, $src$$XMMRegister, $rmode$$constant, Assembler::AVX_512bit);
  %}
  ins_pipe( pipe_slow );
%}

instruct vroundD_mem(legVec dst, memory mem, immU8 rmode) %{
  predicate(Matcher::vector_length(n) < 8);
  match(Set dst (RoundDoubleModeV (LoadVector mem) rmode));
  format %{ "vroundpd $dst, $mem, $rmode\t! round packedD" %}
  ins_encode %{
    assert(UseAVX > 0, "required");
    int vlen_enc = vector_length_encoding(this);
    __ vroundpd($dst$$XMMRegister, $mem$$Address, $rmode$$constant, vlen_enc);
  %}
  ins_pipe( pipe_slow );
%}

instruct vround8D_mem(vec dst, memory mem, immU8 rmode) %{
  predicate(Matcher::vector_length(n) == 8);
  match(Set dst (RoundDoubleModeV (LoadVector mem) rmode));
  format %{ "vrndscalepd $dst,$mem,$rmode\t! round packed8D" %}
  ins_encode %{
    assert(UseAVX > 2, "required");
    __ vrndscalepd($dst$$XMMRegister, $mem$$Address, $rmode$$constant, Assembler::AVX_512bit);
  %}
  ins_pipe( pipe_slow );
%}
#endif // _LP64

instruct onspinwait() %{
  match(OnSpinWait);
  ins_cost(200);

  format %{
    $$template
    $$emit$$"pause\t! membar_onspinwait"
  %}
  ins_encode %{
    __ pause();
  %}
  ins_pipe(pipe_slow);
%}

// a * b + c
instruct fmaD_reg(regD a, regD b, regD c) %{
  predicate(UseFMA);
  match(Set c (FmaD  c (Binary a b)));
  format %{ "fmasd $a,$b,$c\t# $c = $a * $b + $c" %}
  ins_cost(150);
  ins_encode %{
    __ fmad($c$$XMMRegister, $a$$XMMRegister, $b$$XMMRegister, $c$$XMMRegister);
  %}
  ins_pipe( pipe_slow );
%}

// a * b + c
instruct fmaF_reg(regF a, regF b, regF c) %{
  predicate(UseFMA);
  match(Set c (FmaF  c (Binary a b)));
  format %{ "fmass $a,$b,$c\t# $c = $a * $b + $c" %}
  ins_cost(150);
  ins_encode %{
    __ fmaf($c$$XMMRegister, $a$$XMMRegister, $b$$XMMRegister, $c$$XMMRegister);
  %}
  ins_pipe( pipe_slow );
%}

// ====================VECTOR INSTRUCTIONS=====================================

// Dummy reg-to-reg vector moves. Removed during post-selection cleanup.
instruct MoveVec2Leg(legVec dst, vec src) %{
  match(Set dst src);
  format %{ "" %}
  ins_encode %{
    ShouldNotReachHere();
  %}
  ins_pipe( fpu_reg_reg );
%}

instruct MoveLeg2Vec(vec dst, legVec src) %{
  match(Set dst src);
  format %{ "" %}
  ins_encode %{
    ShouldNotReachHere();
  %}
  ins_pipe( fpu_reg_reg );
%}

// ============================================================================

// Load vectors generic operand pattern
instruct loadV(vec dst, memory mem) %{
  match(Set dst (LoadVector mem));
  ins_cost(125);
  format %{ "load_vector $dst,$mem" %}
  ins_encode %{
    __ load_vector($dst$$XMMRegister, $mem$$Address, Matcher::vector_length_in_bytes(this));
  %}
  ins_pipe( pipe_slow );
%}

// Store vectors generic operand pattern.
instruct storeV(memory mem, vec src) %{
  match(Set mem (StoreVector mem src));
  ins_cost(145);
  format %{ "store_vector $mem,$src\n\t" %}
  ins_encode %{
    switch (Matcher::vector_length_in_bytes(this, $src)) {
      case  4: __ movdl    ($mem$$Address, $src$$XMMRegister); break;
      case  8: __ movq     ($mem$$Address, $src$$XMMRegister); break;
      case 16: __ movdqu   ($mem$$Address, $src$$XMMRegister); break;
      case 32: __ vmovdqu  ($mem$$Address, $src$$XMMRegister); break;
      case 64: __ evmovdqul($mem$$Address, $src$$XMMRegister, Assembler::AVX_512bit); break;
      default: ShouldNotReachHere();
    }
  %}
  ins_pipe( pipe_slow );
%}

// ---------------------------------------- Gather ------------------------------------

// Gather INT, LONG, FLOAT, DOUBLE

instruct gather(legVec dst, memory mem, legVec idx, rRegP tmp, legVec mask) %{
  predicate(!VM_Version::supports_avx512vl() && Matcher::vector_length_in_bytes(n) <= 32);
  match(Set dst (LoadVectorGather mem idx));
  effect(TEMP dst, TEMP tmp, TEMP mask);
  format %{ "load_vector_gather $dst, $mem, $idx\t! using $tmp and $mask as TEMP" %}
  ins_encode %{
    assert(UseAVX >= 2, "sanity");

    int vlen_enc = vector_length_encoding(this);
    BasicType elem_bt = Matcher::vector_element_basic_type(this);

    assert(Matcher::vector_length_in_bytes(this) >= 16, "sanity");
    assert(!is_subword_type(elem_bt), "sanity"); // T_INT, T_LONG, T_FLOAT, T_DOUBLE

    if (vlen_enc == Assembler::AVX_128bit) {
      __ movdqu($mask$$XMMRegister, ExternalAddress(vector_all_bits_set()), noreg);
    } else {
      __ vmovdqu($mask$$XMMRegister, ExternalAddress(vector_all_bits_set()), noreg);
    }
    __ lea($tmp$$Register, $mem$$Address);
    __ vgather(elem_bt, $dst$$XMMRegister, $tmp$$Register, $idx$$XMMRegister, $mask$$XMMRegister, vlen_enc);
  %}
  ins_pipe( pipe_slow );
%}

instruct evgather(vec dst, memory mem, vec idx, rRegP tmp, kReg ktmp) %{
  predicate(VM_Version::supports_avx512vl() || Matcher::vector_length_in_bytes(n) == 64);
  match(Set dst (LoadVectorGather mem idx));
  effect(TEMP dst, TEMP tmp, TEMP ktmp);
  format %{ "load_vector_gather $dst, $mem, $idx\t! using $tmp and ktmp as TEMP" %}
  ins_encode %{
    assert(UseAVX > 2, "sanity");

    int vlen_enc = vector_length_encoding(this);
    BasicType elem_bt = Matcher::vector_element_basic_type(this);

    assert(!is_subword_type(elem_bt), "sanity"); // T_INT, T_LONG, T_FLOAT, T_DOUBLE

    __ kmovwl($ktmp$$KRegister, ExternalAddress(vector_all_bits_set()), noreg);
    __ lea($tmp$$Register, $mem$$Address);
    __ evgather(elem_bt, $dst$$XMMRegister, $ktmp$$KRegister, $tmp$$Register, $idx$$XMMRegister, vlen_enc);
  %}
  ins_pipe( pipe_slow );
%}

instruct evgather_masked(vec dst, memory mem, vec idx, kReg mask, kReg ktmp, rRegP tmp) %{
  match(Set dst (LoadVectorGatherMasked mem (Binary idx mask)));
  effect(TEMP_DEF dst, TEMP tmp, TEMP ktmp);
  format %{ "load_vector_gather_masked $dst, $mem, $idx, $mask\t! using $tmp and ktmp as TEMP" %}
  ins_encode %{
    assert(UseAVX > 2, "sanity");
    int vlen_enc = vector_length_encoding(this);
    BasicType elem_bt = Matcher::vector_element_basic_type(this);
    assert(!is_subword_type(elem_bt), "sanity"); // T_INT, T_LONG, T_FLOAT, T_DOUBLE
    // Note: Since gather instruction partially updates the opmask register used
    // for predication hense moving mask operand to a temporary.
    __ kmovwl($ktmp$$KRegister, $mask$$KRegister);
    __ vpxor($dst$$XMMRegister, $dst$$XMMRegister, $dst$$XMMRegister, vlen_enc);
    __ lea($tmp$$Register, $mem$$Address);
    __ evgather(elem_bt, $dst$$XMMRegister, $ktmp$$KRegister, $tmp$$Register, $idx$$XMMRegister, vlen_enc);
  %}
  ins_pipe( pipe_slow );
%}
// ====================Scatter=======================================

// Scatter INT, LONG, FLOAT, DOUBLE

instruct scatter(memory mem, vec src, vec idx, rRegP tmp, kReg ktmp) %{
  predicate(UseAVX > 2);
  match(Set mem (StoreVectorScatter mem (Binary src idx)));
  effect(TEMP tmp, TEMP ktmp);
  format %{ "store_vector_scatter $mem, $idx, $src\t! using k2 and $tmp as TEMP" %}
  ins_encode %{
    int vlen_enc = vector_length_encoding(this, $src);
    BasicType elem_bt = Matcher::vector_element_basic_type(this, $src);

    assert(Matcher::vector_length_in_bytes(this, $src) >= 16, "sanity");
    assert(!is_subword_type(elem_bt), "sanity"); // T_INT, T_LONG, T_FLOAT, T_DOUBLE

    __ kmovwl($ktmp$$KRegister, ExternalAddress(vector_all_bits_set()), noreg);
    __ lea($tmp$$Register, $mem$$Address);
    __ evscatter(elem_bt, $tmp$$Register, $idx$$XMMRegister, $ktmp$$KRegister, $src$$XMMRegister, vlen_enc);
  %}
  ins_pipe( pipe_slow );
%}

instruct scatter_masked(memory mem, vec src, vec idx, kReg mask, kReg ktmp, rRegP tmp) %{
  match(Set mem (StoreVectorScatterMasked mem (Binary src (Binary idx mask))));
  effect(TEMP tmp, TEMP ktmp);
  format %{ "store_vector_scatter_masked $mem, $idx, $src, $mask\t!" %}
  ins_encode %{
    int vlen_enc = vector_length_encoding(this, $src);
    BasicType elem_bt = Matcher::vector_element_basic_type(this, $src);
    assert(Matcher::vector_length_in_bytes(this, $src) >= 16, "sanity");
    assert(!is_subword_type(elem_bt), "sanity"); // T_INT, T_LONG, T_FLOAT, T_DOUBLE
    // Note: Since scatter instruction partially updates the opmask register used
    // for predication hense moving mask operand to a temporary.
    __ kmovwl($ktmp$$KRegister, $mask$$KRegister);
    __ lea($tmp$$Register, $mem$$Address);
    __ evscatter(elem_bt, $tmp$$Register, $idx$$XMMRegister, $ktmp$$KRegister, $src$$XMMRegister, vlen_enc);
  %}
  ins_pipe( pipe_slow );
%}

// ====================REPLICATE=======================================

// Replicate byte scalar to be vector
instruct vReplB_reg(vec dst, rRegI src) %{
  predicate(UseAVX >= 2);
  match(Set dst (ReplicateB src));
  format %{ "replicateB $dst,$src" %}
  ins_encode %{
    uint vlen = Matcher::vector_length(this);
    int vlen_enc = vector_length_encoding(this);
    if (vlen == 64 || VM_Version::supports_avx512vlbw()) { // AVX512VL for <512bit operands
      assert(VM_Version::supports_avx512bw(), "required"); // 512-bit byte vectors assume AVX512BW
      __ evpbroadcastb($dst$$XMMRegister, $src$$Register, vlen_enc);
    } else {
      __ movdl($dst$$XMMRegister, $src$$Register);
      __ vpbroadcastb($dst$$XMMRegister, $dst$$XMMRegister, vlen_enc);
    }
  %}
  ins_pipe( pipe_slow );
%}

instruct ReplB_reg(vec dst, rRegI src) %{
  predicate(UseAVX < 2);
  match(Set dst (ReplicateB src));
  format %{ "replicateB $dst,$src" %}
  ins_encode %{
    uint vlen = Matcher::vector_length(this);
    __ movdl($dst$$XMMRegister, $src$$Register);
    __ punpcklbw($dst$$XMMRegister, $dst$$XMMRegister);
    __ pshuflw($dst$$XMMRegister, $dst$$XMMRegister, 0x00);
    if (vlen >= 16) {
      assert(vlen == 16, "");
      __ punpcklqdq($dst$$XMMRegister, $dst$$XMMRegister);
    }
  %}
  ins_pipe( pipe_slow );
%}

instruct ReplB_mem(vec dst, memory mem) %{
  predicate(UseAVX >= 2);
  match(Set dst (ReplicateB (LoadB mem)));
  format %{ "replicateB $dst,$mem" %}
  ins_encode %{
    int vlen_enc = vector_length_encoding(this);
    __ vpbroadcastb($dst$$XMMRegister, $mem$$Address, vlen_enc);
  %}
  ins_pipe( pipe_slow );
%}

// ====================ReplicateS=======================================

instruct vReplS_reg(vec dst, rRegI src) %{
  predicate(UseAVX >= 2);
  match(Set dst (ReplicateS src));
  format %{ "replicateS $dst,$src" %}
  ins_encode %{
    uint vlen = Matcher::vector_length(this);
    int vlen_enc = vector_length_encoding(this);
    if (vlen == 32 || VM_Version::supports_avx512vlbw()) { // AVX512VL for <512bit operands
      assert(VM_Version::supports_avx512bw(), "required"); // 512-bit short vectors assume AVX512BW
      __ evpbroadcastw($dst$$XMMRegister, $src$$Register, vlen_enc);
    } else {
      __ movdl($dst$$XMMRegister, $src$$Register);
      __ vpbroadcastw($dst$$XMMRegister, $dst$$XMMRegister, vlen_enc);
    }
  %}
  ins_pipe( pipe_slow );
%}

instruct ReplS_reg(vec dst, rRegI src) %{
  predicate(UseAVX < 2);
  match(Set dst (ReplicateS src));
  format %{ "replicateS $dst,$src" %}
  ins_encode %{
    uint vlen = Matcher::vector_length(this);
    int vlen_enc = vector_length_encoding(this);
    __ movdl($dst$$XMMRegister, $src$$Register);
    __ pshuflw($dst$$XMMRegister, $dst$$XMMRegister, 0x00);
    if (vlen >= 8) {
      assert(vlen == 8, "");
      __ punpcklqdq($dst$$XMMRegister, $dst$$XMMRegister);
    }
  %}
  ins_pipe( pipe_slow );
%}

instruct ReplS_mem(vec dst, memory mem) %{
  predicate(UseAVX >= 2);
  match(Set dst (ReplicateS (LoadS mem)));
  format %{ "replicateS $dst,$mem" %}
  ins_encode %{
    int vlen_enc = vector_length_encoding(this);
    __ vpbroadcastw($dst$$XMMRegister, $mem$$Address, vlen_enc);
  %}
  ins_pipe( pipe_slow );
%}

// ====================ReplicateI=======================================

instruct ReplI_reg(vec dst, rRegI src) %{
  match(Set dst (ReplicateI src));
  format %{ "replicateI $dst,$src" %}
  ins_encode %{
    uint vlen = Matcher::vector_length(this);
    int vlen_enc = vector_length_encoding(this);
    if (vlen == 16 || VM_Version::supports_avx512vl()) { // AVX512VL for <512bit operands
      __ evpbroadcastd($dst$$XMMRegister, $src$$Register, vlen_enc);
    } else if (VM_Version::supports_avx2()) {
      __ movdl($dst$$XMMRegister, $src$$Register);
      __ vpbroadcastd($dst$$XMMRegister, $dst$$XMMRegister, vlen_enc);
    } else {
      __ movdl($dst$$XMMRegister, $src$$Register);
      __ pshufd($dst$$XMMRegister, $dst$$XMMRegister, 0x00);
    }
  %}
  ins_pipe( pipe_slow );
%}

instruct ReplI_mem(vec dst, memory mem) %{
  match(Set dst (ReplicateI (LoadI mem)));
  format %{ "replicateI $dst,$mem" %}
  ins_encode %{
    int vlen_enc = vector_length_encoding(this);
    if (VM_Version::supports_avx2()) {
      __ vpbroadcastd($dst$$XMMRegister, $mem$$Address, vlen_enc);
    } else if (VM_Version::supports_avx()) {
      __ vbroadcastss($dst$$XMMRegister, $mem$$Address, vlen_enc);
    } else {
      __ movdl($dst$$XMMRegister, $mem$$Address);
      __ pshufd($dst$$XMMRegister, $dst$$XMMRegister, 0x00);
    }
  %}
  ins_pipe( pipe_slow );
%}

instruct ReplI_imm(vec dst, immI con) %{
  match(Set dst (ReplicateB con));
  match(Set dst (ReplicateS con));
  match(Set dst (ReplicateI con));
  format %{ "replicateI $dst,$con" %}
  ins_encode %{
    InternalAddress addr = $constantaddress(Matcher::vector_element_basic_type(this),
        vreplicate_imm(Matcher::vector_element_basic_type(this), $con$$constant,
            (VM_Version::supports_sse3() ? (VM_Version::supports_avx() ? 4 : 8) : 8) /
                type2aelembytes(Matcher::vector_element_basic_type(this))));
    BasicType bt = Matcher::vector_element_basic_type(this);
    int vlen = Matcher::vector_length_in_bytes(this);
    __ load_constant_vector(bt, $dst$$XMMRegister, addr, vlen);
  %}
  ins_pipe( pipe_slow );
%}

// Replicate scalar zero to be vector
instruct ReplI_zero(vec dst, immI_0 zero) %{
  match(Set dst (ReplicateB zero));
  match(Set dst (ReplicateS zero));
  match(Set dst (ReplicateI zero));
  format %{ "replicateI $dst,$zero" %}
  ins_encode %{
    int vlen_enc = vector_length_encoding(this);
    if (VM_Version::supports_evex() && !VM_Version::supports_avx512vl()) {
      __ vpxor($dst$$XMMRegister, $dst$$XMMRegister, $dst$$XMMRegister, vlen_enc);
    } else {
      __ pxor($dst$$XMMRegister, $dst$$XMMRegister);
    }
  %}
  ins_pipe( fpu_reg_reg );
%}

instruct ReplI_M1(vec dst, immI_M1 con) %{
  predicate(UseSSE >= 2);
  match(Set dst (ReplicateB con));
  match(Set dst (ReplicateS con));
  match(Set dst (ReplicateI con));
  format %{ "vallones $dst" %}
  ins_encode %{
    int vector_len = vector_length_encoding(this);
    __ vallones($dst$$XMMRegister, vector_len);
  %}
  ins_pipe( pipe_slow );
%}

// ====================ReplicateL=======================================

#ifdef _LP64
// Replicate long (8 byte) scalar to be vector
instruct ReplL_reg(vec dst, rRegL src) %{
  match(Set dst (ReplicateL src));
  format %{ "replicateL $dst,$src" %}
  ins_encode %{
    int vlen = Matcher::vector_length(this);
    int vlen_enc = vector_length_encoding(this);
    if (vlen == 8 || VM_Version::supports_avx512vl()) { // AVX512VL for <512bit operands
      __ evpbroadcastq($dst$$XMMRegister, $src$$Register, vlen_enc);
    } else if (VM_Version::supports_avx2()) {
      __ movdq($dst$$XMMRegister, $src$$Register);
      __ vpbroadcastq($dst$$XMMRegister, $dst$$XMMRegister, vlen_enc);
    } else {
      __ movdq($dst$$XMMRegister, $src$$Register);
      __ punpcklqdq($dst$$XMMRegister, $dst$$XMMRegister);
    }
  %}
  ins_pipe( pipe_slow );
%}
#else // _LP64
// Replicate long (8 byte) scalar to be vector
instruct ReplL_reg(vec dst, eRegL src, vec tmp) %{
  predicate(Matcher::vector_length(n) <= 4);
  match(Set dst (ReplicateL src));
  effect(TEMP dst, USE src, TEMP tmp);
  format %{ "replicateL $dst,$src" %}
  ins_encode %{
    uint vlen = Matcher::vector_length(this);
    if (vlen == 2) {
      __ movdl($dst$$XMMRegister, $src$$Register);
      __ movdl($tmp$$XMMRegister, HIGH_FROM_LOW($src$$Register));
      __ punpckldq($dst$$XMMRegister, $tmp$$XMMRegister);
      __ punpcklqdq($dst$$XMMRegister, $dst$$XMMRegister);
    } else if (VM_Version::supports_avx512vl()) { // AVX512VL for <512bit operands
      int vlen_enc = Assembler::AVX_256bit;
      __ movdl($dst$$XMMRegister, $src$$Register);
      __ movdl($tmp$$XMMRegister, HIGH_FROM_LOW($src$$Register));
      __ punpckldq($dst$$XMMRegister, $tmp$$XMMRegister);
      __ vpbroadcastq($dst$$XMMRegister, $dst$$XMMRegister, vlen_enc);
    } else {
      __ movdl($dst$$XMMRegister, $src$$Register);
      __ movdl($tmp$$XMMRegister, HIGH_FROM_LOW($src$$Register));
      __ punpckldq($dst$$XMMRegister, $tmp$$XMMRegister);
      __ punpcklqdq($dst$$XMMRegister, $dst$$XMMRegister);
      __ vinserti128_high($dst$$XMMRegister, $dst$$XMMRegister);
    }
  %}
  ins_pipe( pipe_slow );
%}

instruct ReplL_reg_leg(legVec dst, eRegL src, legVec tmp) %{
  predicate(Matcher::vector_length(n) == 8);
  match(Set dst (ReplicateL src));
  effect(TEMP dst, USE src, TEMP tmp);
  format %{ "replicateL $dst,$src" %}
  ins_encode %{
    if (VM_Version::supports_avx512vl()) {
      __ movdl($dst$$XMMRegister, $src$$Register);
      __ movdl($tmp$$XMMRegister, HIGH_FROM_LOW($src$$Register));
      __ punpckldq($dst$$XMMRegister, $tmp$$XMMRegister);
      __ punpcklqdq($dst$$XMMRegister, $dst$$XMMRegister);
      __ vinserti128_high($dst$$XMMRegister, $dst$$XMMRegister);
      __ vinserti64x4($dst$$XMMRegister, $dst$$XMMRegister, $dst$$XMMRegister, 0x1);
    } else {
      int vlen_enc = Assembler::AVX_512bit;
      __ movdl($dst$$XMMRegister, $src$$Register);
      __ movdl($tmp$$XMMRegister, HIGH_FROM_LOW($src$$Register));
      __ punpckldq($dst$$XMMRegister, $tmp$$XMMRegister);
      __ vpbroadcastq($dst$$XMMRegister, $dst$$XMMRegister, vlen_enc);
    }
  %}
  ins_pipe( pipe_slow );
%}
#endif // _LP64

instruct ReplL_mem(vec dst, memory mem) %{
  match(Set dst (ReplicateL (LoadL mem)));
  format %{ "replicateL $dst,$mem" %}
  ins_encode %{
    int vlen_enc = vector_length_encoding(this);
    if (VM_Version::supports_avx2()) {
      __ vpbroadcastq($dst$$XMMRegister, $mem$$Address, vlen_enc);
    } else if (VM_Version::supports_sse3()) {
      __ movddup($dst$$XMMRegister, $mem$$Address);
    } else {
      __ movq($dst$$XMMRegister, $mem$$Address);
      __ punpcklqdq($dst$$XMMRegister, $dst$$XMMRegister);
    }
  %}
  ins_pipe( pipe_slow );
%}

// Replicate long (8 byte) scalar immediate to be vector by loading from const table.
instruct ReplL_imm(vec dst, immL con) %{
  match(Set dst (ReplicateL con));
  format %{ "replicateL $dst,$con" %}
  ins_encode %{
    InternalAddress addr = $constantaddress(T_LONG, vreplicate_imm(T_LONG, $con$$constant, 1));
    int vlen = Matcher::vector_length_in_bytes(this);
    __ load_constant_vector(T_LONG, $dst$$XMMRegister, addr, vlen);
  %}
  ins_pipe( pipe_slow );
%}

instruct ReplL_zero(vec dst, immL0 zero) %{
  match(Set dst (ReplicateL zero));
  format %{ "replicateL $dst,$zero" %}
  ins_encode %{
    int vlen_enc = vector_length_encoding(this);
    if (VM_Version::supports_evex() && !VM_Version::supports_avx512vl()) {
      __ vpxor($dst$$XMMRegister, $dst$$XMMRegister, $dst$$XMMRegister, vlen_enc);
    } else {
      __ pxor($dst$$XMMRegister, $dst$$XMMRegister);
    }
  %}
  ins_pipe( fpu_reg_reg );
%}

instruct ReplL_M1(vec dst, immL_M1 con) %{
  predicate(UseSSE >= 2);
  match(Set dst (ReplicateL con));
  format %{ "vallones $dst" %}
  ins_encode %{
    int vector_len = vector_length_encoding(this);
    __ vallones($dst$$XMMRegister, vector_len);
  %}
  ins_pipe( pipe_slow );
%}

// ====================ReplicateF=======================================

instruct vReplF_reg(vec dst, vlRegF src) %{
  predicate(UseAVX > 0);
  match(Set dst (ReplicateF src));
  format %{ "replicateF $dst,$src" %}
  ins_encode %{
    uint vlen = Matcher::vector_length(this);
    int vlen_enc = vector_length_encoding(this);
    if (vlen <= 4) {
      __ vpermilps($dst$$XMMRegister, $src$$XMMRegister, 0x00, Assembler::AVX_128bit);
    } else if (VM_Version::supports_avx2()) {
      __ vbroadcastss($dst$$XMMRegister, $src$$XMMRegister, vlen_enc); // reg-to-reg variant requires AVX2
    } else {
      assert(vlen == 8, "sanity");
      __ vpermilps($dst$$XMMRegister, $src$$XMMRegister, 0x00, Assembler::AVX_128bit);
      __ vinsertf128_high($dst$$XMMRegister, $dst$$XMMRegister);
    }
  %}
  ins_pipe( pipe_slow );
%}

instruct ReplF_reg(vec dst, vlRegF src) %{
  predicate(UseAVX == 0);
  match(Set dst (ReplicateF src));
  format %{ "replicateF $dst,$src" %}
  ins_encode %{
    __ pshufd($dst$$XMMRegister, $src$$XMMRegister, 0x00);
  %}
  ins_pipe( pipe_slow );
%}

instruct ReplF_mem(vec dst, memory mem) %{
  predicate(UseAVX > 0);
  match(Set dst (ReplicateF (LoadF mem)));
  format %{ "replicateF $dst,$mem" %}
  ins_encode %{
    int vlen_enc = vector_length_encoding(this);
    __ vbroadcastss($dst$$XMMRegister, $mem$$Address, vlen_enc);
  %}
  ins_pipe( pipe_slow );
%}

// Replicate float scalar immediate to be vector by loading from const table.
instruct ReplF_imm(vec dst, immF con) %{
  match(Set dst (ReplicateF con));
  format %{ "replicateF $dst,$con" %}
  ins_encode %{
    InternalAddress addr = $constantaddress(T_FLOAT, vreplicate_imm(T_FLOAT, $con$$constant,
        VM_Version::supports_sse3() ? (VM_Version::supports_avx() ? 1 : 2) : 2));
    int vlen = Matcher::vector_length_in_bytes(this);
    __ load_constant_vector(T_FLOAT, $dst$$XMMRegister, addr, vlen);
  %}
  ins_pipe( pipe_slow );
%}

instruct ReplF_zero(vec dst, immF0 zero) %{
  match(Set dst (ReplicateF zero));
  format %{ "replicateF $dst,$zero" %}
  ins_encode %{
    int vlen_enc = vector_length_encoding(this);
    if (VM_Version::supports_evex() && !VM_Version::supports_avx512vldq()) {
      __ vpxor($dst$$XMMRegister, $dst$$XMMRegister, $dst$$XMMRegister, vlen_enc);
    } else {
      __ xorps($dst$$XMMRegister, $dst$$XMMRegister);
    }
  %}
  ins_pipe( fpu_reg_reg );
%}

// ====================ReplicateD=======================================

// Replicate double (8 bytes) scalar to be vector
instruct vReplD_reg(vec dst, vlRegD src) %{
  predicate(UseSSE >= 3);
  match(Set dst (ReplicateD src));
  format %{ "replicateD $dst,$src" %}
  ins_encode %{
    uint vlen = Matcher::vector_length(this);
    int vlen_enc = vector_length_encoding(this);
    if (vlen <= 2) {
      __ movddup($dst$$XMMRegister, $src$$XMMRegister);
    } else if (VM_Version::supports_avx2()) {
      __ vbroadcastsd($dst$$XMMRegister, $src$$XMMRegister, vlen_enc); // reg-to-reg variant requires AVX2
    } else {
      assert(vlen == 4, "sanity");
      __ movddup($dst$$XMMRegister, $src$$XMMRegister);
      __ vinsertf128_high($dst$$XMMRegister, $dst$$XMMRegister);
    }
  %}
  ins_pipe( pipe_slow );
%}

instruct ReplD_reg(vec dst, vlRegD src) %{
  predicate(UseSSE < 3);
  match(Set dst (ReplicateD src));
  format %{ "replicateD $dst,$src" %}
  ins_encode %{
    __ pshufd($dst$$XMMRegister, $src$$XMMRegister, 0x44);
  %}
  ins_pipe( pipe_slow );
%}

instruct ReplD_mem(vec dst, memory mem) %{
  predicate(UseSSE >= 3);
  match(Set dst (ReplicateD (LoadD mem)));
  format %{ "replicateD $dst,$mem" %}
  ins_encode %{
    if (Matcher::vector_length(this) >= 4) {
      int vlen_enc = vector_length_encoding(this);
      __ vbroadcastsd($dst$$XMMRegister, $mem$$Address, vlen_enc);
    } else {
      __ movddup($dst$$XMMRegister, $mem$$Address);
    }
  %}
  ins_pipe( pipe_slow );
%}

// Replicate double (8 byte) scalar immediate to be vector by loading from const table.
instruct ReplD_imm(vec dst, immD con) %{
  match(Set dst (ReplicateD con));
  format %{ "replicateD $dst,$con" %}
  ins_encode %{
    InternalAddress addr = $constantaddress(T_DOUBLE, vreplicate_imm(T_DOUBLE, $con$$constant, 1));
    int vlen = Matcher::vector_length_in_bytes(this);
    __ load_constant_vector(T_DOUBLE, $dst$$XMMRegister, addr, vlen);
  %}
  ins_pipe( pipe_slow );
%}

instruct ReplD_zero(vec dst, immD0 zero) %{
  match(Set dst (ReplicateD zero));
  format %{ "replicateD $dst,$zero" %}
  ins_encode %{
    int vlen_enc = vector_length_encoding(this);
    if (VM_Version::supports_evex() && !VM_Version::supports_avx512vldq()) {
      __ vpxor($dst$$XMMRegister, $dst$$XMMRegister, $dst$$XMMRegister, vlen_enc);
    } else {
      __ xorps($dst$$XMMRegister, $dst$$XMMRegister);
    }
  %}
  ins_pipe( fpu_reg_reg );
%}

// ====================VECTOR INSERT=======================================

instruct insert(vec dst, rRegI val, immU8 idx) %{
  predicate(Matcher::vector_length_in_bytes(n) < 32);
  match(Set dst (VectorInsert (Binary dst val) idx));
  format %{ "vector_insert $dst,$val,$idx" %}
  ins_encode %{
    assert(UseSSE >= 4, "required");
    assert(Matcher::vector_length_in_bytes(this) >= 8, "required");

    BasicType elem_bt = Matcher::vector_element_basic_type(this);

    assert(is_integral_type(elem_bt), "");
    assert($idx$$constant < (int)Matcher::vector_length(this), "out of bounds");

    __ insert(elem_bt, $dst$$XMMRegister, $val$$Register, $idx$$constant);
  %}
  ins_pipe( pipe_slow );
%}

instruct insert32(vec dst, vec src, rRegI val, immU8 idx, vec vtmp) %{
  predicate(Matcher::vector_length_in_bytes(n) == 32);
  match(Set dst (VectorInsert (Binary src val) idx));
  effect(TEMP vtmp);
  format %{ "vector_insert $dst,$src,$val,$idx\t!using $vtmp as TEMP" %}
  ins_encode %{
    int vlen_enc = Assembler::AVX_256bit;
    BasicType elem_bt = Matcher::vector_element_basic_type(this);
    int elem_per_lane = 16/type2aelembytes(elem_bt);
    int log2epr = log2(elem_per_lane);

    assert(is_integral_type(elem_bt), "sanity");
    assert($idx$$constant < (int)Matcher::vector_length(this), "out of bounds");

    uint x_idx = $idx$$constant & right_n_bits(log2epr);
    uint y_idx = ($idx$$constant >> log2epr) & 1;
    __ vextracti128($vtmp$$XMMRegister, $src$$XMMRegister, y_idx);
    __ vinsert(elem_bt, $vtmp$$XMMRegister, $vtmp$$XMMRegister, $val$$Register, x_idx);
    __ vinserti128($dst$$XMMRegister, $src$$XMMRegister, $vtmp$$XMMRegister, y_idx);
  %}
  ins_pipe( pipe_slow );
%}

instruct insert64(vec dst, vec src, rRegI val, immU8 idx, legVec vtmp) %{
  predicate(Matcher::vector_length_in_bytes(n) == 64);
  match(Set dst (VectorInsert (Binary src val) idx));
  effect(TEMP vtmp);
  format %{ "vector_insert $dst,$src,$val,$idx\t!using $vtmp as TEMP" %}
  ins_encode %{
    assert(UseAVX > 2, "sanity");

    BasicType elem_bt = Matcher::vector_element_basic_type(this);
    int elem_per_lane = 16/type2aelembytes(elem_bt);
    int log2epr = log2(elem_per_lane);

    assert(is_integral_type(elem_bt), "");
    assert($idx$$constant < (int)Matcher::vector_length(this), "out of bounds");

    uint x_idx = $idx$$constant & right_n_bits(log2epr);
    uint y_idx = ($idx$$constant >> log2epr) & 3;
    __ vextracti32x4($vtmp$$XMMRegister, $src$$XMMRegister, y_idx);
    __ vinsert(elem_bt, $vtmp$$XMMRegister, $vtmp$$XMMRegister, $val$$Register, x_idx);
    __ vinserti32x4($dst$$XMMRegister, $src$$XMMRegister, $vtmp$$XMMRegister, y_idx);
  %}
  ins_pipe( pipe_slow );
%}

#ifdef _LP64
instruct insert2L(vec dst, rRegL val, immU8 idx) %{
  predicate(Matcher::vector_length(n) == 2);
  match(Set dst (VectorInsert (Binary dst val) idx));
  format %{ "vector_insert $dst,$val,$idx" %}
  ins_encode %{
    assert(UseSSE >= 4, "required");
    assert(Matcher::vector_element_basic_type(this) == T_LONG, "");
    assert($idx$$constant < (int)Matcher::vector_length(this), "out of bounds");

    __ pinsrq($dst$$XMMRegister, $val$$Register, $idx$$constant);
  %}
  ins_pipe( pipe_slow );
%}

instruct insert4L(vec dst, vec src, rRegL val, immU8 idx, vec vtmp) %{
  predicate(Matcher::vector_length(n) == 4);
  match(Set dst (VectorInsert (Binary src val) idx));
  effect(TEMP vtmp);
  format %{ "vector_insert $dst,$src,$val,$idx\t!using $vtmp as TEMP" %}
  ins_encode %{
    assert(Matcher::vector_element_basic_type(this) == T_LONG, "");
    assert($idx$$constant < (int)Matcher::vector_length(this), "out of bounds");

    uint x_idx = $idx$$constant & right_n_bits(1);
    uint y_idx = ($idx$$constant >> 1) & 1;
    int vlen_enc = Assembler::AVX_256bit;
    __ vextracti128($vtmp$$XMMRegister, $src$$XMMRegister, y_idx);
    __ vpinsrq($vtmp$$XMMRegister, $vtmp$$XMMRegister, $val$$Register, x_idx);
    __ vinserti128($dst$$XMMRegister, $src$$XMMRegister, $vtmp$$XMMRegister, y_idx);
  %}
  ins_pipe( pipe_slow );
%}

instruct insert8L(vec dst, vec src, rRegL val, immU8 idx, legVec vtmp) %{
  predicate(Matcher::vector_length(n) == 8);
  match(Set dst (VectorInsert (Binary src val) idx));
  effect(TEMP vtmp);
  format %{ "vector_insert $dst,$src,$val,$idx\t!using $vtmp as TEMP" %}
  ins_encode %{
    assert(Matcher::vector_element_basic_type(this) == T_LONG, "sanity");
    assert($idx$$constant < (int)Matcher::vector_length(this), "out of bounds");

    uint x_idx = $idx$$constant & right_n_bits(1);
    uint y_idx = ($idx$$constant >> 1) & 3;
    __ vextracti32x4($vtmp$$XMMRegister, $src$$XMMRegister, y_idx);
    __ vpinsrq($vtmp$$XMMRegister, $vtmp$$XMMRegister, $val$$Register, x_idx);
    __ vinserti32x4($dst$$XMMRegister, $src$$XMMRegister, $vtmp$$XMMRegister, y_idx);
  %}
  ins_pipe( pipe_slow );
%}
#endif

instruct insertF(vec dst, regF val, immU8 idx) %{
  predicate(Matcher::vector_length(n) < 8);
  match(Set dst (VectorInsert (Binary dst val) idx));
  format %{ "vector_insert $dst,$val,$idx" %}
  ins_encode %{
    assert(UseSSE >= 4, "sanity");

    assert(Matcher::vector_element_basic_type(this) == T_FLOAT, "sanity");
    assert($idx$$constant < (int)Matcher::vector_length(this), "out of bounds");

    uint x_idx = $idx$$constant & right_n_bits(2);
    __ insertps($dst$$XMMRegister, $val$$XMMRegister, x_idx << 4);
  %}
  ins_pipe( pipe_slow );
%}

instruct vinsertF(vec dst, vec src, regF val, immU8 idx, vec vtmp) %{
  predicate(Matcher::vector_length(n) >= 8);
  match(Set dst (VectorInsert (Binary src val) idx));
  effect(TEMP vtmp);
  format %{ "vector_insert $dst,$src,$val,$idx\t!using $vtmp as TEMP" %}
  ins_encode %{
    assert(Matcher::vector_element_basic_type(this) == T_FLOAT, "sanity");
    assert($idx$$constant < (int)Matcher::vector_length(this), "out of bounds");

    int vlen = Matcher::vector_length(this);
    uint x_idx = $idx$$constant & right_n_bits(2);
    if (vlen == 8) {
      uint y_idx = ($idx$$constant >> 2) & 1;
      int vlen_enc = Assembler::AVX_256bit;
      __ vextracti128($vtmp$$XMMRegister, $src$$XMMRegister, y_idx);
      __ vinsertps($vtmp$$XMMRegister, $vtmp$$XMMRegister, $val$$XMMRegister, x_idx << 4);
      __ vinserti128($dst$$XMMRegister, $src$$XMMRegister, $vtmp$$XMMRegister, y_idx);
    } else {
      assert(vlen == 16, "sanity");
      uint y_idx = ($idx$$constant >> 2) & 3;
      __ vextracti32x4($vtmp$$XMMRegister, $src$$XMMRegister, y_idx);
      __ vinsertps($vtmp$$XMMRegister, $vtmp$$XMMRegister, $val$$XMMRegister, x_idx << 4);
      __ vinserti32x4($dst$$XMMRegister, $src$$XMMRegister, $vtmp$$XMMRegister, y_idx);
    }
  %}
  ins_pipe( pipe_slow );
%}

#ifdef _LP64
instruct insert2D(vec dst, regD val, immU8 idx, rRegL tmp) %{
  predicate(Matcher::vector_length(n) == 2);
  match(Set dst (VectorInsert (Binary dst val) idx));
  effect(TEMP tmp);
  format %{ "vector_insert $dst,$val,$idx\t!using $tmp as TEMP" %}
  ins_encode %{
    assert(UseSSE >= 4, "sanity");
    assert(Matcher::vector_element_basic_type(this) == T_DOUBLE, "sanity");
    assert($idx$$constant < (int)Matcher::vector_length(this), "out of bounds");

    __ movq($tmp$$Register, $val$$XMMRegister);
    __ pinsrq($dst$$XMMRegister, $tmp$$Register, $idx$$constant);
  %}
  ins_pipe( pipe_slow );
%}

instruct insert4D(vec dst, vec src, regD val, immU8 idx, rRegL tmp, vec vtmp) %{
  predicate(Matcher::vector_length(n) == 4);
  match(Set dst (VectorInsert (Binary src val) idx));
  effect(TEMP vtmp, TEMP tmp);
  format %{ "vector_insert $dst,$src,$val,$idx\t!using $tmp, $vtmp as TEMP" %}
  ins_encode %{
    assert(Matcher::vector_element_basic_type(this) == T_DOUBLE, "sanity");
    assert($idx$$constant < (int)Matcher::vector_length(this), "out of bounds");

    uint x_idx = $idx$$constant & right_n_bits(1);
    uint y_idx = ($idx$$constant >> 1) & 1;
    int vlen_enc = Assembler::AVX_256bit;
    __ movq($tmp$$Register, $val$$XMMRegister);
    __ vextracti128($vtmp$$XMMRegister, $src$$XMMRegister, y_idx);
    __ vpinsrq($vtmp$$XMMRegister, $vtmp$$XMMRegister, $tmp$$Register, x_idx);
    __ vinserti128($dst$$XMMRegister, $src$$XMMRegister, $vtmp$$XMMRegister, y_idx);
  %}
  ins_pipe( pipe_slow );
%}

instruct insert8D(vec dst, vec src, regD val, immI idx, rRegL tmp, legVec vtmp) %{
  predicate(Matcher::vector_length(n) == 8);
  match(Set dst (VectorInsert (Binary src val) idx));
  effect(TEMP tmp, TEMP vtmp);
  format %{ "vector_insert $dst,$src,$val,$idx\t!using $vtmp as TEMP" %}
  ins_encode %{
    assert(Matcher::vector_element_basic_type(this) == T_DOUBLE, "sanity");
    assert($idx$$constant < (int)Matcher::vector_length(this), "out of bounds");

    uint x_idx = $idx$$constant & right_n_bits(1);
    uint y_idx = ($idx$$constant >> 1) & 3;
    __ movq($tmp$$Register, $val$$XMMRegister);
    __ vextracti32x4($vtmp$$XMMRegister, $src$$XMMRegister, y_idx);
    __ vpinsrq($vtmp$$XMMRegister, $vtmp$$XMMRegister, $tmp$$Register, x_idx);
    __ vinserti32x4($dst$$XMMRegister, $src$$XMMRegister, $vtmp$$XMMRegister, y_idx);
  %}
  ins_pipe( pipe_slow );
%}
#endif

// ====================REDUCTION ARITHMETIC=======================================

// =======================Int Reduction==========================================

instruct reductionI(rRegI dst, rRegI src1, legVec src2, legVec vtmp1, legVec vtmp2) %{
  predicate(Matcher::vector_element_basic_type(n->in(2)) == T_INT); // src2
  match(Set dst (AddReductionVI src1 src2));
  match(Set dst (MulReductionVI src1 src2));
  match(Set dst (AndReductionV  src1 src2));
  match(Set dst ( OrReductionV  src1 src2));
  match(Set dst (XorReductionV  src1 src2));
  match(Set dst (MinReductionV  src1 src2));
  match(Set dst (MaxReductionV  src1 src2));
  effect(TEMP vtmp1, TEMP vtmp2);
  format %{ "vector_reduction_int $dst,$src1,$src2 ; using $vtmp1, $vtmp2 as TEMP" %}
  ins_encode %{
    int opcode = this->ideal_Opcode();
    int vlen = Matcher::vector_length(this, $src2);
    __ reduceI(opcode, vlen, $dst$$Register, $src1$$Register, $src2$$XMMRegister, $vtmp1$$XMMRegister, $vtmp2$$XMMRegister);
  %}
  ins_pipe( pipe_slow );
%}

// =======================Long Reduction==========================================

#ifdef _LP64
instruct reductionL(rRegL dst, rRegL src1, legVec src2, legVec vtmp1, legVec vtmp2) %{
  predicate(Matcher::vector_element_basic_type(n->in(2)) == T_LONG && !VM_Version::supports_avx512dq());
  match(Set dst (AddReductionVL src1 src2));
  match(Set dst (MulReductionVL src1 src2));
  match(Set dst (AndReductionV  src1 src2));
  match(Set dst ( OrReductionV  src1 src2));
  match(Set dst (XorReductionV  src1 src2));
  match(Set dst (MinReductionV  src1 src2));
  match(Set dst (MaxReductionV  src1 src2));
  effect(TEMP vtmp1, TEMP vtmp2);
  format %{ "vector_reduction_long $dst,$src1,$src2 ; using $vtmp1, $vtmp2 as TEMP" %}
  ins_encode %{
    int opcode = this->ideal_Opcode();
    int vlen = Matcher::vector_length(this, $src2);
    __ reduceL(opcode, vlen, $dst$$Register, $src1$$Register, $src2$$XMMRegister, $vtmp1$$XMMRegister, $vtmp2$$XMMRegister);
  %}
  ins_pipe( pipe_slow );
%}

instruct reductionL_avx512dq(rRegL dst, rRegL src1, vec src2, vec vtmp1, vec vtmp2) %{
  predicate(Matcher::vector_element_basic_type(n->in(2)) == T_LONG && VM_Version::supports_avx512dq());
  match(Set dst (AddReductionVL src1 src2));
  match(Set dst (MulReductionVL src1 src2));
  match(Set dst (AndReductionV  src1 src2));
  match(Set dst ( OrReductionV  src1 src2));
  match(Set dst (XorReductionV  src1 src2));
  match(Set dst (MinReductionV  src1 src2));
  match(Set dst (MaxReductionV  src1 src2));
  effect(TEMP vtmp1, TEMP vtmp2);
  format %{ "vector_reduction_long $dst,$src1,$src2 ; using $vtmp1, $vtmp2 as TEMP" %}
  ins_encode %{
    int opcode = this->ideal_Opcode();
    int vlen = Matcher::vector_length(this, $src2);
    __ reduceL(opcode, vlen, $dst$$Register, $src1$$Register, $src2$$XMMRegister, $vtmp1$$XMMRegister, $vtmp2$$XMMRegister);
  %}
  ins_pipe( pipe_slow );
%}
#endif // _LP64

// =======================Float Reduction==========================================

instruct reductionF128(regF dst, vec src, vec vtmp) %{
  predicate(Matcher::vector_length(n->in(2)) <= 4); // src
  match(Set dst (AddReductionVF dst src));
  match(Set dst (MulReductionVF dst src));
  effect(TEMP dst, TEMP vtmp);
  format %{ "vector_reduction_float  $dst,$src ; using $vtmp as TEMP" %}
  ins_encode %{
    int opcode = this->ideal_Opcode();
    int vlen = Matcher::vector_length(this, $src);
    __ reduce_fp(opcode, vlen, $dst$$XMMRegister, $src$$XMMRegister, $vtmp$$XMMRegister);
  %}
  ins_pipe( pipe_slow );
%}

instruct reduction8F(regF dst, vec src, vec vtmp1, vec vtmp2) %{
  predicate(Matcher::vector_length(n->in(2)) == 8); // src
  match(Set dst (AddReductionVF dst src));
  match(Set dst (MulReductionVF dst src));
  effect(TEMP dst, TEMP vtmp1, TEMP vtmp2);
  format %{ "vector_reduction_float $dst,$src ; using $vtmp1, $vtmp2 as TEMP" %}
  ins_encode %{
    int opcode = this->ideal_Opcode();
    int vlen = Matcher::vector_length(this, $src);
    __ reduce_fp(opcode, vlen, $dst$$XMMRegister, $src$$XMMRegister, $vtmp1$$XMMRegister, $vtmp2$$XMMRegister);
  %}
  ins_pipe( pipe_slow );
%}

instruct reduction16F(regF dst, legVec src, legVec vtmp1, legVec vtmp2) %{
  predicate(Matcher::vector_length(n->in(2)) == 16); // src
  match(Set dst (AddReductionVF dst src));
  match(Set dst (MulReductionVF dst src));
  effect(TEMP dst, TEMP vtmp1, TEMP vtmp2);
  format %{ "vector_reduction_float $dst,$src ; using $vtmp1, $vtmp2 as TEMP" %}
  ins_encode %{
    int opcode = this->ideal_Opcode();
    int vlen = Matcher::vector_length(this, $src);
    __ reduce_fp(opcode, vlen, $dst$$XMMRegister, $src$$XMMRegister, $vtmp1$$XMMRegister, $vtmp2$$XMMRegister);
  %}
  ins_pipe( pipe_slow );
%}

// =======================Double Reduction==========================================

instruct reduction2D(regD dst, vec src, vec vtmp) %{
  predicate(Matcher::vector_length(n->in(2)) == 2); // src
  match(Set dst (AddReductionVD dst src));
  match(Set dst (MulReductionVD dst src));
  effect(TEMP dst, TEMP vtmp);
  format %{ "vector_reduction_double $dst,$src ; using $vtmp as TEMP" %}
  ins_encode %{
    int opcode = this->ideal_Opcode();
    int vlen = Matcher::vector_length(this, $src);
    __ reduce_fp(opcode, vlen, $dst$$XMMRegister, $src$$XMMRegister, $vtmp$$XMMRegister);
%}
  ins_pipe( pipe_slow );
%}

instruct reduction4D(regD dst, vec src, vec vtmp1, vec vtmp2) %{
  predicate(Matcher::vector_length(n->in(2)) == 4); // src
  match(Set dst (AddReductionVD dst src));
  match(Set dst (MulReductionVD dst src));
  effect(TEMP dst, TEMP vtmp1, TEMP vtmp2);
  format %{ "vector_reduction_double $dst,$src ; using $vtmp1, $vtmp2 as TEMP" %}
  ins_encode %{
    int opcode = this->ideal_Opcode();
    int vlen = Matcher::vector_length(this, $src);
    __ reduce_fp(opcode, vlen, $dst$$XMMRegister, $src$$XMMRegister, $vtmp1$$XMMRegister, $vtmp2$$XMMRegister);
  %}
  ins_pipe( pipe_slow );
%}

instruct reduction8D(regD dst, legVec src, legVec vtmp1, legVec vtmp2) %{
  predicate(Matcher::vector_length(n->in(2)) == 8); // src
  match(Set dst (AddReductionVD dst src));
  match(Set dst (MulReductionVD dst src));
  effect(TEMP dst, TEMP vtmp1, TEMP vtmp2);
  format %{ "vector_reduction_double $dst,$src ; using $vtmp1, $vtmp2 as TEMP" %}
  ins_encode %{
    int opcode = this->ideal_Opcode();
    int vlen = Matcher::vector_length(this, $src);
    __ reduce_fp(opcode, vlen, $dst$$XMMRegister, $src$$XMMRegister, $vtmp1$$XMMRegister, $vtmp2$$XMMRegister);
  %}
  ins_pipe( pipe_slow );
%}

// =======================Byte Reduction==========================================

#ifdef _LP64
instruct reductionB(rRegI dst, rRegI src1, legVec src2, legVec vtmp1, legVec vtmp2) %{
  predicate(Matcher::vector_element_basic_type(n->in(2)) == T_BYTE && !VM_Version::supports_avx512bw());
  match(Set dst (AddReductionVI src1 src2));
  match(Set dst (AndReductionV  src1 src2));
  match(Set dst ( OrReductionV  src1 src2));
  match(Set dst (XorReductionV  src1 src2));
  match(Set dst (MinReductionV  src1 src2));
  match(Set dst (MaxReductionV  src1 src2));
  effect(TEMP vtmp1, TEMP vtmp2);
  format %{ "vector_reduction_byte $dst,$src1,$src2 ; using $vtmp1, $vtmp2 as TEMP" %}
  ins_encode %{
    int opcode = this->ideal_Opcode();
    int vlen = Matcher::vector_length(this, $src2);
    __ reduceB(opcode, vlen, $dst$$Register, $src1$$Register, $src2$$XMMRegister, $vtmp1$$XMMRegister, $vtmp2$$XMMRegister);
  %}
  ins_pipe( pipe_slow );
%}

instruct reductionB_avx512bw(rRegI dst, rRegI src1, vec src2, vec vtmp1, vec vtmp2) %{
  predicate(Matcher::vector_element_basic_type(n->in(2)) == T_BYTE && VM_Version::supports_avx512bw());
  match(Set dst (AddReductionVI src1 src2));
  match(Set dst (AndReductionV  src1 src2));
  match(Set dst ( OrReductionV  src1 src2));
  match(Set dst (XorReductionV  src1 src2));
  match(Set dst (MinReductionV  src1 src2));
  match(Set dst (MaxReductionV  src1 src2));
  effect(TEMP vtmp1, TEMP vtmp2);
  format %{ "vector_reduction_byte $dst,$src1,$src2 ; using $vtmp1, $vtmp2 as TEMP" %}
  ins_encode %{
    int opcode = this->ideal_Opcode();
    int vlen = Matcher::vector_length(this, $src2);
    __ reduceB(opcode, vlen, $dst$$Register, $src1$$Register, $src2$$XMMRegister, $vtmp1$$XMMRegister, $vtmp2$$XMMRegister);
  %}
  ins_pipe( pipe_slow );
%}
#endif

// =======================Short Reduction==========================================

instruct reductionS(rRegI dst, rRegI src1, legVec src2, legVec vtmp1, legVec vtmp2) %{
  predicate(Matcher::vector_element_basic_type(n->in(2)) == T_SHORT); // src2
  match(Set dst (AddReductionVI src1 src2));
  match(Set dst (MulReductionVI src1 src2));
  match(Set dst (AndReductionV  src1 src2));
  match(Set dst ( OrReductionV  src1 src2));
  match(Set dst (XorReductionV  src1 src2));
  match(Set dst (MinReductionV  src1 src2));
  match(Set dst (MaxReductionV  src1 src2));
  effect(TEMP vtmp1, TEMP vtmp2);
  format %{ "vector_reduction_short $dst,$src1,$src2 ; using $vtmp1, $vtmp2 as TEMP" %}
  ins_encode %{
    int opcode = this->ideal_Opcode();
    int vlen = Matcher::vector_length(this, $src2);
    __ reduceS(opcode, vlen, $dst$$Register, $src1$$Register, $src2$$XMMRegister, $vtmp1$$XMMRegister, $vtmp2$$XMMRegister);
  %}
  ins_pipe( pipe_slow );
%}

// =======================Mul Reduction==========================================

instruct mul_reductionB(rRegI dst, rRegI src1, vec src2, vec vtmp1, vec vtmp2) %{
  predicate(Matcher::vector_element_basic_type(n->in(2)) == T_BYTE &&
            Matcher::vector_length(n->in(2)) <= 32); // src2
  match(Set dst (MulReductionVI src1 src2));
  effect(TEMP dst, TEMP vtmp1, TEMP vtmp2);
  format %{ "vector_mul_reduction_byte $dst,$src1,$src2; using $vtmp1, $vtmp2 as TEMP" %}
  ins_encode %{
    int opcode = this->ideal_Opcode();
    int vlen = Matcher::vector_length(this, $src2);
    __ mulreduceB(opcode, vlen, $dst$$Register, $src1$$Register, $src2$$XMMRegister, $vtmp1$$XMMRegister, $vtmp2$$XMMRegister);
  %}
  ins_pipe( pipe_slow );
%}

instruct mul_reduction64B(rRegI dst, rRegI src1, legVec src2, legVec vtmp1, legVec vtmp2) %{
  predicate(Matcher::vector_element_basic_type(n->in(2)) == T_BYTE &&
            Matcher::vector_length(n->in(2)) == 64); // src2
  match(Set dst (MulReductionVI src1 src2));
  effect(TEMP dst, TEMP vtmp1, TEMP vtmp2);
  format %{ "vector_mul_reduction_byte $dst,$src1,$src2; using $vtmp1, $vtmp2 as TEMP" %}
  ins_encode %{
    int opcode = this->ideal_Opcode();
    int vlen = Matcher::vector_length(this, $src2);
    __ mulreduceB(opcode, vlen, $dst$$Register, $src1$$Register, $src2$$XMMRegister, $vtmp1$$XMMRegister, $vtmp2$$XMMRegister);
  %}
  ins_pipe( pipe_slow );
%}

//--------------------Min/Max Float Reduction --------------------
// Float Min Reduction
instruct minmax_reduction2F(legRegF dst, immF src1, legVec src2, legVec tmp,
                            legVec atmp, legVec btmp, legVec xmm_1, rFlagsReg cr) %{
  predicate(Matcher::vector_element_basic_type(n->in(2)) == T_FLOAT &&
            ((n->Opcode() == Op_MinReductionV && n->in(1)->bottom_type() == TypeF::POS_INF) ||
             (n->Opcode() == Op_MaxReductionV && n->in(1)->bottom_type() == TypeF::NEG_INF)) &&
            Matcher::vector_length(n->in(2)) == 2);
  match(Set dst (MinReductionV src1 src2));
  match(Set dst (MaxReductionV src1 src2));
  effect(TEMP dst, TEMP tmp, TEMP atmp, TEMP btmp, TEMP xmm_1, KILL cr);
  format %{ "vector_minmax2F_reduction $dst,$src1,$src2  ; using $tmp, $atmp, $btmp, $xmm_1 as TEMP" %}
  ins_encode %{
    assert(UseAVX > 0, "sanity");

    int opcode = this->ideal_Opcode();
    int vlen = Matcher::vector_length(this, $src2);
    __ reduceFloatMinMax(opcode, vlen, false, $dst$$XMMRegister, $src2$$XMMRegister, $tmp$$XMMRegister,
                         $atmp$$XMMRegister, $btmp$$XMMRegister, $xmm_1$$XMMRegister);
  %}
  ins_pipe( pipe_slow );
%}

instruct minmax_reductionF(legRegF dst, immF src1, legVec src2, legVec tmp, legVec atmp,
                           legVec btmp, legVec xmm_0, legVec xmm_1, rFlagsReg cr) %{
  predicate(Matcher::vector_element_basic_type(n->in(2)) == T_FLOAT &&
            ((n->Opcode() == Op_MinReductionV && n->in(1)->bottom_type() == TypeF::POS_INF) ||
             (n->Opcode() == Op_MaxReductionV && n->in(1)->bottom_type() == TypeF::NEG_INF)) &&
            Matcher::vector_length(n->in(2)) >= 4);
  match(Set dst (MinReductionV src1 src2));
  match(Set dst (MaxReductionV src1 src2));
  effect(TEMP dst, TEMP tmp, TEMP atmp, TEMP btmp, TEMP xmm_0, TEMP xmm_1, KILL cr);
  format %{ "vector_minmaxF_reduction $dst,$src1,$src2  ; using $tmp, $atmp, $btmp, $xmm_0, $xmm_1 as TEMP" %}
  ins_encode %{
    assert(UseAVX > 0, "sanity");

    int opcode = this->ideal_Opcode();
    int vlen = Matcher::vector_length(this, $src2);
    __ reduceFloatMinMax(opcode, vlen, false, $dst$$XMMRegister, $src2$$XMMRegister, $tmp$$XMMRegister,
                         $atmp$$XMMRegister, $btmp$$XMMRegister, $xmm_0$$XMMRegister, $xmm_1$$XMMRegister);
  %}
  ins_pipe( pipe_slow );
%}

instruct minmax_reduction2F_av(legRegF dst, legVec src, legVec tmp,
                               legVec atmp, legVec btmp, legVec xmm_1, rFlagsReg cr) %{
  predicate(Matcher::vector_element_basic_type(n->in(2)) == T_FLOAT &&
            Matcher::vector_length(n->in(2)) == 2);
  match(Set dst (MinReductionV dst src));
  match(Set dst (MaxReductionV dst src));
  effect(TEMP dst, TEMP tmp, TEMP atmp, TEMP btmp, TEMP xmm_1, KILL cr);
  format %{ "vector_minmax2F_reduction $dst,$src ; using $tmp, $atmp, $btmp, $xmm_1 as TEMP" %}
  ins_encode %{
    assert(UseAVX > 0, "sanity");

    int opcode = this->ideal_Opcode();
    int vlen = Matcher::vector_length(this, $src);
    __ reduceFloatMinMax(opcode, vlen, true, $dst$$XMMRegister, $src$$XMMRegister, $tmp$$XMMRegister,
                         $atmp$$XMMRegister, $btmp$$XMMRegister, $xmm_1$$XMMRegister);
  %}
  ins_pipe( pipe_slow );
%}


instruct minmax_reductionF_av(legRegF dst, legVec src, legVec tmp,
                              legVec atmp, legVec btmp, legVec xmm_0, legVec xmm_1, rFlagsReg cr) %{
  predicate(Matcher::vector_element_basic_type(n->in(2)) == T_FLOAT &&
            Matcher::vector_length(n->in(2)) >= 4);
  match(Set dst (MinReductionV dst src));
  match(Set dst (MaxReductionV dst src));
  effect(TEMP dst, TEMP tmp, TEMP atmp, TEMP btmp, TEMP xmm_0, TEMP xmm_1, KILL cr);
  format %{ "vector_minmaxF_reduction $dst,$src ; using $tmp, $atmp, $btmp, $xmm_0, $xmm_1 as TEMP" %}
  ins_encode %{
    assert(UseAVX > 0, "sanity");

    int opcode = this->ideal_Opcode();
    int vlen = Matcher::vector_length(this, $src);
    __ reduceFloatMinMax(opcode, vlen, true, $dst$$XMMRegister, $src$$XMMRegister, $tmp$$XMMRegister,
                         $atmp$$XMMRegister, $btmp$$XMMRegister, $xmm_0$$XMMRegister, $xmm_1$$XMMRegister);
  %}
  ins_pipe( pipe_slow );
%}


//--------------------Min Double Reduction --------------------
instruct minmax_reduction2D(legRegD dst, immD src1, legVec src2,
                            legVec tmp1, legVec tmp2, legVec tmp3, legVec tmp4, // TEMPs
                            rFlagsReg cr) %{
  predicate(Matcher::vector_element_basic_type(n->in(2)) == T_DOUBLE &&
            ((n->Opcode() == Op_MinReductionV && n->in(1)->bottom_type() == TypeD::POS_INF) ||
             (n->Opcode() == Op_MaxReductionV && n->in(1)->bottom_type() == TypeD::NEG_INF)) &&
            Matcher::vector_length(n->in(2)) == 2);
  match(Set dst (MinReductionV src1 src2));
  match(Set dst (MaxReductionV src1 src2));
  effect(TEMP dst, TEMP tmp1, TEMP tmp2, TEMP tmp3, TEMP tmp4, KILL cr);
  format %{ "vector_minmax2D_reduction $dst,$src1,$src2 ; using $tmp1, $tmp2, $tmp3, $tmp4 as TEMP" %}
  ins_encode %{
    assert(UseAVX > 0, "sanity");

    int opcode = this->ideal_Opcode();
    int vlen = Matcher::vector_length(this, $src2);
    __ reduceDoubleMinMax(opcode, vlen, false, $dst$$XMMRegister, $src2$$XMMRegister,
                          $tmp1$$XMMRegister, $tmp2$$XMMRegister, $tmp3$$XMMRegister, $tmp4$$XMMRegister);
  %}
  ins_pipe( pipe_slow );
%}

instruct minmax_reductionD(legRegD dst, immD src1, legVec src2,
                           legVec tmp1, legVec tmp2, legVec tmp3, legVec tmp4, legVec tmp5, // TEMPs
                           rFlagsReg cr) %{
  predicate(Matcher::vector_element_basic_type(n->in(2)) == T_DOUBLE &&
            ((n->Opcode() == Op_MinReductionV && n->in(1)->bottom_type() == TypeD::POS_INF) ||
             (n->Opcode() == Op_MaxReductionV && n->in(1)->bottom_type() == TypeD::NEG_INF)) &&
            Matcher::vector_length(n->in(2)) >= 4);
  match(Set dst (MinReductionV src1 src2));
  match(Set dst (MaxReductionV src1 src2));
  effect(TEMP dst, TEMP tmp1, TEMP tmp2, TEMP tmp3, TEMP tmp4, TEMP tmp5, KILL cr);
  format %{ "vector_minmaxD_reduction $dst,$src1,$src2 ; using $tmp1, $tmp2, $tmp3, $tmp4, $tmp5 as TEMP" %}
  ins_encode %{
    assert(UseAVX > 0, "sanity");

    int opcode = this->ideal_Opcode();
    int vlen = Matcher::vector_length(this, $src2);
    __ reduceDoubleMinMax(opcode, vlen, false, $dst$$XMMRegister, $src2$$XMMRegister,
                          $tmp1$$XMMRegister, $tmp2$$XMMRegister, $tmp3$$XMMRegister, $tmp4$$XMMRegister, $tmp5$$XMMRegister);
  %}
  ins_pipe( pipe_slow );
%}


instruct minmax_reduction2D_av(legRegD dst, legVec src,
                               legVec tmp1, legVec tmp2, legVec tmp3, legVec tmp4, // TEMPs
                               rFlagsReg cr) %{
  predicate(Matcher::vector_element_basic_type(n->in(2)) == T_DOUBLE &&
            Matcher::vector_length(n->in(2)) == 2);
  match(Set dst (MinReductionV dst src));
  match(Set dst (MaxReductionV dst src));
  effect(TEMP dst, TEMP tmp1, TEMP tmp2, TEMP tmp3, TEMP tmp4, KILL cr);
  format %{ "vector_minmax2D_reduction $dst,$src ; using $tmp1, $tmp2, $tmp3, $tmp4 as TEMP" %}
  ins_encode %{
    assert(UseAVX > 0, "sanity");

    int opcode = this->ideal_Opcode();
    int vlen = Matcher::vector_length(this, $src);
    __ reduceDoubleMinMax(opcode, vlen, true, $dst$$XMMRegister, $src$$XMMRegister,
                          $tmp1$$XMMRegister, $tmp2$$XMMRegister, $tmp3$$XMMRegister, $tmp4$$XMMRegister);
  %}
  ins_pipe( pipe_slow );
%}

instruct minmax_reductionD_av(legRegD dst, legVec src,
                              legVec tmp1, legVec tmp2, legVec tmp3, legVec tmp4, legVec tmp5, // TEMPs
                              rFlagsReg cr) %{
  predicate(Matcher::vector_element_basic_type(n->in(2)) == T_DOUBLE &&
            Matcher::vector_length(n->in(2)) >= 4);
  match(Set dst (MinReductionV dst src));
  match(Set dst (MaxReductionV dst src));
  effect(TEMP dst, TEMP tmp1, TEMP tmp2, TEMP tmp3, TEMP tmp4, TEMP tmp5, KILL cr);
  format %{ "vector_minmaxD_reduction $dst,$src ; using $tmp1, $tmp2, $tmp3, $tmp4, $tmp5 as TEMP" %}
  ins_encode %{
    assert(UseAVX > 0, "sanity");

    int opcode = this->ideal_Opcode();
    int vlen = Matcher::vector_length(this, $src);
    __ reduceDoubleMinMax(opcode, vlen, true, $dst$$XMMRegister, $src$$XMMRegister,
                          $tmp1$$XMMRegister, $tmp2$$XMMRegister, $tmp3$$XMMRegister, $tmp4$$XMMRegister, $tmp5$$XMMRegister);
  %}
  ins_pipe( pipe_slow );
%}

// ====================VECTOR ARITHMETIC=======================================

// --------------------------------- ADD --------------------------------------

// Bytes vector add
instruct vaddB(vec dst, vec src) %{
  predicate(UseAVX == 0);
  match(Set dst (AddVB dst src));
  format %{ "paddb   $dst,$src\t! add packedB" %}
  ins_encode %{
    __ paddb($dst$$XMMRegister, $src$$XMMRegister);
  %}
  ins_pipe( pipe_slow );
%}

instruct vaddB_reg(vec dst, vec src1, vec src2) %{
  predicate(UseAVX > 0);
  match(Set dst (AddVB src1 src2));
  format %{ "vpaddb  $dst,$src1,$src2\t! add packedB" %}
  ins_encode %{
    int vlen_enc = vector_length_encoding(this);
    __ vpaddb($dst$$XMMRegister, $src1$$XMMRegister, $src2$$XMMRegister, vlen_enc);
  %}
  ins_pipe( pipe_slow );
%}

instruct vaddB_mem(vec dst, vec src, memory mem) %{
  predicate((UseAVX > 0) &&
            (Matcher::vector_length_in_bytes(n->in(1)) > 8));
  match(Set dst (AddVB src (LoadVector mem)));
  format %{ "vpaddb  $dst,$src,$mem\t! add packedB" %}
  ins_encode %{
    int vlen_enc = vector_length_encoding(this);
    __ vpaddb($dst$$XMMRegister, $src$$XMMRegister, $mem$$Address, vlen_enc);
  %}
  ins_pipe( pipe_slow );
%}

// Shorts/Chars vector add
instruct vaddS(vec dst, vec src) %{
  predicate(UseAVX == 0);
  match(Set dst (AddVS dst src));
  format %{ "paddw   $dst,$src\t! add packedS" %}
  ins_encode %{
    __ paddw($dst$$XMMRegister, $src$$XMMRegister);
  %}
  ins_pipe( pipe_slow );
%}

instruct vaddS_reg(vec dst, vec src1, vec src2) %{
  predicate(UseAVX > 0);
  match(Set dst (AddVS src1 src2));
  format %{ "vpaddw  $dst,$src1,$src2\t! add packedS" %}
  ins_encode %{
    int vlen_enc = vector_length_encoding(this);
    __ vpaddw($dst$$XMMRegister, $src1$$XMMRegister, $src2$$XMMRegister, vlen_enc);
  %}
  ins_pipe( pipe_slow );
%}

instruct vaddS_mem(vec dst, vec src, memory mem) %{
  predicate((UseAVX > 0) &&
            (Matcher::vector_length_in_bytes(n->in(1)) > 8));
  match(Set dst (AddVS src (LoadVector mem)));
  format %{ "vpaddw  $dst,$src,$mem\t! add packedS" %}
  ins_encode %{
    int vlen_enc = vector_length_encoding(this);
    __ vpaddw($dst$$XMMRegister, $src$$XMMRegister, $mem$$Address, vlen_enc);
  %}
  ins_pipe( pipe_slow );
%}

// Integers vector add
instruct vaddI(vec dst, vec src) %{
  predicate(UseAVX == 0);
  match(Set dst (AddVI dst src));
  format %{ "paddd   $dst,$src\t! add packedI" %}
  ins_encode %{
    __ paddd($dst$$XMMRegister, $src$$XMMRegister);
  %}
  ins_pipe( pipe_slow );
%}

instruct vaddI_reg(vec dst, vec src1, vec src2) %{
  predicate(UseAVX > 0);
  match(Set dst (AddVI src1 src2));
  format %{ "vpaddd  $dst,$src1,$src2\t! add packedI" %}
  ins_encode %{
    int vlen_enc = vector_length_encoding(this);
    __ vpaddd($dst$$XMMRegister, $src1$$XMMRegister, $src2$$XMMRegister, vlen_enc);
  %}
  ins_pipe( pipe_slow );
%}


instruct vaddI_mem(vec dst, vec src, memory mem) %{
  predicate((UseAVX > 0) &&
            (Matcher::vector_length_in_bytes(n->in(1)) > 8));
  match(Set dst (AddVI src (LoadVector mem)));
  format %{ "vpaddd  $dst,$src,$mem\t! add packedI" %}
  ins_encode %{
    int vlen_enc = vector_length_encoding(this);
    __ vpaddd($dst$$XMMRegister, $src$$XMMRegister, $mem$$Address, vlen_enc);
  %}
  ins_pipe( pipe_slow );
%}

// Longs vector add
instruct vaddL(vec dst, vec src) %{
  predicate(UseAVX == 0);
  match(Set dst (AddVL dst src));
  format %{ "paddq   $dst,$src\t! add packedL" %}
  ins_encode %{
    __ paddq($dst$$XMMRegister, $src$$XMMRegister);
  %}
  ins_pipe( pipe_slow );
%}

instruct vaddL_reg(vec dst, vec src1, vec src2) %{
  predicate(UseAVX > 0);
  match(Set dst (AddVL src1 src2));
  format %{ "vpaddq  $dst,$src1,$src2\t! add packedL" %}
  ins_encode %{
    int vlen_enc = vector_length_encoding(this);
    __ vpaddq($dst$$XMMRegister, $src1$$XMMRegister, $src2$$XMMRegister, vlen_enc);
  %}
  ins_pipe( pipe_slow );
%}

instruct vaddL_mem(vec dst, vec src, memory mem) %{
  predicate((UseAVX > 0) &&
            (Matcher::vector_length_in_bytes(n->in(1)) > 8));
  match(Set dst (AddVL src (LoadVector mem)));
  format %{ "vpaddq  $dst,$src,$mem\t! add packedL" %}
  ins_encode %{
    int vlen_enc = vector_length_encoding(this);
    __ vpaddq($dst$$XMMRegister, $src$$XMMRegister, $mem$$Address, vlen_enc);
  %}
  ins_pipe( pipe_slow );
%}

// Floats vector add
instruct vaddF(vec dst, vec src) %{
  predicate(UseAVX == 0);
  match(Set dst (AddVF dst src));
  format %{ "addps   $dst,$src\t! add packedF" %}
  ins_encode %{
    __ addps($dst$$XMMRegister, $src$$XMMRegister);
  %}
  ins_pipe( pipe_slow );
%}

instruct vaddF_reg(vec dst, vec src1, vec src2) %{
  predicate(UseAVX > 0);
  match(Set dst (AddVF src1 src2));
  format %{ "vaddps  $dst,$src1,$src2\t! add packedF" %}
  ins_encode %{
    int vlen_enc = vector_length_encoding(this);
    __ vaddps($dst$$XMMRegister, $src1$$XMMRegister, $src2$$XMMRegister, vlen_enc);
  %}
  ins_pipe( pipe_slow );
%}

instruct vaddF_mem(vec dst, vec src, memory mem) %{
  predicate((UseAVX > 0) &&
            (Matcher::vector_length_in_bytes(n->in(1)) > 8));
  match(Set dst (AddVF src (LoadVector mem)));
  format %{ "vaddps  $dst,$src,$mem\t! add packedF" %}
  ins_encode %{
    int vlen_enc = vector_length_encoding(this);
    __ vaddps($dst$$XMMRegister, $src$$XMMRegister, $mem$$Address, vlen_enc);
  %}
  ins_pipe( pipe_slow );
%}

// Doubles vector add
instruct vaddD(vec dst, vec src) %{
  predicate(UseAVX == 0);
  match(Set dst (AddVD dst src));
  format %{ "addpd   $dst,$src\t! add packedD" %}
  ins_encode %{
    __ addpd($dst$$XMMRegister, $src$$XMMRegister);
  %}
  ins_pipe( pipe_slow );
%}

instruct vaddD_reg(vec dst, vec src1, vec src2) %{
  predicate(UseAVX > 0);
  match(Set dst (AddVD src1 src2));
  format %{ "vaddpd  $dst,$src1,$src2\t! add packedD" %}
  ins_encode %{
    int vlen_enc = vector_length_encoding(this);
    __ vaddpd($dst$$XMMRegister, $src1$$XMMRegister, $src2$$XMMRegister, vlen_enc);
  %}
  ins_pipe( pipe_slow );
%}

instruct vaddD_mem(vec dst, vec src, memory mem) %{
  predicate((UseAVX > 0) &&
            (Matcher::vector_length_in_bytes(n->in(1)) > 8));
  match(Set dst (AddVD src (LoadVector mem)));
  format %{ "vaddpd  $dst,$src,$mem\t! add packedD" %}
  ins_encode %{
    int vlen_enc = vector_length_encoding(this);
    __ vaddpd($dst$$XMMRegister, $src$$XMMRegister, $mem$$Address, vlen_enc);
  %}
  ins_pipe( pipe_slow );
%}

// --------------------------------- SUB --------------------------------------

// Bytes vector sub
instruct vsubB(vec dst, vec src) %{
  predicate(UseAVX == 0);
  match(Set dst (SubVB dst src));
  format %{ "psubb   $dst,$src\t! sub packedB" %}
  ins_encode %{
    __ psubb($dst$$XMMRegister, $src$$XMMRegister);
  %}
  ins_pipe( pipe_slow );
%}

instruct vsubB_reg(vec dst, vec src1, vec src2) %{
  predicate(UseAVX > 0);
  match(Set dst (SubVB src1 src2));
  format %{ "vpsubb  $dst,$src1,$src2\t! sub packedB" %}
  ins_encode %{
    int vlen_enc = vector_length_encoding(this);
    __ vpsubb($dst$$XMMRegister, $src1$$XMMRegister, $src2$$XMMRegister, vlen_enc);
  %}
  ins_pipe( pipe_slow );
%}

instruct vsubB_mem(vec dst, vec src, memory mem) %{
  predicate((UseAVX > 0) &&
            (Matcher::vector_length_in_bytes(n->in(1)) > 8));
  match(Set dst (SubVB src (LoadVector mem)));
  format %{ "vpsubb  $dst,$src,$mem\t! sub packedB" %}
  ins_encode %{
    int vlen_enc = vector_length_encoding(this);
    __ vpsubb($dst$$XMMRegister, $src$$XMMRegister, $mem$$Address, vlen_enc);
  %}
  ins_pipe( pipe_slow );
%}

// Shorts/Chars vector sub
instruct vsubS(vec dst, vec src) %{
  predicate(UseAVX == 0);
  match(Set dst (SubVS dst src));
  format %{ "psubw   $dst,$src\t! sub packedS" %}
  ins_encode %{
    __ psubw($dst$$XMMRegister, $src$$XMMRegister);
  %}
  ins_pipe( pipe_slow );
%}


instruct vsubS_reg(vec dst, vec src1, vec src2) %{
  predicate(UseAVX > 0);
  match(Set dst (SubVS src1 src2));
  format %{ "vpsubw  $dst,$src1,$src2\t! sub packedS" %}
  ins_encode %{
    int vlen_enc = vector_length_encoding(this);
    __ vpsubw($dst$$XMMRegister, $src1$$XMMRegister, $src2$$XMMRegister, vlen_enc);
  %}
  ins_pipe( pipe_slow );
%}

instruct vsubS_mem(vec dst, vec src, memory mem) %{
  predicate((UseAVX > 0) &&
            (Matcher::vector_length_in_bytes(n->in(1)) > 8));
  match(Set dst (SubVS src (LoadVector mem)));
  format %{ "vpsubw  $dst,$src,$mem\t! sub packedS" %}
  ins_encode %{
    int vlen_enc = vector_length_encoding(this);
    __ vpsubw($dst$$XMMRegister, $src$$XMMRegister, $mem$$Address, vlen_enc);
  %}
  ins_pipe( pipe_slow );
%}

// Integers vector sub
instruct vsubI(vec dst, vec src) %{
  predicate(UseAVX == 0);
  match(Set dst (SubVI dst src));
  format %{ "psubd   $dst,$src\t! sub packedI" %}
  ins_encode %{
    __ psubd($dst$$XMMRegister, $src$$XMMRegister);
  %}
  ins_pipe( pipe_slow );
%}

instruct vsubI_reg(vec dst, vec src1, vec src2) %{
  predicate(UseAVX > 0);
  match(Set dst (SubVI src1 src2));
  format %{ "vpsubd  $dst,$src1,$src2\t! sub packedI" %}
  ins_encode %{
    int vlen_enc = vector_length_encoding(this);
    __ vpsubd($dst$$XMMRegister, $src1$$XMMRegister, $src2$$XMMRegister, vlen_enc);
  %}
  ins_pipe( pipe_slow );
%}

instruct vsubI_mem(vec dst, vec src, memory mem) %{
  predicate((UseAVX > 0) &&
            (Matcher::vector_length_in_bytes(n->in(1)) > 8));
  match(Set dst (SubVI src (LoadVector mem)));
  format %{ "vpsubd  $dst,$src,$mem\t! sub packedI" %}
  ins_encode %{
    int vlen_enc = vector_length_encoding(this);
    __ vpsubd($dst$$XMMRegister, $src$$XMMRegister, $mem$$Address, vlen_enc);
  %}
  ins_pipe( pipe_slow );
%}

// Longs vector sub
instruct vsubL(vec dst, vec src) %{
  predicate(UseAVX == 0);
  match(Set dst (SubVL dst src));
  format %{ "psubq   $dst,$src\t! sub packedL" %}
  ins_encode %{
    __ psubq($dst$$XMMRegister, $src$$XMMRegister);
  %}
  ins_pipe( pipe_slow );
%}

instruct vsubL_reg(vec dst, vec src1, vec src2) %{
  predicate(UseAVX > 0);
  match(Set dst (SubVL src1 src2));
  format %{ "vpsubq  $dst,$src1,$src2\t! sub packedL" %}
  ins_encode %{
    int vlen_enc = vector_length_encoding(this);
    __ vpsubq($dst$$XMMRegister, $src1$$XMMRegister, $src2$$XMMRegister, vlen_enc);
  %}
  ins_pipe( pipe_slow );
%}


instruct vsubL_mem(vec dst, vec src, memory mem) %{
  predicate((UseAVX > 0) &&
            (Matcher::vector_length_in_bytes(n->in(1)) > 8));
  match(Set dst (SubVL src (LoadVector mem)));
  format %{ "vpsubq  $dst,$src,$mem\t! sub packedL" %}
  ins_encode %{
    int vlen_enc = vector_length_encoding(this);
    __ vpsubq($dst$$XMMRegister, $src$$XMMRegister, $mem$$Address, vlen_enc);
  %}
  ins_pipe( pipe_slow );
%}

// Floats vector sub
instruct vsubF(vec dst, vec src) %{
  predicate(UseAVX == 0);
  match(Set dst (SubVF dst src));
  format %{ "subps   $dst,$src\t! sub packedF" %}
  ins_encode %{
    __ subps($dst$$XMMRegister, $src$$XMMRegister);
  %}
  ins_pipe( pipe_slow );
%}

instruct vsubF_reg(vec dst, vec src1, vec src2) %{
  predicate(UseAVX > 0);
  match(Set dst (SubVF src1 src2));
  format %{ "vsubps  $dst,$src1,$src2\t! sub packedF" %}
  ins_encode %{
    int vlen_enc = vector_length_encoding(this);
    __ vsubps($dst$$XMMRegister, $src1$$XMMRegister, $src2$$XMMRegister, vlen_enc);
  %}
  ins_pipe( pipe_slow );
%}

instruct vsubF_mem(vec dst, vec src, memory mem) %{
  predicate((UseAVX > 0) &&
            (Matcher::vector_length_in_bytes(n->in(1)) > 8));
  match(Set dst (SubVF src (LoadVector mem)));
  format %{ "vsubps  $dst,$src,$mem\t! sub packedF" %}
  ins_encode %{
    int vlen_enc = vector_length_encoding(this);
    __ vsubps($dst$$XMMRegister, $src$$XMMRegister, $mem$$Address, vlen_enc);
  %}
  ins_pipe( pipe_slow );
%}

// Doubles vector sub
instruct vsubD(vec dst, vec src) %{
  predicate(UseAVX == 0);
  match(Set dst (SubVD dst src));
  format %{ "subpd   $dst,$src\t! sub packedD" %}
  ins_encode %{
    __ subpd($dst$$XMMRegister, $src$$XMMRegister);
  %}
  ins_pipe( pipe_slow );
%}

instruct vsubD_reg(vec dst, vec src1, vec src2) %{
  predicate(UseAVX > 0);
  match(Set dst (SubVD src1 src2));
  format %{ "vsubpd  $dst,$src1,$src2\t! sub packedD" %}
  ins_encode %{
    int vlen_enc = vector_length_encoding(this);
    __ vsubpd($dst$$XMMRegister, $src1$$XMMRegister, $src2$$XMMRegister, vlen_enc);
  %}
  ins_pipe( pipe_slow );
%}

instruct vsubD_mem(vec dst, vec src, memory mem) %{
  predicate((UseAVX > 0) &&
            (Matcher::vector_length_in_bytes(n->in(1)) > 8));
  match(Set dst (SubVD src (LoadVector mem)));
  format %{ "vsubpd  $dst,$src,$mem\t! sub packedD" %}
  ins_encode %{
    int vlen_enc = vector_length_encoding(this);
    __ vsubpd($dst$$XMMRegister, $src$$XMMRegister, $mem$$Address, vlen_enc);
  %}
  ins_pipe( pipe_slow );
%}

// --------------------------------- MUL --------------------------------------

// Byte vector mul
<<<<<<< HEAD
instruct vmulB(vec dst, vec src1, vec src2, vec xtmp) %{
  predicate(UseAVX == 0);
  match(Set dst (MulVB src1 src2));
  effect(TEMP dst, TEMP xtmp);
  format %{ "mulVB   $dst, $src1, $src2\t! using $xtmp as TEMP" %}
  ins_encode %{
    assert(UseSSE > 3, "required");
    // Odd-index elements
    __ movdqu($dst$$XMMRegister, $src1$$XMMRegister);
    __ psrlw($dst$$XMMRegister, 8);
    __ movdqu($xtmp$$XMMRegister, $src2$$XMMRegister);
    __ psrlw($xtmp$$XMMRegister, 8);
    __ pmullw($dst$$XMMRegister, $xtmp$$XMMRegister);
    __ psllw($dst$$XMMRegister, 8);
    // Even-index elements
    __ movdqu($xtmp$$XMMRegister, $src1$$XMMRegister);
    __ pmullw($xtmp$$XMMRegister, $src2$$XMMRegister);
    __ psllw($xtmp$$XMMRegister, 8);
    __ psrlw($xtmp$$XMMRegister, 8);
    // Combine
    __ por($dst$$XMMRegister, $xtmp$$XMMRegister);
=======
instruct mulB_reg(vec dst, vec src1, vec src2, vec tmp) %{
  predicate(Matcher::vector_length(n) == 4 ||
            Matcher::vector_length(n) == 8);
  match(Set dst (MulVB src1 src2));
  effect(TEMP dst, TEMP tmp);
  format %{"vector_mulB $dst,$src1,$src2" %}
  ins_encode %{
    assert(UseSSE > 3, "required");
    __ pmovsxbw($tmp$$XMMRegister, $src1$$XMMRegister);
    __ pmovsxbw($dst$$XMMRegister, $src2$$XMMRegister);
    __ pmullw($tmp$$XMMRegister, $dst$$XMMRegister);
    __ movdqu($dst$$XMMRegister, ExternalAddress(vector_short_to_byte_mask()), noreg);
    __ pand($dst$$XMMRegister, $tmp$$XMMRegister);
    __ packuswb($dst$$XMMRegister, $dst$$XMMRegister);
  %}
  ins_pipe( pipe_slow );
%}

instruct mul16B_reg(vec dst, vec src1, vec src2, vec tmp1, vec tmp2) %{
  predicate(Matcher::vector_length(n) == 16 && UseAVX <= 1);
  match(Set dst (MulVB src1 src2));
  effect(TEMP dst, TEMP tmp1, TEMP tmp2);
  format %{"vector_mulB $dst,$src1,$src2" %}
  ins_encode %{
    assert(UseSSE > 3, "required");
    __ pmovsxbw($tmp1$$XMMRegister, $src1$$XMMRegister);
    __ pmovsxbw($tmp2$$XMMRegister, $src2$$XMMRegister);
    __ pmullw($tmp1$$XMMRegister, $tmp2$$XMMRegister);
    __ pshufd($tmp2$$XMMRegister, $src1$$XMMRegister, 0xEE);
    __ pshufd($dst$$XMMRegister, $src2$$XMMRegister, 0xEE);
    __ pmovsxbw($tmp2$$XMMRegister, $tmp2$$XMMRegister);
    __ pmovsxbw($dst$$XMMRegister, $dst$$XMMRegister);
    __ pmullw($tmp2$$XMMRegister, $dst$$XMMRegister);
    __ movdqu($dst$$XMMRegister, ExternalAddress(vector_short_to_byte_mask()), noreg);
    __ pand($tmp2$$XMMRegister, $dst$$XMMRegister);
    __ pand($dst$$XMMRegister, $tmp1$$XMMRegister);
    __ packuswb($dst$$XMMRegister, $tmp2$$XMMRegister);
  %}
  ins_pipe( pipe_slow );
%}

instruct vmul16B_reg_avx(vec dst, vec src1, vec src2, vec tmp) %{
  predicate(Matcher::vector_length(n) == 16 && UseAVX > 1);
  match(Set dst (MulVB src1 src2));
  effect(TEMP dst, TEMP tmp);
  format %{"vector_mulB $dst,$src1,$src2" %}
  ins_encode %{
  int vlen_enc = Assembler::AVX_256bit;
    __ vpmovsxbw($tmp$$XMMRegister, $src1$$XMMRegister, vlen_enc);
    __ vpmovsxbw($dst$$XMMRegister, $src2$$XMMRegister, vlen_enc);
    __ vpmullw($tmp$$XMMRegister, $tmp$$XMMRegister, $dst$$XMMRegister, vlen_enc);
    __ vmovdqu($dst$$XMMRegister, ExternalAddress(vector_short_to_byte_mask()), noreg);
    __ vpand($dst$$XMMRegister, $dst$$XMMRegister, $tmp$$XMMRegister, vlen_enc);
    __ vextracti128_high($tmp$$XMMRegister, $dst$$XMMRegister);
    __ vpackuswb($dst$$XMMRegister, $dst$$XMMRegister, $tmp$$XMMRegister, 0);
  %}
  ins_pipe( pipe_slow );
%}

instruct vmul32B_reg_avx(vec dst, vec src1, vec src2, vec tmp1, vec tmp2) %{
  predicate(Matcher::vector_length(n) == 32);
  match(Set dst (MulVB src1 src2));
  effect(TEMP dst, TEMP tmp1, TEMP tmp2);
  format %{"vector_mulB $dst,$src1,$src2" %}
  ins_encode %{
    assert(UseAVX > 1, "required");
    int vlen_enc = Assembler::AVX_256bit;
    __ vextracti128_high($tmp1$$XMMRegister, $src1$$XMMRegister);
    __ vextracti128_high($dst$$XMMRegister, $src2$$XMMRegister);
    __ vpmovsxbw($tmp1$$XMMRegister, $tmp1$$XMMRegister, vlen_enc);
    __ vpmovsxbw($dst$$XMMRegister, $dst$$XMMRegister, vlen_enc);
    __ vpmullw($tmp1$$XMMRegister, $tmp1$$XMMRegister, $dst$$XMMRegister, vlen_enc);
    __ vpmovsxbw($tmp2$$XMMRegister, $src1$$XMMRegister, vlen_enc);
    __ vpmovsxbw($dst$$XMMRegister, $src2$$XMMRegister, vlen_enc);
    __ vpmullw($tmp2$$XMMRegister, $tmp2$$XMMRegister, $dst$$XMMRegister, vlen_enc);
    __ vmovdqu($dst$$XMMRegister, ExternalAddress(vector_short_to_byte_mask()), noreg);
    __ vpbroadcastd($dst$$XMMRegister, $dst$$XMMRegister, vlen_enc);
    __ vpand($tmp1$$XMMRegister, $tmp1$$XMMRegister, $dst$$XMMRegister, vlen_enc);
    __ vpand($dst$$XMMRegister, $dst$$XMMRegister, $tmp2$$XMMRegister, vlen_enc);
    __ vpackuswb($dst$$XMMRegister, $dst$$XMMRegister, $tmp1$$XMMRegister, vlen_enc);
    __ vpermq($dst$$XMMRegister, $dst$$XMMRegister, 0xD8, vlen_enc);
>>>>>>> cfd44bb2
  %}
  ins_pipe( pipe_slow );
%}

<<<<<<< HEAD
instruct vmulB_reg(vec dst, vec src1, vec src2, vec xtmp1, vec xtmp2) %{
  predicate(UseAVX > 0);
  match(Set dst (MulVB src1 src2));
  effect(TEMP xtmp1, TEMP xtmp2);
  format %{ "vmulVB  $dst, $src1, $src2\t! using $xtmp1, $xtmp2 as TEMP" %}
  ins_encode %{
    int vlen_enc = vector_length_encoding(this);
    // Odd-index elements
    __ vpsrlw($xtmp2$$XMMRegister, $src1$$XMMRegister, 8, vlen_enc);
    __ vpsrlw($xtmp1$$XMMRegister, $src2$$XMMRegister, 8, vlen_enc);
    __ vpmullw($xtmp2$$XMMRegister, $xtmp1$$XMMRegister, $xtmp2$$XMMRegister, vlen_enc);
    __ vpsllw($xtmp2$$XMMRegister, $xtmp2$$XMMRegister, 8, vlen_enc);
    // Even-index elements
    __ vpmullw($xtmp1$$XMMRegister, $src1$$XMMRegister, $src2$$XMMRegister, vlen_enc);
    __ vpsllw($xtmp1$$XMMRegister, $xtmp1$$XMMRegister, 8, vlen_enc);
    __ vpsrlw($xtmp1$$XMMRegister, $xtmp1$$XMMRegister, 8, vlen_enc);
    // Combine
    __ vpor($dst$$XMMRegister, $xtmp1$$XMMRegister, $xtmp2$$XMMRegister, vlen_enc);
=======
instruct vmul64B_reg_avx(vec dst, vec src1, vec src2, vec tmp1, vec tmp2) %{
  predicate(Matcher::vector_length(n) == 64);
  match(Set dst (MulVB src1 src2));
  effect(TEMP dst, TEMP tmp1, TEMP tmp2);
  format %{"vector_mulB $dst,$src1,$src2\n\t" %}
  ins_encode %{
    assert(UseAVX > 2, "required");
    int vlen_enc = Assembler::AVX_512bit;
    __ vextracti64x4_high($tmp1$$XMMRegister, $src1$$XMMRegister);
    __ vextracti64x4_high($dst$$XMMRegister, $src2$$XMMRegister);
    __ vpmovsxbw($tmp1$$XMMRegister, $tmp1$$XMMRegister, vlen_enc);
    __ vpmovsxbw($dst$$XMMRegister, $dst$$XMMRegister, vlen_enc);
    __ vpmullw($tmp1$$XMMRegister, $tmp1$$XMMRegister, $dst$$XMMRegister, vlen_enc);
    __ vpmovsxbw($tmp2$$XMMRegister, $src1$$XMMRegister, vlen_enc);
    __ vpmovsxbw($dst$$XMMRegister, $src2$$XMMRegister, vlen_enc);
    __ vpmullw($tmp2$$XMMRegister, $tmp2$$XMMRegister, $dst$$XMMRegister, vlen_enc);
    __ vmovdqu($dst$$XMMRegister, ExternalAddress(vector_short_to_byte_mask()), noreg);
    __ vpbroadcastd($dst$$XMMRegister, $dst$$XMMRegister, vlen_enc);
    __ vpand($tmp1$$XMMRegister, $tmp1$$XMMRegister, $dst$$XMMRegister, vlen_enc);
    __ vpand($tmp2$$XMMRegister, $tmp2$$XMMRegister, $dst$$XMMRegister, vlen_enc);
    __ vpackuswb($dst$$XMMRegister, $tmp1$$XMMRegister, $tmp2$$XMMRegister, vlen_enc);
    __ evmovdquq($tmp2$$XMMRegister, ExternalAddress(vector_byte_perm_mask()), vlen_enc, noreg);
    __ vpermq($dst$$XMMRegister, $tmp2$$XMMRegister, $dst$$XMMRegister, vlen_enc);
>>>>>>> cfd44bb2
  %}
  ins_pipe( pipe_slow );
%}

// Shorts/Chars vector mul
instruct vmulS(vec dst, vec src) %{
  predicate(UseAVX == 0);
  match(Set dst (MulVS dst src));
  format %{ "pmullw  $dst,$src\t! mul packedS" %}
  ins_encode %{
    __ pmullw($dst$$XMMRegister, $src$$XMMRegister);
  %}
  ins_pipe( pipe_slow );
%}

instruct vmulS_reg(vec dst, vec src1, vec src2) %{
  predicate(UseAVX > 0);
  match(Set dst (MulVS src1 src2));
  format %{ "vpmullw $dst,$src1,$src2\t! mul packedS" %}
  ins_encode %{
    int vlen_enc = vector_length_encoding(this);
    __ vpmullw($dst$$XMMRegister, $src1$$XMMRegister, $src2$$XMMRegister, vlen_enc);
  %}
  ins_pipe( pipe_slow );
%}

instruct vmulS_mem(vec dst, vec src, memory mem) %{
  predicate((UseAVX > 0) &&
            (Matcher::vector_length_in_bytes(n->in(1)) > 8));
  match(Set dst (MulVS src (LoadVector mem)));
  format %{ "vpmullw $dst,$src,$mem\t! mul packedS" %}
  ins_encode %{
    int vlen_enc = vector_length_encoding(this);
    __ vpmullw($dst$$XMMRegister, $src$$XMMRegister, $mem$$Address, vlen_enc);
  %}
  ins_pipe( pipe_slow );
%}

// Integers vector mul
instruct vmulI(vec dst, vec src) %{
  predicate(UseAVX == 0);
  match(Set dst (MulVI dst src));
  format %{ "pmulld  $dst,$src\t! mul packedI" %}
  ins_encode %{
    assert(UseSSE > 3, "required");
    __ pmulld($dst$$XMMRegister, $src$$XMMRegister);
  %}
  ins_pipe( pipe_slow );
%}

instruct vmulI_reg(vec dst, vec src1, vec src2) %{
  predicate(UseAVX > 0);
  match(Set dst (MulVI src1 src2));
  format %{ "vpmulld $dst,$src1,$src2\t! mul packedI" %}
  ins_encode %{
    int vlen_enc = vector_length_encoding(this);
    __ vpmulld($dst$$XMMRegister, $src1$$XMMRegister, $src2$$XMMRegister, vlen_enc);
  %}
  ins_pipe( pipe_slow );
%}

instruct vmulI_mem(vec dst, vec src, memory mem) %{
  predicate((UseAVX > 0) &&
            (Matcher::vector_length_in_bytes(n->in(1)) > 8));
  match(Set dst (MulVI src (LoadVector mem)));
  format %{ "vpmulld $dst,$src,$mem\t! mul packedI" %}
  ins_encode %{
    int vlen_enc = vector_length_encoding(this);
    __ vpmulld($dst$$XMMRegister, $src$$XMMRegister, $mem$$Address, vlen_enc);
  %}
  ins_pipe( pipe_slow );
%}

// Longs vector mul
instruct evmulL_reg(vec dst, vec src1, vec src2) %{
  predicate(VM_Version::supports_avx512dq());
  match(Set dst (MulVL src1 src2));
  format %{ "evpmullq $dst,$src1,$src2\t! mul packedL" %}
  ins_encode %{
    assert(UseAVX > 2, "required");
    int vlen_enc = vector_length_encoding(this);
    __ evpmullq($dst$$XMMRegister, $src1$$XMMRegister, $src2$$XMMRegister, vlen_enc);
  %}
  ins_pipe( pipe_slow );
%}

instruct evmulL_mem(vec dst, vec src, memory mem) %{
  predicate(VM_Version::supports_avx512dq() &&
              (Matcher::vector_length_in_bytes(n->in(1)) > 8));
  match(Set dst (MulVL src (LoadVector mem)));
  format %{ "evpmullq $dst,$src,$mem\t! mul packedL" %}
  ins_encode %{
    assert(UseAVX > 2, "required");
    int vlen_enc = vector_length_encoding(this);
    __ evpmullq($dst$$XMMRegister, $src$$XMMRegister, $mem$$Address, vlen_enc);
  %}
  ins_pipe( pipe_slow );
%}

instruct vmulL(vec dst, vec src1, vec src2, vec xtmp) %{
  predicate(UseAVX == 0);
  match(Set dst (MulVL src1 src2));
  effect(TEMP dst, TEMP xtmp);
  format %{ "mulVL   $dst, $src1, $src2\t! using $xtmp as TEMP" %}
  ins_encode %{
    assert(VM_Version::supports_sse4_1(), "required");
    // Get the lo-hi products, only the lower 32 bits is in concerns
    __ pshufd($xtmp$$XMMRegister, $src2$$XMMRegister, 0xB1);
    __ pmulld($xtmp$$XMMRegister, $src1$$XMMRegister);
    __ pshufd($dst$$XMMRegister, $xtmp$$XMMRegister, 0xB1);
    __ paddd($dst$$XMMRegister, $xtmp$$XMMRegister);
    __ psllq($dst$$XMMRegister, 32);
    // Get the lo-lo products
    __ movdqu($xtmp$$XMMRegister, $src1$$XMMRegister);
    __ pmuludq($xtmp$$XMMRegister, $src2$$XMMRegister);
    __ paddq($dst$$XMMRegister, $xtmp$$XMMRegister);
  %}
  ins_pipe( pipe_slow );
%}

instruct vmulL_reg(vec dst, vec src1, vec src2, vec xtmp1, vec xtmp2) %{
  predicate(UseAVX > 0 && !VM_Version::supports_avx512dq());
  match(Set dst (MulVL src1 src2));
  effect(TEMP xtmp1, TEMP xtmp2);
  format %{ "vmulVL  $dst, $src1, $src2\t! using $xtmp1, $xtmp2 as TEMP" %}
  ins_encode %{
    int vlen_enc = vector_length_encoding(this);
    // Get the lo-hi products, only the lower 32 bits is in concerns
    __ vpshufd($xtmp1$$XMMRegister, $src2$$XMMRegister, 0xB1, vlen_enc);
    __ vpmulld($xtmp1$$XMMRegister, $src1$$XMMRegister, $xtmp1$$XMMRegister, vlen_enc);
    __ vpshufd($xtmp2$$XMMRegister, $xtmp1$$XMMRegister, 0xB1, vlen_enc);
    __ vpaddd($xtmp2$$XMMRegister, $xtmp2$$XMMRegister, $xtmp1$$XMMRegister, vlen_enc);
    __ vpsllq($xtmp2$$XMMRegister, $xtmp2$$XMMRegister, 32, vlen_enc);
    // Get the lo-lo products
    __ vpmuludq($xtmp1$$XMMRegister, $src1$$XMMRegister, $src2$$XMMRegister, vlen_enc);
    __ vpaddq($dst$$XMMRegister, $xtmp1$$XMMRegister, $xtmp2$$XMMRegister, vlen_enc);
  %}
  ins_pipe( pipe_slow );
%}

// Floats vector mul
instruct vmulF(vec dst, vec src) %{
  predicate(UseAVX == 0);
  match(Set dst (MulVF dst src));
  format %{ "mulps   $dst,$src\t! mul packedF" %}
  ins_encode %{
    __ mulps($dst$$XMMRegister, $src$$XMMRegister);
  %}
  ins_pipe( pipe_slow );
%}

instruct vmulF_reg(vec dst, vec src1, vec src2) %{
  predicate(UseAVX > 0);
  match(Set dst (MulVF src1 src2));
  format %{ "vmulps  $dst,$src1,$src2\t! mul packedF" %}
  ins_encode %{
    int vlen_enc = vector_length_encoding(this);
    __ vmulps($dst$$XMMRegister, $src1$$XMMRegister, $src2$$XMMRegister, vlen_enc);
  %}
  ins_pipe( pipe_slow );
%}

instruct vmulF_mem(vec dst, vec src, memory mem) %{
  predicate((UseAVX > 0) &&
            (Matcher::vector_length_in_bytes(n->in(1)) > 8));
  match(Set dst (MulVF src (LoadVector mem)));
  format %{ "vmulps  $dst,$src,$mem\t! mul packedF" %}
  ins_encode %{
    int vlen_enc = vector_length_encoding(this);
    __ vmulps($dst$$XMMRegister, $src$$XMMRegister, $mem$$Address, vlen_enc);
  %}
  ins_pipe( pipe_slow );
%}

// Doubles vector mul
instruct vmulD(vec dst, vec src) %{
  predicate(UseAVX == 0);
  match(Set dst (MulVD dst src));
  format %{ "mulpd   $dst,$src\t! mul packedD" %}
  ins_encode %{
    __ mulpd($dst$$XMMRegister, $src$$XMMRegister);
  %}
  ins_pipe( pipe_slow );
%}

instruct vmulD_reg(vec dst, vec src1, vec src2) %{
  predicate(UseAVX > 0);
  match(Set dst (MulVD src1 src2));
  format %{ "vmulpd  $dst,$src1,$src2\t! mul packedD" %}
  ins_encode %{
    int vlen_enc = vector_length_encoding(this);
    __ vmulpd($dst$$XMMRegister, $src1$$XMMRegister, $src2$$XMMRegister, vlen_enc);
  %}
  ins_pipe( pipe_slow );
%}

instruct vmulD_mem(vec dst, vec src, memory mem) %{
  predicate((UseAVX > 0) &&
            (Matcher::vector_length_in_bytes(n->in(1)) > 8));
  match(Set dst (MulVD src (LoadVector mem)));
  format %{ "vmulpd  $dst,$src,$mem\t! mul packedD" %}
  ins_encode %{
    int vlen_enc = vector_length_encoding(this);
    __ vmulpd($dst$$XMMRegister, $src$$XMMRegister, $mem$$Address, vlen_enc);
  %}
  ins_pipe( pipe_slow );
%}

instruct vcmov8F_reg(legVec dst, legVec src1, legVec src2, immI8 cop, cmpOp_vcmppd copnd) %{
  predicate(Matcher::vector_length(n) == 8);
  match(Set dst (CMoveVF (Binary copnd cop) (Binary src1 src2)));
  effect(TEMP dst, USE src1, USE src2);
  format %{ "cmpps.$copnd  $dst, $src1, $src2  ! vcmovevf, cond=$cop\n\t"
            "blendvps $dst,$src1,$src2,$dst ! vcmovevf\n\t"
         %}
  ins_encode %{
    assert(UseAVX > 0, "required");

    int vlen_enc = Assembler::AVX_256bit;
    int cond = (Assembler::Condition)($copnd$$cmpcode);
    __ vcmpps($dst$$XMMRegister, $src1$$XMMRegister, $src2$$XMMRegister, cond, vlen_enc);
    __ vblendvps($dst$$XMMRegister, $src1$$XMMRegister, $src2$$XMMRegister, $dst$$XMMRegister, vlen_enc);
  %}
  ins_pipe( pipe_slow );
%}

instruct vcmov4D_reg(legVec dst, legVec src1, legVec src2, immI8 cop, cmpOp_vcmppd copnd) %{
  predicate(Matcher::vector_length(n) == 4);
  match(Set dst (CMoveVD (Binary copnd cop) (Binary src1 src2)));
  effect(TEMP dst, USE src1, USE src2);
  format %{ "cmppd.$copnd  $dst, $src1, $src2  ! vcmovevd, cond=$cop\n\t"
            "vblendvpd $dst,$src1,$src2,$dst ! vcmovevd\n\t"
         %}
  ins_encode %{
    assert(UseAVX > 0, "required");

    int vlen_enc = Assembler::AVX_256bit;
    int cond = (Assembler::Condition)($copnd$$cmpcode);
    __ vcmppd($dst$$XMMRegister, $src1$$XMMRegister, $src2$$XMMRegister, cond, vlen_enc);
    __ vblendvpd($dst$$XMMRegister, $src1$$XMMRegister, $src2$$XMMRegister, $dst$$XMMRegister, vlen_enc);
  %}
  ins_pipe( pipe_slow );
%}

// --------------------------------- DIV --------------------------------------

// Floats vector div
instruct vdivF(vec dst, vec src) %{
  predicate(UseAVX == 0);
  match(Set dst (DivVF dst src));
  format %{ "divps   $dst,$src\t! div packedF" %}
  ins_encode %{
    __ divps($dst$$XMMRegister, $src$$XMMRegister);
  %}
  ins_pipe( pipe_slow );
%}

instruct vdivF_reg(vec dst, vec src1, vec src2) %{
  predicate(UseAVX > 0);
  match(Set dst (DivVF src1 src2));
  format %{ "vdivps  $dst,$src1,$src2\t! div packedF" %}
  ins_encode %{
    int vlen_enc = vector_length_encoding(this);
    __ vdivps($dst$$XMMRegister, $src1$$XMMRegister, $src2$$XMMRegister, vlen_enc);
  %}
  ins_pipe( pipe_slow );
%}

instruct vdivF_mem(vec dst, vec src, memory mem) %{
  predicate((UseAVX > 0) &&
            (Matcher::vector_length_in_bytes(n->in(1)) > 8));
  match(Set dst (DivVF src (LoadVector mem)));
  format %{ "vdivps  $dst,$src,$mem\t! div packedF" %}
  ins_encode %{
    int vlen_enc = vector_length_encoding(this);
    __ vdivps($dst$$XMMRegister, $src$$XMMRegister, $mem$$Address, vlen_enc);
  %}
  ins_pipe( pipe_slow );
%}

// Doubles vector div
instruct vdivD(vec dst, vec src) %{
  predicate(UseAVX == 0);
  match(Set dst (DivVD dst src));
  format %{ "divpd   $dst,$src\t! div packedD" %}
  ins_encode %{
    __ divpd($dst$$XMMRegister, $src$$XMMRegister);
  %}
  ins_pipe( pipe_slow );
%}

instruct vdivD_reg(vec dst, vec src1, vec src2) %{
  predicate(UseAVX > 0);
  match(Set dst (DivVD src1 src2));
  format %{ "vdivpd  $dst,$src1,$src2\t! div packedD" %}
  ins_encode %{
    int vlen_enc = vector_length_encoding(this);
    __ vdivpd($dst$$XMMRegister, $src1$$XMMRegister, $src2$$XMMRegister, vlen_enc);
  %}
  ins_pipe( pipe_slow );
%}

instruct vdivD_mem(vec dst, vec src, memory mem) %{
  predicate((UseAVX > 0) &&
            (Matcher::vector_length_in_bytes(n->in(1)) > 8));
  match(Set dst (DivVD src (LoadVector mem)));
  format %{ "vdivpd  $dst,$src,$mem\t! div packedD" %}
  ins_encode %{
    int vlen_enc = vector_length_encoding(this);
    __ vdivpd($dst$$XMMRegister, $src$$XMMRegister, $mem$$Address, vlen_enc);
  %}
  ins_pipe( pipe_slow );
%}

// ------------------------------ MinMax ---------------------------------------

// Byte, Short, Int vector Min/Max
instruct minmax_reg_sse(vec dst, vec src) %{
  predicate(is_integral_type(Matcher::vector_element_basic_type(n)) && Matcher::vector_element_basic_type(n) != T_LONG && // T_BYTE, T_SHORT, T_INT
            UseAVX == 0);
  match(Set dst (MinV dst src));
  match(Set dst (MaxV dst src));
  format %{ "vector_minmax  $dst,$src\t!  " %}
  ins_encode %{
    assert(UseSSE >= 4, "required");

    int opcode = this->ideal_Opcode();
    BasicType elem_bt = Matcher::vector_element_basic_type(this);
    __ pminmax(opcode, elem_bt, $dst$$XMMRegister, $src$$XMMRegister);
  %}
  ins_pipe( pipe_slow );
%}

instruct vminmax_reg(vec dst, vec src1, vec src2) %{
  predicate(is_integral_type(Matcher::vector_element_basic_type(n)) && Matcher::vector_element_basic_type(n) != T_LONG && // T_BYTE, T_SHORT, T_INT
            UseAVX > 0);
  match(Set dst (MinV src1 src2));
  match(Set dst (MaxV src1 src2));
  format %{ "vector_minmax  $dst,$src1,$src2\t!  " %}
  ins_encode %{
    int opcode = this->ideal_Opcode();
    int vlen_enc = vector_length_encoding(this);
    BasicType elem_bt = Matcher::vector_element_basic_type(this);

    __ vpminmax(opcode, elem_bt, $dst$$XMMRegister, $src1$$XMMRegister, $src2$$XMMRegister, vlen_enc);
  %}
  ins_pipe( pipe_slow );
%}

// Long vector Min/Max
instruct minmaxL_reg_sse(vec dst, vec src, rxmm0 tmp) %{
  predicate(Matcher::vector_length_in_bytes(n) == 16 && Matcher::vector_element_basic_type(n) == T_LONG &&
            UseAVX == 0);
  match(Set dst (MinV dst src));
  match(Set dst (MaxV src dst));
  effect(TEMP dst, TEMP tmp);
  format %{ "vector_minmaxL  $dst,$src\t!using $tmp as TEMP" %}
  ins_encode %{
    assert(UseSSE >= 4, "required");

    int opcode = this->ideal_Opcode();
    BasicType elem_bt = Matcher::vector_element_basic_type(this);
    assert(elem_bt == T_LONG, "sanity");

    __ pminmax(opcode, elem_bt, $dst$$XMMRegister, $src$$XMMRegister, $tmp$$XMMRegister);
  %}
  ins_pipe( pipe_slow );
%}

instruct vminmaxL_reg_avx(legVec dst, legVec src1, legVec src2) %{
  predicate(Matcher::vector_length_in_bytes(n) <= 32 && Matcher::vector_element_basic_type(n) == T_LONG &&
            UseAVX > 0 && !VM_Version::supports_avx512vl());
  match(Set dst (MinV src1 src2));
  match(Set dst (MaxV src1 src2));
  effect(TEMP dst);
  format %{ "vector_minmaxL  $dst,$src1,$src2\t! " %}
  ins_encode %{
    int vlen_enc = vector_length_encoding(this);
    int opcode = this->ideal_Opcode();
    BasicType elem_bt = Matcher::vector_element_basic_type(this);
    assert(elem_bt == T_LONG, "sanity");

    __ vpminmax(opcode, elem_bt, $dst$$XMMRegister, $src1$$XMMRegister, $src2$$XMMRegister, vlen_enc);
  %}
  ins_pipe( pipe_slow );
%}

instruct vminmaxL_reg_evex(vec dst, vec src1, vec src2) %{
  predicate((Matcher::vector_length_in_bytes(n) == 64 || VM_Version::supports_avx512vl()) &&
            Matcher::vector_element_basic_type(n) == T_LONG);
  match(Set dst (MinV src1 src2));
  match(Set dst (MaxV src1 src2));
  format %{ "vector_minmaxL  $dst,$src1,src2\t! " %}
  ins_encode %{
    assert(UseAVX > 2, "required");

    int vlen_enc = vector_length_encoding(this);
    int opcode = this->ideal_Opcode();
    BasicType elem_bt = Matcher::vector_element_basic_type(this);
    assert(elem_bt == T_LONG, "sanity");

    __ vpminmax(opcode, elem_bt, $dst$$XMMRegister, $src1$$XMMRegister, $src2$$XMMRegister, vlen_enc);
  %}
  ins_pipe( pipe_slow );
%}

// Float/Double vector Min/Max
instruct minmaxFP_reg(legVec dst, legVec a, legVec b, legVec tmp, legVec atmp, legVec btmp) %{
  predicate(Matcher::vector_length_in_bytes(n) <= 32 &&
            is_floating_point_type(Matcher::vector_element_basic_type(n)) && // T_FLOAT, T_DOUBLE
            UseAVX > 0);
  match(Set dst (MinV a b));
  match(Set dst (MaxV a b));
  effect(USE a, USE b, TEMP tmp, TEMP atmp, TEMP btmp);
  format %{ "vector_minmaxFP  $dst,$a,$b\t!using $tmp, $atmp, $btmp as TEMP" %}
  ins_encode %{
    assert(UseAVX > 0, "required");

    int opcode = this->ideal_Opcode();
    int vlen_enc = vector_length_encoding(this);
    BasicType elem_bt = Matcher::vector_element_basic_type(this);

    __ vminmax_fp(opcode, elem_bt,
                  $dst$$XMMRegister, $a$$XMMRegister, $b$$XMMRegister,
                  $tmp$$XMMRegister, $atmp$$XMMRegister , $btmp$$XMMRegister, vlen_enc);
  %}
  ins_pipe( pipe_slow );
%}

instruct evminmaxFP_reg_eavx(vec dst, vec a, vec b, vec atmp, vec btmp, kReg ktmp) %{
  predicate(Matcher::vector_length_in_bytes(n) == 64 &&
            is_floating_point_type(Matcher::vector_element_basic_type(n))); // T_FLOAT, T_DOUBLE
  match(Set dst (MinV a b));
  match(Set dst (MaxV a b));
  effect(TEMP dst, USE a, USE b, TEMP atmp, TEMP btmp, TEMP ktmp);
  format %{ "vector_minmaxFP  $dst,$a,$b\t!using $atmp, $btmp as TEMP" %}
  ins_encode %{
    assert(UseAVX > 2, "required");

    int opcode = this->ideal_Opcode();
    int vlen_enc = vector_length_encoding(this);
    BasicType elem_bt = Matcher::vector_element_basic_type(this);

    __ evminmax_fp(opcode, elem_bt,
                   $dst$$XMMRegister, $a$$XMMRegister, $b$$XMMRegister,
                   $ktmp$$KRegister, $atmp$$XMMRegister , $btmp$$XMMRegister, vlen_enc);
  %}
  ins_pipe( pipe_slow );
%}

// --------------------------------- Signum/CopySign ---------------------------

instruct signumF_reg(regF dst, regF zero, regF one, rFlagsReg cr) %{
  match(Set dst (SignumF dst (Binary zero one)));
  effect(KILL cr);
  format %{ "signumF $dst, $dst" %}
  ins_encode %{
    int opcode = this->ideal_Opcode();
    __ signum_fp(opcode, $dst$$XMMRegister, $zero$$XMMRegister, $one$$XMMRegister);
  %}
  ins_pipe( pipe_slow );
%}

instruct signumD_reg(regD dst, regD zero, regD one, rFlagsReg cr) %{
  match(Set dst (SignumD dst (Binary zero one)));
  effect(KILL cr);
  format %{ "signumD $dst, $dst" %}
  ins_encode %{
    int opcode = this->ideal_Opcode();
    __ signum_fp(opcode, $dst$$XMMRegister, $zero$$XMMRegister, $one$$XMMRegister);
  %}
  ins_pipe( pipe_slow );
%}

instruct signumV_reg_avx(vec dst, vec src, vec zero, vec one, vec xtmp1) %{
  predicate(!VM_Version::supports_avx512vl() && Matcher::vector_length_in_bytes(n) <= 32);
  match(Set dst (SignumVF src (Binary zero one)));
  match(Set dst (SignumVD src (Binary zero one)));
  effect(TEMP dst, TEMP xtmp1);
  format %{ "vector_signum_avx $dst, $src\t! using $xtmp1 as TEMP" %}
  ins_encode %{
    int opcode = this->ideal_Opcode();
    int vec_enc = vector_length_encoding(this);
    __ vector_signum_avx(opcode, $dst$$XMMRegister, $src$$XMMRegister, $zero$$XMMRegister, $one$$XMMRegister,
                         $xtmp1$$XMMRegister, vec_enc);
  %}
  ins_pipe( pipe_slow );
%}

instruct signumV_reg_evex(vec dst, vec src, vec zero, vec one, kReg ktmp1) %{
  predicate(VM_Version::supports_avx512vl() || Matcher::vector_length_in_bytes(n) == 64);
  match(Set dst (SignumVF src (Binary zero one)));
  match(Set dst (SignumVD src (Binary zero one)));
  effect(TEMP dst, TEMP ktmp1);
  format %{ "vector_signum_evex $dst, $src\t! using $ktmp1 as TEMP" %}
  ins_encode %{
    int opcode = this->ideal_Opcode();
    int vec_enc = vector_length_encoding(this);
    __ vector_signum_evex(opcode, $dst$$XMMRegister, $src$$XMMRegister, $zero$$XMMRegister, $one$$XMMRegister,
                          $ktmp1$$KRegister, vec_enc);
  %}
  ins_pipe( pipe_slow );
%}

// ---------------------------------------
// For copySign use 0xE4 as writemask for vpternlog
// Desired Truth Table: A -> xmm0 bit, B -> xmm1 bit, C -> xmm2 bit
// C (xmm2) is set to 0x7FFFFFFF
// Wherever xmm2 is 0, we want to pick from B (sign)
// Wherever xmm2 is 1, we want to pick from A (src)
//
// A B C Result
// 0 0 0 0
// 0 0 1 0
// 0 1 0 1
// 0 1 1 0
// 1 0 0 0
// 1 0 1 1
// 1 1 0 1
// 1 1 1 1
//
// Result going from high bit to low bit is 0x11100100 = 0xe4
// ---------------------------------------

#ifdef _LP64
instruct copySignF_reg(regF dst, regF src, regF tmp1, rRegI tmp2) %{
  match(Set dst (CopySignF dst src));
  effect(TEMP tmp1, TEMP tmp2);
  format %{ "CopySignF $dst, $src\t! using $tmp1 and $tmp2 as TEMP" %}
  ins_encode %{
    __ movl($tmp2$$Register, 0x7FFFFFFF);
    __ movdl($tmp1$$XMMRegister, $tmp2$$Register);
    __ vpternlogd($dst$$XMMRegister, 0xE4, $src$$XMMRegister, $tmp1$$XMMRegister, Assembler::AVX_128bit);
  %}
  ins_pipe( pipe_slow );
%}

instruct copySignD_imm(regD dst, regD src, regD tmp1, rRegL tmp2, immD zero) %{
  match(Set dst (CopySignD dst (Binary src zero)));
  ins_cost(100);
  effect(TEMP tmp1, TEMP tmp2);
  format %{ "CopySignD  $dst, $src\t! using $tmp1 and $tmp2 as TEMP" %}
  ins_encode %{
    __ mov64($tmp2$$Register, 0x7FFFFFFFFFFFFFFF);
    __ movq($tmp1$$XMMRegister, $tmp2$$Register);
    __ vpternlogq($dst$$XMMRegister, 0xE4, $src$$XMMRegister, $tmp1$$XMMRegister, Assembler::AVX_128bit);
  %}
  ins_pipe( pipe_slow );
%}

#endif // _LP64

//----------------------------- CompressBits/ExpandBits ------------------------

instruct compressBitsI_reg(rRegI dst, rRegI src, rRegI mask) %{
  predicate(n->bottom_type()->isa_int());
  match(Set dst (CompressBits src mask));
  format %{ "pextl  $dst, $src, $mask\t! parallel bit extract" %}
  ins_encode %{
    __ pextl($dst$$Register, $src$$Register, $mask$$Register);
  %}
  ins_pipe( pipe_slow );
%}

instruct expandBitsI_reg(rRegI dst, rRegI src, rRegI mask) %{
  predicate(n->bottom_type()->isa_int());
  match(Set dst (ExpandBits src mask));
  format %{ "pdepl  $dst, $src, $mask\t! parallel bit deposit" %}
  ins_encode %{
    __ pdepl($dst$$Register, $src$$Register, $mask$$Register);
  %}
  ins_pipe( pipe_slow );
%}

instruct compressBitsI_mem(rRegI dst, rRegI src, memory mask) %{
  predicate(n->bottom_type()->isa_int());
  match(Set dst (CompressBits src (LoadI mask)));
  format %{ "pextl  $dst, $src, $mask\t! parallel bit extract" %}
  ins_encode %{
    __ pextl($dst$$Register, $src$$Register, $mask$$Address);
  %}
  ins_pipe( pipe_slow );
%}

instruct expandBitsI_mem(rRegI dst, rRegI src, memory mask) %{
  predicate(n->bottom_type()->isa_int());
  match(Set dst (ExpandBits src (LoadI mask)));
  format %{ "pdepl  $dst, $src, $mask\t! parallel bit deposit" %}
  ins_encode %{
    __ pdepl($dst$$Register, $src$$Register, $mask$$Address);
  %}
  ins_pipe( pipe_slow );
%}

// --------------------------------- Sqrt --------------------------------------

instruct vsqrtF_reg(vec dst, vec src) %{
  match(Set dst (SqrtVF src));
  format %{ "vsqrtps  $dst,$src\t! sqrt packedF" %}
  ins_encode %{
    assert(UseAVX > 0, "required");
    int vlen_enc = vector_length_encoding(this);
    __ vsqrtps($dst$$XMMRegister, $src$$XMMRegister, vlen_enc);
  %}
  ins_pipe( pipe_slow );
%}

instruct vsqrtF_mem(vec dst, memory mem) %{
  predicate(Matcher::vector_length_in_bytes(n->in(1)) > 8);
  match(Set dst (SqrtVF (LoadVector mem)));
  format %{ "vsqrtps  $dst,$mem\t! sqrt packedF" %}
  ins_encode %{
    assert(UseAVX > 0, "required");
    int vlen_enc = vector_length_encoding(this);
    __ vsqrtps($dst$$XMMRegister, $mem$$Address, vlen_enc);
  %}
  ins_pipe( pipe_slow );
%}

// Floating point vector sqrt
instruct vsqrtD_reg(vec dst, vec src) %{
  match(Set dst (SqrtVD src));
  format %{ "vsqrtpd  $dst,$src\t! sqrt packedD" %}
  ins_encode %{
    assert(UseAVX > 0, "required");
    int vlen_enc = vector_length_encoding(this);
    __ vsqrtpd($dst$$XMMRegister, $src$$XMMRegister, vlen_enc);
  %}
  ins_pipe( pipe_slow );
%}

instruct vsqrtD_mem(vec dst, memory mem) %{
  predicate(Matcher::vector_length_in_bytes(n->in(1)) > 8);
  match(Set dst (SqrtVD (LoadVector mem)));
  format %{ "vsqrtpd  $dst,$mem\t! sqrt packedD" %}
  ins_encode %{
    assert(UseAVX > 0, "required");
    int vlen_enc = vector_length_encoding(this);
    __ vsqrtpd($dst$$XMMRegister, $mem$$Address, vlen_enc);
  %}
  ins_pipe( pipe_slow );
%}

// ------------------------------ Shift ---------------------------------------

// Left and right shift count vectors are the same on x86
// (only lowest bits of xmm reg are used for count).
instruct vshiftcnt(vec dst, rRegI cnt) %{
  match(Set dst (LShiftCntV cnt));
  match(Set dst (RShiftCntV cnt));
  format %{ "movdl    $dst,$cnt\t! load shift count" %}
  ins_encode %{
    __ movdl($dst$$XMMRegister, $cnt$$Register);
  %}
  ins_pipe( pipe_slow );
%}

// Byte vector shift
instruct vshiftB(vec dst, vec src, vec shift, vec tmp) %{
  predicate(Matcher::vector_length(n) <= 8 && !n->as_ShiftV()->is_var_shift());
  match(Set dst ( LShiftVB src shift));
  match(Set dst ( RShiftVB src shift));
  match(Set dst (URShiftVB src shift));
  effect(TEMP dst, USE src, USE shift, TEMP tmp);
  format %{"vector_byte_shift $dst,$src,$shift" %}
  ins_encode %{
    assert(UseSSE > 3, "required");
    int opcode = this->ideal_Opcode();
    bool sign = (opcode != Op_URShiftVB);
    __ vextendbw(sign, $tmp$$XMMRegister, $src$$XMMRegister);
    __ vshiftw(opcode, $tmp$$XMMRegister, $shift$$XMMRegister);
    __ movdqu($dst$$XMMRegister, ExternalAddress(vector_short_to_byte_mask()), noreg);
    __ pand($dst$$XMMRegister, $tmp$$XMMRegister);
    __ packuswb($dst$$XMMRegister, $dst$$XMMRegister);
  %}
  ins_pipe( pipe_slow );
%}

instruct vshift16B(vec dst, vec src, vec shift, vec tmp1, vec tmp2) %{
  predicate(Matcher::vector_length(n) == 16 && !n->as_ShiftV()->is_var_shift() &&
            UseAVX <= 1);
  match(Set dst ( LShiftVB src shift));
  match(Set dst ( RShiftVB src shift));
  match(Set dst (URShiftVB src shift));
  effect(TEMP dst, USE src, USE shift, TEMP tmp1, TEMP tmp2);
  format %{"vector_byte_shift $dst,$src,$shift" %}
  ins_encode %{
    assert(UseSSE > 3, "required");
    int opcode = this->ideal_Opcode();
    bool sign = (opcode != Op_URShiftVB);
    __ vextendbw(sign, $tmp1$$XMMRegister, $src$$XMMRegister);
    __ vshiftw(opcode, $tmp1$$XMMRegister, $shift$$XMMRegister);
    __ pshufd($tmp2$$XMMRegister, $src$$XMMRegister, 0xE);
    __ vextendbw(sign, $tmp2$$XMMRegister, $tmp2$$XMMRegister);
    __ vshiftw(opcode, $tmp2$$XMMRegister, $shift$$XMMRegister);
    __ movdqu($dst$$XMMRegister, ExternalAddress(vector_short_to_byte_mask()), noreg);
    __ pand($tmp2$$XMMRegister, $dst$$XMMRegister);
    __ pand($dst$$XMMRegister, $tmp1$$XMMRegister);
    __ packuswb($dst$$XMMRegister, $tmp2$$XMMRegister);
  %}
  ins_pipe( pipe_slow );
%}

instruct vshift16B_avx(vec dst, vec src, vec shift, vec tmp) %{
  predicate(Matcher::vector_length(n) == 16 && !n->as_ShiftV()->is_var_shift() &&
            UseAVX > 1);
  match(Set dst ( LShiftVB src shift));
  match(Set dst ( RShiftVB src shift));
  match(Set dst (URShiftVB src shift));
  effect(TEMP dst, TEMP tmp);
  format %{"vector_byte_shift $dst,$src,$shift" %}
  ins_encode %{
    int opcode = this->ideal_Opcode();
    bool sign = (opcode != Op_URShiftVB);
    int vlen_enc = Assembler::AVX_256bit;
    __ vextendbw(sign, $tmp$$XMMRegister, $src$$XMMRegister, vlen_enc);
    __ vshiftw(opcode, $tmp$$XMMRegister, $tmp$$XMMRegister, $shift$$XMMRegister, vlen_enc);
    __ vpand($tmp$$XMMRegister, $tmp$$XMMRegister, ExternalAddress(vector_short_to_byte_mask()), vlen_enc, noreg);
    __ vextracti128_high($dst$$XMMRegister, $tmp$$XMMRegister);
    __ vpackuswb($dst$$XMMRegister, $tmp$$XMMRegister, $dst$$XMMRegister, 0);
  %}
  ins_pipe( pipe_slow );
%}

instruct vshift32B_avx(vec dst, vec src, vec shift, vec tmp) %{
  predicate(Matcher::vector_length(n) == 32 && !n->as_ShiftV()->is_var_shift());
  match(Set dst ( LShiftVB src shift));
  match(Set dst ( RShiftVB src shift));
  match(Set dst (URShiftVB src shift));
  effect(TEMP dst, TEMP tmp);
  format %{"vector_byte_shift $dst,$src,$shift" %}
  ins_encode %{
    assert(UseAVX > 1, "required");
    int opcode = this->ideal_Opcode();
    bool sign = (opcode != Op_URShiftVB);
    int vlen_enc = Assembler::AVX_256bit;
    __ vextracti128_high($tmp$$XMMRegister, $src$$XMMRegister);
    __ vextendbw(sign, $tmp$$XMMRegister, $tmp$$XMMRegister, vlen_enc);
    __ vextendbw(sign, $dst$$XMMRegister, $src$$XMMRegister, vlen_enc);
    __ vshiftw(opcode, $tmp$$XMMRegister, $tmp$$XMMRegister, $shift$$XMMRegister, vlen_enc);
    __ vshiftw(opcode, $dst$$XMMRegister, $dst$$XMMRegister, $shift$$XMMRegister, vlen_enc);
    __ vpand($tmp$$XMMRegister, $tmp$$XMMRegister, ExternalAddress(vector_short_to_byte_mask()), vlen_enc, noreg);
    __ vpand($dst$$XMMRegister, $dst$$XMMRegister, ExternalAddress(vector_short_to_byte_mask()), vlen_enc, noreg);
    __ vpackuswb($dst$$XMMRegister, $dst$$XMMRegister, $tmp$$XMMRegister, vlen_enc);
    __ vpermq($dst$$XMMRegister, $dst$$XMMRegister, 0xD8, vlen_enc);
  %}
  ins_pipe( pipe_slow );
%}

instruct vshift64B_avx(vec dst, vec src, vec shift, vec tmp1, vec tmp2) %{
  predicate(Matcher::vector_length(n) == 64 && !n->as_ShiftV()->is_var_shift());
  match(Set dst ( LShiftVB src shift));
  match(Set dst  (RShiftVB src shift));
  match(Set dst (URShiftVB src shift));
  effect(TEMP dst, TEMP tmp1, TEMP tmp2);
  format %{"vector_byte_shift $dst,$src,$shift" %}
  ins_encode %{
    assert(UseAVX > 2, "required");
    int opcode = this->ideal_Opcode();
    bool sign = (opcode != Op_URShiftVB);
    int vlen_enc = Assembler::AVX_512bit;
    __ vextracti64x4($tmp1$$XMMRegister, $src$$XMMRegister, 1);
    __ vextendbw(sign, $tmp1$$XMMRegister, $tmp1$$XMMRegister, vlen_enc);
    __ vextendbw(sign, $tmp2$$XMMRegister, $src$$XMMRegister, vlen_enc);
    __ vshiftw(opcode, $tmp1$$XMMRegister, $tmp1$$XMMRegister, $shift$$XMMRegister, vlen_enc);
    __ vshiftw(opcode, $tmp2$$XMMRegister, $tmp2$$XMMRegister, $shift$$XMMRegister, vlen_enc);
    __ vmovdqu($dst$$XMMRegister, ExternalAddress(vector_short_to_byte_mask()), noreg);
    __ vpbroadcastd($dst$$XMMRegister, $dst$$XMMRegister, vlen_enc);
    __ vpand($tmp1$$XMMRegister, $tmp1$$XMMRegister, $dst$$XMMRegister, vlen_enc);
    __ vpand($tmp2$$XMMRegister, $tmp2$$XMMRegister, $dst$$XMMRegister, vlen_enc);
    __ vpackuswb($dst$$XMMRegister, $tmp1$$XMMRegister, $tmp2$$XMMRegister, vlen_enc);
    __ evmovdquq($tmp2$$XMMRegister, ExternalAddress(vector_byte_perm_mask()), vlen_enc, noreg);
    __ vpermq($dst$$XMMRegister, $tmp2$$XMMRegister, $dst$$XMMRegister, vlen_enc);
  %}
  ins_pipe( pipe_slow );
%}

// Shorts vector logical right shift produces incorrect Java result
// for negative data because java code convert short value into int with
// sign extension before a shift. But char vectors are fine since chars are
// unsigned values.
// Shorts/Chars vector left shift
instruct vshiftS(vec dst, vec src, vec shift) %{
  predicate(!n->as_ShiftV()->is_var_shift());
  match(Set dst ( LShiftVS src shift));
  match(Set dst ( RShiftVS src shift));
  match(Set dst (URShiftVS src shift));
  effect(TEMP dst, USE src, USE shift);
  format %{ "vshiftw  $dst,$src,$shift\t! shift packedS" %}
  ins_encode %{
    int opcode = this->ideal_Opcode();
    if (UseAVX > 0) {
      int vlen_enc = vector_length_encoding(this);
      __ vshiftw(opcode, $dst$$XMMRegister, $src$$XMMRegister, $shift$$XMMRegister, vlen_enc);
    } else {
      int vlen = Matcher::vector_length(this);
      if (vlen == 2) {
        __ movflt($dst$$XMMRegister, $src$$XMMRegister);
        __ vshiftw(opcode, $dst$$XMMRegister, $shift$$XMMRegister);
      } else if (vlen == 4) {
        __ movdbl($dst$$XMMRegister, $src$$XMMRegister);
        __ vshiftw(opcode, $dst$$XMMRegister, $shift$$XMMRegister);
      } else {
        assert (vlen == 8, "sanity");
        __ movdqu($dst$$XMMRegister, $src$$XMMRegister);
        __ vshiftw(opcode, $dst$$XMMRegister, $shift$$XMMRegister);
      }
    }
  %}
  ins_pipe( pipe_slow );
%}

// Integers vector left shift
instruct vshiftI(vec dst, vec src, vec shift) %{
  predicate(!n->as_ShiftV()->is_var_shift());
  match(Set dst ( LShiftVI src shift));
  match(Set dst ( RShiftVI src shift));
  match(Set dst (URShiftVI src shift));
  effect(TEMP dst, USE src, USE shift);
  format %{ "vshiftd  $dst,$src,$shift\t! shift packedI" %}
  ins_encode %{
    int opcode = this->ideal_Opcode();
    if (UseAVX > 0) {
      int vlen_enc = vector_length_encoding(this);
      __ vshiftd(opcode, $dst$$XMMRegister, $src$$XMMRegister, $shift$$XMMRegister, vlen_enc);
    } else {
      int vlen = Matcher::vector_length(this);
      if (vlen == 2) {
        __ movdbl($dst$$XMMRegister, $src$$XMMRegister);
        __ vshiftd(opcode, $dst$$XMMRegister, $shift$$XMMRegister);
      } else {
        assert(vlen == 4, "sanity");
        __ movdqu($dst$$XMMRegister, $src$$XMMRegister);
        __ vshiftd(opcode, $dst$$XMMRegister, $shift$$XMMRegister);
      }
    }
  %}
  ins_pipe( pipe_slow );
%}

// Integers vector left constant shift
instruct vshiftI_imm(vec dst, vec src, immI8 shift) %{
  match(Set dst (LShiftVI src (LShiftCntV shift)));
  match(Set dst (RShiftVI src (RShiftCntV shift)));
  match(Set dst (URShiftVI src (RShiftCntV shift)));
  format %{ "vshiftd_imm  $dst,$src,$shift\t! shift packedI" %}
  ins_encode %{
    int opcode = this->ideal_Opcode();
    if (UseAVX > 0) {
      int vector_len = vector_length_encoding(this);
      __ vshiftd_imm(opcode, $dst$$XMMRegister, $src$$XMMRegister, $shift$$constant, vector_len);
    } else {
      int vlen = Matcher::vector_length(this);
      if (vlen == 2) {
        __ movdbl($dst$$XMMRegister, $src$$XMMRegister);
        __ vshiftd_imm(opcode, $dst$$XMMRegister, $shift$$constant);
      } else {
        assert(vlen == 4, "sanity");
        __ movdqu($dst$$XMMRegister, $src$$XMMRegister);
        __ vshiftd_imm(opcode, $dst$$XMMRegister, $shift$$constant);
      }
    }
  %}
  ins_pipe( pipe_slow );
%}

// Longs vector shift
instruct vshiftL(vec dst, vec src, vec shift) %{
  predicate(!n->as_ShiftV()->is_var_shift());
  match(Set dst ( LShiftVL src shift));
  match(Set dst (URShiftVL src shift));
  effect(TEMP dst, USE src, USE shift);
  format %{ "vshiftq  $dst,$src,$shift\t! shift packedL" %}
  ins_encode %{
    int opcode = this->ideal_Opcode();
    if (UseAVX > 0) {
      int vlen_enc = vector_length_encoding(this);
      __ vshiftq(opcode, $dst$$XMMRegister, $src$$XMMRegister, $shift$$XMMRegister, vlen_enc);
    } else {
      assert(Matcher::vector_length(this) == 2, "");
      __ movdqu($dst$$XMMRegister, $src$$XMMRegister);
      __ vshiftq(opcode, $dst$$XMMRegister, $shift$$XMMRegister);
    }
  %}
  ins_pipe( pipe_slow );
%}

// Longs vector constant shift
instruct vshiftL_imm(vec dst, vec src, immI8 shift) %{
  match(Set dst (LShiftVL src (LShiftCntV shift)));
  match(Set dst (URShiftVL src (RShiftCntV shift)));
  format %{ "vshiftq_imm  $dst,$src,$shift\t! shift packedL" %}
  ins_encode %{
    int opcode = this->ideal_Opcode();
    if (UseAVX > 0) {
      int vector_len = vector_length_encoding(this);
      __ vshiftq_imm(opcode, $dst$$XMMRegister, $src$$XMMRegister, $shift$$constant, vector_len);
    } else {
      assert(Matcher::vector_length(this) == 2, "");
      __ movdqu($dst$$XMMRegister, $src$$XMMRegister);
      __ vshiftq_imm(opcode, $dst$$XMMRegister, $shift$$constant);
    }
  %}
  ins_pipe( pipe_slow );
%}

// -------------------ArithmeticRightShift -----------------------------------
// Long vector arithmetic right shift
instruct vshiftL_arith_reg(vec dst, vec src, vec shift, vec tmp) %{
  predicate(!n->as_ShiftV()->is_var_shift() && UseAVX <= 2);
  match(Set dst (RShiftVL src shift));
  effect(TEMP dst, TEMP tmp);
  format %{ "vshiftq $dst,$src,$shift" %}
  ins_encode %{
    uint vlen = Matcher::vector_length(this);
    if (vlen == 2) {
      assert(UseSSE >= 2, "required");
      __ movdqu($dst$$XMMRegister, $src$$XMMRegister);
      __ psrlq($dst$$XMMRegister, $shift$$XMMRegister);
      __ movdqu($tmp$$XMMRegister, ExternalAddress(vector_long_sign_mask()), noreg);
      __ psrlq($tmp$$XMMRegister, $shift$$XMMRegister);
      __ pxor($dst$$XMMRegister, $tmp$$XMMRegister);
      __ psubq($dst$$XMMRegister, $tmp$$XMMRegister);
    } else {
      assert(vlen == 4, "sanity");
      assert(UseAVX > 1, "required");
      int vlen_enc = Assembler::AVX_256bit;
      __ vpsrlq($dst$$XMMRegister, $src$$XMMRegister, $shift$$XMMRegister, vlen_enc);
      __ vmovdqu($tmp$$XMMRegister, ExternalAddress(vector_long_sign_mask()), noreg);
      __ vpsrlq($tmp$$XMMRegister, $tmp$$XMMRegister, $shift$$XMMRegister, vlen_enc);
      __ vpxor($dst$$XMMRegister, $dst$$XMMRegister, $tmp$$XMMRegister, vlen_enc);
      __ vpsubq($dst$$XMMRegister, $dst$$XMMRegister, $tmp$$XMMRegister, vlen_enc);
    }
  %}
  ins_pipe( pipe_slow );
%}

instruct vshiftL_arith_reg_evex(vec dst, vec src, vec shift) %{
  predicate(!n->as_ShiftV()->is_var_shift() && UseAVX > 2);
  match(Set dst (RShiftVL src shift));
  format %{ "vshiftq $dst,$src,$shift" %}
  ins_encode %{
    int vlen_enc = vector_length_encoding(this);
    __ evpsraq($dst$$XMMRegister, $src$$XMMRegister, $shift$$XMMRegister, vlen_enc);
  %}
  ins_pipe( pipe_slow );
%}

// ------------------- Variable Shift -----------------------------
// Byte variable shift
instruct vshift8B_var_nobw(vec dst, vec src, vec shift, vec vtmp) %{
  predicate(Matcher::vector_length(n) <= 8 &&
            n->as_ShiftV()->is_var_shift() &&
            !VM_Version::supports_avx512bw());
  match(Set dst ( LShiftVB src shift));
  match(Set dst ( RShiftVB src shift));
  match(Set dst (URShiftVB src shift));
  effect(TEMP dst, TEMP vtmp);
  format %{ "vector_varshift_byte $dst, $src, $shift\n\t! using $vtmp as TEMP" %}
  ins_encode %{
    assert(UseAVX >= 2, "required");

    int opcode = this->ideal_Opcode();
    int vlen_enc = Assembler::AVX_128bit;
    __ varshiftbw(opcode, $dst$$XMMRegister, $src$$XMMRegister, $shift$$XMMRegister, vlen_enc, $vtmp$$XMMRegister);
    __ vpackuswb($dst$$XMMRegister, $dst$$XMMRegister, $dst$$XMMRegister, 0);
  %}
  ins_pipe( pipe_slow );
%}

instruct vshift16B_var_nobw(vec dst, vec src, vec shift, vec vtmp1, vec vtmp2) %{
  predicate(Matcher::vector_length(n) == 16 &&
            n->as_ShiftV()->is_var_shift() &&
            !VM_Version::supports_avx512bw());
  match(Set dst ( LShiftVB src shift));
  match(Set dst ( RShiftVB src shift));
  match(Set dst (URShiftVB src shift));
  effect(TEMP dst, TEMP vtmp1, TEMP vtmp2);
  format %{ "vector_varshift_byte $dst, $src, $shift\n\t! using $vtmp1, $vtmp2 as TEMP" %}
  ins_encode %{
    assert(UseAVX >= 2, "required");

    int opcode = this->ideal_Opcode();
    int vlen_enc = Assembler::AVX_128bit;
    // Shift lower half and get word result in dst
    __ varshiftbw(opcode, $dst$$XMMRegister, $src$$XMMRegister, $shift$$XMMRegister, vlen_enc, $vtmp1$$XMMRegister);

    // Shift upper half and get word result in vtmp1
    __ vpshufd($vtmp1$$XMMRegister, $src$$XMMRegister, 0xE, 0);
    __ vpshufd($vtmp2$$XMMRegister, $shift$$XMMRegister, 0xE, 0);
    __ varshiftbw(opcode, $vtmp1$$XMMRegister, $vtmp1$$XMMRegister, $vtmp2$$XMMRegister, vlen_enc, $vtmp2$$XMMRegister);

    // Merge and down convert the two word results to byte in dst
    __ vpackuswb($dst$$XMMRegister, $dst$$XMMRegister, $vtmp1$$XMMRegister, 0);
  %}
  ins_pipe( pipe_slow );
%}

instruct vshift32B_var_nobw(vec dst, vec src, vec shift, vec vtmp1, vec vtmp2, vec vtmp3, vec vtmp4) %{
  predicate(Matcher::vector_length(n) == 32 &&
            n->as_ShiftV()->is_var_shift() &&
            !VM_Version::supports_avx512bw());
  match(Set dst ( LShiftVB src shift));
  match(Set dst ( RShiftVB src shift));
  match(Set dst (URShiftVB src shift));
  effect(TEMP dst, TEMP vtmp1, TEMP vtmp2, TEMP vtmp3, TEMP vtmp4);
  format %{ "vector_varshift_byte $dst, $src, $shift\n\t using $vtmp1, $vtmp2, $vtmp3, $vtmp4 as TEMP" %}
  ins_encode %{
    assert(UseAVX >= 2, "required");

    int opcode = this->ideal_Opcode();
    int vlen_enc = Assembler::AVX_128bit;
    // Process lower 128 bits and get result in dst
    __ varshiftbw(opcode, $dst$$XMMRegister, $src$$XMMRegister, $shift$$XMMRegister, vlen_enc, $vtmp1$$XMMRegister);
    __ vpshufd($vtmp1$$XMMRegister, $src$$XMMRegister, 0xE, 0);
    __ vpshufd($vtmp2$$XMMRegister, $shift$$XMMRegister, 0xE, 0);
    __ varshiftbw(opcode, $vtmp1$$XMMRegister, $vtmp1$$XMMRegister, $vtmp2$$XMMRegister, vlen_enc, $vtmp2$$XMMRegister);
    __ vpackuswb($dst$$XMMRegister, $dst$$XMMRegister, $vtmp1$$XMMRegister, 0);

    // Process higher 128 bits and get result in vtmp3
    __ vextracti128_high($vtmp1$$XMMRegister, $src$$XMMRegister);
    __ vextracti128_high($vtmp2$$XMMRegister, $shift$$XMMRegister);
    __ varshiftbw(opcode, $vtmp3$$XMMRegister, $vtmp1$$XMMRegister, $vtmp2$$XMMRegister, vlen_enc, $vtmp4$$XMMRegister);
    __ vpshufd($vtmp1$$XMMRegister, $vtmp1$$XMMRegister, 0xE, 0);
    __ vpshufd($vtmp2$$XMMRegister, $vtmp2$$XMMRegister, 0xE, 0);
    __ varshiftbw(opcode, $vtmp1$$XMMRegister, $vtmp1$$XMMRegister, $vtmp2$$XMMRegister, vlen_enc, $vtmp2$$XMMRegister);
    __ vpackuswb($vtmp1$$XMMRegister, $vtmp3$$XMMRegister, $vtmp1$$XMMRegister, 0);

    // Merge the two results in dst
    __ vinserti128($dst$$XMMRegister, $dst$$XMMRegister, $vtmp1$$XMMRegister, 0x1);
  %}
  ins_pipe( pipe_slow );
%}

instruct vshiftB_var_evex_bw(vec dst, vec src, vec shift, vec vtmp) %{
  predicate(Matcher::vector_length(n) <= 32 &&
            n->as_ShiftV()->is_var_shift() &&
            VM_Version::supports_avx512bw());
  match(Set dst ( LShiftVB src shift));
  match(Set dst ( RShiftVB src shift));
  match(Set dst (URShiftVB src shift));
  effect(TEMP dst, TEMP vtmp);
  format %{ "vector_varshift_byte $dst, $src, $shift\n\t! using $vtmp as TEMP" %}
  ins_encode %{
    assert(UseAVX > 2, "required");

    int opcode = this->ideal_Opcode();
    int vlen_enc = vector_length_encoding(this);
    __ evarshiftb(opcode, $dst$$XMMRegister, $src$$XMMRegister, $shift$$XMMRegister, vlen_enc, $vtmp$$XMMRegister);
  %}
  ins_pipe( pipe_slow );
%}

instruct vshift64B_var_evex_bw(vec dst, vec src, vec shift, vec vtmp1, vec vtmp2) %{
  predicate(Matcher::vector_length(n) == 64 &&
            n->as_ShiftV()->is_var_shift() &&
            VM_Version::supports_avx512bw());
  match(Set dst ( LShiftVB src shift));
  match(Set dst ( RShiftVB src shift));
  match(Set dst (URShiftVB src shift));
  effect(TEMP dst, TEMP vtmp1, TEMP vtmp2);
  format %{ "vector_varshift_byte $dst, $src, $shift\n\t! using $vtmp1, $vtmp2 as TEMP" %}
  ins_encode %{
    assert(UseAVX > 2, "required");

    int opcode = this->ideal_Opcode();
    int vlen_enc = Assembler::AVX_256bit;
    __ evarshiftb(opcode, $dst$$XMMRegister, $src$$XMMRegister, $shift$$XMMRegister, vlen_enc, $vtmp1$$XMMRegister);
    __ vextracti64x4_high($vtmp1$$XMMRegister, $src$$XMMRegister);
    __ vextracti64x4_high($vtmp2$$XMMRegister, $shift$$XMMRegister);
    __ evarshiftb(opcode, $vtmp1$$XMMRegister, $vtmp1$$XMMRegister, $vtmp2$$XMMRegister, vlen_enc, $vtmp2$$XMMRegister);
    __ vinserti64x4($dst$$XMMRegister, $dst$$XMMRegister, $vtmp1$$XMMRegister, 0x1);
  %}
  ins_pipe( pipe_slow );
%}

// Short variable shift
instruct vshift8S_var_nobw(vec dst, vec src, vec shift, vec vtmp) %{
  predicate(Matcher::vector_length(n) <= 8 &&
            n->as_ShiftV()->is_var_shift() &&
            !VM_Version::supports_avx512bw());
  match(Set dst ( LShiftVS src shift));
  match(Set dst ( RShiftVS src shift));
  match(Set dst (URShiftVS src shift));
  effect(TEMP dst, TEMP vtmp);
  format %{ "vector_var_shift_left_short $dst, $src, $shift\n\t" %}
  ins_encode %{
    assert(UseAVX >= 2, "required");

    int opcode = this->ideal_Opcode();
    bool sign = (opcode != Op_URShiftVS);
    int vlen_enc = Assembler::AVX_256bit;
    __ vextendwd(sign, $dst$$XMMRegister, $src$$XMMRegister, 1);
    __ vpmovzxwd($vtmp$$XMMRegister, $shift$$XMMRegister, 1);
    __ varshiftd(opcode, $dst$$XMMRegister, $dst$$XMMRegister, $vtmp$$XMMRegister, vlen_enc);
    __ vpand($dst$$XMMRegister, $dst$$XMMRegister, ExternalAddress(vector_int_to_short_mask()), vlen_enc, noreg);
    __ vextracti128_high($vtmp$$XMMRegister, $dst$$XMMRegister);
    __ vpackusdw($dst$$XMMRegister, $dst$$XMMRegister, $vtmp$$XMMRegister, 0);
  %}
  ins_pipe( pipe_slow );
%}

instruct vshift16S_var_nobw(vec dst, vec src, vec shift, vec vtmp1, vec vtmp2) %{
  predicate(Matcher::vector_length(n) == 16 &&
            n->as_ShiftV()->is_var_shift() &&
            !VM_Version::supports_avx512bw());
  match(Set dst ( LShiftVS src shift));
  match(Set dst ( RShiftVS src shift));
  match(Set dst (URShiftVS src shift));
  effect(TEMP dst, TEMP vtmp1, TEMP vtmp2);
  format %{ "vector_var_shift_left_short $dst, $src, $shift\n\t" %}
  ins_encode %{
    assert(UseAVX >= 2, "required");

    int opcode = this->ideal_Opcode();
    bool sign = (opcode != Op_URShiftVS);
    int vlen_enc = Assembler::AVX_256bit;
    // Shift lower half, with result in vtmp2 using vtmp1 as TEMP
    __ vextendwd(sign, $vtmp2$$XMMRegister, $src$$XMMRegister, vlen_enc);
    __ vpmovzxwd($vtmp1$$XMMRegister, $shift$$XMMRegister, vlen_enc);
    __ varshiftd(opcode, $vtmp2$$XMMRegister, $vtmp2$$XMMRegister, $vtmp1$$XMMRegister, vlen_enc);
    __ vpand($vtmp2$$XMMRegister, $vtmp2$$XMMRegister, ExternalAddress(vector_int_to_short_mask()), vlen_enc, noreg);

    // Shift upper half, with result in dst using vtmp1 as TEMP
    __ vextracti128_high($dst$$XMMRegister, $src$$XMMRegister);
    __ vextracti128_high($vtmp1$$XMMRegister, $shift$$XMMRegister);
    __ vextendwd(sign, $dst$$XMMRegister, $dst$$XMMRegister, vlen_enc);
    __ vpmovzxwd($vtmp1$$XMMRegister, $vtmp1$$XMMRegister, vlen_enc);
    __ varshiftd(opcode, $dst$$XMMRegister, $dst$$XMMRegister, $vtmp1$$XMMRegister, vlen_enc);
    __ vpand($dst$$XMMRegister, $dst$$XMMRegister, ExternalAddress(vector_int_to_short_mask()), vlen_enc, noreg);

    // Merge lower and upper half result into dst
    __ vpackusdw($dst$$XMMRegister, $vtmp2$$XMMRegister, $dst$$XMMRegister, vlen_enc);
    __ vpermq($dst$$XMMRegister, $dst$$XMMRegister, 0xD8, vlen_enc);
  %}
  ins_pipe( pipe_slow );
%}

instruct vshift16S_var_evex_bw(vec dst, vec src, vec shift) %{
  predicate(n->as_ShiftV()->is_var_shift() &&
            VM_Version::supports_avx512bw());
  match(Set dst ( LShiftVS src shift));
  match(Set dst ( RShiftVS src shift));
  match(Set dst (URShiftVS src shift));
  format %{ "vector_varshift_short $dst,$src,$shift\t!" %}
  ins_encode %{
    assert(UseAVX > 2, "required");

    int opcode = this->ideal_Opcode();
    int vlen_enc = vector_length_encoding(this);
    if (!VM_Version::supports_avx512vl()) {
      vlen_enc = Assembler::AVX_512bit;
    }
    __ varshiftw(opcode, $dst$$XMMRegister, $src$$XMMRegister, $shift$$XMMRegister, vlen_enc);
  %}
  ins_pipe( pipe_slow );
%}

//Integer variable shift
instruct vshiftI_var(vec dst, vec src, vec shift) %{
  predicate(n->as_ShiftV()->is_var_shift());
  match(Set dst ( LShiftVI src shift));
  match(Set dst ( RShiftVI src shift));
  match(Set dst (URShiftVI src shift));
  format %{ "vector_varshift_int $dst,$src,$shift\t!" %}
  ins_encode %{
    assert(UseAVX >= 2, "required");

    int opcode = this->ideal_Opcode();
    int vlen_enc = vector_length_encoding(this);
    __ varshiftd(opcode, $dst$$XMMRegister, $src$$XMMRegister, $shift$$XMMRegister, vlen_enc);
  %}
  ins_pipe( pipe_slow );
%}

//Long variable shift
instruct vshiftL_var(vec dst, vec src, vec shift) %{
  predicate(n->as_ShiftV()->is_var_shift());
  match(Set dst ( LShiftVL src shift));
  match(Set dst (URShiftVL src shift));
  format %{ "vector_varshift_long $dst,$src,$shift\t!" %}
  ins_encode %{
    assert(UseAVX >= 2, "required");

    int opcode = this->ideal_Opcode();
    int vlen_enc = vector_length_encoding(this);
    __ varshiftq(opcode, $dst$$XMMRegister, $src$$XMMRegister, $shift$$XMMRegister, vlen_enc);
  %}
  ins_pipe( pipe_slow );
%}

//Long variable right shift arithmetic
instruct vshiftL_arith_var(vec dst, vec src, vec shift, vec vtmp) %{
  predicate(Matcher::vector_length(n) <= 4 &&
            n->as_ShiftV()->is_var_shift() &&
            UseAVX == 2);
  match(Set dst (RShiftVL src shift));
  effect(TEMP dst, TEMP vtmp);
  format %{ "vector_varshift_long  $dst,$src,$shift\n\t! using $vtmp as TEMP" %}
  ins_encode %{
    int opcode = this->ideal_Opcode();
    int vlen_enc = vector_length_encoding(this);
    __ varshiftq(opcode, $dst$$XMMRegister, $src$$XMMRegister, $shift$$XMMRegister, vlen_enc,
                 $vtmp$$XMMRegister);
  %}
  ins_pipe( pipe_slow );
%}

instruct vshiftL_arith_var_evex(vec dst, vec src, vec shift) %{
  predicate(n->as_ShiftV()->is_var_shift() &&
            UseAVX > 2);
  match(Set dst (RShiftVL src shift));
  format %{ "vector_varfshift_long $dst,$src,$shift\t!" %}
  ins_encode %{
    int opcode = this->ideal_Opcode();
    int vlen_enc = vector_length_encoding(this);
    __ varshiftq(opcode, $dst$$XMMRegister, $src$$XMMRegister, $shift$$XMMRegister, vlen_enc);
  %}
  ins_pipe( pipe_slow );
%}

// --------------------------------- AND --------------------------------------

instruct vand(vec dst, vec src) %{
  predicate(UseAVX == 0);
  match(Set dst (AndV dst src));
  format %{ "pand    $dst,$src\t! and vectors" %}
  ins_encode %{
    __ pand($dst$$XMMRegister, $src$$XMMRegister);
  %}
  ins_pipe( pipe_slow );
%}

instruct vand_reg(vec dst, vec src1, vec src2) %{
  predicate(UseAVX > 0);
  match(Set dst (AndV src1 src2));
  format %{ "vpand   $dst,$src1,$src2\t! and vectors" %}
  ins_encode %{
    int vlen_enc = vector_length_encoding(this);
    __ vpand($dst$$XMMRegister, $src1$$XMMRegister, $src2$$XMMRegister, vlen_enc);
  %}
  ins_pipe( pipe_slow );
%}

instruct vand_mem(vec dst, vec src, memory mem) %{
  predicate((UseAVX > 0) &&
            (Matcher::vector_length_in_bytes(n->in(1)) > 8));
  match(Set dst (AndV src (LoadVector mem)));
  format %{ "vpand   $dst,$src,$mem\t! and vectors" %}
  ins_encode %{
    int vlen_enc = vector_length_encoding(this);
    __ vpand($dst$$XMMRegister, $src$$XMMRegister, $mem$$Address, vlen_enc);
  %}
  ins_pipe( pipe_slow );
%}

// --------------------------------- OR ---------------------------------------

instruct vor(vec dst, vec src) %{
  predicate(UseAVX == 0);
  match(Set dst (OrV dst src));
  format %{ "por     $dst,$src\t! or vectors" %}
  ins_encode %{
    __ por($dst$$XMMRegister, $src$$XMMRegister);
  %}
  ins_pipe( pipe_slow );
%}

instruct vor_reg(vec dst, vec src1, vec src2) %{
  predicate(UseAVX > 0);
  match(Set dst (OrV src1 src2));
  format %{ "vpor    $dst,$src1,$src2\t! or vectors" %}
  ins_encode %{
    int vlen_enc = vector_length_encoding(this);
    __ vpor($dst$$XMMRegister, $src1$$XMMRegister, $src2$$XMMRegister, vlen_enc);
  %}
  ins_pipe( pipe_slow );
%}

instruct vor_mem(vec dst, vec src, memory mem) %{
  predicate((UseAVX > 0) &&
            (Matcher::vector_length_in_bytes(n->in(1)) > 8));
  match(Set dst (OrV src (LoadVector mem)));
  format %{ "vpor    $dst,$src,$mem\t! or vectors" %}
  ins_encode %{
    int vlen_enc = vector_length_encoding(this);
    __ vpor($dst$$XMMRegister, $src$$XMMRegister, $mem$$Address, vlen_enc);
  %}
  ins_pipe( pipe_slow );
%}

// --------------------------------- XOR --------------------------------------

instruct vxor(vec dst, vec src) %{
  predicate(UseAVX == 0);
  match(Set dst (XorV dst src));
  format %{ "pxor    $dst,$src\t! xor vectors" %}
  ins_encode %{
    __ pxor($dst$$XMMRegister, $src$$XMMRegister);
  %}
  ins_pipe( pipe_slow );
%}

instruct vxor_reg(vec dst, vec src1, vec src2) %{
  predicate(UseAVX > 0);
  match(Set dst (XorV src1 src2));
  format %{ "vpxor   $dst,$src1,$src2\t! xor vectors" %}
  ins_encode %{
    int vlen_enc = vector_length_encoding(this);
    __ vpxor($dst$$XMMRegister, $src1$$XMMRegister, $src2$$XMMRegister, vlen_enc);
  %}
  ins_pipe( pipe_slow );
%}

instruct vxor_mem(vec dst, vec src, memory mem) %{
  predicate((UseAVX > 0) &&
            (Matcher::vector_length_in_bytes(n->in(1)) > 8));
  match(Set dst (XorV src (LoadVector mem)));
  format %{ "vpxor   $dst,$src,$mem\t! xor vectors" %}
  ins_encode %{
    int vlen_enc = vector_length_encoding(this);
    __ vpxor($dst$$XMMRegister, $src$$XMMRegister, $mem$$Address, vlen_enc);
  %}
  ins_pipe( pipe_slow );
%}

// --------------------------------- VectorCast --------------------------------------

instruct vcastBtoX(vec dst, vec src) %{
  match(Set dst (VectorCastB2X src));
  format %{ "vector_cast_b2x $dst,$src\t!" %}
  ins_encode %{
    assert(UseAVX > 0, "required");

    BasicType to_elem_bt = Matcher::vector_element_basic_type(this);
    int vlen_enc = vector_length_encoding(this);
    __ vconvert_b2x(to_elem_bt, $dst$$XMMRegister, $src$$XMMRegister, vlen_enc);
  %}
  ins_pipe( pipe_slow );
%}

instruct castStoX(vec dst, vec src) %{
  predicate((UseAVX <= 2 || !VM_Version::supports_avx512vlbw()) &&
            Matcher::vector_length(n->in(1)) <= 8 && // src
            Matcher::vector_element_basic_type(n) == T_BYTE);
  match(Set dst (VectorCastS2X src));
  format %{ "vector_cast_s2x $dst,$src" %}
  ins_encode %{
    assert(UseAVX > 0, "required");

    __ vpand($dst$$XMMRegister, $src$$XMMRegister, ExternalAddress(vector_short_to_byte_mask()), 0, noreg);
    __ vpackuswb($dst$$XMMRegister, $dst$$XMMRegister, $dst$$XMMRegister, 0);
  %}
  ins_pipe( pipe_slow );
%}

instruct vcastStoX(vec dst, vec src, vec vtmp) %{
  predicate((UseAVX <= 2 || !VM_Version::supports_avx512vlbw()) &&
            Matcher::vector_length(n->in(1)) == 16 && // src
            Matcher::vector_element_basic_type(n) == T_BYTE);
  effect(TEMP dst, TEMP vtmp);
  match(Set dst (VectorCastS2X src));
  format %{ "vector_cast_s2x $dst,$src\t! using $vtmp as TEMP" %}
  ins_encode %{
    assert(UseAVX > 0, "required");

    int vlen_enc = vector_length_encoding(Matcher::vector_length_in_bytes(this, $src));
    __ vpand($dst$$XMMRegister, $src$$XMMRegister, ExternalAddress(vector_short_to_byte_mask()), vlen_enc, noreg);
    __ vextracti128($vtmp$$XMMRegister, $dst$$XMMRegister, 0x1);
    __ vpackuswb($dst$$XMMRegister, $dst$$XMMRegister, $vtmp$$XMMRegister, 0);
  %}
  ins_pipe( pipe_slow );
%}

instruct vcastStoX_evex(vec dst, vec src) %{
  predicate((UseAVX > 2 && VM_Version::supports_avx512vlbw()) ||
            (Matcher::vector_length_in_bytes(n) >= Matcher::vector_length_in_bytes(n->in(1)))); // dst >= src
  match(Set dst (VectorCastS2X src));
  format %{ "vector_cast_s2x $dst,$src\t!" %}
  ins_encode %{
    BasicType to_elem_bt = Matcher::vector_element_basic_type(this);
    int src_vlen_enc = vector_length_encoding(this, $src);
    int vlen_enc = vector_length_encoding(this);
    switch (to_elem_bt) {
      case T_BYTE:
        if (!VM_Version::supports_avx512vl()) {
          vlen_enc = Assembler::AVX_512bit;
        }
        __ evpmovwb($dst$$XMMRegister, $src$$XMMRegister, src_vlen_enc);
        break;
      case T_INT:
        __ vpmovsxwd($dst$$XMMRegister, $src$$XMMRegister, vlen_enc);
        break;
      case T_FLOAT:
        __ vpmovsxwd($dst$$XMMRegister, $src$$XMMRegister, vlen_enc);
        __ vcvtdq2ps($dst$$XMMRegister, $dst$$XMMRegister, vlen_enc);
        break;
      case T_LONG:
        __ vpmovsxwq($dst$$XMMRegister, $src$$XMMRegister, vlen_enc);
        break;
      case T_DOUBLE: {
        int mid_vlen_enc = (vlen_enc == Assembler::AVX_512bit) ? Assembler::AVX_256bit : Assembler::AVX_128bit;
        __ vpmovsxwd($dst$$XMMRegister, $src$$XMMRegister, mid_vlen_enc);
        __ vcvtdq2pd($dst$$XMMRegister, $dst$$XMMRegister, vlen_enc);
        break;
      }
      default:
        ShouldNotReachHere();
    }
  %}
  ins_pipe( pipe_slow );
%}

instruct castItoX(vec dst, vec src) %{
  predicate(UseAVX <= 2 &&
            (Matcher::vector_length_in_bytes(n->in(1)) <= 16) &&
            (Matcher::vector_length_in_bytes(n) < Matcher::vector_length_in_bytes(n->in(1)))); // dst < src
  match(Set dst (VectorCastI2X src));
  format %{ "vector_cast_i2x $dst,$src" %}
  ins_encode %{
    assert(UseAVX > 0, "required");

    BasicType to_elem_bt = Matcher::vector_element_basic_type(this);
    int vlen_enc = vector_length_encoding(this, $src);

    if (to_elem_bt == T_BYTE) {
      __ vpand($dst$$XMMRegister, $src$$XMMRegister, ExternalAddress(vector_int_to_byte_mask()), vlen_enc, noreg);
      __ vpackusdw($dst$$XMMRegister, $dst$$XMMRegister, $dst$$XMMRegister, vlen_enc);
      __ vpackuswb($dst$$XMMRegister, $dst$$XMMRegister, $dst$$XMMRegister, vlen_enc);
    } else {
      assert(to_elem_bt == T_SHORT, "%s", type2name(to_elem_bt));
      __ vpand($dst$$XMMRegister, $src$$XMMRegister, ExternalAddress(vector_int_to_short_mask()), vlen_enc, noreg);
      __ vpackusdw($dst$$XMMRegister, $dst$$XMMRegister, $dst$$XMMRegister, vlen_enc);
    }
  %}
  ins_pipe( pipe_slow );
%}

instruct vcastItoX(vec dst, vec src, vec vtmp) %{
  predicate(UseAVX <= 2 &&
            (Matcher::vector_length_in_bytes(n->in(1)) == 32) &&
            (Matcher::vector_length_in_bytes(n) < Matcher::vector_length_in_bytes(n->in(1)))); // dst < src
  match(Set dst (VectorCastI2X src));
  format %{ "vector_cast_i2x $dst,$src\t! using $vtmp as TEMP" %}
  effect(TEMP dst, TEMP vtmp);
  ins_encode %{
    assert(UseAVX > 0, "required");

    BasicType to_elem_bt = Matcher::vector_element_basic_type(this);
    int vlen_enc = vector_length_encoding(this, $src);

    if (to_elem_bt == T_BYTE) {
      __ vpand($vtmp$$XMMRegister, $src$$XMMRegister, ExternalAddress(vector_int_to_byte_mask()), vlen_enc, noreg);
      __ vextracti128($dst$$XMMRegister, $vtmp$$XMMRegister, 0x1);
      __ vpackusdw($dst$$XMMRegister, $vtmp$$XMMRegister, $dst$$XMMRegister, vlen_enc);
      __ vpackuswb($dst$$XMMRegister, $dst$$XMMRegister, $dst$$XMMRegister, Assembler::AVX_128bit);
    } else {
      assert(to_elem_bt == T_SHORT, "%s", type2name(to_elem_bt));
      __ vpand($vtmp$$XMMRegister, $src$$XMMRegister, ExternalAddress(vector_int_to_short_mask()), vlen_enc, noreg);
      __ vextracti128($dst$$XMMRegister, $vtmp$$XMMRegister, 0x1);
      __ vpackusdw($dst$$XMMRegister, $vtmp$$XMMRegister, $dst$$XMMRegister, vlen_enc);
    }
  %}
  ins_pipe( pipe_slow );
%}

instruct vcastItoX_evex(vec dst, vec src) %{
  predicate(UseAVX > 2 ||
            (Matcher::vector_length_in_bytes(n) >= Matcher::vector_length_in_bytes(n->in(1)))); // dst >= src
  match(Set dst (VectorCastI2X src));
  format %{ "vector_cast_i2x $dst,$src\t!" %}
  ins_encode %{
    assert(UseAVX > 0, "required");

    BasicType dst_elem_bt = Matcher::vector_element_basic_type(this);
    int src_vlen_enc = vector_length_encoding(this, $src);
    int dst_vlen_enc = vector_length_encoding(this);
    switch (dst_elem_bt) {
      case T_BYTE:
        if (!VM_Version::supports_avx512vl()) {
          src_vlen_enc = Assembler::AVX_512bit;
        }
        __ evpmovdb($dst$$XMMRegister, $src$$XMMRegister, src_vlen_enc);
        break;
      case T_SHORT:
        if (!VM_Version::supports_avx512vl()) {
          src_vlen_enc = Assembler::AVX_512bit;
        }
        __ evpmovdw($dst$$XMMRegister, $src$$XMMRegister, src_vlen_enc);
        break;
      case T_FLOAT:
        __ vcvtdq2ps($dst$$XMMRegister, $src$$XMMRegister, dst_vlen_enc);
        break;
      case T_LONG:
        __ vpmovsxdq($dst$$XMMRegister, $src$$XMMRegister, dst_vlen_enc);
        break;
      case T_DOUBLE:
        __ vcvtdq2pd($dst$$XMMRegister, $src$$XMMRegister, dst_vlen_enc);
        break;
      default:
        ShouldNotReachHere();
    }
  %}
  ins_pipe( pipe_slow );
%}

instruct vcastLtoBS(vec dst, vec src) %{
  predicate((Matcher::vector_element_basic_type(n) == T_BYTE || Matcher::vector_element_basic_type(n) == T_SHORT) &&
            UseAVX <= 2);
  match(Set dst (VectorCastL2X src));
  format %{ "vector_cast_l2x  $dst,$src" %}
  ins_encode %{
    assert(UseAVX > 0, "required");

    int vlen = Matcher::vector_length_in_bytes(this, $src);
    BasicType to_elem_bt  = Matcher::vector_element_basic_type(this);
    AddressLiteral mask_addr = (to_elem_bt == T_BYTE) ? ExternalAddress(vector_int_to_byte_mask())
                                                      : ExternalAddress(vector_int_to_short_mask());
    if (vlen <= 16) {
      __ vpshufd($dst$$XMMRegister, $src$$XMMRegister, 8, Assembler::AVX_128bit);
      __ vpand($dst$$XMMRegister, $dst$$XMMRegister, mask_addr, Assembler::AVX_128bit, noreg);
      __ vpackusdw($dst$$XMMRegister, $dst$$XMMRegister, $dst$$XMMRegister, Assembler::AVX_128bit);
    } else {
      assert(vlen <= 32, "required");
      __ vpermilps($dst$$XMMRegister, $src$$XMMRegister, 8, Assembler::AVX_256bit);
      __ vpermpd($dst$$XMMRegister, $dst$$XMMRegister, 8, Assembler::AVX_256bit);
      __ vpand($dst$$XMMRegister, $dst$$XMMRegister, mask_addr, Assembler::AVX_128bit, noreg);
      __ vpackusdw($dst$$XMMRegister, $dst$$XMMRegister, $dst$$XMMRegister, Assembler::AVX_128bit);
    }
    if (to_elem_bt == T_BYTE) {
      __ vpackuswb($dst$$XMMRegister, $dst$$XMMRegister, $dst$$XMMRegister, Assembler::AVX_128bit);
    }
  %}
  ins_pipe( pipe_slow );
%}

instruct vcastLtoX_evex(vec dst, vec src) %{
  predicate(UseAVX > 2 ||
            (Matcher::vector_element_basic_type(n) == T_INT ||
             Matcher::vector_element_basic_type(n) == T_FLOAT ||
             Matcher::vector_element_basic_type(n) == T_DOUBLE));
  match(Set dst (VectorCastL2X src));
  format %{ "vector_cast_l2x  $dst,$src\t!" %}
  ins_encode %{
    BasicType to_elem_bt = Matcher::vector_element_basic_type(this);
    int vlen = Matcher::vector_length_in_bytes(this, $src);
    int vlen_enc = vector_length_encoding(this, $src);
    switch (to_elem_bt) {
      case T_BYTE:
        if (UseAVX > 2 && !VM_Version::supports_avx512vl()) {
          vlen_enc = Assembler::AVX_512bit;
        }
        __ evpmovqb($dst$$XMMRegister, $src$$XMMRegister, vlen_enc);
        break;
      case T_SHORT:
        if (UseAVX > 2 && !VM_Version::supports_avx512vl()) {
          vlen_enc = Assembler::AVX_512bit;
        }
        __ evpmovqw($dst$$XMMRegister, $src$$XMMRegister, vlen_enc);
        break;
      case T_INT:
        if (vlen == 8) {
          if ($dst$$XMMRegister != $src$$XMMRegister) {
            __ movflt($dst$$XMMRegister, $src$$XMMRegister);
          }
        } else if (vlen == 16) {
          __ pshufd($dst$$XMMRegister, $src$$XMMRegister, 8);
        } else if (vlen == 32) {
          if (UseAVX > 2) {
            if (!VM_Version::supports_avx512vl()) {
              vlen_enc = Assembler::AVX_512bit;
            }
            __ evpmovqd($dst$$XMMRegister, $src$$XMMRegister, vlen_enc);
          } else {
            __ vpermilps($dst$$XMMRegister, $src$$XMMRegister, 8, vlen_enc);
            __ vpermpd($dst$$XMMRegister, $dst$$XMMRegister, 8, vlen_enc);
          }
        } else { // vlen == 64
          __ evpmovqd($dst$$XMMRegister, $src$$XMMRegister, vlen_enc);
        }
        break;
      case T_FLOAT:
        assert(UseAVX > 2 && VM_Version::supports_avx512dq(), "required");
        __ evcvtqq2ps($dst$$XMMRegister, $src$$XMMRegister, vlen_enc);
        break;
      case T_DOUBLE:
        assert(UseAVX > 2 && VM_Version::supports_avx512dq(), "required");
        __ evcvtqq2pd($dst$$XMMRegister, $src$$XMMRegister, vlen_enc);
        break;

      default: assert(false, "%s", type2name(to_elem_bt));
    }
  %}
  ins_pipe( pipe_slow );
%}

instruct vcastFtoD_reg(vec dst, vec src) %{
  predicate(Matcher::vector_element_basic_type(n) == T_DOUBLE);
  match(Set dst (VectorCastF2X src));
  format %{ "vector_cast_f2d  $dst,$src\t!" %}
  ins_encode %{
    int vlen_enc = vector_length_encoding(this);
    __ vcvtps2pd($dst$$XMMRegister, $src$$XMMRegister, vlen_enc);
  %}
  ins_pipe( pipe_slow );
%}


instruct castFtoI_reg_avx(vec dst, vec src, vec xtmp1, vec xtmp2, vec xtmp3, vec xtmp4, rFlagsReg cr) %{
  // F2I conversion for < 64 byte vector using AVX instructions
  // AVX512 platforms that dont support avx512vl also use AVX instructions to support F2I
  predicate(!VM_Version::supports_avx512vl() &&
            Matcher::vector_length_in_bytes(n) < 64 &&
            Matcher::vector_element_basic_type(n) == T_INT);
  match(Set dst (VectorCastF2X src));
  effect(TEMP dst, TEMP xtmp1, TEMP xtmp2, TEMP xtmp3, TEMP xtmp4, KILL cr);
  format %{ "vector_cast_f2i $dst,$src\t! using $xtmp1, $xtmp2, $xtmp3, $xtmp4 as TEMP" %}
  ins_encode %{
    int vlen_enc = vector_length_encoding(this);
    __ vector_castF2I_avx($dst$$XMMRegister, $src$$XMMRegister,
                          ExternalAddress(StubRoutines::x86::vector_float_sign_flip()), vlen_enc,
                          $xtmp1$$XMMRegister, $xtmp2$$XMMRegister, $xtmp3$$XMMRegister, $xtmp4$$XMMRegister);
  %}
  ins_pipe( pipe_slow );
%}

instruct castFtoI_reg_evex(vec dst, vec src, vec xtmp1, vec xtmp2, kReg ktmp1, kReg ktmp2, rFlagsReg cr) %{
  predicate((VM_Version::supports_avx512vl() ||
             Matcher::vector_length_in_bytes(n) == 64) &&
             Matcher::vector_element_basic_type(n) == T_INT);
  match(Set dst (VectorCastF2X src));
  effect(TEMP dst, TEMP xtmp1, TEMP xtmp2, TEMP ktmp1, TEMP ktmp2, KILL cr);
  format %{ "vector_cast_f2i $dst,$src\t! using $xtmp1, $xtmp2, $ktmp1, $ktmp2 as TEMP" %}
  ins_encode %{
    int vlen_enc = vector_length_encoding(this);
    __ vector_castF2I_evex($dst$$XMMRegister, $src$$XMMRegister,
                           ExternalAddress(StubRoutines::x86::vector_float_sign_flip()), vlen_enc,
                           $xtmp1$$XMMRegister, $xtmp2$$XMMRegister, $ktmp1$$KRegister, $ktmp2$$KRegister);
  %}
  ins_pipe( pipe_slow );
%}

instruct castFtoX_reg_evex(vec dst, vec src, vec xtmp1, vec xtmp2, kReg ktmp1, kReg ktmp2, rFlagsReg cr) %{
  // F2X conversion for integral non T_INT target using AVX512 instructions
  // Platforms that dont support avx512vl can only support 64 byte vectors
  predicate(is_integral_type(Matcher::vector_element_basic_type(n)) &&
            Matcher::vector_element_basic_type(n) != T_INT);
  match(Set dst (VectorCastF2X src));
  effect(TEMP dst, TEMP xtmp1, TEMP xtmp2, TEMP ktmp1, TEMP ktmp2, KILL cr);
  format %{ "vector_cast_f2x $dst,$src\t! using $xtmp1, $xtmp2, $ktmp1, $ktmp2 as TEMP" %}
  ins_encode %{
    BasicType to_elem_bt = Matcher::vector_element_basic_type(this);
    if (to_elem_bt == T_LONG) {
      int vlen_enc = vector_length_encoding(this);
      __ vector_castF2L_evex($dst$$XMMRegister, $src$$XMMRegister,
                             ExternalAddress(StubRoutines::x86::vector_double_sign_flip()), vlen_enc,
                             $xtmp1$$XMMRegister, $xtmp2$$XMMRegister, $ktmp1$$KRegister, $ktmp2$$KRegister);
    } else {
      int vlen_enc = vector_length_encoding(this, $src);
      __ vector_castF2I_evex($dst$$XMMRegister, $src$$XMMRegister,
                             ExternalAddress(StubRoutines::x86::vector_float_sign_flip()), vlen_enc,
                             $xtmp1$$XMMRegister, $xtmp2$$XMMRegister, $ktmp1$$KRegister, $ktmp2$$KRegister);
      if (to_elem_bt == T_SHORT) {
        __ evpmovdw($dst$$XMMRegister, $dst$$XMMRegister, vlen_enc);
      } else {
        assert(to_elem_bt == T_BYTE, "required");
        __ evpmovdb($dst$$XMMRegister, $dst$$XMMRegister, vlen_enc);
      }
    }
  %}
  ins_pipe( pipe_slow );
%}

instruct vcastDtoF_reg(vec dst, vec src) %{
  predicate(Matcher::vector_element_basic_type(n) == T_FLOAT);
  match(Set dst (VectorCastD2X src));
  format %{ "vector_cast_d2x  $dst,$src\t!" %}
  ins_encode %{
    int vlen_enc = vector_length_encoding(this, $src);
    __ vcvtpd2ps($dst$$XMMRegister, $src$$XMMRegister, vlen_enc);
  %}
  ins_pipe( pipe_slow );
%}

instruct castDtoX_reg_evex(vec dst, vec src, vec xtmp1, vec xtmp2, kReg ktmp1, kReg ktmp2, rFlagsReg cr) %{
  predicate(is_integral_type(Matcher::vector_element_basic_type(n)));
  match(Set dst (VectorCastD2X src));
  effect(TEMP dst, TEMP xtmp1, TEMP xtmp2, TEMP ktmp1, TEMP ktmp2, KILL cr);
  format %{ "vector_cast_d2x $dst,$src\t! using $xtmp1, $xtmp2, $ktmp1, $ktmp2 as TEMP" %}
  ins_encode %{
    int vlen_enc = vector_length_encoding(this, $src);
    BasicType to_elem_bt = Matcher::vector_element_basic_type(this);
    __ vector_castD2X_evex(to_elem_bt, $dst$$XMMRegister, $src$$XMMRegister,
                           ExternalAddress(StubRoutines::x86::vector_double_sign_flip()), vlen_enc,
                           $xtmp1$$XMMRegister, $xtmp2$$XMMRegister, $ktmp1$$KRegister, $ktmp2$$KRegister);
  %}
  ins_pipe( pipe_slow );
%}

instruct vucast(vec dst, vec src) %{
  match(Set dst (VectorUCastB2X src));
  match(Set dst (VectorUCastS2X src));
  match(Set dst (VectorUCastI2X src));
  format %{ "vector_ucast $dst,$src\t!" %}
  ins_encode %{
    assert(UseAVX > 0, "required");

    BasicType from_elem_bt = Matcher::vector_element_basic_type(this, $src);
    BasicType to_elem_bt = Matcher::vector_element_basic_type(this);
    int vlen_enc = vector_length_encoding(this);
    __ vector_unsigned_cast($dst$$XMMRegister, $src$$XMMRegister, vlen_enc, from_elem_bt, to_elem_bt);
  %}
  ins_pipe( pipe_slow );
%}

#ifdef _LP64
instruct vround_float_avx(vec dst, vec src, rRegP tmp, vec xtmp1, vec xtmp2, vec xtmp3, vec xtmp4, rFlagsReg cr) %{
  predicate(!VM_Version::supports_avx512vl() &&
            Matcher::vector_length_in_bytes(n) < 64 &&
            Matcher::vector_element_basic_type(n) == T_INT);
  match(Set dst (RoundVF src));
  effect(TEMP dst, TEMP tmp, TEMP xtmp1, TEMP xtmp2, TEMP xtmp3, TEMP xtmp4, KILL cr);
  format %{ "vector_round_float $dst,$src\t! using $tmp, $xtmp1, $xtmp2, $xtmp3, $xtmp4 as TEMP" %}
  ins_encode %{
    int vlen_enc = vector_length_encoding(this);
    InternalAddress new_mxcsr = $constantaddress((jint)0x3F80);
    __ vector_round_float_avx($dst$$XMMRegister, $src$$XMMRegister,
                              ExternalAddress(StubRoutines::x86::vector_float_sign_flip()), new_mxcsr, vlen_enc,
                              $tmp$$Register, $xtmp1$$XMMRegister, $xtmp2$$XMMRegister, $xtmp3$$XMMRegister, $xtmp4$$XMMRegister);
  %}
  ins_pipe( pipe_slow );
%}

instruct vround_float_evex(vec dst, vec src, rRegP tmp, vec xtmp1, vec xtmp2, kReg ktmp1, kReg ktmp2, rFlagsReg cr) %{
  predicate((VM_Version::supports_avx512vl() ||
             Matcher::vector_length_in_bytes(n) == 64) &&
             Matcher::vector_element_basic_type(n) == T_INT);
  match(Set dst (RoundVF src));
  effect(TEMP dst, TEMP tmp, TEMP xtmp1, TEMP xtmp2, TEMP ktmp1, TEMP ktmp2, KILL cr);
  format %{ "vector_round_float $dst,$src\t! using $tmp, $xtmp1, $xtmp2, $ktmp1, $ktmp2 as TEMP" %}
  ins_encode %{
    int vlen_enc = vector_length_encoding(this);
    InternalAddress new_mxcsr = $constantaddress((jint)0x3F80);
    __ vector_round_float_evex($dst$$XMMRegister, $src$$XMMRegister,
                               ExternalAddress(StubRoutines::x86::vector_float_sign_flip()), new_mxcsr, vlen_enc,
                               $tmp$$Register, $xtmp1$$XMMRegister, $xtmp2$$XMMRegister, $ktmp1$$KRegister, $ktmp2$$KRegister);
  %}
  ins_pipe( pipe_slow );
%}

instruct vround_reg_evex(vec dst, vec src, rRegP tmp, vec xtmp1, vec xtmp2, kReg ktmp1, kReg ktmp2, rFlagsReg cr) %{
  predicate(Matcher::vector_element_basic_type(n) == T_LONG);
  match(Set dst (RoundVD src));
  effect(TEMP dst, TEMP tmp, TEMP xtmp1, TEMP xtmp2, TEMP ktmp1, TEMP ktmp2,  KILL cr);
  format %{ "vector_round_long $dst,$src\t! using $tmp, $xtmp1, $xtmp2, $ktmp1, $ktmp2 as TEMP" %}
  ins_encode %{
    int vlen_enc = vector_length_encoding(this);
    InternalAddress new_mxcsr = $constantaddress((jint)0x3F80);
    __ vector_round_double_evex($dst$$XMMRegister, $src$$XMMRegister,
                                ExternalAddress(StubRoutines::x86::vector_double_sign_flip()), new_mxcsr, vlen_enc,
                                $tmp$$Register, $xtmp1$$XMMRegister, $xtmp2$$XMMRegister, $ktmp1$$KRegister, $ktmp2$$KRegister);
  %}
  ins_pipe( pipe_slow );
%}

#endif // _LP64

// --------------------------------- VectorMaskCmp --------------------------------------

instruct vcmpFD(legVec dst, legVec src1, legVec src2, immI8 cond) %{
  predicate(n->bottom_type()->isa_vectmask() == NULL &&
            Matcher::vector_length_in_bytes(n->in(1)->in(1)) >=  8 && // src1
            Matcher::vector_length_in_bytes(n->in(1)->in(1)) <= 32 && // src1
            is_floating_point_type(Matcher::vector_element_basic_type(n->in(1)->in(1)))); // src1 T_FLOAT, T_DOUBLE
  match(Set dst (VectorMaskCmp (Binary src1 src2) cond));
  format %{ "vector_compare $dst,$src1,$src2,$cond\t!" %}
  ins_encode %{
    int vlen_enc = vector_length_encoding(this, $src1);
    Assembler::ComparisonPredicateFP cmp = booltest_pred_to_comparison_pred_fp($cond$$constant);
    if (Matcher::vector_element_basic_type(this, $src1) == T_FLOAT) {
      __ vcmpps($dst$$XMMRegister, $src1$$XMMRegister, $src2$$XMMRegister, cmp, vlen_enc);
    } else {
      __ vcmppd($dst$$XMMRegister, $src1$$XMMRegister, $src2$$XMMRegister, cmp, vlen_enc);
    }
  %}
  ins_pipe( pipe_slow );
%}

instruct evcmpFD64(vec dst, vec src1, vec src2, immI8 cond, kReg ktmp) %{
  predicate(Matcher::vector_length_in_bytes(n->in(1)->in(1)) == 64 && // src1
            n->bottom_type()->isa_vectmask() == NULL &&
            is_floating_point_type(Matcher::vector_element_basic_type(n->in(1)->in(1)))); // src1 T_FLOAT, T_DOUBLE
  match(Set dst (VectorMaskCmp (Binary src1 src2) cond));
  effect(TEMP ktmp);
  format %{ "vector_compare $dst,$src1,$src2,$cond" %}
  ins_encode %{
    int vlen_enc = Assembler::AVX_512bit;
    Assembler::ComparisonPredicateFP cmp = booltest_pred_to_comparison_pred_fp($cond$$constant);
    KRegister mask = k0; // The comparison itself is not being masked.
    if (Matcher::vector_element_basic_type(this, $src1) == T_FLOAT) {
      __ evcmpps($ktmp$$KRegister, mask, $src1$$XMMRegister, $src2$$XMMRegister, cmp, vlen_enc);
      __ evmovdqul($dst$$XMMRegister, $ktmp$$KRegister, ExternalAddress(vector_all_bits_set()), false, vlen_enc, noreg);
    } else {
      __ evcmppd($ktmp$$KRegister, mask, $src1$$XMMRegister, $src2$$XMMRegister, cmp, vlen_enc);
      __ evmovdquq($dst$$XMMRegister, $ktmp$$KRegister, ExternalAddress(vector_all_bits_set()), false, vlen_enc, noreg);
    }
  %}
  ins_pipe( pipe_slow );
%}

instruct evcmpFD(kReg dst, vec src1, vec src2, immI8 cond) %{
  predicate(n->bottom_type()->isa_vectmask() &&
            is_floating_point_type(Matcher::vector_element_basic_type(n->in(1)->in(1)))); // src1 T_FLOAT, T_DOUBLE
  match(Set dst (VectorMaskCmp (Binary src1 src2) cond));
  format %{ "vector_compare_evex $dst,$src1,$src2,$cond\t!" %}
  ins_encode %{
    assert(bottom_type()->isa_vectmask(), "TypeVectMask expected");
    int vlen_enc = vector_length_encoding(this, $src1);
    Assembler::ComparisonPredicateFP cmp = booltest_pred_to_comparison_pred_fp($cond$$constant);
    KRegister mask = k0; // The comparison itself is not being masked.
    if (Matcher::vector_element_basic_type(this, $src1) == T_FLOAT) {
      __ evcmpps($dst$$KRegister, mask, $src1$$XMMRegister, $src2$$XMMRegister, cmp, vlen_enc);
    } else {
      __ evcmppd($dst$$KRegister, mask, $src1$$XMMRegister, $src2$$XMMRegister, cmp, vlen_enc);
    }
  %}
  ins_pipe( pipe_slow );
%}

instruct vcmp_direct(legVec dst, legVec src1, legVec src2, immI8 cond) %{
  predicate(n->bottom_type()->isa_vectmask() == NULL &&
            !is_unsigned_booltest_pred(n->in(2)->get_int()) &&
            Matcher::vector_length_in_bytes(n->in(1)->in(1)) >=  4 && // src1
            Matcher::vector_length_in_bytes(n->in(1)->in(1)) <= 32 && // src1
            is_integral_type(Matcher::vector_element_basic_type(n->in(1)->in(1))) &&
            (n->in(2)->get_int() == BoolTest::eq ||
             n->in(2)->get_int() == BoolTest::lt ||
             n->in(2)->get_int() == BoolTest::gt)); // cond
  match(Set dst (VectorMaskCmp (Binary src1 src2) cond));
  format %{ "vector_compare $dst,$src1,$src2,$cond\t!" %}
  ins_encode %{
    int vlen_enc = vector_length_encoding(this, $src1);
    Assembler::ComparisonPredicate cmp = booltest_pred_to_comparison_pred($cond$$constant);
    Assembler::Width ww = widthForType(Matcher::vector_element_basic_type(this, $src1));
    __ vpcmpCCW($dst$$XMMRegister, $src1$$XMMRegister, $src2$$XMMRegister, xnoreg, cmp, ww, vlen_enc);
  %}
  ins_pipe( pipe_slow );
%}

instruct vcmp_negate(legVec dst, legVec src1, legVec src2, immI8 cond, legVec xtmp) %{
  predicate(n->bottom_type()->isa_vectmask() == NULL &&
            !is_unsigned_booltest_pred(n->in(2)->get_int()) &&
            Matcher::vector_length_in_bytes(n->in(1)->in(1)) >=  4 && // src1
            Matcher::vector_length_in_bytes(n->in(1)->in(1)) <= 32 && // src1
            is_integral_type(Matcher::vector_element_basic_type(n->in(1)->in(1))) &&
            (n->in(2)->get_int() == BoolTest::ne ||
             n->in(2)->get_int() == BoolTest::le ||
             n->in(2)->get_int() == BoolTest::ge)); // cond
  match(Set dst (VectorMaskCmp (Binary src1 src2) cond));
  effect(TEMP dst, TEMP xtmp);
  format %{ "vector_compare $dst,$src1,$src2,$cond\t! using $xtmp as TEMP" %}
  ins_encode %{
    int vlen_enc = vector_length_encoding(this, $src1);
    Assembler::ComparisonPredicate cmp = booltest_pred_to_comparison_pred($cond$$constant);
    Assembler::Width ww = widthForType(Matcher::vector_element_basic_type(this, $src1));
    __ vpcmpCCW($dst$$XMMRegister, $src1$$XMMRegister, $src2$$XMMRegister, $xtmp$$XMMRegister, cmp, ww, vlen_enc);
  %}
  ins_pipe( pipe_slow );
%}

instruct vcmpu(legVec dst, legVec src1, legVec src2, immI8 cond, legVec xtmp) %{
  predicate(n->bottom_type()->isa_vectmask() == NULL &&
            is_unsigned_booltest_pred(n->in(2)->get_int()) &&
            Matcher::vector_length_in_bytes(n->in(1)->in(1)) >=  4 && // src1
            Matcher::vector_length_in_bytes(n->in(1)->in(1)) <= 32 && // src1
            is_integral_type(Matcher::vector_element_basic_type(n->in(1)->in(1)))); // src1
  match(Set dst (VectorMaskCmp (Binary src1 src2) cond));
  effect(TEMP dst, TEMP xtmp);
  format %{ "vector_compareu $dst,$src1,$src2,$cond\t! using $xtmp as TEMP" %}
  ins_encode %{
    InternalAddress flip_bit = $constantaddress(high_bit_set(Matcher::vector_element_basic_type(this, $src1)));
    int vlen_enc = vector_length_encoding(this, $src1);
    Assembler::ComparisonPredicate cmp = booltest_pred_to_comparison_pred($cond$$constant);
    Assembler::Width ww = widthForType(Matcher::vector_element_basic_type(this, $src1));

    if (vlen_enc == Assembler::AVX_128bit) {
      __ vmovddup($xtmp$$XMMRegister, flip_bit, vlen_enc, noreg);
    } else {
      __ vbroadcastsd($xtmp$$XMMRegister, flip_bit, vlen_enc, noreg);
    }
    __ vpxor($dst$$XMMRegister, $xtmp$$XMMRegister, $src1$$XMMRegister, vlen_enc);
    __ vpxor($xtmp$$XMMRegister, $xtmp$$XMMRegister, $src2$$XMMRegister, vlen_enc);
    __ vpcmpCCW($dst$$XMMRegister, $dst$$XMMRegister, $xtmp$$XMMRegister, $xtmp$$XMMRegister, cmp, ww, vlen_enc);
  %}
  ins_pipe( pipe_slow );
%}

instruct vcmp64(vec dst, vec src1, vec src2, immI8 cond, kReg ktmp) %{
  predicate((n->bottom_type()->isa_vectmask() == NULL &&
             Matcher::vector_length_in_bytes(n->in(1)->in(1)) == 64) && // src1
             is_integral_type(Matcher::vector_element_basic_type(n->in(1)->in(1)))); // src1
  match(Set dst (VectorMaskCmp (Binary src1 src2) cond));
  effect(TEMP ktmp);
  format %{ "vector_compare $dst,$src1,$src2,$cond" %}
  ins_encode %{
    assert(UseAVX > 2, "required");

    int vlen_enc = vector_length_encoding(this, $src1);
    Assembler::ComparisonPredicate cmp = booltest_pred_to_comparison_pred($cond$$constant);
    bool is_unsigned = is_unsigned_booltest_pred($cond$$constant);
    KRegister mask = k0; // The comparison itself is not being masked.
    bool merge = false;
    BasicType src1_elem_bt = Matcher::vector_element_basic_type(this, $src1);

    switch (src1_elem_bt) {
      case T_INT: {
        __ evpcmpd($ktmp$$KRegister, mask, $src1$$XMMRegister, $src2$$XMMRegister, cmp, !is_unsigned, vlen_enc);
        __ evmovdqul($dst$$XMMRegister, $ktmp$$KRegister, ExternalAddress(vector_all_bits_set()), merge, vlen_enc, noreg);
        break;
      }
      case T_LONG: {
        __ evpcmpq($ktmp$$KRegister, mask, $src1$$XMMRegister, $src2$$XMMRegister, cmp, !is_unsigned, vlen_enc);
        __ evmovdquq($dst$$XMMRegister, $ktmp$$KRegister, ExternalAddress(vector_all_bits_set()), merge, vlen_enc, noreg);
        break;
      }
      default: assert(false, "%s", type2name(src1_elem_bt));
    }
  %}
  ins_pipe( pipe_slow );
%}


instruct evcmp(kReg dst, vec src1, vec src2, immI8 cond) %{
  predicate(n->bottom_type()->isa_vectmask() &&
            is_integral_type(Matcher::vector_element_basic_type(n->in(1)->in(1)))); // src1
  match(Set dst (VectorMaskCmp (Binary src1 src2) cond));
  format %{ "vector_compared_evex $dst,$src1,$src2,$cond\t!" %}
  ins_encode %{
    assert(UseAVX > 2, "required");
    assert(bottom_type()->isa_vectmask(), "TypeVectMask expected");

    int vlen_enc = vector_length_encoding(this, $src1);
    Assembler::ComparisonPredicate cmp = booltest_pred_to_comparison_pred($cond$$constant);
    bool is_unsigned = is_unsigned_booltest_pred($cond$$constant);
    BasicType src1_elem_bt = Matcher::vector_element_basic_type(this, $src1);

    // Comparison i
    switch (src1_elem_bt) {
      case T_BYTE: {
        __ evpcmpb($dst$$KRegister, k0, $src1$$XMMRegister, $src2$$XMMRegister, cmp, !is_unsigned, vlen_enc);
        break;
      }
      case T_SHORT: {
        __ evpcmpw($dst$$KRegister, k0, $src1$$XMMRegister, $src2$$XMMRegister, cmp, !is_unsigned, vlen_enc);
        break;
      }
      case T_INT: {
        __ evpcmpd($dst$$KRegister, k0, $src1$$XMMRegister, $src2$$XMMRegister, cmp, !is_unsigned, vlen_enc);
        break;
      }
      case T_LONG: {
        __ evpcmpq($dst$$KRegister, k0, $src1$$XMMRegister, $src2$$XMMRegister, cmp, !is_unsigned, vlen_enc);
        break;
      }
      default: assert(false, "%s", type2name(src1_elem_bt));
    }
  %}
  ins_pipe( pipe_slow );
%}

// Extract

instruct extractI(rRegI dst, legVec src, immU8 idx) %{
  predicate(Matcher::vector_length_in_bytes(n->in(1)) <= 16); // src
  match(Set dst (ExtractI src idx));
  match(Set dst (ExtractS src idx));
#ifdef _LP64
  match(Set dst (ExtractB src idx));
#endif
  format %{ "extractI $dst,$src,$idx\t!" %}
  ins_encode %{
    assert($idx$$constant < (int)Matcher::vector_length(this, $src), "out of bounds");

    BasicType elem_bt = Matcher::vector_element_basic_type(this, $src);
    __ get_elem(elem_bt, $dst$$Register, $src$$XMMRegister, $idx$$constant);
  %}
  ins_pipe( pipe_slow );
%}

instruct vextractI(rRegI dst, legVec src, immI idx, legVec vtmp) %{
  predicate(Matcher::vector_length_in_bytes(n->in(1)) == 32 || // src
            Matcher::vector_length_in_bytes(n->in(1)) == 64);  // src
  match(Set dst (ExtractI src idx));
  match(Set dst (ExtractS src idx));
#ifdef _LP64
  match(Set dst (ExtractB src idx));
#endif
  effect(TEMP vtmp);
  format %{ "vextractI $dst,$src,$idx\t! using $vtmp as TEMP" %}
  ins_encode %{
    assert($idx$$constant < (int)Matcher::vector_length(this, $src), "out of bounds");

    BasicType elem_bt = Matcher::vector_element_basic_type(this, $src);
    XMMRegister lane_xmm = __ get_lane(elem_bt, $vtmp$$XMMRegister, $src$$XMMRegister, $idx$$constant);
    __ get_elem(elem_bt, $dst$$Register, lane_xmm, $idx$$constant);
  %}
  ins_pipe( pipe_slow );
%}

#ifdef _LP64
instruct extractL(rRegL dst, legVec src, immU8 idx) %{
  predicate(Matcher::vector_length(n->in(1)) <= 2); // src
  match(Set dst (ExtractL src idx));
  format %{ "extractL $dst,$src,$idx\t!" %}
  ins_encode %{
    assert(UseSSE >= 4, "required");
    assert($idx$$constant < (int)Matcher::vector_length(this, $src), "out of bounds");

    __ get_elem(T_LONG, $dst$$Register, $src$$XMMRegister, $idx$$constant);
  %}
  ins_pipe( pipe_slow );
%}

instruct vextractL(rRegL dst, legVec src, immU8 idx, legVec vtmp) %{
  predicate(Matcher::vector_length(n->in(1)) == 4 || // src
            Matcher::vector_length(n->in(1)) == 8);  // src
  match(Set dst (ExtractL src idx));
  effect(TEMP vtmp);
  format %{ "vextractL $dst,$src,$idx\t! using $vtmp as TEMP" %}
  ins_encode %{
    assert($idx$$constant < (int)Matcher::vector_length(this, $src), "out of bounds");

    XMMRegister lane_reg = __ get_lane(T_LONG, $vtmp$$XMMRegister, $src$$XMMRegister, $idx$$constant);
    __ get_elem(T_LONG, $dst$$Register, lane_reg, $idx$$constant);
  %}
  ins_pipe( pipe_slow );
%}
#endif

instruct extractF(legRegF dst, legVec src, immU8 idx, legVec vtmp) %{
  predicate(Matcher::vector_length(n->in(1)) <= 4);
  match(Set dst (ExtractF src idx));
  effect(TEMP dst, TEMP vtmp);
  format %{ "extractF $dst,$src,$idx\t! using $vtmp as TEMP" %}
  ins_encode %{
    assert($idx$$constant < (int)Matcher::vector_length(this, $src), "out of bounds");

    __ get_elem(T_FLOAT, $dst$$XMMRegister, $src$$XMMRegister, $idx$$constant, $vtmp$$XMMRegister);
  %}
  ins_pipe( pipe_slow );
%}

instruct vextractF(legRegF dst, legVec src, immU8 idx, legVec vtmp) %{
  predicate(Matcher::vector_length(n->in(1)/*src*/) == 8 ||
            Matcher::vector_length(n->in(1)/*src*/) == 16);
  match(Set dst (ExtractF src idx));
  effect(TEMP vtmp);
  format %{ "vextractF $dst,$src,$idx\t! using $vtmp as TEMP" %}
  ins_encode %{
    assert($idx$$constant < (int)Matcher::vector_length(this, $src), "out of bounds");

    XMMRegister lane_reg = __ get_lane(T_FLOAT, $vtmp$$XMMRegister, $src$$XMMRegister, $idx$$constant);
    __ get_elem(T_FLOAT, $dst$$XMMRegister, lane_reg, $idx$$constant);
  %}
  ins_pipe( pipe_slow );
%}

instruct extractD(legRegD dst, legVec src, immU8 idx) %{
  predicate(Matcher::vector_length(n->in(1)) == 2); // src
  match(Set dst (ExtractD src idx));
  format %{ "extractD $dst,$src,$idx\t!" %}
  ins_encode %{
    assert($idx$$constant < (int)Matcher::vector_length(this, $src), "out of bounds");

    __ get_elem(T_DOUBLE, $dst$$XMMRegister, $src$$XMMRegister, $idx$$constant);
  %}
  ins_pipe( pipe_slow );
%}

instruct vextractD(legRegD dst, legVec src, immU8 idx, legVec vtmp) %{
  predicate(Matcher::vector_length(n->in(1)) == 4 || // src
            Matcher::vector_length(n->in(1)) == 8);  // src
  match(Set dst (ExtractD src idx));
  effect(TEMP vtmp);
  format %{ "vextractD $dst,$src,$idx\t! using $vtmp as TEMP" %}
  ins_encode %{
    assert($idx$$constant < (int)Matcher::vector_length(this, $src), "out of bounds");

    XMMRegister lane_reg = __ get_lane(T_DOUBLE, $vtmp$$XMMRegister, $src$$XMMRegister, $idx$$constant);
    __ get_elem(T_DOUBLE, $dst$$XMMRegister, lane_reg, $idx$$constant);
  %}
  ins_pipe( pipe_slow );
%}

// --------------------------------- Vector Blend --------------------------------------

instruct blendvp(vec dst, vec src, vec mask, rxmm0 tmp) %{
  predicate(UseAVX == 0);
  match(Set dst (VectorBlend (Binary dst src) mask));
  format %{ "vector_blend  $dst,$src,$mask\t! using $tmp as TEMP" %}
  effect(TEMP tmp);
  ins_encode %{
    assert(UseSSE >= 4, "required");

    if ($mask$$XMMRegister != $tmp$$XMMRegister) {
      __ movdqu($tmp$$XMMRegister, $mask$$XMMRegister);
    }
    __ pblendvb($dst$$XMMRegister, $src$$XMMRegister); // uses xmm0 as mask
  %}
  ins_pipe( pipe_slow );
%}

instruct vblendvpI(legVec dst, legVec src1, legVec src2, legVec mask) %{
  predicate(UseAVX > 0 &&
            n->in(2)->bottom_type()->isa_vectmask() == NULL &&
            Matcher::vector_length_in_bytes(n) <= 32 &&
            is_integral_type(Matcher::vector_element_basic_type(n)));
  match(Set dst (VectorBlend (Binary src1 src2) mask));
  format %{ "vector_blend  $dst,$src1,$src2,$mask\t!" %}
  ins_encode %{
    int vlen_enc = vector_length_encoding(this);
    __ vpblendvb($dst$$XMMRegister, $src1$$XMMRegister, $src2$$XMMRegister, $mask$$XMMRegister, vlen_enc);
  %}
  ins_pipe( pipe_slow );
%}

instruct vblendvpFD(legVec dst, legVec src1, legVec src2, legVec mask) %{
  predicate(UseAVX > 0 &&
            n->in(2)->bottom_type()->isa_vectmask() == NULL &&
            Matcher::vector_length_in_bytes(n) <= 32 &&
            !is_integral_type(Matcher::vector_element_basic_type(n)));
  match(Set dst (VectorBlend (Binary src1 src2) mask));
  format %{ "vector_blend  $dst,$src1,$src2,$mask\t!" %}
  ins_encode %{
    int vlen_enc = vector_length_encoding(this);
    __ vblendvps($dst$$XMMRegister, $src1$$XMMRegister, $src2$$XMMRegister, $mask$$XMMRegister, vlen_enc);
  %}
  ins_pipe( pipe_slow );
%}

instruct evblendvp64(vec dst, vec src1, vec src2, vec mask, kReg ktmp) %{
  predicate(Matcher::vector_length_in_bytes(n) == 64 &&
            n->in(2)->bottom_type()->isa_vectmask() == NULL);
  match(Set dst (VectorBlend (Binary src1 src2) mask));
  format %{ "vector_blend  $dst,$src1,$src2,$mask\t! using k2 as TEMP" %}
  effect(TEMP ktmp);
  ins_encode %{
     int vlen_enc = Assembler::AVX_512bit;
     BasicType elem_bt = Matcher::vector_element_basic_type(this);
    __ evpcmp(elem_bt, $ktmp$$KRegister, k0, $mask$$XMMRegister, ExternalAddress(vector_all_bits_set()), Assembler::eq, vlen_enc, noreg);
    __ evpblend(elem_bt, $dst$$XMMRegister, $ktmp$$KRegister, $src1$$XMMRegister, $src2$$XMMRegister, true, vlen_enc);
  %}
  ins_pipe( pipe_slow );
%}


instruct evblendvp64_masked(vec dst, vec src1, vec src2, kReg mask) %{
  predicate(n->in(2)->bottom_type()->isa_vectmask() &&
            (!is_subword_type(Matcher::vector_element_basic_type(n)) ||
             VM_Version::supports_avx512bw()));
  match(Set dst (VectorBlend (Binary src1 src2) mask));
  format %{ "vector_blend  $dst,$src1,$src2,$mask\t! using k2 as TEMP" %}
  ins_encode %{
    int vlen_enc = vector_length_encoding(this);
    BasicType elem_bt = Matcher::vector_element_basic_type(this);
    __ evpblend(elem_bt, $dst$$XMMRegister, $mask$$KRegister, $src1$$XMMRegister, $src2$$XMMRegister, true, vlen_enc);
  %}
  ins_pipe( pipe_slow );
%}

// --------------------------------- ABS --------------------------------------
// a = |a|
instruct vabsB_reg(vec dst, vec src) %{
  match(Set dst (AbsVB  src));
  format %{ "vabsb $dst,$src\t# $dst = |$src| abs packedB" %}
  ins_encode %{
    uint vlen = Matcher::vector_length(this);
    if (vlen <= 16) {
      __ pabsb($dst$$XMMRegister, $src$$XMMRegister);
    } else {
      int vlen_enc = vector_length_encoding(this);
      __ vpabsb($dst$$XMMRegister, $src$$XMMRegister, vlen_enc);
    }
  %}
  ins_pipe( pipe_slow );
%}

instruct vabsS_reg(vec dst, vec src) %{
  match(Set dst (AbsVS  src));
  format %{ "vabsw $dst,$src\t# $dst = |$src| abs packedS" %}
  ins_encode %{
    uint vlen = Matcher::vector_length(this);
    if (vlen <= 8) {
      __ pabsw($dst$$XMMRegister, $src$$XMMRegister);
    } else {
      int vlen_enc = vector_length_encoding(this);
      __ vpabsw($dst$$XMMRegister, $src$$XMMRegister, vlen_enc);
    }
  %}
  ins_pipe( pipe_slow );
%}

instruct vabsI_reg(vec dst, vec src) %{
  match(Set dst (AbsVI  src));
  format %{ "pabsd $dst,$src\t# $dst = |$src| abs packedI" %}
  ins_encode %{
    uint vlen = Matcher::vector_length(this);
    if (vlen <= 4) {
      __ pabsd($dst$$XMMRegister, $src$$XMMRegister);
    } else {
      int vlen_enc = vector_length_encoding(this);
      __ vpabsd($dst$$XMMRegister, $src$$XMMRegister, vlen_enc);
    }
  %}
  ins_pipe( pipe_slow );
%}

instruct vabsL_reg(vec dst, vec src) %{
  match(Set dst (AbsVL  src));
  format %{ "evpabsq $dst,$src\t# $dst = |$src| abs packedL" %}
  ins_encode %{
    assert(UseAVX > 2, "required");
    int vlen_enc = vector_length_encoding(this);
    if (!VM_Version::supports_avx512vl()) {
      vlen_enc = Assembler::AVX_512bit;
    }
    __ evpabsq($dst$$XMMRegister, $src$$XMMRegister, vlen_enc);
  %}
  ins_pipe( pipe_slow );
%}

// --------------------------------- ABSNEG --------------------------------------

instruct vabsnegF(vec dst, vec src) %{
  predicate(Matcher::vector_length(n) != 4); // handled by 1-operand instruction vabsneg4F
  match(Set dst (AbsVF src));
  match(Set dst (NegVF src));
  format %{ "vabsnegf $dst,$src,[mask]\t# absneg packedF" %}
  ins_cost(150);
  ins_encode %{
    int opcode = this->ideal_Opcode();
    int vlen = Matcher::vector_length(this);
    if (vlen == 2) {
      __ vabsnegf(opcode, $dst$$XMMRegister, $src$$XMMRegister);
    } else {
      assert(vlen == 8 || vlen == 16, "required");
      int vlen_enc = vector_length_encoding(this);
      __ vabsnegf(opcode, $dst$$XMMRegister, $src$$XMMRegister, vlen_enc);
    }
  %}
  ins_pipe( pipe_slow );
%}

instruct vabsneg4F(vec dst) %{
  predicate(Matcher::vector_length(n) == 4);
  match(Set dst (AbsVF dst));
  match(Set dst (NegVF dst));
  format %{ "vabsnegf $dst,[mask]\t# absneg packed4F" %}
  ins_cost(150);
  ins_encode %{
    int opcode = this->ideal_Opcode();
    __ vabsnegf(opcode, $dst$$XMMRegister, $dst$$XMMRegister);
  %}
  ins_pipe( pipe_slow );
%}

instruct vabsnegD(vec dst, vec src) %{
  match(Set dst (AbsVD  src));
  match(Set dst (NegVD  src));
  format %{ "vabsnegd $dst,$src,[mask]\t# absneg packedD" %}
  ins_encode %{
    int opcode = this->ideal_Opcode();
    uint vlen = Matcher::vector_length(this);
    if (vlen == 2) {
      assert(UseSSE >= 2, "required");
      __ vabsnegd(opcode, $dst$$XMMRegister, $src$$XMMRegister);
    } else {
      int vlen_enc = vector_length_encoding(this);
      __ vabsnegd(opcode, $dst$$XMMRegister, $src$$XMMRegister, vlen_enc);
    }
  %}
  ins_pipe( pipe_slow );
%}

//------------------------------------- VectorTest --------------------------------------------

#ifdef _LP64
instruct vptest_alltrue_lt16(rRegI dst, legVec src1, legVec src2, legVec vtmp1, legVec vtmp2, rFlagsReg cr) %{
  predicate(!VM_Version::supports_avx512bwdq() &&
            Matcher::vector_length_in_bytes(n->in(1)) >= 4 &&
            Matcher::vector_length_in_bytes(n->in(1)) < 16 &&
            static_cast<const VectorTestNode*>(n)->get_predicate() == BoolTest::overflow);
  match(Set dst (VectorTest src1 src2 ));
  effect(TEMP vtmp1, TEMP vtmp2, KILL cr);
  format %{ "vptest_alltrue_lt16 $dst,$src1, $src2\t! using $vtmp1, $vtmp2 and $cr as TEMP" %}
  ins_encode %{
    int vlen = Matcher::vector_length_in_bytes(this, $src1);
    __ vectortest(BoolTest::overflow, vlen, $src1$$XMMRegister, $src2$$XMMRegister, $vtmp1$$XMMRegister, $vtmp2$$XMMRegister);
    __ setb(Assembler::carrySet, $dst$$Register);
    __ movzbl($dst$$Register, $dst$$Register);
  %}
  ins_pipe( pipe_slow );
%}

instruct vptest_alltrue_ge16(rRegI dst, legVec src1, legVec src2, rFlagsReg cr) %{
  predicate(!VM_Version::supports_avx512bwdq() &&
            Matcher::vector_length_in_bytes(n->in(1)) >= 16 &&
            Matcher::vector_length_in_bytes(n->in(1)) <  64 &&
            static_cast<const VectorTestNode*>(n)->get_predicate() == BoolTest::overflow);
  match(Set dst (VectorTest src1 src2 ));
  effect(KILL cr);
  format %{ "vptest_alltrue_ge16  $dst,$src1, $src2\t! using $cr as TEMP" %}
  ins_encode %{
    int vlen = Matcher::vector_length_in_bytes(this, $src1);
    __ vectortest(BoolTest::overflow, vlen, $src1$$XMMRegister, $src2$$XMMRegister, xnoreg, xnoreg, knoreg);
    __ setb(Assembler::carrySet, $dst$$Register);
    __ movzbl($dst$$Register, $dst$$Register);
  %}
  ins_pipe( pipe_slow );
%}

instruct vptest_alltrue_lt8_evex(rRegI dst, kReg src1, kReg src2, kReg kscratch, rFlagsReg cr) %{
  predicate(VM_Version::supports_avx512bwdq() &&
            static_cast<const VectorTestNode*>(n)->get_predicate() == BoolTest::overflow &&
            n->in(1)->bottom_type()->isa_vectmask() &&
            Matcher::vector_length(n->in(1)) < 8);
  match(Set dst (VectorTest src1 src2));
  effect(KILL cr, TEMP kscratch);
  format %{ "vptest_alltrue_lt8_evex $dst,$src1,$src2\t! using $cr as TEMP" %}
  ins_encode %{
    const MachNode* mask1 = static_cast<const MachNode*>(this->in(this->operand_index($src1)));
    const MachNode* mask2 = static_cast<const MachNode*>(this->in(this->operand_index($src2)));
    assert(0 == Type::cmp(mask1->bottom_type(), mask2->bottom_type()), "");
    uint masklen = Matcher::vector_length(this, $src1);
    __ alltrue($dst$$Register, masklen, $src1$$KRegister, $src2$$KRegister, $kscratch$$KRegister);
  %}
  ins_pipe( pipe_slow );
%}


instruct vptest_alltrue_ge8_evex(rRegI dst, kReg src1, kReg src2, rFlagsReg cr) %{
  predicate(VM_Version::supports_avx512bwdq() &&
            static_cast<const VectorTestNode*>(n)->get_predicate() == BoolTest::overflow &&
            n->in(1)->bottom_type()->isa_vectmask() &&
            Matcher::vector_length(n->in(1)) >= 8);
  match(Set dst (VectorTest src1 src2));
  effect(KILL cr);
  format %{ "vptest_alltrue_ge8_evex $dst,$src1,$src2\t! using $cr as TEMP" %}
  ins_encode %{
    const MachNode* mask1 = static_cast<const MachNode*>(this->in(this->operand_index($src1)));
    const MachNode* mask2 = static_cast<const MachNode*>(this->in(this->operand_index($src2)));
    assert(0 == Type::cmp(mask1->bottom_type(), mask2->bottom_type()), "");
    uint masklen = Matcher::vector_length(this, $src1);
    __ alltrue($dst$$Register, masklen, $src1$$KRegister, $src2$$KRegister, knoreg);
  %}
  ins_pipe( pipe_slow );
%}


instruct vptest_anytrue_lt16(rRegI dst, legVec src1, legVec src2, legVec vtmp, rFlagsReg cr) %{
  predicate(!VM_Version::supports_avx512bwdq() &&
            Matcher::vector_length_in_bytes(n->in(1)) >= 4 &&
            Matcher::vector_length_in_bytes(n->in(1)) < 16 &&
            static_cast<const VectorTestNode*>(n)->get_predicate() == BoolTest::ne);
  match(Set dst (VectorTest src1 src2 ));
  effect(TEMP vtmp, KILL cr);
  format %{ "vptest_anytrue_lt16 $dst,$src1,$src2\t! using $vtmp, $cr as TEMP" %}
  ins_encode %{
    int vlen = Matcher::vector_length_in_bytes(this, $src1);
    __ vectortest(BoolTest::ne, vlen, $src1$$XMMRegister, $src2$$XMMRegister, $vtmp$$XMMRegister);
    __ setb(Assembler::notZero, $dst$$Register);
    __ movzbl($dst$$Register, $dst$$Register);
  %}
  ins_pipe( pipe_slow );
%}

instruct vptest_anytrue_ge16(rRegI dst, legVec src1, legVec src2, rFlagsReg cr) %{
  predicate(!VM_Version::supports_avx512bwdq() &&
            Matcher::vector_length_in_bytes(n->in(1)) >= 16 &&
            Matcher::vector_length_in_bytes(n->in(1)) < 64  &&
            static_cast<const VectorTestNode*>(n)->get_predicate() == BoolTest::ne);
  match(Set dst (VectorTest src1 src2 ));
  effect(KILL cr);
  format %{ "vptest_anytrue_ge16 $dst,$src1,$src2\t! using $cr as TEMP" %}
  ins_encode %{
    int vlen = Matcher::vector_length_in_bytes(this, $src1);
    __ vectortest(BoolTest::ne, vlen, $src1$$XMMRegister, $src2$$XMMRegister, xnoreg, xnoreg, knoreg);
    __ setb(Assembler::notZero, $dst$$Register);
    __ movzbl($dst$$Register, $dst$$Register);
  %}
  ins_pipe( pipe_slow );
%}

instruct vptest_anytrue_evex(rRegI dst, kReg src1, kReg src2, rFlagsReg cr) %{
  predicate(VM_Version::supports_avx512bwdq() &&
            static_cast<const VectorTestNode*>(n)->get_predicate() == BoolTest::ne);
  match(Set dst (VectorTest src1 src2));
  effect(KILL cr);
  format %{ "vptest_anytrue_lt8_evex $dst,$src1,$src2\t! using $cr as TEMP" %}
  ins_encode %{
    const MachNode* mask1 = static_cast<const MachNode*>(this->in(this->operand_index($src1)));
    const MachNode* mask2 = static_cast<const MachNode*>(this->in(this->operand_index($src2)));
    assert(0 == Type::cmp(mask1->bottom_type(), mask2->bottom_type()), "");
    uint  masklen = Matcher::vector_length(this, $src1);
    __ anytrue($dst$$Register, masklen, $src1$$KRegister, $src2$$KRegister);
  %}
  ins_pipe( pipe_slow );
%}

instruct cmpvptest_anytrue_lt16(rFlagsReg cr, legVec src1, legVec src2, immI_0 zero, legVec vtmp) %{
  predicate(!VM_Version::supports_avx512bwdq() &&
            Matcher::vector_length_in_bytes(n->in(1)->in(1)) >= 4 &&
            Matcher::vector_length_in_bytes(n->in(1)->in(1)) < 16 &&
            static_cast<const VectorTestNode*>(n->in(1))->get_predicate() == BoolTest::ne);
  match(Set cr (CmpI (VectorTest src1 src2) zero));
  effect(TEMP vtmp);
  format %{ "cmpvptest_anytrue_lt16 $src1,$src2\t! using $vtmp as TEMP" %}
  ins_encode %{
    int vlen = Matcher::vector_length_in_bytes(this, $src1);
    __ vectortest(BoolTest::ne, vlen, $src1$$XMMRegister, $src2$$XMMRegister, $vtmp$$XMMRegister);
  %}
  ins_pipe( pipe_slow );
%}

instruct cmpvptest_anytrue_ge16(rFlagsReg cr, legVec src1, legVec src2, immI_0 zero) %{
  predicate(!VM_Version::supports_avx512bwdq() &&
            Matcher::vector_length_in_bytes(n->in(1)->in(1)) >= 16 &&
            Matcher::vector_length_in_bytes(n->in(1)->in(1)) <  64 &&
            static_cast<const VectorTestNode*>(n->in(1))->get_predicate() == BoolTest::ne);
  match(Set cr (CmpI (VectorTest src1 src2) zero));
  format %{ "cmpvptest_anytrue_ge16 $src1,$src2\t!" %}
  ins_encode %{
    int vlen = Matcher::vector_length_in_bytes(this, $src1);
    __ vectortest(BoolTest::ne, vlen, $src1$$XMMRegister, $src2$$XMMRegister, xnoreg, xnoreg, knoreg);
  %}
  ins_pipe( pipe_slow );
%}

instruct cmpvptest_anytrue_evex(rFlagsReg cr, kReg src1, kReg src2, immI_0 zero) %{
  predicate(VM_Version::supports_avx512bwdq() &&
            static_cast<const VectorTestNode*>(n->in(1))->get_predicate() == BoolTest::ne);
  match(Set cr (CmpI (VectorTest src1 src2) zero));
  format %{ "cmpvptest_anytrue_evex $src1,$src2\t!" %}
  ins_encode %{
    uint masklen = Matcher::vector_length(this, $src1);
    const MachNode* mask1 = static_cast<const MachNode*>(this->in(this->operand_index($src1)));
    const MachNode* mask2 = static_cast<const MachNode*>(this->in(this->operand_index($src2)));
    assert(0 == Type::cmp(mask1->bottom_type(), mask2->bottom_type()), "");
    masklen = masklen < 8 ? 8 : masklen;
    __ ktest(masklen, $src1$$KRegister, $src2$$KRegister);
  %}
  ins_pipe( pipe_slow );
%}
#endif

//------------------------------------- LoadMask --------------------------------------------

instruct loadMask(legVec dst, legVec src) %{
  predicate(n->bottom_type()->isa_vectmask() == NULL && !VM_Version::supports_avx512vlbw());
  match(Set dst (VectorLoadMask src));
  effect(TEMP dst);
  format %{ "vector_loadmask_byte $dst, $src\n\t" %}
  ins_encode %{
    int vlen_in_bytes = Matcher::vector_length_in_bytes(this);
    BasicType elem_bt = Matcher::vector_element_basic_type(this);
    __ load_vector_mask($dst$$XMMRegister, $src$$XMMRegister, vlen_in_bytes, elem_bt, true);
  %}
  ins_pipe( pipe_slow );
%}

instruct loadMask64(kReg dst, vec src, vec xtmp) %{
  predicate(n->bottom_type()->isa_vectmask() && !VM_Version::supports_avx512vlbw());
  match(Set dst (VectorLoadMask src));
  effect(TEMP xtmp);
  format %{ "vector_loadmask_64byte $dst, $src\t! using $xtmp as TEMP" %}
  ins_encode %{
    __ load_vector_mask($dst$$KRegister, $src$$XMMRegister, $xtmp$$XMMRegister,
                        true, Assembler::AVX_512bit);
  %}
  ins_pipe( pipe_slow );
%}

instruct loadMask_evex(kReg dst, vec src,  vec xtmp) %{
  predicate(n->bottom_type()->isa_vectmask() && VM_Version::supports_avx512vlbw());
  match(Set dst (VectorLoadMask src));
  effect(TEMP xtmp);
  format %{ "vector_loadmask_byte $dst, $src\t! using $xtmp as TEMP" %}
  ins_encode %{
    int vlen_enc = vector_length_encoding(in(1));
    __ load_vector_mask($dst$$KRegister, $src$$XMMRegister, $xtmp$$XMMRegister,
                        false, vlen_enc);
  %}
  ins_pipe( pipe_slow );
%}

//------------------------------------- StoreMask --------------------------------------------

instruct vstoreMask1B(vec dst, vec src, immI_1 size) %{
  predicate(Matcher::vector_length(n) < 64 && n->in(1)->bottom_type()->isa_vectmask() == NULL);
  match(Set dst (VectorStoreMask src size));
  format %{ "vector_store_mask $dst, $src \t! elem size is $size byte[s]" %}
  ins_encode %{
    int vlen = Matcher::vector_length(this);
    if (vlen <= 16 && UseAVX <= 2) {
      assert(UseSSE >= 3, "required");
      __ pabsb($dst$$XMMRegister, $src$$XMMRegister);
    } else {
      assert(UseAVX > 0, "required");
      int src_vlen_enc = vector_length_encoding(this, $src);
      __ vpabsb($dst$$XMMRegister, $src$$XMMRegister, src_vlen_enc);
    }
  %}
  ins_pipe( pipe_slow );
%}

instruct vstoreMask2B(vec dst, vec src, vec xtmp, immI_2 size) %{
  predicate(Matcher::vector_length(n) <= 16 && n->in(1)->bottom_type()->isa_vectmask() == NULL);
  match(Set dst (VectorStoreMask src size));
  effect(TEMP_DEF dst, TEMP xtmp);
  format %{ "vector_store_mask $dst, $src \t! elem size is $size byte[s]" %}
  ins_encode %{
    int vlen_enc = Assembler::AVX_128bit;
    int vlen = Matcher::vector_length(this);
    if (vlen <= 8) {
      assert(UseSSE >= 3, "required");
      __ pxor($xtmp$$XMMRegister, $xtmp$$XMMRegister);
      __ pabsw($dst$$XMMRegister, $src$$XMMRegister);
      __ packuswb($dst$$XMMRegister, $xtmp$$XMMRegister);
    } else {
      assert(UseAVX > 0, "required");
      __ vextracti128($dst$$XMMRegister, $src$$XMMRegister, 0x1);
      __ vpacksswb($dst$$XMMRegister, $src$$XMMRegister, $dst$$XMMRegister, vlen_enc);
      __ vpabsb($dst$$XMMRegister, $dst$$XMMRegister, vlen_enc);
    }
  %}
  ins_pipe( pipe_slow );
%}

instruct vstoreMask4B(vec dst, vec src, vec xtmp, immI_4 size) %{
  predicate(UseAVX <= 2 && Matcher::vector_length(n) <= 8 && n->in(1)->bottom_type()->isa_vectmask() == NULL);
  match(Set dst (VectorStoreMask src size));
  format %{ "vector_store_mask $dst, $src \t! elem size is $size byte[s]" %}
  effect(TEMP_DEF dst, TEMP xtmp);
  ins_encode %{
    int vlen_enc = Assembler::AVX_128bit;
    int vlen = Matcher::vector_length(this);
    if (vlen <= 4) {
      assert(UseSSE >= 3, "required");
      __ pxor($xtmp$$XMMRegister, $xtmp$$XMMRegister);
      __ pabsd($dst$$XMMRegister, $src$$XMMRegister);
      __ packusdw($dst$$XMMRegister, $xtmp$$XMMRegister);
      __ packuswb($dst$$XMMRegister, $xtmp$$XMMRegister);
    } else {
      assert(UseAVX > 0, "required");
      __ vpxor($xtmp$$XMMRegister, $xtmp$$XMMRegister, $xtmp$$XMMRegister, vlen_enc);
      __ vextracti128($dst$$XMMRegister, $src$$XMMRegister, 0x1);
      __ vpackssdw($dst$$XMMRegister, $src$$XMMRegister, $dst$$XMMRegister, vlen_enc);
      __ vpacksswb($dst$$XMMRegister, $dst$$XMMRegister, $xtmp$$XMMRegister, vlen_enc);
      __ vpabsb($dst$$XMMRegister, $dst$$XMMRegister, vlen_enc);
    }
  %}
  ins_pipe( pipe_slow );
%}

instruct storeMask8B(vec dst, vec src, vec xtmp, immI_8 size) %{
  predicate(UseAVX <= 2 && Matcher::vector_length(n) == 2);
  match(Set dst (VectorStoreMask src size));
  effect(TEMP_DEF dst, TEMP xtmp);
  format %{ "vector_store_mask $dst, $src \t! elem size is $size byte[s]" %}
  ins_encode %{
    assert(UseSSE >= 3, "required");
    __ pxor($xtmp$$XMMRegister, $xtmp$$XMMRegister);
    __ pshufd($dst$$XMMRegister, $src$$XMMRegister, 0x8);
    __ pabsd($dst$$XMMRegister, $dst$$XMMRegister);
    __ packusdw($dst$$XMMRegister, $xtmp$$XMMRegister);
    __ packuswb($dst$$XMMRegister, $xtmp$$XMMRegister);
  %}
  ins_pipe( pipe_slow );
%}

instruct storeMask8B_avx(vec dst, vec src, immI_8 size, vec vtmp) %{
  predicate(UseAVX <= 2 && Matcher::vector_length(n) == 4);
  match(Set dst (VectorStoreMask src size));
  format %{ "vector_store_mask $dst, $src \t! elem size is $size byte[s], using $vtmp as TEMP" %}
  effect(TEMP_DEF dst, TEMP vtmp);
  ins_encode %{
    int vlen_enc = Assembler::AVX_128bit;
    __ vshufps($dst$$XMMRegister, $src$$XMMRegister, $src$$XMMRegister, 0x88, Assembler::AVX_256bit);
    __ vextracti128($vtmp$$XMMRegister, $dst$$XMMRegister, 0x1);
    __ vblendps($dst$$XMMRegister, $dst$$XMMRegister, $vtmp$$XMMRegister, 0xC, vlen_enc);
    __ vpxor($vtmp$$XMMRegister, $vtmp$$XMMRegister, $vtmp$$XMMRegister, vlen_enc);
    __ vpackssdw($dst$$XMMRegister, $dst$$XMMRegister, $vtmp$$XMMRegister, vlen_enc);
    __ vpacksswb($dst$$XMMRegister, $dst$$XMMRegister, $vtmp$$XMMRegister, vlen_enc);
    __ vpabsb($dst$$XMMRegister, $dst$$XMMRegister, vlen_enc);
  %}
  ins_pipe( pipe_slow );
%}

instruct vstoreMask4B_evex_novectmask(vec dst, vec src, immI_4 size) %{
  predicate(UseAVX > 2 && n->in(1)->bottom_type()->isa_vectmask() == NULL);
  match(Set dst (VectorStoreMask src size));
  format %{ "vector_store_mask $dst, $src \t! elem size is $size byte[s]" %}
  ins_encode %{
    int src_vlen_enc = vector_length_encoding(this, $src);
    int dst_vlen_enc = vector_length_encoding(this);
    if (!VM_Version::supports_avx512vl()) {
      src_vlen_enc = Assembler::AVX_512bit;
    }
    __ evpmovdb($dst$$XMMRegister, $src$$XMMRegister, src_vlen_enc);
    __ vpabsb($dst$$XMMRegister, $dst$$XMMRegister, dst_vlen_enc);
  %}
  ins_pipe( pipe_slow );
%}

instruct vstoreMask8B_evex_novectmask(vec dst, vec src, immI_8 size) %{
  predicate(UseAVX > 2 && n->in(1)->bottom_type()->isa_vectmask() == NULL);
  match(Set dst (VectorStoreMask src size));
  format %{ "vector_store_mask $dst, $src \t! elem size is $size byte[s]" %}
  ins_encode %{
    int src_vlen_enc = vector_length_encoding(this, $src);
    int dst_vlen_enc = vector_length_encoding(this);
    if (!VM_Version::supports_avx512vl()) {
      src_vlen_enc = Assembler::AVX_512bit;
    }
    __ evpmovqb($dst$$XMMRegister, $src$$XMMRegister, src_vlen_enc);
    __ vpabsb($dst$$XMMRegister, $dst$$XMMRegister, dst_vlen_enc);
  %}
  ins_pipe( pipe_slow );
%}

instruct vstoreMask_evex_vectmask(vec dst, kReg mask, immI size) %{
  predicate(n->in(1)->bottom_type()->isa_vectmask() && !VM_Version::supports_avx512vlbw());
  match(Set dst (VectorStoreMask mask size));
  effect(TEMP_DEF dst);
  format %{ "vector_store_mask $dst, $mask \t! elem size is $size byte[s]" %}
  ins_encode %{
    assert(Matcher::vector_length_in_bytes(this, $mask) == 64, "");
    __ evmovdqul($dst$$XMMRegister, $mask$$KRegister, ExternalAddress(vector_int_mask_cmp_bits()),
                 false, Assembler::AVX_512bit, noreg);
    __ evpmovdb($dst$$XMMRegister, $dst$$XMMRegister, Assembler::AVX_512bit);
  %}
  ins_pipe( pipe_slow );
%}

instruct vstoreMask_evex(vec dst, kReg mask, immI size) %{
  predicate(n->in(1)->bottom_type()->isa_vectmask() && VM_Version::supports_avx512vlbw());
  match(Set dst (VectorStoreMask mask size));
  effect(TEMP_DEF dst);
  format %{ "vector_store_mask $dst, $mask \t! elem size is $size byte[s]" %}
  ins_encode %{
    int dst_vlen_enc = vector_length_encoding(this);
    __ evpmovm2b($dst$$XMMRegister, $mask$$KRegister, dst_vlen_enc);
    __ vpabsb($dst$$XMMRegister, $dst$$XMMRegister, dst_vlen_enc);
  %}
  ins_pipe( pipe_slow );
%}

instruct vmaskcast_evex(kReg dst) %{
  predicate(Matcher::vector_length(n) == Matcher::vector_length(n->in(1)));
  match(Set dst (VectorMaskCast dst));
  ins_cost(0);
  format %{ "vector_mask_cast $dst" %}
  ins_encode %{
    // empty
  %}
  ins_pipe(empty);
%}

instruct vmaskcast(vec dst) %{
  predicate((Matcher::vector_length(n) == Matcher::vector_length(n->in(1))) &&
            (Matcher::vector_length_in_bytes(n) == Matcher::vector_length_in_bytes(n->in(1))));
  match(Set dst (VectorMaskCast dst));
  ins_cost(0);
  format %{ "vector_mask_cast $dst" %}
  ins_encode %{
    // empty
  %}
  ins_pipe(empty);
%}

//-------------------------------- Load Iota Indices ----------------------------------

instruct loadIotaIndices(vec dst, immI_0 src) %{
  predicate(Matcher::vector_element_basic_type(n) == T_BYTE);
  match(Set dst (VectorLoadConst src));
  format %{ "vector_load_iota $dst CONSTANT_MEMORY\t! load iota indices" %}
  ins_encode %{
     int vlen_in_bytes = Matcher::vector_length_in_bytes(this);
     __ load_iota_indices($dst$$XMMRegister, vlen_in_bytes);
  %}
  ins_pipe( pipe_slow );
%}

#ifdef _LP64
instruct VectorPopulateIndex(vec dst, rRegI src1, immI_1 src2, vec vtmp) %{
  match(Set dst (PopulateIndex src1 src2));
  effect(TEMP dst, TEMP vtmp);
  format %{ "vector_populate_index $dst $src1 $src2\t! using $vtmp as TEMP" %}
  ins_encode %{
     assert($src2$$constant == 1, "required");
     int vlen = Matcher::vector_length(this);
     int vlen_enc = vector_length_encoding(this);
     BasicType elem_bt = Matcher::vector_element_basic_type(this);
     __ vpbroadcast(elem_bt, $vtmp$$XMMRegister, $src1$$Register, vlen_enc);
     __ load_iota_indices($dst$$XMMRegister, vlen);
     if (elem_bt != T_BYTE) {
       __ vconvert_b2x(elem_bt, $dst$$XMMRegister, $dst$$XMMRegister, vlen_enc);
     }
     __ vpadd(elem_bt, $dst$$XMMRegister, $dst$$XMMRegister, $vtmp$$XMMRegister, vlen_enc);
  %}
  ins_pipe( pipe_slow );
%}

instruct VectorPopulateLIndex(vec dst, rRegL src1, immI_1 src2, vec vtmp) %{
  match(Set dst (PopulateIndex src1 src2));
  effect(TEMP dst, TEMP vtmp);
  format %{ "vector_populate_index $dst $src1 $src2\t! using $vtmp as TEMP" %}
  ins_encode %{
     assert($src2$$constant == 1, "required");
     int vlen = Matcher::vector_length(this);
     int vlen_enc = vector_length_encoding(this);
     BasicType elem_bt = Matcher::vector_element_basic_type(this);
     __ vpbroadcast(elem_bt, $vtmp$$XMMRegister, $src1$$Register, vlen_enc);
     __ load_iota_indices($dst$$XMMRegister, vlen);
     if (elem_bt != T_BYTE) {
       __ vconvert_b2x(elem_bt, $dst$$XMMRegister, $dst$$XMMRegister, vlen_enc);
     }
     __ vpadd(elem_bt, $dst$$XMMRegister, $dst$$XMMRegister, $vtmp$$XMMRegister, vlen_enc);
  %}
  ins_pipe( pipe_slow );
%}
#endif
//-------------------------------- Rearrange ----------------------------------

// LoadShuffle/Rearrange for Byte

instruct loadShuffleB(vec dst) %{
  predicate(Matcher::vector_element_basic_type(n) == T_BYTE);
  match(Set dst (VectorLoadShuffle dst));
  format %{ "vector_load_shuffle $dst, $dst" %}
  ins_encode %{
    // empty
  %}
  ins_pipe( pipe_slow );
%}

instruct rearrangeB(vec dst, vec shuffle) %{
  predicate(Matcher::vector_element_basic_type(n) == T_BYTE &&
            Matcher::vector_length(n) < 32);
  match(Set dst (VectorRearrange dst shuffle));
  format %{ "vector_rearrange $dst, $shuffle, $dst" %}
  ins_encode %{
    assert(UseSSE >= 4, "required");
    __ pshufb($dst$$XMMRegister, $shuffle$$XMMRegister);
  %}
  ins_pipe( pipe_slow );
%}

instruct rearrangeB_avx(legVec dst, legVec src, vec shuffle, legVec vtmp1, legVec vtmp2) %{
  predicate(Matcher::vector_element_basic_type(n) == T_BYTE &&
            Matcher::vector_length(n) == 32 && !VM_Version::supports_avx512_vbmi());
  match(Set dst (VectorRearrange src shuffle));
  effect(TEMP dst, TEMP vtmp1, TEMP vtmp2);
  format %{ "vector_rearrange $dst, $shuffle, $src\t! using $vtmp1, $vtmp2 as TEMP" %}
  ins_encode %{
    assert(UseAVX >= 2, "required");
    // Swap src into vtmp1
    __ vperm2i128($vtmp1$$XMMRegister, $src$$XMMRegister, $src$$XMMRegister, 1);
    // Shuffle swapped src to get entries from other 128 bit lane
    __ vpshufb($vtmp1$$XMMRegister, $vtmp1$$XMMRegister, $shuffle$$XMMRegister, Assembler::AVX_256bit);
    // Shuffle original src to get entries from self 128 bit lane
    __ vpshufb($dst$$XMMRegister, $src$$XMMRegister, $shuffle$$XMMRegister, Assembler::AVX_256bit);
    // Create a blend mask by setting high bits for entries coming from other lane in shuffle
    __ vpaddb($vtmp2$$XMMRegister, $shuffle$$XMMRegister, ExternalAddress(vector_byte_shufflemask()), Assembler::AVX_256bit, noreg);
    // Perform the blend
    __ vpblendvb($dst$$XMMRegister, $dst$$XMMRegister, $vtmp1$$XMMRegister, $vtmp2$$XMMRegister, Assembler::AVX_256bit);
  %}
  ins_pipe( pipe_slow );
%}


instruct rearrangeB_evex(vec dst, vec src, vec shuffle, vec xtmp1, vec xtmp2, vec xtmp3, kReg ktmp, rRegI rtmp) %{
  predicate(Matcher::vector_element_basic_type(n) == T_BYTE &&
            Matcher::vector_length(n) > 32 && !VM_Version::supports_avx512_vbmi());
  match(Set dst (VectorRearrange src shuffle));
  effect(TEMP dst, TEMP xtmp1, TEMP xtmp2, TEMP xtmp3, TEMP ktmp, TEMP rtmp);
  format %{ "vector_rearrange $dst, $shuffle, $src!\t using $xtmp1, $xtmp2, $xtmp3, $rtmp and $ktmp as TEMP" %}
  ins_encode %{
    int vlen_enc = vector_length_encoding(this);
    __ rearrange_bytes($dst$$XMMRegister, $shuffle$$XMMRegister, $src$$XMMRegister,
                       $xtmp1$$XMMRegister, $xtmp2$$XMMRegister, $xtmp3$$XMMRegister,
                       $rtmp$$Register, $ktmp$$KRegister, vlen_enc);
  %}
  ins_pipe( pipe_slow );
%}

instruct rearrangeB_evex_vbmi(vec dst, vec src, vec shuffle) %{
  predicate(Matcher::vector_element_basic_type(n) == T_BYTE &&
            Matcher::vector_length(n) >= 32 && VM_Version::supports_avx512_vbmi());
  match(Set dst (VectorRearrange src shuffle));
  format %{ "vector_rearrange $dst, $shuffle, $src" %}
  ins_encode %{
    int vlen_enc = vector_length_encoding(this);
    __ vpermb($dst$$XMMRegister, $shuffle$$XMMRegister, $src$$XMMRegister, vlen_enc);
  %}
  ins_pipe( pipe_slow );
%}

// LoadShuffle/Rearrange for Short

instruct loadShuffleS(vec dst, vec src, vec vtmp) %{
  predicate(Matcher::vector_element_basic_type(n) == T_SHORT &&
            Matcher::vector_length(n) <= 16 && !VM_Version::supports_avx512bw()); // NB! aligned with rearrangeS
  match(Set dst (VectorLoadShuffle src));
  effect(TEMP dst, TEMP vtmp);
  format %{ "vector_load_shuffle $dst, $src\t! using $vtmp as TEMP" %}
  ins_encode %{
    // Create a byte shuffle mask from short shuffle mask
    // only byte shuffle instruction available on these platforms
    int vlen_in_bytes = Matcher::vector_length_in_bytes(this);
    if (UseAVX == 0) {
      assert(vlen_in_bytes <= 16, "required");
      // Multiply each shuffle by two to get byte index
      __ pmovzxbw($vtmp$$XMMRegister, $src$$XMMRegister);
      __ psllw($vtmp$$XMMRegister, 1);

      // Duplicate to create 2 copies of byte index
      __ movdqu($dst$$XMMRegister, $vtmp$$XMMRegister);
      __ psllw($dst$$XMMRegister, 8);
      __ por($dst$$XMMRegister, $vtmp$$XMMRegister);

      // Add one to get alternate byte index
      __ movdqu($vtmp$$XMMRegister, ExternalAddress(vector_short_shufflemask()), noreg);
      __ paddb($dst$$XMMRegister, $vtmp$$XMMRegister);
    } else {
      assert(UseAVX > 1 || vlen_in_bytes <= 16, "required");
      int vlen_enc = vector_length_encoding(this);
      // Multiply each shuffle by two to get byte index
      __ vpmovzxbw($vtmp$$XMMRegister, $src$$XMMRegister, vlen_enc);
      __ vpsllw($vtmp$$XMMRegister, $vtmp$$XMMRegister, 1, vlen_enc);

      // Duplicate to create 2 copies of byte index
      __ vpsllw($dst$$XMMRegister, $vtmp$$XMMRegister,  8, vlen_enc);
      __ vpor($dst$$XMMRegister, $dst$$XMMRegister, $vtmp$$XMMRegister, vlen_enc);

      // Add one to get alternate byte index
      __ vpaddb($dst$$XMMRegister, $dst$$XMMRegister, ExternalAddress(vector_short_shufflemask()), vlen_enc, noreg);
    }
  %}
  ins_pipe( pipe_slow );
%}

instruct rearrangeS(vec dst, vec shuffle) %{
  predicate(Matcher::vector_element_basic_type(n) == T_SHORT &&
            Matcher::vector_length(n) <= 8 && !VM_Version::supports_avx512bw());
  match(Set dst (VectorRearrange dst shuffle));
  format %{ "vector_rearrange $dst, $shuffle, $dst" %}
  ins_encode %{
    assert(UseSSE >= 4, "required");
    __ pshufb($dst$$XMMRegister, $shuffle$$XMMRegister);
  %}
  ins_pipe( pipe_slow );
%}

instruct rearrangeS_avx(legVec dst, legVec src, vec shuffle, legVec vtmp1, legVec vtmp2) %{
  predicate(Matcher::vector_element_basic_type(n) == T_SHORT &&
            Matcher::vector_length(n) == 16 && !VM_Version::supports_avx512bw());
  match(Set dst (VectorRearrange src shuffle));
  effect(TEMP dst, TEMP vtmp1, TEMP vtmp2);
  format %{ "vector_rearrange $dst, $shuffle, $src\t! using $vtmp1, $vtmp2 as TEMP" %}
  ins_encode %{
    assert(UseAVX >= 2, "required");
    // Swap src into vtmp1
    __ vperm2i128($vtmp1$$XMMRegister, $src$$XMMRegister, $src$$XMMRegister, 1);
    // Shuffle swapped src to get entries from other 128 bit lane
    __ vpshufb($vtmp1$$XMMRegister, $vtmp1$$XMMRegister, $shuffle$$XMMRegister, Assembler::AVX_256bit);
    // Shuffle original src to get entries from self 128 bit lane
    __ vpshufb($dst$$XMMRegister, $src$$XMMRegister, $shuffle$$XMMRegister, Assembler::AVX_256bit);
    // Create a blend mask by setting high bits for entries coming from other lane in shuffle
    __ vpaddb($vtmp2$$XMMRegister, $shuffle$$XMMRegister, ExternalAddress(vector_byte_shufflemask()), Assembler::AVX_256bit, noreg);
    // Perform the blend
    __ vpblendvb($dst$$XMMRegister, $dst$$XMMRegister, $vtmp1$$XMMRegister, $vtmp2$$XMMRegister, Assembler::AVX_256bit);
  %}
  ins_pipe( pipe_slow );
%}

instruct loadShuffleS_evex(vec dst, vec src) %{
  predicate(Matcher::vector_element_basic_type(n) == T_SHORT &&
            VM_Version::supports_avx512bw());
  match(Set dst (VectorLoadShuffle src));
  format %{ "vector_load_shuffle $dst, $src" %}
  ins_encode %{
    int vlen_enc = vector_length_encoding(this);
    if (!VM_Version::supports_avx512vl()) {
      vlen_enc = Assembler::AVX_512bit;
    }
    __ vpmovzxbw($dst$$XMMRegister, $src$$XMMRegister, vlen_enc);
  %}
  ins_pipe( pipe_slow );
%}

instruct rearrangeS_evex(vec dst, vec src, vec shuffle) %{
  predicate(Matcher::vector_element_basic_type(n) == T_SHORT &&
            VM_Version::supports_avx512bw());
  match(Set dst (VectorRearrange src shuffle));
  format %{ "vector_rearrange $dst, $shuffle, $src" %}
  ins_encode %{
    int vlen_enc = vector_length_encoding(this);
    if (!VM_Version::supports_avx512vl()) {
      vlen_enc = Assembler::AVX_512bit;
    }
    __ vpermw($dst$$XMMRegister, $shuffle$$XMMRegister, $src$$XMMRegister, vlen_enc);
  %}
  ins_pipe( pipe_slow );
%}

// LoadShuffle/Rearrange for Integer and Float

instruct loadShuffleI(vec dst, vec src, vec vtmp) %{
  predicate((Matcher::vector_element_basic_type(n) == T_INT || Matcher::vector_element_basic_type(n) == T_FLOAT) &&
            Matcher::vector_length(n) == 4 && UseAVX < 2);
  match(Set dst (VectorLoadShuffle src));
  effect(TEMP dst, TEMP vtmp);
  format %{ "vector_load_shuffle $dst, $src\t! using $vtmp as TEMP" %}
  ins_encode %{
    assert(UseSSE >= 4, "required");

    // Create a byte shuffle mask from int shuffle mask
    // only byte shuffle instruction available on these platforms

    // Duplicate and multiply each shuffle by 4
    __ pmovzxbd($vtmp$$XMMRegister, $src$$XMMRegister);
    __ pshuflw($vtmp$$XMMRegister, $vtmp$$XMMRegister, 0xA0);
    __ pshufhw($vtmp$$XMMRegister, $vtmp$$XMMRegister, 0xA0);
    __ psllw($vtmp$$XMMRegister, 2);

    // Duplicate again to create 4 copies of byte index
    __ movdqu($dst$$XMMRegister, $vtmp$$XMMRegister);
    __ psllw($dst$$XMMRegister, 8);
    __ por($vtmp$$XMMRegister, $dst$$XMMRegister);

    // Add 3,2,1,0 to get alternate byte index
    __ movdqu($dst$$XMMRegister, ExternalAddress(vector_int_shufflemask()), noreg);
    __ paddb($dst$$XMMRegister, $vtmp$$XMMRegister);
  %}
  ins_pipe( pipe_slow );
%}

instruct rearrangeI(vec dst, vec shuffle) %{
 predicate((Matcher::vector_element_basic_type(n) == T_INT || Matcher::vector_element_basic_type(n) == T_FLOAT) &&
           Matcher::vector_length(n) == 4 && UseAVX < 2);
  match(Set dst (VectorRearrange dst shuffle));
  format %{ "vector_rearrange $dst, $shuffle, $dst" %}
  ins_encode %{
    assert(UseSSE >= 4, "required");
    __ pshufb($dst$$XMMRegister, $shuffle$$XMMRegister);
  %}
  ins_pipe( pipe_slow );
%}

instruct loadShuffleI_avx(vec dst, vec src) %{
  predicate((Matcher::vector_element_basic_type(n) == T_INT || Matcher::vector_element_basic_type(n) == T_FLOAT) &&
            UseAVX >= 2);
  match(Set dst (VectorLoadShuffle src));
  format %{ "vector_load_shuffle $dst, $src" %}
  ins_encode %{
  int vlen_enc = vector_length_encoding(this);
    __ vpmovzxbd($dst$$XMMRegister, $src$$XMMRegister, vlen_enc);
  %}
  ins_pipe( pipe_slow );
%}

instruct rearrangeI_avx(vec dst, vec src, vec shuffle) %{
  predicate((Matcher::vector_element_basic_type(n) == T_INT || Matcher::vector_element_basic_type(n) == T_FLOAT) &&
            UseAVX >= 2);
  match(Set dst (VectorRearrange src shuffle));
  format %{ "vector_rearrange $dst, $shuffle, $src" %}
  ins_encode %{
    int vlen_enc = vector_length_encoding(this);
    if (vlen_enc == Assembler::AVX_128bit) {
      vlen_enc = Assembler::AVX_256bit;
    }
    __ vpermd($dst$$XMMRegister, $shuffle$$XMMRegister, $src$$XMMRegister, vlen_enc);
  %}
  ins_pipe( pipe_slow );
%}

// LoadShuffle/Rearrange for Long and Double

instruct loadShuffleL(vec dst, vec src, vec vtmp) %{
  predicate(is_double_word_type(Matcher::vector_element_basic_type(n)) && // T_LONG, T_DOUBLE
            Matcher::vector_length(n) < 8 && !VM_Version::supports_avx512vl());
  match(Set dst (VectorLoadShuffle src));
  effect(TEMP dst, TEMP vtmp);
  format %{ "vector_load_shuffle $dst, $src\t! using $vtmp as TEMP" %}
  ins_encode %{
    assert(UseAVX >= 2, "required");

    int vlen_enc = vector_length_encoding(this);
    // Create a double word shuffle mask from long shuffle mask
    // only double word shuffle instruction available on these platforms

    // Multiply each shuffle by two to get double word index
    __ vpmovzxbq($vtmp$$XMMRegister, $src$$XMMRegister, vlen_enc);
    __ vpsllq($vtmp$$XMMRegister, $vtmp$$XMMRegister, 1, vlen_enc);

    // Duplicate each double word shuffle
    __ vpsllq($dst$$XMMRegister, $vtmp$$XMMRegister, 32, vlen_enc);
    __ vpor($dst$$XMMRegister, $dst$$XMMRegister, $vtmp$$XMMRegister, vlen_enc);

    // Add one to get alternate double word index
    __ vpaddd($dst$$XMMRegister, $dst$$XMMRegister, ExternalAddress(vector_long_shufflemask()), vlen_enc, noreg);
  %}
  ins_pipe( pipe_slow );
%}

instruct rearrangeL(vec dst, vec src, vec shuffle) %{
  predicate(is_double_word_type(Matcher::vector_element_basic_type(n)) && // T_LONG, T_DOUBLE
            Matcher::vector_length(n) < 8 && !VM_Version::supports_avx512vl());
  match(Set dst (VectorRearrange src shuffle));
  format %{ "vector_rearrange $dst, $shuffle, $src" %}
  ins_encode %{
    assert(UseAVX >= 2, "required");

    int vlen_enc = vector_length_encoding(this);
    __ vpermd($dst$$XMMRegister, $shuffle$$XMMRegister, $src$$XMMRegister, vlen_enc);
  %}
  ins_pipe( pipe_slow );
%}

instruct loadShuffleL_evex(vec dst, vec src) %{
  predicate(is_double_word_type(Matcher::vector_element_basic_type(n)) && // T_LONG, T_DOUBLE
            (Matcher::vector_length(n) == 8 || VM_Version::supports_avx512vl()));
  match(Set dst (VectorLoadShuffle src));
  format %{ "vector_load_shuffle $dst, $src" %}
  ins_encode %{
    assert(UseAVX > 2, "required");

    int vlen_enc = vector_length_encoding(this);
    __ vpmovzxbq($dst$$XMMRegister, $src$$XMMRegister, vlen_enc);
  %}
  ins_pipe( pipe_slow );
%}

instruct rearrangeL_evex(vec dst, vec src, vec shuffle) %{
  predicate(is_double_word_type(Matcher::vector_element_basic_type(n)) && // T_LONG, T_DOUBLE
            (Matcher::vector_length(n) == 8 || VM_Version::supports_avx512vl()));
  match(Set dst (VectorRearrange src shuffle));
  format %{ "vector_rearrange $dst, $shuffle, $src" %}
  ins_encode %{
    assert(UseAVX > 2, "required");

    int vlen_enc = vector_length_encoding(this);
    if (vlen_enc == Assembler::AVX_128bit) {
      vlen_enc = Assembler::AVX_256bit;
    }
    __ vpermq($dst$$XMMRegister, $shuffle$$XMMRegister, $src$$XMMRegister, vlen_enc);
  %}
  ins_pipe( pipe_slow );
%}

// --------------------------------- FMA --------------------------------------
// a * b + c

instruct vfmaF_reg(vec a, vec b, vec c) %{
  match(Set c (FmaVF  c (Binary a b)));
  format %{ "fmaps $a,$b,$c\t# $c = $a * $b + $c fma packedF" %}
  ins_cost(150);
  ins_encode %{
    assert(UseFMA, "not enabled");
    int vlen_enc = vector_length_encoding(this);
    __ vfmaf($c$$XMMRegister, $a$$XMMRegister, $b$$XMMRegister, $c$$XMMRegister, vlen_enc);
  %}
  ins_pipe( pipe_slow );
%}

instruct vfmaF_mem(vec a, memory b, vec c) %{
  predicate(Matcher::vector_length_in_bytes(n->in(1)) > 8);
  match(Set c (FmaVF  c (Binary a (LoadVector b))));
  format %{ "fmaps $a,$b,$c\t# $c = $a * $b + $c fma packedF" %}
  ins_cost(150);
  ins_encode %{
    assert(UseFMA, "not enabled");
    int vlen_enc = vector_length_encoding(this);
    __ vfmaf($c$$XMMRegister, $a$$XMMRegister, $b$$Address, $c$$XMMRegister, vlen_enc);
  %}
  ins_pipe( pipe_slow );
%}

instruct vfmaD_reg(vec a, vec b, vec c) %{
  match(Set c (FmaVD  c (Binary a b)));
  format %{ "fmapd $a,$b,$c\t# $c = $a * $b + $c fma packedD" %}
  ins_cost(150);
  ins_encode %{
    assert(UseFMA, "not enabled");
    int vlen_enc = vector_length_encoding(this);
    __ vfmad($c$$XMMRegister, $a$$XMMRegister, $b$$XMMRegister, $c$$XMMRegister, vlen_enc);
  %}
  ins_pipe( pipe_slow );
%}

instruct vfmaD_mem(vec a, memory b, vec c) %{
  predicate(Matcher::vector_length_in_bytes(n->in(1)) > 8);
  match(Set c (FmaVD  c (Binary a (LoadVector b))));
  format %{ "fmapd $a,$b,$c\t# $c = $a * $b + $c fma packedD" %}
  ins_cost(150);
  ins_encode %{
    assert(UseFMA, "not enabled");
    int vlen_enc = vector_length_encoding(this);
    __ vfmad($c$$XMMRegister, $a$$XMMRegister, $b$$Address, $c$$XMMRegister, vlen_enc);
  %}
  ins_pipe( pipe_slow );
%}

// --------------------------------- Vector Multiply Add --------------------------------------

instruct vmuladdS2I_reg_sse(vec dst, vec src1) %{
  predicate(UseAVX == 0);
  match(Set dst (MulAddVS2VI dst src1));
  format %{ "pmaddwd $dst,$src1\t! muladd packedStoI" %}
  ins_encode %{
    __ pmaddwd($dst$$XMMRegister, $src1$$XMMRegister);
  %}
  ins_pipe( pipe_slow );
%}

instruct vmuladdS2I_reg_avx(vec dst, vec src1, vec src2) %{
  predicate(UseAVX > 0);
  match(Set dst (MulAddVS2VI src1 src2));
  format %{ "vpmaddwd $dst,$src1,$src2\t! muladd packedStoI" %}
  ins_encode %{
    int vlen_enc = vector_length_encoding(this);
    __ vpmaddwd($dst$$XMMRegister, $src1$$XMMRegister, $src2$$XMMRegister, vlen_enc);
  %}
  ins_pipe( pipe_slow );
%}

// --------------------------------- Vector Multiply Add Add ----------------------------------

instruct vmuladdaddS2I_reg(vec dst, vec src1, vec src2) %{
  predicate(VM_Version::supports_avx512_vnni());
  match(Set dst (AddVI (MulAddVS2VI src1 src2) dst));
  format %{ "evpdpwssd $dst,$src1,$src2\t! muladdadd packedStoI" %}
  ins_encode %{
    assert(UseAVX > 2, "required");
    int vlen_enc = vector_length_encoding(this);
    __ evpdpwssd($dst$$XMMRegister, $src1$$XMMRegister, $src2$$XMMRegister, vlen_enc);
  %}
  ins_pipe( pipe_slow );
  ins_cost(10);
%}

// --------------------------------- PopCount --------------------------------------

instruct vpopcount_integral_reg_evex(vec dst, vec src) %{
  predicate(is_vector_popcount_predicate(Matcher::vector_element_basic_type(n->in(1))));
  match(Set dst (PopCountVI src));
  match(Set dst (PopCountVL src));
  format %{ "vector_popcount_integral $dst, $src" %}
  ins_encode %{
    int opcode = this->ideal_Opcode();
    int vlen_enc = vector_length_encoding(this, $src);
    BasicType bt = Matcher::vector_element_basic_type(this, $src);
    __ vector_popcount_integral_evex(bt, $dst$$XMMRegister, $src$$XMMRegister, k0, true, vlen_enc);
    // TODO: Once auto-vectorizer supports ConvL2I operation, PopCountVL
    // should be succeeded by its corresponding vector IR and following
    // special handling should be removed.
    if (opcode == Op_PopCountVL && Matcher::vector_element_basic_type(this) == T_INT) {
      __ evpmovqd($dst$$XMMRegister, $dst$$XMMRegister, vlen_enc);
    }
  %}
  ins_pipe( pipe_slow );
%}

instruct vpopcount_integral_reg_evex_masked(vec dst, vec src, kReg mask) %{
  predicate(is_vector_popcount_predicate(Matcher::vector_element_basic_type(n->in(1))));
  match(Set dst (PopCountVI src mask));
  match(Set dst (PopCountVL src mask));
  format %{ "vector_popcount_integral_masked $dst, $src, $mask" %}
  ins_encode %{
    int vlen_enc = vector_length_encoding(this, $src);
    BasicType bt = Matcher::vector_element_basic_type(this, $src);
    __ evmovdquq($dst$$XMMRegister, $src$$XMMRegister, vlen_enc);
    __ vector_popcount_integral_evex(bt, $dst$$XMMRegister, $src$$XMMRegister, $mask$$KRegister, true, vlen_enc);
  %}
  ins_pipe( pipe_slow );
%}

instruct vpopcount_avx_reg(vec dst, vec src, vec xtmp1, vec xtmp2, rRegP rtmp) %{
  predicate(!is_vector_popcount_predicate(Matcher::vector_element_basic_type(n->in(1))));
  match(Set dst (PopCountVI src));
  match(Set dst (PopCountVL src));
  effect(TEMP dst, TEMP xtmp1, TEMP xtmp2, TEMP rtmp);
  format %{ "vector_popcount_integral $dst, $src\t! using $xtmp1, $xtmp2, and $rtmp as TEMP" %}
  ins_encode %{
    int opcode = this->ideal_Opcode();
    int vlen_enc = vector_length_encoding(this, $src);
    BasicType bt = Matcher::vector_element_basic_type(this, $src);
    __ vector_popcount_integral(bt, $dst$$XMMRegister, $src$$XMMRegister, $xtmp1$$XMMRegister,
                                $xtmp2$$XMMRegister, $rtmp$$Register, vlen_enc);
    // TODO: Once auto-vectorizer supports ConvL2I operation, PopCountVL
    // should be succeeded by its corresponding vector IR and following
    // special handling should be removed.
    if (opcode == Op_PopCountVL && Matcher::vector_element_basic_type(this) == T_INT) {
      if (VM_Version::supports_avx512vl()) {
        __ evpmovqd($dst$$XMMRegister, $dst$$XMMRegister, vlen_enc);
      } else {
        assert(VM_Version::supports_avx2(), "");
        __ vpshufd($dst$$XMMRegister, $dst$$XMMRegister, 8, vlen_enc);
        __ vpermq($dst$$XMMRegister, $dst$$XMMRegister, 8, vlen_enc);
      }
    }
  %}
  ins_pipe( pipe_slow );
%}

// --------------------------------- Vector Trailing Zeros Count --------------------------------------

instruct vcount_trailing_zeros_reg_evex(vec dst, vec src, vec xtmp, rRegP rtmp) %{
  predicate(is_clz_non_subword_predicate_evex(Matcher::vector_element_basic_type(n->in(1)),
                                              Matcher::vector_length_in_bytes(n->in(1))));
  match(Set dst (CountTrailingZerosV src));
  effect(TEMP dst, TEMP xtmp, TEMP rtmp);
  ins_cost(400);
  format %{ "vector_count_trailing_zeros $dst, $src!\t using $xtmp and $rtmp as TEMP" %}
  ins_encode %{
    int vlen_enc = vector_length_encoding(this, $src);
    BasicType bt = Matcher::vector_element_basic_type(this, $src);
    BasicType rbt = Matcher::vector_element_basic_type(this);
    __ vector_count_trailing_zeros_evex(bt, $dst$$XMMRegister, $src$$XMMRegister, xnoreg,
                                        xnoreg, xnoreg, $xtmp$$XMMRegister, k0, $rtmp$$Register, vlen_enc);
    // TODO: Once auto-vectorizer supports ConvL2I operation, CountTrailingZerosV
    // should be succeeded by its corresponding vector IR and following
    // special handling should be removed.
    if (bt == T_LONG && rbt == T_INT) {
      __ evpmovqd($dst$$XMMRegister, $dst$$XMMRegister, vlen_enc);
    }
  %}
  ins_pipe( pipe_slow );
%}

instruct vcount_trailing_zeros_short_reg_evex(vec dst, vec src, vec xtmp1, vec xtmp2, vec xtmp3, rRegP rtmp) %{
  predicate(Matcher::vector_element_basic_type(n->in(1)) == T_SHORT &&
            VM_Version::supports_avx512cd() &&
            (VM_Version::supports_avx512vl() || Matcher::vector_length_in_bytes(n) == 64));
  match(Set dst (CountTrailingZerosV src));
  effect(TEMP dst, TEMP xtmp1, TEMP xtmp2, TEMP xtmp3, TEMP rtmp);
  ins_cost(400);
  format %{ "vector_count_trailing_zeros $dst, $src!\t using $xtmp1, $xtmp2, $xtmp3 and $rtmp as TEMP" %}
  ins_encode %{
    int vlen_enc = vector_length_encoding(this, $src);
    BasicType bt = Matcher::vector_element_basic_type(this, $src);
    __ vector_count_trailing_zeros_evex(bt, $dst$$XMMRegister, $src$$XMMRegister, $xtmp1$$XMMRegister,
                                        $xtmp2$$XMMRegister, xnoreg, $xtmp3$$XMMRegister, k0, $rtmp$$Register, vlen_enc);
  %}
  ins_pipe( pipe_slow );
%}

instruct vcount_trailing_zeros_byte_reg_evex(vec dst, vec src, vec xtmp1, vec xtmp2, vec xtmp3, vec xtmp4, kReg ktmp, rRegP rtmp) %{
  predicate(Matcher::vector_element_basic_type(n->in(1)) == T_BYTE && VM_Version::supports_avx512vlbw());
  match(Set dst (CountTrailingZerosV src));
  effect(TEMP dst, TEMP xtmp1, TEMP xtmp2, TEMP xtmp3, TEMP xtmp4, TEMP ktmp, TEMP rtmp);
  ins_cost(400);
  format %{ "vector_count_trailing_zeros $dst, $src!\t using $xtmp1, $xtmp2, $xtmp3, $xtmp4, $ktmp and $rtmp as TEMP" %}
  ins_encode %{
    int vlen_enc = vector_length_encoding(this, $src);
    BasicType bt = Matcher::vector_element_basic_type(this, $src);
    __ vector_count_trailing_zeros_evex(bt, $dst$$XMMRegister, $src$$XMMRegister, $xtmp1$$XMMRegister,
                                        $xtmp2$$XMMRegister, $xtmp3$$XMMRegister, $xtmp4$$XMMRegister,
                                        $ktmp$$KRegister, $rtmp$$Register, vlen_enc);
  %}
  ins_pipe( pipe_slow );
%}

instruct vcount_trailing_zeros_reg_avx(vec dst, vec src, vec xtmp1, vec xtmp2, vec xtmp3, rRegP rtmp) %{
  predicate(!VM_Version::supports_avx512vl() && Matcher::vector_length_in_bytes(n->in(1)) < 64);
  match(Set dst (CountTrailingZerosV src));
  effect(TEMP dst, TEMP xtmp1, TEMP xtmp2, TEMP xtmp3, TEMP rtmp);
  format %{ "vector_count_trailing_zeros $dst, $src\t! using $xtmp1, $xtmp2, $xtmp3, and $rtmp as TEMP" %}
  ins_encode %{
    int vlen_enc = vector_length_encoding(this, $src);
    BasicType bt = Matcher::vector_element_basic_type(this, $src);
    BasicType rbt = Matcher::vector_element_basic_type(this);
    __ vector_count_trailing_zeros_avx(bt, $dst$$XMMRegister, $src$$XMMRegister, $xtmp1$$XMMRegister,
                                       $xtmp2$$XMMRegister, $xtmp3$$XMMRegister, $rtmp$$Register, vlen_enc);
    // TODO: Once auto-vectorizer supports ConvL2I operation, PopCountVL
    // should be succeeded by its corresponding vector IR and following
    // special handling should be removed.
    if (bt == T_LONG && rbt == T_INT) {
      assert(VM_Version::supports_avx2(), "");
      __ vpshufd($dst$$XMMRegister, $dst$$XMMRegister, 8, vlen_enc);
      __ vpermq($dst$$XMMRegister, $dst$$XMMRegister, 8, vlen_enc);
    }
  %}
  ins_pipe( pipe_slow );
%}


// --------------------------------- Bitwise Ternary Logic ----------------------------------

instruct vpternlog(vec dst, vec src2, vec src3, immU8 func) %{
  match(Set dst (MacroLogicV (Binary dst src2) (Binary src3 func)));
  effect(TEMP dst);
  format %{ "vpternlogd $dst,$src2,$src3,$func\t! vector ternary logic" %}
  ins_encode %{
    int vector_len = vector_length_encoding(this);
    __ vpternlogd($dst$$XMMRegister, $func$$constant, $src2$$XMMRegister, $src3$$XMMRegister, vector_len);
  %}
  ins_pipe( pipe_slow );
%}

instruct vpternlog_mem(vec dst, vec src2, memory src3, immU8 func) %{
  predicate(Matcher::vector_length_in_bytes(n->in(1)->in(1)) > 8);
  match(Set dst (MacroLogicV (Binary dst src2) (Binary (LoadVector src3) func)));
  effect(TEMP dst);
  format %{ "vpternlogd $dst,$src2,$src3,$func\t! vector ternary logic" %}
  ins_encode %{
    int vector_len = vector_length_encoding(this);
    __ vpternlogd($dst$$XMMRegister, $func$$constant, $src2$$XMMRegister, $src3$$Address, vector_len);
  %}
  ins_pipe( pipe_slow );
%}

// --------------------------------- Rotation Operations ----------------------------------
instruct vprotate_immI8(vec dst, vec src, immI8 shift) %{
  match(Set dst (RotateLeftV src shift));
  match(Set dst (RotateRightV src shift));
  format %{ "vprotate_imm8 $dst,$src,$shift\t! vector rotate" %}
  ins_encode %{
    int opcode      = this->ideal_Opcode();
    int vector_len  = vector_length_encoding(this);
    BasicType etype = this->bottom_type()->is_vect()->element_basic_type();
    __ vprotate_imm(opcode, etype, $dst$$XMMRegister, $src$$XMMRegister, $shift$$constant, vector_len);
  %}
  ins_pipe( pipe_slow );
%}

instruct vprorate(vec dst, vec src, vec shift) %{
  match(Set dst (RotateLeftV src shift));
  match(Set dst (RotateRightV src shift));
  format %{ "vprotate $dst,$src,$shift\t! vector rotate" %}
  ins_encode %{
    int opcode      = this->ideal_Opcode();
    int vector_len  = vector_length_encoding(this);
    BasicType etype = this->bottom_type()->is_vect()->element_basic_type();
    __ vprotate_var(opcode, etype, $dst$$XMMRegister, $src$$XMMRegister, $shift$$XMMRegister, vector_len);
  %}
  ins_pipe( pipe_slow );
%}

// ---------------------------------- Masked Operations ------------------------------------
instruct vmasked_load_avx_non_subword(vec dst, memory mem, vec mask) %{
  predicate(!n->in(3)->bottom_type()->isa_vectmask());
  match(Set dst (LoadVectorMasked mem mask));
  format %{ "vector_masked_load $dst, $mem, $mask \t! vector masked copy" %}
  ins_encode %{
    BasicType elmType = this->bottom_type()->is_vect()->element_basic_type();
    int vlen_enc = vector_length_encoding(this);
    __ vmovmask(elmType, $dst$$XMMRegister, $mem$$Address, $mask$$XMMRegister, vlen_enc);
  %}
  ins_pipe( pipe_slow );
%}


instruct vmasked_load_evex(vec dst, memory mem, kReg mask) %{
  predicate(n->in(3)->bottom_type()->isa_vectmask());
  match(Set dst (LoadVectorMasked mem mask));
  format %{ "vector_masked_load $dst, $mem, $mask \t! vector masked copy" %}
  ins_encode %{
    BasicType elmType =  this->bottom_type()->is_vect()->element_basic_type();
    int vector_len = vector_length_encoding(this);
    __ evmovdqu(elmType, $mask$$KRegister, $dst$$XMMRegister, $mem$$Address, false, vector_len);
  %}
  ins_pipe( pipe_slow );
%}

instruct vmasked_store_avx_non_subword(memory mem, vec src, vec mask) %{
  predicate(!n->in(3)->in(2)->bottom_type()->isa_vectmask());
  match(Set mem (StoreVectorMasked mem (Binary src mask)));
  format %{ "vector_masked_store $mem, $src, $mask \t! vector masked store" %}
  ins_encode %{
    const MachNode* src_node = static_cast<const MachNode*>(this->in(this->operand_index($src)));
    int vlen_enc = vector_length_encoding(src_node);
    BasicType elmType =  src_node->bottom_type()->is_vect()->element_basic_type();
    __ vmovmask(elmType, $mem$$Address, $src$$XMMRegister, $mask$$XMMRegister, vlen_enc);
  %}
  ins_pipe( pipe_slow );
%}

instruct vmasked_store_evex(memory mem, vec src, kReg mask) %{
  predicate(n->in(3)->in(2)->bottom_type()->isa_vectmask());
  match(Set mem (StoreVectorMasked mem (Binary src mask)));
  format %{ "vector_masked_store $mem, $src, $mask \t! vector masked store" %}
  ins_encode %{
    const MachNode* src_node = static_cast<const MachNode*>(this->in(this->operand_index($src)));
    BasicType elmType =  src_node->bottom_type()->is_vect()->element_basic_type();
    int vlen_enc = vector_length_encoding(src_node);
    __ evmovdqu(elmType, $mask$$KRegister, $mem$$Address, $src$$XMMRegister, true, vlen_enc);
  %}
  ins_pipe( pipe_slow );
%}

#ifdef _LP64
instruct vmask_cmp_node(rRegI dst, vec src1, vec src2, kReg mask, kReg ktmp1, kReg ktmp2, rFlagsReg cr) %{
  match(Set dst (VectorCmpMasked src1 (Binary src2 mask)));
  effect(TEMP_DEF dst, TEMP ktmp1, TEMP ktmp2, KILL cr);
  format %{ "vector_mask_cmp $src1, $src2, $mask \t! vector mask comparison" %}
  ins_encode %{
    assert(vector_length_encoding(this, $src1) == vector_length_encoding(this, $src2), "mismatch");
    assert(Matcher::vector_element_basic_type(this, $src1) == Matcher::vector_element_basic_type(this, $src2), "mismatch");

    Label DONE;
    int vlen_enc = vector_length_encoding(this, $src1);
    BasicType elem_bt = Matcher::vector_element_basic_type(this, $src1);

    __ knotql($ktmp2$$KRegister, $mask$$KRegister);
    __ mov64($dst$$Register, -1L);
    __ evpcmp(elem_bt, $ktmp1$$KRegister, $mask$$KRegister, $src1$$XMMRegister, $src2$$XMMRegister, Assembler::eq, vlen_enc);
    __ kortestql($ktmp2$$KRegister, $ktmp1$$KRegister);
    __ jccb(Assembler::carrySet, DONE);
    __ kmovql($dst$$Register, $ktmp1$$KRegister);
    __ notq($dst$$Register);
    __ tzcntq($dst$$Register, $dst$$Register);
    __ bind(DONE);
  %}
  ins_pipe( pipe_slow );
%}


instruct vmask_gen(kReg dst, rRegL len, rRegL temp) %{
  match(Set dst (VectorMaskGen len));
  effect(TEMP temp);
  format %{ "vector_mask_gen32 $dst, $len \t! vector mask generator" %}
  ins_encode %{
    __ genmask($dst$$KRegister, $len$$Register, $temp$$Register);
  %}
  ins_pipe( pipe_slow );
%}

instruct vmask_gen_imm(kReg dst, immL len, rRegL temp) %{
  match(Set dst (VectorMaskGen len));
  format %{ "vector_mask_gen $len \t! vector mask generator" %}
  effect(TEMP temp);
  ins_encode %{
    __ mov64($temp$$Register, (0xFFFFFFFFFFFFFFFFUL >> (64 -$len$$constant)));
    __ kmovql($dst$$KRegister, $temp$$Register);
  %}
  ins_pipe( pipe_slow );
%}

instruct vmask_tolong_evex(rRegL dst, kReg mask, rFlagsReg cr) %{
  predicate(n->in(1)->bottom_type()->isa_vectmask());
  match(Set dst (VectorMaskToLong mask));
  effect(TEMP dst, KILL cr);
  format %{ "vector_tolong_evex $dst, $mask \t! vector mask tolong" %}
  ins_encode %{
    int opcode = this->ideal_Opcode();
    BasicType mbt = Matcher::vector_element_basic_type(this, $mask);
    int mask_len = Matcher::vector_length(this, $mask);
    int mask_size = mask_len * type2aelembytes(mbt);
    int vlen_enc = vector_length_encoding(this, $mask);
    __ vector_mask_operation(opcode, $dst$$Register, $mask$$KRegister,
                             $dst$$Register, mask_len, mask_size, vlen_enc);
  %}
  ins_pipe( pipe_slow );
%}

instruct vmask_tolong_bool(rRegL dst, vec mask, vec xtmp, rFlagsReg cr) %{
  predicate(n->in(1)->bottom_type()->isa_vectmask() == NULL);
  match(Set dst (VectorMaskToLong mask));
  format %{ "vector_tolong_bool $dst, $mask \t! using $xtmp as TEMP" %}
  effect(TEMP_DEF dst, TEMP xtmp, KILL cr);
  ins_encode %{
    int opcode = this->ideal_Opcode();
    BasicType mbt = Matcher::vector_element_basic_type(this, $mask);
    int mask_len = Matcher::vector_length(this, $mask);
    int vlen_enc = vector_length_encoding(this, $mask);
    __ vector_mask_operation(opcode, $dst$$Register, $mask$$XMMRegister, $xtmp$$XMMRegister,
                             $dst$$Register, mask_len, mbt, vlen_enc);
  %}
  ins_pipe( pipe_slow );
%}

instruct vmask_tolong_avx(rRegL dst, vec mask, immI size, vec xtmp, rFlagsReg cr) %{
  predicate(n->in(1)->in(1)->bottom_type()->isa_vectmask() == NULL);
  match(Set dst (VectorMaskToLong (VectorStoreMask mask size)));
  format %{ "vector_tolong_avx $dst, $mask \t! using $xtmp as TEMP" %}
  effect(TEMP_DEF dst, TEMP xtmp, KILL cr);
  ins_encode %{
    int opcode = this->ideal_Opcode();
    BasicType mbt = Matcher::vector_element_basic_type(this, $mask);
    int mask_len = Matcher::vector_length(this, $mask);
    int vlen_enc = vector_length_encoding(this, $mask);
    __ vector_mask_operation(opcode, $dst$$Register, $mask$$XMMRegister, $xtmp$$XMMRegister,
                             $dst$$Register, mask_len, mbt, vlen_enc);
  %}
  ins_pipe( pipe_slow );
%}

instruct vmask_truecount_evex(rRegI dst, kReg mask, rRegL tmp, rFlagsReg cr) %{
  predicate(n->in(1)->bottom_type()->isa_vectmask());
  match(Set dst (VectorMaskTrueCount mask));
  effect(TEMP_DEF dst, TEMP tmp, KILL cr);
  format %{ "vector_truecount_evex $dst, $mask \t! using $tmp as TEMP" %}
  ins_encode %{
    int opcode = this->ideal_Opcode();
    BasicType mbt = Matcher::vector_element_basic_type(this, $mask);
    int mask_len = Matcher::vector_length(this, $mask);
    int mask_size = mask_len * type2aelembytes(mbt);
    int vlen_enc = vector_length_encoding(this, $mask);
    __ vector_mask_operation(opcode, $dst$$Register, $mask$$KRegister,
                             $tmp$$Register, mask_len, mask_size, vlen_enc);
  %}
  ins_pipe( pipe_slow );
%}

instruct vmask_truecount_bool(rRegI dst, vec mask, rRegL tmp, vec xtmp, rFlagsReg cr) %{
  predicate(n->in(1)->bottom_type()->isa_vectmask() == NULL);
  match(Set dst (VectorMaskTrueCount mask));
  effect(TEMP_DEF dst, TEMP tmp, TEMP xtmp, KILL cr);
  format %{ "vector_truecount_bool $dst, $mask \t! using $tmp, $xtmp as TEMP" %}
  ins_encode %{
    int opcode = this->ideal_Opcode();
    BasicType mbt = Matcher::vector_element_basic_type(this, $mask);
    int mask_len = Matcher::vector_length(this, $mask);
    int vlen_enc = vector_length_encoding(this, $mask);
    __ vector_mask_operation(opcode, $dst$$Register, $mask$$XMMRegister, $xtmp$$XMMRegister,
                             $tmp$$Register, mask_len, mbt, vlen_enc);
  %}
  ins_pipe( pipe_slow );
%}

instruct vmask_truecount_avx(rRegI dst, vec mask, immI size, rRegL tmp, vec xtmp, rFlagsReg cr) %{
  predicate(n->in(1)->in(1)->bottom_type()->isa_vectmask() == NULL);
  match(Set dst (VectorMaskTrueCount (VectorStoreMask mask size)));
  effect(TEMP_DEF dst, TEMP tmp, TEMP xtmp, KILL cr);
  format %{ "vector_truecount_avx $dst, $mask \t! using $tmp, $xtmp as TEMP" %}
  ins_encode %{
    int opcode = this->ideal_Opcode();
    BasicType mbt = Matcher::vector_element_basic_type(this, $mask);
    int mask_len = Matcher::vector_length(this, $mask);
    int vlen_enc = vector_length_encoding(this, $mask);
    __ vector_mask_operation(opcode, $dst$$Register, $mask$$XMMRegister, $xtmp$$XMMRegister,
                             $tmp$$Register, mask_len, mbt, vlen_enc);
  %}
  ins_pipe( pipe_slow );
%}

instruct vmask_first_or_last_true_evex(rRegI dst, kReg mask, rRegL tmp, rFlagsReg cr) %{
  predicate(n->in(1)->bottom_type()->isa_vectmask());
  match(Set dst (VectorMaskFirstTrue mask));
  match(Set dst (VectorMaskLastTrue mask));
  effect(TEMP_DEF dst, TEMP tmp, KILL cr);
  format %{ "vector_mask_first_or_last_true_evex $dst, $mask \t! using $tmp as TEMP" %}
  ins_encode %{
    int opcode = this->ideal_Opcode();
    BasicType mbt = Matcher::vector_element_basic_type(this, $mask);
    int mask_len = Matcher::vector_length(this, $mask);
    int mask_size = mask_len * type2aelembytes(mbt);
    int vlen_enc = vector_length_encoding(this, $mask);
    __ vector_mask_operation(opcode, $dst$$Register, $mask$$KRegister,
                             $tmp$$Register, mask_len, mask_size, vlen_enc);
  %}
  ins_pipe( pipe_slow );
%}

instruct vmask_first_or_last_true_bool(rRegI dst, vec mask, rRegL tmp, vec xtmp, rFlagsReg cr) %{
  predicate(n->in(1)->bottom_type()->isa_vectmask() == NULL);
  match(Set dst (VectorMaskFirstTrue mask));
  match(Set dst (VectorMaskLastTrue mask));
  effect(TEMP_DEF dst, TEMP tmp, TEMP xtmp, KILL cr);
  format %{ "vector_mask_first_or_last_true_bool $dst, $mask \t! using $tmp, $xtmp as TEMP" %}
  ins_encode %{
    int opcode = this->ideal_Opcode();
    BasicType mbt = Matcher::vector_element_basic_type(this, $mask);
    int mask_len = Matcher::vector_length(this, $mask);
    int vlen_enc = vector_length_encoding(this, $mask);
    __ vector_mask_operation(opcode, $dst$$Register, $mask$$XMMRegister, $xtmp$$XMMRegister,
                             $tmp$$Register, mask_len, mbt, vlen_enc);
  %}
  ins_pipe( pipe_slow );
%}

instruct vmask_first_or_last_true_avx(rRegI dst, vec mask, immI size, rRegL tmp, vec xtmp, rFlagsReg cr) %{
  predicate(n->in(1)->in(1)->bottom_type()->isa_vectmask() == NULL);
  match(Set dst (VectorMaskFirstTrue (VectorStoreMask mask size)));
  match(Set dst (VectorMaskLastTrue (VectorStoreMask mask size)));
  effect(TEMP_DEF dst, TEMP tmp, TEMP xtmp, KILL cr);
  format %{ "vector_mask_first_or_last_true_avx $dst, $mask \t! using $tmp, $xtmp as TEMP" %}
  ins_encode %{
    int opcode = this->ideal_Opcode();
    BasicType mbt = Matcher::vector_element_basic_type(this, $mask);
    int mask_len = Matcher::vector_length(this, $mask);
    int vlen_enc = vector_length_encoding(this, $mask);
    __ vector_mask_operation(opcode, $dst$$Register, $mask$$XMMRegister, $xtmp$$XMMRegister,
                             $tmp$$Register, mask_len, mbt, vlen_enc);
  %}
  ins_pipe( pipe_slow );
%}

// --------------------------------- Compress/Expand Operations ---------------------------

instruct vcompress_expand_reg_evex(vec dst, vec src, kReg mask) %{
  match(Set dst (CompressV src mask));
  match(Set dst (ExpandV src mask));
  format %{ "vector_compress_expand $dst, $src, $mask" %}
  ins_encode %{
    int opcode = this->ideal_Opcode();
    int vector_len = vector_length_encoding(this);
    BasicType bt  = Matcher::vector_element_basic_type(this);
    __ vector_compress_expand(opcode, $dst$$XMMRegister, $src$$XMMRegister, $mask$$KRegister, false, bt, vector_len);
  %}
  ins_pipe( pipe_slow );
%}

instruct vcompress_mask_reg_evex(kReg dst, kReg mask, rRegL rtmp1, rRegL rtmp2, rFlagsReg cr) %{
  match(Set dst (CompressM mask));
  effect(TEMP rtmp1, TEMP rtmp2, KILL cr);
  format %{ "mask_compress_evex $dst, $mask\t! using $rtmp1 and $rtmp2 as TEMP" %}
  ins_encode %{
    assert(this->in(1)->bottom_type()->isa_vectmask(), "");
    int mask_len = Matcher::vector_length(this);
    __ vector_mask_compress($dst$$KRegister, $mask$$KRegister, $rtmp1$$Register, $rtmp2$$Register, mask_len);
  %}
  ins_pipe( pipe_slow );
%}

#endif // _LP64

// -------------------------------- Bit and Byte Reversal Vector Operations ------------------------

instruct vreverse_reg(vec dst, vec src, vec xtmp1, vec xtmp2, rRegI rtmp) %{
  predicate(!VM_Version::supports_gfni());
  match(Set dst (ReverseV src));
  effect(TEMP dst, TEMP xtmp1, TEMP xtmp2, TEMP rtmp);
  format %{ "vector_reverse_bit_evex $dst, $src!\t using $xtmp1, $xtmp2 and $rtmp as TEMP" %}
  ins_encode %{
    int vec_enc = vector_length_encoding(this);
    BasicType bt = Matcher::vector_element_basic_type(this);
    __ vector_reverse_bit(bt, $dst$$XMMRegister, $src$$XMMRegister, $xtmp1$$XMMRegister,
                          $xtmp2$$XMMRegister, $rtmp$$Register, vec_enc);
  %}
  ins_pipe( pipe_slow );
%}

instruct vreverse_reg_gfni(vec dst, vec src, vec xtmp) %{
  predicate(VM_Version::supports_gfni());
  match(Set dst (ReverseV src));
  effect(TEMP dst, TEMP xtmp);
  format %{ "vector_reverse_bit_gfni $dst, $src!\t using $xtmp as TEMP" %}
  ins_encode %{
    int vec_enc = vector_length_encoding(this);
    BasicType bt  = Matcher::vector_element_basic_type(this);
    InternalAddress addr = $constantaddress(T_LONG, vreplicate_imm(T_LONG, 0x8040201008040201L, 1));
    __ vector_reverse_bit_gfni(bt, $dst$$XMMRegister, $src$$XMMRegister, addr, vec_enc,
                               $xtmp$$XMMRegister);
  %}
  ins_pipe( pipe_slow );
%}

instruct vreverse_byte_reg(vec dst, vec src) %{
  predicate(VM_Version::supports_avx512bw() || Matcher::vector_length_in_bytes(n) < 64);
  match(Set dst (ReverseBytesV src));
  effect(TEMP dst);
  format %{ "vector_reverse_byte $dst, $src" %}
  ins_encode %{
    int vec_enc = vector_length_encoding(this);
    BasicType bt = Matcher::vector_element_basic_type(this);
    __ vector_reverse_byte(bt, $dst$$XMMRegister, $src$$XMMRegister, vec_enc);
  %}
  ins_pipe( pipe_slow );
%}

instruct vreverse_byte64_reg(vec dst, vec src, vec xtmp1, vec xtmp2, rRegI rtmp) %{
  predicate(!VM_Version::supports_avx512bw() && Matcher::vector_length_in_bytes(n) == 64);
  match(Set dst (ReverseBytesV src));
  effect(TEMP dst, TEMP xtmp1, TEMP xtmp2, TEMP rtmp);
  format %{ "vector_reverse_byte $dst, $src!\t using $xtmp1, $xtmp2 and $rtmp as TEMP" %}
  ins_encode %{
    int vec_enc = vector_length_encoding(this);
    BasicType bt = Matcher::vector_element_basic_type(this);
    __ vector_reverse_byte64(bt, $dst$$XMMRegister, $src$$XMMRegister, $xtmp1$$XMMRegister,
                             $xtmp2$$XMMRegister, $rtmp$$Register, vec_enc);
  %}
  ins_pipe( pipe_slow );
%}

// ---------------------------------- Vector Count Leading Zeros -----------------------------------

instruct vcount_leading_zeros_IL_reg_evex(vec dst, vec src) %{
  predicate(is_clz_non_subword_predicate_evex(Matcher::vector_element_basic_type(n->in(1)),
                                              Matcher::vector_length_in_bytes(n->in(1))));
  match(Set dst (CountLeadingZerosV src));
  format %{ "vector_count_leading_zeros $dst, $src" %}
  ins_encode %{
     int vlen_enc = vector_length_encoding(this, $src);
     BasicType bt = Matcher::vector_element_basic_type(this, $src);
     BasicType rbt = Matcher::vector_element_basic_type(this);
     __ vector_count_leading_zeros_evex(bt, $dst$$XMMRegister, $src$$XMMRegister, xnoreg,
                                        xnoreg, xnoreg, k0, noreg, true, vlen_enc);
     // TODO: Once auto-vectorizer supports ConvL2I operation, CountLeadingZerosV
     // should be succeeded by its corresponding vector IR and following
     // special handling should be removed.
     if (rbt == T_INT && bt == T_LONG) {
       __ evpmovqd($dst$$XMMRegister, $dst$$XMMRegister, vlen_enc);
     }
  %}
  ins_pipe( pipe_slow );
%}

instruct vcount_leading_zeros_IL_reg_evex_masked(vec dst, vec src, kReg mask) %{
  predicate(is_clz_non_subword_predicate_evex(Matcher::vector_element_basic_type(n->in(1)),
                                              Matcher::vector_length_in_bytes(n->in(1))));
  match(Set dst (CountLeadingZerosV src mask));
  format %{ "vector_count_leading_zeros $dst, $src, $mask" %}
  ins_encode %{
    int vlen_enc = vector_length_encoding(this, $src);
    BasicType bt = Matcher::vector_element_basic_type(this, $src);
    __ evmovdquq($dst$$XMMRegister, $src$$XMMRegister, vlen_enc);
    __ vector_count_leading_zeros_evex(bt, $dst$$XMMRegister, $src$$XMMRegister, xnoreg, xnoreg,
                                       xnoreg, $mask$$KRegister, noreg, true, vlen_enc);
  %}
  ins_pipe( pipe_slow );
%}

instruct vcount_leading_zeros_short_reg_evex(vec dst, vec src, vec xtmp1, vec xtmp2) %{
  predicate(Matcher::vector_element_basic_type(n->in(1)) == T_SHORT &&
            VM_Version::supports_avx512cd() &&
            (VM_Version::supports_avx512vl() || Matcher::vector_length_in_bytes(n) == 64));
  match(Set dst (CountLeadingZerosV src));
  effect(TEMP dst, TEMP xtmp1, TEMP xtmp2);
  format %{ "vector_count_leading_zeros $dst, $src!\t using $xtmp1 and $xtmp2 as TEMP" %}
  ins_encode %{
    int vlen_enc = vector_length_encoding(this, $src);
    BasicType bt = Matcher::vector_element_basic_type(this, $src);
    __ vector_count_leading_zeros_evex(bt, $dst$$XMMRegister, $src$$XMMRegister, $xtmp1$$XMMRegister,
                                       $xtmp2$$XMMRegister, xnoreg, k0, noreg, true, vlen_enc);
  %}
  ins_pipe( pipe_slow );
%}

instruct vcount_leading_zeros_byte_reg_evex(vec dst, vec src, vec xtmp1, vec xtmp2, vec xtmp3, kReg ktmp, rRegP rtmp) %{
  predicate(Matcher::vector_element_basic_type(n->in(1)) == T_BYTE && VM_Version::supports_avx512vlbw());
  match(Set dst (CountLeadingZerosV src));
  effect(TEMP dst, TEMP xtmp1, TEMP xtmp2, TEMP xtmp3, TEMP ktmp, TEMP rtmp);
  format %{ "vector_count_leading_zeros $dst, $src!\t using $xtmp1, $xtmp2, $xtmp3, $ktmp and $rtmp as TEMP" %}
  ins_encode %{
    int vlen_enc = vector_length_encoding(this, $src);
    BasicType bt = Matcher::vector_element_basic_type(this, $src);
    __ vector_count_leading_zeros_evex(bt, $dst$$XMMRegister, $src$$XMMRegister, $xtmp1$$XMMRegister,
                                       $xtmp2$$XMMRegister, $xtmp3$$XMMRegister, $ktmp$$KRegister,
                                       $rtmp$$Register, true, vlen_enc);
  %}
  ins_pipe( pipe_slow );
%}

instruct vcount_leading_zeros_int_reg_avx(vec dst, vec src, vec xtmp1, vec xtmp2, vec xtmp3) %{
  predicate(Matcher::vector_element_basic_type(n->in(1)) == T_INT &&
            !VM_Version::supports_avx512vl() && Matcher::vector_length_in_bytes(n->in(1)) < 64);
  match(Set dst (CountLeadingZerosV src));
  effect(TEMP dst, TEMP xtmp1, TEMP xtmp2, TEMP xtmp3);
  format %{ "vector_count_leading_zeros $dst, $src\t! using $xtmp1, $xtmp2 and $xtmp3 as TEMP" %}
  ins_encode %{
    int vlen_enc = vector_length_encoding(this, $src);
    BasicType bt = Matcher::vector_element_basic_type(this, $src);
    __ vector_count_leading_zeros_avx(bt, $dst$$XMMRegister, $src$$XMMRegister, $xtmp1$$XMMRegister,
                                      $xtmp2$$XMMRegister, $xtmp3$$XMMRegister, noreg, vlen_enc);
  %}
  ins_pipe( pipe_slow );
%}

instruct vcount_leading_zeros_reg_avx(vec dst, vec src, vec xtmp1, vec xtmp2, vec xtmp3, rRegP rtmp) %{
  predicate(Matcher::vector_element_basic_type(n->in(1)) != T_INT &&
            !VM_Version::supports_avx512vl() && Matcher::vector_length_in_bytes(n->in(1)) < 64);
  match(Set dst (CountLeadingZerosV src));
  effect(TEMP dst, TEMP xtmp1, TEMP xtmp2, TEMP xtmp3, TEMP rtmp);
  format %{ "vector_count_leading_zeros $dst, $src\t! using $xtmp1, $xtmp2, $xtmp3, and $rtmp as TEMP" %}
  ins_encode %{
    int vlen_enc = vector_length_encoding(this, $src);
    BasicType bt = Matcher::vector_element_basic_type(this, $src);
    BasicType rbt = Matcher::vector_element_basic_type(this);
    __ vector_count_leading_zeros_avx(bt, $dst$$XMMRegister, $src$$XMMRegister, $xtmp1$$XMMRegister,
                                      $xtmp2$$XMMRegister, $xtmp3$$XMMRegister, $rtmp$$Register, vlen_enc);
    // TODO: Once auto-vectorizer supports ConvL2I operation, CountLeadingZerosV
    // should be succeeded by its corresponding vector IR and following
    // special handling should be removed.
    if (rbt == T_INT && bt == T_LONG) {
      __ evpmovqd($dst$$XMMRegister, $dst$$XMMRegister, vlen_enc);
    }
  %}
  ins_pipe( pipe_slow );
%}

// ---------------------------------- Vector Masked Operations ------------------------------------

instruct vadd_reg_masked(vec dst, vec src2, kReg mask) %{
  match(Set dst (AddVB (Binary dst src2) mask));
  match(Set dst (AddVS (Binary dst src2) mask));
  match(Set dst (AddVI (Binary dst src2) mask));
  match(Set dst (AddVL (Binary dst src2) mask));
  match(Set dst (AddVF (Binary dst src2) mask));
  match(Set dst (AddVD (Binary dst src2) mask));
  format %{ "vpadd_masked $dst, $dst, $src2, $mask\t! add masked operation" %}
  ins_encode %{
    int vlen_enc = vector_length_encoding(this);
    BasicType bt = Matcher::vector_element_basic_type(this);
    int opc = this->ideal_Opcode();
    __ evmasked_op(opc, bt, $mask$$KRegister, $dst$$XMMRegister,
                   $dst$$XMMRegister, $src2$$XMMRegister, true, vlen_enc);
  %}
  ins_pipe( pipe_slow );
%}

instruct vadd_mem_masked(vec dst, memory src2, kReg mask) %{
  match(Set dst (AddVB (Binary dst (LoadVector src2)) mask));
  match(Set dst (AddVS (Binary dst (LoadVector src2)) mask));
  match(Set dst (AddVI (Binary dst (LoadVector src2)) mask));
  match(Set dst (AddVL (Binary dst (LoadVector src2)) mask));
  match(Set dst (AddVF (Binary dst (LoadVector src2)) mask));
  match(Set dst (AddVD (Binary dst (LoadVector src2)) mask));
  format %{ "vpadd_masked $dst, $dst, $src2, $mask\t! add masked operation" %}
  ins_encode %{
    int vlen_enc = vector_length_encoding(this);
    BasicType bt = Matcher::vector_element_basic_type(this);
    int opc = this->ideal_Opcode();
    __ evmasked_op(opc, bt, $mask$$KRegister, $dst$$XMMRegister,
                   $dst$$XMMRegister, $src2$$Address, true, vlen_enc);
  %}
  ins_pipe( pipe_slow );
%}

instruct vxor_reg_masked(vec dst, vec src2, kReg mask) %{
  match(Set dst (XorV (Binary dst src2) mask));
  format %{ "vxor_masked $dst, $dst, $src2, $mask\t! xor masked operation" %}
  ins_encode %{
    int vlen_enc = vector_length_encoding(this);
    BasicType bt = Matcher::vector_element_basic_type(this);
    int opc = this->ideal_Opcode();
    __ evmasked_op(opc, bt, $mask$$KRegister, $dst$$XMMRegister,
                   $dst$$XMMRegister, $src2$$XMMRegister, true, vlen_enc);
  %}
  ins_pipe( pipe_slow );
%}

instruct vxor_mem_masked(vec dst, memory src2, kReg mask) %{
  match(Set dst (XorV (Binary dst (LoadVector src2)) mask));
  format %{ "vxor_masked $dst, $dst, $src2, $mask\t! xor masked operation" %}
  ins_encode %{
    int vlen_enc = vector_length_encoding(this);
    BasicType bt = Matcher::vector_element_basic_type(this);
    int opc = this->ideal_Opcode();
    __ evmasked_op(opc, bt, $mask$$KRegister, $dst$$XMMRegister,
                   $dst$$XMMRegister, $src2$$Address, true, vlen_enc);
  %}
  ins_pipe( pipe_slow );
%}

instruct vor_reg_masked(vec dst, vec src2, kReg mask) %{
  match(Set dst (OrV (Binary dst src2) mask));
  format %{ "vor_masked $dst, $dst, $src2, $mask\t! or masked operation" %}
  ins_encode %{
    int vlen_enc = vector_length_encoding(this);
    BasicType bt = Matcher::vector_element_basic_type(this);
    int opc = this->ideal_Opcode();
    __ evmasked_op(opc, bt, $mask$$KRegister, $dst$$XMMRegister,
                   $dst$$XMMRegister, $src2$$XMMRegister, true, vlen_enc);
  %}
  ins_pipe( pipe_slow );
%}

instruct vor_mem_masked(vec dst, memory src2, kReg mask) %{
  match(Set dst (OrV (Binary dst (LoadVector src2)) mask));
  format %{ "vor_masked $dst, $dst, $src2, $mask\t! or masked operation" %}
  ins_encode %{
    int vlen_enc = vector_length_encoding(this);
    BasicType bt = Matcher::vector_element_basic_type(this);
    int opc = this->ideal_Opcode();
    __ evmasked_op(opc, bt, $mask$$KRegister, $dst$$XMMRegister,
                   $dst$$XMMRegister, $src2$$Address, true, vlen_enc);
  %}
  ins_pipe( pipe_slow );
%}

instruct vand_reg_masked(vec dst, vec src2, kReg mask) %{
  match(Set dst (AndV (Binary dst src2) mask));
  format %{ "vand_masked $dst, $dst, $src2, $mask\t! and masked operation" %}
  ins_encode %{
    int vlen_enc = vector_length_encoding(this);
    BasicType bt = Matcher::vector_element_basic_type(this);
    int opc = this->ideal_Opcode();
    __ evmasked_op(opc, bt, $mask$$KRegister, $dst$$XMMRegister,
                   $dst$$XMMRegister, $src2$$XMMRegister, true, vlen_enc);
  %}
  ins_pipe( pipe_slow );
%}

instruct vand_mem_masked(vec dst, memory src2, kReg mask) %{
  match(Set dst (AndV (Binary dst (LoadVector src2)) mask));
  format %{ "vand_masked $dst, $dst, $src2, $mask\t! and masked operation" %}
  ins_encode %{
    int vlen_enc = vector_length_encoding(this);
    BasicType bt = Matcher::vector_element_basic_type(this);
    int opc = this->ideal_Opcode();
    __ evmasked_op(opc, bt, $mask$$KRegister, $dst$$XMMRegister,
                   $dst$$XMMRegister, $src2$$Address, true, vlen_enc);
  %}
  ins_pipe( pipe_slow );
%}

instruct vsub_reg_masked(vec dst, vec src2, kReg mask) %{
  match(Set dst (SubVB (Binary dst src2) mask));
  match(Set dst (SubVS (Binary dst src2) mask));
  match(Set dst (SubVI (Binary dst src2) mask));
  match(Set dst (SubVL (Binary dst src2) mask));
  match(Set dst (SubVF (Binary dst src2) mask));
  match(Set dst (SubVD (Binary dst src2) mask));
  format %{ "vpsub_masked $dst, $dst, $src2, $mask\t! sub masked operation" %}
  ins_encode %{
    int vlen_enc = vector_length_encoding(this);
    BasicType bt = Matcher::vector_element_basic_type(this);
    int opc = this->ideal_Opcode();
    __ evmasked_op(opc, bt, $mask$$KRegister, $dst$$XMMRegister,
                   $dst$$XMMRegister, $src2$$XMMRegister, true, vlen_enc);
  %}
  ins_pipe( pipe_slow );
%}

instruct vsub_mem_masked(vec dst, memory src2, kReg mask) %{
  match(Set dst (SubVB (Binary dst (LoadVector src2)) mask));
  match(Set dst (SubVS (Binary dst (LoadVector src2)) mask));
  match(Set dst (SubVI (Binary dst (LoadVector src2)) mask));
  match(Set dst (SubVL (Binary dst (LoadVector src2)) mask));
  match(Set dst (SubVF (Binary dst (LoadVector src2)) mask));
  match(Set dst (SubVD (Binary dst (LoadVector src2)) mask));
  format %{ "vpsub_masked $dst, $dst, $src2, $mask\t! sub masked operation" %}
  ins_encode %{
    int vlen_enc = vector_length_encoding(this);
    BasicType bt = Matcher::vector_element_basic_type(this);
    int opc = this->ideal_Opcode();
    __ evmasked_op(opc, bt, $mask$$KRegister, $dst$$XMMRegister,
                   $dst$$XMMRegister, $src2$$Address, true, vlen_enc);
  %}
  ins_pipe( pipe_slow );
%}

instruct vmul_reg_masked(vec dst, vec src2, kReg mask) %{
  match(Set dst (MulVS (Binary dst src2) mask));
  match(Set dst (MulVI (Binary dst src2) mask));
  match(Set dst (MulVL (Binary dst src2) mask));
  match(Set dst (MulVF (Binary dst src2) mask));
  match(Set dst (MulVD (Binary dst src2) mask));
  format %{ "vpmul_masked $dst, $dst, $src2, $mask\t! mul masked operation" %}
  ins_encode %{
    int vlen_enc = vector_length_encoding(this);
    BasicType bt = Matcher::vector_element_basic_type(this);
    int opc = this->ideal_Opcode();
    __ evmasked_op(opc, bt, $mask$$KRegister, $dst$$XMMRegister,
                   $dst$$XMMRegister, $src2$$XMMRegister, true, vlen_enc);
  %}
  ins_pipe( pipe_slow );
%}

instruct vmul_mem_masked(vec dst, memory src2, kReg mask) %{
  match(Set dst (MulVS (Binary dst (LoadVector src2)) mask));
  match(Set dst (MulVI (Binary dst (LoadVector src2)) mask));
  match(Set dst (MulVL (Binary dst (LoadVector src2)) mask));
  match(Set dst (MulVF (Binary dst (LoadVector src2)) mask));
  match(Set dst (MulVD (Binary dst (LoadVector src2)) mask));
  format %{ "vpmul_masked $dst, $dst, $src2, $mask\t! mul masked operation" %}
  ins_encode %{
    int vlen_enc = vector_length_encoding(this);
    BasicType bt = Matcher::vector_element_basic_type(this);
    int opc = this->ideal_Opcode();
    __ evmasked_op(opc, bt, $mask$$KRegister, $dst$$XMMRegister,
                   $dst$$XMMRegister, $src2$$Address, true, vlen_enc);
  %}
  ins_pipe( pipe_slow );
%}

instruct vsqrt_reg_masked(vec dst, kReg mask) %{
  match(Set dst (SqrtVF dst mask));
  match(Set dst (SqrtVD dst mask));
  format %{ "vpsqrt_masked $dst, $mask\t! sqrt masked operation" %}
  ins_encode %{
    int vlen_enc = vector_length_encoding(this);
    BasicType bt = Matcher::vector_element_basic_type(this);
    int opc = this->ideal_Opcode();
    __ evmasked_op(opc, bt, $mask$$KRegister, $dst$$XMMRegister,
                   $dst$$XMMRegister, $dst$$XMMRegister, true, vlen_enc);
  %}
  ins_pipe( pipe_slow );
%}

instruct vdiv_reg_masked(vec dst, vec src2, kReg mask) %{
  match(Set dst (DivVF (Binary dst src2) mask));
  match(Set dst (DivVD (Binary dst src2) mask));
  format %{ "vpdiv_masked $dst, $dst, $src2, $mask\t! div masked operation" %}
  ins_encode %{
    int vlen_enc = vector_length_encoding(this);
    BasicType bt = Matcher::vector_element_basic_type(this);
    int opc = this->ideal_Opcode();
    __ evmasked_op(opc, bt, $mask$$KRegister, $dst$$XMMRegister,
                   $dst$$XMMRegister, $src2$$XMMRegister, true, vlen_enc);
  %}
  ins_pipe( pipe_slow );
%}

instruct vdiv_mem_masked(vec dst, memory src2, kReg mask) %{
  match(Set dst (DivVF (Binary dst (LoadVector src2)) mask));
  match(Set dst (DivVD (Binary dst (LoadVector src2)) mask));
  format %{ "vpdiv_masked $dst, $dst, $src2, $mask\t! div masked operation" %}
  ins_encode %{
    int vlen_enc = vector_length_encoding(this);
    BasicType bt = Matcher::vector_element_basic_type(this);
    int opc = this->ideal_Opcode();
    __ evmasked_op(opc, bt, $mask$$KRegister, $dst$$XMMRegister,
                   $dst$$XMMRegister, $src2$$Address, true, vlen_enc);
  %}
  ins_pipe( pipe_slow );
%}


instruct vrol_imm_masked(vec dst, immI8 shift, kReg mask) %{
  match(Set dst (RotateLeftV (Binary dst shift) mask));
  match(Set dst (RotateRightV (Binary dst shift) mask));
  format %{ "vprotate_imm_masked $dst, $dst, $shift, $mask\t! rotate masked operation" %}
  ins_encode %{
    int vlen_enc = vector_length_encoding(this);
    BasicType bt = Matcher::vector_element_basic_type(this);
    int opc = this->ideal_Opcode();
    __ evmasked_op(opc, bt, $mask$$KRegister, $dst$$XMMRegister,
                   $dst$$XMMRegister, $shift$$constant, true, vlen_enc);
  %}
  ins_pipe( pipe_slow );
%}

instruct vrol_reg_masked(vec dst, vec src2, kReg mask) %{
  match(Set dst (RotateLeftV (Binary dst src2) mask));
  match(Set dst (RotateRightV (Binary dst src2) mask));
  format %{ "vrotate_masked $dst, $dst, $src2, $mask\t! rotate masked operation" %}
  ins_encode %{
    int vlen_enc = vector_length_encoding(this);
    BasicType bt = Matcher::vector_element_basic_type(this);
    int opc = this->ideal_Opcode();
    __ evmasked_op(opc, bt, $mask$$KRegister, $dst$$XMMRegister,
                   $dst$$XMMRegister, $src2$$XMMRegister, true, vlen_enc);
  %}
  ins_pipe( pipe_slow );
%}

instruct vlshift_imm_masked(vec dst, immI8 shift, kReg mask) %{
  match(Set dst (LShiftVS (Binary dst (LShiftCntV shift)) mask));
  match(Set dst (LShiftVI (Binary dst (LShiftCntV shift)) mask));
  match(Set dst (LShiftVL (Binary dst (LShiftCntV shift)) mask));
  format %{ "vplshift_imm_masked $dst, $dst, $shift, $mask\t! lshift masked operation" %}
  ins_encode %{
    int vlen_enc = vector_length_encoding(this);
    BasicType bt = Matcher::vector_element_basic_type(this);
    int opc = this->ideal_Opcode();
    __ evmasked_op(opc, bt, $mask$$KRegister, $dst$$XMMRegister,
                   $dst$$XMMRegister, $shift$$constant, true, vlen_enc);
  %}
  ins_pipe( pipe_slow );
%}

instruct vlshift_reg_masked(vec dst, vec src2, kReg mask) %{
  predicate(!n->as_ShiftV()->is_var_shift());
  match(Set dst (LShiftVS (Binary dst src2) mask));
  match(Set dst (LShiftVI (Binary dst src2) mask));
  match(Set dst (LShiftVL (Binary dst src2) mask));
  format %{ "vplshift_masked $dst, $dst, $src2, $mask\t! lshift masked operation" %}
  ins_encode %{
    int vlen_enc = vector_length_encoding(this);
    BasicType bt = Matcher::vector_element_basic_type(this);
    int opc = this->ideal_Opcode();
    __ evmasked_op(opc, bt, $mask$$KRegister, $dst$$XMMRegister,
                   $dst$$XMMRegister, $src2$$XMMRegister, true, vlen_enc, false);
  %}
  ins_pipe( pipe_slow );
%}

instruct vlshiftv_reg_masked(vec dst, vec src2, kReg mask) %{
  predicate(n->as_ShiftV()->is_var_shift());
  match(Set dst (LShiftVS (Binary dst src2) mask));
  match(Set dst (LShiftVI (Binary dst src2) mask));
  match(Set dst (LShiftVL (Binary dst src2) mask));
  format %{ "vplshiftv_masked $dst, $dst, $src2, $mask\t! lshift masked operation" %}
  ins_encode %{
    int vlen_enc = vector_length_encoding(this);
    BasicType bt = Matcher::vector_element_basic_type(this);
    int opc = this->ideal_Opcode();
    __ evmasked_op(opc, bt, $mask$$KRegister, $dst$$XMMRegister,
                   $dst$$XMMRegister, $src2$$XMMRegister, true, vlen_enc, true);
  %}
  ins_pipe( pipe_slow );
%}

instruct vlshift_mem_masked(vec dst, memory src2, kReg mask) %{
  match(Set dst (LShiftVS (Binary dst (LoadVector src2)) mask));
  match(Set dst (LShiftVI (Binary dst (LoadVector src2)) mask));
  match(Set dst (LShiftVL (Binary dst (LoadVector src2)) mask));
  format %{ "vplshift_masked $dst, $dst, $src2, $mask\t! lshift masked operation" %}
  ins_encode %{
    int vlen_enc = vector_length_encoding(this);
    BasicType bt = Matcher::vector_element_basic_type(this);
    int opc = this->ideal_Opcode();
    __ evmasked_op(opc, bt, $mask$$KRegister, $dst$$XMMRegister,
                   $dst$$XMMRegister, $src2$$Address, true, vlen_enc);
  %}
  ins_pipe( pipe_slow );
%}

instruct vrshift_imm_masked(vec dst, immI8 shift, kReg mask) %{
  match(Set dst (RShiftVS (Binary dst (RShiftCntV shift)) mask));
  match(Set dst (RShiftVI (Binary dst (RShiftCntV shift)) mask));
  match(Set dst (RShiftVL (Binary dst (RShiftCntV shift)) mask));
  format %{ "vprshift_imm_masked $dst, $dst, $shift, $mask\t! rshift masked operation" %}
  ins_encode %{
    int vlen_enc = vector_length_encoding(this);
    BasicType bt = Matcher::vector_element_basic_type(this);
    int opc = this->ideal_Opcode();
    __ evmasked_op(opc, bt, $mask$$KRegister, $dst$$XMMRegister,
                   $dst$$XMMRegister, $shift$$constant, true, vlen_enc);
  %}
  ins_pipe( pipe_slow );
%}

instruct vrshift_reg_masked(vec dst, vec src2, kReg mask) %{
  predicate(!n->as_ShiftV()->is_var_shift());
  match(Set dst (RShiftVS (Binary dst src2) mask));
  match(Set dst (RShiftVI (Binary dst src2) mask));
  match(Set dst (RShiftVL (Binary dst src2) mask));
  format %{ "vprshift_masked $dst, $dst, $src2, $mask\t! rshift masked operation" %}
  ins_encode %{
    int vlen_enc = vector_length_encoding(this);
    BasicType bt = Matcher::vector_element_basic_type(this);
    int opc = this->ideal_Opcode();
    __ evmasked_op(opc, bt, $mask$$KRegister, $dst$$XMMRegister,
                   $dst$$XMMRegister, $src2$$XMMRegister, true, vlen_enc, false);
  %}
  ins_pipe( pipe_slow );
%}

instruct vrshiftv_reg_masked(vec dst, vec src2, kReg mask) %{
  predicate(n->as_ShiftV()->is_var_shift());
  match(Set dst (RShiftVS (Binary dst src2) mask));
  match(Set dst (RShiftVI (Binary dst src2) mask));
  match(Set dst (RShiftVL (Binary dst src2) mask));
  format %{ "vprshiftv_masked $dst, $dst, $src2, $mask\t! rshift masked operation" %}
  ins_encode %{
    int vlen_enc = vector_length_encoding(this);
    BasicType bt = Matcher::vector_element_basic_type(this);
    int opc = this->ideal_Opcode();
    __ evmasked_op(opc, bt, $mask$$KRegister, $dst$$XMMRegister,
                   $dst$$XMMRegister, $src2$$XMMRegister, true, vlen_enc, true);
  %}
  ins_pipe( pipe_slow );
%}

instruct vrshift_mem_masked(vec dst, memory src2, kReg mask) %{
  match(Set dst (RShiftVS (Binary dst (LoadVector src2)) mask));
  match(Set dst (RShiftVI (Binary dst (LoadVector src2)) mask));
  match(Set dst (RShiftVL (Binary dst (LoadVector src2)) mask));
  format %{ "vprshift_masked $dst, $dst, $src2, $mask\t! rshift masked operation" %}
  ins_encode %{
    int vlen_enc = vector_length_encoding(this);
    BasicType bt = Matcher::vector_element_basic_type(this);
    int opc = this->ideal_Opcode();
    __ evmasked_op(opc, bt, $mask$$KRegister, $dst$$XMMRegister,
                   $dst$$XMMRegister, $src2$$Address, true, vlen_enc);
  %}
  ins_pipe( pipe_slow );
%}

instruct vurshift_imm_masked(vec dst, immI8 shift, kReg mask) %{
  match(Set dst (URShiftVS (Binary dst (RShiftCntV shift)) mask));
  match(Set dst (URShiftVI (Binary dst (RShiftCntV shift)) mask));
  match(Set dst (URShiftVL (Binary dst (RShiftCntV shift)) mask));
  format %{ "vpurshift_imm_masked $dst, $dst, $shift, $mask\t! urshift masked operation" %}
  ins_encode %{
    int vlen_enc = vector_length_encoding(this);
    BasicType bt = Matcher::vector_element_basic_type(this);
    int opc = this->ideal_Opcode();
    __ evmasked_op(opc, bt, $mask$$KRegister, $dst$$XMMRegister,
                   $dst$$XMMRegister, $shift$$constant, true, vlen_enc);
  %}
  ins_pipe( pipe_slow );
%}

instruct vurshift_reg_masked(vec dst, vec src2, kReg mask) %{
  predicate(!n->as_ShiftV()->is_var_shift());
  match(Set dst (URShiftVS (Binary dst src2) mask));
  match(Set dst (URShiftVI (Binary dst src2) mask));
  match(Set dst (URShiftVL (Binary dst src2) mask));
  format %{ "vpurshift_masked $dst, $dst, $src2, $mask\t! urshift masked operation" %}
  ins_encode %{
    int vlen_enc = vector_length_encoding(this);
    BasicType bt = Matcher::vector_element_basic_type(this);
    int opc = this->ideal_Opcode();
    __ evmasked_op(opc, bt, $mask$$KRegister, $dst$$XMMRegister,
                   $dst$$XMMRegister, $src2$$XMMRegister, true, vlen_enc, false);
  %}
  ins_pipe( pipe_slow );
%}

instruct vurshiftv_reg_masked(vec dst, vec src2, kReg mask) %{
  predicate(n->as_ShiftV()->is_var_shift());
  match(Set dst (URShiftVS (Binary dst src2) mask));
  match(Set dst (URShiftVI (Binary dst src2) mask));
  match(Set dst (URShiftVL (Binary dst src2) mask));
  format %{ "vpurshiftv_masked $dst, $dst, $src2, $mask\t! urshift masked operation" %}
  ins_encode %{
    int vlen_enc = vector_length_encoding(this);
    BasicType bt = Matcher::vector_element_basic_type(this);
    int opc = this->ideal_Opcode();
    __ evmasked_op(opc, bt, $mask$$KRegister, $dst$$XMMRegister,
                   $dst$$XMMRegister, $src2$$XMMRegister, true, vlen_enc, true);
  %}
  ins_pipe( pipe_slow );
%}

instruct vurshift_mem_masked(vec dst, memory src2, kReg mask) %{
  match(Set dst (URShiftVS (Binary dst (LoadVector src2)) mask));
  match(Set dst (URShiftVI (Binary dst (LoadVector src2)) mask));
  match(Set dst (URShiftVL (Binary dst (LoadVector src2)) mask));
  format %{ "vpurshift_masked $dst, $dst, $src2, $mask\t! urshift masked operation" %}
  ins_encode %{
    int vlen_enc = vector_length_encoding(this);
    BasicType bt = Matcher::vector_element_basic_type(this);
    int opc = this->ideal_Opcode();
    __ evmasked_op(opc, bt, $mask$$KRegister, $dst$$XMMRegister,
                   $dst$$XMMRegister, $src2$$Address, true, vlen_enc);
  %}
  ins_pipe( pipe_slow );
%}

instruct vmaxv_reg_masked(vec dst, vec src2, kReg mask) %{
  match(Set dst (MaxV (Binary dst src2) mask));
  format %{ "vpmax_masked $dst, $dst, $src2, $mask\t! max masked operation" %}
  ins_encode %{
    int vlen_enc = vector_length_encoding(this);
    BasicType bt = Matcher::vector_element_basic_type(this);
    int opc = this->ideal_Opcode();
    __ evmasked_op(opc, bt, $mask$$KRegister, $dst$$XMMRegister,
                   $dst$$XMMRegister, $src2$$XMMRegister, true, vlen_enc);
  %}
  ins_pipe( pipe_slow );
%}

instruct vmaxv_mem_masked(vec dst, memory src2, kReg mask) %{
  match(Set dst (MaxV (Binary dst (LoadVector src2)) mask));
  format %{ "vpmax_masked $dst, $dst, $src2, $mask\t! max masked operation" %}
  ins_encode %{
    int vlen_enc = vector_length_encoding(this);
    BasicType bt = Matcher::vector_element_basic_type(this);
    int opc = this->ideal_Opcode();
    __ evmasked_op(opc, bt, $mask$$KRegister, $dst$$XMMRegister,
                   $dst$$XMMRegister, $src2$$Address, true, vlen_enc);
  %}
  ins_pipe( pipe_slow );
%}

instruct vminv_reg_masked(vec dst, vec src2, kReg mask) %{
  match(Set dst (MinV (Binary dst src2) mask));
  format %{ "vpmin_masked $dst, $dst, $src2, $mask\t! min masked operation" %}
  ins_encode %{
    int vlen_enc = vector_length_encoding(this);
    BasicType bt = Matcher::vector_element_basic_type(this);
    int opc = this->ideal_Opcode();
    __ evmasked_op(opc, bt, $mask$$KRegister, $dst$$XMMRegister,
                   $dst$$XMMRegister, $src2$$XMMRegister, true, vlen_enc);
  %}
  ins_pipe( pipe_slow );
%}

instruct vminv_mem_masked(vec dst, memory src2, kReg mask) %{
  match(Set dst (MinV (Binary dst (LoadVector src2)) mask));
  format %{ "vpmin_masked $dst, $dst, $src2, $mask\t! min masked operation" %}
  ins_encode %{
    int vlen_enc = vector_length_encoding(this);
    BasicType bt = Matcher::vector_element_basic_type(this);
    int opc = this->ideal_Opcode();
    __ evmasked_op(opc, bt, $mask$$KRegister, $dst$$XMMRegister,
                   $dst$$XMMRegister, $src2$$Address, true, vlen_enc);
  %}
  ins_pipe( pipe_slow );
%}

instruct vrearrangev_reg_masked(vec dst, vec src2, kReg mask) %{
  match(Set dst (VectorRearrange (Binary dst src2) mask));
  format %{ "vprearrange_masked $dst, $dst, $src2, $mask\t! rearrange masked operation" %}
  ins_encode %{
    int vlen_enc = vector_length_encoding(this);
    BasicType bt = Matcher::vector_element_basic_type(this);
    int opc = this->ideal_Opcode();
    __ evmasked_op(opc, bt, $mask$$KRegister, $dst$$XMMRegister,
                   $dst$$XMMRegister, $src2$$XMMRegister, false, vlen_enc);
  %}
  ins_pipe( pipe_slow );
%}

instruct vabs_masked(vec dst, kReg mask) %{
  match(Set dst (AbsVB dst mask));
  match(Set dst (AbsVS dst mask));
  match(Set dst (AbsVI dst mask));
  match(Set dst (AbsVL dst mask));
  format %{ "vabs_masked $dst, $mask \t! vabs masked operation" %}
  ins_encode %{
    int vlen_enc = vector_length_encoding(this);
    BasicType bt = Matcher::vector_element_basic_type(this);
    int opc = this->ideal_Opcode();
    __ evmasked_op(opc, bt, $mask$$KRegister, $dst$$XMMRegister,
                   $dst$$XMMRegister, $dst$$XMMRegister, true, vlen_enc);
  %}
  ins_pipe( pipe_slow );
%}

instruct vfma_reg_masked(vec dst, vec src2, vec src3, kReg mask) %{
  match(Set dst (FmaVF (Binary dst src2) (Binary src3 mask)));
  match(Set dst (FmaVD (Binary dst src2) (Binary src3 mask)));
  format %{ "vfma_masked $dst, $src2, $src3, $mask \t! vfma masked operation" %}
  ins_encode %{
    int vlen_enc = vector_length_encoding(this);
    BasicType bt = Matcher::vector_element_basic_type(this);
    int opc = this->ideal_Opcode();
    __ evmasked_op(opc, bt, $mask$$KRegister, $dst$$XMMRegister,
                   $src2$$XMMRegister, $src3$$XMMRegister, true, vlen_enc);
  %}
  ins_pipe( pipe_slow );
%}

instruct vfma_mem_masked(vec dst, vec src2, memory src3, kReg mask) %{
  match(Set dst (FmaVF (Binary dst src2) (Binary (LoadVector src3) mask)));
  match(Set dst (FmaVD (Binary dst src2) (Binary (LoadVector src3) mask)));
  format %{ "vfma_masked $dst, $src2, $src3, $mask \t! vfma masked operation" %}
  ins_encode %{
    int vlen_enc = vector_length_encoding(this);
    BasicType bt = Matcher::vector_element_basic_type(this);
    int opc = this->ideal_Opcode();
    __ evmasked_op(opc, bt, $mask$$KRegister, $dst$$XMMRegister,
                   $src2$$XMMRegister, $src3$$Address, true, vlen_enc);
  %}
  ins_pipe( pipe_slow );
%}

instruct evcmp_masked(kReg dst, vec src1, vec src2, immI8 cond, kReg mask) %{
  match(Set dst (VectorMaskCmp (Binary src1 src2) (Binary cond mask)));
  format %{ "vcmp_masked $dst, $src1, $src2, $cond, $mask" %}
  ins_encode %{
    assert(bottom_type()->isa_vectmask(), "TypeVectMask expected");
    int vlen_enc = vector_length_encoding(this, $src1);
    BasicType src1_elem_bt = Matcher::vector_element_basic_type(this, $src1);

    // Comparison i
    switch (src1_elem_bt) {
      case T_BYTE: {
        bool is_unsigned = is_unsigned_booltest_pred($cond$$constant);
        Assembler::ComparisonPredicate cmp = booltest_pred_to_comparison_pred($cond$$constant);
        __ evpcmpb($dst$$KRegister, $mask$$KRegister, $src1$$XMMRegister, $src2$$XMMRegister, cmp, !is_unsigned, vlen_enc);
        break;
      }
      case T_SHORT: {
        bool is_unsigned = is_unsigned_booltest_pred($cond$$constant);
        Assembler::ComparisonPredicate cmp = booltest_pred_to_comparison_pred($cond$$constant);
        __ evpcmpw($dst$$KRegister, $mask$$KRegister, $src1$$XMMRegister, $src2$$XMMRegister, cmp, !is_unsigned, vlen_enc);
        break;
      }
      case T_INT: {
        bool is_unsigned = is_unsigned_booltest_pred($cond$$constant);
        Assembler::ComparisonPredicate cmp = booltest_pred_to_comparison_pred($cond$$constant);
        __ evpcmpd($dst$$KRegister, $mask$$KRegister, $src1$$XMMRegister, $src2$$XMMRegister, cmp, !is_unsigned, vlen_enc);
        break;
      }
      case T_LONG: {
        bool is_unsigned = is_unsigned_booltest_pred($cond$$constant);
        Assembler::ComparisonPredicate cmp = booltest_pred_to_comparison_pred($cond$$constant);
        __ evpcmpq($dst$$KRegister, $mask$$KRegister, $src1$$XMMRegister, $src2$$XMMRegister, cmp, !is_unsigned, vlen_enc);
        break;
      }
      case T_FLOAT: {
        Assembler::ComparisonPredicateFP cmp = booltest_pred_to_comparison_pred_fp($cond$$constant);
        __ evcmpps($dst$$KRegister, $mask$$KRegister, $src1$$XMMRegister, $src2$$XMMRegister, cmp, vlen_enc);
        break;
      }
      case T_DOUBLE: {
        Assembler::ComparisonPredicateFP cmp = booltest_pred_to_comparison_pred_fp($cond$$constant);
        __ evcmppd($dst$$KRegister, $mask$$KRegister, $src1$$XMMRegister, $src2$$XMMRegister, cmp, vlen_enc);
        break;
      }
      default: assert(false, "%s", type2name(src1_elem_bt)); break;
    }
  %}
  ins_pipe( pipe_slow );
%}

instruct mask_all_evexI_LE32(kReg dst, rRegI src) %{
  predicate(Matcher::vector_length(n) <= 32);
  match(Set dst (MaskAll src));
  format %{ "mask_all_evexI_LE32 $dst, $src \t" %}
  ins_encode %{
    int mask_len = Matcher::vector_length(this);
    __ vector_maskall_operation($dst$$KRegister, $src$$Register, mask_len);
  %}
  ins_pipe( pipe_slow );
%}

#ifdef _LP64
instruct mask_not_immLT8(kReg dst, kReg src, rRegI rtmp, kReg ktmp, immI_M1 cnt) %{
  predicate(Matcher::vector_length(n) < 8 && VM_Version::supports_avx512dq());
  match(Set dst (XorVMask src (MaskAll cnt)));
  effect(TEMP_DEF dst, TEMP rtmp, TEMP ktmp);
  format %{ "mask_not_LT8 $dst, $src, $cnt \t!using $ktmp and $rtmp as TEMP" %}
  ins_encode %{
    uint masklen = Matcher::vector_length(this);
    __ knot(masklen, $dst$$KRegister, $src$$KRegister, $ktmp$$KRegister, $rtmp$$Register);
  %}
  ins_pipe( pipe_slow );
%}

instruct mask_not_imm(kReg dst, kReg src, immI_M1 cnt) %{
  predicate((Matcher::vector_length(n) == 8 && VM_Version::supports_avx512dq()) ||
            (Matcher::vector_length(n) == 16) ||
            (Matcher::vector_length(n) > 16 && VM_Version::supports_avx512bw()));
  match(Set dst (XorVMask src (MaskAll cnt)));
  format %{ "mask_not $dst, $src, $cnt \t! mask not operation" %}
  ins_encode %{
    uint masklen = Matcher::vector_length(this);
    __ knot(masklen, $dst$$KRegister, $src$$KRegister);
  %}
  ins_pipe( pipe_slow );
%}

instruct long_to_maskLE8_avx(vec dst, rRegL src, rRegL rtmp1, rRegL rtmp2, vec xtmp) %{
  predicate(n->bottom_type()->isa_vectmask() == NULL && Matcher::vector_length(n) <= 8);
  match(Set dst (VectorLongToMask src));
  effect(TEMP dst, TEMP rtmp1, TEMP rtmp2, TEMP xtmp);
  format %{ "long_to_mask_avx $dst, $src\t! using $rtmp1, $rtmp2, $xtmp as TEMP" %}
  ins_encode %{
    int mask_len = Matcher::vector_length(this);
    int vec_enc  = vector_length_encoding(mask_len);
    __ vector_long_to_maskvec($dst$$XMMRegister, $src$$Register, $rtmp1$$Register,
                              $rtmp2$$Register, xnoreg, mask_len, vec_enc);
  %}
  ins_pipe( pipe_slow );
%}


instruct long_to_maskGT8_avx(vec dst, rRegL src, rRegL rtmp1, rRegL rtmp2, vec xtmp1, rFlagsReg cr) %{
  predicate(n->bottom_type()->isa_vectmask() == NULL && Matcher::vector_length(n) > 8);
  match(Set dst (VectorLongToMask src));
  effect(TEMP dst, TEMP rtmp1, TEMP rtmp2, TEMP xtmp1, KILL cr);
  format %{ "long_to_mask_avx $dst, $src\t! using $rtmp1, $rtmp2, $xtmp1, as TEMP" %}
  ins_encode %{
    int mask_len = Matcher::vector_length(this);
    assert(mask_len <= 32, "invalid mask length");
    int vec_enc  = vector_length_encoding(mask_len);
    __ vector_long_to_maskvec($dst$$XMMRegister, $src$$Register, $rtmp1$$Register,
                              $rtmp2$$Register, $xtmp1$$XMMRegister, mask_len, vec_enc);
  %}
  ins_pipe( pipe_slow );
%}

instruct long_to_mask_evex(kReg dst, rRegL src) %{
  predicate(n->bottom_type()->isa_vectmask());
  match(Set dst (VectorLongToMask src));
  format %{ "long_to_mask_evex $dst, $src\t!" %}
  ins_encode %{
    __ kmov($dst$$KRegister, $src$$Register);
  %}
  ins_pipe( pipe_slow );
%}
#endif

instruct mask_opers_evex(kReg dst, kReg src1, kReg src2, kReg kscratch) %{
  match(Set dst (AndVMask src1 src2));
  match(Set dst (OrVMask src1 src2));
  match(Set dst (XorVMask src1 src2));
  effect(TEMP kscratch);
  format %{ "mask_opers_evex $dst, $src1, $src2\t! using $kscratch as TEMP" %}
  ins_encode %{
    const MachNode* mask1 = static_cast<const MachNode*>(this->in(this->operand_index($src1)));
    const MachNode* mask2 = static_cast<const MachNode*>(this->in(this->operand_index($src2)));
    assert(0 == Type::cmp(mask1->bottom_type(), mask2->bottom_type()), "");
    uint masklen = Matcher::vector_length(this);
    masklen = (masklen < 16 && !VM_Version::supports_avx512dq()) ? 16 : masklen;
    __ masked_op(this->ideal_Opcode(), masklen, $dst$$KRegister, $src1$$KRegister, $src2$$KRegister);
  %}
  ins_pipe( pipe_slow );
%}

instruct vternlog_reg_masked(vec dst, vec src2, vec src3, immU8 func, kReg mask) %{
  match(Set dst (MacroLogicV dst (Binary src2 (Binary src3 (Binary func mask)))));
  format %{ "vternlog_masked $dst,$src2,$src3,$func,$mask\t! vternlog masked operation" %}
  ins_encode %{
    int vlen_enc = vector_length_encoding(this);
    BasicType bt = Matcher::vector_element_basic_type(this);
    __ evpternlog($dst$$XMMRegister, $func$$constant, $mask$$KRegister,
                  $src2$$XMMRegister, $src3$$XMMRegister, true, bt, vlen_enc);
  %}
  ins_pipe( pipe_slow );
%}

instruct vternlogd_mem_masked(vec dst, vec src2, memory src3, immU8 func, kReg mask) %{
  match(Set dst (MacroLogicV dst (Binary src2 (Binary src3 (Binary func mask)))));
  format %{ "vternlog_masked $dst,$src2,$src3,$func,$mask\t! vternlog masked operation" %}
  ins_encode %{
    int vlen_enc = vector_length_encoding(this);
    BasicType bt = Matcher::vector_element_basic_type(this);
    __ evpternlog($dst$$XMMRegister, $func$$constant, $mask$$KRegister,
                  $src2$$XMMRegister, $src3$$Address, true, bt, vlen_enc);
  %}
  ins_pipe( pipe_slow );
%}

instruct castMM(kReg dst)
%{
  match(Set dst (CastVV dst));

  size(0);
  format %{ "# castVV of $dst" %}
  ins_encode(/* empty encoding */);
  ins_cost(0);
  ins_pipe(empty);
%}

instruct castVV(vec dst)
%{
  match(Set dst (CastVV dst));

  size(0);
  format %{ "# castVV of $dst" %}
  ins_encode(/* empty encoding */);
  ins_cost(0);
  ins_pipe(empty);
%}

instruct castVVLeg(legVec dst)
%{
  match(Set dst (CastVV dst));

  size(0);
  format %{ "# castVV of $dst" %}
  ins_encode(/* empty encoding */);
  ins_cost(0);
  ins_pipe(empty);
%}

instruct FloatClassCheck_reg_reg_vfpclass(rRegI dst, regF src, kReg ktmp, rFlagsReg cr)
%{
  match(Set dst (IsInfiniteF src));
  effect(TEMP ktmp, KILL cr);
  format %{ "float_class_check $dst, $src" %}
  ins_encode %{
    __ vfpclassss($ktmp$$KRegister, $src$$XMMRegister, 0x18);
    __ kmovbl($dst$$Register, $ktmp$$KRegister);
  %}
  ins_pipe(pipe_slow);
%}

instruct DoubleClassCheck_reg_reg_vfpclass(rRegI dst, regD src, kReg ktmp, rFlagsReg cr)
%{
  match(Set dst (IsInfiniteD src));
  effect(TEMP ktmp, KILL cr);
  format %{ "double_class_check $dst, $src" %}
  ins_encode %{
    __ vfpclasssd($ktmp$$KRegister, $src$$XMMRegister, 0x18);
    __ kmovbl($dst$$Register, $ktmp$$KRegister);
  %}
  ins_pipe(pipe_slow);
%}

<|MERGE_RESOLUTION|>--- conflicted
+++ resolved
@@ -5608,7 +5608,6 @@
 // --------------------------------- MUL --------------------------------------
 
 // Byte vector mul
-<<<<<<< HEAD
 instruct vmulB(vec dst, vec src1, vec src2, vec xtmp) %{
   predicate(UseAVX == 0);
   match(Set dst (MulVB src1 src2));
@@ -5630,94 +5629,10 @@
     __ psrlw($xtmp$$XMMRegister, 8);
     // Combine
     __ por($dst$$XMMRegister, $xtmp$$XMMRegister);
-=======
-instruct mulB_reg(vec dst, vec src1, vec src2, vec tmp) %{
-  predicate(Matcher::vector_length(n) == 4 ||
-            Matcher::vector_length(n) == 8);
-  match(Set dst (MulVB src1 src2));
-  effect(TEMP dst, TEMP tmp);
-  format %{"vector_mulB $dst,$src1,$src2" %}
-  ins_encode %{
-    assert(UseSSE > 3, "required");
-    __ pmovsxbw($tmp$$XMMRegister, $src1$$XMMRegister);
-    __ pmovsxbw($dst$$XMMRegister, $src2$$XMMRegister);
-    __ pmullw($tmp$$XMMRegister, $dst$$XMMRegister);
-    __ movdqu($dst$$XMMRegister, ExternalAddress(vector_short_to_byte_mask()), noreg);
-    __ pand($dst$$XMMRegister, $tmp$$XMMRegister);
-    __ packuswb($dst$$XMMRegister, $dst$$XMMRegister);
-  %}
-  ins_pipe( pipe_slow );
-%}
-
-instruct mul16B_reg(vec dst, vec src1, vec src2, vec tmp1, vec tmp2) %{
-  predicate(Matcher::vector_length(n) == 16 && UseAVX <= 1);
-  match(Set dst (MulVB src1 src2));
-  effect(TEMP dst, TEMP tmp1, TEMP tmp2);
-  format %{"vector_mulB $dst,$src1,$src2" %}
-  ins_encode %{
-    assert(UseSSE > 3, "required");
-    __ pmovsxbw($tmp1$$XMMRegister, $src1$$XMMRegister);
-    __ pmovsxbw($tmp2$$XMMRegister, $src2$$XMMRegister);
-    __ pmullw($tmp1$$XMMRegister, $tmp2$$XMMRegister);
-    __ pshufd($tmp2$$XMMRegister, $src1$$XMMRegister, 0xEE);
-    __ pshufd($dst$$XMMRegister, $src2$$XMMRegister, 0xEE);
-    __ pmovsxbw($tmp2$$XMMRegister, $tmp2$$XMMRegister);
-    __ pmovsxbw($dst$$XMMRegister, $dst$$XMMRegister);
-    __ pmullw($tmp2$$XMMRegister, $dst$$XMMRegister);
-    __ movdqu($dst$$XMMRegister, ExternalAddress(vector_short_to_byte_mask()), noreg);
-    __ pand($tmp2$$XMMRegister, $dst$$XMMRegister);
-    __ pand($dst$$XMMRegister, $tmp1$$XMMRegister);
-    __ packuswb($dst$$XMMRegister, $tmp2$$XMMRegister);
-  %}
-  ins_pipe( pipe_slow );
-%}
-
-instruct vmul16B_reg_avx(vec dst, vec src1, vec src2, vec tmp) %{
-  predicate(Matcher::vector_length(n) == 16 && UseAVX > 1);
-  match(Set dst (MulVB src1 src2));
-  effect(TEMP dst, TEMP tmp);
-  format %{"vector_mulB $dst,$src1,$src2" %}
-  ins_encode %{
-  int vlen_enc = Assembler::AVX_256bit;
-    __ vpmovsxbw($tmp$$XMMRegister, $src1$$XMMRegister, vlen_enc);
-    __ vpmovsxbw($dst$$XMMRegister, $src2$$XMMRegister, vlen_enc);
-    __ vpmullw($tmp$$XMMRegister, $tmp$$XMMRegister, $dst$$XMMRegister, vlen_enc);
-    __ vmovdqu($dst$$XMMRegister, ExternalAddress(vector_short_to_byte_mask()), noreg);
-    __ vpand($dst$$XMMRegister, $dst$$XMMRegister, $tmp$$XMMRegister, vlen_enc);
-    __ vextracti128_high($tmp$$XMMRegister, $dst$$XMMRegister);
-    __ vpackuswb($dst$$XMMRegister, $dst$$XMMRegister, $tmp$$XMMRegister, 0);
-  %}
-  ins_pipe( pipe_slow );
-%}
-
-instruct vmul32B_reg_avx(vec dst, vec src1, vec src2, vec tmp1, vec tmp2) %{
-  predicate(Matcher::vector_length(n) == 32);
-  match(Set dst (MulVB src1 src2));
-  effect(TEMP dst, TEMP tmp1, TEMP tmp2);
-  format %{"vector_mulB $dst,$src1,$src2" %}
-  ins_encode %{
-    assert(UseAVX > 1, "required");
-    int vlen_enc = Assembler::AVX_256bit;
-    __ vextracti128_high($tmp1$$XMMRegister, $src1$$XMMRegister);
-    __ vextracti128_high($dst$$XMMRegister, $src2$$XMMRegister);
-    __ vpmovsxbw($tmp1$$XMMRegister, $tmp1$$XMMRegister, vlen_enc);
-    __ vpmovsxbw($dst$$XMMRegister, $dst$$XMMRegister, vlen_enc);
-    __ vpmullw($tmp1$$XMMRegister, $tmp1$$XMMRegister, $dst$$XMMRegister, vlen_enc);
-    __ vpmovsxbw($tmp2$$XMMRegister, $src1$$XMMRegister, vlen_enc);
-    __ vpmovsxbw($dst$$XMMRegister, $src2$$XMMRegister, vlen_enc);
-    __ vpmullw($tmp2$$XMMRegister, $tmp2$$XMMRegister, $dst$$XMMRegister, vlen_enc);
-    __ vmovdqu($dst$$XMMRegister, ExternalAddress(vector_short_to_byte_mask()), noreg);
-    __ vpbroadcastd($dst$$XMMRegister, $dst$$XMMRegister, vlen_enc);
-    __ vpand($tmp1$$XMMRegister, $tmp1$$XMMRegister, $dst$$XMMRegister, vlen_enc);
-    __ vpand($dst$$XMMRegister, $dst$$XMMRegister, $tmp2$$XMMRegister, vlen_enc);
-    __ vpackuswb($dst$$XMMRegister, $dst$$XMMRegister, $tmp1$$XMMRegister, vlen_enc);
-    __ vpermq($dst$$XMMRegister, $dst$$XMMRegister, 0xD8, vlen_enc);
->>>>>>> cfd44bb2
-  %}
-  ins_pipe( pipe_slow );
-%}
-
-<<<<<<< HEAD
+  %}
+  ins_pipe( pipe_slow );
+%}
+
 instruct vmulB_reg(vec dst, vec src1, vec src2, vec xtmp1, vec xtmp2) %{
   predicate(UseAVX > 0);
   match(Set dst (MulVB src1 src2));
@@ -5736,31 +5651,6 @@
     __ vpsrlw($xtmp1$$XMMRegister, $xtmp1$$XMMRegister, 8, vlen_enc);
     // Combine
     __ vpor($dst$$XMMRegister, $xtmp1$$XMMRegister, $xtmp2$$XMMRegister, vlen_enc);
-=======
-instruct vmul64B_reg_avx(vec dst, vec src1, vec src2, vec tmp1, vec tmp2) %{
-  predicate(Matcher::vector_length(n) == 64);
-  match(Set dst (MulVB src1 src2));
-  effect(TEMP dst, TEMP tmp1, TEMP tmp2);
-  format %{"vector_mulB $dst,$src1,$src2\n\t" %}
-  ins_encode %{
-    assert(UseAVX > 2, "required");
-    int vlen_enc = Assembler::AVX_512bit;
-    __ vextracti64x4_high($tmp1$$XMMRegister, $src1$$XMMRegister);
-    __ vextracti64x4_high($dst$$XMMRegister, $src2$$XMMRegister);
-    __ vpmovsxbw($tmp1$$XMMRegister, $tmp1$$XMMRegister, vlen_enc);
-    __ vpmovsxbw($dst$$XMMRegister, $dst$$XMMRegister, vlen_enc);
-    __ vpmullw($tmp1$$XMMRegister, $tmp1$$XMMRegister, $dst$$XMMRegister, vlen_enc);
-    __ vpmovsxbw($tmp2$$XMMRegister, $src1$$XMMRegister, vlen_enc);
-    __ vpmovsxbw($dst$$XMMRegister, $src2$$XMMRegister, vlen_enc);
-    __ vpmullw($tmp2$$XMMRegister, $tmp2$$XMMRegister, $dst$$XMMRegister, vlen_enc);
-    __ vmovdqu($dst$$XMMRegister, ExternalAddress(vector_short_to_byte_mask()), noreg);
-    __ vpbroadcastd($dst$$XMMRegister, $dst$$XMMRegister, vlen_enc);
-    __ vpand($tmp1$$XMMRegister, $tmp1$$XMMRegister, $dst$$XMMRegister, vlen_enc);
-    __ vpand($tmp2$$XMMRegister, $tmp2$$XMMRegister, $dst$$XMMRegister, vlen_enc);
-    __ vpackuswb($dst$$XMMRegister, $tmp1$$XMMRegister, $tmp2$$XMMRegister, vlen_enc);
-    __ evmovdquq($tmp2$$XMMRegister, ExternalAddress(vector_byte_perm_mask()), vlen_enc, noreg);
-    __ vpermq($dst$$XMMRegister, $tmp2$$XMMRegister, $dst$$XMMRegister, vlen_enc);
->>>>>>> cfd44bb2
   %}
   ins_pipe( pipe_slow );
 %}
