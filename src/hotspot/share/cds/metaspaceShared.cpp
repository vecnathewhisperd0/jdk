--- conflicted
+++ resolved
@@ -1682,10 +1682,9 @@
     dynamic_mapinfo->unmap_region(MetaspaceShared::bm);
   }
 
-<<<<<<< HEAD
   // Archive was fully read. Workers are no longer needed.
   ArchiveWorkers::workers()->shutdown();
-=======
+
   LogStreamHandle(Info, cds) lsh;
   if (lsh.is_enabled()) {
     lsh.print("Using AOT-linked classes: %s (static archive: %s aot-linked classes",
@@ -1697,7 +1696,6 @@
     }
     lsh.print_cr(")");
   }
->>>>>>> d2e4b511
 
   // Set up LambdaFormInvokers::_lambdaform_lines for dynamic dump
   if (CDSConfig::is_dumping_dynamic_archive()) {
