/*
 * Copyright (c) 2001, 2022, Oracle and/or its affiliates. All rights reserved.
 * DO NOT ALTER OR REMOVE COPYRIGHT NOTICES OR THIS FILE HEADER.
 *
 * This code is free software; you can redistribute it and/or modify it
 * under the terms of the GNU General Public License version 2 only, as
 * published by the Free Software Foundation.
 *
 * This code is distributed in the hope that it will be useful, but WITHOUT
 * ANY WARRANTY; without even the implied warranty of MERCHANTABILITY or
 * FITNESS FOR A PARTICULAR PURPOSE.  See the GNU General Public License
 * version 2 for more details (a copy is included in the LICENSE file that
 * accompanied this code).
 *
 * You should have received a copy of the GNU General Public License version
 * 2 along with this work; if not, write to the Free Software Foundation,
 * Inc., 51 Franklin St, Fifth Floor, Boston, MA 02110-1301 USA.
 *
 * Please contact Oracle, 500 Oracle Parkway, Redwood Shores, CA 94065 USA
 * or visit www.oracle.com if you need additional information or have any
 * questions.
 *
 */

#ifndef SHARE_GC_G1_G1_GLOBALS_HPP
#define SHARE_GC_G1_G1_GLOBALS_HPP

#include "runtime/globals_shared.hpp"

// Enable evacuation failure injector by default in non-product builds.

#ifdef EVAC_FAILURE_INJECTOR
#error "EVAC_FAILURE_INJECTOR already defined"
#endif
#ifndef PRODUCT
#define EVAC_FAILURE_INJECTOR 1
#else
#define EVAC_FAILURE_INJECTOR 0
#endif

#if EVAC_FAILURE_INJECTOR
#define GC_G1_EVACUATION_FAILURE_FLAGS(develop,                             \
                                       develop_pd,                          \
                                       product,                             \
                                       product_pd,                          \
                                       notproduct,                          \
                                       range,                               \
                                       constraint)                          \
                                                                            \
  product(bool, G1EvacuationFailureALot, false,                             \
          "Force use of evacuation failure handling during certain "        \
          "evacuation pauses")                                              \
                                                                            \
  product(uintx, G1EvacuationFailureALotCount, 1000,                        \
          "Number of successful evacuations between evacuation failures "   \
          "occurring at object copying per thread")                         \
                                                                            \
  product(uintx, G1EvacuationFailureALotInterval, 5,                        \
          "Total collections between forced triggering of evacuation "      \
          "failures")                                                       \
                                                                            \
  product(bool, G1EvacuationFailureALotDuringConcMark, true,                \
          "Force use of evacuation failure handling during evacuation "     \
          "pauses when marking is in progress")                             \
                                                                            \
  product(bool, G1EvacuationFailureALotDuringConcurrentStart, true,         \
          "Force use of evacuation failure handling during concurrent "     \
          "start evacuation pauses")                                        \
                                                                            \
  product(bool, G1EvacuationFailureALotDuringYoungGC, true,                 \
          "Force use of evacuation failure handling during young "          \
          "evacuation pauses")                                              \
                                                                            \
  product(bool, G1EvacuationFailureALotDuringMixedGC, true,                 \
          "Force use of evacuation failure handling during mixed "          \
          "evacuation pauses")                                              \
                                                                            \
  product(uint, G1EvacuationFailureALotCSetPercent, 100,                    \
          "The percentage of regions in the collection set starting "       \
          "from the beginning where the forced evacuation failure "         \
          "injection will be applied.")                                     \
          range(1, 100)
#else
#define GC_G1_EVACUATION_FAILURE_FLAGS(develop,                             \
                                       develop_pd,                          \
                                       product,                             \
                                       product_pd,                          \
                                       notproduct,                          \
                                       range,                               \
                                       constraint)
#endif
//
// Defines all globals flags used by the garbage-first compiler.
//

#define GC_G1_FLAGS(develop,                                                \
                    develop_pd,                                             \
                    product,                                                \
                    product_pd,                                             \
                    notproduct,                                             \
                    range,                                                  \
                    constraint)                                             \
                                                                            \
  product(bool, G1UseAdaptiveIHOP, true,                                    \
          "Adaptively adjust the initiating heap occupancy from the "       \
          "initial value of InitiatingHeapOccupancyPercent. The policy "    \
          "attempts to start marking in time based on application "         \
          "behavior.")                                                      \
                                                                            \
  product(size_t, G1AdaptiveIHOPNumInitialSamples, 3, EXPERIMENTAL,         \
          "How many completed time periods from concurrent start to first " \
          "mixed gc are required to use the input values for prediction "   \
          "of the optimal occupancy to start marking.")                     \
          range(1, max_intx)                                                \
                                                                            \
  product(uintx, G1ConfidencePercent, 50,                                   \
          "Confidence level for MMU/pause predictions")                     \
          range(0, 100)                                                     \
                                                                            \
  product(intx, G1SummarizeRSetStatsPeriod, 0, DIAGNOSTIC,                  \
          "The period (in number of GCs) at which we will generate "        \
          "update buffer processing info "                                  \
          "(0 means do not periodically generate this info); "              \
          "it also requires that logging is enabled on the trace"           \
          "level for gc+remset")                                            \
          range(0, max_intx)                                                \
                                                                            \
  product(double, G1ConcMarkStepDurationMillis, 10.0,                       \
          "Target duration of individual concurrent marking steps "         \
          "in milliseconds.")                                               \
          range(1.0, DBL_MAX)                                               \
                                                                            \
  product(uint, G1RefProcDrainInterval, 1000,                               \
          "The number of discovered reference objects to process before "   \
          "draining concurrent marking work queues.")                       \
          range(1, INT_MAX)                                                 \
                                                                            \
  product(bool, G1UseReferencePrecleaning, true, EXPERIMENTAL,              \
               "Concurrently preclean java.lang.ref.references instances "  \
               "before the Remark pause.")                                  \
                                                                            \
  product(double, G1LastPLABAverageOccupancy, 50.0, EXPERIMENTAL,           \
               "The expected average occupancy of the last PLAB in "        \
               "percent.")                                                  \
               range(0.001, 100.0)                                          \
                                                                            \
  product(size_t, G1SATBBufferSize, 1*K,                                    \
          "Number of entries in an SATB log buffer.")                       \
          range(1, max_uintx)                                               \
                                                                            \
  develop(intx, G1SATBProcessCompletedThreshold, 20,                        \
          "Number of completed buffers that triggers log processing.")      \
          range(0, max_jint)                                                \
                                                                            \
  product(uintx, G1SATBBufferEnqueueingThresholdPercent, 60,                \
          "Before enqueueing them, each mutator thread tries to do some "   \
          "filtering on the SATB buffers it generates. If post-filtering "  \
          "the percentage of retained entries is over this threshold "      \
          "the buffer will be enqueued for processing. A value of 0 "       \
          "specifies that mutator threads should not do such filtering.")   \
          range(0, 100)                                                     \
                                                                            \
  product(intx, G1ExpandByPercentOfAvailable, 20, EXPERIMENTAL,             \
          "When expanding, % of uncommitted space to claim.")               \
          range(0, 100)                                                     \
                                                                            \
  product(size_t, G1UpdateBufferSize, 256,                                  \
          "Size of an update buffer")                                       \
          range(1, NOT_LP64(32*M) LP64_ONLY(1*G))                           \
                                                                            \
  product(intx, G1RSetUpdatingPauseTimePercent, 10,                         \
          "A target percentage of time that is allowed to be spend on "     \
          "processing remembered set update buffers during the collection " \
          "pause.")                                                         \
          range(0, 100)                                                     \
                                                                            \
  product(bool, G1UseConcRefinement, true, DIAGNOSTIC,                      \
          "Control whether concurrent refinement is performed. "            \
          "Disabling effectively ignores G1RSetUpdatingPauseTimePercent")   \
                                                                            \
  develop(uint, G1RemSetArrayOfCardsEntriesBase, 8,                         \
          "Maximum number of entries per region in the Array of Cards "     \
          "card set container per MB of a heap region.")                    \
          range(1, 65536)                                                   \
                                                                            \
  product(uint, G1RemSetArrayOfCardsEntries, 0,  EXPERIMENTAL,              \
          "Maximum number of entries per Array of Cards card set "          \
          "container. Will be set ergonomically by default.")               \
          range(0, 65536)                                                   \
          constraint(G1RemSetArrayOfCardsEntriesConstraintFunc,AfterErgo)   \
                                                                            \
  product(uint, G1RemSetHowlMaxNumBuckets, 8, EXPERIMENTAL,                 \
          "Maximum number of buckets per Howl card set container. The "     \
          "default gives at worst bitmaps of size 8k. This showed to be a " \
          "good tradeoff between bitmap size (waste) and cacheability of "  \
          "the bucket array. Must be a power of two.")                      \
          range(1, 1024)                                                    \
          constraint(G1RemSetHowlMaxNumBucketsConstraintFunc,AfterErgo)     \
                                                                            \
  product(uint, G1RemSetHowlNumBuckets, 0, EXPERIMENTAL,                    \
          "Number of buckets per Howl card set container. Must be a power " \
          "of two. Will be set ergonomically by default.")                  \
          range(0, 1024)                                                    \
          constraint(G1RemSetHowlNumBucketsConstraintFunc,AfterErgo)        \
                                                                            \
  product(uint, G1RemSetCoarsenHowlBitmapToHowlFullPercent, 90, EXPERIMENTAL, \
          "Percentage at which to coarsen a Howl bitmap to Howl full card " \
          "set container.")                                                 \
          range(1, 100)                                                     \
                                                                            \
  product(uint, G1RemSetCoarsenHowlToFullPercent, 90, EXPERIMENTAL,         \
          "Percentage at which to coarsen a Howl card set to Full card "    \
          "set container.")                                                 \
          range(1, 100)                                                     \
                                                                            \
  develop(size_t, G1MaxVerifyFailures, SIZE_MAX,                            \
          "The maximum number of liveness and remembered set verification " \
          "failures to print per thread.")                                  \
          range(1, SIZE_MAX)                                                \
                                                                            \
  product(uintx, G1ReservePercent, 10,                                      \
          "It determines the minimum reserve we should have in the heap "   \
          "to minimize the probability of promotion failure.")              \
          range(0, 50)                                                      \
                                                                            \
  product(size_t, G1HeapRegionSize, 0,                                      \
          "Size of the G1 regions.")                                        \
          range(0, NOT_LP64(32*M) LP64_ONLY(512*M))                         \
          constraint(G1HeapRegionSizeConstraintFunc,AfterMemoryInit)        \
                                                                            \
  product(uint, G1ConcRefinementThreads, 0,                                 \
          "The number of parallel remembered set update threads. "          \
          "Will be set ergonomically by default.")                          \
          range(0, (max_jint-1)/wordSize)                                   \
                                                                            \
<<<<<<< HEAD
  develop(bool, G1ExitOnExpansionFailure, false,                            \
          "Raise a fatal VM exit out of memory failure in the event "       \
          " that heap expansion fails due to running out of swap.")         \
=======
  develop(bool, G1VerifyCTCleanup, false,                                   \
          "Verify card table cleanup.")                                     \
>>>>>>> 4acf20df
                                                                            \
  product(uintx, G1MaxNewSizePercent, 60, EXPERIMENTAL,                     \
          "Percentage (0-100) of the heap size to use as default "          \
          " maximum young gen size.")                                       \
          range(0, 100)                                                     \
          constraint(G1MaxNewSizePercentConstraintFunc,AfterErgo)           \
                                                                            \
  product(uintx, G1NewSizePercent, 5, EXPERIMENTAL,                         \
          "Percentage (0-100) of the heap size to use as default "          \
          "minimum young gen size.")                                        \
          range(0, 100)                                                     \
          constraint(G1NewSizePercentConstraintFunc,AfterErgo)              \
                                                                            \
  product(uintx, G1MixedGCLiveThresholdPercent, 85, EXPERIMENTAL,           \
          "Threshold for regions to be considered for inclusion in the "    \
          "collection set of mixed GCs. "                                   \
          "Regions with live bytes exceeding this will not be collected.")  \
          range(0, 100)                                                     \
                                                                            \
  product(uintx, G1HeapWastePercent, 5,                                     \
          "Amount of space, expressed as a percentage of the heap size, "   \
          "that G1 is willing not to collect to avoid expensive GCs.")      \
          range(0, 100)                                                     \
                                                                            \
  product(uintx, G1MixedGCCountTarget, 8,                                   \
          "The target number of mixed GCs after a marking cycle.")          \
          range(0, max_uintx)                                               \
                                                                            \
  product(uint, G1EagerReclaimRemSetThreshold, 0, EXPERIMENTAL,             \
          "Maximum number of remembered set entries a humongous region "    \
          "otherwise eligible for eager reclaim may have to be a candidate "\
          "for eager reclaim. Will be selected ergonomically by default.")  \
                                                                            \
  product(size_t, G1RebuildRemSetChunkSize, 256 * K, EXPERIMENTAL,          \
          "Chunk size used for rebuilding the remembered set.")             \
          range(4 * K, 32 * M)                                              \
                                                                            \
  product(uintx, G1OldCSetRegionThresholdPercent, 10, EXPERIMENTAL,         \
          "An upper bound for the number of old CSet regions expressed "    \
          "as a percentage of the heap size.")                              \
          range(0, 100)                                                     \
                                                                            \
  product(bool, G1VerifyHeapRegionCodeRoots, false, DIAGNOSTIC,             \
          "Verify the code root lists attached to each heap region.")       \
                                                                            \
  develop(bool, G1VerifyBitmaps, false,                                     \
          "Verifies the consistency of the marking bitmaps")                \
                                                                            \
  product(uintx, G1PeriodicGCInterval, 0, MANAGEABLE,                       \
          "Number of milliseconds after a previous GC to wait before "      \
          "triggering a periodic gc. A value of zero disables periodically "\
          "enforced gc cycles.")                                            \
                                                                            \
  product(bool, G1PeriodicGCInvokesConcurrent, true,                        \
          "Determines the kind of periodic GC. Set to true to have G1 "     \
          "perform a concurrent GC as periodic GC, otherwise use a STW "    \
          "Full GC.")                                                       \
                                                                            \
  product(double, G1PeriodicGCSystemLoadThreshold, 0.0, MANAGEABLE,         \
          "Maximum recent system wide load as returned by the 1m value "    \
          "of getloadavg() at which G1 triggers a periodic GC. A load "     \
          "above this value cancels a given periodic GC. A value of zero "  \
          "disables this check.")                                           \
          range(0.0, (double)max_uintx)                                     \
                                                                            \
  product(uint, G1RemSetFreeMemoryRescheduleDelayMillis, 10, EXPERIMENTAL,  \
          "Time after which the card set free memory task reschedules "     \
          "itself if there is work remaining.")                             \
          range(1, UINT_MAX)                                                \
                                                                            \
  product(double, G1RemSetFreeMemoryStepDurationMillis, 1, EXPERIMENTAL,    \
          "The amount of time that the free memory task should spend "      \
          "before a pause of G1RemSetFreeMemoryRescheduleDelayMillis "      \
          "length.")                                                        \
          range(1e-3, 1e+6)                                                 \
                                                                            \
  product(double, G1RemSetFreeMemoryKeepExcessRatio, 0.1, EXPERIMENTAL,     \
          "The percentage of free card set memory that G1 should keep as "  \
          "percentage of the currently used memory.")                       \
          range(0.0, 1.0)                                                   \
                                                                            \
  product(uint, G1RestoreRetainedRegionChunksPerWorker, 16, DIAGNOSTIC,     \
          "The number of chunks assigned per worker thread for "            \
          "retained region restore purposes.")                              \
          range(1, 256)                                                     \
                                                                            \
  product(uint, G1NumCardsCostSampleThreshold, 1000, DIAGNOSTIC,            \
          "Threshold for the number of cards when reporting card cost "     \
          "related prediction sample. That sample must involve the same or "\
          "more than that number of cards to be used.")                     \
                                                                            \
  GC_G1_EVACUATION_FAILURE_FLAGS(develop,                                   \
                    develop_pd,                                             \
                    product,                                                \
                    product_pd,                                             \
                    notproduct,                                             \
                    range,                                                  \
                    constraint)

// end of GC_G1_FLAGS

#endif // SHARE_GC_G1_G1_GLOBALS_HPP<|MERGE_RESOLUTION|>--- conflicted
+++ resolved
@@ -233,15 +233,6 @@
           "Will be set ergonomically by default.")                          \
           range(0, (max_jint-1)/wordSize)                                   \
                                                                             \
-<<<<<<< HEAD
-  develop(bool, G1ExitOnExpansionFailure, false,                            \
-          "Raise a fatal VM exit out of memory failure in the event "       \
-          " that heap expansion fails due to running out of swap.")         \
-=======
-  develop(bool, G1VerifyCTCleanup, false,                                   \
-          "Verify card table cleanup.")                                     \
->>>>>>> 4acf20df
-                                                                            \
   product(uintx, G1MaxNewSizePercent, 60, EXPERIMENTAL,                     \
           "Percentage (0-100) of the heap size to use as default "          \
           " maximum young gen size.")                                       \
