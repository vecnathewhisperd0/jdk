--- conflicted
+++ resolved
@@ -478,51 +478,7 @@
     }
   }
 
-<<<<<<< HEAD
-  return frame(l_sender_sp, unextended_sp, *saved_fp_addr, sender_pc);
-}
-
-//------------------------------------------------------------------------------
-// frame::sender_raw
-frame frame::sender_raw(RegisterMap* map) const {
-  // Default is we done have to follow them. The sender_for_xxx will
-  // update it accordingly
-   map->set_include_argument_oops(false);
-
-  if (is_entry_frame())
-    return sender_for_entry_frame(map);
-  if (is_optimized_entry_frame())
-    return sender_for_optimized_entry_frame(map);
-  if (is_interpreted_frame())
-    return sender_for_interpreter_frame(map);
-  assert(_cb == CodeCache::find_blob(pc()),"Must be the same");
-
-  // This test looks odd: why is it not is_compiled_frame() ?  That's
-  // because stubs also have OOP maps.
-  if (_cb != NULL) {
-    return sender_for_compiled_frame(map);
-  }
-
-  // Must be native-compiled frame, i.e. the marshaling code for native
-  // methods that exists in the core system.
-
-  // Native code may or may not have signed the return address, we have no way to be sure or what
-  // signing methods they used. Instead, just ensure the stripped value is used.
-
-  return frame(sender_sp(), link(), sender_pc());
-}
-
-frame frame::sender(RegisterMap* map) const {
-  frame result = sender_raw(map);
-
-  if (map->process_frames()) {
-    StackWatermarkSet::on_iteration(map->thread(), result);
-  }
-
-  return result;
-=======
   return frame(sender_sp, unextended_sp, sender_fp, sender_pc);
->>>>>>> 3c88a2ef
 }
 
 bool frame::is_interpreted_frame_valid(JavaThread* thread) const {
