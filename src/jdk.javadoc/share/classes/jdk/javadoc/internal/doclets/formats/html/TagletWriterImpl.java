/*
 * Copyright (c) 2003, 2020, Oracle and/or its affiliates. All rights reserved.
 * DO NOT ALTER OR REMOVE COPYRIGHT NOTICES OR THIS FILE HEADER.
 *
 * This code is free software; you can redistribute it and/or modify it
 * under the terms of the GNU General Public License version 2 only, as
 * published by the Free Software Foundation.  Oracle designates this
 * particular file as subject to the "Classpath" exception as provided
 * by Oracle in the LICENSE file that accompanied this code.
 *
 * This code is distributed in the hope that it will be useful, but WITHOUT
 * ANY WARRANTY; without even the implied warranty of MERCHANTABILITY or
 * FITNESS FOR A PARTICULAR PURPOSE.  See the GNU General Public License
 * version 2 for more details (a copy is included in the LICENSE file that
 * accompanied this code).
 *
 * You should have received a copy of the GNU General Public License version
 * 2 along with this work; if not, write to the Free Software Foundation,
 * Inc., 51 Franklin St, Fifth Floor, Boston, MA 02110-1301 USA.
 *
 * Please contact Oracle, 500 Oracle Parkway, Redwood Shores, CA 94065 USA
 * or visit www.oracle.com if you need additional information or have any
 * questions.
 */

package jdk.javadoc.internal.doclets.formats.html;

import java.net.URI;
import java.net.URISyntaxException;
import java.util.List;
import java.util.stream.Collectors;

import javax.lang.model.element.Element;
import javax.lang.model.element.ElementKind;
import javax.lang.model.element.ExecutableElement;
import javax.lang.model.element.ModuleElement;
import javax.lang.model.element.PackageElement;
import javax.lang.model.element.TypeElement;
import javax.lang.model.element.VariableElement;
import javax.lang.model.type.TypeMirror;
import javax.lang.model.util.SimpleElementVisitor14;

import com.sun.source.doctree.DeprecatedTree;
import com.sun.source.doctree.DocTree;
import com.sun.source.doctree.IndexTree;
import com.sun.source.doctree.LiteralTree;
import com.sun.source.doctree.ParamTree;
import com.sun.source.doctree.ReturnTree;
import com.sun.source.doctree.SeeTree;
import com.sun.source.doctree.SpecTree;
import com.sun.source.doctree.SystemPropertyTree;
import com.sun.source.doctree.ThrowsTree;
import com.sun.source.doctree.TextTree;
import com.sun.source.util.DocTreePath;
import jdk.javadoc.internal.doclets.formats.html.markup.ContentBuilder;
import jdk.javadoc.internal.doclets.formats.html.markup.HtmlId;
import jdk.javadoc.internal.doclets.formats.html.markup.HtmlStyle;
import jdk.javadoc.internal.doclets.formats.html.markup.HtmlTree;
import jdk.javadoc.internal.doclets.formats.html.markup.RawHtml;
import jdk.javadoc.internal.doclets.formats.html.markup.StringContent;
import jdk.javadoc.internal.doclets.toolkit.BaseConfiguration;
import jdk.javadoc.internal.doclets.toolkit.Content;
import jdk.javadoc.internal.doclets.toolkit.DocletElement;
import jdk.javadoc.internal.doclets.toolkit.Resources;
import jdk.javadoc.internal.doclets.toolkit.builders.SerializedFormBuilder;
import jdk.javadoc.internal.doclets.toolkit.taglets.ParamTaglet;
import jdk.javadoc.internal.doclets.toolkit.taglets.TagletWriter;
import jdk.javadoc.internal.doclets.toolkit.util.CommentHelper;
import jdk.javadoc.internal.doclets.toolkit.util.DocLink;
import jdk.javadoc.internal.doclets.toolkit.util.DocPath;
import jdk.javadoc.internal.doclets.toolkit.util.DocPaths;
import jdk.javadoc.internal.doclets.toolkit.util.DocletConstants;
import jdk.javadoc.internal.doclets.toolkit.util.IndexItem;
import jdk.javadoc.internal.doclets.toolkit.util.Utils;

/**
 * The taglet writer that writes HTML.
 *
 *  <p><b>This is NOT part of any supported API.
 *  If you write code that depends on this, you do so at your own risk.
 *  This code and its internal interfaces are subject to change or
 *  deletion without notice.</b>
 */

public class TagletWriterImpl extends TagletWriter {

    private final HtmlDocletWriter htmlWriter;
    private final HtmlConfiguration configuration;
    private final HtmlOptions options;
    private final Utils utils;
    private final boolean inSummary;
    private final Resources resources;
    private final Contents contents;

    /**
     * Creates a taglet writer.
     *
     * @param htmlWriter      the {@code HtmlDocletWriter} for the page
     * @param isFirstSentence {@code true} if this taglet writer is being used for a
     *                        "first sentence" summary
     */
    public TagletWriterImpl(HtmlDocletWriter htmlWriter, boolean isFirstSentence) {
        this(htmlWriter, isFirstSentence, false);
    }

    /**
     * Creates a taglet writer.
     *
     * @param htmlWriter      the {@code HtmlDocletWriter} for the page
     * @param isFirstSentence {@code true} if this taglet writer is being used for a
     *                        "first sentence" summary, and {@code false} otherwise
     * @param inSummary       {@code true} if this taglet writer is being used for the content
     *                        of a {@code {@summary ...}} tag, and {@code false} otherwise
     */
    public TagletWriterImpl(HtmlDocletWriter htmlWriter, boolean isFirstSentence, boolean inSummary) {
        super(isFirstSentence);
        this.htmlWriter = htmlWriter;
        this.inSummary = inSummary;
        configuration = htmlWriter.configuration;
        options = configuration.getOptions();
        utils = configuration.utils;
        resources = configuration.getDocResources();
        contents = configuration.getContents();
    }

    @Override
    public Content getOutputInstance() {
        return new ContentBuilder();
    }

    @Override
    protected Content codeTagOutput(Element element, DocTree tag) {
        CommentHelper ch = utils.getCommentHelper(element);
        StringContent content = new StringContent(utils.normalizeNewlines(ch.getText(tag)));
        Content result = HtmlTree.CODE(content);
        return result;
    }

    @Override
    protected Content indexTagOutput(Element element, IndexTree tag) {
        CommentHelper ch = utils.getCommentHelper(element);

        String tagText = ch.getText(tag.getSearchTerm());
        if (tagText.charAt(0) == '"' && tagText.charAt(tagText.length() - 1) == '"') {
            tagText = tagText.substring(1, tagText.length() - 1)
                             .replaceAll("\\s+", " ");
        }
        String desc = ch.getText(tag.getDescription());

        return createAnchorAndSearchIndex(element, tagText, desc, tag);
    }

    @Override
    public Content getDocRootOutput() {
        String path;
        if (htmlWriter.pathToRoot.isEmpty())
            path = ".";
        else
            path = htmlWriter.pathToRoot.getPath();
        return new StringContent(path);
    }

    @Override
    public Content deprecatedTagOutput(Element element) {
        ContentBuilder result = new ContentBuilder();
        CommentHelper ch = utils.getCommentHelper(element);
        List<? extends DeprecatedTree> deprs = utils.getDeprecatedTrees(element);
        if (utils.isTypeElement(element)) {
            if (utils.isDeprecated(element)) {
                result.add(HtmlTree.SPAN(HtmlStyle.deprecatedLabel,
                        htmlWriter.getDeprecatedPhrase(element)));
                if (!deprs.isEmpty()) {
                    List<? extends DocTree> commentTrees = ch.getDescription(deprs.get(0));
                    if (!commentTrees.isEmpty()) {
                        result.add(commentTagsToOutput(element, null, commentTrees, false));
                    }
                }
            }
        } else {
            if (utils.isDeprecated(element)) {
                result.add(HtmlTree.SPAN(HtmlStyle.deprecatedLabel,
                        htmlWriter.getDeprecatedPhrase(element)));
                if (!deprs.isEmpty()) {
                    List<? extends DocTree> bodyTrees = ch.getBody(deprs.get(0));
                    Content body = commentTagsToOutput(element, null, bodyTrees, false);
                    if (!body.isEmpty())
                        result.add(HtmlTree.DIV(HtmlStyle.deprecationComment, body));
                }
            } else {
                Element ee = utils.getEnclosingTypeElement(element);
                if (utils.isDeprecated(ee)) {
                    result.add(HtmlTree.SPAN(HtmlStyle.deprecatedLabel,
                        htmlWriter.getDeprecatedPhrase(ee)));
                }
            }
        }
        return result;
    }

    @Override
    protected Content literalTagOutput(Element element, LiteralTree tag) {
        CommentHelper ch = utils.getCommentHelper(element);
        Content result = new StringContent(utils.normalizeNewlines(ch.getText(tag)));
        return result;
    }

    @Override
    public Content getParamHeader(ParamTaglet.ParamKind kind) {
        Content header;
        switch (kind) {
            case PARAMETER:         header = contents.parameters ; break;
            case TYPE_PARAMETER:    header = contents.typeParameters ; break;
            case RECORD_COMPONENT:  header = contents.recordComponents ; break;
            default: throw new IllegalArgumentException(kind.toString());
        }
        return HtmlTree.DT(header);
    }

    @Override
    @SuppressWarnings("preview")
    public Content paramTagOutput(Element element, ParamTree paramTag, String paramName) {
        ContentBuilder body = new ContentBuilder();
        CommentHelper ch = utils.getCommentHelper(element);
        // define id attributes for state components so that generated descriptions may refer to them
        boolean defineID = (element.getKind() == ElementKind.RECORD)
                && !paramTag.isTypeParameter();
        Content nameTree = new StringContent(paramName);
        body.add(HtmlTree.CODE(defineID ? HtmlTree.SPAN_ID(HtmlIds.forParam(paramName), nameTree) : nameTree));
        body.add(" - ");
        List<? extends DocTree> description = ch.getDescription(paramTag);
        body.add(htmlWriter.commentTagsToContent(paramTag, element, description, false, inSummary));
        return HtmlTree.DD(body);
    }

    @Override
    public Content returnTagOutput(Element element, ReturnTree returnTag, boolean inline) {
        CommentHelper ch = utils.getCommentHelper(element);
        List<? extends DocTree> desc = ch.getDescription(returnTag);
        Content content = htmlWriter.commentTagsToContent(returnTag, element, desc , false, inSummary);
        return inline
                ? new ContentBuilder(contents.getContent("doclet.Returns_0", content))
                : new ContentBuilder(HtmlTree.DT(contents.returns), HtmlTree.DD(content));
    }

    @Override
    public Content seeTagOutput(Element holder, List<? extends SeeTree> seeTags) {
        ContentBuilder body = new ContentBuilder();
        for (DocTree dt : seeTags) {
            appendSeparatorIfNotEmpty(body);
            body.add(htmlWriter.seeTagToContent(holder, dt));
        }
        if (utils.isVariableElement(holder) && ((VariableElement)holder).getConstantValue() != null &&
                htmlWriter instanceof ClassWriterImpl) {
            //Automatically add link to constant values page for constant fields.
            appendSeparatorIfNotEmpty(body);
            DocPath constantsPath =
                    htmlWriter.pathToRoot.resolve(DocPaths.CONSTANT_VALUES);
            String whichConstant =
                    ((ClassWriterImpl) htmlWriter).getTypeElement().getQualifiedName() + "." +
                    utils.getSimpleName(holder);
            DocLink link = constantsPath.fragment(whichConstant);
            body.add(htmlWriter.links.createLink(link,
                    new StringContent(resources.getText("doclet.Constants_Summary"))));
        }
        if (utils.isClass(holder) && utils.isSerializable((TypeElement)holder)) {
            //Automatically add link to serialized form page for serializable classes.
            if (SerializedFormBuilder.serialInclude(utils, holder) &&
                      SerializedFormBuilder.serialInclude(utils, utils.containingPackage(holder))) {
                appendSeparatorIfNotEmpty(body);
                DocPath serialPath = htmlWriter.pathToRoot.resolve(DocPaths.SERIALIZED_FORM);
                DocLink link = serialPath.fragment(utils.getFullyQualifiedName(holder));
                body.add(htmlWriter.links.createLink(link,
                        new StringContent(resources.getText("doclet.Serialized_Form"))));
            }
        }
        if (body.isEmpty())
            return body;

        return new ContentBuilder(
                HtmlTree.DT(contents.seeAlso),
                HtmlTree.DD(body));
    }

    String textOf(List<? extends DocTree> trees) {
        return trees.stream()
                .filter(dt -> dt instanceof TextTree)
                .map(dt -> ((TextTree) dt).getBody().trim())
                .collect(Collectors.joining(" "));
    }

    private void appendSeparatorIfNotEmpty(ContentBuilder body) {
        if (!body.isEmpty()) {
            body.add(", ");
            body.add(DocletConstants.NL);
        }
    }

    @Override
    public Content simpleBlockTagOutput(Element element, List<? extends DocTree> simpleTags, String header) {
        CommentHelper ch = utils.getCommentHelper(element);
        ContentBuilder body = new ContentBuilder();
        boolean many = false;
        for (DocTree simpleTag : simpleTags) {
            if (many) {
                body.add(", ");
            }
            List<? extends DocTree> bodyTags = ch.getBody(simpleTag);
            body.add(htmlWriter.commentTagsToContent(simpleTag, element, bodyTags, false, inSummary));
            many = true;
        }
        return new ContentBuilder(
                HtmlTree.DT(new RawHtml(header)),
                HtmlTree.DD(body));
    }

    @Override
    public Content specTagOutput(Element holder, List<? extends SpecTree> specTags) {
        if (specTags.size() == 1 && specTags.get(0).isInline()) {
            // used as an inline tag
            SpecTree st = specTags.get(0);
            return specTagToContent(holder, st);
        } else {
            // used as zero or more block tags
            ContentBuilder body = new ContentBuilder();
            for (SpecTree st : specTags) {
                appendSeparatorIfNotEmpty(body);
                body.add(specTagToContent(holder, st));
            }
            if (body.isEmpty())
                return body;

            return new ContentBuilder(
                    HtmlTree.DT(contents.otherSpecifications),
                    HtmlTree.DD(body));
        }
    }

    private Content specTagToContent(Element holder, SpecTree specTree) {
        Content label = createAnchorAndSearchIndex(holder,
                textOf(specTree.getLabel()),
                htmlWriter.commentTagsToContent(specTree, holder, specTree.getLabel(), isFirstSentence),
                resources.getText("doclet.Other_Specification"),
                specTree);
        URI specURI;
        try {
            specURI = new URI(specTree.getURI().getBody());
        } catch (URISyntaxException e) {
            CommentHelper ch = utils.getCommentHelper(holder);
            DocTreePath dtp = ch.getDocTreePath(specTree);
            htmlWriter.messages.error(dtp, "doclet.Invalid_URI", e.getMessage());
            return label;
        }

        if (!specURI.isAbsolute()) {
            URI baseURI = configuration.getOptions().specBaseURI();
            if (baseURI != null) {
                if (!baseURI.isAbsolute() && !htmlWriter.pathToRoot.isEmpty()) {
                    baseURI = URI.create(htmlWriter.pathToRoot.getPath() + "/").resolve(baseURI);
                }
                specURI = baseURI.resolve(specURI);
            }
        }

        return HtmlTree.A(specURI, label);
    }

    @Override
    protected Content systemPropertyTagOutput(Element element, SystemPropertyTree tag) {
        String tagText = tag.getPropertyName().toString();
        return HtmlTree.CODE(createAnchorAndSearchIndex(element, tagText,
                resources.getText("doclet.System_Property"), tag));
    }

    @Override
    public Content getThrowsHeader() {
        return HtmlTree.DT(contents.throws_);
    }

    @Override
    public Content throwsTagOutput(Element element, ThrowsTree throwsTag, TypeMirror substituteType) {
        ContentBuilder body = new ContentBuilder();
        CommentHelper ch = utils.getCommentHelper(element);
        Element exception = ch.getException(throwsTag);
        Content excName;
        if (substituteType != null) {
           excName = htmlWriter.getLink(new LinkInfoImpl(configuration, LinkInfoImpl.Kind.MEMBER,
                   substituteType));
        } else if (exception == null) {
            excName = new RawHtml(ch.getExceptionName(throwsTag).toString());
        } else if (exception.asType() == null) {
            excName = new RawHtml(utils.getFullyQualifiedName(exception));
        } else {
            LinkInfoImpl link = new LinkInfoImpl(configuration, LinkInfoImpl.Kind.MEMBER,
                                                 exception.asType());
            link.excludeTypeBounds = true;
            excName = htmlWriter.getLink(link);
        }
        body.add(HtmlTree.CODE(excName));
        List<? extends DocTree> description = ch.getDescription(throwsTag);
        Content desc = htmlWriter.commentTagsToContent(throwsTag, element, description, false, inSummary);
        if (desc != null && !desc.isEmpty()) {
            body.add(" - ");
            body.add(desc);
        }
        HtmlTree result = HtmlTree.DD(body);
        return result;
    }

    @Override
    public Content throwsTagOutput(TypeMirror throwsType) {
        HtmlTree result = HtmlTree.DD(HtmlTree.CODE(htmlWriter.getLink(
                new LinkInfoImpl(configuration, LinkInfoImpl.Kind.MEMBER, throwsType))));
        return result;
    }

    @Override
    public Content valueTagOutput(VariableElement field, String constantVal, boolean includeLink) {
        return includeLink
                ? htmlWriter.getDocLink(LinkInfoImpl.Kind.VALUE_TAG, field, constantVal, false)
                : new StringContent(constantVal);
    }

    @Override
    public Content commentTagsToOutput(DocTree holder, List<? extends DocTree> tags) {
        return commentTagsToOutput(null, holder, tags, false);
    }

    @Override
    public Content commentTagsToOutput(Element element, List<? extends DocTree> tags) {
        return commentTagsToOutput(element, null, tags, false);
    }

    @Override
    public Content commentTagsToOutput(Element holder,
                                       DocTree holderTag,
                                       List<? extends DocTree> tags,
                                       boolean isFirstSentence)
    {
        return htmlWriter.commentTagsToContent(holderTag, holder,
                tags, isFirstSentence, inSummary);
    }

    @Override
    public BaseConfiguration configuration() {
        return configuration;
    }

    @Override
    protected TypeElement getCurrentPageElement() {
        return htmlWriter.getCurrentPageElement();
    }

    private Content createAnchorAndSearchIndex(Element element, String tagText, String desc, DocTree tree) {
        return createAnchorAndSearchIndex(element, tagText, new StringContent(tagText), desc, tree);
    }

    @SuppressWarnings("preview")
    private Content createAnchorAndSearchIndex(Element element, String tagText, Content tagContent, String desc, DocTree tree) {
        Content result = null;
        if (isFirstSentence && inSummary) {
            result = tagContent;
        } else {
<<<<<<< HEAD
            String anchorName = htmlWriter.links.getName(tagText);
            int count = htmlWriter.indexAnchorTable
                    .compute(anchorName, (k, v) -> v == null ? 0 : v + 1);
            if (count > 0) {
                anchorName += "-" + count;
            }
            result = HtmlTree.SPAN(anchorName, HtmlStyle.searchTagResult, tagContent);
=======
            HtmlId id = HtmlIds.forText(tagText, htmlWriter.indexAnchorTable);
            result = HtmlTree.SPAN(id, HtmlStyle.searchTagResult, new StringContent(tagText));
>>>>>>> f025bc1d
            if (options.createIndex() && !tagText.isEmpty()) {
                String holder = new SimpleElementVisitor14<String, Void>() {

                    @Override
                    public String visitModule(ModuleElement e, Void p) {
                        return resources.getText("doclet.module")
                                + " " + utils.getFullyQualifiedName(e);
                    }

                    @Override
                    public String visitPackage(PackageElement e, Void p) {
                        return resources.getText("doclet.package")
                                + " " + utils.getFullyQualifiedName(e);
                    }

                    @Override
                    public String visitType(TypeElement e, Void p) {
                        return utils.getTypeElementKindName(e, true)
                                + " " + utils.getFullyQualifiedName(e);
                    }

                    @Override
                    public String visitExecutable(ExecutableElement e, Void p) {
                        return utils.getFullyQualifiedName(utils.getEnclosingTypeElement(e))
                                + "." + utils.getSimpleName(e)
                                + utils.flatSignature(e, htmlWriter.getCurrentPageElement());
                    }

                    @Override
                    public String visitVariable(VariableElement e, Void p) {
                        return utils.getFullyQualifiedName(utils.getEnclosingTypeElement(e))
                                + "." + utils.getSimpleName(e);
                    }

                    @Override
                    public String visitUnknown(Element e, Void p) {
                        if (e instanceof DocletElement) {
                            DocletElement de = (DocletElement) e;
                            return switch (de.getSubKind()) {
                                case OVERVIEW -> resources.getText("doclet.Overview");
                                case DOCFILE -> getHolderName(de);
                            };
                        } else {
                            return super.visitUnknown(e, p);
                        }
                    }

                    @Override
                    protected String defaultAction(Element e, Void p) {
                        return utils.getFullyQualifiedName(e);
                    }
                }.visit(element);
                IndexItem item = IndexItem.of(element, tree, tagText, holder, desc,
                        new DocLink(htmlWriter.path, id.name()));
                configuration.mainIndex.add(item);
            }
        }
        return result;
    }

    private String getHolderName(DocletElement de) {
        PackageElement pe = de.getPackageElement();
        if (pe.isUnnamed()) {
            // if package is unnamed use enclosing module only if it is named
            Element ee = pe.getEnclosingElement();
            if (ee instanceof ModuleElement && !((ModuleElement)ee).isUnnamed()) {
                return resources.getText("doclet.module") + " " + utils.getFullyQualifiedName(ee);
            }
            return pe.toString(); // "Unnamed package" or similar
        }
        return resources.getText("doclet.package") + " " + utils.getFullyQualifiedName(pe);
    }
}<|MERGE_RESOLUTION|>--- conflicted
+++ resolved
@@ -460,18 +460,8 @@
         if (isFirstSentence && inSummary) {
             result = tagContent;
         } else {
-<<<<<<< HEAD
-            String anchorName = htmlWriter.links.getName(tagText);
-            int count = htmlWriter.indexAnchorTable
-                    .compute(anchorName, (k, v) -> v == null ? 0 : v + 1);
-            if (count > 0) {
-                anchorName += "-" + count;
-            }
-            result = HtmlTree.SPAN(anchorName, HtmlStyle.searchTagResult, tagContent);
-=======
             HtmlId id = HtmlIds.forText(tagText, htmlWriter.indexAnchorTable);
-            result = HtmlTree.SPAN(id, HtmlStyle.searchTagResult, new StringContent(tagText));
->>>>>>> f025bc1d
+            result = HtmlTree.SPAN(id, HtmlStyle.searchTagResult, tagContent);
             if (options.createIndex() && !tagText.isEmpty()) {
                 String holder = new SimpleElementVisitor14<String, Void>() {
 
