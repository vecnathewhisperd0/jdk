/*
 * Copyright (c) 2015, 2020, Oracle and/or its affiliates. All rights reserved.
 * DO NOT ALTER OR REMOVE COPYRIGHT NOTICES OR THIS FILE HEADER.
 *
 * This code is free software; you can redistribute it and/or modify it
 * under the terms of the GNU General Public License version 2 only, as
 * published by the Free Software Foundation.
 *
 * This code is distributed in the hope that it will be useful, but WITHOUT
 * ANY WARRANTY; without even the implied warranty of MERCHANTABILITY or
 * FITNESS FOR A PARTICULAR PURPOSE.  See the GNU General Public License
 * version 2 for more details (a copy is included in the LICENSE file that
 * accompanied this code).
 *
 * You should have received a copy of the GNU General Public License version
 * 2 along with this work; if not, write to the Free Software Foundation,
 * Inc., 51 Franklin St, Fifth Floor, Boston, MA 02110-1301 USA.
 *
 * Please contact Oracle, 500 Oracle Parkway, Redwood Shores, CA 94065 USA
 * or visit www.oracle.com if you need additional information or have any
 * questions.
 */

#ifndef SHARE_GC_Z_ZFORWARDING_HPP
#define SHARE_GC_Z_ZFORWARDING_HPP

#include "gc/z/zAttachedArray.hpp"
#include "gc/z/zForwardingEntry.hpp"
#include "gc/z/zVirtualMemory.hpp"

class ZForwardingAllocator;
class ZPage;

typedef size_t ZForwardingCursor;

class ZForwarding {
  friend class VMStructs;
  friend class ZForwardingTest;

private:
  typedef ZAttachedArray<ZForwarding, ZForwardingEntry> AttachedArray;

  const ZVirtualMemory _virtual;
  const size_t         _object_alignment_shift;
  const AttachedArray  _entries;
  ZPage*               _page;
  volatile uint32_t    _refcount;
  volatile bool        _pinned;

  bool inc_refcount();
  bool dec_refcount();

  ZForwardingEntry* entries() const;
  ZForwardingEntry at(ZForwardingCursor* cursor) const;
  ZForwardingEntry first(uintptr_t from_index, ZForwardingCursor* cursor) const;
  ZForwardingEntry next(ZForwardingCursor* cursor) const;

  ZForwarding(ZPage* page, size_t nentries);

public:
<<<<<<< HEAD
=======
  static uint32_t nentries(const ZPage* page);
>>>>>>> 2c9dfc73
  static ZForwarding* alloc(ZForwardingAllocator* allocator, ZPage* page);

  uintptr_t start() const;
  size_t size() const;
  size_t object_alignment_shift() const;
  ZPage* page() const;

  bool is_pinned() const;
  void set_pinned();

  bool retain_page();
  void release_page();

  ZForwardingEntry find(uintptr_t from_index) const;
  ZForwardingEntry find(uintptr_t from_index, ZForwardingCursor* cursor) const;
  uintptr_t insert(uintptr_t from_index, uintptr_t to_offset, ZForwardingCursor* cursor);

  void verify() const;
};

#endif // SHARE_GC_Z_ZFORWARDING_HPP<|MERGE_RESOLUTION|>--- conflicted
+++ resolved
@@ -58,10 +58,7 @@
   ZForwarding(ZPage* page, size_t nentries);
 
 public:
-<<<<<<< HEAD
-=======
   static uint32_t nentries(const ZPage* page);
->>>>>>> 2c9dfc73
   static ZForwarding* alloc(ZForwardingAllocator* allocator, ZPage* page);
 
   uintptr_t start() const;
