/*
 * Copyright 2002-2008 Sun Microsystems, Inc.  All Rights Reserved.
 * DO NOT ALTER OR REMOVE COPYRIGHT NOTICES OR THIS FILE HEADER.
 *
 * This code is free software; you can redistribute it and/or modify it
 * under the terms of the GNU General Public License version 2 only, as
 * published by the Free Software Foundation.  Sun designates this
 * particular file as subject to the "Classpath" exception as provided
 * by Sun in the LICENSE file that accompanied this code.
 *
 * This code is distributed in the hope that it will be useful, but WITHOUT
 * ANY WARRANTY; without even the implied warranty of MERCHANTABILITY or
 * FITNESS FOR A PARTICULAR PURPOSE.  See the GNU General Public License
 * version 2 for more details (a copy is included in the LICENSE file that
 * accompanied this code).
 *
 * You should have received a copy of the GNU General Public License version
 * 2 along with this work; if not, write to the Free Software Foundation,
 * Inc., 51 Franklin St, Fifth Floor, Boston, MA 02110-1301 USA.
 *
 * Please contact Sun Microsystems, Inc., 4150 Network Circle, Santa Clara,
 * CA 95054 USA or visit www.sun.com if you need additional information or
 * have any questions.
 */
package com.sun.jmx.remote.internal;

import java.io.IOException;
import java.io.NotSerializableException;

import java.util.ArrayList;
import java.util.HashMap;
import java.util.List;
import java.util.Map;
import java.util.concurrent.Executor;

import java.security.AccessControlContext;
import java.security.AccessController;
import java.security.PrivilegedAction;
import javax.security.auth.Subject;

import javax.management.Notification;
import javax.management.NotificationListener;
import javax.management.NotificationFilter;
import javax.management.ObjectName;
import javax.management.MBeanServerNotification;
import javax.management.InstanceNotFoundException;
import javax.management.ListenerNotFoundException;

import javax.management.remote.NotificationResult;
import javax.management.remote.TargetedNotification;

import com.sun.jmx.remote.util.ClassLogger;
import com.sun.jmx.remote.util.EnvHelp;


public abstract class ClientNotifForwarder {
<<<<<<< HEAD
    public ClientNotifForwarder(Map<String, ?> env) {
=======

    private final AccessControlContext acc;

    public ClientNotifForwarder(Map env) {
>>>>>>> 869dcd14
        this(null, env);
    }

    private static int threadId;

    /* An Executor that allows at most one executing and one pending
       Runnable.  It uses at most one thread -- as soon as there is
       no pending Runnable the thread can exit.  Another thread is
       created as soon as there is a new pending Runnable.  This
       Executor is adapted for use in a situation where each Runnable
       usually schedules up another Runnable.  On return from the
       first one, the second one is immediately executed.  So this
       just becomes a complicated way to write a while loop, but with
       the advantage that you can replace it with another Executor,
       for instance one that you are using to execute a bunch of other
       unrelated work.

       You might expect that a java.util.concurrent.ThreadPoolExecutor
       with corePoolSize=0 and maximumPoolSize=1 would have the same
       behavior, but it does not.  A ThreadPoolExecutor only creates
       a new thread when a new task is submitted and the number of
       existing threads is < corePoolSize.  This can never happen when
       corePoolSize=0, so new threads are never created.  Surprising,
       but there you are.
    */
    private static class LinearExecutor implements Executor {
        public synchronized void execute(Runnable command) {
            if (this.command != null)
                throw new IllegalArgumentException("More than one command");
            this.command = command;
            if (thread == null) {
                thread = new Thread() {

                    @Override
                    public void run() {
                        while (true) {
                            Runnable r;
                            synchronized (LinearExecutor.this) {
                                if (LinearExecutor.this.command == null) {
                                    thread = null;
                                    return;
                                } else {
                                    r = LinearExecutor.this.command;
                                    LinearExecutor.this.command = null;
                                }
                            }
                            r.run();
                        }
                    }
                };
                thread.setDaemon(true);
                thread.setName("ClientNotifForwarder-" + ++threadId);
                thread.start();
            }
        }

        private Runnable command;
        private Thread thread;
    }

    public ClientNotifForwarder(ClassLoader defaultClassLoader, Map<String, ?> env) {
        maxNotifications = EnvHelp.getMaxFetchNotifNumber(env);
        timeout = EnvHelp.getFetchTimeout(env);

        /* You can supply an Executor in which the remote call to
           fetchNotifications will be made.  The Executor's execute
           method reschedules another task, so you must not use
           an Executor that executes tasks in the caller's thread.  */
        Executor ex = (Executor)
            env.get("jmx.remote.x.fetch.notifications.executor");
        if (ex == null)
            ex = new LinearExecutor();
        else if (logger.traceOn())
            logger.trace("ClientNotifForwarder", "executor is " + ex);

        this.defaultClassLoader = defaultClassLoader;
        this.executor = ex;
        this.acc = AccessController.getContext();
    }

    /**
     * Called to to fetch notifications from a server.
     */
    abstract protected NotificationResult fetchNotifs(long clientSequenceNumber,
                                                      int maxNotifications,
                                                      long timeout)
            throws IOException, ClassNotFoundException;

    abstract protected Integer addListenerForMBeanRemovedNotif()
        throws IOException, InstanceNotFoundException;

    abstract protected void removeListenerForMBeanRemovedNotif(Integer id)
        throws IOException, InstanceNotFoundException,
               ListenerNotFoundException;

    /**
     * Used to send out a notification about lost notifs
     */
    abstract protected void lostNotifs(String message, long number);


    public synchronized void addNotificationListener(Integer listenerID,
                                        ObjectName name,
                                        NotificationListener listener,
                                        NotificationFilter filter,
                                        Object handback,
                                        Subject delegationSubject)
            throws IOException, InstanceNotFoundException {

        if (logger.traceOn()) {
            logger.trace("addNotificationListener",
                         "Add the listener "+listener+" at "+name);
        }

        infoList.put(listenerID,
                     new ClientListenerInfo(listenerID,
                                            name,
                                            listener,
                                            filter,
                                            handback,
                                            delegationSubject));


        init(false);
    }

    public synchronized Integer[]
        removeNotificationListener(ObjectName name,
                                   NotificationListener listener)
        throws ListenerNotFoundException, IOException {

        beforeRemove();

        if (logger.traceOn()) {
            logger.trace("removeNotificationListener",
                         "Remove the listener "+listener+" from "+name);
        }

        List<Integer> ids = new ArrayList<Integer>();
        List<ClientListenerInfo> values =
                new ArrayList<ClientListenerInfo>(infoList.values());
        for (int i=values.size()-1; i>=0; i--) {
            ClientListenerInfo li = values.get(i);

            if (li.sameAs(name, listener)) {
                ids.add(li.getListenerID());

                infoList.remove(li.getListenerID());
            }
        }

        if (ids.isEmpty())
            throw new ListenerNotFoundException("Listener not found");

        return ids.toArray(new Integer[0]);
    }

    public synchronized Integer
        removeNotificationListener(ObjectName name,
                                   NotificationListener listener,
                                   NotificationFilter filter,
                                   Object handback)
            throws ListenerNotFoundException, IOException {

        if (logger.traceOn()) {
            logger.trace("removeNotificationListener",
                         "Remove the listener "+listener+" from "+name);
        }

        beforeRemove();

        Integer id = null;

        List<ClientListenerInfo> values =
                new ArrayList<ClientListenerInfo>(infoList.values());
        for (int i=values.size()-1; i>=0; i--) {
            ClientListenerInfo li = values.get(i);
            if (li.sameAs(name, listener, filter, handback)) {
                id=li.getListenerID();

                infoList.remove(id);

                break;
            }
        }

        if (id == null)
            throw new ListenerNotFoundException("Listener not found");

        return id;
    }

    public synchronized Integer[] removeNotificationListener(ObjectName name) {
        if (logger.traceOn()) {
            logger.trace("removeNotificationListener",
                         "Remove all listeners registered at "+name);
        }

        List<Integer> ids = new ArrayList<Integer>();

        List<ClientListenerInfo> values =
                new ArrayList<ClientListenerInfo>(infoList.values());
        for (int i=values.size()-1; i>=0; i--) {
            ClientListenerInfo li = values.get(i);
            if (li.sameAs(name)) {
                ids.add(li.getListenerID());

                infoList.remove(li.getListenerID());
            }
        }

        return ids.toArray(new Integer[0]);
    }

    /*
     * Called when a connector is doing reconnection. Like <code>postReconnection</code>,
     * this method is intended to be called only by a client connector:
     * <code>RMIConnector</code> and <code>ClientIntermediary</code>.
     * Call this method will set the flag beingReconnection to <code>true</code>,
     * and the thread used to fetch notifis will be stopped, a new thread can be
     * created only after the method <code>postReconnection</code> is called.
     *
     * It is caller's responsiblity to not re-call this method before calling
     * <code>postReconnection</code>.
     */
    public synchronized ClientListenerInfo[] preReconnection() throws IOException {
        if (state == TERMINATED || beingReconnected) { // should never
            throw new IOException("Illegal state.");
        }

        final ClientListenerInfo[] tmp =
            infoList.values().toArray(new ClientListenerInfo[0]);


        beingReconnected = true;

        infoList.clear();

        return tmp;
    }

    /**
     * Called after reconnection is finished.
     * This method is intended to be called only by a client connector:
     * <code>RMIConnector</code> and <code>ClientIntermediary</code>.
     */
    public synchronized void postReconnection(ClientListenerInfo[] listenerInfos)
        throws IOException {

        if (state == TERMINATED) {
            return;
        }

        while (state == STOPPING) {
            try {
                wait();
            } catch (InterruptedException ire) {
                IOException ioe = new IOException(ire.toString());
                EnvHelp.initCause(ioe, ire);
                throw ioe;
            }
        }

        final boolean trace = logger.traceOn();
        final int len   = listenerInfos.length;

        for (int i=0; i<len; i++) {
            if (trace) {
                logger.trace("addNotificationListeners",
                             "Add a listener at "+
                             listenerInfos[i].getListenerID());
            }

            infoList.put(listenerInfos[i].getListenerID(), listenerInfos[i]);
        }

        beingReconnected = false;
        notifyAll();

        if (currentFetchThread == Thread.currentThread() ||
              state == STARTING || state == STARTED) { // doing or waiting reconnection
              // only update mbeanRemovedNotifID
            try {
                mbeanRemovedNotifID = addListenerForMBeanRemovedNotif();
            } catch (Exception e) {
                final String msg =
                    "Failed to register a listener to the mbean " +
                    "server: the client will not do clean when an MBean " +
                    "is unregistered";
                if (logger.traceOn()) {
                    logger.trace("init", msg, e);
                }
            }
        } else {
              while (state == STOPPING) {
                  try {
                      wait();
                  } catch (InterruptedException ire) {
                      IOException ioe = new IOException(ire.toString());
                      EnvHelp.initCause(ioe, ire);
                      throw ioe;
                  }
              }

              if (listenerInfos.length > 0) { // old listeners are re-added
                  init(true); // not update clientSequenceNumber
              } else if (infoList.size() > 0) { // only new listeners added during reconnection
                  init(false); // need update clientSequenceNumber
              }
          }
    }

    public synchronized void terminate() {
        if (state == TERMINATED) {
            return;
        }

        if (logger.traceOn()) {
            logger.trace("terminate", "Terminating...");
        }

        if (state == STARTED) {
           infoList.clear();
        }

        setState(TERMINATED);
    }


    // -------------------------------------------------
    // private classes
    // -------------------------------------------------
    //

    private class NotifFetcher implements Runnable {

        private volatile boolean alreadyLogged = false;

        private void logOnce(String msg, SecurityException x) {
            if (alreadyLogged) return;
            // Log only once.
            logger.config("setContextClassLoader",msg);
            if (x != null) logger.fine("setContextClassLoader", x);
            alreadyLogged = true;
        }

        // Set new context class loader, returns previous one.
        private final ClassLoader setContextClassLoader(final ClassLoader loader) {
            final AccessControlContext ctxt = ClientNotifForwarder.this.acc;
            // if ctxt is null, log a config message and throw a
            // SecurityException.
            if (ctxt == null) {
                logOnce("AccessControlContext must not be null.",null);
                throw new SecurityException("AccessControlContext must not be null");
            }
            return AccessController.doPrivileged(
                new PrivilegedAction<ClassLoader>() {
                    public ClassLoader run() {
                        try {
                            // get context class loader - may throw
                            // SecurityException - though unlikely.
                            final ClassLoader previous =
                                Thread.currentThread().getContextClassLoader();

                            // if nothing needs to be done, break here...
                            if (loader == previous) return previous;

                            // reset context class loader - may throw
                            // SecurityException
                            Thread.currentThread().setContextClassLoader(loader);
                            return previous;
                        } catch (SecurityException x) {
                            logOnce("Permission to set ContextClassLoader missing. " +
                                    "Notifications will not be dispatched. " +
                                    "Please check your Java policy configuration: " +
                                    x, x);
                            throw x;
                        }
                    }
                }, ctxt);
        }

        public void run() {
            final ClassLoader previous;
            if (defaultClassLoader != null) {
                previous = setContextClassLoader(defaultClassLoader);
            } else {
                previous = null;
            }
            try {
                doRun();
            } finally {
                if (defaultClassLoader != null) {
                    setContextClassLoader(previous);
                }
            }
        }

        private void doRun() {
            synchronized (ClientNotifForwarder.this) {
                currentFetchThread = Thread.currentThread();

                if (state == STARTING) {
                    setState(STARTED);
                }
            }


            NotificationResult nr = null;
            if (!shouldStop() && (nr = fetchNotifs()) != null) {
                // nr == null means got exception

                final TargetedNotification[] notifs =
                    nr.getTargetedNotifications();
                final int len = notifs.length;
                final Map<Integer, ClientListenerInfo> listeners;
                final Integer myListenerID;

                long missed = 0;

                synchronized(ClientNotifForwarder.this) {
                    // check sequence number.
                    //
                    if (clientSequenceNumber >= 0) {
                        missed = nr.getEarliestSequenceNumber() -
                            clientSequenceNumber;
                    }

                    clientSequenceNumber = nr.getNextSequenceNumber();

                    listeners = new HashMap<Integer, ClientListenerInfo>();

                    for (int i = 0 ; i < len ; i++) {
                        final TargetedNotification tn = notifs[i];
                        final Integer listenerID = tn.getListenerID();

                        // check if an mbean unregistration notif
                        if (!listenerID.equals(mbeanRemovedNotifID)) {
                            final ClientListenerInfo li = infoList.get(listenerID);
                            if (li != null) {
                                listeners.put(listenerID, li);
                            }
                            continue;
                        }
                        final Notification notif = tn.getNotification();
                        final String unreg =
                            MBeanServerNotification.UNREGISTRATION_NOTIFICATION;
                        if (notif instanceof MBeanServerNotification &&
                            notif.getType().equals(unreg)) {

                            MBeanServerNotification mbsn =
                                (MBeanServerNotification) notif;
                            ObjectName name = mbsn.getMBeanName();

                            removeNotificationListener(name);
                        }
                    }
                    myListenerID = mbeanRemovedNotifID;
                }

                if (missed > 0) {
                    final String msg =
                        "May have lost up to " + missed +
                        " notification" + (missed == 1 ? "" : "s");
                    lostNotifs(msg, missed);
                    logger.trace("NotifFetcher.run", msg);
                }

                // forward
                for (int i = 0 ; i < len ; i++) {
                    final TargetedNotification tn = notifs[i];
                    dispatchNotification(tn,myListenerID,listeners);
                }
            }

            synchronized (ClientNotifForwarder.this) {
                currentFetchThread = null;
            }

            if (nr == null || shouldStop()) {
                // tell that the thread is REALLY stopped
                setState(STOPPED);

                try {
                      removeListenerForMBeanRemovedNotif(mbeanRemovedNotifID);
                } catch (Exception e) {
                    if (logger.traceOn()) {
                        logger.trace("NotifFetcher-run",
                                "removeListenerForMBeanRemovedNotif", e);
                    }
                }
            } else {
                executor.execute(this);
            }
        }

        void dispatchNotification(TargetedNotification tn,
                                  Integer myListenerID,
                                  Map<Integer, ClientListenerInfo> listeners) {
            final Notification notif = tn.getNotification();
            final Integer listenerID = tn.getListenerID();

            if (listenerID.equals(myListenerID)) return;
            final ClientListenerInfo li = listeners.get(listenerID);

            if (li == null) {
                logger.trace("NotifFetcher.dispatch",
                             "Listener ID not in map");
                return;
            }

            NotificationListener l = li.getListener();
            Object h = li.getHandback();
            try {
                l.handleNotification(notif, h);
            } catch (RuntimeException e) {
                final String msg =
                    "Failed to forward a notification " +
                    "to a listener";
                logger.trace("NotifFetcher-run", msg, e);
            }

        }

        private NotificationResult fetchNotifs() {
            try {
                NotificationResult nr = ClientNotifForwarder.this.
                    fetchNotifs(clientSequenceNumber,maxNotifications,
                                timeout);

                if (logger.traceOn()) {
                    logger.trace("NotifFetcher-run",
                                 "Got notifications from the server: "+nr);
                }

                return nr;
            } catch (ClassNotFoundException e) {
                logger.trace("NotifFetcher.fetchNotifs", e);
                return fetchOneNotif();
            } catch (NotSerializableException e) {
                logger.trace("NotifFetcher.fetchNotifs", e);
                return fetchOneNotif();
            } catch (IOException ioe) {
                if (!shouldStop()) {
                    logger.error("NotifFetcher-run",
                                 "Failed to fetch notification, " +
                                 "stopping thread. Error is: " + ioe, ioe);
                    logger.debug("NotifFetcher-run",ioe);
                }

                // no more fetching
                return null;
            }
        }

        /* Fetch one notification when we suspect that it might be a
           notification that we can't deserialize (because of a
           missing class).  First we ask for 0 notifications with 0
           timeout.  This allows us to skip sequence numbers for
           notifications that don't match our filters.  Then we ask
           for one notification.  If that produces a
           ClassNotFoundException or a NotSerializableException, we
           increase our sequence number and ask again.  Eventually we
           will either get a successful notification, or a return with
           0 notifications.  In either case we can return a
           NotificationResult.  This algorithm works (albeit less
           well) even if the server implementation doesn't optimize a
           request for 0 notifications to skip sequence numbers for
           notifications that don't match our filters.

           If we had at least one ClassNotFoundException, then we
           must emit a JMXConnectionNotification.LOST_NOTIFS.
        */
        private NotificationResult fetchOneNotif() {
            ClientNotifForwarder cnf = ClientNotifForwarder.this;

            long startSequenceNumber = clientSequenceNumber;

            int notFoundCount = 0;

            NotificationResult result = null;
            long firstEarliest = -1;

            while (result == null && !shouldStop()) {
                NotificationResult nr;

                try {
                    // 0 notifs to update startSequenceNumber
                    nr = cnf.fetchNotifs(startSequenceNumber, 0, 0L);
                } catch (ClassNotFoundException e) {
                    logger.warning("NotifFetcher.fetchOneNotif",
                                   "Impossible exception: " + e);
                    logger.debug("NotifFetcher.fetchOneNotif",e);
                    return null;
                } catch (IOException e) {
                    if (!shouldStop())
                        logger.trace("NotifFetcher.fetchOneNotif", e);
                    return null;
                }

                if (shouldStop())
                    return null;

                startSequenceNumber = nr.getNextSequenceNumber();
                if (firstEarliest < 0)
                    firstEarliest = nr.getEarliestSequenceNumber();

                try {
                    // 1 notif to skip possible missing class
                    result = cnf.fetchNotifs(startSequenceNumber, 1, 0L);
                } catch (Exception e) {
                    if (e instanceof ClassNotFoundException
                        || e instanceof NotSerializableException) {
                        logger.warning("NotifFetcher.fetchOneNotif",
                                     "Failed to deserialize a notification: "+e.toString());
                        if (logger.traceOn()) {
                            logger.trace("NotifFetcher.fetchOneNotif",
                                         "Failed to deserialize a notification.", e);
                        }

                        notFoundCount++;
                        startSequenceNumber++;
                    } else {
                        if (!shouldStop())
                            logger.trace("NotifFetcher.fetchOneNotif", e);
                        return null;
                    }
                }
            }

            if (notFoundCount > 0) {
                final String msg =
                    "Dropped " + notFoundCount + " notification" +
                    (notFoundCount == 1 ? "" : "s") +
                    " because classes were missing locally";
                lostNotifs(msg, notFoundCount);
                // Even if result.getEarliestSequenceNumber() is now greater than
                // it was initially, meaning some notifs have been dropped
                // from the buffer, we don't want the caller to see that
                // because it is then likely to renotify about the lost notifs.
                // So we put back the first value of earliestSequenceNumber
                // that we saw.
                if (result != null) {
                    result = new NotificationResult(
                            firstEarliest, result.getNextSequenceNumber(),
                            result.getTargetedNotifications());
                }
            }

            return result;
        }

        private boolean shouldStop() {
            synchronized (ClientNotifForwarder.this) {
                if (state != STARTED) {
                    return true;
                } else if (infoList.size() == 0) {
                    // no more listener, stop fetching
                    setState(STOPPING);

                    return true;
                }

                return false;
            }
        }
    }


// -------------------------------------------------
// private methods
// -------------------------------------------------
    private synchronized void setState(int newState) {
        if (state == TERMINATED) {
            return;
        }

        state = newState;
        this.notifyAll();
    }

    /*
     * Called to decide whether need to start a thread for fetching notifs.
     * <P>The parameter reconnected will decide whether to initilize the clientSequenceNumber,
     * initilaizing the clientSequenceNumber means to ignore all notifications arrived before.
     * If it is reconnected, we will not initialize in order to get all notifications arrived
     * during the reconnection. It may cause the newly registered listeners to receive some
     * notifications arrived before its registray.
     */
    private synchronized void init(boolean reconnected) throws IOException {
        switch (state) {
        case STARTED:
            return;
        case STARTING:
            return;
        case TERMINATED:
            throw new IOException("The ClientNotifForwarder has been terminated.");
        case STOPPING:
            if (beingReconnected == true) {
                // wait for another thread to do, which is doing reconnection
                return;
            }

            while (state == STOPPING) { // make sure only one fetching thread.
                try {
                    wait();
                } catch (InterruptedException ire) {
                    IOException ioe = new IOException(ire.toString());
                    EnvHelp.initCause(ioe, ire);

                    throw ioe;
                }
            }

            // re-call this method to check the state again,
            // the state can be other value like TERMINATED.
            init(reconnected);

            return;
        case STOPPED:
            if (beingReconnected == true) {
                // wait for another thread to do, which is doing reconnection
                return;
            }

            if (logger.traceOn()) {
                logger.trace("init", "Initializing...");
            }

            // init the clientSequenceNumber if not reconnected.
            if (!reconnected) {
                try {
                    NotificationResult nr = fetchNotifs(-1, 0, 0);
                    clientSequenceNumber = nr.getNextSequenceNumber();
                } catch (ClassNotFoundException e) {
                    // can't happen
                    logger.warning("init", "Impossible exception: "+ e);
                    logger.debug("init",e);
                }
            }

            // for cleaning
            try {
                mbeanRemovedNotifID = addListenerForMBeanRemovedNotif();
            } catch (Exception e) {
                final String msg =
                    "Failed to register a listener to the mbean " +
                    "server: the client will not do clean when an MBean " +
                    "is unregistered";
                if (logger.traceOn()) {
                    logger.trace("init", msg, e);
                }
            }

            setState(STARTING);

            // start fetching
            executor.execute(new NotifFetcher());

            return;
        default:
            // should not
            throw new IOException("Unknown state.");
        }
    }

    /**
     * Import: should not remove a listener during reconnection, the reconnection
     * needs to change the listener list and that will possibly make removal fail.
     */
    private synchronized void beforeRemove() throws IOException {
        while (beingReconnected) {
            if (state == TERMINATED) {
                throw new IOException("Terminated.");
            }

            try {
                wait();
            } catch (InterruptedException ire) {
                IOException ioe = new IOException(ire.toString());
                EnvHelp.initCause(ioe, ire);

                throw ioe;
            }
        }

        if (state == TERMINATED) {
            throw new IOException("Terminated.");
        }
    }

// -------------------------------------------------
// private variables
// -------------------------------------------------

    private final ClassLoader defaultClassLoader;
    private final Executor executor;

    private final Map<Integer, ClientListenerInfo> infoList =
            new HashMap<Integer, ClientListenerInfo>();

    // notif stuff
    private long clientSequenceNumber = -1;
    private final int maxNotifications;
    private final long timeout;
    private Integer mbeanRemovedNotifID = null;
    private Thread currentFetchThread;

    // state
    /**
     * This state means that a thread is being created for fetching and forwarding notifications.
     */
    private static final int STARTING = 0;

    /**
     * This state tells that a thread has been started for fetching and forwarding notifications.
     */
    private static final int STARTED = 1;

    /**
     * This state means that the fetching thread is informed to stop.
     */
    private static final int STOPPING = 2;

    /**
     * This state means that the fetching thread is already stopped.
     */
    private static final int STOPPED = 3;

    /**
     * This state means that this object is terminated and no more thread will be created
     * for fetching notifications.
     */
    private static final int TERMINATED = 4;

    private int state = STOPPED;

    /**
     * This variable is used to tell whether a connector (RMIConnector or ClientIntermediary)
     * is doing reconnection.
     * This variable will be set to true by the method <code>preReconnection</code>, and set
     * to false by <code>postReconnection</code>.
     * When beingReconnected == true, no thread will be created for fetching notifications.
     */
    private boolean beingReconnected = false;

    private static final ClassLogger logger =
        new ClassLogger("javax.management.remote.misc",
                        "ClientNotifForwarder");
}<|MERGE_RESOLUTION|>--- conflicted
+++ resolved
@@ -54,14 +54,10 @@
 
 
 public abstract class ClientNotifForwarder {
-<<<<<<< HEAD
-    public ClientNotifForwarder(Map<String, ?> env) {
-=======
 
     private final AccessControlContext acc;
 
     public ClientNotifForwarder(Map env) {
->>>>>>> 869dcd14
         this(null, env);
     }
 
