--- conflicted
+++ resolved
@@ -109,14 +109,11 @@
 
 address OptoRuntime::_slow_arraycopy_Java                         = nullptr;
 address OptoRuntime::_register_finalizer_Java                     = nullptr;
-<<<<<<< HEAD
-address OptoRuntime::_allocate_instance                            = nullptr;
-=======
 #if INCLUDE_JVMTI
+address OptoRuntime::_allocate_instance                           = nullptr;
 address OptoRuntime::_notify_jvmti_mount                          = nullptr;
 address OptoRuntime::_notify_jvmti_unmount                        = nullptr;
 #endif
->>>>>>> 69152c3b
 
 ExceptionBlob* OptoRuntime::_exception_blob;
 
@@ -156,14 +153,9 @@
   gen(env, _multianewarray4_Java           , multianewarray4_Type         , multianewarray4_C               ,    0 , true, false);
   gen(env, _multianewarray5_Java           , multianewarray5_Type         , multianewarray5_C               ,    0 , true, false);
   gen(env, _multianewarrayN_Java           , multianewarrayN_Type         , multianewarrayN_C               ,    0 , true, false);
-<<<<<<< HEAD
   gen(env, _allocate_instance              , new_instance_Type            , SharedRuntime::allocate_instance,    0 , true, false);
-=======
-#if INCLUDE_JVMTI
   gen(env, _notify_jvmti_mount             , notify_jvmti_Type            , SharedRuntime::notify_jvmti_mount,   0 , true, false);
   gen(env, _notify_jvmti_unmount           , notify_jvmti_Type            , SharedRuntime::notify_jvmti_unmount, 0 , true, false);
-#endif
->>>>>>> 69152c3b
   gen(env, _complete_monitor_locking_Java  , complete_monitor_enter_Type  , SharedRuntime::complete_monitor_locking_C, 0, false, false);
   gen(env, _monitor_notify_Java            , monitor_notify_Type          , monitor_notify_C                ,    0 , false, false);
   gen(env, _monitor_notifyAll_Java         , monitor_notify_Type          , monitor_notifyAll_C             ,    0 , false, false);
