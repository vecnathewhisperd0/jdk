--- conflicted
+++ resolved
@@ -41,12 +41,8 @@
   static oopDesc* load_reference_barrier(oopDesc* src, oop* load_addr);
   static oopDesc* load_reference_barrier_narrow(oopDesc* src, narrowOop* load_addr);
 
-<<<<<<< HEAD
-  static oopDesc* load_reference_barrier_native(oopDesc* src, oop* load_addr);
-  static oopDesc* load_reference_barrier_native_narrow(oopDesc* src, narrowOop* load_addr);
-=======
   static oopDesc* load_reference_barrier_weak(oopDesc* src, oop* load_addr);
->>>>>>> 4c66b158
+  static oopDesc* load_reference_barrier_weak_narrow(oopDesc* src, narrowOop* load_addr);
 
   static void shenandoah_clone_barrier(oopDesc* src);
 };
