--- conflicted
+++ resolved
@@ -65,12 +65,8 @@
       _keep_alive->do_oop(p);
       ++_live;
     } else {
-<<<<<<< HEAD
       ObjectMonitor::maybe_deflate_dead(p);
-      *p = NULL;
-=======
       *p = nullptr;
->>>>>>> 6e19387f
       ++_new_dead;
     }
   }
