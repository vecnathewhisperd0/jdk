--- conflicted
+++ resolved
@@ -236,11 +236,8 @@
         REDUNDANT_STRICTFP(JDK17),
         UNCONDITIONAL_PATTERN_IN_INSTANCEOF(JDK19, Fragments.FeatureUnconditionalPatternsInInstanceof, DiagKind.PLURAL),
         RECORD_PATTERNS(JDK19, Fragments.FeatureDeconstructionPatterns, DiagKind.PLURAL),
-<<<<<<< HEAD
+        WARN_ON_ILLEGAL_UTF8(MIN, JDK21),
         UNNAMED_VARIABLES(JDK20, Fragments.FeatureUnnamedVariables, DiagKind.PLURAL),
-=======
-        WARN_ON_ILLEGAL_UTF8(MIN, JDK21),
->>>>>>> 2f36eb01
         ;
 
         enum DiagKind {
