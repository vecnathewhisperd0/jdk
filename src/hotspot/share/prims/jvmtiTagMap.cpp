--- conflicted
+++ resolved
@@ -1334,137 +1334,6 @@
   return collector.result(count_ptr, object_result_ptr, tag_result_ptr);
 }
 
-<<<<<<< HEAD
-
-// ObjectMarker is used to support the marking objects when walking the
-// heap.
-//
-// This implementation uses the existing mark bits in an object for
-// marking. Objects that are marked must later have their headers restored.
-// As most objects are unlocked and don't have their identity hash computed
-// we don't have to save their headers. Instead we save the headers that
-// are "interesting". Later when the headers are restored this implementation
-// restores all headers to their initial value and then restores the few
-// objects that had interesting headers.
-//
-// Future work: This implementation currently uses growable arrays to save
-// the oop and header of interesting objects. As an optimization we could
-// use the same technique as the GC and make use of the unused area
-// between top() and end().
-//
-
-// An ObjectClosure used to restore the mark bits of an object
-class RestoreMarksClosure : public ObjectClosure {
- public:
-  void do_object(oop o) {
-    if (o != NULL) {
-      markWord mark = o->mark();
-      if (mark.is_marked()) {
-        o->init_mark();
-      }
-    }
-  }
-};
-
-// ObjectMarker provides the mark and visited functions
-class ObjectMarker : AllStatic {
- private:
-  // saved headers
-  static GrowableArray<oop>* _saved_oop_stack;
-  static GrowableArray<markWord>* _saved_mark_stack;
-  static bool _needs_reset;                  // do we need to reset mark bits?
-
- public:
-  static void init();                       // initialize
-  static void done();                       // clean-up
-
-  static inline void mark(oop o);           // mark an object
-  static inline bool visited(oop o);        // check if object has been visited
-
-  static inline bool needs_reset()            { return _needs_reset; }
-  static inline void set_needs_reset(bool v)  { _needs_reset = v; }
-};
-
-GrowableArray<oop>* ObjectMarker::_saved_oop_stack = NULL;
-GrowableArray<markWord>* ObjectMarker::_saved_mark_stack = NULL;
-bool ObjectMarker::_needs_reset = true;  // need to reset mark bits by default
-
-// initialize ObjectMarker - prepares for object marking
-void ObjectMarker::init() {
-  assert(Thread::current()->is_VM_thread(), "must be VMThread");
-  assert(SafepointSynchronize::is_at_safepoint(), "must be at a safepoint");
-
-  // prepare heap for iteration
-  Universe::heap()->ensure_parsability(false);  // no need to retire TLABs
-
-  // create stacks for interesting headers
-  _saved_mark_stack = new (ResourceObj::C_HEAP, mtServiceability) GrowableArray<markWord>(4000, mtServiceability);
-  _saved_oop_stack = new (ResourceObj::C_HEAP, mtServiceability) GrowableArray<oop>(4000, mtServiceability);
-}
-
-// Object marking is done so restore object headers
-void ObjectMarker::done() {
-  // iterate over all objects and restore the mark bits to
-  // their initial value
-  RestoreMarksClosure blk;
-  if (needs_reset()) {
-    Universe::heap()->object_iterate(&blk);
-  } else {
-    // We don't need to reset mark bits on this call, but reset the
-    // flag to the default for the next call.
-    set_needs_reset(true);
-  }
-
-  // now restore the interesting headers
-  for (int i = 0; i < _saved_oop_stack->length(); i++) {
-    oop o = _saved_oop_stack->at(i);
-    markWord mark = _saved_mark_stack->at(i);
-    o->set_mark(mark);
-  }
-
-  // free the stacks
-  delete _saved_oop_stack;
-  delete _saved_mark_stack;
-}
-
-// mark an object
-inline void ObjectMarker::mark(oop o) {
-  assert(Universe::heap()->is_in(o), "sanity check");
-  assert(!o->mark().is_marked(), "should only mark an object once");
-
-  // object's mark word
-  markWord mark = o->mark();
-
-  if (o->mark_must_be_preserved(mark)) {
-    _saved_mark_stack->push(mark);
-    _saved_oop_stack->push(o);
-  }
-
-  // mark the object
-  o->set_mark(o->klass()->prototype_header().set_marked());
-}
-
-// return true if object is marked
-inline bool ObjectMarker::visited(oop o) {
-  return o->mark().is_marked();
-}
-
-// Stack allocated class to help ensure that ObjectMarker is used
-// correctly. Constructor initializes ObjectMarker, destructor calls
-// ObjectMarker's done() function to restore object headers.
-class ObjectMarkerController : public StackObj {
- public:
-  ObjectMarkerController() {
-    ObjectMarker::init();
-  }
-  ~ObjectMarkerController() {
-    ObjectMarker::done();
-  }
-};
-
-
-=======
->>>>>>> abfd2f98
 // helper to map a jvmtiHeapReferenceKind to an old style jvmtiHeapRootKind
 // (not performance critical as only used for roots)
 static jvmtiHeapRootKind toJvmtiHeapRootKind(jvmtiHeapReferenceKind kind) {
