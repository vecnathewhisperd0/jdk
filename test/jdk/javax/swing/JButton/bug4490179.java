/*
 * Copyright (c) 2002, 2024, Oracle and/or its affiliates. All rights reserved.
 * DO NOT ALTER OR REMOVE COPYRIGHT NOTICES OR THIS FILE HEADER.
 *
 * This code is free software; you can redistribute it and/or modify it
 * under the terms of the GNU General Public License version 2 only, as
 * published by the Free Software Foundation.
 *
 * This code is distributed in the hope that it will be useful, but WITHOUT
 * ANY WARRANTY; without even the implied warranty of MERCHANTABILITY or
 * FITNESS FOR A PARTICULAR PURPOSE.  See the GNU General Public License
 * version 2 for more details (a copy is included in the LICENSE file that
 * accompanied this code).
 *
 * You should have received a copy of the GNU General Public License version
 * 2 along with this work; if not, write to the Free Software Foundation,
 * Inc., 51 Franklin St, Fifth Floor, Boston, MA 02110-1301 USA.
 *
 * Please contact Oracle, 500 Oracle Parkway, Redwood Shores, CA 94065 USA
 * or visit www.oracle.com if you need additional information or have any
 * questions.
 */

/*
 * @test
 * @bug 4490179 8049069
 * @summary Tests that JButton only responds to left mouse clicks.
 * @key headful
 * @run main bug4490179
 */

import java.awt.Dimension;
import java.awt.Point;
import java.awt.Robot;
import java.awt.event.ActionEvent;
import java.awt.event.ActionListener;
import java.awt.event.InputEvent;
<<<<<<< HEAD
import java.util.concurrent.CountDownLatch;
import java.util.concurrent.TimeUnit;
=======
import java.awt.event.MouseAdapter;
import java.awt.event.MouseEvent;
import java.awt.event.WindowAdapter;
import java.awt.event.WindowEvent;
import java.util.concurrent.CountDownLatch;
>>>>>>> 62a4544b

import javax.swing.JButton;
import javax.swing.JFrame;
import javax.swing.SwingUtilities;

import static java.util.concurrent.TimeUnit.MILLISECONDS;
import static java.util.concurrent.TimeUnit.SECONDS;

public final class bug4490179
        extends MouseAdapter
        implements ActionListener {
    static JFrame frame;
    static JButton button;
<<<<<<< HEAD
    static volatile Point pt;
    private static final CountDownLatch anyButton = new CountDownLatch(1);
    private static final CountDownLatch mouseButton1 = new CountDownLatch(1);
=======

    private static volatile Point buttonCenter;

    private static final CountDownLatch windowGainedFocus = new CountDownLatch(1);

    private static final CountDownLatch mouseButton1Released = new CountDownLatch(1);
    private static final CountDownLatch mouseButton3Released = new CountDownLatch(2);

    private static final CountDownLatch actionPerformed = new CountDownLatch(1);
>>>>>>> 62a4544b

    public static void main(String[] args) throws Exception {
        Robot robot = new Robot();
        robot.setAutoDelay(100);

        final bug4490179 eventHandler = new bug4490179();
        try {
            SwingUtilities.invokeAndWait(() -> {
                button = new JButton("Button");
                button.addActionListener(eventHandler);
                button.addMouseListener(eventHandler);

                frame = new JFrame("bug4490179");
                frame.getContentPane().add(button);
<<<<<<< HEAD
                button.addActionListener(e -> {
                    System.err.println("ActionEvent: " + e);
                    if ((e.getModifiers() & InputEvent.BUTTON1_MASK) != 0) {
                        mouseButton1.countDown();
=======

                frame.addWindowFocusListener(new WindowAdapter() {
                    @Override
                    public void windowGainedFocus(WindowEvent e) {
                        windowGainedFocus.countDown();
>>>>>>> 62a4544b
                    }
                    anyButton.countDown();
                });

                frame.pack();
                frame.setLocationRelativeTo(null);
                frame.setVisible(true);
            });

            if (!windowGainedFocus.await(1, SECONDS)) {
                throw new RuntimeException("Window didn't gain focus");
            }
            robot.waitForIdle();

            SwingUtilities.invokeAndWait(() -> {
<<<<<<< HEAD
                Point loc = button.getLocationOnScreen();
                Dimension size = button.getSize();
                pt = new Point(loc.x + size.width / 2, loc.y + size.height / 2);
            });

            robot.mouseMove(pt.x, pt.y);
            robot.waitForIdle();
=======
                Point location = button.getLocationOnScreen();
                buttonCenter = new Point(location.x + button.getWidth() / 2,
                                         location.y + button.getHeight() / 2);
            });

            robot.mouseMove(buttonCenter.x, buttonCenter.y);
            System.out.println("Press / Release button 3");
>>>>>>> 62a4544b
            robot.mousePress(InputEvent.BUTTON3_DOWN_MASK);
            robot.mouseRelease(InputEvent.BUTTON3_DOWN_MASK);

            System.out.println("Press button 1");
            robot.mousePress(InputEvent.BUTTON1_DOWN_MASK);
            System.out.println("Press button 3");
            robot.mousePress(InputEvent.BUTTON3_DOWN_MASK);
            System.out.println("Release button 3");
            robot.mouseRelease(InputEvent.BUTTON3_DOWN_MASK);
<<<<<<< HEAD
            if (anyButton.await(3, TimeUnit.SECONDS)) {
                // Restore robot state
                robot.mouseRelease(InputEvent.BUTTON1_DOWN_MASK);
                throw new RuntimeException("Unexpected ActionEvent");
            }

            robot.mouseRelease(InputEvent.BUTTON1_DOWN_MASK);
            if (!mouseButton1.await(2, TimeUnit.SECONDS)) {
                throw new RuntimeException("Missing ActionEvent for BUTTON1");
=======

            try {
                if (!mouseButton3Released.await(1, SECONDS)) {
                    throw new RuntimeException("Mouse button 3 isn't released");
                }

                robot.waitForIdle();

                if (actionPerformed.await(100, MILLISECONDS)) {
                    throw new RuntimeException("Action event triggered by releasing button 3");
                }
            } finally {
                System.out.println("Release button 1");
                robot.mouseRelease(InputEvent.BUTTON1_DOWN_MASK);
            }

            if (!mouseButton1Released.await(1, SECONDS)) {
                throw new RuntimeException("Mouse button 1 isn't released");
            }
            if (!actionPerformed.await(100, MILLISECONDS)) {
                throw new RuntimeException("Action event isn't triggered by releasing button 1");
>>>>>>> 62a4544b
            }
        } finally {
            SwingUtilities.invokeAndWait(() -> {
                if (frame != null) {
                    frame.dispose();
                }
            });
        }
    }

    @Override
    public void actionPerformed(ActionEvent e) {
        System.out.println("    actionPerformed");
        actionPerformed.countDown();
    }

    @Override
    public void mouseReleased(MouseEvent e) {
        if (e.getButton() == MouseEvent.BUTTON1) {
            System.out.println("    mouseReleased: button 1");
            mouseButton1Released.countDown();
        } else if (e.getButton() == MouseEvent.BUTTON3) {
            System.out.println("    mouseReleased: button 3");
            mouseButton3Released.countDown();
        }
    }
}<|MERGE_RESOLUTION|>--- conflicted
+++ resolved
@@ -29,22 +29,16 @@
  * @run main bug4490179
  */
 
-import java.awt.Dimension;
 import java.awt.Point;
 import java.awt.Robot;
 import java.awt.event.ActionEvent;
 import java.awt.event.ActionListener;
 import java.awt.event.InputEvent;
-<<<<<<< HEAD
-import java.util.concurrent.CountDownLatch;
-import java.util.concurrent.TimeUnit;
-=======
 import java.awt.event.MouseAdapter;
 import java.awt.event.MouseEvent;
 import java.awt.event.WindowAdapter;
 import java.awt.event.WindowEvent;
 import java.util.concurrent.CountDownLatch;
->>>>>>> 62a4544b
 
 import javax.swing.JButton;
 import javax.swing.JFrame;
@@ -58,11 +52,6 @@
         implements ActionListener {
     static JFrame frame;
     static JButton button;
-<<<<<<< HEAD
-    static volatile Point pt;
-    private static final CountDownLatch anyButton = new CountDownLatch(1);
-    private static final CountDownLatch mouseButton1 = new CountDownLatch(1);
-=======
 
     private static volatile Point buttonCenter;
 
@@ -72,7 +61,6 @@
     private static final CountDownLatch mouseButton3Released = new CountDownLatch(2);
 
     private static final CountDownLatch actionPerformed = new CountDownLatch(1);
->>>>>>> 62a4544b
 
     public static void main(String[] args) throws Exception {
         Robot robot = new Robot();
@@ -87,24 +75,17 @@
 
                 frame = new JFrame("bug4490179");
                 frame.getContentPane().add(button);
-<<<<<<< HEAD
-                button.addActionListener(e -> {
-                    System.err.println("ActionEvent: " + e);
-                    if ((e.getModifiers() & InputEvent.BUTTON1_MASK) != 0) {
-                        mouseButton1.countDown();
-=======
 
                 frame.addWindowFocusListener(new WindowAdapter() {
                     @Override
                     public void windowGainedFocus(WindowEvent e) {
                         windowGainedFocus.countDown();
->>>>>>> 62a4544b
                     }
-                    anyButton.countDown();
                 });
 
                 frame.pack();
                 frame.setLocationRelativeTo(null);
+                frame.setDefaultCloseOperation(JFrame.EXIT_ON_CLOSE);
                 frame.setVisible(true);
             });
 
@@ -114,15 +95,6 @@
             robot.waitForIdle();
 
             SwingUtilities.invokeAndWait(() -> {
-<<<<<<< HEAD
-                Point loc = button.getLocationOnScreen();
-                Dimension size = button.getSize();
-                pt = new Point(loc.x + size.width / 2, loc.y + size.height / 2);
-            });
-
-            robot.mouseMove(pt.x, pt.y);
-            robot.waitForIdle();
-=======
                 Point location = button.getLocationOnScreen();
                 buttonCenter = new Point(location.x + button.getWidth() / 2,
                                          location.y + button.getHeight() / 2);
@@ -130,7 +102,6 @@
 
             robot.mouseMove(buttonCenter.x, buttonCenter.y);
             System.out.println("Press / Release button 3");
->>>>>>> 62a4544b
             robot.mousePress(InputEvent.BUTTON3_DOWN_MASK);
             robot.mouseRelease(InputEvent.BUTTON3_DOWN_MASK);
 
@@ -140,17 +111,6 @@
             robot.mousePress(InputEvent.BUTTON3_DOWN_MASK);
             System.out.println("Release button 3");
             robot.mouseRelease(InputEvent.BUTTON3_DOWN_MASK);
-<<<<<<< HEAD
-            if (anyButton.await(3, TimeUnit.SECONDS)) {
-                // Restore robot state
-                robot.mouseRelease(InputEvent.BUTTON1_DOWN_MASK);
-                throw new RuntimeException("Unexpected ActionEvent");
-            }
-
-            robot.mouseRelease(InputEvent.BUTTON1_DOWN_MASK);
-            if (!mouseButton1.await(2, TimeUnit.SECONDS)) {
-                throw new RuntimeException("Missing ActionEvent for BUTTON1");
-=======
 
             try {
                 if (!mouseButton3Released.await(1, SECONDS)) {
@@ -172,7 +132,6 @@
             }
             if (!actionPerformed.await(100, MILLISECONDS)) {
                 throw new RuntimeException("Action event isn't triggered by releasing button 1");
->>>>>>> 62a4544b
             }
         } finally {
             SwingUtilities.invokeAndWait(() -> {
