--- conflicted
+++ resolved
@@ -571,23 +571,6 @@
   if (!useHeavyMonitors()) {
     if (LockingMode == LM_LIGHTWEIGHT) {
       // Fast-locking does not use the 'lock' argument.
-<<<<<<< HEAD
-      LockStack& lock_stack = current->lock_stack();
-      if (lock_stack.can_push()) {
-        markWord mark = obj()->mark_acquire();
-        while (mark.is_unlocked()) {
-          // Retry until a lock state change has been observed.  cas_set_mark() may collide with non lock bits modifications.
-          // Try to swing into 'fast-locked' state.
-          assert(!lock_stack.contains(obj()), "thread must not already hold the lock");
-          const markWord locked_mark = mark.set_fast_locked();
-          const markWord old_mark = obj()->cas_set_mark(locked_mark, mark);
-          if (old_mark == mark) {
-            // Successfully fast-locked, push object to lock-stack and return.
-            lock_stack.push(obj());
-            return;
-          }
-          mark = old_mark;
-=======
       LockStack& lock_stack = locking_thread->lock_stack();
       if (lock_stack.is_full()) {
         // We unconditionally make room on the lock stack by inflating
@@ -619,7 +602,7 @@
       }
 
       markWord mark = obj()->mark_acquire();
-      while (mark.is_neutral()) {
+      while (mark.is_unlocked()) {
         // Retry until a lock state change has been observed. cas_set_mark() may collide with non lock bits modifications.
         // Try to swing into 'fast-locked' state.
         assert(!lock_stack.contains(obj()), "thread must not already hold the lock");
@@ -629,7 +612,6 @@
           // Successfully fast-locked, push object to lock-stack and return.
           lock_stack.push(obj());
           return true;
->>>>>>> f26e4308
         }
         mark = old_mark;
       }
@@ -1650,13 +1632,8 @@
     // cache lines to avoid false sharing on MP systems ...
     OM_PERFDATA_OP(Inflations, inc());
     if (log_is_enabled(Trace, monitorinflation)) {
-<<<<<<< HEAD
-      ResourceMark rm(current);
+      ResourceMark rm;
       lsh.print_cr("inflate(unlocked): object=" INTPTR_FORMAT ", mark="
-=======
-      ResourceMark rm;
-      lsh.print_cr("inflate(neutral): object=" INTPTR_FORMAT ", mark="
->>>>>>> f26e4308
                    INTPTR_FORMAT ", type='%s'", p2i(object),
                    object->mark().value(), object->klass()->external_name());
     }
