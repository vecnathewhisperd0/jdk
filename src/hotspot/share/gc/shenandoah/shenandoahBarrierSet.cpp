--- conflicted
+++ resolved
@@ -132,18 +132,10 @@
       gclab->retire();
     }
 
-<<<<<<< HEAD
-    if (ShenandoahCardBarrier) {
-      PLAB* plab = ShenandoahThreadLocalData::plab(thread);
-      if (plab != nullptr) {
-        ShenandoahGenerationalHeap::heap()->retire_plab(plab);
-      }
-=======
     PLAB* plab = ShenandoahThreadLocalData::plab(thread);
     if (plab != nullptr) {
       // This will assert if plab is not null in non-generational mode
       ShenandoahGenerationalHeap::heap()->retire_plab(plab);
->>>>>>> fdd5ed99
     }
 
     // SATB protocol requires to keep alive reachable oops from roots at the beginning of GC
