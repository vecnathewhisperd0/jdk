--- conflicted
+++ resolved
@@ -148,17 +148,13 @@
 
     @Test
     @IR(counts = { IRNode.LOAD_VECTOR_L, ">=1", IRNode.STORE_VECTOR, ">=1" },
-<<<<<<< HEAD
-        // This test fails with compact headers, but only with UseSSE<=3.
-        applyIf = { "UseCompactObjectHeaders", "false" })
-    public static void testByteLong1(byte[] dest, long[] src) {
-=======
+        // This test fails with compact headers, but only with UseSSE<=3.
+        applyIf = { "UseCompactObjectHeaders", "false" },
         applyIfCPUFeatureOr = {"sse2", "true", "asimd", "true"},
         applyIfPlatform = {"64-bit", "true"})
     // 32-bit: offsets are badly aligned (UNSAFE.ARRAY_BYTE_BASE_OFFSET is 4 byte aligned, but not 8 byte aligned).
     //         might get fixed with JDK-8325155.
     public static void testByteLong1a(byte[] dest, long[] src) {
->>>>>>> 7a64fbbb
         for (int i = 0; i < src.length; i++) {
             UNSAFE.putLongUnaligned(dest, UNSAFE.ARRAY_BYTE_BASE_OFFSET + 8 * i, src[i]);
         }
@@ -166,6 +162,8 @@
 
     @Test
     @IR(counts = { IRNode.LOAD_VECTOR_L, ">=1", IRNode.STORE_VECTOR, ">=1" },
+        // This test fails with compact headers, but only with UseSSE<=3.
+        applyIf = { "UseCompactObjectHeaders", "false" },
         applyIfCPUFeatureOr = {"sse2", "true", "asimd", "true"},
         applyIfPlatform = {"64-bit", "true"})
     // 32-bit: address has ConvL2I for cast of long to address, not supported.
@@ -177,6 +175,8 @@
 
     @Test
     @IR(counts = { IRNode.LOAD_VECTOR_L, ">=1", IRNode.STORE_VECTOR, ">=1" },
+        // This test fails with compact headers, but only with UseSSE<=3.
+        applyIf = { "UseCompactObjectHeaders", "false" },
         applyIfCPUFeatureOr = {"sse2", "true", "asimd", "true"})
     public static void testByteLong1c(byte[] dest, long[] src) {
         long base = 64; // make sure it is big enough and 8 byte aligned (required for 32-bit)
@@ -187,6 +187,8 @@
 
     @Test
     @IR(counts = { IRNode.LOAD_VECTOR_L, ">=1", IRNode.STORE_VECTOR, ">=1" },
+        // This test fails with compact headers, but only with UseSSE<=3.
+        applyIf = { "UseCompactObjectHeaders", "false" },
         applyIfCPUFeatureOr = {"sse2", "true", "asimd", "true"},
         applyIfPlatform = {"64-bit", "true"})
     // 32-bit: address has ConvL2I for cast of long to address, not supported.
@@ -207,17 +209,11 @@
 
     @Test
     @IR(counts = { IRNode.LOAD_VECTOR_L, ">=1", IRNode.STORE_VECTOR, ">=1" },
-<<<<<<< HEAD
-        // This test fails with compact headers, but only with UseSSE<=3.
-        applyIf = { "UseCompactObjectHeaders", "false" })
-    public static void testByteLong2(byte[] dest, long[] src) {
-=======
         applyIfCPUFeatureOr = {"sse2", "true", "asimd", "true"},
         applyIfPlatform = {"64-bit", "true"})
     // 32-bit: offsets are badly aligned (UNSAFE.ARRAY_BYTE_BASE_OFFSET is 4 byte aligned, but not 8 byte aligned).
     //         might get fixed with JDK-8325155.
     public static void testByteLong2a(byte[] dest, long[] src) {
->>>>>>> 7a64fbbb
         for (int i = 1; i < src.length; i++) {
             UNSAFE.putLongUnaligned(dest, UNSAFE.ARRAY_BYTE_BASE_OFFSET + 8 * (i - 1), src[i]);
         }
@@ -242,17 +238,13 @@
 
     @Test
     @IR(counts = { IRNode.LOAD_VECTOR_L, ">=1", IRNode.STORE_VECTOR, ">=1" },
-<<<<<<< HEAD
-        // This test fails with compact headers, but only with UseSSE<=3.
-        applyIf = { "UseCompactObjectHeaders", "false" })
-    public static void testByteLong3(byte[] dest, long[] src) {
-=======
+        // This test fails with compact headers, but only with UseSSE<=3.
+        applyIf = { "UseCompactObjectHeaders", "false" },
         applyIfCPUFeatureOr = {"sse2", "true", "asimd", "true"},
         applyIfPlatform = {"64-bit", "true"})
     // 32-bit: offsets are badly aligned (UNSAFE.ARRAY_BYTE_BASE_OFFSET is 4 byte aligned, but not 8 byte aligned).
     //         might get fixed with JDK-8325155.
     public static void testByteLong3a(byte[] dest, long[] src) {
->>>>>>> 7a64fbbb
         for (int i = 0; i < src.length - 1; i++) {
             UNSAFE.putLongUnaligned(dest, UNSAFE.ARRAY_BYTE_BASE_OFFSET + 8 * (i + 1), src[i]);
         }
@@ -260,6 +252,8 @@
 
     @Test
     @IR(counts = { IRNode.LOAD_VECTOR_L, ">=1", IRNode.STORE_VECTOR, ">=1" },
+        // This test fails with compact headers, but only with UseSSE<=3.
+        applyIf = { "UseCompactObjectHeaders", "false" },
         applyIfCPUFeatureOr = {"sse2", "true", "asimd", "true"},
         applyIfPlatform = {"64-bit", "true"})
     // 32-bit: address has ConvL2I for cast of long to address, not supported.
@@ -311,17 +305,13 @@
 
     @Test
     @IR(counts = { IRNode.LOAD_VECTOR_L, ">=1", IRNode.STORE_VECTOR, ">=1" },
-<<<<<<< HEAD
-        // This test fails with compact headers, but only with UseSSE<=3.
-        applyIf = { "UseCompactObjectHeaders", "false" })
-    public static void testByteLong5(byte[] dest, long[] src, int start, int stop) {
-=======
+        // This test fails with compact headers, but only with UseSSE<=3.
+        applyIf = { "UseCompactObjectHeaders", "false" },
         applyIfCPUFeatureOr = {"sse2", "true", "asimd", "true"},
         applyIfPlatform = {"64-bit", "true"})
     // 32-bit: offsets are badly aligned (UNSAFE.ARRAY_BYTE_BASE_OFFSET is 4 byte aligned, but not 8 byte aligned).
     //         might get fixed with JDK-8325155.
     public static void testByteLong5a(byte[] dest, long[] src, int start, int stop) {
->>>>>>> 7a64fbbb
         for (int i = start; i < stop; i++) {
             UNSAFE.putLongUnaligned(dest, UNSAFE.ARRAY_BYTE_BASE_OFFSET + 8 * (i + baseOffset), src[i]);
         }
@@ -329,6 +319,8 @@
 
     @Test
     @IR(counts = { IRNode.LOAD_VECTOR_L, ">=1", IRNode.STORE_VECTOR, ">=1" },
+        // This test fails with compact headers, but only with UseSSE<=3.
+        applyIf = { "UseCompactObjectHeaders", "false" },
         applyIfCPUFeatureOr = {"sse2", "true", "asimd", "true"},
         applyIfPlatform = {"64-bit", "true"})
     // 32-bit: address has ConvL2I for cast of long to address, not supported.
@@ -347,17 +339,13 @@
 
     @Test
     @IR(counts = { IRNode.LOAD_VECTOR_L, ">=1", IRNode.STORE_VECTOR, ">=1" },
-<<<<<<< HEAD
-        // This test fails with compact headers, but only with UseSSE<=3.
-        applyIf = { "UseCompactObjectHeaders", "false" })
-    public static void testByteByte1(byte[] dest, byte[] src) {
-=======
+        // This test fails with compact headers, but only with UseSSE<=3.
+        applyIf = { "UseCompactObjectHeaders", "false" },
         applyIfCPUFeatureOr = {"sse2", "true", "asimd", "true"},
         applyIfPlatform = {"64-bit", "true"})
     // 32-bit: offsets are badly aligned (UNSAFE.ARRAY_BYTE_BASE_OFFSET is 4 byte aligned, but not 8 byte aligned).
     //         might get fixed with JDK-8325155.
     public static void testByteByte1a(byte[] dest, byte[] src) {
->>>>>>> 7a64fbbb
         for (int i = 0; i < src.length / 8; i++) {
             UNSAFE.putLongUnaligned(dest, UNSAFE.ARRAY_BYTE_BASE_OFFSET + 8 * i, UNSAFE.getLongUnaligned(src, UNSAFE.ARRAY_BYTE_BASE_OFFSET + 8 * i));
         }
@@ -365,6 +353,8 @@
 
     @Test
     @IR(counts = { IRNode.LOAD_VECTOR_L, ">=1", IRNode.STORE_VECTOR, ">=1" },
+        // This test fails with compact headers, but only with UseSSE<=3.
+        applyIf = { "UseCompactObjectHeaders", "false" },
         applyIfCPUFeatureOr = {"sse2", "true", "asimd", "true"},
         applyIfPlatform = {"64-bit", "true"})
     // 32-bit: address has ConvL2I for cast of long to address, not supported.
@@ -382,17 +372,13 @@
 
     @Test
     @IR(counts = { IRNode.LOAD_VECTOR_L, ">=1", IRNode.STORE_VECTOR, ">=1" },
-<<<<<<< HEAD
-        // This test fails with compact headers, but only with UseSSE<=3.
-        applyIf = { "UseCompactObjectHeaders", "false" })
-    public static void testByteByte2(byte[] dest, byte[] src) {
-=======
+        // This test fails with compact headers, but only with UseSSE<=3.
+        applyIf = { "UseCompactObjectHeaders", "false" },
         applyIfCPUFeatureOr = {"sse2", "true", "asimd", "true"},
         applyIfPlatform = {"64-bit", "true"})
     // 32-bit: offsets are badly aligned (UNSAFE.ARRAY_BYTE_BASE_OFFSET is 4 byte aligned, but not 8 byte aligned).
     //         might get fixed with JDK-8325155.
     public static void testByteByte2a(byte[] dest, byte[] src) {
->>>>>>> 7a64fbbb
         for (int i = 1; i < src.length / 8; i++) {
             UNSAFE.putLongUnaligned(dest, UNSAFE.ARRAY_BYTE_BASE_OFFSET + 8 * (i - 1), UNSAFE.getLongUnaligned(src, UNSAFE.ARRAY_BYTE_BASE_OFFSET + 8 * i));
         }
@@ -400,6 +386,8 @@
 
     @Test
     @IR(counts = { IRNode.LOAD_VECTOR_L, ">=1", IRNode.STORE_VECTOR, ">=1" },
+        // This test fails with compact headers, but only with UseSSE<=3.
+        applyIf = { "UseCompactObjectHeaders", "false" },
         applyIfCPUFeatureOr = {"sse2", "true", "asimd", "true"},
         applyIfPlatform = {"64-bit", "true"})
     // 32-bit: address has ConvL2I for cast of long to address, not supported.
