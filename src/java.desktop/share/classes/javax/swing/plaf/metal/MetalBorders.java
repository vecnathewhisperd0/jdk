/*
 * Copyright (c) 1998, 2022, Oracle and/or its affiliates. All rights reserved.
 * DO NOT ALTER OR REMOVE COPYRIGHT NOTICES OR THIS FILE HEADER.
 *
 * This code is free software; you can redistribute it and/or modify it
 * under the terms of the GNU General Public License version 2 only, as
 * published by the Free Software Foundation.  Oracle designates this
 * particular file as subject to the "Classpath" exception as provided
 * by Oracle in the LICENSE file that accompanied this code.
 *
 * This code is distributed in the hope that it will be useful, but WITHOUT
 * ANY WARRANTY; without even the implied warranty of MERCHANTABILITY or
 * FITNESS FOR A PARTICULAR PURPOSE.  See the GNU General Public License
 * version 2 for more details (a copy is included in the LICENSE file that
 * accompanied this code).
 *
 * You should have received a copy of the GNU General Public License version
 * 2 along with this work; if not, write to the Free Software Foundation,
 * Inc., 51 Franklin St, Fifth Floor, Boston, MA 02110-1301 USA.
 *
 * Please contact Oracle, 500 Oracle Parkway, Redwood Shores, CA 94065 USA
 * or visit www.oracle.com if you need additional information or have any
 * questions.
 */

package javax.swing.plaf.metal;

<<<<<<< HEAD
import com.sun.java.swing.SwingUtilities3;
import sun.swing.StringUIClientPropertyKey;
import sun.swing.SwingUtilities2;

import javax.swing.AbstractButton;
import javax.swing.ButtonModel;
import javax.swing.JButton;
import javax.swing.JComponent;
import javax.swing.JInternalFrame;
import javax.swing.JMenu;
import javax.swing.JMenuBar;
import javax.swing.JMenuItem;
import javax.swing.JOptionPane;
import javax.swing.JScrollPane;
import javax.swing.JToolBar;
import javax.swing.SwingConstants;
import javax.swing.SwingUtilities;
import javax.swing.UIManager;
import javax.swing.border.AbstractBorder;
import javax.swing.border.Border;
import javax.swing.border.CompoundBorder;
import javax.swing.border.EmptyBorder;
import javax.swing.border.LineBorder;
import javax.swing.border.MatteBorder;
import javax.swing.plaf.BorderUIResource;
import javax.swing.plaf.UIResource;
import javax.swing.plaf.basic.BasicBorders;
import javax.swing.text.JTextComponent;
=======
import java.awt.BasicStroke;
>>>>>>> fb6c992f
import java.awt.Color;
import java.awt.Component;
import java.awt.Dialog;
import java.awt.Frame;
import java.awt.Graphics;
<<<<<<< HEAD
import java.awt.Insets;
=======
import java.awt.Graphics2D;
import java.awt.Insets;
import java.awt.Stroke;
>>>>>>> fb6c992f
import java.awt.Window;
import java.awt.geom.AffineTransform;

import javax.swing.AbstractButton;
import javax.swing.ButtonModel;
import javax.swing.JButton;
import javax.swing.JComponent;
import javax.swing.JInternalFrame;
import javax.swing.JMenu;
import javax.swing.JMenuBar;
import javax.swing.JMenuItem;
import javax.swing.JOptionPane;
import javax.swing.JScrollPane;
import javax.swing.JToolBar;
import javax.swing.SwingConstants;
import javax.swing.SwingUtilities;
import javax.swing.UIManager;
import javax.swing.border.AbstractBorder;
import javax.swing.border.Border;
import javax.swing.border.CompoundBorder;
import javax.swing.border.EmptyBorder;
import javax.swing.border.LineBorder;
import javax.swing.border.MatteBorder;
import javax.swing.plaf.BorderUIResource;
import javax.swing.plaf.UIResource;
import javax.swing.plaf.basic.BasicBorders;
import javax.swing.text.JTextComponent;

<<<<<<< HEAD
=======
import sun.swing.StringUIClientPropertyKey;
import sun.swing.SwingUtilities2;
>>>>>>> fb6c992f

/**
 * Factory object that can vend Borders appropriate for the metal L &amp; F.
 * @author Steve Wilson
 */
public class MetalBorders {

    /**
     * Client property indicating the button shouldn't provide a rollover
     * indicator. Only used with the Ocean theme.
     */
    static Object NO_BUTTON_ROLLOVER =
        new StringUIClientPropertyKey("NoButtonRollover");

    /**
     * Constructs a {@code MetalBorders}.
     */
    public MetalBorders() {}

    /**
     * The class represents the 3D border.
     */
    @SuppressWarnings("serial") // Superclass is not serializable across versions
    public static class Flush3DBorder extends AbstractBorder implements UIResource{
        /**
         * Constructs a {@code Flush3DBorder}.
         */
        public Flush3DBorder() {}

        public void paintBorder(Component c, Graphics g, int x, int y,
                          int w, int h) {
            if (c.isEnabled()) {
                MetalUtils.drawFlush3DBorder(g, x, y, w, h);
            } else {
                MetalUtils.drawDisabledBorder(g, x, y, w, h);
            }
        }

        public Insets getBorderInsets(Component c, Insets newInsets) {
            newInsets.set(2, 2, 2, 2);
            return newInsets;
        }
    }

    /**
     * The class represents the border of a {@code JButton}.
     */
    @SuppressWarnings("serial") // Superclass is not serializable across versions
    public static class ButtonBorder extends AbstractBorder implements UIResource {

        /**
         * The border insets.
         */
        protected static Insets borderInsets = new Insets( 3, 3, 3, 3 );

        /**
         * Constructs a {@code ButtonBorder}.
         */
        public ButtonBorder() {}

        public void paintBorder(Component c, Graphics g, int x, int y, int w, int h) {
            if (!(c instanceof AbstractButton)) {
                return;
            }
            if (MetalLookAndFeel.usingOcean()) {
                paintOceanBorder(c, g, x, y, w, h);
                return;
            }
            AbstractButton button = (AbstractButton)c;
            ButtonModel model = button.getModel();

            if ( model.isEnabled() ) {
                boolean isPressed = model.isPressed() && model.isArmed();
                boolean isDefault = (button instanceof JButton && ((JButton)button).isDefaultButton());

                if (isPressed && isDefault) {
                    MetalUtils.drawDefaultButtonPressedBorder(g, x, y, w, h);
                } else if (isPressed) {
                    MetalUtils.drawPressed3DBorder( g, x, y, w, h );
                } else if (isDefault) {
                    MetalUtils.drawDefaultButtonBorder( g, x, y, w, h, false);
                } else {
                    MetalUtils.drawButtonBorder( g, x, y, w, h, false);
                }
            } else { // disabled state
                MetalUtils.drawDisabledBorder( g, x, y, w-1, h-1 );
            }
        }

        private void paintOceanBorder(Component c, Graphics g, int x, int y,
                                      int w, int h) {
            AbstractButton button = (AbstractButton)c;
            ButtonModel model = ((AbstractButton)c).getModel();

            g.translate(x, y);
            if (MetalUtils.isToolBarButton(button)) {
                if (model.isEnabled()) {
                    if (model.isPressed()) {
                        g.setColor(MetalLookAndFeel.getWhite());
                        g.fillRect(1, h - 1, w - 1, 1);
                        g.fillRect(w - 1, 1, 1, h - 1);
                        g.setColor(MetalLookAndFeel.getControlDarkShadow());
                        g.drawRect(0, 0, w - 2, h - 2);
                        g.fillRect(1, 1, w - 3, 1);
                    }
                    else if (model.isSelected() || model.isRollover()) {
                        g.setColor(MetalLookAndFeel.getWhite());
                        g.fillRect(1, h - 1, w - 1, 1);
                        g.fillRect(w - 1, 1, 1, h - 1);
                        g.setColor(MetalLookAndFeel.getControlDarkShadow());
                        g.drawRect(0, 0, w - 2, h - 2);
                    }
                    else {
                        g.setColor(MetalLookAndFeel.getWhite());
                        g.drawRect(1, 1, w - 2, h - 2);
                        g.setColor(UIManager.getColor(
                                "Button.toolBarBorderBackground"));
                        g.drawRect(0, 0, w - 2, h - 2);
                    }
                }
                else {
                   g.setColor(UIManager.getColor(
                           "Button.disabledToolBarBorderBackground"));
                   g.drawRect(0, 0, w - 2, h - 2);
                }
            }
            else if (model.isEnabled()) {
                boolean pressed = model.isPressed();
                boolean armed = model.isArmed();

                if ((c instanceof JButton) && ((JButton)c).isDefaultButton()) {
                    g.setColor(MetalLookAndFeel.getControlDarkShadow());
                    g.drawRect(0, 0, w - 1, h - 1);
                    g.drawRect(1, 1, w - 3, h - 3);
                }
                else if (pressed) {
                    g.setColor(MetalLookAndFeel.getControlDarkShadow());
                    g.fillRect(0, 0, w, 2);
                    g.fillRect(0, 2, 2, h - 2);
                    g.fillRect(w - 1, 1, 1, h - 1);
                    g.fillRect(1, h - 1, w - 2, 1);
                }
                else if (model.isRollover() && button.getClientProperty(
                               NO_BUTTON_ROLLOVER) == null) {
                    g.setColor(MetalLookAndFeel.getPrimaryControl());
                    g.drawRect(0, 0, w - 1, h - 1);
                    g.drawRect(2, 2, w - 5, h - 5);
                    g.setColor(MetalLookAndFeel.getControlDarkShadow());
                    g.drawRect(1, 1, w - 3, h - 3);
                }
                else {
                    g.setColor(MetalLookAndFeel.getControlDarkShadow());
                    g.drawRect(0, 0, w - 1, h - 1);
                }
            }
            else {
                g.setColor(MetalLookAndFeel.getInactiveControlTextColor());
                g.drawRect(0, 0, w - 1, h - 1);
                if ((c instanceof JButton) && ((JButton)c).isDefaultButton()) {
                    g.drawRect(1, 1, w - 3, h - 3);
                }
            }
        }

        public Insets getBorderInsets(Component c, Insets newInsets) {
            newInsets.set(3, 3, 3, 3);
            return newInsets;
        }
    }

    /**
     * The class represents the border of a {@code JInternalFrame}.
     */
    @SuppressWarnings("serial") // Superclass is not serializable across versions
    public static class InternalFrameBorder extends AbstractBorder implements UIResource {
        private static final int CORNER = 14;

        /**
         * Constructs a {@code InternalFrameBorder}.
         */
        public InternalFrameBorder() {}

<<<<<<< HEAD
        public void paintBorder(Component c, Graphics g, int x, int y,
                                int w, int h) {
            SwingUtilities3.paintBorder(c, g, x, y, w, h, this::paintUnscaledBorder);
        }

        private void paintUnscaledBorder(Component c, Graphics g, int x, int y,
                                         int w, int h, double scale, int stroke) {
=======
        /**
         * Rounds a double to the nearest integer. It rounds 0.5 down,
         * for example 1.5 is rounded to 1.0.
         *
         * @param d number to be rounded
         * @return the rounded value
         */
        private static int roundHalfDown(double d) {
            double decP = (Math.ceil(d) - d);
            return (int)((decP == 0.5) ?  Math.floor(d) :  Math.round(d));
        }


        public void paintBorder(Component c, Graphics g, int x, int y,
                                int w, int h) {
>>>>>>> fb6c992f
            Color background;
            Color highlight;
            Color shadow;

            if (c instanceof JInternalFrame && ((JInternalFrame)c).isSelected()) {
                background = MetalLookAndFeel.getPrimaryControlDarkShadow();
                highlight = MetalLookAndFeel.getPrimaryControlShadow();
                shadow = MetalLookAndFeel.getPrimaryControlInfo();
            } else {
                background = MetalLookAndFeel.getControlDarkShadow();
                highlight = MetalLookAndFeel.getControlShadow();
                shadow = MetalLookAndFeel.getControlInfo();
            }

<<<<<<< HEAD
            // border and corner scaling
            int scaledCorner = (int) Math.round(corner * scale);
            // loop constraint for bulk of the border
            int loopCount = (int) Math.round(5 * scale);

            // midpoint at which highlight & shadow lines
            // are positioned on the border
            int midPoint = loopCount/2;

            g.setColor(background);
            // Draw outermost lines
            g.drawLine( 0, 0, w-1, 0);
            g.drawLine( 0, 1, 0, h-1);
            g.drawLine( w-1, 1, w-1, h-1);
            g.drawLine( 1, h-1, w-1, h-1);

            // Draw the bulk of the border
            for (int i = 1; i <= loopCount; i++) {
                g.drawRect(x+i,y+i,w-(i*2)-1, h-(i*2)-1);
            }

            if (c instanceof JInternalFrame && ((JInternalFrame)c).isResizable()) {
                // Draw the Long highlight lines
                g.setColor(highlight);
                g.drawLine(scaledCorner + 1, midPoint+stroke,
                        w- scaledCorner, midPoint+stroke); //top
                g.drawLine(midPoint+stroke, scaledCorner + 1,
                        midPoint+stroke, h- scaledCorner); //left
                g.drawLine(w-midPoint, scaledCorner + 1,
                        w-midPoint, h- scaledCorner); //right
                g.drawLine(scaledCorner + 1, h-midPoint,
                        w- scaledCorner, h-midPoint); //bottom

                // Draw the Long shadow lines
                g.setColor(shadow);
                g.drawLine(scaledCorner, midPoint, w- scaledCorner -1, midPoint);
                g.drawLine(midPoint, scaledCorner, midPoint, h- scaledCorner -1);
                g.drawLine(w-(midPoint+stroke), scaledCorner,
                        w-(midPoint+stroke), h- scaledCorner -1);
                g.drawLine(scaledCorner, h-(midPoint+stroke),
                        w- scaledCorner -1, h-(midPoint+stroke));
            }
        }

        public Insets getBorderInsets(Component c, Insets newInsets) {
            newInsets.set(5, 5, 5, 5);
=======
            Graphics2D g2d = (Graphics2D) g;
            AffineTransform at = g2d.getTransform();
            Stroke oldStk = g2d.getStroke();
            Color oldColor = g2d.getColor();
            int stkWidth = 1;

            // if m01 or m10 is non-zero, then there is a rotation or shear
            // skip resetting the transform
            boolean resetTransform = ((at.getShearX() == 0) && (at.getShearY() == 0));

            int xtranslation;
            int ytranslation;
            int width;
            int height;

            if (resetTransform) {
                g2d.setTransform(new AffineTransform());
                stkWidth = roundHalfDown(Math.min(at.getScaleX(), at.getScaleY()));

                double xx = at.getScaleX() * x + at.getTranslateX();
                double yy = at.getScaleY() * y + at.getTranslateY();
                xtranslation = roundHalfDown(xx);
                ytranslation = roundHalfDown(yy);
                width = roundHalfDown(at.getScaleX() * w + xx) - xtranslation;
                height = roundHalfDown(at.getScaleY() * h + yy) - ytranslation;
            } else {
                width = w;
                height = h;
                xtranslation = x;
                ytranslation = y;
            }
            g2d.translate(xtranslation, ytranslation);

            // scaled border
            int thickness = (int) Math.ceil(4 * at.getScaleX());

            g.setColor(background);
            // Draw the bulk of the border
            for (int i = 0; i <= thickness; i++) {
                g.drawRect(i, i, width - (i * 2), height - (i * 2));
            }

            if (c instanceof JInternalFrame && ((JInternalFrame)c).isResizable()) {
                // set new stroke to draw shadow and highlight lines
                g2d.setStroke(new BasicStroke((float) stkWidth));

                // midpoint at which highlight & shadow lines
                // are positioned on the border
                int midPoint = thickness / 2;
                int offset = ((at.getScaleX() - stkWidth) >= 0 && stkWidth % 2 != 0) ? 1 : 0;
                int loc1 = thickness % 2 == 0 ? midPoint + stkWidth / 2 - stkWidth : midPoint;
                int loc2 = thickness % 2 == 0 ? midPoint + stkWidth / 2 : midPoint + stkWidth;
                // scaled corner
                int corner = (int) Math.round(CORNER * at.getScaleX());

                // Draw the Long highlight lines
                g.setColor(highlight);
                g.drawLine(corner + 1, loc2, width - corner, loc2); //top
                g.drawLine(loc2, corner + 1, loc2, height - corner); //left
                g.drawLine((width - offset) - loc1, corner + 1,
                        (width - offset) - loc1, height - corner); //right
                g.drawLine(corner + 1, (height - offset) - loc1,
                        width - corner, (height - offset) - loc1); //bottom

                // Draw the Long shadow lines
                g.setColor(shadow);
                g.drawLine(corner, loc1, width - corner - 1, loc1);
                g.drawLine(loc1, corner, loc1, height - corner - 1);
                g.drawLine((width - offset) - loc2, corner,
                        (width - offset) - loc2, height - corner - 1);
                g.drawLine(corner, (height - offset) - loc2,
                        width - corner - 1, (height - offset) - loc2);
            }

            // restore previous transform
            g2d.translate(-xtranslation, -ytranslation);
            if (resetTransform) {
                g2d.setColor(oldColor);
                g2d.setTransform(at);
                g2d.setStroke(oldStk);
            }
        }

        public Insets getBorderInsets(Component c, Insets newInsets) {
            newInsets.set(4, 4, 4, 4);
>>>>>>> fb6c992f
            return newInsets;
        }
    }

    /**
     * Border for a Frame.
     * @since 1.4
     */
    @SuppressWarnings("serial") // Superclass is not serializable across versions
    static class FrameBorder extends AbstractBorder implements UIResource {
        private static final int corner = 14;

        public void paintBorder(Component c, Graphics g, int x, int y,
            int w, int h) {

            Color background;
            Color highlight;
            Color shadow;

            Window window = SwingUtilities.getWindowAncestor(c);
            if (window != null && window.isActive()) {
                background = MetalLookAndFeel.getPrimaryControlDarkShadow();
                highlight = MetalLookAndFeel.getPrimaryControlShadow();
                shadow = MetalLookAndFeel.getPrimaryControlInfo();
            } else {
                background = MetalLookAndFeel.getControlDarkShadow();
                highlight = MetalLookAndFeel.getControlShadow();
                shadow = MetalLookAndFeel.getControlInfo();
            }

            g.setColor(background);
            // Draw outermost lines
            g.drawLine( x+1, y+0, x+w-2, y+0);
            g.drawLine( x+0, y+1, x+0, y +h-2);
            g.drawLine( x+w-1, y+1, x+w-1, y+h-2);
            g.drawLine( x+1, y+h-1, x+w-2, y+h-1);

            // Draw the bulk of the border
            for (int i = 1; i < 5; i++) {
                g.drawRect(x+i,y+i,w-(i*2)-1, h-(i*2)-1);
            }

            if ((window instanceof Frame) && ((Frame) window).isResizable()) {
                g.setColor(highlight);
                // Draw the Long highlight lines
                g.drawLine( corner+1, 3, w-corner, 3);
                g.drawLine( 3, corner+1, 3, h-corner);
                g.drawLine( w-2, corner+1, w-2, h-corner);
                g.drawLine( corner+1, h-2, w-corner, h-2);

                g.setColor(shadow);
                // Draw the Long shadow lines
                g.drawLine( corner, 2, w-corner-1, 2);
                g.drawLine( 2, corner, 2, h-corner-1);
                g.drawLine( w-3, corner, w-3, h-corner-1);
                g.drawLine( corner, h-3, w-corner-1, h-3);
            }

        }

        public Insets getBorderInsets(Component c, Insets newInsets)
        {
            newInsets.set(5, 5, 5, 5);
            return newInsets;
        }
    }

    /**
     * Border for a Frame.
     * @since 1.4
     */
    @SuppressWarnings("serial") // Superclass is not serializable across versions
    static class DialogBorder extends AbstractBorder implements UIResource
    {
        private static final int corner = 14;

        protected Color getActiveBackground()
        {
            return MetalLookAndFeel.getPrimaryControlDarkShadow();
        }

        protected Color getActiveHighlight()
        {
            return MetalLookAndFeel.getPrimaryControlShadow();
        }

        protected Color getActiveShadow()
        {
            return MetalLookAndFeel.getPrimaryControlInfo();
        }

        protected Color getInactiveBackground()
        {
            return MetalLookAndFeel.getControlDarkShadow();
        }

        protected Color getInactiveHighlight()
        {
            return MetalLookAndFeel.getControlShadow();
        }

        protected Color getInactiveShadow()
        {
            return MetalLookAndFeel.getControlInfo();
        }

        public void paintBorder(Component c, Graphics g, int x, int y, int w, int h)
        {
            Color background;
            Color highlight;
            Color shadow;

            Window window = SwingUtilities.getWindowAncestor(c);
            if (window != null && window.isActive()) {
                background = getActiveBackground();
                highlight = getActiveHighlight();
                shadow = getActiveShadow();
            } else {
                background = getInactiveBackground();
                highlight = getInactiveHighlight();
                shadow = getInactiveShadow();
            }

            g.setColor(background);
            // Draw outermost lines
            g.drawLine( x + 1, y + 0, x + w-2, y + 0);
            g.drawLine( x + 0, y + 1, x + 0, y + h - 2);
            g.drawLine( x + w - 1, y + 1, x + w - 1, y + h - 2);
            g.drawLine( x + 1, y + h - 1, x + w - 2, y + h - 1);

            // Draw the bulk of the border
            for (int i = 1; i < 5; i++) {
                g.drawRect(x+i,y+i,w-(i*2)-1, h-(i*2)-1);
            }


            if ((window instanceof Dialog) && ((Dialog) window).isResizable()) {
                g.setColor(highlight);
                // Draw the Long highlight lines
                g.drawLine( corner+1, 3, w-corner, 3);
                g.drawLine( 3, corner+1, 3, h-corner);
                g.drawLine( w-2, corner+1, w-2, h-corner);
                g.drawLine( corner+1, h-2, w-corner, h-2);

                g.setColor(shadow);
                // Draw the Long shadow lines
                g.drawLine( corner, 2, w-corner-1, 2);
                g.drawLine( 2, corner, 2, h-corner-1);
                g.drawLine( w-3, corner, w-3, h-corner-1);
                g.drawLine( corner, h-3, w-corner-1, h-3);
            }

        }

        public Insets getBorderInsets(Component c, Insets newInsets)
        {
            newInsets.set(5, 5, 5, 5);
            return newInsets;
        }
    }

    /**
     * Border for an Error Dialog.
     * @since 1.4
     */
    @SuppressWarnings("serial") // Superclass is not serializable across versions
    static class ErrorDialogBorder extends DialogBorder implements UIResource
    {
        protected Color getActiveBackground() {
            return UIManager.getColor("OptionPane.errorDialog.border.background");
        }
    }


    /**
     * Border for a QuestionDialog.  Also used for a JFileChooser and a
     * JColorChooser..
     * @since 1.4
     */
    @SuppressWarnings("serial") // Superclass is not serializable across versions
    static class QuestionDialogBorder extends DialogBorder implements UIResource
    {
        protected Color getActiveBackground() {
            return UIManager.getColor("OptionPane.questionDialog.border.background");
        }
    }


    /**
     * Border for a Warning Dialog.
     * @since 1.4
     */
    @SuppressWarnings("serial") // Superclass is not serializable across versions
    static class WarningDialogBorder extends DialogBorder implements UIResource
    {
        protected Color getActiveBackground() {
            return UIManager.getColor("OptionPane.warningDialog.border.background");
        }
    }


    /**
     * Border for a Palette.
     * @since 1.3
     */
    @SuppressWarnings("serial") // Superclass is not serializable across versions
    public static class PaletteBorder extends AbstractBorder implements UIResource {
        int titleHeight = 0;

        /**
         * Constructs a {@code PaletteBorder}.
         */
        public PaletteBorder() {}

        public void paintBorder( Component c, Graphics g, int x, int y, int w, int h ) {

            g.translate(x,y);
            g.setColor(MetalLookAndFeel.getPrimaryControlDarkShadow());
            g.drawLine(0, 1, 0, h-2);
            g.drawLine(1, h-1, w-2, h-1);
            g.drawLine(w-1,  1, w-1, h-2);
            g.drawLine( 1, 0, w-2, 0);
            g.drawRect(1,1, w-3, h-3);
            g.translate(-x,-y);

        }

        public Insets getBorderInsets(Component c, Insets newInsets) {
            newInsets.set(1, 1, 1, 1);
            return newInsets;
        }
    }

    /**
     * The class represents the border of an option dialog.
     */
    @SuppressWarnings("serial") // Superclass is not serializable across versions
    public static class OptionDialogBorder extends AbstractBorder implements UIResource {
        int titleHeight = 0;

        /**
         * Constructs a {@code OptionDialogBorder}.
         */
        public OptionDialogBorder() {}

        public void paintBorder( Component c, Graphics g, int x, int y, int w, int h ) {

            g.translate(x,y);

            int messageType = JOptionPane.PLAIN_MESSAGE;
            if (c instanceof JInternalFrame) {
                Object obj = ((JInternalFrame) c).getClientProperty(
                              "JInternalFrame.messageType");
                if (obj instanceof Integer) {
                    messageType = (Integer) obj;
                }
            }

            Color borderColor;

            switch (messageType) {
            case(JOptionPane.ERROR_MESSAGE):
                borderColor = UIManager.getColor(
                    "OptionPane.errorDialog.border.background");
                break;
            case(JOptionPane.QUESTION_MESSAGE):
                borderColor = UIManager.getColor(
                    "OptionPane.questionDialog.border.background");
                break;
            case(JOptionPane.WARNING_MESSAGE):
                borderColor = UIManager.getColor(
                    "OptionPane.warningDialog.border.background");
                break;
            case(JOptionPane.INFORMATION_MESSAGE):
            case(JOptionPane.PLAIN_MESSAGE):
            default:
                borderColor = MetalLookAndFeel.getPrimaryControlDarkShadow();
                break;
            }

            g.setColor(borderColor);

              // Draw outermost lines
              g.drawLine( 1, 0, w-2, 0);
              g.drawLine( 0, 1, 0, h-2);
              g.drawLine( w-1, 1, w-1, h-2);
              g.drawLine( 1, h-1, w-2, h-1);

              // Draw the bulk of the border
              for (int i = 1; i < 3; i++) {
                  g.drawRect(i, i, w-(i*2)-1, h-(i*2)-1);
              }

            g.translate(-x,-y);

        }

        public Insets getBorderInsets(Component c, Insets newInsets) {
            newInsets.set(3, 3, 3, 3);
            return newInsets;
        }
    }

    /**
     * The class represents the border of a {@code JMenuBar}.
     */
    @SuppressWarnings("serial") // Superclass is not serializable across versions
    public static class MenuBarBorder extends AbstractBorder implements UIResource {

        /**
         * The border insets.
         */
        protected static Insets borderInsets = new Insets( 1, 0, 1, 0 );

        /**
         * Constructs a {@code MenuBarBorder}.
         */
        public MenuBarBorder() {}

        public void paintBorder( Component c, Graphics g, int x, int y, int w, int h ) {
            g.translate(x, y);

            if (MetalLookAndFeel.usingOcean()) {
                // Only paint a border if we're not next to a horizontal toolbar
                if (c instanceof JMenuBar
                        && !MetalToolBarUI.doesMenuBarBorderToolBar((JMenuBar)c)) {
                    g.setColor(MetalLookAndFeel.getControl());
                    SwingUtilities2.drawHLine(g, 0, w - 1, h - 2);
                    g.setColor(UIManager.getColor("MenuBar.borderColor"));
                    SwingUtilities2.drawHLine(g, 0, w - 1, h - 1);
                }
            } else {
                g.setColor(MetalLookAndFeel.getControlShadow());
                SwingUtilities2.drawHLine(g, 0, w - 1, h - 1);
            }
            g.translate(-x, -y);
        }

        public Insets getBorderInsets(Component c, Insets newInsets) {
            if (MetalLookAndFeel.usingOcean()) {
                newInsets.set(0, 0, 2, 0);
            }
            else {
                newInsets.set(1, 0, 1, 0);
            }
            return newInsets;
        }
    }

    /**
     * The class represents the border of a {@code JMenuItem}.
     */
    @SuppressWarnings("serial") // Superclass is not serializable across versions
    public static class MenuItemBorder extends AbstractBorder implements UIResource {

        /**
         * The border insets.
         */
        protected static Insets borderInsets = new Insets( 2, 2, 2, 2 );

        /**
         * Constructs a {@code MenuItemBorder}.
         */
        public MenuItemBorder() {}

        public void paintBorder( Component c, Graphics g, int x, int y, int w, int h ) {
            if (!(c instanceof JMenuItem)) {
                return;
            }
            JMenuItem b = (JMenuItem) c;
            ButtonModel model = b.getModel();

            g.translate( x, y );

            if ( c.getParent() instanceof JMenuBar ) {
                if ( model.isArmed() || model.isSelected() ) {
                    g.setColor( MetalLookAndFeel.getControlDarkShadow() );
                    g.drawLine( 0, 0, w - 2, 0 );
                    g.drawLine( 0, 0, 0, h - 1 );
                    g.drawLine( w - 2, 2, w - 2, h - 1 );

                    g.setColor( MetalLookAndFeel.getPrimaryControlHighlight() );
                    g.drawLine( w - 1, 1, w - 1, h - 1 );

                    g.setColor( MetalLookAndFeel.getMenuBackground() );
                    g.drawLine( w - 1, 0, w - 1, 0 );
                }
            } else {
                if (  model.isArmed() || ( c instanceof JMenu && model.isSelected() ) ) {
                    g.setColor( MetalLookAndFeel.getPrimaryControlDarkShadow() );
                    g.drawLine( 0, 0, w - 1, 0 );

                    g.setColor( MetalLookAndFeel.getPrimaryControlHighlight() );
                    g.drawLine( 0, h - 1, w - 1, h - 1 );
                } else {
                    g.setColor( MetalLookAndFeel.getPrimaryControlHighlight() );
                    g.drawLine( 0, 0, 0, h - 1 );
                }
            }

            g.translate( -x, -y );
        }

        public Insets getBorderInsets(Component c, Insets newInsets) {
            newInsets.set(2, 2, 2, 2);
            return newInsets;
        }
    }

    /**
     * The class represents the border of a {@code JPopupMenu}.
     */
    @SuppressWarnings("serial") // Superclass is not serializable across versions
    public static class PopupMenuBorder extends AbstractBorder implements UIResource {

        /**
         * The border insets.
         */
        protected static Insets borderInsets = new Insets( 3, 1, 2, 1 );

        /**
         * Constructs a {@code PopupMenuBorder}.
         */
        public PopupMenuBorder() {}

        public void paintBorder( Component c, Graphics g, int x, int y, int w, int h ) {
            g.translate( x, y );

            g.setColor( MetalLookAndFeel.getPrimaryControlDarkShadow() );
            g.drawRect( 0, 0, w - 1, h - 1 );

            g.setColor( MetalLookAndFeel.getPrimaryControlHighlight() );
            g.drawLine( 1, 1, w - 2, 1 );
            g.drawLine( 1, 2, 1, 2 );
            g.drawLine( 1, h - 2, 1, h - 2 );

            g.translate( -x, -y );

        }

        public Insets getBorderInsets(Component c, Insets newInsets) {
            newInsets.set(3, 1, 2, 1);
            return newInsets;
        }
    }

    /**
     * The class represents the border of a rollover {@code Button}.
     */
    @SuppressWarnings("serial") // Superclass is not serializable across versions
    public static class RolloverButtonBorder extends ButtonBorder {

        /**
         * Constructs a {@code RolloverButtonBorder}.
         */
        public RolloverButtonBorder() {}

        public void paintBorder( Component c, Graphics g, int x, int y, int w, int h ) {
            AbstractButton b = (AbstractButton) c;
            ButtonModel model = b.getModel();

            if ( model.isRollover() && !( model.isPressed() && !model.isArmed() ) ) {
                super.paintBorder( c, g, x, y, w, h );
            }
        }

    }

    /**
     * A border which is like a Margin border but it will only honor the margin
     * if the margin has been explicitly set by the developer.
     *
     * Note: This is identical to the package private class
     * BasicBorders.RolloverMarginBorder and should probably be consolidated.
     */
    @SuppressWarnings("serial") // Superclass is not serializable across versions
    static class RolloverMarginBorder extends EmptyBorder {

        public RolloverMarginBorder() {
            super(3,3,3,3); // hardcoded margin for JLF requirements.
        }

        public Insets getBorderInsets(Component c, Insets insets) {
            Insets margin = null;

            if (c instanceof AbstractButton) {
                margin = ((AbstractButton)c).getMargin();
            }
            if (margin == null || margin instanceof UIResource) {
                // default margin so replace
                insets.left = left;
                insets.top = top;
                insets.right = right;
                insets.bottom = bottom;
            } else {
                // Margin which has been explicitly set by the user.
                insets.left = margin.left;
                insets.top = margin.top;
                insets.right = margin.right;
                insets.bottom = margin.bottom;
            }
            return insets;
        }
    }

    /**
     * The class represents the border of a {@code JToolBar}.
     */
    @SuppressWarnings("serial") // Superclass is not serializable across versions
    public static class ToolBarBorder extends AbstractBorder implements UIResource, SwingConstants
    {
        /**
         * The instance of {@code MetalBumps}.
         */
        private MetalBumps bumps = new MetalBumps( 10, 10,
                                      MetalLookAndFeel.getControlHighlight(),
                                      MetalLookAndFeel.getControlDarkShadow(),
                                     UIManager.getColor("ToolBar.background"));

        /**
         * Constructs a {@code ToolBarBorder}.
         */
        public ToolBarBorder() {}

        public void paintBorder( Component c, Graphics g, int x, int y, int w, int h )
        {
            if (!(c instanceof JToolBar)) {
                return;
            }
            g.translate( x, y );

            if ( ((JToolBar) c).isFloatable() )
            {
                if ( ((JToolBar) c).getOrientation() == HORIZONTAL )
                {
                    int shift = MetalLookAndFeel.usingOcean() ? -1 : 0;
                    bumps.setBumpArea( 10, h - 4 );
                    if( MetalUtils.isLeftToRight(c) ) {
                        bumps.paintIcon( c, g, 2, 2 + shift );
                    } else {
                        bumps.paintIcon( c, g, w-12,
                                         2 + shift );
                    }
                }
                else // vertical
                {
                    bumps.setBumpArea( w - 4, 10 );
                    bumps.paintIcon( c, g, 2, 2 );
                }

            }

            if (((JToolBar) c).getOrientation() == HORIZONTAL &&
                               MetalLookAndFeel.usingOcean()) {
                g.setColor(MetalLookAndFeel.getControl());
                g.drawLine(0, h - 2, w, h - 2);
                g.setColor(UIManager.getColor("ToolBar.borderColor"));
                g.drawLine(0, h - 1, w, h - 1);
            }

            g.translate( -x, -y );
        }

        public Insets getBorderInsets(Component c, Insets newInsets) {
            if (MetalLookAndFeel.usingOcean()) {
                newInsets.set(1, 2, 3, 2);
            }
            else {
                newInsets.top = newInsets.left = newInsets.bottom = newInsets.right = 2;
            }

            if (!(c instanceof JToolBar)) {
                return newInsets;
            }
            if ( ((JToolBar) c).isFloatable() ) {
                if ( ((JToolBar) c).getOrientation() == HORIZONTAL ) {
                    if (c.getComponentOrientation().isLeftToRight()) {
                        newInsets.left = 16;
                    } else {
                        newInsets.right = 16;
                    }
                } else {// vertical
                    newInsets.top = 16;
                }
            }

            Insets margin = ((JToolBar) c).getMargin();

            if ( margin != null ) {
                newInsets.left   += margin.left;
                newInsets.top    += margin.top;
                newInsets.right  += margin.right;
                newInsets.bottom += margin.bottom;
            }

            return newInsets;
        }
    }

    private static Border buttonBorder;

    /**
     * Returns a border instance for a {@code JButton}.
     *
     * @return a border instance for a {@code JButton}
     * @since 1.3
     */
    public static Border getButtonBorder() {
        if (buttonBorder == null) {
            buttonBorder = new BorderUIResource.CompoundBorderUIResource(
                                                   new MetalBorders.ButtonBorder(),
                                                   new BasicBorders.MarginBorder());
        }
        return buttonBorder;
    }

    private static Border textBorder;

    /**
     * Returns a border instance for a text component.
     *
     * @return a border instance for a text component
     * @since 1.3
     */
    public static Border getTextBorder() {
        if (textBorder == null) {
            textBorder = new BorderUIResource.CompoundBorderUIResource(
                                                   new MetalBorders.Flush3DBorder(),
                                                   new BasicBorders.MarginBorder());
        }
        return textBorder;
    }

    private static Border textFieldBorder;

    /**
     * Returns a border instance for a {@code JTextField}.
     *
     * @return a border instance for a {@code JTextField}
     * @since 1.3
     */
    public static Border getTextFieldBorder() {
        if (textFieldBorder == null) {
            textFieldBorder = new BorderUIResource.CompoundBorderUIResource(
                                                   new MetalBorders.TextFieldBorder(),
                                                   new BasicBorders.MarginBorder());
        }
        return textFieldBorder;
    }

    /**
     * Border for a {@code JTextField}.
     */
    @SuppressWarnings("serial") // Superclass is not serializable across versions
    public static class TextFieldBorder extends Flush3DBorder {

        /**
         * Constructs a {@code TextFieldBorder}.
         */
        public TextFieldBorder() {}

        public void paintBorder(Component c, Graphics g, int x, int y,
                                int w, int h) {

          if (!(c instanceof JTextComponent)) {
                // special case for non-text components (bug ID 4144840)
                if (c.isEnabled()) {
                    MetalUtils.drawFlush3DBorder(g, x, y, w, h);
                } else {
                    MetalUtils.drawDisabledBorder(g, x, y, w, h);
                }
                return;
            }

            if (c.isEnabled() && ((JTextComponent)c).isEditable()) {
                MetalUtils.drawFlush3DBorder(g, x, y, w, h);
            } else {
                MetalUtils.drawDisabledBorder(g, x, y, w, h);
            }

        }
    }

    /**
     * The class represents the border of a {@code JScrollPane}.
     */
    @SuppressWarnings("serial") // Superclass is not serializable across versions
    public static class ScrollPaneBorder extends AbstractBorder implements UIResource {
        /**
         * Constructs a {@code ScrollPaneBorder}.
         */
        public ScrollPaneBorder() {}

        public void paintBorder(Component c, Graphics g, int x, int y,
                          int w, int h) {

            if (!(c instanceof JScrollPane)) {
                return;
            }
            JScrollPane scroll = (JScrollPane)c;
            JComponent colHeader = scroll.getColumnHeader();
            int colHeaderHeight = 0;
            if (colHeader != null)
               colHeaderHeight = colHeader.getHeight();

            JComponent rowHeader = scroll.getRowHeader();
            int rowHeaderWidth = 0;
            if (rowHeader != null)
               rowHeaderWidth = rowHeader.getWidth();


            g.translate( x, y);

            g.setColor( MetalLookAndFeel.getControlDarkShadow() );
            g.drawRect( 0, 0, w-2, h-2 );
            g.setColor( MetalLookAndFeel.getControlHighlight() );

            g.drawLine( w-1, 1, w-1, h-1);
            g.drawLine( 1, h-1, w-1, h-1);

            g.setColor( MetalLookAndFeel.getControl() );
            g.drawLine( w-2, 2+colHeaderHeight, w-2, 2+colHeaderHeight );
            g.drawLine( 1+rowHeaderWidth, h-2, 1+rowHeaderWidth, h-2 );

            g.translate( -x, -y);

        }

        public Insets getBorderInsets(Component c, Insets insets) {
            insets.set(1, 1, 2, 2);
            return insets;
        }
    }

    private static Border toggleButtonBorder;

    /**
     * Returns a border instance for a {@code JToggleButton}.
     *
     * @return a border instance for a {@code JToggleButton}
     * @since 1.3
     */
    public static Border getToggleButtonBorder() {
        if (toggleButtonBorder == null) {
            toggleButtonBorder = new BorderUIResource.CompoundBorderUIResource(
                                                   new MetalBorders.ToggleButtonBorder(),
                                                   new BasicBorders.MarginBorder());
        }
        return toggleButtonBorder;
    }

    /**
     * Border for a {@code JToggleButton}.
     *
     * @since 1.3
     */
    @SuppressWarnings("serial") // Superclass is not serializable across versions
    public static class ToggleButtonBorder extends ButtonBorder {
        /**
         * Constructs a {@code ToggleButtonBorder}.
         */
        public ToggleButtonBorder() {}

        public void paintBorder(Component c, Graphics g, int x, int y, int w, int h) {
            AbstractButton button = (AbstractButton)c;
            ButtonModel model = button.getModel();
            if (MetalLookAndFeel.usingOcean()) {
                if(model.isArmed() || !button.isEnabled()) {
                    super.paintBorder(c, g, x, y, w, h);
                }
                else {
                 g.setColor(MetalLookAndFeel.getControlDarkShadow());
                 g.drawRect(0, 0, w - 1, h - 1);
            }
            return;
        }
            if (! c.isEnabled() ) {
                MetalUtils.drawDisabledBorder( g, x, y, w-1, h-1 );
            } else {
                if ( model.isPressed() && model.isArmed() ) {
                   MetalUtils.drawPressed3DBorder( g, x, y, w, h );
                } else if ( model.isSelected() ) {
                    MetalUtils.drawDark3DBorder( g, x, y, w, h );
                } else {
                    MetalUtils.drawFlush3DBorder( g, x, y, w, h );
                }
            }
        }
    }

    /**
     * Border for a Table Header
     * @since 1.3
     */
    @SuppressWarnings("serial") // Superclass is not serializable across versions
    public static class TableHeaderBorder extends javax.swing.border.AbstractBorder {

        /**
         * Constructs a {@code TableHeaderBorder}.
         */
        public TableHeaderBorder() {}

        /**
         * The border insets.
         */
        protected Insets editorBorderInsets = new Insets( 2, 2, 2, 0 );

        public void paintBorder(Component c, Graphics g, int x, int y, int w, int h) {
            g.translate( x, y );

            g.setColor( MetalLookAndFeel.getControlDarkShadow() );
            g.drawLine( w-1, 0, w-1, h-1 );
            g.drawLine( 1, h-1, w-1, h-1 );
            g.setColor( MetalLookAndFeel.getControlHighlight() );
            g.drawLine( 0, 0, w-2, 0 );
            g.drawLine( 0, 0, 0, h-2 );

            g.translate( -x, -y );
        }

        public Insets getBorderInsets(Component c, Insets insets) {
            insets.set(2, 2, 2, 0);
            return insets;
        }
    }

    /**
     * Returns a border instance for a Desktop Icon.
     *
     * @return a border instance for a Desktop Icon
     * @since 1.3
     */
    public static Border getDesktopIconBorder() {
        return new BorderUIResource.CompoundBorderUIResource(
                                          new LineBorder(MetalLookAndFeel.getControlDarkShadow(), 1),
                                          new MatteBorder (2,2,1,2, MetalLookAndFeel.getControl()));
    }

    static Border getToolBarRolloverBorder() {
        if (MetalLookAndFeel.usingOcean()) {
            return new CompoundBorder(
                new MetalBorders.ButtonBorder(),
                new MetalBorders.RolloverMarginBorder());
        }
        return new CompoundBorder(new MetalBorders.RolloverButtonBorder(),
                                  new MetalBorders.RolloverMarginBorder());
    }

    static Border getToolBarNonrolloverBorder() {
        if (MetalLookAndFeel.usingOcean()) {
            new CompoundBorder(
                new MetalBorders.ButtonBorder(),
                new MetalBorders.RolloverMarginBorder());
        }
        return new CompoundBorder(new MetalBorders.ButtonBorder(),
                                  new MetalBorders.RolloverMarginBorder());
    }
}<|MERGE_RESOLUTION|>--- conflicted
+++ resolved
@@ -25,10 +25,17 @@
 
 package javax.swing.plaf.metal;
 
-<<<<<<< HEAD
-import com.sun.java.swing.SwingUtilities3;
-import sun.swing.StringUIClientPropertyKey;
-import sun.swing.SwingUtilities2;
+import java.awt.BasicStroke;
+import java.awt.Color;
+import java.awt.Component;
+import java.awt.Dialog;
+import java.awt.Frame;
+import java.awt.Graphics;
+import java.awt.Graphics2D;
+import java.awt.Insets;
+import java.awt.Stroke;
+import java.awt.Window;
+import java.awt.geom.AffineTransform;
 
 import javax.swing.AbstractButton;
 import javax.swing.ButtonModel;
@@ -54,54 +61,9 @@
 import javax.swing.plaf.UIResource;
 import javax.swing.plaf.basic.BasicBorders;
 import javax.swing.text.JTextComponent;
-=======
-import java.awt.BasicStroke;
->>>>>>> fb6c992f
-import java.awt.Color;
-import java.awt.Component;
-import java.awt.Dialog;
-import java.awt.Frame;
-import java.awt.Graphics;
-<<<<<<< HEAD
-import java.awt.Insets;
-=======
-import java.awt.Graphics2D;
-import java.awt.Insets;
-import java.awt.Stroke;
->>>>>>> fb6c992f
-import java.awt.Window;
-import java.awt.geom.AffineTransform;
-
-import javax.swing.AbstractButton;
-import javax.swing.ButtonModel;
-import javax.swing.JButton;
-import javax.swing.JComponent;
-import javax.swing.JInternalFrame;
-import javax.swing.JMenu;
-import javax.swing.JMenuBar;
-import javax.swing.JMenuItem;
-import javax.swing.JOptionPane;
-import javax.swing.JScrollPane;
-import javax.swing.JToolBar;
-import javax.swing.SwingConstants;
-import javax.swing.SwingUtilities;
-import javax.swing.UIManager;
-import javax.swing.border.AbstractBorder;
-import javax.swing.border.Border;
-import javax.swing.border.CompoundBorder;
-import javax.swing.border.EmptyBorder;
-import javax.swing.border.LineBorder;
-import javax.swing.border.MatteBorder;
-import javax.swing.plaf.BorderUIResource;
-import javax.swing.plaf.UIResource;
-import javax.swing.plaf.basic.BasicBorders;
-import javax.swing.text.JTextComponent;
-
-<<<<<<< HEAD
-=======
+
 import sun.swing.StringUIClientPropertyKey;
 import sun.swing.SwingUtilities2;
->>>>>>> fb6c992f
 
 /**
  * Factory object that can vend Borders appropriate for the metal L &amp; F.
@@ -114,7 +76,7 @@
      * indicator. Only used with the Ocean theme.
      */
     static Object NO_BUTTON_ROLLOVER =
-        new StringUIClientPropertyKey("NoButtonRollover");
+            new StringUIClientPropertyKey("NoButtonRollover");
 
     /**
      * Constructs a {@code MetalBorders}.
@@ -132,7 +94,7 @@
         public Flush3DBorder() {}
 
         public void paintBorder(Component c, Graphics g, int x, int y,
-                          int w, int h) {
+                                int w, int h) {
             if (c.isEnabled()) {
                 MetalUtils.drawFlush3DBorder(g, x, y, w, h);
             } else {
@@ -223,9 +185,9 @@
                     }
                 }
                 else {
-                   g.setColor(UIManager.getColor(
-                           "Button.disabledToolBarBorderBackground"));
-                   g.drawRect(0, 0, w - 2, h - 2);
+                    g.setColor(UIManager.getColor(
+                            "Button.disabledToolBarBorderBackground"));
+                    g.drawRect(0, 0, w - 2, h - 2);
                 }
             }
             else if (model.isEnabled()) {
@@ -245,7 +207,7 @@
                     g.fillRect(1, h - 1, w - 2, 1);
                 }
                 else if (model.isRollover() && button.getClientProperty(
-                               NO_BUTTON_ROLLOVER) == null) {
+                        NO_BUTTON_ROLLOVER) == null) {
                     g.setColor(MetalLookAndFeel.getPrimaryControl());
                     g.drawRect(0, 0, w - 1, h - 1);
                     g.drawRect(2, 2, w - 5, h - 5);
@@ -284,15 +246,6 @@
          */
         public InternalFrameBorder() {}
 
-<<<<<<< HEAD
-        public void paintBorder(Component c, Graphics g, int x, int y,
-                                int w, int h) {
-            SwingUtilities3.paintBorder(c, g, x, y, w, h, this::paintUnscaledBorder);
-        }
-
-        private void paintUnscaledBorder(Component c, Graphics g, int x, int y,
-                                         int w, int h, double scale, int stroke) {
-=======
         /**
          * Rounds a double to the nearest integer. It rounds 0.5 down,
          * for example 1.5 is rounded to 1.0.
@@ -308,7 +261,6 @@
 
         public void paintBorder(Component c, Graphics g, int x, int y,
                                 int w, int h) {
->>>>>>> fb6c992f
             Color background;
             Color highlight;
             Color shadow;
@@ -323,54 +275,6 @@
                 shadow = MetalLookAndFeel.getControlInfo();
             }
 
-<<<<<<< HEAD
-            // border and corner scaling
-            int scaledCorner = (int) Math.round(corner * scale);
-            // loop constraint for bulk of the border
-            int loopCount = (int) Math.round(5 * scale);
-
-            // midpoint at which highlight & shadow lines
-            // are positioned on the border
-            int midPoint = loopCount/2;
-
-            g.setColor(background);
-            // Draw outermost lines
-            g.drawLine( 0, 0, w-1, 0);
-            g.drawLine( 0, 1, 0, h-1);
-            g.drawLine( w-1, 1, w-1, h-1);
-            g.drawLine( 1, h-1, w-1, h-1);
-
-            // Draw the bulk of the border
-            for (int i = 1; i <= loopCount; i++) {
-                g.drawRect(x+i,y+i,w-(i*2)-1, h-(i*2)-1);
-            }
-
-            if (c instanceof JInternalFrame && ((JInternalFrame)c).isResizable()) {
-                // Draw the Long highlight lines
-                g.setColor(highlight);
-                g.drawLine(scaledCorner + 1, midPoint+stroke,
-                        w- scaledCorner, midPoint+stroke); //top
-                g.drawLine(midPoint+stroke, scaledCorner + 1,
-                        midPoint+stroke, h- scaledCorner); //left
-                g.drawLine(w-midPoint, scaledCorner + 1,
-                        w-midPoint, h- scaledCorner); //right
-                g.drawLine(scaledCorner + 1, h-midPoint,
-                        w- scaledCorner, h-midPoint); //bottom
-
-                // Draw the Long shadow lines
-                g.setColor(shadow);
-                g.drawLine(scaledCorner, midPoint, w- scaledCorner -1, midPoint);
-                g.drawLine(midPoint, scaledCorner, midPoint, h- scaledCorner -1);
-                g.drawLine(w-(midPoint+stroke), scaledCorner,
-                        w-(midPoint+stroke), h- scaledCorner -1);
-                g.drawLine(scaledCorner, h-(midPoint+stroke),
-                        w- scaledCorner -1, h-(midPoint+stroke));
-            }
-        }
-
-        public Insets getBorderInsets(Component c, Insets newInsets) {
-            newInsets.set(5, 5, 5, 5);
-=======
             Graphics2D g2d = (Graphics2D) g;
             AffineTransform at = g2d.getTransform();
             Stroke oldStk = g2d.getStroke();
@@ -456,7 +360,6 @@
 
         public Insets getBorderInsets(Component c, Insets newInsets) {
             newInsets.set(4, 4, 4, 4);
->>>>>>> fb6c992f
             return newInsets;
         }
     }
@@ -470,7 +373,7 @@
         private static final int corner = 14;
 
         public void paintBorder(Component c, Graphics g, int x, int y,
-            int w, int h) {
+                                int w, int h) {
 
             Color background;
             Color highlight;
@@ -709,7 +612,7 @@
             int messageType = JOptionPane.PLAIN_MESSAGE;
             if (c instanceof JInternalFrame) {
                 Object obj = ((JInternalFrame) c).getClientProperty(
-                              "JInternalFrame.messageType");
+                        "JInternalFrame.messageType");
                 if (obj instanceof Integer) {
                     messageType = (Integer) obj;
                 }
@@ -718,37 +621,37 @@
             Color borderColor;
 
             switch (messageType) {
-            case(JOptionPane.ERROR_MESSAGE):
-                borderColor = UIManager.getColor(
-                    "OptionPane.errorDialog.border.background");
-                break;
-            case(JOptionPane.QUESTION_MESSAGE):
-                borderColor = UIManager.getColor(
-                    "OptionPane.questionDialog.border.background");
-                break;
-            case(JOptionPane.WARNING_MESSAGE):
-                borderColor = UIManager.getColor(
-                    "OptionPane.warningDialog.border.background");
-                break;
-            case(JOptionPane.INFORMATION_MESSAGE):
-            case(JOptionPane.PLAIN_MESSAGE):
-            default:
-                borderColor = MetalLookAndFeel.getPrimaryControlDarkShadow();
-                break;
+                case(JOptionPane.ERROR_MESSAGE):
+                    borderColor = UIManager.getColor(
+                            "OptionPane.errorDialog.border.background");
+                    break;
+                case(JOptionPane.QUESTION_MESSAGE):
+                    borderColor = UIManager.getColor(
+                            "OptionPane.questionDialog.border.background");
+                    break;
+                case(JOptionPane.WARNING_MESSAGE):
+                    borderColor = UIManager.getColor(
+                            "OptionPane.warningDialog.border.background");
+                    break;
+                case(JOptionPane.INFORMATION_MESSAGE):
+                case(JOptionPane.PLAIN_MESSAGE):
+                default:
+                    borderColor = MetalLookAndFeel.getPrimaryControlDarkShadow();
+                    break;
             }
 
             g.setColor(borderColor);
 
-              // Draw outermost lines
-              g.drawLine( 1, 0, w-2, 0);
-              g.drawLine( 0, 1, 0, h-2);
-              g.drawLine( w-1, 1, w-1, h-2);
-              g.drawLine( 1, h-1, w-2, h-1);
-
-              // Draw the bulk of the border
-              for (int i = 1; i < 3; i++) {
-                  g.drawRect(i, i, w-(i*2)-1, h-(i*2)-1);
-              }
+            // Draw outermost lines
+            g.drawLine( 1, 0, w-2, 0);
+            g.drawLine( 0, 1, 0, h-2);
+            g.drawLine( w-1, 1, w-1, h-2);
+            g.drawLine( 1, h-1, w-2, h-1);
+
+            // Draw the bulk of the border
+            for (int i = 1; i < 3; i++) {
+                g.drawRect(i, i, w-(i*2)-1, h-(i*2)-1);
+            }
 
             g.translate(-x,-y);
 
@@ -972,9 +875,9 @@
          * The instance of {@code MetalBumps}.
          */
         private MetalBumps bumps = new MetalBumps( 10, 10,
-                                      MetalLookAndFeel.getControlHighlight(),
-                                      MetalLookAndFeel.getControlDarkShadow(),
-                                     UIManager.getColor("ToolBar.background"));
+                MetalLookAndFeel.getControlHighlight(),
+                MetalLookAndFeel.getControlDarkShadow(),
+                UIManager.getColor("ToolBar.background"));
 
         /**
          * Constructs a {@code ToolBarBorder}.
@@ -998,7 +901,7 @@
                         bumps.paintIcon( c, g, 2, 2 + shift );
                     } else {
                         bumps.paintIcon( c, g, w-12,
-                                         2 + shift );
+                                2 + shift );
                     }
                 }
                 else // vertical
@@ -1010,7 +913,7 @@
             }
 
             if (((JToolBar) c).getOrientation() == HORIZONTAL &&
-                               MetalLookAndFeel.usingOcean()) {
+                    MetalLookAndFeel.usingOcean()) {
                 g.setColor(MetalLookAndFeel.getControl());
                 g.drawLine(0, h - 2, w, h - 2);
                 g.setColor(UIManager.getColor("ToolBar.borderColor"));
@@ -1067,8 +970,8 @@
     public static Border getButtonBorder() {
         if (buttonBorder == null) {
             buttonBorder = new BorderUIResource.CompoundBorderUIResource(
-                                                   new MetalBorders.ButtonBorder(),
-                                                   new BasicBorders.MarginBorder());
+                    new MetalBorders.ButtonBorder(),
+                    new BasicBorders.MarginBorder());
         }
         return buttonBorder;
     }
@@ -1084,8 +987,8 @@
     public static Border getTextBorder() {
         if (textBorder == null) {
             textBorder = new BorderUIResource.CompoundBorderUIResource(
-                                                   new MetalBorders.Flush3DBorder(),
-                                                   new BasicBorders.MarginBorder());
+                    new MetalBorders.Flush3DBorder(),
+                    new BasicBorders.MarginBorder());
         }
         return textBorder;
     }
@@ -1101,8 +1004,8 @@
     public static Border getTextFieldBorder() {
         if (textFieldBorder == null) {
             textFieldBorder = new BorderUIResource.CompoundBorderUIResource(
-                                                   new MetalBorders.TextFieldBorder(),
-                                                   new BasicBorders.MarginBorder());
+                    new MetalBorders.TextFieldBorder(),
+                    new BasicBorders.MarginBorder());
         }
         return textFieldBorder;
     }
@@ -1121,7 +1024,7 @@
         public void paintBorder(Component c, Graphics g, int x, int y,
                                 int w, int h) {
 
-          if (!(c instanceof JTextComponent)) {
+            if (!(c instanceof JTextComponent)) {
                 // special case for non-text components (bug ID 4144840)
                 if (c.isEnabled()) {
                     MetalUtils.drawFlush3DBorder(g, x, y, w, h);
@@ -1151,7 +1054,7 @@
         public ScrollPaneBorder() {}
 
         public void paintBorder(Component c, Graphics g, int x, int y,
-                          int w, int h) {
+                                int w, int h) {
 
             if (!(c instanceof JScrollPane)) {
                 return;
@@ -1160,12 +1063,12 @@
             JComponent colHeader = scroll.getColumnHeader();
             int colHeaderHeight = 0;
             if (colHeader != null)
-               colHeaderHeight = colHeader.getHeight();
+                colHeaderHeight = colHeader.getHeight();
 
             JComponent rowHeader = scroll.getRowHeader();
             int rowHeaderWidth = 0;
             if (rowHeader != null)
-               rowHeaderWidth = rowHeader.getWidth();
+                rowHeaderWidth = rowHeader.getWidth();
 
 
             g.translate( x, y);
@@ -1202,8 +1105,8 @@
     public static Border getToggleButtonBorder() {
         if (toggleButtonBorder == null) {
             toggleButtonBorder = new BorderUIResource.CompoundBorderUIResource(
-                                                   new MetalBorders.ToggleButtonBorder(),
-                                                   new BasicBorders.MarginBorder());
+                    new MetalBorders.ToggleButtonBorder(),
+                    new BasicBorders.MarginBorder());
         }
         return toggleButtonBorder;
     }
@@ -1228,16 +1131,16 @@
                     super.paintBorder(c, g, x, y, w, h);
                 }
                 else {
-                 g.setColor(MetalLookAndFeel.getControlDarkShadow());
-                 g.drawRect(0, 0, w - 1, h - 1);
-            }
-            return;
-        }
+                    g.setColor(MetalLookAndFeel.getControlDarkShadow());
+                    g.drawRect(0, 0, w - 1, h - 1);
+                }
+                return;
+            }
             if (! c.isEnabled() ) {
                 MetalUtils.drawDisabledBorder( g, x, y, w-1, h-1 );
             } else {
                 if ( model.isPressed() && model.isArmed() ) {
-                   MetalUtils.drawPressed3DBorder( g, x, y, w, h );
+                    MetalUtils.drawPressed3DBorder( g, x, y, w, h );
                 } else if ( model.isSelected() ) {
                     MetalUtils.drawDark3DBorder( g, x, y, w, h );
                 } else {
@@ -1291,27 +1194,27 @@
      */
     public static Border getDesktopIconBorder() {
         return new BorderUIResource.CompoundBorderUIResource(
-                                          new LineBorder(MetalLookAndFeel.getControlDarkShadow(), 1),
-                                          new MatteBorder (2,2,1,2, MetalLookAndFeel.getControl()));
+                new LineBorder(MetalLookAndFeel.getControlDarkShadow(), 1),
+                new MatteBorder (2,2,1,2, MetalLookAndFeel.getControl()));
     }
 
     static Border getToolBarRolloverBorder() {
         if (MetalLookAndFeel.usingOcean()) {
             return new CompoundBorder(
-                new MetalBorders.ButtonBorder(),
+                    new MetalBorders.ButtonBorder(),
+                    new MetalBorders.RolloverMarginBorder());
+        }
+        return new CompoundBorder(new MetalBorders.RolloverButtonBorder(),
                 new MetalBorders.RolloverMarginBorder());
-        }
-        return new CompoundBorder(new MetalBorders.RolloverButtonBorder(),
-                                  new MetalBorders.RolloverMarginBorder());
     }
 
     static Border getToolBarNonrolloverBorder() {
         if (MetalLookAndFeel.usingOcean()) {
             new CompoundBorder(
-                new MetalBorders.ButtonBorder(),
+                    new MetalBorders.ButtonBorder(),
+                    new MetalBorders.RolloverMarginBorder());
+        }
+        return new CompoundBorder(new MetalBorders.ButtonBorder(),
                 new MetalBorders.RolloverMarginBorder());
-        }
-        return new CompoundBorder(new MetalBorders.ButtonBorder(),
-                                  new MetalBorders.RolloverMarginBorder());
     }
 }