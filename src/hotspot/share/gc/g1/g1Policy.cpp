/*
 * Copyright (c) 2001, 2022, Oracle and/or its affiliates. All rights reserved.
 * DO NOT ALTER OR REMOVE COPYRIGHT NOTICES OR THIS FILE HEADER.
 *
 * This code is free software; you can redistribute it and/or modify it
 * under the terms of the GNU General Public License version 2 only, as
 * published by the Free Software Foundation.
 *
 * This code is distributed in the hope that it will be useful, but WITHOUT
 * ANY WARRANTY; without even the implied warranty of MERCHANTABILITY or
 * FITNESS FOR A PARTICULAR PURPOSE.  See the GNU General Public License
 * version 2 for more details (a copy is included in the LICENSE file that
 * accompanied this code).
 *
 * You should have received a copy of the GNU General Public License version
 * 2 along with this work; if not, write to the Free Software Foundation,
 * Inc., 51 Franklin St, Fifth Floor, Boston, MA 02110-1301 USA.
 *
 * Please contact Oracle, 500 Oracle Parkway, Redwood Shores, CA 94065 USA
 * or visit www.oracle.com if you need additional information or have any
 * questions.
 *
 */

#include "precompiled.hpp"
#include "gc/g1/g1Analytics.hpp"
#include "gc/g1/g1Arguments.hpp"
#include "gc/g1/g1CollectedHeap.inline.hpp"
#include "gc/g1/g1CollectionSet.hpp"
#include "gc/g1/g1CollectionSetCandidates.hpp"
#include "gc/g1/g1ConcurrentMark.hpp"
#include "gc/g1/g1ConcurrentMarkThread.inline.hpp"
#include "gc/g1/g1ConcurrentRefine.hpp"
#include "gc/g1/g1ConcurrentRefineStats.hpp"
#include "gc/g1/g1CollectionSetChooser.hpp"
#include "gc/g1/g1HotCardCache.hpp"
#include "gc/g1/g1IHOPControl.hpp"
#include "gc/g1/g1GCPhaseTimes.hpp"
#include "gc/g1/g1Policy.hpp"
#include "gc/g1/g1SurvivorRegions.hpp"
#include "gc/g1/g1YoungGenSizer.hpp"
#include "gc/g1/heapRegion.inline.hpp"
#include "gc/g1/heapRegionRemSet.inline.hpp"
#include "gc/shared/concurrentGCBreakpoints.hpp"
#include "gc/shared/gcPolicyCounters.hpp"
#include "logging/log.hpp"
#include "runtime/java.hpp"
#include "runtime/mutexLocker.hpp"
#include "utilities/debug.hpp"
#include "utilities/growableArray.hpp"
#include "utilities/pair.hpp"

#include "gc/shared/gcTraceTime.inline.hpp"

G1Policy::G1Policy(STWGCTimer* gc_timer) :
  _predictor(G1ConfidencePercent / 100.0),
  _analytics(new G1Analytics(&_predictor)),
  _remset_tracker(),
  _mmu_tracker(new G1MMUTracker(GCPauseIntervalMillis / 1000.0, MaxGCPauseMillis / 1000.0)),
  _old_gen_alloc_tracker(),
  _ihop_control(create_ihop_control(&_old_gen_alloc_tracker, &_predictor)),
  _policy_counters(new GCPolicyCounters("GarbageFirst", 1, 2)),
  _full_collection_start_sec(0.0),
  _young_list_desired_length(0),
  _young_list_target_length(0),
  _young_list_max_length(0),
  _eden_surv_rate_group(new G1SurvRateGroup()),
  _survivor_surv_rate_group(new G1SurvRateGroup()),
  _reserve_factor((double) G1ReservePercent / 100.0),
  _reserve_regions(0),
  _young_gen_sizer(),
  _free_regions_at_end_of_collection(0),
  _predicted_surviving_bytes_from_survivor(0),
  _predicted_surviving_bytes_from_old(0),
  _rs_length(0),
  _rs_length_prediction(0),
  _pending_cards_at_gc_start(0),
  _concurrent_start_to_mixed(),
  _collection_set(NULL),
  _g1h(NULL),
  _phase_times_timer(gc_timer),
  _phase_times(NULL),
  _mark_remark_start_sec(0),
  _mark_cleanup_start_sec(0),
  _tenuring_threshold(MaxTenuringThreshold),
  _max_survivor_regions(0),
  _survivors_age_table(true)
{
}

G1Policy::~G1Policy() {
  delete _ihop_control;
}

G1CollectorState* G1Policy::collector_state() const { return _g1h->collector_state(); }

void G1Policy::init(G1CollectedHeap* g1h, G1CollectionSet* collection_set) {
  _g1h = g1h;
  _collection_set = collection_set;

  assert(Heap_lock->owned_by_self(), "Locking discipline.");

  _young_gen_sizer.adjust_max_new_size(_g1h->max_regions());

  _free_regions_at_end_of_collection = _g1h->num_free_regions();

  update_young_length_bounds();
  // We may immediately start allocating regions and placing them on the
  // collection set list. Initialize the per-collection set info
  _collection_set->start_incremental_building();
}

void G1Policy::record_young_gc_pause_start() {
  phase_times()->record_gc_pause_start();
}

class G1YoungLengthPredictor {
  const double _base_time_ms;
  const double _base_free_regions;
  const double _target_pause_time_ms;
  const G1Policy* const _policy;

 public:
  G1YoungLengthPredictor(double base_time_ms,
                         double base_free_regions,
                         double target_pause_time_ms,
                         const G1Policy* policy) :
    _base_time_ms(base_time_ms),
    _base_free_regions(base_free_regions),
    _target_pause_time_ms(target_pause_time_ms),
    _policy(policy) {}

  bool will_fit(uint young_length) const {
    if (young_length >= _base_free_regions) {
      // end condition 1: not enough space for the young regions
      return false;
    }

    size_t bytes_to_copy = 0;
    const double copy_time_ms = _policy->predict_eden_copy_time_ms(young_length, &bytes_to_copy);
    const double young_other_time_ms = _policy->analytics()->predict_young_other_time_ms(young_length);
    const double pause_time_ms = _base_time_ms + copy_time_ms + young_other_time_ms;
    if (pause_time_ms > _target_pause_time_ms) {
      // end condition 2: prediction is over the target pause time
      return false;
    }

    const size_t free_bytes = (_base_free_regions - young_length) * HeapRegion::GrainBytes;

    // When copying, we will likely need more bytes free than is live in the region.
    // Add some safety margin to factor in the confidence of our guess, and the
    // natural expected waste.
    // (100.0 / G1ConfidencePercent) is a scale factor that expresses the uncertainty
    // of the calculation: the lower the confidence, the more headroom.
    // (100 + TargetPLABWastePct) represents the increase in expected bytes during
    // copying due to anticipated waste in the PLABs.
    const double safety_factor = (100.0 / G1ConfidencePercent) * (100 + TargetPLABWastePct) / 100.0;
    const size_t expected_bytes_to_copy = (size_t)(safety_factor * bytes_to_copy);

    if (expected_bytes_to_copy > free_bytes) {
      // end condition 3: out-of-space
      return false;
    }

    // success!
    return true;
  }
};

void G1Policy::record_new_heap_size(uint new_number_of_regions) {
  // re-calculate the necessary reserve
  double reserve_regions_d = (double) new_number_of_regions * _reserve_factor;
  // We use ceiling so that if reserve_regions_d is > 0.0 (but
  // smaller than 1.0) we'll get 1.
  _reserve_regions = (uint) ceil(reserve_regions_d);

  _young_gen_sizer.heap_size_changed(new_number_of_regions);

  _ihop_control->update_target_occupancy(new_number_of_regions * HeapRegion::GrainBytes);
}

uint G1Policy::calculate_desired_eden_length_by_mmu() const {
  // One could argue that any useful eden length to keep any MMU wouldn't be zero, but
  // in theory this is possible. Other constraints enforce a minimum eden size of one
  // region anyway.
  uint desired_min_length = 0;
  if (use_adaptive_young_list_length()) {
    double now_sec = os::elapsedTime();
    double when_ms = _mmu_tracker->when_max_gc_sec(now_sec) * 1000.0;
    double alloc_rate_ms = _analytics->predict_alloc_rate_ms();
    desired_min_length = (uint) ceil(alloc_rate_ms * when_ms);
  }
  return desired_min_length;
}

void G1Policy::update_young_length_bounds() {
  // We have no measure of the number of pending cards in the thread buffers,
  // assume these are very few.
  update_young_length_bounds(_analytics->predict_pending_cards(),
                             _analytics->predict_rs_length());
}

void G1Policy::update_young_length_bounds(size_t pending_cards, size_t rs_length) {
  _young_list_desired_length = calculate_young_desired_length(pending_cards, rs_length);
  _young_list_target_length = calculate_young_target_length(_young_list_desired_length);
  _young_list_max_length = calculate_young_max_length(_young_list_target_length);

  log_debug(gc, ergo, heap)("Young list lengths: desired: %u, target: %u, max: %u",
                            _young_list_desired_length,
                            _young_list_target_length,
                            _young_list_max_length);
}

// Calculates desired young gen length. It is calculated from:
//
// - sizer min/max bounds on young gen
// - pause time goal for whole young gen evacuation
// - MMU goal influencing eden to make GCs spaced apart.
// - a minimum one eden region length.
//
// We may enter with already allocated eden and survivor regions, that may be
// higher than the maximum, or the above goals may result in a desired value
// smaller than are already allocated.
// The main reason is revising young length, with or without the GCLocker being
// active.
//
uint G1Policy::calculate_young_desired_length(size_t pending_cards, size_t rs_length) const {
  uint min_young_length_by_sizer = _young_gen_sizer.min_desired_young_length();
  uint max_young_length_by_sizer = _young_gen_sizer.max_desired_young_length();

  assert(min_young_length_by_sizer >= 1, "invariant");
  assert(max_young_length_by_sizer >= min_young_length_by_sizer, "invariant");

  // Absolute minimum eden length.
  // Enforcing a minimum eden length helps at startup when the predictors are not
  // yet trained on the application to avoid unnecessary (but very short) full gcs
  // on very small (initial) heaps.
  uint const MinDesiredEdenLength = 1;

  // Calculate the absolute and desired min bounds first.

  // This is how many survivor regions we already have.
  const uint survivor_length = _g1h->survivor_regions_count();
  // Size of the already allocated young gen.
  const uint allocated_young_length = _g1h->young_regions_count();
  // This is the absolute minimum young length that we can return. Ensure that we
  // don't go below any user-defined minimum bound; but we might have already
  // allocated more than that for various reasons. In this case, use that.
  uint absolute_min_young_length = MAX2(allocated_young_length, min_young_length_by_sizer);
  // Calculate the absolute max bounds. After evac failure or when revising the
  // young length we might have exceeded absolute min length or absolute_max_length,
  // so adjust the result accordingly.
  uint absolute_max_young_length = MAX2(max_young_length_by_sizer, absolute_min_young_length);

  uint desired_eden_length_by_mmu = 0;
  uint desired_eden_length_by_pause = 0;

  uint desired_young_length = 0;
  if (use_adaptive_young_list_length()) {
    desired_eden_length_by_mmu = calculate_desired_eden_length_by_mmu();

<<<<<<< HEAD
=======
    const size_t pending_cards = _analytics->predict_pending_cards();
>>>>>>> 7e4868de
    double base_time_ms = predict_base_time_ms(pending_cards, rs_length);

    desired_eden_length_by_pause =
      calculate_desired_eden_length_by_pause(base_time_ms,
                                             absolute_min_young_length - survivor_length,
                                             absolute_max_young_length - survivor_length);

    // Incorporate MMU concerns; assume that it overrides the pause time
    // goal, as the default value has been chosen to effectively disable it.
    // Also request at least one eden region, see above for reasons.
    uint desired_eden_length = MAX3(desired_eden_length_by_pause,
                                    desired_eden_length_by_mmu,
                                    MinDesiredEdenLength);

    desired_young_length = desired_eden_length + survivor_length;
  } else {
    // The user asked for a fixed young gen so we'll fix the young gen
    // whether the next GC is young or mixed.
    desired_young_length = min_young_length_by_sizer;
  }
  // Clamp to absolute min/max after we determined desired lengths.
  desired_young_length = clamp(desired_young_length, absolute_min_young_length, absolute_max_young_length);

  log_trace(gc, ergo, heap)("Young desired length %u "
                            "survivor length %u "
                            "allocated young length %u "
                            "absolute min young length %u "
                            "absolute max young length %u "
                            "desired eden length by mmu %u "
                            "desired eden length by pause %u "
                            "desired eden length by default %u",
                            desired_young_length, survivor_length,
                            allocated_young_length, absolute_min_young_length,
                            absolute_max_young_length, desired_eden_length_by_mmu,
                            desired_eden_length_by_pause,
                            MinDesiredEdenLength);

  assert(desired_young_length >= allocated_young_length, "must be");
  return desired_young_length;
}

// Limit the desired (wished) young length by current free regions. If the request
// can be satisfied without using up reserve regions, do so, otherwise eat into
// the reserve, giving away at most what the heap sizer allows.
uint G1Policy::calculate_young_target_length(uint desired_young_length) const {
  uint allocated_young_length = _g1h->young_regions_count();

  uint receiving_additional_eden;
  if (allocated_young_length >= desired_young_length) {
    // Already used up all we actually want (may happen as G1 revises the
    // young list length concurrently, or caused by gclocker). Do not allow more,
    // potentially resulting in GC.
    receiving_additional_eden = 0;
    log_trace(gc, ergo, heap)("Young target length: Already used up desired young %u allocated %u",
                              desired_young_length,
                              allocated_young_length);
  } else {
    // Now look at how many free regions are there currently, and the heap reserve.
    // We will try our best not to "eat" into the reserve as long as we can. If we
    // do, we at most eat the sizer's minimum regions into the reserve or half the
    // reserve rounded up (if possible; this is an arbitrary value).

    uint max_to_eat_into_reserve = MIN2(_young_gen_sizer.min_desired_young_length(),
                                        (_reserve_regions + 1) / 2);

    log_trace(gc, ergo, heap)("Young target length: Common "
                              "free regions at end of collection %u "
                              "desired young length %u "
                              "reserve region %u "
                              "max to eat into reserve %u",
                              _free_regions_at_end_of_collection,
                              desired_young_length,
                              _reserve_regions,
                              max_to_eat_into_reserve);

    if (_free_regions_at_end_of_collection <= _reserve_regions) {
      // Fully eat (or already eating) into the reserve, hand back at most absolute_min_length regions.
      uint receiving_young = MIN3(_free_regions_at_end_of_collection,
                                  desired_young_length,
                                  max_to_eat_into_reserve);
      // We could already have allocated more regions than what we could get
      // above.
      receiving_additional_eden = allocated_young_length < receiving_young ?
                                  receiving_young - allocated_young_length : 0;

      log_trace(gc, ergo, heap)("Young target length: Fully eat into reserve "
                                "receiving young %u receiving additional eden %u",
                                receiving_young,
                                receiving_additional_eden);
    } else if (_free_regions_at_end_of_collection < (desired_young_length + _reserve_regions)) {
      // Partially eat into the reserve, at most max_to_eat_into_reserve regions.
      uint free_outside_reserve = _free_regions_at_end_of_collection - _reserve_regions;
      assert(free_outside_reserve < desired_young_length,
             "must be %u %u",
             free_outside_reserve, desired_young_length);

      uint receiving_within_reserve = MIN2(desired_young_length - free_outside_reserve,
                                           max_to_eat_into_reserve);
      uint receiving_young = free_outside_reserve + receiving_within_reserve;
      // Again, we could have already allocated more than we could get.
      receiving_additional_eden = allocated_young_length < receiving_young ?
                                  receiving_young - allocated_young_length : 0;

      log_trace(gc, ergo, heap)("Young target length: Partially eat into reserve "
                                "free outside reserve %u "
                                "receiving within reserve %u "
                                "receiving young %u "
                                "receiving additional eden %u",
                                free_outside_reserve, receiving_within_reserve,
                                receiving_young, receiving_additional_eden);
    } else {
      // No need to use the reserve.
      receiving_additional_eden = desired_young_length - allocated_young_length;
      log_trace(gc, ergo, heap)("Young target length: No need to use reserve "
                                "receiving additional eden %u",
                                receiving_additional_eden);
    }
  }

  uint target_young_length = allocated_young_length + receiving_additional_eden;

  assert(target_young_length >= allocated_young_length, "must be");

  log_trace(gc, ergo, heap)("Young target length: "
                            "young target length %u "
                            "allocated young length %u "
                            "received additional eden %u",
                            target_young_length, allocated_young_length,
                            receiving_additional_eden);
  return target_young_length;
}

uint G1Policy::calculate_desired_eden_length_by_pause(double base_time_ms,
                                                      uint min_eden_length,
                                                      uint max_eden_length) const {
  if (!next_gc_should_be_mixed(nullptr)) {
    return calculate_desired_eden_length_before_young_only(base_time_ms,
                                                           min_eden_length,
                                                           max_eden_length);
  } else {
    return calculate_desired_eden_length_before_mixed(base_time_ms,
                                                      min_eden_length,
                                                      max_eden_length);
  }
}

uint G1Policy::calculate_desired_eden_length_before_young_only(double base_time_ms,
                                                               uint min_eden_length,
                                                               uint max_eden_length) const {
  assert(use_adaptive_young_list_length(), "pre-condition");

  assert(min_eden_length <= max_eden_length, "must be %u %u", min_eden_length, max_eden_length);

  // Here, we will make sure that the shortest young length that
  // makes sense fits within the target pause time.

  G1YoungLengthPredictor p(base_time_ms,
                           _free_regions_at_end_of_collection,
                           _mmu_tracker->max_gc_time() * 1000.0,
                           this);
  if (p.will_fit(min_eden_length)) {
    // The shortest young length will fit into the target pause time;
    // we'll now check whether the absolute maximum number of young
    // regions will fit in the target pause time. If not, we'll do
    // a binary search between min_young_length and max_young_length.
    if (p.will_fit(max_eden_length)) {
      // The maximum young length will fit into the target pause time.
      // We are done so set min young length to the maximum length (as
      // the result is assumed to be returned in min_young_length).
      min_eden_length = max_eden_length;
    } else {
      // The maximum possible number of young regions will not fit within
      // the target pause time so we'll search for the optimal
      // length. The loop invariants are:
      //
      // min_young_length < max_young_length
      // min_young_length is known to fit into the target pause time
      // max_young_length is known not to fit into the target pause time
      //
      // Going into the loop we know the above hold as we've just
      // checked them. Every time around the loop we check whether
      // the middle value between min_young_length and
      // max_young_length fits into the target pause time. If it
      // does, it becomes the new min. If it doesn't, it becomes
      // the new max. This way we maintain the loop invariants.

      assert(min_eden_length < max_eden_length, "invariant");
      uint diff = (max_eden_length - min_eden_length) / 2;
      while (diff > 0) {
        uint eden_length = min_eden_length + diff;
        if (p.will_fit(eden_length)) {
          min_eden_length = eden_length;
        } else {
          max_eden_length = eden_length;
        }
        assert(min_eden_length <  max_eden_length, "invariant");
        diff = (max_eden_length - min_eden_length) / 2;
      }
      // The results is min_young_length which, according to the
      // loop invariants, should fit within the target pause time.

      // These are the post-conditions of the binary search above:
      assert(min_eden_length < max_eden_length,
             "otherwise we should have discovered that max_eden_length "
             "fits into the pause target and not done the binary search");
      assert(p.will_fit(min_eden_length),
             "min_eden_length, the result of the binary search, should "
             "fit into the pause target");
      assert(!p.will_fit(min_eden_length + 1),
             "min_eden_length, the result of the binary search, should be "
             "optimal, so no larger length should fit into the pause target");
    }
  } else {
    // Even the minimum length doesn't fit into the pause time
    // target, return it as the result nevertheless.
  }
  return min_eden_length;
}

uint G1Policy::calculate_desired_eden_length_before_mixed(double base_time_ms,
                                                          uint min_eden_length,
                                                          uint max_eden_length) const {
  G1CollectionSetCandidates* candidates = _collection_set->candidates();

  uint min_old_regions_end = MIN2(candidates->cur_idx() + calc_min_old_cset_length(candidates),
                                  candidates->num_regions());
  double predicted_region_evac_time_ms = base_time_ms;
  for (uint i = candidates->cur_idx(); i < min_old_regions_end; i++) {
    HeapRegion* r = candidates->at(i);
    predicted_region_evac_time_ms += predict_region_total_time_ms(r, false /* for_young_gc */);
  }
  uint desired_eden_length_by_min_cset_length =
     calculate_desired_eden_length_before_young_only(predicted_region_evac_time_ms,
                                                     min_eden_length,
                                                     max_eden_length);

  return desired_eden_length_by_min_cset_length;
}

double G1Policy::predict_survivor_regions_evac_time() const {
  double survivor_regions_evac_time = 0.0;
  const GrowableArray<HeapRegion*>* survivor_regions = _g1h->survivor()->regions();
  for (GrowableArrayIterator<HeapRegion*> it = survivor_regions->begin();
       it != survivor_regions->end();
       ++it) {
    survivor_regions_evac_time += predict_region_total_time_ms(*it, collector_state()->in_young_only_phase());
  }
  return survivor_regions_evac_time;
}

G1GCPhaseTimes* G1Policy::phase_times() const {
  // Lazy allocation because it must follow initialization of all the
  // OopStorage objects by various other subsystems.
  if (_phase_times == NULL) {
    _phase_times = new G1GCPhaseTimes(_phase_times_timer, ParallelGCThreads);
  }
  return _phase_times;
}

void G1Policy::revise_young_list_target_length_if_necessary(size_t rs_length) {
  guarantee(use_adaptive_young_list_length(), "should not call this otherwise" );

  if (rs_length > _rs_length_prediction) {
    // add 10% to avoid having to recalculate often
    size_t rs_length_prediction = rs_length * 1100 / 1000;
    update_rs_length_prediction(rs_length_prediction);

    G1DirtyCardQueueSet& dcqs = G1BarrierSet::dirty_card_queue_set();
    // We have no measure of the number of cards in the thread log buffers, assume
    // these are very few compared to the sum of the two other sources.
    update_young_length_bounds(dcqs.num_cards(), rs_length_prediction);
  }
}

void G1Policy::update_rs_length_prediction() {
  update_rs_length_prediction(_analytics->predict_rs_length());
}

void G1Policy::update_rs_length_prediction(size_t prediction) {
  if (collector_state()->in_young_only_phase() && use_adaptive_young_list_length()) {
    _rs_length_prediction = prediction;
  }
}

void G1Policy::record_full_collection_start() {
  _full_collection_start_sec = os::elapsedTime();
  // Release the future to-space so that it is available for compaction into.
  collector_state()->set_in_young_only_phase(false);
  collector_state()->set_in_full_gc(true);
  _collection_set->clear_candidates();
  _pending_cards_at_gc_start = 0;
}

void G1Policy::record_full_collection_end() {
  // Consider this like a collection pause for the purposes of allocation
  // since last pause.
  double end_sec = os::elapsedTime();

  collector_state()->set_in_full_gc(false);

  // "Nuke" the heuristics that control the young/mixed GC
  // transitions and make sure we start with young GCs after the Full GC.
  collector_state()->set_in_young_only_phase(true);
  collector_state()->set_in_young_gc_before_mixed(false);
  collector_state()->set_initiate_conc_mark_if_possible(need_to_start_conc_mark("end of Full GC"));
  collector_state()->set_in_concurrent_start_gc(false);
  collector_state()->set_mark_or_rebuild_in_progress(false);
  collector_state()->set_clearing_bitmap(false);

  _eden_surv_rate_group->start_adding_regions();
  // also call this on any additional surv rate groups

  _free_regions_at_end_of_collection = _g1h->num_free_regions();
  update_survival_estimates_for_next_collection();
  _survivor_surv_rate_group->reset();
  update_young_length_bounds();
  update_rs_length_prediction();

  _old_gen_alloc_tracker.reset_after_gc(_g1h->humongous_regions_count() * HeapRegion::GrainBytes);

  record_pause(G1GCPauseType::FullGC, _full_collection_start_sec, end_sec);
}

static void log_refinement_stats(const char* kind, const G1ConcurrentRefineStats& stats) {
  log_debug(gc, refine, stats)
           ("%s refinement: %.2fms, refined: " SIZE_FORMAT
            ", precleaned: " SIZE_FORMAT ", dirtied: " SIZE_FORMAT,
            kind,
            stats.refinement_time().seconds() * MILLIUNITS,
            stats.refined_cards(),
            stats.precleaned_cards(),
            stats.dirtied_cards());
}

void G1Policy::record_concurrent_refinement_stats() {
  G1DirtyCardQueueSet& dcqs = G1BarrierSet::dirty_card_queue_set();
  _pending_cards_at_gc_start = dcqs.num_cards();

  // Collect per-thread stats, mostly from mutator activity.
  G1ConcurrentRefineStats mut_stats = dcqs.get_and_reset_refinement_stats();

  // Collect specialized concurrent refinement thread stats.
  G1ConcurrentRefine* cr = _g1h->concurrent_refine();
  G1ConcurrentRefineStats cr_stats = cr->get_and_reset_refinement_stats();

  G1ConcurrentRefineStats total_stats = mut_stats + cr_stats;

  log_refinement_stats("Mutator", mut_stats);
  log_refinement_stats("Concurrent", cr_stats);
  log_refinement_stats("Total", total_stats);

  // Record the rate at which cards were refined.
  // Don't update the rate if the current sample is empty or time is zero.
  Tickspan refinement_time = total_stats.refinement_time();
  size_t refined_cards = total_stats.refined_cards();
  if ((refined_cards > 0) && (refinement_time > Tickspan())) {
    double rate = refined_cards / (refinement_time.seconds() * MILLIUNITS);
    _analytics->report_concurrent_refine_rate_ms(rate);
    log_debug(gc, refine, stats)("Concurrent refinement rate: %.2f cards/ms", rate);
  }

  // Record mutator's card logging rate.
  double mut_start_time = _analytics->prev_collection_pause_end_ms();
  double mut_end_time = phase_times()->cur_collection_start_sec() * MILLIUNITS;
  double mut_time = mut_end_time - mut_start_time;
  // Unlike above for conc-refine rate, here we should not require a
  // non-empty sample, since an application could go some time with only
  // young-gen or filtered out writes.  But we'll ignore unusually short
  // sample periods, as they may just pollute the predictions.
  if (mut_time > 1.0) {   // Require > 1ms sample time.
    double dirtied_rate = total_stats.dirtied_cards() / mut_time;
    _analytics->report_dirtied_cards_rate_ms(dirtied_rate);
    log_debug(gc, refine, stats)("Generate dirty cards rate: %.2f cards/ms", dirtied_rate);
  }
}

void G1Policy::record_young_collection_start() {
  Ticks now = Ticks::now();
  // We only need to do this here as the policy will only be applied
  // to the GC we're about to start. so, no point is calculating this
  // every time we calculate / recalculate the target young length.
  update_survivors_policy();

  assert(max_survivor_regions() + _g1h->num_used_regions() <= _g1h->max_regions(),
         "Maximum survivor regions %u plus used regions %u exceeds max regions %u",
         max_survivor_regions(), _g1h->num_used_regions(), _g1h->max_regions());
  assert_used_and_recalculate_used_equal(_g1h);

  phase_times()->record_cur_collection_start_sec(now.seconds());

  record_concurrent_refinement_stats();

  _collection_set->reset_bytes_used_before();

  // do that for any other surv rate groups
  _eden_surv_rate_group->stop_adding_regions();
  _survivors_age_table.clear();

  assert(_g1h->collection_set()->verify_young_ages(), "region age verification failed");
}

void G1Policy::record_concurrent_mark_init_end() {
  assert(!collector_state()->initiate_conc_mark_if_possible(), "we should have cleared it by now");
  collector_state()->set_in_concurrent_start_gc(false);
}

void G1Policy::record_concurrent_mark_remark_start() {
  _mark_remark_start_sec = os::elapsedTime();
}

void G1Policy::record_concurrent_mark_remark_end() {
  double end_time_sec = os::elapsedTime();
  double elapsed_time_ms = (end_time_sec - _mark_remark_start_sec)*1000.0;
  _analytics->report_concurrent_mark_remark_times_ms(elapsed_time_ms);
  record_pause(G1GCPauseType::Remark, _mark_remark_start_sec, end_time_sec);
}

void G1Policy::record_concurrent_mark_cleanup_start() {
  _mark_cleanup_start_sec = os::elapsedTime();
}

double G1Policy::average_time_ms(G1GCPhaseTimes::GCParPhases phase) const {
  return phase_times()->average_time_ms(phase);
}

double G1Policy::young_other_time_ms() const {
  return phase_times()->young_cset_choice_time_ms() +
         phase_times()->average_time_ms(G1GCPhaseTimes::YoungFreeCSet);
}

double G1Policy::non_young_other_time_ms() const {
  return phase_times()->non_young_cset_choice_time_ms() +
         phase_times()->average_time_ms(G1GCPhaseTimes::NonYoungFreeCSet);
}

double G1Policy::other_time_ms(double pause_time_ms) const {
  return pause_time_ms - phase_times()->cur_collection_par_time_ms();
}

double G1Policy::constant_other_time_ms(double pause_time_ms) const {
  return other_time_ms(pause_time_ms) - phase_times()->total_rebuild_freelist_time_ms();
}

bool G1Policy::about_to_start_mixed_phase() const {
  return _g1h->concurrent_mark()->cm_thread()->in_progress() || collector_state()->in_young_gc_before_mixed();
}

bool G1Policy::need_to_start_conc_mark(const char* source, size_t alloc_word_size) {
  if (about_to_start_mixed_phase()) {
    return false;
  }

  size_t marking_initiating_used_threshold = _ihop_control->get_conc_mark_start_threshold();

  size_t cur_used_bytes = _g1h->non_young_capacity_bytes();
  size_t alloc_byte_size = alloc_word_size * HeapWordSize;
  size_t marking_request_bytes = cur_used_bytes + alloc_byte_size;

  bool result = false;
  if (marking_request_bytes > marking_initiating_used_threshold) {
    result = collector_state()->in_young_only_phase() && !collector_state()->in_young_gc_before_mixed();
    log_debug(gc, ergo, ihop)("%s occupancy: " SIZE_FORMAT "B allocation request: " SIZE_FORMAT "B threshold: " SIZE_FORMAT "B (%1.2f) source: %s",
                              result ? "Request concurrent cycle initiation (occupancy higher than threshold)" : "Do not request concurrent cycle initiation (still doing mixed collections)",
                              cur_used_bytes, alloc_byte_size, marking_initiating_used_threshold, (double) marking_initiating_used_threshold / _g1h->capacity() * 100, source);
  }
  return result;
}

bool G1Policy::concurrent_operation_is_full_mark(const char* msg) {
  return collector_state()->in_concurrent_start_gc() &&
    ((_g1h->gc_cause() != GCCause::_g1_humongous_allocation) || need_to_start_conc_mark(msg));
}

double G1Policy::logged_cards_processing_time() const {
  double all_cards_processing_time = average_time_ms(G1GCPhaseTimes::ScanHR) + average_time_ms(G1GCPhaseTimes::OptScanHR);
  size_t logged_dirty_cards = phase_times()->sum_thread_work_items(G1GCPhaseTimes::MergeLB, G1GCPhaseTimes::MergeLBDirtyCards);
  size_t scan_heap_roots_cards = phase_times()->sum_thread_work_items(G1GCPhaseTimes::ScanHR, G1GCPhaseTimes::ScanHRScannedCards) +
                                 phase_times()->sum_thread_work_items(G1GCPhaseTimes::OptScanHR, G1GCPhaseTimes::ScanHRScannedCards);
  // This may happen if there are duplicate cards in different log buffers.
  if (logged_dirty_cards > scan_heap_roots_cards) {
    return all_cards_processing_time + average_time_ms(G1GCPhaseTimes::MergeLB);
  }
  return (all_cards_processing_time * logged_dirty_cards / scan_heap_roots_cards) + average_time_ms(G1GCPhaseTimes::MergeLB);
}

// Anything below that is considered to be zero
#define MIN_TIMER_GRANULARITY 0.0000001

void G1Policy::record_young_collection_end(bool concurrent_operation_is_full_mark, bool evacuation_failure) {
  G1GCPhaseTimes* p = phase_times();

  double start_time_sec = phase_times()->cur_collection_start_sec();
  double end_time_sec = Ticks::now().seconds();
  double pause_time_ms = (end_time_sec - start_time_sec) * 1000.0;

  G1GCPauseType this_pause = collector_state()->young_gc_pause_type(concurrent_operation_is_full_mark);

  if (G1GCPauseTypeHelper::is_concurrent_start_pause(this_pause)) {
    record_concurrent_mark_init_end();
  } else {
    maybe_start_marking();
  }

  double app_time_ms = (start_time_sec * 1000.0 - _analytics->prev_collection_pause_end_ms());
  if (app_time_ms < MIN_TIMER_GRANULARITY) {
    // This usually happens due to the timer not having the required
    // granularity. Some Linuxes are the usual culprits.
    // We'll just set it to something (arbitrarily) small.
    app_time_ms = 1.0;
  }

  // Evacuation failures skew the timing too much to be considered for some statistics updates.
  // We make the assumption that these are rare.
  bool update_stats = !evacuation_failure;

  if (update_stats) {
    // We maintain the invariant that all objects allocated by mutator
    // threads will be allocated out of eden regions. So, we can use
    // the eden region number allocated since the previous GC to
    // calculate the application's allocate rate. The only exception
    // to that is humongous objects that are allocated separately. But
    // given that humongous object allocations do not really affect
    // either the pause's duration nor when the next pause will take
    // place we can safely ignore them here.
    uint regions_allocated = _collection_set->eden_region_length();
    double alloc_rate_ms = (double) regions_allocated / app_time_ms;
    _analytics->report_alloc_rate_ms(alloc_rate_ms);
  }

  record_pause(this_pause, start_time_sec, end_time_sec, evacuation_failure);

  if (G1GCPauseTypeHelper::is_last_young_pause(this_pause)) {
    assert(!G1GCPauseTypeHelper::is_concurrent_start_pause(this_pause),
           "The young GC before mixed is not allowed to be concurrent start GC");
    // This has been the young GC before we start doing mixed GCs. We already
    // decided to start mixed GCs much earlier, so there is nothing to do except
    // advancing the state.
    collector_state()->set_in_young_only_phase(false);
    collector_state()->set_in_young_gc_before_mixed(false);
  } else if (G1GCPauseTypeHelper::is_mixed_pause(this_pause)) {
    // This is a mixed GC. Here we decide whether to continue doing more
    // mixed GCs or not.
    if (!next_gc_should_be_mixed("do not continue mixed GCs")) {
      collector_state()->set_in_young_only_phase(true);

      clear_collection_set_candidates();
      maybe_start_marking();
    }
  } else {
    assert(G1GCPauseTypeHelper::is_young_only_pause(this_pause), "must be");
  }

  _eden_surv_rate_group->start_adding_regions();

  double merge_hcc_time_ms = average_time_ms(G1GCPhaseTimes::MergeHCC);
  if (update_stats) {
    size_t const total_log_buffer_cards = p->sum_thread_work_items(G1GCPhaseTimes::MergeHCC, G1GCPhaseTimes::MergeHCCDirtyCards) +
                                          p->sum_thread_work_items(G1GCPhaseTimes::MergeLB, G1GCPhaseTimes::MergeLBDirtyCards);
    // Update prediction for card merge; MergeRSDirtyCards includes the cards from the Eager Reclaim phase.
    size_t const total_cards_merged = p->sum_thread_work_items(G1GCPhaseTimes::MergeRS, G1GCPhaseTimes::MergeRSDirtyCards) +
                                      p->sum_thread_work_items(G1GCPhaseTimes::OptMergeRS, G1GCPhaseTimes::MergeRSDirtyCards) +
                                      total_log_buffer_cards;

    // The threshold for the number of cards in a given sampling which we consider
    // large enough so that the impact from setup and other costs is negligible.
    size_t const CardsNumSamplingThreshold = 10;

    if (total_cards_merged > CardsNumSamplingThreshold) {
      double avg_time_merge_cards = average_time_ms(G1GCPhaseTimes::MergeER) +
                                    average_time_ms(G1GCPhaseTimes::MergeRS) +
                                    average_time_ms(G1GCPhaseTimes::MergeHCC) +
                                    average_time_ms(G1GCPhaseTimes::MergeLB) +
                                    average_time_ms(G1GCPhaseTimes::OptMergeRS);
      _analytics->report_cost_per_card_merge_ms(avg_time_merge_cards / total_cards_merged,
                                                G1GCPauseTypeHelper::is_young_only_pause(this_pause));
    }

    // Update prediction for card scan
    size_t const total_cards_scanned = p->sum_thread_work_items(G1GCPhaseTimes::ScanHR, G1GCPhaseTimes::ScanHRScannedCards) +
                                       p->sum_thread_work_items(G1GCPhaseTimes::OptScanHR, G1GCPhaseTimes::ScanHRScannedCards);

    if (total_cards_scanned > CardsNumSamplingThreshold) {
      double avg_time_dirty_card_scan = average_time_ms(G1GCPhaseTimes::ScanHR) +
                                        average_time_ms(G1GCPhaseTimes::OptScanHR);

      _analytics->report_cost_per_card_scan_ms(avg_time_dirty_card_scan / total_cards_scanned,
                                               G1GCPauseTypeHelper::is_young_only_pause(this_pause));
    }

    // Update prediction for the ratio between cards from the remembered
    // sets and actually scanned cards from the remembered sets.
    // Cards from the remembered sets are all cards not duplicated by cards from
    // the logs.
    // Due to duplicates in the log buffers, the number of actually scanned cards
    // can be smaller than the cards in the log buffers.
    const size_t from_rs_length_cards = (total_cards_scanned > total_log_buffer_cards) ? total_cards_scanned - total_log_buffer_cards : 0;
    double merge_to_scan_ratio = 0.0;
    if (total_cards_scanned > 0) {
      merge_to_scan_ratio = (double) from_rs_length_cards / total_cards_scanned;
    }
    _analytics->report_card_merge_to_scan_ratio(merge_to_scan_ratio,
                                                G1GCPauseTypeHelper::is_young_only_pause(this_pause));

    const size_t recorded_rs_length = _collection_set->recorded_rs_length();
    const size_t rs_length_diff = _rs_length > recorded_rs_length ? _rs_length - recorded_rs_length : 0;
    _analytics->report_rs_length_diff(rs_length_diff);

    // Update prediction for copy cost per byte
    size_t copied_bytes = p->sum_thread_work_items(G1GCPhaseTimes::MergePSS, G1GCPhaseTimes::MergePSSCopiedBytes);

    if (copied_bytes > 0) {
      double cost_per_byte_ms = (average_time_ms(G1GCPhaseTimes::ObjCopy) + average_time_ms(G1GCPhaseTimes::OptObjCopy)) / copied_bytes;
      _analytics->report_cost_per_byte_ms(cost_per_byte_ms, collector_state()->mark_or_rebuild_in_progress());
    }

    if (_collection_set->young_region_length() > 0) {
      _analytics->report_young_other_cost_per_region_ms(young_other_time_ms() /
                                                        _collection_set->young_region_length());
    }

    if (_collection_set->old_region_length() > 0) {
      _analytics->report_non_young_other_cost_per_region_ms(non_young_other_time_ms() /
                                                            _collection_set->old_region_length());
    }

    _analytics->report_constant_other_time_ms(constant_other_time_ms(pause_time_ms));

    // Do not update RS lengths and the number of pending cards with information from mixed gc:
    // these are is wildly different to during young only gc and mess up young gen sizing right
    // after the mixed gc phase.
    // During mixed gc we do not use them for young gen sizing.
    if (G1GCPauseTypeHelper::is_young_only_pause(this_pause)) {
      _analytics->report_pending_cards((double) _pending_cards_at_gc_start);
      _analytics->report_rs_length((double) _rs_length);
    }
  }

  assert(!(G1GCPauseTypeHelper::is_concurrent_start_pause(this_pause) && collector_state()->mark_or_rebuild_in_progress()),
         "If the last pause has been concurrent start, we should not have been in the marking window");
  if (G1GCPauseTypeHelper::is_concurrent_start_pause(this_pause)) {
    collector_state()->set_mark_or_rebuild_in_progress(concurrent_operation_is_full_mark);
  }

  _free_regions_at_end_of_collection = _g1h->num_free_regions();

  update_rs_length_prediction();
  update_survival_estimates_for_next_collection();

  // Do not update dynamic IHOP due to G1 periodic collection as it is highly likely
  // that in this case we are not running in a "normal" operating mode.
  if (_g1h->gc_cause() != GCCause::_g1_periodic_collection) {
    update_young_length_bounds();

    _old_gen_alloc_tracker.reset_after_gc(_g1h->humongous_regions_count() * HeapRegion::GrainBytes);
    update_ihop_prediction(app_time_ms / 1000.0,
                           G1GCPauseTypeHelper::is_young_only_pause(this_pause));

    _ihop_control->send_trace_event(_g1h->gc_tracer_stw());
  } else {
    // Any garbage collection triggered as periodic collection resets the time-to-mixed
    // measurement. Periodic collection typically means that the application is "inactive", i.e.
    // the marking threads may have received an uncharacteristic amount of cpu time
    // for completing the marking, i.e. are faster than expected.
    // This skews the predicted marking length towards smaller values which might cause
    // the mark start being too late.
    abort_time_to_mixed_tracking();
  }

  // Note that _mmu_tracker->max_gc_time() returns the time in seconds.
  double scan_logged_cards_time_goal_ms = _mmu_tracker->max_gc_time() * MILLIUNITS * G1RSetUpdatingPauseTimePercent / 100.0;

  if (scan_logged_cards_time_goal_ms < merge_hcc_time_ms) {
    log_debug(gc, ergo, refine)("Adjust concurrent refinement thresholds (scanning the HCC expected to take longer than Update RS time goal)."
                                "Logged Cards Scan time goal: %1.2fms Scan HCC time: %1.2fms",
                                scan_logged_cards_time_goal_ms, merge_hcc_time_ms);

    scan_logged_cards_time_goal_ms = 0;
  } else {
    scan_logged_cards_time_goal_ms -= merge_hcc_time_ms;
  }

  double const logged_cards_time = logged_cards_processing_time();

  log_debug(gc, ergo, refine)("Concurrent refinement times: Logged Cards Scan time goal: %1.2fms Logged Cards Scan time: %1.2fms HCC time: %1.2fms",
                              scan_logged_cards_time_goal_ms, logged_cards_time, merge_hcc_time_ms);

  _g1h->concurrent_refine()->adjust(logged_cards_time,
                                    phase_times()->sum_thread_work_items(G1GCPhaseTimes::MergeLB, G1GCPhaseTimes::MergeLBDirtyCards),
                                    scan_logged_cards_time_goal_ms);
}

G1IHOPControl* G1Policy::create_ihop_control(const G1OldGenAllocationTracker* old_gen_alloc_tracker,
                                             const G1Predictions* predictor) {
  if (G1UseAdaptiveIHOP) {
    return new G1AdaptiveIHOPControl(InitiatingHeapOccupancyPercent,
                                     old_gen_alloc_tracker,
                                     predictor,
                                     G1ReservePercent,
                                     G1HeapWastePercent);
  } else {
    return new G1StaticIHOPControl(InitiatingHeapOccupancyPercent, old_gen_alloc_tracker);
  }
}

void G1Policy::update_ihop_prediction(double mutator_time_s,
                                      bool this_gc_was_young_only) {
  // Always try to update IHOP prediction. Even evacuation failures give information
  // about e.g. whether to start IHOP earlier next time.

  // Avoid using really small application times that might create samples with
  // very high or very low values. They may be caused by e.g. back-to-back gcs.
  double const min_valid_time = 1e-6;

  bool report = false;

  double marking_to_mixed_time = -1.0;
  if (!this_gc_was_young_only && _concurrent_start_to_mixed.has_result()) {
    marking_to_mixed_time = _concurrent_start_to_mixed.last_marking_time();
    assert(marking_to_mixed_time > 0.0,
           "Concurrent start to mixed time must be larger than zero but is %.3f",
           marking_to_mixed_time);
    if (marking_to_mixed_time > min_valid_time) {
      _ihop_control->update_marking_length(marking_to_mixed_time);
      report = true;
    }
  }

  // As an approximation for the young gc promotion rates during marking we use
  // all of them. In many applications there are only a few if any young gcs during
  // marking, which makes any prediction useless. This increases the accuracy of the
  // prediction.
  if (this_gc_was_young_only && mutator_time_s > min_valid_time) {
    // IHOP control wants to know the expected young gen length if it were not
    // restrained by the heap reserve. Using the actual length would make the
    // prediction too small and the limit the young gen every time we get to the
    // predicted target occupancy.
    size_t young_gen_size = young_list_desired_length() * HeapRegion::GrainBytes;
    _ihop_control->update_allocation_info(mutator_time_s, young_gen_size);
    report = true;
  }

  if (report) {
    report_ihop_statistics();
  }
}

void G1Policy::report_ihop_statistics() {
  _ihop_control->print();
}

void G1Policy::record_young_gc_pause_end(bool evacuation_failed) {
  phase_times()->record_gc_pause_end();
  phase_times()->print(evacuation_failed);
}

double G1Policy::predict_base_time_ms(size_t pending_cards,
                                      size_t rs_length) const {
<<<<<<< HEAD
  // Assume that all cards from the log buffers will be scanned, i.e. there are no
  // duplicates in that set.
  size_t effective_scanned_cards = _analytics->predict_scan_card_num(rs_length, collector_state()->in_young_only_phase()) + pending_cards;

  double card_merge_time = _analytics->predict_card_merge_time_ms(pending_cards + rs_length, collector_state()->in_young_only_phase());
  double card_scan_time = _analytics->predict_card_scan_time_ms(effective_scanned_cards, collector_state()->in_young_only_phase());
=======
  bool in_young_only_phase = collector_state()->in_young_only_phase();

  size_t unique_cards_from_rs = _analytics->predict_scan_card_num(rs_length, in_young_only_phase);
  // Assume that all cards from the log buffers will be scanned, i.e. there are no
  // duplicates in that set.
  size_t effective_scanned_cards = unique_cards_from_rs + pending_cards;

  double card_merge_time = _analytics->predict_card_merge_time_ms(pending_cards + rs_length, in_young_only_phase);
  double card_scan_time = _analytics->predict_card_scan_time_ms(effective_scanned_cards, in_young_only_phase);
>>>>>>> 7e4868de
  double constant_other_time = _analytics->predict_constant_other_time_ms();
  double survivor_evac_time = predict_survivor_regions_evac_time();

  double total_time = card_merge_time + card_scan_time + constant_other_time + survivor_evac_time;

<<<<<<< HEAD
  log_trace(gc, ergo, heap)("Predicted base time: total %f lb_cards %zu rs_length %zu effective_scanned_cards %zu card_merge_time %f card_scan_time %f constant_other_time %f survivor_evac_time %f",
                            total_time, pending_cards, rs_length, effective_scanned_cards, card_merge_time, card_scan_time, constant_other_time, survivor_evac_time);
=======
  log_trace(gc, ergo, heap)("Predicted base time: total %f lb_cards %zu rs_length %zu effective_scanned_cards %zu "
                            "card_merge_time %f card_scan_time %f constant_other_time %f survivor_evac_time %f",
                            total_time, pending_cards, rs_length, effective_scanned_cards,
                            card_merge_time, card_scan_time, constant_other_time, survivor_evac_time);
>>>>>>> 7e4868de
  return total_time;
}

double G1Policy::predict_base_time_ms(size_t pending_cards) const {
  size_t rs_length = _analytics->predict_rs_length();
  return predict_base_time_ms(pending_cards, rs_length);
}

size_t G1Policy::predict_bytes_to_copy(HeapRegion* hr) const {
  size_t bytes_to_copy;
  if (!hr->is_young()) {
    bytes_to_copy = hr->live_bytes();
  } else {
    bytes_to_copy = (size_t) (hr->used() * hr->surv_rate_prediction(_predictor));
  }
  return bytes_to_copy;
}

double G1Policy::predict_eden_copy_time_ms(uint count, size_t* bytes_to_copy) const {
  if (count == 0) {
    return 0.0;
  }
  size_t const expected_bytes = _eden_surv_rate_group->accum_surv_rate_pred(count) * HeapRegion::GrainBytes;
  if (bytes_to_copy != NULL) {
    *bytes_to_copy = expected_bytes;
  }
  return _analytics->predict_object_copy_time_ms(expected_bytes, collector_state()->mark_or_rebuild_in_progress());
}

double G1Policy::predict_region_copy_time_ms(HeapRegion* hr) const {
  size_t const bytes_to_copy = predict_bytes_to_copy(hr);
  return _analytics->predict_object_copy_time_ms(bytes_to_copy, collector_state()->mark_or_rebuild_in_progress());
}

double G1Policy::predict_region_non_copy_time_ms(HeapRegion* hr,
                                                 bool for_young_gc) const {
  size_t rs_length = hr->rem_set()->occupied();
  size_t scan_card_num = _analytics->predict_scan_card_num(rs_length, for_young_gc);

  double region_elapsed_time_ms =
    _analytics->predict_card_merge_time_ms(rs_length, collector_state()->in_young_only_phase()) +
    _analytics->predict_card_scan_time_ms(scan_card_num, collector_state()->in_young_only_phase());

  // The prediction of the "other" time for this region is based
  // upon the region type and NOT the GC type.
  if (hr->is_young()) {
    region_elapsed_time_ms += _analytics->predict_young_other_time_ms(1);
  } else {
    region_elapsed_time_ms += _analytics->predict_non_young_other_time_ms(1);
  }
  return region_elapsed_time_ms;
}

double G1Policy::predict_region_total_time_ms(HeapRegion* hr, bool for_young_gc) const {
  return predict_region_non_copy_time_ms(hr, for_young_gc) + predict_region_copy_time_ms(hr);
}

bool G1Policy::should_allocate_mutator_region() const {
  uint young_list_length = _g1h->young_regions_count();
  uint young_list_target_length = _young_list_target_length;
  return young_list_length < young_list_target_length;
}

bool G1Policy::can_expand_young_list() const {
  uint young_list_length = _g1h->young_regions_count();
  uint young_list_max_length = _young_list_max_length;
  return young_list_length < young_list_max_length;
}

bool G1Policy::use_adaptive_young_list_length() const {
  return _young_gen_sizer.use_adaptive_young_list_length();
}

size_t G1Policy::desired_survivor_size(uint max_regions) const {
  size_t const survivor_capacity = HeapRegion::GrainWords * max_regions;
  return (size_t)((((double)survivor_capacity) * TargetSurvivorRatio) / 100);
}

void G1Policy::print_age_table() {
  _survivors_age_table.print_age_table(_tenuring_threshold);
}

uint G1Policy::calculate_young_max_length(uint target_young_length) const {
  uint expansion_region_num = 0;
  if (GCLockerEdenExpansionPercent > 0) {
    double perc = (double) GCLockerEdenExpansionPercent / 100.0;
    double expansion_region_num_d = perc * (double) _young_list_target_length;
    // We use ceiling so that if expansion_region_num_d is > 0.0 (but
    // less than 1.0) we'll get 1.
    expansion_region_num = (uint) ceil(expansion_region_num_d);
  }
  uint max_length = target_young_length + expansion_region_num;
  assert(target_young_length <= max_length, "overflow");
  return max_length;
}

// Calculates survivor space parameters.
void G1Policy::update_survivors_policy() {
  double max_survivor_regions_d =
                 (double) _young_list_target_length / (double) SurvivorRatio;

  // Calculate desired survivor size based on desired max survivor regions (unconstrained
  // by remaining heap). Otherwise we may cause undesired promotions as we are
  // already getting close to end of the heap, impacting performance even more.
  uint const desired_max_survivor_regions = ceil(max_survivor_regions_d);
  size_t const survivor_size = desired_survivor_size(desired_max_survivor_regions);

  _tenuring_threshold = _survivors_age_table.compute_tenuring_threshold(survivor_size);
  if (UsePerfData) {
    _policy_counters->tenuring_threshold()->set_value(_tenuring_threshold);
    _policy_counters->desired_survivor_size()->set_value(survivor_size * oopSize);
  }
  // The real maximum survivor size is bounded by the number of regions that can
  // be allocated into.
  _max_survivor_regions = MIN2(desired_max_survivor_regions,
                               _g1h->num_free_or_available_regions());
}

bool G1Policy::force_concurrent_start_if_outside_cycle(GCCause::Cause gc_cause) {
  // We actually check whether we are marking here and not if we are in a
  // reclamation phase. This means that we will schedule a concurrent mark
  // even while we are still in the process of reclaiming memory.
  bool during_cycle = _g1h->concurrent_mark()->cm_thread()->in_progress();
  if (!during_cycle) {
    log_debug(gc, ergo)("Request concurrent cycle initiation (requested by GC cause). "
                        "GC cause: %s",
                        GCCause::to_string(gc_cause));
    collector_state()->set_initiate_conc_mark_if_possible(true);
    return true;
  } else {
    log_debug(gc, ergo)("Do not request concurrent cycle initiation "
                        "(concurrent cycle already in progress). GC cause: %s",
                        GCCause::to_string(gc_cause));
    return false;
  }
}

void G1Policy::initiate_conc_mark() {
  collector_state()->set_in_concurrent_start_gc(true);
  collector_state()->set_initiate_conc_mark_if_possible(false);
}

void G1Policy::decide_on_concurrent_start_pause() {
  // We are about to decide on whether this pause will be a
  // concurrent start pause.

  // First, collector_state()->in_concurrent_start_gc() should not be already set. We
  // will set it here if we have to. However, it should be cleared by
  // the end of the pause (it's only set for the duration of a
  // concurrent start pause).
  assert(!collector_state()->in_concurrent_start_gc(), "pre-condition");

  // We should not be starting a concurrent start pause if the concurrent mark
  // thread is terminating.
  if (_g1h->concurrent_mark_is_terminating()) {
    return;
  }

  if (collector_state()->initiate_conc_mark_if_possible()) {
    // We had noticed on a previous pause that the heap occupancy has
    // gone over the initiating threshold and we should start a
    // concurrent marking cycle.  Or we've been explicitly requested
    // to start a concurrent marking cycle.  Either way, we initiate
    // one if not inhibited for some reason.

    GCCause::Cause cause = _g1h->gc_cause();
    if ((cause != GCCause::_wb_breakpoint) &&
        ConcurrentGCBreakpoints::is_controlled()) {
      log_debug(gc, ergo)("Do not initiate concurrent cycle (whitebox controlled)");
    } else if (!about_to_start_mixed_phase() && collector_state()->in_young_only_phase()) {
      // Initiate a new concurrent start if there is no marking or reclamation going on.
      initiate_conc_mark();
      log_debug(gc, ergo)("Initiate concurrent cycle (concurrent cycle initiation requested)");
    } else if (_g1h->is_user_requested_concurrent_full_gc(cause) ||
               (cause == GCCause::_codecache_GC_threshold) ||
               (cause == GCCause::_codecache_GC_aggressive) ||
               (cause == GCCause::_wb_breakpoint)) {
      // Initiate a concurrent start.  A concurrent start must be a young only
      // GC, so the collector state must be updated to reflect this.
      collector_state()->set_in_young_only_phase(true);
      collector_state()->set_in_young_gc_before_mixed(false);

      // We might have ended up coming here about to start a mixed phase with a collection set
      // active. The following remark might change the change the "evacuation efficiency" of
      // the regions in this set, leading to failing asserts later.
      // Since the concurrent cycle will recreate the collection set anyway, simply drop it here.
      clear_collection_set_candidates();
      abort_time_to_mixed_tracking();
      initiate_conc_mark();
      log_debug(gc, ergo)("Initiate concurrent cycle (%s requested concurrent cycle)",
                          (cause == GCCause::_wb_breakpoint) ? "run_to breakpoint" : "user");
    } else {
      // The concurrent marking thread is still finishing up the
      // previous cycle. If we start one right now the two cycles
      // overlap. In particular, the concurrent marking thread might
      // be in the process of clearing the next marking bitmap (which
      // we will use for the next cycle if we start one). Starting a
      // cycle now will be bad given that parts of the marking
      // information might get cleared by the marking thread. And we
      // cannot wait for the marking thread to finish the cycle as it
      // periodically yields while clearing the next marking bitmap
      // and, if it's in a yield point, it's waiting for us to
      // finish. So, at this point we will not start a cycle and we'll
      // let the concurrent marking thread complete the last one.
      log_debug(gc, ergo)("Do not initiate concurrent cycle (concurrent cycle already in progress)");
    }
  }
  // Result consistency checks.
  // We do not allow concurrent start to be piggy-backed on a mixed GC.
  assert(!collector_state()->in_concurrent_start_gc() ||
         collector_state()->in_young_only_phase(), "sanity");
  // We also do not allow mixed GCs during marking.
  assert(!collector_state()->mark_or_rebuild_in_progress() || collector_state()->in_young_only_phase(), "sanity");
}

void G1Policy::record_concurrent_mark_cleanup_end(bool has_rebuilt_remembered_sets) {
  bool mixed_gc_pending = false;
  if (has_rebuilt_remembered_sets) {
    G1CollectionSetCandidates* candidates = G1CollectionSetChooser::build(_g1h->workers(), _g1h->num_regions());
    _collection_set->set_candidates(candidates);
    mixed_gc_pending = next_gc_should_be_mixed("request young-only gcs");
  }

  if (log_is_enabled(Trace, gc, liveness)) {
    G1PrintRegionLivenessInfoClosure cl("Post-Cleanup");
    _g1h->heap_region_iterate(&cl);
  }

  if (!mixed_gc_pending) {
    clear_collection_set_candidates();
    abort_time_to_mixed_tracking();
  }
  collector_state()->set_in_young_gc_before_mixed(mixed_gc_pending);
  collector_state()->set_mark_or_rebuild_in_progress(false);
  collector_state()->set_clearing_bitmap(true);

  double end_sec = os::elapsedTime();
  double elapsed_time_ms = (end_sec - _mark_cleanup_start_sec) * 1000.0;
  _analytics->report_concurrent_mark_cleanup_times_ms(elapsed_time_ms);

  record_pause(G1GCPauseType::Cleanup, _mark_cleanup_start_sec, end_sec);
}

double G1Policy::reclaimable_bytes_percent(size_t reclaimable_bytes) const {
  return percent_of(reclaimable_bytes, _g1h->capacity());
}

class G1ClearCollectionSetCandidateRemSets : public HeapRegionClosure {
  virtual bool do_heap_region(HeapRegion* r) {
    r->rem_set()->clear_locked(true /* only_cardset */);
    return false;
  }
};

void G1Policy::clear_collection_set_candidates() {
  if (_collection_set->candidates() == NULL) {
    return;
  }
  // Clear remembered sets of remaining candidate regions and the actual candidate
  // set.
  G1ClearCollectionSetCandidateRemSets cl;
  _collection_set->candidates()->iterate(&cl);
  _collection_set->clear_candidates();
}

void G1Policy::maybe_start_marking() {
  if (need_to_start_conc_mark("end of GC")) {
    // Note: this might have already been set, if during the last
    // pause we decided to start a cycle but at the beginning of
    // this pause we decided to postpone it. That's OK.
    collector_state()->set_initiate_conc_mark_if_possible(true);
  }
}

void G1Policy::update_gc_pause_time_ratios(G1GCPauseType gc_type, double start_time_sec, double end_time_sec) {

  double pause_time_sec = end_time_sec - start_time_sec;
  double pause_time_ms = pause_time_sec * 1000.0;

  _analytics->compute_pause_time_ratios(end_time_sec, pause_time_ms);
  _analytics->update_recent_gc_times(end_time_sec, pause_time_ms);

  if (gc_type == G1GCPauseType::Cleanup || gc_type == G1GCPauseType::Remark) {
    _analytics->append_prev_collection_pause_end_ms(pause_time_ms);
  } else {
    _analytics->set_prev_collection_pause_end_ms(end_time_sec * 1000.0);
  }
}

void G1Policy::record_pause(G1GCPauseType gc_type,
                            double start,
                            double end,
                            bool evacuation_failure) {
  // Manage the MMU tracker. For some reason it ignores Full GCs.
  if (gc_type != G1GCPauseType::FullGC) {
    _mmu_tracker->add_pause(start, end);
  }

  if (!evacuation_failure) {
    update_gc_pause_time_ratios(gc_type, start, end);
  }

  update_time_to_mixed_tracking(gc_type, start, end);
}

void G1Policy::update_time_to_mixed_tracking(G1GCPauseType gc_type,
                                             double start,
                                             double end) {
  // Manage the mutator time tracking from concurrent start to first mixed gc.
  switch (gc_type) {
    case G1GCPauseType::FullGC:
      abort_time_to_mixed_tracking();
      break;
    case G1GCPauseType::Cleanup:
    case G1GCPauseType::Remark:
    case G1GCPauseType::YoungGC:
    case G1GCPauseType::LastYoungGC:
      _concurrent_start_to_mixed.add_pause(end - start);
      break;
    case G1GCPauseType::ConcurrentStartMarkGC:
      // Do not track time-to-mixed time for periodic collections as they are likely
      // to be not representative to regular operation as the mutators are idle at
      // that time. Also only track full concurrent mark cycles.
      if (_g1h->gc_cause() != GCCause::_g1_periodic_collection) {
        _concurrent_start_to_mixed.record_concurrent_start_end(end);
      }
      break;
    case G1GCPauseType::ConcurrentStartUndoGC:
      assert(_g1h->gc_cause() == GCCause::_g1_humongous_allocation,
             "GC cause must be humongous allocation but is %d",
             _g1h->gc_cause());
      break;
    case G1GCPauseType::MixedGC:
      _concurrent_start_to_mixed.record_mixed_gc_start(start);
      break;
    default:
      ShouldNotReachHere();
  }
}

void G1Policy::abort_time_to_mixed_tracking() {
  _concurrent_start_to_mixed.reset();
}

bool G1Policy::next_gc_should_be_mixed(const char* no_candidates_str) const {
  G1CollectionSetCandidates* candidates = _collection_set->candidates();

  if (candidates == NULL || candidates->is_empty()) {
    if (no_candidates_str != nullptr) {
      log_debug(gc, ergo)("%s (candidate old regions not available)", no_candidates_str);
    }
    return false;
  }
  // Otherwise always continue mixed collection. There is no other reason to stop the
  // mixed phase than there are no more candidates. All candidates not pruned earlier
  // during candidate selection are worth collecting.
  return true;
}

size_t G1Policy::allowed_waste_in_collection_set() const {
  return G1HeapWastePercent * _g1h->capacity() / 100;
}

uint G1Policy::calc_min_old_cset_length(G1CollectionSetCandidates* candidates) const {
  // The min old CSet region bound is based on the maximum desired
  // number of mixed GCs after a cycle. I.e., even if some old regions
  // look expensive, we should add them to the CSet anyway to make
  // sure we go through the available old regions in no more than the
  // maximum desired number of mixed GCs.
  //
  // The calculation is based on the number of marked regions we added
  // to the CSet candidates in the first place, not how many remain, so
  // that the result is the same during all mixed GCs that follow a cycle.

  const size_t region_num = candidates->num_regions();
  const size_t gc_num = (size_t) MAX2(G1MixedGCCountTarget, (uintx) 1);
  size_t result = region_num / gc_num;
  // emulate ceiling
  if (result * gc_num < region_num) {
    result += 1;
  }
  return (uint) result;
}

uint G1Policy::calc_max_old_cset_length() const {
  // The max old CSet region bound is based on the threshold expressed
  // as a percentage of the heap size. I.e., it should bound the
  // number of old regions added to the CSet irrespective of how many
  // of them are available.

  const G1CollectedHeap* g1h = G1CollectedHeap::heap();
  const size_t region_num = g1h->num_regions();
  const size_t perc = (size_t) G1OldCSetRegionThresholdPercent;
  size_t result = region_num * perc / 100;
  // emulate ceiling
  if (100 * result < region_num * perc) {
    result += 1;
  }
  return (uint) result;
}

void G1Policy::calculate_old_collection_set_regions(G1CollectionSetCandidates* candidates,
                                                    double time_remaining_ms,
                                                    uint& num_initial_regions,
                                                    uint& num_optional_regions) {
  assert(candidates != NULL, "Must be");

  num_initial_regions = 0;
  num_optional_regions = 0;
  uint num_expensive_regions = 0;

  double predicted_initial_time_ms = 0.0;
  double predicted_optional_time_ms = 0.0;

  double optional_threshold_ms = time_remaining_ms * optional_prediction_fraction();

  const uint min_old_cset_length = calc_min_old_cset_length(candidates);
  const uint max_old_cset_length = MAX2(min_old_cset_length, calc_max_old_cset_length());
  const uint max_optional_regions = max_old_cset_length - min_old_cset_length;
  bool check_time_remaining = use_adaptive_young_list_length();

  uint candidate_idx = candidates->cur_idx();

  log_debug(gc, ergo, cset)("Start adding old regions to collection set. Min %u regions, max %u regions, "
                            "time remaining %1.2fms, optional threshold %1.2fms",
                            min_old_cset_length, max_old_cset_length, time_remaining_ms, optional_threshold_ms);

  HeapRegion* hr = candidates->at(candidate_idx);
  while (hr != NULL) {
    if (num_initial_regions + num_optional_regions >= max_old_cset_length) {
      // Added maximum number of old regions to the CSet.
      log_debug(gc, ergo, cset)("Finish adding old regions to collection set (Maximum number of regions). "
                                "Initial %u regions, optional %u regions",
                                num_initial_regions, num_optional_regions);
      break;
    }

    double predicted_time_ms = predict_region_total_time_ms(hr, false);
    time_remaining_ms = MAX2(time_remaining_ms - predicted_time_ms, 0.0);
    // Add regions to old set until we reach the minimum amount
    if (num_initial_regions < min_old_cset_length) {
      predicted_initial_time_ms += predicted_time_ms;
      num_initial_regions++;
      // Record the number of regions added with no time remaining
      if (time_remaining_ms == 0.0) {
        num_expensive_regions++;
      }
    } else if (!check_time_remaining) {
      // In the non-auto-tuning case, we'll finish adding regions
      // to the CSet if we reach the minimum.
      log_debug(gc, ergo, cset)("Finish adding old regions to collection set (Region amount reached min).");
      break;
    } else {
      // Keep adding regions to old set until we reach the optional threshold
      if (time_remaining_ms > optional_threshold_ms) {
        predicted_initial_time_ms += predicted_time_ms;
        num_initial_regions++;
      } else if (time_remaining_ms > 0) {
        // Keep adding optional regions until time is up.
        assert(num_optional_regions < max_optional_regions, "Should not be possible.");
        predicted_optional_time_ms += predicted_time_ms;
        num_optional_regions++;
      } else {
        log_debug(gc, ergo, cset)("Finish adding old regions to collection set (Predicted time too high).");
        break;
      }
    }
    hr = candidates->at(++candidate_idx);
  }
  if (hr == NULL) {
    log_debug(gc, ergo, cset)("Old candidate collection set empty.");
  }

  if (num_expensive_regions > 0) {
    log_debug(gc, ergo, cset)("Added %u initial old regions to collection set although the predicted time was too high.",
                              num_expensive_regions);
  }

  log_debug(gc, ergo, cset)("Finish choosing collection set old regions. Initial: %u, optional: %u, "
                            "predicted initial time: %1.2fms, predicted optional time: %1.2fms, time remaining: %1.2f",
                            num_initial_regions, num_optional_regions,
                            predicted_initial_time_ms, predicted_optional_time_ms, time_remaining_ms);
}

void G1Policy::calculate_optional_collection_set_regions(G1CollectionSetCandidates* candidates,
                                                         uint const max_optional_regions,
                                                         double time_remaining_ms,
                                                         uint& num_optional_regions) {
  assert(_g1h->collector_state()->in_mixed_phase(), "Should only be called in mixed phase");

  num_optional_regions = 0;
  double total_prediction_ms = 0.0;
  uint candidate_idx = candidates->cur_idx();

  HeapRegion* r = candidates->at(candidate_idx);
  while (num_optional_regions < max_optional_regions) {
    assert(r != NULL, "Region must exist");
    double prediction_ms = predict_region_total_time_ms(r, false);

    if (prediction_ms > time_remaining_ms) {
      log_debug(gc, ergo, cset)("Prediction %.3fms for region %u does not fit remaining time: %.3fms.",
                                prediction_ms, r->hrm_index(), time_remaining_ms);
      break;
    }
    // This region will be included in the next optional evacuation.

    total_prediction_ms += prediction_ms;
    time_remaining_ms -= prediction_ms;
    num_optional_regions++;
    r = candidates->at(++candidate_idx);
  }

  log_debug(gc, ergo, cset)("Prepared %u regions out of %u for optional evacuation. Total predicted time: %.3fms",
                            num_optional_regions, max_optional_regions, total_prediction_ms);
}

// Number of regions required to store the given number of bytes, taking
// into account the target amount of wasted space in PLABs.
static size_t get_num_regions_adjust_for_plab_waste(size_t byte_count) {
  size_t byte_count_adjusted = byte_count * (size_t)(100 + TargetPLABWastePct) / 100.0;

  // Round up the region count
  return (byte_count_adjusted + HeapRegion::GrainBytes - 1) / HeapRegion::GrainBytes;
}

bool G1Policy::preventive_collection_required(uint alloc_region_count) {
  if (!G1UsePreventiveGC || !Universe::is_fully_initialized()) {
    // Don't attempt any preventive GC's if the feature is disabled,
    // or before initialization is complete.
    return false;
  }

  if (_g1h->young_regions_count() == 0 && !_collection_set->has_candidates()) {
    return false;
  }

  uint eden_count = _g1h->eden_regions_count();
  size_t const eden_surv_bytes_pred = _eden_surv_rate_group->accum_surv_rate_pred(eden_count) * HeapRegion::GrainBytes;
  size_t const total_young_predicted_surviving_bytes = eden_surv_bytes_pred + _predicted_surviving_bytes_from_survivor;

  uint required_regions = (uint)(get_num_regions_adjust_for_plab_waste(total_young_predicted_surviving_bytes) +
                                get_num_regions_adjust_for_plab_waste(_predicted_surviving_bytes_from_old));

  if (required_regions > _g1h->num_free_or_available_regions() - alloc_region_count) {
    log_debug(gc, ergo, cset)("Preventive GC, insufficient free or available regions. "
                              "Predicted need %u. Curr Eden %u (Pred %u). Curr Survivor %u (Pred %u). Curr Old %u (Pred %u) Free or Avail %u (Free %u) Alloc %u",
                              required_regions,
                              eden_count,
                              (uint)get_num_regions_adjust_for_plab_waste(eden_surv_bytes_pred),
                              _g1h->survivor_regions_count(),
                              (uint)get_num_regions_adjust_for_plab_waste(_predicted_surviving_bytes_from_survivor),
                              _g1h->old_regions_count(),
                              (uint)get_num_regions_adjust_for_plab_waste(_predicted_surviving_bytes_from_old),
                              _g1h->num_free_or_available_regions(),
                              _g1h->num_free_regions(),
                              alloc_region_count);

    return true;
  }

  return false;
}

void G1Policy::update_survival_estimates_for_next_collection() {
  // Predict the number of bytes of surviving objects from survivor and old
  // regions and update the associated members.

  // Survivor regions
  size_t survivor_bytes = 0;
  const GrowableArray<HeapRegion*>* survivor_regions = _g1h->survivor()->regions();
  for (GrowableArrayIterator<HeapRegion*> it = survivor_regions->begin();
       it != survivor_regions->end();
       ++it) {
    survivor_bytes += predict_bytes_to_copy(*it);
  }

  _predicted_surviving_bytes_from_survivor = survivor_bytes;

  // Old regions
  if (!_collection_set->has_candidates()) {
    _predicted_surviving_bytes_from_old = 0;
    return;
  }

  // Use the minimum old gen collection set as conservative estimate for the number
  // of regions to take for this calculation.
  G1CollectionSetCandidates *candidates = _collection_set->candidates();
  uint iterate_count = MIN2(candidates->num_remaining(), calc_min_old_cset_length(candidates));
  uint current_index = candidates->cur_idx();
  size_t old_bytes = 0;
  for (uint i = 0; i < iterate_count; i++) {
    HeapRegion *region = candidates->at(current_index + i);
    old_bytes += predict_bytes_to_copy(region);
  }

  _predicted_surviving_bytes_from_old = old_bytes;
}

void G1Policy::transfer_survivors_to_cset(const G1SurvivorRegions* survivors) {
  start_adding_survivor_regions();

  for (GrowableArrayIterator<HeapRegion*> it = survivors->regions()->begin();
       it != survivors->regions()->end();
       ++it) {
    HeapRegion* curr = *it;
    set_region_survivor(curr);

    // The region is a non-empty survivor so let's add it to
    // the incremental collection set for the next evacuation
    // pause.
    _collection_set->add_survivor_regions(curr);
  }
  stop_adding_survivor_regions();

  // Don't clear the survivor list handles until the start of
  // the next evacuation pause - we need it in order to re-tag
  // the survivor regions from this evacuation pause as 'young'
  // at the start of the next.
}<|MERGE_RESOLUTION|>--- conflicted
+++ resolved
@@ -259,10 +259,6 @@
   if (use_adaptive_young_list_length()) {
     desired_eden_length_by_mmu = calculate_desired_eden_length_by_mmu();
 
-<<<<<<< HEAD
-=======
-    const size_t pending_cards = _analytics->predict_pending_cards();
->>>>>>> 7e4868de
     double base_time_ms = predict_base_time_ms(pending_cards, rs_length);
 
     desired_eden_length_by_pause =
@@ -1020,14 +1016,6 @@
 
 double G1Policy::predict_base_time_ms(size_t pending_cards,
                                       size_t rs_length) const {
-<<<<<<< HEAD
-  // Assume that all cards from the log buffers will be scanned, i.e. there are no
-  // duplicates in that set.
-  size_t effective_scanned_cards = _analytics->predict_scan_card_num(rs_length, collector_state()->in_young_only_phase()) + pending_cards;
-
-  double card_merge_time = _analytics->predict_card_merge_time_ms(pending_cards + rs_length, collector_state()->in_young_only_phase());
-  double card_scan_time = _analytics->predict_card_scan_time_ms(effective_scanned_cards, collector_state()->in_young_only_phase());
-=======
   bool in_young_only_phase = collector_state()->in_young_only_phase();
 
   size_t unique_cards_from_rs = _analytics->predict_scan_card_num(rs_length, in_young_only_phase);
@@ -1037,21 +1025,15 @@
 
   double card_merge_time = _analytics->predict_card_merge_time_ms(pending_cards + rs_length, in_young_only_phase);
   double card_scan_time = _analytics->predict_card_scan_time_ms(effective_scanned_cards, in_young_only_phase);
->>>>>>> 7e4868de
   double constant_other_time = _analytics->predict_constant_other_time_ms();
   double survivor_evac_time = predict_survivor_regions_evac_time();
 
   double total_time = card_merge_time + card_scan_time + constant_other_time + survivor_evac_time;
 
-<<<<<<< HEAD
-  log_trace(gc, ergo, heap)("Predicted base time: total %f lb_cards %zu rs_length %zu effective_scanned_cards %zu card_merge_time %f card_scan_time %f constant_other_time %f survivor_evac_time %f",
-                            total_time, pending_cards, rs_length, effective_scanned_cards, card_merge_time, card_scan_time, constant_other_time, survivor_evac_time);
-=======
   log_trace(gc, ergo, heap)("Predicted base time: total %f lb_cards %zu rs_length %zu effective_scanned_cards %zu "
                             "card_merge_time %f card_scan_time %f constant_other_time %f survivor_evac_time %f",
                             total_time, pending_cards, rs_length, effective_scanned_cards,
                             card_merge_time, card_scan_time, constant_other_time, survivor_evac_time);
->>>>>>> 7e4868de
   return total_time;
 }
 
