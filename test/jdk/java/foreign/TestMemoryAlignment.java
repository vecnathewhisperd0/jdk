/*
 *  Copyright (c) 2019, 2023, Oracle and/or its affiliates. All rights reserved.
 *  DO NOT ALTER OR REMOVE COPYRIGHT NOTICES OR THIS FILE HEADER.
 *
 *  This code is free software; you can redistribute it and/or modify it
 *  under the terms of the GNU General Public License version 2 only, as
 *  published by the Free Software Foundation.
 *
 *  This code is distributed in the hope that it will be useful, but WITHOUT
 *  ANY WARRANTY; without even the implied warranty of MERCHANTABILITY or
 *  FITNESS FOR A PARTICULAR PURPOSE.  See the GNU General Public License
 *  version 2 for more details (a copy is included in the LICENSE file that
 *  accompanied this code).
 *
 *  You should have received a copy of the GNU General Public License version
 *  2 along with this work; if not, write to the Free Software Foundation,
 *  Inc., 51 Franklin St, Fifth Floor, Boston, MA 02110-1301 USA.
 *
 *  Please contact Oracle, 500 Oracle Parkway, Redwood Shores, CA 94065 USA
 *  or visit www.oracle.com if you need additional information or have any
 *  questions.
 */

/*
 * @test
 * @enablePreview
 * @run testng TestMemoryAlignment
 */

import java.lang.foreign.*;
import java.lang.foreign.MemoryLayout.PathElement;
import java.lang.invoke.VarHandle;
import java.nio.ByteOrder;
import java.util.stream.LongStream;

import org.testng.annotations.*;
import static org.testng.Assert.*;

public class TestMemoryAlignment {

    @Test(dataProvider = "alignments")
    public void testAlignedAccess(long align) {
        ValueLayout layout = ValueLayout.JAVA_INT
                .withBitAlignment(32)
                .withOrder(ByteOrder.BIG_ENDIAN);
        assertEquals(layout.bitAlignment(), 32);
        ValueLayout aligned = layout.withBitAlignment(align);
        assertEquals(aligned.bitAlignment(), align); //unreasonable alignment here, to make sure access throws
        VarHandle vh = aligned.varHandle();
        try (Arena arena = Arena.ofConfined()) {
            MemorySegment segment = arena.allocate(aligned);;
            vh.set(segment, -42);
            int val = (int)vh.get(segment);
            assertEquals(val, -42);
        }
    }

    @Test(dataProvider = "alignments")
    public void testUnalignedAccess(long align) {
        ValueLayout layout = ValueLayout.JAVA_INT
                .withBitAlignment(32)
                .withOrder(ByteOrder.BIG_ENDIAN);
        assertEquals(layout.bitAlignment(), 32);
        ValueLayout aligned = layout.withBitAlignment(align);
<<<<<<< HEAD
        MemoryLayout alignedGroup = MemoryLayout.structLayout(MemoryLayout.paddingLayout(8), aligned);
        assertEquals(alignedGroup.bitAlignment(), align);
        VarHandle vh = aligned.varHandle();
        try (Arena arena = Arena.ofConfined()) {
=======
        try (Arena arena = Arena.ofConfined()) {
            MemoryLayout alignedGroup = MemoryLayout.structLayout(MemoryLayout.paddingLayout(8), aligned);
            assertEquals(alignedGroup.bitAlignment(), align);
            VarHandle vh = aligned.varHandle();
>>>>>>> b827ce83
            MemorySegment segment = arena.allocate(alignedGroup);;
            vh.set(segment.asSlice(1L), -42);
            assertEquals(align, 8); //this is the only case where access is aligned
        } catch (IllegalArgumentException ex) {
            assertNotEquals(align, 8); //if align != 8, access is always unaligned
        }
    }

    @Test(dataProvider = "alignments")
    public void testUnalignedPath(long align) {
        MemoryLayout layout = ValueLayout.JAVA_INT.withOrder(ByteOrder.BIG_ENDIAN);
        MemoryLayout aligned = layout.withBitAlignment(align).withName("value");
        try {
            GroupLayout alignedGroup = MemoryLayout.structLayout(MemoryLayout.paddingLayout(8), aligned);
            alignedGroup.varHandle(PathElement.groupElement("value"));
            assertEquals(align, 8); //this is the only case where path is aligned
        } catch (IllegalArgumentException ex) {
            assertNotEquals(align, 8); //if align != 8, path is always unaligned
        }
    }

    @Test(dataProvider = "alignments")
    public void testUnalignedSequence(long align) {
        try {
            SequenceLayout layout = MemoryLayout.sequenceLayout(5, ValueLayout.JAVA_INT.withOrder(ByteOrder.BIG_ENDIAN).withBitAlignment(align));
            VarHandle vh = layout.varHandle(PathElement.sequenceElement());
            try (Arena arena = Arena.ofConfined()) {
                MemorySegment segment = arena.allocate(layout);;
                for (long i = 0 ; i < 5 ; i++) {
                    vh.set(segment, i, -42);
                }
            }
        } catch (IllegalArgumentException ex) {
            assertTrue(align > 32); //if align > 32, access is always unaligned (for some elements)
        }
    }

    @Test
    public void testPackedAccess() {
        ValueLayout vChar = ValueLayout.JAVA_BYTE;
        ValueLayout vShort = ValueLayout.JAVA_SHORT.withOrder(ByteOrder.BIG_ENDIAN);
        ValueLayout vInt = ValueLayout.JAVA_INT.withOrder(ByteOrder.BIG_ENDIAN);
        //mimic pragma pack(1)
        GroupLayout g = MemoryLayout.structLayout(vChar.withBitAlignment(8).withName("a"),
                               vShort.withBitAlignment(8).withName("b"),
                               vInt.withBitAlignment(8).withName("c"));
        assertEquals(g.bitAlignment(), 8);
        VarHandle vh_c = g.varHandle(PathElement.groupElement("a"));
        VarHandle vh_s = g.varHandle(PathElement.groupElement("b"));
        VarHandle vh_i = g.varHandle(PathElement.groupElement("c"));
        try (Arena arena = Arena.ofConfined()) {
            MemorySegment segment = arena.allocate(g);;
            vh_c.set(segment, Byte.MIN_VALUE);
            assertEquals(vh_c.get(segment), Byte.MIN_VALUE);
            vh_s.set(segment, Short.MIN_VALUE);
            assertEquals(vh_s.get(segment), Short.MIN_VALUE);
            vh_i.set(segment, Integer.MIN_VALUE);
            assertEquals(vh_i.get(segment), Integer.MIN_VALUE);
        }
    }

    @DataProvider(name = "alignments")
    public Object[][] createAlignments() {
        return LongStream.range(3, 32)
                .mapToObj(v -> new Object[] { 1L << v })
                .toArray(Object[][]::new);
    }
}<|MERGE_RESOLUTION|>--- conflicted
+++ resolved
@@ -62,17 +62,10 @@
                 .withOrder(ByteOrder.BIG_ENDIAN);
         assertEquals(layout.bitAlignment(), 32);
         ValueLayout aligned = layout.withBitAlignment(align);
-<<<<<<< HEAD
-        MemoryLayout alignedGroup = MemoryLayout.structLayout(MemoryLayout.paddingLayout(8), aligned);
-        assertEquals(alignedGroup.bitAlignment(), align);
-        VarHandle vh = aligned.varHandle();
-        try (Arena arena = Arena.ofConfined()) {
-=======
         try (Arena arena = Arena.ofConfined()) {
             MemoryLayout alignedGroup = MemoryLayout.structLayout(MemoryLayout.paddingLayout(8), aligned);
             assertEquals(alignedGroup.bitAlignment(), align);
             VarHandle vh = aligned.varHandle();
->>>>>>> b827ce83
             MemorySegment segment = arena.allocate(alignedGroup);;
             vh.set(segment.asSlice(1L), -42);
             assertEquals(align, 8); //this is the only case where access is aligned
