--- conflicted
+++ resolved
@@ -1649,8 +1649,6 @@
 }
 
 void C2_MacroAssembler::load_vector(XMMRegister dst, AddressLiteral src, int vlen_in_bytes, Register rscratch) {
-  assert(rscratch != noreg || always_reachable(src), "missing");
-
   if (reachable(src)) {
     load_vector(dst, as_Address(src), vlen_in_bytes);
   } else {
@@ -1664,21 +1662,21 @@
   if (VM_Version::supports_avx()) {
     if (bt == T_LONG) {
       if (VM_Version::supports_avx2()) {
-        vpbroadcastq(dst, src, vlen_enc);
+        vpbroadcastq(dst, src, vlen_enc, noreg);
       } else {
-        vmovddup(dst, src, vlen_enc);
+        vmovddup(dst, src, vlen_enc, noreg);
       }
     } else if (bt == T_DOUBLE) {
       if (vlen_enc != Assembler::AVX_128bit) {
         vbroadcastsd(dst, src, vlen_enc, noreg);
       } else {
-        vmovddup(dst, src, vlen_enc);
+        vmovddup(dst, src, vlen_enc, noreg);
       }
     } else {
       if (VM_Version::supports_avx2() && is_integral_type(bt)) {
-        vpbroadcastd(dst, src, vlen_enc);
+        vpbroadcastd(dst, src, vlen_enc, noreg);
       } else {
-        vbroadcastss(dst, src, vlen_enc);
+        vbroadcastss(dst, src, vlen_enc, noreg);
       }
     }
   } else if (VM_Version::supports_sse3()) {
@@ -2397,25 +2395,25 @@
   }
 }
 
-void C2_MacroAssembler::evpcmp(BasicType typ, KRegister kdmask, KRegister ksmask, XMMRegister src1, AddressLiteral src2, int comparison, int vector_len, Register rscratch) {
-  assert(rscratch != noreg || always_reachable(src2), "missing");
+void C2_MacroAssembler::evpcmp(BasicType typ, KRegister kdmask, KRegister ksmask, XMMRegister src1, AddressLiteral adr, int comparison, int vector_len, Register rscratch) {
+  assert(rscratch != noreg || always_reachable(adr), "missing");
 
   switch(typ) {
     case T_BOOLEAN:
     case T_BYTE:
-      evpcmpb(kdmask, ksmask, src1, src2, comparison, /*signed*/ true, vector_len, rscratch);
+      evpcmpb(kdmask, ksmask, src1, adr, comparison, /*signed*/ true, vector_len, rscratch);
       break;
     case T_CHAR:
     case T_SHORT:
-      evpcmpw(kdmask, ksmask, src1, src2, comparison, /*signed*/ true, vector_len, rscratch);
+      evpcmpw(kdmask, ksmask, src1, adr, comparison, /*signed*/ true, vector_len, rscratch);
       break;
     case T_INT:
     case T_FLOAT:
-      evpcmpd(kdmask, ksmask, src1, src2, comparison, /*signed*/ true, vector_len, rscratch);
+      evpcmpd(kdmask, ksmask, src1, adr, comparison, /*signed*/ true, vector_len, rscratch);
       break;
     case T_LONG:
     case T_DOUBLE:
-      evpcmpq(kdmask, ksmask, src1, src2, comparison, /*signed*/ true, vector_len, rscratch);
+      evpcmpq(kdmask, ksmask, src1, adr, comparison, /*signed*/ true, vector_len, rscratch);
       break;
     default:
       assert(false,"Should not reach here.");
@@ -4359,11 +4357,12 @@
  * If the src is positive infinity or any value greater than or equal to the value of Integer.MAX_VALUE,
  * the result is equal to the value of Integer.MAX_VALUE.
  */
-void C2_MacroAssembler::vector_cast_float_special_cases_avx(XMMRegister dst, XMMRegister src, AddressLiteral float_sign_flip, int vec_enc,
-                                                            XMMRegister xtmp1, XMMRegister xtmp2, XMMRegister xtmp3, XMMRegister xtmp4,
-                                                            Register rscratch) {
+void C2_MacroAssembler::vector_cast_float_special_cases_avx(XMMRegister dst, XMMRegister src, XMMRegister xtmp1,
+                                                            XMMRegister xtmp2, XMMRegister xtmp3, XMMRegister xtmp4,
+                                                            Register scratch, AddressLiteral float_sign_flip,
+                                                            int vec_enc) {
   Label done;
-  vmovdqu(xtmp1, float_sign_flip, vec_enc, rscratch);
+  vmovdqu(xtmp1, float_sign_flip, vec_enc, scratch);
   vpcmpeqd(xtmp2, dst, xtmp1, vec_enc);
   vptest(xtmp2, xtmp2, vec_enc);
   jccb(Assembler::equal, done);
@@ -4387,12 +4386,12 @@
   bind(done);
 }
 
-void C2_MacroAssembler::vector_cast_float_special_cases_evex(XMMRegister dst, XMMRegister src, AddressLiteral float_sign_flip, int vec_enc,
-                                                             XMMRegister xtmp1, XMMRegister xtmp2,
-                                                             KRegister ktmp1, KRegister ktmp2,
-                                                             Register rscratch) {
+void C2_MacroAssembler::vector_cast_float_special_cases_evex(XMMRegister dst, XMMRegister src, XMMRegister xtmp1,
+                                                             XMMRegister xtmp2, KRegister ktmp1, KRegister ktmp2,
+                                                             Register scratch, AddressLiteral float_sign_flip,
+                                                             int vec_enc) {
   Label done;
-  evmovdqul(xtmp1, k0, float_sign_flip, false, vec_enc, rscratch);
+  evmovdqul(xtmp1, k0, float_sign_flip, false, vec_enc, scratch);
   Assembler::evpcmpeqd(ktmp1, k0, xtmp1, dst, vec_enc);
   kortestwl(ktmp1, ktmp1);
   jccb(Assembler::equal, done);
@@ -4408,15 +4407,13 @@
   bind(done);
 }
 
-void C2_MacroAssembler::vector_cast_float_to_long_special_cases_evex(XMMRegister dst, XMMRegister src,
-                                                                     AddressLiteral double_sign_flip, int vec_enc,
-                                                                     XMMRegister xtmp1, XMMRegister xtmp2,
-                                                                     KRegister ktmp1, KRegister ktmp2,
-                                                                     Register rscratch) {
-  assert(rscratch != noreg || always_reachable(double_sign_flip), "missing");
-
+void C2_MacroAssembler::vector_cast_float_to_long_special_cases_evex(
+                                                             XMMRegister dst, XMMRegister src, XMMRegister xtmp1,
+                                                             XMMRegister xtmp2, KRegister ktmp1, KRegister ktmp2,
+                                                             Register scratch, AddressLiteral double_sign_flip,
+                                                             int vec_enc) {
   Label done;
-  evmovdquq(xtmp1, k0, double_sign_flip, false, vec_enc, rscratch);
+  evmovdquq(xtmp1, k0, double_sign_flip, false, vec_enc, scratch);
   Assembler::evpcmpeqq(ktmp1, k0, xtmp1, dst, vec_enc);
   kortestwl(ktmp1, ktmp1);
   jccb(Assembler::equal, done);
@@ -4461,14 +4458,12 @@
  * If the src is positive infinity or any value greater than or equal to the value of Long.MAX_VALUE,
  * the result is equal to the value of Long.MAX_VALUE.
  */
-void C2_MacroAssembler::vector_cast_double_special_cases_evex(XMMRegister dst, XMMRegister src,
-                                                              AddressLiteral double_sign_flip, int vec_enc,
-                                                              XMMRegister xtmp1, XMMRegister xtmp2, KRegister ktmp1, KRegister ktmp2,
-                                                              Register rscratch) {
-  assert(rscratch != noreg || always_reachable(double_sign_flip), "missing");
-
+void C2_MacroAssembler::vector_cast_double_special_cases_evex(XMMRegister dst, XMMRegister src, XMMRegister xtmp1,
+                                                              XMMRegister xtmp2, KRegister ktmp1, KRegister ktmp2,
+                                                              Register scratch, AddressLiteral double_sign_flip,
+                                                              int vec_enc) {
   Label done;
-  evmovdqul(xtmp1, k0, double_sign_flip, false, vec_enc, rscratch);
+  evmovdqul(xtmp1, k0, double_sign_flip, false, vec_enc, scratch);
   evpcmpeqq(ktmp1, xtmp1, dst, vec_enc);
   kortestwl(ktmp1, ktmp1);
   jccb(Assembler::equal, done);
@@ -4488,10 +4483,6 @@
   if (VM_Version::supports_avx2()) {
     vpermq(dst, src, 0xD8, vec_enc);
   } else {
-    // Extract lower quadwords from each 128 bit lane and pack them.
-    // We reach here after packing doubleword to word with zero vector
-    // as second operand, hence upper qudword lanes of source will be
-    // zero.
     vextractf128(xtmp, src, 0x1);
     pshufd(xtmp, xtmp, 0x4E);
     por(dst, xtmp);
@@ -4540,12 +4531,12 @@
 // Handling for downcasting from double to integer or sub-word types on AVX2.
 void C2_MacroAssembler::vector_castD2X_avx(BasicType to_elem_bt, XMMRegister dst, XMMRegister src, XMMRegister xtmp1,
                                            XMMRegister xtmp2, XMMRegister xtmp3, XMMRegister xtmp4, XMMRegister xtmp5,
-                                           Register scratch, int vec_enc) {
+                                           AddressLiteral float_sign_flip, Register scratch, int vec_enc) {
   int to_elem_sz = type2aelembytes(to_elem_bt);
   assert(to_elem_sz < 8, "");
   vcvttpd2dq(dst, src, vec_enc);
   vector_narrow_cast_double_special_cases_avx(dst, src, xtmp1, xtmp2, xtmp3, xtmp4, xtmp5, scratch,
-                                              ExternalAddress(StubRoutines::x86::vector_float_sign_flip()), vec_enc);
+                                              float_sign_flip, vec_enc);
   vpxor(xtmp4, xtmp4, xtmp4, vec_enc);
   if (to_elem_sz < 4) {
     vector_narrow_cast_int_to_subword(to_elem_bt, dst, xtmp4, xtmp2, scratch, Assembler::AVX_128bit);
@@ -4569,16 +4560,13 @@
  * d) Replace 0x80000000 with MaxInt if source lane contains a +ve value.
  */
 
-void C2_MacroAssembler::vector_castD2L_evex(XMMRegister dst, XMMRegister src, AddressLiteral double_sign_flip, int vec_enc,
-                                            XMMRegister xtmp1, XMMRegister xtmp2, KRegister ktmp1, KRegister ktmp2, Register rscratch) {
-  assert(rscratch != noreg || always_reachable(double_sign_flip), "missing");
-
+void C2_MacroAssembler::vector_castD2L_evex(XMMRegister dst, XMMRegister src, XMMRegister xtmp1, XMMRegister xtmp2,
+                                            KRegister ktmp1, KRegister ktmp2, AddressLiteral double_sign_flip,
+                                            Register scratch, int vec_enc) {
   evcvttpd2qq(dst, src, vec_enc);
-  vector_cast_double_special_cases_evex(dst, src, double_sign_flip, vec_enc,
-                                        xtmp1, xtmp2, ktmp1, ktmp2, rscratch);
-}
-
-<<<<<<< HEAD
+  vector_cast_double_special_cases_evex(dst, src, xtmp1, xtmp2, ktmp1, ktmp2, scratch, double_sign_flip, vec_enc);
+}
+
 void C2_MacroAssembler::vector_narrow_cast_int_to_subword(BasicType to_elem_bt, XMMRegister dst, XMMRegister zero,
                                                           XMMRegister xtmp, Register scratch, int vec_enc) {
   switch(to_elem_bt) {
@@ -4636,50 +4624,21 @@
       fatal("Unsupported type %s", type2name(to_elem_bt));
       break;
   }
-=======
-void C2_MacroAssembler::vector_castF2I_avx(XMMRegister dst, XMMRegister src, AddressLiteral float_sign_flip, int vec_enc,
-                                           XMMRegister xtmp1, XMMRegister xtmp2, XMMRegister xtmp3, XMMRegister xtmp4, Register rscratch) {
-  assert(rscratch != noreg || always_reachable(float_sign_flip), "missing");
-
-  vcvttps2dq(dst, src, vec_enc);
-  vector_cast_float_special_cases_avx(dst, src, float_sign_flip, vec_enc,
-                                      xtmp1, xtmp2, xtmp3, xtmp4, rscratch);
-}
-
-void C2_MacroAssembler::vector_castF2I_evex(XMMRegister dst, XMMRegister src, AddressLiteral float_sign_flip, int vec_enc,
-                                            XMMRegister xtmp1, XMMRegister xtmp2, KRegister ktmp1, KRegister ktmp2, Register rscratch) {
-  assert(rscratch != noreg || always_reachable(float_sign_flip), "missing");
-
-  vcvttps2dq(dst, src, vec_enc);
-  vector_cast_float_special_cases_evex(dst, src, float_sign_flip, vec_enc,
-                                       xtmp1, xtmp2, ktmp1, ktmp2, rscratch);
->>>>>>> 3464019d
-}
-
-void C2_MacroAssembler::vector_castF2L_evex(XMMRegister dst, XMMRegister src, AddressLiteral float_sign_flip, int vec_enc,
-                                            XMMRegister xtmp1, XMMRegister xtmp2, KRegister ktmp1, KRegister ktmp2, Register rscratch) {
-  assert(rscratch != noreg || always_reachable(float_sign_flip), "missing");
-
+}
+
+void C2_MacroAssembler::vector_castF2L_evex(XMMRegister dst, XMMRegister src, XMMRegister xtmp1, XMMRegister xtmp2,
+                                            KRegister ktmp1, KRegister ktmp2, AddressLiteral double_sign_flip,
+                                            Register scratch, int vec_enc) {
   evcvttps2qq(dst, src, vec_enc);
-  vector_cast_float_to_long_special_cases_evex(dst, src, float_sign_flip, vec_enc,
-                                               xtmp1, xtmp2, ktmp1, ktmp2, rscratch);
-}
-
-<<<<<<< HEAD
+  vector_cast_float_to_long_special_cases_evex(dst, src, xtmp1, xtmp2, ktmp1, ktmp2, scratch, double_sign_flip, vec_enc);
+}
+
 void C2_MacroAssembler::vector_castD2X_evex(BasicType to_elem_bt, XMMRegister dst, XMMRegister src,
                                             XMMRegister xtmp1, XMMRegister xtmp2, KRegister ktmp1,
-                                            KRegister ktmp2, Register scratch, int vec_enc) {
+                                            KRegister ktmp2, AddressLiteral sign_flip,
+                                            Register scratch, int vec_enc) {
   if (VM_Version::supports_avx512dq()) {
-    vector_castD2L_evex(dst, src, xtmp1, xtmp2, ktmp1, ktmp2, ExternalAddress(StubRoutines::x86::vector_double_sign_flip()), scratch, vec_enc);
-=======
-void C2_MacroAssembler::vector_castD2X_evex(BasicType to_elem_bt, XMMRegister dst, XMMRegister src, AddressLiteral double_sign_flip, int vec_enc,
-                                            XMMRegister xtmp1, XMMRegister xtmp2, KRegister ktmp1, KRegister ktmp2, Register rscratch) {
-  assert(rscratch != noreg || always_reachable(double_sign_flip), "missing");
-
-  vector_castD2L_evex(dst, src, double_sign_flip, vec_enc,
-                      xtmp1, xtmp2, ktmp1, ktmp2, rscratch);
-  if (to_elem_bt != T_LONG) {
->>>>>>> 3464019d
+    vector_castD2L_evex(dst, src, xtmp1, xtmp2, ktmp1, ktmp2, sign_flip, scratch, vec_enc);
     switch(to_elem_bt) {
       case T_LONG:
         break;
@@ -4700,7 +4659,7 @@
     }
   } else {
     assert(type2aelembytes(to_elem_bt) <= 4, "");
-    vector_castD2I_evex(dst, src, xtmp1, xtmp2, ktmp1, ktmp2, ExternalAddress(StubRoutines::x86::vector_float_sign_flip()), scratch, vec_enc);
+    vector_castD2I_evex(dst, src, xtmp1, xtmp2, ktmp1, ktmp2, sign_flip, scratch, vec_enc);
     switch(to_elem_bt) {
       case T_INT:
         break;
@@ -4718,59 +4677,53 @@
 }
 
 #ifdef _LP64
-void C2_MacroAssembler::vector_round_double_evex(XMMRegister dst, XMMRegister src,
-                                                 AddressLiteral double_sign_flip, AddressLiteral new_mxcsr, int vec_enc,
-                                                 Register tmp, XMMRegister xtmp1, XMMRegister xtmp2, KRegister ktmp1, KRegister ktmp2) {
+void C2_MacroAssembler::vector_round_double_evex(XMMRegister dst, XMMRegister src, XMMRegister xtmp1, XMMRegister xtmp2,
+                                                 KRegister ktmp1, KRegister ktmp2, AddressLiteral double_sign_flip,
+                                                 AddressLiteral new_mxcsr, Register scratch, int vec_enc) {
   // Perform floor(val+0.5) operation under the influence of MXCSR.RC mode roundTowards -inf.
   // and re-instantiate original MXCSR.RC mode after that.
-  ldmxcsr(new_mxcsr, tmp /*rscratch*/);
-
-  mov64(tmp, julong_cast(0.5L));
-  evpbroadcastq(xtmp1, tmp, vec_enc);
+  ExternalAddress mxcsr_std(StubRoutines::x86::addr_mxcsr_std());
+  ldmxcsr(new_mxcsr, scratch);
+  mov64(scratch, julong_cast(0.5L));
+  evpbroadcastq(xtmp1, scratch, vec_enc);
   vaddpd(xtmp1, src , xtmp1, vec_enc);
   evcvtpd2qq(dst, xtmp1, vec_enc);
-  vector_cast_double_special_cases_evex(dst, src, double_sign_flip, vec_enc,
-                                        xtmp1, xtmp2, ktmp1, ktmp2, tmp);
-
-  ldmxcsr(ExternalAddress(StubRoutines::x86::addr_mxcsr_std()), tmp /*rscratch*/);
-}
-
-void C2_MacroAssembler::vector_round_float_evex(XMMRegister dst, XMMRegister src,
-                                                AddressLiteral float_sign_flip, AddressLiteral new_mxcsr, int vec_enc,
-                                                Register tmp, XMMRegister xtmp1, XMMRegister xtmp2, KRegister ktmp1, KRegister ktmp2) {
+  vector_cast_double_special_cases_evex(dst, src, xtmp1, xtmp2, ktmp1, ktmp2, scratch, double_sign_flip, vec_enc);
+  ldmxcsr(mxcsr_std, scratch);
+}
+
+void C2_MacroAssembler::vector_round_float_evex(XMMRegister dst, XMMRegister src, XMMRegister xtmp1, XMMRegister xtmp2,
+                                                KRegister ktmp1, KRegister ktmp2, AddressLiteral float_sign_flip,
+                                                AddressLiteral new_mxcsr, Register scratch, int vec_enc) {
   // Perform floor(val+0.5) operation under the influence of MXCSR.RC mode roundTowards -inf.
   // and re-instantiate original MXCSR.RC mode after that.
-  ldmxcsr(new_mxcsr, tmp /*rscratch*/);
-
-  movl(tmp, jint_cast(0.5));
-  movq(xtmp1, tmp);
+  ExternalAddress mxcsr_std(StubRoutines::x86::addr_mxcsr_std());
+  ldmxcsr(new_mxcsr, scratch);
+  movl(scratch, jint_cast(0.5));
+  movq(xtmp1, scratch);
   vbroadcastss(xtmp1, xtmp1, vec_enc);
   vaddps(xtmp1, src , xtmp1, vec_enc);
   vcvtps2dq(dst, xtmp1, vec_enc);
-  vector_cast_float_special_cases_evex(dst, src, float_sign_flip, vec_enc,
-                                       xtmp1, xtmp2, ktmp1, ktmp2, tmp);
-
-  ldmxcsr(ExternalAddress(StubRoutines::x86::addr_mxcsr_std()), tmp /*rscratch*/);
-}
-
-void C2_MacroAssembler::vector_round_float_avx(XMMRegister dst, XMMRegister src,
-                                               AddressLiteral float_sign_flip, AddressLiteral new_mxcsr, int vec_enc,
-                                               Register tmp, XMMRegister xtmp1, XMMRegister xtmp2, XMMRegister xtmp3, XMMRegister xtmp4) {
+  vector_cast_float_special_cases_evex(dst, src, xtmp1, xtmp2, ktmp1, ktmp2, scratch, float_sign_flip, vec_enc);
+  ldmxcsr(mxcsr_std, scratch);
+}
+
+void C2_MacroAssembler::vector_round_float_avx(XMMRegister dst, XMMRegister src, XMMRegister xtmp1, XMMRegister xtmp2,
+                                               XMMRegister xtmp3, XMMRegister xtmp4, AddressLiteral float_sign_flip,
+                                               AddressLiteral new_mxcsr, Register scratch, int vec_enc) {
   // Perform floor(val+0.5) operation under the influence of MXCSR.RC mode roundTowards -inf.
   // and re-instantiate original MXCSR.RC mode after that.
-  ldmxcsr(new_mxcsr, tmp /*rscratch*/);
-
-  movl(tmp, jint_cast(0.5));
-  movq(xtmp1, tmp);
+  ExternalAddress mxcsr_std(StubRoutines::x86::addr_mxcsr_std());
+  ldmxcsr(new_mxcsr, scratch);
+  movl(scratch, jint_cast(0.5));
+  movq(xtmp1, scratch);
   vbroadcastss(xtmp1, xtmp1, vec_enc);
   vaddps(xtmp1, src , xtmp1, vec_enc);
   vcvtps2dq(dst, xtmp1, vec_enc);
-  vector_cast_float_special_cases_avx(dst, src, float_sign_flip, vec_enc,
-                                      xtmp1, xtmp2, xtmp3, xtmp4, tmp);
-
-  ldmxcsr(ExternalAddress(StubRoutines::x86::addr_mxcsr_std()), tmp /*rscratch*/);
-}
-#endif // _LP64
+  vector_cast_float_special_cases_avx(dst, src, xtmp1, xtmp2, xtmp3, xtmp4, scratch, float_sign_flip, vec_enc);
+  ldmxcsr(mxcsr_std, scratch);
+}
+#endif
 
 void C2_MacroAssembler::vector_unsigned_cast(XMMRegister dst, XMMRegister src, int vlen_enc,
                                              BasicType from_elem_bt, BasicType to_elem_bt) {
@@ -5330,14 +5283,12 @@
   }
 }
 
-void C2_MacroAssembler::vector_reverse_bit_gfni(BasicType bt, XMMRegister dst, XMMRegister src, AddressLiteral mask, int vec_enc,
-                                                XMMRegister xtmp, Register rscratch) {
-  assert(VM_Version::supports_gfni(), "");
-  assert(rscratch != noreg || always_reachable(mask), "missing");
-
+void C2_MacroAssembler::vector_reverse_bit_gfni(BasicType bt, XMMRegister dst, XMMRegister src,
+                                                XMMRegister xtmp, AddressLiteral mask, Register rtmp, int vec_enc) {
   // Galois field instruction based bit reversal based on following algorithm.
   // http://0x80.pl/articles/avx512-galois-field-for-bit-shuffling.html
-  vpbroadcastq(xtmp, mask, vec_enc, rscratch);
+  assert(VM_Version::supports_gfni(), "");
+  vpbroadcastq(xtmp, mask, vec_enc, rtmp);
   vgf2p8affineqb(xtmp, src, xtmp, 0, vec_enc);
   vector_reverse_byte(bt, dst, xtmp, vec_enc);
 }
