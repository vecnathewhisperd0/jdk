//
// Copyright (c) 2003, 2021, Oracle and/or its affiliates. All rights reserved.
// Copyright (c) 2014, 2021, Red Hat, Inc. All rights reserved.
// DO NOT ALTER OR REMOVE COPYRIGHT NOTICES OR THIS FILE HEADER.
//
// This code is free software; you can redistribute it and/or modify it
// under the terms of the GNU General Public License version 2 only, as
// published by the Free Software Foundation.
//
// This code is distributed in the hope that it will be useful, but WITHOUT
// ANY WARRANTY; without even the implied warranty of MERCHANTABILITY or
// FITNESS FOR A PARTICULAR PURPOSE.  See the GNU General Public License
// version 2 for more details (a copy is included in the LICENSE file that
// accompanied this code).
//
// You should have received a copy of the GNU General Public License version
// 2 along with this work; if not, write to the Free Software Foundation,
// Inc., 51 Franklin St, Fifth Floor, Boston, MA 02110-1301 USA.
//
// Please contact Oracle, 500 Oracle Parkway, Redwood Shores, CA 94065 USA
// or visit www.oracle.com if you need additional information or have any
// questions.
//
//

// AArch64 Architecture Description File

//----------REGISTER DEFINITION BLOCK------------------------------------------
// This information is used by the matcher and the register allocator to
// describe individual registers and classes of registers within the target
// archtecture.

register %{
//----------Architecture Description Register Definitions----------------------
// General Registers
// "reg_def"  name ( register save type, C convention save type,
//                   ideal register type, encoding );
// Register Save Types:
//
// NS  = No-Save:       The register allocator assumes that these registers
//                      can be used without saving upon entry to the method, &
//                      that they do not need to be saved at call sites.
//
// SOC = Save-On-Call:  The register allocator assumes that these registers
//                      can be used without saving upon entry to the method,
//                      but that they must be saved at call sites.
//
// SOE = Save-On-Entry: The register allocator assumes that these registers
//                      must be saved before using them upon entry to the
//                      method, but they do not need to be saved at call
//                      sites.
//
// AS  = Always-Save:   The register allocator assumes that these registers
//                      must be saved before using them upon entry to the
//                      method, & that they must be saved at call sites.
//
// Ideal Register Type is used to determine how to save & restore a
// register.  Op_RegI will get spilled with LoadI/StoreI, Op_RegP will get
// spilled with LoadP/StoreP.  If the register supports both, use Op_RegI.
//
// The encoding number is the actual bit-pattern placed into the opcodes.

// We must define the 64 bit int registers in two 32 bit halves, the
// real lower register and a virtual upper half register. upper halves
// are used by the register allocator but are not actually supplied as
// operands to memory ops.
//
// follow the C1 compiler in making registers
//
//   r0-r7,r10-r26 volatile (caller save)
//   r27-r32 system (no save, no allocate)
//   r8-r9 non-allocatable (so we can use them as scratch regs)
//
// as regards Java usage. we don't use any callee save registers
// because this makes it difficult to de-optimise a frame (see comment
// in x86 implementation of Deoptimization::unwind_callee_save_values)
//

// General Registers

reg_def R0      ( SOC, SOC, Op_RegI,  0, r0->as_VMReg()         );
reg_def R0_H    ( SOC, SOC, Op_RegI,  0, r0->as_VMReg()->next() );
reg_def R1      ( SOC, SOC, Op_RegI,  1, r1->as_VMReg()         );
reg_def R1_H    ( SOC, SOC, Op_RegI,  1, r1->as_VMReg()->next() );
reg_def R2      ( SOC, SOC, Op_RegI,  2, r2->as_VMReg()         );
reg_def R2_H    ( SOC, SOC, Op_RegI,  2, r2->as_VMReg()->next() );
reg_def R3      ( SOC, SOC, Op_RegI,  3, r3->as_VMReg()         );
reg_def R3_H    ( SOC, SOC, Op_RegI,  3, r3->as_VMReg()->next() );
reg_def R4      ( SOC, SOC, Op_RegI,  4, r4->as_VMReg()         );
reg_def R4_H    ( SOC, SOC, Op_RegI,  4, r4->as_VMReg()->next() );
reg_def R5      ( SOC, SOC, Op_RegI,  5, r5->as_VMReg()         );
reg_def R5_H    ( SOC, SOC, Op_RegI,  5, r5->as_VMReg()->next() );
reg_def R6      ( SOC, SOC, Op_RegI,  6, r6->as_VMReg()         );
reg_def R6_H    ( SOC, SOC, Op_RegI,  6, r6->as_VMReg()->next() );
reg_def R7      ( SOC, SOC, Op_RegI,  7, r7->as_VMReg()         );
reg_def R7_H    ( SOC, SOC, Op_RegI,  7, r7->as_VMReg()->next() );
reg_def R8      ( NS,  SOC, Op_RegI,  8, r8->as_VMReg()         ); // rscratch1, non-allocatable
reg_def R8_H    ( NS,  SOC, Op_RegI,  8, r8->as_VMReg()->next() );
reg_def R9      ( NS,  SOC, Op_RegI,  9, r9->as_VMReg()         ); // rscratch2, non-allocatable
reg_def R9_H    ( NS,  SOC, Op_RegI,  9, r9->as_VMReg()->next() );
reg_def R10     ( SOC, SOC, Op_RegI, 10, r10->as_VMReg()        );
reg_def R10_H   ( SOC, SOC, Op_RegI, 10, r10->as_VMReg()->next());
reg_def R11     ( SOC, SOC, Op_RegI, 11, r11->as_VMReg()        );
reg_def R11_H   ( SOC, SOC, Op_RegI, 11, r11->as_VMReg()->next());
reg_def R12     ( SOC, SOC, Op_RegI, 12, r12->as_VMReg()        );
reg_def R12_H   ( SOC, SOC, Op_RegI, 12, r12->as_VMReg()->next());
reg_def R13     ( SOC, SOC, Op_RegI, 13, r13->as_VMReg()        );
reg_def R13_H   ( SOC, SOC, Op_RegI, 13, r13->as_VMReg()->next());
reg_def R14     ( SOC, SOC, Op_RegI, 14, r14->as_VMReg()        );
reg_def R14_H   ( SOC, SOC, Op_RegI, 14, r14->as_VMReg()->next());
reg_def R15     ( SOC, SOC, Op_RegI, 15, r15->as_VMReg()        );
reg_def R15_H   ( SOC, SOC, Op_RegI, 15, r15->as_VMReg()->next());
reg_def R16     ( SOC, SOC, Op_RegI, 16, r16->as_VMReg()        );
reg_def R16_H   ( SOC, SOC, Op_RegI, 16, r16->as_VMReg()->next());
reg_def R17     ( SOC, SOC, Op_RegI, 17, r17->as_VMReg()        );
reg_def R17_H   ( SOC, SOC, Op_RegI, 17, r17->as_VMReg()->next());
reg_def R18     ( SOC, SOC, Op_RegI, 18, r18_tls->as_VMReg()        );
reg_def R18_H   ( SOC, SOC, Op_RegI, 18, r18_tls->as_VMReg()->next());
reg_def R19     ( SOC, SOE, Op_RegI, 19, r19->as_VMReg()        );
reg_def R19_H   ( SOC, SOE, Op_RegI, 19, r19->as_VMReg()->next());
reg_def R20     ( SOC, SOE, Op_RegI, 20, r20->as_VMReg()        ); // caller esp
reg_def R20_H   ( SOC, SOE, Op_RegI, 20, r20->as_VMReg()->next());
reg_def R21     ( SOC, SOE, Op_RegI, 21, r21->as_VMReg()        );
reg_def R21_H   ( SOC, SOE, Op_RegI, 21, r21->as_VMReg()->next());
reg_def R22     ( SOC, SOE, Op_RegI, 22, r22->as_VMReg()        );
reg_def R22_H   ( SOC, SOE, Op_RegI, 22, r22->as_VMReg()->next());
reg_def R23     ( SOC, SOE, Op_RegI, 23, r23->as_VMReg()        );
reg_def R23_H   ( SOC, SOE, Op_RegI, 23, r23->as_VMReg()->next());
reg_def R24     ( SOC, SOE, Op_RegI, 24, r24->as_VMReg()        );
reg_def R24_H   ( SOC, SOE, Op_RegI, 24, r24->as_VMReg()->next());
reg_def R25     ( SOC, SOE, Op_RegI, 25, r25->as_VMReg()        );
reg_def R25_H   ( SOC, SOE, Op_RegI, 25, r25->as_VMReg()->next());
reg_def R26     ( SOC, SOE, Op_RegI, 26, r26->as_VMReg()        );
reg_def R26_H   ( SOC, SOE, Op_RegI, 26, r26->as_VMReg()->next());
reg_def R27     ( SOC, SOE, Op_RegI, 27, r27->as_VMReg()        ); // heapbase
reg_def R27_H   ( SOC, SOE, Op_RegI, 27, r27->as_VMReg()->next());
reg_def R28     (  NS, SOE, Op_RegI, 28, r28->as_VMReg()        ); // thread
reg_def R28_H   (  NS, SOE, Op_RegI, 28, r28->as_VMReg()->next());
reg_def R29     (  NS,  NS, Op_RegI, 29, r29->as_VMReg()        ); // fp
reg_def R29_H   (  NS,  NS, Op_RegI, 29, r29->as_VMReg()->next());
reg_def R30     (  NS,  NS, Op_RegI, 30, r30->as_VMReg()        ); // lr
reg_def R30_H   (  NS,  NS, Op_RegI, 30, r30->as_VMReg()->next());
reg_def R31     (  NS,  NS, Op_RegI, 31, r31_sp->as_VMReg()     ); // sp
reg_def R31_H   (  NS,  NS, Op_RegI, 31, r31_sp->as_VMReg()->next());

// ----------------------------
// Float/Double/Vector Registers
// ----------------------------

// Double Registers

// The rules of ADL require that double registers be defined in pairs.
// Each pair must be two 32-bit values, but not necessarily a pair of
// single float registers. In each pair, ADLC-assigned register numbers
// must be adjacent, with the lower number even. Finally, when the
// CPU stores such a register pair to memory, the word associated with
// the lower ADLC-assigned number must be stored to the lower address.

// AArch64 has 32 floating-point registers. Each can store a vector of
// single or double precision floating-point values up to 8 * 32
// floats, 4 * 64 bit floats or 2 * 128 bit floats.  We currently only
// use the first float or double element of the vector.

// for Java use float registers v0-v15 are always save on call whereas
// the platform ABI treats v8-v15 as callee save). float registers
// v16-v31 are SOC as per the platform spec

// For SVE vector registers, we simply extend vector register size to 8
// 'logical' slots. This is nominally 256 bits but it actually covers
// all possible 'physical' SVE vector register lengths from 128 ~ 2048
// bits. The 'physical' SVE vector register length is detected during
// startup, so the register allocator is able to identify the correct
// number of bytes needed for an SVE spill/unspill.
// Note that a vector register with 4 slots denotes a 128-bit NEON
// register allowing it to be distinguished from the corresponding SVE
// vector register when the SVE vector length is 128 bits.

  reg_def V0   ( SOC, SOC, Op_RegF, 0, v0->as_VMReg()          );
  reg_def V0_H ( SOC, SOC, Op_RegF, 0, v0->as_VMReg()->next()  );
  reg_def V0_J ( SOC, SOC, Op_RegF, 0, v0->as_VMReg()->next(2) );
  reg_def V0_K ( SOC, SOC, Op_RegF, 0, v0->as_VMReg()->next(3) );
  reg_def V0_L ( SOC, SOC, Op_RegF, 0, v0->as_VMReg()->next(4) );
  reg_def V0_M ( SOC, SOC, Op_RegF, 0, v0->as_VMReg()->next(5) );
  reg_def V0_N ( SOC, SOC, Op_RegF, 0, v0->as_VMReg()->next(6) );
  reg_def V0_O ( SOC, SOC, Op_RegF, 0, v0->as_VMReg()->next(7) );

  reg_def V1   ( SOC, SOC, Op_RegF, 1, v1->as_VMReg()          );
  reg_def V1_H ( SOC, SOC, Op_RegF, 1, v1->as_VMReg()->next()  );
  reg_def V1_J ( SOC, SOC, Op_RegF, 1, v1->as_VMReg()->next(2) );
  reg_def V1_K ( SOC, SOC, Op_RegF, 1, v1->as_VMReg()->next(3) );
  reg_def V1_L ( SOC, SOC, Op_RegF, 1, v1->as_VMReg()->next(4) );
  reg_def V1_M ( SOC, SOC, Op_RegF, 1, v1->as_VMReg()->next(5) );
  reg_def V1_N ( SOC, SOC, Op_RegF, 1, v1->as_VMReg()->next(6) );
  reg_def V1_O ( SOC, SOC, Op_RegF, 1, v1->as_VMReg()->next(7) );

  reg_def V2   ( SOC, SOC, Op_RegF, 2, v2->as_VMReg()          );
  reg_def V2_H ( SOC, SOC, Op_RegF, 2, v2->as_VMReg()->next()  );
  reg_def V2_J ( SOC, SOC, Op_RegF, 2, v2->as_VMReg()->next(2) );
  reg_def V2_K ( SOC, SOC, Op_RegF, 2, v2->as_VMReg()->next(3) );
  reg_def V2_L ( SOC, SOC, Op_RegF, 2, v2->as_VMReg()->next(4) );
  reg_def V2_M ( SOC, SOC, Op_RegF, 2, v2->as_VMReg()->next(5) );
  reg_def V2_N ( SOC, SOC, Op_RegF, 2, v2->as_VMReg()->next(6) );
  reg_def V2_O ( SOC, SOC, Op_RegF, 2, v2->as_VMReg()->next(7) );

  reg_def V3   ( SOC, SOC, Op_RegF, 3, v3->as_VMReg()          );
  reg_def V3_H ( SOC, SOC, Op_RegF, 3, v3->as_VMReg()->next()  );
  reg_def V3_J ( SOC, SOC, Op_RegF, 3, v3->as_VMReg()->next(2) );
  reg_def V3_K ( SOC, SOC, Op_RegF, 3, v3->as_VMReg()->next(3) );
  reg_def V3_L ( SOC, SOC, Op_RegF, 3, v3->as_VMReg()->next(4) );
  reg_def V3_M ( SOC, SOC, Op_RegF, 3, v3->as_VMReg()->next(5) );
  reg_def V3_N ( SOC, SOC, Op_RegF, 3, v3->as_VMReg()->next(6) );
  reg_def V3_O ( SOC, SOC, Op_RegF, 3, v3->as_VMReg()->next(7) );

  reg_def V4   ( SOC, SOC, Op_RegF, 4, v4->as_VMReg()          );
  reg_def V4_H ( SOC, SOC, Op_RegF, 4, v4->as_VMReg()->next()  );
  reg_def V4_J ( SOC, SOC, Op_RegF, 4, v4->as_VMReg()->next(2) );
  reg_def V4_K ( SOC, SOC, Op_RegF, 4, v4->as_VMReg()->next(3) );
  reg_def V4_L ( SOC, SOC, Op_RegF, 4, v4->as_VMReg()->next(4) );
  reg_def V4_M ( SOC, SOC, Op_RegF, 4, v4->as_VMReg()->next(5) );
  reg_def V4_N ( SOC, SOC, Op_RegF, 4, v4->as_VMReg()->next(6) );
  reg_def V4_O ( SOC, SOC, Op_RegF, 4, v4->as_VMReg()->next(7) );

  reg_def V5   ( SOC, SOC, Op_RegF, 5, v5->as_VMReg()          );
  reg_def V5_H ( SOC, SOC, Op_RegF, 5, v5->as_VMReg()->next()  );
  reg_def V5_J ( SOC, SOC, Op_RegF, 5, v5->as_VMReg()->next(2) );
  reg_def V5_K ( SOC, SOC, Op_RegF, 5, v5->as_VMReg()->next(3) );
  reg_def V5_L ( SOC, SOC, Op_RegF, 5, v5->as_VMReg()->next(4) );
  reg_def V5_M ( SOC, SOC, Op_RegF, 5, v5->as_VMReg()->next(5) );
  reg_def V5_N ( SOC, SOC, Op_RegF, 5, v5->as_VMReg()->next(6) );
  reg_def V5_O ( SOC, SOC, Op_RegF, 5, v5->as_VMReg()->next(7) );

  reg_def V6   ( SOC, SOC, Op_RegF, 6, v6->as_VMReg()          );
  reg_def V6_H ( SOC, SOC, Op_RegF, 6, v6->as_VMReg()->next()  );
  reg_def V6_J ( SOC, SOC, Op_RegF, 6, v6->as_VMReg()->next(2) );
  reg_def V6_K ( SOC, SOC, Op_RegF, 6, v6->as_VMReg()->next(3) );
  reg_def V6_L ( SOC, SOC, Op_RegF, 6, v6->as_VMReg()->next(4) );
  reg_def V6_M ( SOC, SOC, Op_RegF, 6, v6->as_VMReg()->next(5) );
  reg_def V6_N ( SOC, SOC, Op_RegF, 6, v6->as_VMReg()->next(6) );
  reg_def V6_O ( SOC, SOC, Op_RegF, 6, v6->as_VMReg()->next(7) );

  reg_def V7   ( SOC, SOC, Op_RegF, 7, v7->as_VMReg()          );
  reg_def V7_H ( SOC, SOC, Op_RegF, 7, v7->as_VMReg()->next()  );
  reg_def V7_J ( SOC, SOC, Op_RegF, 7, v7->as_VMReg()->next(2) );
  reg_def V7_K ( SOC, SOC, Op_RegF, 7, v7->as_VMReg()->next(3) );
  reg_def V7_L ( SOC, SOC, Op_RegF, 7, v7->as_VMReg()->next(4) );
  reg_def V7_M ( SOC, SOC, Op_RegF, 7, v7->as_VMReg()->next(5) );
  reg_def V7_N ( SOC, SOC, Op_RegF, 7, v7->as_VMReg()->next(6) );
  reg_def V7_O ( SOC, SOC, Op_RegF, 7, v7->as_VMReg()->next(7) );

  reg_def V8   ( SOC, SOE, Op_RegF, 8, v8->as_VMReg()          );
  reg_def V8_H ( SOC, SOE, Op_RegF, 8, v8->as_VMReg()->next()  );
  reg_def V8_J ( SOC, SOC, Op_RegF, 8, v8->as_VMReg()->next(2) );
  reg_def V8_K ( SOC, SOC, Op_RegF, 8, v8->as_VMReg()->next(3) );
  reg_def V8_L ( SOC, SOC, Op_RegF, 8, v8->as_VMReg()->next(4) );
  reg_def V8_M ( SOC, SOC, Op_RegF, 8, v8->as_VMReg()->next(5) );
  reg_def V8_N ( SOC, SOC, Op_RegF, 8, v8->as_VMReg()->next(6) );
  reg_def V8_O ( SOC, SOC, Op_RegF, 8, v8->as_VMReg()->next(7) );

  reg_def V9   ( SOC, SOE, Op_RegF, 9, v9->as_VMReg()          );
  reg_def V9_H ( SOC, SOE, Op_RegF, 9, v9->as_VMReg()->next()  );
  reg_def V9_J ( SOC, SOC, Op_RegF, 9, v9->as_VMReg()->next(2) );
  reg_def V9_K ( SOC, SOC, Op_RegF, 9, v9->as_VMReg()->next(3) );
  reg_def V9_L ( SOC, SOC, Op_RegF, 9, v9->as_VMReg()->next(4) );
  reg_def V9_M ( SOC, SOC, Op_RegF, 9, v9->as_VMReg()->next(5) );
  reg_def V9_N ( SOC, SOC, Op_RegF, 9, v9->as_VMReg()->next(6) );
  reg_def V9_O ( SOC, SOC, Op_RegF, 9, v9->as_VMReg()->next(7) );

  reg_def V10   ( SOC, SOE, Op_RegF, 10, v10->as_VMReg()          );
  reg_def V10_H ( SOC, SOE, Op_RegF, 10, v10->as_VMReg()->next()  );
  reg_def V10_J ( SOC, SOC, Op_RegF, 10, v10->as_VMReg()->next(2) );
  reg_def V10_K ( SOC, SOC, Op_RegF, 10, v10->as_VMReg()->next(3) );
  reg_def V10_L ( SOC, SOC, Op_RegF, 10, v10->as_VMReg()->next(4) );
  reg_def V10_M ( SOC, SOC, Op_RegF, 10, v10->as_VMReg()->next(5) );
  reg_def V10_N ( SOC, SOC, Op_RegF, 10, v10->as_VMReg()->next(6) );
  reg_def V10_O ( SOC, SOC, Op_RegF, 10, v10->as_VMReg()->next(7) );

  reg_def V11   ( SOC, SOE, Op_RegF, 11, v11->as_VMReg()          );
  reg_def V11_H ( SOC, SOE, Op_RegF, 11, v11->as_VMReg()->next()  );
  reg_def V11_J ( SOC, SOC, Op_RegF, 11, v11->as_VMReg()->next(2) );
  reg_def V11_K ( SOC, SOC, Op_RegF, 11, v11->as_VMReg()->next(3) );
  reg_def V11_L ( SOC, SOC, Op_RegF, 11, v11->as_VMReg()->next(4) );
  reg_def V11_M ( SOC, SOC, Op_RegF, 11, v11->as_VMReg()->next(5) );
  reg_def V11_N ( SOC, SOC, Op_RegF, 11, v11->as_VMReg()->next(6) );
  reg_def V11_O ( SOC, SOC, Op_RegF, 11, v11->as_VMReg()->next(7) );

  reg_def V12   ( SOC, SOE, Op_RegF, 12, v12->as_VMReg()          );
  reg_def V12_H ( SOC, SOE, Op_RegF, 12, v12->as_VMReg()->next()  );
  reg_def V12_J ( SOC, SOC, Op_RegF, 12, v12->as_VMReg()->next(2) );
  reg_def V12_K ( SOC, SOC, Op_RegF, 12, v12->as_VMReg()->next(3) );
  reg_def V12_L ( SOC, SOC, Op_RegF, 12, v12->as_VMReg()->next(4) );
  reg_def V12_M ( SOC, SOC, Op_RegF, 12, v12->as_VMReg()->next(5) );
  reg_def V12_N ( SOC, SOC, Op_RegF, 12, v12->as_VMReg()->next(6) );
  reg_def V12_O ( SOC, SOC, Op_RegF, 12, v12->as_VMReg()->next(7) );

  reg_def V13   ( SOC, SOE, Op_RegF, 13, v13->as_VMReg()          );
  reg_def V13_H ( SOC, SOE, Op_RegF, 13, v13->as_VMReg()->next()  );
  reg_def V13_J ( SOC, SOC, Op_RegF, 13, v13->as_VMReg()->next(2) );
  reg_def V13_K ( SOC, SOC, Op_RegF, 13, v13->as_VMReg()->next(3) );
  reg_def V13_L ( SOC, SOC, Op_RegF, 13, v13->as_VMReg()->next(4) );
  reg_def V13_M ( SOC, SOC, Op_RegF, 13, v13->as_VMReg()->next(5) );
  reg_def V13_N ( SOC, SOC, Op_RegF, 13, v13->as_VMReg()->next(6) );
  reg_def V13_O ( SOC, SOC, Op_RegF, 13, v13->as_VMReg()->next(7) );

  reg_def V14   ( SOC, SOE, Op_RegF, 14, v14->as_VMReg()          );
  reg_def V14_H ( SOC, SOE, Op_RegF, 14, v14->as_VMReg()->next()  );
  reg_def V14_J ( SOC, SOC, Op_RegF, 14, v14->as_VMReg()->next(2) );
  reg_def V14_K ( SOC, SOC, Op_RegF, 14, v14->as_VMReg()->next(3) );
  reg_def V14_L ( SOC, SOC, Op_RegF, 14, v14->as_VMReg()->next(4) );
  reg_def V14_M ( SOC, SOC, Op_RegF, 14, v14->as_VMReg()->next(5) );
  reg_def V14_N ( SOC, SOC, Op_RegF, 14, v14->as_VMReg()->next(6) );
  reg_def V14_O ( SOC, SOC, Op_RegF, 14, v14->as_VMReg()->next(7) );

  reg_def V15   ( SOC, SOE, Op_RegF, 15, v15->as_VMReg()          );
  reg_def V15_H ( SOC, SOE, Op_RegF, 15, v15->as_VMReg()->next()  );
  reg_def V15_J ( SOC, SOC, Op_RegF, 15, v15->as_VMReg()->next(2) );
  reg_def V15_K ( SOC, SOC, Op_RegF, 15, v15->as_VMReg()->next(3) );
  reg_def V15_L ( SOC, SOC, Op_RegF, 15, v15->as_VMReg()->next(4) );
  reg_def V15_M ( SOC, SOC, Op_RegF, 15, v15->as_VMReg()->next(5) );
  reg_def V15_N ( SOC, SOC, Op_RegF, 15, v15->as_VMReg()->next(6) );
  reg_def V15_O ( SOC, SOC, Op_RegF, 15, v15->as_VMReg()->next(7) );

  reg_def V16   ( SOC, SOC, Op_RegF, 16, v16->as_VMReg()          );
  reg_def V16_H ( SOC, SOC, Op_RegF, 16, v16->as_VMReg()->next()  );
  reg_def V16_J ( SOC, SOC, Op_RegF, 16, v16->as_VMReg()->next(2) );
  reg_def V16_K ( SOC, SOC, Op_RegF, 16, v16->as_VMReg()->next(3) );
  reg_def V16_L ( SOC, SOC, Op_RegF, 16, v16->as_VMReg()->next(4) );
  reg_def V16_M ( SOC, SOC, Op_RegF, 16, v16->as_VMReg()->next(5) );
  reg_def V16_N ( SOC, SOC, Op_RegF, 16, v16->as_VMReg()->next(6) );
  reg_def V16_O ( SOC, SOC, Op_RegF, 16, v16->as_VMReg()->next(7) );

  reg_def V17   ( SOC, SOC, Op_RegF, 17, v17->as_VMReg()          );
  reg_def V17_H ( SOC, SOC, Op_RegF, 17, v17->as_VMReg()->next()  );
  reg_def V17_J ( SOC, SOC, Op_RegF, 17, v17->as_VMReg()->next(2) );
  reg_def V17_K ( SOC, SOC, Op_RegF, 17, v17->as_VMReg()->next(3) );
  reg_def V17_L ( SOC, SOC, Op_RegF, 17, v17->as_VMReg()->next(4) );
  reg_def V17_M ( SOC, SOC, Op_RegF, 17, v17->as_VMReg()->next(5) );
  reg_def V17_N ( SOC, SOC, Op_RegF, 17, v17->as_VMReg()->next(6) );
  reg_def V17_O ( SOC, SOC, Op_RegF, 17, v17->as_VMReg()->next(7) );

  reg_def V18   ( SOC, SOC, Op_RegF, 18, v18->as_VMReg()          );
  reg_def V18_H ( SOC, SOC, Op_RegF, 18, v18->as_VMReg()->next()  );
  reg_def V18_J ( SOC, SOC, Op_RegF, 18, v18->as_VMReg()->next(2) );
  reg_def V18_K ( SOC, SOC, Op_RegF, 18, v18->as_VMReg()->next(3) );
  reg_def V18_L ( SOC, SOC, Op_RegF, 18, v18->as_VMReg()->next(4) );
  reg_def V18_M ( SOC, SOC, Op_RegF, 18, v18->as_VMReg()->next(5) );
  reg_def V18_N ( SOC, SOC, Op_RegF, 18, v18->as_VMReg()->next(6) );
  reg_def V18_O ( SOC, SOC, Op_RegF, 18, v18->as_VMReg()->next(7) );

  reg_def V19   ( SOC, SOC, Op_RegF, 19, v19->as_VMReg()          );
  reg_def V19_H ( SOC, SOC, Op_RegF, 19, v19->as_VMReg()->next()  );
  reg_def V19_J ( SOC, SOC, Op_RegF, 19, v19->as_VMReg()->next(2) );
  reg_def V19_K ( SOC, SOC, Op_RegF, 19, v19->as_VMReg()->next(3) );
  reg_def V19_L ( SOC, SOC, Op_RegF, 19, v19->as_VMReg()->next(4) );
  reg_def V19_M ( SOC, SOC, Op_RegF, 19, v19->as_VMReg()->next(5) );
  reg_def V19_N ( SOC, SOC, Op_RegF, 19, v19->as_VMReg()->next(6) );
  reg_def V19_O ( SOC, SOC, Op_RegF, 19, v19->as_VMReg()->next(7) );

  reg_def V20   ( SOC, SOC, Op_RegF, 20, v20->as_VMReg()          );
  reg_def V20_H ( SOC, SOC, Op_RegF, 20, v20->as_VMReg()->next()  );
  reg_def V20_J ( SOC, SOC, Op_RegF, 20, v20->as_VMReg()->next(2) );
  reg_def V20_K ( SOC, SOC, Op_RegF, 20, v20->as_VMReg()->next(3) );
  reg_def V20_L ( SOC, SOC, Op_RegF, 20, v20->as_VMReg()->next(4) );
  reg_def V20_M ( SOC, SOC, Op_RegF, 20, v20->as_VMReg()->next(5) );
  reg_def V20_N ( SOC, SOC, Op_RegF, 20, v20->as_VMReg()->next(6) );
  reg_def V20_O ( SOC, SOC, Op_RegF, 20, v20->as_VMReg()->next(7) );

  reg_def V21   ( SOC, SOC, Op_RegF, 21, v21->as_VMReg()          );
  reg_def V21_H ( SOC, SOC, Op_RegF, 21, v21->as_VMReg()->next()  );
  reg_def V21_J ( SOC, SOC, Op_RegF, 21, v21->as_VMReg()->next(2) );
  reg_def V21_K ( SOC, SOC, Op_RegF, 21, v21->as_VMReg()->next(3) );
  reg_def V21_L ( SOC, SOC, Op_RegF, 21, v21->as_VMReg()->next(4) );
  reg_def V21_M ( SOC, SOC, Op_RegF, 21, v21->as_VMReg()->next(5) );
  reg_def V21_N ( SOC, SOC, Op_RegF, 21, v21->as_VMReg()->next(6) );
  reg_def V21_O ( SOC, SOC, Op_RegF, 21, v21->as_VMReg()->next(7) );

  reg_def V22   ( SOC, SOC, Op_RegF, 22, v22->as_VMReg()          );
  reg_def V22_H ( SOC, SOC, Op_RegF, 22, v22->as_VMReg()->next()  );
  reg_def V22_J ( SOC, SOC, Op_RegF, 22, v22->as_VMReg()->next(2) );
  reg_def V22_K ( SOC, SOC, Op_RegF, 22, v22->as_VMReg()->next(3) );
  reg_def V22_L ( SOC, SOC, Op_RegF, 22, v22->as_VMReg()->next(4) );
  reg_def V22_M ( SOC, SOC, Op_RegF, 22, v22->as_VMReg()->next(5) );
  reg_def V22_N ( SOC, SOC, Op_RegF, 22, v22->as_VMReg()->next(6) );
  reg_def V22_O ( SOC, SOC, Op_RegF, 22, v22->as_VMReg()->next(7) );

  reg_def V23   ( SOC, SOC, Op_RegF, 23, v23->as_VMReg()          );
  reg_def V23_H ( SOC, SOC, Op_RegF, 23, v23->as_VMReg()->next()  );
  reg_def V23_J ( SOC, SOC, Op_RegF, 23, v23->as_VMReg()->next(2) );
  reg_def V23_K ( SOC, SOC, Op_RegF, 23, v23->as_VMReg()->next(3) );
  reg_def V23_L ( SOC, SOC, Op_RegF, 23, v23->as_VMReg()->next(4) );
  reg_def V23_M ( SOC, SOC, Op_RegF, 23, v23->as_VMReg()->next(5) );
  reg_def V23_N ( SOC, SOC, Op_RegF, 23, v23->as_VMReg()->next(6) );
  reg_def V23_O ( SOC, SOC, Op_RegF, 23, v23->as_VMReg()->next(7) );

  reg_def V24   ( SOC, SOC, Op_RegF, 24, v24->as_VMReg()          );
  reg_def V24_H ( SOC, SOC, Op_RegF, 24, v24->as_VMReg()->next()  );
  reg_def V24_J ( SOC, SOC, Op_RegF, 24, v24->as_VMReg()->next(2) );
  reg_def V24_K ( SOC, SOC, Op_RegF, 24, v24->as_VMReg()->next(3) );
  reg_def V24_L ( SOC, SOC, Op_RegF, 24, v24->as_VMReg()->next(4) );
  reg_def V24_M ( SOC, SOC, Op_RegF, 24, v24->as_VMReg()->next(5) );
  reg_def V24_N ( SOC, SOC, Op_RegF, 24, v24->as_VMReg()->next(6) );
  reg_def V24_O ( SOC, SOC, Op_RegF, 24, v24->as_VMReg()->next(7) );

  reg_def V25   ( SOC, SOC, Op_RegF, 25, v25->as_VMReg()          );
  reg_def V25_H ( SOC, SOC, Op_RegF, 25, v25->as_VMReg()->next()  );
  reg_def V25_J ( SOC, SOC, Op_RegF, 25, v25->as_VMReg()->next(2) );
  reg_def V25_K ( SOC, SOC, Op_RegF, 25, v25->as_VMReg()->next(3) );
  reg_def V25_L ( SOC, SOC, Op_RegF, 25, v25->as_VMReg()->next(4) );
  reg_def V25_M ( SOC, SOC, Op_RegF, 25, v25->as_VMReg()->next(5) );
  reg_def V25_N ( SOC, SOC, Op_RegF, 25, v25->as_VMReg()->next(6) );
  reg_def V25_O ( SOC, SOC, Op_RegF, 25, v25->as_VMReg()->next(7) );

  reg_def V26   ( SOC, SOC, Op_RegF, 26, v26->as_VMReg()          );
  reg_def V26_H ( SOC, SOC, Op_RegF, 26, v26->as_VMReg()->next()  );
  reg_def V26_J ( SOC, SOC, Op_RegF, 26, v26->as_VMReg()->next(2) );
  reg_def V26_K ( SOC, SOC, Op_RegF, 26, v26->as_VMReg()->next(3) );
  reg_def V26_L ( SOC, SOC, Op_RegF, 26, v26->as_VMReg()->next(4) );
  reg_def V26_M ( SOC, SOC, Op_RegF, 26, v26->as_VMReg()->next(5) );
  reg_def V26_N ( SOC, SOC, Op_RegF, 26, v26->as_VMReg()->next(6) );
  reg_def V26_O ( SOC, SOC, Op_RegF, 26, v26->as_VMReg()->next(7) );

  reg_def V27   ( SOC, SOC, Op_RegF, 27, v27->as_VMReg()          );
  reg_def V27_H ( SOC, SOC, Op_RegF, 27, v27->as_VMReg()->next()  );
  reg_def V27_J ( SOC, SOC, Op_RegF, 27, v27->as_VMReg()->next(2) );
  reg_def V27_K ( SOC, SOC, Op_RegF, 27, v27->as_VMReg()->next(3) );
  reg_def V27_L ( SOC, SOC, Op_RegF, 27, v27->as_VMReg()->next(4) );
  reg_def V27_M ( SOC, SOC, Op_RegF, 27, v27->as_VMReg()->next(5) );
  reg_def V27_N ( SOC, SOC, Op_RegF, 27, v27->as_VMReg()->next(6) );
  reg_def V27_O ( SOC, SOC, Op_RegF, 27, v27->as_VMReg()->next(7) );

  reg_def V28   ( SOC, SOC, Op_RegF, 28, v28->as_VMReg()          );
  reg_def V28_H ( SOC, SOC, Op_RegF, 28, v28->as_VMReg()->next()  );
  reg_def V28_J ( SOC, SOC, Op_RegF, 28, v28->as_VMReg()->next(2) );
  reg_def V28_K ( SOC, SOC, Op_RegF, 28, v28->as_VMReg()->next(3) );
  reg_def V28_L ( SOC, SOC, Op_RegF, 28, v28->as_VMReg()->next(4) );
  reg_def V28_M ( SOC, SOC, Op_RegF, 28, v28->as_VMReg()->next(5) );
  reg_def V28_N ( SOC, SOC, Op_RegF, 28, v28->as_VMReg()->next(6) );
  reg_def V28_O ( SOC, SOC, Op_RegF, 28, v28->as_VMReg()->next(7) );

  reg_def V29   ( SOC, SOC, Op_RegF, 29, v29->as_VMReg()          );
  reg_def V29_H ( SOC, SOC, Op_RegF, 29, v29->as_VMReg()->next()  );
  reg_def V29_J ( SOC, SOC, Op_RegF, 29, v29->as_VMReg()->next(2) );
  reg_def V29_K ( SOC, SOC, Op_RegF, 29, v29->as_VMReg()->next(3) );
  reg_def V29_L ( SOC, SOC, Op_RegF, 29, v29->as_VMReg()->next(4) );
  reg_def V29_M ( SOC, SOC, Op_RegF, 29, v29->as_VMReg()->next(5) );
  reg_def V29_N ( SOC, SOC, Op_RegF, 29, v29->as_VMReg()->next(6) );
  reg_def V29_O ( SOC, SOC, Op_RegF, 29, v29->as_VMReg()->next(7) );

  reg_def V30   ( SOC, SOC, Op_RegF, 30, v30->as_VMReg()          );
  reg_def V30_H ( SOC, SOC, Op_RegF, 30, v30->as_VMReg()->next()  );
  reg_def V30_J ( SOC, SOC, Op_RegF, 30, v30->as_VMReg()->next(2) );
  reg_def V30_K ( SOC, SOC, Op_RegF, 30, v30->as_VMReg()->next(3) );
  reg_def V30_L ( SOC, SOC, Op_RegF, 30, v30->as_VMReg()->next(4) );
  reg_def V30_M ( SOC, SOC, Op_RegF, 30, v30->as_VMReg()->next(5) );
  reg_def V30_N ( SOC, SOC, Op_RegF, 30, v30->as_VMReg()->next(6) );
  reg_def V30_O ( SOC, SOC, Op_RegF, 30, v30->as_VMReg()->next(7) );

  reg_def V31   ( SOC, SOC, Op_RegF, 31, v31->as_VMReg()          );
  reg_def V31_H ( SOC, SOC, Op_RegF, 31, v31->as_VMReg()->next()  );
  reg_def V31_J ( SOC, SOC, Op_RegF, 31, v31->as_VMReg()->next(2) );
  reg_def V31_K ( SOC, SOC, Op_RegF, 31, v31->as_VMReg()->next(3) );
  reg_def V31_L ( SOC, SOC, Op_RegF, 31, v31->as_VMReg()->next(4) );
  reg_def V31_M ( SOC, SOC, Op_RegF, 31, v31->as_VMReg()->next(5) );
  reg_def V31_N ( SOC, SOC, Op_RegF, 31, v31->as_VMReg()->next(6) );
  reg_def V31_O ( SOC, SOC, Op_RegF, 31, v31->as_VMReg()->next(7) );


// ----------------------------
// SVE Predicate Registers
// ----------------------------
  reg_def P0 (SOC, SOC, Op_RegVectMask, 0, p0->as_VMReg());
  reg_def P1 (SOC, SOC, Op_RegVectMask, 1, p1->as_VMReg());
  reg_def P2 (SOC, SOC, Op_RegVectMask, 2, p2->as_VMReg());
  reg_def P3 (SOC, SOC, Op_RegVectMask, 3, p3->as_VMReg());
  reg_def P4 (SOC, SOC, Op_RegVectMask, 4, p4->as_VMReg());
  reg_def P5 (SOC, SOC, Op_RegVectMask, 5, p5->as_VMReg());
  reg_def P6 (SOC, SOC, Op_RegVectMask, 6, p6->as_VMReg());
  reg_def P7 (SOC, SOC, Op_RegVectMask, 7, p7->as_VMReg());
  reg_def P8 (SOC, SOC, Op_RegVectMask, 8, p8->as_VMReg());
  reg_def P9 (SOC, SOC, Op_RegVectMask, 9, p9->as_VMReg());
  reg_def P10 (SOC, SOC, Op_RegVectMask, 10, p10->as_VMReg());
  reg_def P11 (SOC, SOC, Op_RegVectMask, 11, p11->as_VMReg());
  reg_def P12 (SOC, SOC, Op_RegVectMask, 12, p12->as_VMReg());
  reg_def P13 (SOC, SOC, Op_RegVectMask, 13, p13->as_VMReg());
  reg_def P14 (SOC, SOC, Op_RegVectMask, 14, p14->as_VMReg());
  reg_def P15 (SOC, SOC, Op_RegVectMask, 15, p15->as_VMReg());

// ----------------------------
// Special Registers
// ----------------------------

// the AArch64 CSPR status flag register is not directly acessible as
// instruction operand. the FPSR status flag register is a system
// register which can be written/read using MSR/MRS but again does not
// appear as an operand (a code identifying the FSPR occurs as an
// immediate value in the instruction).

reg_def RFLAGS(SOC, SOC, 0, 32, VMRegImpl::Bad());

// Specify priority of register selection within phases of register
// allocation.  Highest priority is first.  A useful heuristic is to
// give registers a low priority when they are required by machine
// instructions, like EAX and EDX on I486, and choose no-save registers
// before save-on-call, & save-on-call before save-on-entry.  Registers
// which participate in fixed calling sequences should come last.
// Registers which are used as pairs must fall on an even boundary.

alloc_class chunk0(
    // volatiles
    R10, R10_H,
    R11, R11_H,
    R12, R12_H,
    R13, R13_H,
    R14, R14_H,
    R15, R15_H,
    R16, R16_H,
    R17, R17_H,
    R18, R18_H,

    // arg registers
    R0, R0_H,
    R1, R1_H,
    R2, R2_H,
    R3, R3_H,
    R4, R4_H,
    R5, R5_H,
    R6, R6_H,
    R7, R7_H,

    // non-volatiles
    R19, R19_H,
    R20, R20_H,
    R21, R21_H,
    R22, R22_H,
    R23, R23_H,
    R24, R24_H,
    R25, R25_H,
    R26, R26_H,

    // non-allocatable registers

    R27, R27_H, // heapbase
    R28, R28_H, // thread
    R29, R29_H, // fp
    R30, R30_H, // lr
    R31, R31_H, // sp
    R8, R8_H,   // rscratch1
    R9, R9_H,   // rscratch2
);

alloc_class chunk1(

    // no save
    V16, V16_H, V16_J, V16_K, V16_L, V16_M, V16_N, V16_O,
    V17, V17_H, V17_J, V17_K, V17_L, V17_M, V17_N, V17_O,
    V18, V18_H, V18_J, V18_K, V18_L, V18_M, V18_N, V18_O,
    V19, V19_H, V19_J, V19_K, V19_L, V19_M, V19_N, V19_O,
    V20, V20_H, V20_J, V20_K, V20_L, V20_M, V20_N, V20_O,
    V21, V21_H, V21_J, V21_K, V21_L, V21_M, V21_N, V21_O,
    V22, V22_H, V22_J, V22_K, V22_L, V22_M, V22_N, V22_O,
    V23, V23_H, V23_J, V23_K, V23_L, V23_M, V23_N, V23_O,
    V24, V24_H, V24_J, V24_K, V24_L, V24_M, V24_N, V24_O,
    V25, V25_H, V25_J, V25_K, V25_L, V25_M, V25_N, V25_O,
    V26, V26_H, V26_J, V26_K, V26_L, V26_M, V26_N, V26_O,
    V27, V27_H, V27_J, V27_K, V27_L, V27_M, V27_N, V27_O,
    V28, V28_H, V28_J, V28_K, V28_L, V28_M, V28_N, V28_O,
    V29, V29_H, V29_J, V29_K, V29_L, V29_M, V29_N, V29_O,
    V30, V30_H, V30_J, V30_K, V30_L, V30_M, V30_N, V30_O,
    V31, V31_H, V31_J, V31_K, V31_L, V31_M, V31_N, V31_O,

    // arg registers
    V0, V0_H, V0_J, V0_K, V0_L, V0_M, V0_N, V0_O,
    V1, V1_H, V1_J, V1_K, V1_L, V1_M, V1_N, V1_O,
    V2, V2_H, V2_J, V2_K, V2_L, V2_M, V2_N, V2_O,
    V3, V3_H, V3_J, V3_K, V3_L, V3_M, V3_N, V3_O,
    V4, V4_H, V4_J, V4_K, V4_L, V4_M, V4_N, V4_O,
    V5, V5_H, V5_J, V5_K, V5_L, V5_M, V5_N, V5_O,
    V6, V6_H, V6_J, V6_K, V6_L, V6_M, V6_N, V6_O,
    V7, V7_H, V7_J, V7_K, V7_L, V7_M, V7_N, V7_O,

    // non-volatiles
    V8, V8_H, V8_J, V8_K, V8_L, V8_M, V8_N, V8_O,
    V9, V9_H, V9_J, V9_K, V9_L, V9_M, V9_N, V9_O,
    V10, V10_H, V10_J, V10_K, V10_L, V10_M, V10_N, V10_O,
    V11, V11_H, V11_J, V11_K, V11_L, V11_M, V11_N, V11_O,
    V12, V12_H, V12_J, V12_K, V12_L, V12_M, V12_N, V12_O,
    V13, V13_H, V13_J, V13_K, V13_L, V13_M, V13_N, V13_O,
    V14, V14_H, V14_J, V14_K, V14_L, V14_M, V14_N, V14_O,
    V15, V15_H, V15_J, V15_K, V15_L, V15_M, V15_N, V15_O,
);

alloc_class chunk2 (
    P0,
    P1,
    P2,
    P3,
    P4,
    P5,
    P6,
    P7,

    P8,
    P9,
    P10,
    P11,
    P12,
    P13,
    P14,
    P15,
);

alloc_class chunk3(RFLAGS);

//----------Architecture Description Register Classes--------------------------
// Several register classes are automatically defined based upon information in
// this architecture description.
// 1) reg_class inline_cache_reg           ( /* as def'd in frame section */ )
// 2) reg_class stack_slots( /* one chunk of stack-based "registers" */ )
//

// Class for all 32 bit general purpose registers
reg_class all_reg32(
    R0,
    R1,
    R2,
    R3,
    R4,
    R5,
    R6,
    R7,
    R10,
    R11,
    R12,
    R13,
    R14,
    R15,
    R16,
    R17,
    R18,
    R19,
    R20,
    R21,
    R22,
    R23,
    R24,
    R25,
    R26,
    R27,
    R28,
    R29,
    R30,
    R31
);


// Class for all 32 bit integer registers (excluding SP which
// will never be used as an integer register)
reg_class any_reg32 %{
  return _ANY_REG32_mask;
%}

// Singleton class for R0 int register
reg_class int_r0_reg(R0);

// Singleton class for R2 int register
reg_class int_r2_reg(R2);

// Singleton class for R3 int register
reg_class int_r3_reg(R3);

// Singleton class for R4 int register
reg_class int_r4_reg(R4);

// Singleton class for R31 int register
reg_class int_r31_reg(R31);

// Class for all 64 bit general purpose registers
reg_class all_reg(
    R0, R0_H,
    R1, R1_H,
    R2, R2_H,
    R3, R3_H,
    R4, R4_H,
    R5, R5_H,
    R6, R6_H,
    R7, R7_H,
    R10, R10_H,
    R11, R11_H,
    R12, R12_H,
    R13, R13_H,
    R14, R14_H,
    R15, R15_H,
    R16, R16_H,
    R17, R17_H,
    R18, R18_H,
    R19, R19_H,
    R20, R20_H,
    R21, R21_H,
    R22, R22_H,
    R23, R23_H,
    R24, R24_H,
    R25, R25_H,
    R26, R26_H,
    R27, R27_H,
    R28, R28_H,
    R29, R29_H,
    R30, R30_H,
    R31, R31_H
);

// Class for all long integer registers (including SP)
reg_class any_reg %{
  return _ANY_REG_mask;
%}

// Class for non-allocatable 32 bit registers
reg_class non_allocatable_reg32(
#ifdef R18_RESERVED
    // See comment in register_aarch64.hpp
    R18,                        // tls on Windows
#endif
    R28,                        // thread
    R30,                        // lr
    R31                         // sp
);

// Class for non-allocatable 64 bit registers
reg_class non_allocatable_reg(
#ifdef R18_RESERVED
    // See comment in register_aarch64.hpp
    R18, R18_H,                 // tls on Windows, platform register on macOS
#endif
    R28, R28_H,                 // thread
    R30, R30_H,                 // lr
    R31, R31_H                  // sp
);

// Class for all non-special integer registers
reg_class no_special_reg32 %{
  return _NO_SPECIAL_REG32_mask;
%}

// Class for all non-special long integer registers
reg_class no_special_reg %{
  return _NO_SPECIAL_REG_mask;
%}

// Class for 64 bit register r0
reg_class r0_reg(
    R0, R0_H
);

// Class for 64 bit register r1
reg_class r1_reg(
    R1, R1_H
);

// Class for 64 bit register r2
reg_class r2_reg(
    R2, R2_H
);

// Class for 64 bit register r3
reg_class r3_reg(
    R3, R3_H
);

// Class for 64 bit register r4
reg_class r4_reg(
    R4, R4_H
);

// Class for 64 bit register r5
reg_class r5_reg(
    R5, R5_H
);

// Class for 64 bit register r10
reg_class r10_reg(
    R10, R10_H
);

// Class for 64 bit register r11
reg_class r11_reg(
    R11, R11_H
);

// Class for method register
reg_class method_reg(
    R12, R12_H
);

// Class for heapbase register
reg_class heapbase_reg(
    R27, R27_H
);

// Class for thread register
reg_class thread_reg(
    R28, R28_H
);

// Class for frame pointer register
reg_class fp_reg(
    R29, R29_H
);

// Class for link register
reg_class lr_reg(
    R30, R30_H
);

// Class for long sp register
reg_class sp_reg(
  R31, R31_H
);

// Class for all pointer registers
reg_class ptr_reg %{
  return _PTR_REG_mask;
%}

// Class for all non_special pointer registers
reg_class no_special_ptr_reg %{
  return _NO_SPECIAL_PTR_REG_mask;
%}

// Class for all float registers
reg_class float_reg(
    V0,
    V1,
    V2,
    V3,
    V4,
    V5,
    V6,
    V7,
    V8,
    V9,
    V10,
    V11,
    V12,
    V13,
    V14,
    V15,
    V16,
    V17,
    V18,
    V19,
    V20,
    V21,
    V22,
    V23,
    V24,
    V25,
    V26,
    V27,
    V28,
    V29,
    V30,
    V31
);

// Double precision float registers have virtual `high halves' that
// are needed by the allocator.
// Class for all double registers
reg_class double_reg(
    V0, V0_H,
    V1, V1_H,
    V2, V2_H,
    V3, V3_H,
    V4, V4_H,
    V5, V5_H,
    V6, V6_H,
    V7, V7_H,
    V8, V8_H,
    V9, V9_H,
    V10, V10_H,
    V11, V11_H,
    V12, V12_H,
    V13, V13_H,
    V14, V14_H,
    V15, V15_H,
    V16, V16_H,
    V17, V17_H,
    V18, V18_H,
    V19, V19_H,
    V20, V20_H,
    V21, V21_H,
    V22, V22_H,
    V23, V23_H,
    V24, V24_H,
    V25, V25_H,
    V26, V26_H,
    V27, V27_H,
    V28, V28_H,
    V29, V29_H,
    V30, V30_H,
    V31, V31_H
);

// Class for all SVE vector registers.
reg_class vectora_reg (
    V0, V0_H, V0_J, V0_K, V0_L, V0_M, V0_N, V0_O,
    V1, V1_H, V1_J, V1_K, V1_L, V1_M, V1_N, V1_O,
    V2, V2_H, V2_J, V2_K, V2_L, V2_M, V2_N, V2_O,
    V3, V3_H, V3_J, V3_K, V3_L, V3_M, V3_N, V3_O,
    V4, V4_H, V4_J, V4_K, V4_L, V4_M, V4_N, V4_O,
    V5, V5_H, V5_J, V5_K, V5_L, V5_M, V5_N, V5_O,
    V6, V6_H, V6_J, V6_K, V6_L, V6_M, V6_N, V6_O,
    V7, V7_H, V7_J, V7_K, V7_L, V7_M, V7_N, V7_O,
    V8, V8_H, V8_J, V8_K, V8_L, V8_M, V8_N, V8_O,
    V9, V9_H, V9_J, V9_K, V9_L, V9_M, V9_N, V9_O,
    V10, V10_H, V10_J, V10_K, V10_L, V10_M, V10_N, V10_O,
    V11, V11_H, V11_J, V11_K, V11_L, V11_M, V11_N, V11_O,
    V12, V12_H, V12_J, V12_K, V12_L, V12_M, V12_N, V12_O,
    V13, V13_H, V13_J, V13_K, V13_L, V13_M, V13_N, V13_O,
    V14, V14_H, V14_J, V14_K, V14_L, V14_M, V14_N, V14_O,
    V15, V15_H, V15_J, V15_K, V15_L, V15_M, V15_N, V15_O,
    V16, V16_H, V16_J, V16_K, V16_L, V16_M, V16_N, V16_O,
    V17, V17_H, V17_J, V17_K, V17_L, V17_M, V17_N, V17_O,
    V18, V18_H, V18_J, V18_K, V18_L, V18_M, V18_N, V18_O,
    V19, V19_H, V19_J, V19_K, V19_L, V19_M, V19_N, V19_O,
    V20, V20_H, V20_J, V20_K, V20_L, V20_M, V20_N, V20_O,
    V21, V21_H, V21_J, V21_K, V21_L, V21_M, V21_N, V21_O,
    V22, V22_H, V22_J, V22_K, V22_L, V22_M, V22_N, V22_O,
    V23, V23_H, V23_J, V23_K, V23_L, V23_M, V23_N, V23_O,
    V24, V24_H, V24_J, V24_K, V24_L, V24_M, V24_N, V24_O,
    V25, V25_H, V25_J, V25_K, V25_L, V25_M, V25_N, V25_O,
    V26, V26_H, V26_J, V26_K, V26_L, V26_M, V26_N, V26_O,
    V27, V27_H, V27_J, V27_K, V27_L, V27_M, V27_N, V27_O,
    V28, V28_H, V28_J, V28_K, V28_L, V28_M, V28_N, V28_O,
    V29, V29_H, V29_J, V29_K, V29_L, V29_M, V29_N, V29_O,
    V30, V30_H, V30_J, V30_K, V30_L, V30_M, V30_N, V30_O,
    V31, V31_H, V31_J, V31_K, V31_L, V31_M, V31_N, V31_O,
);

// Class for all 64bit vector registers
reg_class vectord_reg(
    V0, V0_H,
    V1, V1_H,
    V2, V2_H,
    V3, V3_H,
    V4, V4_H,
    V5, V5_H,
    V6, V6_H,
    V7, V7_H,
    V8, V8_H,
    V9, V9_H,
    V10, V10_H,
    V11, V11_H,
    V12, V12_H,
    V13, V13_H,
    V14, V14_H,
    V15, V15_H,
    V16, V16_H,
    V17, V17_H,
    V18, V18_H,
    V19, V19_H,
    V20, V20_H,
    V21, V21_H,
    V22, V22_H,
    V23, V23_H,
    V24, V24_H,
    V25, V25_H,
    V26, V26_H,
    V27, V27_H,
    V28, V28_H,
    V29, V29_H,
    V30, V30_H,
    V31, V31_H
);

// Class for all 128bit vector registers
reg_class vectorx_reg(
    V0, V0_H, V0_J, V0_K,
    V1, V1_H, V1_J, V1_K,
    V2, V2_H, V2_J, V2_K,
    V3, V3_H, V3_J, V3_K,
    V4, V4_H, V4_J, V4_K,
    V5, V5_H, V5_J, V5_K,
    V6, V6_H, V6_J, V6_K,
    V7, V7_H, V7_J, V7_K,
    V8, V8_H, V8_J, V8_K,
    V9, V9_H, V9_J, V9_K,
    V10, V10_H, V10_J, V10_K,
    V11, V11_H, V11_J, V11_K,
    V12, V12_H, V12_J, V12_K,
    V13, V13_H, V13_J, V13_K,
    V14, V14_H, V14_J, V14_K,
    V15, V15_H, V15_J, V15_K,
    V16, V16_H, V16_J, V16_K,
    V17, V17_H, V17_J, V17_K,
    V18, V18_H, V18_J, V18_K,
    V19, V19_H, V19_J, V19_K,
    V20, V20_H, V20_J, V20_K,
    V21, V21_H, V21_J, V21_K,
    V22, V22_H, V22_J, V22_K,
    V23, V23_H, V23_J, V23_K,
    V24, V24_H, V24_J, V24_K,
    V25, V25_H, V25_J, V25_K,
    V26, V26_H, V26_J, V26_K,
    V27, V27_H, V27_J, V27_K,
    V28, V28_H, V28_J, V28_K,
    V29, V29_H, V29_J, V29_K,
    V30, V30_H, V30_J, V30_K,
    V31, V31_H, V31_J, V31_K
);

// Class for 128 bit register v0
reg_class v0_reg(
    V0, V0_H
);

// Class for 128 bit register v1
reg_class v1_reg(
    V1, V1_H
);

// Class for 128 bit register v2
reg_class v2_reg(
    V2, V2_H
);

// Class for 128 bit register v3
reg_class v3_reg(
    V3, V3_H
);

// Class for 128 bit register v4
reg_class v4_reg(
    V4, V4_H
);

// Class for 128 bit register v5
reg_class v5_reg(
    V5, V5_H
);

// Class for 128 bit register v6
reg_class v6_reg(
    V6, V6_H
);

// Class for 128 bit register v7
reg_class v7_reg(
    V7, V7_H
);

// Class for 128 bit register v8
reg_class v8_reg(
    V8, V8_H
);

// Class for 128 bit register v9
reg_class v9_reg(
    V9, V9_H
);

// Class for 128 bit register v10
reg_class v10_reg(
    V10, V10_H
);

// Class for 128 bit register v11
reg_class v11_reg(
    V11, V11_H
);

// Class for 128 bit register v12
reg_class v12_reg(
    V12, V12_H
);

// Class for 128 bit register v13
reg_class v13_reg(
    V13, V13_H
);

// Class for 128 bit register v14
reg_class v14_reg(
    V14, V14_H
);

// Class for 128 bit register v15
reg_class v15_reg(
    V15, V15_H
);

// Class for 128 bit register v16
reg_class v16_reg(
    V16, V16_H
);

// Class for 128 bit register v17
reg_class v17_reg(
    V17, V17_H
);

// Class for 128 bit register v18
reg_class v18_reg(
    V18, V18_H
);

// Class for 128 bit register v19
reg_class v19_reg(
    V19, V19_H
);

// Class for 128 bit register v20
reg_class v20_reg(
    V20, V20_H
);

// Class for 128 bit register v21
reg_class v21_reg(
    V21, V21_H
);

// Class for 128 bit register v22
reg_class v22_reg(
    V22, V22_H
);

// Class for 128 bit register v23
reg_class v23_reg(
    V23, V23_H
);

// Class for 128 bit register v24
reg_class v24_reg(
    V24, V24_H
);

// Class for 128 bit register v25
reg_class v25_reg(
    V25, V25_H
);

// Class for 128 bit register v26
reg_class v26_reg(
    V26, V26_H
);

// Class for 128 bit register v27
reg_class v27_reg(
    V27, V27_H
);

// Class for 128 bit register v28
reg_class v28_reg(
    V28, V28_H
);

// Class for 128 bit register v29
reg_class v29_reg(
    V29, V29_H
);

// Class for 128 bit register v30
reg_class v30_reg(
    V30, V30_H
);

// Class for 128 bit register v31
reg_class v31_reg(
    V31, V31_H
);

// Class for all SVE predicate registers.
reg_class pr_reg (
    P0,
    P1,
    P2,
    P3,
    P4,
    P5,
    P6,
    // P7, non-allocatable, preserved with all elements preset to TRUE.
    P8,
    P9,
    P10,
    P11,
    P12,
    P13,
    P14,
    P15
);

// Class for SVE governing predicate registers, which are used
// to determine the active elements of a predicated instruction.
reg_class gov_pr (
    P0,
    P1,
    P2,
    P3,
    P4,
    P5,
    P6,
    // P7, non-allocatable, preserved with all elements preset to TRUE.
);

// Singleton class for condition codes
reg_class int_flags(RFLAGS);

%}

//----------DEFINITION BLOCK---------------------------------------------------
// Define name --> value mappings to inform the ADLC of an integer valued name
// Current support includes integer values in the range [0, 0x7FFFFFFF]
// Format:
//        int_def  <name>         ( <int_value>, <expression>);
// Generated Code in ad_<arch>.hpp
//        #define  <name>   (<expression>)
//        // value == <int_value>
// Generated code in ad_<arch>.cpp adlc_verification()
//        assert( <name> == <int_value>, "Expect (<expression>) to equal <int_value>");
//

// we follow the ppc-aix port in using a simple cost model which ranks
// register operations as cheap, memory ops as more expensive and
// branches as most expensive. the first two have a low as well as a
// normal cost. huge cost appears to be a way of saying don't do
// something

definitions %{
  // The default cost (of a register move instruction).
  int_def INSN_COST            (    100,     100);
  int_def BRANCH_COST          (    200,     2 * INSN_COST);
  int_def CALL_COST            (    200,     2 * INSN_COST);
  int_def VOLATILE_REF_COST    (   1000,     10 * INSN_COST);
%}


//----------SOURCE BLOCK-------------------------------------------------------
// This is a block of C++ code which provides values, functions, and
// definitions necessary in the rest of the architecture description

source_hpp %{

#include "asm/macroAssembler.hpp"
#include "gc/shared/barrierSetAssembler.hpp"
#include "gc/shared/cardTable.hpp"
#include "gc/shared/cardTableBarrierSet.hpp"
#include "gc/shared/collectedHeap.hpp"
#include "opto/addnode.hpp"
#include "opto/convertnode.hpp"
#include "runtime/objectMonitor.hpp"

extern RegMask _ANY_REG32_mask;
extern RegMask _ANY_REG_mask;
extern RegMask _PTR_REG_mask;
extern RegMask _NO_SPECIAL_REG32_mask;
extern RegMask _NO_SPECIAL_REG_mask;
extern RegMask _NO_SPECIAL_PTR_REG_mask;

class CallStubImpl {

  //--------------------------------------------------------------
  //---<  Used for optimization in Compile::shorten_branches  >---
  //--------------------------------------------------------------

 public:
  // Size of call trampoline stub.
  static uint size_call_trampoline() {
    return 0; // no call trampolines on this platform
  }

  // number of relocations needed by a call trampoline stub
  static uint reloc_call_trampoline() {
    return 0; // no call trampolines on this platform
  }
};

class HandlerImpl {

 public:

  static int emit_exception_handler(CodeBuffer &cbuf);
  static int emit_deopt_handler(CodeBuffer& cbuf);

  static uint size_exception_handler() {
    return MacroAssembler::far_branch_size();
  }

  static uint size_deopt_handler() {
    // count one adr and one far branch instruction
    return 4 * NativeInstruction::instruction_size;
  }
};

class Node::PD {
public:
  enum NodeFlags {
    _last_flag = Node::_last_flag
  };
};

  bool is_CAS(int opcode, bool maybe_volatile);

  // predicates controlling emit of ldr<x>/ldar<x> and associated dmb

  bool unnecessary_acquire(const Node *barrier);
  bool needs_acquiring_load(const Node *load);

  // predicates controlling emit of str<x>/stlr<x> and associated dmbs

  bool unnecessary_release(const Node *barrier);
  bool unnecessary_volatile(const Node *barrier);
  bool needs_releasing_store(const Node *store);

  // predicate controlling translation of CompareAndSwapX
  bool needs_acquiring_load_exclusive(const Node *load);

  // predicate controlling addressing modes
  bool size_fits_all_mem_uses(AddPNode* addp, int shift);
%}

source %{

  // Derived RegMask with conditionally allocatable registers

  void PhaseOutput::pd_perform_mach_node_analysis() {
  }

  int MachNode::pd_alignment_required() const {
    return 1;
  }

  int MachNode::compute_padding(int current_offset) const {
    return 0;
  }

  RegMask _ANY_REG32_mask;
  RegMask _ANY_REG_mask;
  RegMask _PTR_REG_mask;
  RegMask _NO_SPECIAL_REG32_mask;
  RegMask _NO_SPECIAL_REG_mask;
  RegMask _NO_SPECIAL_PTR_REG_mask;

  void reg_mask_init() {
    // We derive below RegMask(s) from the ones which are auto-generated from
    // adlc register classes to make AArch64 rheapbase (r27) and rfp (r29)
    // registers conditionally reserved.

    _ANY_REG32_mask = _ALL_REG32_mask;
    _ANY_REG32_mask.Remove(OptoReg::as_OptoReg(r31_sp->as_VMReg()));

    _ANY_REG_mask = _ALL_REG_mask;

    _PTR_REG_mask = _ALL_REG_mask;

    _NO_SPECIAL_REG32_mask = _ALL_REG32_mask;
    _NO_SPECIAL_REG32_mask.SUBTRACT(_NON_ALLOCATABLE_REG32_mask);

    _NO_SPECIAL_REG_mask = _ALL_REG_mask;
    _NO_SPECIAL_REG_mask.SUBTRACT(_NON_ALLOCATABLE_REG_mask);

    _NO_SPECIAL_PTR_REG_mask = _ALL_REG_mask;
    _NO_SPECIAL_PTR_REG_mask.SUBTRACT(_NON_ALLOCATABLE_REG_mask);

    // r27 is not allocatable when compressed oops is on and heapbase is not
    // zero, compressed klass pointers doesn't use r27 after JDK-8234794
    if (UseCompressedOops && (CompressedOops::ptrs_base() != NULL)) {
      _NO_SPECIAL_REG32_mask.Remove(OptoReg::as_OptoReg(r27->as_VMReg()));
      _NO_SPECIAL_REG_mask.SUBTRACT(_HEAPBASE_REG_mask);
      _NO_SPECIAL_PTR_REG_mask.SUBTRACT(_HEAPBASE_REG_mask);
    }

    // r29 is not allocatable when PreserveFramePointer is on
    if (PreserveFramePointer) {
      _NO_SPECIAL_REG32_mask.Remove(OptoReg::as_OptoReg(r29->as_VMReg()));
      _NO_SPECIAL_REG_mask.SUBTRACT(_FP_REG_mask);
      _NO_SPECIAL_PTR_REG_mask.SUBTRACT(_FP_REG_mask);
    }
  }

  // Optimizaton of volatile gets and puts
  // -------------------------------------
  //
  // AArch64 has ldar<x> and stlr<x> instructions which we can safely
  // use to implement volatile reads and writes. For a volatile read
  // we simply need
  //
  //   ldar<x>
  //
  // and for a volatile write we need
  //
  //   stlr<x>
  //
  // Alternatively, we can implement them by pairing a normal
  // load/store with a memory barrier. For a volatile read we need
  //
  //   ldr<x>
  //   dmb ishld
  //
  // for a volatile write
  //
  //   dmb ish
  //   str<x>
  //   dmb ish
  //
  // We can also use ldaxr and stlxr to implement compare and swap CAS
  // sequences. These are normally translated to an instruction
  // sequence like the following
  //
  //   dmb      ish
  // retry:
  //   ldxr<x>   rval raddr
  //   cmp       rval rold
  //   b.ne done
  //   stlxr<x>  rval, rnew, rold
  //   cbnz      rval retry
  // done:
  //   cset      r0, eq
  //   dmb ishld
  //
  // Note that the exclusive store is already using an stlxr
  // instruction. That is required to ensure visibility to other
  // threads of the exclusive write (assuming it succeeds) before that
  // of any subsequent writes.
  //
  // The following instruction sequence is an improvement on the above
  //
  // retry:
  //   ldaxr<x>  rval raddr
  //   cmp       rval rold
  //   b.ne done
  //   stlxr<x>  rval, rnew, rold
  //   cbnz      rval retry
  // done:
  //   cset      r0, eq
  //
  // We don't need the leading dmb ish since the stlxr guarantees
  // visibility of prior writes in the case that the swap is
  // successful. Crucially we don't have to worry about the case where
  // the swap is not successful since no valid program should be
  // relying on visibility of prior changes by the attempting thread
  // in the case where the CAS fails.
  //
  // Similarly, we don't need the trailing dmb ishld if we substitute
  // an ldaxr instruction since that will provide all the guarantees we
  // require regarding observation of changes made by other threads
  // before any change to the CAS address observed by the load.
  //
  // In order to generate the desired instruction sequence we need to
  // be able to identify specific 'signature' ideal graph node
  // sequences which i) occur as a translation of a volatile reads or
  // writes or CAS operations and ii) do not occur through any other
  // translation or graph transformation. We can then provide
  // alternative aldc matching rules which translate these node
  // sequences to the desired machine code sequences. Selection of the
  // alternative rules can be implemented by predicates which identify
  // the relevant node sequences.
  //
  // The ideal graph generator translates a volatile read to the node
  // sequence
  //
  //   LoadX[mo_acquire]
  //   MemBarAcquire
  //
  // As a special case when using the compressed oops optimization we
  // may also see this variant
  //
  //   LoadN[mo_acquire]
  //   DecodeN
  //   MemBarAcquire
  //
  // A volatile write is translated to the node sequence
  //
  //   MemBarRelease
  //   StoreX[mo_release] {CardMark}-optional
  //   MemBarVolatile
  //
  // n.b. the above node patterns are generated with a strict
  // 'signature' configuration of input and output dependencies (see
  // the predicates below for exact details). The card mark may be as
  // simple as a few extra nodes or, in a few GC configurations, may
  // include more complex control flow between the leading and
  // trailing memory barriers. However, whatever the card mark
  // configuration these signatures are unique to translated volatile
  // reads/stores -- they will not appear as a result of any other
  // bytecode translation or inlining nor as a consequence of
  // optimizing transforms.
  //
  // We also want to catch inlined unsafe volatile gets and puts and
  // be able to implement them using either ldar<x>/stlr<x> or some
  // combination of ldr<x>/stlr<x> and dmb instructions.
  //
  // Inlined unsafe volatiles puts manifest as a minor variant of the
  // normal volatile put node sequence containing an extra cpuorder
  // membar
  //
  //   MemBarRelease
  //   MemBarCPUOrder
  //   StoreX[mo_release] {CardMark}-optional
  //   MemBarCPUOrder
  //   MemBarVolatile
  //
  // n.b. as an aside, a cpuorder membar is not itself subject to
  // matching and translation by adlc rules.  However, the rule
  // predicates need to detect its presence in order to correctly
  // select the desired adlc rules.
  //
  // Inlined unsafe volatile gets manifest as a slightly different
  // node sequence to a normal volatile get because of the
  // introduction of some CPUOrder memory barriers to bracket the
  // Load. However, but the same basic skeleton of a LoadX feeding a
  // MemBarAcquire, possibly thorugh an optional DecodeN, is still
  // present
  //
  //   MemBarCPUOrder
  //        ||       \\
  //   MemBarCPUOrder LoadX[mo_acquire]
  //        ||            |
  //        ||       {DecodeN} optional
  //        ||       /
  //     MemBarAcquire
  //
  // In this case the acquire membar does not directly depend on the
  // load. However, we can be sure that the load is generated from an
  // inlined unsafe volatile get if we see it dependent on this unique
  // sequence of membar nodes. Similarly, given an acquire membar we
  // can know that it was added because of an inlined unsafe volatile
  // get if it is fed and feeds a cpuorder membar and if its feed
  // membar also feeds an acquiring load.
  //
  // Finally an inlined (Unsafe) CAS operation is translated to the
  // following ideal graph
  //
  //   MemBarRelease
  //   MemBarCPUOrder
  //   CompareAndSwapX {CardMark}-optional
  //   MemBarCPUOrder
  //   MemBarAcquire
  //
  // So, where we can identify these volatile read and write
  // signatures we can choose to plant either of the above two code
  // sequences. For a volatile read we can simply plant a normal
  // ldr<x> and translate the MemBarAcquire to a dmb. However, we can
  // also choose to inhibit translation of the MemBarAcquire and
  // inhibit planting of the ldr<x>, instead planting an ldar<x>.
  //
  // When we recognise a volatile store signature we can choose to
  // plant at a dmb ish as a translation for the MemBarRelease, a
  // normal str<x> and then a dmb ish for the MemBarVolatile.
  // Alternatively, we can inhibit translation of the MemBarRelease
  // and MemBarVolatile and instead plant a simple stlr<x>
  // instruction.
  //
  // when we recognise a CAS signature we can choose to plant a dmb
  // ish as a translation for the MemBarRelease, the conventional
  // macro-instruction sequence for the CompareAndSwap node (which
  // uses ldxr<x>) and then a dmb ishld for the MemBarAcquire.
  // Alternatively, we can elide generation of the dmb instructions
  // and plant the alternative CompareAndSwap macro-instruction
  // sequence (which uses ldaxr<x>).
  //
  // Of course, the above only applies when we see these signature
  // configurations. We still want to plant dmb instructions in any
  // other cases where we may see a MemBarAcquire, MemBarRelease or
  // MemBarVolatile. For example, at the end of a constructor which
  // writes final/volatile fields we will see a MemBarRelease
  // instruction and this needs a 'dmb ish' lest we risk the
  // constructed object being visible without making the
  // final/volatile field writes visible.
  //
  // n.b. the translation rules below which rely on detection of the
  // volatile signatures and insert ldar<x> or stlr<x> are failsafe.
  // If we see anything other than the signature configurations we
  // always just translate the loads and stores to ldr<x> and str<x>
  // and translate acquire, release and volatile membars to the
  // relevant dmb instructions.
  //

  // is_CAS(int opcode, bool maybe_volatile)
  //
  // return true if opcode is one of the possible CompareAndSwapX
  // values otherwise false.

  bool is_CAS(int opcode, bool maybe_volatile)
  {
    switch(opcode) {
      // We handle these
    case Op_CompareAndSwapI:
    case Op_CompareAndSwapL:
    case Op_CompareAndSwapP:
    case Op_CompareAndSwapN:
    case Op_ShenandoahCompareAndSwapP:
    case Op_ShenandoahCompareAndSwapN:
    case Op_CompareAndSwapB:
    case Op_CompareAndSwapS:
    case Op_GetAndSetI:
    case Op_GetAndSetL:
    case Op_GetAndSetP:
    case Op_GetAndSetN:
    case Op_GetAndAddI:
    case Op_GetAndAddL:
      return true;
    case Op_CompareAndExchangeI:
    case Op_CompareAndExchangeN:
    case Op_CompareAndExchangeB:
    case Op_CompareAndExchangeS:
    case Op_CompareAndExchangeL:
    case Op_CompareAndExchangeP:
    case Op_WeakCompareAndSwapB:
    case Op_WeakCompareAndSwapS:
    case Op_WeakCompareAndSwapI:
    case Op_WeakCompareAndSwapL:
    case Op_WeakCompareAndSwapP:
    case Op_WeakCompareAndSwapN:
    case Op_ShenandoahWeakCompareAndSwapP:
    case Op_ShenandoahWeakCompareAndSwapN:
    case Op_ShenandoahCompareAndExchangeP:
    case Op_ShenandoahCompareAndExchangeN:
      return maybe_volatile;
    default:
      return false;
    }
  }

  // helper to determine the maximum number of Phi nodes we may need to
  // traverse when searching from a card mark membar for the merge mem
  // feeding a trailing membar or vice versa

// predicates controlling emit of ldr<x>/ldar<x>

bool unnecessary_acquire(const Node *barrier)
{
  assert(barrier->is_MemBar(), "expecting a membar");

  MemBarNode* mb = barrier->as_MemBar();

  if (mb->trailing_load()) {
    return true;
  }

  if (mb->trailing_load_store()) {
    Node* load_store = mb->in(MemBarNode::Precedent);
    assert(load_store->is_LoadStore(), "unexpected graph shape");
    return is_CAS(load_store->Opcode(), true);
  }

  return false;
}

bool needs_acquiring_load(const Node *n)
{
  assert(n->is_Load(), "expecting a load");
  LoadNode *ld = n->as_Load();
  return ld->is_acquire();
}

bool unnecessary_release(const Node *n)
{
  assert((n->is_MemBar() &&
          n->Opcode() == Op_MemBarRelease),
         "expecting a release membar");

  MemBarNode *barrier = n->as_MemBar();
  if (!barrier->leading()) {
    return false;
  } else {
    Node* trailing = barrier->trailing_membar();
    MemBarNode* trailing_mb = trailing->as_MemBar();
    assert(trailing_mb->trailing(), "Not a trailing membar?");
    assert(trailing_mb->leading_membar() == n, "inconsistent leading/trailing membars");

    Node* mem = trailing_mb->in(MemBarNode::Precedent);
    if (mem->is_Store()) {
      assert(mem->as_Store()->is_release(), "");
      assert(trailing_mb->Opcode() == Op_MemBarVolatile, "");
      return true;
    } else {
      assert(mem->is_LoadStore(), "");
      assert(trailing_mb->Opcode() == Op_MemBarAcquire, "");
      return is_CAS(mem->Opcode(), true);
    }
  }
  return false;
}

bool unnecessary_volatile(const Node *n)
{
  // assert n->is_MemBar();
  MemBarNode *mbvol = n->as_MemBar();

  bool release = mbvol->trailing_store();
  assert(!release || (mbvol->in(MemBarNode::Precedent)->is_Store() && mbvol->in(MemBarNode::Precedent)->as_Store()->is_release()), "");
#ifdef ASSERT
  if (release) {
    Node* leading = mbvol->leading_membar();
    assert(leading->Opcode() == Op_MemBarRelease, "");
    assert(leading->as_MemBar()->leading_store(), "");
    assert(leading->as_MemBar()->trailing_membar() == mbvol, "");
  }
#endif

  return release;
}

// predicates controlling emit of str<x>/stlr<x>

bool needs_releasing_store(const Node *n)
{
  // assert n->is_Store();
  StoreNode *st = n->as_Store();
  return st->trailing_membar() != NULL;
}

// predicate controlling translation of CAS
//
// returns true if CAS needs to use an acquiring load otherwise false

bool needs_acquiring_load_exclusive(const Node *n)
{
  assert(is_CAS(n->Opcode(), true), "expecting a compare and swap");
  LoadStoreNode* ldst = n->as_LoadStore();
  if (is_CAS(n->Opcode(), false)) {
    assert(ldst->trailing_membar() != NULL, "expected trailing membar");
  } else {
    return ldst->trailing_membar() != NULL;
  }

  // so we can just return true here
  return true;
}

#define __ _masm.

// advance declarations for helper functions to convert register
// indices to register objects

// the ad file has to provide implementations of certain methods
// expected by the generic code
//
// REQUIRED FUNCTIONALITY

//=============================================================================

// !!!!! Special hack to get all types of calls to specify the byte offset
//       from the start of the call to the point where the return address
//       will point.

int MachCallStaticJavaNode::ret_addr_offset()
{
  // call should be a simple bl
  int off = 4;
  return off;
}

int MachCallDynamicJavaNode::ret_addr_offset()
{
  return 16; // movz, movk, movk, bl
}

int MachCallRuntimeNode::ret_addr_offset() {
  // for generated stubs the call will be
  //   bl(addr)
  // or with far branches
  //   bl(trampoline_stub)
  // for real runtime callouts it will be six instructions
  // see aarch64_enc_java_to_runtime
  //   adr(rscratch2, retaddr)
  //   lea(rscratch1, RuntimeAddress(addr)
  //   stp(zr, rscratch2, Address(__ pre(sp, -2 * wordSize)))
  //   blr(rscratch1)
  CodeBlob *cb = CodeCache::find_blob(_entry_point);
  if (cb) {
    return 1 * NativeInstruction::instruction_size;
  } else {
    return 6 * NativeInstruction::instruction_size;
  }
}

int MachCallNativeNode::ret_addr_offset() {
  // This is implemented using aarch64_enc_java_to_runtime as above.
  CodeBlob *cb = CodeCache::find_blob(_entry_point);
  if (cb) {
    return 1 * NativeInstruction::instruction_size;
  } else {
    return 6 * NativeInstruction::instruction_size;
  }
}

//=============================================================================

#ifndef PRODUCT
void MachBreakpointNode::format(PhaseRegAlloc *ra_, outputStream *st) const {
  st->print("BREAKPOINT");
}
#endif

void MachBreakpointNode::emit(CodeBuffer &cbuf, PhaseRegAlloc *ra_) const {
  C2_MacroAssembler _masm(&cbuf);
  __ brk(0);
}

uint MachBreakpointNode::size(PhaseRegAlloc *ra_) const {
  return MachNode::size(ra_);
}

//=============================================================================

#ifndef PRODUCT
  void MachNopNode::format(PhaseRegAlloc*, outputStream* st) const {
    st->print("nop \t# %d bytes pad for loops and calls", _count);
  }
#endif

  void MachNopNode::emit(CodeBuffer &cbuf, PhaseRegAlloc*) const {
    C2_MacroAssembler _masm(&cbuf);
    for (int i = 0; i < _count; i++) {
      __ nop();
    }
  }

  uint MachNopNode::size(PhaseRegAlloc*) const {
    return _count * NativeInstruction::instruction_size;
  }

//=============================================================================
const RegMask& MachConstantBaseNode::_out_RegMask = RegMask::Empty;

int ConstantTable::calculate_table_base_offset() const {
  return 0;  // absolute addressing, no offset
}

bool MachConstantBaseNode::requires_postalloc_expand() const { return false; }
void MachConstantBaseNode::postalloc_expand(GrowableArray <Node *> *nodes, PhaseRegAlloc *ra_) {
  ShouldNotReachHere();
}

void MachConstantBaseNode::emit(CodeBuffer& cbuf, PhaseRegAlloc* ra_) const {
  // Empty encoding
}

uint MachConstantBaseNode::size(PhaseRegAlloc* ra_) const {
  return 0;
}

#ifndef PRODUCT
void MachConstantBaseNode::format(PhaseRegAlloc* ra_, outputStream* st) const {
  st->print("-- \t// MachConstantBaseNode (empty encoding)");
}
#endif

#ifndef PRODUCT
void MachPrologNode::format(PhaseRegAlloc *ra_, outputStream *st) const {
  Compile* C = ra_->C;

  int framesize = C->output()->frame_slots() << LogBytesPerInt;

  if (C->output()->need_stack_bang(framesize))
    st->print("# stack bang size=%d\n\t", framesize);

  if (framesize < ((1 << 9) + 2 * wordSize)) {
    st->print("sub  sp, sp, #%d\n\t", framesize);
    st->print("stp  rfp, lr, [sp, #%d]", framesize - 2 * wordSize);
    if (PreserveFramePointer) st->print("\n\tadd  rfp, sp, #%d", framesize - 2 * wordSize);
  } else {
    st->print("stp  lr, rfp, [sp, #%d]!\n\t", -(2 * wordSize));
    if (PreserveFramePointer) st->print("mov  rfp, sp\n\t");
    st->print("mov  rscratch1, #%d\n\t", framesize - 2 * wordSize);
    st->print("sub  sp, sp, rscratch1");
  }
  if (C->stub_function() == NULL && BarrierSet::barrier_set()->barrier_set_nmethod() != NULL) {
    st->print("\n\t");
    st->print("ldr  rscratch1, [guard]\n\t");
    st->print("dmb ishld\n\t");
    st->print("ldr  rscratch2, [rthread, #thread_disarmed_offset]\n\t");
    st->print("cmp  rscratch1, rscratch2\n\t");
    st->print("b.eq skip");
    st->print("\n\t");
    st->print("blr #nmethod_entry_barrier_stub\n\t");
    st->print("b skip\n\t");
    st->print("guard: int\n\t");
    st->print("\n\t");
    st->print("skip:\n\t");
  }
}
#endif

void MachPrologNode::emit(CodeBuffer &cbuf, PhaseRegAlloc *ra_) const {
  Compile* C = ra_->C;
  C2_MacroAssembler _masm(&cbuf);

  // n.b. frame size includes space for return pc and rfp
  const int framesize = C->output()->frame_size_in_bytes();

  // insert a nop at the start of the prolog so we can patch in a
  // branch if we need to invalidate the method later
  __ nop();

  if (C->clinit_barrier_on_entry()) {
    assert(!C->method()->holder()->is_not_initialized(), "initialization should have been started");

    Label L_skip_barrier;

    __ mov_metadata(rscratch2, C->method()->holder()->constant_encoding());
    __ clinit_barrier(rscratch2, rscratch1, &L_skip_barrier);
    __ far_jump(RuntimeAddress(SharedRuntime::get_handle_wrong_method_stub()));
    __ bind(L_skip_barrier);
  }

  if (C->max_vector_size() > 0) {
    __ reinitialize_ptrue();
  }

  int bangsize = C->output()->bang_size_in_bytes();
  if (C->output()->need_stack_bang(bangsize))
    __ generate_stack_overflow_check(bangsize);

  __ build_frame(framesize);

  if (C->stub_function() == NULL) {
    BarrierSetAssembler* bs = BarrierSet::barrier_set()->barrier_set_assembler();
    bs->nmethod_entry_barrier(&_masm);
  }

  if (VerifyStackAtCalls) {
    Unimplemented();
  }

  C->output()->set_frame_complete(cbuf.insts_size());

  if (C->has_mach_constant_base_node()) {
    // NOTE: We set the table base offset here because users might be
    // emitted before MachConstantBaseNode.
    ConstantTable& constant_table = C->output()->constant_table();
    constant_table.set_table_base_offset(constant_table.calculate_table_base_offset());
  }
}

uint MachPrologNode::size(PhaseRegAlloc* ra_) const
{
  return MachNode::size(ra_); // too many variables; just compute it
                              // the hard way
}

int MachPrologNode::reloc() const
{
  return 0;
}

//=============================================================================

#ifndef PRODUCT
void MachEpilogNode::format(PhaseRegAlloc *ra_, outputStream *st) const {
  Compile* C = ra_->C;
  int framesize = C->output()->frame_slots() << LogBytesPerInt;

  st->print("# pop frame %d\n\t",framesize);

  if (framesize == 0) {
    st->print("ldp  lr, rfp, [sp],#%d\n\t", (2 * wordSize));
  } else if (framesize < ((1 << 9) + 2 * wordSize)) {
    st->print("ldp  lr, rfp, [sp,#%d]\n\t", framesize - 2 * wordSize);
    st->print("add  sp, sp, #%d\n\t", framesize);
  } else {
    st->print("mov  rscratch1, #%d\n\t", framesize - 2 * wordSize);
    st->print("add  sp, sp, rscratch1\n\t");
    st->print("ldp  lr, rfp, [sp],#%d\n\t", (2 * wordSize));
  }

  if (do_polling() && C->is_method_compilation()) {
    st->print("# test polling word\n\t");
    st->print("ldr  rscratch1, [rthread],#%d\n\t", in_bytes(JavaThread::polling_word_offset()));
    st->print("cmp  sp, rscratch1\n\t");
    st->print("bhi #slow_path");
  }
}
#endif

void MachEpilogNode::emit(CodeBuffer &cbuf, PhaseRegAlloc *ra_) const {
  Compile* C = ra_->C;
  C2_MacroAssembler _masm(&cbuf);
  int framesize = C->output()->frame_slots() << LogBytesPerInt;

  __ remove_frame(framesize);

  if (StackReservedPages > 0 && C->has_reserved_stack_access()) {
    __ reserved_stack_check();
  }

  if (do_polling() && C->is_method_compilation()) {
    Label dummy_label;
    Label* code_stub = &dummy_label;
    if (!C->output()->in_scratch_emit_size()) {
      code_stub = &C->output()->safepoint_poll_table()->add_safepoint(__ offset());
    }
    __ relocate(relocInfo::poll_return_type);
    __ safepoint_poll(*code_stub, true /* at_return */, false /* acquire */, true /* in_nmethod */);
  }
}

uint MachEpilogNode::size(PhaseRegAlloc *ra_) const {
  // Variable size. Determine dynamically.
  return MachNode::size(ra_);
}

int MachEpilogNode::reloc() const {
  // Return number of relocatable values contained in this instruction.
  return 1; // 1 for polling page.
}

const Pipeline * MachEpilogNode::pipeline() const {
  return MachNode::pipeline_class();
}

//=============================================================================

// Figure out which register class each belongs in: rc_int, rc_float or
// rc_stack.
enum RC { rc_bad, rc_int, rc_float, rc_predicate, rc_stack };

static enum RC rc_class(OptoReg::Name reg) {

  if (reg == OptoReg::Bad) {
    return rc_bad;
  }

  // we have 32 int registers * 2 halves
  int slots_of_int_registers = RegisterImpl::max_slots_per_register * RegisterImpl::number_of_registers;

  if (reg < slots_of_int_registers) {
    return rc_int;
  }

  // we have 32 float register * 8 halves
  int slots_of_float_registers = FloatRegisterImpl::max_slots_per_register * FloatRegisterImpl::number_of_registers;
  if (reg < slots_of_int_registers + slots_of_float_registers) {
    return rc_float;
  }

  int slots_of_predicate_registers = PRegisterImpl::max_slots_per_register * PRegisterImpl::number_of_registers;
  if (reg < slots_of_int_registers + slots_of_float_registers + slots_of_predicate_registers) {
    return rc_predicate;
  }

  // Between predicate regs & stack is the flags.
  assert(OptoReg::is_stack(reg), "blow up if spilling flags");

  return rc_stack;
}

uint MachSpillCopyNode::implementation(CodeBuffer *cbuf, PhaseRegAlloc *ra_, bool do_size, outputStream *st) const {
  Compile* C = ra_->C;

  // Get registers to move.
  OptoReg::Name src_hi = ra_->get_reg_second(in(1));
  OptoReg::Name src_lo = ra_->get_reg_first(in(1));
  OptoReg::Name dst_hi = ra_->get_reg_second(this);
  OptoReg::Name dst_lo = ra_->get_reg_first(this);

  enum RC src_hi_rc = rc_class(src_hi);
  enum RC src_lo_rc = rc_class(src_lo);
  enum RC dst_hi_rc = rc_class(dst_hi);
  enum RC dst_lo_rc = rc_class(dst_lo);

  assert(src_lo != OptoReg::Bad && dst_lo != OptoReg::Bad, "must move at least 1 register");

  if (src_hi != OptoReg::Bad && !bottom_type()->isa_vectmask()) {
    assert((src_lo&1)==0 && src_lo+1==src_hi &&
           (dst_lo&1)==0 && dst_lo+1==dst_hi,
           "expected aligned-adjacent pairs");
  }

  if (src_lo == dst_lo && src_hi == dst_hi) {
    return 0;            // Self copy, no move.
  }

  bool is64 = (src_lo & 1) == 0 && src_lo + 1 == src_hi &&
              (dst_lo & 1) == 0 && dst_lo + 1 == dst_hi;
  int src_offset = ra_->reg2offset(src_lo);
  int dst_offset = ra_->reg2offset(dst_lo);

  if (bottom_type()->isa_vect() && !bottom_type()->isa_vectmask()) {
    uint ireg = ideal_reg();
    if (ireg == Op_VecA && cbuf) {
      C2_MacroAssembler _masm(cbuf);
      int sve_vector_reg_size_in_bytes = Matcher::scalable_vector_reg_size(T_BYTE);
      if (src_lo_rc == rc_stack && dst_lo_rc == rc_stack) {
        // stack->stack
        __ spill_copy_sve_vector_stack_to_stack(src_offset, dst_offset,
                                                sve_vector_reg_size_in_bytes);
      } else if (src_lo_rc == rc_float && dst_lo_rc == rc_stack) {
        __ spill_sve_vector(as_FloatRegister(Matcher::_regEncode[src_lo]), ra_->reg2offset(dst_lo),
                            sve_vector_reg_size_in_bytes);
      } else if (src_lo_rc == rc_stack && dst_lo_rc == rc_float) {
        __ unspill_sve_vector(as_FloatRegister(Matcher::_regEncode[dst_lo]), ra_->reg2offset(src_lo),
                              sve_vector_reg_size_in_bytes);
      } else if (src_lo_rc == rc_float && dst_lo_rc == rc_float) {
        __ sve_orr(as_FloatRegister(Matcher::_regEncode[dst_lo]),
                   as_FloatRegister(Matcher::_regEncode[src_lo]),
                   as_FloatRegister(Matcher::_regEncode[src_lo]));
      } else {
        ShouldNotReachHere();
      }
    } else if (cbuf) {
      assert(ireg == Op_VecD || ireg == Op_VecX, "must be 64 bit or 128 bit vector");
      C2_MacroAssembler _masm(cbuf);
      assert((src_lo_rc != rc_int && dst_lo_rc != rc_int), "sanity");
      if (src_lo_rc == rc_stack && dst_lo_rc == rc_stack) {
        // stack->stack
        assert((src_offset & 7) == 0 && (dst_offset & 7) == 0, "unaligned stack offset");
        if (ireg == Op_VecD) {
          __ unspill(rscratch1, true, src_offset);
          __ spill(rscratch1, true, dst_offset);
        } else {
          __ spill_copy128(src_offset, dst_offset);
        }
      } else if (src_lo_rc == rc_float && dst_lo_rc == rc_float) {
        __ mov(as_FloatRegister(Matcher::_regEncode[dst_lo]),
               ireg == Op_VecD ? __ T8B : __ T16B,
               as_FloatRegister(Matcher::_regEncode[src_lo]));
      } else if (src_lo_rc == rc_float && dst_lo_rc == rc_stack) {
        __ spill(as_FloatRegister(Matcher::_regEncode[src_lo]),
                 ireg == Op_VecD ? __ D : __ Q,
                 ra_->reg2offset(dst_lo));
      } else if (src_lo_rc == rc_stack && dst_lo_rc == rc_float) {
        __ unspill(as_FloatRegister(Matcher::_regEncode[dst_lo]),
                   ireg == Op_VecD ? __ D : __ Q,
                   ra_->reg2offset(src_lo));
      } else {
        ShouldNotReachHere();
      }
    }
  } else if (cbuf) {
    C2_MacroAssembler _masm(cbuf);
    switch (src_lo_rc) {
    case rc_int:
      if (dst_lo_rc == rc_int) {  // gpr --> gpr copy
        if (is64) {
            __ mov(as_Register(Matcher::_regEncode[dst_lo]),
                   as_Register(Matcher::_regEncode[src_lo]));
        } else {
            C2_MacroAssembler _masm(cbuf);
            __ movw(as_Register(Matcher::_regEncode[dst_lo]),
                    as_Register(Matcher::_regEncode[src_lo]));
        }
      } else if (dst_lo_rc == rc_float) { // gpr --> fpr copy
        if (is64) {
            __ fmovd(as_FloatRegister(Matcher::_regEncode[dst_lo]),
                     as_Register(Matcher::_regEncode[src_lo]));
        } else {
            __ fmovs(as_FloatRegister(Matcher::_regEncode[dst_lo]),
                     as_Register(Matcher::_regEncode[src_lo]));
        }
      } else {                    // gpr --> stack spill
        assert(dst_lo_rc == rc_stack, "spill to bad register class");
        __ spill(as_Register(Matcher::_regEncode[src_lo]), is64, dst_offset);
      }
      break;
    case rc_float:
      if (dst_lo_rc == rc_int) {  // fpr --> gpr copy
        if (is64) {
            __ fmovd(as_Register(Matcher::_regEncode[dst_lo]),
                     as_FloatRegister(Matcher::_regEncode[src_lo]));
        } else {
            __ fmovs(as_Register(Matcher::_regEncode[dst_lo]),
                     as_FloatRegister(Matcher::_regEncode[src_lo]));
        }
      } else if (dst_lo_rc == rc_float) { // fpr --> fpr copy
        if (is64) {
            __ fmovd(as_FloatRegister(Matcher::_regEncode[dst_lo]),
                     as_FloatRegister(Matcher::_regEncode[src_lo]));
        } else {
            __ fmovs(as_FloatRegister(Matcher::_regEncode[dst_lo]),
                     as_FloatRegister(Matcher::_regEncode[src_lo]));
        }
      } else {                    // fpr --> stack spill
        assert(dst_lo_rc == rc_stack, "spill to bad register class");
        __ spill(as_FloatRegister(Matcher::_regEncode[src_lo]),
                 is64 ? __ D : __ S, dst_offset);
      }
      break;
    case rc_stack:
      if (dst_lo_rc == rc_int) {  // stack --> gpr load
        __ unspill(as_Register(Matcher::_regEncode[dst_lo]), is64, src_offset);
      } else if (dst_lo_rc == rc_float) { // stack --> fpr load
        __ unspill(as_FloatRegister(Matcher::_regEncode[dst_lo]),
                   is64 ? __ D : __ S, src_offset);
      } else if (dst_lo_rc == rc_predicate) {
        __ unspill_sve_predicate(as_PRegister(Matcher::_regEncode[dst_lo]), ra_->reg2offset(src_lo),
                                 Matcher::scalable_vector_reg_size(T_BYTE) >> 3);
      } else {                    // stack --> stack copy
        assert(dst_lo_rc == rc_stack, "spill to bad register class");
        if (ideal_reg() == Op_RegVectMask) {
          __ spill_copy_sve_predicate_stack_to_stack(src_offset, dst_offset,
                                                     Matcher::scalable_vector_reg_size(T_BYTE) >> 3);
        } else {
          __ unspill(rscratch1, is64, src_offset);
          __ spill(rscratch1, is64, dst_offset);
        }
      }
      break;
    case rc_predicate:
      if (dst_lo_rc == rc_predicate) {
        __ sve_mov(as_PRegister(Matcher::_regEncode[dst_lo]), as_PRegister(Matcher::_regEncode[src_lo]));
      } else if (dst_lo_rc == rc_stack) {
        __ spill_sve_predicate(as_PRegister(Matcher::_regEncode[src_lo]), ra_->reg2offset(dst_lo),
                               Matcher::scalable_vector_reg_size(T_BYTE) >> 3);
      } else {
        assert(false, "bad src and dst rc_class combination.");
        ShouldNotReachHere();
      }
      break;
    default:
      assert(false, "bad rc_class for spill");
      ShouldNotReachHere();
    }
  }

  if (st) {
    st->print("spill ");
    if (src_lo_rc == rc_stack) {
      st->print("[sp, #%d] -> ", ra_->reg2offset(src_lo));
    } else {
      st->print("%s -> ", Matcher::regName[src_lo]);
    }
    if (dst_lo_rc == rc_stack) {
      st->print("[sp, #%d]", ra_->reg2offset(dst_lo));
    } else {
      st->print("%s", Matcher::regName[dst_lo]);
    }
    if (bottom_type()->isa_vect() && !bottom_type()->isa_vectmask()) {
      int vsize = 0;
      switch (ideal_reg()) {
      case Op_VecD:
        vsize = 64;
        break;
      case Op_VecX:
        vsize = 128;
        break;
      case Op_VecA:
        vsize = Matcher::scalable_vector_reg_size(T_BYTE) * 8;
        break;
      default:
        assert(false, "bad register type for spill");
        ShouldNotReachHere();
      }
      st->print("\t# vector spill size = %d", vsize);
    } else if (ideal_reg() == Op_RegVectMask) {
      assert(Matcher::supports_scalable_vector(), "bad register type for spill");
      int vsize = Matcher::scalable_predicate_reg_slots() * 32;
      st->print("\t# predicate spill size = %d", vsize);
    } else {
      st->print("\t# spill size = %d", is64 ? 64 : 32);
    }
  }

  return 0;

}

#ifndef PRODUCT
void MachSpillCopyNode::format(PhaseRegAlloc *ra_, outputStream *st) const {
  if (!ra_)
    st->print("N%d = SpillCopy(N%d)", _idx, in(1)->_idx);
  else
    implementation(NULL, ra_, false, st);
}
#endif

void MachSpillCopyNode::emit(CodeBuffer &cbuf, PhaseRegAlloc *ra_) const {
  implementation(&cbuf, ra_, false, NULL);
}

uint MachSpillCopyNode::size(PhaseRegAlloc *ra_) const {
  return MachNode::size(ra_);
}

//=============================================================================

#ifndef PRODUCT
void BoxLockNode::format(PhaseRegAlloc *ra_, outputStream *st) const {
  int offset = ra_->reg2offset(in_RegMask(0).find_first_elem());
  int reg = ra_->get_reg_first(this);
  st->print("add %s, rsp, #%d]\t# box lock",
            Matcher::regName[reg], offset);
}
#endif

void BoxLockNode::emit(CodeBuffer &cbuf, PhaseRegAlloc *ra_) const {
  C2_MacroAssembler _masm(&cbuf);

  int offset = ra_->reg2offset(in_RegMask(0).find_first_elem());
  int reg    = ra_->get_encode(this);

  // This add will handle any 24-bit signed offset. 24 bits allows an
  // 8 megabyte stack frame.
  __ add(as_Register(reg), sp, offset);
}

uint BoxLockNode::size(PhaseRegAlloc *ra_) const {
  // BoxLockNode is not a MachNode, so we can't just call MachNode::size(ra_).
  int offset = ra_->reg2offset(in_RegMask(0).find_first_elem());

  if (Assembler::operand_valid_for_add_sub_immediate(offset)) {
    return NativeInstruction::instruction_size;
  } else {
    return 2 * NativeInstruction::instruction_size;
  }
}

//=============================================================================

#ifndef PRODUCT
void MachUEPNode::format(PhaseRegAlloc* ra_, outputStream* st) const
{
  st->print_cr("# MachUEPNode");
  if (UseCompressedClassPointers) {
    st->print_cr("\tldrw rscratch1, j_rarg0 + oopDesc::klass_offset_in_bytes()]\t# compressed klass");
    if (CompressedKlassPointers::shift() != 0) {
      st->print_cr("\tdecode_klass_not_null rscratch1, rscratch1");
    }
  } else {
   st->print_cr("\tldr rscratch1, j_rarg0 + oopDesc::klass_offset_in_bytes()]\t# compressed klass");
  }
  st->print_cr("\tcmp r0, rscratch1\t # Inline cache check");
  st->print_cr("\tbne, SharedRuntime::_ic_miss_stub");
}
#endif

void MachUEPNode::emit(CodeBuffer& cbuf, PhaseRegAlloc* ra_) const
{
  // This is the unverified entry point.
  C2_MacroAssembler _masm(&cbuf);

  __ cmp_klass(j_rarg0, rscratch2, rscratch1);
  Label skip;
  // TODO
  // can we avoid this skip and still use a reloc?
  __ br(Assembler::EQ, skip);
  __ far_jump(RuntimeAddress(SharedRuntime::get_ic_miss_stub()));
  __ bind(skip);
}

uint MachUEPNode::size(PhaseRegAlloc* ra_) const
{
  return MachNode::size(ra_);
}

// REQUIRED EMIT CODE

//=============================================================================

// Emit exception handler code.
int HandlerImpl::emit_exception_handler(CodeBuffer& cbuf)
{
  // mov rscratch1 #exception_blob_entry_point
  // br rscratch1
  // Note that the code buffer's insts_mark is always relative to insts.
  // That's why we must use the macroassembler to generate a handler.
  C2_MacroAssembler _masm(&cbuf);
  address base = __ start_a_stub(size_exception_handler());
  if (base == NULL) {
    ciEnv::current()->record_failure("CodeCache is full");
    return 0;  // CodeBuffer::expand failed
  }
  int offset = __ offset();
  __ far_jump(RuntimeAddress(OptoRuntime::exception_blob()->entry_point()));
  assert(__ offset() - offset <= (int) size_exception_handler(), "overflow");
  __ end_a_stub();
  return offset;
}

// Emit deopt handler code.
int HandlerImpl::emit_deopt_handler(CodeBuffer& cbuf)
{
  // Note that the code buffer's insts_mark is always relative to insts.
  // That's why we must use the macroassembler to generate a handler.
  C2_MacroAssembler _masm(&cbuf);
  address base = __ start_a_stub(size_deopt_handler());
  if (base == NULL) {
    ciEnv::current()->record_failure("CodeCache is full");
    return 0;  // CodeBuffer::expand failed
  }
  int offset = __ offset();

  __ adr(lr, __ pc());
  __ far_jump(RuntimeAddress(SharedRuntime::deopt_blob()->unpack()));

  assert(__ offset() - offset <= (int) size_deopt_handler(), "overflow");
  __ end_a_stub();
  return offset;
}

// REQUIRED MATCHER CODE

//=============================================================================

const bool Matcher::match_rule_supported(int opcode) {
  if (!has_match_rule(opcode))
    return false;

  bool ret_value = true;
  switch (opcode) {
    case Op_OnSpinWait:
      return VM_Version::supports_on_spin_wait();
    case Op_CacheWB:
    case Op_CacheWBPreSync:
    case Op_CacheWBPostSync:
      if (!VM_Version::supports_data_cache_line_flush()) {
        ret_value = false;
      }
      break;
    case Op_LoadVectorMasked:
    case Op_StoreVectorMasked:
    case Op_LoadVectorGatherMasked:
    case Op_StoreVectorScatterMasked:
    case Op_MaskAll:
    case Op_AndVMask:
    case Op_OrVMask:
    case Op_XorVMask:
      if (UseSVE == 0) {
        ret_value = false;
      }
      break;
  }

  return ret_value; // Per default match rules are supported.
}

// Identify extra cases that we might want to provide match rules for vector nodes and
// other intrinsics guarded with vector length (vlen) and element type (bt).
const bool Matcher::match_rule_supported_vector(int opcode, int vlen, BasicType bt) {
  if (!match_rule_supported(opcode)) {
    return false;
  }
  int bit_size = vlen * type2aelembytes(bt) * 8;
  if (UseSVE == 0 && bit_size > 128) {
    return false;
  }
  if (UseSVE > 0) {
    return op_sve_supported(opcode, vlen, bt);
  } else { // NEON
    // Special cases
    switch (opcode) {
    case Op_VectorMaskCmp:
      if (vlen < 2 || bit_size < 64) {
        return false;
      }
      break;
    case Op_MulAddVS2VI:
      if (bit_size < 128) {
        return false;
      }
      break;
    case Op_MulVL:
      return false;
    case Op_VectorLoadShuffle:
    case Op_VectorRearrange:
      if (vlen < 4) {
        return false;
      }
      break;
    case Op_LoadVectorGather:
    case Op_StoreVectorScatter:
      return false;
    default:
      break;
    }
  }
  return vector_size_supported(bt, vlen);
}

const bool Matcher::match_rule_supported_vector_masked(int opcode, int vlen, BasicType bt) {
  // Only SVE supports masked operations.
  if (UseSVE == 0) {
    return false;
  }
  return match_rule_supported(opcode) &&
         masked_op_sve_supported(opcode, vlen, bt);
}

const RegMask* Matcher::predicate_reg_mask(void) {
  return &_PR_REG_mask;
}

const TypeVect* Matcher::predicate_reg_type(const Type* elemTy, int length) {
  return new TypeVectMask(elemTy, length);
}

// Vector calling convention not yet implemented.
const bool Matcher::supports_vector_calling_convention(void) {
  return false;
}

OptoRegPair Matcher::vector_return_value(uint ideal_reg) {
  Unimplemented();
  return OptoRegPair(0, 0);
}

// Is this branch offset short enough that a short branch can be used?
//
// NOTE: If the platform does not provide any short branch variants, then
//       this method should return false for offset 0.
bool Matcher::is_short_branch_offset(int rule, int br_size, int offset) {
  // The passed offset is relative to address of the branch.

  return (-32768 <= offset && offset < 32768);
}

// Vector width in bytes.
const int Matcher::vector_width_in_bytes(BasicType bt) {
  // The MaxVectorSize should have been set by detecting SVE max vector register size.
  int size = MIN2((UseSVE > 0) ? 256 : 16, (int)MaxVectorSize);
  // Minimum 2 values in vector
  if (size < 2*type2aelembytes(bt)) size = 0;
  // But never < 4
  if (size < 4) size = 0;
  return size;
}

// Limits on vector size (number of elements) loaded into vector.
const int Matcher::max_vector_size(const BasicType bt) {
  return vector_width_in_bytes(bt)/type2aelembytes(bt);
}

const int Matcher::min_vector_size(const BasicType bt) {
  int max_size = max_vector_size(bt);
  // Limit the min vector size to 8 bytes.
  int size = 8 / type2aelembytes(bt);
  if (bt == T_BYTE) {
    // To support vector api shuffle/rearrange.
    size = 4;
  } else if (bt == T_BOOLEAN) {
    // To support vector api load/store mask.
    size = 2;
  }
  if (size < 2) size = 2;
  return MIN2(size, max_size);
}

// Actual max scalable vector register length.
const int Matcher::scalable_vector_reg_size(const BasicType bt) {
  return Matcher::max_vector_size(bt);
}

// Vector ideal reg.
const uint Matcher::vector_ideal_reg(int len) {
  if (UseSVE > 0 && 2 <= len && len <= 256) {
    return Op_VecA;
  }
  switch(len) {
    // For 16-bit/32-bit mask vector, reuse VecD.
    case  2:
    case  4:
    case  8: return Op_VecD;
    case 16: return Op_VecX;
  }
  ShouldNotReachHere();
  return 0;
}

MachOper* Matcher::pd_specialize_generic_vector_operand(MachOper* original_opnd, uint ideal_reg, bool is_temp) {
  ShouldNotReachHere(); // generic vector operands not supported
  return NULL;
}

bool Matcher::is_reg2reg_move(MachNode* m) {
  ShouldNotReachHere();  // generic vector operands not supported
  return false;
}

bool Matcher::is_generic_vector(MachOper* opnd)  {
  ShouldNotReachHere();  // generic vector operands not supported
  return false;
}

// Return whether or not this register is ever used as an argument.
// This function is used on startup to build the trampoline stubs in
// generateOptoStub.  Registers not mentioned will be killed by the VM
// call in the trampoline, and arguments in those registers not be
// available to the callee.
bool Matcher::can_be_java_arg(int reg)
{
  return
    reg ==  R0_num || reg == R0_H_num ||
    reg ==  R1_num || reg == R1_H_num ||
    reg ==  R2_num || reg == R2_H_num ||
    reg ==  R3_num || reg == R3_H_num ||
    reg ==  R4_num || reg == R4_H_num ||
    reg ==  R5_num || reg == R5_H_num ||
    reg ==  R6_num || reg == R6_H_num ||
    reg ==  R7_num || reg == R7_H_num ||
    reg ==  V0_num || reg == V0_H_num ||
    reg ==  V1_num || reg == V1_H_num ||
    reg ==  V2_num || reg == V2_H_num ||
    reg ==  V3_num || reg == V3_H_num ||
    reg ==  V4_num || reg == V4_H_num ||
    reg ==  V5_num || reg == V5_H_num ||
    reg ==  V6_num || reg == V6_H_num ||
    reg ==  V7_num || reg == V7_H_num;
}

bool Matcher::is_spillable_arg(int reg)
{
  return can_be_java_arg(reg);
}

uint Matcher::int_pressure_limit()
{
  // JDK-8183543: When taking the number of available registers as int
  // register pressure threshold, the jtreg test:
  // test/hotspot/jtreg/compiler/regalloc/TestC2IntPressure.java
  // failed due to C2 compilation failure with
  // "COMPILE SKIPPED: failed spill-split-recycle sanity check".
  //
  // A derived pointer is live at CallNode and then is flagged by RA
  // as a spilled LRG. Spilling heuristics(Spill-USE) explicitly skip
  // derived pointers and lastly fail to spill after reaching maximum
  // number of iterations. Lowering the default pressure threshold to
  // (_NO_SPECIAL_REG32_mask.Size() minus 1) forces CallNode to become
  // a high register pressure area of the code so that split_DEF can
  // generate DefinitionSpillCopy for the derived pointer.
  uint default_int_pressure_threshold = _NO_SPECIAL_REG32_mask.Size() - 1;
  if (!PreserveFramePointer) {
    // When PreserveFramePointer is off, frame pointer is allocatable,
    // but different from other SOC registers, it is excluded from
    // fatproj's mask because its save type is No-Save. Decrease 1 to
    // ensure high pressure at fatproj when PreserveFramePointer is off.
    // See check_pressure_at_fatproj().
    default_int_pressure_threshold--;
  }
  return (INTPRESSURE == -1) ? default_int_pressure_threshold : INTPRESSURE;
}

uint Matcher::float_pressure_limit()
{
  // _FLOAT_REG_mask is generated by adlc from the float_reg register class.
  return (FLOATPRESSURE == -1) ? _FLOAT_REG_mask.Size() : FLOATPRESSURE;
}

bool Matcher::use_asm_for_ldiv_by_con(jlong divisor) {
  return false;
}

RegMask Matcher::divI_proj_mask() {
  ShouldNotReachHere();
  return RegMask();
}

// Register for MODI projection of divmodI.
RegMask Matcher::modI_proj_mask() {
  ShouldNotReachHere();
  return RegMask();
}

// Register for DIVL projection of divmodL.
RegMask Matcher::divL_proj_mask() {
  ShouldNotReachHere();
  return RegMask();
}

// Register for MODL projection of divmodL.
RegMask Matcher::modL_proj_mask() {
  ShouldNotReachHere();
  return RegMask();
}

const RegMask Matcher::method_handle_invoke_SP_save_mask() {
  return FP_REG_mask();
}

bool size_fits_all_mem_uses(AddPNode* addp, int shift) {
  for (DUIterator_Fast imax, i = addp->fast_outs(imax); i < imax; i++) {
    Node* u = addp->fast_out(i);
    if (u->is_LoadStore()) {
      // On AArch64, LoadStoreNodes (i.e. compare and swap
      // instructions) only take register indirect as an operand, so
      // any attempt to use an AddPNode as an input to a LoadStoreNode
      // must fail.
      return false;
    }
    if (u->is_Mem()) {
      int opsize = u->as_Mem()->memory_size();
      assert(opsize > 0, "unexpected memory operand size");
      if (u->as_Mem()->memory_size() != (1<<shift)) {
        return false;
      }
    }
  }
  return true;
}

bool can_combine_with_imm(Node* binary_node, Node* replicate_node) {
  if (UseSVE == 0 || !VectorNode::is_invariant_vector(replicate_node)){
    return false;
  }
  Node* imm_node = replicate_node->in(1);
  if (!imm_node->is_Con()) {
    return false;
  }

  const Type* t = imm_node->bottom_type();
  if (!(t->isa_int() || t->isa_long())) {
    return false;
  }

  switch (binary_node->Opcode()) {
  case Op_AndV:
  case Op_OrV:
  case Op_XorV: {
    Assembler::SIMD_RegVariant T = Assembler::elemType_to_regVariant(Matcher::vector_element_basic_type(binary_node));
    uint64_t value = t->isa_long() ? (uint64_t)imm_node->get_long() : (uint64_t)imm_node->get_int();
    return Assembler::operand_valid_for_sve_logical_immediate(Assembler::regVariant_to_elemBits(T), value);
  }
  case Op_AddVB:
    return (imm_node->get_int() <= 255 && imm_node->get_int() >= -255);
  case Op_AddVS:
  case Op_AddVI:
    return Assembler::operand_valid_for_sve_add_sub_immediate((int64_t)imm_node->get_int());
  case Op_AddVL:
    return Assembler::operand_valid_for_sve_add_sub_immediate(imm_node->get_long());
  default:
    return false;
  }
}

bool is_vector_arith_imm_pattern(Node* n, Node* m) {
  if (n != NULL && m != NULL) {
    return can_combine_with_imm(n, m);
  }
  return false;
}

// Should the matcher clone input 'm' of node 'n'?
bool Matcher::pd_clone_node(Node* n, Node* m, Matcher::MStack& mstack) {
<<<<<<< HEAD
  // ShiftV src (ShiftCntV con), m = ShiftCntV
  // Binary src (Replicate con), m = Replicate
  if (is_vshift_con_pattern(n, m) || is_vector_arith_imm_pattern(n, m)) {
=======
  // ShiftV src (ShiftCntV con)
  // StoreVector (VectorStoreMask src)
  if (is_vshift_con_pattern(n, m) ||
      (UseSVE > 0 && m->Opcode() == Op_VectorStoreMask && n->Opcode() == Op_StoreVector)) {
>>>>>>> a59c9b2a
    mstack.push(m, Visit);
    return true;
  }

  return false;
}

// Should the Matcher clone shifts on addressing modes, expecting them
// to be subsumed into complex addressing expressions or compute them
// into registers?
bool Matcher::pd_clone_address_expressions(AddPNode* m, Matcher::MStack& mstack, VectorSet& address_visited) {
  if (clone_base_plus_offset_address(m, mstack, address_visited)) {
    return true;
  }

  Node *off = m->in(AddPNode::Offset);
  if (off->Opcode() == Op_LShiftL && off->in(2)->is_Con() &&
      size_fits_all_mem_uses(m, off->in(2)->get_int()) &&
      // Are there other uses besides address expressions?
      !is_visited(off)) {
    address_visited.set(off->_idx); // Flag as address_visited
    mstack.push(off->in(2), Visit);
    Node *conv = off->in(1);
    if (conv->Opcode() == Op_ConvI2L &&
        // Are there other uses besides address expressions?
        !is_visited(conv)) {
      address_visited.set(conv->_idx); // Flag as address_visited
      mstack.push(conv->in(1), Pre_Visit);
    } else {
      mstack.push(conv, Pre_Visit);
    }
    address_visited.test_set(m->_idx); // Flag as address_visited
    mstack.push(m->in(AddPNode::Address), Pre_Visit);
    mstack.push(m->in(AddPNode::Base), Pre_Visit);
    return true;
  } else if (off->Opcode() == Op_ConvI2L &&
             // Are there other uses besides address expressions?
             !is_visited(off)) {
    address_visited.test_set(m->_idx); // Flag as address_visited
    address_visited.set(off->_idx); // Flag as address_visited
    mstack.push(off->in(1), Pre_Visit);
    mstack.push(m->in(AddPNode::Address), Pre_Visit);
    mstack.push(m->in(AddPNode::Base), Pre_Visit);
    return true;
  }
  return false;
}

#define MOV_VOLATILE(REG, BASE, INDEX, SCALE, DISP, SCRATCH, INSN)      \
  C2_MacroAssembler _masm(&cbuf);                                       \
  {                                                                     \
    guarantee(INDEX == -1, "mode not permitted for volatile");          \
    guarantee(DISP == 0, "mode not permitted for volatile");            \
    guarantee(SCALE == 0, "mode not permitted for volatile");           \
    __ INSN(REG, as_Register(BASE));                                    \
  }


static Address mem2address(int opcode, Register base, int index, int size, int disp)
  {
    Address::extend scale;

    // Hooboy, this is fugly.  We need a way to communicate to the
    // encoder that the index needs to be sign extended, so we have to
    // enumerate all the cases.
    switch (opcode) {
    case INDINDEXSCALEDI2L:
    case INDINDEXSCALEDI2LN:
    case INDINDEXI2L:
    case INDINDEXI2LN:
      scale = Address::sxtw(size);
      break;
    default:
      scale = Address::lsl(size);
    }

    if (index == -1) {
      return Address(base, disp);
    } else {
      assert(disp == 0, "unsupported address mode: disp = %d", disp);
      return Address(base, as_Register(index), scale);
    }
  }


typedef void (MacroAssembler::* mem_insn)(Register Rt, const Address &adr);
typedef void (MacroAssembler::* mem_insn2)(Register Rt, Register adr);
typedef void (MacroAssembler::* mem_float_insn)(FloatRegister Rt, const Address &adr);
typedef void (MacroAssembler::* mem_vector_insn)(FloatRegister Rt,
                                  MacroAssembler::SIMD_RegVariant T, const Address &adr);

  // Used for all non-volatile memory accesses.  The use of
  // $mem->opcode() to discover whether this pattern uses sign-extended
  // offsets is something of a kludge.
  static void loadStore(C2_MacroAssembler masm, mem_insn insn,
                        Register reg, int opcode,
                        Register base, int index, int scale, int disp,
                        int size_in_memory)
  {
    Address addr = mem2address(opcode, base, index, scale, disp);
    if (addr.getMode() == Address::base_plus_offset) {
      /* If we get an out-of-range offset it is a bug in the compiler,
         so we assert here. */
      assert(Address::offset_ok_for_immed(addr.offset(), exact_log2(size_in_memory)),
             "c2 compiler bug");
      /* Fix up any out-of-range offsets. */
      assert_different_registers(rscratch1, base);
      assert_different_registers(rscratch1, reg);
      addr = masm.legitimize_address(addr, size_in_memory, rscratch1);
    }
    (masm.*insn)(reg, addr);
  }

  static void loadStore(C2_MacroAssembler masm, mem_float_insn insn,
                        FloatRegister reg, int opcode,
                        Register base, int index, int size, int disp,
                        int size_in_memory)
  {
    Address::extend scale;

    switch (opcode) {
    case INDINDEXSCALEDI2L:
    case INDINDEXSCALEDI2LN:
      scale = Address::sxtw(size);
      break;
    default:
      scale = Address::lsl(size);
    }

    if (index == -1) {
      /* If we get an out-of-range offset it is a bug in the compiler,
         so we assert here. */
      assert(Address::offset_ok_for_immed(disp, exact_log2(size_in_memory)), "c2 compiler bug");
      /* Fix up any out-of-range offsets. */
      assert_different_registers(rscratch1, base);
      Address addr = Address(base, disp);
      addr = masm.legitimize_address(addr, size_in_memory, rscratch1);
      (masm.*insn)(reg, addr);
    } else {
      assert(disp == 0, "unsupported address mode: disp = %d", disp);
      (masm.*insn)(reg, Address(base, as_Register(index), scale));
    }
  }

  static void loadStore(C2_MacroAssembler masm, mem_vector_insn insn,
                        FloatRegister reg, MacroAssembler::SIMD_RegVariant T,
                        int opcode, Register base, int index, int size, int disp)
  {
    if (index == -1) {
      (masm.*insn)(reg, T, Address(base, disp));
    } else {
      assert(disp == 0, "unsupported address mode");
      (masm.*insn)(reg, T, Address(base, as_Register(index), Address::lsl(size)));
    }
  }

%}



//----------ENCODING BLOCK-----------------------------------------------------
// This block specifies the encoding classes used by the compiler to
// output byte streams.  Encoding classes are parameterized macros
// used by Machine Instruction Nodes in order to generate the bit
// encoding of the instruction.  Operands specify their base encoding
// interface with the interface keyword.  There are currently
// supported four interfaces, REG_INTER, CONST_INTER, MEMORY_INTER, &
// COND_INTER.  REG_INTER causes an operand to generate a function
// which returns its register number when queried.  CONST_INTER causes
// an operand to generate a function which returns the value of the
// constant when queried.  MEMORY_INTER causes an operand to generate
// four functions which return the Base Register, the Index Register,
// the Scale Value, and the Offset Value of the operand when queried.
// COND_INTER causes an operand to generate six functions which return
// the encoding code (ie - encoding bits for the instruction)
// associated with each basic boolean condition for a conditional
// instruction.
//
// Instructions specify two basic values for encoding.  Again, a
// function is available to check if the constant displacement is an
// oop. They use the ins_encode keyword to specify their encoding
// classes (which must be a sequence of enc_class names, and their
// parameters, specified in the encoding block), and they use the
// opcode keyword to specify, in order, their primary, secondary, and
// tertiary opcode.  Only the opcode sections which a particular
// instruction needs for encoding need to be specified.
encode %{
  // Build emit functions for each basic byte or larger field in the
  // intel encoding scheme (opcode, rm, sib, immediate), and call them
  // from C++ code in the enc_class source block.  Emit functions will
  // live in the main source block for now.  In future, we can
  // generalize this by adding a syntax that specifies the sizes of
  // fields in an order, so that the adlc can build the emit functions
  // automagically

  // catch all for unimplemented encodings
  enc_class enc_unimplemented %{
    C2_MacroAssembler _masm(&cbuf);
    __ unimplemented("C2 catch all");
  %}

  // BEGIN Non-volatile memory access

  // This encoding class is generated automatically from ad_encode.m4.
  // DO NOT EDIT ANYTHING IN THIS SECTION OF THE FILE
  enc_class aarch64_enc_ldrsbw(iRegI dst, memory1 mem) %{
    Register dst_reg = as_Register($dst$$reg);
    loadStore(C2_MacroAssembler(&cbuf), &MacroAssembler::ldrsbw, dst_reg, $mem->opcode(),
               as_Register($mem$$base), $mem$$index, $mem$$scale, $mem$$disp, 1);
  %}

  // This encoding class is generated automatically from ad_encode.m4.
  // DO NOT EDIT ANYTHING IN THIS SECTION OF THE FILE
  enc_class aarch64_enc_ldrsb(iRegI dst, memory1 mem) %{
    Register dst_reg = as_Register($dst$$reg);
    loadStore(C2_MacroAssembler(&cbuf), &MacroAssembler::ldrsb, dst_reg, $mem->opcode(),
               as_Register($mem$$base), $mem$$index, $mem$$scale, $mem$$disp, 1);
  %}

  // This encoding class is generated automatically from ad_encode.m4.
  // DO NOT EDIT ANYTHING IN THIS SECTION OF THE FILE
  enc_class aarch64_enc_ldrb(iRegI dst, memory1 mem) %{
    Register dst_reg = as_Register($dst$$reg);
    loadStore(C2_MacroAssembler(&cbuf), &MacroAssembler::ldrb, dst_reg, $mem->opcode(),
               as_Register($mem$$base), $mem$$index, $mem$$scale, $mem$$disp, 1);
  %}

  // This encoding class is generated automatically from ad_encode.m4.
  // DO NOT EDIT ANYTHING IN THIS SECTION OF THE FILE
  enc_class aarch64_enc_ldrb(iRegL dst, memory1 mem) %{
    Register dst_reg = as_Register($dst$$reg);
    loadStore(C2_MacroAssembler(&cbuf), &MacroAssembler::ldrb, dst_reg, $mem->opcode(),
               as_Register($mem$$base), $mem$$index, $mem$$scale, $mem$$disp, 1);
  %}

  // This encoding class is generated automatically from ad_encode.m4.
  // DO NOT EDIT ANYTHING IN THIS SECTION OF THE FILE
  enc_class aarch64_enc_ldrshw(iRegI dst, memory2 mem) %{
    Register dst_reg = as_Register($dst$$reg);
    loadStore(C2_MacroAssembler(&cbuf), &MacroAssembler::ldrshw, dst_reg, $mem->opcode(),
               as_Register($mem$$base), $mem$$index, $mem$$scale, $mem$$disp, 2);
  %}

  // This encoding class is generated automatically from ad_encode.m4.
  // DO NOT EDIT ANYTHING IN THIS SECTION OF THE FILE
  enc_class aarch64_enc_ldrsh(iRegI dst, memory2 mem) %{
    Register dst_reg = as_Register($dst$$reg);
    loadStore(C2_MacroAssembler(&cbuf), &MacroAssembler::ldrsh, dst_reg, $mem->opcode(),
               as_Register($mem$$base), $mem$$index, $mem$$scale, $mem$$disp, 2);
  %}

  // This encoding class is generated automatically from ad_encode.m4.
  // DO NOT EDIT ANYTHING IN THIS SECTION OF THE FILE
  enc_class aarch64_enc_ldrh(iRegI dst, memory2 mem) %{
    Register dst_reg = as_Register($dst$$reg);
    loadStore(C2_MacroAssembler(&cbuf), &MacroAssembler::ldrh, dst_reg, $mem->opcode(),
               as_Register($mem$$base), $mem$$index, $mem$$scale, $mem$$disp, 2);
  %}

  // This encoding class is generated automatically from ad_encode.m4.
  // DO NOT EDIT ANYTHING IN THIS SECTION OF THE FILE
  enc_class aarch64_enc_ldrh(iRegL dst, memory2 mem) %{
    Register dst_reg = as_Register($dst$$reg);
    loadStore(C2_MacroAssembler(&cbuf), &MacroAssembler::ldrh, dst_reg, $mem->opcode(),
               as_Register($mem$$base), $mem$$index, $mem$$scale, $mem$$disp, 2);
  %}

  // This encoding class is generated automatically from ad_encode.m4.
  // DO NOT EDIT ANYTHING IN THIS SECTION OF THE FILE
  enc_class aarch64_enc_ldrw(iRegI dst, memory4 mem) %{
    Register dst_reg = as_Register($dst$$reg);
    loadStore(C2_MacroAssembler(&cbuf), &MacroAssembler::ldrw, dst_reg, $mem->opcode(),
               as_Register($mem$$base), $mem$$index, $mem$$scale, $mem$$disp, 4);
  %}

  // This encoding class is generated automatically from ad_encode.m4.
  // DO NOT EDIT ANYTHING IN THIS SECTION OF THE FILE
  enc_class aarch64_enc_ldrw(iRegL dst, memory4 mem) %{
    Register dst_reg = as_Register($dst$$reg);
    loadStore(C2_MacroAssembler(&cbuf), &MacroAssembler::ldrw, dst_reg, $mem->opcode(),
               as_Register($mem$$base), $mem$$index, $mem$$scale, $mem$$disp, 4);
  %}

  // This encoding class is generated automatically from ad_encode.m4.
  // DO NOT EDIT ANYTHING IN THIS SECTION OF THE FILE
  enc_class aarch64_enc_ldrsw(iRegL dst, memory4 mem) %{
    Register dst_reg = as_Register($dst$$reg);
    loadStore(C2_MacroAssembler(&cbuf), &MacroAssembler::ldrsw, dst_reg, $mem->opcode(),
               as_Register($mem$$base), $mem$$index, $mem$$scale, $mem$$disp, 4);
  %}

  // This encoding class is generated automatically from ad_encode.m4.
  // DO NOT EDIT ANYTHING IN THIS SECTION OF THE FILE
  enc_class aarch64_enc_ldr(iRegL dst, memory8 mem) %{
    Register dst_reg = as_Register($dst$$reg);
    loadStore(C2_MacroAssembler(&cbuf), &MacroAssembler::ldr, dst_reg, $mem->opcode(),
               as_Register($mem$$base), $mem$$index, $mem$$scale, $mem$$disp, 8);
  %}

  // This encoding class is generated automatically from ad_encode.m4.
  // DO NOT EDIT ANYTHING IN THIS SECTION OF THE FILE
  enc_class aarch64_enc_ldrs(vRegF dst, memory4 mem) %{
    FloatRegister dst_reg = as_FloatRegister($dst$$reg);
    loadStore(C2_MacroAssembler(&cbuf), &MacroAssembler::ldrs, dst_reg, $mem->opcode(),
               as_Register($mem$$base), $mem$$index, $mem$$scale, $mem$$disp, 4);
  %}

  // This encoding class is generated automatically from ad_encode.m4.
  // DO NOT EDIT ANYTHING IN THIS SECTION OF THE FILE
  enc_class aarch64_enc_ldrd(vRegD dst, memory8 mem) %{
    FloatRegister dst_reg = as_FloatRegister($dst$$reg);
    loadStore(C2_MacroAssembler(&cbuf), &MacroAssembler::ldrd, dst_reg, $mem->opcode(),
               as_Register($mem$$base), $mem$$index, $mem$$scale, $mem$$disp, 8);
  %}

  // This encoding class is generated automatically from ad_encode.m4.
  // DO NOT EDIT ANYTHING IN THIS SECTION OF THE FILE
  enc_class aarch64_enc_strb(iRegI src, memory1 mem) %{
    Register src_reg = as_Register($src$$reg);
    loadStore(C2_MacroAssembler(&cbuf), &MacroAssembler::strb, src_reg, $mem->opcode(),
               as_Register($mem$$base), $mem$$index, $mem$$scale, $mem$$disp, 1);
  %}

  // This encoding class is generated automatically from ad_encode.m4.
  // DO NOT EDIT ANYTHING IN THIS SECTION OF THE FILE
  enc_class aarch64_enc_strb0(memory1 mem) %{
    C2_MacroAssembler _masm(&cbuf);
    loadStore(_masm, &MacroAssembler::strb, zr, $mem->opcode(),
               as_Register($mem$$base), $mem$$index, $mem$$scale, $mem$$disp, 1);
  %}

  // This encoding class is generated automatically from ad_encode.m4.
  // DO NOT EDIT ANYTHING IN THIS SECTION OF THE FILE
  enc_class aarch64_enc_strh(iRegI src, memory2 mem) %{
    Register src_reg = as_Register($src$$reg);
    loadStore(C2_MacroAssembler(&cbuf), &MacroAssembler::strh, src_reg, $mem->opcode(),
               as_Register($mem$$base), $mem$$index, $mem$$scale, $mem$$disp, 2);
  %}

  // This encoding class is generated automatically from ad_encode.m4.
  // DO NOT EDIT ANYTHING IN THIS SECTION OF THE FILE
  enc_class aarch64_enc_strh0(memory2 mem) %{
    C2_MacroAssembler _masm(&cbuf);
    loadStore(_masm, &MacroAssembler::strh, zr, $mem->opcode(),
               as_Register($mem$$base), $mem$$index, $mem$$scale, $mem$$disp, 2);
  %}

  // This encoding class is generated automatically from ad_encode.m4.
  // DO NOT EDIT ANYTHING IN THIS SECTION OF THE FILE
  enc_class aarch64_enc_strw(iRegI src, memory4 mem) %{
    Register src_reg = as_Register($src$$reg);
    loadStore(C2_MacroAssembler(&cbuf), &MacroAssembler::strw, src_reg, $mem->opcode(),
               as_Register($mem$$base), $mem$$index, $mem$$scale, $mem$$disp, 4);
  %}

  // This encoding class is generated automatically from ad_encode.m4.
  // DO NOT EDIT ANYTHING IN THIS SECTION OF THE FILE
  enc_class aarch64_enc_strw0(memory4 mem) %{
    C2_MacroAssembler _masm(&cbuf);
    loadStore(_masm, &MacroAssembler::strw, zr, $mem->opcode(),
               as_Register($mem$$base), $mem$$index, $mem$$scale, $mem$$disp, 4);
  %}

  // This encoding class is generated automatically from ad_encode.m4.
  // DO NOT EDIT ANYTHING IN THIS SECTION OF THE FILE
  enc_class aarch64_enc_str(iRegL src, memory8 mem) %{
    Register src_reg = as_Register($src$$reg);
    // we sometimes get asked to store the stack pointer into the
    // current thread -- we cannot do that directly on AArch64
    if (src_reg == r31_sp) {
      C2_MacroAssembler _masm(&cbuf);
      assert(as_Register($mem$$base) == rthread, "unexpected store for sp");
      __ mov(rscratch2, sp);
      src_reg = rscratch2;
    }
    loadStore(C2_MacroAssembler(&cbuf), &MacroAssembler::str, src_reg, $mem->opcode(),
               as_Register($mem$$base), $mem$$index, $mem$$scale, $mem$$disp, 8);
  %}

  // This encoding class is generated automatically from ad_encode.m4.
  // DO NOT EDIT ANYTHING IN THIS SECTION OF THE FILE
  enc_class aarch64_enc_str0(memory8 mem) %{
    C2_MacroAssembler _masm(&cbuf);
    loadStore(_masm, &MacroAssembler::str, zr, $mem->opcode(),
               as_Register($mem$$base), $mem$$index, $mem$$scale, $mem$$disp, 8);
  %}

  // This encoding class is generated automatically from ad_encode.m4.
  // DO NOT EDIT ANYTHING IN THIS SECTION OF THE FILE
  enc_class aarch64_enc_strs(vRegF src, memory4 mem) %{
    FloatRegister src_reg = as_FloatRegister($src$$reg);
    loadStore(C2_MacroAssembler(&cbuf), &MacroAssembler::strs, src_reg, $mem->opcode(),
               as_Register($mem$$base), $mem$$index, $mem$$scale, $mem$$disp, 4);
  %}

  // This encoding class is generated automatically from ad_encode.m4.
  // DO NOT EDIT ANYTHING IN THIS SECTION OF THE FILE
  enc_class aarch64_enc_strd(vRegD src, memory8 mem) %{
    FloatRegister src_reg = as_FloatRegister($src$$reg);
    loadStore(C2_MacroAssembler(&cbuf), &MacroAssembler::strd, src_reg, $mem->opcode(),
               as_Register($mem$$base), $mem$$index, $mem$$scale, $mem$$disp, 8);
  %}

  // This encoding class is generated automatically from ad_encode.m4.
  // DO NOT EDIT ANYTHING IN THIS SECTION OF THE FILE
  enc_class aarch64_enc_strb0_ordered(memory4 mem) %{
      C2_MacroAssembler _masm(&cbuf);
      __ membar(Assembler::StoreStore);
      loadStore(_masm, &MacroAssembler::strb, zr, $mem->opcode(),
               as_Register($mem$$base), $mem$$index, $mem$$scale, $mem$$disp, 1);
  %}

  // END Non-volatile memory access

  // Vector loads and stores
  enc_class aarch64_enc_ldrvH(vecD dst, memory mem) %{
    FloatRegister dst_reg = as_FloatRegister($dst$$reg);
    loadStore(C2_MacroAssembler(&cbuf), &MacroAssembler::ldr, dst_reg, MacroAssembler::H,
       $mem->opcode(), as_Register($mem$$base), $mem$$index, $mem$$scale, $mem$$disp);
  %}

  enc_class aarch64_enc_ldrvS(vecD dst, memory mem) %{
    FloatRegister dst_reg = as_FloatRegister($dst$$reg);
    loadStore(C2_MacroAssembler(&cbuf), &MacroAssembler::ldr, dst_reg, MacroAssembler::S,
       $mem->opcode(), as_Register($mem$$base), $mem$$index, $mem$$scale, $mem$$disp);
  %}

  enc_class aarch64_enc_ldrvD(vecD dst, memory mem) %{
    FloatRegister dst_reg = as_FloatRegister($dst$$reg);
    loadStore(C2_MacroAssembler(&cbuf), &MacroAssembler::ldr, dst_reg, MacroAssembler::D,
       $mem->opcode(), as_Register($mem$$base), $mem$$index, $mem$$scale, $mem$$disp);
  %}

  enc_class aarch64_enc_ldrvQ(vecX dst, memory mem) %{
    FloatRegister dst_reg = as_FloatRegister($dst$$reg);
    loadStore(C2_MacroAssembler(&cbuf), &MacroAssembler::ldr, dst_reg, MacroAssembler::Q,
       $mem->opcode(), as_Register($mem$$base), $mem$$index, $mem$$scale, $mem$$disp);
  %}

  enc_class aarch64_enc_strvH(vecD src, memory mem) %{
    FloatRegister src_reg = as_FloatRegister($src$$reg);
    loadStore(C2_MacroAssembler(&cbuf), &MacroAssembler::str, src_reg, MacroAssembler::H,
       $mem->opcode(), as_Register($mem$$base), $mem$$index, $mem$$scale, $mem$$disp);
  %}

  enc_class aarch64_enc_strvS(vecD src, memory mem) %{
    FloatRegister src_reg = as_FloatRegister($src$$reg);
    loadStore(C2_MacroAssembler(&cbuf), &MacroAssembler::str, src_reg, MacroAssembler::S,
       $mem->opcode(), as_Register($mem$$base), $mem$$index, $mem$$scale, $mem$$disp);
  %}

  enc_class aarch64_enc_strvD(vecD src, memory mem) %{
    FloatRegister src_reg = as_FloatRegister($src$$reg);
    loadStore(C2_MacroAssembler(&cbuf), &MacroAssembler::str, src_reg, MacroAssembler::D,
       $mem->opcode(), as_Register($mem$$base), $mem$$index, $mem$$scale, $mem$$disp);
  %}

  enc_class aarch64_enc_strvQ(vecX src, memory mem) %{
    FloatRegister src_reg = as_FloatRegister($src$$reg);
    loadStore(C2_MacroAssembler(&cbuf), &MacroAssembler::str, src_reg, MacroAssembler::Q,
       $mem->opcode(), as_Register($mem$$base), $mem$$index, $mem$$scale, $mem$$disp);
  %}

  // volatile loads and stores

  enc_class aarch64_enc_stlrb(iRegI src, memory mem) %{
    MOV_VOLATILE(as_Register($src$$reg), $mem$$base, $mem$$index, $mem$$scale, $mem$$disp,
                 rscratch1, stlrb);
  %}

  enc_class aarch64_enc_stlrh(iRegI src, memory mem) %{
    MOV_VOLATILE(as_Register($src$$reg), $mem$$base, $mem$$index, $mem$$scale, $mem$$disp,
                 rscratch1, stlrh);
  %}

  enc_class aarch64_enc_stlrw(iRegI src, memory mem) %{
    MOV_VOLATILE(as_Register($src$$reg), $mem$$base, $mem$$index, $mem$$scale, $mem$$disp,
                 rscratch1, stlrw);
  %}


  enc_class aarch64_enc_ldarsbw(iRegI dst, memory mem) %{
    Register dst_reg = as_Register($dst$$reg);
    MOV_VOLATILE(dst_reg, $mem$$base, $mem$$index, $mem$$scale, $mem$$disp,
             rscratch1, ldarb);
    __ sxtbw(dst_reg, dst_reg);
  %}

  enc_class aarch64_enc_ldarsb(iRegL dst, memory mem) %{
    Register dst_reg = as_Register($dst$$reg);
    MOV_VOLATILE(dst_reg, $mem$$base, $mem$$index, $mem$$scale, $mem$$disp,
             rscratch1, ldarb);
    __ sxtb(dst_reg, dst_reg);
  %}

  enc_class aarch64_enc_ldarbw(iRegI dst, memory mem) %{
    MOV_VOLATILE(as_Register($dst$$reg), $mem$$base, $mem$$index, $mem$$scale, $mem$$disp,
             rscratch1, ldarb);
  %}

  enc_class aarch64_enc_ldarb(iRegL dst, memory mem) %{
    MOV_VOLATILE(as_Register($dst$$reg), $mem$$base, $mem$$index, $mem$$scale, $mem$$disp,
             rscratch1, ldarb);
  %}

  enc_class aarch64_enc_ldarshw(iRegI dst, memory mem) %{
    Register dst_reg = as_Register($dst$$reg);
    MOV_VOLATILE(dst_reg, $mem$$base, $mem$$index, $mem$$scale, $mem$$disp,
             rscratch1, ldarh);
    __ sxthw(dst_reg, dst_reg);
  %}

  enc_class aarch64_enc_ldarsh(iRegL dst, memory mem) %{
    Register dst_reg = as_Register($dst$$reg);
    MOV_VOLATILE(dst_reg, $mem$$base, $mem$$index, $mem$$scale, $mem$$disp,
             rscratch1, ldarh);
    __ sxth(dst_reg, dst_reg);
  %}

  enc_class aarch64_enc_ldarhw(iRegI dst, memory mem) %{
    MOV_VOLATILE(as_Register($dst$$reg), $mem$$base, $mem$$index, $mem$$scale, $mem$$disp,
             rscratch1, ldarh);
  %}

  enc_class aarch64_enc_ldarh(iRegL dst, memory mem) %{
    MOV_VOLATILE(as_Register($dst$$reg), $mem$$base, $mem$$index, $mem$$scale, $mem$$disp,
             rscratch1, ldarh);
  %}

  enc_class aarch64_enc_ldarw(iRegI dst, memory mem) %{
    MOV_VOLATILE(as_Register($dst$$reg), $mem$$base, $mem$$index, $mem$$scale, $mem$$disp,
             rscratch1, ldarw);
  %}

  enc_class aarch64_enc_ldarw(iRegL dst, memory mem) %{
    MOV_VOLATILE(as_Register($dst$$reg), $mem$$base, $mem$$index, $mem$$scale, $mem$$disp,
             rscratch1, ldarw);
  %}

  enc_class aarch64_enc_ldar(iRegL dst, memory mem) %{
    MOV_VOLATILE(as_Register($dst$$reg), $mem$$base, $mem$$index, $mem$$scale, $mem$$disp,
             rscratch1, ldar);
  %}

  enc_class aarch64_enc_fldars(vRegF dst, memory mem) %{
    MOV_VOLATILE(rscratch1, $mem$$base, $mem$$index, $mem$$scale, $mem$$disp,
             rscratch1, ldarw);
    __ fmovs(as_FloatRegister($dst$$reg), rscratch1);
  %}

  enc_class aarch64_enc_fldard(vRegD dst, memory mem) %{
    MOV_VOLATILE(rscratch1, $mem$$base, $mem$$index, $mem$$scale, $mem$$disp,
             rscratch1, ldar);
    __ fmovd(as_FloatRegister($dst$$reg), rscratch1);
  %}

  enc_class aarch64_enc_stlr(iRegL src, memory mem) %{
    Register src_reg = as_Register($src$$reg);
    // we sometimes get asked to store the stack pointer into the
    // current thread -- we cannot do that directly on AArch64
    if (src_reg == r31_sp) {
      C2_MacroAssembler _masm(&cbuf);
      assert(as_Register($mem$$base) == rthread, "unexpected store for sp");
      __ mov(rscratch2, sp);
      src_reg = rscratch2;
    }
    MOV_VOLATILE(src_reg, $mem$$base, $mem$$index, $mem$$scale, $mem$$disp,
                 rscratch1, stlr);
  %}

  enc_class aarch64_enc_fstlrs(vRegF src, memory mem) %{
    {
      C2_MacroAssembler _masm(&cbuf);
      FloatRegister src_reg = as_FloatRegister($src$$reg);
      __ fmovs(rscratch2, src_reg);
    }
    MOV_VOLATILE(rscratch2, $mem$$base, $mem$$index, $mem$$scale, $mem$$disp,
                 rscratch1, stlrw);
  %}

  enc_class aarch64_enc_fstlrd(vRegD src, memory mem) %{
    {
      C2_MacroAssembler _masm(&cbuf);
      FloatRegister src_reg = as_FloatRegister($src$$reg);
      __ fmovd(rscratch2, src_reg);
    }
    MOV_VOLATILE(rscratch2, $mem$$base, $mem$$index, $mem$$scale, $mem$$disp,
                 rscratch1, stlr);
  %}

  // synchronized read/update encodings

  enc_class aarch64_enc_ldaxr(iRegL dst, memory8 mem) %{
    C2_MacroAssembler _masm(&cbuf);
    Register dst_reg = as_Register($dst$$reg);
    Register base = as_Register($mem$$base);
    int index = $mem$$index;
    int scale = $mem$$scale;
    int disp = $mem$$disp;
    if (index == -1) {
       if (disp != 0) {
        __ lea(rscratch1, Address(base, disp));
        __ ldaxr(dst_reg, rscratch1);
      } else {
        // TODO
        // should we ever get anything other than this case?
        __ ldaxr(dst_reg, base);
      }
    } else {
      Register index_reg = as_Register(index);
      if (disp == 0) {
        __ lea(rscratch1, Address(base, index_reg, Address::lsl(scale)));
        __ ldaxr(dst_reg, rscratch1);
      } else {
        __ lea(rscratch1, Address(base, disp));
        __ lea(rscratch1, Address(rscratch1, index_reg, Address::lsl(scale)));
        __ ldaxr(dst_reg, rscratch1);
      }
    }
  %}

  enc_class aarch64_enc_stlxr(iRegLNoSp src, memory8 mem) %{
    C2_MacroAssembler _masm(&cbuf);
    Register src_reg = as_Register($src$$reg);
    Register base = as_Register($mem$$base);
    int index = $mem$$index;
    int scale = $mem$$scale;
    int disp = $mem$$disp;
    if (index == -1) {
       if (disp != 0) {
        __ lea(rscratch2, Address(base, disp));
        __ stlxr(rscratch1, src_reg, rscratch2);
      } else {
        // TODO
        // should we ever get anything other than this case?
        __ stlxr(rscratch1, src_reg, base);
      }
    } else {
      Register index_reg = as_Register(index);
      if (disp == 0) {
        __ lea(rscratch2, Address(base, index_reg, Address::lsl(scale)));
        __ stlxr(rscratch1, src_reg, rscratch2);
      } else {
        __ lea(rscratch2, Address(base, disp));
        __ lea(rscratch2, Address(rscratch2, index_reg, Address::lsl(scale)));
        __ stlxr(rscratch1, src_reg, rscratch2);
      }
    }
    __ cmpw(rscratch1, zr);
  %}

  enc_class aarch64_enc_cmpxchg(memory mem, iRegLNoSp oldval, iRegLNoSp newval) %{
    C2_MacroAssembler _masm(&cbuf);
    guarantee($mem$$index == -1 && $mem$$disp == 0, "impossible encoding");
    __ cmpxchg($mem$$base$$Register, $oldval$$Register, $newval$$Register,
               Assembler::xword, /*acquire*/ false, /*release*/ true,
               /*weak*/ false, noreg);
  %}

  enc_class aarch64_enc_cmpxchgw(memory mem, iRegINoSp oldval, iRegINoSp newval) %{
    C2_MacroAssembler _masm(&cbuf);
    guarantee($mem$$index == -1 && $mem$$disp == 0, "impossible encoding");
    __ cmpxchg($mem$$base$$Register, $oldval$$Register, $newval$$Register,
               Assembler::word, /*acquire*/ false, /*release*/ true,
               /*weak*/ false, noreg);
  %}

  enc_class aarch64_enc_cmpxchgs(memory mem, iRegINoSp oldval, iRegINoSp newval) %{
    C2_MacroAssembler _masm(&cbuf);
    guarantee($mem$$index == -1 && $mem$$disp == 0, "impossible encoding");
    __ cmpxchg($mem$$base$$Register, $oldval$$Register, $newval$$Register,
               Assembler::halfword, /*acquire*/ false, /*release*/ true,
               /*weak*/ false, noreg);
  %}

  enc_class aarch64_enc_cmpxchgb(memory mem, iRegINoSp oldval, iRegINoSp newval) %{
    C2_MacroAssembler _masm(&cbuf);
    guarantee($mem$$index == -1 && $mem$$disp == 0, "impossible encoding");
    __ cmpxchg($mem$$base$$Register, $oldval$$Register, $newval$$Register,
               Assembler::byte, /*acquire*/ false, /*release*/ true,
               /*weak*/ false, noreg);
  %}


  // The only difference between aarch64_enc_cmpxchg and
  // aarch64_enc_cmpxchg_acq is that we use load-acquire in the
  // CompareAndSwap sequence to serve as a barrier on acquiring a
  // lock.
  enc_class aarch64_enc_cmpxchg_acq(memory mem, iRegLNoSp oldval, iRegLNoSp newval) %{
    C2_MacroAssembler _masm(&cbuf);
    guarantee($mem$$index == -1 && $mem$$disp == 0, "impossible encoding");
    __ cmpxchg($mem$$base$$Register, $oldval$$Register, $newval$$Register,
               Assembler::xword, /*acquire*/ true, /*release*/ true,
               /*weak*/ false, noreg);
  %}

  enc_class aarch64_enc_cmpxchgw_acq(memory mem, iRegINoSp oldval, iRegINoSp newval) %{
    C2_MacroAssembler _masm(&cbuf);
    guarantee($mem$$index == -1 && $mem$$disp == 0, "impossible encoding");
    __ cmpxchg($mem$$base$$Register, $oldval$$Register, $newval$$Register,
               Assembler::word, /*acquire*/ true, /*release*/ true,
               /*weak*/ false, noreg);
  %}

  enc_class aarch64_enc_cmpxchgs_acq(memory mem, iRegINoSp oldval, iRegINoSp newval) %{
    C2_MacroAssembler _masm(&cbuf);
    guarantee($mem$$index == -1 && $mem$$disp == 0, "impossible encoding");
    __ cmpxchg($mem$$base$$Register, $oldval$$Register, $newval$$Register,
               Assembler::halfword, /*acquire*/ true, /*release*/ true,
               /*weak*/ false, noreg);
  %}

  enc_class aarch64_enc_cmpxchgb_acq(memory mem, iRegINoSp oldval, iRegINoSp newval) %{
    C2_MacroAssembler _masm(&cbuf);
    guarantee($mem$$index == -1 && $mem$$disp == 0, "impossible encoding");
    __ cmpxchg($mem$$base$$Register, $oldval$$Register, $newval$$Register,
               Assembler::byte, /*acquire*/ true, /*release*/ true,
               /*weak*/ false, noreg);
  %}

  // auxiliary used for CompareAndSwapX to set result register
  enc_class aarch64_enc_cset_eq(iRegINoSp res) %{
    C2_MacroAssembler _masm(&cbuf);
    Register res_reg = as_Register($res$$reg);
    __ cset(res_reg, Assembler::EQ);
  %}

  // prefetch encodings

  enc_class aarch64_enc_prefetchw(memory mem) %{
    C2_MacroAssembler _masm(&cbuf);
    Register base = as_Register($mem$$base);
    int index = $mem$$index;
    int scale = $mem$$scale;
    int disp = $mem$$disp;
    if (index == -1) {
      __ prfm(Address(base, disp), PSTL1KEEP);
    } else {
      Register index_reg = as_Register(index);
      if (disp == 0) {
        __ prfm(Address(base, index_reg, Address::lsl(scale)), PSTL1KEEP);
      } else {
        __ lea(rscratch1, Address(base, disp));
	__ prfm(Address(rscratch1, index_reg, Address::lsl(scale)), PSTL1KEEP);
      }
    }
  %}

  /// mov envcodings

  enc_class aarch64_enc_movw_imm(iRegI dst, immI src) %{
    C2_MacroAssembler _masm(&cbuf);
    uint32_t con = (uint32_t)$src$$constant;
    Register dst_reg = as_Register($dst$$reg);
    if (con == 0) {
      __ movw(dst_reg, zr);
    } else {
      __ movw(dst_reg, con);
    }
  %}

  enc_class aarch64_enc_mov_imm(iRegL dst, immL src) %{
    C2_MacroAssembler _masm(&cbuf);
    Register dst_reg = as_Register($dst$$reg);
    uint64_t con = (uint64_t)$src$$constant;
    if (con == 0) {
      __ mov(dst_reg, zr);
    } else {
      __ mov(dst_reg, con);
    }
  %}

  enc_class aarch64_enc_mov_p(iRegP dst, immP src) %{
    C2_MacroAssembler _masm(&cbuf);
    Register dst_reg = as_Register($dst$$reg);
    address con = (address)$src$$constant;
    if (con == NULL || con == (address)1) {
      ShouldNotReachHere();
    } else {
      relocInfo::relocType rtype = $src->constant_reloc();
      if (rtype == relocInfo::oop_type) {
        __ movoop(dst_reg, (jobject)con, /*immediate*/true);
      } else if (rtype == relocInfo::metadata_type) {
        __ mov_metadata(dst_reg, (Metadata*)con);
      } else {
        assert(rtype == relocInfo::none, "unexpected reloc type");
        if (con < (address)(uintptr_t)os::vm_page_size()) {
          __ mov(dst_reg, con);
        } else {
          uint64_t offset;
          __ adrp(dst_reg, con, offset);
          __ add(dst_reg, dst_reg, offset);
        }
      }
    }
  %}

  enc_class aarch64_enc_mov_p0(iRegP dst, immP0 src) %{
    C2_MacroAssembler _masm(&cbuf);
    Register dst_reg = as_Register($dst$$reg);
    __ mov(dst_reg, zr);
  %}

  enc_class aarch64_enc_mov_p1(iRegP dst, immP_1 src) %{
    C2_MacroAssembler _masm(&cbuf);
    Register dst_reg = as_Register($dst$$reg);
    __ mov(dst_reg, (uint64_t)1);
  %}

  enc_class aarch64_enc_mov_byte_map_base(iRegP dst, immByteMapBase src) %{
    C2_MacroAssembler _masm(&cbuf);
    __ load_byte_map_base($dst$$Register);
  %}

  enc_class aarch64_enc_mov_n(iRegN dst, immN src) %{
    C2_MacroAssembler _masm(&cbuf);
    Register dst_reg = as_Register($dst$$reg);
    address con = (address)$src$$constant;
    if (con == NULL) {
      ShouldNotReachHere();
    } else {
      relocInfo::relocType rtype = $src->constant_reloc();
      assert(rtype == relocInfo::oop_type, "unexpected reloc type");
      __ set_narrow_oop(dst_reg, (jobject)con);
    }
  %}

  enc_class aarch64_enc_mov_n0(iRegN dst, immN0 src) %{
    C2_MacroAssembler _masm(&cbuf);
    Register dst_reg = as_Register($dst$$reg);
    __ mov(dst_reg, zr);
  %}

  enc_class aarch64_enc_mov_nk(iRegN dst, immNKlass src) %{
    C2_MacroAssembler _masm(&cbuf);
    Register dst_reg = as_Register($dst$$reg);
    address con = (address)$src$$constant;
    if (con == NULL) {
      ShouldNotReachHere();
    } else {
      relocInfo::relocType rtype = $src->constant_reloc();
      assert(rtype == relocInfo::metadata_type, "unexpected reloc type");
      __ set_narrow_klass(dst_reg, (Klass *)con);
    }
  %}

  // arithmetic encodings

  enc_class aarch64_enc_addsubw_imm(iRegI dst, iRegI src1, immIAddSub src2) %{
    C2_MacroAssembler _masm(&cbuf);
    Register dst_reg = as_Register($dst$$reg);
    Register src_reg = as_Register($src1$$reg);
    int32_t con = (int32_t)$src2$$constant;
    // add has primary == 0, subtract has primary == 1
    if ($primary) { con = -con; }
    if (con < 0) {
      __ subw(dst_reg, src_reg, -con);
    } else {
      __ addw(dst_reg, src_reg, con);
    }
  %}

  enc_class aarch64_enc_addsub_imm(iRegL dst, iRegL src1, immLAddSub src2) %{
    C2_MacroAssembler _masm(&cbuf);
    Register dst_reg = as_Register($dst$$reg);
    Register src_reg = as_Register($src1$$reg);
    int32_t con = (int32_t)$src2$$constant;
    // add has primary == 0, subtract has primary == 1
    if ($primary) { con = -con; }
    if (con < 0) {
      __ sub(dst_reg, src_reg, -con);
    } else {
      __ add(dst_reg, src_reg, con);
    }
  %}

  enc_class aarch64_enc_divw(iRegI dst, iRegI src1, iRegI src2) %{
    C2_MacroAssembler _masm(&cbuf);
   Register dst_reg = as_Register($dst$$reg);
   Register src1_reg = as_Register($src1$$reg);
   Register src2_reg = as_Register($src2$$reg);
    __ corrected_idivl(dst_reg, src1_reg, src2_reg, false, rscratch1);
  %}

  enc_class aarch64_enc_div(iRegI dst, iRegI src1, iRegI src2) %{
    C2_MacroAssembler _masm(&cbuf);
   Register dst_reg = as_Register($dst$$reg);
   Register src1_reg = as_Register($src1$$reg);
   Register src2_reg = as_Register($src2$$reg);
    __ corrected_idivq(dst_reg, src1_reg, src2_reg, false, rscratch1);
  %}

  enc_class aarch64_enc_modw(iRegI dst, iRegI src1, iRegI src2) %{
    C2_MacroAssembler _masm(&cbuf);
   Register dst_reg = as_Register($dst$$reg);
   Register src1_reg = as_Register($src1$$reg);
   Register src2_reg = as_Register($src2$$reg);
    __ corrected_idivl(dst_reg, src1_reg, src2_reg, true, rscratch1);
  %}

  enc_class aarch64_enc_mod(iRegI dst, iRegI src1, iRegI src2) %{
    C2_MacroAssembler _masm(&cbuf);
   Register dst_reg = as_Register($dst$$reg);
   Register src1_reg = as_Register($src1$$reg);
   Register src2_reg = as_Register($src2$$reg);
    __ corrected_idivq(dst_reg, src1_reg, src2_reg, true, rscratch1);
  %}

  // compare instruction encodings

  enc_class aarch64_enc_cmpw(iRegI src1, iRegI src2) %{
    C2_MacroAssembler _masm(&cbuf);
    Register reg1 = as_Register($src1$$reg);
    Register reg2 = as_Register($src2$$reg);
    __ cmpw(reg1, reg2);
  %}

  enc_class aarch64_enc_cmpw_imm_addsub(iRegI src1, immIAddSub src2) %{
    C2_MacroAssembler _masm(&cbuf);
    Register reg = as_Register($src1$$reg);
    int32_t val = $src2$$constant;
    if (val >= 0) {
      __ subsw(zr, reg, val);
    } else {
      __ addsw(zr, reg, -val);
    }
  %}

  enc_class aarch64_enc_cmpw_imm(iRegI src1, immI src2) %{
    C2_MacroAssembler _masm(&cbuf);
    Register reg1 = as_Register($src1$$reg);
    uint32_t val = (uint32_t)$src2$$constant;
    __ movw(rscratch1, val);
    __ cmpw(reg1, rscratch1);
  %}

  enc_class aarch64_enc_cmp(iRegL src1, iRegL src2) %{
    C2_MacroAssembler _masm(&cbuf);
    Register reg1 = as_Register($src1$$reg);
    Register reg2 = as_Register($src2$$reg);
    __ cmp(reg1, reg2);
  %}

  enc_class aarch64_enc_cmp_imm_addsub(iRegL src1, immL12 src2) %{
    C2_MacroAssembler _masm(&cbuf);
    Register reg = as_Register($src1$$reg);
    int64_t val = $src2$$constant;
    if (val >= 0) {
      __ subs(zr, reg, val);
    } else if (val != -val) {
      __ adds(zr, reg, -val);
    } else {
    // aargh, Long.MIN_VALUE is a special case
      __ orr(rscratch1, zr, (uint64_t)val);
      __ subs(zr, reg, rscratch1);
    }
  %}

  enc_class aarch64_enc_cmp_imm(iRegL src1, immL src2) %{
    C2_MacroAssembler _masm(&cbuf);
    Register reg1 = as_Register($src1$$reg);
    uint64_t val = (uint64_t)$src2$$constant;
    __ mov(rscratch1, val);
    __ cmp(reg1, rscratch1);
  %}

  enc_class aarch64_enc_cmpp(iRegP src1, iRegP src2) %{
    C2_MacroAssembler _masm(&cbuf);
    Register reg1 = as_Register($src1$$reg);
    Register reg2 = as_Register($src2$$reg);
    __ cmp(reg1, reg2);
  %}

  enc_class aarch64_enc_cmpn(iRegN src1, iRegN src2) %{
    C2_MacroAssembler _masm(&cbuf);
    Register reg1 = as_Register($src1$$reg);
    Register reg2 = as_Register($src2$$reg);
    __ cmpw(reg1, reg2);
  %}

  enc_class aarch64_enc_testp(iRegP src) %{
    C2_MacroAssembler _masm(&cbuf);
    Register reg = as_Register($src$$reg);
    __ cmp(reg, zr);
  %}

  enc_class aarch64_enc_testn(iRegN src) %{
    C2_MacroAssembler _masm(&cbuf);
    Register reg = as_Register($src$$reg);
    __ cmpw(reg, zr);
  %}

  enc_class aarch64_enc_b(label lbl) %{
    C2_MacroAssembler _masm(&cbuf);
    Label *L = $lbl$$label;
    __ b(*L);
  %}

  enc_class aarch64_enc_br_con(cmpOp cmp, label lbl) %{
    C2_MacroAssembler _masm(&cbuf);
    Label *L = $lbl$$label;
    __ br ((Assembler::Condition)$cmp$$cmpcode, *L);
  %}

  enc_class aarch64_enc_br_conU(cmpOpU cmp, label lbl) %{
    C2_MacroAssembler _masm(&cbuf);
    Label *L = $lbl$$label;
    __ br ((Assembler::Condition)$cmp$$cmpcode, *L);
  %}

  enc_class aarch64_enc_partial_subtype_check(iRegP sub, iRegP super, iRegP temp, iRegP result)
  %{
     Register sub_reg = as_Register($sub$$reg);
     Register super_reg = as_Register($super$$reg);
     Register temp_reg = as_Register($temp$$reg);
     Register result_reg = as_Register($result$$reg);

     Label miss;
     C2_MacroAssembler _masm(&cbuf);
     __ check_klass_subtype_slow_path(sub_reg, super_reg, temp_reg, result_reg,
                                     NULL, &miss,
                                     /*set_cond_codes:*/ true);
     if ($primary) {
       __ mov(result_reg, zr);
     }
     __ bind(miss);
  %}

  enc_class aarch64_enc_java_static_call(method meth) %{
    C2_MacroAssembler _masm(&cbuf);

    address addr = (address)$meth$$method;
    address call;
    if (!_method) {
      // A call to a runtime wrapper, e.g. new, new_typeArray_Java, uncommon_trap.
      call = __ trampoline_call(Address(addr, relocInfo::runtime_call_type), &cbuf);
      if (call == NULL) {
        ciEnv::current()->record_failure("CodeCache is full");
        return;
      }
    } else {
      int method_index = resolved_method_index(cbuf);
      RelocationHolder rspec = _optimized_virtual ? opt_virtual_call_Relocation::spec(method_index)
                                                  : static_call_Relocation::spec(method_index);
      call = __ trampoline_call(Address(addr, rspec), &cbuf);
      if (call == NULL) {
        ciEnv::current()->record_failure("CodeCache is full");
        return;
      }
      // Emit stub for static call
      address stub = CompiledStaticCall::emit_to_interp_stub(cbuf);
      if (stub == NULL) {
        ciEnv::current()->record_failure("CodeCache is full");
        return;
      }
    }

    // Only non uncommon_trap calls need to reinitialize ptrue.
    if (Compile::current()->max_vector_size() > 0 && uncommon_trap_request() == 0) {
      __ reinitialize_ptrue();
    }
  %}

  enc_class aarch64_enc_java_dynamic_call(method meth) %{
    C2_MacroAssembler _masm(&cbuf);
    int method_index = resolved_method_index(cbuf);
    address call = __ ic_call((address)$meth$$method, method_index);
    if (call == NULL) {
      ciEnv::current()->record_failure("CodeCache is full");
      return;
    } else if (Compile::current()->max_vector_size() > 0) {
      __ reinitialize_ptrue();
    }
  %}

  enc_class aarch64_enc_call_epilog() %{
    C2_MacroAssembler _masm(&cbuf);
    if (VerifyStackAtCalls) {
      // Check that stack depth is unchanged: find majik cookie on stack
      __ call_Unimplemented();
    }
  %}

  enc_class aarch64_enc_java_to_runtime(method meth) %{
    C2_MacroAssembler _masm(&cbuf);

    // some calls to generated routines (arraycopy code) are scheduled
    // by C2 as runtime calls. if so we can call them using a br (they
    // will be in a reachable segment) otherwise we have to use a blr
    // which loads the absolute address into a register.
    address entry = (address)$meth$$method;
    CodeBlob *cb = CodeCache::find_blob(entry);
    if (cb) {
      address call = __ trampoline_call(Address(entry, relocInfo::runtime_call_type));
      if (call == NULL) {
        ciEnv::current()->record_failure("CodeCache is full");
        return;
      }
    } else {
      Label retaddr;
      __ adr(rscratch2, retaddr);
      __ lea(rscratch1, RuntimeAddress(entry));
      // Leave a breadcrumb for JavaFrameAnchor::capture_last_Java_pc()
      __ stp(zr, rscratch2, Address(__ pre(sp, -2 * wordSize)));
      __ blr(rscratch1);
      __ bind(retaddr);
      __ add(sp, sp, 2 * wordSize);
    }
    if (Compile::current()->max_vector_size() > 0) {
      __ reinitialize_ptrue();
    }
  %}

  enc_class aarch64_enc_rethrow() %{
    C2_MacroAssembler _masm(&cbuf);
    __ far_jump(RuntimeAddress(OptoRuntime::rethrow_stub()));
  %}

  enc_class aarch64_enc_ret() %{
    C2_MacroAssembler _masm(&cbuf);
#ifdef ASSERT
    if (Compile::current()->max_vector_size() > 0) {
      __ verify_ptrue();
    }
#endif
    __ ret(lr);
  %}

  enc_class aarch64_enc_tail_call(iRegP jump_target) %{
    C2_MacroAssembler _masm(&cbuf);
    Register target_reg = as_Register($jump_target$$reg);
    __ br(target_reg);
  %}

  enc_class aarch64_enc_tail_jmp(iRegP jump_target) %{
    C2_MacroAssembler _masm(&cbuf);
    Register target_reg = as_Register($jump_target$$reg);
    // exception oop should be in r0
    // ret addr has been popped into lr
    // callee expects it in r3
    __ mov(r3, lr);
    __ br(target_reg);
  %}

  enc_class aarch64_enc_fast_lock(iRegP object, iRegP box, iRegP tmp, iRegP tmp2) %{
    C2_MacroAssembler _masm(&cbuf);
    Register oop = as_Register($object$$reg);
    Register box = as_Register($box$$reg);
    Register disp_hdr = as_Register($tmp$$reg);
    Register tmp = as_Register($tmp2$$reg);
    Label cont;
    Label object_has_monitor;
    Label cas_failed;

    assert_different_registers(oop, box, tmp, disp_hdr);

    // Load markWord from object into displaced_header.
    __ ldr(disp_hdr, Address(oop, oopDesc::mark_offset_in_bytes()));

    if (DiagnoseSyncOnValueBasedClasses != 0) {
      __ load_klass(tmp, oop);
      __ ldrw(tmp, Address(tmp, Klass::access_flags_offset()));
      __ tstw(tmp, JVM_ACC_IS_VALUE_BASED_CLASS);
      __ br(Assembler::NE, cont);
    }

    // Check for existing monitor
    __ tbnz(disp_hdr, exact_log2(markWord::monitor_value), object_has_monitor);

    // Set tmp to be (markWord of object | UNLOCK_VALUE).
    __ orr(tmp, disp_hdr, markWord::unlocked_value);

    // Initialize the box. (Must happen before we update the object mark!)
    __ str(tmp, Address(box, BasicLock::displaced_header_offset_in_bytes()));

    // Compare object markWord with an unlocked value (tmp) and if
    // equal exchange the stack address of our box with object markWord.
    // On failure disp_hdr contains the possibly locked markWord.
    __ cmpxchg(oop, tmp, box, Assembler::xword, /*acquire*/ true,
               /*release*/ true, /*weak*/ false, disp_hdr);
    __ br(Assembler::EQ, cont);

    assert(oopDesc::mark_offset_in_bytes() == 0, "offset of _mark is not 0");

    // If the compare-and-exchange succeeded, then we found an unlocked
    // object, will have now locked it will continue at label cont

    __ bind(cas_failed);
    // We did not see an unlocked object so try the fast recursive case.

    // Check if the owner is self by comparing the value in the
    // markWord of object (disp_hdr) with the stack pointer.
    __ mov(rscratch1, sp);
    __ sub(disp_hdr, disp_hdr, rscratch1);
    __ mov(tmp, (address) (~(os::vm_page_size()-1) | markWord::lock_mask_in_place));
    // If condition is true we are cont and hence we can store 0 as the
    // displaced header in the box, which indicates that it is a recursive lock.
    __ ands(tmp/*==0?*/, disp_hdr, tmp);   // Sets flags for result
    __ str(tmp/*==0, perhaps*/, Address(box, BasicLock::displaced_header_offset_in_bytes()));

    __ b(cont);

    // Handle existing monitor.
    __ bind(object_has_monitor);

    // The object's monitor m is unlocked iff m->owner == NULL,
    // otherwise m->owner may contain a thread or a stack address.
    //
    // Try to CAS m->owner from NULL to current thread.
    __ add(tmp, disp_hdr, (ObjectMonitor::owner_offset_in_bytes()-markWord::monitor_value));
    __ cmpxchg(tmp, zr, rthread, Assembler::xword, /*acquire*/ true,
               /*release*/ true, /*weak*/ false, noreg); // Sets flags for result

    // Store a non-null value into the box to avoid looking like a re-entrant
    // lock. The fast-path monitor unlock code checks for
    // markWord::monitor_value so use markWord::unused_mark which has the
    // relevant bit set, and also matches ObjectSynchronizer::enter.
    __ mov(tmp, (address)markWord::unused_mark().value());
    __ str(tmp, Address(box, BasicLock::displaced_header_offset_in_bytes()));

    __ bind(cont);
    // flag == EQ indicates success
    // flag == NE indicates failure
  %}

  enc_class aarch64_enc_fast_unlock(iRegP object, iRegP box, iRegP tmp, iRegP tmp2) %{
    C2_MacroAssembler _masm(&cbuf);
    Register oop = as_Register($object$$reg);
    Register box = as_Register($box$$reg);
    Register disp_hdr = as_Register($tmp$$reg);
    Register tmp = as_Register($tmp2$$reg);
    Label cont;
    Label object_has_monitor;

    assert_different_registers(oop, box, tmp, disp_hdr);

    // Find the lock address and load the displaced header from the stack.
    __ ldr(disp_hdr, Address(box, BasicLock::displaced_header_offset_in_bytes()));

    // If the displaced header is 0, we have a recursive unlock.
    __ cmp(disp_hdr, zr);
    __ br(Assembler::EQ, cont);

    // Handle existing monitor.
    __ ldr(tmp, Address(oop, oopDesc::mark_offset_in_bytes()));
    __ tbnz(disp_hdr, exact_log2(markWord::monitor_value), object_has_monitor);

    // Check if it is still a light weight lock, this is is true if we
    // see the stack address of the basicLock in the markWord of the
    // object.

    __ cmpxchg(oop, box, disp_hdr, Assembler::xword, /*acquire*/ false,
               /*release*/ true, /*weak*/ false, tmp);
    __ b(cont);

    assert(oopDesc::mark_offset_in_bytes() == 0, "offset of _mark is not 0");

    // Handle existing monitor.
    __ bind(object_has_monitor);
    STATIC_ASSERT(markWord::monitor_value <= INT_MAX);
    __ add(tmp, tmp, -(int)markWord::monitor_value); // monitor
    __ ldr(rscratch1, Address(tmp, ObjectMonitor::owner_offset_in_bytes()));
    __ ldr(disp_hdr, Address(tmp, ObjectMonitor::recursions_offset_in_bytes()));
    __ eor(rscratch1, rscratch1, rthread); // Will be 0 if we are the owner.
    __ orr(rscratch1, rscratch1, disp_hdr); // Will be 0 if there are 0 recursions
    __ cmp(rscratch1, zr); // Sets flags for result
    __ br(Assembler::NE, cont);

    __ ldr(rscratch1, Address(tmp, ObjectMonitor::EntryList_offset_in_bytes()));
    __ ldr(disp_hdr, Address(tmp, ObjectMonitor::cxq_offset_in_bytes()));
    __ orr(rscratch1, rscratch1, disp_hdr); // Will be 0 if both are 0.
    __ cmp(rscratch1, zr); // Sets flags for result
    __ cbnz(rscratch1, cont);
    // need a release store here
    __ lea(tmp, Address(tmp, ObjectMonitor::owner_offset_in_bytes()));
    __ stlr(zr, tmp); // set unowned

    __ bind(cont);
    // flag == EQ indicates success
    // flag == NE indicates failure
  %}

%}

//----------FRAME--------------------------------------------------------------
// Definition of frame structure and management information.
//
//  S T A C K   L A Y O U T    Allocators stack-slot number
//                             |   (to get allocators register number
//  G  Owned by    |        |  v    add OptoReg::stack0())
//  r   CALLER     |        |
//  o     |        +--------+      pad to even-align allocators stack-slot
//  w     V        |  pad0  |        numbers; owned by CALLER
//  t   -----------+--------+----> Matcher::_in_arg_limit, unaligned
//  h     ^        |   in   |  5
//        |        |  args  |  4   Holes in incoming args owned by SELF
//  |     |        |        |  3
//  |     |        +--------+
//  V     |        | old out|      Empty on Intel, window on Sparc
//        |    old |preserve|      Must be even aligned.
//        |     SP-+--------+----> Matcher::_old_SP, even aligned
//        |        |   in   |  3   area for Intel ret address
//     Owned by    |preserve|      Empty on Sparc.
//       SELF      +--------+
//        |        |  pad2  |  2   pad to align old SP
//        |        +--------+  1
//        |        | locks  |  0
//        |        +--------+----> OptoReg::stack0(), even aligned
//        |        |  pad1  | 11   pad to align new SP
//        |        +--------+
//        |        |        | 10
//        |        | spills |  9   spills
//        V        |        |  8   (pad0 slot for callee)
//      -----------+--------+----> Matcher::_out_arg_limit, unaligned
//        ^        |  out   |  7
//        |        |  args  |  6   Holes in outgoing args owned by CALLEE
//     Owned by    +--------+
//      CALLEE     | new out|  6   Empty on Intel, window on Sparc
//        |    new |preserve|      Must be even-aligned.
//        |     SP-+--------+----> Matcher::_new_SP, even aligned
//        |        |        |
//
// Note 1: Only region 8-11 is determined by the allocator.  Region 0-5 is
//         known from SELF's arguments and the Java calling convention.
//         Region 6-7 is determined per call site.
// Note 2: If the calling convention leaves holes in the incoming argument
//         area, those holes are owned by SELF.  Holes in the outgoing area
//         are owned by the CALLEE.  Holes should not be nessecary in the
//         incoming area, as the Java calling convention is completely under
//         the control of the AD file.  Doubles can be sorted and packed to
//         avoid holes.  Holes in the outgoing arguments may be nessecary for
//         varargs C calling conventions.
// Note 3: Region 0-3 is even aligned, with pad2 as needed.  Region 3-5 is
//         even aligned with pad0 as needed.
//         Region 6 is even aligned.  Region 6-7 is NOT even aligned;
//           (the latter is true on Intel but is it false on AArch64?)
//         region 6-11 is even aligned; it may be padded out more so that
//         the region from SP to FP meets the minimum stack alignment.
// Note 4: For I2C adapters, the incoming FP may not meet the minimum stack
//         alignment.  Region 11, pad1, may be dynamically extended so that
//         SP meets the minimum alignment.

frame %{
  // These three registers define part of the calling convention
  // between compiled code and the interpreter.

  // Inline Cache Register or Method for I2C.
  inline_cache_reg(R12);

  // Number of stack slots consumed by locking an object
  sync_stack_slots(2);

  // Compiled code's Frame Pointer
  frame_pointer(R31);

  // Interpreter stores its frame pointer in a register which is
  // stored to the stack by I2CAdaptors.
  // I2CAdaptors convert from interpreted java to compiled java.
  interpreter_frame_pointer(R29);

  // Stack alignment requirement
  stack_alignment(StackAlignmentInBytes); // Alignment size in bytes (128-bit -> 16 bytes)

  // Number of outgoing stack slots killed above the out_preserve_stack_slots
  // for calls to C.  Supports the var-args backing area for register parms.
  varargs_C_out_slots_killed(frame::arg_reg_save_area_bytes/BytesPerInt);

  // The after-PROLOG location of the return address.  Location of
  // return address specifies a type (REG or STACK) and a number
  // representing the register number (i.e. - use a register name) or
  // stack slot.
  // Ret Addr is on stack in slot 0 if no locks or verification or alignment.
  // Otherwise, it is above the locks and verification slot and alignment word
  // TODO this may well be correct but need to check why that - 2 is there
  // ppc port uses 0 but we definitely need to allow for fixed_slots
  // which folds in the space used for monitors
  return_addr(STACK - 2 +
              align_up((Compile::current()->in_preserve_stack_slots() +
                        Compile::current()->fixed_slots()),
                       stack_alignment_in_slots()));

  // Location of compiled Java return values.  Same as C for now.
  return_value
  %{
    // TODO do we allow ideal_reg == Op_RegN???
    assert(ideal_reg >= Op_RegI && ideal_reg <= Op_RegL,
           "only return normal values");

    static const int lo[Op_RegL + 1] = { // enum name
      0,                                 // Op_Node
      0,                                 // Op_Set
      R0_num,                            // Op_RegN
      R0_num,                            // Op_RegI
      R0_num,                            // Op_RegP
      V0_num,                            // Op_RegF
      V0_num,                            // Op_RegD
      R0_num                             // Op_RegL
    };

    static const int hi[Op_RegL + 1] = { // enum name
      0,                                 // Op_Node
      0,                                 // Op_Set
      OptoReg::Bad,                      // Op_RegN
      OptoReg::Bad,                      // Op_RegI
      R0_H_num,                          // Op_RegP
      OptoReg::Bad,                      // Op_RegF
      V0_H_num,                          // Op_RegD
      R0_H_num                           // Op_RegL
    };

    return OptoRegPair(hi[ideal_reg], lo[ideal_reg]);
  %}
%}

//----------ATTRIBUTES---------------------------------------------------------
//----------Operand Attributes-------------------------------------------------
op_attrib op_cost(1);        // Required cost attribute

//----------Instruction Attributes---------------------------------------------
ins_attrib ins_cost(INSN_COST); // Required cost attribute
ins_attrib ins_size(32);        // Required size attribute (in bits)
ins_attrib ins_short_branch(0); // Required flag: is this instruction
                                // a non-matching short branch variant
                                // of some long branch?
ins_attrib ins_alignment(4);    // Required alignment attribute (must
                                // be a power of 2) specifies the
                                // alignment that some part of the
                                // instruction (not necessarily the
                                // start) requires.  If > 1, a
                                // compute_padding() function must be
                                // provided for the instruction

//----------OPERANDS-----------------------------------------------------------
// Operand definitions must precede instruction definitions for correct parsing
// in the ADLC because operands constitute user defined types which are used in
// instruction definitions.

//----------Simple Operands----------------------------------------------------

// Integer operands 32 bit
// 32 bit immediate
operand immI()
%{
  match(ConI);

  op_cost(0);
  format %{ %}
  interface(CONST_INTER);
%}

// 32 bit zero
operand immI0()
%{
  predicate(n->get_int() == 0);
  match(ConI);

  op_cost(0);
  format %{ %}
  interface(CONST_INTER);
%}

// 32 bit unit increment
operand immI_1()
%{
  predicate(n->get_int() == 1);
  match(ConI);

  op_cost(0);
  format %{ %}
  interface(CONST_INTER);
%}

// 32 bit unit decrement
operand immI_M1()
%{
  predicate(n->get_int() == -1);
  match(ConI);

  op_cost(0);
  format %{ %}
  interface(CONST_INTER);
%}

// Shift values for add/sub extension shift
operand immIExt()
%{
  predicate(0 <= n->get_int() && (n->get_int() <= 4));
  match(ConI);

  op_cost(0);
  format %{ %}
  interface(CONST_INTER);
%}

operand immI_gt_1()
%{
  predicate(n->get_int() > 1);
  match(ConI);

  op_cost(0);
  format %{ %}
  interface(CONST_INTER);
%}

operand immI_le_4()
%{
  predicate(n->get_int() <= 4);
  match(ConI);

  op_cost(0);
  format %{ %}
  interface(CONST_INTER);
%}

operand immI_31()
%{
  predicate(n->get_int() == 31);
  match(ConI);

  op_cost(0);
  format %{ %}
  interface(CONST_INTER);
%}

operand immI_2()
%{
  predicate(n->get_int() == 2);
  match(ConI);

  op_cost(0);
  format %{ %}
  interface(CONST_INTER);
%}

operand immI_4()
%{
  predicate(n->get_int() == 4);
  match(ConI);

  op_cost(0);
  format %{ %}
  interface(CONST_INTER);
%}

operand immI_8()
%{
  predicate(n->get_int() == 8);
  match(ConI);

  op_cost(0);
  format %{ %}
  interface(CONST_INTER);
%}

operand immI_16()
%{
  predicate(n->get_int() == 16);
  match(ConI);

  op_cost(0);
  format %{ %}
  interface(CONST_INTER);
%}

operand immI_24()
%{
  predicate(n->get_int() == 24);
  match(ConI);

  op_cost(0);
  format %{ %}
  interface(CONST_INTER);
%}

operand immI_32()
%{
  predicate(n->get_int() == 32);
  match(ConI);

  op_cost(0);
  format %{ %}
  interface(CONST_INTER);
%}

operand immI_48()
%{
  predicate(n->get_int() == 48);
  match(ConI);

  op_cost(0);
  format %{ %}
  interface(CONST_INTER);
%}

operand immI_56()
%{
  predicate(n->get_int() == 56);
  match(ConI);

  op_cost(0);
  format %{ %}
  interface(CONST_INTER);
%}

operand immI_63()
%{
  predicate(n->get_int() == 63);
  match(ConI);

  op_cost(0);
  format %{ %}
  interface(CONST_INTER);
%}

operand immI_64()
%{
  predicate(n->get_int() == 64);
  match(ConI);

  op_cost(0);
  format %{ %}
  interface(CONST_INTER);
%}

operand immI_255()
%{
  predicate(n->get_int() == 255);
  match(ConI);

  op_cost(0);
  format %{ %}
  interface(CONST_INTER);
%}

operand immI_65535()
%{
  predicate(n->get_int() == 65535);
  match(ConI);

  op_cost(0);
  format %{ %}
  interface(CONST_INTER);
%}

operand immL_255()
%{
  predicate(n->get_long() == 255L);
  match(ConL);

  op_cost(0);
  format %{ %}
  interface(CONST_INTER);
%}

operand immL_65535()
%{
  predicate(n->get_long() == 65535L);
  match(ConL);

  op_cost(0);
  format %{ %}
  interface(CONST_INTER);
%}

operand immL_4294967295()
%{
  predicate(n->get_long() == 4294967295L);
  match(ConL);

  op_cost(0);
  format %{ %}
  interface(CONST_INTER);
%}

operand immL_bitmask()
%{
  predicate((n->get_long() != 0)
            && ((n->get_long() & 0xc000000000000000l) == 0)
            && is_power_of_2(n->get_long() + 1));
  match(ConL);

  op_cost(0);
  format %{ %}
  interface(CONST_INTER);
%}

operand immI_bitmask()
%{
  predicate((n->get_int() != 0)
            && ((n->get_int() & 0xc0000000) == 0)
            && is_power_of_2(n->get_int() + 1));
  match(ConI);

  op_cost(0);
  format %{ %}
  interface(CONST_INTER);
%}

operand immL_positive_bitmaskI()
%{
  predicate((n->get_long() != 0)
            && ((julong)n->get_long() < 0x80000000ULL)
            && is_power_of_2(n->get_long() + 1));
  match(ConL);

  op_cost(0);
  format %{ %}
  interface(CONST_INTER);
%}

// Scale values for scaled offset addressing modes (up to long but not quad)
operand immIScale()
%{
  predicate(0 <= n->get_int() && (n->get_int() <= 3));
  match(ConI);

  op_cost(0);
  format %{ %}
  interface(CONST_INTER);
%}

// 26 bit signed offset -- for pc-relative branches
operand immI26()
%{
  predicate(((-(1 << 25)) <= n->get_int()) && (n->get_int() < (1 << 25)));
  match(ConI);

  op_cost(0);
  format %{ %}
  interface(CONST_INTER);
%}

// 19 bit signed offset -- for pc-relative loads
operand immI19()
%{
  predicate(((-(1 << 18)) <= n->get_int()) && (n->get_int() < (1 << 18)));
  match(ConI);

  op_cost(0);
  format %{ %}
  interface(CONST_INTER);
%}

// 12 bit unsigned offset -- for base plus immediate loads
operand immIU12()
%{
  predicate((0 <= n->get_int()) && (n->get_int() < (1 << 12)));
  match(ConI);

  op_cost(0);
  format %{ %}
  interface(CONST_INTER);
%}

operand immLU12()
%{
  predicate((0 <= n->get_long()) && (n->get_long() < (1 << 12)));
  match(ConL);

  op_cost(0);
  format %{ %}
  interface(CONST_INTER);
%}

// Offset for scaled or unscaled immediate loads and stores
operand immIOffset()
%{
  predicate(Address::offset_ok_for_immed(n->get_int(), 0));
  match(ConI);

  op_cost(0);
  format %{ %}
  interface(CONST_INTER);
%}

operand immIOffset1()
%{
  predicate(Address::offset_ok_for_immed(n->get_int(), 0));
  match(ConI);

  op_cost(0);
  format %{ %}
  interface(CONST_INTER);
%}

operand immIOffset2()
%{
  predicate(Address::offset_ok_for_immed(n->get_int(), 1));
  match(ConI);

  op_cost(0);
  format %{ %}
  interface(CONST_INTER);
%}

operand immIOffset4()
%{
  predicate(Address::offset_ok_for_immed(n->get_int(), 2));
  match(ConI);

  op_cost(0);
  format %{ %}
  interface(CONST_INTER);
%}

operand immIOffset8()
%{
  predicate(Address::offset_ok_for_immed(n->get_int(), 3));
  match(ConI);

  op_cost(0);
  format %{ %}
  interface(CONST_INTER);
%}

operand immIOffset16()
%{
  predicate(Address::offset_ok_for_immed(n->get_int(), 4));
  match(ConI);

  op_cost(0);
  format %{ %}
  interface(CONST_INTER);
%}

operand immLoffset()
%{
  predicate(Address::offset_ok_for_immed(n->get_long(), 0));
  match(ConL);

  op_cost(0);
  format %{ %}
  interface(CONST_INTER);
%}

operand immLoffset1()
%{
  predicate(Address::offset_ok_for_immed(n->get_long(), 0));
  match(ConL);

  op_cost(0);
  format %{ %}
  interface(CONST_INTER);
%}

operand immLoffset2()
%{
  predicate(Address::offset_ok_for_immed(n->get_long(), 1));
  match(ConL);

  op_cost(0);
  format %{ %}
  interface(CONST_INTER);
%}

operand immLoffset4()
%{
  predicate(Address::offset_ok_for_immed(n->get_long(), 2));
  match(ConL);

  op_cost(0);
  format %{ %}
  interface(CONST_INTER);
%}

operand immLoffset8()
%{
  predicate(Address::offset_ok_for_immed(n->get_long(), 3));
  match(ConL);

  op_cost(0);
  format %{ %}
  interface(CONST_INTER);
%}

operand immLoffset16()
%{
  predicate(Address::offset_ok_for_immed(n->get_long(), 4));
  match(ConL);

  op_cost(0);
  format %{ %}
  interface(CONST_INTER);
%}

// 8 bit signed value.
operand immI8()
%{
  predicate(n->get_int() <= 127 && n->get_int() >= -128);
  match(ConI);

  op_cost(0);
  format %{ %}
  interface(CONST_INTER);
%}

// 8 bit signed value (simm8), or #simm8 LSL 8.
operand immI8_shift8()
%{
  predicate((n->get_int() <= 127 && n->get_int() >= -128) ||
            (n->get_int() <= 32512 && n->get_int() >= -32768 && (n->get_int() & 0xff) == 0));
  match(ConI);

  op_cost(0);
  format %{ %}
  interface(CONST_INTER);
%}

// 8 bit signed value (simm8), or #simm8 LSL 8.
operand immL8_shift8()
%{
  predicate((n->get_long() <= 127 && n->get_long() >= -128) ||
            (n->get_long() <= 32512 && n->get_long() >= -32768 && (n->get_long() & 0xff) == 0));
  match(ConL);

  op_cost(0);
  format %{ %}
  interface(CONST_INTER);
%}

// 8 bit integer valid for vector add sub immediate
operand immBAddSubV()
%{
  predicate(n->get_int() <= 255 && n->get_int() >= -255);
  match(ConI);

  op_cost(0);
  format %{ %}
  interface(CONST_INTER);
%}

// 32 bit integer valid for add sub immediate
operand immIAddSub()
%{
  predicate(Assembler::operand_valid_for_add_sub_immediate((int64_t)n->get_int()));
  match(ConI);
  op_cost(0);
  format %{ %}
  interface(CONST_INTER);
%}

// 32 bit integer valid for vector add sub immediate
operand immIAddSubV()
%{
  predicate(Assembler::operand_valid_for_sve_add_sub_immediate((int64_t)n->get_int()));
  match(ConI);

  op_cost(0);
  format %{ %}
  interface(CONST_INTER);
%}

// 32 bit unsigned integer valid for logical immediate

operand immBLog()
%{
  predicate(Assembler::operand_valid_for_sve_logical_immediate(BitsPerByte, (uint64_t)n->get_int()));
  match(ConI);

  op_cost(0);
  format %{ %}
  interface(CONST_INTER);
%}

operand immSLog()
%{
  predicate(Assembler::operand_valid_for_sve_logical_immediate(BitsPerShort, (uint64_t)n->get_int()));
  match(ConI);

  op_cost(0);
  format %{ %}
  interface(CONST_INTER);
%}

operand immILog()
%{
  predicate(Assembler::operand_valid_for_logical_immediate(/*is32*/true, (uint64_t)n->get_int()));
  match(ConI);

  op_cost(0);
  format %{ %}
  interface(CONST_INTER);
%}

// Integer operands 64 bit
// 64 bit immediate
operand immL()
%{
  match(ConL);

  op_cost(0);
  format %{ %}
  interface(CONST_INTER);
%}

// 64 bit zero
operand immL0()
%{
  predicate(n->get_long() == 0);
  match(ConL);

  op_cost(0);
  format %{ %}
  interface(CONST_INTER);
%}

// 64 bit unit increment
operand immL_1()
%{
  predicate(n->get_long() == 1);
  match(ConL);

  op_cost(0);
  format %{ %}
  interface(CONST_INTER);
%}

// 64 bit unit decrement
operand immL_M1()
%{
  predicate(n->get_long() == -1);
  match(ConL);

  op_cost(0);
  format %{ %}
  interface(CONST_INTER);
%}

// 32 bit offset of pc in thread anchor

operand immL_pc_off()
%{
  predicate(n->get_long() == in_bytes(JavaThread::frame_anchor_offset()) +
                             in_bytes(JavaFrameAnchor::last_Java_pc_offset()));
  match(ConL);

  op_cost(0);
  format %{ %}
  interface(CONST_INTER);
%}

// 64 bit integer valid for add sub immediate
operand immLAddSub()
%{
  predicate(Assembler::operand_valid_for_add_sub_immediate(n->get_long()));
  match(ConL);
  op_cost(0);
  format %{ %}
  interface(CONST_INTER);
%}

// 64 bit integer valid for addv subv immediate
operand immLAddSubV()
%{
  predicate(Assembler::operand_valid_for_sve_add_sub_immediate(n->get_long()));
  match(ConL);

  op_cost(0);
  format %{ %}
  interface(CONST_INTER);
%}

// 64 bit integer valid for logical immediate
operand immLLog()
%{
  predicate(Assembler::operand_valid_for_logical_immediate(/*is32*/false, (uint64_t)n->get_long()));
  match(ConL);
  op_cost(0);
  format %{ %}
  interface(CONST_INTER);
%}

// Long Immediate: low 32-bit mask
operand immL_32bits()
%{
  predicate(n->get_long() == 0xFFFFFFFFL);
  match(ConL);
  op_cost(0);
  format %{ %}
  interface(CONST_INTER);
%}

// Pointer operands
// Pointer Immediate
operand immP()
%{
  match(ConP);

  op_cost(0);
  format %{ %}
  interface(CONST_INTER);
%}

// NULL Pointer Immediate
operand immP0()
%{
  predicate(n->get_ptr() == 0);
  match(ConP);

  op_cost(0);
  format %{ %}
  interface(CONST_INTER);
%}

// Pointer Immediate One
// this is used in object initialization (initial object header)
operand immP_1()
%{
  predicate(n->get_ptr() == 1);
  match(ConP);

  op_cost(0);
  format %{ %}
  interface(CONST_INTER);
%}

// Card Table Byte Map Base
operand immByteMapBase()
%{
  // Get base of card map
  predicate(BarrierSet::barrier_set()->is_a(BarrierSet::CardTableBarrierSet) &&
            (CardTable::CardValue*)n->get_ptr() == ((CardTableBarrierSet*)(BarrierSet::barrier_set()))->card_table()->byte_map_base());
  match(ConP);

  op_cost(0);
  format %{ %}
  interface(CONST_INTER);
%}

// Pointer Immediate Minus One
// this is used when we want to write the current PC to the thread anchor
operand immP_M1()
%{
  predicate(n->get_ptr() == -1);
  match(ConP);

  op_cost(0);
  format %{ %}
  interface(CONST_INTER);
%}

// Pointer Immediate Minus Two
// this is used when we want to write the current PC to the thread anchor
operand immP_M2()
%{
  predicate(n->get_ptr() == -2);
  match(ConP);

  op_cost(0);
  format %{ %}
  interface(CONST_INTER);
%}

// Float and Double operands
// Double Immediate
operand immD()
%{
  match(ConD);
  op_cost(0);
  format %{ %}
  interface(CONST_INTER);
%}

// Double Immediate: +0.0d
operand immD0()
%{
  predicate(jlong_cast(n->getd()) == 0);
  match(ConD);

  op_cost(0);
  format %{ %}
  interface(CONST_INTER);
%}

// constant 'double +0.0'.
operand immDPacked()
%{
  predicate(Assembler::operand_valid_for_float_immediate(n->getd()));
  match(ConD);
  op_cost(0);
  format %{ %}
  interface(CONST_INTER);
%}

// Float Immediate
operand immF()
%{
  match(ConF);
  op_cost(0);
  format %{ %}
  interface(CONST_INTER);
%}

// Float Immediate: +0.0f.
operand immF0()
%{
  predicate(jint_cast(n->getf()) == 0);
  match(ConF);

  op_cost(0);
  format %{ %}
  interface(CONST_INTER);
%}

//
operand immFPacked()
%{
  predicate(Assembler::operand_valid_for_float_immediate((double)n->getf()));
  match(ConF);
  op_cost(0);
  format %{ %}
  interface(CONST_INTER);
%}

// Narrow pointer operands
// Narrow Pointer Immediate
operand immN()
%{
  match(ConN);

  op_cost(0);
  format %{ %}
  interface(CONST_INTER);
%}

// Narrow NULL Pointer Immediate
operand immN0()
%{
  predicate(n->get_narrowcon() == 0);
  match(ConN);

  op_cost(0);
  format %{ %}
  interface(CONST_INTER);
%}

operand immNKlass()
%{
  match(ConNKlass);

  op_cost(0);
  format %{ %}
  interface(CONST_INTER);
%}

// Integer 32 bit Register Operands
// Integer 32 bitRegister (excludes SP)
operand iRegI()
%{
  constraint(ALLOC_IN_RC(any_reg32));
  match(RegI);
  match(iRegINoSp);
  op_cost(0);
  format %{ %}
  interface(REG_INTER);
%}

// Integer 32 bit Register not Special
operand iRegINoSp()
%{
  constraint(ALLOC_IN_RC(no_special_reg32));
  match(RegI);
  op_cost(0);
  format %{ %}
  interface(REG_INTER);
%}

// Integer 64 bit Register Operands
// Integer 64 bit Register (includes SP)
operand iRegL()
%{
  constraint(ALLOC_IN_RC(any_reg));
  match(RegL);
  match(iRegLNoSp);
  op_cost(0);
  format %{ %}
  interface(REG_INTER);
%}

// Integer 64 bit Register not Special
operand iRegLNoSp()
%{
  constraint(ALLOC_IN_RC(no_special_reg));
  match(RegL);
  match(iRegL_R0);
  format %{ %}
  interface(REG_INTER);
%}

// Pointer Register Operands
// Pointer Register
operand iRegP()
%{
  constraint(ALLOC_IN_RC(ptr_reg));
  match(RegP);
  match(iRegPNoSp);
  match(iRegP_R0);
  //match(iRegP_R2);
  //match(iRegP_R4);
  //match(iRegP_R5);
  match(thread_RegP);
  op_cost(0);
  format %{ %}
  interface(REG_INTER);
%}

// Pointer 64 bit Register not Special
operand iRegPNoSp()
%{
  constraint(ALLOC_IN_RC(no_special_ptr_reg));
  match(RegP);
  // match(iRegP);
  // match(iRegP_R0);
  // match(iRegP_R2);
  // match(iRegP_R4);
  // match(iRegP_R5);
  // match(thread_RegP);
  op_cost(0);
  format %{ %}
  interface(REG_INTER);
%}

// Pointer 64 bit Register R0 only
operand iRegP_R0()
%{
  constraint(ALLOC_IN_RC(r0_reg));
  match(RegP);
  // match(iRegP);
  match(iRegPNoSp);
  op_cost(0);
  format %{ %}
  interface(REG_INTER);
%}

// Pointer 64 bit Register R1 only
operand iRegP_R1()
%{
  constraint(ALLOC_IN_RC(r1_reg));
  match(RegP);
  // match(iRegP);
  match(iRegPNoSp);
  op_cost(0);
  format %{ %}
  interface(REG_INTER);
%}

// Pointer 64 bit Register R2 only
operand iRegP_R2()
%{
  constraint(ALLOC_IN_RC(r2_reg));
  match(RegP);
  // match(iRegP);
  match(iRegPNoSp);
  op_cost(0);
  format %{ %}
  interface(REG_INTER);
%}

// Pointer 64 bit Register R3 only
operand iRegP_R3()
%{
  constraint(ALLOC_IN_RC(r3_reg));
  match(RegP);
  // match(iRegP);
  match(iRegPNoSp);
  op_cost(0);
  format %{ %}
  interface(REG_INTER);
%}

// Pointer 64 bit Register R4 only
operand iRegP_R4()
%{
  constraint(ALLOC_IN_RC(r4_reg));
  match(RegP);
  // match(iRegP);
  match(iRegPNoSp);
  op_cost(0);
  format %{ %}
  interface(REG_INTER);
%}

// Pointer 64 bit Register R5 only
operand iRegP_R5()
%{
  constraint(ALLOC_IN_RC(r5_reg));
  match(RegP);
  // match(iRegP);
  match(iRegPNoSp);
  op_cost(0);
  format %{ %}
  interface(REG_INTER);
%}

// Pointer 64 bit Register R10 only
operand iRegP_R10()
%{
  constraint(ALLOC_IN_RC(r10_reg));
  match(RegP);
  // match(iRegP);
  match(iRegPNoSp);
  op_cost(0);
  format %{ %}
  interface(REG_INTER);
%}

// Long 64 bit Register R0 only
operand iRegL_R0()
%{
  constraint(ALLOC_IN_RC(r0_reg));
  match(RegL);
  match(iRegLNoSp);
  op_cost(0);
  format %{ %}
  interface(REG_INTER);
%}

// Long 64 bit Register R2 only
operand iRegL_R2()
%{
  constraint(ALLOC_IN_RC(r2_reg));
  match(RegL);
  match(iRegLNoSp);
  op_cost(0);
  format %{ %}
  interface(REG_INTER);
%}

// Long 64 bit Register R3 only
operand iRegL_R3()
%{
  constraint(ALLOC_IN_RC(r3_reg));
  match(RegL);
  match(iRegLNoSp);
  op_cost(0);
  format %{ %}
  interface(REG_INTER);
%}

// Long 64 bit Register R11 only
operand iRegL_R11()
%{
  constraint(ALLOC_IN_RC(r11_reg));
  match(RegL);
  match(iRegLNoSp);
  op_cost(0);
  format %{ %}
  interface(REG_INTER);
%}

// Pointer 64 bit Register FP only
operand iRegP_FP()
%{
  constraint(ALLOC_IN_RC(fp_reg));
  match(RegP);
  // match(iRegP);
  op_cost(0);
  format %{ %}
  interface(REG_INTER);
%}

// Register R0 only
operand iRegI_R0()
%{
  constraint(ALLOC_IN_RC(int_r0_reg));
  match(RegI);
  match(iRegINoSp);
  op_cost(0);
  format %{ %}
  interface(REG_INTER);
%}

// Register R2 only
operand iRegI_R2()
%{
  constraint(ALLOC_IN_RC(int_r2_reg));
  match(RegI);
  match(iRegINoSp);
  op_cost(0);
  format %{ %}
  interface(REG_INTER);
%}

// Register R3 only
operand iRegI_R3()
%{
  constraint(ALLOC_IN_RC(int_r3_reg));
  match(RegI);
  match(iRegINoSp);
  op_cost(0);
  format %{ %}
  interface(REG_INTER);
%}


// Register R4 only
operand iRegI_R4()
%{
  constraint(ALLOC_IN_RC(int_r4_reg));
  match(RegI);
  match(iRegINoSp);
  op_cost(0);
  format %{ %}
  interface(REG_INTER);
%}


// Pointer Register Operands
// Narrow Pointer Register
operand iRegN()
%{
  constraint(ALLOC_IN_RC(any_reg32));
  match(RegN);
  match(iRegNNoSp);
  op_cost(0);
  format %{ %}
  interface(REG_INTER);
%}

operand iRegN_R0()
%{
  constraint(ALLOC_IN_RC(r0_reg));
  match(iRegN);
  op_cost(0);
  format %{ %}
  interface(REG_INTER);
%}

operand iRegN_R2()
%{
  constraint(ALLOC_IN_RC(r2_reg));
  match(iRegN);
  op_cost(0);
  format %{ %}
  interface(REG_INTER);
%}

operand iRegN_R3()
%{
  constraint(ALLOC_IN_RC(r3_reg));
  match(iRegN);
  op_cost(0);
  format %{ %}
  interface(REG_INTER);
%}

// Integer 64 bit Register not Special
operand iRegNNoSp()
%{
  constraint(ALLOC_IN_RC(no_special_reg32));
  match(RegN);
  op_cost(0);
  format %{ %}
  interface(REG_INTER);
%}

// heap base register -- used for encoding immN0

operand iRegIHeapbase()
%{
  constraint(ALLOC_IN_RC(heapbase_reg));
  match(RegI);
  op_cost(0);
  format %{ %}
  interface(REG_INTER);
%}

// Float Register
// Float register operands
operand vRegF()
%{
  constraint(ALLOC_IN_RC(float_reg));
  match(RegF);

  op_cost(0);
  format %{ %}
  interface(REG_INTER);
%}

// Double Register
// Double register operands
operand vRegD()
%{
  constraint(ALLOC_IN_RC(double_reg));
  match(RegD);

  op_cost(0);
  format %{ %}
  interface(REG_INTER);
%}

// Generic vector class. This will be used for
// all vector operands, including NEON and SVE,
// but currently only used for SVE VecA.
operand vReg()
%{
  constraint(ALLOC_IN_RC(vectora_reg));
  match(VecA);
  op_cost(0);
  format %{ %}
  interface(REG_INTER);
%}

operand vecD()
%{
  constraint(ALLOC_IN_RC(vectord_reg));
  match(VecD);

  op_cost(0);
  format %{ %}
  interface(REG_INTER);
%}

operand vecX()
%{
  constraint(ALLOC_IN_RC(vectorx_reg));
  match(VecX);

  op_cost(0);
  format %{ %}
  interface(REG_INTER);
%}

operand vRegD_V0()
%{
  constraint(ALLOC_IN_RC(v0_reg));
  match(RegD);
  op_cost(0);
  format %{ %}
  interface(REG_INTER);
%}

operand vRegD_V1()
%{
  constraint(ALLOC_IN_RC(v1_reg));
  match(RegD);
  op_cost(0);
  format %{ %}
  interface(REG_INTER);
%}

operand vRegD_V2()
%{
  constraint(ALLOC_IN_RC(v2_reg));
  match(RegD);
  op_cost(0);
  format %{ %}
  interface(REG_INTER);
%}

operand vRegD_V3()
%{
  constraint(ALLOC_IN_RC(v3_reg));
  match(RegD);
  op_cost(0);
  format %{ %}
  interface(REG_INTER);
%}

operand vRegD_V4()
%{
  constraint(ALLOC_IN_RC(v4_reg));
  match(RegD);
  op_cost(0);
  format %{ %}
  interface(REG_INTER);
%}

operand vRegD_V5()
%{
  constraint(ALLOC_IN_RC(v5_reg));
  match(RegD);
  op_cost(0);
  format %{ %}
  interface(REG_INTER);
%}

operand vRegD_V6()
%{
  constraint(ALLOC_IN_RC(v6_reg));
  match(RegD);
  op_cost(0);
  format %{ %}
  interface(REG_INTER);
%}

operand vRegD_V7()
%{
  constraint(ALLOC_IN_RC(v7_reg));
  match(RegD);
  op_cost(0);
  format %{ %}
  interface(REG_INTER);
%}

operand vRegD_V8()
%{
  constraint(ALLOC_IN_RC(v8_reg));
  match(RegD);
  op_cost(0);
  format %{ %}
  interface(REG_INTER);
%}

operand vRegD_V9()
%{
  constraint(ALLOC_IN_RC(v9_reg));
  match(RegD);
  op_cost(0);
  format %{ %}
  interface(REG_INTER);
%}

operand vRegD_V10()
%{
  constraint(ALLOC_IN_RC(v10_reg));
  match(RegD);
  op_cost(0);
  format %{ %}
  interface(REG_INTER);
%}

operand vRegD_V11()
%{
  constraint(ALLOC_IN_RC(v11_reg));
  match(RegD);
  op_cost(0);
  format %{ %}
  interface(REG_INTER);
%}

operand vRegD_V12()
%{
  constraint(ALLOC_IN_RC(v12_reg));
  match(RegD);
  op_cost(0);
  format %{ %}
  interface(REG_INTER);
%}

operand vRegD_V13()
%{
  constraint(ALLOC_IN_RC(v13_reg));
  match(RegD);
  op_cost(0);
  format %{ %}
  interface(REG_INTER);
%}

operand vRegD_V14()
%{
  constraint(ALLOC_IN_RC(v14_reg));
  match(RegD);
  op_cost(0);
  format %{ %}
  interface(REG_INTER);
%}

operand vRegD_V15()
%{
  constraint(ALLOC_IN_RC(v15_reg));
  match(RegD);
  op_cost(0);
  format %{ %}
  interface(REG_INTER);
%}

operand vRegD_V16()
%{
  constraint(ALLOC_IN_RC(v16_reg));
  match(RegD);
  op_cost(0);
  format %{ %}
  interface(REG_INTER);
%}

operand vRegD_V17()
%{
  constraint(ALLOC_IN_RC(v17_reg));
  match(RegD);
  op_cost(0);
  format %{ %}
  interface(REG_INTER);
%}

operand vRegD_V18()
%{
  constraint(ALLOC_IN_RC(v18_reg));
  match(RegD);
  op_cost(0);
  format %{ %}
  interface(REG_INTER);
%}

operand vRegD_V19()
%{
  constraint(ALLOC_IN_RC(v19_reg));
  match(RegD);
  op_cost(0);
  format %{ %}
  interface(REG_INTER);
%}

operand vRegD_V20()
%{
  constraint(ALLOC_IN_RC(v20_reg));
  match(RegD);
  op_cost(0);
  format %{ %}
  interface(REG_INTER);
%}

operand vRegD_V21()
%{
  constraint(ALLOC_IN_RC(v21_reg));
  match(RegD);
  op_cost(0);
  format %{ %}
  interface(REG_INTER);
%}

operand vRegD_V22()
%{
  constraint(ALLOC_IN_RC(v22_reg));
  match(RegD);
  op_cost(0);
  format %{ %}
  interface(REG_INTER);
%}

operand vRegD_V23()
%{
  constraint(ALLOC_IN_RC(v23_reg));
  match(RegD);
  op_cost(0);
  format %{ %}
  interface(REG_INTER);
%}

operand vRegD_V24()
%{
  constraint(ALLOC_IN_RC(v24_reg));
  match(RegD);
  op_cost(0);
  format %{ %}
  interface(REG_INTER);
%}

operand vRegD_V25()
%{
  constraint(ALLOC_IN_RC(v25_reg));
  match(RegD);
  op_cost(0);
  format %{ %}
  interface(REG_INTER);
%}

operand vRegD_V26()
%{
  constraint(ALLOC_IN_RC(v26_reg));
  match(RegD);
  op_cost(0);
  format %{ %}
  interface(REG_INTER);
%}

operand vRegD_V27()
%{
  constraint(ALLOC_IN_RC(v27_reg));
  match(RegD);
  op_cost(0);
  format %{ %}
  interface(REG_INTER);
%}

operand vRegD_V28()
%{
  constraint(ALLOC_IN_RC(v28_reg));
  match(RegD);
  op_cost(0);
  format %{ %}
  interface(REG_INTER);
%}

operand vRegD_V29()
%{
  constraint(ALLOC_IN_RC(v29_reg));
  match(RegD);
  op_cost(0);
  format %{ %}
  interface(REG_INTER);
%}

operand vRegD_V30()
%{
  constraint(ALLOC_IN_RC(v30_reg));
  match(RegD);
  op_cost(0);
  format %{ %}
  interface(REG_INTER);
%}

operand vRegD_V31()
%{
  constraint(ALLOC_IN_RC(v31_reg));
  match(RegD);
  op_cost(0);
  format %{ %}
  interface(REG_INTER);
%}

operand pReg()
%{
  constraint(ALLOC_IN_RC(pr_reg));
  match(RegVectMask);
  match(pRegGov);
  op_cost(0);
  format %{ %}
  interface(REG_INTER);
%}

operand pRegGov()
%{
  constraint(ALLOC_IN_RC(gov_pr));
  match(RegVectMask);
  op_cost(0);
  format %{ %}
  interface(REG_INTER);
%}

// Flags register, used as output of signed compare instructions

// note that on AArch64 we also use this register as the output for
// for floating point compare instructions (CmpF CmpD). this ensures
// that ordered inequality tests use GT, GE, LT or LE none of which
// pass through cases where the result is unordered i.e. one or both
// inputs to the compare is a NaN. this means that the ideal code can
// replace e.g. a GT with an LE and not end up capturing the NaN case
// (where the comparison should always fail). EQ and NE tests are
// always generated in ideal code so that unordered folds into the NE
// case, matching the behaviour of AArch64 NE.
//
// This differs from x86 where the outputs of FP compares use a
// special FP flags registers and where compares based on this
// register are distinguished into ordered inequalities (cmpOpUCF) and
// EQ/NEQ tests (cmpOpUCF2). x86 has to special case the latter tests
// to explicitly handle the unordered case in branches. x86 also has
// to include extra CMoveX rules to accept a cmpOpUCF input.

operand rFlagsReg()
%{
  constraint(ALLOC_IN_RC(int_flags));
  match(RegFlags);

  op_cost(0);
  format %{ "RFLAGS" %}
  interface(REG_INTER);
%}

// Flags register, used as output of unsigned compare instructions
operand rFlagsRegU()
%{
  constraint(ALLOC_IN_RC(int_flags));
  match(RegFlags);

  op_cost(0);
  format %{ "RFLAGSU" %}
  interface(REG_INTER);
%}

// Special Registers

// Method Register
operand inline_cache_RegP(iRegP reg)
%{
  constraint(ALLOC_IN_RC(method_reg)); // inline_cache_reg
  match(reg);
  match(iRegPNoSp);
  op_cost(0);
  format %{ %}
  interface(REG_INTER);
%}

// Thread Register
operand thread_RegP(iRegP reg)
%{
  constraint(ALLOC_IN_RC(thread_reg)); // link_reg
  match(reg);
  op_cost(0);
  format %{ %}
  interface(REG_INTER);
%}

operand lr_RegP(iRegP reg)
%{
  constraint(ALLOC_IN_RC(lr_reg)); // link_reg
  match(reg);
  op_cost(0);
  format %{ %}
  interface(REG_INTER);
%}

//----------Memory Operands----------------------------------------------------

operand indirect(iRegP reg)
%{
  constraint(ALLOC_IN_RC(ptr_reg));
  match(reg);
  op_cost(0);
  format %{ "[$reg]" %}
  interface(MEMORY_INTER) %{
    base($reg);
    index(0xffffffff);
    scale(0x0);
    disp(0x0);
  %}
%}

operand indIndexScaledI2L(iRegP reg, iRegI ireg, immIScale scale)
%{
  constraint(ALLOC_IN_RC(ptr_reg));
  predicate(size_fits_all_mem_uses(n->as_AddP(), n->in(AddPNode::Offset)->in(2)->get_int()));
  match(AddP reg (LShiftL (ConvI2L ireg) scale));
  op_cost(0);
  format %{ "$reg, $ireg sxtw($scale), 0, I2L" %}
  interface(MEMORY_INTER) %{
    base($reg);
    index($ireg);
    scale($scale);
    disp(0x0);
  %}
%}

operand indIndexScaled(iRegP reg, iRegL lreg, immIScale scale)
%{
  constraint(ALLOC_IN_RC(ptr_reg));
  predicate(size_fits_all_mem_uses(n->as_AddP(), n->in(AddPNode::Offset)->in(2)->get_int()));
  match(AddP reg (LShiftL lreg scale));
  op_cost(0);
  format %{ "$reg, $lreg lsl($scale)" %}
  interface(MEMORY_INTER) %{
    base($reg);
    index($lreg);
    scale($scale);
    disp(0x0);
  %}
%}

operand indIndexI2L(iRegP reg, iRegI ireg)
%{
  constraint(ALLOC_IN_RC(ptr_reg));
  match(AddP reg (ConvI2L ireg));
  op_cost(0);
  format %{ "$reg, $ireg, 0, I2L" %}
  interface(MEMORY_INTER) %{
    base($reg);
    index($ireg);
    scale(0x0);
    disp(0x0);
  %}
%}

operand indIndex(iRegP reg, iRegL lreg)
%{
  constraint(ALLOC_IN_RC(ptr_reg));
  match(AddP reg lreg);
  op_cost(0);
  format %{ "$reg, $lreg" %}
  interface(MEMORY_INTER) %{
    base($reg);
    index($lreg);
    scale(0x0);
    disp(0x0);
  %}
%}

operand indOffI(iRegP reg, immIOffset off)
%{
  constraint(ALLOC_IN_RC(ptr_reg));
  match(AddP reg off);
  op_cost(0);
  format %{ "[$reg, $off]" %}
  interface(MEMORY_INTER) %{
    base($reg);
    index(0xffffffff);
    scale(0x0);
    disp($off);
  %}
%}

operand indOffI1(iRegP reg, immIOffset1 off)
%{
  constraint(ALLOC_IN_RC(ptr_reg));
  match(AddP reg off);
  op_cost(0);
  format %{ "[$reg, $off]" %}
  interface(MEMORY_INTER) %{
    base($reg);
    index(0xffffffff);
    scale(0x0);
    disp($off);
  %}
%}

operand indOffI2(iRegP reg, immIOffset2 off)
%{
  constraint(ALLOC_IN_RC(ptr_reg));
  match(AddP reg off);
  op_cost(0);
  format %{ "[$reg, $off]" %}
  interface(MEMORY_INTER) %{
    base($reg);
    index(0xffffffff);
    scale(0x0);
    disp($off);
  %}
%}

operand indOffI4(iRegP reg, immIOffset4 off)
%{
  constraint(ALLOC_IN_RC(ptr_reg));
  match(AddP reg off);
  op_cost(0);
  format %{ "[$reg, $off]" %}
  interface(MEMORY_INTER) %{
    base($reg);
    index(0xffffffff);
    scale(0x0);
    disp($off);
  %}
%}

operand indOffI8(iRegP reg, immIOffset8 off)
%{
  constraint(ALLOC_IN_RC(ptr_reg));
  match(AddP reg off);
  op_cost(0);
  format %{ "[$reg, $off]" %}
  interface(MEMORY_INTER) %{
    base($reg);
    index(0xffffffff);
    scale(0x0);
    disp($off);
  %}
%}

operand indOffI16(iRegP reg, immIOffset16 off)
%{
  constraint(ALLOC_IN_RC(ptr_reg));
  match(AddP reg off);
  op_cost(0);
  format %{ "[$reg, $off]" %}
  interface(MEMORY_INTER) %{
    base($reg);
    index(0xffffffff);
    scale(0x0);
    disp($off);
  %}
%}

operand indOffL(iRegP reg, immLoffset off)
%{
  constraint(ALLOC_IN_RC(ptr_reg));
  match(AddP reg off);
  op_cost(0);
  format %{ "[$reg, $off]" %}
  interface(MEMORY_INTER) %{
    base($reg);
    index(0xffffffff);
    scale(0x0);
    disp($off);
  %}
%}

operand indOffL1(iRegP reg, immLoffset1 off)
%{
  constraint(ALLOC_IN_RC(ptr_reg));
  match(AddP reg off);
  op_cost(0);
  format %{ "[$reg, $off]" %}
  interface(MEMORY_INTER) %{
    base($reg);
    index(0xffffffff);
    scale(0x0);
    disp($off);
  %}
%}

operand indOffL2(iRegP reg, immLoffset2 off)
%{
  constraint(ALLOC_IN_RC(ptr_reg));
  match(AddP reg off);
  op_cost(0);
  format %{ "[$reg, $off]" %}
  interface(MEMORY_INTER) %{
    base($reg);
    index(0xffffffff);
    scale(0x0);
    disp($off);
  %}
%}

operand indOffL4(iRegP reg, immLoffset4 off)
%{
  constraint(ALLOC_IN_RC(ptr_reg));
  match(AddP reg off);
  op_cost(0);
  format %{ "[$reg, $off]" %}
  interface(MEMORY_INTER) %{
    base($reg);
    index(0xffffffff);
    scale(0x0);
    disp($off);
  %}
%}

operand indOffL8(iRegP reg, immLoffset8 off)
%{
  constraint(ALLOC_IN_RC(ptr_reg));
  match(AddP reg off);
  op_cost(0);
  format %{ "[$reg, $off]" %}
  interface(MEMORY_INTER) %{
    base($reg);
    index(0xffffffff);
    scale(0x0);
    disp($off);
  %}
%}

operand indOffL16(iRegP reg, immLoffset16 off)
%{
  constraint(ALLOC_IN_RC(ptr_reg));
  match(AddP reg off);
  op_cost(0);
  format %{ "[$reg, $off]" %}
  interface(MEMORY_INTER) %{
    base($reg);
    index(0xffffffff);
    scale(0x0);
    disp($off);
  %}
%}

operand indirectN(iRegN reg)
%{
  predicate(CompressedOops::shift() == 0);
  constraint(ALLOC_IN_RC(ptr_reg));
  match(DecodeN reg);
  op_cost(0);
  format %{ "[$reg]\t# narrow" %}
  interface(MEMORY_INTER) %{
    base($reg);
    index(0xffffffff);
    scale(0x0);
    disp(0x0);
  %}
%}

operand indIndexScaledI2LN(iRegN reg, iRegI ireg, immIScale scale)
%{
  predicate(CompressedOops::shift() == 0 && size_fits_all_mem_uses(n->as_AddP(), n->in(AddPNode::Offset)->in(2)->get_int()));
  constraint(ALLOC_IN_RC(ptr_reg));
  match(AddP (DecodeN reg) (LShiftL (ConvI2L ireg) scale));
  op_cost(0);
  format %{ "$reg, $ireg sxtw($scale), 0, I2L\t# narrow" %}
  interface(MEMORY_INTER) %{
    base($reg);
    index($ireg);
    scale($scale);
    disp(0x0);
  %}
%}

operand indIndexScaledN(iRegN reg, iRegL lreg, immIScale scale)
%{
  predicate(CompressedOops::shift() == 0 && size_fits_all_mem_uses(n->as_AddP(), n->in(AddPNode::Offset)->in(2)->get_int()));
  constraint(ALLOC_IN_RC(ptr_reg));
  match(AddP (DecodeN reg) (LShiftL lreg scale));
  op_cost(0);
  format %{ "$reg, $lreg lsl($scale)\t# narrow" %}
  interface(MEMORY_INTER) %{
    base($reg);
    index($lreg);
    scale($scale);
    disp(0x0);
  %}
%}

operand indIndexI2LN(iRegN reg, iRegI ireg)
%{
  predicate(CompressedOops::shift() == 0);
  constraint(ALLOC_IN_RC(ptr_reg));
  match(AddP (DecodeN reg) (ConvI2L ireg));
  op_cost(0);
  format %{ "$reg, $ireg, 0, I2L\t# narrow" %}
  interface(MEMORY_INTER) %{
    base($reg);
    index($ireg);
    scale(0x0);
    disp(0x0);
  %}
%}

operand indIndexN(iRegN reg, iRegL lreg)
%{
  predicate(CompressedOops::shift() == 0);
  constraint(ALLOC_IN_RC(ptr_reg));
  match(AddP (DecodeN reg) lreg);
  op_cost(0);
  format %{ "$reg, $lreg\t# narrow" %}
  interface(MEMORY_INTER) %{
    base($reg);
    index($lreg);
    scale(0x0);
    disp(0x0);
  %}
%}

operand indOffIN(iRegN reg, immIOffset off)
%{
  predicate(CompressedOops::shift() == 0);
  constraint(ALLOC_IN_RC(ptr_reg));
  match(AddP (DecodeN reg) off);
  op_cost(0);
  format %{ "[$reg, $off]\t# narrow" %}
  interface(MEMORY_INTER) %{
    base($reg);
    index(0xffffffff);
    scale(0x0);
    disp($off);
  %}
%}

operand indOffLN(iRegN reg, immLoffset off)
%{
  predicate(CompressedOops::shift() == 0);
  constraint(ALLOC_IN_RC(ptr_reg));
  match(AddP (DecodeN reg) off);
  op_cost(0);
  format %{ "[$reg, $off]\t# narrow" %}
  interface(MEMORY_INTER) %{
    base($reg);
    index(0xffffffff);
    scale(0x0);
    disp($off);
  %}
%}



// AArch64 opto stubs need to write to the pc slot in the thread anchor
operand thread_anchor_pc(thread_RegP reg, immL_pc_off off)
%{
  constraint(ALLOC_IN_RC(ptr_reg));
  match(AddP reg off);
  op_cost(0);
  format %{ "[$reg, $off]" %}
  interface(MEMORY_INTER) %{
    base($reg);
    index(0xffffffff);
    scale(0x0);
    disp($off);
  %}
%}

//----------Special Memory Operands--------------------------------------------
// Stack Slot Operand - This operand is used for loading and storing temporary
//                      values on the stack where a match requires a value to
//                      flow through memory.
operand stackSlotP(sRegP reg)
%{
  constraint(ALLOC_IN_RC(stack_slots));
  op_cost(100);
  // No match rule because this operand is only generated in matching
  // match(RegP);
  format %{ "[$reg]" %}
  interface(MEMORY_INTER) %{
    base(0x1e);  // RSP
    index(0x0);  // No Index
    scale(0x0);  // No Scale
    disp($reg);  // Stack Offset
  %}
%}

operand stackSlotI(sRegI reg)
%{
  constraint(ALLOC_IN_RC(stack_slots));
  // No match rule because this operand is only generated in matching
  // match(RegI);
  format %{ "[$reg]" %}
  interface(MEMORY_INTER) %{
    base(0x1e);  // RSP
    index(0x0);  // No Index
    scale(0x0);  // No Scale
    disp($reg);  // Stack Offset
  %}
%}

operand stackSlotF(sRegF reg)
%{
  constraint(ALLOC_IN_RC(stack_slots));
  // No match rule because this operand is only generated in matching
  // match(RegF);
  format %{ "[$reg]" %}
  interface(MEMORY_INTER) %{
    base(0x1e);  // RSP
    index(0x0);  // No Index
    scale(0x0);  // No Scale
    disp($reg);  // Stack Offset
  %}
%}

operand stackSlotD(sRegD reg)
%{
  constraint(ALLOC_IN_RC(stack_slots));
  // No match rule because this operand is only generated in matching
  // match(RegD);
  format %{ "[$reg]" %}
  interface(MEMORY_INTER) %{
    base(0x1e);  // RSP
    index(0x0);  // No Index
    scale(0x0);  // No Scale
    disp($reg);  // Stack Offset
  %}
%}

operand stackSlotL(sRegL reg)
%{
  constraint(ALLOC_IN_RC(stack_slots));
  // No match rule because this operand is only generated in matching
  // match(RegL);
  format %{ "[$reg]" %}
  interface(MEMORY_INTER) %{
    base(0x1e);  // RSP
    index(0x0);  // No Index
    scale(0x0);  // No Scale
    disp($reg);  // Stack Offset
  %}
%}

// Operands for expressing Control Flow
// NOTE: Label is a predefined operand which should not be redefined in
//       the AD file. It is generically handled within the ADLC.

//----------Conditional Branch Operands----------------------------------------
// Comparison Op  - This is the operation of the comparison, and is limited to
//                  the following set of codes:
//                  L (<), LE (<=), G (>), GE (>=), E (==), NE (!=)
//
// Other attributes of the comparison, such as unsignedness, are specified
// by the comparison instruction that sets a condition code flags register.
// That result is represented by a flags operand whose subtype is appropriate
// to the unsignedness (etc.) of the comparison.
//
// Later, the instruction which matches both the Comparison Op (a Bool) and
// the flags (produced by the Cmp) specifies the coding of the comparison op
// by matching a specific subtype of Bool operand below, such as cmpOpU.

// used for signed integral comparisons and fp comparisons

operand cmpOp()
%{
  match(Bool);

  format %{ "" %}
  interface(COND_INTER) %{
    equal(0x0, "eq");
    not_equal(0x1, "ne");
    less(0xb, "lt");
    greater_equal(0xa, "ge");
    less_equal(0xd, "le");
    greater(0xc, "gt");
    overflow(0x6, "vs");
    no_overflow(0x7, "vc");
  %}
%}

// used for unsigned integral comparisons

operand cmpOpU()
%{
  match(Bool);

  format %{ "" %}
  interface(COND_INTER) %{
    equal(0x0, "eq");
    not_equal(0x1, "ne");
    less(0x3, "lo");
    greater_equal(0x2, "hs");
    less_equal(0x9, "ls");
    greater(0x8, "hi");
    overflow(0x6, "vs");
    no_overflow(0x7, "vc");
  %}
%}

// used for certain integral comparisons which can be
// converted to cbxx or tbxx instructions

operand cmpOpEqNe()
%{
  match(Bool);
  op_cost(0);
  predicate(n->as_Bool()->_test._test == BoolTest::ne
            || n->as_Bool()->_test._test == BoolTest::eq);

  format %{ "" %}
  interface(COND_INTER) %{
    equal(0x0, "eq");
    not_equal(0x1, "ne");
    less(0xb, "lt");
    greater_equal(0xa, "ge");
    less_equal(0xd, "le");
    greater(0xc, "gt");
    overflow(0x6, "vs");
    no_overflow(0x7, "vc");
  %}
%}

// used for certain integral comparisons which can be
// converted to cbxx or tbxx instructions

operand cmpOpLtGe()
%{
  match(Bool);
  op_cost(0);

  predicate(n->as_Bool()->_test._test == BoolTest::lt
            || n->as_Bool()->_test._test == BoolTest::ge);

  format %{ "" %}
  interface(COND_INTER) %{
    equal(0x0, "eq");
    not_equal(0x1, "ne");
    less(0xb, "lt");
    greater_equal(0xa, "ge");
    less_equal(0xd, "le");
    greater(0xc, "gt");
    overflow(0x6, "vs");
    no_overflow(0x7, "vc");
  %}
%}

// used for certain unsigned integral comparisons which can be
// converted to cbxx or tbxx instructions

operand cmpOpUEqNeLtGe()
%{
  match(Bool);
  op_cost(0);

  predicate(n->as_Bool()->_test._test == BoolTest::eq
            || n->as_Bool()->_test._test == BoolTest::ne
            || n->as_Bool()->_test._test == BoolTest::lt
            || n->as_Bool()->_test._test == BoolTest::ge);

  format %{ "" %}
  interface(COND_INTER) %{
    equal(0x0, "eq");
    not_equal(0x1, "ne");
    less(0xb, "lt");
    greater_equal(0xa, "ge");
    less_equal(0xd, "le");
    greater(0xc, "gt");
    overflow(0x6, "vs");
    no_overflow(0x7, "vc");
  %}
%}

// Special operand allowing long args to int ops to be truncated for free

operand iRegL2I(iRegL reg) %{

  op_cost(0);

  match(ConvL2I reg);

  format %{ "l2i($reg)" %}

  interface(REG_INTER)
%}

opclass vmem2(indirect, indIndex, indOffI2, indOffL2);
opclass vmem4(indirect, indIndex, indOffI4, indOffL4);
opclass vmem8(indirect, indIndex, indOffI8, indOffL8);
opclass vmem16(indirect, indIndex, indOffI16, indOffL16);

//----------OPERAND CLASSES----------------------------------------------------
// Operand Classes are groups of operands that are used as to simplify
// instruction definitions by not requiring the AD writer to specify
// separate instructions for every form of operand when the
// instruction accepts multiple operand types with the same basic
// encoding and format. The classic case of this is memory operands.

// memory is used to define read/write location for load/store
// instruction defs. we can turn a memory op into an Address

opclass memory1(indirect, indIndexScaled, indIndexScaledI2L, indIndexI2L, indIndex, indOffI1, indOffL1,
               indirectN, indIndexScaledN, indIndexScaledI2LN, indIndexI2LN, indIndexN);

opclass memory2(indirect, indIndexScaled, indIndexScaledI2L, indIndexI2L, indIndex, indOffI2, indOffL2,
               indirectN, indIndexScaledN, indIndexScaledI2LN, indIndexI2LN, indIndexN);

opclass memory4(indirect, indIndexScaled, indIndexScaledI2L, indIndexI2L, indIndex, indOffI4, indOffL4,
               indirectN, indIndexScaledN, indIndexScaledI2LN, indIndexI2LN, indIndexN, indOffIN, indOffLN);

opclass memory8(indirect, indIndexScaled, indIndexScaledI2L, indIndexI2L, indIndex, indOffI8, indOffL8,
               indirectN, indIndexScaledN, indIndexScaledI2LN, indIndexI2LN, indIndexN, indOffIN, indOffLN);

// All of the memory operands. For the pipeline description.
opclass memory(indirect, indIndexScaled, indIndexScaledI2L, indIndexI2L, indIndex,
               indOffI1, indOffL1, indOffI2, indOffL2, indOffI4, indOffL4, indOffI8, indOffL8,
               indirectN, indIndexScaledN, indIndexScaledI2LN, indIndexI2LN, indIndexN, indOffIN, indOffLN);


// iRegIorL2I is used for src inputs in rules for 32 bit int (I)
// operations. it allows the src to be either an iRegI or a (ConvL2I
// iRegL). in the latter case the l2i normally planted for a ConvL2I
// can be elided because the 32-bit instruction will just employ the
// lower 32 bits anyway.
//
// n.b. this does not elide all L2I conversions. if the truncated
// value is consumed by more than one operation then the ConvL2I
// cannot be bundled into the consuming nodes so an l2i gets planted
// (actually a movw $dst $src) and the downstream instructions consume
// the result of the l2i as an iRegI input. That's a shame since the
// movw is actually redundant but its not too costly.

opclass iRegIorL2I(iRegI, iRegL2I);

//----------PIPELINE-----------------------------------------------------------
// Rules which define the behavior of the target architectures pipeline.

// For specific pipelines, eg A53, define the stages of that pipeline
//pipe_desc(ISS, EX1, EX2, WR);
#define ISS S0
#define EX1 S1
#define EX2 S2
#define WR  S3

// Integer ALU reg operation
pipeline %{

attributes %{
  // ARM instructions are of fixed length
  fixed_size_instructions;        // Fixed size instructions TODO does
  max_instructions_per_bundle = 4;   // A53 = 2, A57 = 4
  // ARM instructions come in 32-bit word units
  instruction_unit_size = 4;         // An instruction is 4 bytes long
  instruction_fetch_unit_size = 64;  // The processor fetches one line
  instruction_fetch_units = 1;       // of 64 bytes

  // List of nop instructions
  nops( MachNop );
%}

// We don't use an actual pipeline model so don't care about resources
// or description. we do use pipeline classes to introduce fixed
// latencies

//----------RESOURCES----------------------------------------------------------
// Resources are the functional units available to the machine

resources( INS0, INS1, INS01 = INS0 | INS1,
           ALU0, ALU1, ALU = ALU0 | ALU1,
           MAC,
           DIV,
           BRANCH,
           LDST,
           NEON_FP);

//----------PIPELINE DESCRIPTION-----------------------------------------------
// Pipeline Description specifies the stages in the machine's pipeline

// Define the pipeline as a generic 6 stage pipeline
pipe_desc(S0, S1, S2, S3, S4, S5);

//----------PIPELINE CLASSES---------------------------------------------------
// Pipeline Classes describe the stages in which input and output are
// referenced by the hardware pipeline.

pipe_class fp_dop_reg_reg_s(vRegF dst, vRegF src1, vRegF src2)
%{
  single_instruction;
  src1   : S1(read);
  src2   : S2(read);
  dst    : S5(write);
  INS01  : ISS;
  NEON_FP : S5;
%}

pipe_class fp_dop_reg_reg_d(vRegD dst, vRegD src1, vRegD src2)
%{
  single_instruction;
  src1   : S1(read);
  src2   : S2(read);
  dst    : S5(write);
  INS01  : ISS;
  NEON_FP : S5;
%}

pipe_class fp_uop_s(vRegF dst, vRegF src)
%{
  single_instruction;
  src    : S1(read);
  dst    : S5(write);
  INS01  : ISS;
  NEON_FP : S5;
%}

pipe_class fp_uop_d(vRegD dst, vRegD src)
%{
  single_instruction;
  src    : S1(read);
  dst    : S5(write);
  INS01  : ISS;
  NEON_FP : S5;
%}

pipe_class fp_d2f(vRegF dst, vRegD src)
%{
  single_instruction;
  src    : S1(read);
  dst    : S5(write);
  INS01  : ISS;
  NEON_FP : S5;
%}

pipe_class fp_f2d(vRegD dst, vRegF src)
%{
  single_instruction;
  src    : S1(read);
  dst    : S5(write);
  INS01  : ISS;
  NEON_FP : S5;
%}

pipe_class fp_f2i(iRegINoSp dst, vRegF src)
%{
  single_instruction;
  src    : S1(read);
  dst    : S5(write);
  INS01  : ISS;
  NEON_FP : S5;
%}

pipe_class fp_f2l(iRegLNoSp dst, vRegF src)
%{
  single_instruction;
  src    : S1(read);
  dst    : S5(write);
  INS01  : ISS;
  NEON_FP : S5;
%}

pipe_class fp_i2f(vRegF dst, iRegIorL2I src)
%{
  single_instruction;
  src    : S1(read);
  dst    : S5(write);
  INS01  : ISS;
  NEON_FP : S5;
%}

pipe_class fp_l2f(vRegF dst, iRegL src)
%{
  single_instruction;
  src    : S1(read);
  dst    : S5(write);
  INS01  : ISS;
  NEON_FP : S5;
%}

pipe_class fp_d2i(iRegINoSp dst, vRegD src)
%{
  single_instruction;
  src    : S1(read);
  dst    : S5(write);
  INS01  : ISS;
  NEON_FP : S5;
%}

pipe_class fp_d2l(iRegLNoSp dst, vRegD src)
%{
  single_instruction;
  src    : S1(read);
  dst    : S5(write);
  INS01  : ISS;
  NEON_FP : S5;
%}

pipe_class fp_i2d(vRegD dst, iRegIorL2I src)
%{
  single_instruction;
  src    : S1(read);
  dst    : S5(write);
  INS01  : ISS;
  NEON_FP : S5;
%}

pipe_class fp_l2d(vRegD dst, iRegIorL2I src)
%{
  single_instruction;
  src    : S1(read);
  dst    : S5(write);
  INS01  : ISS;
  NEON_FP : S5;
%}

pipe_class fp_div_s(vRegF dst, vRegF src1, vRegF src2)
%{
  single_instruction;
  src1   : S1(read);
  src2   : S2(read);
  dst    : S5(write);
  INS0   : ISS;
  NEON_FP : S5;
%}

pipe_class fp_div_d(vRegD dst, vRegD src1, vRegD src2)
%{
  single_instruction;
  src1   : S1(read);
  src2   : S2(read);
  dst    : S5(write);
  INS0   : ISS;
  NEON_FP : S5;
%}

pipe_class fp_cond_reg_reg_s(vRegF dst, vRegF src1, vRegF src2, rFlagsReg cr)
%{
  single_instruction;
  cr     : S1(read);
  src1   : S1(read);
  src2   : S1(read);
  dst    : S3(write);
  INS01  : ISS;
  NEON_FP : S3;
%}

pipe_class fp_cond_reg_reg_d(vRegD dst, vRegD src1, vRegD src2, rFlagsReg cr)
%{
  single_instruction;
  cr     : S1(read);
  src1   : S1(read);
  src2   : S1(read);
  dst    : S3(write);
  INS01  : ISS;
  NEON_FP : S3;
%}

pipe_class fp_imm_s(vRegF dst)
%{
  single_instruction;
  dst    : S3(write);
  INS01  : ISS;
  NEON_FP : S3;
%}

pipe_class fp_imm_d(vRegD dst)
%{
  single_instruction;
  dst    : S3(write);
  INS01  : ISS;
  NEON_FP : S3;
%}

pipe_class fp_load_constant_s(vRegF dst)
%{
  single_instruction;
  dst    : S4(write);
  INS01  : ISS;
  NEON_FP : S4;
%}

pipe_class fp_load_constant_d(vRegD dst)
%{
  single_instruction;
  dst    : S4(write);
  INS01  : ISS;
  NEON_FP : S4;
%}

pipe_class vmul64(vecD dst, vecD src1, vecD src2)
%{
  single_instruction;
  dst    : S5(write);
  src1   : S1(read);
  src2   : S1(read);
  INS01  : ISS;
  NEON_FP : S5;
%}

pipe_class vmul128(vecX dst, vecX src1, vecX src2)
%{
  single_instruction;
  dst    : S5(write);
  src1   : S1(read);
  src2   : S1(read);
  INS0   : ISS;
  NEON_FP : S5;
%}

pipe_class vmla64(vecD dst, vecD src1, vecD src2)
%{
  single_instruction;
  dst    : S5(write);
  src1   : S1(read);
  src2   : S1(read);
  dst    : S1(read);
  INS01  : ISS;
  NEON_FP : S5;
%}

pipe_class vmla128(vecX dst, vecX src1, vecX src2)
%{
  single_instruction;
  dst    : S5(write);
  src1   : S1(read);
  src2   : S1(read);
  dst    : S1(read);
  INS0   : ISS;
  NEON_FP : S5;
%}

pipe_class vdop64(vecD dst, vecD src1, vecD src2)
%{
  single_instruction;
  dst    : S4(write);
  src1   : S2(read);
  src2   : S2(read);
  INS01  : ISS;
  NEON_FP : S4;
%}

pipe_class vdop128(vecX dst, vecX src1, vecX src2)
%{
  single_instruction;
  dst    : S4(write);
  src1   : S2(read);
  src2   : S2(read);
  INS0   : ISS;
  NEON_FP : S4;
%}

pipe_class vlogical64(vecD dst, vecD src1, vecD src2)
%{
  single_instruction;
  dst    : S3(write);
  src1   : S2(read);
  src2   : S2(read);
  INS01  : ISS;
  NEON_FP : S3;
%}

pipe_class vlogical128(vecX dst, vecX src1, vecX src2)
%{
  single_instruction;
  dst    : S3(write);
  src1   : S2(read);
  src2   : S2(read);
  INS0   : ISS;
  NEON_FP : S3;
%}

pipe_class vshift64(vecD dst, vecD src, vecX shift)
%{
  single_instruction;
  dst    : S3(write);
  src    : S1(read);
  shift  : S1(read);
  INS01  : ISS;
  NEON_FP : S3;
%}

pipe_class vshift128(vecX dst, vecX src, vecX shift)
%{
  single_instruction;
  dst    : S3(write);
  src    : S1(read);
  shift  : S1(read);
  INS0   : ISS;
  NEON_FP : S3;
%}

pipe_class vshift64_imm(vecD dst, vecD src, immI shift)
%{
  single_instruction;
  dst    : S3(write);
  src    : S1(read);
  INS01  : ISS;
  NEON_FP : S3;
%}

pipe_class vshift128_imm(vecX dst, vecX src, immI shift)
%{
  single_instruction;
  dst    : S3(write);
  src    : S1(read);
  INS0   : ISS;
  NEON_FP : S3;
%}

pipe_class vdop_fp64(vecD dst, vecD src1, vecD src2)
%{
  single_instruction;
  dst    : S5(write);
  src1   : S1(read);
  src2   : S1(read);
  INS01  : ISS;
  NEON_FP : S5;
%}

pipe_class vdop_fp128(vecX dst, vecX src1, vecX src2)
%{
  single_instruction;
  dst    : S5(write);
  src1   : S1(read);
  src2   : S1(read);
  INS0   : ISS;
  NEON_FP : S5;
%}

pipe_class vmuldiv_fp64(vecD dst, vecD src1, vecD src2)
%{
  single_instruction;
  dst    : S5(write);
  src1   : S1(read);
  src2   : S1(read);
  INS0   : ISS;
  NEON_FP : S5;
%}

pipe_class vmuldiv_fp128(vecX dst, vecX src1, vecX src2)
%{
  single_instruction;
  dst    : S5(write);
  src1   : S1(read);
  src2   : S1(read);
  INS0   : ISS;
  NEON_FP : S5;
%}

pipe_class vsqrt_fp128(vecX dst, vecX src)
%{
  single_instruction;
  dst    : S5(write);
  src    : S1(read);
  INS0   : ISS;
  NEON_FP : S5;
%}

pipe_class vunop_fp64(vecD dst, vecD src)
%{
  single_instruction;
  dst    : S5(write);
  src    : S1(read);
  INS01  : ISS;
  NEON_FP : S5;
%}

pipe_class vunop_fp128(vecX dst, vecX src)
%{
  single_instruction;
  dst    : S5(write);
  src    : S1(read);
  INS0   : ISS;
  NEON_FP : S5;
%}

pipe_class vdup_reg_reg64(vecD dst, iRegI src)
%{
  single_instruction;
  dst    : S3(write);
  src    : S1(read);
  INS01  : ISS;
  NEON_FP : S3;
%}

pipe_class vdup_reg_reg128(vecX dst, iRegI src)
%{
  single_instruction;
  dst    : S3(write);
  src    : S1(read);
  INS01  : ISS;
  NEON_FP : S3;
%}

pipe_class vdup_reg_freg64(vecD dst, vRegF src)
%{
  single_instruction;
  dst    : S3(write);
  src    : S1(read);
  INS01  : ISS;
  NEON_FP : S3;
%}

pipe_class vdup_reg_freg128(vecX dst, vRegF src)
%{
  single_instruction;
  dst    : S3(write);
  src    : S1(read);
  INS01  : ISS;
  NEON_FP : S3;
%}

pipe_class vdup_reg_dreg128(vecX dst, vRegD src)
%{
  single_instruction;
  dst    : S3(write);
  src    : S1(read);
  INS01  : ISS;
  NEON_FP : S3;
%}

pipe_class vmovi_reg_imm64(vecD dst)
%{
  single_instruction;
  dst    : S3(write);
  INS01  : ISS;
  NEON_FP : S3;
%}

pipe_class vmovi_reg_imm128(vecX dst)
%{
  single_instruction;
  dst    : S3(write);
  INS0   : ISS;
  NEON_FP : S3;
%}

pipe_class vload_reg_mem64(vecD dst, vmem8 mem)
%{
  single_instruction;
  dst    : S5(write);
  mem    : ISS(read);
  INS01  : ISS;
  NEON_FP : S3;
%}

pipe_class vload_reg_mem128(vecX dst, vmem16 mem)
%{
  single_instruction;
  dst    : S5(write);
  mem    : ISS(read);
  INS01  : ISS;
  NEON_FP : S3;
%}

pipe_class vstore_reg_mem64(vecD src, vmem8 mem)
%{
  single_instruction;
  mem    : ISS(read);
  src    : S2(read);
  INS01  : ISS;
  NEON_FP : S3;
%}

pipe_class vstore_reg_mem128(vecD src, vmem16 mem)
%{
  single_instruction;
  mem    : ISS(read);
  src    : S2(read);
  INS01  : ISS;
  NEON_FP : S3;
%}

//------- Integer ALU operations --------------------------

// Integer ALU reg-reg operation
// Operands needed in EX1, result generated in EX2
// Eg.  ADD     x0, x1, x2
pipe_class ialu_reg_reg(iRegI dst, iRegI src1, iRegI src2)
%{
  single_instruction;
  dst    : EX2(write);
  src1   : EX1(read);
  src2   : EX1(read);
  INS01  : ISS; // Dual issue as instruction 0 or 1
  ALU    : EX2;
%}

// Integer ALU reg-reg operation with constant shift
// Shifted register must be available in LATE_ISS instead of EX1
// Eg.  ADD     x0, x1, x2, LSL #2
pipe_class ialu_reg_reg_shift(iRegI dst, iRegI src1, iRegI src2, immI shift)
%{
  single_instruction;
  dst    : EX2(write);
  src1   : EX1(read);
  src2   : ISS(read);
  INS01  : ISS;
  ALU    : EX2;
%}

// Integer ALU reg operation with constant shift
// Eg.  LSL     x0, x1, #shift
pipe_class ialu_reg_shift(iRegI dst, iRegI src1)
%{
  single_instruction;
  dst    : EX2(write);
  src1   : ISS(read);
  INS01  : ISS;
  ALU    : EX2;
%}

// Integer ALU reg-reg operation with variable shift
// Both operands must be available in LATE_ISS instead of EX1
// Result is available in EX1 instead of EX2
// Eg.  LSLV    x0, x1, x2
pipe_class ialu_reg_reg_vshift(iRegI dst, iRegI src1, iRegI src2)
%{
  single_instruction;
  dst    : EX1(write);
  src1   : ISS(read);
  src2   : ISS(read);
  INS01  : ISS;
  ALU    : EX1;
%}

// Integer ALU reg-reg operation with extract
// As for _vshift above, but result generated in EX2
// Eg.  EXTR    x0, x1, x2, #N
pipe_class ialu_reg_reg_extr(iRegI dst, iRegI src1, iRegI src2)
%{
  single_instruction;
  dst    : EX2(write);
  src1   : ISS(read);
  src2   : ISS(read);
  INS1   : ISS; // Can only dual issue as Instruction 1
  ALU    : EX1;
%}

// Integer ALU reg operation
// Eg.  NEG     x0, x1
pipe_class ialu_reg(iRegI dst, iRegI src)
%{
  single_instruction;
  dst    : EX2(write);
  src    : EX1(read);
  INS01  : ISS;
  ALU    : EX2;
%}

// Integer ALU reg mmediate operation
// Eg.  ADD     x0, x1, #N
pipe_class ialu_reg_imm(iRegI dst, iRegI src1)
%{
  single_instruction;
  dst    : EX2(write);
  src1   : EX1(read);
  INS01  : ISS;
  ALU    : EX2;
%}

// Integer ALU immediate operation (no source operands)
// Eg.  MOV     x0, #N
pipe_class ialu_imm(iRegI dst)
%{
  single_instruction;
  dst    : EX1(write);
  INS01  : ISS;
  ALU    : EX1;
%}

//------- Compare operation -------------------------------

// Compare reg-reg
// Eg.  CMP     x0, x1
pipe_class icmp_reg_reg(rFlagsReg cr, iRegI op1, iRegI op2)
%{
  single_instruction;
//  fixed_latency(16);
  cr     : EX2(write);
  op1    : EX1(read);
  op2    : EX1(read);
  INS01  : ISS;
  ALU    : EX2;
%}

// Compare reg-reg
// Eg.  CMP     x0, #N
pipe_class icmp_reg_imm(rFlagsReg cr, iRegI op1)
%{
  single_instruction;
//  fixed_latency(16);
  cr     : EX2(write);
  op1    : EX1(read);
  INS01  : ISS;
  ALU    : EX2;
%}

//------- Conditional instructions ------------------------

// Conditional no operands
// Eg.  CSINC   x0, zr, zr, <cond>
pipe_class icond_none(iRegI dst, rFlagsReg cr)
%{
  single_instruction;
  cr     : EX1(read);
  dst    : EX2(write);
  INS01  : ISS;
  ALU    : EX2;
%}

// Conditional 2 operand
// EG.  CSEL    X0, X1, X2, <cond>
pipe_class icond_reg_reg(iRegI dst, iRegI src1, iRegI src2, rFlagsReg cr)
%{
  single_instruction;
  cr     : EX1(read);
  src1   : EX1(read);
  src2   : EX1(read);
  dst    : EX2(write);
  INS01  : ISS;
  ALU    : EX2;
%}

// Conditional 2 operand
// EG.  CSEL    X0, X1, X2, <cond>
pipe_class icond_reg(iRegI dst, iRegI src, rFlagsReg cr)
%{
  single_instruction;
  cr     : EX1(read);
  src    : EX1(read);
  dst    : EX2(write);
  INS01  : ISS;
  ALU    : EX2;
%}

//------- Multiply pipeline operations --------------------

// Multiply reg-reg
// Eg.  MUL     w0, w1, w2
pipe_class imul_reg_reg(iRegI dst, iRegI src1, iRegI src2)
%{
  single_instruction;
  dst    : WR(write);
  src1   : ISS(read);
  src2   : ISS(read);
  INS01  : ISS;
  MAC    : WR;
%}

// Multiply accumulate
// Eg.  MADD    w0, w1, w2, w3
pipe_class imac_reg_reg(iRegI dst, iRegI src1, iRegI src2, iRegI src3)
%{
  single_instruction;
  dst    : WR(write);
  src1   : ISS(read);
  src2   : ISS(read);
  src3   : ISS(read);
  INS01  : ISS;
  MAC    : WR;
%}

// Eg.  MUL     w0, w1, w2
pipe_class lmul_reg_reg(iRegI dst, iRegI src1, iRegI src2)
%{
  single_instruction;
  fixed_latency(3); // Maximum latency for 64 bit mul
  dst    : WR(write);
  src1   : ISS(read);
  src2   : ISS(read);
  INS01  : ISS;
  MAC    : WR;
%}

// Multiply accumulate
// Eg.  MADD    w0, w1, w2, w3
pipe_class lmac_reg_reg(iRegI dst, iRegI src1, iRegI src2, iRegI src3)
%{
  single_instruction;
  fixed_latency(3); // Maximum latency for 64 bit mul
  dst    : WR(write);
  src1   : ISS(read);
  src2   : ISS(read);
  src3   : ISS(read);
  INS01  : ISS;
  MAC    : WR;
%}

//------- Divide pipeline operations --------------------

// Eg.  SDIV    w0, w1, w2
pipe_class idiv_reg_reg(iRegI dst, iRegI src1, iRegI src2)
%{
  single_instruction;
  fixed_latency(8); // Maximum latency for 32 bit divide
  dst    : WR(write);
  src1   : ISS(read);
  src2   : ISS(read);
  INS0   : ISS; // Can only dual issue as instruction 0
  DIV    : WR;
%}

// Eg.  SDIV    x0, x1, x2
pipe_class ldiv_reg_reg(iRegI dst, iRegI src1, iRegI src2)
%{
  single_instruction;
  fixed_latency(16); // Maximum latency for 64 bit divide
  dst    : WR(write);
  src1   : ISS(read);
  src2   : ISS(read);
  INS0   : ISS; // Can only dual issue as instruction 0
  DIV    : WR;
%}

//------- Load pipeline operations ------------------------

// Load - prefetch
// Eg.  PFRM    <mem>
pipe_class iload_prefetch(memory mem)
%{
  single_instruction;
  mem    : ISS(read);
  INS01  : ISS;
  LDST   : WR;
%}

// Load - reg, mem
// Eg.  LDR     x0, <mem>
pipe_class iload_reg_mem(iRegI dst, memory mem)
%{
  single_instruction;
  dst    : WR(write);
  mem    : ISS(read);
  INS01  : ISS;
  LDST   : WR;
%}

// Load - reg, reg
// Eg.  LDR     x0, [sp, x1]
pipe_class iload_reg_reg(iRegI dst, iRegI src)
%{
  single_instruction;
  dst    : WR(write);
  src    : ISS(read);
  INS01  : ISS;
  LDST   : WR;
%}

//------- Store pipeline operations -----------------------

// Store - zr, mem
// Eg.  STR     zr, <mem>
pipe_class istore_mem(memory mem)
%{
  single_instruction;
  mem    : ISS(read);
  INS01  : ISS;
  LDST   : WR;
%}

// Store - reg, mem
// Eg.  STR     x0, <mem>
pipe_class istore_reg_mem(iRegI src, memory mem)
%{
  single_instruction;
  mem    : ISS(read);
  src    : EX2(read);
  INS01  : ISS;
  LDST   : WR;
%}

// Store - reg, reg
// Eg. STR      x0, [sp, x1]
pipe_class istore_reg_reg(iRegI dst, iRegI src)
%{
  single_instruction;
  dst    : ISS(read);
  src    : EX2(read);
  INS01  : ISS;
  LDST   : WR;
%}

//------- Store pipeline operations -----------------------

// Branch
pipe_class pipe_branch()
%{
  single_instruction;
  INS01  : ISS;
  BRANCH : EX1;
%}

// Conditional branch
pipe_class pipe_branch_cond(rFlagsReg cr)
%{
  single_instruction;
  cr     : EX1(read);
  INS01  : ISS;
  BRANCH : EX1;
%}

// Compare & Branch
// EG.  CBZ/CBNZ
pipe_class pipe_cmp_branch(iRegI op1)
%{
  single_instruction;
  op1    : EX1(read);
  INS01  : ISS;
  BRANCH : EX1;
%}

//------- Synchronisation operations ----------------------

// Any operation requiring serialization.
// EG.  DMB/Atomic Ops/Load Acquire/Str Release
pipe_class pipe_serial()
%{
  single_instruction;
  force_serialization;
  fixed_latency(16);
  INS01  : ISS(2); // Cannot dual issue with any other instruction
  LDST   : WR;
%}

// Generic big/slow expanded idiom - also serialized
pipe_class pipe_slow()
%{
  instruction_count(10);
  multiple_bundles;
  force_serialization;
  fixed_latency(16);
  INS01  : ISS(2); // Cannot dual issue with any other instruction
  LDST   : WR;
%}

// Empty pipeline class
pipe_class pipe_class_empty()
%{
  single_instruction;
  fixed_latency(0);
%}

// Default pipeline class.
pipe_class pipe_class_default()
%{
  single_instruction;
  fixed_latency(2);
%}

// Pipeline class for compares.
pipe_class pipe_class_compare()
%{
  single_instruction;
  fixed_latency(16);
%}

// Pipeline class for memory operations.
pipe_class pipe_class_memory()
%{
  single_instruction;
  fixed_latency(16);
%}

// Pipeline class for call.
pipe_class pipe_class_call()
%{
  single_instruction;
  fixed_latency(100);
%}

// Define the class for the Nop node.
define %{
   MachNop = pipe_class_empty;
%}

%}
//----------INSTRUCTIONS-------------------------------------------------------
//
// match      -- States which machine-independent subtree may be replaced
//               by this instruction.
// ins_cost   -- The estimated cost of this instruction is used by instruction
//               selection to identify a minimum cost tree of machine
//               instructions that matches a tree of machine-independent
//               instructions.
// format     -- A string providing the disassembly for this instruction.
//               The value of an instruction's operand may be inserted
//               by referring to it with a '$' prefix.
// opcode     -- Three instruction opcodes may be provided.  These are referred
//               to within an encode class as $primary, $secondary, and $tertiary
//               rrspectively.  The primary opcode is commonly used to
//               indicate the type of machine instruction, while secondary
//               and tertiary are often used for prefix options or addressing
//               modes.
// ins_encode -- A list of encode classes with parameters. The encode class
//               name must have been defined in an 'enc_class' specification
//               in the encode section of the architecture description.

// ============================================================================
// Memory (Load/Store) Instructions

// Load Instructions

// Load Byte (8 bit signed)
instruct loadB(iRegINoSp dst, memory1 mem)
%{
  match(Set dst (LoadB mem));
  predicate(!needs_acquiring_load(n));

  ins_cost(4 * INSN_COST);
  format %{ "ldrsbw  $dst, $mem\t# byte" %}

  ins_encode(aarch64_enc_ldrsbw(dst, mem));

  ins_pipe(iload_reg_mem);
%}

// Load Byte (8 bit signed) into long
instruct loadB2L(iRegLNoSp dst, memory1 mem)
%{
  match(Set dst (ConvI2L (LoadB mem)));
  predicate(!needs_acquiring_load(n->in(1)));

  ins_cost(4 * INSN_COST);
  format %{ "ldrsb  $dst, $mem\t# byte" %}

  ins_encode(aarch64_enc_ldrsb(dst, mem));

  ins_pipe(iload_reg_mem);
%}

// Load Byte (8 bit unsigned)
instruct loadUB(iRegINoSp dst, memory1 mem)
%{
  match(Set dst (LoadUB mem));
  predicate(!needs_acquiring_load(n));

  ins_cost(4 * INSN_COST);
  format %{ "ldrbw  $dst, $mem\t# byte" %}

  ins_encode(aarch64_enc_ldrb(dst, mem));

  ins_pipe(iload_reg_mem);
%}

// Load Byte (8 bit unsigned) into long
instruct loadUB2L(iRegLNoSp dst, memory1 mem)
%{
  match(Set dst (ConvI2L (LoadUB mem)));
  predicate(!needs_acquiring_load(n->in(1)));

  ins_cost(4 * INSN_COST);
  format %{ "ldrb  $dst, $mem\t# byte" %}

  ins_encode(aarch64_enc_ldrb(dst, mem));

  ins_pipe(iload_reg_mem);
%}

// Load Short (16 bit signed)
instruct loadS(iRegINoSp dst, memory2 mem)
%{
  match(Set dst (LoadS mem));
  predicate(!needs_acquiring_load(n));

  ins_cost(4 * INSN_COST);
  format %{ "ldrshw  $dst, $mem\t# short" %}

  ins_encode(aarch64_enc_ldrshw(dst, mem));

  ins_pipe(iload_reg_mem);
%}

// Load Short (16 bit signed) into long
instruct loadS2L(iRegLNoSp dst, memory2 mem)
%{
  match(Set dst (ConvI2L (LoadS mem)));
  predicate(!needs_acquiring_load(n->in(1)));

  ins_cost(4 * INSN_COST);
  format %{ "ldrsh  $dst, $mem\t# short" %}

  ins_encode(aarch64_enc_ldrsh(dst, mem));

  ins_pipe(iload_reg_mem);
%}

// Load Char (16 bit unsigned)
instruct loadUS(iRegINoSp dst, memory2 mem)
%{
  match(Set dst (LoadUS mem));
  predicate(!needs_acquiring_load(n));

  ins_cost(4 * INSN_COST);
  format %{ "ldrh  $dst, $mem\t# short" %}

  ins_encode(aarch64_enc_ldrh(dst, mem));

  ins_pipe(iload_reg_mem);
%}

// Load Short/Char (16 bit unsigned) into long
instruct loadUS2L(iRegLNoSp dst, memory2 mem)
%{
  match(Set dst (ConvI2L (LoadUS mem)));
  predicate(!needs_acquiring_load(n->in(1)));

  ins_cost(4 * INSN_COST);
  format %{ "ldrh  $dst, $mem\t# short" %}

  ins_encode(aarch64_enc_ldrh(dst, mem));

  ins_pipe(iload_reg_mem);
%}

// Load Integer (32 bit signed)
instruct loadI(iRegINoSp dst, memory4 mem)
%{
  match(Set dst (LoadI mem));
  predicate(!needs_acquiring_load(n));

  ins_cost(4 * INSN_COST);
  format %{ "ldrw  $dst, $mem\t# int" %}

  ins_encode(aarch64_enc_ldrw(dst, mem));

  ins_pipe(iload_reg_mem);
%}

// Load Integer (32 bit signed) into long
instruct loadI2L(iRegLNoSp dst, memory4 mem)
%{
  match(Set dst (ConvI2L (LoadI mem)));
  predicate(!needs_acquiring_load(n->in(1)));

  ins_cost(4 * INSN_COST);
  format %{ "ldrsw  $dst, $mem\t# int" %}

  ins_encode(aarch64_enc_ldrsw(dst, mem));

  ins_pipe(iload_reg_mem);
%}

// Load Integer (32 bit unsigned) into long
instruct loadUI2L(iRegLNoSp dst, memory4 mem, immL_32bits mask)
%{
  match(Set dst (AndL (ConvI2L (LoadI mem)) mask));
  predicate(!needs_acquiring_load(n->in(1)->in(1)->as_Load()));

  ins_cost(4 * INSN_COST);
  format %{ "ldrw  $dst, $mem\t# int" %}

  ins_encode(aarch64_enc_ldrw(dst, mem));

  ins_pipe(iload_reg_mem);
%}

// Load Long (64 bit signed)
instruct loadL(iRegLNoSp dst, memory8 mem)
%{
  match(Set dst (LoadL mem));
  predicate(!needs_acquiring_load(n));

  ins_cost(4 * INSN_COST);
  format %{ "ldr  $dst, $mem\t# int" %}

  ins_encode(aarch64_enc_ldr(dst, mem));

  ins_pipe(iload_reg_mem);
%}

// Load Range
instruct loadRange(iRegINoSp dst, memory4 mem)
%{
  match(Set dst (LoadRange mem));

  ins_cost(4 * INSN_COST);
  format %{ "ldrw  $dst, $mem\t# range" %}

  ins_encode(aarch64_enc_ldrw(dst, mem));

  ins_pipe(iload_reg_mem);
%}

// Load Pointer
instruct loadP(iRegPNoSp dst, memory8 mem)
%{
  match(Set dst (LoadP mem));
  predicate(!needs_acquiring_load(n) && (n->as_Load()->barrier_data() == 0));

  ins_cost(4 * INSN_COST);
  format %{ "ldr  $dst, $mem\t# ptr" %}

  ins_encode(aarch64_enc_ldr(dst, mem));

  ins_pipe(iload_reg_mem);
%}

// Load Compressed Pointer
instruct loadN(iRegNNoSp dst, memory4 mem)
%{
  match(Set dst (LoadN mem));
  predicate(!needs_acquiring_load(n));

  ins_cost(4 * INSN_COST);
  format %{ "ldrw  $dst, $mem\t# compressed ptr" %}

  ins_encode(aarch64_enc_ldrw(dst, mem));

  ins_pipe(iload_reg_mem);
%}

// Load Klass Pointer
instruct loadKlass(iRegPNoSp dst, memory8 mem)
%{
  match(Set dst (LoadKlass mem));
  predicate(!needs_acquiring_load(n));

  ins_cost(4 * INSN_COST);
  format %{ "ldr  $dst, $mem\t# class" %}

  ins_encode(aarch64_enc_ldr(dst, mem));

  ins_pipe(iload_reg_mem);
%}

// Load Narrow Klass Pointer
instruct loadNKlass(iRegNNoSp dst, memory4 mem)
%{
  match(Set dst (LoadNKlass mem));
  predicate(!needs_acquiring_load(n));

  ins_cost(4 * INSN_COST);
  format %{ "ldrw  $dst, $mem\t# compressed class ptr" %}

  ins_encode(aarch64_enc_ldrw(dst, mem));

  ins_pipe(iload_reg_mem);
%}

// Load Float
instruct loadF(vRegF dst, memory4 mem)
%{
  match(Set dst (LoadF mem));
  predicate(!needs_acquiring_load(n));

  ins_cost(4 * INSN_COST);
  format %{ "ldrs  $dst, $mem\t# float" %}

  ins_encode( aarch64_enc_ldrs(dst, mem) );

  ins_pipe(pipe_class_memory);
%}

// Load Double
instruct loadD(vRegD dst, memory8 mem)
%{
  match(Set dst (LoadD mem));
  predicate(!needs_acquiring_load(n));

  ins_cost(4 * INSN_COST);
  format %{ "ldrd  $dst, $mem\t# double" %}

  ins_encode( aarch64_enc_ldrd(dst, mem) );

  ins_pipe(pipe_class_memory);
%}


// Load Int Constant
instruct loadConI(iRegINoSp dst, immI src)
%{
  match(Set dst src);

  ins_cost(INSN_COST);
  format %{ "mov $dst, $src\t# int" %}

  ins_encode( aarch64_enc_movw_imm(dst, src) );

  ins_pipe(ialu_imm);
%}

// Load Long Constant
instruct loadConL(iRegLNoSp dst, immL src)
%{
  match(Set dst src);

  ins_cost(INSN_COST);
  format %{ "mov $dst, $src\t# long" %}

  ins_encode( aarch64_enc_mov_imm(dst, src) );

  ins_pipe(ialu_imm);
%}

// Load Pointer Constant

instruct loadConP(iRegPNoSp dst, immP con)
%{
  match(Set dst con);

  ins_cost(INSN_COST * 4);
  format %{
    "mov  $dst, $con\t# ptr\n\t"
  %}

  ins_encode(aarch64_enc_mov_p(dst, con));

  ins_pipe(ialu_imm);
%}

// Load Null Pointer Constant

instruct loadConP0(iRegPNoSp dst, immP0 con)
%{
  match(Set dst con);

  ins_cost(INSN_COST);
  format %{ "mov  $dst, $con\t# NULL ptr" %}

  ins_encode(aarch64_enc_mov_p0(dst, con));

  ins_pipe(ialu_imm);
%}

// Load Pointer Constant One

instruct loadConP1(iRegPNoSp dst, immP_1 con)
%{
  match(Set dst con);

  ins_cost(INSN_COST);
  format %{ "mov  $dst, $con\t# NULL ptr" %}

  ins_encode(aarch64_enc_mov_p1(dst, con));

  ins_pipe(ialu_imm);
%}

// Load Byte Map Base Constant

instruct loadByteMapBase(iRegPNoSp dst, immByteMapBase con)
%{
  match(Set dst con);

  ins_cost(INSN_COST);
  format %{ "adr  $dst, $con\t# Byte Map Base" %}

  ins_encode(aarch64_enc_mov_byte_map_base(dst, con));

  ins_pipe(ialu_imm);
%}

// Load Narrow Pointer Constant

instruct loadConN(iRegNNoSp dst, immN con)
%{
  match(Set dst con);

  ins_cost(INSN_COST * 4);
  format %{ "mov  $dst, $con\t# compressed ptr" %}

  ins_encode(aarch64_enc_mov_n(dst, con));

  ins_pipe(ialu_imm);
%}

// Load Narrow Null Pointer Constant

instruct loadConN0(iRegNNoSp dst, immN0 con)
%{
  match(Set dst con);

  ins_cost(INSN_COST);
  format %{ "mov  $dst, $con\t# compressed NULL ptr" %}

  ins_encode(aarch64_enc_mov_n0(dst, con));

  ins_pipe(ialu_imm);
%}

// Load Narrow Klass Constant

instruct loadConNKlass(iRegNNoSp dst, immNKlass con)
%{
  match(Set dst con);

  ins_cost(INSN_COST);
  format %{ "mov  $dst, $con\t# compressed klass ptr" %}

  ins_encode(aarch64_enc_mov_nk(dst, con));

  ins_pipe(ialu_imm);
%}

// Load Packed Float Constant

instruct loadConF_packed(vRegF dst, immFPacked con) %{
  match(Set dst con);
  ins_cost(INSN_COST * 4);
  format %{ "fmovs  $dst, $con"%}
  ins_encode %{
    __ fmovs(as_FloatRegister($dst$$reg), (double)$con$$constant);
  %}

  ins_pipe(fp_imm_s);
%}

// Load Float Constant

instruct loadConF(vRegF dst, immF con) %{
  match(Set dst con);

  ins_cost(INSN_COST * 4);

  format %{
    "ldrs $dst, [$constantaddress]\t# load from constant table: float=$con\n\t"
  %}

  ins_encode %{
    __ ldrs(as_FloatRegister($dst$$reg), $constantaddress($con));
  %}

  ins_pipe(fp_load_constant_s);
%}

// Load Packed Double Constant

instruct loadConD_packed(vRegD dst, immDPacked con) %{
  match(Set dst con);
  ins_cost(INSN_COST);
  format %{ "fmovd  $dst, $con"%}
  ins_encode %{
    __ fmovd(as_FloatRegister($dst$$reg), $con$$constant);
  %}

  ins_pipe(fp_imm_d);
%}

// Load Double Constant

instruct loadConD(vRegD dst, immD con) %{
  match(Set dst con);

  ins_cost(INSN_COST * 5);
  format %{
    "ldrd $dst, [$constantaddress]\t# load from constant table: float=$con\n\t"
  %}

  ins_encode %{
    __ ldrd(as_FloatRegister($dst$$reg), $constantaddress($con));
  %}

  ins_pipe(fp_load_constant_d);
%}

// Store Instructions

// Store CMS card-mark Immediate
instruct storeimmCM0(immI0 zero, memory1 mem)
%{
  match(Set mem (StoreCM mem zero));

  ins_cost(INSN_COST);
  format %{ "storestore (elided)\n\t"
            "strb zr, $mem\t# byte" %}

  ins_encode(aarch64_enc_strb0(mem));

  ins_pipe(istore_mem);
%}

// Store CMS card-mark Immediate with intervening StoreStore
// needed when using CMS with no conditional card marking
instruct storeimmCM0_ordered(immI0 zero, memory1 mem)
%{
  match(Set mem (StoreCM mem zero));

  ins_cost(INSN_COST * 2);
  format %{ "storestore\n\t"
            "dmb ishst"
            "\n\tstrb zr, $mem\t# byte" %}

  ins_encode(aarch64_enc_strb0_ordered(mem));

  ins_pipe(istore_mem);
%}

// Store Byte
instruct storeB(iRegIorL2I src, memory1 mem)
%{
  match(Set mem (StoreB mem src));
  predicate(!needs_releasing_store(n));

  ins_cost(INSN_COST);
  format %{ "strb  $src, $mem\t# byte" %}

  ins_encode(aarch64_enc_strb(src, mem));

  ins_pipe(istore_reg_mem);
%}


instruct storeimmB0(immI0 zero, memory1 mem)
%{
  match(Set mem (StoreB mem zero));
  predicate(!needs_releasing_store(n));

  ins_cost(INSN_COST);
  format %{ "strb rscractch2, $mem\t# byte" %}

  ins_encode(aarch64_enc_strb0(mem));

  ins_pipe(istore_mem);
%}

// Store Char/Short
instruct storeC(iRegIorL2I src, memory2 mem)
%{
  match(Set mem (StoreC mem src));
  predicate(!needs_releasing_store(n));

  ins_cost(INSN_COST);
  format %{ "strh  $src, $mem\t# short" %}

  ins_encode(aarch64_enc_strh(src, mem));

  ins_pipe(istore_reg_mem);
%}

instruct storeimmC0(immI0 zero, memory2 mem)
%{
  match(Set mem (StoreC mem zero));
  predicate(!needs_releasing_store(n));

  ins_cost(INSN_COST);
  format %{ "strh  zr, $mem\t# short" %}

  ins_encode(aarch64_enc_strh0(mem));

  ins_pipe(istore_mem);
%}

// Store Integer

instruct storeI(iRegIorL2I src, memory4 mem)
%{
  match(Set mem(StoreI mem src));
  predicate(!needs_releasing_store(n));

  ins_cost(INSN_COST);
  format %{ "strw  $src, $mem\t# int" %}

  ins_encode(aarch64_enc_strw(src, mem));

  ins_pipe(istore_reg_mem);
%}

instruct storeimmI0(immI0 zero, memory4 mem)
%{
  match(Set mem(StoreI mem zero));
  predicate(!needs_releasing_store(n));

  ins_cost(INSN_COST);
  format %{ "strw  zr, $mem\t# int" %}

  ins_encode(aarch64_enc_strw0(mem));

  ins_pipe(istore_mem);
%}

// Store Long (64 bit signed)
instruct storeL(iRegL src, memory8 mem)
%{
  match(Set mem (StoreL mem src));
  predicate(!needs_releasing_store(n));

  ins_cost(INSN_COST);
  format %{ "str  $src, $mem\t# int" %}

  ins_encode(aarch64_enc_str(src, mem));

  ins_pipe(istore_reg_mem);
%}

// Store Long (64 bit signed)
instruct storeimmL0(immL0 zero, memory8 mem)
%{
  match(Set mem (StoreL mem zero));
  predicate(!needs_releasing_store(n));

  ins_cost(INSN_COST);
  format %{ "str  zr, $mem\t# int" %}

  ins_encode(aarch64_enc_str0(mem));

  ins_pipe(istore_mem);
%}

// Store Pointer
instruct storeP(iRegP src, memory8 mem)
%{
  match(Set mem (StoreP mem src));
  predicate(!needs_releasing_store(n));

  ins_cost(INSN_COST);
  format %{ "str  $src, $mem\t# ptr" %}

  ins_encode(aarch64_enc_str(src, mem));

  ins_pipe(istore_reg_mem);
%}

// Store Pointer
instruct storeimmP0(immP0 zero, memory8 mem)
%{
  match(Set mem (StoreP mem zero));
  predicate(!needs_releasing_store(n));

  ins_cost(INSN_COST);
  format %{ "str zr, $mem\t# ptr" %}

  ins_encode(aarch64_enc_str0(mem));

  ins_pipe(istore_mem);
%}

// Store Compressed Pointer
instruct storeN(iRegN src, memory4 mem)
%{
  match(Set mem (StoreN mem src));
  predicate(!needs_releasing_store(n));

  ins_cost(INSN_COST);
  format %{ "strw  $src, $mem\t# compressed ptr" %}

  ins_encode(aarch64_enc_strw(src, mem));

  ins_pipe(istore_reg_mem);
%}

instruct storeImmN0(immN0 zero, memory4 mem)
%{
  match(Set mem (StoreN mem zero));
  predicate(!needs_releasing_store(n));

  ins_cost(INSN_COST);
  format %{ "strw  zr, $mem\t# compressed ptr" %}

  ins_encode(aarch64_enc_strw0(mem));

  ins_pipe(istore_mem);
%}

// Store Float
instruct storeF(vRegF src, memory4 mem)
%{
  match(Set mem (StoreF mem src));
  predicate(!needs_releasing_store(n));

  ins_cost(INSN_COST);
  format %{ "strs  $src, $mem\t# float" %}

  ins_encode( aarch64_enc_strs(src, mem) );

  ins_pipe(pipe_class_memory);
%}

// TODO
// implement storeImmF0 and storeFImmPacked

// Store Double
instruct storeD(vRegD src, memory8 mem)
%{
  match(Set mem (StoreD mem src));
  predicate(!needs_releasing_store(n));

  ins_cost(INSN_COST);
  format %{ "strd  $src, $mem\t# double" %}

  ins_encode( aarch64_enc_strd(src, mem) );

  ins_pipe(pipe_class_memory);
%}

// Store Compressed Klass Pointer
instruct storeNKlass(iRegN src, memory4 mem)
%{
  predicate(!needs_releasing_store(n));
  match(Set mem (StoreNKlass mem src));

  ins_cost(INSN_COST);
  format %{ "strw  $src, $mem\t# compressed klass ptr" %}

  ins_encode(aarch64_enc_strw(src, mem));

  ins_pipe(istore_reg_mem);
%}

// TODO
// implement storeImmD0 and storeDImmPacked

// prefetch instructions
// Must be safe to execute with invalid address (cannot fault).

instruct prefetchalloc( memory8 mem ) %{
  match(PrefetchAllocation mem);

  ins_cost(INSN_COST);
  format %{ "prfm $mem, PSTL1KEEP\t# Prefetch into level 1 cache write keep" %}

  ins_encode( aarch64_enc_prefetchw(mem) );

  ins_pipe(iload_prefetch);
%}

//  ---------------- volatile loads and stores ----------------

// Load Byte (8 bit signed)
instruct loadB_volatile(iRegINoSp dst, /* sync_memory*/indirect mem)
%{
  match(Set dst (LoadB mem));

  ins_cost(VOLATILE_REF_COST);
  format %{ "ldarsb  $dst, $mem\t# byte" %}

  ins_encode(aarch64_enc_ldarsb(dst, mem));

  ins_pipe(pipe_serial);
%}

// Load Byte (8 bit signed) into long
instruct loadB2L_volatile(iRegLNoSp dst, /* sync_memory*/indirect mem)
%{
  match(Set dst (ConvI2L (LoadB mem)));

  ins_cost(VOLATILE_REF_COST);
  format %{ "ldarsb  $dst, $mem\t# byte" %}

  ins_encode(aarch64_enc_ldarsb(dst, mem));

  ins_pipe(pipe_serial);
%}

// Load Byte (8 bit unsigned)
instruct loadUB_volatile(iRegINoSp dst, /* sync_memory*/indirect mem)
%{
  match(Set dst (LoadUB mem));

  ins_cost(VOLATILE_REF_COST);
  format %{ "ldarb  $dst, $mem\t# byte" %}

  ins_encode(aarch64_enc_ldarb(dst, mem));

  ins_pipe(pipe_serial);
%}

// Load Byte (8 bit unsigned) into long
instruct loadUB2L_volatile(iRegLNoSp dst, /* sync_memory*/indirect mem)
%{
  match(Set dst (ConvI2L (LoadUB mem)));

  ins_cost(VOLATILE_REF_COST);
  format %{ "ldarb  $dst, $mem\t# byte" %}

  ins_encode(aarch64_enc_ldarb(dst, mem));

  ins_pipe(pipe_serial);
%}

// Load Short (16 bit signed)
instruct loadS_volatile(iRegINoSp dst, /* sync_memory*/indirect mem)
%{
  match(Set dst (LoadS mem));

  ins_cost(VOLATILE_REF_COST);
  format %{ "ldarshw  $dst, $mem\t# short" %}

  ins_encode(aarch64_enc_ldarshw(dst, mem));

  ins_pipe(pipe_serial);
%}

instruct loadUS_volatile(iRegINoSp dst, /* sync_memory*/indirect mem)
%{
  match(Set dst (LoadUS mem));

  ins_cost(VOLATILE_REF_COST);
  format %{ "ldarhw  $dst, $mem\t# short" %}

  ins_encode(aarch64_enc_ldarhw(dst, mem));

  ins_pipe(pipe_serial);
%}

// Load Short/Char (16 bit unsigned) into long
instruct loadUS2L_volatile(iRegLNoSp dst, /* sync_memory*/indirect mem)
%{
  match(Set dst (ConvI2L (LoadUS mem)));

  ins_cost(VOLATILE_REF_COST);
  format %{ "ldarh  $dst, $mem\t# short" %}

  ins_encode(aarch64_enc_ldarh(dst, mem));

  ins_pipe(pipe_serial);
%}

// Load Short/Char (16 bit signed) into long
instruct loadS2L_volatile(iRegLNoSp dst, /* sync_memory*/indirect mem)
%{
  match(Set dst (ConvI2L (LoadS mem)));

  ins_cost(VOLATILE_REF_COST);
  format %{ "ldarh  $dst, $mem\t# short" %}

  ins_encode(aarch64_enc_ldarsh(dst, mem));

  ins_pipe(pipe_serial);
%}

// Load Integer (32 bit signed)
instruct loadI_volatile(iRegINoSp dst, /* sync_memory*/indirect mem)
%{
  match(Set dst (LoadI mem));

  ins_cost(VOLATILE_REF_COST);
  format %{ "ldarw  $dst, $mem\t# int" %}

  ins_encode(aarch64_enc_ldarw(dst, mem));

  ins_pipe(pipe_serial);
%}

// Load Integer (32 bit unsigned) into long
instruct loadUI2L_volatile(iRegLNoSp dst, /* sync_memory*/indirect mem, immL_32bits mask)
%{
  match(Set dst (AndL (ConvI2L (LoadI mem)) mask));

  ins_cost(VOLATILE_REF_COST);
  format %{ "ldarw  $dst, $mem\t# int" %}

  ins_encode(aarch64_enc_ldarw(dst, mem));

  ins_pipe(pipe_serial);
%}

// Load Long (64 bit signed)
instruct loadL_volatile(iRegLNoSp dst, /* sync_memory*/indirect mem)
%{
  match(Set dst (LoadL mem));

  ins_cost(VOLATILE_REF_COST);
  format %{ "ldar  $dst, $mem\t# int" %}

  ins_encode(aarch64_enc_ldar(dst, mem));

  ins_pipe(pipe_serial);
%}

// Load Pointer
instruct loadP_volatile(iRegPNoSp dst, /* sync_memory*/indirect mem)
%{
  match(Set dst (LoadP mem));
  predicate(n->as_Load()->barrier_data() == 0);

  ins_cost(VOLATILE_REF_COST);
  format %{ "ldar  $dst, $mem\t# ptr" %}

  ins_encode(aarch64_enc_ldar(dst, mem));

  ins_pipe(pipe_serial);
%}

// Load Compressed Pointer
instruct loadN_volatile(iRegNNoSp dst, /* sync_memory*/indirect mem)
%{
  match(Set dst (LoadN mem));

  ins_cost(VOLATILE_REF_COST);
  format %{ "ldarw  $dst, $mem\t# compressed ptr" %}

  ins_encode(aarch64_enc_ldarw(dst, mem));

  ins_pipe(pipe_serial);
%}

// Load Float
instruct loadF_volatile(vRegF dst, /* sync_memory*/indirect mem)
%{
  match(Set dst (LoadF mem));

  ins_cost(VOLATILE_REF_COST);
  format %{ "ldars  $dst, $mem\t# float" %}

  ins_encode( aarch64_enc_fldars(dst, mem) );

  ins_pipe(pipe_serial);
%}

// Load Double
instruct loadD_volatile(vRegD dst, /* sync_memory*/indirect mem)
%{
  match(Set dst (LoadD mem));

  ins_cost(VOLATILE_REF_COST);
  format %{ "ldard  $dst, $mem\t# double" %}

  ins_encode( aarch64_enc_fldard(dst, mem) );

  ins_pipe(pipe_serial);
%}

// Store Byte
instruct storeB_volatile(iRegIorL2I src, /* sync_memory*/indirect mem)
%{
  match(Set mem (StoreB mem src));

  ins_cost(VOLATILE_REF_COST);
  format %{ "stlrb  $src, $mem\t# byte" %}

  ins_encode(aarch64_enc_stlrb(src, mem));

  ins_pipe(pipe_class_memory);
%}

// Store Char/Short
instruct storeC_volatile(iRegIorL2I src, /* sync_memory*/indirect mem)
%{
  match(Set mem (StoreC mem src));

  ins_cost(VOLATILE_REF_COST);
  format %{ "stlrh  $src, $mem\t# short" %}

  ins_encode(aarch64_enc_stlrh(src, mem));

  ins_pipe(pipe_class_memory);
%}

// Store Integer

instruct storeI_volatile(iRegIorL2I src, /* sync_memory*/indirect mem)
%{
  match(Set mem(StoreI mem src));

  ins_cost(VOLATILE_REF_COST);
  format %{ "stlrw  $src, $mem\t# int" %}

  ins_encode(aarch64_enc_stlrw(src, mem));

  ins_pipe(pipe_class_memory);
%}

// Store Long (64 bit signed)
instruct storeL_volatile(iRegL src, /* sync_memory*/indirect mem)
%{
  match(Set mem (StoreL mem src));

  ins_cost(VOLATILE_REF_COST);
  format %{ "stlr  $src, $mem\t# int" %}

  ins_encode(aarch64_enc_stlr(src, mem));

  ins_pipe(pipe_class_memory);
%}

// Store Pointer
instruct storeP_volatile(iRegP src, /* sync_memory*/indirect mem)
%{
  match(Set mem (StoreP mem src));

  ins_cost(VOLATILE_REF_COST);
  format %{ "stlr  $src, $mem\t# ptr" %}

  ins_encode(aarch64_enc_stlr(src, mem));

  ins_pipe(pipe_class_memory);
%}

// Store Compressed Pointer
instruct storeN_volatile(iRegN src, /* sync_memory*/indirect mem)
%{
  match(Set mem (StoreN mem src));

  ins_cost(VOLATILE_REF_COST);
  format %{ "stlrw  $src, $mem\t# compressed ptr" %}

  ins_encode(aarch64_enc_stlrw(src, mem));

  ins_pipe(pipe_class_memory);
%}

// Store Float
instruct storeF_volatile(vRegF src, /* sync_memory*/indirect mem)
%{
  match(Set mem (StoreF mem src));

  ins_cost(VOLATILE_REF_COST);
  format %{ "stlrs  $src, $mem\t# float" %}

  ins_encode( aarch64_enc_fstlrs(src, mem) );

  ins_pipe(pipe_class_memory);
%}

// TODO
// implement storeImmF0 and storeFImmPacked

// Store Double
instruct storeD_volatile(vRegD src, /* sync_memory*/indirect mem)
%{
  match(Set mem (StoreD mem src));

  ins_cost(VOLATILE_REF_COST);
  format %{ "stlrd  $src, $mem\t# double" %}

  ins_encode( aarch64_enc_fstlrd(src, mem) );

  ins_pipe(pipe_class_memory);
%}

//  ---------------- end of volatile loads and stores ----------------

instruct cacheWB(indirect addr)
%{
  predicate(VM_Version::supports_data_cache_line_flush());
  match(CacheWB addr);

  ins_cost(100);
  format %{"cache wb $addr" %}
  ins_encode %{
    assert($addr->index_position() < 0, "should be");
    assert($addr$$disp == 0, "should be");
    __ cache_wb(Address($addr$$base$$Register, 0));
  %}
  ins_pipe(pipe_slow); // XXX
%}

instruct cacheWBPreSync()
%{
  predicate(VM_Version::supports_data_cache_line_flush());
  match(CacheWBPreSync);

  ins_cost(100);
  format %{"cache wb presync" %}
  ins_encode %{
    __ cache_wbsync(true);
  %}
  ins_pipe(pipe_slow); // XXX
%}

instruct cacheWBPostSync()
%{
  predicate(VM_Version::supports_data_cache_line_flush());
  match(CacheWBPostSync);

  ins_cost(100);
  format %{"cache wb postsync" %}
  ins_encode %{
    __ cache_wbsync(false);
  %}
  ins_pipe(pipe_slow); // XXX
%}

// ============================================================================
// BSWAP Instructions

instruct bytes_reverse_int(iRegINoSp dst, iRegIorL2I src) %{
  match(Set dst (ReverseBytesI src));

  ins_cost(INSN_COST);
  format %{ "revw  $dst, $src" %}

  ins_encode %{
    __ revw(as_Register($dst$$reg), as_Register($src$$reg));
  %}

  ins_pipe(ialu_reg);
%}

instruct bytes_reverse_long(iRegLNoSp dst, iRegL src) %{
  match(Set dst (ReverseBytesL src));

  ins_cost(INSN_COST);
  format %{ "rev  $dst, $src" %}

  ins_encode %{
    __ rev(as_Register($dst$$reg), as_Register($src$$reg));
  %}

  ins_pipe(ialu_reg);
%}

instruct bytes_reverse_unsigned_short(iRegINoSp dst, iRegIorL2I src) %{
  match(Set dst (ReverseBytesUS src));

  ins_cost(INSN_COST);
  format %{ "rev16w  $dst, $src" %}

  ins_encode %{
    __ rev16w(as_Register($dst$$reg), as_Register($src$$reg));
  %}

  ins_pipe(ialu_reg);
%}

instruct bytes_reverse_short(iRegINoSp dst, iRegIorL2I src) %{
  match(Set dst (ReverseBytesS src));

  ins_cost(INSN_COST);
  format %{ "rev16w  $dst, $src\n\t"
            "sbfmw $dst, $dst, #0, #15" %}

  ins_encode %{
    __ rev16w(as_Register($dst$$reg), as_Register($src$$reg));
    __ sbfmw(as_Register($dst$$reg), as_Register($dst$$reg), 0U, 15U);
  %}

  ins_pipe(ialu_reg);
%}

// ============================================================================
// Zero Count Instructions

instruct countLeadingZerosI(iRegINoSp dst, iRegIorL2I src) %{
  match(Set dst (CountLeadingZerosI src));

  ins_cost(INSN_COST);
  format %{ "clzw  $dst, $src" %}
  ins_encode %{
    __ clzw(as_Register($dst$$reg), as_Register($src$$reg));
  %}

  ins_pipe(ialu_reg);
%}

instruct countLeadingZerosL(iRegINoSp dst, iRegL src) %{
  match(Set dst (CountLeadingZerosL src));

  ins_cost(INSN_COST);
  format %{ "clz   $dst, $src" %}
  ins_encode %{
    __ clz(as_Register($dst$$reg), as_Register($src$$reg));
  %}

  ins_pipe(ialu_reg);
%}

instruct countTrailingZerosI(iRegINoSp dst, iRegIorL2I src) %{
  match(Set dst (CountTrailingZerosI src));

  ins_cost(INSN_COST * 2);
  format %{ "rbitw  $dst, $src\n\t"
            "clzw   $dst, $dst" %}
  ins_encode %{
    __ rbitw(as_Register($dst$$reg), as_Register($src$$reg));
    __ clzw(as_Register($dst$$reg), as_Register($dst$$reg));
  %}

  ins_pipe(ialu_reg);
%}

instruct countTrailingZerosL(iRegINoSp dst, iRegL src) %{
  match(Set dst (CountTrailingZerosL src));

  ins_cost(INSN_COST * 2);
  format %{ "rbit   $dst, $src\n\t"
            "clz    $dst, $dst" %}
  ins_encode %{
    __ rbit(as_Register($dst$$reg), as_Register($src$$reg));
    __ clz(as_Register($dst$$reg), as_Register($dst$$reg));
  %}

  ins_pipe(ialu_reg);
%}

//---------- Population Count Instructions -------------------------------------
//

instruct popCountI(iRegINoSp dst, iRegIorL2I src, vRegF tmp) %{
  predicate(UsePopCountInstruction);
  match(Set dst (PopCountI src));
  effect(TEMP tmp);
  ins_cost(INSN_COST * 13);

  format %{ "movw   $src, $src\n\t"
            "mov    $tmp, $src\t# vector (1D)\n\t"
            "cnt    $tmp, $tmp\t# vector (8B)\n\t"
            "addv   $tmp, $tmp\t# vector (8B)\n\t"
            "mov    $dst, $tmp\t# vector (1D)" %}
  ins_encode %{
    __ movw($src$$Register, $src$$Register); // ensure top 32 bits 0
    __ mov($tmp$$FloatRegister, __ T1D, 0, $src$$Register);
    __ cnt($tmp$$FloatRegister, __ T8B, $tmp$$FloatRegister);
    __ addv($tmp$$FloatRegister, __ T8B, $tmp$$FloatRegister);
    __ mov($dst$$Register, $tmp$$FloatRegister, __ T1D, 0);
  %}

  ins_pipe(pipe_class_default);
%}

instruct popCountI_mem(iRegINoSp dst, memory4 mem, vRegF tmp) %{
  predicate(UsePopCountInstruction);
  match(Set dst (PopCountI (LoadI mem)));
  effect(TEMP tmp);
  ins_cost(INSN_COST * 13);

  format %{ "ldrs   $tmp, $mem\n\t"
            "cnt    $tmp, $tmp\t# vector (8B)\n\t"
            "addv   $tmp, $tmp\t# vector (8B)\n\t"
            "mov    $dst, $tmp\t# vector (1D)" %}
  ins_encode %{
    FloatRegister tmp_reg = as_FloatRegister($tmp$$reg);
    loadStore(C2_MacroAssembler(&cbuf), &MacroAssembler::ldrs, tmp_reg, $mem->opcode(),
              as_Register($mem$$base), $mem$$index, $mem$$scale, $mem$$disp, 4);
    __ cnt($tmp$$FloatRegister, __ T8B, $tmp$$FloatRegister);
    __ addv($tmp$$FloatRegister, __ T8B, $tmp$$FloatRegister);
    __ mov($dst$$Register, $tmp$$FloatRegister, __ T1D, 0);
  %}

  ins_pipe(pipe_class_default);
%}

// Note: Long.bitCount(long) returns an int.
instruct popCountL(iRegINoSp dst, iRegL src, vRegD tmp) %{
  predicate(UsePopCountInstruction);
  match(Set dst (PopCountL src));
  effect(TEMP tmp);
  ins_cost(INSN_COST * 13);

  format %{ "mov    $tmp, $src\t# vector (1D)\n\t"
            "cnt    $tmp, $tmp\t# vector (8B)\n\t"
            "addv   $tmp, $tmp\t# vector (8B)\n\t"
            "mov    $dst, $tmp\t# vector (1D)" %}
  ins_encode %{
    __ mov($tmp$$FloatRegister, __ T1D, 0, $src$$Register);
    __ cnt($tmp$$FloatRegister, __ T8B, $tmp$$FloatRegister);
    __ addv($tmp$$FloatRegister, __ T8B, $tmp$$FloatRegister);
    __ mov($dst$$Register, $tmp$$FloatRegister, __ T1D, 0);
  %}

  ins_pipe(pipe_class_default);
%}

instruct popCountL_mem(iRegINoSp dst, memory8 mem, vRegD tmp) %{
  predicate(UsePopCountInstruction);
  match(Set dst (PopCountL (LoadL mem)));
  effect(TEMP tmp);
  ins_cost(INSN_COST * 13);

  format %{ "ldrd   $tmp, $mem\n\t"
            "cnt    $tmp, $tmp\t# vector (8B)\n\t"
            "addv   $tmp, $tmp\t# vector (8B)\n\t"
            "mov    $dst, $tmp\t# vector (1D)" %}
  ins_encode %{
    FloatRegister tmp_reg = as_FloatRegister($tmp$$reg);
    loadStore(C2_MacroAssembler(&cbuf), &MacroAssembler::ldrd, tmp_reg, $mem->opcode(),
              as_Register($mem$$base), $mem$$index, $mem$$scale, $mem$$disp, 8);
    __ cnt($tmp$$FloatRegister, __ T8B, $tmp$$FloatRegister);
    __ addv($tmp$$FloatRegister, __ T8B, $tmp$$FloatRegister);
    __ mov($dst$$Register, $tmp$$FloatRegister, __ T1D, 0);
  %}

  ins_pipe(pipe_class_default);
%}

// ============================================================================
// MemBar Instruction

instruct load_fence() %{
  match(LoadFence);
  ins_cost(VOLATILE_REF_COST);

  format %{ "load_fence" %}

  ins_encode %{
    __ membar(Assembler::LoadLoad|Assembler::LoadStore);
  %}
  ins_pipe(pipe_serial);
%}

instruct unnecessary_membar_acquire() %{
  predicate(unnecessary_acquire(n));
  match(MemBarAcquire);
  ins_cost(0);

  format %{ "membar_acquire (elided)" %}

  ins_encode %{
    __ block_comment("membar_acquire (elided)");
  %}

  ins_pipe(pipe_class_empty);
%}

instruct membar_acquire() %{
  match(MemBarAcquire);
  ins_cost(VOLATILE_REF_COST);

  format %{ "membar_acquire\n\t"
            "dmb ish" %}

  ins_encode %{
    __ block_comment("membar_acquire");
    __ membar(Assembler::LoadLoad|Assembler::LoadStore);
  %}

  ins_pipe(pipe_serial);
%}


instruct membar_acquire_lock() %{
  match(MemBarAcquireLock);
  ins_cost(VOLATILE_REF_COST);

  format %{ "membar_acquire_lock (elided)" %}

  ins_encode %{
    __ block_comment("membar_acquire_lock (elided)");
  %}

  ins_pipe(pipe_serial);
%}

instruct store_fence() %{
  match(StoreFence);
  ins_cost(VOLATILE_REF_COST);

  format %{ "store_fence" %}

  ins_encode %{
    __ membar(Assembler::LoadStore|Assembler::StoreStore);
  %}
  ins_pipe(pipe_serial);
%}

instruct unnecessary_membar_release() %{
  predicate(unnecessary_release(n));
  match(MemBarRelease);
  ins_cost(0);

  format %{ "membar_release (elided)" %}

  ins_encode %{
    __ block_comment("membar_release (elided)");
  %}
  ins_pipe(pipe_serial);
%}

instruct membar_release() %{
  match(MemBarRelease);
  ins_cost(VOLATILE_REF_COST);

  format %{ "membar_release\n\t"
            "dmb ish" %}

  ins_encode %{
    __ block_comment("membar_release");
    __ membar(Assembler::LoadStore|Assembler::StoreStore);
  %}
  ins_pipe(pipe_serial);
%}

instruct membar_storestore() %{
  match(MemBarStoreStore);
  match(StoreStoreFence);
  ins_cost(VOLATILE_REF_COST);

  format %{ "MEMBAR-store-store" %}

  ins_encode %{
    __ membar(Assembler::StoreStore);
  %}
  ins_pipe(pipe_serial);
%}

instruct membar_release_lock() %{
  match(MemBarReleaseLock);
  ins_cost(VOLATILE_REF_COST);

  format %{ "membar_release_lock (elided)" %}

  ins_encode %{
    __ block_comment("membar_release_lock (elided)");
  %}

  ins_pipe(pipe_serial);
%}

instruct unnecessary_membar_volatile() %{
  predicate(unnecessary_volatile(n));
  match(MemBarVolatile);
  ins_cost(0);

  format %{ "membar_volatile (elided)" %}

  ins_encode %{
    __ block_comment("membar_volatile (elided)");
  %}

  ins_pipe(pipe_serial);
%}

instruct membar_volatile() %{
  match(MemBarVolatile);
  ins_cost(VOLATILE_REF_COST*100);

  format %{ "membar_volatile\n\t"
             "dmb ish"%}

  ins_encode %{
    __ block_comment("membar_volatile");
    __ membar(Assembler::StoreLoad);
  %}

  ins_pipe(pipe_serial);
%}

// ============================================================================
// Cast/Convert Instructions

instruct castX2P(iRegPNoSp dst, iRegL src) %{
  match(Set dst (CastX2P src));

  ins_cost(INSN_COST);
  format %{ "mov $dst, $src\t# long -> ptr" %}

  ins_encode %{
    if ($dst$$reg != $src$$reg) {
      __ mov(as_Register($dst$$reg), as_Register($src$$reg));
    }
  %}

  ins_pipe(ialu_reg);
%}

instruct castP2X(iRegLNoSp dst, iRegP src) %{
  match(Set dst (CastP2X src));

  ins_cost(INSN_COST);
  format %{ "mov $dst, $src\t# ptr -> long" %}

  ins_encode %{
    if ($dst$$reg != $src$$reg) {
      __ mov(as_Register($dst$$reg), as_Register($src$$reg));
    }
  %}

  ins_pipe(ialu_reg);
%}

// Convert oop into int for vectors alignment masking
instruct convP2I(iRegINoSp dst, iRegP src) %{
  match(Set dst (ConvL2I (CastP2X src)));

  ins_cost(INSN_COST);
  format %{ "movw $dst, $src\t# ptr -> int" %}
  ins_encode %{
    __ movw($dst$$Register, $src$$Register);
  %}

  ins_pipe(ialu_reg);
%}

// Convert compressed oop into int for vectors alignment masking
// in case of 32bit oops (heap < 4Gb).
instruct convN2I(iRegINoSp dst, iRegN src)
%{
  predicate(CompressedOops::shift() == 0);
  match(Set dst (ConvL2I (CastP2X (DecodeN src))));

  ins_cost(INSN_COST);
  format %{ "mov dst, $src\t# compressed ptr -> int" %}
  ins_encode %{
    __ movw($dst$$Register, $src$$Register);
  %}

  ins_pipe(ialu_reg);
%}


// Convert oop pointer into compressed form
instruct encodeHeapOop(iRegNNoSp dst, iRegP src, rFlagsReg cr) %{
  predicate(n->bottom_type()->make_ptr()->ptr() != TypePtr::NotNull);
  match(Set dst (EncodeP src));
  effect(KILL cr);
  ins_cost(INSN_COST * 3);
  format %{ "encode_heap_oop $dst, $src" %}
  ins_encode %{
    Register s = $src$$Register;
    Register d = $dst$$Register;
    __ encode_heap_oop(d, s);
  %}
  ins_pipe(ialu_reg);
%}

instruct encodeHeapOop_not_null(iRegNNoSp dst, iRegP src, rFlagsReg cr) %{
  predicate(n->bottom_type()->make_ptr()->ptr() == TypePtr::NotNull);
  match(Set dst (EncodeP src));
  ins_cost(INSN_COST * 3);
  format %{ "encode_heap_oop_not_null $dst, $src" %}
  ins_encode %{
    __ encode_heap_oop_not_null($dst$$Register, $src$$Register);
  %}
  ins_pipe(ialu_reg);
%}

instruct decodeHeapOop(iRegPNoSp dst, iRegN src, rFlagsReg cr) %{
  predicate(n->bottom_type()->is_ptr()->ptr() != TypePtr::NotNull &&
            n->bottom_type()->is_ptr()->ptr() != TypePtr::Constant);
  match(Set dst (DecodeN src));
  ins_cost(INSN_COST * 3);
  format %{ "decode_heap_oop $dst, $src" %}
  ins_encode %{
    Register s = $src$$Register;
    Register d = $dst$$Register;
    __ decode_heap_oop(d, s);
  %}
  ins_pipe(ialu_reg);
%}

instruct decodeHeapOop_not_null(iRegPNoSp dst, iRegN src, rFlagsReg cr) %{
  predicate(n->bottom_type()->is_ptr()->ptr() == TypePtr::NotNull ||
            n->bottom_type()->is_ptr()->ptr() == TypePtr::Constant);
  match(Set dst (DecodeN src));
  ins_cost(INSN_COST * 3);
  format %{ "decode_heap_oop_not_null $dst, $src" %}
  ins_encode %{
    Register s = $src$$Register;
    Register d = $dst$$Register;
    __ decode_heap_oop_not_null(d, s);
  %}
  ins_pipe(ialu_reg);
%}

// n.b. AArch64 implementations of encode_klass_not_null and
// decode_klass_not_null do not modify the flags register so, unlike
// Intel, we don't kill CR as a side effect here

instruct encodeKlass_not_null(iRegNNoSp dst, iRegP src) %{
  match(Set dst (EncodePKlass src));

  ins_cost(INSN_COST * 3);
  format %{ "encode_klass_not_null $dst,$src" %}

  ins_encode %{
    Register src_reg = as_Register($src$$reg);
    Register dst_reg = as_Register($dst$$reg);
    __ encode_klass_not_null(dst_reg, src_reg);
  %}

   ins_pipe(ialu_reg);
%}

instruct decodeKlass_not_null(iRegPNoSp dst, iRegN src) %{
  match(Set dst (DecodeNKlass src));

  ins_cost(INSN_COST * 3);
  format %{ "decode_klass_not_null $dst,$src" %}

  ins_encode %{
    Register src_reg = as_Register($src$$reg);
    Register dst_reg = as_Register($dst$$reg);
    if (dst_reg != src_reg) {
      __ decode_klass_not_null(dst_reg, src_reg);
    } else {
      __ decode_klass_not_null(dst_reg);
    }
  %}

   ins_pipe(ialu_reg);
%}

instruct checkCastPP(iRegPNoSp dst)
%{
  match(Set dst (CheckCastPP dst));

  size(0);
  format %{ "# checkcastPP of $dst" %}
  ins_encode(/* empty encoding */);
  ins_pipe(pipe_class_empty);
%}

instruct castPP(iRegPNoSp dst)
%{
  match(Set dst (CastPP dst));

  size(0);
  format %{ "# castPP of $dst" %}
  ins_encode(/* empty encoding */);
  ins_pipe(pipe_class_empty);
%}

instruct castII(iRegI dst)
%{
  match(Set dst (CastII dst));

  size(0);
  format %{ "# castII of $dst" %}
  ins_encode(/* empty encoding */);
  ins_cost(0);
  ins_pipe(pipe_class_empty);
%}

instruct castLL(iRegL dst)
%{
  match(Set dst (CastLL dst));

  size(0);
  format %{ "# castLL of $dst" %}
  ins_encode(/* empty encoding */);
  ins_cost(0);
  ins_pipe(pipe_class_empty);
%}

instruct castFF(vRegF dst)
%{
  match(Set dst (CastFF dst));

  size(0);
  format %{ "# castFF of $dst" %}
  ins_encode(/* empty encoding */);
  ins_cost(0);
  ins_pipe(pipe_class_empty);
%}

instruct castDD(vRegD dst)
%{
  match(Set dst (CastDD dst));

  size(0);
  format %{ "# castDD of $dst" %}
  ins_encode(/* empty encoding */);
  ins_cost(0);
  ins_pipe(pipe_class_empty);
%}

instruct castVVD(vecD dst)
%{
  match(Set dst (CastVV dst));

  size(0);
  format %{ "# castVV of $dst" %}
  ins_encode(/* empty encoding */);
  ins_cost(0);
  ins_pipe(pipe_class_empty);
%}

instruct castVVX(vecX dst)
%{
  match(Set dst (CastVV dst));

  size(0);
  format %{ "# castVV of $dst" %}
  ins_encode(/* empty encoding */);
  ins_cost(0);
  ins_pipe(pipe_class_empty);
%}

instruct castVV(vReg dst)
%{
  match(Set dst (CastVV dst));

  size(0);
  format %{ "# castVV of $dst" %}
  ins_encode(/* empty encoding */);
  ins_cost(0);
  ins_pipe(pipe_class_empty);
%}

instruct castVVMask(pRegGov dst)
%{
  match(Set dst (CastVV dst));

  size(0);
  format %{ "# castVV of $dst" %}
  ins_encode(/* empty encoding */);
  ins_cost(0);
  ins_pipe(pipe_class_empty);
%}

// ============================================================================
// Atomic operation instructions
//
// Intel and SPARC both implement Ideal Node LoadPLocked and
// Store{PIL}Conditional instructions using a normal load for the
// LoadPLocked and a CAS for the Store{PIL}Conditional.
//
// The ideal code appears only to use LoadPLocked/StorePLocked as a
// pair to lock object allocations from Eden space when not using
// TLABs.
//
// There does not appear to be a Load{IL}Locked Ideal Node and the
// Ideal code appears to use Store{IL}Conditional as an alias for CAS
// and to use StoreIConditional only for 32-bit and StoreLConditional
// only for 64-bit.
//
// We implement LoadPLocked and StorePLocked instructions using,
// respectively the AArch64 hw load-exclusive and store-conditional
// instructions. Whereas we must implement each of
// Store{IL}Conditional using a CAS which employs a pair of
// instructions comprising a load-exclusive followed by a
// store-conditional.


// Locked-load (linked load) of the current heap-top
// used when updating the eden heap top
// implemented using ldaxr on AArch64

instruct loadPLocked(iRegPNoSp dst, indirect mem)
%{
  match(Set dst (LoadPLocked mem));

  ins_cost(VOLATILE_REF_COST);

  format %{ "ldaxr $dst, $mem\t# ptr linked acquire" %}

  ins_encode(aarch64_enc_ldaxr(dst, mem));

  ins_pipe(pipe_serial);
%}

// Conditional-store of the updated heap-top.
// Used during allocation of the shared heap.
// Sets flag (EQ) on success.
// implemented using stlxr on AArch64.

instruct storePConditional(memory8 heap_top_ptr, iRegP oldval, iRegP newval, rFlagsReg cr)
%{
  match(Set cr (StorePConditional heap_top_ptr (Binary oldval newval)));

  ins_cost(VOLATILE_REF_COST);

 // TODO
 // do we need to do a store-conditional release or can we just use a
 // plain store-conditional?

  format %{
    "stlxr rscratch1, $newval, $heap_top_ptr\t# ptr cond release"
    "cmpw rscratch1, zr\t# EQ on successful write"
  %}

  ins_encode(aarch64_enc_stlxr(newval, heap_top_ptr));

  ins_pipe(pipe_serial);
%}

instruct storeLConditional(indirect mem, iRegLNoSp oldval, iRegLNoSp newval, rFlagsReg cr)
%{
  match(Set cr (StoreLConditional mem (Binary oldval newval)));

  ins_cost(VOLATILE_REF_COST);

  format %{
    "cmpxchg rscratch1, $mem, $oldval, $newval, $mem\t# if $mem == $oldval then $mem <-- $newval"
    "cmpw rscratch1, zr\t# EQ on successful write"
  %}

  ins_encode(aarch64_enc_cmpxchg_acq(mem, oldval, newval));

  ins_pipe(pipe_slow);
%}

// storeIConditional also has acquire semantics, for no better reason
// than matching storeLConditional.  At the time of writing this
// comment storeIConditional was not used anywhere by AArch64.
instruct storeIConditional(indirect mem, iRegINoSp oldval, iRegINoSp newval, rFlagsReg cr)
%{
  match(Set cr (StoreIConditional mem (Binary oldval newval)));

  ins_cost(VOLATILE_REF_COST);

  format %{
    "cmpxchgw rscratch1, $mem, $oldval, $newval, $mem\t# if $mem == $oldval then $mem <-- $newval"
    "cmpw rscratch1, zr\t# EQ on successful write"
  %}

  ins_encode(aarch64_enc_cmpxchgw_acq(mem, oldval, newval));

  ins_pipe(pipe_slow);
%}

// standard CompareAndSwapX when we are using barriers
// these have higher priority than the rules selected by a predicate

// XXX No flag versions for CompareAndSwap{I,L,P,N} because matcher
// can't match them

instruct compareAndSwapB(iRegINoSp res, indirect mem, iRegINoSp oldval, iRegINoSp newval, rFlagsReg cr) %{

  match(Set res (CompareAndSwapB mem (Binary oldval newval)));
  ins_cost(2 * VOLATILE_REF_COST);

  effect(KILL cr);

  format %{
    "cmpxchgb $mem, $oldval, $newval\t# (int) if $mem == $oldval then $mem <-- $newval"
    "cset $res, EQ\t# $res <-- (EQ ? 1 : 0)"
  %}

  ins_encode(aarch64_enc_cmpxchgb(mem, oldval, newval),
            aarch64_enc_cset_eq(res));

  ins_pipe(pipe_slow);
%}

instruct compareAndSwapS(iRegINoSp res, indirect mem, iRegINoSp oldval, iRegINoSp newval, rFlagsReg cr) %{

  match(Set res (CompareAndSwapS mem (Binary oldval newval)));
  ins_cost(2 * VOLATILE_REF_COST);

  effect(KILL cr);

  format %{
    "cmpxchgs $mem, $oldval, $newval\t# (int) if $mem == $oldval then $mem <-- $newval"
    "cset $res, EQ\t# $res <-- (EQ ? 1 : 0)"
  %}

  ins_encode(aarch64_enc_cmpxchgs(mem, oldval, newval),
            aarch64_enc_cset_eq(res));

  ins_pipe(pipe_slow);
%}

instruct compareAndSwapI(iRegINoSp res, indirect mem, iRegINoSp oldval, iRegINoSp newval, rFlagsReg cr) %{

  match(Set res (CompareAndSwapI mem (Binary oldval newval)));
  ins_cost(2 * VOLATILE_REF_COST);

  effect(KILL cr);

 format %{
    "cmpxchgw $mem, $oldval, $newval\t# (int) if $mem == $oldval then $mem <-- $newval"
    "cset $res, EQ\t# $res <-- (EQ ? 1 : 0)"
 %}

 ins_encode(aarch64_enc_cmpxchgw(mem, oldval, newval),
            aarch64_enc_cset_eq(res));

  ins_pipe(pipe_slow);
%}

instruct compareAndSwapL(iRegINoSp res, indirect mem, iRegLNoSp oldval, iRegLNoSp newval, rFlagsReg cr) %{

  match(Set res (CompareAndSwapL mem (Binary oldval newval)));
  ins_cost(2 * VOLATILE_REF_COST);

  effect(KILL cr);

 format %{
    "cmpxchg $mem, $oldval, $newval\t# (long) if $mem == $oldval then $mem <-- $newval"
    "cset $res, EQ\t# $res <-- (EQ ? 1 : 0)"
 %}

 ins_encode(aarch64_enc_cmpxchg(mem, oldval, newval),
            aarch64_enc_cset_eq(res));

  ins_pipe(pipe_slow);
%}

instruct compareAndSwapP(iRegINoSp res, indirect mem, iRegP oldval, iRegP newval, rFlagsReg cr) %{

  match(Set res (CompareAndSwapP mem (Binary oldval newval)));
  predicate(n->as_LoadStore()->barrier_data() == 0);
  ins_cost(2 * VOLATILE_REF_COST);

  effect(KILL cr);

 format %{
    "cmpxchg $mem, $oldval, $newval\t# (ptr) if $mem == $oldval then $mem <-- $newval"
    "cset $res, EQ\t# $res <-- (EQ ? 1 : 0)"
 %}

 ins_encode(aarch64_enc_cmpxchg(mem, oldval, newval),
            aarch64_enc_cset_eq(res));

  ins_pipe(pipe_slow);
%}

instruct compareAndSwapN(iRegINoSp res, indirect mem, iRegNNoSp oldval, iRegNNoSp newval, rFlagsReg cr) %{

  match(Set res (CompareAndSwapN mem (Binary oldval newval)));
  ins_cost(2 * VOLATILE_REF_COST);

  effect(KILL cr);

 format %{
    "cmpxchgw $mem, $oldval, $newval\t# (narrow oop) if $mem == $oldval then $mem <-- $newval"
    "cset $res, EQ\t# $res <-- (EQ ? 1 : 0)"
 %}

 ins_encode(aarch64_enc_cmpxchgw(mem, oldval, newval),
            aarch64_enc_cset_eq(res));

  ins_pipe(pipe_slow);
%}

// alternative CompareAndSwapX when we are eliding barriers

instruct compareAndSwapBAcq(iRegINoSp res, indirect mem, iRegINoSp oldval, iRegINoSp newval, rFlagsReg cr) %{

  predicate(needs_acquiring_load_exclusive(n));
  match(Set res (CompareAndSwapB mem (Binary oldval newval)));
  ins_cost(VOLATILE_REF_COST);

  effect(KILL cr);

  format %{
    "cmpxchgb_acq $mem, $oldval, $newval\t# (int) if $mem == $oldval then $mem <-- $newval"
    "cset $res, EQ\t# $res <-- (EQ ? 1 : 0)"
  %}

  ins_encode(aarch64_enc_cmpxchgb_acq(mem, oldval, newval),
            aarch64_enc_cset_eq(res));

  ins_pipe(pipe_slow);
%}

instruct compareAndSwapSAcq(iRegINoSp res, indirect mem, iRegINoSp oldval, iRegINoSp newval, rFlagsReg cr) %{

  predicate(needs_acquiring_load_exclusive(n));
  match(Set res (CompareAndSwapS mem (Binary oldval newval)));
  ins_cost(VOLATILE_REF_COST);

  effect(KILL cr);

  format %{
    "cmpxchgs_acq $mem, $oldval, $newval\t# (int) if $mem == $oldval then $mem <-- $newval"
    "cset $res, EQ\t# $res <-- (EQ ? 1 : 0)"
  %}

  ins_encode(aarch64_enc_cmpxchgs_acq(mem, oldval, newval),
            aarch64_enc_cset_eq(res));

  ins_pipe(pipe_slow);
%}

instruct compareAndSwapIAcq(iRegINoSp res, indirect mem, iRegINoSp oldval, iRegINoSp newval, rFlagsReg cr) %{

  predicate(needs_acquiring_load_exclusive(n));
  match(Set res (CompareAndSwapI mem (Binary oldval newval)));
  ins_cost(VOLATILE_REF_COST);

  effect(KILL cr);

 format %{
    "cmpxchgw_acq $mem, $oldval, $newval\t# (int) if $mem == $oldval then $mem <-- $newval"
    "cset $res, EQ\t# $res <-- (EQ ? 1 : 0)"
 %}

 ins_encode(aarch64_enc_cmpxchgw_acq(mem, oldval, newval),
            aarch64_enc_cset_eq(res));

  ins_pipe(pipe_slow);
%}

instruct compareAndSwapLAcq(iRegINoSp res, indirect mem, iRegLNoSp oldval, iRegLNoSp newval, rFlagsReg cr) %{

  predicate(needs_acquiring_load_exclusive(n));
  match(Set res (CompareAndSwapL mem (Binary oldval newval)));
  ins_cost(VOLATILE_REF_COST);

  effect(KILL cr);

 format %{
    "cmpxchg_acq $mem, $oldval, $newval\t# (long) if $mem == $oldval then $mem <-- $newval"
    "cset $res, EQ\t# $res <-- (EQ ? 1 : 0)"
 %}

 ins_encode(aarch64_enc_cmpxchg_acq(mem, oldval, newval),
            aarch64_enc_cset_eq(res));

  ins_pipe(pipe_slow);
%}

instruct compareAndSwapPAcq(iRegINoSp res, indirect mem, iRegP oldval, iRegP newval, rFlagsReg cr) %{

  predicate(needs_acquiring_load_exclusive(n) && (n->as_LoadStore()->barrier_data() == 0));
  match(Set res (CompareAndSwapP mem (Binary oldval newval)));
  ins_cost(VOLATILE_REF_COST);

  effect(KILL cr);

 format %{
    "cmpxchg_acq $mem, $oldval, $newval\t# (ptr) if $mem == $oldval then $mem <-- $newval"
    "cset $res, EQ\t# $res <-- (EQ ? 1 : 0)"
 %}

 ins_encode(aarch64_enc_cmpxchg_acq(mem, oldval, newval),
            aarch64_enc_cset_eq(res));

  ins_pipe(pipe_slow);
%}

instruct compareAndSwapNAcq(iRegINoSp res, indirect mem, iRegNNoSp oldval, iRegNNoSp newval, rFlagsReg cr) %{

  predicate(needs_acquiring_load_exclusive(n));
  match(Set res (CompareAndSwapN mem (Binary oldval newval)));
  ins_cost(VOLATILE_REF_COST);

  effect(KILL cr);

 format %{
    "cmpxchgw_acq $mem, $oldval, $newval\t# (narrow oop) if $mem == $oldval then $mem <-- $newval"
    "cset $res, EQ\t# $res <-- (EQ ? 1 : 0)"
 %}

 ins_encode(aarch64_enc_cmpxchgw_acq(mem, oldval, newval),
            aarch64_enc_cset_eq(res));

  ins_pipe(pipe_slow);
%}


// ---------------------------------------------------------------------

// BEGIN This section of the file is automatically generated. Do not edit --------------

// Sundry CAS operations.  Note that release is always true,
// regardless of the memory ordering of the CAS.  This is because we
// need the volatile case to be sequentially consistent but there is
// no trailing StoreLoad barrier emitted by C2.  Unfortunately we
// can't check the type of memory ordering here, so we always emit a
// STLXR.

// This section is generated from aarch64_ad_cas.m4



// This pattern is generated automatically from cas.m4.
// DO NOT EDIT ANYTHING IN THIS SECTION OF THE FILE
instruct compareAndExchangeB(iRegINoSp res, indirect mem, iRegI oldval, iRegI newval, rFlagsReg cr) %{

  match(Set res (CompareAndExchangeB mem (Binary oldval newval)));
  ins_cost(2 * VOLATILE_REF_COST);
  effect(TEMP_DEF res, KILL cr);
  format %{
    "cmpxchgb $res = $mem, $oldval, $newval\t# (byte, weak) if $mem == $oldval then $mem <-- $newval"
  %}
  ins_encode %{
    __ cmpxchg($mem$$Register, $oldval$$Register, $newval$$Register,
               Assembler::byte, /*acquire*/ false, /*release*/ true,
               /*weak*/ false, $res$$Register);
    __ sxtbw($res$$Register, $res$$Register);
  %}
  ins_pipe(pipe_slow);
%}

// This pattern is generated automatically from cas.m4.
// DO NOT EDIT ANYTHING IN THIS SECTION OF THE FILE
instruct compareAndExchangeS(iRegINoSp res, indirect mem, iRegI oldval, iRegI newval, rFlagsReg cr) %{

  match(Set res (CompareAndExchangeS mem (Binary oldval newval)));
  ins_cost(2 * VOLATILE_REF_COST);
  effect(TEMP_DEF res, KILL cr);
  format %{
    "cmpxchgs $res = $mem, $oldval, $newval\t# (short, weak) if $mem == $oldval then $mem <-- $newval"
  %}
  ins_encode %{
    __ cmpxchg($mem$$Register, $oldval$$Register, $newval$$Register,
               Assembler::halfword, /*acquire*/ false, /*release*/ true,
               /*weak*/ false, $res$$Register);
    __ sxthw($res$$Register, $res$$Register);
  %}
  ins_pipe(pipe_slow);
%}

// This pattern is generated automatically from cas.m4.
// DO NOT EDIT ANYTHING IN THIS SECTION OF THE FILE
instruct compareAndExchangeI(iRegINoSp res, indirect mem, iRegI oldval, iRegI newval, rFlagsReg cr) %{

  match(Set res (CompareAndExchangeI mem (Binary oldval newval)));
  ins_cost(2 * VOLATILE_REF_COST);
  effect(TEMP_DEF res, KILL cr);
  format %{
    "cmpxchgw $res = $mem, $oldval, $newval\t# (int, weak) if $mem == $oldval then $mem <-- $newval"
  %}
  ins_encode %{
    __ cmpxchg($mem$$Register, $oldval$$Register, $newval$$Register,
               Assembler::word, /*acquire*/ false, /*release*/ true,
               /*weak*/ false, $res$$Register);
  %}
  ins_pipe(pipe_slow);
%}

// This pattern is generated automatically from cas.m4.
// DO NOT EDIT ANYTHING IN THIS SECTION OF THE FILE
instruct compareAndExchangeL(iRegLNoSp res, indirect mem, iRegL oldval, iRegL newval, rFlagsReg cr) %{

  match(Set res (CompareAndExchangeL mem (Binary oldval newval)));
  ins_cost(2 * VOLATILE_REF_COST);
  effect(TEMP_DEF res, KILL cr);
  format %{
    "cmpxchg $res = $mem, $oldval, $newval\t# (long, weak) if $mem == $oldval then $mem <-- $newval"
  %}
  ins_encode %{
    __ cmpxchg($mem$$Register, $oldval$$Register, $newval$$Register,
               Assembler::xword, /*acquire*/ false, /*release*/ true,
               /*weak*/ false, $res$$Register);
  %}
  ins_pipe(pipe_slow);
%}

// This pattern is generated automatically from cas.m4.
// DO NOT EDIT ANYTHING IN THIS SECTION OF THE FILE
instruct compareAndExchangeN(iRegNNoSp res, indirect mem, iRegN oldval, iRegN newval, rFlagsReg cr) %{

  match(Set res (CompareAndExchangeN mem (Binary oldval newval)));
  ins_cost(2 * VOLATILE_REF_COST);
  effect(TEMP_DEF res, KILL cr);
  format %{
    "cmpxchgw $res = $mem, $oldval, $newval\t# (narrow oop, weak) if $mem == $oldval then $mem <-- $newval"
  %}
  ins_encode %{
    __ cmpxchg($mem$$Register, $oldval$$Register, $newval$$Register,
               Assembler::word, /*acquire*/ false, /*release*/ true,
               /*weak*/ false, $res$$Register);
  %}
  ins_pipe(pipe_slow);
%}

// This pattern is generated automatically from cas.m4.
// DO NOT EDIT ANYTHING IN THIS SECTION OF THE FILE
instruct compareAndExchangeP(iRegPNoSp res, indirect mem, iRegP oldval, iRegP newval, rFlagsReg cr) %{
  predicate(n->as_LoadStore()->barrier_data() == 0);
  match(Set res (CompareAndExchangeP mem (Binary oldval newval)));
  ins_cost(2 * VOLATILE_REF_COST);
  effect(TEMP_DEF res, KILL cr);
  format %{
    "cmpxchg $res = $mem, $oldval, $newval\t# (ptr, weak) if $mem == $oldval then $mem <-- $newval"
  %}
  ins_encode %{
    __ cmpxchg($mem$$Register, $oldval$$Register, $newval$$Register,
               Assembler::xword, /*acquire*/ false, /*release*/ true,
               /*weak*/ false, $res$$Register);
  %}
  ins_pipe(pipe_slow);
%}

// This pattern is generated automatically from cas.m4.
// DO NOT EDIT ANYTHING IN THIS SECTION OF THE FILE
instruct compareAndExchangeBAcq(iRegINoSp res, indirect mem, iRegI oldval, iRegI newval, rFlagsReg cr) %{
  predicate(needs_acquiring_load_exclusive(n));
  match(Set res (CompareAndExchangeB mem (Binary oldval newval)));
  ins_cost(VOLATILE_REF_COST);
  effect(TEMP_DEF res, KILL cr);
  format %{
    "cmpxchgb_acq $res = $mem, $oldval, $newval\t# (byte, weak) if $mem == $oldval then $mem <-- $newval"
  %}
  ins_encode %{
    __ cmpxchg($mem$$Register, $oldval$$Register, $newval$$Register,
               Assembler::byte, /*acquire*/ true, /*release*/ true,
               /*weak*/ false, $res$$Register);
    __ sxtbw($res$$Register, $res$$Register);
  %}
  ins_pipe(pipe_slow);
%}

// This pattern is generated automatically from cas.m4.
// DO NOT EDIT ANYTHING IN THIS SECTION OF THE FILE
instruct compareAndExchangeSAcq(iRegINoSp res, indirect mem, iRegI oldval, iRegI newval, rFlagsReg cr) %{
  predicate(needs_acquiring_load_exclusive(n));
  match(Set res (CompareAndExchangeS mem (Binary oldval newval)));
  ins_cost(VOLATILE_REF_COST);
  effect(TEMP_DEF res, KILL cr);
  format %{
    "cmpxchgs_acq $res = $mem, $oldval, $newval\t# (short, weak) if $mem == $oldval then $mem <-- $newval"
  %}
  ins_encode %{
    __ cmpxchg($mem$$Register, $oldval$$Register, $newval$$Register,
               Assembler::halfword, /*acquire*/ true, /*release*/ true,
               /*weak*/ false, $res$$Register);
    __ sxthw($res$$Register, $res$$Register);
  %}
  ins_pipe(pipe_slow);
%}

// This pattern is generated automatically from cas.m4.
// DO NOT EDIT ANYTHING IN THIS SECTION OF THE FILE
instruct compareAndExchangeIAcq(iRegINoSp res, indirect mem, iRegI oldval, iRegI newval, rFlagsReg cr) %{
  predicate(needs_acquiring_load_exclusive(n));
  match(Set res (CompareAndExchangeI mem (Binary oldval newval)));
  ins_cost(VOLATILE_REF_COST);
  effect(TEMP_DEF res, KILL cr);
  format %{
    "cmpxchgw_acq $res = $mem, $oldval, $newval\t# (int, weak) if $mem == $oldval then $mem <-- $newval"
  %}
  ins_encode %{
    __ cmpxchg($mem$$Register, $oldval$$Register, $newval$$Register,
               Assembler::word, /*acquire*/ true, /*release*/ true,
               /*weak*/ false, $res$$Register);
  %}
  ins_pipe(pipe_slow);
%}

// This pattern is generated automatically from cas.m4.
// DO NOT EDIT ANYTHING IN THIS SECTION OF THE FILE
instruct compareAndExchangeLAcq(iRegLNoSp res, indirect mem, iRegL oldval, iRegL newval, rFlagsReg cr) %{
  predicate(needs_acquiring_load_exclusive(n));
  match(Set res (CompareAndExchangeL mem (Binary oldval newval)));
  ins_cost(VOLATILE_REF_COST);
  effect(TEMP_DEF res, KILL cr);
  format %{
    "cmpxchg_acq $res = $mem, $oldval, $newval\t# (long, weak) if $mem == $oldval then $mem <-- $newval"
  %}
  ins_encode %{
    __ cmpxchg($mem$$Register, $oldval$$Register, $newval$$Register,
               Assembler::xword, /*acquire*/ true, /*release*/ true,
               /*weak*/ false, $res$$Register);
  %}
  ins_pipe(pipe_slow);
%}

// This pattern is generated automatically from cas.m4.
// DO NOT EDIT ANYTHING IN THIS SECTION OF THE FILE
instruct compareAndExchangeNAcq(iRegNNoSp res, indirect mem, iRegN oldval, iRegN newval, rFlagsReg cr) %{
  predicate(needs_acquiring_load_exclusive(n));
  match(Set res (CompareAndExchangeN mem (Binary oldval newval)));
  ins_cost(VOLATILE_REF_COST);
  effect(TEMP_DEF res, KILL cr);
  format %{
    "cmpxchgw_acq $res = $mem, $oldval, $newval\t# (narrow oop, weak) if $mem == $oldval then $mem <-- $newval"
  %}
  ins_encode %{
    __ cmpxchg($mem$$Register, $oldval$$Register, $newval$$Register,
               Assembler::word, /*acquire*/ true, /*release*/ true,
               /*weak*/ false, $res$$Register);
  %}
  ins_pipe(pipe_slow);
%}

// This pattern is generated automatically from cas.m4.
// DO NOT EDIT ANYTHING IN THIS SECTION OF THE FILE
instruct compareAndExchangePAcq(iRegPNoSp res, indirect mem, iRegP oldval, iRegP newval, rFlagsReg cr) %{
  predicate(needs_acquiring_load_exclusive(n) && (n->as_LoadStore()->barrier_data() == 0));
  match(Set res (CompareAndExchangeP mem (Binary oldval newval)));
  ins_cost(VOLATILE_REF_COST);
  effect(TEMP_DEF res, KILL cr);
  format %{
    "cmpxchg_acq $res = $mem, $oldval, $newval\t# (ptr, weak) if $mem == $oldval then $mem <-- $newval"
  %}
  ins_encode %{
    __ cmpxchg($mem$$Register, $oldval$$Register, $newval$$Register,
               Assembler::xword, /*acquire*/ true, /*release*/ true,
               /*weak*/ false, $res$$Register);
  %}
  ins_pipe(pipe_slow);
%}

// This pattern is generated automatically from cas.m4.
// DO NOT EDIT ANYTHING IN THIS SECTION OF THE FILE
instruct weakCompareAndSwapB(iRegINoSp res, indirect mem, iRegI oldval, iRegI newval, rFlagsReg cr) %{

  match(Set res (WeakCompareAndSwapB mem (Binary oldval newval)));
  ins_cost(2 * VOLATILE_REF_COST);
  effect(KILL cr);
  format %{
    "cmpxchgb $res = $mem, $oldval, $newval\t# (byte, weak) if $mem == $oldval then $mem <-- $newval"
    "csetw $res, EQ\t# $res <-- (EQ ? 1 : 0)"
  %}
  ins_encode %{
    __ cmpxchg($mem$$Register, $oldval$$Register, $newval$$Register,
               Assembler::byte, /*acquire*/ false, /*release*/ true,
               /*weak*/ true, noreg);
    __ csetw($res$$Register, Assembler::EQ);
  %}
  ins_pipe(pipe_slow);
%}

// This pattern is generated automatically from cas.m4.
// DO NOT EDIT ANYTHING IN THIS SECTION OF THE FILE
instruct weakCompareAndSwapS(iRegINoSp res, indirect mem, iRegI oldval, iRegI newval, rFlagsReg cr) %{

  match(Set res (WeakCompareAndSwapS mem (Binary oldval newval)));
  ins_cost(2 * VOLATILE_REF_COST);
  effect(KILL cr);
  format %{
    "cmpxchgs $res = $mem, $oldval, $newval\t# (short, weak) if $mem == $oldval then $mem <-- $newval"
    "csetw $res, EQ\t# $res <-- (EQ ? 1 : 0)"
  %}
  ins_encode %{
    __ cmpxchg($mem$$Register, $oldval$$Register, $newval$$Register,
               Assembler::halfword, /*acquire*/ false, /*release*/ true,
               /*weak*/ true, noreg);
    __ csetw($res$$Register, Assembler::EQ);
  %}
  ins_pipe(pipe_slow);
%}

// This pattern is generated automatically from cas.m4.
// DO NOT EDIT ANYTHING IN THIS SECTION OF THE FILE
instruct weakCompareAndSwapI(iRegINoSp res, indirect mem, iRegI oldval, iRegI newval, rFlagsReg cr) %{

  match(Set res (WeakCompareAndSwapI mem (Binary oldval newval)));
  ins_cost(2 * VOLATILE_REF_COST);
  effect(KILL cr);
  format %{
    "cmpxchgw $res = $mem, $oldval, $newval\t# (int, weak) if $mem == $oldval then $mem <-- $newval"
    "csetw $res, EQ\t# $res <-- (EQ ? 1 : 0)"
  %}
  ins_encode %{
    __ cmpxchg($mem$$Register, $oldval$$Register, $newval$$Register,
               Assembler::word, /*acquire*/ false, /*release*/ true,
               /*weak*/ true, noreg);
    __ csetw($res$$Register, Assembler::EQ);
  %}
  ins_pipe(pipe_slow);
%}

// This pattern is generated automatically from cas.m4.
// DO NOT EDIT ANYTHING IN THIS SECTION OF THE FILE
instruct weakCompareAndSwapL(iRegINoSp res, indirect mem, iRegL oldval, iRegL newval, rFlagsReg cr) %{

  match(Set res (WeakCompareAndSwapL mem (Binary oldval newval)));
  ins_cost(2 * VOLATILE_REF_COST);
  effect(KILL cr);
  format %{
    "cmpxchg $res = $mem, $oldval, $newval\t# (long, weak) if $mem == $oldval then $mem <-- $newval"
    "csetw $res, EQ\t# $res <-- (EQ ? 1 : 0)"
  %}
  ins_encode %{
    __ cmpxchg($mem$$Register, $oldval$$Register, $newval$$Register,
               Assembler::xword, /*acquire*/ false, /*release*/ true,
               /*weak*/ true, noreg);
    __ csetw($res$$Register, Assembler::EQ);
  %}
  ins_pipe(pipe_slow);
%}

// This pattern is generated automatically from cas.m4.
// DO NOT EDIT ANYTHING IN THIS SECTION OF THE FILE
instruct weakCompareAndSwapN(iRegINoSp res, indirect mem, iRegN oldval, iRegN newval, rFlagsReg cr) %{

  match(Set res (WeakCompareAndSwapN mem (Binary oldval newval)));
  ins_cost(2 * VOLATILE_REF_COST);
  effect(KILL cr);
  format %{
    "cmpxchgw $res = $mem, $oldval, $newval\t# (narrow oop, weak) if $mem == $oldval then $mem <-- $newval"
    "csetw $res, EQ\t# $res <-- (EQ ? 1 : 0)"
  %}
  ins_encode %{
    __ cmpxchg($mem$$Register, $oldval$$Register, $newval$$Register,
               Assembler::word, /*acquire*/ false, /*release*/ true,
               /*weak*/ true, noreg);
    __ csetw($res$$Register, Assembler::EQ);
  %}
  ins_pipe(pipe_slow);
%}

// This pattern is generated automatically from cas.m4.
// DO NOT EDIT ANYTHING IN THIS SECTION OF THE FILE
instruct weakCompareAndSwapP(iRegINoSp res, indirect mem, iRegP oldval, iRegP newval, rFlagsReg cr) %{
  predicate(n->as_LoadStore()->barrier_data() == 0);
  match(Set res (WeakCompareAndSwapP mem (Binary oldval newval)));
  ins_cost(2 * VOLATILE_REF_COST);
  effect(KILL cr);
  format %{
    "cmpxchg $res = $mem, $oldval, $newval\t# (ptr, weak) if $mem == $oldval then $mem <-- $newval"
    "csetw $res, EQ\t# $res <-- (EQ ? 1 : 0)"
  %}
  ins_encode %{
    __ cmpxchg($mem$$Register, $oldval$$Register, $newval$$Register,
               Assembler::xword, /*acquire*/ false, /*release*/ true,
               /*weak*/ true, noreg);
    __ csetw($res$$Register, Assembler::EQ);
  %}
  ins_pipe(pipe_slow);
%}

// This pattern is generated automatically from cas.m4.
// DO NOT EDIT ANYTHING IN THIS SECTION OF THE FILE
instruct weakCompareAndSwapBAcq(iRegINoSp res, indirect mem, iRegI oldval, iRegI newval, rFlagsReg cr) %{
  predicate(needs_acquiring_load_exclusive(n));
  match(Set res (WeakCompareAndSwapB mem (Binary oldval newval)));
  ins_cost(VOLATILE_REF_COST);
  effect(KILL cr);
  format %{
    "cmpxchgb_acq $res = $mem, $oldval, $newval\t# (byte, weak) if $mem == $oldval then $mem <-- $newval"
    "csetw $res, EQ\t# $res <-- (EQ ? 1 : 0)"
  %}
  ins_encode %{
    __ cmpxchg($mem$$Register, $oldval$$Register, $newval$$Register,
               Assembler::byte, /*acquire*/ true, /*release*/ true,
               /*weak*/ true, noreg);
    __ csetw($res$$Register, Assembler::EQ);
  %}
  ins_pipe(pipe_slow);
%}

// This pattern is generated automatically from cas.m4.
// DO NOT EDIT ANYTHING IN THIS SECTION OF THE FILE
instruct weakCompareAndSwapSAcq(iRegINoSp res, indirect mem, iRegI oldval, iRegI newval, rFlagsReg cr) %{
  predicate(needs_acquiring_load_exclusive(n));
  match(Set res (WeakCompareAndSwapS mem (Binary oldval newval)));
  ins_cost(VOLATILE_REF_COST);
  effect(KILL cr);
  format %{
    "cmpxchgs_acq $res = $mem, $oldval, $newval\t# (short, weak) if $mem == $oldval then $mem <-- $newval"
    "csetw $res, EQ\t# $res <-- (EQ ? 1 : 0)"
  %}
  ins_encode %{
    __ cmpxchg($mem$$Register, $oldval$$Register, $newval$$Register,
               Assembler::halfword, /*acquire*/ true, /*release*/ true,
               /*weak*/ true, noreg);
    __ csetw($res$$Register, Assembler::EQ);
  %}
  ins_pipe(pipe_slow);
%}

// This pattern is generated automatically from cas.m4.
// DO NOT EDIT ANYTHING IN THIS SECTION OF THE FILE
instruct weakCompareAndSwapIAcq(iRegINoSp res, indirect mem, iRegI oldval, iRegI newval, rFlagsReg cr) %{
  predicate(needs_acquiring_load_exclusive(n));
  match(Set res (WeakCompareAndSwapI mem (Binary oldval newval)));
  ins_cost(VOLATILE_REF_COST);
  effect(KILL cr);
  format %{
    "cmpxchgw_acq $res = $mem, $oldval, $newval\t# (int, weak) if $mem == $oldval then $mem <-- $newval"
    "csetw $res, EQ\t# $res <-- (EQ ? 1 : 0)"
  %}
  ins_encode %{
    __ cmpxchg($mem$$Register, $oldval$$Register, $newval$$Register,
               Assembler::word, /*acquire*/ true, /*release*/ true,
               /*weak*/ true, noreg);
    __ csetw($res$$Register, Assembler::EQ);
  %}
  ins_pipe(pipe_slow);
%}

// This pattern is generated automatically from cas.m4.
// DO NOT EDIT ANYTHING IN THIS SECTION OF THE FILE
instruct weakCompareAndSwapLAcq(iRegINoSp res, indirect mem, iRegL oldval, iRegL newval, rFlagsReg cr) %{
  predicate(needs_acquiring_load_exclusive(n));
  match(Set res (WeakCompareAndSwapL mem (Binary oldval newval)));
  ins_cost(VOLATILE_REF_COST);
  effect(KILL cr);
  format %{
    "cmpxchg_acq $res = $mem, $oldval, $newval\t# (long, weak) if $mem == $oldval then $mem <-- $newval"
    "csetw $res, EQ\t# $res <-- (EQ ? 1 : 0)"
  %}
  ins_encode %{
    __ cmpxchg($mem$$Register, $oldval$$Register, $newval$$Register,
               Assembler::xword, /*acquire*/ true, /*release*/ true,
               /*weak*/ true, noreg);
    __ csetw($res$$Register, Assembler::EQ);
  %}
  ins_pipe(pipe_slow);
%}

// This pattern is generated automatically from cas.m4.
// DO NOT EDIT ANYTHING IN THIS SECTION OF THE FILE
instruct weakCompareAndSwapNAcq(iRegINoSp res, indirect mem, iRegN oldval, iRegN newval, rFlagsReg cr) %{
  predicate(needs_acquiring_load_exclusive(n));
  match(Set res (WeakCompareAndSwapN mem (Binary oldval newval)));
  ins_cost(VOLATILE_REF_COST);
  effect(KILL cr);
  format %{
    "cmpxchgw_acq $res = $mem, $oldval, $newval\t# (narrow oop, weak) if $mem == $oldval then $mem <-- $newval"
    "csetw $res, EQ\t# $res <-- (EQ ? 1 : 0)"
  %}
  ins_encode %{
    __ cmpxchg($mem$$Register, $oldval$$Register, $newval$$Register,
               Assembler::word, /*acquire*/ true, /*release*/ true,
               /*weak*/ true, noreg);
    __ csetw($res$$Register, Assembler::EQ);
  %}
  ins_pipe(pipe_slow);
%}

// This pattern is generated automatically from cas.m4.
// DO NOT EDIT ANYTHING IN THIS SECTION OF THE FILE
instruct weakCompareAndSwapPAcq(iRegINoSp res, indirect mem, iRegP oldval, iRegP newval, rFlagsReg cr) %{
  predicate(needs_acquiring_load_exclusive(n) && (n->as_LoadStore()->barrier_data() == 0));
  match(Set res (WeakCompareAndSwapP mem (Binary oldval newval)));
  ins_cost(VOLATILE_REF_COST);
  effect(KILL cr);
  format %{
    "cmpxchg_acq $res = $mem, $oldval, $newval\t# (ptr, weak) if $mem == $oldval then $mem <-- $newval"
    "csetw $res, EQ\t# $res <-- (EQ ? 1 : 0)"
  %}
  ins_encode %{
    __ cmpxchg($mem$$Register, $oldval$$Register, $newval$$Register,
               Assembler::xword, /*acquire*/ true, /*release*/ true,
               /*weak*/ true, noreg);
    __ csetw($res$$Register, Assembler::EQ);
  %}
  ins_pipe(pipe_slow);
%}

// END This section of the file is automatically generated. Do not edit --------------
// ---------------------------------------------------------------------

instruct get_and_setI(indirect mem, iRegI newv, iRegINoSp prev) %{
  match(Set prev (GetAndSetI mem newv));
  ins_cost(2 * VOLATILE_REF_COST);
  format %{ "atomic_xchgw  $prev, $newv, [$mem]" %}
  ins_encode %{
    __ atomic_xchgw($prev$$Register, $newv$$Register, as_Register($mem$$base));
  %}
  ins_pipe(pipe_serial);
%}

instruct get_and_setL(indirect mem, iRegL newv, iRegLNoSp prev) %{
  match(Set prev (GetAndSetL mem newv));
  ins_cost(2 * VOLATILE_REF_COST);
  format %{ "atomic_xchg  $prev, $newv, [$mem]" %}
  ins_encode %{
    __ atomic_xchg($prev$$Register, $newv$$Register, as_Register($mem$$base));
  %}
  ins_pipe(pipe_serial);
%}

instruct get_and_setN(indirect mem, iRegN newv, iRegINoSp prev) %{
  match(Set prev (GetAndSetN mem newv));
  ins_cost(2 * VOLATILE_REF_COST);
  format %{ "atomic_xchgw $prev, $newv, [$mem]" %}
  ins_encode %{
    __ atomic_xchgw($prev$$Register, $newv$$Register, as_Register($mem$$base));
  %}
  ins_pipe(pipe_serial);
%}

instruct get_and_setP(indirect mem, iRegP newv, iRegPNoSp prev) %{
  predicate(n->as_LoadStore()->barrier_data() == 0);
  match(Set prev (GetAndSetP mem newv));
  ins_cost(2 * VOLATILE_REF_COST);
  format %{ "atomic_xchg  $prev, $newv, [$mem]" %}
  ins_encode %{
    __ atomic_xchg($prev$$Register, $newv$$Register, as_Register($mem$$base));
  %}
  ins_pipe(pipe_serial);
%}

instruct get_and_setIAcq(indirect mem, iRegI newv, iRegINoSp prev) %{
  predicate(needs_acquiring_load_exclusive(n));
  match(Set prev (GetAndSetI mem newv));
  ins_cost(VOLATILE_REF_COST);
  format %{ "atomic_xchgw_acq  $prev, $newv, [$mem]" %}
  ins_encode %{
    __ atomic_xchgalw($prev$$Register, $newv$$Register, as_Register($mem$$base));
  %}
  ins_pipe(pipe_serial);
%}

instruct get_and_setLAcq(indirect mem, iRegL newv, iRegLNoSp prev) %{
  predicate(needs_acquiring_load_exclusive(n));
  match(Set prev (GetAndSetL mem newv));
  ins_cost(VOLATILE_REF_COST);
  format %{ "atomic_xchg_acq  $prev, $newv, [$mem]" %}
  ins_encode %{
    __ atomic_xchgal($prev$$Register, $newv$$Register, as_Register($mem$$base));
  %}
  ins_pipe(pipe_serial);
%}

instruct get_and_setNAcq(indirect mem, iRegN newv, iRegINoSp prev) %{
  predicate(needs_acquiring_load_exclusive(n));
  match(Set prev (GetAndSetN mem newv));
  ins_cost(VOLATILE_REF_COST);
  format %{ "atomic_xchgw_acq $prev, $newv, [$mem]" %}
  ins_encode %{
    __ atomic_xchgalw($prev$$Register, $newv$$Register, as_Register($mem$$base));
  %}
  ins_pipe(pipe_serial);
%}

instruct get_and_setPAcq(indirect mem, iRegP newv, iRegPNoSp prev) %{
  predicate(needs_acquiring_load_exclusive(n) && (n->as_LoadStore()->barrier_data() == 0));
  match(Set prev (GetAndSetP mem newv));
  ins_cost(VOLATILE_REF_COST);
  format %{ "atomic_xchg_acq  $prev, $newv, [$mem]" %}
  ins_encode %{
    __ atomic_xchgal($prev$$Register, $newv$$Register, as_Register($mem$$base));
  %}
  ins_pipe(pipe_serial);
%}


instruct get_and_addL(indirect mem, iRegLNoSp newval, iRegL incr) %{
  match(Set newval (GetAndAddL mem incr));
  ins_cost(2 * VOLATILE_REF_COST + 1);
  format %{ "get_and_addL $newval, [$mem], $incr" %}
  ins_encode %{
    __ atomic_add($newval$$Register, $incr$$Register, as_Register($mem$$base));
  %}
  ins_pipe(pipe_serial);
%}

instruct get_and_addL_no_res(indirect mem, Universe dummy, iRegL incr) %{
  predicate(n->as_LoadStore()->result_not_used());
  match(Set dummy (GetAndAddL mem incr));
  ins_cost(2 * VOLATILE_REF_COST);
  format %{ "get_and_addL [$mem], $incr" %}
  ins_encode %{
    __ atomic_add(noreg, $incr$$Register, as_Register($mem$$base));
  %}
  ins_pipe(pipe_serial);
%}

instruct get_and_addLi(indirect mem, iRegLNoSp newval, immLAddSub incr) %{
  match(Set newval (GetAndAddL mem incr));
  ins_cost(2 * VOLATILE_REF_COST + 1);
  format %{ "get_and_addL $newval, [$mem], $incr" %}
  ins_encode %{
    __ atomic_add($newval$$Register, $incr$$constant, as_Register($mem$$base));
  %}
  ins_pipe(pipe_serial);
%}

instruct get_and_addLi_no_res(indirect mem, Universe dummy, immLAddSub incr) %{
  predicate(n->as_LoadStore()->result_not_used());
  match(Set dummy (GetAndAddL mem incr));
  ins_cost(2 * VOLATILE_REF_COST);
  format %{ "get_and_addL [$mem], $incr" %}
  ins_encode %{
    __ atomic_add(noreg, $incr$$constant, as_Register($mem$$base));
  %}
  ins_pipe(pipe_serial);
%}

instruct get_and_addI(indirect mem, iRegINoSp newval, iRegIorL2I incr) %{
  match(Set newval (GetAndAddI mem incr));
  ins_cost(2 * VOLATILE_REF_COST + 1);
  format %{ "get_and_addI $newval, [$mem], $incr" %}
  ins_encode %{
    __ atomic_addw($newval$$Register, $incr$$Register, as_Register($mem$$base));
  %}
  ins_pipe(pipe_serial);
%}

instruct get_and_addI_no_res(indirect mem, Universe dummy, iRegIorL2I incr) %{
  predicate(n->as_LoadStore()->result_not_used());
  match(Set dummy (GetAndAddI mem incr));
  ins_cost(2 * VOLATILE_REF_COST);
  format %{ "get_and_addI [$mem], $incr" %}
  ins_encode %{
    __ atomic_addw(noreg, $incr$$Register, as_Register($mem$$base));
  %}
  ins_pipe(pipe_serial);
%}

instruct get_and_addIi(indirect mem, iRegINoSp newval, immIAddSub incr) %{
  match(Set newval (GetAndAddI mem incr));
  ins_cost(2 * VOLATILE_REF_COST + 1);
  format %{ "get_and_addI $newval, [$mem], $incr" %}
  ins_encode %{
    __ atomic_addw($newval$$Register, $incr$$constant, as_Register($mem$$base));
  %}
  ins_pipe(pipe_serial);
%}

instruct get_and_addIi_no_res(indirect mem, Universe dummy, immIAddSub incr) %{
  predicate(n->as_LoadStore()->result_not_used());
  match(Set dummy (GetAndAddI mem incr));
  ins_cost(2 * VOLATILE_REF_COST);
  format %{ "get_and_addI [$mem], $incr" %}
  ins_encode %{
    __ atomic_addw(noreg, $incr$$constant, as_Register($mem$$base));
  %}
  ins_pipe(pipe_serial);
%}

instruct get_and_addLAcq(indirect mem, iRegLNoSp newval, iRegL incr) %{
  predicate(needs_acquiring_load_exclusive(n));
  match(Set newval (GetAndAddL mem incr));
  ins_cost(VOLATILE_REF_COST + 1);
  format %{ "get_and_addL_acq $newval, [$mem], $incr" %}
  ins_encode %{
    __ atomic_addal($newval$$Register, $incr$$Register, as_Register($mem$$base));
  %}
  ins_pipe(pipe_serial);
%}

instruct get_and_addL_no_resAcq(indirect mem, Universe dummy, iRegL incr) %{
  predicate(n->as_LoadStore()->result_not_used() && needs_acquiring_load_exclusive(n));
  match(Set dummy (GetAndAddL mem incr));
  ins_cost(VOLATILE_REF_COST);
  format %{ "get_and_addL_acq [$mem], $incr" %}
  ins_encode %{
    __ atomic_addal(noreg, $incr$$Register, as_Register($mem$$base));
  %}
  ins_pipe(pipe_serial);
%}

instruct get_and_addLiAcq(indirect mem, iRegLNoSp newval, immLAddSub incr) %{
  predicate(needs_acquiring_load_exclusive(n));
  match(Set newval (GetAndAddL mem incr));
  ins_cost(VOLATILE_REF_COST + 1);
  format %{ "get_and_addL_acq $newval, [$mem], $incr" %}
  ins_encode %{
    __ atomic_addal($newval$$Register, $incr$$constant, as_Register($mem$$base));
  %}
  ins_pipe(pipe_serial);
%}

instruct get_and_addLi_no_resAcq(indirect mem, Universe dummy, immLAddSub incr) %{
  predicate(n->as_LoadStore()->result_not_used() && needs_acquiring_load_exclusive(n));
  match(Set dummy (GetAndAddL mem incr));
  ins_cost(VOLATILE_REF_COST);
  format %{ "get_and_addL_acq [$mem], $incr" %}
  ins_encode %{
    __ atomic_addal(noreg, $incr$$constant, as_Register($mem$$base));
  %}
  ins_pipe(pipe_serial);
%}

instruct get_and_addIAcq(indirect mem, iRegINoSp newval, iRegIorL2I incr) %{
  predicate(needs_acquiring_load_exclusive(n));
  match(Set newval (GetAndAddI mem incr));
  ins_cost(VOLATILE_REF_COST + 1);
  format %{ "get_and_addI_acq $newval, [$mem], $incr" %}
  ins_encode %{
    __ atomic_addalw($newval$$Register, $incr$$Register, as_Register($mem$$base));
  %}
  ins_pipe(pipe_serial);
%}

instruct get_and_addI_no_resAcq(indirect mem, Universe dummy, iRegIorL2I incr) %{
  predicate(n->as_LoadStore()->result_not_used() && needs_acquiring_load_exclusive(n));
  match(Set dummy (GetAndAddI mem incr));
  ins_cost(VOLATILE_REF_COST);
  format %{ "get_and_addI_acq [$mem], $incr" %}
  ins_encode %{
    __ atomic_addalw(noreg, $incr$$Register, as_Register($mem$$base));
  %}
  ins_pipe(pipe_serial);
%}

instruct get_and_addIiAcq(indirect mem, iRegINoSp newval, immIAddSub incr) %{
  predicate(needs_acquiring_load_exclusive(n));
  match(Set newval (GetAndAddI mem incr));
  ins_cost(VOLATILE_REF_COST + 1);
  format %{ "get_and_addI_acq $newval, [$mem], $incr" %}
  ins_encode %{
    __ atomic_addalw($newval$$Register, $incr$$constant, as_Register($mem$$base));
  %}
  ins_pipe(pipe_serial);
%}

instruct get_and_addIi_no_resAcq(indirect mem, Universe dummy, immIAddSub incr) %{
  predicate(n->as_LoadStore()->result_not_used() && needs_acquiring_load_exclusive(n));
  match(Set dummy (GetAndAddI mem incr));
  ins_cost(VOLATILE_REF_COST);
  format %{ "get_and_addI_acq [$mem], $incr" %}
  ins_encode %{
    __ atomic_addalw(noreg, $incr$$constant, as_Register($mem$$base));
  %}
  ins_pipe(pipe_serial);
%}

// Manifest a CmpL result in an integer register.
// (src1 < src2) ? -1 : ((src1 > src2) ? 1 : 0)
instruct cmpL3_reg_reg(iRegINoSp dst, iRegL src1, iRegL src2, rFlagsReg flags)
%{
  match(Set dst (CmpL3 src1 src2));
  effect(KILL flags);

  ins_cost(INSN_COST * 6);
  format %{
      "cmp $src1, $src2"
      "csetw $dst, ne"
      "cnegw $dst, lt"
  %}
  // format %{ "CmpL3 $dst, $src1, $src2" %}
  ins_encode %{
    __ cmp($src1$$Register, $src2$$Register);
    __ csetw($dst$$Register, Assembler::NE);
    __ cnegw($dst$$Register, $dst$$Register, Assembler::LT);
  %}

  ins_pipe(pipe_class_default);
%}

instruct cmpL3_reg_imm(iRegINoSp dst, iRegL src1, immLAddSub src2, rFlagsReg flags)
%{
  match(Set dst (CmpL3 src1 src2));
  effect(KILL flags);

  ins_cost(INSN_COST * 6);
  format %{
      "cmp $src1, $src2"
      "csetw $dst, ne"
      "cnegw $dst, lt"
  %}
  ins_encode %{
    int32_t con = (int32_t)$src2$$constant;
     if (con < 0) {
      __ adds(zr, $src1$$Register, -con);
    } else {
      __ subs(zr, $src1$$Register, con);
    }
    __ csetw($dst$$Register, Assembler::NE);
    __ cnegw($dst$$Register, $dst$$Register, Assembler::LT);
  %}

  ins_pipe(pipe_class_default);
%}

// ============================================================================
// Conditional Move Instructions

// n.b. we have identical rules for both a signed compare op (cmpOp)
// and an unsigned compare op (cmpOpU). it would be nice if we could
// define an op class which merged both inputs and use it to type the
// argument to a single rule. unfortunatelyt his fails because the
// opclass does not live up to the COND_INTER interface of its
// component operands. When the generic code tries to negate the
// operand it ends up running the generci Machoper::negate method
// which throws a ShouldNotHappen. So, we have to provide two flavours
// of each rule, one for a cmpOp and a second for a cmpOpU (sigh).

instruct cmovI_reg_reg(cmpOp cmp, rFlagsReg cr, iRegINoSp dst, iRegIorL2I src1, iRegIorL2I src2) %{
  match(Set dst (CMoveI (Binary cmp cr) (Binary src1 src2)));

  ins_cost(INSN_COST * 2);
  format %{ "cselw $dst, $src2, $src1 $cmp\t# signed, int"  %}

  ins_encode %{
    __ cselw(as_Register($dst$$reg),
             as_Register($src2$$reg),
             as_Register($src1$$reg),
             (Assembler::Condition)$cmp$$cmpcode);
  %}

  ins_pipe(icond_reg_reg);
%}

instruct cmovUI_reg_reg(cmpOpU cmp, rFlagsRegU cr, iRegINoSp dst, iRegIorL2I src1, iRegIorL2I src2) %{
  match(Set dst (CMoveI (Binary cmp cr) (Binary src1 src2)));

  ins_cost(INSN_COST * 2);
  format %{ "cselw $dst, $src2, $src1 $cmp\t# unsigned, int"  %}

  ins_encode %{
    __ cselw(as_Register($dst$$reg),
             as_Register($src2$$reg),
             as_Register($src1$$reg),
             (Assembler::Condition)$cmp$$cmpcode);
  %}

  ins_pipe(icond_reg_reg);
%}

// special cases where one arg is zero

// n.b. this is selected in preference to the rule above because it
// avoids loading constant 0 into a source register

// TODO
// we ought only to be able to cull one of these variants as the ideal
// transforms ought always to order the zero consistently (to left/right?)

instruct cmovI_zero_reg(cmpOp cmp, rFlagsReg cr, iRegINoSp dst, immI0 zero, iRegIorL2I src) %{
  match(Set dst (CMoveI (Binary cmp cr) (Binary zero src)));

  ins_cost(INSN_COST * 2);
  format %{ "cselw $dst, $src, zr $cmp\t# signed, int"  %}

  ins_encode %{
    __ cselw(as_Register($dst$$reg),
             as_Register($src$$reg),
             zr,
             (Assembler::Condition)$cmp$$cmpcode);
  %}

  ins_pipe(icond_reg);
%}

instruct cmovUI_zero_reg(cmpOpU cmp, rFlagsRegU cr, iRegINoSp dst, immI0 zero, iRegIorL2I src) %{
  match(Set dst (CMoveI (Binary cmp cr) (Binary zero src)));

  ins_cost(INSN_COST * 2);
  format %{ "cselw $dst, $src, zr $cmp\t# unsigned, int"  %}

  ins_encode %{
    __ cselw(as_Register($dst$$reg),
             as_Register($src$$reg),
             zr,
             (Assembler::Condition)$cmp$$cmpcode);
  %}

  ins_pipe(icond_reg);
%}

instruct cmovI_reg_zero(cmpOp cmp, rFlagsReg cr, iRegINoSp dst, iRegIorL2I src, immI0 zero) %{
  match(Set dst (CMoveI (Binary cmp cr) (Binary src zero)));

  ins_cost(INSN_COST * 2);
  format %{ "cselw $dst, zr, $src $cmp\t# signed, int"  %}

  ins_encode %{
    __ cselw(as_Register($dst$$reg),
             zr,
             as_Register($src$$reg),
             (Assembler::Condition)$cmp$$cmpcode);
  %}

  ins_pipe(icond_reg);
%}

instruct cmovUI_reg_zero(cmpOpU cmp, rFlagsRegU cr, iRegINoSp dst, iRegIorL2I src, immI0 zero) %{
  match(Set dst (CMoveI (Binary cmp cr) (Binary src zero)));

  ins_cost(INSN_COST * 2);
  format %{ "cselw $dst, zr, $src $cmp\t# unsigned, int"  %}

  ins_encode %{
    __ cselw(as_Register($dst$$reg),
             zr,
             as_Register($src$$reg),
             (Assembler::Condition)$cmp$$cmpcode);
  %}

  ins_pipe(icond_reg);
%}

// special case for creating a boolean 0 or 1

// n.b. this is selected in preference to the rule above because it
// avoids loading constants 0 and 1 into a source register

instruct cmovI_reg_zero_one(cmpOp cmp, rFlagsReg cr, iRegINoSp dst, immI0 zero, immI_1 one) %{
  match(Set dst (CMoveI (Binary cmp cr) (Binary one zero)));

  ins_cost(INSN_COST * 2);
  format %{ "csincw $dst, zr, zr $cmp\t# signed, int"  %}

  ins_encode %{
    // equivalently
    // cset(as_Register($dst$$reg),
    //      negate_condition((Assembler::Condition)$cmp$$cmpcode));
    __ csincw(as_Register($dst$$reg),
             zr,
             zr,
             (Assembler::Condition)$cmp$$cmpcode);
  %}

  ins_pipe(icond_none);
%}

instruct cmovUI_reg_zero_one(cmpOpU cmp, rFlagsRegU cr, iRegINoSp dst, immI0 zero, immI_1 one) %{
  match(Set dst (CMoveI (Binary cmp cr) (Binary one zero)));

  ins_cost(INSN_COST * 2);
  format %{ "csincw $dst, zr, zr $cmp\t# unsigned, int"  %}

  ins_encode %{
    // equivalently
    // cset(as_Register($dst$$reg),
    //      negate_condition((Assembler::Condition)$cmp$$cmpcode));
    __ csincw(as_Register($dst$$reg),
             zr,
             zr,
             (Assembler::Condition)$cmp$$cmpcode);
  %}

  ins_pipe(icond_none);
%}

instruct cmovL_reg_reg(cmpOp cmp, rFlagsReg cr, iRegLNoSp dst, iRegL src1, iRegL src2) %{
  match(Set dst (CMoveL (Binary cmp cr) (Binary src1 src2)));

  ins_cost(INSN_COST * 2);
  format %{ "csel $dst, $src2, $src1 $cmp\t# signed, long"  %}

  ins_encode %{
    __ csel(as_Register($dst$$reg),
            as_Register($src2$$reg),
            as_Register($src1$$reg),
            (Assembler::Condition)$cmp$$cmpcode);
  %}

  ins_pipe(icond_reg_reg);
%}

instruct cmovUL_reg_reg(cmpOpU cmp, rFlagsRegU cr, iRegLNoSp dst, iRegL src1, iRegL src2) %{
  match(Set dst (CMoveL (Binary cmp cr) (Binary src1 src2)));

  ins_cost(INSN_COST * 2);
  format %{ "csel $dst, $src2, $src1 $cmp\t# unsigned, long"  %}

  ins_encode %{
    __ csel(as_Register($dst$$reg),
            as_Register($src2$$reg),
            as_Register($src1$$reg),
            (Assembler::Condition)$cmp$$cmpcode);
  %}

  ins_pipe(icond_reg_reg);
%}

// special cases where one arg is zero

instruct cmovL_reg_zero(cmpOp cmp, rFlagsReg cr, iRegLNoSp dst, iRegL src, immL0 zero) %{
  match(Set dst (CMoveL (Binary cmp cr) (Binary src zero)));

  ins_cost(INSN_COST * 2);
  format %{ "csel $dst, zr, $src $cmp\t# signed, long"  %}

  ins_encode %{
    __ csel(as_Register($dst$$reg),
            zr,
            as_Register($src$$reg),
            (Assembler::Condition)$cmp$$cmpcode);
  %}

  ins_pipe(icond_reg);
%}

instruct cmovUL_reg_zero(cmpOpU cmp, rFlagsRegU cr, iRegLNoSp dst, iRegL src, immL0 zero) %{
  match(Set dst (CMoveL (Binary cmp cr) (Binary src zero)));

  ins_cost(INSN_COST * 2);
  format %{ "csel $dst, zr, $src $cmp\t# unsigned, long"  %}

  ins_encode %{
    __ csel(as_Register($dst$$reg),
            zr,
            as_Register($src$$reg),
            (Assembler::Condition)$cmp$$cmpcode);
  %}

  ins_pipe(icond_reg);
%}

instruct cmovL_zero_reg(cmpOp cmp, rFlagsReg cr, iRegLNoSp dst, immL0 zero, iRegL src) %{
  match(Set dst (CMoveL (Binary cmp cr) (Binary zero src)));

  ins_cost(INSN_COST * 2);
  format %{ "csel $dst, $src, zr $cmp\t# signed, long"  %}

  ins_encode %{
    __ csel(as_Register($dst$$reg),
            as_Register($src$$reg),
            zr,
            (Assembler::Condition)$cmp$$cmpcode);
  %}

  ins_pipe(icond_reg);
%}

instruct cmovUL_zero_reg(cmpOpU cmp, rFlagsRegU cr, iRegLNoSp dst, immL0 zero, iRegL src) %{
  match(Set dst (CMoveL (Binary cmp cr) (Binary zero src)));

  ins_cost(INSN_COST * 2);
  format %{ "csel $dst, $src, zr $cmp\t# unsigned, long"  %}

  ins_encode %{
    __ csel(as_Register($dst$$reg),
            as_Register($src$$reg),
            zr,
            (Assembler::Condition)$cmp$$cmpcode);
  %}

  ins_pipe(icond_reg);
%}

instruct cmovP_reg_reg(cmpOp cmp, rFlagsReg cr, iRegPNoSp dst, iRegP src1, iRegP src2) %{
  match(Set dst (CMoveP (Binary cmp cr) (Binary src1 src2)));

  ins_cost(INSN_COST * 2);
  format %{ "csel $dst, $src2, $src1 $cmp\t# signed, ptr"  %}

  ins_encode %{
    __ csel(as_Register($dst$$reg),
            as_Register($src2$$reg),
            as_Register($src1$$reg),
            (Assembler::Condition)$cmp$$cmpcode);
  %}

  ins_pipe(icond_reg_reg);
%}

instruct cmovUP_reg_reg(cmpOpU cmp, rFlagsRegU cr, iRegPNoSp dst, iRegP src1, iRegP src2) %{
  match(Set dst (CMoveP (Binary cmp cr) (Binary src1 src2)));

  ins_cost(INSN_COST * 2);
  format %{ "csel $dst, $src2, $src1 $cmp\t# unsigned, ptr"  %}

  ins_encode %{
    __ csel(as_Register($dst$$reg),
            as_Register($src2$$reg),
            as_Register($src1$$reg),
            (Assembler::Condition)$cmp$$cmpcode);
  %}

  ins_pipe(icond_reg_reg);
%}

// special cases where one arg is zero

instruct cmovP_reg_zero(cmpOp cmp, rFlagsReg cr, iRegPNoSp dst, iRegP src, immP0 zero) %{
  match(Set dst (CMoveP (Binary cmp cr) (Binary src zero)));

  ins_cost(INSN_COST * 2);
  format %{ "csel $dst, zr, $src $cmp\t# signed, ptr"  %}

  ins_encode %{
    __ csel(as_Register($dst$$reg),
            zr,
            as_Register($src$$reg),
            (Assembler::Condition)$cmp$$cmpcode);
  %}

  ins_pipe(icond_reg);
%}

instruct cmovUP_reg_zero(cmpOpU cmp, rFlagsRegU cr, iRegPNoSp dst, iRegP src, immP0 zero) %{
  match(Set dst (CMoveP (Binary cmp cr) (Binary src zero)));

  ins_cost(INSN_COST * 2);
  format %{ "csel $dst, zr, $src $cmp\t# unsigned, ptr"  %}

  ins_encode %{
    __ csel(as_Register($dst$$reg),
            zr,
            as_Register($src$$reg),
            (Assembler::Condition)$cmp$$cmpcode);
  %}

  ins_pipe(icond_reg);
%}

instruct cmovP_zero_reg(cmpOp cmp, rFlagsReg cr, iRegPNoSp dst, immP0 zero, iRegP src) %{
  match(Set dst (CMoveP (Binary cmp cr) (Binary zero src)));

  ins_cost(INSN_COST * 2);
  format %{ "csel $dst, $src, zr $cmp\t# signed, ptr"  %}

  ins_encode %{
    __ csel(as_Register($dst$$reg),
            as_Register($src$$reg),
            zr,
            (Assembler::Condition)$cmp$$cmpcode);
  %}

  ins_pipe(icond_reg);
%}

instruct cmovUP_zero_reg(cmpOpU cmp, rFlagsRegU cr, iRegPNoSp dst, immP0 zero, iRegP src) %{
  match(Set dst (CMoveP (Binary cmp cr) (Binary zero src)));

  ins_cost(INSN_COST * 2);
  format %{ "csel $dst, $src, zr $cmp\t# unsigned, ptr"  %}

  ins_encode %{
    __ csel(as_Register($dst$$reg),
            as_Register($src$$reg),
            zr,
            (Assembler::Condition)$cmp$$cmpcode);
  %}

  ins_pipe(icond_reg);
%}

instruct cmovN_reg_reg(cmpOp cmp, rFlagsReg cr, iRegNNoSp dst, iRegN src1, iRegN src2) %{
  match(Set dst (CMoveN (Binary cmp cr) (Binary src1 src2)));

  ins_cost(INSN_COST * 2);
  format %{ "cselw $dst, $src2, $src1 $cmp\t# signed, compressed ptr"  %}

  ins_encode %{
    __ cselw(as_Register($dst$$reg),
             as_Register($src2$$reg),
             as_Register($src1$$reg),
             (Assembler::Condition)$cmp$$cmpcode);
  %}

  ins_pipe(icond_reg_reg);
%}

instruct cmovUN_reg_reg(cmpOpU cmp, rFlagsRegU cr, iRegNNoSp dst, iRegN src1, iRegN src2) %{
  match(Set dst (CMoveN (Binary cmp cr) (Binary src1 src2)));

  ins_cost(INSN_COST * 2);
  format %{ "cselw $dst, $src2, $src1 $cmp\t# signed, compressed ptr"  %}

  ins_encode %{
    __ cselw(as_Register($dst$$reg),
             as_Register($src2$$reg),
             as_Register($src1$$reg),
             (Assembler::Condition)$cmp$$cmpcode);
  %}

  ins_pipe(icond_reg_reg);
%}

// special cases where one arg is zero

instruct cmovN_reg_zero(cmpOp cmp, rFlagsReg cr, iRegNNoSp dst, iRegN src, immN0 zero) %{
  match(Set dst (CMoveN (Binary cmp cr) (Binary src zero)));

  ins_cost(INSN_COST * 2);
  format %{ "cselw $dst, zr, $src $cmp\t# signed, compressed ptr"  %}

  ins_encode %{
    __ cselw(as_Register($dst$$reg),
             zr,
             as_Register($src$$reg),
             (Assembler::Condition)$cmp$$cmpcode);
  %}

  ins_pipe(icond_reg);
%}

instruct cmovUN_reg_zero(cmpOpU cmp, rFlagsRegU cr, iRegNNoSp dst, iRegN src, immN0 zero) %{
  match(Set dst (CMoveN (Binary cmp cr) (Binary src zero)));

  ins_cost(INSN_COST * 2);
  format %{ "cselw $dst, zr, $src $cmp\t# unsigned, compressed ptr"  %}

  ins_encode %{
    __ cselw(as_Register($dst$$reg),
             zr,
             as_Register($src$$reg),
             (Assembler::Condition)$cmp$$cmpcode);
  %}

  ins_pipe(icond_reg);
%}

instruct cmovN_zero_reg(cmpOp cmp, rFlagsReg cr, iRegNNoSp dst, immN0 zero, iRegN src) %{
  match(Set dst (CMoveN (Binary cmp cr) (Binary zero src)));

  ins_cost(INSN_COST * 2);
  format %{ "cselw $dst, $src, zr $cmp\t# signed, compressed ptr"  %}

  ins_encode %{
    __ cselw(as_Register($dst$$reg),
             as_Register($src$$reg),
             zr,
             (Assembler::Condition)$cmp$$cmpcode);
  %}

  ins_pipe(icond_reg);
%}

instruct cmovUN_zero_reg(cmpOpU cmp, rFlagsRegU cr, iRegNNoSp dst, immN0 zero, iRegN src) %{
  match(Set dst (CMoveN (Binary cmp cr) (Binary zero src)));

  ins_cost(INSN_COST * 2);
  format %{ "cselw $dst, $src, zr $cmp\t# unsigned, compressed ptr"  %}

  ins_encode %{
    __ cselw(as_Register($dst$$reg),
             as_Register($src$$reg),
             zr,
             (Assembler::Condition)$cmp$$cmpcode);
  %}

  ins_pipe(icond_reg);
%}

instruct cmovF_reg(cmpOp cmp, rFlagsReg cr, vRegF dst, vRegF src1,  vRegF src2)
%{
  match(Set dst (CMoveF (Binary cmp cr) (Binary src1 src2)));

  ins_cost(INSN_COST * 3);

  format %{ "fcsels $dst, $src1, $src2, $cmp\t# signed cmove float\n\t" %}
  ins_encode %{
    Assembler::Condition cond = (Assembler::Condition)$cmp$$cmpcode;
    __ fcsels(as_FloatRegister($dst$$reg),
              as_FloatRegister($src2$$reg),
              as_FloatRegister($src1$$reg),
              cond);
  %}

  ins_pipe(fp_cond_reg_reg_s);
%}

instruct cmovUF_reg(cmpOpU cmp, rFlagsRegU cr, vRegF dst, vRegF src1,  vRegF src2)
%{
  match(Set dst (CMoveF (Binary cmp cr) (Binary src1 src2)));

  ins_cost(INSN_COST * 3);

  format %{ "fcsels $dst, $src1, $src2, $cmp\t# unsigned cmove float\n\t" %}
  ins_encode %{
    Assembler::Condition cond = (Assembler::Condition)$cmp$$cmpcode;
    __ fcsels(as_FloatRegister($dst$$reg),
              as_FloatRegister($src2$$reg),
              as_FloatRegister($src1$$reg),
              cond);
  %}

  ins_pipe(fp_cond_reg_reg_s);
%}

instruct cmovD_reg(cmpOp cmp, rFlagsReg cr, vRegD dst, vRegD src1,  vRegD src2)
%{
  match(Set dst (CMoveD (Binary cmp cr) (Binary src1 src2)));

  ins_cost(INSN_COST * 3);

  format %{ "fcseld $dst, $src1, $src2, $cmp\t# signed cmove float\n\t" %}
  ins_encode %{
    Assembler::Condition cond = (Assembler::Condition)$cmp$$cmpcode;
    __ fcseld(as_FloatRegister($dst$$reg),
              as_FloatRegister($src2$$reg),
              as_FloatRegister($src1$$reg),
              cond);
  %}

  ins_pipe(fp_cond_reg_reg_d);
%}

instruct cmovUD_reg(cmpOpU cmp, rFlagsRegU cr, vRegD dst, vRegD src1,  vRegD src2)
%{
  match(Set dst (CMoveD (Binary cmp cr) (Binary src1 src2)));

  ins_cost(INSN_COST * 3);

  format %{ "fcseld $dst, $src1, $src2, $cmp\t# unsigned cmove float\n\t" %}
  ins_encode %{
    Assembler::Condition cond = (Assembler::Condition)$cmp$$cmpcode;
    __ fcseld(as_FloatRegister($dst$$reg),
              as_FloatRegister($src2$$reg),
              as_FloatRegister($src1$$reg),
              cond);
  %}

  ins_pipe(fp_cond_reg_reg_d);
%}

// ============================================================================
// Arithmetic Instructions
//

// Integer Addition

// TODO
// these currently employ operations which do not set CR and hence are
// not flagged as killing CR but we would like to isolate the cases
// where we want to set flags from those where we don't. need to work
// out how to do that.

instruct addI_reg_reg(iRegINoSp dst, iRegIorL2I src1, iRegIorL2I src2) %{
  match(Set dst (AddI src1 src2));

  ins_cost(INSN_COST);
  format %{ "addw  $dst, $src1, $src2" %}

  ins_encode %{
    __ addw(as_Register($dst$$reg),
            as_Register($src1$$reg),
            as_Register($src2$$reg));
  %}

  ins_pipe(ialu_reg_reg);
%}

instruct addI_reg_imm(iRegINoSp dst, iRegIorL2I src1, immIAddSub src2) %{
  match(Set dst (AddI src1 src2));

  ins_cost(INSN_COST);
  format %{ "addw $dst, $src1, $src2" %}

  // use opcode to indicate that this is an add not a sub
  opcode(0x0);

  ins_encode(aarch64_enc_addsubw_imm(dst, src1, src2));

  ins_pipe(ialu_reg_imm);
%}

instruct addI_reg_imm_i2l(iRegINoSp dst, iRegL src1, immIAddSub src2) %{
  match(Set dst (AddI (ConvL2I src1) src2));

  ins_cost(INSN_COST);
  format %{ "addw $dst, $src1, $src2" %}

  // use opcode to indicate that this is an add not a sub
  opcode(0x0);

  ins_encode(aarch64_enc_addsubw_imm(dst, src1, src2));

  ins_pipe(ialu_reg_imm);
%}

// Pointer Addition
instruct addP_reg_reg(iRegPNoSp dst, iRegP src1, iRegL src2) %{
  match(Set dst (AddP src1 src2));

  ins_cost(INSN_COST);
  format %{ "add $dst, $src1, $src2\t# ptr" %}

  ins_encode %{
    __ add(as_Register($dst$$reg),
           as_Register($src1$$reg),
           as_Register($src2$$reg));
  %}

  ins_pipe(ialu_reg_reg);
%}

instruct addP_reg_reg_ext(iRegPNoSp dst, iRegP src1, iRegIorL2I src2) %{
  match(Set dst (AddP src1 (ConvI2L src2)));

  ins_cost(1.9 * INSN_COST);
  format %{ "add $dst, $src1, $src2, sxtw\t# ptr" %}

  ins_encode %{
    __ add(as_Register($dst$$reg),
           as_Register($src1$$reg),
           as_Register($src2$$reg), ext::sxtw);
  %}

  ins_pipe(ialu_reg_reg);
%}

instruct addP_reg_reg_lsl(iRegPNoSp dst, iRegP src1, iRegL src2, immIScale scale) %{
  match(Set dst (AddP src1 (LShiftL src2 scale)));

  ins_cost(1.9 * INSN_COST);
  format %{ "add $dst, $src1, $src2, LShiftL $scale\t# ptr" %}

  ins_encode %{
    __ lea(as_Register($dst$$reg),
           Address(as_Register($src1$$reg), as_Register($src2$$reg),
                   Address::lsl($scale$$constant)));
  %}

  ins_pipe(ialu_reg_reg_shift);
%}

instruct addP_reg_reg_ext_shift(iRegPNoSp dst, iRegP src1, iRegIorL2I src2, immIScale scale) %{
  match(Set dst (AddP src1 (LShiftL (ConvI2L src2) scale)));

  ins_cost(1.9 * INSN_COST);
  format %{ "add $dst, $src1, $src2, I2L $scale\t# ptr" %}

  ins_encode %{
    __ lea(as_Register($dst$$reg),
           Address(as_Register($src1$$reg), as_Register($src2$$reg),
                   Address::sxtw($scale$$constant)));
  %}

  ins_pipe(ialu_reg_reg_shift);
%}

instruct lshift_ext(iRegLNoSp dst, iRegIorL2I src, immI scale, rFlagsReg cr) %{
  match(Set dst (LShiftL (ConvI2L src) scale));

  ins_cost(INSN_COST);
  format %{ "sbfiz $dst, $src, $scale & 63, -$scale & 63\t" %}

  ins_encode %{
    __ sbfiz(as_Register($dst$$reg),
          as_Register($src$$reg),
          $scale$$constant & 63, MIN2(32, (int)((-$scale$$constant) & 63)));
  %}

  ins_pipe(ialu_reg_shift);
%}

// Pointer Immediate Addition
// n.b. this needs to be more expensive than using an indirect memory
// operand
instruct addP_reg_imm(iRegPNoSp dst, iRegP src1, immLAddSub src2) %{
  match(Set dst (AddP src1 src2));

  ins_cost(INSN_COST);
  format %{ "add $dst, $src1, $src2\t# ptr" %}

  // use opcode to indicate that this is an add not a sub
  opcode(0x0);

  ins_encode( aarch64_enc_addsub_imm(dst, src1, src2) );

  ins_pipe(ialu_reg_imm);
%}

// Long Addition
instruct addL_reg_reg(iRegLNoSp dst, iRegL src1, iRegL src2) %{

  match(Set dst (AddL src1 src2));

  ins_cost(INSN_COST);
  format %{ "add  $dst, $src1, $src2" %}

  ins_encode %{
    __ add(as_Register($dst$$reg),
           as_Register($src1$$reg),
           as_Register($src2$$reg));
  %}

  ins_pipe(ialu_reg_reg);
%}

// No constant pool entries requiredLong Immediate Addition.
instruct addL_reg_imm(iRegLNoSp dst, iRegL src1, immLAddSub src2) %{
  match(Set dst (AddL src1 src2));

  ins_cost(INSN_COST);
  format %{ "add $dst, $src1, $src2" %}

  // use opcode to indicate that this is an add not a sub
  opcode(0x0);

  ins_encode( aarch64_enc_addsub_imm(dst, src1, src2) );

  ins_pipe(ialu_reg_imm);
%}

// Integer Subtraction
instruct subI_reg_reg(iRegINoSp dst, iRegIorL2I src1, iRegIorL2I src2) %{
  match(Set dst (SubI src1 src2));

  ins_cost(INSN_COST);
  format %{ "subw  $dst, $src1, $src2" %}

  ins_encode %{
    __ subw(as_Register($dst$$reg),
            as_Register($src1$$reg),
            as_Register($src2$$reg));
  %}

  ins_pipe(ialu_reg_reg);
%}

// Immediate Subtraction
instruct subI_reg_imm(iRegINoSp dst, iRegIorL2I src1, immIAddSub src2) %{
  match(Set dst (SubI src1 src2));

  ins_cost(INSN_COST);
  format %{ "subw $dst, $src1, $src2" %}

  // use opcode to indicate that this is a sub not an add
  opcode(0x1);

  ins_encode(aarch64_enc_addsubw_imm(dst, src1, src2));

  ins_pipe(ialu_reg_imm);
%}

// Long Subtraction
instruct subL_reg_reg(iRegLNoSp dst, iRegL src1, iRegL src2) %{

  match(Set dst (SubL src1 src2));

  ins_cost(INSN_COST);
  format %{ "sub  $dst, $src1, $src2" %}

  ins_encode %{
    __ sub(as_Register($dst$$reg),
           as_Register($src1$$reg),
           as_Register($src2$$reg));
  %}

  ins_pipe(ialu_reg_reg);
%}

// No constant pool entries requiredLong Immediate Subtraction.
instruct subL_reg_imm(iRegLNoSp dst, iRegL src1, immLAddSub src2) %{
  match(Set dst (SubL src1 src2));

  ins_cost(INSN_COST);
  format %{ "sub$dst, $src1, $src2" %}

  // use opcode to indicate that this is a sub not an add
  opcode(0x1);

  ins_encode( aarch64_enc_addsub_imm(dst, src1, src2) );

  ins_pipe(ialu_reg_imm);
%}

// Integer Negation (special case for sub)

instruct negI_reg(iRegINoSp dst, iRegIorL2I src, immI0 zero, rFlagsReg cr) %{
  match(Set dst (SubI zero src));

  ins_cost(INSN_COST);
  format %{ "negw $dst, $src\t# int" %}

  ins_encode %{
    __ negw(as_Register($dst$$reg),
            as_Register($src$$reg));
  %}

  ins_pipe(ialu_reg);
%}

// Long Negation

instruct negL_reg(iRegLNoSp dst, iRegL src, immL0 zero, rFlagsReg cr) %{
  match(Set dst (SubL zero src));

  ins_cost(INSN_COST);
  format %{ "neg $dst, $src\t# long" %}

  ins_encode %{
    __ neg(as_Register($dst$$reg),
           as_Register($src$$reg));
  %}

  ins_pipe(ialu_reg);
%}

// Integer Multiply

instruct mulI(iRegINoSp dst, iRegIorL2I src1, iRegIorL2I src2) %{
  match(Set dst (MulI src1 src2));

  ins_cost(INSN_COST * 3);
  format %{ "mulw  $dst, $src1, $src2" %}

  ins_encode %{
    __ mulw(as_Register($dst$$reg),
            as_Register($src1$$reg),
            as_Register($src2$$reg));
  %}

  ins_pipe(imul_reg_reg);
%}

instruct smulI(iRegLNoSp dst, iRegIorL2I src1, iRegIorL2I src2) %{
  match(Set dst (MulL (ConvI2L src1) (ConvI2L src2)));

  ins_cost(INSN_COST * 3);
  format %{ "smull  $dst, $src1, $src2" %}

  ins_encode %{
    __ smull(as_Register($dst$$reg),
             as_Register($src1$$reg),
             as_Register($src2$$reg));
  %}

  ins_pipe(imul_reg_reg);
%}

// Long Multiply

instruct mulL(iRegLNoSp dst, iRegL src1, iRegL src2) %{
  match(Set dst (MulL src1 src2));

  ins_cost(INSN_COST * 5);
  format %{ "mul  $dst, $src1, $src2" %}

  ins_encode %{
    __ mul(as_Register($dst$$reg),
           as_Register($src1$$reg),
           as_Register($src2$$reg));
  %}

  ins_pipe(lmul_reg_reg);
%}

instruct mulHiL_rReg(iRegLNoSp dst, iRegL src1, iRegL src2, rFlagsReg cr)
%{
  match(Set dst (MulHiL src1 src2));

  ins_cost(INSN_COST * 7);
  format %{ "smulh   $dst, $src1, $src2, \t# mulhi" %}

  ins_encode %{
    __ smulh(as_Register($dst$$reg),
             as_Register($src1$$reg),
             as_Register($src2$$reg));
  %}

  ins_pipe(lmul_reg_reg);
%}

// Combined Integer Multiply & Add/Sub

instruct maddI(iRegINoSp dst, iRegIorL2I src1, iRegIorL2I src2, iRegIorL2I src3) %{
  match(Set dst (AddI src3 (MulI src1 src2)));

  ins_cost(INSN_COST * 3);
  format %{ "madd  $dst, $src1, $src2, $src3" %}

  ins_encode %{
    __ maddw(as_Register($dst$$reg),
             as_Register($src1$$reg),
             as_Register($src2$$reg),
             as_Register($src3$$reg));
  %}

  ins_pipe(imac_reg_reg);
%}

instruct msubI(iRegINoSp dst, iRegIorL2I src1, iRegIorL2I src2, iRegIorL2I src3) %{
  match(Set dst (SubI src3 (MulI src1 src2)));

  ins_cost(INSN_COST * 3);
  format %{ "msub  $dst, $src1, $src2, $src3" %}

  ins_encode %{
    __ msubw(as_Register($dst$$reg),
             as_Register($src1$$reg),
             as_Register($src2$$reg),
             as_Register($src3$$reg));
  %}

  ins_pipe(imac_reg_reg);
%}

// Combined Integer Multiply & Neg

instruct mnegI(iRegINoSp dst, iRegIorL2I src1, iRegIorL2I src2, immI0 zero) %{
  match(Set dst (MulI (SubI zero src1) src2));

  ins_cost(INSN_COST * 3);
  format %{ "mneg  $dst, $src1, $src2" %}

  ins_encode %{
    __ mnegw(as_Register($dst$$reg),
             as_Register($src1$$reg),
             as_Register($src2$$reg));
  %}

  ins_pipe(imac_reg_reg);
%}

// Combined Long Multiply & Add/Sub

instruct maddL(iRegLNoSp dst, iRegL src1, iRegL src2, iRegL src3) %{
  match(Set dst (AddL src3 (MulL src1 src2)));

  ins_cost(INSN_COST * 5);
  format %{ "madd  $dst, $src1, $src2, $src3" %}

  ins_encode %{
    __ madd(as_Register($dst$$reg),
            as_Register($src1$$reg),
            as_Register($src2$$reg),
            as_Register($src3$$reg));
  %}

  ins_pipe(lmac_reg_reg);
%}

instruct msubL(iRegLNoSp dst, iRegL src1, iRegL src2, iRegL src3) %{
  match(Set dst (SubL src3 (MulL src1 src2)));

  ins_cost(INSN_COST * 5);
  format %{ "msub  $dst, $src1, $src2, $src3" %}

  ins_encode %{
    __ msub(as_Register($dst$$reg),
            as_Register($src1$$reg),
            as_Register($src2$$reg),
            as_Register($src3$$reg));
  %}

  ins_pipe(lmac_reg_reg);
%}

// Combined Long Multiply & Neg

instruct mnegL(iRegLNoSp dst, iRegL src1, iRegL src2, immL0 zero) %{
  match(Set dst (MulL (SubL zero src1) src2));

  ins_cost(INSN_COST * 5);
  format %{ "mneg  $dst, $src1, $src2" %}

  ins_encode %{
    __ mneg(as_Register($dst$$reg),
            as_Register($src1$$reg),
            as_Register($src2$$reg));
  %}

  ins_pipe(lmac_reg_reg);
%}

// Combine Integer Signed Multiply & Add/Sub/Neg Long

instruct smaddL(iRegLNoSp dst, iRegIorL2I src1, iRegIorL2I src2, iRegLNoSp src3) %{
  match(Set dst (AddL src3 (MulL (ConvI2L src1) (ConvI2L src2))));

  ins_cost(INSN_COST * 3);
  format %{ "smaddl  $dst, $src1, $src2, $src3" %}

  ins_encode %{
    __ smaddl(as_Register($dst$$reg),
              as_Register($src1$$reg),
              as_Register($src2$$reg),
              as_Register($src3$$reg));
  %}

  ins_pipe(imac_reg_reg);
%}

instruct smsubL(iRegLNoSp dst, iRegIorL2I src1, iRegIorL2I src2, iRegLNoSp src3) %{
  match(Set dst (SubL src3 (MulL (ConvI2L src1) (ConvI2L src2))));

  ins_cost(INSN_COST * 3);
  format %{ "smsubl  $dst, $src1, $src2, $src3" %}

  ins_encode %{
    __ smsubl(as_Register($dst$$reg),
              as_Register($src1$$reg),
              as_Register($src2$$reg),
              as_Register($src3$$reg));
  %}

  ins_pipe(imac_reg_reg);
%}

instruct smnegL(iRegLNoSp dst, iRegIorL2I src1, iRegIorL2I src2, immL0 zero) %{
  match(Set dst (MulL (SubL zero (ConvI2L src1)) (ConvI2L src2)));

  ins_cost(INSN_COST * 3);
  format %{ "smnegl  $dst, $src1, $src2" %}

  ins_encode %{
    __ smnegl(as_Register($dst$$reg),
              as_Register($src1$$reg),
              as_Register($src2$$reg));
  %}

  ins_pipe(imac_reg_reg);
%}

// Combined Multiply-Add Shorts into Integer (dst = src1 * src2 + src3 * src4)

instruct muladdS2I(iRegINoSp dst, iRegIorL2I src1, iRegIorL2I src2, iRegIorL2I src3, iRegIorL2I src4) %{
  match(Set dst (MulAddS2I (Binary src1 src2) (Binary src3 src4)));

  ins_cost(INSN_COST * 5);
  format %{ "mulw  rscratch1, $src1, $src2\n\t"
            "maddw $dst, $src3, $src4, rscratch1" %}

  ins_encode %{
    __ mulw(rscratch1, as_Register($src1$$reg), as_Register($src2$$reg));
    __ maddw(as_Register($dst$$reg), as_Register($src3$$reg), as_Register($src4$$reg), rscratch1); %}

  ins_pipe(imac_reg_reg);
%}

// Integer Divide

instruct divI(iRegINoSp dst, iRegIorL2I src1, iRegIorL2I src2) %{
  match(Set dst (DivI src1 src2));

  ins_cost(INSN_COST * 19);
  format %{ "sdivw  $dst, $src1, $src2" %}

  ins_encode(aarch64_enc_divw(dst, src1, src2));
  ins_pipe(idiv_reg_reg);
%}

// Long Divide

instruct divL(iRegLNoSp dst, iRegL src1, iRegL src2) %{
  match(Set dst (DivL src1 src2));

  ins_cost(INSN_COST * 35);
  format %{ "sdiv   $dst, $src1, $src2" %}

  ins_encode(aarch64_enc_div(dst, src1, src2));
  ins_pipe(ldiv_reg_reg);
%}

// Integer Remainder

instruct modI(iRegINoSp dst, iRegIorL2I src1, iRegIorL2I src2) %{
  match(Set dst (ModI src1 src2));

  ins_cost(INSN_COST * 22);
  format %{ "sdivw  rscratch1, $src1, $src2\n\t"
            "msubw($dst, rscratch1, $src2, $src1" %}

  ins_encode(aarch64_enc_modw(dst, src1, src2));
  ins_pipe(idiv_reg_reg);
%}

// Long Remainder

instruct modL(iRegLNoSp dst, iRegL src1, iRegL src2) %{
  match(Set dst (ModL src1 src2));

  ins_cost(INSN_COST * 38);
  format %{ "sdiv   rscratch1, $src1, $src2\n"
            "msub($dst, rscratch1, $src2, $src1" %}

  ins_encode(aarch64_enc_mod(dst, src1, src2));
  ins_pipe(ldiv_reg_reg);
%}

// Integer Shifts

// Shift Left Register
instruct lShiftI_reg_reg(iRegINoSp dst, iRegIorL2I src1, iRegIorL2I src2) %{
  match(Set dst (LShiftI src1 src2));

  ins_cost(INSN_COST * 2);
  format %{ "lslvw  $dst, $src1, $src2" %}

  ins_encode %{
    __ lslvw(as_Register($dst$$reg),
             as_Register($src1$$reg),
             as_Register($src2$$reg));
  %}

  ins_pipe(ialu_reg_reg_vshift);
%}

// Shift Left Immediate
instruct lShiftI_reg_imm(iRegINoSp dst, iRegIorL2I src1, immI src2) %{
  match(Set dst (LShiftI src1 src2));

  ins_cost(INSN_COST);
  format %{ "lslw $dst, $src1, ($src2 & 0x1f)" %}

  ins_encode %{
    __ lslw(as_Register($dst$$reg),
            as_Register($src1$$reg),
            $src2$$constant & 0x1f);
  %}

  ins_pipe(ialu_reg_shift);
%}

// Shift Right Logical Register
instruct urShiftI_reg_reg(iRegINoSp dst, iRegIorL2I src1, iRegIorL2I src2) %{
  match(Set dst (URShiftI src1 src2));

  ins_cost(INSN_COST * 2);
  format %{ "lsrvw  $dst, $src1, $src2" %}

  ins_encode %{
    __ lsrvw(as_Register($dst$$reg),
             as_Register($src1$$reg),
             as_Register($src2$$reg));
  %}

  ins_pipe(ialu_reg_reg_vshift);
%}

// Shift Right Logical Immediate
instruct urShiftI_reg_imm(iRegINoSp dst, iRegIorL2I src1, immI src2) %{
  match(Set dst (URShiftI src1 src2));

  ins_cost(INSN_COST);
  format %{ "lsrw $dst, $src1, ($src2 & 0x1f)" %}

  ins_encode %{
    __ lsrw(as_Register($dst$$reg),
            as_Register($src1$$reg),
            $src2$$constant & 0x1f);
  %}

  ins_pipe(ialu_reg_shift);
%}

// Shift Right Arithmetic Register
instruct rShiftI_reg_reg(iRegINoSp dst, iRegIorL2I src1, iRegIorL2I src2) %{
  match(Set dst (RShiftI src1 src2));

  ins_cost(INSN_COST * 2);
  format %{ "asrvw  $dst, $src1, $src2" %}

  ins_encode %{
    __ asrvw(as_Register($dst$$reg),
             as_Register($src1$$reg),
             as_Register($src2$$reg));
  %}

  ins_pipe(ialu_reg_reg_vshift);
%}

// Shift Right Arithmetic Immediate
instruct rShiftI_reg_imm(iRegINoSp dst, iRegIorL2I src1, immI src2) %{
  match(Set dst (RShiftI src1 src2));

  ins_cost(INSN_COST);
  format %{ "asrw $dst, $src1, ($src2 & 0x1f)" %}

  ins_encode %{
    __ asrw(as_Register($dst$$reg),
            as_Register($src1$$reg),
            $src2$$constant & 0x1f);
  %}

  ins_pipe(ialu_reg_shift);
%}

// Combined Int Mask and Right Shift (using UBFM)
// TODO

// Long Shifts

// Shift Left Register
instruct lShiftL_reg_reg(iRegLNoSp dst, iRegL src1, iRegIorL2I src2) %{
  match(Set dst (LShiftL src1 src2));

  ins_cost(INSN_COST * 2);
  format %{ "lslv  $dst, $src1, $src2" %}

  ins_encode %{
    __ lslv(as_Register($dst$$reg),
            as_Register($src1$$reg),
            as_Register($src2$$reg));
  %}

  ins_pipe(ialu_reg_reg_vshift);
%}

// Shift Left Immediate
instruct lShiftL_reg_imm(iRegLNoSp dst, iRegL src1, immI src2) %{
  match(Set dst (LShiftL src1 src2));

  ins_cost(INSN_COST);
  format %{ "lsl $dst, $src1, ($src2 & 0x3f)" %}

  ins_encode %{
    __ lsl(as_Register($dst$$reg),
            as_Register($src1$$reg),
            $src2$$constant & 0x3f);
  %}

  ins_pipe(ialu_reg_shift);
%}

// Shift Right Logical Register
instruct urShiftL_reg_reg(iRegLNoSp dst, iRegL src1, iRegIorL2I src2) %{
  match(Set dst (URShiftL src1 src2));

  ins_cost(INSN_COST * 2);
  format %{ "lsrv  $dst, $src1, $src2" %}

  ins_encode %{
    __ lsrv(as_Register($dst$$reg),
            as_Register($src1$$reg),
            as_Register($src2$$reg));
  %}

  ins_pipe(ialu_reg_reg_vshift);
%}

// Shift Right Logical Immediate
instruct urShiftL_reg_imm(iRegLNoSp dst, iRegL src1, immI src2) %{
  match(Set dst (URShiftL src1 src2));

  ins_cost(INSN_COST);
  format %{ "lsr $dst, $src1, ($src2 & 0x3f)" %}

  ins_encode %{
    __ lsr(as_Register($dst$$reg),
           as_Register($src1$$reg),
           $src2$$constant & 0x3f);
  %}

  ins_pipe(ialu_reg_shift);
%}

// A special-case pattern for card table stores.
instruct urShiftP_reg_imm(iRegLNoSp dst, iRegP src1, immI src2) %{
  match(Set dst (URShiftL (CastP2X src1) src2));

  ins_cost(INSN_COST);
  format %{ "lsr $dst, p2x($src1), ($src2 & 0x3f)" %}

  ins_encode %{
    __ lsr(as_Register($dst$$reg),
           as_Register($src1$$reg),
           $src2$$constant & 0x3f);
  %}

  ins_pipe(ialu_reg_shift);
%}

// Shift Right Arithmetic Register
instruct rShiftL_reg_reg(iRegLNoSp dst, iRegL src1, iRegIorL2I src2) %{
  match(Set dst (RShiftL src1 src2));

  ins_cost(INSN_COST * 2);
  format %{ "asrv  $dst, $src1, $src2" %}

  ins_encode %{
    __ asrv(as_Register($dst$$reg),
            as_Register($src1$$reg),
            as_Register($src2$$reg));
  %}

  ins_pipe(ialu_reg_reg_vshift);
%}

// Shift Right Arithmetic Immediate
instruct rShiftL_reg_imm(iRegLNoSp dst, iRegL src1, immI src2) %{
  match(Set dst (RShiftL src1 src2));

  ins_cost(INSN_COST);
  format %{ "asr $dst, $src1, ($src2 & 0x3f)" %}

  ins_encode %{
    __ asr(as_Register($dst$$reg),
           as_Register($src1$$reg),
           $src2$$constant & 0x3f);
  %}

  ins_pipe(ialu_reg_shift);
%}

// BEGIN This section of the file is automatically generated. Do not edit --------------
// This section is generated from aarch64_ad.m4


// This pattern is automatically generated from aarch64_ad.m4
// DO NOT EDIT ANYTHING IN THIS SECTION OF THE FILE
instruct regL_not_reg(iRegLNoSp dst,
                         iRegL src1, immL_M1 m1,
                         rFlagsReg cr) %{
  match(Set dst (XorL src1 m1));
  ins_cost(INSN_COST);
  format %{ "eon  $dst, $src1, zr" %}

  ins_encode %{
    __ eon(as_Register($dst$$reg),
              as_Register($src1$$reg),
              zr,
              Assembler::LSL, 0);
  %}

  ins_pipe(ialu_reg);
%}

// This pattern is automatically generated from aarch64_ad.m4
// DO NOT EDIT ANYTHING IN THIS SECTION OF THE FILE
instruct regI_not_reg(iRegINoSp dst,
                         iRegIorL2I src1, immI_M1 m1,
                         rFlagsReg cr) %{
  match(Set dst (XorI src1 m1));
  ins_cost(INSN_COST);
  format %{ "eonw  $dst, $src1, zr" %}

  ins_encode %{
    __ eonw(as_Register($dst$$reg),
              as_Register($src1$$reg),
              zr,
              Assembler::LSL, 0);
  %}

  ins_pipe(ialu_reg);
%}

// This pattern is automatically generated from aarch64_ad.m4
// DO NOT EDIT ANYTHING IN THIS SECTION OF THE FILE
instruct AndI_reg_not_reg(iRegINoSp dst,
                         iRegIorL2I src1, iRegIorL2I src2, immI_M1 m1) %{
  match(Set dst (AndI src1 (XorI src2 m1)));
  ins_cost(INSN_COST);
  format %{ "bicw  $dst, $src1, $src2" %}

  ins_encode %{
    __ bicw(as_Register($dst$$reg),
              as_Register($src1$$reg),
              as_Register($src2$$reg),
              Assembler::LSL, 0);
  %}

  ins_pipe(ialu_reg_reg);
%}

// This pattern is automatically generated from aarch64_ad.m4
// DO NOT EDIT ANYTHING IN THIS SECTION OF THE FILE
instruct AndL_reg_not_reg(iRegLNoSp dst,
                         iRegL src1, iRegL src2, immL_M1 m1) %{
  match(Set dst (AndL src1 (XorL src2 m1)));
  ins_cost(INSN_COST);
  format %{ "bic  $dst, $src1, $src2" %}

  ins_encode %{
    __ bic(as_Register($dst$$reg),
              as_Register($src1$$reg),
              as_Register($src2$$reg),
              Assembler::LSL, 0);
  %}

  ins_pipe(ialu_reg_reg);
%}

// This pattern is automatically generated from aarch64_ad.m4
// DO NOT EDIT ANYTHING IN THIS SECTION OF THE FILE
instruct OrI_reg_not_reg(iRegINoSp dst,
                         iRegIorL2I src1, iRegIorL2I src2, immI_M1 m1) %{
  match(Set dst (OrI src1 (XorI src2 m1)));
  ins_cost(INSN_COST);
  format %{ "ornw  $dst, $src1, $src2" %}

  ins_encode %{
    __ ornw(as_Register($dst$$reg),
              as_Register($src1$$reg),
              as_Register($src2$$reg),
              Assembler::LSL, 0);
  %}

  ins_pipe(ialu_reg_reg);
%}

// This pattern is automatically generated from aarch64_ad.m4
// DO NOT EDIT ANYTHING IN THIS SECTION OF THE FILE
instruct OrL_reg_not_reg(iRegLNoSp dst,
                         iRegL src1, iRegL src2, immL_M1 m1) %{
  match(Set dst (OrL src1 (XorL src2 m1)));
  ins_cost(INSN_COST);
  format %{ "orn  $dst, $src1, $src2" %}

  ins_encode %{
    __ orn(as_Register($dst$$reg),
              as_Register($src1$$reg),
              as_Register($src2$$reg),
              Assembler::LSL, 0);
  %}

  ins_pipe(ialu_reg_reg);
%}

// This pattern is automatically generated from aarch64_ad.m4
// DO NOT EDIT ANYTHING IN THIS SECTION OF THE FILE
instruct XorI_reg_not_reg(iRegINoSp dst,
                         iRegIorL2I src1, iRegIorL2I src2, immI_M1 m1) %{
  match(Set dst (XorI m1 (XorI src2 src1)));
  ins_cost(INSN_COST);
  format %{ "eonw  $dst, $src1, $src2" %}

  ins_encode %{
    __ eonw(as_Register($dst$$reg),
              as_Register($src1$$reg),
              as_Register($src2$$reg),
              Assembler::LSL, 0);
  %}

  ins_pipe(ialu_reg_reg);
%}

// This pattern is automatically generated from aarch64_ad.m4
// DO NOT EDIT ANYTHING IN THIS SECTION OF THE FILE
instruct XorL_reg_not_reg(iRegLNoSp dst,
                         iRegL src1, iRegL src2, immL_M1 m1) %{
  match(Set dst (XorL m1 (XorL src2 src1)));
  ins_cost(INSN_COST);
  format %{ "eon  $dst, $src1, $src2" %}

  ins_encode %{
    __ eon(as_Register($dst$$reg),
              as_Register($src1$$reg),
              as_Register($src2$$reg),
              Assembler::LSL, 0);
  %}

  ins_pipe(ialu_reg_reg);
%}

// This pattern is automatically generated from aarch64_ad.m4
// DO NOT EDIT ANYTHING IN THIS SECTION OF THE FILE
// val & (-1 ^ (val >>> shift)) ==> bicw
instruct AndI_reg_URShift_not_reg(iRegINoSp dst,
                         iRegIorL2I src1, iRegIorL2I src2,
                         immI src3, immI_M1 src4) %{
  match(Set dst (AndI src1 (XorI(URShiftI src2 src3) src4)));
  ins_cost(1.9 * INSN_COST);
  format %{ "bicw  $dst, $src1, $src2, LSR $src3" %}

  ins_encode %{
    __ bicw(as_Register($dst$$reg),
              as_Register($src1$$reg),
              as_Register($src2$$reg),
              Assembler::LSR,
              $src3$$constant & 0x1f);
  %}

  ins_pipe(ialu_reg_reg_shift);
%}

// This pattern is automatically generated from aarch64_ad.m4
// DO NOT EDIT ANYTHING IN THIS SECTION OF THE FILE
// val & (-1 ^ (val >>> shift)) ==> bic
instruct AndL_reg_URShift_not_reg(iRegLNoSp dst,
                         iRegL src1, iRegL src2,
                         immI src3, immL_M1 src4) %{
  match(Set dst (AndL src1 (XorL(URShiftL src2 src3) src4)));
  ins_cost(1.9 * INSN_COST);
  format %{ "bic  $dst, $src1, $src2, LSR $src3" %}

  ins_encode %{
    __ bic(as_Register($dst$$reg),
              as_Register($src1$$reg),
              as_Register($src2$$reg),
              Assembler::LSR,
              $src3$$constant & 0x3f);
  %}

  ins_pipe(ialu_reg_reg_shift);
%}

// This pattern is automatically generated from aarch64_ad.m4
// DO NOT EDIT ANYTHING IN THIS SECTION OF THE FILE
// val & (-1 ^ (val >> shift)) ==> bicw
instruct AndI_reg_RShift_not_reg(iRegINoSp dst,
                         iRegIorL2I src1, iRegIorL2I src2,
                         immI src3, immI_M1 src4) %{
  match(Set dst (AndI src1 (XorI(RShiftI src2 src3) src4)));
  ins_cost(1.9 * INSN_COST);
  format %{ "bicw  $dst, $src1, $src2, ASR $src3" %}

  ins_encode %{
    __ bicw(as_Register($dst$$reg),
              as_Register($src1$$reg),
              as_Register($src2$$reg),
              Assembler::ASR,
              $src3$$constant & 0x1f);
  %}

  ins_pipe(ialu_reg_reg_shift);
%}

// This pattern is automatically generated from aarch64_ad.m4
// DO NOT EDIT ANYTHING IN THIS SECTION OF THE FILE
// val & (-1 ^ (val >> shift)) ==> bic
instruct AndL_reg_RShift_not_reg(iRegLNoSp dst,
                         iRegL src1, iRegL src2,
                         immI src3, immL_M1 src4) %{
  match(Set dst (AndL src1 (XorL(RShiftL src2 src3) src4)));
  ins_cost(1.9 * INSN_COST);
  format %{ "bic  $dst, $src1, $src2, ASR $src3" %}

  ins_encode %{
    __ bic(as_Register($dst$$reg),
              as_Register($src1$$reg),
              as_Register($src2$$reg),
              Assembler::ASR,
              $src3$$constant & 0x3f);
  %}

  ins_pipe(ialu_reg_reg_shift);
%}

// This pattern is automatically generated from aarch64_ad.m4
// DO NOT EDIT ANYTHING IN THIS SECTION OF THE FILE
// val & (-1 ^ (val ror shift)) ==> bicw
instruct AndI_reg_RotateRight_not_reg(iRegINoSp dst,
                         iRegIorL2I src1, iRegIorL2I src2,
                         immI src3, immI_M1 src4) %{
  match(Set dst (AndI src1 (XorI(RotateRight src2 src3) src4)));
  ins_cost(1.9 * INSN_COST);
  format %{ "bicw  $dst, $src1, $src2, ROR $src3" %}

  ins_encode %{
    __ bicw(as_Register($dst$$reg),
              as_Register($src1$$reg),
              as_Register($src2$$reg),
              Assembler::ROR,
              $src3$$constant & 0x1f);
  %}

  ins_pipe(ialu_reg_reg_shift);
%}

// This pattern is automatically generated from aarch64_ad.m4
// DO NOT EDIT ANYTHING IN THIS SECTION OF THE FILE
// val & (-1 ^ (val ror shift)) ==> bic
instruct AndL_reg_RotateRight_not_reg(iRegLNoSp dst,
                         iRegL src1, iRegL src2,
                         immI src3, immL_M1 src4) %{
  match(Set dst (AndL src1 (XorL(RotateRight src2 src3) src4)));
  ins_cost(1.9 * INSN_COST);
  format %{ "bic  $dst, $src1, $src2, ROR $src3" %}

  ins_encode %{
    __ bic(as_Register($dst$$reg),
              as_Register($src1$$reg),
              as_Register($src2$$reg),
              Assembler::ROR,
              $src3$$constant & 0x3f);
  %}

  ins_pipe(ialu_reg_reg_shift);
%}

// This pattern is automatically generated from aarch64_ad.m4
// DO NOT EDIT ANYTHING IN THIS SECTION OF THE FILE
// val & (-1 ^ (val << shift)) ==> bicw
instruct AndI_reg_LShift_not_reg(iRegINoSp dst,
                         iRegIorL2I src1, iRegIorL2I src2,
                         immI src3, immI_M1 src4) %{
  match(Set dst (AndI src1 (XorI(LShiftI src2 src3) src4)));
  ins_cost(1.9 * INSN_COST);
  format %{ "bicw  $dst, $src1, $src2, LSL $src3" %}

  ins_encode %{
    __ bicw(as_Register($dst$$reg),
              as_Register($src1$$reg),
              as_Register($src2$$reg),
              Assembler::LSL,
              $src3$$constant & 0x1f);
  %}

  ins_pipe(ialu_reg_reg_shift);
%}

// This pattern is automatically generated from aarch64_ad.m4
// DO NOT EDIT ANYTHING IN THIS SECTION OF THE FILE
// val & (-1 ^ (val << shift)) ==> bic
instruct AndL_reg_LShift_not_reg(iRegLNoSp dst,
                         iRegL src1, iRegL src2,
                         immI src3, immL_M1 src4) %{
  match(Set dst (AndL src1 (XorL(LShiftL src2 src3) src4)));
  ins_cost(1.9 * INSN_COST);
  format %{ "bic  $dst, $src1, $src2, LSL $src3" %}

  ins_encode %{
    __ bic(as_Register($dst$$reg),
              as_Register($src1$$reg),
              as_Register($src2$$reg),
              Assembler::LSL,
              $src3$$constant & 0x3f);
  %}

  ins_pipe(ialu_reg_reg_shift);
%}

// This pattern is automatically generated from aarch64_ad.m4
// DO NOT EDIT ANYTHING IN THIS SECTION OF THE FILE
// val ^ (-1 ^ (val >>> shift)) ==> eonw
instruct XorI_reg_URShift_not_reg(iRegINoSp dst,
                         iRegIorL2I src1, iRegIorL2I src2,
                         immI src3, immI_M1 src4) %{
  match(Set dst (XorI src4 (XorI(URShiftI src2 src3) src1)));
  ins_cost(1.9 * INSN_COST);
  format %{ "eonw  $dst, $src1, $src2, LSR $src3" %}

  ins_encode %{
    __ eonw(as_Register($dst$$reg),
              as_Register($src1$$reg),
              as_Register($src2$$reg),
              Assembler::LSR,
              $src3$$constant & 0x1f);
  %}

  ins_pipe(ialu_reg_reg_shift);
%}

// This pattern is automatically generated from aarch64_ad.m4
// DO NOT EDIT ANYTHING IN THIS SECTION OF THE FILE
// val ^ (-1 ^ (val >>> shift)) ==> eon
instruct XorL_reg_URShift_not_reg(iRegLNoSp dst,
                         iRegL src1, iRegL src2,
                         immI src3, immL_M1 src4) %{
  match(Set dst (XorL src4 (XorL(URShiftL src2 src3) src1)));
  ins_cost(1.9 * INSN_COST);
  format %{ "eon  $dst, $src1, $src2, LSR $src3" %}

  ins_encode %{
    __ eon(as_Register($dst$$reg),
              as_Register($src1$$reg),
              as_Register($src2$$reg),
              Assembler::LSR,
              $src3$$constant & 0x3f);
  %}

  ins_pipe(ialu_reg_reg_shift);
%}

// This pattern is automatically generated from aarch64_ad.m4
// DO NOT EDIT ANYTHING IN THIS SECTION OF THE FILE
// val ^ (-1 ^ (val >> shift)) ==> eonw
instruct XorI_reg_RShift_not_reg(iRegINoSp dst,
                         iRegIorL2I src1, iRegIorL2I src2,
                         immI src3, immI_M1 src4) %{
  match(Set dst (XorI src4 (XorI(RShiftI src2 src3) src1)));
  ins_cost(1.9 * INSN_COST);
  format %{ "eonw  $dst, $src1, $src2, ASR $src3" %}

  ins_encode %{
    __ eonw(as_Register($dst$$reg),
              as_Register($src1$$reg),
              as_Register($src2$$reg),
              Assembler::ASR,
              $src3$$constant & 0x1f);
  %}

  ins_pipe(ialu_reg_reg_shift);
%}

// This pattern is automatically generated from aarch64_ad.m4
// DO NOT EDIT ANYTHING IN THIS SECTION OF THE FILE
// val ^ (-1 ^ (val >> shift)) ==> eon
instruct XorL_reg_RShift_not_reg(iRegLNoSp dst,
                         iRegL src1, iRegL src2,
                         immI src3, immL_M1 src4) %{
  match(Set dst (XorL src4 (XorL(RShiftL src2 src3) src1)));
  ins_cost(1.9 * INSN_COST);
  format %{ "eon  $dst, $src1, $src2, ASR $src3" %}

  ins_encode %{
    __ eon(as_Register($dst$$reg),
              as_Register($src1$$reg),
              as_Register($src2$$reg),
              Assembler::ASR,
              $src3$$constant & 0x3f);
  %}

  ins_pipe(ialu_reg_reg_shift);
%}

// This pattern is automatically generated from aarch64_ad.m4
// DO NOT EDIT ANYTHING IN THIS SECTION OF THE FILE
// val ^ (-1 ^ (val ror shift)) ==> eonw
instruct XorI_reg_RotateRight_not_reg(iRegINoSp dst,
                         iRegIorL2I src1, iRegIorL2I src2,
                         immI src3, immI_M1 src4) %{
  match(Set dst (XorI src4 (XorI(RotateRight src2 src3) src1)));
  ins_cost(1.9 * INSN_COST);
  format %{ "eonw  $dst, $src1, $src2, ROR $src3" %}

  ins_encode %{
    __ eonw(as_Register($dst$$reg),
              as_Register($src1$$reg),
              as_Register($src2$$reg),
              Assembler::ROR,
              $src3$$constant & 0x1f);
  %}

  ins_pipe(ialu_reg_reg_shift);
%}

// This pattern is automatically generated from aarch64_ad.m4
// DO NOT EDIT ANYTHING IN THIS SECTION OF THE FILE
// val ^ (-1 ^ (val ror shift)) ==> eon
instruct XorL_reg_RotateRight_not_reg(iRegLNoSp dst,
                         iRegL src1, iRegL src2,
                         immI src3, immL_M1 src4) %{
  match(Set dst (XorL src4 (XorL(RotateRight src2 src3) src1)));
  ins_cost(1.9 * INSN_COST);
  format %{ "eon  $dst, $src1, $src2, ROR $src3" %}

  ins_encode %{
    __ eon(as_Register($dst$$reg),
              as_Register($src1$$reg),
              as_Register($src2$$reg),
              Assembler::ROR,
              $src3$$constant & 0x3f);
  %}

  ins_pipe(ialu_reg_reg_shift);
%}

// This pattern is automatically generated from aarch64_ad.m4
// DO NOT EDIT ANYTHING IN THIS SECTION OF THE FILE
// val ^ (-1 ^ (val << shift)) ==> eonw
instruct XorI_reg_LShift_not_reg(iRegINoSp dst,
                         iRegIorL2I src1, iRegIorL2I src2,
                         immI src3, immI_M1 src4) %{
  match(Set dst (XorI src4 (XorI(LShiftI src2 src3) src1)));
  ins_cost(1.9 * INSN_COST);
  format %{ "eonw  $dst, $src1, $src2, LSL $src3" %}

  ins_encode %{
    __ eonw(as_Register($dst$$reg),
              as_Register($src1$$reg),
              as_Register($src2$$reg),
              Assembler::LSL,
              $src3$$constant & 0x1f);
  %}

  ins_pipe(ialu_reg_reg_shift);
%}

// This pattern is automatically generated from aarch64_ad.m4
// DO NOT EDIT ANYTHING IN THIS SECTION OF THE FILE
// val ^ (-1 ^ (val << shift)) ==> eon
instruct XorL_reg_LShift_not_reg(iRegLNoSp dst,
                         iRegL src1, iRegL src2,
                         immI src3, immL_M1 src4) %{
  match(Set dst (XorL src4 (XorL(LShiftL src2 src3) src1)));
  ins_cost(1.9 * INSN_COST);
  format %{ "eon  $dst, $src1, $src2, LSL $src3" %}

  ins_encode %{
    __ eon(as_Register($dst$$reg),
              as_Register($src1$$reg),
              as_Register($src2$$reg),
              Assembler::LSL,
              $src3$$constant & 0x3f);
  %}

  ins_pipe(ialu_reg_reg_shift);
%}

// This pattern is automatically generated from aarch64_ad.m4
// DO NOT EDIT ANYTHING IN THIS SECTION OF THE FILE
// val | (-1 ^ (val >>> shift)) ==> ornw
instruct OrI_reg_URShift_not_reg(iRegINoSp dst,
                         iRegIorL2I src1, iRegIorL2I src2,
                         immI src3, immI_M1 src4) %{
  match(Set dst (OrI src1 (XorI(URShiftI src2 src3) src4)));
  ins_cost(1.9 * INSN_COST);
  format %{ "ornw  $dst, $src1, $src2, LSR $src3" %}

  ins_encode %{
    __ ornw(as_Register($dst$$reg),
              as_Register($src1$$reg),
              as_Register($src2$$reg),
              Assembler::LSR,
              $src3$$constant & 0x1f);
  %}

  ins_pipe(ialu_reg_reg_shift);
%}

// This pattern is automatically generated from aarch64_ad.m4
// DO NOT EDIT ANYTHING IN THIS SECTION OF THE FILE
// val | (-1 ^ (val >>> shift)) ==> orn
instruct OrL_reg_URShift_not_reg(iRegLNoSp dst,
                         iRegL src1, iRegL src2,
                         immI src3, immL_M1 src4) %{
  match(Set dst (OrL src1 (XorL(URShiftL src2 src3) src4)));
  ins_cost(1.9 * INSN_COST);
  format %{ "orn  $dst, $src1, $src2, LSR $src3" %}

  ins_encode %{
    __ orn(as_Register($dst$$reg),
              as_Register($src1$$reg),
              as_Register($src2$$reg),
              Assembler::LSR,
              $src3$$constant & 0x3f);
  %}

  ins_pipe(ialu_reg_reg_shift);
%}

// This pattern is automatically generated from aarch64_ad.m4
// DO NOT EDIT ANYTHING IN THIS SECTION OF THE FILE
// val | (-1 ^ (val >> shift)) ==> ornw
instruct OrI_reg_RShift_not_reg(iRegINoSp dst,
                         iRegIorL2I src1, iRegIorL2I src2,
                         immI src3, immI_M1 src4) %{
  match(Set dst (OrI src1 (XorI(RShiftI src2 src3) src4)));
  ins_cost(1.9 * INSN_COST);
  format %{ "ornw  $dst, $src1, $src2, ASR $src3" %}

  ins_encode %{
    __ ornw(as_Register($dst$$reg),
              as_Register($src1$$reg),
              as_Register($src2$$reg),
              Assembler::ASR,
              $src3$$constant & 0x1f);
  %}

  ins_pipe(ialu_reg_reg_shift);
%}

// This pattern is automatically generated from aarch64_ad.m4
// DO NOT EDIT ANYTHING IN THIS SECTION OF THE FILE
// val | (-1 ^ (val >> shift)) ==> orn
instruct OrL_reg_RShift_not_reg(iRegLNoSp dst,
                         iRegL src1, iRegL src2,
                         immI src3, immL_M1 src4) %{
  match(Set dst (OrL src1 (XorL(RShiftL src2 src3) src4)));
  ins_cost(1.9 * INSN_COST);
  format %{ "orn  $dst, $src1, $src2, ASR $src3" %}

  ins_encode %{
    __ orn(as_Register($dst$$reg),
              as_Register($src1$$reg),
              as_Register($src2$$reg),
              Assembler::ASR,
              $src3$$constant & 0x3f);
  %}

  ins_pipe(ialu_reg_reg_shift);
%}

// This pattern is automatically generated from aarch64_ad.m4
// DO NOT EDIT ANYTHING IN THIS SECTION OF THE FILE
// val | (-1 ^ (val ror shift)) ==> ornw
instruct OrI_reg_RotateRight_not_reg(iRegINoSp dst,
                         iRegIorL2I src1, iRegIorL2I src2,
                         immI src3, immI_M1 src4) %{
  match(Set dst (OrI src1 (XorI(RotateRight src2 src3) src4)));
  ins_cost(1.9 * INSN_COST);
  format %{ "ornw  $dst, $src1, $src2, ROR $src3" %}

  ins_encode %{
    __ ornw(as_Register($dst$$reg),
              as_Register($src1$$reg),
              as_Register($src2$$reg),
              Assembler::ROR,
              $src3$$constant & 0x1f);
  %}

  ins_pipe(ialu_reg_reg_shift);
%}

// This pattern is automatically generated from aarch64_ad.m4
// DO NOT EDIT ANYTHING IN THIS SECTION OF THE FILE
// val | (-1 ^ (val ror shift)) ==> orn
instruct OrL_reg_RotateRight_not_reg(iRegLNoSp dst,
                         iRegL src1, iRegL src2,
                         immI src3, immL_M1 src4) %{
  match(Set dst (OrL src1 (XorL(RotateRight src2 src3) src4)));
  ins_cost(1.9 * INSN_COST);
  format %{ "orn  $dst, $src1, $src2, ROR $src3" %}

  ins_encode %{
    __ orn(as_Register($dst$$reg),
              as_Register($src1$$reg),
              as_Register($src2$$reg),
              Assembler::ROR,
              $src3$$constant & 0x3f);
  %}

  ins_pipe(ialu_reg_reg_shift);
%}

// This pattern is automatically generated from aarch64_ad.m4
// DO NOT EDIT ANYTHING IN THIS SECTION OF THE FILE
// val | (-1 ^ (val << shift)) ==> ornw
instruct OrI_reg_LShift_not_reg(iRegINoSp dst,
                         iRegIorL2I src1, iRegIorL2I src2,
                         immI src3, immI_M1 src4) %{
  match(Set dst (OrI src1 (XorI(LShiftI src2 src3) src4)));
  ins_cost(1.9 * INSN_COST);
  format %{ "ornw  $dst, $src1, $src2, LSL $src3" %}

  ins_encode %{
    __ ornw(as_Register($dst$$reg),
              as_Register($src1$$reg),
              as_Register($src2$$reg),
              Assembler::LSL,
              $src3$$constant & 0x1f);
  %}

  ins_pipe(ialu_reg_reg_shift);
%}

// This pattern is automatically generated from aarch64_ad.m4
// DO NOT EDIT ANYTHING IN THIS SECTION OF THE FILE
// val | (-1 ^ (val << shift)) ==> orn
instruct OrL_reg_LShift_not_reg(iRegLNoSp dst,
                         iRegL src1, iRegL src2,
                         immI src3, immL_M1 src4) %{
  match(Set dst (OrL src1 (XorL(LShiftL src2 src3) src4)));
  ins_cost(1.9 * INSN_COST);
  format %{ "orn  $dst, $src1, $src2, LSL $src3" %}

  ins_encode %{
    __ orn(as_Register($dst$$reg),
              as_Register($src1$$reg),
              as_Register($src2$$reg),
              Assembler::LSL,
              $src3$$constant & 0x3f);
  %}

  ins_pipe(ialu_reg_reg_shift);
%}

// This pattern is automatically generated from aarch64_ad.m4
// DO NOT EDIT ANYTHING IN THIS SECTION OF THE FILE
instruct AndI_reg_URShift_reg(iRegINoSp dst,
                         iRegIorL2I src1, iRegIorL2I src2,
                         immI src3) %{
  match(Set dst (AndI src1 (URShiftI src2 src3)));

  ins_cost(1.9 * INSN_COST);
  format %{ "andw  $dst, $src1, $src2, LSR $src3" %}

  ins_encode %{
    __ andw(as_Register($dst$$reg),
              as_Register($src1$$reg),
              as_Register($src2$$reg),
              Assembler::LSR,
              $src3$$constant & 0x1f);
  %}

  ins_pipe(ialu_reg_reg_shift);
%}

// This pattern is automatically generated from aarch64_ad.m4
// DO NOT EDIT ANYTHING IN THIS SECTION OF THE FILE
instruct AndL_reg_URShift_reg(iRegLNoSp dst,
                         iRegL src1, iRegL src2,
                         immI src3) %{
  match(Set dst (AndL src1 (URShiftL src2 src3)));

  ins_cost(1.9 * INSN_COST);
  format %{ "andr  $dst, $src1, $src2, LSR $src3" %}

  ins_encode %{
    __ andr(as_Register($dst$$reg),
              as_Register($src1$$reg),
              as_Register($src2$$reg),
              Assembler::LSR,
              $src3$$constant & 0x3f);
  %}

  ins_pipe(ialu_reg_reg_shift);
%}

// This pattern is automatically generated from aarch64_ad.m4
// DO NOT EDIT ANYTHING IN THIS SECTION OF THE FILE
instruct AndI_reg_RShift_reg(iRegINoSp dst,
                         iRegIorL2I src1, iRegIorL2I src2,
                         immI src3) %{
  match(Set dst (AndI src1 (RShiftI src2 src3)));

  ins_cost(1.9 * INSN_COST);
  format %{ "andw  $dst, $src1, $src2, ASR $src3" %}

  ins_encode %{
    __ andw(as_Register($dst$$reg),
              as_Register($src1$$reg),
              as_Register($src2$$reg),
              Assembler::ASR,
              $src3$$constant & 0x1f);
  %}

  ins_pipe(ialu_reg_reg_shift);
%}

// This pattern is automatically generated from aarch64_ad.m4
// DO NOT EDIT ANYTHING IN THIS SECTION OF THE FILE
instruct AndL_reg_RShift_reg(iRegLNoSp dst,
                         iRegL src1, iRegL src2,
                         immI src3) %{
  match(Set dst (AndL src1 (RShiftL src2 src3)));

  ins_cost(1.9 * INSN_COST);
  format %{ "andr  $dst, $src1, $src2, ASR $src3" %}

  ins_encode %{
    __ andr(as_Register($dst$$reg),
              as_Register($src1$$reg),
              as_Register($src2$$reg),
              Assembler::ASR,
              $src3$$constant & 0x3f);
  %}

  ins_pipe(ialu_reg_reg_shift);
%}

// This pattern is automatically generated from aarch64_ad.m4
// DO NOT EDIT ANYTHING IN THIS SECTION OF THE FILE
instruct AndI_reg_LShift_reg(iRegINoSp dst,
                         iRegIorL2I src1, iRegIorL2I src2,
                         immI src3) %{
  match(Set dst (AndI src1 (LShiftI src2 src3)));

  ins_cost(1.9 * INSN_COST);
  format %{ "andw  $dst, $src1, $src2, LSL $src3" %}

  ins_encode %{
    __ andw(as_Register($dst$$reg),
              as_Register($src1$$reg),
              as_Register($src2$$reg),
              Assembler::LSL,
              $src3$$constant & 0x1f);
  %}

  ins_pipe(ialu_reg_reg_shift);
%}

// This pattern is automatically generated from aarch64_ad.m4
// DO NOT EDIT ANYTHING IN THIS SECTION OF THE FILE
instruct AndL_reg_LShift_reg(iRegLNoSp dst,
                         iRegL src1, iRegL src2,
                         immI src3) %{
  match(Set dst (AndL src1 (LShiftL src2 src3)));

  ins_cost(1.9 * INSN_COST);
  format %{ "andr  $dst, $src1, $src2, LSL $src3" %}

  ins_encode %{
    __ andr(as_Register($dst$$reg),
              as_Register($src1$$reg),
              as_Register($src2$$reg),
              Assembler::LSL,
              $src3$$constant & 0x3f);
  %}

  ins_pipe(ialu_reg_reg_shift);
%}

// This pattern is automatically generated from aarch64_ad.m4
// DO NOT EDIT ANYTHING IN THIS SECTION OF THE FILE
instruct AndI_reg_RotateRight_reg(iRegINoSp dst,
                         iRegIorL2I src1, iRegIorL2I src2,
                         immI src3) %{
  match(Set dst (AndI src1 (RotateRight src2 src3)));

  ins_cost(1.9 * INSN_COST);
  format %{ "andw  $dst, $src1, $src2, ROR $src3" %}

  ins_encode %{
    __ andw(as_Register($dst$$reg),
              as_Register($src1$$reg),
              as_Register($src2$$reg),
              Assembler::ROR,
              $src3$$constant & 0x1f);
  %}

  ins_pipe(ialu_reg_reg_shift);
%}

// This pattern is automatically generated from aarch64_ad.m4
// DO NOT EDIT ANYTHING IN THIS SECTION OF THE FILE
instruct AndL_reg_RotateRight_reg(iRegLNoSp dst,
                         iRegL src1, iRegL src2,
                         immI src3) %{
  match(Set dst (AndL src1 (RotateRight src2 src3)));

  ins_cost(1.9 * INSN_COST);
  format %{ "andr  $dst, $src1, $src2, ROR $src3" %}

  ins_encode %{
    __ andr(as_Register($dst$$reg),
              as_Register($src1$$reg),
              as_Register($src2$$reg),
              Assembler::ROR,
              $src3$$constant & 0x3f);
  %}

  ins_pipe(ialu_reg_reg_shift);
%}

// This pattern is automatically generated from aarch64_ad.m4
// DO NOT EDIT ANYTHING IN THIS SECTION OF THE FILE
instruct XorI_reg_URShift_reg(iRegINoSp dst,
                         iRegIorL2I src1, iRegIorL2I src2,
                         immI src3) %{
  match(Set dst (XorI src1 (URShiftI src2 src3)));

  ins_cost(1.9 * INSN_COST);
  format %{ "eorw  $dst, $src1, $src2, LSR $src3" %}

  ins_encode %{
    __ eorw(as_Register($dst$$reg),
              as_Register($src1$$reg),
              as_Register($src2$$reg),
              Assembler::LSR,
              $src3$$constant & 0x1f);
  %}

  ins_pipe(ialu_reg_reg_shift);
%}

// This pattern is automatically generated from aarch64_ad.m4
// DO NOT EDIT ANYTHING IN THIS SECTION OF THE FILE
instruct XorL_reg_URShift_reg(iRegLNoSp dst,
                         iRegL src1, iRegL src2,
                         immI src3) %{
  match(Set dst (XorL src1 (URShiftL src2 src3)));

  ins_cost(1.9 * INSN_COST);
  format %{ "eor  $dst, $src1, $src2, LSR $src3" %}

  ins_encode %{
    __ eor(as_Register($dst$$reg),
              as_Register($src1$$reg),
              as_Register($src2$$reg),
              Assembler::LSR,
              $src3$$constant & 0x3f);
  %}

  ins_pipe(ialu_reg_reg_shift);
%}

// This pattern is automatically generated from aarch64_ad.m4
// DO NOT EDIT ANYTHING IN THIS SECTION OF THE FILE
instruct XorI_reg_RShift_reg(iRegINoSp dst,
                         iRegIorL2I src1, iRegIorL2I src2,
                         immI src3) %{
  match(Set dst (XorI src1 (RShiftI src2 src3)));

  ins_cost(1.9 * INSN_COST);
  format %{ "eorw  $dst, $src1, $src2, ASR $src3" %}

  ins_encode %{
    __ eorw(as_Register($dst$$reg),
              as_Register($src1$$reg),
              as_Register($src2$$reg),
              Assembler::ASR,
              $src3$$constant & 0x1f);
  %}

  ins_pipe(ialu_reg_reg_shift);
%}

// This pattern is automatically generated from aarch64_ad.m4
// DO NOT EDIT ANYTHING IN THIS SECTION OF THE FILE
instruct XorL_reg_RShift_reg(iRegLNoSp dst,
                         iRegL src1, iRegL src2,
                         immI src3) %{
  match(Set dst (XorL src1 (RShiftL src2 src3)));

  ins_cost(1.9 * INSN_COST);
  format %{ "eor  $dst, $src1, $src2, ASR $src3" %}

  ins_encode %{
    __ eor(as_Register($dst$$reg),
              as_Register($src1$$reg),
              as_Register($src2$$reg),
              Assembler::ASR,
              $src3$$constant & 0x3f);
  %}

  ins_pipe(ialu_reg_reg_shift);
%}

// This pattern is automatically generated from aarch64_ad.m4
// DO NOT EDIT ANYTHING IN THIS SECTION OF THE FILE
instruct XorI_reg_LShift_reg(iRegINoSp dst,
                         iRegIorL2I src1, iRegIorL2I src2,
                         immI src3) %{
  match(Set dst (XorI src1 (LShiftI src2 src3)));

  ins_cost(1.9 * INSN_COST);
  format %{ "eorw  $dst, $src1, $src2, LSL $src3" %}

  ins_encode %{
    __ eorw(as_Register($dst$$reg),
              as_Register($src1$$reg),
              as_Register($src2$$reg),
              Assembler::LSL,
              $src3$$constant & 0x1f);
  %}

  ins_pipe(ialu_reg_reg_shift);
%}

// This pattern is automatically generated from aarch64_ad.m4
// DO NOT EDIT ANYTHING IN THIS SECTION OF THE FILE
instruct XorL_reg_LShift_reg(iRegLNoSp dst,
                         iRegL src1, iRegL src2,
                         immI src3) %{
  match(Set dst (XorL src1 (LShiftL src2 src3)));

  ins_cost(1.9 * INSN_COST);
  format %{ "eor  $dst, $src1, $src2, LSL $src3" %}

  ins_encode %{
    __ eor(as_Register($dst$$reg),
              as_Register($src1$$reg),
              as_Register($src2$$reg),
              Assembler::LSL,
              $src3$$constant & 0x3f);
  %}

  ins_pipe(ialu_reg_reg_shift);
%}

// This pattern is automatically generated from aarch64_ad.m4
// DO NOT EDIT ANYTHING IN THIS SECTION OF THE FILE
instruct XorI_reg_RotateRight_reg(iRegINoSp dst,
                         iRegIorL2I src1, iRegIorL2I src2,
                         immI src3) %{
  match(Set dst (XorI src1 (RotateRight src2 src3)));

  ins_cost(1.9 * INSN_COST);
  format %{ "eorw  $dst, $src1, $src2, ROR $src3" %}

  ins_encode %{
    __ eorw(as_Register($dst$$reg),
              as_Register($src1$$reg),
              as_Register($src2$$reg),
              Assembler::ROR,
              $src3$$constant & 0x1f);
  %}

  ins_pipe(ialu_reg_reg_shift);
%}

// This pattern is automatically generated from aarch64_ad.m4
// DO NOT EDIT ANYTHING IN THIS SECTION OF THE FILE
instruct XorL_reg_RotateRight_reg(iRegLNoSp dst,
                         iRegL src1, iRegL src2,
                         immI src3) %{
  match(Set dst (XorL src1 (RotateRight src2 src3)));

  ins_cost(1.9 * INSN_COST);
  format %{ "eor  $dst, $src1, $src2, ROR $src3" %}

  ins_encode %{
    __ eor(as_Register($dst$$reg),
              as_Register($src1$$reg),
              as_Register($src2$$reg),
              Assembler::ROR,
              $src3$$constant & 0x3f);
  %}

  ins_pipe(ialu_reg_reg_shift);
%}

// This pattern is automatically generated from aarch64_ad.m4
// DO NOT EDIT ANYTHING IN THIS SECTION OF THE FILE
instruct OrI_reg_URShift_reg(iRegINoSp dst,
                         iRegIorL2I src1, iRegIorL2I src2,
                         immI src3) %{
  match(Set dst (OrI src1 (URShiftI src2 src3)));

  ins_cost(1.9 * INSN_COST);
  format %{ "orrw  $dst, $src1, $src2, LSR $src3" %}

  ins_encode %{
    __ orrw(as_Register($dst$$reg),
              as_Register($src1$$reg),
              as_Register($src2$$reg),
              Assembler::LSR,
              $src3$$constant & 0x1f);
  %}

  ins_pipe(ialu_reg_reg_shift);
%}

// This pattern is automatically generated from aarch64_ad.m4
// DO NOT EDIT ANYTHING IN THIS SECTION OF THE FILE
instruct OrL_reg_URShift_reg(iRegLNoSp dst,
                         iRegL src1, iRegL src2,
                         immI src3) %{
  match(Set dst (OrL src1 (URShiftL src2 src3)));

  ins_cost(1.9 * INSN_COST);
  format %{ "orr  $dst, $src1, $src2, LSR $src3" %}

  ins_encode %{
    __ orr(as_Register($dst$$reg),
              as_Register($src1$$reg),
              as_Register($src2$$reg),
              Assembler::LSR,
              $src3$$constant & 0x3f);
  %}

  ins_pipe(ialu_reg_reg_shift);
%}

// This pattern is automatically generated from aarch64_ad.m4
// DO NOT EDIT ANYTHING IN THIS SECTION OF THE FILE
instruct OrI_reg_RShift_reg(iRegINoSp dst,
                         iRegIorL2I src1, iRegIorL2I src2,
                         immI src3) %{
  match(Set dst (OrI src1 (RShiftI src2 src3)));

  ins_cost(1.9 * INSN_COST);
  format %{ "orrw  $dst, $src1, $src2, ASR $src3" %}

  ins_encode %{
    __ orrw(as_Register($dst$$reg),
              as_Register($src1$$reg),
              as_Register($src2$$reg),
              Assembler::ASR,
              $src3$$constant & 0x1f);
  %}

  ins_pipe(ialu_reg_reg_shift);
%}

// This pattern is automatically generated from aarch64_ad.m4
// DO NOT EDIT ANYTHING IN THIS SECTION OF THE FILE
instruct OrL_reg_RShift_reg(iRegLNoSp dst,
                         iRegL src1, iRegL src2,
                         immI src3) %{
  match(Set dst (OrL src1 (RShiftL src2 src3)));

  ins_cost(1.9 * INSN_COST);
  format %{ "orr  $dst, $src1, $src2, ASR $src3" %}

  ins_encode %{
    __ orr(as_Register($dst$$reg),
              as_Register($src1$$reg),
              as_Register($src2$$reg),
              Assembler::ASR,
              $src3$$constant & 0x3f);
  %}

  ins_pipe(ialu_reg_reg_shift);
%}

// This pattern is automatically generated from aarch64_ad.m4
// DO NOT EDIT ANYTHING IN THIS SECTION OF THE FILE
instruct OrI_reg_LShift_reg(iRegINoSp dst,
                         iRegIorL2I src1, iRegIorL2I src2,
                         immI src3) %{
  match(Set dst (OrI src1 (LShiftI src2 src3)));

  ins_cost(1.9 * INSN_COST);
  format %{ "orrw  $dst, $src1, $src2, LSL $src3" %}

  ins_encode %{
    __ orrw(as_Register($dst$$reg),
              as_Register($src1$$reg),
              as_Register($src2$$reg),
              Assembler::LSL,
              $src3$$constant & 0x1f);
  %}

  ins_pipe(ialu_reg_reg_shift);
%}

// This pattern is automatically generated from aarch64_ad.m4
// DO NOT EDIT ANYTHING IN THIS SECTION OF THE FILE
instruct OrL_reg_LShift_reg(iRegLNoSp dst,
                         iRegL src1, iRegL src2,
                         immI src3) %{
  match(Set dst (OrL src1 (LShiftL src2 src3)));

  ins_cost(1.9 * INSN_COST);
  format %{ "orr  $dst, $src1, $src2, LSL $src3" %}

  ins_encode %{
    __ orr(as_Register($dst$$reg),
              as_Register($src1$$reg),
              as_Register($src2$$reg),
              Assembler::LSL,
              $src3$$constant & 0x3f);
  %}

  ins_pipe(ialu_reg_reg_shift);
%}

// This pattern is automatically generated from aarch64_ad.m4
// DO NOT EDIT ANYTHING IN THIS SECTION OF THE FILE
instruct OrI_reg_RotateRight_reg(iRegINoSp dst,
                         iRegIorL2I src1, iRegIorL2I src2,
                         immI src3) %{
  match(Set dst (OrI src1 (RotateRight src2 src3)));

  ins_cost(1.9 * INSN_COST);
  format %{ "orrw  $dst, $src1, $src2, ROR $src3" %}

  ins_encode %{
    __ orrw(as_Register($dst$$reg),
              as_Register($src1$$reg),
              as_Register($src2$$reg),
              Assembler::ROR,
              $src3$$constant & 0x1f);
  %}

  ins_pipe(ialu_reg_reg_shift);
%}

// This pattern is automatically generated from aarch64_ad.m4
// DO NOT EDIT ANYTHING IN THIS SECTION OF THE FILE
instruct OrL_reg_RotateRight_reg(iRegLNoSp dst,
                         iRegL src1, iRegL src2,
                         immI src3) %{
  match(Set dst (OrL src1 (RotateRight src2 src3)));

  ins_cost(1.9 * INSN_COST);
  format %{ "orr  $dst, $src1, $src2, ROR $src3" %}

  ins_encode %{
    __ orr(as_Register($dst$$reg),
              as_Register($src1$$reg),
              as_Register($src2$$reg),
              Assembler::ROR,
              $src3$$constant & 0x3f);
  %}

  ins_pipe(ialu_reg_reg_shift);
%}

// This pattern is automatically generated from aarch64_ad.m4
// DO NOT EDIT ANYTHING IN THIS SECTION OF THE FILE
instruct AddI_reg_URShift_reg(iRegINoSp dst,
                         iRegIorL2I src1, iRegIorL2I src2,
                         immI src3) %{
  match(Set dst (AddI src1 (URShiftI src2 src3)));

  ins_cost(1.9 * INSN_COST);
  format %{ "addw  $dst, $src1, $src2, LSR $src3" %}

  ins_encode %{
    __ addw(as_Register($dst$$reg),
              as_Register($src1$$reg),
              as_Register($src2$$reg),
              Assembler::LSR,
              $src3$$constant & 0x1f);
  %}

  ins_pipe(ialu_reg_reg_shift);
%}

// This pattern is automatically generated from aarch64_ad.m4
// DO NOT EDIT ANYTHING IN THIS SECTION OF THE FILE
instruct AddL_reg_URShift_reg(iRegLNoSp dst,
                         iRegL src1, iRegL src2,
                         immI src3) %{
  match(Set dst (AddL src1 (URShiftL src2 src3)));

  ins_cost(1.9 * INSN_COST);
  format %{ "add  $dst, $src1, $src2, LSR $src3" %}

  ins_encode %{
    __ add(as_Register($dst$$reg),
              as_Register($src1$$reg),
              as_Register($src2$$reg),
              Assembler::LSR,
              $src3$$constant & 0x3f);
  %}

  ins_pipe(ialu_reg_reg_shift);
%}

// This pattern is automatically generated from aarch64_ad.m4
// DO NOT EDIT ANYTHING IN THIS SECTION OF THE FILE
instruct AddI_reg_RShift_reg(iRegINoSp dst,
                         iRegIorL2I src1, iRegIorL2I src2,
                         immI src3) %{
  match(Set dst (AddI src1 (RShiftI src2 src3)));

  ins_cost(1.9 * INSN_COST);
  format %{ "addw  $dst, $src1, $src2, ASR $src3" %}

  ins_encode %{
    __ addw(as_Register($dst$$reg),
              as_Register($src1$$reg),
              as_Register($src2$$reg),
              Assembler::ASR,
              $src3$$constant & 0x1f);
  %}

  ins_pipe(ialu_reg_reg_shift);
%}

// This pattern is automatically generated from aarch64_ad.m4
// DO NOT EDIT ANYTHING IN THIS SECTION OF THE FILE
instruct AddL_reg_RShift_reg(iRegLNoSp dst,
                         iRegL src1, iRegL src2,
                         immI src3) %{
  match(Set dst (AddL src1 (RShiftL src2 src3)));

  ins_cost(1.9 * INSN_COST);
  format %{ "add  $dst, $src1, $src2, ASR $src3" %}

  ins_encode %{
    __ add(as_Register($dst$$reg),
              as_Register($src1$$reg),
              as_Register($src2$$reg),
              Assembler::ASR,
              $src3$$constant & 0x3f);
  %}

  ins_pipe(ialu_reg_reg_shift);
%}

// This pattern is automatically generated from aarch64_ad.m4
// DO NOT EDIT ANYTHING IN THIS SECTION OF THE FILE
instruct AddI_reg_LShift_reg(iRegINoSp dst,
                         iRegIorL2I src1, iRegIorL2I src2,
                         immI src3) %{
  match(Set dst (AddI src1 (LShiftI src2 src3)));

  ins_cost(1.9 * INSN_COST);
  format %{ "addw  $dst, $src1, $src2, LSL $src3" %}

  ins_encode %{
    __ addw(as_Register($dst$$reg),
              as_Register($src1$$reg),
              as_Register($src2$$reg),
              Assembler::LSL,
              $src3$$constant & 0x1f);
  %}

  ins_pipe(ialu_reg_reg_shift);
%}

// This pattern is automatically generated from aarch64_ad.m4
// DO NOT EDIT ANYTHING IN THIS SECTION OF THE FILE
instruct AddL_reg_LShift_reg(iRegLNoSp dst,
                         iRegL src1, iRegL src2,
                         immI src3) %{
  match(Set dst (AddL src1 (LShiftL src2 src3)));

  ins_cost(1.9 * INSN_COST);
  format %{ "add  $dst, $src1, $src2, LSL $src3" %}

  ins_encode %{
    __ add(as_Register($dst$$reg),
              as_Register($src1$$reg),
              as_Register($src2$$reg),
              Assembler::LSL,
              $src3$$constant & 0x3f);
  %}

  ins_pipe(ialu_reg_reg_shift);
%}

// This pattern is automatically generated from aarch64_ad.m4
// DO NOT EDIT ANYTHING IN THIS SECTION OF THE FILE
instruct SubI_reg_URShift_reg(iRegINoSp dst,
                         iRegIorL2I src1, iRegIorL2I src2,
                         immI src3) %{
  match(Set dst (SubI src1 (URShiftI src2 src3)));

  ins_cost(1.9 * INSN_COST);
  format %{ "subw  $dst, $src1, $src2, LSR $src3" %}

  ins_encode %{
    __ subw(as_Register($dst$$reg),
              as_Register($src1$$reg),
              as_Register($src2$$reg),
              Assembler::LSR,
              $src3$$constant & 0x1f);
  %}

  ins_pipe(ialu_reg_reg_shift);
%}

// This pattern is automatically generated from aarch64_ad.m4
// DO NOT EDIT ANYTHING IN THIS SECTION OF THE FILE
instruct SubL_reg_URShift_reg(iRegLNoSp dst,
                         iRegL src1, iRegL src2,
                         immI src3) %{
  match(Set dst (SubL src1 (URShiftL src2 src3)));

  ins_cost(1.9 * INSN_COST);
  format %{ "sub  $dst, $src1, $src2, LSR $src3" %}

  ins_encode %{
    __ sub(as_Register($dst$$reg),
              as_Register($src1$$reg),
              as_Register($src2$$reg),
              Assembler::LSR,
              $src3$$constant & 0x3f);
  %}

  ins_pipe(ialu_reg_reg_shift);
%}

// This pattern is automatically generated from aarch64_ad.m4
// DO NOT EDIT ANYTHING IN THIS SECTION OF THE FILE
instruct SubI_reg_RShift_reg(iRegINoSp dst,
                         iRegIorL2I src1, iRegIorL2I src2,
                         immI src3) %{
  match(Set dst (SubI src1 (RShiftI src2 src3)));

  ins_cost(1.9 * INSN_COST);
  format %{ "subw  $dst, $src1, $src2, ASR $src3" %}

  ins_encode %{
    __ subw(as_Register($dst$$reg),
              as_Register($src1$$reg),
              as_Register($src2$$reg),
              Assembler::ASR,
              $src3$$constant & 0x1f);
  %}

  ins_pipe(ialu_reg_reg_shift);
%}

// This pattern is automatically generated from aarch64_ad.m4
// DO NOT EDIT ANYTHING IN THIS SECTION OF THE FILE
instruct SubL_reg_RShift_reg(iRegLNoSp dst,
                         iRegL src1, iRegL src2,
                         immI src3) %{
  match(Set dst (SubL src1 (RShiftL src2 src3)));

  ins_cost(1.9 * INSN_COST);
  format %{ "sub  $dst, $src1, $src2, ASR $src3" %}

  ins_encode %{
    __ sub(as_Register($dst$$reg),
              as_Register($src1$$reg),
              as_Register($src2$$reg),
              Assembler::ASR,
              $src3$$constant & 0x3f);
  %}

  ins_pipe(ialu_reg_reg_shift);
%}

// This pattern is automatically generated from aarch64_ad.m4
// DO NOT EDIT ANYTHING IN THIS SECTION OF THE FILE
instruct SubI_reg_LShift_reg(iRegINoSp dst,
                         iRegIorL2I src1, iRegIorL2I src2,
                         immI src3) %{
  match(Set dst (SubI src1 (LShiftI src2 src3)));

  ins_cost(1.9 * INSN_COST);
  format %{ "subw  $dst, $src1, $src2, LSL $src3" %}

  ins_encode %{
    __ subw(as_Register($dst$$reg),
              as_Register($src1$$reg),
              as_Register($src2$$reg),
              Assembler::LSL,
              $src3$$constant & 0x1f);
  %}

  ins_pipe(ialu_reg_reg_shift);
%}

// This pattern is automatically generated from aarch64_ad.m4
// DO NOT EDIT ANYTHING IN THIS SECTION OF THE FILE
instruct SubL_reg_LShift_reg(iRegLNoSp dst,
                         iRegL src1, iRegL src2,
                         immI src3) %{
  match(Set dst (SubL src1 (LShiftL src2 src3)));

  ins_cost(1.9 * INSN_COST);
  format %{ "sub  $dst, $src1, $src2, LSL $src3" %}

  ins_encode %{
    __ sub(as_Register($dst$$reg),
              as_Register($src1$$reg),
              as_Register($src2$$reg),
              Assembler::LSL,
              $src3$$constant & 0x3f);
  %}

  ins_pipe(ialu_reg_reg_shift);
%}

// This pattern is automatically generated from aarch64_ad.m4
// DO NOT EDIT ANYTHING IN THIS SECTION OF THE FILE

// Shift Left followed by Shift Right.
// This idiom is used by the compiler for the i2b bytecode etc.
instruct sbfmL(iRegLNoSp dst, iRegL src, immI lshift_count, immI rshift_count)
%{
  match(Set dst (RShiftL (LShiftL src lshift_count) rshift_count));
  ins_cost(INSN_COST * 2);
  format %{ "sbfm  $dst, $src, $rshift_count - $lshift_count, #63 - $lshift_count" %}
  ins_encode %{
    int lshift = $lshift_count$$constant & 63;
    int rshift = $rshift_count$$constant & 63;
    int s = 63 - lshift;
    int r = (rshift - lshift) & 63;
    __ sbfm(as_Register($dst$$reg),
            as_Register($src$$reg),
            r, s);
  %}

  ins_pipe(ialu_reg_shift);
%}

// This pattern is automatically generated from aarch64_ad.m4
// DO NOT EDIT ANYTHING IN THIS SECTION OF THE FILE

// Shift Left followed by Shift Right.
// This idiom is used by the compiler for the i2b bytecode etc.
instruct sbfmwI(iRegINoSp dst, iRegIorL2I src, immI lshift_count, immI rshift_count)
%{
  match(Set dst (RShiftI (LShiftI src lshift_count) rshift_count));
  ins_cost(INSN_COST * 2);
  format %{ "sbfmw  $dst, $src, $rshift_count - $lshift_count, #31 - $lshift_count" %}
  ins_encode %{
    int lshift = $lshift_count$$constant & 31;
    int rshift = $rshift_count$$constant & 31;
    int s = 31 - lshift;
    int r = (rshift - lshift) & 31;
    __ sbfmw(as_Register($dst$$reg),
            as_Register($src$$reg),
            r, s);
  %}

  ins_pipe(ialu_reg_shift);
%}

// This pattern is automatically generated from aarch64_ad.m4
// DO NOT EDIT ANYTHING IN THIS SECTION OF THE FILE

// Shift Left followed by Shift Right.
// This idiom is used by the compiler for the i2b bytecode etc.
instruct ubfmL(iRegLNoSp dst, iRegL src, immI lshift_count, immI rshift_count)
%{
  match(Set dst (URShiftL (LShiftL src lshift_count) rshift_count));
  ins_cost(INSN_COST * 2);
  format %{ "ubfm  $dst, $src, $rshift_count - $lshift_count, #63 - $lshift_count" %}
  ins_encode %{
    int lshift = $lshift_count$$constant & 63;
    int rshift = $rshift_count$$constant & 63;
    int s = 63 - lshift;
    int r = (rshift - lshift) & 63;
    __ ubfm(as_Register($dst$$reg),
            as_Register($src$$reg),
            r, s);
  %}

  ins_pipe(ialu_reg_shift);
%}

// This pattern is automatically generated from aarch64_ad.m4
// DO NOT EDIT ANYTHING IN THIS SECTION OF THE FILE

// Shift Left followed by Shift Right.
// This idiom is used by the compiler for the i2b bytecode etc.
instruct ubfmwI(iRegINoSp dst, iRegIorL2I src, immI lshift_count, immI rshift_count)
%{
  match(Set dst (URShiftI (LShiftI src lshift_count) rshift_count));
  ins_cost(INSN_COST * 2);
  format %{ "ubfmw  $dst, $src, $rshift_count - $lshift_count, #31 - $lshift_count" %}
  ins_encode %{
    int lshift = $lshift_count$$constant & 31;
    int rshift = $rshift_count$$constant & 31;
    int s = 31 - lshift;
    int r = (rshift - lshift) & 31;
    __ ubfmw(as_Register($dst$$reg),
            as_Register($src$$reg),
            r, s);
  %}

  ins_pipe(ialu_reg_shift);
%}

// Bitfield extract with shift & mask

// This pattern is automatically generated from aarch64_ad.m4
// DO NOT EDIT ANYTHING IN THIS SECTION OF THE FILE
instruct ubfxwI(iRegINoSp dst, iRegIorL2I src, immI rshift, immI_bitmask mask)
%{
  match(Set dst (AndI (URShiftI src rshift) mask));
  // Make sure we are not going to exceed what ubfxw can do.
  predicate((exact_log2(n->in(2)->get_int() + 1) + (n->in(1)->in(2)->get_int() & 31)) <= (31 + 1));

  ins_cost(INSN_COST);
  format %{ "ubfxw $dst, $src, $rshift, $mask" %}
  ins_encode %{
    int rshift = $rshift$$constant & 31;
    intptr_t mask = $mask$$constant;
    int width = exact_log2(mask+1);
    __ ubfxw(as_Register($dst$$reg),
            as_Register($src$$reg), rshift, width);
  %}
  ins_pipe(ialu_reg_shift);
%}

// This pattern is automatically generated from aarch64_ad.m4
// DO NOT EDIT ANYTHING IN THIS SECTION OF THE FILE
instruct ubfxL(iRegLNoSp dst, iRegL src, immI rshift, immL_bitmask mask)
%{
  match(Set dst (AndL (URShiftL src rshift) mask));
  // Make sure we are not going to exceed what ubfx can do.
  predicate((exact_log2_long(n->in(2)->get_long() + 1) + (n->in(1)->in(2)->get_int() & 63)) <= (63 + 1));

  ins_cost(INSN_COST);
  format %{ "ubfx $dst, $src, $rshift, $mask" %}
  ins_encode %{
    int rshift = $rshift$$constant & 63;
    intptr_t mask = $mask$$constant;
    int width = exact_log2_long(mask+1);
    __ ubfx(as_Register($dst$$reg),
            as_Register($src$$reg), rshift, width);
  %}
  ins_pipe(ialu_reg_shift);
%}


// This pattern is automatically generated from aarch64_ad.m4
// DO NOT EDIT ANYTHING IN THIS SECTION OF THE FILE

// We can use ubfx when extending an And with a mask when we know mask
// is positive.  We know that because immI_bitmask guarantees it.
instruct ubfxIConvI2L(iRegLNoSp dst, iRegIorL2I src, immI rshift, immI_bitmask mask)
%{
  match(Set dst (ConvI2L (AndI (URShiftI src rshift) mask)));
  // Make sure we are not going to exceed what ubfxw can do.
  predicate((exact_log2(n->in(1)->in(2)->get_int() + 1) + (n->in(1)->in(1)->in(2)->get_int() & 31)) <= (31 + 1));

  ins_cost(INSN_COST * 2);
  format %{ "ubfx $dst, $src, $rshift, $mask" %}
  ins_encode %{
    int rshift = $rshift$$constant & 31;
    intptr_t mask = $mask$$constant;
    int width = exact_log2(mask+1);
    __ ubfx(as_Register($dst$$reg),
            as_Register($src$$reg), rshift, width);
  %}
  ins_pipe(ialu_reg_shift);
%}


// This pattern is automatically generated from aarch64_ad.m4
// DO NOT EDIT ANYTHING IN THIS SECTION OF THE FILE

// We can use ubfiz when masking by a positive number and then left shifting the result.
// We know that the mask is positive because immI_bitmask guarantees it.
instruct ubfizwI(iRegINoSp dst, iRegIorL2I src, immI lshift, immI_bitmask mask)
%{
  match(Set dst (LShiftI (AndI src mask) lshift));
  predicate((exact_log2(n->in(1)->in(2)->get_int() + 1) + (n->in(2)->get_int() & 31)) <= (31 + 1));

  ins_cost(INSN_COST);
  format %{ "ubfizw $dst, $src, $lshift, $mask" %}
  ins_encode %{
    int lshift = $lshift$$constant & 31;
    intptr_t mask = $mask$$constant;
    int width = exact_log2(mask+1);
    __ ubfizw(as_Register($dst$$reg),
          as_Register($src$$reg), lshift, width);
  %}
  ins_pipe(ialu_reg_shift);
%}

// This pattern is automatically generated from aarch64_ad.m4
// DO NOT EDIT ANYTHING IN THIS SECTION OF THE FILE

// We can use ubfiz when masking by a positive number and then left shifting the result.
// We know that the mask is positive because immL_bitmask guarantees it.
instruct ubfizL(iRegLNoSp dst, iRegL src, immI lshift, immL_bitmask mask)
%{
  match(Set dst (LShiftL (AndL src mask) lshift));
  predicate((exact_log2_long(n->in(1)->in(2)->get_long() + 1) + (n->in(2)->get_int() & 63)) <= (63 + 1));

  ins_cost(INSN_COST);
  format %{ "ubfiz $dst, $src, $lshift, $mask" %}
  ins_encode %{
    int lshift = $lshift$$constant & 63;
    intptr_t mask = $mask$$constant;
    int width = exact_log2_long(mask+1);
    __ ubfiz(as_Register($dst$$reg),
          as_Register($src$$reg), lshift, width);
  %}
  ins_pipe(ialu_reg_shift);
%}

// This pattern is automatically generated from aarch64_ad.m4
// DO NOT EDIT ANYTHING IN THIS SECTION OF THE FILE

// We can use ubfiz when masking by a positive number and then left shifting the result.
// We know that the mask is positive because immI_bitmask guarantees it.
instruct ubfizwIConvI2L(iRegLNoSp dst, iRegIorL2I src, immI lshift, immI_bitmask mask)
%{
  match(Set dst (ConvI2L (LShiftI (AndI src mask) lshift)));
  predicate((exact_log2(n->in(1)->in(1)->in(2)->get_int() + 1) + (n->in(1)->in(2)->get_int() & 31)) <= 31);

  ins_cost(INSN_COST);
  format %{ "ubfizw $dst, $src, $lshift, $mask" %}
  ins_encode %{
    int lshift = $lshift$$constant & 31;
    intptr_t mask = $mask$$constant;
    int width = exact_log2(mask+1);
    __ ubfizw(as_Register($dst$$reg),
          as_Register($src$$reg), lshift, width);
  %}
  ins_pipe(ialu_reg_shift);
%}

// This pattern is automatically generated from aarch64_ad.m4
// DO NOT EDIT ANYTHING IN THIS SECTION OF THE FILE

// We can use ubfiz when masking by a positive number and then left shifting the result.
// We know that the mask is positive because immL_bitmask guarantees it.
instruct ubfizLConvL2I(iRegINoSp dst, iRegL src, immI lshift, immL_positive_bitmaskI mask)
%{
  match(Set dst (ConvL2I (LShiftL (AndL src mask) lshift)));
  predicate((exact_log2_long(n->in(1)->in(1)->in(2)->get_long() + 1) + (n->in(1)->in(2)->get_int() & 63)) <= 31);

  ins_cost(INSN_COST);
  format %{ "ubfiz $dst, $src, $lshift, $mask" %}
  ins_encode %{
    int lshift = $lshift$$constant & 63;
    intptr_t mask = $mask$$constant;
    int width = exact_log2_long(mask+1);
    __ ubfiz(as_Register($dst$$reg),
          as_Register($src$$reg), lshift, width);
  %}
  ins_pipe(ialu_reg_shift);
%}


// This pattern is automatically generated from aarch64_ad.m4
// DO NOT EDIT ANYTHING IN THIS SECTION OF THE FILE

// If there is a convert I to L block between and AndI and a LShiftL, we can also match ubfiz
instruct ubfizIConvI2L(iRegLNoSp dst, iRegIorL2I src, immI lshift, immI_bitmask mask)
%{
  match(Set dst (LShiftL (ConvI2L (AndI src mask)) lshift));
  predicate((exact_log2(n->in(1)->in(1)->in(2)->get_int() + 1) + (n->in(2)->get_int() & 63)) <= (63 + 1));

  ins_cost(INSN_COST);
  format %{ "ubfiz $dst, $src, $lshift, $mask" %}
  ins_encode %{
    int lshift = $lshift$$constant & 63;
    intptr_t mask = $mask$$constant;
    int width = exact_log2(mask+1);
    __ ubfiz(as_Register($dst$$reg),
             as_Register($src$$reg), lshift, width);
  %}
  ins_pipe(ialu_reg_shift);
%}

// This pattern is automatically generated from aarch64_ad.m4
// DO NOT EDIT ANYTHING IN THIS SECTION OF THE FILE

// If there is a convert L to I block between and AndL and a LShiftI, we can also match ubfiz
instruct ubfizLConvL2Ix(iRegINoSp dst, iRegL src, immI lshift, immL_positive_bitmaskI mask)
%{
  match(Set dst (LShiftI (ConvL2I (AndL src mask)) lshift));
  predicate((exact_log2_long(n->in(1)->in(1)->in(2)->get_long() + 1) + (n->in(2)->get_int() & 31)) <= 31);

  ins_cost(INSN_COST);
  format %{ "ubfiz $dst, $src, $lshift, $mask" %}
  ins_encode %{
    int lshift = $lshift$$constant & 31;
    intptr_t mask = $mask$$constant;
    int width = exact_log2(mask+1);
    __ ubfiz(as_Register($dst$$reg),
             as_Register($src$$reg), lshift, width);
  %}
  ins_pipe(ialu_reg_shift);
%}

// This pattern is automatically generated from aarch64_ad.m4
// DO NOT EDIT ANYTHING IN THIS SECTION OF THE FILE

// Can skip int2long conversions after AND with small bitmask
instruct ubfizIConvI2LAndI(iRegLNoSp dst, iRegI src, immI_bitmask msk)
%{
  match(Set dst (ConvI2L (AndI src msk)));
  ins_cost(INSN_COST);
  format %{ "ubfiz $dst, $src, 0, exact_log2($msk + 1) " %}
  ins_encode %{
    __ ubfiz(as_Register($dst$$reg), as_Register($src$$reg), 0, exact_log2($msk$$constant + 1));
  %}
  ins_pipe(ialu_reg_shift);
%}


// Rotations
// This pattern is automatically generated from aarch64_ad.m4
// DO NOT EDIT ANYTHING IN THIS SECTION OF THE FILE
instruct extrOrL(iRegLNoSp dst, iRegL src1, iRegL src2, immI lshift, immI rshift, rFlagsReg cr)
%{
  match(Set dst (OrL (LShiftL src1 lshift) (URShiftL src2 rshift)));
  predicate(0 == (((n->in(1)->in(2)->get_int() & 63) + (n->in(2)->in(2)->get_int() & 63)) & 63));

  ins_cost(INSN_COST);
  format %{ "extr $dst, $src1, $src2, #$rshift" %}

  ins_encode %{
    __ extr(as_Register($dst$$reg), as_Register($src1$$reg), as_Register($src2$$reg),
            $rshift$$constant & 63);
  %}
  ins_pipe(ialu_reg_reg_extr);
%}


// This pattern is automatically generated from aarch64_ad.m4
// DO NOT EDIT ANYTHING IN THIS SECTION OF THE FILE
instruct extrOrI(iRegINoSp dst, iRegIorL2I src1, iRegIorL2I src2, immI lshift, immI rshift, rFlagsReg cr)
%{
  match(Set dst (OrI (LShiftI src1 lshift) (URShiftI src2 rshift)));
  predicate(0 == (((n->in(1)->in(2)->get_int() & 31) + (n->in(2)->in(2)->get_int() & 31)) & 31));

  ins_cost(INSN_COST);
  format %{ "extr $dst, $src1, $src2, #$rshift" %}

  ins_encode %{
    __ extrw(as_Register($dst$$reg), as_Register($src1$$reg), as_Register($src2$$reg),
            $rshift$$constant & 31);
  %}
  ins_pipe(ialu_reg_reg_extr);
%}


// This pattern is automatically generated from aarch64_ad.m4
// DO NOT EDIT ANYTHING IN THIS SECTION OF THE FILE
instruct extrAddL(iRegLNoSp dst, iRegL src1, iRegL src2, immI lshift, immI rshift, rFlagsReg cr)
%{
  match(Set dst (AddL (LShiftL src1 lshift) (URShiftL src2 rshift)));
  predicate(0 == (((n->in(1)->in(2)->get_int() & 63) + (n->in(2)->in(2)->get_int() & 63)) & 63));

  ins_cost(INSN_COST);
  format %{ "extr $dst, $src1, $src2, #$rshift" %}

  ins_encode %{
    __ extr(as_Register($dst$$reg), as_Register($src1$$reg), as_Register($src2$$reg),
            $rshift$$constant & 63);
  %}
  ins_pipe(ialu_reg_reg_extr);
%}


// This pattern is automatically generated from aarch64_ad.m4
// DO NOT EDIT ANYTHING IN THIS SECTION OF THE FILE
instruct extrAddI(iRegINoSp dst, iRegIorL2I src1, iRegIorL2I src2, immI lshift, immI rshift, rFlagsReg cr)
%{
  match(Set dst (AddI (LShiftI src1 lshift) (URShiftI src2 rshift)));
  predicate(0 == (((n->in(1)->in(2)->get_int() & 31) + (n->in(2)->in(2)->get_int() & 31)) & 31));

  ins_cost(INSN_COST);
  format %{ "extr $dst, $src1, $src2, #$rshift" %}

  ins_encode %{
    __ extrw(as_Register($dst$$reg), as_Register($src1$$reg), as_Register($src2$$reg),
            $rshift$$constant & 31);
  %}
  ins_pipe(ialu_reg_reg_extr);
%}


// This pattern is automatically generated from aarch64_ad.m4
// DO NOT EDIT ANYTHING IN THIS SECTION OF THE FILE
instruct rorI_imm(iRegINoSp dst, iRegI src, immI shift)
%{
  match(Set dst (RotateRight src shift));

  ins_cost(INSN_COST);
  format %{ "ror    $dst, $src, $shift" %}

  ins_encode %{
     __ extrw(as_Register($dst$$reg), as_Register($src$$reg), as_Register($src$$reg),
               $shift$$constant & 0x1f);
  %}
  ins_pipe(ialu_reg_reg_vshift);
%}

// This pattern is automatically generated from aarch64_ad.m4
// DO NOT EDIT ANYTHING IN THIS SECTION OF THE FILE
instruct rorL_imm(iRegLNoSp dst, iRegL src, immI shift)
%{
  match(Set dst (RotateRight src shift));

  ins_cost(INSN_COST);
  format %{ "ror    $dst, $src, $shift" %}

  ins_encode %{
     __ extr(as_Register($dst$$reg), as_Register($src$$reg), as_Register($src$$reg),
               $shift$$constant & 0x3f);
  %}
  ins_pipe(ialu_reg_reg_vshift);
%}

// This pattern is automatically generated from aarch64_ad.m4
// DO NOT EDIT ANYTHING IN THIS SECTION OF THE FILE
instruct rorI_reg(iRegINoSp dst, iRegI src, iRegI shift)
%{
  match(Set dst (RotateRight src shift));

  ins_cost(INSN_COST);
  format %{ "ror    $dst, $src, $shift" %}

  ins_encode %{
     __ rorvw(as_Register($dst$$reg), as_Register($src$$reg), as_Register($shift$$reg));
  %}
  ins_pipe(ialu_reg_reg_vshift);
%}

// This pattern is automatically generated from aarch64_ad.m4
// DO NOT EDIT ANYTHING IN THIS SECTION OF THE FILE
instruct rorL_reg(iRegLNoSp dst, iRegL src, iRegI shift)
%{
  match(Set dst (RotateRight src shift));

  ins_cost(INSN_COST);
  format %{ "ror    $dst, $src, $shift" %}

  ins_encode %{
     __ rorv(as_Register($dst$$reg), as_Register($src$$reg), as_Register($shift$$reg));
  %}
  ins_pipe(ialu_reg_reg_vshift);
%}

// This pattern is automatically generated from aarch64_ad.m4
// DO NOT EDIT ANYTHING IN THIS SECTION OF THE FILE
instruct rolI_reg(iRegINoSp dst, iRegI src, iRegI shift)
%{
  match(Set dst (RotateLeft src shift));

  ins_cost(INSN_COST);
  format %{ "rol    $dst, $src, $shift" %}

  ins_encode %{
     __ subw(rscratch1, zr, as_Register($shift$$reg));
     __ rorvw(as_Register($dst$$reg), as_Register($src$$reg), rscratch1);
  %}
  ins_pipe(ialu_reg_reg_vshift);
%}

// This pattern is automatically generated from aarch64_ad.m4
// DO NOT EDIT ANYTHING IN THIS SECTION OF THE FILE
instruct rolL_reg(iRegLNoSp dst, iRegL src, iRegI shift)
%{
  match(Set dst (RotateLeft src shift));

  ins_cost(INSN_COST);
  format %{ "rol    $dst, $src, $shift" %}

  ins_encode %{
     __ subw(rscratch1, zr, as_Register($shift$$reg));
     __ rorv(as_Register($dst$$reg), as_Register($src$$reg), rscratch1);
  %}
  ins_pipe(ialu_reg_reg_vshift);
%}


// Add/subtract (extended)

// This pattern is automatically generated from aarch64_ad.m4
// DO NOT EDIT ANYTHING IN THIS SECTION OF THE FILE
instruct AddExtI(iRegLNoSp dst, iRegL src1, iRegIorL2I src2, rFlagsReg cr)
%{
  match(Set dst (AddL src1 (ConvI2L src2)));
  ins_cost(INSN_COST);
  format %{ "add  $dst, $src1, $src2, sxtw" %}

   ins_encode %{
     __ add(as_Register($dst$$reg), as_Register($src1$$reg),
            as_Register($src2$$reg), ext::sxtw);
   %}
  ins_pipe(ialu_reg_reg);
%}

// This pattern is automatically generated from aarch64_ad.m4
// DO NOT EDIT ANYTHING IN THIS SECTION OF THE FILE
instruct SubExtI(iRegLNoSp dst, iRegL src1, iRegIorL2I src2, rFlagsReg cr)
%{
  match(Set dst (SubL src1 (ConvI2L src2)));
  ins_cost(INSN_COST);
  format %{ "sub  $dst, $src1, $src2, sxtw" %}

   ins_encode %{
     __ sub(as_Register($dst$$reg), as_Register($src1$$reg),
            as_Register($src2$$reg), ext::sxtw);
   %}
  ins_pipe(ialu_reg_reg);
%}

// This pattern is automatically generated from aarch64_ad.m4
// DO NOT EDIT ANYTHING IN THIS SECTION OF THE FILE
instruct AddExtI_sxth(iRegINoSp dst, iRegIorL2I src1, iRegIorL2I src2, immI_16 lshift, immI_16 rshift, rFlagsReg cr)
%{
  match(Set dst (AddI src1 (RShiftI (LShiftI src2 lshift) rshift)));
  ins_cost(INSN_COST);
  format %{ "add  $dst, $src1, $src2, sxth" %}

   ins_encode %{
     __ add(as_Register($dst$$reg), as_Register($src1$$reg),
            as_Register($src2$$reg), ext::sxth);
   %}
  ins_pipe(ialu_reg_reg);
%}

// This pattern is automatically generated from aarch64_ad.m4
// DO NOT EDIT ANYTHING IN THIS SECTION OF THE FILE
instruct AddExtI_sxtb(iRegINoSp dst, iRegIorL2I src1, iRegIorL2I src2, immI_24 lshift, immI_24 rshift, rFlagsReg cr)
%{
  match(Set dst (AddI src1 (RShiftI (LShiftI src2 lshift) rshift)));
  ins_cost(INSN_COST);
  format %{ "add  $dst, $src1, $src2, sxtb" %}

   ins_encode %{
     __ add(as_Register($dst$$reg), as_Register($src1$$reg),
            as_Register($src2$$reg), ext::sxtb);
   %}
  ins_pipe(ialu_reg_reg);
%}

// This pattern is automatically generated from aarch64_ad.m4
// DO NOT EDIT ANYTHING IN THIS SECTION OF THE FILE
instruct AddExtI_uxtb(iRegINoSp dst, iRegIorL2I src1, iRegIorL2I src2, immI_24 lshift, immI_24 rshift, rFlagsReg cr)
%{
  match(Set dst (AddI src1 (URShiftI (LShiftI src2 lshift) rshift)));
  ins_cost(INSN_COST);
  format %{ "add  $dst, $src1, $src2, uxtb" %}

   ins_encode %{
     __ add(as_Register($dst$$reg), as_Register($src1$$reg),
            as_Register($src2$$reg), ext::uxtb);
   %}
  ins_pipe(ialu_reg_reg);
%}

// This pattern is automatically generated from aarch64_ad.m4
// DO NOT EDIT ANYTHING IN THIS SECTION OF THE FILE
instruct AddExtL_sxth(iRegLNoSp dst, iRegL src1, iRegL src2, immI_48 lshift, immI_48 rshift, rFlagsReg cr)
%{
  match(Set dst (AddL src1 (RShiftL (LShiftL src2 lshift) rshift)));
  ins_cost(INSN_COST);
  format %{ "add  $dst, $src1, $src2, sxth" %}

   ins_encode %{
     __ add(as_Register($dst$$reg), as_Register($src1$$reg),
            as_Register($src2$$reg), ext::sxth);
   %}
  ins_pipe(ialu_reg_reg);
%}

// This pattern is automatically generated from aarch64_ad.m4
// DO NOT EDIT ANYTHING IN THIS SECTION OF THE FILE
instruct AddExtL_sxtw(iRegLNoSp dst, iRegL src1, iRegL src2, immI_32 lshift, immI_32 rshift, rFlagsReg cr)
%{
  match(Set dst (AddL src1 (RShiftL (LShiftL src2 lshift) rshift)));
  ins_cost(INSN_COST);
  format %{ "add  $dst, $src1, $src2, sxtw" %}

   ins_encode %{
     __ add(as_Register($dst$$reg), as_Register($src1$$reg),
            as_Register($src2$$reg), ext::sxtw);
   %}
  ins_pipe(ialu_reg_reg);
%}

// This pattern is automatically generated from aarch64_ad.m4
// DO NOT EDIT ANYTHING IN THIS SECTION OF THE FILE
instruct AddExtL_sxtb(iRegLNoSp dst, iRegL src1, iRegL src2, immI_56 lshift, immI_56 rshift, rFlagsReg cr)
%{
  match(Set dst (AddL src1 (RShiftL (LShiftL src2 lshift) rshift)));
  ins_cost(INSN_COST);
  format %{ "add  $dst, $src1, $src2, sxtb" %}

   ins_encode %{
     __ add(as_Register($dst$$reg), as_Register($src1$$reg),
            as_Register($src2$$reg), ext::sxtb);
   %}
  ins_pipe(ialu_reg_reg);
%}

// This pattern is automatically generated from aarch64_ad.m4
// DO NOT EDIT ANYTHING IN THIS SECTION OF THE FILE
instruct AddExtL_uxtb(iRegLNoSp dst, iRegL src1, iRegL src2, immI_56 lshift, immI_56 rshift, rFlagsReg cr)
%{
  match(Set dst (AddL src1 (URShiftL (LShiftL src2 lshift) rshift)));
  ins_cost(INSN_COST);
  format %{ "add  $dst, $src1, $src2, uxtb" %}

   ins_encode %{
     __ add(as_Register($dst$$reg), as_Register($src1$$reg),
            as_Register($src2$$reg), ext::uxtb);
   %}
  ins_pipe(ialu_reg_reg);
%}

// This pattern is automatically generated from aarch64_ad.m4
// DO NOT EDIT ANYTHING IN THIS SECTION OF THE FILE
instruct AddExtI_uxtb_and(iRegINoSp dst, iRegIorL2I src1, iRegIorL2I src2, immI_255 mask, rFlagsReg cr)
%{
  match(Set dst (AddI src1 (AndI src2 mask)));
  ins_cost(INSN_COST);
  format %{ "addw  $dst, $src1, $src2, uxtb" %}

   ins_encode %{
     __ addw(as_Register($dst$$reg), as_Register($src1$$reg),
            as_Register($src2$$reg), ext::uxtb);
   %}
  ins_pipe(ialu_reg_reg);
%}

// This pattern is automatically generated from aarch64_ad.m4
// DO NOT EDIT ANYTHING IN THIS SECTION OF THE FILE
instruct AddExtI_uxth_and(iRegINoSp dst, iRegIorL2I src1, iRegIorL2I src2, immI_65535 mask, rFlagsReg cr)
%{
  match(Set dst (AddI src1 (AndI src2 mask)));
  ins_cost(INSN_COST);
  format %{ "addw  $dst, $src1, $src2, uxth" %}

   ins_encode %{
     __ addw(as_Register($dst$$reg), as_Register($src1$$reg),
            as_Register($src2$$reg), ext::uxth);
   %}
  ins_pipe(ialu_reg_reg);
%}

// This pattern is automatically generated from aarch64_ad.m4
// DO NOT EDIT ANYTHING IN THIS SECTION OF THE FILE
instruct AddExtL_uxtb_and(iRegLNoSp dst, iRegL src1, iRegL src2, immL_255 mask, rFlagsReg cr)
%{
  match(Set dst (AddL src1 (AndL src2 mask)));
  ins_cost(INSN_COST);
  format %{ "add  $dst, $src1, $src2, uxtb" %}

   ins_encode %{
     __ add(as_Register($dst$$reg), as_Register($src1$$reg),
            as_Register($src2$$reg), ext::uxtb);
   %}
  ins_pipe(ialu_reg_reg);
%}

// This pattern is automatically generated from aarch64_ad.m4
// DO NOT EDIT ANYTHING IN THIS SECTION OF THE FILE
instruct AddExtL_uxth_and(iRegLNoSp dst, iRegL src1, iRegL src2, immL_65535 mask, rFlagsReg cr)
%{
  match(Set dst (AddL src1 (AndL src2 mask)));
  ins_cost(INSN_COST);
  format %{ "add  $dst, $src1, $src2, uxth" %}

   ins_encode %{
     __ add(as_Register($dst$$reg), as_Register($src1$$reg),
            as_Register($src2$$reg), ext::uxth);
   %}
  ins_pipe(ialu_reg_reg);
%}

// This pattern is automatically generated from aarch64_ad.m4
// DO NOT EDIT ANYTHING IN THIS SECTION OF THE FILE
instruct AddExtL_uxtw_and(iRegLNoSp dst, iRegL src1, iRegL src2, immL_4294967295 mask, rFlagsReg cr)
%{
  match(Set dst (AddL src1 (AndL src2 mask)));
  ins_cost(INSN_COST);
  format %{ "add  $dst, $src1, $src2, uxtw" %}

   ins_encode %{
     __ add(as_Register($dst$$reg), as_Register($src1$$reg),
            as_Register($src2$$reg), ext::uxtw);
   %}
  ins_pipe(ialu_reg_reg);
%}

// This pattern is automatically generated from aarch64_ad.m4
// DO NOT EDIT ANYTHING IN THIS SECTION OF THE FILE
instruct SubExtI_uxtb_and(iRegINoSp dst, iRegIorL2I src1, iRegIorL2I src2, immI_255 mask, rFlagsReg cr)
%{
  match(Set dst (SubI src1 (AndI src2 mask)));
  ins_cost(INSN_COST);
  format %{ "subw  $dst, $src1, $src2, uxtb" %}

   ins_encode %{
     __ subw(as_Register($dst$$reg), as_Register($src1$$reg),
            as_Register($src2$$reg), ext::uxtb);
   %}
  ins_pipe(ialu_reg_reg);
%}

// This pattern is automatically generated from aarch64_ad.m4
// DO NOT EDIT ANYTHING IN THIS SECTION OF THE FILE
instruct SubExtI_uxth_and(iRegINoSp dst, iRegIorL2I src1, iRegIorL2I src2, immI_65535 mask, rFlagsReg cr)
%{
  match(Set dst (SubI src1 (AndI src2 mask)));
  ins_cost(INSN_COST);
  format %{ "subw  $dst, $src1, $src2, uxth" %}

   ins_encode %{
     __ subw(as_Register($dst$$reg), as_Register($src1$$reg),
            as_Register($src2$$reg), ext::uxth);
   %}
  ins_pipe(ialu_reg_reg);
%}

// This pattern is automatically generated from aarch64_ad.m4
// DO NOT EDIT ANYTHING IN THIS SECTION OF THE FILE
instruct SubExtL_uxtb_and(iRegLNoSp dst, iRegL src1, iRegL src2, immL_255 mask, rFlagsReg cr)
%{
  match(Set dst (SubL src1 (AndL src2 mask)));
  ins_cost(INSN_COST);
  format %{ "sub  $dst, $src1, $src2, uxtb" %}

   ins_encode %{
     __ sub(as_Register($dst$$reg), as_Register($src1$$reg),
            as_Register($src2$$reg), ext::uxtb);
   %}
  ins_pipe(ialu_reg_reg);
%}

// This pattern is automatically generated from aarch64_ad.m4
// DO NOT EDIT ANYTHING IN THIS SECTION OF THE FILE
instruct SubExtL_uxth_and(iRegLNoSp dst, iRegL src1, iRegL src2, immL_65535 mask, rFlagsReg cr)
%{
  match(Set dst (SubL src1 (AndL src2 mask)));
  ins_cost(INSN_COST);
  format %{ "sub  $dst, $src1, $src2, uxth" %}

   ins_encode %{
     __ sub(as_Register($dst$$reg), as_Register($src1$$reg),
            as_Register($src2$$reg), ext::uxth);
   %}
  ins_pipe(ialu_reg_reg);
%}

// This pattern is automatically generated from aarch64_ad.m4
// DO NOT EDIT ANYTHING IN THIS SECTION OF THE FILE
instruct SubExtL_uxtw_and(iRegLNoSp dst, iRegL src1, iRegL src2, immL_4294967295 mask, rFlagsReg cr)
%{
  match(Set dst (SubL src1 (AndL src2 mask)));
  ins_cost(INSN_COST);
  format %{ "sub  $dst, $src1, $src2, uxtw" %}

   ins_encode %{
     __ sub(as_Register($dst$$reg), as_Register($src1$$reg),
            as_Register($src2$$reg), ext::uxtw);
   %}
  ins_pipe(ialu_reg_reg);
%}


// This pattern is automatically generated from aarch64_ad.m4
// DO NOT EDIT ANYTHING IN THIS SECTION OF THE FILE
instruct AddExtL_sxtb_shift(iRegLNoSp dst, iRegL src1, iRegL src2, immIExt lshift2, immI_56 lshift1, immI_56 rshift1, rFlagsReg cr)
%{
  match(Set dst (AddL src1 (LShiftL (RShiftL (LShiftL src2 lshift1) rshift1) lshift2)));
  ins_cost(1.9 * INSN_COST);
  format %{ "add  $dst, $src1, $src2, sxtb #lshift2" %}

   ins_encode %{
     __ add(as_Register($dst$$reg), as_Register($src1$$reg),
            as_Register($src2$$reg), ext::sxtb, ($lshift2$$constant));
   %}
  ins_pipe(ialu_reg_reg_shift);
%}

// This pattern is automatically generated from aarch64_ad.m4
// DO NOT EDIT ANYTHING IN THIS SECTION OF THE FILE
instruct AddExtL_sxth_shift(iRegLNoSp dst, iRegL src1, iRegL src2, immIExt lshift2, immI_48 lshift1, immI_48 rshift1, rFlagsReg cr)
%{
  match(Set dst (AddL src1 (LShiftL (RShiftL (LShiftL src2 lshift1) rshift1) lshift2)));
  ins_cost(1.9 * INSN_COST);
  format %{ "add  $dst, $src1, $src2, sxth #lshift2" %}

   ins_encode %{
     __ add(as_Register($dst$$reg), as_Register($src1$$reg),
            as_Register($src2$$reg), ext::sxth, ($lshift2$$constant));
   %}
  ins_pipe(ialu_reg_reg_shift);
%}

// This pattern is automatically generated from aarch64_ad.m4
// DO NOT EDIT ANYTHING IN THIS SECTION OF THE FILE
instruct AddExtL_sxtw_shift(iRegLNoSp dst, iRegL src1, iRegL src2, immIExt lshift2, immI_32 lshift1, immI_32 rshift1, rFlagsReg cr)
%{
  match(Set dst (AddL src1 (LShiftL (RShiftL (LShiftL src2 lshift1) rshift1) lshift2)));
  ins_cost(1.9 * INSN_COST);
  format %{ "add  $dst, $src1, $src2, sxtw #lshift2" %}

   ins_encode %{
     __ add(as_Register($dst$$reg), as_Register($src1$$reg),
            as_Register($src2$$reg), ext::sxtw, ($lshift2$$constant));
   %}
  ins_pipe(ialu_reg_reg_shift);
%}

// This pattern is automatically generated from aarch64_ad.m4
// DO NOT EDIT ANYTHING IN THIS SECTION OF THE FILE
instruct SubExtL_sxtb_shift(iRegLNoSp dst, iRegL src1, iRegL src2, immIExt lshift2, immI_56 lshift1, immI_56 rshift1, rFlagsReg cr)
%{
  match(Set dst (SubL src1 (LShiftL (RShiftL (LShiftL src2 lshift1) rshift1) lshift2)));
  ins_cost(1.9 * INSN_COST);
  format %{ "sub  $dst, $src1, $src2, sxtb #lshift2" %}

   ins_encode %{
     __ sub(as_Register($dst$$reg), as_Register($src1$$reg),
            as_Register($src2$$reg), ext::sxtb, ($lshift2$$constant));
   %}
  ins_pipe(ialu_reg_reg_shift);
%}

// This pattern is automatically generated from aarch64_ad.m4
// DO NOT EDIT ANYTHING IN THIS SECTION OF THE FILE
instruct SubExtL_sxth_shift(iRegLNoSp dst, iRegL src1, iRegL src2, immIExt lshift2, immI_48 lshift1, immI_48 rshift1, rFlagsReg cr)
%{
  match(Set dst (SubL src1 (LShiftL (RShiftL (LShiftL src2 lshift1) rshift1) lshift2)));
  ins_cost(1.9 * INSN_COST);
  format %{ "sub  $dst, $src1, $src2, sxth #lshift2" %}

   ins_encode %{
     __ sub(as_Register($dst$$reg), as_Register($src1$$reg),
            as_Register($src2$$reg), ext::sxth, ($lshift2$$constant));
   %}
  ins_pipe(ialu_reg_reg_shift);
%}

// This pattern is automatically generated from aarch64_ad.m4
// DO NOT EDIT ANYTHING IN THIS SECTION OF THE FILE
instruct SubExtL_sxtw_shift(iRegLNoSp dst, iRegL src1, iRegL src2, immIExt lshift2, immI_32 lshift1, immI_32 rshift1, rFlagsReg cr)
%{
  match(Set dst (SubL src1 (LShiftL (RShiftL (LShiftL src2 lshift1) rshift1) lshift2)));
  ins_cost(1.9 * INSN_COST);
  format %{ "sub  $dst, $src1, $src2, sxtw #lshift2" %}

   ins_encode %{
     __ sub(as_Register($dst$$reg), as_Register($src1$$reg),
            as_Register($src2$$reg), ext::sxtw, ($lshift2$$constant));
   %}
  ins_pipe(ialu_reg_reg_shift);
%}

// This pattern is automatically generated from aarch64_ad.m4
// DO NOT EDIT ANYTHING IN THIS SECTION OF THE FILE
instruct AddExtI_sxtb_shift(iRegINoSp dst, iRegIorL2I src1, iRegIorL2I src2, immIExt lshift2, immI_24 lshift1, immI_24 rshift1, rFlagsReg cr)
%{
  match(Set dst (AddI src1 (LShiftI (RShiftI (LShiftI src2 lshift1) rshift1) lshift2)));
  ins_cost(1.9 * INSN_COST);
  format %{ "addw  $dst, $src1, $src2, sxtb #lshift2" %}

   ins_encode %{
     __ addw(as_Register($dst$$reg), as_Register($src1$$reg),
            as_Register($src2$$reg), ext::sxtb, ($lshift2$$constant));
   %}
  ins_pipe(ialu_reg_reg_shift);
%}

// This pattern is automatically generated from aarch64_ad.m4
// DO NOT EDIT ANYTHING IN THIS SECTION OF THE FILE
instruct AddExtI_sxth_shift(iRegINoSp dst, iRegIorL2I src1, iRegIorL2I src2, immIExt lshift2, immI_16 lshift1, immI_16 rshift1, rFlagsReg cr)
%{
  match(Set dst (AddI src1 (LShiftI (RShiftI (LShiftI src2 lshift1) rshift1) lshift2)));
  ins_cost(1.9 * INSN_COST);
  format %{ "addw  $dst, $src1, $src2, sxth #lshift2" %}

   ins_encode %{
     __ addw(as_Register($dst$$reg), as_Register($src1$$reg),
            as_Register($src2$$reg), ext::sxth, ($lshift2$$constant));
   %}
  ins_pipe(ialu_reg_reg_shift);
%}

// This pattern is automatically generated from aarch64_ad.m4
// DO NOT EDIT ANYTHING IN THIS SECTION OF THE FILE
instruct SubExtI_sxtb_shift(iRegINoSp dst, iRegIorL2I src1, iRegIorL2I src2, immIExt lshift2, immI_24 lshift1, immI_24 rshift1, rFlagsReg cr)
%{
  match(Set dst (SubI src1 (LShiftI (RShiftI (LShiftI src2 lshift1) rshift1) lshift2)));
  ins_cost(1.9 * INSN_COST);
  format %{ "subw  $dst, $src1, $src2, sxtb #lshift2" %}

   ins_encode %{
     __ subw(as_Register($dst$$reg), as_Register($src1$$reg),
            as_Register($src2$$reg), ext::sxtb, ($lshift2$$constant));
   %}
  ins_pipe(ialu_reg_reg_shift);
%}

// This pattern is automatically generated from aarch64_ad.m4
// DO NOT EDIT ANYTHING IN THIS SECTION OF THE FILE
instruct SubExtI_sxth_shift(iRegINoSp dst, iRegIorL2I src1, iRegIorL2I src2, immIExt lshift2, immI_16 lshift1, immI_16 rshift1, rFlagsReg cr)
%{
  match(Set dst (SubI src1 (LShiftI (RShiftI (LShiftI src2 lshift1) rshift1) lshift2)));
  ins_cost(1.9 * INSN_COST);
  format %{ "subw  $dst, $src1, $src2, sxth #lshift2" %}

   ins_encode %{
     __ subw(as_Register($dst$$reg), as_Register($src1$$reg),
            as_Register($src2$$reg), ext::sxth, ($lshift2$$constant));
   %}
  ins_pipe(ialu_reg_reg_shift);
%}

// This pattern is automatically generated from aarch64_ad.m4
// DO NOT EDIT ANYTHING IN THIS SECTION OF THE FILE
instruct AddExtI_shift(iRegLNoSp dst, iRegL src1, iRegIorL2I src2, immIExt lshift, rFlagsReg cr)
%{
  match(Set dst (AddL src1 (LShiftL (ConvI2L src2) lshift)));
  ins_cost(1.9 * INSN_COST);
  format %{ "add  $dst, $src1, $src2, sxtw #lshift" %}

   ins_encode %{
     __ add(as_Register($dst$$reg), as_Register($src1$$reg),
            as_Register($src2$$reg), ext::sxtw, ($lshift$$constant));
   %}
  ins_pipe(ialu_reg_reg_shift);
%}

// This pattern is automatically generated from aarch64_ad.m4
// DO NOT EDIT ANYTHING IN THIS SECTION OF THE FILE
instruct SubExtI_shift(iRegLNoSp dst, iRegL src1, iRegIorL2I src2, immIExt lshift, rFlagsReg cr)
%{
  match(Set dst (SubL src1 (LShiftL (ConvI2L src2) lshift)));
  ins_cost(1.9 * INSN_COST);
  format %{ "sub  $dst, $src1, $src2, sxtw #lshift" %}

   ins_encode %{
     __ sub(as_Register($dst$$reg), as_Register($src1$$reg),
            as_Register($src2$$reg), ext::sxtw, ($lshift$$constant));
   %}
  ins_pipe(ialu_reg_reg_shift);
%}

// This pattern is automatically generated from aarch64_ad.m4
// DO NOT EDIT ANYTHING IN THIS SECTION OF THE FILE
instruct AddExtL_uxtb_and_shift(iRegLNoSp dst, iRegL src1, iRegL src2, immL_255 mask, immIExt lshift, rFlagsReg cr)
%{
  match(Set dst (AddL src1 (LShiftL (AndL src2 mask) lshift)));
  ins_cost(1.9 * INSN_COST);
  format %{ "add  $dst, $src1, $src2, uxtb #lshift" %}

   ins_encode %{
     __ add(as_Register($dst$$reg), as_Register($src1$$reg),
            as_Register($src2$$reg), ext::uxtb, ($lshift$$constant));
   %}
  ins_pipe(ialu_reg_reg_shift);
%}

// This pattern is automatically generated from aarch64_ad.m4
// DO NOT EDIT ANYTHING IN THIS SECTION OF THE FILE
instruct AddExtL_uxth_and_shift(iRegLNoSp dst, iRegL src1, iRegL src2, immL_65535 mask, immIExt lshift, rFlagsReg cr)
%{
  match(Set dst (AddL src1 (LShiftL (AndL src2 mask) lshift)));
  ins_cost(1.9 * INSN_COST);
  format %{ "add  $dst, $src1, $src2, uxth #lshift" %}

   ins_encode %{
     __ add(as_Register($dst$$reg), as_Register($src1$$reg),
            as_Register($src2$$reg), ext::uxth, ($lshift$$constant));
   %}
  ins_pipe(ialu_reg_reg_shift);
%}

// This pattern is automatically generated from aarch64_ad.m4
// DO NOT EDIT ANYTHING IN THIS SECTION OF THE FILE
instruct AddExtL_uxtw_and_shift(iRegLNoSp dst, iRegL src1, iRegL src2, immL_4294967295 mask, immIExt lshift, rFlagsReg cr)
%{
  match(Set dst (AddL src1 (LShiftL (AndL src2 mask) lshift)));
  ins_cost(1.9 * INSN_COST);
  format %{ "add  $dst, $src1, $src2, uxtw #lshift" %}

   ins_encode %{
     __ add(as_Register($dst$$reg), as_Register($src1$$reg),
            as_Register($src2$$reg), ext::uxtw, ($lshift$$constant));
   %}
  ins_pipe(ialu_reg_reg_shift);
%}

// This pattern is automatically generated from aarch64_ad.m4
// DO NOT EDIT ANYTHING IN THIS SECTION OF THE FILE
instruct SubExtL_uxtb_and_shift(iRegLNoSp dst, iRegL src1, iRegL src2, immL_255 mask, immIExt lshift, rFlagsReg cr)
%{
  match(Set dst (SubL src1 (LShiftL (AndL src2 mask) lshift)));
  ins_cost(1.9 * INSN_COST);
  format %{ "sub  $dst, $src1, $src2, uxtb #lshift" %}

   ins_encode %{
     __ sub(as_Register($dst$$reg), as_Register($src1$$reg),
            as_Register($src2$$reg), ext::uxtb, ($lshift$$constant));
   %}
  ins_pipe(ialu_reg_reg_shift);
%}

// This pattern is automatically generated from aarch64_ad.m4
// DO NOT EDIT ANYTHING IN THIS SECTION OF THE FILE
instruct SubExtL_uxth_and_shift(iRegLNoSp dst, iRegL src1, iRegL src2, immL_65535 mask, immIExt lshift, rFlagsReg cr)
%{
  match(Set dst (SubL src1 (LShiftL (AndL src2 mask) lshift)));
  ins_cost(1.9 * INSN_COST);
  format %{ "sub  $dst, $src1, $src2, uxth #lshift" %}

   ins_encode %{
     __ sub(as_Register($dst$$reg), as_Register($src1$$reg),
            as_Register($src2$$reg), ext::uxth, ($lshift$$constant));
   %}
  ins_pipe(ialu_reg_reg_shift);
%}

// This pattern is automatically generated from aarch64_ad.m4
// DO NOT EDIT ANYTHING IN THIS SECTION OF THE FILE
instruct SubExtL_uxtw_and_shift(iRegLNoSp dst, iRegL src1, iRegL src2, immL_4294967295 mask, immIExt lshift, rFlagsReg cr)
%{
  match(Set dst (SubL src1 (LShiftL (AndL src2 mask) lshift)));
  ins_cost(1.9 * INSN_COST);
  format %{ "sub  $dst, $src1, $src2, uxtw #lshift" %}

   ins_encode %{
     __ sub(as_Register($dst$$reg), as_Register($src1$$reg),
            as_Register($src2$$reg), ext::uxtw, ($lshift$$constant));
   %}
  ins_pipe(ialu_reg_reg_shift);
%}

// This pattern is automatically generated from aarch64_ad.m4
// DO NOT EDIT ANYTHING IN THIS SECTION OF THE FILE
instruct AddExtI_uxtb_and_shift(iRegINoSp dst, iRegIorL2I src1, iRegIorL2I src2, immI_255 mask, immIExt lshift, rFlagsReg cr)
%{
  match(Set dst (AddI src1 (LShiftI (AndI src2 mask) lshift)));
  ins_cost(1.9 * INSN_COST);
  format %{ "addw  $dst, $src1, $src2, uxtb #lshift" %}

   ins_encode %{
     __ addw(as_Register($dst$$reg), as_Register($src1$$reg),
            as_Register($src2$$reg), ext::uxtb, ($lshift$$constant));
   %}
  ins_pipe(ialu_reg_reg_shift);
%}

// This pattern is automatically generated from aarch64_ad.m4
// DO NOT EDIT ANYTHING IN THIS SECTION OF THE FILE
instruct AddExtI_uxth_and_shift(iRegINoSp dst, iRegIorL2I src1, iRegIorL2I src2, immI_65535 mask, immIExt lshift, rFlagsReg cr)
%{
  match(Set dst (AddI src1 (LShiftI (AndI src2 mask) lshift)));
  ins_cost(1.9 * INSN_COST);
  format %{ "addw  $dst, $src1, $src2, uxth #lshift" %}

   ins_encode %{
     __ addw(as_Register($dst$$reg), as_Register($src1$$reg),
            as_Register($src2$$reg), ext::uxth, ($lshift$$constant));
   %}
  ins_pipe(ialu_reg_reg_shift);
%}

// This pattern is automatically generated from aarch64_ad.m4
// DO NOT EDIT ANYTHING IN THIS SECTION OF THE FILE
instruct SubExtI_uxtb_and_shift(iRegINoSp dst, iRegIorL2I src1, iRegIorL2I src2, immI_255 mask, immIExt lshift, rFlagsReg cr)
%{
  match(Set dst (SubI src1 (LShiftI (AndI src2 mask) lshift)));
  ins_cost(1.9 * INSN_COST);
  format %{ "subw  $dst, $src1, $src2, uxtb #lshift" %}

   ins_encode %{
     __ subw(as_Register($dst$$reg), as_Register($src1$$reg),
            as_Register($src2$$reg), ext::uxtb, ($lshift$$constant));
   %}
  ins_pipe(ialu_reg_reg_shift);
%}

// This pattern is automatically generated from aarch64_ad.m4
// DO NOT EDIT ANYTHING IN THIS SECTION OF THE FILE
instruct SubExtI_uxth_and_shift(iRegINoSp dst, iRegIorL2I src1, iRegIorL2I src2, immI_65535 mask, immIExt lshift, rFlagsReg cr)
%{
  match(Set dst (SubI src1 (LShiftI (AndI src2 mask) lshift)));
  ins_cost(1.9 * INSN_COST);
  format %{ "subw  $dst, $src1, $src2, uxth #lshift" %}

   ins_encode %{
     __ subw(as_Register($dst$$reg), as_Register($src1$$reg),
            as_Register($src2$$reg), ext::uxth, ($lshift$$constant));
   %}
  ins_pipe(ialu_reg_reg_shift);
%}



// END This section of the file is automatically generated. Do not edit --------------


// ============================================================================
// Floating Point Arithmetic Instructions

instruct addF_reg_reg(vRegF dst, vRegF src1, vRegF src2) %{
  match(Set dst (AddF src1 src2));

  ins_cost(INSN_COST * 5);
  format %{ "fadds   $dst, $src1, $src2" %}

  ins_encode %{
    __ fadds(as_FloatRegister($dst$$reg),
             as_FloatRegister($src1$$reg),
             as_FloatRegister($src2$$reg));
  %}

  ins_pipe(fp_dop_reg_reg_s);
%}

instruct addD_reg_reg(vRegD dst, vRegD src1, vRegD src2) %{
  match(Set dst (AddD src1 src2));

  ins_cost(INSN_COST * 5);
  format %{ "faddd   $dst, $src1, $src2" %}

  ins_encode %{
    __ faddd(as_FloatRegister($dst$$reg),
             as_FloatRegister($src1$$reg),
             as_FloatRegister($src2$$reg));
  %}

  ins_pipe(fp_dop_reg_reg_d);
%}

instruct subF_reg_reg(vRegF dst, vRegF src1, vRegF src2) %{
  match(Set dst (SubF src1 src2));

  ins_cost(INSN_COST * 5);
  format %{ "fsubs   $dst, $src1, $src2" %}

  ins_encode %{
    __ fsubs(as_FloatRegister($dst$$reg),
             as_FloatRegister($src1$$reg),
             as_FloatRegister($src2$$reg));
  %}

  ins_pipe(fp_dop_reg_reg_s);
%}

instruct subD_reg_reg(vRegD dst, vRegD src1, vRegD src2) %{
  match(Set dst (SubD src1 src2));

  ins_cost(INSN_COST * 5);
  format %{ "fsubd   $dst, $src1, $src2" %}

  ins_encode %{
    __ fsubd(as_FloatRegister($dst$$reg),
             as_FloatRegister($src1$$reg),
             as_FloatRegister($src2$$reg));
  %}

  ins_pipe(fp_dop_reg_reg_d);
%}

instruct mulF_reg_reg(vRegF dst, vRegF src1, vRegF src2) %{
  match(Set dst (MulF src1 src2));

  ins_cost(INSN_COST * 6);
  format %{ "fmuls   $dst, $src1, $src2" %}

  ins_encode %{
    __ fmuls(as_FloatRegister($dst$$reg),
             as_FloatRegister($src1$$reg),
             as_FloatRegister($src2$$reg));
  %}

  ins_pipe(fp_dop_reg_reg_s);
%}

instruct mulD_reg_reg(vRegD dst, vRegD src1, vRegD src2) %{
  match(Set dst (MulD src1 src2));

  ins_cost(INSN_COST * 6);
  format %{ "fmuld   $dst, $src1, $src2" %}

  ins_encode %{
    __ fmuld(as_FloatRegister($dst$$reg),
             as_FloatRegister($src1$$reg),
             as_FloatRegister($src2$$reg));
  %}

  ins_pipe(fp_dop_reg_reg_d);
%}

// src1 * src2 + src3
instruct maddF_reg_reg(vRegF dst, vRegF src1, vRegF src2, vRegF src3) %{
  predicate(UseFMA);
  match(Set dst (FmaF src3 (Binary src1 src2)));

  format %{ "fmadds   $dst, $src1, $src2, $src3" %}

  ins_encode %{
    __ fmadds(as_FloatRegister($dst$$reg),
             as_FloatRegister($src1$$reg),
             as_FloatRegister($src2$$reg),
             as_FloatRegister($src3$$reg));
  %}

  ins_pipe(pipe_class_default);
%}

// src1 * src2 + src3
instruct maddD_reg_reg(vRegD dst, vRegD src1, vRegD src2, vRegD src3) %{
  predicate(UseFMA);
  match(Set dst (FmaD src3 (Binary src1 src2)));

  format %{ "fmaddd   $dst, $src1, $src2, $src3" %}

  ins_encode %{
    __ fmaddd(as_FloatRegister($dst$$reg),
             as_FloatRegister($src1$$reg),
             as_FloatRegister($src2$$reg),
             as_FloatRegister($src3$$reg));
  %}

  ins_pipe(pipe_class_default);
%}

// -src1 * src2 + src3
instruct msubF_reg_reg(vRegF dst, vRegF src1, vRegF src2, vRegF src3) %{
  predicate(UseFMA);
  match(Set dst (FmaF src3 (Binary (NegF src1) src2)));
  match(Set dst (FmaF src3 (Binary src1 (NegF src2))));

  format %{ "fmsubs   $dst, $src1, $src2, $src3" %}

  ins_encode %{
    __ fmsubs(as_FloatRegister($dst$$reg),
              as_FloatRegister($src1$$reg),
              as_FloatRegister($src2$$reg),
              as_FloatRegister($src3$$reg));
  %}

  ins_pipe(pipe_class_default);
%}

// -src1 * src2 + src3
instruct msubD_reg_reg(vRegD dst, vRegD src1, vRegD src2, vRegD src3) %{
  predicate(UseFMA);
  match(Set dst (FmaD src3 (Binary (NegD src1) src2)));
  match(Set dst (FmaD src3 (Binary src1 (NegD src2))));

  format %{ "fmsubd   $dst, $src1, $src2, $src3" %}

  ins_encode %{
    __ fmsubd(as_FloatRegister($dst$$reg),
              as_FloatRegister($src1$$reg),
              as_FloatRegister($src2$$reg),
              as_FloatRegister($src3$$reg));
  %}

  ins_pipe(pipe_class_default);
%}

// -src1 * src2 - src3
instruct mnaddF_reg_reg(vRegF dst, vRegF src1, vRegF src2, vRegF src3) %{
  predicate(UseFMA);
  match(Set dst (FmaF (NegF src3) (Binary (NegF src1) src2)));
  match(Set dst (FmaF (NegF src3) (Binary src1 (NegF src2))));

  format %{ "fnmadds  $dst, $src1, $src2, $src3" %}

  ins_encode %{
    __ fnmadds(as_FloatRegister($dst$$reg),
               as_FloatRegister($src1$$reg),
               as_FloatRegister($src2$$reg),
               as_FloatRegister($src3$$reg));
  %}

  ins_pipe(pipe_class_default);
%}

// -src1 * src2 - src3
instruct mnaddD_reg_reg(vRegD dst, vRegD src1, vRegD src2, vRegD src3) %{
  predicate(UseFMA);
  match(Set dst (FmaD (NegD src3) (Binary (NegD src1) src2)));
  match(Set dst (FmaD (NegD src3) (Binary src1 (NegD src2))));

  format %{ "fnmaddd   $dst, $src1, $src2, $src3" %}

  ins_encode %{
    __ fnmaddd(as_FloatRegister($dst$$reg),
               as_FloatRegister($src1$$reg),
               as_FloatRegister($src2$$reg),
               as_FloatRegister($src3$$reg));
  %}

  ins_pipe(pipe_class_default);
%}

// src1 * src2 - src3
instruct mnsubF_reg_reg(vRegF dst, vRegF src1, vRegF src2, vRegF src3, immF0 zero) %{
  predicate(UseFMA);
  match(Set dst (FmaF (NegF src3) (Binary src1 src2)));

  format %{ "fnmsubs  $dst, $src1, $src2, $src3" %}

  ins_encode %{
    __ fnmsubs(as_FloatRegister($dst$$reg),
               as_FloatRegister($src1$$reg),
               as_FloatRegister($src2$$reg),
               as_FloatRegister($src3$$reg));
  %}

  ins_pipe(pipe_class_default);
%}

// src1 * src2 - src3
instruct mnsubD_reg_reg(vRegD dst, vRegD src1, vRegD src2, vRegD src3, immD0 zero) %{
  predicate(UseFMA);
  match(Set dst (FmaD (NegD src3) (Binary src1 src2)));

  format %{ "fnmsubd   $dst, $src1, $src2, $src3" %}

  ins_encode %{
  // n.b. insn name should be fnmsubd
    __ fnmsub(as_FloatRegister($dst$$reg),
              as_FloatRegister($src1$$reg),
              as_FloatRegister($src2$$reg),
              as_FloatRegister($src3$$reg));
  %}

  ins_pipe(pipe_class_default);
%}


// Math.max(FF)F
instruct maxF_reg_reg(vRegF dst, vRegF src1, vRegF src2) %{
  match(Set dst (MaxF src1 src2));

  format %{ "fmaxs   $dst, $src1, $src2" %}
  ins_encode %{
    __ fmaxs(as_FloatRegister($dst$$reg),
             as_FloatRegister($src1$$reg),
             as_FloatRegister($src2$$reg));
  %}

  ins_pipe(fp_dop_reg_reg_s);
%}

// Math.min(FF)F
instruct minF_reg_reg(vRegF dst, vRegF src1, vRegF src2) %{
  match(Set dst (MinF src1 src2));

  format %{ "fmins   $dst, $src1, $src2" %}
  ins_encode %{
    __ fmins(as_FloatRegister($dst$$reg),
             as_FloatRegister($src1$$reg),
             as_FloatRegister($src2$$reg));
  %}

  ins_pipe(fp_dop_reg_reg_s);
%}

// Math.max(DD)D
instruct maxD_reg_reg(vRegD dst, vRegD src1, vRegD src2) %{
  match(Set dst (MaxD src1 src2));

  format %{ "fmaxd   $dst, $src1, $src2" %}
  ins_encode %{
    __ fmaxd(as_FloatRegister($dst$$reg),
             as_FloatRegister($src1$$reg),
             as_FloatRegister($src2$$reg));
  %}

  ins_pipe(fp_dop_reg_reg_d);
%}

// Math.min(DD)D
instruct minD_reg_reg(vRegD dst, vRegD src1, vRegD src2) %{
  match(Set dst (MinD src1 src2));

  format %{ "fmind   $dst, $src1, $src2" %}
  ins_encode %{
    __ fmind(as_FloatRegister($dst$$reg),
             as_FloatRegister($src1$$reg),
             as_FloatRegister($src2$$reg));
  %}

  ins_pipe(fp_dop_reg_reg_d);
%}


instruct divF_reg_reg(vRegF dst, vRegF src1, vRegF src2) %{
  match(Set dst (DivF src1  src2));

  ins_cost(INSN_COST * 18);
  format %{ "fdivs   $dst, $src1, $src2" %}

  ins_encode %{
    __ fdivs(as_FloatRegister($dst$$reg),
             as_FloatRegister($src1$$reg),
             as_FloatRegister($src2$$reg));
  %}

  ins_pipe(fp_div_s);
%}

instruct divD_reg_reg(vRegD dst, vRegD src1, vRegD src2) %{
  match(Set dst (DivD src1  src2));

  ins_cost(INSN_COST * 32);
  format %{ "fdivd   $dst, $src1, $src2" %}

  ins_encode %{
    __ fdivd(as_FloatRegister($dst$$reg),
             as_FloatRegister($src1$$reg),
             as_FloatRegister($src2$$reg));
  %}

  ins_pipe(fp_div_d);
%}

instruct negF_reg_reg(vRegF dst, vRegF src) %{
  match(Set dst (NegF src));

  ins_cost(INSN_COST * 3);
  format %{ "fneg   $dst, $src" %}

  ins_encode %{
    __ fnegs(as_FloatRegister($dst$$reg),
             as_FloatRegister($src$$reg));
  %}

  ins_pipe(fp_uop_s);
%}

instruct negD_reg_reg(vRegD dst, vRegD src) %{
  match(Set dst (NegD src));

  ins_cost(INSN_COST * 3);
  format %{ "fnegd   $dst, $src" %}

  ins_encode %{
    __ fnegd(as_FloatRegister($dst$$reg),
             as_FloatRegister($src$$reg));
  %}

  ins_pipe(fp_uop_d);
%}

instruct absI_reg(iRegINoSp dst, iRegIorL2I src, rFlagsReg cr)
%{
  match(Set dst (AbsI src));

  effect(KILL cr);
  ins_cost(INSN_COST * 2);
  format %{ "cmpw  $src, zr\n\t"
            "cnegw $dst, $src, Assembler::LT\t# int abs"
  %}

  ins_encode %{
    __ cmpw(as_Register($src$$reg), zr);
    __ cnegw(as_Register($dst$$reg), as_Register($src$$reg), Assembler::LT);
  %}
  ins_pipe(pipe_class_default);
%}

instruct absL_reg(iRegLNoSp dst, iRegL src, rFlagsReg cr)
%{
  match(Set dst (AbsL src));

  effect(KILL cr);
  ins_cost(INSN_COST * 2);
  format %{ "cmp  $src, zr\n\t"
            "cneg $dst, $src, Assembler::LT\t# long abs"
  %}

  ins_encode %{
    __ cmp(as_Register($src$$reg), zr);
    __ cneg(as_Register($dst$$reg), as_Register($src$$reg), Assembler::LT);
  %}
  ins_pipe(pipe_class_default);
%}

instruct absF_reg(vRegF dst, vRegF src) %{
  match(Set dst (AbsF src));

  ins_cost(INSN_COST * 3);
  format %{ "fabss   $dst, $src" %}
  ins_encode %{
    __ fabss(as_FloatRegister($dst$$reg),
             as_FloatRegister($src$$reg));
  %}

  ins_pipe(fp_uop_s);
%}

instruct absD_reg(vRegD dst, vRegD src) %{
  match(Set dst (AbsD src));

  ins_cost(INSN_COST * 3);
  format %{ "fabsd   $dst, $src" %}
  ins_encode %{
    __ fabsd(as_FloatRegister($dst$$reg),
             as_FloatRegister($src$$reg));
  %}

  ins_pipe(fp_uop_d);
%}

instruct absdF_reg(vRegF dst, vRegF src1, vRegF src2) %{
  match(Set dst (AbsF (SubF src1 src2)));

  ins_cost(INSN_COST * 3);
  format %{ "fabds   $dst, $src1, $src2" %}
  ins_encode %{
    __ fabds(as_FloatRegister($dst$$reg),
             as_FloatRegister($src1$$reg),
             as_FloatRegister($src2$$reg));
  %}

  ins_pipe(fp_uop_s);
%}

instruct absdD_reg(vRegD dst, vRegD src1, vRegD src2) %{
  match(Set dst (AbsD (SubD src1 src2)));

  ins_cost(INSN_COST * 3);
  format %{ "fabdd   $dst, $src1, $src2" %}
  ins_encode %{
    __ fabdd(as_FloatRegister($dst$$reg),
             as_FloatRegister($src1$$reg),
             as_FloatRegister($src2$$reg));
  %}

  ins_pipe(fp_uop_d);
%}

instruct sqrtD_reg(vRegD dst, vRegD src) %{
  match(Set dst (SqrtD src));

  ins_cost(INSN_COST * 50);
  format %{ "fsqrtd  $dst, $src" %}
  ins_encode %{
    __ fsqrtd(as_FloatRegister($dst$$reg),
             as_FloatRegister($src$$reg));
  %}

  ins_pipe(fp_div_s);
%}

instruct sqrtF_reg(vRegF dst, vRegF src) %{
  match(Set dst (SqrtF src));

  ins_cost(INSN_COST * 50);
  format %{ "fsqrts  $dst, $src" %}
  ins_encode %{
    __ fsqrts(as_FloatRegister($dst$$reg),
             as_FloatRegister($src$$reg));
  %}

  ins_pipe(fp_div_d);
%}

// Math.rint, floor, ceil
instruct roundD_reg(vRegD dst, vRegD src, immI rmode) %{
  match(Set dst (RoundDoubleMode src rmode));
  format %{ "frint  $dst, $src, $rmode" %}
  ins_encode %{
    switch ($rmode$$constant) {
      case RoundDoubleModeNode::rmode_rint:
        __ frintnd(as_FloatRegister($dst$$reg),
                   as_FloatRegister($src$$reg));
        break;
      case RoundDoubleModeNode::rmode_floor:
        __ frintmd(as_FloatRegister($dst$$reg),
                   as_FloatRegister($src$$reg));
        break;
      case RoundDoubleModeNode::rmode_ceil:
        __ frintpd(as_FloatRegister($dst$$reg),
                   as_FloatRegister($src$$reg));
        break;
    }
  %}
  ins_pipe(fp_uop_d);
%}

instruct copySignD_reg(vRegD dst, vRegD src1, vRegD src2, vRegD zero) %{
  match(Set dst (CopySignD src1 (Binary src2 zero)));
  effect(TEMP_DEF dst, USE src1, USE src2, USE zero);
  format %{ "CopySignD  $dst $src1 $src2" %}
  ins_encode %{
    FloatRegister dst = as_FloatRegister($dst$$reg),
                  src1 = as_FloatRegister($src1$$reg),
                  src2 = as_FloatRegister($src2$$reg),
                  zero = as_FloatRegister($zero$$reg);
    __ fnegd(dst, zero);
    __ bsl(dst, __ T8B, src2, src1);
  %}
  ins_pipe(fp_uop_d);
%}

instruct copySignF_reg(vRegF dst, vRegF src1, vRegF src2) %{
  match(Set dst (CopySignF src1 src2));
  effect(TEMP_DEF dst, USE src1, USE src2);
  format %{ "CopySignF  $dst $src1 $src2" %}
  ins_encode %{
    FloatRegister dst = as_FloatRegister($dst$$reg),
                  src1 = as_FloatRegister($src1$$reg),
                  src2 = as_FloatRegister($src2$$reg);
    __ movi(dst, __ T2S, 0x80, 24);
    __ bsl(dst, __ T8B, src2, src1);
  %}
  ins_pipe(fp_uop_d);
%}

instruct signumD_reg(vRegD dst, vRegD src, vRegD zero, vRegD one) %{
  match(Set dst (SignumD src (Binary zero one)));
  effect(TEMP_DEF dst, USE src, USE zero, USE one);
  format %{ "signumD  $dst, $src" %}
  ins_encode %{
    FloatRegister src = as_FloatRegister($src$$reg),
                  dst = as_FloatRegister($dst$$reg),
                  zero = as_FloatRegister($zero$$reg),
                  one = as_FloatRegister($one$$reg);
    __ facgtd(dst, src, zero); // dst=0 for +-0.0 and NaN. 0xFFF..F otherwise
    __ ushrd(dst, dst, 1);     // dst=0 for +-0.0 and NaN. 0x7FF..F otherwise
    // Bit selection instruction gets bit from "one" for each enabled bit in
    // "dst", otherwise gets a bit from "src". For "src" that contains +-0.0 or
    // NaN the whole "src" will be copied because "dst" is zero. For all other
    // "src" values dst is 0x7FF..F, which means only the sign bit is copied
    // from "src", and all other bits are copied from 1.0.
    __ bsl(dst, __ T8B, one, src);
  %}
  ins_pipe(fp_uop_d);
%}

instruct signumF_reg(vRegF dst, vRegF src, vRegF zero, vRegF one) %{
  match(Set dst (SignumF src (Binary zero one)));
  effect(TEMP_DEF dst, USE src, USE zero, USE one);
  format %{ "signumF  $dst, $src" %}
  ins_encode %{
    FloatRegister src = as_FloatRegister($src$$reg),
                  dst = as_FloatRegister($dst$$reg),
                  zero = as_FloatRegister($zero$$reg),
                  one = as_FloatRegister($one$$reg);
    __ facgts(dst, src, zero);    // dst=0 for +-0.0 and NaN. 0xFFF..F otherwise
    __ ushr(dst, __ T2S, dst, 1); // dst=0 for +-0.0 and NaN. 0x7FF..F otherwise
    // Bit selection instruction gets bit from "one" for each enabled bit in
    // "dst", otherwise gets a bit from "src". For "src" that contains +-0.0 or
    // NaN the whole "src" will be copied because "dst" is zero. For all other
    // "src" values dst is 0x7FF..F, which means only the sign bit is copied
    // from "src", and all other bits are copied from 1.0.
    __ bsl(dst, __ T8B, one, src);
  %}
  ins_pipe(fp_uop_d);
%}

instruct onspinwait() %{
  match(OnSpinWait);
  ins_cost(INSN_COST);

  format %{ "onspinwait" %}

  ins_encode %{
    __ spin_wait();
  %}
  ins_pipe(pipe_class_empty);
%}

// ============================================================================
// Logical Instructions

// Integer Logical Instructions

// And Instructions


instruct andI_reg_reg(iRegINoSp dst, iRegIorL2I src1, iRegIorL2I src2, rFlagsReg cr) %{
  match(Set dst (AndI src1 src2));

  format %{ "andw  $dst, $src1, $src2\t# int" %}

  ins_cost(INSN_COST);
  ins_encode %{
    __ andw(as_Register($dst$$reg),
            as_Register($src1$$reg),
            as_Register($src2$$reg));
  %}

  ins_pipe(ialu_reg_reg);
%}

instruct andI_reg_imm(iRegINoSp dst, iRegIorL2I src1, immILog src2, rFlagsReg cr) %{
  match(Set dst (AndI src1 src2));

  format %{ "andsw  $dst, $src1, $src2\t# int" %}

  ins_cost(INSN_COST);
  ins_encode %{
    __ andw(as_Register($dst$$reg),
            as_Register($src1$$reg),
            (uint64_t)($src2$$constant));
  %}

  ins_pipe(ialu_reg_imm);
%}

// Or Instructions

instruct orI_reg_reg(iRegINoSp dst, iRegIorL2I src1, iRegIorL2I src2) %{
  match(Set dst (OrI src1 src2));

  format %{ "orrw  $dst, $src1, $src2\t# int" %}

  ins_cost(INSN_COST);
  ins_encode %{
    __ orrw(as_Register($dst$$reg),
            as_Register($src1$$reg),
            as_Register($src2$$reg));
  %}

  ins_pipe(ialu_reg_reg);
%}

instruct orI_reg_imm(iRegINoSp dst, iRegIorL2I src1, immILog src2) %{
  match(Set dst (OrI src1 src2));

  format %{ "orrw  $dst, $src1, $src2\t# int" %}

  ins_cost(INSN_COST);
  ins_encode %{
    __ orrw(as_Register($dst$$reg),
            as_Register($src1$$reg),
            (uint64_t)($src2$$constant));
  %}

  ins_pipe(ialu_reg_imm);
%}

// Xor Instructions

instruct xorI_reg_reg(iRegINoSp dst, iRegIorL2I src1, iRegIorL2I src2) %{
  match(Set dst (XorI src1 src2));

  format %{ "eorw  $dst, $src1, $src2\t# int" %}

  ins_cost(INSN_COST);
  ins_encode %{
    __ eorw(as_Register($dst$$reg),
            as_Register($src1$$reg),
            as_Register($src2$$reg));
  %}

  ins_pipe(ialu_reg_reg);
%}

instruct xorI_reg_imm(iRegINoSp dst, iRegIorL2I src1, immILog src2) %{
  match(Set dst (XorI src1 src2));

  format %{ "eorw  $dst, $src1, $src2\t# int" %}

  ins_cost(INSN_COST);
  ins_encode %{
    __ eorw(as_Register($dst$$reg),
            as_Register($src1$$reg),
            (uint64_t)($src2$$constant));
  %}

  ins_pipe(ialu_reg_imm);
%}

// Long Logical Instructions
// TODO

instruct andL_reg_reg(iRegLNoSp dst, iRegL src1, iRegL src2, rFlagsReg cr) %{
  match(Set dst (AndL src1 src2));

  format %{ "and  $dst, $src1, $src2\t# int" %}

  ins_cost(INSN_COST);
  ins_encode %{
    __ andr(as_Register($dst$$reg),
            as_Register($src1$$reg),
            as_Register($src2$$reg));
  %}

  ins_pipe(ialu_reg_reg);
%}

instruct andL_reg_imm(iRegLNoSp dst, iRegL src1, immLLog src2, rFlagsReg cr) %{
  match(Set dst (AndL src1 src2));

  format %{ "and  $dst, $src1, $src2\t# int" %}

  ins_cost(INSN_COST);
  ins_encode %{
    __ andr(as_Register($dst$$reg),
            as_Register($src1$$reg),
            (uint64_t)($src2$$constant));
  %}

  ins_pipe(ialu_reg_imm);
%}

// Or Instructions

instruct orL_reg_reg(iRegLNoSp dst, iRegL src1, iRegL src2) %{
  match(Set dst (OrL src1 src2));

  format %{ "orr  $dst, $src1, $src2\t# int" %}

  ins_cost(INSN_COST);
  ins_encode %{
    __ orr(as_Register($dst$$reg),
           as_Register($src1$$reg),
           as_Register($src2$$reg));
  %}

  ins_pipe(ialu_reg_reg);
%}

instruct orL_reg_imm(iRegLNoSp dst, iRegL src1, immLLog src2) %{
  match(Set dst (OrL src1 src2));

  format %{ "orr  $dst, $src1, $src2\t# int" %}

  ins_cost(INSN_COST);
  ins_encode %{
    __ orr(as_Register($dst$$reg),
           as_Register($src1$$reg),
           (uint64_t)($src2$$constant));
  %}

  ins_pipe(ialu_reg_imm);
%}

// Xor Instructions

instruct xorL_reg_reg(iRegLNoSp dst, iRegL src1, iRegL src2) %{
  match(Set dst (XorL src1 src2));

  format %{ "eor  $dst, $src1, $src2\t# int" %}

  ins_cost(INSN_COST);
  ins_encode %{
    __ eor(as_Register($dst$$reg),
           as_Register($src1$$reg),
           as_Register($src2$$reg));
  %}

  ins_pipe(ialu_reg_reg);
%}

instruct xorL_reg_imm(iRegLNoSp dst, iRegL src1, immLLog src2) %{
  match(Set dst (XorL src1 src2));

  ins_cost(INSN_COST);
  format %{ "eor  $dst, $src1, $src2\t# int" %}

  ins_encode %{
    __ eor(as_Register($dst$$reg),
           as_Register($src1$$reg),
           (uint64_t)($src2$$constant));
  %}

  ins_pipe(ialu_reg_imm);
%}

instruct convI2L_reg_reg(iRegLNoSp dst, iRegIorL2I src)
%{
  match(Set dst (ConvI2L src));

  ins_cost(INSN_COST);
  format %{ "sxtw  $dst, $src\t# i2l" %}
  ins_encode %{
    __ sbfm($dst$$Register, $src$$Register, 0, 31);
  %}
  ins_pipe(ialu_reg_shift);
%}

// this pattern occurs in bigmath arithmetic
instruct convUI2L_reg_reg(iRegLNoSp dst, iRegIorL2I src, immL_32bits mask)
%{
  match(Set dst (AndL (ConvI2L src) mask));

  ins_cost(INSN_COST);
  format %{ "ubfm  $dst, $src, 0, 31\t# ui2l" %}
  ins_encode %{
    __ ubfm($dst$$Register, $src$$Register, 0, 31);
  %}

  ins_pipe(ialu_reg_shift);
%}

instruct convL2I_reg(iRegINoSp dst, iRegL src) %{
  match(Set dst (ConvL2I src));

  ins_cost(INSN_COST);
  format %{ "movw  $dst, $src \t// l2i" %}

  ins_encode %{
    __ movw(as_Register($dst$$reg), as_Register($src$$reg));
  %}

  ins_pipe(ialu_reg);
%}

instruct convI2B(iRegINoSp dst, iRegIorL2I src, rFlagsReg cr)
%{
  match(Set dst (Conv2B src));
  effect(KILL cr);

  format %{
    "cmpw $src, zr\n\t"
    "cset $dst, ne"
  %}

  ins_encode %{
    __ cmpw(as_Register($src$$reg), zr);
    __ cset(as_Register($dst$$reg), Assembler::NE);
  %}

  ins_pipe(ialu_reg);
%}

instruct convP2B(iRegINoSp dst, iRegP src, rFlagsReg cr)
%{
  match(Set dst (Conv2B src));
  effect(KILL cr);

  format %{
    "cmp  $src, zr\n\t"
    "cset $dst, ne"
  %}

  ins_encode %{
    __ cmp(as_Register($src$$reg), zr);
    __ cset(as_Register($dst$$reg), Assembler::NE);
  %}

  ins_pipe(ialu_reg);
%}

instruct convD2F_reg(vRegF dst, vRegD src) %{
  match(Set dst (ConvD2F src));

  ins_cost(INSN_COST * 5);
  format %{ "fcvtd  $dst, $src \t// d2f" %}

  ins_encode %{
    __ fcvtd(as_FloatRegister($dst$$reg), as_FloatRegister($src$$reg));
  %}

  ins_pipe(fp_d2f);
%}

instruct convF2D_reg(vRegD dst, vRegF src) %{
  match(Set dst (ConvF2D src));

  ins_cost(INSN_COST * 5);
  format %{ "fcvts  $dst, $src \t// f2d" %}

  ins_encode %{
    __ fcvts(as_FloatRegister($dst$$reg), as_FloatRegister($src$$reg));
  %}

  ins_pipe(fp_f2d);
%}

instruct convF2I_reg_reg(iRegINoSp dst, vRegF src) %{
  match(Set dst (ConvF2I src));

  ins_cost(INSN_COST * 5);
  format %{ "fcvtzsw  $dst, $src \t// f2i" %}

  ins_encode %{
    __ fcvtzsw(as_Register($dst$$reg), as_FloatRegister($src$$reg));
  %}

  ins_pipe(fp_f2i);
%}

instruct convF2L_reg_reg(iRegLNoSp dst, vRegF src) %{
  match(Set dst (ConvF2L src));

  ins_cost(INSN_COST * 5);
  format %{ "fcvtzs  $dst, $src \t// f2l" %}

  ins_encode %{
    __ fcvtzs(as_Register($dst$$reg), as_FloatRegister($src$$reg));
  %}

  ins_pipe(fp_f2l);
%}

instruct convI2F_reg_reg(vRegF dst, iRegIorL2I src) %{
  match(Set dst (ConvI2F src));

  ins_cost(INSN_COST * 5);
  format %{ "scvtfws  $dst, $src \t// i2f" %}

  ins_encode %{
    __ scvtfws(as_FloatRegister($dst$$reg), as_Register($src$$reg));
  %}

  ins_pipe(fp_i2f);
%}

instruct convL2F_reg_reg(vRegF dst, iRegL src) %{
  match(Set dst (ConvL2F src));

  ins_cost(INSN_COST * 5);
  format %{ "scvtfs  $dst, $src \t// l2f" %}

  ins_encode %{
    __ scvtfs(as_FloatRegister($dst$$reg), as_Register($src$$reg));
  %}

  ins_pipe(fp_l2f);
%}

instruct convD2I_reg_reg(iRegINoSp dst, vRegD src) %{
  match(Set dst (ConvD2I src));

  ins_cost(INSN_COST * 5);
  format %{ "fcvtzdw  $dst, $src \t// d2i" %}

  ins_encode %{
    __ fcvtzdw(as_Register($dst$$reg), as_FloatRegister($src$$reg));
  %}

  ins_pipe(fp_d2i);
%}

instruct convD2L_reg_reg(iRegLNoSp dst, vRegD src) %{
  match(Set dst (ConvD2L src));

  ins_cost(INSN_COST * 5);
  format %{ "fcvtzd  $dst, $src \t// d2l" %}

  ins_encode %{
    __ fcvtzd(as_Register($dst$$reg), as_FloatRegister($src$$reg));
  %}

  ins_pipe(fp_d2l);
%}

instruct convI2D_reg_reg(vRegD dst, iRegIorL2I src) %{
  match(Set dst (ConvI2D src));

  ins_cost(INSN_COST * 5);
  format %{ "scvtfwd  $dst, $src \t// i2d" %}

  ins_encode %{
    __ scvtfwd(as_FloatRegister($dst$$reg), as_Register($src$$reg));
  %}

  ins_pipe(fp_i2d);
%}

instruct convL2D_reg_reg(vRegD dst, iRegL src) %{
  match(Set dst (ConvL2D src));

  ins_cost(INSN_COST * 5);
  format %{ "scvtfd  $dst, $src \t// l2d" %}

  ins_encode %{
    __ scvtfd(as_FloatRegister($dst$$reg), as_Register($src$$reg));
  %}

  ins_pipe(fp_l2d);
%}

// stack <-> reg and reg <-> reg shuffles with no conversion

instruct MoveF2I_stack_reg(iRegINoSp dst, stackSlotF src) %{

  match(Set dst (MoveF2I src));

  effect(DEF dst, USE src);

  ins_cost(4 * INSN_COST);

  format %{ "ldrw $dst, $src\t# MoveF2I_stack_reg" %}

  ins_encode %{
    __ ldrw($dst$$Register, Address(sp, $src$$disp));
  %}

  ins_pipe(iload_reg_reg);

%}

instruct MoveI2F_stack_reg(vRegF dst, stackSlotI src) %{

  match(Set dst (MoveI2F src));

  effect(DEF dst, USE src);

  ins_cost(4 * INSN_COST);

  format %{ "ldrs $dst, $src\t# MoveI2F_stack_reg" %}

  ins_encode %{
    __ ldrs(as_FloatRegister($dst$$reg), Address(sp, $src$$disp));
  %}

  ins_pipe(pipe_class_memory);

%}

instruct MoveD2L_stack_reg(iRegLNoSp dst, stackSlotD src) %{

  match(Set dst (MoveD2L src));

  effect(DEF dst, USE src);

  ins_cost(4 * INSN_COST);

  format %{ "ldr $dst, $src\t# MoveD2L_stack_reg" %}

  ins_encode %{
    __ ldr($dst$$Register, Address(sp, $src$$disp));
  %}

  ins_pipe(iload_reg_reg);

%}

instruct MoveL2D_stack_reg(vRegD dst, stackSlotL src) %{

  match(Set dst (MoveL2D src));

  effect(DEF dst, USE src);

  ins_cost(4 * INSN_COST);

  format %{ "ldrd $dst, $src\t# MoveL2D_stack_reg" %}

  ins_encode %{
    __ ldrd(as_FloatRegister($dst$$reg), Address(sp, $src$$disp));
  %}

  ins_pipe(pipe_class_memory);

%}

instruct MoveF2I_reg_stack(stackSlotI dst, vRegF src) %{

  match(Set dst (MoveF2I src));

  effect(DEF dst, USE src);

  ins_cost(INSN_COST);

  format %{ "strs $src, $dst\t# MoveF2I_reg_stack" %}

  ins_encode %{
    __ strs(as_FloatRegister($src$$reg), Address(sp, $dst$$disp));
  %}

  ins_pipe(pipe_class_memory);

%}

instruct MoveI2F_reg_stack(stackSlotF dst, iRegI src) %{

  match(Set dst (MoveI2F src));

  effect(DEF dst, USE src);

  ins_cost(INSN_COST);

  format %{ "strw $src, $dst\t# MoveI2F_reg_stack" %}

  ins_encode %{
    __ strw($src$$Register, Address(sp, $dst$$disp));
  %}

  ins_pipe(istore_reg_reg);

%}

instruct MoveD2L_reg_stack(stackSlotL dst, vRegD src) %{

  match(Set dst (MoveD2L src));

  effect(DEF dst, USE src);

  ins_cost(INSN_COST);

  format %{ "strd $dst, $src\t# MoveD2L_reg_stack" %}

  ins_encode %{
    __ strd(as_FloatRegister($src$$reg), Address(sp, $dst$$disp));
  %}

  ins_pipe(pipe_class_memory);

%}

instruct MoveL2D_reg_stack(stackSlotD dst, iRegL src) %{

  match(Set dst (MoveL2D src));

  effect(DEF dst, USE src);

  ins_cost(INSN_COST);

  format %{ "str $src, $dst\t# MoveL2D_reg_stack" %}

  ins_encode %{
    __ str($src$$Register, Address(sp, $dst$$disp));
  %}

  ins_pipe(istore_reg_reg);

%}

instruct MoveF2I_reg_reg(iRegINoSp dst, vRegF src) %{

  match(Set dst (MoveF2I src));

  effect(DEF dst, USE src);

  ins_cost(INSN_COST);

  format %{ "fmovs $dst, $src\t# MoveF2I_reg_reg" %}

  ins_encode %{
    __ fmovs($dst$$Register, as_FloatRegister($src$$reg));
  %}

  ins_pipe(fp_f2i);

%}

instruct MoveI2F_reg_reg(vRegF dst, iRegI src) %{

  match(Set dst (MoveI2F src));

  effect(DEF dst, USE src);

  ins_cost(INSN_COST);

  format %{ "fmovs $dst, $src\t# MoveI2F_reg_reg" %}

  ins_encode %{
    __ fmovs(as_FloatRegister($dst$$reg), $src$$Register);
  %}

  ins_pipe(fp_i2f);

%}

instruct MoveD2L_reg_reg(iRegLNoSp dst, vRegD src) %{

  match(Set dst (MoveD2L src));

  effect(DEF dst, USE src);

  ins_cost(INSN_COST);

  format %{ "fmovd $dst, $src\t# MoveD2L_reg_reg" %}

  ins_encode %{
    __ fmovd($dst$$Register, as_FloatRegister($src$$reg));
  %}

  ins_pipe(fp_d2l);

%}

instruct MoveL2D_reg_reg(vRegD dst, iRegL src) %{

  match(Set dst (MoveL2D src));

  effect(DEF dst, USE src);

  ins_cost(INSN_COST);

  format %{ "fmovd $dst, $src\t# MoveL2D_reg_reg" %}

  ins_encode %{
    __ fmovd(as_FloatRegister($dst$$reg), $src$$Register);
  %}

  ins_pipe(fp_l2d);

%}

// ============================================================================
// clearing of an array

instruct clearArray_reg_reg(iRegL_R11 cnt, iRegP_R10 base, Universe dummy, rFlagsReg cr)
%{
  match(Set dummy (ClearArray cnt base));
  effect(USE_KILL cnt, USE_KILL base, KILL cr);

  ins_cost(4 * INSN_COST);
  format %{ "ClearArray $cnt, $base" %}

  ins_encode %{
    address tpc = __ zero_words($base$$Register, $cnt$$Register);
    if (tpc == NULL) {
      ciEnv::current()->record_failure("CodeCache is full");
      return;
    }
  %}

  ins_pipe(pipe_class_memory);
%}

instruct clearArray_imm_reg(immL cnt, iRegP_R10 base, iRegL_R11 temp, Universe dummy, rFlagsReg cr)
%{
  predicate((uint64_t)n->in(2)->get_long()
            < (uint64_t)(BlockZeroingLowLimit >> LogBytesPerWord));
  match(Set dummy (ClearArray cnt base));
  effect(TEMP temp, USE_KILL base, KILL cr);

  ins_cost(4 * INSN_COST);
  format %{ "ClearArray $cnt, $base" %}

  ins_encode %{
    __ zero_words($base$$Register, (uint64_t)$cnt$$constant);
  %}

  ins_pipe(pipe_class_memory);
%}

// ============================================================================
// Overflow Math Instructions

instruct overflowAddI_reg_reg(rFlagsReg cr, iRegIorL2I op1, iRegIorL2I op2)
%{
  match(Set cr (OverflowAddI op1 op2));

  format %{ "cmnw  $op1, $op2\t# overflow check int" %}
  ins_cost(INSN_COST);
  ins_encode %{
    __ cmnw($op1$$Register, $op2$$Register);
  %}

  ins_pipe(icmp_reg_reg);
%}

instruct overflowAddI_reg_imm(rFlagsReg cr, iRegIorL2I op1, immIAddSub op2)
%{
  match(Set cr (OverflowAddI op1 op2));

  format %{ "cmnw  $op1, $op2\t# overflow check int" %}
  ins_cost(INSN_COST);
  ins_encode %{
    __ cmnw($op1$$Register, $op2$$constant);
  %}

  ins_pipe(icmp_reg_imm);
%}

instruct overflowAddL_reg_reg(rFlagsReg cr, iRegL op1, iRegL op2)
%{
  match(Set cr (OverflowAddL op1 op2));

  format %{ "cmn   $op1, $op2\t# overflow check long" %}
  ins_cost(INSN_COST);
  ins_encode %{
    __ cmn($op1$$Register, $op2$$Register);
  %}

  ins_pipe(icmp_reg_reg);
%}

instruct overflowAddL_reg_imm(rFlagsReg cr, iRegL op1, immLAddSub op2)
%{
  match(Set cr (OverflowAddL op1 op2));

  format %{ "cmn   $op1, $op2\t# overflow check long" %}
  ins_cost(INSN_COST);
  ins_encode %{
    __ cmn($op1$$Register, $op2$$constant);
  %}

  ins_pipe(icmp_reg_imm);
%}

instruct overflowSubI_reg_reg(rFlagsReg cr, iRegIorL2I op1, iRegIorL2I op2)
%{
  match(Set cr (OverflowSubI op1 op2));

  format %{ "cmpw  $op1, $op2\t# overflow check int" %}
  ins_cost(INSN_COST);
  ins_encode %{
    __ cmpw($op1$$Register, $op2$$Register);
  %}

  ins_pipe(icmp_reg_reg);
%}

instruct overflowSubI_reg_imm(rFlagsReg cr, iRegIorL2I op1, immIAddSub op2)
%{
  match(Set cr (OverflowSubI op1 op2));

  format %{ "cmpw  $op1, $op2\t# overflow check int" %}
  ins_cost(INSN_COST);
  ins_encode %{
    __ cmpw($op1$$Register, $op2$$constant);
  %}

  ins_pipe(icmp_reg_imm);
%}

instruct overflowSubL_reg_reg(rFlagsReg cr, iRegL op1, iRegL op2)
%{
  match(Set cr (OverflowSubL op1 op2));

  format %{ "cmp   $op1, $op2\t# overflow check long" %}
  ins_cost(INSN_COST);
  ins_encode %{
    __ cmp($op1$$Register, $op2$$Register);
  %}

  ins_pipe(icmp_reg_reg);
%}

instruct overflowSubL_reg_imm(rFlagsReg cr, iRegL op1, immLAddSub op2)
%{
  match(Set cr (OverflowSubL op1 op2));

  format %{ "cmp   $op1, $op2\t# overflow check long" %}
  ins_cost(INSN_COST);
  ins_encode %{
    __ subs(zr, $op1$$Register, $op2$$constant);
  %}

  ins_pipe(icmp_reg_imm);
%}

instruct overflowNegI_reg(rFlagsReg cr, immI0 zero, iRegIorL2I op1)
%{
  match(Set cr (OverflowSubI zero op1));

  format %{ "cmpw  zr, $op1\t# overflow check int" %}
  ins_cost(INSN_COST);
  ins_encode %{
    __ cmpw(zr, $op1$$Register);
  %}

  ins_pipe(icmp_reg_imm);
%}

instruct overflowNegL_reg(rFlagsReg cr, immI0 zero, iRegL op1)
%{
  match(Set cr (OverflowSubL zero op1));

  format %{ "cmp   zr, $op1\t# overflow check long" %}
  ins_cost(INSN_COST);
  ins_encode %{
    __ cmp(zr, $op1$$Register);
  %}

  ins_pipe(icmp_reg_imm);
%}

instruct overflowMulI_reg(rFlagsReg cr, iRegIorL2I op1, iRegIorL2I op2)
%{
  match(Set cr (OverflowMulI op1 op2));

  format %{ "smull rscratch1, $op1, $op2\t# overflow check int\n\t"
            "cmp   rscratch1, rscratch1, sxtw\n\t"
            "movw  rscratch1, #0x80000000\n\t"
            "cselw rscratch1, rscratch1, zr, NE\n\t"
            "cmpw  rscratch1, #1" %}
  ins_cost(5 * INSN_COST);
  ins_encode %{
    __ smull(rscratch1, $op1$$Register, $op2$$Register);
    __ subs(zr, rscratch1, rscratch1, ext::sxtw);      // NE => overflow
    __ movw(rscratch1, 0x80000000);                    // Develop 0 (EQ),
    __ cselw(rscratch1, rscratch1, zr, Assembler::NE); // or 0x80000000 (NE)
    __ cmpw(rscratch1, 1);                             // 0x80000000 - 1 => VS
  %}

  ins_pipe(pipe_slow);
%}

instruct overflowMulI_reg_branch(cmpOp cmp, iRegIorL2I op1, iRegIorL2I op2, label labl, rFlagsReg cr)
%{
  match(If cmp (OverflowMulI op1 op2));
  predicate(n->in(1)->as_Bool()->_test._test == BoolTest::overflow
            || n->in(1)->as_Bool()->_test._test == BoolTest::no_overflow);
  effect(USE labl, KILL cr);

  format %{ "smull rscratch1, $op1, $op2\t# overflow check int\n\t"
            "cmp   rscratch1, rscratch1, sxtw\n\t"
            "b$cmp   $labl" %}
  ins_cost(3 * INSN_COST); // Branch is rare so treat as INSN_COST
  ins_encode %{
    Label* L = $labl$$label;
    Assembler::Condition cond = (Assembler::Condition)$cmp$$cmpcode;
    __ smull(rscratch1, $op1$$Register, $op2$$Register);
    __ subs(zr, rscratch1, rscratch1, ext::sxtw);      // NE => overflow
    __ br(cond == Assembler::VS ? Assembler::NE : Assembler::EQ, *L);
  %}

  ins_pipe(pipe_serial);
%}

instruct overflowMulL_reg(rFlagsReg cr, iRegL op1, iRegL op2)
%{
  match(Set cr (OverflowMulL op1 op2));

  format %{ "mul   rscratch1, $op1, $op2\t#overflow check long\n\t"
            "smulh rscratch2, $op1, $op2\n\t"
            "cmp   rscratch2, rscratch1, ASR #63\n\t"
            "movw  rscratch1, #0x80000000\n\t"
            "cselw rscratch1, rscratch1, zr, NE\n\t"
            "cmpw  rscratch1, #1" %}
  ins_cost(6 * INSN_COST);
  ins_encode %{
    __ mul(rscratch1, $op1$$Register, $op2$$Register);   // Result bits 0..63
    __ smulh(rscratch2, $op1$$Register, $op2$$Register); // Result bits 64..127
    __ cmp(rscratch2, rscratch1, Assembler::ASR, 63);    // Top is pure sign ext
    __ movw(rscratch1, 0x80000000);                    // Develop 0 (EQ),
    __ cselw(rscratch1, rscratch1, zr, Assembler::NE); // or 0x80000000 (NE)
    __ cmpw(rscratch1, 1);                             // 0x80000000 - 1 => VS
  %}

  ins_pipe(pipe_slow);
%}

instruct overflowMulL_reg_branch(cmpOp cmp, iRegL op1, iRegL op2, label labl, rFlagsReg cr)
%{
  match(If cmp (OverflowMulL op1 op2));
  predicate(n->in(1)->as_Bool()->_test._test == BoolTest::overflow
            || n->in(1)->as_Bool()->_test._test == BoolTest::no_overflow);
  effect(USE labl, KILL cr);

  format %{ "mul   rscratch1, $op1, $op2\t#overflow check long\n\t"
            "smulh rscratch2, $op1, $op2\n\t"
            "cmp   rscratch2, rscratch1, ASR #63\n\t"
            "b$cmp $labl" %}
  ins_cost(4 * INSN_COST); // Branch is rare so treat as INSN_COST
  ins_encode %{
    Label* L = $labl$$label;
    Assembler::Condition cond = (Assembler::Condition)$cmp$$cmpcode;
    __ mul(rscratch1, $op1$$Register, $op2$$Register);   // Result bits 0..63
    __ smulh(rscratch2, $op1$$Register, $op2$$Register); // Result bits 64..127
    __ cmp(rscratch2, rscratch1, Assembler::ASR, 63);    // Top is pure sign ext
    __ br(cond == Assembler::VS ? Assembler::NE : Assembler::EQ, *L);
  %}

  ins_pipe(pipe_serial);
%}

// ============================================================================
// Compare Instructions

instruct compI_reg_reg(rFlagsReg cr, iRegI op1, iRegI op2)
%{
  match(Set cr (CmpI op1 op2));

  effect(DEF cr, USE op1, USE op2);

  ins_cost(INSN_COST);
  format %{ "cmpw  $op1, $op2" %}

  ins_encode(aarch64_enc_cmpw(op1, op2));

  ins_pipe(icmp_reg_reg);
%}

instruct compI_reg_immI0(rFlagsReg cr, iRegI op1, immI0 zero)
%{
  match(Set cr (CmpI op1 zero));

  effect(DEF cr, USE op1);

  ins_cost(INSN_COST);
  format %{ "cmpw $op1, 0" %}

  ins_encode(aarch64_enc_cmpw_imm_addsub(op1, zero));

  ins_pipe(icmp_reg_imm);
%}

instruct compI_reg_immIAddSub(rFlagsReg cr, iRegI op1, immIAddSub op2)
%{
  match(Set cr (CmpI op1 op2));

  effect(DEF cr, USE op1);

  ins_cost(INSN_COST);
  format %{ "cmpw  $op1, $op2" %}

  ins_encode(aarch64_enc_cmpw_imm_addsub(op1, op2));

  ins_pipe(icmp_reg_imm);
%}

instruct compI_reg_immI(rFlagsReg cr, iRegI op1, immI op2)
%{
  match(Set cr (CmpI op1 op2));

  effect(DEF cr, USE op1);

  ins_cost(INSN_COST * 2);
  format %{ "cmpw  $op1, $op2" %}

  ins_encode(aarch64_enc_cmpw_imm(op1, op2));

  ins_pipe(icmp_reg_imm);
%}

// Unsigned compare Instructions; really, same as signed compare
// except it should only be used to feed an If or a CMovI which takes a
// cmpOpU.

instruct compU_reg_reg(rFlagsRegU cr, iRegI op1, iRegI op2)
%{
  match(Set cr (CmpU op1 op2));

  effect(DEF cr, USE op1, USE op2);

  ins_cost(INSN_COST);
  format %{ "cmpw  $op1, $op2\t# unsigned" %}

  ins_encode(aarch64_enc_cmpw(op1, op2));

  ins_pipe(icmp_reg_reg);
%}

instruct compU_reg_immI0(rFlagsRegU cr, iRegI op1, immI0 zero)
%{
  match(Set cr (CmpU op1 zero));

  effect(DEF cr, USE op1);

  ins_cost(INSN_COST);
  format %{ "cmpw $op1, #0\t# unsigned" %}

  ins_encode(aarch64_enc_cmpw_imm_addsub(op1, zero));

  ins_pipe(icmp_reg_imm);
%}

instruct compU_reg_immIAddSub(rFlagsRegU cr, iRegI op1, immIAddSub op2)
%{
  match(Set cr (CmpU op1 op2));

  effect(DEF cr, USE op1);

  ins_cost(INSN_COST);
  format %{ "cmpw  $op1, $op2\t# unsigned" %}

  ins_encode(aarch64_enc_cmpw_imm_addsub(op1, op2));

  ins_pipe(icmp_reg_imm);
%}

instruct compU_reg_immI(rFlagsRegU cr, iRegI op1, immI op2)
%{
  match(Set cr (CmpU op1 op2));

  effect(DEF cr, USE op1);

  ins_cost(INSN_COST * 2);
  format %{ "cmpw  $op1, $op2\t# unsigned" %}

  ins_encode(aarch64_enc_cmpw_imm(op1, op2));

  ins_pipe(icmp_reg_imm);
%}

instruct compL_reg_reg(rFlagsReg cr, iRegL op1, iRegL op2)
%{
  match(Set cr (CmpL op1 op2));

  effect(DEF cr, USE op1, USE op2);

  ins_cost(INSN_COST);
  format %{ "cmp  $op1, $op2" %}

  ins_encode(aarch64_enc_cmp(op1, op2));

  ins_pipe(icmp_reg_reg);
%}

instruct compL_reg_immL0(rFlagsReg cr, iRegL op1, immL0 zero)
%{
  match(Set cr (CmpL op1 zero));

  effect(DEF cr, USE op1);

  ins_cost(INSN_COST);
  format %{ "tst  $op1" %}

  ins_encode(aarch64_enc_cmp_imm_addsub(op1, zero));

  ins_pipe(icmp_reg_imm);
%}

instruct compL_reg_immLAddSub(rFlagsReg cr, iRegL op1, immLAddSub op2)
%{
  match(Set cr (CmpL op1 op2));

  effect(DEF cr, USE op1);

  ins_cost(INSN_COST);
  format %{ "cmp  $op1, $op2" %}

  ins_encode(aarch64_enc_cmp_imm_addsub(op1, op2));

  ins_pipe(icmp_reg_imm);
%}

instruct compL_reg_immL(rFlagsReg cr, iRegL op1, immL op2)
%{
  match(Set cr (CmpL op1 op2));

  effect(DEF cr, USE op1);

  ins_cost(INSN_COST * 2);
  format %{ "cmp  $op1, $op2" %}

  ins_encode(aarch64_enc_cmp_imm(op1, op2));

  ins_pipe(icmp_reg_imm);
%}

instruct compUL_reg_reg(rFlagsRegU cr, iRegL op1, iRegL op2)
%{
  match(Set cr (CmpUL op1 op2));

  effect(DEF cr, USE op1, USE op2);

  ins_cost(INSN_COST);
  format %{ "cmp  $op1, $op2" %}

  ins_encode(aarch64_enc_cmp(op1, op2));

  ins_pipe(icmp_reg_reg);
%}

instruct compUL_reg_immL0(rFlagsRegU cr, iRegL op1, immL0 zero)
%{
  match(Set cr (CmpUL op1 zero));

  effect(DEF cr, USE op1);

  ins_cost(INSN_COST);
  format %{ "tst  $op1" %}

  ins_encode(aarch64_enc_cmp_imm_addsub(op1, zero));

  ins_pipe(icmp_reg_imm);
%}

instruct compUL_reg_immLAddSub(rFlagsRegU cr, iRegL op1, immLAddSub op2)
%{
  match(Set cr (CmpUL op1 op2));

  effect(DEF cr, USE op1);

  ins_cost(INSN_COST);
  format %{ "cmp  $op1, $op2" %}

  ins_encode(aarch64_enc_cmp_imm_addsub(op1, op2));

  ins_pipe(icmp_reg_imm);
%}

instruct compUL_reg_immL(rFlagsRegU cr, iRegL op1, immL op2)
%{
  match(Set cr (CmpUL op1 op2));

  effect(DEF cr, USE op1);

  ins_cost(INSN_COST * 2);
  format %{ "cmp  $op1, $op2" %}

  ins_encode(aarch64_enc_cmp_imm(op1, op2));

  ins_pipe(icmp_reg_imm);
%}

instruct compP_reg_reg(rFlagsRegU cr, iRegP op1, iRegP op2)
%{
  match(Set cr (CmpP op1 op2));

  effect(DEF cr, USE op1, USE op2);

  ins_cost(INSN_COST);
  format %{ "cmp  $op1, $op2\t // ptr" %}

  ins_encode(aarch64_enc_cmpp(op1, op2));

  ins_pipe(icmp_reg_reg);
%}

instruct compN_reg_reg(rFlagsRegU cr, iRegN op1, iRegN op2)
%{
  match(Set cr (CmpN op1 op2));

  effect(DEF cr, USE op1, USE op2);

  ins_cost(INSN_COST);
  format %{ "cmp  $op1, $op2\t // compressed ptr" %}

  ins_encode(aarch64_enc_cmpn(op1, op2));

  ins_pipe(icmp_reg_reg);
%}

instruct testP_reg(rFlagsRegU cr, iRegP op1, immP0 zero)
%{
  match(Set cr (CmpP op1 zero));

  effect(DEF cr, USE op1, USE zero);

  ins_cost(INSN_COST);
  format %{ "cmp  $op1, 0\t // ptr" %}

  ins_encode(aarch64_enc_testp(op1));

  ins_pipe(icmp_reg_imm);
%}

instruct testN_reg(rFlagsRegU cr, iRegN op1, immN0 zero)
%{
  match(Set cr (CmpN op1 zero));

  effect(DEF cr, USE op1, USE zero);

  ins_cost(INSN_COST);
  format %{ "cmp  $op1, 0\t // compressed ptr" %}

  ins_encode(aarch64_enc_testn(op1));

  ins_pipe(icmp_reg_imm);
%}

// FP comparisons
//
// n.b. CmpF/CmpD set a normal flags reg which then gets compared
// using normal cmpOp. See declaration of rFlagsReg for details.

instruct compF_reg_reg(rFlagsReg cr, vRegF src1, vRegF src2)
%{
  match(Set cr (CmpF src1 src2));

  ins_cost(3 * INSN_COST);
  format %{ "fcmps $src1, $src2" %}

  ins_encode %{
    __ fcmps(as_FloatRegister($src1$$reg), as_FloatRegister($src2$$reg));
  %}

  ins_pipe(pipe_class_compare);
%}

instruct compF_reg_zero(rFlagsReg cr, vRegF src1, immF0 src2)
%{
  match(Set cr (CmpF src1 src2));

  ins_cost(3 * INSN_COST);
  format %{ "fcmps $src1, 0.0" %}

  ins_encode %{
    __ fcmps(as_FloatRegister($src1$$reg), 0.0);
  %}

  ins_pipe(pipe_class_compare);
%}
// FROM HERE

instruct compD_reg_reg(rFlagsReg cr, vRegD src1, vRegD src2)
%{
  match(Set cr (CmpD src1 src2));

  ins_cost(3 * INSN_COST);
  format %{ "fcmpd $src1, $src2" %}

  ins_encode %{
    __ fcmpd(as_FloatRegister($src1$$reg), as_FloatRegister($src2$$reg));
  %}

  ins_pipe(pipe_class_compare);
%}

instruct compD_reg_zero(rFlagsReg cr, vRegD src1, immD0 src2)
%{
  match(Set cr (CmpD src1 src2));

  ins_cost(3 * INSN_COST);
  format %{ "fcmpd $src1, 0.0" %}

  ins_encode %{
    __ fcmpd(as_FloatRegister($src1$$reg), 0.0);
  %}

  ins_pipe(pipe_class_compare);
%}

instruct compF3_reg_reg(iRegINoSp dst, vRegF src1, vRegF src2, rFlagsReg cr)
%{
  match(Set dst (CmpF3 src1 src2));
  effect(KILL cr);

  ins_cost(5 * INSN_COST);
  format %{ "fcmps $src1, $src2\n\t"
            "csinvw($dst, zr, zr, eq\n\t"
            "csnegw($dst, $dst, $dst, lt)"
  %}

  ins_encode %{
    Label done;
    FloatRegister s1 = as_FloatRegister($src1$$reg);
    FloatRegister s2 = as_FloatRegister($src2$$reg);
    Register d = as_Register($dst$$reg);
    __ fcmps(s1, s2);
    // installs 0 if EQ else -1
    __ csinvw(d, zr, zr, Assembler::EQ);
    // keeps -1 if less or unordered else installs 1
    __ csnegw(d, d, d, Assembler::LT);
    __ bind(done);
  %}

  ins_pipe(pipe_class_default);

%}

instruct compD3_reg_reg(iRegINoSp dst, vRegD src1, vRegD src2, rFlagsReg cr)
%{
  match(Set dst (CmpD3 src1 src2));
  effect(KILL cr);

  ins_cost(5 * INSN_COST);
  format %{ "fcmpd $src1, $src2\n\t"
            "csinvw($dst, zr, zr, eq\n\t"
            "csnegw($dst, $dst, $dst, lt)"
  %}

  ins_encode %{
    Label done;
    FloatRegister s1 = as_FloatRegister($src1$$reg);
    FloatRegister s2 = as_FloatRegister($src2$$reg);
    Register d = as_Register($dst$$reg);
    __ fcmpd(s1, s2);
    // installs 0 if EQ else -1
    __ csinvw(d, zr, zr, Assembler::EQ);
    // keeps -1 if less or unordered else installs 1
    __ csnegw(d, d, d, Assembler::LT);
    __ bind(done);
  %}
  ins_pipe(pipe_class_default);

%}

instruct compF3_reg_immF0(iRegINoSp dst, vRegF src1, immF0 zero, rFlagsReg cr)
%{
  match(Set dst (CmpF3 src1 zero));
  effect(KILL cr);

  ins_cost(5 * INSN_COST);
  format %{ "fcmps $src1, 0.0\n\t"
            "csinvw($dst, zr, zr, eq\n\t"
            "csnegw($dst, $dst, $dst, lt)"
  %}

  ins_encode %{
    Label done;
    FloatRegister s1 = as_FloatRegister($src1$$reg);
    Register d = as_Register($dst$$reg);
    __ fcmps(s1, 0.0);
    // installs 0 if EQ else -1
    __ csinvw(d, zr, zr, Assembler::EQ);
    // keeps -1 if less or unordered else installs 1
    __ csnegw(d, d, d, Assembler::LT);
    __ bind(done);
  %}

  ins_pipe(pipe_class_default);

%}

instruct compD3_reg_immD0(iRegINoSp dst, vRegD src1, immD0 zero, rFlagsReg cr)
%{
  match(Set dst (CmpD3 src1 zero));
  effect(KILL cr);

  ins_cost(5 * INSN_COST);
  format %{ "fcmpd $src1, 0.0\n\t"
            "csinvw($dst, zr, zr, eq\n\t"
            "csnegw($dst, $dst, $dst, lt)"
  %}

  ins_encode %{
    Label done;
    FloatRegister s1 = as_FloatRegister($src1$$reg);
    Register d = as_Register($dst$$reg);
    __ fcmpd(s1, 0.0);
    // installs 0 if EQ else -1
    __ csinvw(d, zr, zr, Assembler::EQ);
    // keeps -1 if less or unordered else installs 1
    __ csnegw(d, d, d, Assembler::LT);
    __ bind(done);
  %}
  ins_pipe(pipe_class_default);

%}

instruct cmpLTMask_reg_reg(iRegINoSp dst, iRegIorL2I p, iRegIorL2I q, rFlagsReg cr)
%{
  match(Set dst (CmpLTMask p q));
  effect(KILL cr);

  ins_cost(3 * INSN_COST);

  format %{ "cmpw $p, $q\t# cmpLTMask\n\t"
            "csetw $dst, lt\n\t"
            "subw $dst, zr, $dst"
  %}

  ins_encode %{
    __ cmpw(as_Register($p$$reg), as_Register($q$$reg));
    __ csetw(as_Register($dst$$reg), Assembler::LT);
    __ subw(as_Register($dst$$reg), zr, as_Register($dst$$reg));
  %}

  ins_pipe(ialu_reg_reg);
%}

instruct cmpLTMask_reg_zero(iRegINoSp dst, iRegIorL2I src, immI0 zero, rFlagsReg cr)
%{
  match(Set dst (CmpLTMask src zero));
  effect(KILL cr);

  ins_cost(INSN_COST);

  format %{ "asrw $dst, $src, #31\t# cmpLTMask0" %}

  ins_encode %{
    __ asrw(as_Register($dst$$reg), as_Register($src$$reg), 31);
  %}

  ins_pipe(ialu_reg_shift);
%}

// ============================================================================
// Max and Min

instruct cmovI_reg_reg_lt(iRegINoSp dst, iRegI src1, iRegI src2, rFlagsReg cr)
%{
  effect( DEF dst, USE src1, USE src2, USE cr );

  ins_cost(INSN_COST * 2);
  format %{ "cselw $dst, $src1, $src2 lt\t"  %}

  ins_encode %{
    __ cselw(as_Register($dst$$reg),
             as_Register($src1$$reg),
             as_Register($src2$$reg),
             Assembler::LT);
  %}

  ins_pipe(icond_reg_reg);
%}

instruct minI_rReg(iRegINoSp dst, iRegI src1, iRegI src2)
%{
  match(Set dst (MinI src1 src2));
  ins_cost(INSN_COST * 3);

  expand %{
    rFlagsReg cr;
    compI_reg_reg(cr, src1, src2);
    cmovI_reg_reg_lt(dst, src1, src2, cr);
  %}

%}
// FROM HERE

instruct cmovI_reg_reg_gt(iRegINoSp dst, iRegI src1, iRegI src2, rFlagsReg cr)
%{
  effect( DEF dst, USE src1, USE src2, USE cr );

  ins_cost(INSN_COST * 2);
  format %{ "cselw $dst, $src1, $src2 gt\t"  %}

  ins_encode %{
    __ cselw(as_Register($dst$$reg),
             as_Register($src1$$reg),
             as_Register($src2$$reg),
             Assembler::GT);
  %}

  ins_pipe(icond_reg_reg);
%}

instruct maxI_rReg(iRegINoSp dst, iRegI src1, iRegI src2)
%{
  match(Set dst (MaxI src1 src2));
  ins_cost(INSN_COST * 3);
  expand %{
    rFlagsReg cr;
    compI_reg_reg(cr, src1, src2);
    cmovI_reg_reg_gt(dst, src1, src2, cr);
  %}
%}

// ============================================================================
// Branch Instructions

// Direct Branch.
instruct branch(label lbl)
%{
  match(Goto);

  effect(USE lbl);

  ins_cost(BRANCH_COST);
  format %{ "b  $lbl" %}

  ins_encode(aarch64_enc_b(lbl));

  ins_pipe(pipe_branch);
%}

// Conditional Near Branch
instruct branchCon(cmpOp cmp, rFlagsReg cr, label lbl)
%{
  // Same match rule as `branchConFar'.
  match(If cmp cr);

  effect(USE lbl);

  ins_cost(BRANCH_COST);
  // If set to 1 this indicates that the current instruction is a
  // short variant of a long branch. This avoids using this
  // instruction in first-pass matching. It will then only be used in
  // the `Shorten_branches' pass.
  // ins_short_branch(1);
  format %{ "b$cmp  $lbl" %}

  ins_encode(aarch64_enc_br_con(cmp, lbl));

  ins_pipe(pipe_branch_cond);
%}

// Conditional Near Branch Unsigned
instruct branchConU(cmpOpU cmp, rFlagsRegU cr, label lbl)
%{
  // Same match rule as `branchConFar'.
  match(If cmp cr);

  effect(USE lbl);

  ins_cost(BRANCH_COST);
  // If set to 1 this indicates that the current instruction is a
  // short variant of a long branch. This avoids using this
  // instruction in first-pass matching. It will then only be used in
  // the `Shorten_branches' pass.
  // ins_short_branch(1);
  format %{ "b$cmp  $lbl\t# unsigned" %}

  ins_encode(aarch64_enc_br_conU(cmp, lbl));

  ins_pipe(pipe_branch_cond);
%}

// Make use of CBZ and CBNZ.  These instructions, as well as being
// shorter than (cmp; branch), have the additional benefit of not
// killing the flags.

instruct cmpI_imm0_branch(cmpOpEqNe cmp, iRegIorL2I op1, immI0 op2, label labl, rFlagsReg cr) %{
  match(If cmp (CmpI op1 op2));
  effect(USE labl);

  ins_cost(BRANCH_COST);
  format %{ "cbw$cmp   $op1, $labl" %}
  ins_encode %{
    Label* L = $labl$$label;
    Assembler::Condition cond = (Assembler::Condition)$cmp$$cmpcode;
    if (cond == Assembler::EQ)
      __ cbzw($op1$$Register, *L);
    else
      __ cbnzw($op1$$Register, *L);
  %}
  ins_pipe(pipe_cmp_branch);
%}

instruct cmpL_imm0_branch(cmpOpEqNe cmp, iRegL op1, immL0 op2, label labl, rFlagsReg cr) %{
  match(If cmp (CmpL op1 op2));
  effect(USE labl);

  ins_cost(BRANCH_COST);
  format %{ "cb$cmp   $op1, $labl" %}
  ins_encode %{
    Label* L = $labl$$label;
    Assembler::Condition cond = (Assembler::Condition)$cmp$$cmpcode;
    if (cond == Assembler::EQ)
      __ cbz($op1$$Register, *L);
    else
      __ cbnz($op1$$Register, *L);
  %}
  ins_pipe(pipe_cmp_branch);
%}

instruct cmpP_imm0_branch(cmpOpEqNe cmp, iRegP op1, immP0 op2, label labl, rFlagsReg cr) %{
  match(If cmp (CmpP op1 op2));
  effect(USE labl);

  ins_cost(BRANCH_COST);
  format %{ "cb$cmp   $op1, $labl" %}
  ins_encode %{
    Label* L = $labl$$label;
    Assembler::Condition cond = (Assembler::Condition)$cmp$$cmpcode;
    if (cond == Assembler::EQ)
      __ cbz($op1$$Register, *L);
    else
      __ cbnz($op1$$Register, *L);
  %}
  ins_pipe(pipe_cmp_branch);
%}

instruct cmpN_imm0_branch(cmpOpEqNe cmp, iRegN op1, immN0 op2, label labl, rFlagsReg cr) %{
  match(If cmp (CmpN op1 op2));
  effect(USE labl);

  ins_cost(BRANCH_COST);
  format %{ "cbw$cmp   $op1, $labl" %}
  ins_encode %{
    Label* L = $labl$$label;
    Assembler::Condition cond = (Assembler::Condition)$cmp$$cmpcode;
    if (cond == Assembler::EQ)
      __ cbzw($op1$$Register, *L);
    else
      __ cbnzw($op1$$Register, *L);
  %}
  ins_pipe(pipe_cmp_branch);
%}

instruct cmpP_narrowOop_imm0_branch(cmpOpEqNe cmp, iRegN oop, immP0 zero, label labl, rFlagsReg cr) %{
  match(If cmp (CmpP (DecodeN oop) zero));
  effect(USE labl);

  ins_cost(BRANCH_COST);
  format %{ "cb$cmp   $oop, $labl" %}
  ins_encode %{
    Label* L = $labl$$label;
    Assembler::Condition cond = (Assembler::Condition)$cmp$$cmpcode;
    if (cond == Assembler::EQ)
      __ cbzw($oop$$Register, *L);
    else
      __ cbnzw($oop$$Register, *L);
  %}
  ins_pipe(pipe_cmp_branch);
%}

instruct cmpUI_imm0_branch(cmpOpUEqNeLtGe cmp, iRegIorL2I op1, immI0 op2, label labl, rFlagsRegU cr) %{
  match(If cmp (CmpU op1 op2));
  effect(USE labl);

  ins_cost(BRANCH_COST);
  format %{ "cbw$cmp   $op1, $labl" %}
  ins_encode %{
    Label* L = $labl$$label;
    Assembler::Condition cond = (Assembler::Condition)$cmp$$cmpcode;
    if (cond == Assembler::EQ || cond == Assembler::LS)
      __ cbzw($op1$$Register, *L);
    else
      __ cbnzw($op1$$Register, *L);
  %}
  ins_pipe(pipe_cmp_branch);
%}

instruct cmpUL_imm0_branch(cmpOpUEqNeLtGe cmp, iRegL op1, immL0 op2, label labl, rFlagsRegU cr) %{
  match(If cmp (CmpUL op1 op2));
  effect(USE labl);

  ins_cost(BRANCH_COST);
  format %{ "cb$cmp   $op1, $labl" %}
  ins_encode %{
    Label* L = $labl$$label;
    Assembler::Condition cond = (Assembler::Condition)$cmp$$cmpcode;
    if (cond == Assembler::EQ || cond == Assembler::LS)
      __ cbz($op1$$Register, *L);
    else
      __ cbnz($op1$$Register, *L);
  %}
  ins_pipe(pipe_cmp_branch);
%}

// Test bit and Branch

// Patterns for short (< 32KiB) variants
instruct cmpL_branch_sign(cmpOpLtGe cmp, iRegL op1, immL0 op2, label labl) %{
  match(If cmp (CmpL op1 op2));
  effect(USE labl);

  ins_cost(BRANCH_COST);
  format %{ "cb$cmp   $op1, $labl # long" %}
  ins_encode %{
    Label* L = $labl$$label;
    Assembler::Condition cond =
      ((Assembler::Condition)$cmp$$cmpcode == Assembler::LT) ? Assembler::NE : Assembler::EQ;
    __ tbr(cond, $op1$$Register, 63, *L);
  %}
  ins_pipe(pipe_cmp_branch);
  ins_short_branch(1);
%}

instruct cmpI_branch_sign(cmpOpLtGe cmp, iRegIorL2I op1, immI0 op2, label labl) %{
  match(If cmp (CmpI op1 op2));
  effect(USE labl);

  ins_cost(BRANCH_COST);
  format %{ "cb$cmp   $op1, $labl # int" %}
  ins_encode %{
    Label* L = $labl$$label;
    Assembler::Condition cond =
      ((Assembler::Condition)$cmp$$cmpcode == Assembler::LT) ? Assembler::NE : Assembler::EQ;
    __ tbr(cond, $op1$$Register, 31, *L);
  %}
  ins_pipe(pipe_cmp_branch);
  ins_short_branch(1);
%}

instruct cmpL_branch_bit(cmpOpEqNe cmp, iRegL op1, immL op2, immL0 op3, label labl) %{
  match(If cmp (CmpL (AndL op1 op2) op3));
  predicate(is_power_of_2((julong)n->in(2)->in(1)->in(2)->get_long()));
  effect(USE labl);

  ins_cost(BRANCH_COST);
  format %{ "tb$cmp   $op1, $op2, $labl" %}
  ins_encode %{
    Label* L = $labl$$label;
    Assembler::Condition cond = (Assembler::Condition)$cmp$$cmpcode;
    int bit = exact_log2_long($op2$$constant);
    __ tbr(cond, $op1$$Register, bit, *L);
  %}
  ins_pipe(pipe_cmp_branch);
  ins_short_branch(1);
%}

instruct cmpI_branch_bit(cmpOpEqNe cmp, iRegIorL2I op1, immI op2, immI0 op3, label labl) %{
  match(If cmp (CmpI (AndI op1 op2) op3));
  predicate(is_power_of_2((juint)n->in(2)->in(1)->in(2)->get_int()));
  effect(USE labl);

  ins_cost(BRANCH_COST);
  format %{ "tb$cmp   $op1, $op2, $labl" %}
  ins_encode %{
    Label* L = $labl$$label;
    Assembler::Condition cond = (Assembler::Condition)$cmp$$cmpcode;
    int bit = exact_log2((juint)$op2$$constant);
    __ tbr(cond, $op1$$Register, bit, *L);
  %}
  ins_pipe(pipe_cmp_branch);
  ins_short_branch(1);
%}

// And far variants
instruct far_cmpL_branch_sign(cmpOpLtGe cmp, iRegL op1, immL0 op2, label labl) %{
  match(If cmp (CmpL op1 op2));
  effect(USE labl);

  ins_cost(BRANCH_COST);
  format %{ "cb$cmp   $op1, $labl # long" %}
  ins_encode %{
    Label* L = $labl$$label;
    Assembler::Condition cond =
      ((Assembler::Condition)$cmp$$cmpcode == Assembler::LT) ? Assembler::NE : Assembler::EQ;
    __ tbr(cond, $op1$$Register, 63, *L, /*far*/true);
  %}
  ins_pipe(pipe_cmp_branch);
%}

instruct far_cmpI_branch_sign(cmpOpLtGe cmp, iRegIorL2I op1, immI0 op2, label labl) %{
  match(If cmp (CmpI op1 op2));
  effect(USE labl);

  ins_cost(BRANCH_COST);
  format %{ "cb$cmp   $op1, $labl # int" %}
  ins_encode %{
    Label* L = $labl$$label;
    Assembler::Condition cond =
      ((Assembler::Condition)$cmp$$cmpcode == Assembler::LT) ? Assembler::NE : Assembler::EQ;
    __ tbr(cond, $op1$$Register, 31, *L, /*far*/true);
  %}
  ins_pipe(pipe_cmp_branch);
%}

instruct far_cmpL_branch_bit(cmpOpEqNe cmp, iRegL op1, immL op2, immL0 op3, label labl) %{
  match(If cmp (CmpL (AndL op1 op2) op3));
  predicate(is_power_of_2((julong)n->in(2)->in(1)->in(2)->get_long()));
  effect(USE labl);

  ins_cost(BRANCH_COST);
  format %{ "tb$cmp   $op1, $op2, $labl" %}
  ins_encode %{
    Label* L = $labl$$label;
    Assembler::Condition cond = (Assembler::Condition)$cmp$$cmpcode;
    int bit = exact_log2_long($op2$$constant);
    __ tbr(cond, $op1$$Register, bit, *L, /*far*/true);
  %}
  ins_pipe(pipe_cmp_branch);
%}

instruct far_cmpI_branch_bit(cmpOpEqNe cmp, iRegIorL2I op1, immI op2, immI0 op3, label labl) %{
  match(If cmp (CmpI (AndI op1 op2) op3));
  predicate(is_power_of_2((juint)n->in(2)->in(1)->in(2)->get_int()));
  effect(USE labl);

  ins_cost(BRANCH_COST);
  format %{ "tb$cmp   $op1, $op2, $labl" %}
  ins_encode %{
    Label* L = $labl$$label;
    Assembler::Condition cond = (Assembler::Condition)$cmp$$cmpcode;
    int bit = exact_log2((juint)$op2$$constant);
    __ tbr(cond, $op1$$Register, bit, *L, /*far*/true);
  %}
  ins_pipe(pipe_cmp_branch);
%}

// Test bits

instruct cmpL_and(cmpOp cmp, iRegL op1, immL op2, immL0 op3, rFlagsReg cr) %{
  match(Set cr (CmpL (AndL op1 op2) op3));
  predicate(Assembler::operand_valid_for_logical_immediate
            (/*is_32*/false, n->in(1)->in(2)->get_long()));

  ins_cost(INSN_COST);
  format %{ "tst $op1, $op2 # long" %}
  ins_encode %{
    __ tst($op1$$Register, $op2$$constant);
  %}
  ins_pipe(ialu_reg_reg);
%}

instruct cmpI_and(cmpOp cmp, iRegIorL2I op1, immI op2, immI0 op3, rFlagsReg cr) %{
  match(Set cr (CmpI (AndI op1 op2) op3));
  predicate(Assembler::operand_valid_for_logical_immediate
            (/*is_32*/true, n->in(1)->in(2)->get_int()));

  ins_cost(INSN_COST);
  format %{ "tst $op1, $op2 # int" %}
  ins_encode %{
    __ tstw($op1$$Register, $op2$$constant);
  %}
  ins_pipe(ialu_reg_reg);
%}

instruct cmpL_and_reg(cmpOp cmp, iRegL op1, iRegL op2, immL0 op3, rFlagsReg cr) %{
  match(Set cr (CmpL (AndL op1 op2) op3));

  ins_cost(INSN_COST);
  format %{ "tst $op1, $op2 # long" %}
  ins_encode %{
    __ tst($op1$$Register, $op2$$Register);
  %}
  ins_pipe(ialu_reg_reg);
%}

instruct cmpI_and_reg(cmpOp cmp, iRegIorL2I op1, iRegIorL2I op2, immI0 op3, rFlagsReg cr) %{
  match(Set cr (CmpI (AndI op1 op2) op3));

  ins_cost(INSN_COST);
  format %{ "tstw $op1, $op2 # int" %}
  ins_encode %{
    __ tstw($op1$$Register, $op2$$Register);
  %}
  ins_pipe(ialu_reg_reg);
%}


// Conditional Far Branch
// Conditional Far Branch Unsigned
// TODO: fixme

// counted loop end branch near
instruct branchLoopEnd(cmpOp cmp, rFlagsReg cr, label lbl)
%{
  match(CountedLoopEnd cmp cr);

  effect(USE lbl);

  ins_cost(BRANCH_COST);
  // short variant.
  // ins_short_branch(1);
  format %{ "b$cmp $lbl \t// counted loop end" %}

  ins_encode(aarch64_enc_br_con(cmp, lbl));

  ins_pipe(pipe_branch);
%}

// counted loop end branch near Unsigned
instruct branchLoopEndU(cmpOpU cmp, rFlagsRegU cr, label lbl)
%{
  match(CountedLoopEnd cmp cr);

  effect(USE lbl);

  ins_cost(BRANCH_COST);
  // short variant.
  // ins_short_branch(1);
  format %{ "b$cmp $lbl \t// counted loop end unsigned" %}

  ins_encode(aarch64_enc_br_conU(cmp, lbl));

  ins_pipe(pipe_branch);
%}

// counted loop end branch far
// counted loop end branch far unsigned
// TODO: fixme

// ============================================================================
// inlined locking and unlocking

instruct cmpFastLock(rFlagsReg cr, iRegP object, iRegP box, iRegPNoSp tmp, iRegPNoSp tmp2)
%{
  match(Set cr (FastLock object box));
  effect(TEMP tmp, TEMP tmp2);

  // TODO
  // identify correct cost
  ins_cost(5 * INSN_COST);
  format %{ "fastlock $object,$box\t! kills $tmp,$tmp2" %}

  ins_encode(aarch64_enc_fast_lock(object, box, tmp, tmp2));

  ins_pipe(pipe_serial);
%}

instruct cmpFastUnlock(rFlagsReg cr, iRegP object, iRegP box, iRegPNoSp tmp, iRegPNoSp tmp2)
%{
  match(Set cr (FastUnlock object box));
  effect(TEMP tmp, TEMP tmp2);

  ins_cost(5 * INSN_COST);
  format %{ "fastunlock $object,$box\t! kills $tmp, $tmp2" %}

  ins_encode(aarch64_enc_fast_unlock(object, box, tmp, tmp2));

  ins_pipe(pipe_serial);
%}


// ============================================================================
// Safepoint Instructions

// TODO
// provide a near and far version of this code

instruct safePoint(rFlagsReg cr, iRegP poll)
%{
  match(SafePoint poll);
  effect(KILL cr);

  format %{
    "ldrw zr, [$poll]\t# Safepoint: poll for GC"
  %}
  ins_encode %{
    __ read_polling_page(as_Register($poll$$reg), relocInfo::poll_type);
  %}
  ins_pipe(pipe_serial); // ins_pipe(iload_reg_mem);
%}


// ============================================================================
// Procedure Call/Return Instructions

// Call Java Static Instruction

instruct CallStaticJavaDirect(method meth)
%{
  match(CallStaticJava);

  effect(USE meth);

  ins_cost(CALL_COST);

  format %{ "call,static $meth \t// ==> " %}

  ins_encode(aarch64_enc_java_static_call(meth),
             aarch64_enc_call_epilog);

  ins_pipe(pipe_class_call);
%}

// TO HERE

// Call Java Dynamic Instruction
instruct CallDynamicJavaDirect(method meth)
%{
  match(CallDynamicJava);

  effect(USE meth);

  ins_cost(CALL_COST);

  format %{ "CALL,dynamic $meth \t// ==> " %}

  ins_encode(aarch64_enc_java_dynamic_call(meth),
             aarch64_enc_call_epilog);

  ins_pipe(pipe_class_call);
%}

// Call Runtime Instruction

instruct CallRuntimeDirect(method meth)
%{
  match(CallRuntime);

  effect(USE meth);

  ins_cost(CALL_COST);

  format %{ "CALL, runtime $meth" %}

  ins_encode( aarch64_enc_java_to_runtime(meth) );

  ins_pipe(pipe_class_call);
%}

// Call Runtime Instruction

instruct CallLeafDirect(method meth)
%{
  match(CallLeaf);

  effect(USE meth);

  ins_cost(CALL_COST);

  format %{ "CALL, runtime leaf $meth" %}

  ins_encode( aarch64_enc_java_to_runtime(meth) );

  ins_pipe(pipe_class_call);
%}

// Call Runtime Instruction

instruct CallLeafNoFPDirect(method meth)
%{
  match(CallLeafNoFP);

  effect(USE meth);

  ins_cost(CALL_COST);

  format %{ "CALL, runtime leaf nofp $meth" %}

  ins_encode( aarch64_enc_java_to_runtime(meth) );

  ins_pipe(pipe_class_call);
%}

instruct CallNativeDirect(method meth)
%{
  match(CallNative);

  effect(USE meth);

  ins_cost(CALL_COST);

  format %{ "CALL, native $meth" %}

  ins_encode( aarch64_enc_java_to_runtime(meth) );

  ins_pipe(pipe_class_call);
%}

// Tail Call; Jump from runtime stub to Java code.
// Also known as an 'interprocedural jump'.
// Target of jump will eventually return to caller.
// TailJump below removes the return address.
instruct TailCalljmpInd(iRegPNoSp jump_target, inline_cache_RegP method_ptr)
%{
  match(TailCall jump_target method_ptr);

  ins_cost(CALL_COST);

  format %{ "br $jump_target\t# $method_ptr holds method" %}

  ins_encode(aarch64_enc_tail_call(jump_target));

  ins_pipe(pipe_class_call);
%}

instruct TailjmpInd(iRegPNoSp jump_target, iRegP_R0 ex_oop)
%{
  match(TailJump jump_target ex_oop);

  ins_cost(CALL_COST);

  format %{ "br $jump_target\t# $ex_oop holds exception oop" %}

  ins_encode(aarch64_enc_tail_jmp(jump_target));

  ins_pipe(pipe_class_call);
%}

// Create exception oop: created by stack-crawling runtime code.
// Created exception is now available to this handler, and is setup
// just prior to jumping to this handler. No code emitted.
// TODO check
// should ex_oop be in r0? intel uses rax, ppc cannot use r0 so uses rarg1
instruct CreateException(iRegP_R0 ex_oop)
%{
  match(Set ex_oop (CreateEx));

  format %{ " -- \t// exception oop; no code emitted" %}

  size(0);

  ins_encode( /*empty*/ );

  ins_pipe(pipe_class_empty);
%}

// Rethrow exception: The exception oop will come in the first
// argument position. Then JUMP (not call) to the rethrow stub code.
instruct RethrowException() %{
  match(Rethrow);
  ins_cost(CALL_COST);

  format %{ "b rethrow_stub" %}

  ins_encode( aarch64_enc_rethrow() );

  ins_pipe(pipe_class_call);
%}


// Return Instruction
// epilog node loads ret address into lr as part of frame pop
instruct Ret()
%{
  match(Return);

  format %{ "ret\t// return register" %}

  ins_encode( aarch64_enc_ret() );

  ins_pipe(pipe_branch);
%}

// Die now.
instruct ShouldNotReachHere() %{
  match(Halt);

  ins_cost(CALL_COST);
  format %{ "ShouldNotReachHere" %}

  ins_encode %{
    if (is_reachable()) {
      __ stop(_halt_reason);
    }
  %}

  ins_pipe(pipe_class_default);
%}

// ============================================================================
// Partial Subtype Check
//
// superklass array for an instance of the superklass.  Set a hidden
// internal cache on a hit (cache is checked with exposed code in
// gen_subtype_check()).  Return NZ for a miss or zero for a hit.  The
// encoding ALSO sets flags.

instruct partialSubtypeCheck(iRegP_R4 sub, iRegP_R0 super, iRegP_R2 temp, iRegP_R5 result, rFlagsReg cr)
%{
  match(Set result (PartialSubtypeCheck sub super));
  effect(KILL cr, KILL temp);

  ins_cost(1100);  // slightly larger than the next version
  format %{ "partialSubtypeCheck $result, $sub, $super" %}

  ins_encode(aarch64_enc_partial_subtype_check(sub, super, temp, result));

  opcode(0x1); // Force zero of result reg on hit

  ins_pipe(pipe_class_memory);
%}

instruct partialSubtypeCheckVsZero(iRegP_R4 sub, iRegP_R0 super, iRegP_R2 temp, iRegP_R5 result, immP0 zero, rFlagsReg cr)
%{
  match(Set cr (CmpP (PartialSubtypeCheck sub super) zero));
  effect(KILL temp, KILL result);

  ins_cost(1100);  // slightly larger than the next version
  format %{ "partialSubtypeCheck $result, $sub, $super == 0" %}

  ins_encode(aarch64_enc_partial_subtype_check(sub, super, temp, result));

  opcode(0x0); // Don't zero result reg on hit

  ins_pipe(pipe_class_memory);
%}

instruct string_compareU(iRegP_R1 str1, iRegI_R2 cnt1, iRegP_R3 str2, iRegI_R4 cnt2,
                        iRegI_R0 result, iRegP_R10 tmp1, iRegL_R11 tmp2, rFlagsReg cr)
%{
  predicate(((StrCompNode*)n)->encoding() == StrIntrinsicNode::UU);
  match(Set result (StrComp (Binary str1 cnt1) (Binary str2 cnt2)));
  effect(KILL tmp1, KILL tmp2, USE_KILL str1, USE_KILL str2, USE_KILL cnt1, USE_KILL cnt2, KILL cr);

  format %{ "String Compare $str1,$cnt1,$str2,$cnt2 -> $result   # KILL $tmp1" %}
  ins_encode %{
    // Count is in 8-bit bytes; non-Compact chars are 16 bits.
    __ string_compare($str1$$Register, $str2$$Register,
                      $cnt1$$Register, $cnt2$$Register, $result$$Register,
                      $tmp1$$Register, $tmp2$$Register,
                      fnoreg, fnoreg, fnoreg, StrIntrinsicNode::UU);
  %}
  ins_pipe(pipe_class_memory);
%}

instruct string_compareL(iRegP_R1 str1, iRegI_R2 cnt1, iRegP_R3 str2, iRegI_R4 cnt2,
                        iRegI_R0 result, iRegP_R10 tmp1, iRegL_R11 tmp2, rFlagsReg cr)
%{
  predicate(((StrCompNode*)n)->encoding() == StrIntrinsicNode::LL);
  match(Set result (StrComp (Binary str1 cnt1) (Binary str2 cnt2)));
  effect(KILL tmp1, KILL tmp2, USE_KILL str1, USE_KILL str2, USE_KILL cnt1, USE_KILL cnt2, KILL cr);

  format %{ "String Compare $str1,$cnt1,$str2,$cnt2 -> $result   # KILL $tmp1" %}
  ins_encode %{
    __ string_compare($str1$$Register, $str2$$Register,
                      $cnt1$$Register, $cnt2$$Register, $result$$Register,
                      $tmp1$$Register, $tmp2$$Register,
                      fnoreg, fnoreg, fnoreg, StrIntrinsicNode::LL);
  %}
  ins_pipe(pipe_class_memory);
%}

instruct string_compareUL(iRegP_R1 str1, iRegI_R2 cnt1, iRegP_R3 str2, iRegI_R4 cnt2,
                        iRegI_R0 result, iRegP_R10 tmp1, iRegL_R11 tmp2,
                        vRegD_V0 vtmp1, vRegD_V1 vtmp2, vRegD_V2 vtmp3, rFlagsReg cr)
%{
  predicate(((StrCompNode*)n)->encoding() == StrIntrinsicNode::UL);
  match(Set result (StrComp (Binary str1 cnt1) (Binary str2 cnt2)));
  effect(KILL tmp1, KILL tmp2, KILL vtmp1, KILL vtmp2, KILL vtmp3,
         USE_KILL str1, USE_KILL str2, USE_KILL cnt1, USE_KILL cnt2, KILL cr);

  format %{ "String Compare $str1,$cnt1,$str2,$cnt2 -> $result   # KILL $tmp1, $tmp2, $vtmp1, $vtmp2, $vtmp3" %}
  ins_encode %{
    __ string_compare($str1$$Register, $str2$$Register,
                      $cnt1$$Register, $cnt2$$Register, $result$$Register,
                      $tmp1$$Register, $tmp2$$Register,
                      $vtmp1$$FloatRegister, $vtmp2$$FloatRegister,
                      $vtmp3$$FloatRegister, StrIntrinsicNode::UL);
  %}
  ins_pipe(pipe_class_memory);
%}

instruct string_compareLU(iRegP_R1 str1, iRegI_R2 cnt1, iRegP_R3 str2, iRegI_R4 cnt2,
                        iRegI_R0 result, iRegP_R10 tmp1, iRegL_R11 tmp2,
                        vRegD_V0 vtmp1, vRegD_V1 vtmp2, vRegD_V2 vtmp3, rFlagsReg cr)
%{
  predicate(((StrCompNode*)n)->encoding() == StrIntrinsicNode::LU);
  match(Set result (StrComp (Binary str1 cnt1) (Binary str2 cnt2)));
  effect(KILL tmp1, KILL tmp2, KILL vtmp1, KILL vtmp2, KILL vtmp3,
         USE_KILL str1, USE_KILL str2, USE_KILL cnt1, USE_KILL cnt2, KILL cr);

  format %{ "String Compare $str1,$cnt1,$str2,$cnt2 -> $result   # KILL $tmp1, $tmp2, $vtmp1, $vtmp2, $vtmp3" %}
  ins_encode %{
    __ string_compare($str1$$Register, $str2$$Register,
                      $cnt1$$Register, $cnt2$$Register, $result$$Register,
                      $tmp1$$Register, $tmp2$$Register,
                      $vtmp1$$FloatRegister, $vtmp2$$FloatRegister,
                      $vtmp3$$FloatRegister,StrIntrinsicNode::LU);
  %}
  ins_pipe(pipe_class_memory);
%}

instruct string_indexofUU(iRegP_R1 str1, iRegI_R4 cnt1, iRegP_R3 str2, iRegI_R2 cnt2,
       iRegI_R0 result, iRegINoSp tmp1, iRegINoSp tmp2, iRegINoSp tmp3,
       iRegINoSp tmp4, iRegINoSp tmp5, iRegINoSp tmp6, rFlagsReg cr)
%{
  predicate(((StrIndexOfNode*)n)->encoding() == StrIntrinsicNode::UU);
  match(Set result (StrIndexOf (Binary str1 cnt1) (Binary str2 cnt2)));
  effect(USE_KILL str1, USE_KILL str2, USE_KILL cnt1, USE_KILL cnt2,
         TEMP tmp1, TEMP tmp2, TEMP tmp3, TEMP tmp4, TEMP tmp5, TEMP tmp6, KILL cr);
  format %{ "String IndexOf $str1,$cnt1,$str2,$cnt2 -> $result (UU)" %}

  ins_encode %{
    __ string_indexof($str1$$Register, $str2$$Register,
                      $cnt1$$Register, $cnt2$$Register,
                      $tmp1$$Register, $tmp2$$Register,
                      $tmp3$$Register, $tmp4$$Register,
                      $tmp5$$Register, $tmp6$$Register,
                      -1, $result$$Register, StrIntrinsicNode::UU);
  %}
  ins_pipe(pipe_class_memory);
%}

instruct string_indexofLL(iRegP_R1 str1, iRegI_R4 cnt1, iRegP_R3 str2, iRegI_R2 cnt2,
       iRegI_R0 result, iRegINoSp tmp1, iRegINoSp tmp2, iRegINoSp tmp3,
       iRegINoSp tmp4, iRegINoSp tmp5, iRegINoSp tmp6, rFlagsReg cr)
%{
  predicate(((StrIndexOfNode*)n)->encoding() == StrIntrinsicNode::LL);
  match(Set result (StrIndexOf (Binary str1 cnt1) (Binary str2 cnt2)));
  effect(USE_KILL str1, USE_KILL str2, USE_KILL cnt1, USE_KILL cnt2,
         TEMP tmp1, TEMP tmp2, TEMP tmp3, TEMP tmp4, TEMP tmp5, TEMP tmp6, KILL cr);
  format %{ "String IndexOf $str1,$cnt1,$str2,$cnt2 -> $result (LL)" %}

  ins_encode %{
    __ string_indexof($str1$$Register, $str2$$Register,
                      $cnt1$$Register, $cnt2$$Register,
                      $tmp1$$Register, $tmp2$$Register,
                      $tmp3$$Register, $tmp4$$Register,
                      $tmp5$$Register, $tmp6$$Register,
                      -1, $result$$Register, StrIntrinsicNode::LL);
  %}
  ins_pipe(pipe_class_memory);
%}

instruct string_indexofUL(iRegP_R1 str1, iRegI_R4 cnt1, iRegP_R3 str2, iRegI_R2 cnt2,
       iRegI_R0 result, iRegINoSp tmp1, iRegINoSp tmp2, iRegINoSp tmp3,
       iRegINoSp tmp4, iRegINoSp tmp5, iRegINoSp tmp6, rFlagsReg cr)
%{
  predicate(((StrIndexOfNode*)n)->encoding() == StrIntrinsicNode::UL);
  match(Set result (StrIndexOf (Binary str1 cnt1) (Binary str2 cnt2)));
  effect(USE_KILL str1, USE_KILL str2, USE_KILL cnt1, USE_KILL cnt2,
         TEMP tmp1, TEMP tmp2, TEMP tmp3, TEMP tmp4, TEMP tmp5, TEMP tmp6, KILL cr);
  format %{ "String IndexOf $str1,$cnt1,$str2,$cnt2 -> $result (UL)" %}

  ins_encode %{
    __ string_indexof($str1$$Register, $str2$$Register,
                      $cnt1$$Register, $cnt2$$Register,
                      $tmp1$$Register, $tmp2$$Register,
                      $tmp3$$Register, $tmp4$$Register,
                      $tmp5$$Register, $tmp6$$Register,
                      -1, $result$$Register, StrIntrinsicNode::UL);
  %}
  ins_pipe(pipe_class_memory);
%}

instruct string_indexof_conUU(iRegP_R1 str1, iRegI_R4 cnt1, iRegP_R3 str2,
                 immI_le_4 int_cnt2, iRegI_R0 result, iRegINoSp tmp1, iRegINoSp tmp2,
                 iRegINoSp tmp3, iRegINoSp tmp4, rFlagsReg cr)
%{
  predicate(((StrIndexOfNode*)n)->encoding() == StrIntrinsicNode::UU);
  match(Set result (StrIndexOf (Binary str1 cnt1) (Binary str2 int_cnt2)));
  effect(USE_KILL str1, USE_KILL str2, USE_KILL cnt1,
         TEMP tmp1, TEMP tmp2, TEMP tmp3, TEMP tmp4, KILL cr);
  format %{ "String IndexOf $str1,$cnt1,$str2,$int_cnt2 -> $result (UU)" %}

  ins_encode %{
    int icnt2 = (int)$int_cnt2$$constant;
    __ string_indexof($str1$$Register, $str2$$Register,
                      $cnt1$$Register, zr,
                      $tmp1$$Register, $tmp2$$Register,
                      $tmp3$$Register, $tmp4$$Register, zr, zr,
                      icnt2, $result$$Register, StrIntrinsicNode::UU);
  %}
  ins_pipe(pipe_class_memory);
%}

instruct string_indexof_conLL(iRegP_R1 str1, iRegI_R4 cnt1, iRegP_R3 str2,
                 immI_le_4 int_cnt2, iRegI_R0 result, iRegINoSp tmp1, iRegINoSp tmp2,
                 iRegINoSp tmp3, iRegINoSp tmp4, rFlagsReg cr)
%{
  predicate(((StrIndexOfNode*)n)->encoding() == StrIntrinsicNode::LL);
  match(Set result (StrIndexOf (Binary str1 cnt1) (Binary str2 int_cnt2)));
  effect(USE_KILL str1, USE_KILL str2, USE_KILL cnt1,
         TEMP tmp1, TEMP tmp2, TEMP tmp3, TEMP tmp4, KILL cr);
  format %{ "String IndexOf $str1,$cnt1,$str2,$int_cnt2 -> $result (LL)" %}

  ins_encode %{
    int icnt2 = (int)$int_cnt2$$constant;
    __ string_indexof($str1$$Register, $str2$$Register,
                      $cnt1$$Register, zr,
                      $tmp1$$Register, $tmp2$$Register,
                      $tmp3$$Register, $tmp4$$Register, zr, zr,
                      icnt2, $result$$Register, StrIntrinsicNode::LL);
  %}
  ins_pipe(pipe_class_memory);
%}

instruct string_indexof_conUL(iRegP_R1 str1, iRegI_R4 cnt1, iRegP_R3 str2,
                 immI_1 int_cnt2, iRegI_R0 result, iRegINoSp tmp1, iRegINoSp tmp2,
                 iRegINoSp tmp3, iRegINoSp tmp4, rFlagsReg cr)
%{
  predicate(((StrIndexOfNode*)n)->encoding() == StrIntrinsicNode::UL);
  match(Set result (StrIndexOf (Binary str1 cnt1) (Binary str2 int_cnt2)));
  effect(USE_KILL str1, USE_KILL str2, USE_KILL cnt1,
         TEMP tmp1, TEMP tmp2, TEMP tmp3, TEMP tmp4, KILL cr);
  format %{ "String IndexOf $str1,$cnt1,$str2,$int_cnt2 -> $result (UL)" %}

  ins_encode %{
    int icnt2 = (int)$int_cnt2$$constant;
    __ string_indexof($str1$$Register, $str2$$Register,
                      $cnt1$$Register, zr,
                      $tmp1$$Register, $tmp2$$Register,
                      $tmp3$$Register, $tmp4$$Register, zr, zr,
                      icnt2, $result$$Register, StrIntrinsicNode::UL);
  %}
  ins_pipe(pipe_class_memory);
%}

instruct string_indexof_char(iRegP_R1 str1, iRegI_R2 cnt1, iRegI_R3 ch,
                             iRegI_R0 result, iRegINoSp tmp1, iRegINoSp tmp2,
                             iRegINoSp tmp3, rFlagsReg cr)
%{
  match(Set result (StrIndexOfChar (Binary str1 cnt1) ch));
  predicate((UseSVE == 0) && (((StrIndexOfCharNode*)n)->encoding() == StrIntrinsicNode::U));
  effect(USE_KILL str1, USE_KILL cnt1, USE_KILL ch,
         TEMP tmp1, TEMP tmp2, TEMP tmp3, KILL cr);

  format %{ "StringUTF16 IndexOf char[] $str1,$cnt1,$ch -> $result" %}

  ins_encode %{
    __ string_indexof_char($str1$$Register, $cnt1$$Register, $ch$$Register,
                           $result$$Register, $tmp1$$Register, $tmp2$$Register,
                           $tmp3$$Register);
  %}
  ins_pipe(pipe_class_memory);
%}

instruct stringL_indexof_char(iRegP_R1 str1, iRegI_R2 cnt1, iRegI_R3 ch,
                              iRegI_R0 result, iRegINoSp tmp1, iRegINoSp tmp2,
                              iRegINoSp tmp3, rFlagsReg cr)
%{
  match(Set result (StrIndexOfChar (Binary str1 cnt1) ch));
  predicate((UseSVE == 0) && (((StrIndexOfCharNode*)n)->encoding() == StrIntrinsicNode::L));
  effect(USE_KILL str1, USE_KILL cnt1, USE_KILL ch,
         TEMP tmp1, TEMP tmp2, TEMP tmp3, KILL cr);

  format %{ "StringLatin1 IndexOf char[] $str1,$cnt1,$ch -> $result" %}

  ins_encode %{
    __ stringL_indexof_char($str1$$Register, $cnt1$$Register, $ch$$Register,
                            $result$$Register, $tmp1$$Register, $tmp2$$Register,
                            $tmp3$$Register);
  %}
  ins_pipe(pipe_class_memory);
%}

instruct string_equalsL(iRegP_R1 str1, iRegP_R3 str2, iRegI_R4 cnt,
                        iRegI_R0 result, rFlagsReg cr)
%{
  predicate(((StrEqualsNode*)n)->encoding() == StrIntrinsicNode::LL);
  match(Set result (StrEquals (Binary str1 str2) cnt));
  effect(USE_KILL str1, USE_KILL str2, USE_KILL cnt, KILL cr);

  format %{ "String Equals $str1,$str2,$cnt -> $result" %}
  ins_encode %{
    // Count is in 8-bit bytes; non-Compact chars are 16 bits.
    __ string_equals($str1$$Register, $str2$$Register,
                     $result$$Register, $cnt$$Register, 1);
  %}
  ins_pipe(pipe_class_memory);
%}

instruct string_equalsU(iRegP_R1 str1, iRegP_R3 str2, iRegI_R4 cnt,
                        iRegI_R0 result, rFlagsReg cr)
%{
  predicate(((StrEqualsNode*)n)->encoding() == StrIntrinsicNode::UU);
  match(Set result (StrEquals (Binary str1 str2) cnt));
  effect(USE_KILL str1, USE_KILL str2, USE_KILL cnt, KILL cr);

  format %{ "String Equals $str1,$str2,$cnt -> $result" %}
  ins_encode %{
    // Count is in 8-bit bytes; non-Compact chars are 16 bits.
    __ string_equals($str1$$Register, $str2$$Register,
                     $result$$Register, $cnt$$Register, 2);
  %}
  ins_pipe(pipe_class_memory);
%}

instruct array_equalsB(iRegP_R1 ary1, iRegP_R2 ary2, iRegI_R0 result,
                       iRegP_R3 tmp1, iRegP_R4 tmp2, iRegP_R5 tmp3,
                       iRegP_R10 tmp, rFlagsReg cr)
%{
  predicate(((AryEqNode*)n)->encoding() == StrIntrinsicNode::LL);
  match(Set result (AryEq ary1 ary2));
  effect(KILL tmp, USE_KILL ary1, USE_KILL ary2, TEMP tmp1, TEMP tmp2, TEMP tmp3, KILL cr);

  format %{ "Array Equals $ary1,ary2 -> $result    // KILL $tmp" %}
  ins_encode %{
    address tpc = __ arrays_equals($ary1$$Register, $ary2$$Register,
                                   $tmp1$$Register, $tmp2$$Register, $tmp3$$Register,
                                   $result$$Register, $tmp$$Register, 1);
    if (tpc == NULL) {
      ciEnv::current()->record_failure("CodeCache is full");
      return;
    }
  %}
  ins_pipe(pipe_class_memory);
%}

instruct array_equalsC(iRegP_R1 ary1, iRegP_R2 ary2, iRegI_R0 result,
                       iRegP_R3 tmp1, iRegP_R4 tmp2, iRegP_R5 tmp3,
                       iRegP_R10 tmp, rFlagsReg cr)
%{
  predicate(((AryEqNode*)n)->encoding() == StrIntrinsicNode::UU);
  match(Set result (AryEq ary1 ary2));
  effect(KILL tmp, USE_KILL ary1, USE_KILL ary2, TEMP tmp1, TEMP tmp2, TEMP tmp3, KILL cr);

  format %{ "Array Equals $ary1,ary2 -> $result    // KILL $tmp" %}
  ins_encode %{
    address tpc = __ arrays_equals($ary1$$Register, $ary2$$Register,
                                   $tmp1$$Register, $tmp2$$Register, $tmp3$$Register,
                                   $result$$Register, $tmp$$Register, 2);
    if (tpc == NULL) {
      ciEnv::current()->record_failure("CodeCache is full");
      return;
    }
  %}
  ins_pipe(pipe_class_memory);
%}

instruct has_negatives(iRegP_R1 ary1, iRegI_R2 len, iRegI_R0 result, rFlagsReg cr)
%{
  match(Set result (HasNegatives ary1 len));
  effect(USE_KILL ary1, USE_KILL len, KILL cr);
  format %{ "has negatives byte[] $ary1,$len -> $result" %}
  ins_encode %{
    address tpc = __ has_negatives($ary1$$Register, $len$$Register, $result$$Register);
    if (tpc == NULL) {
      ciEnv::current()->record_failure("CodeCache is full");
      return;
    }
  %}
  ins_pipe( pipe_slow );
%}

// fast char[] to byte[] compression
instruct string_compress(iRegP_R2 src, iRegP_R1 dst, iRegI_R3 len,
                         vRegD_V0 tmp1, vRegD_V1 tmp2,
                         vRegD_V2 tmp3, vRegD_V3 tmp4,
                         iRegI_R0 result, rFlagsReg cr)
%{
  match(Set result (StrCompressedCopy src (Binary dst len)));
  effect(TEMP tmp1, TEMP tmp2, TEMP tmp3, TEMP tmp4, USE_KILL src, USE_KILL dst, USE_KILL len, KILL cr);

  format %{ "String Compress $src,$dst -> $result    // KILL R1, R2, R3, R4" %}
  ins_encode %{
    __ char_array_compress($src$$Register, $dst$$Register, $len$$Register,
                           $tmp1$$FloatRegister, $tmp2$$FloatRegister,
                           $tmp3$$FloatRegister, $tmp4$$FloatRegister,
                           $result$$Register);
  %}
  ins_pipe( pipe_slow );
%}

// fast byte[] to char[] inflation
instruct string_inflate(Universe dummy, iRegP_R0 src, iRegP_R1 dst, iRegI_R2 len,
                        vRegD_V0 tmp1, vRegD_V1 tmp2, vRegD_V2 tmp3, iRegP_R3 tmp4, rFlagsReg cr)
%{
  match(Set dummy (StrInflatedCopy src (Binary dst len)));
  effect(TEMP tmp1, TEMP tmp2, TEMP tmp3, TEMP tmp4, USE_KILL src, USE_KILL dst, USE_KILL len, KILL cr);

  format %{ "String Inflate $src,$dst    // KILL $tmp1, $tmp2" %}
  ins_encode %{
    address tpc = __ byte_array_inflate($src$$Register, $dst$$Register, $len$$Register,
                                        $tmp1$$FloatRegister, $tmp2$$FloatRegister,
                                        $tmp3$$FloatRegister, $tmp4$$Register);
    if (tpc == NULL) {
      ciEnv::current()->record_failure("CodeCache is full");
      return;
    }
  %}
  ins_pipe(pipe_class_memory);
%}

// encode char[] to byte[] in ISO_8859_1
instruct encode_iso_array(iRegP_R2 src, iRegP_R1 dst, iRegI_R3 len,
                          vRegD_V0 Vtmp1, vRegD_V1 Vtmp2,
                          vRegD_V2 Vtmp3, vRegD_V3 Vtmp4,
                          iRegI_R0 result, rFlagsReg cr)
%{
  predicate(!((EncodeISOArrayNode*)n)->is_ascii());
  match(Set result (EncodeISOArray src (Binary dst len)));
  effect(USE_KILL src, USE_KILL dst, USE_KILL len,
         KILL Vtmp1, KILL Vtmp2, KILL Vtmp3, KILL Vtmp4, KILL cr);

  format %{ "Encode array $src,$dst,$len -> $result" %}
  ins_encode %{
    __ encode_iso_array($src$$Register, $dst$$Register, $len$$Register,
         $result$$Register, $Vtmp1$$FloatRegister,  $Vtmp2$$FloatRegister,
         $Vtmp3$$FloatRegister,  $Vtmp4$$FloatRegister);
  %}
  ins_pipe( pipe_class_memory );
%}

// ============================================================================
// This name is KNOWN by the ADLC and cannot be changed.
// The ADLC forces a 'TypeRawPtr::BOTTOM' output type
// for this guy.
instruct tlsLoadP(thread_RegP dst)
%{
  match(Set dst (ThreadLocal));

  ins_cost(0);

  format %{ " -- \t// $dst=Thread::current(), empty" %}

  size(0);

  ins_encode( /*empty*/ );

  ins_pipe(pipe_class_empty);
%}

//----------PEEPHOLE RULES-----------------------------------------------------
// These must follow all instruction definitions as they use the names
// defined in the instructions definitions.
//
// peepmatch ( root_instr_name [preceding_instruction]* );
//
// peepconstraint %{
// (instruction_number.operand_name relational_op instruction_number.operand_name
//  [, ...] );
// // instruction numbers are zero-based using left to right order in peepmatch
//
// peepreplace ( instr_name  ( [instruction_number.operand_name]* ) );
// // provide an instruction_number.operand_name for each operand that appears
// // in the replacement instruction's match rule
//
// ---------VM FLAGS---------------------------------------------------------
//
// All peephole optimizations can be turned off using -XX:-OptoPeephole
//
// Each peephole rule is given an identifying number starting with zero and
// increasing by one in the order seen by the parser.  An individual peephole
// can be enabled, and all others disabled, by using -XX:OptoPeepholeAt=#
// on the command-line.
//
// ---------CURRENT LIMITATIONS----------------------------------------------
//
// Only match adjacent instructions in same basic block
// Only equality constraints
// Only constraints between operands, not (0.dest_reg == RAX_enc)
// Only one replacement instruction
//
// ---------EXAMPLE----------------------------------------------------------
//
// // pertinent parts of existing instructions in architecture description
// instruct movI(iRegINoSp dst, iRegI src)
// %{
//   match(Set dst (CopyI src));
// %}
//
// instruct incI_iReg(iRegINoSp dst, immI1 src, rFlagsReg cr)
// %{
//   match(Set dst (AddI dst src));
//   effect(KILL cr);
// %}
//
// // Change (inc mov) to lea
// peephole %{
//   // increment preceeded by register-register move
//   peepmatch ( incI_iReg movI );
//   // require that the destination register of the increment
//   // match the destination register of the move
//   peepconstraint ( 0.dst == 1.dst );
//   // construct a replacement instruction that sets
//   // the destination to ( move's source register + one )
//   peepreplace ( leaI_iReg_immI( 0.dst 1.src 0.src ) );
// %}
//

// Implementation no longer uses movX instructions since
// machine-independent system no longer uses CopyX nodes.
//
// peephole
// %{
//   peepmatch (incI_iReg movI);
//   peepconstraint (0.dst == 1.dst);
//   peepreplace (leaI_iReg_immI(0.dst 1.src 0.src));
// %}

// peephole
// %{
//   peepmatch (decI_iReg movI);
//   peepconstraint (0.dst == 1.dst);
//   peepreplace (leaI_iReg_immI(0.dst 1.src 0.src));
// %}

// peephole
// %{
//   peepmatch (addI_iReg_imm movI);
//   peepconstraint (0.dst == 1.dst);
//   peepreplace (leaI_iReg_immI(0.dst 1.src 0.src));
// %}

// peephole
// %{
//   peepmatch (incL_iReg movL);
//   peepconstraint (0.dst == 1.dst);
//   peepreplace (leaL_iReg_immL(0.dst 1.src 0.src));
// %}

// peephole
// %{
//   peepmatch (decL_iReg movL);
//   peepconstraint (0.dst == 1.dst);
//   peepreplace (leaL_iReg_immL(0.dst 1.src 0.src));
// %}

// peephole
// %{
//   peepmatch (addL_iReg_imm movL);
//   peepconstraint (0.dst == 1.dst);
//   peepreplace (leaL_iReg_immL(0.dst 1.src 0.src));
// %}

// peephole
// %{
//   peepmatch (addP_iReg_imm movP);
//   peepconstraint (0.dst == 1.dst);
//   peepreplace (leaP_iReg_imm(0.dst 1.src 0.src));
// %}

// // Change load of spilled value to only a spill
// instruct storeI(memory mem, iRegI src)
// %{
//   match(Set mem (StoreI mem src));
// %}
//
// instruct loadI(iRegINoSp dst, memory mem)
// %{
//   match(Set dst (LoadI mem));
// %}
//

//----------SMARTSPILL RULES---------------------------------------------------
// These must follow all instruction definitions as they use the names
// defined in the instructions definitions.

// Local Variables:
// mode: c++
// End:<|MERGE_RESOLUTION|>--- conflicted
+++ resolved
@@ -2728,16 +2728,12 @@
 
 // Should the matcher clone input 'm' of node 'n'?
 bool Matcher::pd_clone_node(Node* n, Node* m, Matcher::MStack& mstack) {
-<<<<<<< HEAD
-  // ShiftV src (ShiftCntV con), m = ShiftCntV
-  // Binary src (Replicate con), m = Replicate
-  if (is_vshift_con_pattern(n, m) || is_vector_arith_imm_pattern(n, m)) {
-=======
   // ShiftV src (ShiftCntV con)
   // StoreVector (VectorStoreMask src)
+  // Binary src (Replicate con)
   if (is_vshift_con_pattern(n, m) ||
-      (UseSVE > 0 && m->Opcode() == Op_VectorStoreMask && n->Opcode() == Op_StoreVector)) {
->>>>>>> a59c9b2a
+      (UseSVE > 0 && m->Opcode() == Op_VectorStoreMask && n->Opcode() == Op_StoreVector) ||
+      is_vector_arith_imm_pattern(n, m)) {
     mstack.push(m, Visit);
     return true;
   }
