/*
 * Copyright (c) 1997, 2024, Oracle and/or its affiliates. All rights reserved.
 * DO NOT ALTER OR REMOVE COPYRIGHT NOTICES OR THIS FILE HEADER.
 *
 * This code is free software; you can redistribute it and/or modify it
 * under the terms of the GNU General Public License version 2 only, as
 * published by the Free Software Foundation.
 *
 * This code is distributed in the hope that it will be useful, but WITHOUT
 * ANY WARRANTY; without even the implied warranty of MERCHANTABILITY or
 * FITNESS FOR A PARTICULAR PURPOSE.  See the GNU General Public License
 * version 2 for more details (a copy is included in the LICENSE file that
 * accompanied this code).
 *
 * You should have received a copy of the GNU General Public License version
 * 2 along with this work; if not, write to the Free Software Foundation,
 * Inc., 51 Franklin St, Fifth Floor, Boston, MA 02110-1301 USA.
 *
 * Please contact Oracle, 500 Oracle Parkway, Redwood Shores, CA 94065 USA
 * or visit www.oracle.com if you need additional information or have any
 * questions.
 *
 */

#ifndef SHARE_OOPS_ARRAYKLASS_HPP
#define SHARE_OOPS_ARRAYKLASS_HPP

#include "oops/klass.hpp"

class fieldDescriptor;
class klassVtable;
class ObjArrayKlass;

// ArrayKlass is the abstract baseclass for all array classes

class ArrayKlass: public Klass {
  friend class VMStructs;
 private:
  // If you add a new field that points to any metaspace object, you
  // must add this field to ArrayKlass::metaspace_pointers_do().
  int      _dimension;         // This is n'th-dimensional array.
  ObjArrayKlass* volatile _higher_dimension;  // Refers the (n+1)'th-dimensional array (if present).
  ArrayKlass* volatile    _lower_dimension;   // Refers the (n-1)'th-dimensional array (if present).

 protected:
  // Constructors
  // The constructor with the Symbol argument does the real array
  // initialization, the other is a dummy
  ArrayKlass(Symbol* name, KlassKind kind);
  ArrayKlass();

  void* operator new(size_t size, ClassLoaderData* loader_data, size_t word_size, TRAPS) throw();

 public:
  // Testing operation
  DEBUG_ONLY(bool is_array_klass_slow() const { return true; })

  // Returns the ObjArrayKlass for n'th dimension.
  ArrayKlass* array_klass(int n, TRAPS);
  ArrayKlass* array_klass_or_null(int n);

  // Returns the array class with this class as element type.
  ArrayKlass* array_klass(TRAPS);
  ArrayKlass* array_klass_or_null();

  // Instance variables
  int dimension() const                 { return _dimension;      }
  void set_dimension(int dimension)     { _dimension = dimension; }

  ObjArrayKlass* higher_dimension() const     { return _higher_dimension; }
  inline ObjArrayKlass* higher_dimension_acquire() const; // load with acquire semantics
  void set_higher_dimension(ObjArrayKlass* k) { _higher_dimension = k; }
  inline void release_set_higher_dimension(ObjArrayKlass* k); // store with release semantics

  ArrayKlass* lower_dimension() const      { return _lower_dimension; }
  void set_lower_dimension(ArrayKlass* k)  { _lower_dimension = k; }

  // offset of first element, including any padding for the sake of alignment
  int  array_header_in_bytes() const    { return layout_helper_header_size(layout_helper()); }
  int  log2_element_size() const        { return layout_helper_log2_element_size(layout_helper()); }
  // type of elements (T_OBJECT for both oop arrays and array-arrays)
  BasicType element_type() const        { return layout_helper_element_type(layout_helper()); }

  virtual InstanceKlass* java_super() const;

  // Allocation
  // Sizes points to the first dimension of the array, subsequent dimensions
  // are always in higher memory.  The callers of these set that up.
  virtual oop multi_allocate(int rank, jint* sizes, TRAPS);
  objArrayOop allocate_arrayArray(int n, int length, TRAPS);

  // find field according to JVM spec 5.4.3.2, returns the klass in which the field is defined
  Klass* find_field(Symbol* name, Symbol* sig, fieldDescriptor* fd) const;

  // Lookup operations
  Method* uncached_lookup_method(const Symbol* name,
                                 const Symbol* signature,
                                 OverpassLookupMode overpass_mode,
                                 PrivateLookupMode private_mode = PrivateLookupMode::find) const;

  static ArrayKlass* cast(Klass* k) {
    return const_cast<ArrayKlass*>(cast(const_cast<const Klass*>(k)));
  }

  static const ArrayKlass* cast(const Klass* k) {
    assert(k->is_array_klass(), "cast to ArrayKlass");
    return static_cast<const ArrayKlass*>(k);
  }

  GrowableArray<Klass*>* compute_secondary_supers(int num_extra_slots,
                                                  Array<InstanceKlass*>* transitive_interfaces);

  // Sizing
  static int static_size(int header_size);

  virtual void metaspace_pointers_do(MetaspaceClosure* iter);

  // Return a handle.
  static void     complete_create_array_klass(ArrayKlass* k, Klass* super_klass, ModuleEntry* module, TRAPS);

<<<<<<< HEAD

=======
>>>>>>> fbd76ca8
  // JVMTI support
  jint jvmti_class_status() const;

#if INCLUDE_CDS
  // CDS support - remove and restore oops from metadata. Oops are not shared.
  virtual void remove_unshareable_info();
  virtual void remove_java_mirror();
  void restore_unshareable_info(ClassLoaderData* loader_data, Handle protection_domain, TRAPS);
  void cds_print_value_on(outputStream* st) const;
#endif

  void log_array_class_load(Klass* k);
  // Printing
  void print_on(outputStream* st) const;
  void print_value_on(outputStream* st) const;

  void oop_print_on(oop obj, outputStream* st);

  // Verification
  void verify_on(outputStream* st);

  void oop_verify_on(oop obj, outputStream* st);
};

#endif // SHARE_OOPS_ARRAYKLASS_HPP<|MERGE_RESOLUTION|>--- conflicted
+++ resolved
@@ -118,10 +118,6 @@
   // Return a handle.
   static void     complete_create_array_klass(ArrayKlass* k, Klass* super_klass, ModuleEntry* module, TRAPS);
 
-<<<<<<< HEAD
-
-=======
->>>>>>> fbd76ca8
   // JVMTI support
   jint jvmti_class_status() const;
 
