--- conflicted
+++ resolved
@@ -96,9 +96,7 @@
   return &_oops_into_optional_regions[hr->index_in_opt_cset()];
 }
 
-<<<<<<< HEAD
-template <class T>
-void G1ParScanThreadState::enqueue_card_after_barrier_filters(T* p, oop obj) {
+template <class T> void G1ParScanThreadState::write_ref_field_post(T* p, oop obj) {
   assert(obj != nullptr, "Must be");
   if (HeapRegion::is_in_same_region(p, obj)) {
     return;
@@ -115,21 +113,15 @@
   // remembered sets, so skip them.
   if (!dest_attr.is_in_cset()) {
     enqueue_card_if_tracked(dest_attr, p, obj);
-=======
-template <class T> void G1ParScanThreadState::write_ref_field_post(T* p, oop obj) {
-  assert(obj != NULL, "Must be");
-  if (HeapRegion::is_in_same_region(p, obj)) {
-    return;
-  }
-  HeapRegion* from = _g1h->heap_region_containing(p);
-  if (!from->is_young()) {
-    enqueue_card_if_tracked(_g1h->region_attr(obj), p, obj);
   }
 }
 
 template <class T> void G1ParScanThreadState::enqueue_card_if_tracked(G1HeapRegionAttr region_attr, T* p, oop o) {
   assert(!HeapRegion::is_in_same_region(p, o), "Should have filtered out cross-region references already.");
   assert(!_g1h->heap_region_containing(p)->is_young(), "Should have filtered out from-young references already.");
+  // We relabel all regions that failed evacuation as old gen without remembered,
+  // and so pre-filter them out in the caller.
+  assert(!_g1h->heap_region_containing(o)->in_collection_set(), "Should not try to enqueue reference into collection set region");
 
 #ifdef ASSERT
   HeapRegion* const hr_obj = _g1h->heap_region_containing(o);
@@ -147,7 +139,6 @@
   if (_last_enqueued_card != card_index) {
     _rdc_local_qset.enqueue(ct()->byte_for_index(card_index));
     _last_enqueued_card = card_index;
->>>>>>> aefd4ac4
   }
 }
 
