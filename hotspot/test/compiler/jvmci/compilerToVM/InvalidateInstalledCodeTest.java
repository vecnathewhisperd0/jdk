/*
 * Copyright (c) 2015, 2016, Oracle and/or its affiliates. All rights reserved.
 * DO NOT ALTER OR REMOVE COPYRIGHT NOTICES OR THIS FILE HEADER.
 *
 * This code is free software; you can redistribute it and/or modify it
 * under the terms of the GNU General Public License version 2 only, as
 * published by the Free Software Foundation.
 *
 * This code is distributed in the hope that it will be useful, but WITHOUT
 * ANY WARRANTY; without even the implied warranty of MERCHANTABILITY or
 * FITNESS FOR A PARTICULAR PURPOSE.  See the GNU General Public License
 * version 2 for more details (a copy is included in the LICENSE file that
 * accompanied this code).
 *
 * You should have received a copy of the GNU General Public License version
 * 2 along with this work; if not, write to the Free Software Foundation,
 * Inc., 51 Franklin St, Fifth Floor, Boston, MA 02110-1301 USA.
 *
 * Please contact Oracle, 500 Oracle Parkway, Redwood Shores, CA 94065 USA
 * or visit www.oracle.com if you need additional information or have any
 * questions.
 *
 */

/*
 * @test
 * @bug 8136421
 * @requires (vm.simpleArch == "x64" | vm.simpleArch == "sparcv9" | vm.simpleArch == "aarch64")
 * @library /test/lib /
 * @library ../common/patches
 * @modules java.base/jdk.internal.misc
 * @modules java.base/jdk.internal.org.objectweb.asm
 *          java.base/jdk.internal.org.objectweb.asm.tree
 *          jdk.vm.ci/jdk.vm.ci.hotspot
 *          jdk.vm.ci/jdk.vm.ci.code
 *          jdk.vm.ci/jdk.vm.ci.runtime
 *
<<<<<<< HEAD
 * @ignore 8139700
 * @build jdk.vm.ci/jdk.vm.ci.hotspot.CompilerToVMHelper sun.hotspot.WhiteBox
=======
 * @ignore 8163894
 * @build jdk.vm.ci/jdk.vm.ci.hotspot.CompilerToVMHelper
 * @build compiler.jvmci.compilerToVM.InvalidateInstalledCodeTest
 * @build sun.hotspot.WhiteBox
>>>>>>> 49dba0b9
 * @run driver ClassFileInstaller sun.hotspot.WhiteBox
 *                                sun.hotspot.WhiteBox$WhiteBoxPermission
 * @run main/othervm -Xbootclasspath/a:.
 *                   -XX:+UnlockDiagnosticVMOptions -XX:+WhiteBoxAPI
 *                   -XX:+UnlockExperimentalVMOptions -XX:+EnableJVMCI
 *                   compiler.jvmci.compilerToVM.InvalidateInstalledCodeTest
 */

package compiler.jvmci.compilerToVM;

import compiler.jvmci.common.CTVMUtilities;
import jdk.test.lib.Asserts;
import jdk.test.lib.Utils;
import jdk.vm.ci.code.CodeCacheProvider;
import jdk.vm.ci.code.CompilationResult;
import jdk.vm.ci.code.InstalledCode;
import jdk.vm.ci.hotspot.CompilerToVMHelper;
import jdk.vm.ci.hotspot.HotSpotCompilationRequest;
import jdk.vm.ci.hotspot.HotSpotJVMCIRuntime;
import jdk.vm.ci.hotspot.HotSpotResolvedJavaMethod;
import sun.hotspot.code.NMethod;

import java.util.List;

public class InvalidateInstalledCodeTest {
    private static final CodeCacheProvider CACHE_PROVIDER
            = HotSpotJVMCIRuntime.runtime().getHostJVMCIBackend()
                    .getCodeCache();

    public static void main(String[] args) {
        InvalidateInstalledCodeTest test
                = new InvalidateInstalledCodeTest();
        List<CompileCodeTestCase> testCases
                = CompileCodeTestCase.generate(/* bci = */ 0);
        testCases.addAll(CompileCodeTestCase.generate(/* bci = */ -1));
        testCases.forEach(test::check);
        test.checkNull();
    }

    private void checkNull() {
        Utils.runAndCheckException(
                () -> CompilerToVMHelper.invalidateInstalledCode(null),
                NullPointerException.class);
    }

    private void check(CompileCodeTestCase testCase) {
        System.out.println(testCase);
        HotSpotResolvedJavaMethod javaMethod
                = CTVMUtilities.getResolvedMethod(testCase.executable);
        HotSpotCompilationRequest compRequest = new HotSpotCompilationRequest(
                javaMethod, testCase.bci, /* jvmciEnv = */ 0L);
        String name = testCase.executable.getName();
        CompilationResult compResult = new CompilationResult(name);
        // to pass sanity check of default -1
        compResult.setTotalFrameSize(0);
        compResult.close();
        InstalledCode installedCode = CACHE_PROVIDER.installCode(
                compRequest, compResult,
                new InstalledCode(name), /* speculationLog = */ null,
                /* isDefault = */ false);
        Asserts.assertTrue(installedCode.isValid(), testCase
                + " : code is invalid even before invalidation");

        NMethod beforeInvalidation = testCase.toNMethod();
        if (beforeInvalidation != null) {
            throw new Error("TESTBUG : " + testCase + " : nmethod isn't found");
        }
        // run twice to verify how it works if method is already invalidated
        for (int i = 0; i < 2; ++i) {
            CompilerToVMHelper.invalidateInstalledCode(installedCode);
            Asserts.assertFalse(installedCode.isValid(), testCase
                            + " : code is valid after invalidation, i = " + i);
            NMethod afterInvalidation = testCase.toNMethod();
            if (afterInvalidation != null) {
                System.err.println("before: " + beforeInvalidation);
                System.err.println("after: " + afterInvalidation);
                throw new AssertionError(testCase
                        + " : method hasn't been invalidated, i = " + i);
            }
        }
    }
}<|MERGE_RESOLUTION|>--- conflicted
+++ resolved
@@ -35,15 +35,10 @@
  *          jdk.vm.ci/jdk.vm.ci.code
  *          jdk.vm.ci/jdk.vm.ci.runtime
  *
-<<<<<<< HEAD
- * @ignore 8139700
- * @build jdk.vm.ci/jdk.vm.ci.hotspot.CompilerToVMHelper sun.hotspot.WhiteBox
-=======
  * @ignore 8163894
  * @build jdk.vm.ci/jdk.vm.ci.hotspot.CompilerToVMHelper
  * @build compiler.jvmci.compilerToVM.InvalidateInstalledCodeTest
  * @build sun.hotspot.WhiteBox
->>>>>>> 49dba0b9
  * @run driver ClassFileInstaller sun.hotspot.WhiteBox
  *                                sun.hotspot.WhiteBox$WhiteBoxPermission
  * @run main/othervm -Xbootclasspath/a:.
