/*
 * Copyright (c) 2013, 2022, Oracle and/or its affiliates. All rights reserved.
 * DO NOT ALTER OR REMOVE COPYRIGHT NOTICES OR THIS FILE HEADER.
 *
 * This code is free software; you can redistribute it and/or modify it
 * under the terms of the GNU General Public License version 2 only, as
 * published by the Free Software Foundation.  Oracle designates this
 * particular file as subject to the "Classpath" exception as provided
 * by Oracle in the LICENSE file that accompanied this code.
 *
 * This code is distributed in the hope that it will be useful, but WITHOUT
 * ANY WARRANTY; without even the implied warranty of MERCHANTABILITY or
 * FITNESS FOR A PARTICULAR PURPOSE.  See the GNU General Public License
 * version 2 for more details (a copy is included in the LICENSE file that
 * accompanied this code).
 *
 * You should have received a copy of the GNU General Public License version
 * 2 along with this work; if not, write to the Free Software Foundation,
 * Inc., 51 Franklin St, Fifth Floor, Boston, MA 02110-1301 USA.
 *
 * Please contact Oracle, 500 Oracle Parkway, Redwood Shores, CA 94065 USA
 * or visit www.oracle.com if you need additional information or have any
 * questions.
 */

package com.sun.crypto.provider;

import jdk.internal.access.JavaNioAccess;
import jdk.internal.access.SharedSecrets;
import jdk.internal.misc.Unsafe;
import sun.nio.ch.DirectBuffer;
import sun.security.jca.JCAUtil;
import sun.security.util.ArrayUtil;

import javax.crypto.AEADBadTagException;
import javax.crypto.BadPaddingException;
import javax.crypto.Cipher;
import javax.crypto.CipherSpi;
import javax.crypto.IllegalBlockSizeException;
import javax.crypto.NoSuchPaddingException;
import javax.crypto.ShortBufferException;
import javax.crypto.spec.GCMParameterSpec;
import java.io.ByteArrayOutputStream;
import java.io.IOException;
import java.lang.invoke.MethodHandles;
import java.lang.invoke.VarHandle;
import java.nio.ByteBuffer;
import java.nio.ByteOrder;
import java.security.AlgorithmParameters;
import java.security.InvalidAlgorithmParameterException;
import java.security.InvalidKeyException;
import java.security.Key;
import java.security.MessageDigest;
import java.security.NoSuchAlgorithmException;
import java.security.ProviderException;
import java.security.SecureRandom;
import java.security.spec.AlgorithmParameterSpec;
import java.security.spec.InvalidParameterSpecException;
import java.util.Arrays;

import jdk.internal.vm.annotation.IntrinsicCandidate;

/**
 * This class represents ciphers in GaloisCounter (GCM) mode.
 *
 * <p>This mode currently should only be used w/ AES cipher.
 * Although no checking is done, caller should only pass AES
 * Cipher to the constructor.
 *
 * <p>NOTE: Unlike other modes, when used for decryption, this class
 * will buffer all processed outputs internally and won't return them
 * until the tag has been successfully verified.
 *
 * @since 1.8
 */
abstract class GaloisCounterMode extends CipherSpi {
    static int DEFAULT_IV_LEN = 12; // in bytes
    static int DEFAULT_TAG_LEN = 16; // in bytes
    // In NIST SP 800-38D, GCM input size is limited to be no longer
    // than (2^36 - 32) bytes. Otherwise, the counter will wrap
    // around and lead to a leak of plaintext.
    // However, given the current GCM spec requirement that recovered
    // text can only be returned after successful tag verification,
    // we are bound by limiting the data size to the size limit of
    // java byte array, e.g. Integer.MAX_VALUE, since all data
    // can only be returned by the doFinal(...) call.
    private static final int MAX_BUF_SIZE = Integer.MAX_VALUE;
    // data size when buffer is divided up to aid in intrinsics
    private static final int TRIGGERLEN = 65536;  // 64k
    // x86-64 parallel intrinsic data size
    private static final int PARALLEL_LEN = 7680;
    // max data size for x86-64 intrinsic
    private static final int SPLIT_LEN = 1048576;  // 1MB

    static final byte[] EMPTY_BUF = new byte[0];

    private static final JavaNioAccess NIO_ACCESS = SharedSecrets.getJavaNioAccess();

    private boolean initialized = false;

    SymmetricCipher blockCipher;
    // Engine instance for encryption or decryption
    private GCMEngine engine;
    private boolean encryption = true;

    // Default value is 128bits, this is in bytes.
    int tagLenBytes = DEFAULT_TAG_LEN;
    // Key size if the value is passed, in bytes.
    int keySize;
    // Prevent reuse of iv or key
    boolean reInit = false;
    byte[] lastKey = EMPTY_BUF;
    byte[] lastIv = EMPTY_BUF;
    byte[] iv = null;
    SecureRandom random = null;

    /**
     *
     * @param keySize length of key.
     * @param embeddedCipher Cipher object, such as AESCrypt.
     */
    GaloisCounterMode(int keySize, SymmetricCipher embeddedCipher) {
        blockCipher = embeddedCipher;
        this.keySize = keySize;
    }

    /**
     * Initializes the cipher in the specified mode with the given key
     * and iv.
     */
    void init(int opmode, Key key, GCMParameterSpec spec)
        throws InvalidKeyException, InvalidAlgorithmParameterException {
        encryption = (opmode == Cipher.ENCRYPT_MODE) ||
            (opmode == Cipher.WRAP_MODE);

        int tagLen = spec.getTLen();
        if (tagLen < 96 || tagLen > 128 || ((tagLen & 0x07) != 0)) {
            throw new InvalidAlgorithmParameterException
                ("Unsupported TLen value.  Must be one of " +
                    "{128, 120, 112, 104, 96}");
        }
        tagLenBytes = tagLen >> 3;

        // Check the Key object is valid and the right size
        if (key == null) {
            throw new InvalidKeyException("The key must not be null");
        }
        byte[] keyValue = key.getEncoded();
        if (keyValue == null) {
            throw new InvalidKeyException("Key encoding must not be null");
        } else if (keySize != -1 && keyValue.length != keySize) {
            Arrays.fill(keyValue, (byte) 0);
            throw new InvalidKeyException("The key must be " +
                keySize + " bytes");
        }

        // Check for reuse
        if (encryption) {
            if (MessageDigest.isEqual(keyValue, lastKey) &&
                MessageDigest.isEqual(iv, lastIv)) {
                Arrays.fill(keyValue, (byte) 0);
                throw new InvalidAlgorithmParameterException(
                    "Cannot reuse iv for GCM encryption");
            }

            // Both values are already clones
            if (lastKey != null) {
                Arrays.fill(lastKey, (byte) 0);
            }
            lastKey = keyValue;
            lastIv = iv;
        }

        reInit = false;

        // always encrypt mode for embedded cipher
        try {
            blockCipher.init(false, key.getAlgorithm(), keyValue);
        } finally {
            if (!encryption) {
                Arrays.fill(keyValue, (byte) 0);
            }
        }
    }

    @Override
    protected void engineSetMode(String mode) throws NoSuchAlgorithmException {
        if (!mode.equalsIgnoreCase("GCM")) {
            throw new NoSuchAlgorithmException("Mode must be GCM");
        }
    }

    @Override
    protected void engineSetPadding(String padding)
        throws NoSuchPaddingException {
        if (!padding.equalsIgnoreCase("NoPadding")) {
            throw new NoSuchPaddingException("Padding must be NoPadding");
        }
    }

    @Override
    protected int engineGetBlockSize() {
        return blockCipher.getBlockSize();
    }

    @Override
    protected int engineGetOutputSize(int inputLen) {
        checkInit();
        return engine.getOutputSize(inputLen, true);
    }

    @Override
    protected int engineGetKeySize(Key key) throws InvalidKeyException {
        byte[] encoded = key.getEncoded();
        Arrays.fill(encoded, (byte)0);
        if (!AESCrypt.isKeySizeValid(encoded.length)) {
            throw new InvalidKeyException("Invalid key length: " +
                                          encoded.length + " bytes");
        }
        return Math.multiplyExact(encoded.length, 8);
    }

    @Override
    protected byte[] engineGetIV() {
        if (iv == null) {
            return null;
        }
        return iv.clone();
    }

    /**
     * Create a random 16-byte iv.
     *
     * @param rand a {@code SecureRandom} object.  If {@code null} is
     * provided a new {@code SecureRandom} object will be instantiated.
     *
     * @return a 16-byte array containing the random nonce.
     */
    private static byte[] createIv(SecureRandom rand) {
        byte[] iv = new byte[DEFAULT_IV_LEN];
        if (rand == null) {
            rand = JCAUtil.getDefSecureRandom();
        }
        rand.nextBytes(iv);
        return iv;
    }

    @Override
    protected AlgorithmParameters engineGetParameters() {
        GCMParameterSpec spec;
        spec = new GCMParameterSpec(tagLenBytes * 8,
            iv == null ? createIv(random) : iv.clone());
        try {
            AlgorithmParameters params =
                AlgorithmParameters.getInstance("GCM",
                    SunJCE.getInstance());
            params.init(spec);
            return params;
        } catch (NoSuchAlgorithmException | InvalidParameterSpecException e) {
            throw new RuntimeException(e);
        }
    }

    @Override
    protected void engineInit(int opmode, Key key, SecureRandom random)
        throws InvalidKeyException {

        engine = null;
        if (opmode == Cipher.DECRYPT_MODE || opmode == Cipher.UNWRAP_MODE) {
            throw new InvalidKeyException("No GCMParameterSpec specified");
        }
        try {
            engineInit(opmode, key, (AlgorithmParameterSpec) null, random);
        } catch (InvalidAlgorithmParameterException e) {
            // never happen
        }
    }

    @Override
    protected void engineInit(int opmode, Key key,
        AlgorithmParameterSpec params, SecureRandom random)
        throws InvalidKeyException, InvalidAlgorithmParameterException {

        GCMParameterSpec spec;
        this.random = random;
        engine = null;
        if (params == null) {
            iv = createIv(random);
            spec = new GCMParameterSpec(DEFAULT_TAG_LEN * 8, iv);
        } else {
            if (!(params instanceof GCMParameterSpec)) {
                throw new InvalidAlgorithmParameterException(
                    "AlgorithmParameterSpec not of GCMParameterSpec");
            }
            spec = (GCMParameterSpec)params;
            iv = spec.getIV();
            if (iv == null) {
                throw new InvalidAlgorithmParameterException("IV is null");
            }
            if (iv.length == 0) {
                throw new InvalidAlgorithmParameterException("IV is empty");
            }
        }
        init(opmode, key, spec);
        initialized = true;
    }

    @Override
    protected void engineInit(int opmode, Key key, AlgorithmParameters params,
        SecureRandom random) throws InvalidKeyException,
        InvalidAlgorithmParameterException {
        GCMParameterSpec spec = null;
        engine = null;
        if (params != null) {
            try {
                spec = params.getParameterSpec(GCMParameterSpec.class);
            } catch (InvalidParameterSpecException e) {
                throw new InvalidAlgorithmParameterException(e);
            }
        }
        engineInit(opmode, key, spec, random);
    }

    void checkInit() {
        if (!initialized) {
            throw new IllegalStateException("Operation not initialized.");
        }

        if (engine == null) {
            if (encryption) {
                engine = new GCMEncrypt(blockCipher);
            } else {
                engine = new GCMDecrypt(blockCipher);
            }
        }
    }

    void checkReInit() {
        if (reInit) {
            throw new IllegalStateException(
                "Must use either different key or " + " iv for GCM encryption");
        }
    }

    @Override
    protected byte[] engineUpdate(byte[] input, int inputOffset, int inputLen) {
        checkInit();
        ArrayUtil.nullAndBoundsCheck(input, inputOffset, inputLen);
        return engine.doUpdate(input, inputOffset, inputLen);
    }

    @Override
    protected int engineUpdate(byte[] input, int inputOffset, int inputLen,
        byte[] output, int outputOffset) throws ShortBufferException {
        checkInit();
        ArrayUtil.nullAndBoundsCheck(input, inputOffset, inputLen);
        ArrayUtil.nullAndBoundsCheck(output, outputOffset,
                output.length - outputOffset);
        int len = engine.getOutputSize(inputLen, false);
        if (len > output.length - outputOffset) {
            throw new ShortBufferException("Output buffer too small, must be " +
                "at least " + len + " bytes long");
        }
        return engine.doUpdate(input, inputOffset, inputLen, output,
            outputOffset);
    }

    @Override
    protected int engineUpdate(ByteBuffer src, ByteBuffer dst)
        throws ShortBufferException {
        checkInit();
        int len = engine.getOutputSize(src.remaining(), false);
        if (len > dst.remaining()) {
            throw new ShortBufferException(
                "Output buffer must be at least " + len + " bytes long");
        }
        return engine.doUpdate(src, dst);
    }

    @Override
    protected void engineUpdateAAD(byte[] src, int offset, int len) {
        checkInit();
        engine.updateAAD(src, offset, len);
    }

    @Override
    protected void engineUpdateAAD(ByteBuffer src) {
        checkInit();
        if (src.hasArray()) {
            int pos = src.position();
            int len = src.remaining();
            engine.updateAAD(src.array(), src.arrayOffset() + pos, len);
            src.position(pos + len);
        } else {
            byte[] aad = new byte[src.remaining()];
            src.get(aad);
            engine.updateAAD(aad, 0, aad.length);
        }
    }

    @Override
    protected byte[] engineDoFinal(byte[] input, int inputOffset,
        int inputLen) throws IllegalBlockSizeException, BadPaddingException {
        if (input == null) {
            input = EMPTY_BUF;
        }
        try {
            ArrayUtil.nullAndBoundsCheck(input, inputOffset, inputLen);
        } catch (ArrayIndexOutOfBoundsException e) {
            throw new IllegalBlockSizeException("input array invalid");
        }

        checkInit();
        byte[] output = new byte[engine.getOutputSize(inputLen, true)];

        try {
            engine.doFinal(input, inputOffset, inputLen, output, 0);
        } catch (ShortBufferException e) {
            throw new ProviderException(e);
        } finally {
            // Release crypto engine
            engine = null;
        }
        return output;
    }

    @Override
    protected int engineDoFinal(byte[] input, int inputOffset, int inputLen,
        byte[] output, int outputOffset) throws ShortBufferException,
        IllegalBlockSizeException, BadPaddingException {

        if (input == null) {
            input = EMPTY_BUF;
        }
        try {
            ArrayUtil.nullAndBoundsCheck(input, inputOffset, inputLen);
        } catch (ArrayIndexOutOfBoundsException e) {
            // Release crypto engine
            engine = null;
            throw new IllegalBlockSizeException("input array invalid");
        }
        checkInit();
        int len = engine.doFinal(input, inputOffset, inputLen, output,
            outputOffset);

        // Release crypto engine
        engine = null;

        return len;
    }

    @Override
    protected int engineDoFinal(ByteBuffer src, ByteBuffer dst)
        throws ShortBufferException, IllegalBlockSizeException,
        BadPaddingException {
        checkInit();

        int len = engine.doFinal(src, dst);

        // Release crypto engine
        engine = null;

        return len;
    }

    @Override
    protected byte[] engineWrap(Key key) throws IllegalBlockSizeException,
        InvalidKeyException {
        byte[] encodedKey = null;

        checkInit();
        try {
            encodedKey = key.getEncoded();
            if ((encodedKey == null) || (encodedKey.length == 0)) {
                throw new InvalidKeyException(
                    "Cannot get an encoding of the key to be wrapped");
            }
            return engineDoFinal(encodedKey, 0, encodedKey.length);
        } catch (BadPaddingException e) {
            // should never happen
        } finally {
            // Release crypto engine
            engine = null;
            if (encodedKey != null) {
                Arrays.fill(encodedKey, (byte) 0);
            }
        }
        return null;
    }

    @Override
    protected Key engineUnwrap(byte[] wrappedKey, String wrappedKeyAlgorithm,
        int wrappedKeyType) throws InvalidKeyException,
        NoSuchAlgorithmException {
        checkInit();

        byte[] encodedKey;
        try {
            encodedKey = engineDoFinal(wrappedKey, 0,
                wrappedKey.length);
        } catch (BadPaddingException ePadding) {
            throw new InvalidKeyException(
                "The wrapped key is not padded correctly");
        } catch (IllegalBlockSizeException eBlockSize) {
            throw new InvalidKeyException(
                "The wrapped key does not have the correct length");
        }
        try {
            return ConstructKeys.constructKey(encodedKey, wrappedKeyAlgorithm,
                wrappedKeyType);
        } finally {
            Arrays.fill(encodedKey, (byte)0);
        }
    }

    // value must be 16-byte long; used by GCTR and GHASH as well
    static void increment32(byte[] value) {
        // start from last byte and only go over 4 bytes, i.e. total 32 bits
        int n = value.length - 1;
        while ((n >= value.length - 4) && (++value[n] == 0)) {
            n--;
        }
    }

    private static final VarHandle wrapToByteArray =
        MethodHandles.byteArrayViewVarHandle(long[].class,
            ByteOrder.BIG_ENDIAN);

    private static byte[] getLengthBlock(int ivLenInBytes) {
        byte[] out = new byte[16];
        wrapToByteArray.set(out, 8, ((long)ivLenInBytes  & 0xFFFFFFFFL) << 3);
        return out;
    }

    private static byte[] getLengthBlock(int aLenInBytes, int cLenInBytes) {
        byte[] out = new byte[16];
        wrapToByteArray.set(out, 0, ((long)aLenInBytes & 0xFFFFFFFFL) << 3);
        wrapToByteArray.set(out, 8, ((long)cLenInBytes & 0xFFFFFFFFL) << 3);
        return out;
    }

    private static byte[] expandToOneBlock(byte[] in, int inOfs, int len,
        int blockSize) {
        if (len > blockSize) {
            throw new ProviderException("input " + len + " too long");
        }
        if (len == blockSize && inOfs == 0) {
            return in;
        } else {
            byte[] paddedIn = new byte[blockSize];
            System.arraycopy(in, inOfs, paddedIn, 0, len);
            return paddedIn;
        }
    }

    private static byte[] getJ0(byte[] iv, byte[] subkeyH, int blockSize) {
        byte[] j0;
        if (iv.length == 12) { // 96 bits
            j0 = expandToOneBlock(iv, 0, iv.length, blockSize);
            j0[blockSize - 1] = 1;
        } else {
            GHASH g = new GHASH(subkeyH);
            int lastLen = iv.length % blockSize;
            if (lastLen != 0) {
                g.update(iv, 0, iv.length - lastLen);
                byte[] padded =
                    expandToOneBlock(iv, iv.length - lastLen, lastLen,
                        blockSize);
                g.update(padded);
            } else {
                g.update(iv);
            }
            g.update(getLengthBlock(iv.length));
            j0 = g.digest();
        }
        return j0;
    }

    /**
     * Wrapper function around Combined AES-GCM intrinsic method that splits
     * large chunks of data into 1MB sized chunks. This is to place
     * an upper limit on the number of blocks encrypted in the intrinsic.
     *
     * The combined intrinsic is not used when decrypting in-place heap
     * bytebuffers because 'ct' will be the same as 'in' and overwritten by
     * GCTR before GHASH calculates the encrypted tag.
     */
    private static int implGCMCrypt(byte[] in, int inOfs, int inLen, byte[] ct,
                                    int ctOfs, byte[] out, int outOfs,
                                    GCTR gctr, GHASH ghash) {

        int len = 0;
        // Loop if input length is greater than the SPLIT_LEN
        if (inLen > SPLIT_LEN && ct != null) {
            int partlen;
            while (inLen >= SPLIT_LEN) {
                partlen = implGCMCrypt0(in, inOfs + len, SPLIT_LEN, ct,
                    ctOfs + len, out, outOfs + len, gctr, ghash);
                len += partlen;
                inLen -= partlen;
            }
        }

        // Finish any remaining data
        if (inLen > 0) {
            if (ct == null) {
                ghash.update(in, inOfs + len, inLen);
                len += gctr.update(in, inOfs + len, inLen, out, outOfs);
            } else {
                len += implGCMCrypt0(in, inOfs + len, inLen, ct,
                    ctOfs + len, out, outOfs + len, gctr, ghash);
            }
        }
        return len;
    }

    /**
     * Intrinsic for the combined AES Galois Counter Mode implementation.
     * AES and GHASH operations are combined in the intrinsic implementation.
     *
     * Requires 768 bytes (48 AES blocks) to efficiently use the intrinsic.
     * inLen that is less than 768 size block sizes, before or after this
     * intrinsic is used, will be done by the calling method
     *
     * Note:
     * Only Intel processors with AVX512 that support vaes, vpclmulqdq,
     * avx512dq, and avx512vl trigger this intrinsic.
     * Other processors will always use GHASH and GCTR which may have their own
     * intrinsic support
     *
     * @param in input buffer
     * @param inOfs input offset
     * @param inLen input length
     * @param ct buffer that ghash will read (in for encrypt, out for decrypt)
     * @param ctOfs offset for ct buffer
     * @param out output buffer
     * @param outOfs output offset
     * @param gctr object for the GCTR operation
     * @param ghash object for the GHASH operation
     * @return number of processed bytes
     */
    @IntrinsicCandidate
    private static int implGCMCrypt0(byte[] in, int inOfs, int inLen,
        byte[] ct, int ctOfs, byte[] out, int outOfs,
        GCTR gctr, GHASH ghash) {

        inLen -= (inLen % PARALLEL_LEN);

        int len = 0;
        int cOfs = ctOfs;
        if (inLen >= TRIGGERLEN) {
            int i = 0;
            int segments = (inLen / 6);
            segments -= segments % gctr.blockSize;
            do {
                len += gctr.update(in, inOfs + len, segments, out,
                    outOfs + len);
                ghash.update(ct, cOfs, segments);
                cOfs = ctOfs + len;
            } while (++i < 5);

            inLen -= len;
        }

        len += gctr.update(in, inOfs + len, inLen, out, outOfs + len);
        ghash.update(ct, cOfs, inLen);
        return len;
    }


    /**
     * Abstract class for GCMEncrypt and GCMDecrypt internal context objects
     */
    abstract class GCMEngine {
        byte[] preCounterBlock;
        GCTR gctr;
        GHASH ghash;

        // Block size of the algorithm
        final int blockSize;

        // buffer for AAD data; if null, meaning update has been called
        ByteArrayOutputStream aadBuffer = null;
        int sizeOfAAD = 0;
        boolean aadProcessed = false;

        // buffer data for crypto operation
        ByteArrayOutputStream ibuffer = null;

        // Original dst buffer if there was an overlap situation
        ByteBuffer originalDst = null;
        byte[] originalOut = null;
        int originalOutOfs = 0;

        // True if ops is an in-place array decryption with the offset between
        // input & output the same or the input greater.  This is to
        // avoid the AVX512 intrinsic.
        boolean inPlaceArray = false;

        GCMEngine(SymmetricCipher blockCipher) {
            blockSize = blockCipher.getBlockSize();
            byte[] subkeyH = new byte[blockSize];
            blockCipher.encryptBlock(subkeyH, 0, subkeyH,0);
            preCounterBlock = getJ0(iv, subkeyH, blockSize);
            byte[] j0Plus1 = preCounterBlock.clone();
            increment32(j0Plus1);
            gctr = new GCTR(blockCipher, j0Plus1);
            ghash = new GHASH(subkeyH);
        }

        /**
         * Get output buffer size
         * @param inLen Contains the length of the input data and buffered data.
         * @param isFinal true if this is a doFinal operation
         * @return If it's an update operation, inLen must blockSize
         *         divisible.  If it's a final operation, output will
         *         include the tag.
         */
        abstract int getOutputSize(int inLen, boolean isFinal);

        // Update operations
        abstract byte[] doUpdate(byte[] in, int inOfs, int inLen);
        abstract int doUpdate(byte[] in, int inOfs, int inLen, byte[] out,
            int outOfs) throws ShortBufferException;
        abstract int doUpdate(ByteBuffer src, ByteBuffer dst)
            throws ShortBufferException;

        // Final operations
        abstract int doFinal(byte[] in, int inOfs, int inLen, byte[] out,
            int outOfs) throws IllegalBlockSizeException, AEADBadTagException,
            ShortBufferException;
        abstract int doFinal(ByteBuffer src, ByteBuffer dst)
            throws IllegalBlockSizeException, AEADBadTagException,
            ShortBufferException;

        // Initialize internal data buffer, if not already.
        void initBuffer(int len) {
            if (ibuffer == null) {
                ibuffer = new ByteArrayOutputStream(len);
            }
        }

        // Helper method for getting ibuffer size
        int getBufferedLength() {
            return (ibuffer == null ? 0 : ibuffer.size());
        }

        /**
         *  ByteBuffer wrapper for intrinsic implGCMCrypt.  It will operate
         *  on 768 byte blocks and let the calling method operate on smaller
         *  sizes.
         */
        int implGCMCrypt(ByteBuffer src, ByteBuffer dst) {
            int srcLen = src.remaining() - (src.remaining() % PARALLEL_LEN);

            if (srcLen < PARALLEL_LEN) {
                return 0;
            }

            int len;

            if (src.hasArray() && dst.hasArray()) {
                ByteBuffer ct = (encryption ? dst : src);
                len = GaloisCounterMode.implGCMCrypt(src.array(),
                    src.arrayOffset() + src.position(), srcLen,
                    inPlaceArray ? null : ct.array(),
                    ct.arrayOffset() + ct.position(),
                    dst.array(), dst.arrayOffset() + dst.position(),
                    gctr, ghash);
                src.position(src.position() + len);
                dst.position(dst.position() + len);
                return len;

            } else {

                byte[] bin = new byte[PARALLEL_LEN];
                byte[] bout = new byte[PARALLEL_LEN];
                byte[] ct = (encryption ? bout : bin);
                len = srcLen;
                do {
                    src.get(bin, 0, PARALLEL_LEN);
                    len -= GaloisCounterMode.implGCMCrypt(bin, 0, PARALLEL_LEN,
                        ct, 0, bout, 0, gctr, ghash);
                    dst.put(bout, 0, PARALLEL_LEN);
                } while (len >= PARALLEL_LEN);

                return srcLen - len;
            }
        }

        /**
         * The method takes two buffers to create one block of data.  The
         * difference with the other mergeBlock is this will calculate
         * the bufLen from the existing 'buffer' length & offset
         *
         * This is only called when buffer length is less than a blockSize
         * @return number of bytes used from 'in'
         */
        int mergeBlock(byte[] buffer, int bufOfs, byte[] in, int inOfs,
            int inLen, byte[] block) {
            return mergeBlock(buffer, bufOfs, buffer.length - bufOfs, in,
                inOfs, inLen, block);
        }

        /**
         * The method takes two buffers to create one block of data
         *
         * This is only called when buffer length is less than a blockSize
         * @return number of bytes used from 'in'
         */
        int mergeBlock(byte[] buffer, int bufOfs, int bufLen, byte[] in,
            int inOfs, int inLen, byte[] block) {
            if (bufLen > blockSize) {
                throw new RuntimeException("mergeBlock called on an ibuffer " +
                    "too big:  " + bufLen + " bytes");
            }

            System.arraycopy(buffer, bufOfs, block, 0, bufLen);
            int inUsed = Math.min(block.length - bufLen, inLen);
            System.arraycopy(in, inOfs, block, bufLen, inUsed);
            return inUsed;
        }

        /**
         * Continues a multi-part update of the Additional Authentication
         * Data (AAD), using a subset of the provided buffer.  All AAD must be
         * supplied before beginning operations on the ciphertext (via the
         * {@code update} and {@code doFinal} methods).
         *
         * @param src the buffer containing the AAD
         * @param offset the offset in {@code src} where the AAD input starts
         * @param len the number of AAD bytes
         *
         * @throws IllegalStateException if this cipher is in a wrong state
         * (e.g., has not been initialized) or does not accept AAD, and one of
         * the {@code update} methods has already been called for the active
         * encryption/decryption operation
         */
        void updateAAD(byte[] src, int offset, int len) {
            if (encryption) {
                checkReInit();
            }

            if (aadBuffer == null) {
                if (sizeOfAAD == 0 && !aadProcessed) {
                    aadBuffer = new ByteArrayOutputStream(len);
                } else {
                    // update has already been called
                    throw new IllegalStateException
                        ("Update has been called; no more AAD data");
                }
            }
            aadBuffer.write(src, offset, len);
        }

        // Feed the AAD data to GHASH, pad if necessary
        void processAAD() {
            if (aadBuffer != null) {
                if (aadBuffer.size() > 0) {
                    byte[] aad = aadBuffer.toByteArray();
                    sizeOfAAD = aad.length;

                    int lastLen = aad.length % blockSize;
                    if (lastLen != 0) {
                        ghash.update(aad, 0, aad.length - lastLen);
                        byte[] padded = expandToOneBlock(aad,
                            aad.length - lastLen, lastLen, blockSize);
                        ghash.update(padded);
                    } else {
                        ghash.update(aad);
                    }
                }
                aadBuffer = null;
            }
            aadProcessed = true;
        }

        /**
         * Process en/decryption all the way to the last block.  It takes both
         * For input it takes the ibuffer which is wrapped in 'buffer' and 'src'
         * from doFinal.
         */
        int doLastBlock(GCMOperation op, ByteBuffer buffer, ByteBuffer src,
                        ByteBuffer dst) {
            int len = 0;
            int resultLen;

            int bLen = (buffer != null ? buffer.remaining() : 0);
            if (bLen > 0) {
                // en/decrypt any PARALLEL_LEN sized data in the buffer
                if (bLen >= PARALLEL_LEN) {
                    len = implGCMCrypt(buffer, dst);
                    bLen -= len;
                }

                // en/decrypt any blocksize data in the buffer
                if (bLen >= blockSize) {
                    resultLen = op.update(buffer, dst);
                    bLen -= resultLen;
                    len += resultLen;
                }

                // Process the remainder in the buffer
                if (bLen > 0) {
                    // Copy the buffer remainder into an extra block
                    byte[] block = new byte[blockSize];
                    int over = buffer.remaining();
                    buffer.get(block, 0, over);

                    // If src has data, complete the block;
                    int slen = Math.min(src.remaining(), blockSize - over);
                    if (slen > 0) {
                        src.get(block, over, slen);
                    }
                    int l = slen + over;
                    if (l == blockSize) {
                        len += op.update(block, 0, blockSize, dst);
                    } else {
                        len += op.doFinal(block, 0, l, block,0);
                        if (dst != null) {
                            dst.put(block, 0, l);
                        }
                        return len;
                    }
                }
            }

            // en/decrypt whatever remains in src.
            // If src has been consumed, this will be a no-op
            if (src.remaining() >= PARALLEL_LEN) {
                len += implGCMCrypt(src, dst);
            }

            return len + op.doFinal(src, dst);
        }

        /**
         * Check for overlap. If the src and dst buffers are using shared data
         * and if dst will overwrite src data before src can be processed.
         * If so, make a copy to put the dst data in.
         */
        ByteBuffer overlapDetection(ByteBuffer src, ByteBuffer dst) {
            if (src.isDirect() && dst.isDirect()) {
                // The use of DirectBuffer::address below need not be guarded as
                // no access is made to actual memory.
                DirectBuffer dsrc = (DirectBuffer) src;
                DirectBuffer ddst = (DirectBuffer) dst;

                // Get the current memory address for the given ByteBuffers
                long srcaddr = dsrc.address();
                long dstaddr = ddst.address();

                // Find the lowest attachment that is the base memory address
                // of the shared memory for the src object
                while (dsrc.attachment() != null) {
                    srcaddr = ((DirectBuffer) dsrc.attachment()).address();
                    dsrc = (DirectBuffer) dsrc.attachment();
                }

                // Find the lowest attachment that is the base memory address
                // of the shared memory for the dst object
                while (ddst.attachment() != null) {
                    dstaddr = ((DirectBuffer) ddst.attachment()).address();
                    ddst = (DirectBuffer) ddst.attachment();
                }

                // If the base addresses are not the same, there is no overlap
                if (srcaddr != dstaddr) {
                    return dst;
                }
                // At this point we know these objects share the same memory.
                // This checks the starting position of the src and dst address
                // for overlap.
                // It uses the base address minus the passed object's address to
                // get the offset from the base address, then add the position()
                // from the passed object.  That gives up the true offset from
                // the base address.  As long as the src side is >= the dst
                // side, we are not in overlap.
                // NOTE: inPlaceArray does not apply here as direct buffers run
                // through a byte[] to get to the combined intrinsic
                if (((DirectBuffer) src).address() - srcaddr + src.position() >=
                    ((DirectBuffer) dst).address() - dstaddr + dst.position()) {
                    return dst;
                }
            } else if (!src.isDirect() && !dst.isDirect()) {
                // if src is read only, then we need a copy
                if (!src.isReadOnly()) {
                    // If using the heap, check underlying byte[] address.
                    if (src.array() != dst.array()) {
                        return dst;
                    }

                    // Position plus arrayOffset() will give us the true offset
                    // from the underlying byte[] address.
                    // If during encryption and the input offset is behind or
                    // the same as the output offset, the same buffer can be
                    // used.
                    // Set 'inPlaceArray' true for decryption operations to
                    // avoid the AVX512 combined intrinsic
                    if (src.position() + src.arrayOffset() >=
                        dst.position() + dst.arrayOffset()) {
                        inPlaceArray = (!encryption);
                        return dst;
                    }
                }
            } else {
                // buffer types are not the same and can be used as-is
                return dst;
            }

            // Create a copy
            ByteBuffer tmp = dst.duplicate();
            // We can use a heap buffer for internal use, save on alloc cost
            ByteBuffer bb = ByteBuffer.allocate(dst.remaining());
            tmp.limit(dst.limit());
            tmp.position(dst.position());
            bb.put(tmp);
            bb.flip();
            originalDst = dst;
            return bb;
        }

        /**
         * This is used for both overlap detection for the data or decryption
         * during in-place crypto, so to not overwrite the input if the auth tag
         * is invalid.
         *
         * If an intermediate array is needed, the original out array length is
         * allocated because for code simplicity.
         */
        byte[] overlapDetection(byte[] in, int inOfs, byte[] out, int outOfs) {
            if (in == out) {
                if (inOfs < outOfs) {
                    originalOut = out;
                    originalOutOfs = outOfs;
                    return new byte[out.length];
                }
                inPlaceArray = (!encryption);
            }
            return out;
        }

        /**
         * If originalDst is not null, 'dst' is an internal buffer and it's
         * data will be copied to the original dst buffer
         */
        void restoreDst(ByteBuffer dst) {
            if (originalDst == null) {
                return;
            }

            dst.flip();
            originalDst.put(dst);
            originalDst = null;
        }

        /**
         * If originalOut is not null, the 'out' is an internal buffer and it's
         * data will be copied into original out byte[];
         */
        void restoreOut(byte[] out, int len) {
            if (originalOut == null) {
                return;
            }

            System.arraycopy(out, originalOutOfs, originalOut, originalOutOfs,
                len);
            originalOut = null;
        }
    }

    /**
     * Encryption Engine object
     */
    class GCMEncrypt extends GCMEngine {
        GCMOperation op;

        // data processed during encryption
        int processed = 0;


        GCMEncrypt(SymmetricCipher blockCipher) {
            super(blockCipher);
            op = new EncryptOp(gctr, ghash);
        }

        /**
         * Calculate if the given data lengths and the already processed data
         * exceeds the maximum allowed processed data by GCM.
         * @param lengths lengths of unprocessed data.
         */
        private void checkDataLength(int ... lengths) {
            int max = MAX_BUF_SIZE;
            for (int len : lengths) {
                max = Math.subtractExact(max, len);
                if (processed > max) {
                    throw new ProviderException("SunJCE provider only " +
                        "supports input size up to " + MAX_BUF_SIZE + " bytes");
                }
            }
        }

        @Override
        public int getOutputSize(int inLen, boolean isFinal) {
            int len = getBufferedLength();
            if (isFinal) {
                return len + inLen + tagLenBytes;
            } else {
                len += inLen;
                return len - (len % blockCipher.getBlockSize());
            }
        }

        @Override
        byte[] doUpdate(byte[] in, int inOff, int inLen) {
            checkReInit();
            byte[] output = new byte[getOutputSize(inLen, false)];
            try {
                doUpdate(in, inOff, inLen, output, 0);
            } catch (ShortBufferException e) {
                // This should never happen because we just allocated output
                throw new ProviderException("output buffer creation failed", e);
            }
            return output;
        }

        /**
         * Encrypt update operation.  This uses both the ibuffer and 'in' to
         * encrypt as many blocksize data as possible.  Any remaining data is
         * put into the ibuffer.
         */
        @Override
        public int doUpdate(byte[] in, int inOfs, int inLen, byte[] out,
            int outOfs) throws ShortBufferException {

            checkReInit();

            // 'inLen' stores the length to use with buffer 'in'.
            // 'len' stores the length returned by the method.
            int len = 0;
            int bLen = getBufferedLength();
            checkDataLength(inLen, bLen);

            processAAD();
            out = overlapDetection(in, inOfs, out, outOfs);

            // if there is enough data in the ibuffer and 'in', encrypt it.
            if (bLen > 0) {
                byte[] buffer = ibuffer.toByteArray();
                // number of bytes not filling a block
                int remainder = blockSize - bLen;

                // Construct and encrypt a block if there is enough 'buffer' and
                // 'in' to make one
                if ((inLen + bLen) >= blockSize) {
                    byte[] block = new byte[blockSize];

                    System.arraycopy(buffer, 0, block, 0, bLen);
                    System.arraycopy(in, inOfs, block, bLen, remainder);

                    len = op.update(block, 0, blockSize, out, outOfs);
                    inOfs += remainder;
                    inLen -= remainder;
                    outOfs += blockSize;
                    ibuffer.reset();
                }
            }

            // Encrypt the remaining blocks inside of 'in'
            if (inLen >= PARALLEL_LEN) {
                int r = GaloisCounterMode.implGCMCrypt(in, inOfs, inLen, out,
                    outOfs, out, outOfs, gctr, ghash);
                len += r;
                inOfs += r;
                inLen -= r;
                outOfs += r;
            }

            if (inLen >= blockSize) {
                int r = op.update(in, inOfs, inLen, out, outOfs);
                len += r;
                inOfs += r;
                inLen -= r;
            }

            // Write any remaining bytes less than a blockSize into ibuffer.
            int remainder = inLen % blockSize;
            if (remainder > 0) {
                initBuffer(remainder);
                inLen -= remainder;
                // remainder offset is based on original buffer length
                ibuffer.write(in, inOfs + inLen, remainder);
            }

            restoreOut(out, len);
            processed += len;
            return len;
        }

        /**
         * Encrypt update operation.  This uses both the ibuffer and 'src' to
         * encrypt as many blocksize data as possible.  Any remaining data is
         * put into the ibuffer.
         */
        @Override
        public int doUpdate(ByteBuffer src, ByteBuffer dst)
            throws ShortBufferException {
            checkReInit();
            int bLen = getBufferedLength();
            checkDataLength(src.remaining(), bLen);

            // 'len' stores the length returned by the method.
            int len = 0;

            processAAD();

            dst = overlapDetection(src, dst);
            // if there is enough data in the ibuffer and 'in', encrypt it.
            if (bLen > 0) {
                // number of bytes not filling a block
                int remainder = blockSize - bLen;
                // Check if there is enough 'src' and 'buffer' to fill a block
                if (src.remaining() >= remainder) {
                    byte[] block = new byte[blockSize];
                    ByteBuffer buffer = ByteBuffer.wrap(ibuffer.toByteArray());
                    buffer.get(block, 0, bLen);
                    src.get(block, bLen, remainder);
                    len += op.update(ByteBuffer.wrap(block, 0, blockSize),
                        dst);
                    ibuffer.reset();
                }
            }

            int srcLen = src.remaining();
            int resultLen;
            // encrypt any PARALLEL_LEN sized data in 'src'
            if (srcLen >= PARALLEL_LEN) {
                resultLen = implGCMCrypt(src, dst);
                srcLen -= resultLen;
                len += resultLen;
            }

            // encrypt any blocksize data in 'src'
            if (srcLen >= blockSize) {
                resultLen = op.update(src, dst);
                srcLen -= resultLen;
                len += resultLen;
            }

            // Write the remaining bytes into the 'ibuffer'
            if (srcLen > 0) {
                initBuffer(srcLen);
                byte[] b = new byte[srcLen];
                src.get(b);
                // remainder offset is based on original buffer length
                try {
                    ibuffer.write(b);
                } catch (IOException e) {
                    throw new RuntimeException(e);
                }
            }

            restoreDst(dst);
            processed += len;
            return len;
        }

        /**
         * Return final encrypted data with auth tag using byte[]
         */
        @Override
        public int doFinal(byte[] in, int inOfs, int inLen, byte[] out,
            int outOfs) throws IllegalBlockSizeException, ShortBufferException {
            checkReInit();
            try {
                ArrayUtil.nullAndBoundsCheck(out, outOfs, getOutputSize(inLen,
                    true));
            } catch (ArrayIndexOutOfBoundsException e) {
                throw new ShortBufferException("Output buffer invalid");
            }

            int bLen = getBufferedLength();
            checkDataLength(inLen, bLen, tagLenBytes);
            processAAD();
            out = overlapDetection(in, inOfs, out, outOfs);

            int len = 0;
            byte[] block;

            // process what is in the ibuffer
            if (bLen > 0) {
                byte[] buffer = ibuffer.toByteArray();

                // Make a block if the remaining ibuffer and 'in' can make one.
                if (bLen + inLen >= blockSize) {
                    int r;
                    block = new byte[blockSize];
                    r = mergeBlock(buffer, 0, in, inOfs, inLen, block);
                    inOfs += r;
                    inLen -= r;
                    op.update(block, 0, blockSize, out, outOfs);
                    outOfs += blockSize;
                    len += blockSize;
                } else {
                    // Need to consume the ibuffer here to prepare for doFinal()
                    block = new byte[bLen + inLen];
                    System.arraycopy(buffer, 0, block, 0, bLen);
                    System.arraycopy(in, inOfs, block, bLen, inLen);
                    inLen += bLen;
                    in = block;
                    inOfs = 0;
                }
            }

            // process what is left in the input buffer
            len += op.doFinal(in, inOfs, inLen, out, outOfs);
            outOfs += inLen;

            block = getLengthBlock(sizeOfAAD, processed + len);
            ghash.update(block);
            block = ghash.digest();
            new GCTR(blockCipher, preCounterBlock).doFinal(block, 0,
                tagLenBytes, block, 0);

            // copy the tag to the end of the buffer
            System.arraycopy(block, 0, out, outOfs, tagLenBytes);
            len += tagLenBytes;
            restoreOut(out, len);

            reInit = true;
            return len;
        }

        /**
         * Return final encrypted data with auth tag using bytebuffers
         */
        @Override
        public int doFinal(ByteBuffer src, ByteBuffer dst) throws
            IllegalBlockSizeException, ShortBufferException {
            checkReInit();
            dst = overlapDetection(src, dst);
            int len = src.remaining() + getBufferedLength();

            // 'len' includes ibuffer data
            checkDataLength(len, tagLenBytes);
            if (dst.remaining() < len + tagLenBytes) {
                throw new ShortBufferException("Output buffer too small, must " +
                    "be at least " + (len + tagLenBytes) + " bytes long");
            }

            processAAD();
            if (len > 0) {
                processed += doLastBlock(op,
                    (ibuffer == null || ibuffer.size() == 0) ? null :
                        ByteBuffer.wrap(ibuffer.toByteArray()), src, dst);
            }

            // release buffer if needed
            if (ibuffer != null) {
                ibuffer.reset();
            }

            byte[] block = getLengthBlock(sizeOfAAD, processed);
            ghash.update(block);
            block = ghash.digest();
            new GCTR(blockCipher, preCounterBlock).doFinal(block, 0,
                tagLenBytes, block, 0);
            dst.put(block, 0, tagLenBytes);
            restoreDst(dst);

            reInit = true;
            return (len + tagLenBytes);
        }
    }

    /**
     * Decryption Engine object
     */
    class GCMDecrypt extends GCMEngine {
        // byte array of tag
        byte[] tag;
        // offset for byte[] operations
        int tagOfs = 0;

        GCMDecrypt(SymmetricCipher blockCipher) {
            super(blockCipher);
        }

        /**
         * Calculate if the given data lengths exceeds the maximum allowed
         * processed data by GCM.
         * @param lengths lengths of unprocessed data.
         */
        private void checkDataLength(int ... lengths) {
            int max = MAX_BUF_SIZE;
            for (int len : lengths) {
                max = Math.subtractExact(max, len);
                if (max < 0) {
                    throw new ProviderException("SunJCE provider only " +
                        "supports input size up to " + MAX_BUF_SIZE + " bytes");
                }
            }
        }

        @Override
        public int getOutputSize(int inLen, boolean isFinal) {
            if (!isFinal) {
                return 0;
            }
            return Math.max(inLen + getBufferedLength() - tagLenBytes, 0);
        }

        /**
         * Find the tag in a given input buffer
         *
         * If tagOfs > 0, the tag is inside 'in' along with some encrypted data
         * If tagOfs = 0, 'in' contains only the tag
         * If tagOfs < 0, that tag is split between ibuffer and 'in'
         * If tagOfs = -tagLenBytes, the tag is in the ibuffer, 'in' is empty.
         */
        void findTag(byte[] in, int inOfs, int inLen) {
            tag = new byte[tagLenBytes];
            if (inLen >= tagLenBytes) {
                tagOfs = inLen - tagLenBytes;
                System.arraycopy(in, inOfs + tagOfs, tag, 0,
                    tagLenBytes);
            } else {
                // tagOfs will be negative
                byte[] buffer = ibuffer.toByteArray();
                tagOfs = mergeBlock(buffer,
                    buffer.length - (tagLenBytes - inLen), in, inOfs, inLen,
                    tag) - tagLenBytes;
            }
        }

        // Put the input data into the ibuffer
        @Override
        byte[] doUpdate(byte[] in, int inOff, int inLen) {
            try {
                doUpdate(in, inOff, inLen, null, 0);
            } catch (ShortBufferException e) {
                // update decryption has no output
            }
            return new byte[0];
        }

        // Put the input data into the ibuffer
        @Override
        public int doUpdate(byte[] in, int inOfs, int inLen, byte[] out,
            int outOfs) throws ShortBufferException {

            processAAD();
            if (inLen > 0) {
                // store internally until doFinal.  Per the spec, data is
                // returned after tag is successfully verified.
                initBuffer(inLen);
                ibuffer.write(in, inOfs, inLen);
            }
            return 0;
        }


        // Put the src data into the ibuffer
        @Override
        public int doUpdate(ByteBuffer src, ByteBuffer dst)
            throws ShortBufferException {

            processAAD();
            if (src.remaining() > 0) {
                // If there is an array, use that to avoid the extra copy to
                // take the src data out of the bytebuffer.
                if (src.hasArray()) {
                    doUpdate(src.array(), src.arrayOffset() + src.position(),
                        src.remaining(), null, 0);
                    src.position(src.limit());
                } else {
                    byte[] b = new byte[src.remaining()];
                    src.get(b);
                    initBuffer(b.length);
                    try {
                        ibuffer.write(b);
                    } catch (IOException e) {
                        throw new ProviderException(
                            "Unable to add remaining input to the buffer", e);
                    }
                }
            }
            return 0;
        }

        /**
         * Use available data from ibuffer and 'in' to verify and decrypt the
         * data.  If the verification fails, the 'out' left to it's original
         * values if crypto was in-place; otherwise 'out' is zeroed
         */
        @Override
        public int doFinal(byte[] in, int inOfs, int inLen, byte[] out,
            int outOfs) throws IllegalBlockSizeException, AEADBadTagException,
            ShortBufferException {

            int len = inLen + getBufferedLength();
            if (len < tagLenBytes) {
                throw new AEADBadTagException("Input data too short to " +
                    "contain an expected tag length of " + tagLenBytes +
                    "bytes");
            }

            try {
                ArrayUtil.nullAndBoundsCheck(out, outOfs, len - tagLenBytes);
            } catch (ArrayIndexOutOfBoundsException e) {
                throw new ShortBufferException("Output buffer invalid");
            }

            if (len - tagLenBytes > out.length - outOfs) {
                throw new ShortBufferException("Output buffer too small, must " +
                    "be at least " + (len - tagLenBytes) + " bytes long");
            }

            checkDataLength(len - tagLenBytes);
            processAAD();
            findTag(in, inOfs, inLen);
            out = overlapDetection(in, inOfs, out, outOfs);

            len = decryptBlocks(new DecryptOp(gctr, ghash), in, inOfs, inLen,
                out, outOfs);
            byte[] block = getLengthBlock(sizeOfAAD, len);
            ghash.update(block);
            block = ghash.digest();
            new GCTR(blockCipher, preCounterBlock).doFinal(block, 0,
                tagLenBytes, block, 0);

            // check entire authentication tag for time-consistency
            int mismatch = 0;
            for (int i = 0; i < tagLenBytes; i++) {
                mismatch |= tag[i] ^ block[i];
            }

            if (mismatch != 0) {
                // If this is an in-place array, don't zero the input
                if (!inPlaceArray) {
                    // Clear output data
                    Arrays.fill(out, outOfs, outOfs + len, (byte) 0);
                }
                throw new AEADBadTagException("Tag mismatch");
            }

            restoreOut(out, len);
            return len;
        }

        /**
         * Use available data from ibuffer and 'src' to verify and decrypt the
         * data.  If the verification fails, the 'dst' left to it's original
         * values if crypto was in-place; otherwise 'dst' is zeroed
         */
        @Override
        public int doFinal(ByteBuffer src, ByteBuffer dst)
            throws IllegalBlockSizeException, AEADBadTagException,
            ShortBufferException {

            ByteBuffer tag;
            ByteBuffer ct = src.duplicate();
            ByteBuffer buffer = null;

            // The 'len' the total amount of ciphertext
            int len = ct.remaining() - tagLenBytes;

            // Check if ibuffer has data
            if (getBufferedLength() != 0) {
                buffer = ByteBuffer.wrap(ibuffer.toByteArray());
                len += buffer.remaining();
            }

            checkDataLength(len);

            // Verify dst is large enough
            if (len > dst.remaining()) {
                throw new ShortBufferException("Output buffer too small, " +
                    "must be at least " + len + " bytes long");
            }

            // Create buffer 'tag' that contains only the auth tag
            if (ct.remaining() >= tagLenBytes) {
                tag = src.duplicate();
                tag.position(ct.limit() - tagLenBytes);
                ct.limit(ct.limit() - tagLenBytes);
            } else if (buffer != null) {
                // It's unlikely the tag will be between the buffer and data
                tag = ByteBuffer.allocate(tagLenBytes);
                int limit = buffer.remaining() - (tagLenBytes - ct.remaining());
                buffer.mark();
                buffer.position(limit);
                // Read from "new" limit to buffer's end
                tag.put(buffer);
                // reset buffer to data only
                buffer.reset();
                // Set the limit to where the ciphertext ends
                buffer.limit(limit);
                tag.put(ct);
                tag.flip();
            } else {
                throw new AEADBadTagException("Input data too short to " +
                    "contain an expected tag length of " + tagLenBytes +
                    "bytes");
            }

            dst = overlapDetection(src, dst);
            dst.mark();
            processAAD();
            len = doLastBlock(new DecryptOp(gctr, ghash), buffer, ct, dst);

            byte[] block = getLengthBlock(sizeOfAAD, len);
            ghash.update(block);
            block = ghash.digest();
            new GCTR(blockCipher, preCounterBlock).doFinal(block, 0,
                tagLenBytes, block, 0);

            // check entire authentication tag for time-consistency
            int mismatch = 0;
            for (int i = 0; i < tagLenBytes; i++) {
                mismatch |= tag.get() ^ block[i];
            }

            if (mismatch != 0) {
                // Clear output data
                dst.reset();
<<<<<<< HEAD
                // If this is an in-place array, don't zero the src
                if (!inPlaceArray) {
                    if (dst.hasArray()) {
                        int ofs = dst.arrayOffset() + dst.position();
                        Arrays.fill(dst.array(), ofs, ofs + len, (byte) 0);
                    } else {
                        NIO_ACCESS.acquireSession(dst);
                        try {
                            Unsafe.getUnsafe().setMemory(
                                ((DirectBuffer) dst).address(),
                                len + dst.position(), (byte) 0);
                        } finally {
                            NIO_ACCESS.releaseSession(dst);
                        }
=======
                if (dst.hasArray()) {
                    int ofs = dst.arrayOffset() + dst.position();
                    Arrays.fill(dst.array(), ofs , ofs + len, (byte)0);
                } else {
                    NIO_ACCESS.acquireSession(dst);
                    try {
                        Unsafe.getUnsafe().setMemory(((DirectBuffer)dst).address(),
                                len + dst.position(), (byte) 0);
                    } finally {
                        NIO_ACCESS.releaseSession(dst);
>>>>>>> ea83cb96
                    }
                }
                throw new AEADBadTagException("Tag mismatch");
            }

            src.position(src.limit());
            engine = null;
            restoreDst(dst);
            return len;
        }

        /**
         * This method organizes the data from the ibuffer and 'in' to
         * blocksize operations for GHASH and GCTR decryption operations.
         * When this method is used, all the data is either in the ibuffer
         * or in 'in'.
         */
        int decryptBlocks(GCMOperation op, byte[] in, int inOfs, int inLen,
            byte[] out, int outOfs) {
            byte[] buffer;
            byte[] block;
            int len = 0;
            int resultLen;

            // Calculate the encrypted data length inside the ibuffer
            // considering the tag location
            int bLen = getBufferedLength();

            // Change the inLen based of the tag location.
            if (tagOfs < 0) {
                inLen = 0;
                bLen += tagOfs;
            } else {
                inLen -= tagLenBytes;
            }

            if (bLen > 0) {
                buffer = ibuffer.toByteArray();

                if (bLen >= PARALLEL_LEN) {
                    len = GaloisCounterMode.implGCMCrypt(buffer, 0, bLen,
                        buffer, 0, out, outOfs, gctr, ghash);
                    outOfs += len;
                    // Use len as it becomes the ibuffer offset, if
                    // needed, in the next op
                }

                int bufRemainder = bLen - len;
                if (bufRemainder >= blockSize) {
                    resultLen = op.update(buffer, len, bufRemainder, out,
                        outOfs);
                    len += resultLen;
                    outOfs += resultLen;
                    bufRemainder -= resultLen;
                }

                // merge the remaining ibuffer with the 'in'
                if (bufRemainder > 0) {
                    block = new byte[blockSize];
                    int inUsed = mergeBlock(buffer, len, bufRemainder, in,
                        inOfs, inLen, block);
                    // update the input parameters for what was taken out of 'in'
                    inOfs += inUsed;
                    inLen -= inUsed;
                    // If is more than block between the merged data and 'in',
                    // update(), otherwise setup for final
                    if (inLen > 0) {
                        resultLen = op.update(block, 0, blockSize,
                            out, outOfs);
                        outOfs += resultLen;
                        len += resultLen;
                    } else {
                        in = block;
                        inOfs = 0;
                        inLen = inUsed + bufRemainder;
                    }
                }
            }

            return len + op.doFinal(in, inOfs, inLen, out, outOfs);
        }
    }

    public static final class AESGCM extends GaloisCounterMode {
        public AESGCM() {
            super(-1, new AESCrypt());
        }
    }

    public static final class AES128 extends GaloisCounterMode {
        public AES128() {
            super(16, new AESCrypt());
        }
    }

    public static final class AES192 extends GaloisCounterMode {
        public AES192() {
            super(24, new AESCrypt());
        }
    }

    public static final class AES256 extends GaloisCounterMode {
        public AES256() {
            super(32, new AESCrypt());
        }
    }

    /**
     * This class is for encryption when both GCTR and GHASH
     * can operation in parallel.
     */
    static final class EncryptOp implements GCMOperation {
        GCTR gctr;
        GHASH ghash;

        EncryptOp(GCTR c, GHASH g) {
            gctr = c;
            ghash = g;
        }

        @Override
        public int update(byte[] in, int inOfs, int inLen, byte[] out,
            int outOfs) {
            int len = gctr.update(in, inOfs, inLen, out, outOfs);
            ghash.update(out, outOfs, len);
            return len;
        }

        @Override
        public int update(byte[] in, int inOfs, int inLen, ByteBuffer dst) {
            dst.mark();
            int len = gctr.update(in, inOfs, inLen, dst);
            dst.reset();
            ghash.update(dst, len);
            return len;
        }

        @Override
        public int update(ByteBuffer src, ByteBuffer dst) {
            dst.mark();
            int len = gctr.update(src, dst);
            dst.reset();
            ghash.update(dst, len);
            return len;
        }

        @Override
        public int doFinal(byte[] in, int inOfs, int inLen, byte[] out,
                           int outOfs) {
            int len = 0;

            if (inLen >= PARALLEL_LEN) {
                len = implGCMCrypt(in, inOfs, inLen, out, outOfs, out, outOfs,
                    gctr, ghash);
                inLen -= len;
                outOfs += len;
            }

            gctr.doFinal(in, inOfs + len, inLen, out, outOfs);
            return len + ghash.doFinal(out, outOfs, inLen);
        }

        @Override
        public int doFinal(ByteBuffer src, ByteBuffer dst) {
            dst.mark();
            int len = gctr.doFinal(src, dst);
            dst.reset();
            ghash.doFinal(dst, len);
            return len;
        }
    }

    /**
     * This class is for decryption when both GCTR and GHASH
     * can operation in parallel.
     */
    static final class DecryptOp implements GCMOperation {
        GCTR gctr;
        GHASH ghash;

        DecryptOp(GCTR c, GHASH g) {
            gctr = c;
            ghash = g;
        }

        @Override
        public int update(byte[] in, int inOfs, int inLen, byte[] out,
            int outOfs) {
            ghash.update(in, inOfs, inLen);
            return gctr.update(in, inOfs, inLen, out, outOfs);
        }

        @Override
        public int update(byte[] in, int inOfs, int inLen, ByteBuffer dst) {
            ghash.update(in, inOfs, inLen);
            return gctr.update(in, inOfs, inLen, dst);
        }

        @Override
        public int update(ByteBuffer src, ByteBuffer dst) {
            src.mark();
            ghash.update(src, src.remaining());
            src.reset();
            return gctr.update(src, dst);
        }

        @Override
        public int doFinal(byte[] in, int inOfs, int inLen, byte[] out,
                           int outOfs) {
            int len = 0;
            if (inLen >= PARALLEL_LEN) {
                // Since GCMDecrypt.inPlaceArray cannot be accessed, check that
                // 'in' and 'out' are the same.  All other in-place situations
                // have been resolved by overlapDetection()
                len += implGCMCrypt(in, inOfs, inLen, (in == out ? null : in),
                    inOfs, out, outOfs, gctr, ghash);
            }
            ghash.doFinal(in, inOfs + len, inLen - len);
            return len + gctr.doFinal(in, inOfs + len, inLen - len, out,
                    outOfs + len);
        }

        @Override
        public int doFinal(ByteBuffer src, ByteBuffer dst) {
            src.mark();
            ghash.doFinal(src, src.remaining());
            src.reset();
            return gctr.doFinal(src, dst);
        }
    }

    /**
     * Interface to organize encryption and decryption operations in the
     * proper order for GHASH and GCTR.
     */
    public interface GCMOperation {
        int update(byte[] in, int inOfs, int inLen, byte[] out, int outOfs);
        int update(byte[] in, int inOfs, int inLen, ByteBuffer dst);
        int update(ByteBuffer src, ByteBuffer dst);
        int doFinal(byte[] in, int inOfs, int inLen, byte[] out, int outOfs);
        int doFinal(ByteBuffer src, ByteBuffer dst);
    }
}<|MERGE_RESOLUTION|>--- conflicted
+++ resolved
@@ -1623,8 +1623,7 @@
 
             if (mismatch != 0) {
                 // Clear output data
-                dst.reset();
-<<<<<<< HEAD
+                dst.reset();             
                 // If this is an in-place array, don't zero the src
                 if (!inPlaceArray) {
                     if (dst.hasArray()) {
@@ -1639,18 +1638,6 @@
                         } finally {
                             NIO_ACCESS.releaseSession(dst);
                         }
-=======
-                if (dst.hasArray()) {
-                    int ofs = dst.arrayOffset() + dst.position();
-                    Arrays.fill(dst.array(), ofs , ofs + len, (byte)0);
-                } else {
-                    NIO_ACCESS.acquireSession(dst);
-                    try {
-                        Unsafe.getUnsafe().setMemory(((DirectBuffer)dst).address(),
-                                len + dst.position(), (byte) 0);
-                    } finally {
-                        NIO_ACCESS.releaseSession(dst);
->>>>>>> ea83cb96
                     }
                 }
                 throw new AEADBadTagException("Tag mismatch");
