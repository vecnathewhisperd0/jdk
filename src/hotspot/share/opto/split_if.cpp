/*
 * Copyright (c) 1999, 2023, Oracle and/or its affiliates. All rights reserved.
 * DO NOT ALTER OR REMOVE COPYRIGHT NOTICES OR THIS FILE HEADER.
 *
 * This code is free software; you can redistribute it and/or modify it
 * under the terms of the GNU General Public License version 2 only, as
 * published by the Free Software Foundation.
 *
 * This code is distributed in the hope that it will be useful, but WITHOUT
 * ANY WARRANTY; without even the implied warranty of MERCHANTABILITY or
 * FITNESS FOR A PARTICULAR PURPOSE.  See the GNU General Public License
 * version 2 for more details (a copy is included in the LICENSE file that
 * accompanied this code).
 *
 * You should have received a copy of the GNU General Public License version
 * 2 along with this work; if not, write to the Free Software Foundation,
 * Inc., 51 Franklin St, Fifth Floor, Boston, MA 02110-1301 USA.
 *
 * Please contact Oracle, 500 Oracle Parkway, Redwood Shores, CA 94065 USA
 * or visit www.oracle.com if you need additional information or have any
 * questions.
 *
 */

#include "opto/addnode.hpp"
#include "opto/node.hpp"
#include "precompiled.hpp"
#include "memory/allocation.inline.hpp"
#include "opto/callnode.hpp"
#include "opto/loopnode.hpp"
#include "opto/movenode.hpp"
#include "opto/opaquenode.hpp"


//------------------------------split_thru_region------------------------------
// Split Node 'n' through merge point.
RegionNode* PhaseIdealLoop::split_thru_region(Node* n, RegionNode* region) {
  assert(n->is_CFG(), "");
  RegionNode* r = new RegionNode(region->req());
  IdealLoopTree* loop = get_loop(n);
  for (uint i = 1; i < region->req(); i++) {
    Node* x = n->clone();
    Node* in0 = n->in(0);
    if (in0->in(0) == region) x->set_req(0, in0->in(i));
    for (uint j = 1; j < n->req(); j++) {
      Node* in = n->in(j);
      if (get_ctrl(in) == region) {
        x->set_req(j, in->in(i));
      }
    }
    _igvn.register_new_node_with_optimizer(x);
    set_loop(x, loop);
    set_idom(x, x->in(0), dom_depth(x->in(0))+1);
    r->init_req(i, x);
  }

  // Record region
  r->set_req(0,region);         // Not a TRUE RegionNode
  _igvn.register_new_node_with_optimizer(r);
  set_loop(r, loop);
  if (!loop->_child) {
    loop->_body.push(r);
  }
  return r;
}

//------------------------------split_up---------------------------------------
// Split block-local op up through the phis to empty the current block
bool PhaseIdealLoop::split_up( Node *n, Node *blk1, Node *blk2 ) {
  if( n->is_CFG() ) {
    assert( n->in(0) != blk1, "Lousy candidate for split-if" );
    return false;
  }
<<<<<<< HEAD
  if (!at_relevant_ctrl(n, blk1,blk2))
=======
  if (!at_relevant_ctrl(n, blk1, blk2))
>>>>>>> d2827ec8
    return false;               // Not block local
  if( n->is_Phi() ) return false; // Local PHIs are expected

  // Recursively split-up inputs
  for (uint i = 1; i < n->req(); i++) {
    if( split_up( n->in(i), blk1, blk2 ) ) {
      // Got split recursively and self went dead?
      if (n->outcnt() == 0)
        _igvn.remove_dead_node(n);
      return true;
    }
  }

<<<<<<< HEAD
  if (process_cmp_loadklass(n, blk1, blk2)) {
=======
  if (clone_cmp_loadklass_down(n, blk1, blk2)) {
>>>>>>> d2827ec8
    return true;
  }

  // Check for needing to clone-up a compare.  Can't do that, it forces
  // another (nested) split-if transform.  Instead, clone it "down".
  if (clone_cmp_down(n, blk1, blk2)) {
    return true;
  }

  if (subgraph_has_opaque(n)) {
    Unique_Node_List wq;
    wq.push(n);
    for (uint i = 0; i < wq.size(); i++) {
      Node* m = wq.at(i);
      if (m->is_If()) {
        assert(skeleton_predicate_has_opaque(m->as_If()), "opaque node not reachable from if?");
        Node* bol = clone_skeleton_predicate_bool(m, NULL, NULL, m->in(0));
        _igvn.replace_input_of(m, 1, bol);
      } else {
        assert(!m->is_CFG(), "not CFG expected");
        for (DUIterator_Fast jmax, j = m->fast_outs(jmax); j < jmax; j++) {
          Node* u = m->fast_out(j);
          wq.push(u);
        }
      }
    }
  }

  if (n->Opcode() == Op_OpaqueZeroTripGuard) {
    // If this Opaque1 is part of the zero trip guard for a loop:
    // 1- it can't be shared
    // 2- the zero trip guard can't be the if that's being split
    // As a consequence, this node could be assigned control anywhere between its current control and the zero trip guard.
    // Move it down to get it out of the way of split if and avoid breaking the zero trip guard shape.
    Node* cmp = n->unique_out();
    assert(cmp->Opcode() == Op_CmpI, "bad zero trip guard shape");
    Node* bol = cmp->unique_out();
    assert(bol->Opcode() == Op_Bool, "bad zero trip guard shape");
    Node* iff = bol->unique_out();
    assert(iff->Opcode() == Op_If, "bad zero trip guard shape");
    set_ctrl(n, iff->in(0));
    set_ctrl(cmp, iff->in(0));
    set_ctrl(bol, iff->in(0));
    return true;
  }

  // See if splitting-up a Store.  Any anti-dep loads must go up as
  // well.  An anti-dep load might be in the wrong block, because in
  // this particular layout/schedule we ignored anti-deps and allow
  // memory to be alive twice.  This only works if we do the same
  // operations on anti-dep loads as we do their killing stores.
  if( n->is_Store() && n->in(MemNode::Memory)->in(0) == n->in(0) ) {
    // Get store's memory slice
    int alias_idx = C->get_alias_index(_igvn.type(n->in(MemNode::Address))->is_ptr());

    // Get memory-phi anti-dep loads will be using
    Node *memphi = n->in(MemNode::Memory);
    assert( memphi->is_Phi(), "" );
    // Hoist any anti-dep load to the splitting block;
    // it will then "split-up".
    for (DUIterator_Fast imax,i = memphi->fast_outs(imax); i < imax; i++) {
      Node *load = memphi->fast_out(i);
      if( load->is_Load() && alias_idx == C->get_alias_index(_igvn.type(load->in(MemNode::Address))->is_ptr()) )
        set_ctrl(load,blk1);
    }
  }

  // Found some other Node; must clone it up
#ifndef PRODUCT
  if( PrintOpto && VerifyLoopOptimizations ) {
    tty->print("Cloning up: ");
    n->dump();
  }
#endif

  // ConvI2L may have type information on it which becomes invalid if
  // it moves up in the graph so change any clones so widen the type
  // to TypeLong::INT when pushing it up.
  const Type* rtype = NULL;
  if (n->Opcode() == Op_ConvI2L && n->bottom_type() != TypeLong::INT) {
    rtype = TypeLong::INT;
  }

  // Now actually split-up this guy.  One copy per control path merging.
  Node *phi = PhiNode::make_blank(blk1, n);
  for( uint j = 1; j < blk1->req(); j++ ) {
    Node *x = n->clone();
    // Widen the type of the ConvI2L when pushing up.
    if (rtype != NULL) x->as_Type()->set_type(rtype);
    if( n->in(0) && n->in(0) == blk1 )
      x->set_req( 0, blk1->in(j) );
    for( uint i = 1; i < n->req(); i++ ) {
      Node *m = n->in(i);
      if( get_ctrl(m) == blk1 ) {
        assert( m->in(0) == blk1, "" );
        x->set_req( i, m->in(j) );
      }
    }
    register_new_node( x, blk1->in(j) );
    phi->init_req( j, x );
  }
  // Announce phi to optimizer
  register_new_node(phi, blk1);

  // Remove cloned-up value from optimizer; use phi instead
  _igvn.replace_node( n, phi );

  // (There used to be a self-recursive call to split_up() here,
  // but it is not needed.  All necessary forward walking is done
  // by do_split_if() below.)

  return true;
}

// Look for a (If .. (Bool(CmpP (LoadKlass .. (AddP obj ..)) ..))) and clone all of it down.
// There's likely a CheckCastPP on one of the branches of the If, with obj as input.
// If the (LoadKlass .. (AddP obj ..)) is not cloned down, then split if transforms this to: (If .. (Bool(CmpP phi1 ..)))
// and the CheckCastPP to (CheckCastPP phi2). It's possible then that phi2 is transformed to a CheckCastPP
// (through PhiNode::Ideal) and that that CheckCastPP is replaced by another narrower CheckCastPP at the same control
// (through ConstraintCastNode::Identity). That could cause the CheckCastPP at the If to become top while (CmpP phi1)
// wouldn't constant fold because it's using a different data path. Cloning the whole subgraph down guarantees both the
// AddP and CheckCastPP have the same obj input after split if.
<<<<<<< HEAD
bool PhaseIdealLoop::process_cmp_loadklass(Node* n, const Node* blk1, const Node* blk2) {
=======
bool PhaseIdealLoop::clone_cmp_loadklass_down(Node* n, const Node* blk1, const Node* blk2) {
>>>>>>> d2827ec8
  if (n->Opcode() == Op_AddP && at_relevant_ctrl(n, blk1, blk2)) {
    Node_List cmp_nodes;
    uint old = C->unique();
    for (DUIterator_Fast imax, i = n->fast_outs(imax); i < imax; i++) {
      Node* u1 = n->fast_out(i);
      if (u1->Opcode() == Op_LoadNKlass && at_relevant_ctrl(u1, blk1, blk2)) {
        for (DUIterator_Fast jmax, j = u1->fast_outs(jmax); j < jmax; j++) {
          Node* u2 = u1->fast_out(j);
          if (u2->Opcode() == Op_DecodeNKlass && at_relevant_ctrl(u2, blk1, blk2)) {
            for (DUIterator k = u2->outs(); u2->has_out(k); k++) {
              Node* u3 = u2->out(k);
              if (at_relevant_ctrl(u3, blk1, blk2) && clone_cmp_down(u3, blk1, blk2)) {
                --k;
              }
            }
            for (DUIterator_Fast kmax, k = u2->fast_outs(kmax); k < kmax; k++) {
              Node* u3 = u2->fast_out(k);
              if (u3->_idx >= old) {
                cmp_nodes.push(u3);
              }
            }
          }
        }
      } else if (u1->Opcode() == Op_LoadKlass && at_relevant_ctrl(u1, blk1, blk2)) {
        for (DUIterator j = u1->outs(); u1->has_out(j); j++) {
          Node* u2 = u1->out(j);
          if (at_relevant_ctrl(u2, blk1, blk2) && clone_cmp_down(u2, blk1, blk2)) {
            --j;
<<<<<<< HEAD

=======
>>>>>>> d2827ec8
          }
        }
        for (DUIterator_Fast kmax, k = u1->fast_outs(kmax); k < kmax; k++) {
          Node* u2 = u1->fast_out(k);
          if (u2->_idx >= old) {
            cmp_nodes.push(u2);
          }
        }
      }
    }

    for (uint i = 0; i < cmp_nodes.size(); ++i) {
      Node* cmp = cmp_nodes.at(i);
<<<<<<< HEAD
      process_load_klass_helper(n, cmp, 1);
      process_load_klass_helper(n, cmp, 2);
=======
      clone_loadklass_nodes_at_cmp_index(n, cmp, 1);
      clone_loadklass_nodes_at_cmp_index(n, cmp, 2);
>>>>>>> d2827ec8
    }
    if (n->outcnt() == 0) {
      assert(n->is_dead(), "");
      return true;
    }
  }
  return false;
}

bool PhaseIdealLoop::at_relevant_ctrl(Node* n, const Node* blk1, const Node* blk2) {
  return ctrl_or_self(n) == blk1 || ctrl_or_self(n) == blk2;
}

<<<<<<< HEAD
void PhaseIdealLoop::process_load_klass_helper(const Node* n, Node* cmp, int i) {
=======
void PhaseIdealLoop::clone_loadklass_nodes_at_cmp_index(const Node* n, Node* cmp, int i) {
>>>>>>> d2827ec8
  Node* decode = cmp->in(i);
  if (decode->Opcode() == Op_DecodeNKlass) {
    Node* loadklass = decode->in(1);
    if (loadklass->Opcode() == Op_LoadNKlass) {
      Node* addp = loadklass->in(MemNode::Address);
      if (addp == n) {
        Node* ctrl = get_ctrl(cmp);
        Node* decode_clone = decode->clone();
        Node* loadklass_clone = loadklass->clone();
        Node* addp_clone = addp->clone();
        register_new_node(decode_clone, ctrl);
        register_new_node(loadklass_clone, ctrl);
        register_new_node(addp_clone, ctrl);
        _igvn.replace_input_of(cmp, i, decode_clone);
        _igvn.replace_input_of(decode_clone, 1, loadklass_clone);
        _igvn.replace_input_of(loadklass_clone, MemNode::Address, addp_clone);
        if (decode->outcnt() == 0) {
          _igvn.remove_dead_node(decode);
        }
      }
    }
  } else {
    Node* loadklass = cmp->in(i);
    if (loadklass->Opcode() == Op_LoadKlass) {
      Node* addp = loadklass->in(MemNode::Address);
      if (addp == n) {
        Node* ctrl = get_ctrl(cmp);
        Node* loadklass_clone = loadklass->clone();
        Node* addp_clone = addp->clone();
        register_new_node(loadklass_clone, ctrl);
        register_new_node(addp_clone, ctrl);
        _igvn.replace_input_of(cmp, i, loadklass_clone);
        _igvn.replace_input_of(loadklass_clone, MemNode::Address, addp_clone);
        if (loadklass->outcnt() == 0) {
          _igvn.remove_dead_node(loadklass);
        }
      }
    }
<<<<<<< HEAD

=======
>>>>>>> d2827ec8
  }
}

bool PhaseIdealLoop::clone_cmp_down(Node* n, const Node* blk1, const Node* blk2) {
  if( n->is_Cmp() ) {
    assert(get_ctrl(n) == blk2 || get_ctrl(n) == blk1, "must be in block with IF");
    // Check for simple Cmp/Bool/CMove which we can clone-up.  Cmp/Bool/CMove
    // sequence can have no other users and it must all reside in the split-if
    // block.  Non-simple Cmp/Bool/CMove sequences are 'cloned-down' below -
    // private, per-use versions of the Cmp and Bool are made.  These sink to
    // the CMove block.  If the CMove is in the split-if block, then in the
    // next iteration this will become a simple Cmp/Bool/CMove set to clone-up.
    Node *bol, *cmov;
    if (!(n->outcnt() == 1 && n->unique_out()->is_Bool() &&
          (bol = n->unique_out()->as_Bool()) &&
          (at_relevant_ctrl(bol, blk1, blk2) &&
           bol->outcnt() == 1 &&
           bol->unique_out()->is_CMove() &&
           (cmov = bol->unique_out()->as_CMove()) &&
           at_relevant_ctrl(cmov, blk1, blk2)))) {

      // Must clone down
#ifndef PRODUCT
      if( PrintOpto && VerifyLoopOptimizations ) {
        tty->print("Cloning down: ");
        n->dump();
      }
#endif
      if (!n->is_FastLock()) {
        // Clone down any block-local BoolNode uses of this CmpNode
        for (DUIterator i = n->outs(); n->has_out(i); i++) {
          Node* bol = n->out(i);
          assert( bol->is_Bool(), "" );
          if (bol->outcnt() == 1) {
            Node* use = bol->unique_out();
            if (use->Opcode() == Op_Opaque4) {
              if (use->outcnt() == 1) {
                Node* iff = use->unique_out();
                assert(iff->is_If(), "unexpected node type");
                Node *use_c = iff->in(0);
                if (use_c == blk1 || use_c == blk2) {
                  continue;
                }
              }
            } else {
              // We might see an Opaque1 from a loop limit check here
              assert(use->is_If() || use->is_CMove() || use->Opcode() == Op_Opaque1 || use->is_AllocateArray(), "unexpected node type");
              Node *use_c = (use->is_If() || use->is_AllocateArray()) ? use->in(0) : get_ctrl(use);
              if (use_c == blk1 || use_c == blk2) {
                assert(use->is_CMove(), "unexpected node type");
                continue;
              }
            }
          }
          if (at_relevant_ctrl(bol, blk1, blk2)) {
            // Recursively sink any BoolNode
#ifndef PRODUCT
            if( PrintOpto && VerifyLoopOptimizations ) {
              tty->print("Cloning down: ");
              bol->dump();
            }
#endif
            for (DUIterator j = bol->outs(); bol->has_out(j); j++) {
              Node* u = bol->out(j);
              // Uses are either IfNodes, CMoves or Opaque4
              if (u->Opcode() == Op_Opaque4) {
                assert(u->in(1) == bol, "bad input");
                for (DUIterator_Last kmin, k = u->last_outs(kmin); k >= kmin; --k) {
                  Node* iff = u->last_out(k);
                  assert(iff->is_If() || iff->is_CMove(), "unexpected node type");
                  assert( iff->in(1) == u, "" );
                  // Get control block of either the CMove or the If input
                  Node *iff_ctrl = iff->is_If() ? iff->in(0) : get_ctrl(iff);
                  Node *x1 = bol->clone();
                  Node *x2 = u->clone();
                  register_new_node(x1, iff_ctrl);
                  register_new_node(x2, iff_ctrl);
                  _igvn.replace_input_of(x2, 1, x1);
                  _igvn.replace_input_of(iff, 1, x2);
                }
                _igvn.remove_dead_node(u);
                --j;
              } else {
                // We might see an Opaque1 from a loop limit check here
                assert(u->is_If() || u->is_CMove() || u->Opcode() == Op_Opaque1 || u->is_AllocateArray(), "unexpected node type");
                assert(u->is_AllocateArray() || u->in(1) == bol, "");
                assert(!u->is_AllocateArray() || u->in(AllocateNode::ValidLengthTest) == bol, "wrong input to AllocateArray");
                // Get control block of either the CMove or the If input
                Node *u_ctrl = (u->is_If() || u->is_AllocateArray()) ? u->in(0) : get_ctrl(u);
                assert((u_ctrl != blk1 && u_ctrl != blk2) || u->is_CMove(), "won't converge");
                Node *x = bol->clone();
                register_new_node(x, u_ctrl);
                _igvn.replace_input_of(u, u->is_AllocateArray() ? AllocateNode::ValidLengthTest : 1, x);
                --j;
              }
            }
            _igvn.remove_dead_node(bol);
            --i;
          }
        }
      }
      // Clone down this CmpNode
      for (DUIterator_Last jmin, j = n->last_outs(jmin); j >= jmin; --j) {
        Node* use = n->last_out(j);
        uint pos = 1;
        if (n->is_FastLock()) {
          pos = TypeFunc::Parms + 2;
          assert(use->is_Lock(), "FastLock only used by LockNode");
        }
        assert(use->in(pos) == n, "" );
        Node *x = n->clone();
        register_new_node(x, ctrl_or_self(use));
        _igvn.replace_input_of(use, pos, x);
      }
<<<<<<< HEAD
      _igvn.remove_dead_node(n );
=======
      _igvn.remove_dead_node(n);
>>>>>>> d2827ec8

      return true;
    }
  }
  return false;
}

//------------------------------register_new_node------------------------------
void PhaseIdealLoop::register_new_node( Node *n, Node *blk ) {
  assert(!n->is_CFG(), "must be data node");
  _igvn.register_new_node_with_optimizer(n);
  set_ctrl(n, blk);
  IdealLoopTree *loop = get_loop(blk);
  if( !loop->_child )
    loop->_body.push(n);
}

//------------------------------small_cache------------------------------------
struct small_cache : public Dict {

  small_cache() : Dict( cmpkey, hashptr ) {}
  Node *probe( Node *use_blk ) { return (Node*)((*this)[use_blk]); }
  void lru_insert( Node *use_blk, Node *new_def ) { Insert(use_blk,new_def); }
};

//------------------------------spinup-----------------------------------------
// "Spin up" the dominator tree, starting at the use site and stopping when we
// find the post-dominating point.

// We must be at the merge point which post-dominates 'new_false' and
// 'new_true'.  Figure out which edges into the RegionNode eventually lead up
// to false and which to true.  Put in a PhiNode to merge values; plug in
// the appropriate false-arm or true-arm values.  If some path leads to the
// original IF, then insert a Phi recursively.
Node *PhaseIdealLoop::spinup( Node *iff_dom, Node *new_false, Node *new_true, Node *use_blk, Node *def, small_cache *cache ) {
  if (use_blk->is_top())        // Handle dead uses
    return use_blk;
  Node *prior_n = (Node*)((intptr_t)0xdeadbeef);
  Node *n = use_blk;            // Get path input
  assert( use_blk != iff_dom, "" );
  // Here's the "spinup" the dominator tree loop.  Do a cache-check
  // along the way, in case we've come this way before.
  while( n != iff_dom ) {       // Found post-dominating point?
    prior_n = n;
    n = idom(n);                // Search higher
    Node *s = cache->probe( prior_n ); // Check cache
    if( s ) return s;           // Cache hit!
  }

  Node *phi_post;
  if( prior_n == new_false || prior_n == new_true ) {
    phi_post = def->clone();
    phi_post->set_req(0, prior_n );
    register_new_node(phi_post, prior_n);
  } else {
    // This method handles both control uses (looking for Regions) or data
    // uses (looking for Phis).  If looking for a control use, then we need
    // to insert a Region instead of a Phi; however Regions always exist
    // previously (the hash_find_insert below would always hit) so we can
    // return the existing Region.
    if( def->is_CFG() ) {
      phi_post = prior_n;       // If looking for CFG, return prior
    } else {
      assert( def->is_Phi(), "" );
      assert( prior_n->is_Region(), "must be a post-dominating merge point" );

      // Need a Phi here
      phi_post = PhiNode::make_blank(prior_n, def);
      // Search for both true and false on all paths till find one.
      for( uint i = 1; i < phi_post->req(); i++ ) // For all paths
        phi_post->init_req( i, spinup( iff_dom, new_false, new_true, prior_n->in(i), def, cache ) );
      Node *t = _igvn.hash_find_insert(phi_post);
      if( t ) {                 // See if we already have this one
        // phi_post will not be used, so kill it
        _igvn.remove_dead_node(phi_post);
        phi_post->destruct(&_igvn);
        phi_post = t;
      } else {
        register_new_node( phi_post, prior_n );
      }
    }
  }

  // Update cache everywhere
  prior_n = (Node*)((intptr_t)0xdeadbeef);  // Reset IDOM walk
  n = use_blk;                  // Get path input
  // Spin-up the idom tree again, basically doing path-compression.
  // Insert cache entries along the way, so that if we ever hit this
  // point in the IDOM tree again we'll stop immediately on a cache hit.
  while( n != iff_dom ) {       // Found post-dominating point?
    prior_n = n;
    n = idom(n);                // Search higher
    cache->lru_insert( prior_n, phi_post ); // Fill cache
  } // End of while not gone high enough

  return phi_post;
}

//------------------------------find_use_block---------------------------------
// Find the block a USE is in.  Normally USE's are in the same block as the
// using instruction.  For Phi-USE's, the USE is in the predecessor block
// along the corresponding path.
Node *PhaseIdealLoop::find_use_block( Node *use, Node *def, Node *old_false, Node *new_false, Node *old_true, Node *new_true ) {
  // CFG uses are their own block
  if( use->is_CFG() )
    return use;

  if( use->is_Phi() ) {         // Phi uses in prior block
    // Grab the first Phi use; there may be many.
    // Each will be handled as a separate iteration of
    // the "while( phi->outcnt() )" loop.
    uint j;
    for( j = 1; j < use->req(); j++ )
      if( use->in(j) == def )
        break;
    assert( j < use->req(), "def should be among use's inputs" );
    return use->in(0)->in(j);
  }
  // Normal (non-phi) use
  Node *use_blk = get_ctrl(use);
  // Some uses are directly attached to the old (and going away)
  // false and true branches.
  if( use_blk == old_false ) {
    use_blk = new_false;
    set_ctrl(use, new_false);
  }
  if( use_blk == old_true ) {
    use_blk = new_true;
    set_ctrl(use, new_true);
  }

  if (use_blk == NULL) {        // He's dead, Jim
    _igvn.replace_node(use, C->top());
  }

  return use_blk;
}

//------------------------------handle_use-------------------------------------
// Handle uses of the merge point.  Basically, split-if makes the merge point
// go away so all uses of the merge point must go away as well.  Most block
// local uses have already been split-up, through the merge point.  Uses from
// far below the merge point can't always be split up (e.g., phi-uses are
// pinned) and it makes too much stuff live.  Instead we use a path-based
// solution to move uses down.
//
// If the use is along the pre-split-CFG true branch, then the new use will
// be from the post-split-CFG true merge point.  Vice-versa for the false
// path.  Some uses will be along both paths; then we sink the use to the
// post-dominating location; we may need to insert a Phi there.
void PhaseIdealLoop::handle_use( Node *use, Node *def, small_cache *cache, Node *region_dom, Node *new_false, Node *new_true, Node *old_false, Node *old_true ) {

  Node *use_blk = find_use_block(use,def,old_false,new_false,old_true,new_true);
  if( !use_blk ) return;        // He's dead, Jim

  // Walk up the dominator tree until I hit either the old IfFalse, the old
  // IfTrue or the old If.  Insert Phis where needed.
  Node *new_def = spinup( region_dom, new_false, new_true, use_blk, def, cache );

  // Found where this USE goes.  Re-point him.
  uint i;
  for( i = 0; i < use->req(); i++ )
    if( use->in(i) == def )
      break;
  assert( i < use->req(), "def should be among use's inputs" );
  _igvn.replace_input_of(use, i, new_def);
}

//------------------------------do_split_if------------------------------------
// Found an If getting its condition-code input from a Phi in the same block.
// Split thru the Region.
void PhaseIdealLoop::do_split_if(Node* iff, RegionNode** new_false_region, RegionNode** new_true_region) {
  if (PrintOpto && VerifyLoopOptimizations) {
    tty->print_cr("Split-if");
  }
  if (TraceLoopOpts) {
    tty->print_cr("SplitIf");
  }

  C->set_major_progress();
  RegionNode *region = iff->in(0)->as_Region();
  Node *region_dom = idom(region);

  // We are going to clone this test (and the control flow with it) up through
  // the incoming merge point.  We need to empty the current basic block.
  // Clone any instructions which must be in this block up through the merge
  // point.
  DUIterator i, j;
  bool progress = true;
  while (progress) {
    progress = false;
    for (i = region->outs(); region->has_out(i); i++) {
      Node* n = region->out(i);
      if( n == region ) continue;
      // The IF to be split is OK.
      if( n == iff ) continue;
      if( !n->is_Phi() ) {      // Found pinned memory op or such
        if (split_up(n, region, iff)) {
          i = region->refresh_out_pos(i);
          progress = true;
        }
        continue;
      }
      assert( n->in(0) == region, "" );

      // Recursively split up all users of a Phi
      for (j = n->outs(); n->has_out(j); j++) {
        Node* m = n->out(j);
        // If m is dead, throw it away, and declare progress
        if (_nodes[m->_idx] == NULL) {
          _igvn.remove_dead_node(m);
          // fall through
        }
        else if (m != iff && split_up(m, region, iff)) {
          // fall through
        } else {
          continue;
        }
        // Something unpredictable changed.
        // Tell the iterators to refresh themselves, and rerun the loop.
        i = region->refresh_out_pos(i);
        j = region->refresh_out_pos(j);
        progress = true;
      }
    }
  }

  // Now we have no instructions in the block containing the IF.
  // Split the IF.
  RegionNode *new_iff = split_thru_region(iff, region);

  // Replace both uses of 'new_iff' with Regions merging True/False
  // paths.  This makes 'new_iff' go dead.
  Node *old_false = NULL, *old_true = NULL;
  RegionNode* new_false = NULL;
  RegionNode* new_true = NULL;
  for (DUIterator_Last j2min, j2 = iff->last_outs(j2min); j2 >= j2min; --j2) {
    Node *ifp = iff->last_out(j2);
    assert( ifp->Opcode() == Op_IfFalse || ifp->Opcode() == Op_IfTrue, "" );
    ifp->set_req(0, new_iff);
    RegionNode* ifpx = split_thru_region(ifp, region);

    // Replace 'If' projection of a Region with a Region of
    // 'If' projections.
    ifpx->set_req(0, ifpx);       // A TRUE RegionNode

    // Setup dominator info
    set_idom(ifpx, region_dom, dom_depth(region_dom) + 1);

    // Check for splitting loop tails
    if( get_loop(iff)->tail() == ifp )
      get_loop(iff)->_tail = ifpx;

    // Replace in the graph with lazy-update mechanism
    new_iff->set_req(0, new_iff); // hook self so it does not go dead
    lazy_replace(ifp, ifpx);
    new_iff->set_req(0, region);

    // Record bits for later xforms
    if( ifp->Opcode() == Op_IfFalse ) {
      old_false = ifp;
      new_false = ifpx;
    } else {
      old_true = ifp;
      new_true = ifpx;
    }
  }
  _igvn.remove_dead_node(new_iff);
  // Lazy replace IDOM info with the region's dominator
  lazy_replace(iff, region_dom);
  lazy_update(region, region_dom); // idom must be update before handle_uses
  region->set_req(0, NULL);        // Break the self-cycle. Required for lazy_update to work on region

  // Now make the original merge point go dead, by handling all its uses.
  small_cache region_cache;
  // Preload some control flow in region-cache
  region_cache.lru_insert( new_false, new_false );
  region_cache.lru_insert( new_true , new_true  );
  // Now handle all uses of the splitting block
  for (DUIterator k = region->outs(); region->has_out(k); k++) {
    Node* phi = region->out(k);
    if (!phi->in(0)) {         // Dead phi?  Remove it
      _igvn.remove_dead_node(phi);
    } else if (phi == region) { // Found the self-reference
      continue;                 // No roll-back of DUIterator
    } else if (phi->is_Phi()) { // Expected common case: Phi hanging off of Region
      assert(phi->in(0) == region, "Inconsistent graph");
      // Need a per-def cache.  Phi represents a def, so make a cache
      small_cache phi_cache;

      // Inspect all Phi uses to make the Phi go dead
      for (DUIterator_Last lmin, l = phi->last_outs(lmin); l >= lmin; --l) {
        Node* use = phi->last_out(l);
        // Compute the new DEF for this USE.  New DEF depends on the path
        // taken from the original DEF to the USE.  The new DEF may be some
        // collection of PHI's merging values from different paths.  The Phis
        // inserted depend only on the location of the USE.  We use a
        // 2-element cache to handle multiple uses from the same block.
        handle_use(use, phi, &phi_cache, region_dom, new_false, new_true, old_false, old_true);
      } // End of while phi has uses
      // Remove the dead Phi
      _igvn.remove_dead_node( phi );
    } else {
      assert(phi->in(0) == region, "Inconsistent graph");
      // Random memory op guarded by Region.  Compute new DEF for USE.
      handle_use(phi, region, &region_cache, region_dom, new_false, new_true, old_false, old_true);
    }
    // Every path above deletes a use of the region, except for the region
    // self-cycle (which is needed by handle_use calling find_use_block
    // calling get_ctrl calling get_ctrl_no_update looking for dead
    // regions).  So roll back the DUIterator innards.
    --k;
  } // End of while merge point has phis

  _igvn.remove_dead_node(region);

  if (new_false_region != NULL) {
    *new_false_region = new_false;
  }
  if (new_true_region != NULL) {
    *new_true_region = new_true;
  }

#ifndef PRODUCT
  if( VerifyLoopOptimizations ) verify();
#endif
}<|MERGE_RESOLUTION|>--- conflicted
+++ resolved
@@ -71,11 +71,7 @@
     assert( n->in(0) != blk1, "Lousy candidate for split-if" );
     return false;
   }
-<<<<<<< HEAD
-  if (!at_relevant_ctrl(n, blk1,blk2))
-=======
   if (!at_relevant_ctrl(n, blk1, blk2))
->>>>>>> d2827ec8
     return false;               // Not block local
   if( n->is_Phi() ) return false; // Local PHIs are expected
 
@@ -89,11 +85,7 @@
     }
   }
 
-<<<<<<< HEAD
-  if (process_cmp_loadklass(n, blk1, blk2)) {
-=======
   if (clone_cmp_loadklass_down(n, blk1, blk2)) {
->>>>>>> d2827ec8
     return true;
   }
 
@@ -216,11 +208,7 @@
 // (through ConstraintCastNode::Identity). That could cause the CheckCastPP at the If to become top while (CmpP phi1)
 // wouldn't constant fold because it's using a different data path. Cloning the whole subgraph down guarantees both the
 // AddP and CheckCastPP have the same obj input after split if.
-<<<<<<< HEAD
-bool PhaseIdealLoop::process_cmp_loadklass(Node* n, const Node* blk1, const Node* blk2) {
-=======
 bool PhaseIdealLoop::clone_cmp_loadklass_down(Node* n, const Node* blk1, const Node* blk2) {
->>>>>>> d2827ec8
   if (n->Opcode() == Op_AddP && at_relevant_ctrl(n, blk1, blk2)) {
     Node_List cmp_nodes;
     uint old = C->unique();
@@ -249,10 +237,6 @@
           Node* u2 = u1->out(j);
           if (at_relevant_ctrl(u2, blk1, blk2) && clone_cmp_down(u2, blk1, blk2)) {
             --j;
-<<<<<<< HEAD
-
-=======
->>>>>>> d2827ec8
           }
         }
         for (DUIterator_Fast kmax, k = u1->fast_outs(kmax); k < kmax; k++) {
@@ -266,13 +250,8 @@
 
     for (uint i = 0; i < cmp_nodes.size(); ++i) {
       Node* cmp = cmp_nodes.at(i);
-<<<<<<< HEAD
-      process_load_klass_helper(n, cmp, 1);
-      process_load_klass_helper(n, cmp, 2);
-=======
       clone_loadklass_nodes_at_cmp_index(n, cmp, 1);
       clone_loadklass_nodes_at_cmp_index(n, cmp, 2);
->>>>>>> d2827ec8
     }
     if (n->outcnt() == 0) {
       assert(n->is_dead(), "");
@@ -286,11 +265,7 @@
   return ctrl_or_self(n) == blk1 || ctrl_or_self(n) == blk2;
 }
 
-<<<<<<< HEAD
-void PhaseIdealLoop::process_load_klass_helper(const Node* n, Node* cmp, int i) {
-=======
 void PhaseIdealLoop::clone_loadklass_nodes_at_cmp_index(const Node* n, Node* cmp, int i) {
->>>>>>> d2827ec8
   Node* decode = cmp->in(i);
   if (decode->Opcode() == Op_DecodeNKlass) {
     Node* loadklass = decode->in(1);
@@ -329,10 +304,6 @@
         }
       }
     }
-<<<<<<< HEAD
-
-=======
->>>>>>> d2827ec8
   }
 }
 
@@ -447,11 +418,7 @@
         register_new_node(x, ctrl_or_self(use));
         _igvn.replace_input_of(use, pos, x);
       }
-<<<<<<< HEAD
-      _igvn.remove_dead_node(n );
-=======
       _igvn.remove_dead_node(n);
->>>>>>> d2827ec8
 
       return true;
     }
