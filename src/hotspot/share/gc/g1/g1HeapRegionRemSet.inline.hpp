--- conflicted
+++ resolved
@@ -107,13 +107,8 @@
 };
 
 template <class CardOrRangeVisitor>
-<<<<<<< HEAD
-inline void HeapRegionRemSet::iterate_for_merge(CardOrRangeVisitor& cl) {
-  G1HeapRegionRemSetMergeCardClosure<CardOrRangeVisitor, G1ContainerCardsOrRanges> cl2(_card_set,
-=======
 inline void G1HeapRegionRemSet::iterate_for_merge(CardOrRangeVisitor& cl) {
   G1HeapRegionRemSetMergeCardClosure<CardOrRangeVisitor, G1ContainerCardsOrRanges> cl2(&_card_set,
->>>>>>> c34a1b70
                                                                                        cl,
                                                                                        _card_set->config()->log2_card_regions_per_heap_region(),
                                                                                        _card_set->config()->log2_cards_per_card_region());
@@ -141,21 +136,12 @@
   _card_set->add_card(to_card(from));
 }
 
-<<<<<<< HEAD
 bool HeapRegionRemSet::contains_reference(OopOrNarrowOopStar from) {
-  return _card_set->contains_card(to_card(from));
+  return _card_set.contains_card(to_card(from));
 }
 
 void HeapRegionRemSet::print_info(outputStream* st, OopOrNarrowOopStar from) {
-  _card_set->print_info(st, to_card(from));
-=======
-bool G1HeapRegionRemSet::contains_reference(OopOrNarrowOopStar from) {
-  return _card_set.contains_card(to_card(from));
-}
-
-void G1HeapRegionRemSet::print_info(outputStream* st, OopOrNarrowOopStar from) {
   _card_set.print_info(st, to_card(from));
->>>>>>> c34a1b70
 }
 
 #endif // SHARE_VM_GC_G1_G1HEAPREGIONREMSET_INLINE_HPP