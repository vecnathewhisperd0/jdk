#
# Copyright (c) 2022, 2024, Oracle and/or its affiliates. All rights reserved.
# DO NOT ALTER OR REMOVE COPYRIGHT NOTICES OR THIS FILE HEADER.
#
# This code is free software; you can redistribute it and/or modify it
# under the terms of the GNU General Public License version 2 only, as
# published by the Free Software Foundation.  Oracle designates this
# particular file as subject to the "Classpath" exception as provided
# by Oracle in the LICENSE file that accompanied this code.
#
# This code is distributed in the hope that it will be useful, but WITHOUT
# ANY WARRANTY; without even the implied warranty of MERCHANTABILITY or
# FITNESS FOR A PARTICULAR PURPOSE.  See the GNU General Public License
# version 2 for more details (a copy is included in the LICENSE file that
# accompanied this code).
#
# You should have received a copy of the GNU General Public License version
# 2 along with this work; if not, write to the Free Software Foundation,
# Inc., 51 Franklin St, Fifth Floor, Boston, MA 02110-1301 USA.
#
# Please contact Oracle, 500 Oracle Parkway, Redwood Shores, CA 94065 USA
# or visit www.oracle.com if you need additional information or have any
# questions.
#

name: 'OpenJDK GHA Sanity Checks'

on:
  push:
    branches-ignore:
      - master
      - pr/*
      - jdk*
  workflow_dispatch:
    inputs:
      platforms:
        description: 'Platform(s) to execute on (comma separated, e.g. "linux-x64, macos, aarch64")'
        required: true
<<<<<<< HEAD
        default: 'linux-x64, linux-x86, linux-x64-variants, linux-cross-compile, alpine-linux-x64-hs, macos-x64, macos-aarch64, windows-x64, windows-aarch64, docs'
=======
        default: 'linux-x64, linux-x86-hs, linux-x64-variants, linux-cross-compile, macos-x64, macos-aarch64, windows-x64, windows-aarch64, docs'
>>>>>>> da7311bb
      configure-arguments:
        description: 'Additional configure arguments'
        required: false
      make-arguments:
        description: 'Additional make arguments'
        required: false

concurrency:
  group: ${{ github.workflow }}-${{ github.ref }}
  cancel-in-progress: true

jobs:

  ###
  ### Determine platforms to include
  ###

  select:
    name: 'Select platforms'
    runs-on: ubuntu-22.04
    outputs:
      linux-x64: ${{ steps.include.outputs.linux-x64 }}
      linux-x86-hs: ${{ steps.include.outputs.linux-x86-hs }}
      linux-x64-variants: ${{ steps.include.outputs.linux-x64-variants }}
      linux-cross-compile: ${{ steps.include.outputs.linux-cross-compile }}
      alpine-linux-x64-hs: ${{ steps.include.outputs.alpine-linux-x64-hs }}
      macos-x64: ${{ steps.include.outputs.macos-x64 }}
      macos-aarch64: ${{ steps.include.outputs.macos-aarch64 }}
      windows-x64: ${{ steps.include.outputs.windows-x64 }}
      windows-aarch64: ${{ steps.include.outputs.windows-aarch64 }}
      docs: ${{ steps.include.outputs.docs }}

    steps:
        # This function must be inlined in main.yml, or we'd be forced to checkout the repo
      - name: 'Check what jobs to run'
        id: include
        run: |
          # Determine which platform jobs to run

          # Returns 'true' if the input platform list matches any of the platform monikers given as argument,
          # 'false' otherwise.
          # arg $1: platform name or names to look for
          function check_platform() {
            if [[ $GITHUB_EVENT_NAME == workflow_dispatch ]]; then
              input='${{ github.event.inputs.platforms }}'
            elif [[ $GITHUB_EVENT_NAME == push ]]; then
              if [[ '${{ !secrets.JDK_SUBMIT_FILTER || startsWith(github.ref, 'refs/heads/submit/') }}' == 'false' ]]; then
                # If JDK_SUBMIT_FILTER is set, and this is not a "submit/" branch, don't run anything
                >&2 echo 'JDK_SUBMIT_FILTER is set and not a "submit/" branch'
                echo 'false'
                return
              else
                input='${{ secrets.JDK_SUBMIT_PLATFORMS }}'
              fi
            fi

            normalized_input="$(echo ,$input, | tr -d ' ')"
            if [[ "$normalized_input" == ",," ]]; then
              # For an empty input, assume all platforms should run
              echo 'true'
              return
            else
              # Check for all acceptable platform names
              for part in $* ; do
                if echo "$normalized_input" | grep -q -e ",$part," ; then
                  echo 'true'
                  return
                fi
              done
            fi

            echo 'false'
          }

          echo "linux-x64=$(check_platform linux-x64 linux x64)" >> $GITHUB_OUTPUT
          echo "linux-x86-hs=$(check_platform linux-x86-hs linux x86)" >> $GITHUB_OUTPUT
          echo "linux-x64-variants=$(check_platform linux-x64-variants variants)" >> $GITHUB_OUTPUT
          echo "linux-cross-compile=$(check_platform linux-cross-compile cross-compile)" >> $GITHUB_OUTPUT
          echo "alpine-linux-x64-hs=$(check_platform alpine-linux-x64-hs alpine-linux x64)" >> $GITHUB_OUTPUT
          echo "macos-x64=$(check_platform macos-x64 macos x64)" >> $GITHUB_OUTPUT
          echo "macos-aarch64=$(check_platform macos-aarch64 macos aarch64)" >> $GITHUB_OUTPUT
          echo "windows-x64=$(check_platform windows-x64 windows x64)" >> $GITHUB_OUTPUT
          echo "windows-aarch64=$(check_platform windows-aarch64 windows aarch64)" >> $GITHUB_OUTPUT
          echo "docs=$(check_platform docs)" >> $GITHUB_OUTPUT

  ###
  ### Build jobs
  ###

  build-linux-x64:
    name: linux-x64
    needs: select
    uses: ./.github/workflows/build-linux.yml
    with:
      platform: linux-x64
      gcc-major-version: '10'
      configure-arguments: ${{ github.event.inputs.configure-arguments }}
      make-arguments: ${{ github.event.inputs.make-arguments }}
    if: needs.select.outputs.linux-x64 == 'true'

  build-linux-x86-hs:
    name: linux-x86-hs
    needs: select
    uses: ./.github/workflows/build-linux.yml
    with:
      platform: linux-x86
      make-target: 'hotspot'
      gcc-major-version: '10'
      gcc-package-suffix: '-multilib'
      apt-architecture: 'i386'
      # Some multilib libraries do not have proper inter-dependencies, so we have to
      # install their dependencies manually.
      apt-extra-packages: 'libfreetype-dev:i386 libtiff-dev:i386 libcupsimage2-dev:i386 libffi-dev:i386'
      extra-conf-options: '--with-target-bits=32 --enable-fallback-linker --enable-libffi-bundling'
      configure-arguments: ${{ github.event.inputs.configure-arguments }}
      make-arguments: ${{ github.event.inputs.make-arguments }}
    if: needs.select.outputs.linux-x86-hs == 'true'

  build-linux-x64-hs-nopch:
    name: linux-x64-hs-nopch
    needs: select
    uses: ./.github/workflows/build-linux.yml
    with:
      platform: linux-x64
      make-target: 'hotspot'
      debug-levels: '[ "debug" ]'
      gcc-major-version: '10'
      extra-conf-options: '--disable-precompiled-headers'
      configure-arguments: ${{ github.event.inputs.configure-arguments }}
      make-arguments: ${{ github.event.inputs.make-arguments }}
    if: needs.select.outputs.linux-x64-variants == 'true'

  build-linux-x64-hs-zero:
    name: linux-x64-hs-zero
    needs: select
    uses: ./.github/workflows/build-linux.yml
    with:
      platform: linux-x64
      make-target: 'hotspot'
      debug-levels: '[ "debug" ]'
      gcc-major-version: '10'
      extra-conf-options: '--with-jvm-variants=zero --disable-precompiled-headers'
      configure-arguments: ${{ github.event.inputs.configure-arguments }}
      make-arguments: ${{ github.event.inputs.make-arguments }}
    if: needs.select.outputs.linux-x64-variants == 'true'

  build-linux-x64-hs-minimal:
    name: linux-x64-hs-minimal
    needs: select
    uses: ./.github/workflows/build-linux.yml
    with:
      platform: linux-x64
      make-target: 'hotspot'
      debug-levels: '[ "debug" ]'
      gcc-major-version: '10'
      extra-conf-options: '--with-jvm-variants=minimal --disable-precompiled-headers'
      configure-arguments: ${{ github.event.inputs.configure-arguments }}
      make-arguments: ${{ github.event.inputs.make-arguments }}
    if: needs.select.outputs.linux-x64-variants == 'true'

  build-linux-x64-hs-optimized:
    name: linux-x64-hs-optimized
    needs: select
    uses: ./.github/workflows/build-linux.yml
    with:
      platform: linux-x64
      make-target: 'hotspot'
      # Technically this is not the "debug" level, but we can't inject a new matrix state for just this job
      debug-levels: '[ "debug" ]'
      gcc-major-version: '10'
      extra-conf-options: '--with-debug-level=optimized --disable-precompiled-headers'
      configure-arguments: ${{ github.event.inputs.configure-arguments }}
      make-arguments: ${{ github.event.inputs.make-arguments }}
    if: needs.select.outputs.linux-x64-variants == 'true'

  build-linux-cross-compile:
    name: linux-cross-compile
    needs:
      - select
    uses: ./.github/workflows/build-cross-compile.yml
    with:
      gcc-major-version: '10'
      configure-arguments: ${{ github.event.inputs.configure-arguments }}
      make-arguments: ${{ github.event.inputs.make-arguments }}
    if: needs.select.outputs.linux-cross-compile == 'true'

  build-alpine-linux-x64-hs:
    name: alpine-linux-x64-hs
    needs: select
    uses: ./.github/workflows/build-alpine-linux.yml
    with:
      platform: alpine-linux-x64
      make-target: 'hotspot'
      configure-arguments: ${{ github.event.inputs.configure-arguments }}
      make-arguments: ${{ github.event.inputs.make-arguments }}
    if: needs.select.outputs.alpine-linux-x64-hs == 'true'

  build-macos-x64:
    name: macos-x64
    needs: select
    uses: ./.github/workflows/build-macos.yml
    with:
      platform: macos-x64
      runs-on: 'macos-13'
      xcode-toolset-version: '14.3.1'
      configure-arguments: ${{ github.event.inputs.configure-arguments }}
      make-arguments: ${{ github.event.inputs.make-arguments }}
    if: needs.select.outputs.macos-x64 == 'true'

  build-macos-aarch64:
    name: macos-aarch64
    needs: select
    uses: ./.github/workflows/build-macos.yml
    with:
      platform: macos-aarch64
      runs-on: 'macos-14'
      xcode-toolset-version: '14.3.1'
      configure-arguments: ${{ github.event.inputs.configure-arguments }}
      make-arguments: ${{ github.event.inputs.make-arguments }}
    if: needs.select.outputs.macos-aarch64 == 'true'

  build-windows-x64:
    name: windows-x64
    needs: select
    uses: ./.github/workflows/build-windows.yml
    with:
      platform: windows-x64
      msvc-toolset-version: '14.29'
      msvc-toolset-architecture: 'x86.x64'
      configure-arguments: ${{ github.event.inputs.configure-arguments }}
      make-arguments: ${{ github.event.inputs.make-arguments }}
    if: needs.select.outputs.windows-x64 == 'true'

  build-windows-aarch64:
    name: windows-aarch64
    needs: select
    uses: ./.github/workflows/build-windows.yml
    with:
      platform: windows-aarch64
      msvc-toolset-version: '14.29'
      msvc-toolset-architecture: 'arm64'
      make-target: 'hotspot'
      extra-conf-options: '--openjdk-target=aarch64-unknown-cygwin'
      configure-arguments: ${{ github.event.inputs.configure-arguments }}
      make-arguments: ${{ github.event.inputs.make-arguments }}
    if: needs.select.outputs.windows-aarch64 == 'true'

  build-docs:
    name: docs
    needs: select
    uses: ./.github/workflows/build-linux.yml
    with:
      platform: linux-x64
      debug-levels: '[ "debug" ]'
      make-target: 'docs-jdk-bundles'
      # Make sure we never try to make full docs, since that would require a
      # build JDK, and we do not need the additional testing of the graphs.
      extra-conf-options: '--disable-full-docs'
      gcc-major-version: '10'
      configure-arguments: ${{ github.event.inputs.configure-arguments }}
      make-arguments: ${{ github.event.inputs.make-arguments }}
    if: needs.select.outputs.docs == 'true'

  ###
  ### Test jobs
  ###

  test-linux-x64:
    name: linux-x64
    needs:
      - build-linux-x64
    uses: ./.github/workflows/test.yml
    with:
      platform: linux-x64
      bootjdk-platform: linux-x64
      runs-on: ubuntu-22.04

  test-macos-x64:
    name: macos-x64
    needs:
      - build-macos-x64
    uses: ./.github/workflows/test.yml
    with:
      platform: macos-x64
      bootjdk-platform: macos-x64
      runs-on: macos-13

  test-macos-aarch64:
    name: macos-aarch64
    needs:
      - build-macos-aarch64
    uses: ./.github/workflows/test.yml
    with:
      platform: macos-aarch64
      bootjdk-platform: macos-aarch64
      runs-on: macos-14

  test-windows-x64:
    name: windows-x64
    needs:
      - build-windows-x64
    uses: ./.github/workflows/test.yml
    with:
      platform: windows-x64
      bootjdk-platform: windows-x64
      runs-on: windows-2019

  # Remove bundles so they are not misconstrued as binary distributions from the JDK project
  remove-bundles:
    name: 'Remove bundle artifacts'
    runs-on: ubuntu-22.04
    if: always()
    needs:
      - build-linux-x64
      - build-linux-x86-hs
      - build-linux-x64-hs-nopch
      - build-linux-x64-hs-zero
      - build-linux-x64-hs-minimal
      - build-linux-x64-hs-optimized
      - build-linux-cross-compile
      - build-alpine-linux-x64-hs
      - build-macos-x64
      - build-macos-aarch64
      - build-windows-x64
      - build-windows-aarch64
      - test-linux-x64
      - test-macos-x64
      - test-windows-x64

    steps:
      - name: 'Remove bundle artifacts'
        run: |
          # Find and remove all bundle artifacts
          # See: https://docs.github.com/en/rest/actions/artifacts?apiVersion=2022-11-28
          ALL_ARTIFACT_IDS="$(curl -sL \
              -H 'Accept: application/vnd.github+json' \
              -H 'Authorization: Bearer ${{ github.token }}' \
              -H 'X-GitHub-Api-Version: 2022-11-28' \
              '${{ github.api_url }}/repos/${{ github.repository }}/actions/runs/${{ github.run_id }}/artifacts?per_page=100')"
          BUNDLE_ARTIFACT_IDS="$(echo "$ALL_ARTIFACT_IDS" | jq -r -c '.artifacts | map(select(.name|startswith("bundles-"))) | .[].id')"
          for id in $BUNDLE_ARTIFACT_IDS; do
            echo "Removing $id"
            curl -sL \
                -X DELETE \
                -H 'Accept: application/vnd.github+json' \
                -H 'Authorization: Bearer ${{ github.token }}' \
                -H 'X-GitHub-Api-Version: 2022-11-28' \
                "${{ github.api_url }}/repos/${{ github.repository }}/actions/artifacts/$id" \
            || echo "Failed to remove bundle"
          done<|MERGE_RESOLUTION|>--- conflicted
+++ resolved
@@ -36,11 +36,7 @@
       platforms:
         description: 'Platform(s) to execute on (comma separated, e.g. "linux-x64, macos, aarch64")'
         required: true
-<<<<<<< HEAD
-        default: 'linux-x64, linux-x86, linux-x64-variants, linux-cross-compile, alpine-linux-x64-hs, macos-x64, macos-aarch64, windows-x64, windows-aarch64, docs'
-=======
-        default: 'linux-x64, linux-x86-hs, linux-x64-variants, linux-cross-compile, macos-x64, macos-aarch64, windows-x64, windows-aarch64, docs'
->>>>>>> da7311bb
+        default: 'linux-x64, linux-x86-hs, linux-x64-variants, linux-cross-compile, alpine-linux-x64-hs, macos-x64, macos-aarch64, windows-x64, windows-aarch64, docs'
       configure-arguments:
         description: 'Additional configure arguments'
         required: false
