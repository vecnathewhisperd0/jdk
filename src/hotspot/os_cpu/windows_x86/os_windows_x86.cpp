/*
 * Copyright (c) 1999, 2024, Oracle and/or its affiliates. All rights reserved.
 * DO NOT ALTER OR REMOVE COPYRIGHT NOTICES OR THIS FILE HEADER.
 *
 * This code is free software; you can redistribute it and/or modify it
 * under the terms of the GNU General Public License version 2 only, as
 * published by the Free Software Foundation.
 *
 * This code is distributed in the hope that it will be useful, but WITHOUT
 * ANY WARRANTY; without even the implied warranty of MERCHANTABILITY or
 * FITNESS FOR A PARTICULAR PURPOSE.  See the GNU General Public License
 * version 2 for more details (a copy is included in the LICENSE file that
 * accompanied this code).
 *
 * You should have received a copy of the GNU General Public License version
 * 2 along with this work; if not, write to the Free Software Foundation,
 * Inc., 51 Franklin St, Fifth Floor, Boston, MA 02110-1301 USA.
 *
 * Please contact Oracle, 500 Oracle Parkway, Redwood Shores, CA 94065 USA
 * or visit www.oracle.com if you need additional information or have any
 * questions.
 *
 */

// no precompiled headers
#include "asm/macroAssembler.hpp"
#include "classfile/vmSymbols.hpp"
#include "code/vtableStubs.hpp"
#include "interpreter/interpreter.hpp"
#include "jvm.h"
#include "memory/allocation.inline.hpp"
#include "memory/resourceArea.hpp"
#include "nativeInst_x86.hpp"
#include "os_windows.hpp"
#include "prims/jniFastGetField.hpp"
#include "prims/jvm_misc.hpp"
#include "runtime/arguments.hpp"
#include "runtime/frame.inline.hpp"
#include "runtime/interfaceSupport.inline.hpp"
#include "runtime/java.hpp"
#include "runtime/javaCalls.hpp"
#include "runtime/javaThread.hpp"
#include "runtime/mutexLocker.hpp"
#include "runtime/os.inline.hpp"
#include "runtime/osThread.hpp"
#include "runtime/sharedRuntime.hpp"
#include "runtime/stubRoutines.hpp"
#include "runtime/timer.hpp"
#include "symbolengine.hpp"
#include "unwind_windows_x86.hpp"
#include "utilities/events.hpp"
#include "utilities/vmError.hpp"
#include "windbghelp.hpp"


#undef REG_SP
#undef REG_FP
#undef REG_PC
#define REG_SP Rsp
#define REG_FP Rbp
#define REG_PC Rip

JNIEXPORT
extern LONG WINAPI topLevelExceptionFilter(_EXCEPTION_POINTERS* );

// Install a win32 structured exception handler around thread.
void os::os_exception_wrapper(java_call_t f, JavaValue* value, const methodHandle& method, JavaCallArguments* args, JavaThread* thread) {
  __try {
    f(value, method, args, thread);
  } __except(topLevelExceptionFilter((_EXCEPTION_POINTERS*)_exception_info())) {
      // Nothing to do.
  }
}

// This is the language specific handler for exceptions
// originating from dynamically generated code.
// We call the standard structured exception handler
// We only expect Continued Execution since we cannot unwind
// from generated code.
LONG HandleExceptionFromCodeCache(
  IN PEXCEPTION_RECORD ExceptionRecord,
  IN ULONG64 EstablisherFrame,
  IN OUT PCONTEXT ContextRecord,
  IN OUT PDISPATCHER_CONTEXT DispatcherContext) {
  EXCEPTION_POINTERS ep;
  LONG result;

  ep.ExceptionRecord = ExceptionRecord;
  ep.ContextRecord = ContextRecord;

  result = topLevelExceptionFilter(&ep);

  // We better only get a CONTINUE_EXECUTION from our handler
  // since we don't have unwind information registered.

  guarantee( result == EXCEPTION_CONTINUE_EXECUTION,
             "Unexpected result from topLevelExceptionFilter");

  return(ExceptionContinueExecution);
}


// Structure containing the Windows Data Structures required
// to register our Code Cache exception handler.
// We put these in the CodeCache since the API requires
// all addresses in these structures are relative to the Code
// area registered with RtlAddFunctionTable.
typedef struct {
  char ExceptionHandlerInstr[16];  // jmp HandleExceptionFromCodeCache
  RUNTIME_FUNCTION rt;
  UNWIND_INFO_EH_ONLY unw;
} DynamicCodeData, *pDynamicCodeData;

//
// Register our CodeCache area with the OS so it will dispatch exceptions
// to our topLevelExceptionFilter when we take an exception in our
// dynamically generated code.
//
// Arguments:  low and high are the address of the full reserved
// codeCache area
//
bool os::win32::register_code_area(char *low, char *high) {
  ResourceMark rm;

  pDynamicCodeData pDCD;
  PRUNTIME_FUNCTION prt;
  PUNWIND_INFO_EH_ONLY punwind;

  BufferBlob* blob = BufferBlob::create("CodeCache Exception Handler", sizeof(DynamicCodeData));
  CodeBuffer cb(blob);
  MacroAssembler* masm = new MacroAssembler(&cb);
  pDCD = (pDynamicCodeData) masm->pc();

  masm->jump(RuntimeAddress((address)&HandleExceptionFromCodeCache), rscratch1);
  masm->flush();

  // Create an Unwind Structure specifying no unwind info
  // other than an Exception Handler
  punwind = &pDCD->unw;
  punwind->Version = 1;
  punwind->Flags = UNW_FLAG_EHANDLER;
  punwind->SizeOfProlog = 0;
  punwind->CountOfCodes = 0;
  punwind->FrameRegister = 0;
  punwind->FrameOffset = 0;
  punwind->ExceptionHandler = (char *)(&(pDCD->ExceptionHandlerInstr[0])) -
                              (char*)low;
  punwind->ExceptionData[0] = 0;

  // This structure describes the covered dynamic code area.
  // Addresses are relative to the beginning on the code cache area
  prt = &pDCD->rt;
  prt->BeginAddress = 0;
  prt->EndAddress = (ULONG)(high - low);
  prt->UnwindData = ((char *)punwind - low);

  guarantee(RtlAddFunctionTable(prt, 1, (ULONGLONG)low),
            "Failed to register Dynamic Code Exception Handler with RtlAddFunctionTable");

  return true;
}

#ifdef HAVE_PLATFORM_PRINT_NATIVE_STACK
/*
 * Windows/x64 does not use stack frames the way expected by Java:
 * [1] in most cases, there is no frame pointer. All locals are addressed via RSP
 * [2] in rare cases, when alloca() is used, a frame pointer is used, but this may
 *     not be RBP.
 * See http://msdn.microsoft.com/en-us/library/ew5tede7.aspx
 *
 * So it's not possible to print the native stack using the
 *     while (...) {...  fr = os::get_sender_for_C_frame(&fr); }
 * loop in vmError.cpp. We need to roll our own loop.
 */
bool os::win32::platform_print_native_stack(outputStream* st, const void* context,
                                            char *buf, int buf_size, address& lastpc)
{
  CONTEXT ctx;
  if (context != nullptr) {
    memcpy(&ctx, context, sizeof(ctx));
  } else {
    RtlCaptureContext(&ctx);
  }

  st->print_cr("Native frames: (J=compiled Java code, j=interpreted, Vv=VM code, C=native code)");

  STACKFRAME stk;
  memset(&stk, 0, sizeof(stk));
  stk.AddrStack.Offset    = ctx.Rsp;
  stk.AddrStack.Mode      = AddrModeFlat;
  stk.AddrFrame.Offset    = ctx.Rbp;
  stk.AddrFrame.Mode      = AddrModeFlat;
  stk.AddrPC.Offset       = ctx.Rip;
  stk.AddrPC.Mode         = AddrModeFlat;

  // Ensure we consider dynamically loaded dll's
  SymbolEngine::refreshModuleList();

  int count = 0;
  address lastpc_internal = 0;
  while (count++ < StackPrintLimit) {
    intptr_t* sp = (intptr_t*)stk.AddrStack.Offset;
    intptr_t* fp = (intptr_t*)stk.AddrFrame.Offset; // NOT necessarily the same as ctx.Rbp!
    address pc = (address)stk.AddrPC.Offset;

    if (pc != nullptr) {
      if (count == 2 && lastpc_internal == pc) {
        // Skip it -- StackWalk64() may return the same PC
        // (but different SP) on the first try.
      } else {
        // Don't try to create a frame(sp, fp, pc) -- on WinX64, stk.AddrFrame
        // may not contain what Java expects, and may cause the frame() constructor
        // to crash. Let's just print out the symbolic address.
        frame::print_C_frame(st, buf, buf_size, pc);
        // print source file and line, if available
        char buf[128];
        int line_no;
        if (SymbolEngine::get_source_info(pc, buf, sizeof(buf), &line_no)) {
          st->print("  (%s:%d)", buf, line_no);
        } else {
          st->print("  (no source info available)");
        }
        st->cr();
      }
      lastpc_internal = pc;
    }

    PVOID p = WindowsDbgHelp::symFunctionTableAccess64(GetCurrentProcess(), stk.AddrPC.Offset);
    if (!p) {
      // StackWalk64() can't handle this PC. Calling StackWalk64 again may cause crash.
      lastpc = lastpc_internal;
      break;
    }

    BOOL result = WindowsDbgHelp::stackWalk64(
        IMAGE_FILE_MACHINE_AMD64,  // __in      DWORD MachineType,
        GetCurrentProcess(),       // __in      HANDLE hProcess,
        GetCurrentThread(),        // __in      HANDLE hThread,
        &stk,                      // __inout   LP STACKFRAME64 StackFrame,
        &ctx);                     // __inout   PVOID ContextRecord,

    if (!result) {
      break;
    }
  }
  if (count > StackPrintLimit) {
    st->print_cr("...<more frames>...");
  }
  st->cr();

  return true;
}
#endif // HAVE_PLATFORM_PRINT_NATIVE_STACK

address os::fetch_frame_from_context(const void* ucVoid,
                    intptr_t** ret_sp, intptr_t** ret_fp) {

  address  epc;
  CONTEXT* uc = (CONTEXT*)ucVoid;

  if (uc != nullptr) {
    epc = (address)uc->REG_PC;
    if (ret_sp) *ret_sp = (intptr_t*)uc->REG_SP;
    if (ret_fp) *ret_fp = (intptr_t*)uc->REG_FP;
  } else {
    epc = nullptr;
    if (ret_sp) *ret_sp = (intptr_t *)nullptr;
    if (ret_fp) *ret_fp = (intptr_t *)nullptr;
  }

  return epc;
}

frame os::fetch_frame_from_context(const void* ucVoid) {
  intptr_t* sp;
  intptr_t* fp;
  address epc = fetch_frame_from_context(ucVoid, &sp, &fp);
  if (!is_readable_pointer(epc)) {
    // Try to recover from calling into bad memory
    // Assume new frame has not been set up, the same as
    // compiled frame stack bang
    return frame(sp + 1, fp, (address)*sp);
  }
  return frame(sp, fp, epc);
}

// Returns the current stack pointer. Accurate value needed for
// os::verify_stack_alignment().
address os::current_stack_pointer() {
  typedef address get_sp_func();
  get_sp_func* func = CAST_TO_FN_PTR(get_sp_func*,
                                     StubRoutines::x86::get_previous_sp_entry());
  return (*func)();
}

bool os::win32::get_frame_at_stack_banging_point(JavaThread* thread,
        struct _EXCEPTION_POINTERS* exceptionInfo, address pc, frame* fr) {
  PEXCEPTION_RECORD exceptionRecord = exceptionInfo->ExceptionRecord;
  address addr = (address) exceptionRecord->ExceptionInformation[1];
  if (Interpreter::contains(pc)) {
    *fr = os::fetch_frame_from_context((void*)exceptionInfo->ContextRecord);
    if (!fr->is_first_java_frame()) {
      // get_frame_at_stack_banging_point() is only called when we
      // have well defined stacks so java_sender() calls do not need
      // to assert safe_for_sender() first.
      *fr = fr->java_sender();
    }
  } else {
    // more complex code with compiled code
    assert(!Interpreter::contains(pc), "Interpreted methods should have been handled above");
    CodeBlob* cb = CodeCache::find_blob(pc);
    if (cb == nullptr || !cb->is_nmethod() || cb->is_frame_complete_at(pc)) {
      // Not sure where the pc points to, fallback to default
      // stack overflow handling
      return false;
    } else {
      // in compiled code, the stack banging is performed just after the return pc
      // has been pushed on the stack
      intptr_t* fp = (intptr_t*)exceptionInfo->ContextRecord->REG_FP;
      intptr_t* sp = (intptr_t*)exceptionInfo->ContextRecord->REG_SP;
      *fr = frame(sp + 1, fp, (address)*sp);
      if (!fr->is_java_frame()) {
        // See java_sender() comment above.
        *fr = fr->java_sender();
      }
    }
  }
  assert(fr->is_java_frame(), "Safety check");
  return true;
}


// VC++ does not save frame pointer on stack in optimized build. It
// can be turned off by /Oy-. If we really want to walk C frames,
// we can use the StackWalk() API.
frame os::get_sender_for_C_frame(frame* fr) {
  ShouldNotReachHere();
  return frame();
}

frame os::current_frame() {
  return frame();  // cannot walk Windows frames this way.  See os::get_native_stack
                   // and os::platform_print_native_stack
}

void os::print_context(outputStream *st, const void *context) {
  if (context == nullptr) return;

  const CONTEXT* uc = (const CONTEXT*)context;

  st->print_cr("Registers:");
<<<<<<< HEAD
#ifdef AMD64
  print_reg(st, "RAX=", uc->Rax);
  print_reg(st, "RBX=", uc->Rbx);
  print_reg(st, "RCX=", uc->Rcx);
  print_reg(st, "RDX=", uc->Rdx);
  print_reg(st, "RSP=", uc->Rsp);
  print_reg(st, "RBP=", uc->Rbp);
  print_reg(st, "RSI=", uc->Rsi);
  print_reg(st, "RDI=", uc->Rdi);
  print_reg(st, "R8 =", uc->R8);
  print_reg(st, "R9 =", uc->R9);
  print_reg(st, "R10=", uc->R10);
  print_reg(st, "R11=", uc->R11);
  print_reg(st, "R12=", uc->R12);
  print_reg(st, "R13=", uc->R13);
  print_reg(st, "R14=", uc->R14);
  print_reg(st, "R15=", uc->R15);
  print_reg(st, "RIP=", uc->Rip);
  print_reg(st, "EFLAGS=", uc->EFlags);
=======
  st->print(  "RAX=" INTPTR_FORMAT, uc->Rax);
  st->print(", RBX=" INTPTR_FORMAT, uc->Rbx);
  st->print(", RCX=" INTPTR_FORMAT, uc->Rcx);
  st->print(", RDX=" INTPTR_FORMAT, uc->Rdx);
  st->cr();
  st->print(  "RSP=" INTPTR_FORMAT, uc->Rsp);
  st->print(", RBP=" INTPTR_FORMAT, uc->Rbp);
  st->print(", RSI=" INTPTR_FORMAT, uc->Rsi);
  st->print(", RDI=" INTPTR_FORMAT, uc->Rdi);
  st->cr();
  st->print(  "R8 =" INTPTR_FORMAT, uc->R8);
  st->print(", R9 =" INTPTR_FORMAT, uc->R9);
  st->print(", R10=" INTPTR_FORMAT, uc->R10);
  st->print(", R11=" INTPTR_FORMAT, uc->R11);
  st->cr();
  st->print(  "R12=" INTPTR_FORMAT, uc->R12);
  st->print(", R13=" INTPTR_FORMAT, uc->R13);
  st->print(", R14=" INTPTR_FORMAT, uc->R14);
  st->print(", R15=" INTPTR_FORMAT, uc->R15);
  st->cr();
  st->print(  "RIP=" INTPTR_FORMAT, uc->Rip);
  st->print(", EFLAGS=" INTPTR_FORMAT, uc->EFlags);
>>>>>>> 6e28cd3b
  // Add XMM registers + MXCSR. Note that C2 uses XMM to spill GPR values including pointers.
  st->cr();
  for (int i = 0; i < 16; ++i) {
    const uint64_t *xmm = ((const uint64_t*)&(uc->Xmm0)) + 2 * i;
    st->print_cr("XMM[%d]=" INTPTR_FORMAT " " INTPTR_FORMAT,
                 i, xmm[1], xmm[0]);
  }
<<<<<<< HEAD
  st->print_cr("  MXCSR=" UINT32_FORMAT_X_0, uc->MxCsr);
#else
  print_reg(st, "EAX=", uc->Eax);
  print_reg(st, "EBX=", uc->Ebx);
  print_reg(st, "ECX=", uc->Ecx);
  print_reg(st, "EDX=", uc->Edx);
  print_reg(st, "ESP=", uc->Esp);
  print_reg(st, "EBP=", uc->Ebp);
  print_reg(st, "ESI=", uc->Esi);
  print_reg(st, "EDI=", uc->Edi);
  print_reg(st, "EIP=", uc->Eip);
  print_reg(st, "EFLAGS=", uc->EFlags);
#endif // AMD64
=======
  st->print("  MXCSR=" UINT32_FORMAT_X_0, uc->MxCsr);
>>>>>>> 6e28cd3b
  st->cr();
}

void os::print_register_info(outputStream *st, const void *context, int& continuation) {
  const int register_count = 16;
  int n = continuation;
  assert(n >= 0 && n <= register_count, "Invalid continuation value");
  if (context == nullptr || n == register_count) {
    return;
  }

  const CONTEXT* uc = (const CONTEXT*)context;
  while (n < register_count) {
    // Update continuation with next index before printing location
    continuation = n + 1;
# define CASE_PRINT_REG(n, str, id) case n: st->print(str); print_location(st, uc->id);
    switch (n) {
    CASE_PRINT_REG( 0, "RAX=", Rax); break;
    CASE_PRINT_REG( 1, "RBX=", Rbx); break;
    CASE_PRINT_REG( 2, "RCX=", Rcx); break;
    CASE_PRINT_REG( 3, "RDX=", Rdx); break;
    CASE_PRINT_REG( 4, "RSP=", Rsp); break;
    CASE_PRINT_REG( 5, "RBP=", Rbp); break;
    CASE_PRINT_REG( 6, "RSI=", Rsi); break;
    CASE_PRINT_REG( 7, "RDI=", Rdi); break;
    CASE_PRINT_REG( 8, "R8 =", R8); break;
    CASE_PRINT_REG( 9, "R9 =", R9); break;
    CASE_PRINT_REG(10, "R10=", R10); break;
    CASE_PRINT_REG(11, "R11=", R11); break;
    CASE_PRINT_REG(12, "R12=", R12); break;
    CASE_PRINT_REG(13, "R13=", R13); break;
    CASE_PRINT_REG(14, "R14=", R14); break;
    CASE_PRINT_REG(15, "R15=", R15); break;
    }
# undef CASE_PRINT_REG
    ++n;
  }
}

extern "C" int SpinPause () {
   return 0 ;
}

juint os::cpu_microcode_revision() {
  juint result = 0;
  BYTE data[8] = {0};
  HKEY key;
  DWORD status = RegOpenKey(HKEY_LOCAL_MACHINE,
               "HARDWARE\\DESCRIPTION\\System\\CentralProcessor\\0", &key);
  if (status == ERROR_SUCCESS) {
    DWORD size = sizeof(data);
    status = RegQueryValueEx(key, "Update Revision", nullptr, nullptr, data, &size);
    if (status == ERROR_SUCCESS) {
      if (size == 4) result = *((juint*)data);
      if (size == 8) result = *((juint*)data + 1); // upper 32-bits
    }
    RegCloseKey(key);
  }
  return result;
}

void os::setup_fpu() {
}

#ifndef PRODUCT
void os::verify_stack_alignment() {
  // The current_stack_pointer() calls generated get_previous_sp stub routine.
  // Only enable the assert after the routine becomes available.
  if (StubRoutines::initial_stubs_code() != nullptr) {
    assert(((intptr_t)os::current_stack_pointer() & (StackAlignmentInBytes-1)) == 0, "incorrect stack alignment");
  }
}
#endif

int os::extra_bang_size_in_bytes() {
  // JDK-8050147 requires the full cache line bang for x86.
  return VM_Version::L1_line_size();
}<|MERGE_RESOLUTION|>--- conflicted
+++ resolved
@@ -349,7 +349,6 @@
   const CONTEXT* uc = (const CONTEXT*)context;
 
   st->print_cr("Registers:");
-<<<<<<< HEAD
 #ifdef AMD64
   print_reg(st, "RAX=", uc->Rax);
   print_reg(st, "RBX=", uc->Rbx);
@@ -369,30 +368,6 @@
   print_reg(st, "R15=", uc->R15);
   print_reg(st, "RIP=", uc->Rip);
   print_reg(st, "EFLAGS=", uc->EFlags);
-=======
-  st->print(  "RAX=" INTPTR_FORMAT, uc->Rax);
-  st->print(", RBX=" INTPTR_FORMAT, uc->Rbx);
-  st->print(", RCX=" INTPTR_FORMAT, uc->Rcx);
-  st->print(", RDX=" INTPTR_FORMAT, uc->Rdx);
-  st->cr();
-  st->print(  "RSP=" INTPTR_FORMAT, uc->Rsp);
-  st->print(", RBP=" INTPTR_FORMAT, uc->Rbp);
-  st->print(", RSI=" INTPTR_FORMAT, uc->Rsi);
-  st->print(", RDI=" INTPTR_FORMAT, uc->Rdi);
-  st->cr();
-  st->print(  "R8 =" INTPTR_FORMAT, uc->R8);
-  st->print(", R9 =" INTPTR_FORMAT, uc->R9);
-  st->print(", R10=" INTPTR_FORMAT, uc->R10);
-  st->print(", R11=" INTPTR_FORMAT, uc->R11);
-  st->cr();
-  st->print(  "R12=" INTPTR_FORMAT, uc->R12);
-  st->print(", R13=" INTPTR_FORMAT, uc->R13);
-  st->print(", R14=" INTPTR_FORMAT, uc->R14);
-  st->print(", R15=" INTPTR_FORMAT, uc->R15);
-  st->cr();
-  st->print(  "RIP=" INTPTR_FORMAT, uc->Rip);
-  st->print(", EFLAGS=" INTPTR_FORMAT, uc->EFlags);
->>>>>>> 6e28cd3b
   // Add XMM registers + MXCSR. Note that C2 uses XMM to spill GPR values including pointers.
   st->cr();
   for (int i = 0; i < 16; ++i) {
@@ -400,7 +375,6 @@
     st->print_cr("XMM[%d]=" INTPTR_FORMAT " " INTPTR_FORMAT,
                  i, xmm[1], xmm[0]);
   }
-<<<<<<< HEAD
   st->print_cr("  MXCSR=" UINT32_FORMAT_X_0, uc->MxCsr);
 #else
   print_reg(st, "EAX=", uc->Eax);
@@ -414,9 +388,6 @@
   print_reg(st, "EIP=", uc->Eip);
   print_reg(st, "EFLAGS=", uc->EFlags);
 #endif // AMD64
-=======
-  st->print("  MXCSR=" UINT32_FORMAT_X_0, uc->MxCsr);
->>>>>>> 6e28cd3b
   st->cr();
 }
 
