/*
 * Copyright (c) 1997, 2022, Oracle and/or its affiliates. All rights reserved.
 * DO NOT ALTER OR REMOVE COPYRIGHT NOTICES OR THIS FILE HEADER.
 *
 * This code is free software; you can redistribute it and/or modify it
 * under the terms of the GNU General Public License version 2 only, as
 * published by the Free Software Foundation.
 *
 * This code is distributed in the hope that it will be useful, but WITHOUT
 * ANY WARRANTY; without even the implied warranty of MERCHANTABILITY or
 * FITNESS FOR A PARTICULAR PURPOSE.  See the GNU General Public License
 * version 2 for more details (a copy is included in the LICENSE file that
 * accompanied this code).
 *
 * You should have received a copy of the GNU General Public License version
 * 2 along with this work; if not, write to the Free Software Foundation,
 * Inc., 51 Franklin St, Fifth Floor, Boston, MA 02110-1301 USA.
 *
 * Please contact Oracle, 500 Oracle Parkway, Redwood Shores, CA 94065 USA
 * or visit www.oracle.com if you need additional information or have any
 * questions.
 *
 */

#include "precompiled.hpp"
#include "classfile/moduleEntry.hpp"
#include "code/codeCache.hpp"
#include "code/scopeDesc.hpp"
#include "code/vmreg.inline.hpp"
#include "compiler/abstractCompiler.hpp"
#include "compiler/disassembler.hpp"
#include "compiler/oopMap.hpp"
#include "gc/shared/collectedHeap.inline.hpp"
#include "interpreter/interpreter.hpp"
#include "interpreter/oopMapCache.hpp"
#include "logging/log.hpp"
#include "memory/resourceArea.hpp"
#include "memory/universe.hpp"
#include "oops/markWord.hpp"
#include "oops/method.hpp"
#include "oops/methodData.hpp"
#include "oops/oop.inline.hpp"
#include "oops/stackChunkOop.inline.hpp"
#include "oops/verifyOopClosure.hpp"
#include "prims/methodHandles.hpp"
#include "runtime/continuation.hpp"
#include "runtime/continuationEntry.inline.hpp"
#include "runtime/frame.inline.hpp"
#include "runtime/handles.inline.hpp"
#include "runtime/javaCalls.hpp"
#include "runtime/monitorChunk.hpp"
#include "runtime/os.hpp"
#include "runtime/sharedRuntime.hpp"
#include "runtime/signature.hpp"
#include "runtime/stackValue.hpp"
#include "runtime/stubCodeGenerator.hpp"
#include "runtime/stubRoutines.hpp"
#include "runtime/thread.inline.hpp"
#include "utilities/debug.hpp"
#include "utilities/decoder.hpp"
#include "utilities/formatBuffer.hpp"

RegisterMap::RegisterMap(JavaThread *thread, bool update_map, bool process_frames, bool walk_cont) {
  _thread         = thread;
  _update_map     = update_map;
  _process_frames = process_frames;
  _walk_cont      = walk_cont;
  clear();
  DEBUG_ONLY (_update_for_id = NULL;)
  NOT_PRODUCT(_skip_missing = false;)
  NOT_PRODUCT(_async = false;)

  if (walk_cont && thread != NULL && thread->last_continuation() != NULL) {
    _chunk = stackChunkHandle(Thread::current()->handle_area()->allocate_null_handle(), true /* dummy */);
  }
  _chunk_index = -1;

#ifndef PRODUCT
  for (int i = 0; i < reg_count ; i++ ) _location[i] = NULL;
#endif /* PRODUCT */
}

RegisterMap::RegisterMap(oop continuation, bool update_map) {
  _thread         = NULL;
  _update_map     = update_map;
  _process_frames = false;
  _walk_cont      = true;
  clear();
  DEBUG_ONLY (_update_for_id = NULL;)
  NOT_PRODUCT(_skip_missing = false;)
  NOT_PRODUCT(_async = false;)

  _chunk = stackChunkHandle(Thread::current()->handle_area()->allocate_null_handle(), true /* dummy */);
  _chunk_index = -1;

#ifndef PRODUCT
  for (int i = 0; i < reg_count ; i++ ) _location[i] = NULL;
#endif /* PRODUCT */
}

RegisterMap::RegisterMap(const RegisterMap* map) {
  assert(map != this, "bad initialization parameter");
  assert(map != NULL, "RegisterMap must be present");
  _thread                = map->thread();
  _update_map            = map->update_map();
  _process_frames        = map->process_frames();
  _walk_cont             = map->_walk_cont;
  _include_argument_oops = map->include_argument_oops();
  DEBUG_ONLY (_update_for_id = map->_update_for_id;)
  NOT_PRODUCT(_skip_missing = map->_skip_missing;)
  NOT_PRODUCT(_async = map->_async;)

  // only the original RegisterMap's handle lives long enough for StackWalker; this is bound to cause trouble with nested continuations.
  _chunk = map->_chunk;
  _chunk_index = map->_chunk_index;

  pd_initialize_from(map);
  if (update_map()) {
    for(int i = 0; i < location_valid_size; i++) {
      LocationValidType bits = map->_location_valid[i];
      _location_valid[i] = bits;
      // for whichever bits are set, pull in the corresponding map->_location
      int j = i*location_valid_type_size;
      while (bits != 0) {
        if ((bits & 1) != 0) {
          assert(0 <= j && j < reg_count, "range check");
          _location[j] = map->_location[j];
        }
        bits >>= 1;
        j += 1;
      }
    }
  }
}

oop RegisterMap::cont() const {
  return _chunk() != NULL ? _chunk()->cont() : (oop)NULL;
}

void RegisterMap::set_stack_chunk(stackChunkOop chunk) {
  assert(chunk == NULL || _walk_cont, "");
  assert(chunk == NULL || _chunk.not_null(), "");
  if (_chunk.is_null()) return;
  log_trace(continuations)("set_stack_chunk: " INTPTR_FORMAT " this: " INTPTR_FORMAT, p2i((oopDesc*)chunk), p2i(this));
  _chunk.replace(chunk); // reuse handle. see comment above in the constructor
  if (chunk == NULL) {
    _chunk_index = -1;
  } else {
    _chunk_index++;
  }
}

void RegisterMap::clear() {
  set_include_argument_oops(true);
  if (update_map()) {
    for(int i = 0; i < location_valid_size; i++) {
      _location_valid[i] = 0;
    }
    pd_clear();
  } else {
    pd_initialize();
  }
}

#ifndef PRODUCT

VMReg RegisterMap::find_register_spilled_here(void* p, intptr_t* sp) {
  for(int i = 0; i < RegisterMap::reg_count; i++) {
    VMReg r = VMRegImpl::as_VMReg(i);
    if (p == location(r, sp)) return r;
  }
  return NULL;
}

void RegisterMap::print_on(outputStream* st) const {
  st->print_cr("Register map");
  for(int i = 0; i < reg_count; i++) {

    VMReg r = VMRegImpl::as_VMReg(i);
    intptr_t* src = (intptr_t*) location(r, nullptr);
    if (src != NULL) {

      r->print_on(st);
      st->print(" [" INTPTR_FORMAT "] = ", p2i(src));
      if (((uintptr_t)src & (sizeof(*src)-1)) != 0) {
        st->print_cr("<misaligned>");
      } else {
        st->print_cr(INTPTR_FORMAT, *src);
      }
    }
  }
}

void RegisterMap::print() const {
  print_on(tty);
}

#endif
// This returns the pc that if you were in the debugger you'd see. Not
// the idealized value in the frame object. This undoes the magic conversion
// that happens for deoptimized frames. In addition it makes the value the
// hardware would want to see in the native frame. The only user (at this point)
// is deoptimization. It likely no one else should ever use it.

address frame::raw_pc() const {
  if (is_deoptimized_frame()) {
    CompiledMethod* cm = cb()->as_compiled_method_or_null();
    if (cm->is_method_handle_return(pc()))
      return cm->deopt_mh_handler_begin() - pc_return_offset;
    else
      return cm->deopt_handler_begin() - pc_return_offset;
  } else {
    return (pc() - pc_return_offset);
  }
}

// Change the pc in a frame object. This does not change the actual pc in
// actual frame. To do that use patch_pc.
//
void frame::set_pc(address   newpc ) {
#ifdef ASSERT
  if (_cb != NULL && _cb->is_nmethod()) {
    assert(!((nmethod*)_cb)->is_deopt_pc(_pc), "invariant violation");
  }
#endif // ASSERT

  // Unsafe to use the is_deoptimized tester after changing pc
  _deopt_state = unknown;
  _pc = newpc;
  _cb = CodeCache::find_blob_unsafe(_pc);

}

void frame::set_pc_preserve_deopt(address newpc) {
  set_pc_preserve_deopt(newpc, CodeCache::find_blob_unsafe(newpc));
}

void frame::set_pc_preserve_deopt(address newpc, CodeBlob* cb) {
#ifdef ASSERT
  if (_cb != NULL && _cb->is_nmethod()) {
    assert(!((nmethod*)_cb)->is_deopt_pc(_pc), "invariant violation");
  }
#endif // ASSERT

  _pc = newpc;
  _cb = cb;
}

// type testers
bool frame::is_ignored_frame() const {
  return false;  // FIXME: some LambdaForm frames should be ignored
}

bool frame::is_native_frame() const {
  return (_cb != NULL &&
          _cb->is_nmethod() &&
          ((nmethod*)_cb)->is_native_method());
}

bool frame::is_java_frame() const {
  if (is_interpreted_frame()) return true;
  if (is_compiled_frame())    return true;
  return false;
}

<<<<<<< HEAD

bool frame::is_compiled_frame() const {
  if (_cb != NULL &&
      _cb->is_compiled() &&
      _cb->as_compiled_method()->is_java_method()) {
    return true;
  }
  return false;
}


=======
>>>>>>> 40f4dabc
bool frame::is_runtime_frame() const {
  return (_cb != NULL && _cb->is_runtime_stub());
}

bool frame::is_safepoint_blob_frame() const {
  return (_cb != NULL && _cb->is_safepoint_stub());
}

// testers

bool frame::is_first_java_frame() const {
  RegisterMap map(JavaThread::current(), false); // No update
  frame s;
  for (s = sender(&map); !(s.is_java_frame() || s.is_first_frame()); s = s.sender(&map));
  return s.is_first_frame();
}

bool frame::is_first_vthread_frame(JavaThread* thread) const {
  return Continuation::is_continuation_enterSpecial(*this)
    && Continuation::get_continuation_entry_for_entry_frame(thread, *this)->is_virtual_thread();
}

bool frame::entry_frame_is_first() const {
  return entry_frame_call_wrapper()->is_first_frame();
}

JavaCallWrapper* frame::entry_frame_call_wrapper_if_safe(JavaThread* thread) const {
  JavaCallWrapper** jcw = entry_frame_call_wrapper_addr();
  address addr = (address) jcw;

  // addr must be within the usable part of the stack
  if (thread->is_in_usable_stack(addr)) {
    return *jcw;
  }

  return NULL;
}

bool frame::is_entry_frame_valid(JavaThread* thread) const {
  // Validate the JavaCallWrapper an entry frame must have
  address jcw = (address)entry_frame_call_wrapper();
  if (!thread->is_in_stack_range_excl(jcw, (address)fp())) {
    return false;
  }

  // Validate sp saved in the java frame anchor
  JavaFrameAnchor* jfa = entry_frame_call_wrapper()->anchor();
  return (jfa->last_Java_sp() > sp());
}

bool frame::should_be_deoptimized() const {
  if (_deopt_state == is_deoptimized ||
      !is_compiled_frame() ) return false;
  assert(_cb != NULL && _cb->is_compiled(), "must be an nmethod");
  CompiledMethod* nm = _cb->as_compiled_method();
  if (TraceDependencies) {
    tty->print("checking (%s) ", nm->is_marked_for_deoptimization() ? "true" : "false");
    nm->print_value_on(tty);
    tty->cr();
  }

  if( !nm->is_marked_for_deoptimization() )
    return false;

  // If at the return point, then the frame has already been popped, and
  // only the return needs to be executed. Don't deoptimize here.
  return !nm->is_at_poll_return(pc());
}

bool frame::can_be_deoptimized() const {
  if (!is_compiled_frame()) return false;
  CompiledMethod* nm = _cb->as_compiled_method();

  if(!nm->can_be_deoptimized())
    return false;

  return !nm->is_at_poll_return(pc());
}

void frame::deoptimize(JavaThread* thread) {
  assert(thread == NULL
         || (thread->frame_anchor()->has_last_Java_frame() &&
             thread->frame_anchor()->walkable()), "must be");
  // Schedule deoptimization of an nmethod activation with this frame.
  assert(_cb != NULL && _cb->is_compiled(), "must be");

<<<<<<< HEAD
  // If the call site is a MethodHandle call site use the MH deopt
  // handler.
  CompiledMethod* cm = _cb->as_compiled_method();
=======
  // If the call site is a MethodHandle call site use the MH deopt handler.
  CompiledMethod* cm = (CompiledMethod*) _cb;
>>>>>>> 40f4dabc
  address deopt = cm->is_method_handle_return(pc()) ?
                        cm->deopt_mh_handler_begin() :
                        cm->deopt_handler_begin();

  NativePostCallNop* inst = nativePostCallNop_at(pc());

  // Save the original pc before we patch in the new one
  cm->set_original_pc(this, pc());
  patch_pc(thread, deopt);
  assert(is_deoptimized_frame(), "must be");

#ifdef ASSERT
  if (thread != NULL) {
    frame check = thread->last_frame();
    if (is_older(check.id())) {
      RegisterMap map(thread, false);
      while (id() != check.id()) {
        check = check.sender(&map);
      }
      assert(check.is_deoptimized_frame(), "missed deopt");
    }
  }
#endif // ASSERT
}

frame frame::java_sender() const {
  RegisterMap map(JavaThread::current(), false);
  frame s;
  for (s = sender(&map); !(s.is_java_frame() || s.is_first_frame()); s = s.sender(&map)) ;
  guarantee(s.is_java_frame(), "tried to get caller of first java frame");
  return s;
}

frame frame::real_sender(RegisterMap* map) const {
  frame result = sender(map);
  while (result.is_runtime_frame() ||
         result.is_ignored_frame()) {
    result = result.sender(map);
  }
  return result;
}

// Interpreter frames


void frame::interpreter_frame_set_locals(intptr_t* locs)  {
  assert(is_interpreted_frame(), "Not an interpreted frame");
  *interpreter_frame_locals_addr() = locs;
}

Method* frame::interpreter_frame_method() const {
  assert(is_interpreted_frame(), "interpreted frame expected");
  Method* m = *interpreter_frame_method_addr();
  assert(m->is_method(), "not a Method*");
  return m;
}

void frame::interpreter_frame_set_method(Method* method) {
  assert(is_interpreted_frame(), "interpreted frame expected");
  *interpreter_frame_method_addr() = method;
}

void frame::interpreter_frame_set_mirror(oop mirror) {
  assert(is_interpreted_frame(), "interpreted frame expected");
  *interpreter_frame_mirror_addr() = mirror;
}

jint frame::interpreter_frame_bci() const {
  assert(is_interpreted_frame(), "interpreted frame expected");
  address bcp = interpreter_frame_bcp();
  return interpreter_frame_method()->bci_from(bcp);
}

address frame::interpreter_frame_bcp() const {
  assert(is_interpreted_frame(), "interpreted frame expected");
  address bcp = (address)*interpreter_frame_bcp_addr();
  return interpreter_frame_method()->bcp_from(bcp);
}

void frame::interpreter_frame_set_bcp(address bcp) {
  assert(is_interpreted_frame(), "interpreted frame expected");
  *interpreter_frame_bcp_addr() = (intptr_t)bcp;
}

address frame::interpreter_frame_mdp() const {
  assert(ProfileInterpreter, "must be profiling interpreter");
  assert(is_interpreted_frame(), "interpreted frame expected");
  return (address)*interpreter_frame_mdp_addr();
}

void frame::interpreter_frame_set_mdp(address mdp) {
  assert(is_interpreted_frame(), "interpreted frame expected");
  assert(ProfileInterpreter, "must be profiling interpreter");
  *interpreter_frame_mdp_addr() = (intptr_t)mdp;
}

BasicObjectLock* frame::next_monitor_in_interpreter_frame(BasicObjectLock* current) const {
  assert(is_interpreted_frame(), "Not an interpreted frame");
#ifdef ASSERT
  interpreter_frame_verify_monitor(current);
#endif
  BasicObjectLock* next = (BasicObjectLock*) (((intptr_t*) current) + interpreter_frame_monitor_size());
  return next;
}

BasicObjectLock* frame::previous_monitor_in_interpreter_frame(BasicObjectLock* current) const {
  assert(is_interpreted_frame(), "Not an interpreted frame");
#ifdef ASSERT
//   // This verification needs to be checked before being enabled
//   interpreter_frame_verify_monitor(current);
#endif
  BasicObjectLock* previous = (BasicObjectLock*) (((intptr_t*) current) - interpreter_frame_monitor_size());
  return previous;
}

// Interpreter locals and expression stack locations.

intptr_t* frame::interpreter_frame_local_at(int index) const {
  const int n = Interpreter::local_offset_in_bytes(index)/wordSize;
  intptr_t* first = _on_heap ? fp() + (intptr_t)*interpreter_frame_locals_addr()
                             : *interpreter_frame_locals_addr();
  return &(first[n]);
}

intptr_t* frame::interpreter_frame_expression_stack_at(jint offset) const {
  const int i = offset * interpreter_frame_expression_stack_direction();
  const int n = i * Interpreter::stackElementWords;
  return &(interpreter_frame_expression_stack()[n]);
}

jint frame::interpreter_frame_expression_stack_size() const {
  // Number of elements on the interpreter expression stack
  // Callers should span by stackElementWords
  int element_size = Interpreter::stackElementWords;
  size_t stack_size = 0;
  if (frame::interpreter_frame_expression_stack_direction() < 0) {
    stack_size = (interpreter_frame_expression_stack() -
                  interpreter_frame_tos_address() + 1)/element_size;
  } else {
    stack_size = (interpreter_frame_tos_address() -
                  interpreter_frame_expression_stack() + 1)/element_size;
  }
  assert(stack_size <= (size_t)max_jint, "stack size too big");
  return (jint)stack_size;
}


// (frame::interpreter_frame_sender_sp accessor is in frame_<arch>.cpp)

const char* frame::print_name() const {
  if (is_native_frame())      return "Native";
  if (is_interpreted_frame()) return "Interpreted";
  if (is_compiled_frame()) {
    if (is_deoptimized_frame()) return "Deoptimized";
    return "Compiled";
  }
  if (sp() == NULL)            return "Empty";
  return "C";
}

void frame::print_value_on(outputStream* st, JavaThread *thread) const {
  NOT_PRODUCT(address begin = pc()-40;)
  NOT_PRODUCT(address end   = NULL;)

  st->print("%s frame (sp=" INTPTR_FORMAT " unextended sp=" INTPTR_FORMAT, print_name(), p2i(sp()), p2i(unextended_sp()));
  if (sp() != NULL)
    st->print(", fp=" INTPTR_FORMAT ", real_fp=" INTPTR_FORMAT ", pc=" INTPTR_FORMAT,
              p2i(fp()), p2i(real_fp()), p2i(pc()));
  st->print_cr(")");

  if (StubRoutines::contains(pc())) {
    StubCodeDesc* desc = StubCodeDesc::desc_for(pc());
    st->print("~Stub::%s", desc->name());
    NOT_PRODUCT(begin = desc->begin(); end = desc->end();)
  } else if (Interpreter::contains(pc())) {
    InterpreterCodelet* desc = Interpreter::codelet_containing(pc());
    if (desc != NULL) {
      st->print("~");
      desc->print_on(st);
      NOT_PRODUCT(begin = desc->code_begin(); end = desc->code_end();)
    } else {
      st->print("~interpreter");
    }
  }

#ifndef PRODUCT
  if (_cb != NULL) {
    st->print("     ");
    _cb->print_value_on(st);
    if (end == NULL) {
      begin = _cb->code_begin();
      end   = _cb->code_end();
    }
  }
  if (WizardMode && Verbose) Disassembler::decode(begin, end);
#endif
}

void frame::print_on(outputStream* st) const {
  print_value_on(st,NULL);
  if (is_interpreted_frame()) {
    interpreter_frame_print_on(st);
  }
}

void frame::interpreter_frame_print_on(outputStream* st) const {
#ifndef PRODUCT
  assert(is_interpreted_frame(), "Not an interpreted frame");
  jint i;
  for (i = 0; i < interpreter_frame_method()->max_locals(); i++ ) {
    intptr_t x = *interpreter_frame_local_at(i);
    st->print(" - local  [" INTPTR_FORMAT "]", x);
    st->fill_to(23);
    st->print_cr("; #%d", i);
  }
  for (i = interpreter_frame_expression_stack_size() - 1; i >= 0; --i ) {
    intptr_t x = *interpreter_frame_expression_stack_at(i);
    st->print(" - stack  [" INTPTR_FORMAT "]", x);
    st->fill_to(23);
    st->print_cr("; #%d", i);
  }
  // locks for synchronization
  for (BasicObjectLock* current = interpreter_frame_monitor_end();
       current < interpreter_frame_monitor_begin();
       current = next_monitor_in_interpreter_frame(current)) {
    st->print(" - obj    [");
    current->obj()->print_value_on(st);
    st->print_cr("]");
    st->print(" - lock   [");
    current->lock()->print_on(st, current->obj());
    st->print_cr("]");
  }
  // monitor
  st->print_cr(" - monitor[" INTPTR_FORMAT "]", p2i(interpreter_frame_monitor_begin()));
  // bcp
  st->print(" - bcp    [" INTPTR_FORMAT "]", p2i(interpreter_frame_bcp()));
  st->fill_to(23);
  st->print_cr("; @%d", interpreter_frame_bci());
  // locals
  st->print_cr(" - locals [" INTPTR_FORMAT "]", p2i(interpreter_frame_local_at(0)));
  // method
  st->print(" - method [" INTPTR_FORMAT "]", p2i(interpreter_frame_method()));
  st->fill_to(23);
  st->print("; ");
  interpreter_frame_method()->print_name(st);
  st->cr();
#endif
}

// Print whether the frame is in the VM or OS indicating a HotSpot problem.
// Otherwise, it's likely a bug in the native library that the Java code calls,
// hopefully indicating where to submit bugs.
void frame::print_C_frame(outputStream* st, char* buf, int buflen, address pc) {
  // C/C++ frame
  bool in_vm = os::address_is_in_vm(pc);
  st->print(in_vm ? "V" : "C");

  int offset;
  bool found;

  if (buf == NULL || buflen < 1) return;
  // libname
  buf[0] = '\0';
  found = os::dll_address_to_library_name(pc, buf, buflen, &offset);
  if (found && buf[0] != '\0') {
    // skip directory names
    const char *p1, *p2;
    p1 = buf;
    int len = (int)strlen(os::file_separator());
    while ((p2 = strstr(p1, os::file_separator())) != NULL) p1 = p2 + len;
    st->print("  [%s+0x%x]", p1, offset);
  } else {
    st->print("  " PTR_FORMAT, p2i(pc));
  }

  found = os::dll_address_to_function_name(pc, buf, buflen, &offset);
  if (found) {
    st->print("  %s+0x%x", buf, offset);
  }
}

// frame::print_on_error() is called by fatal error handler. Notice that we may
// crash inside this function if stack frame is corrupted. The fatal error
// handler can catch and handle the crash. Here we assume the frame is valid.
//
// First letter indicates type of the frame:
//    J: Java frame (compiled)
//    j: Java frame (interpreted)
//    V: VM frame (C/C++)
//    v: Other frames running VM generated code (e.g. stubs, adapters, etc.)
//    C: C/C++ frame
//
// We don't need detailed frame type as that in frame::print_name(). "C"
// suggests the problem is in user lib; everything else is likely a VM bug.

void frame::print_on_error(outputStream* st, char* buf, int buflen, bool verbose) const {
  if (_cb != NULL) {
    if (Interpreter::contains(pc())) {
      Method* m = this->interpreter_frame_method();
      if (m != NULL) {
        m->name_and_sig_as_C_string(buf, buflen);
        st->print("j  %s", buf);
        st->print("+%d", this->interpreter_frame_bci());
        ModuleEntry* module = m->method_holder()->module();
        if (module->is_named()) {
          module->name()->as_C_string(buf, buflen);
          st->print(" %s", buf);
          if (module->version() != NULL) {
            module->version()->as_C_string(buf, buflen);
            st->print("@%s", buf);
          }
        }
      } else {
        st->print("j  " PTR_FORMAT, p2i(pc()));
      }
    } else if (StubRoutines::contains(pc())) {
      StubCodeDesc* desc = StubCodeDesc::desc_for(pc());
      if (desc != NULL) {
        st->print("v  ~StubRoutines::%s " PTR_FORMAT, desc->name(), p2i(pc()));
      } else {
        st->print("v  ~StubRoutines::" PTR_FORMAT, p2i(pc()));
      }
    } else if (_cb->is_buffer_blob()) {
      st->print("v  ~BufferBlob::%s " PTR_FORMAT, ((BufferBlob *)_cb)->name(), p2i(pc()));
    } else if (_cb->is_compiled()) {
      CompiledMethod* cm = _cb->as_compiled_method();
      Method* m = cm->method();
      if (m != NULL) {
        if (cm->is_nmethod()) {
          nmethod* nm = cm->as_nmethod();
          st->print("J %d%s", nm->compile_id(), (nm->is_osr_method() ? "%" : ""));
          st->print(" %s", nm->compiler_name());
        }
        m->name_and_sig_as_C_string(buf, buflen);
        st->print(" %s", buf);
        ModuleEntry* module = m->method_holder()->module();
        if (module->is_named()) {
          module->name()->as_C_string(buf, buflen);
          st->print(" %s", buf);
          if (module->version() != NULL) {
            module->version()->as_C_string(buf, buflen);
            st->print("@%s", buf);
          }
        }
        st->print(" (%d bytes) @ " PTR_FORMAT " [" PTR_FORMAT "+" INTPTR_FORMAT "]",
                  m->code_size(), p2i(_pc), p2i(_cb->code_begin()), _pc - _cb->code_begin());
#if INCLUDE_JVMCI
        if (cm->is_nmethod()) {
          nmethod* nm = cm->as_nmethod();
          const char* jvmciName = nm->jvmci_name();
          if (jvmciName != NULL) {
            st->print(" (%s)", jvmciName);
          }
        }
#endif
      } else {
        st->print("J  " PTR_FORMAT, p2i(pc()));
      }
    } else if (_cb->is_runtime_stub()) {
      st->print("v  ~RuntimeStub::%s " PTR_FORMAT, ((RuntimeStub *)_cb)->name(), p2i(pc()));
    } else if (_cb->is_deoptimization_stub()) {
      st->print("v  ~DeoptimizationBlob " PTR_FORMAT, p2i(pc()));
    } else if (_cb->is_exception_stub()) {
      st->print("v  ~ExceptionBlob " PTR_FORMAT, p2i(pc()));
    } else if (_cb->is_safepoint_stub()) {
      st->print("v  ~SafepointBlob " PTR_FORMAT, p2i(pc()));
    } else if (_cb->is_adapter_blob()) {
      st->print("v  ~AdapterBlob " PTR_FORMAT, p2i(pc()));
    } else if (_cb->is_vtable_blob()) {
      st->print("v  ~VtableBlob " PTR_FORMAT, p2i(pc()));
    } else if (_cb->is_method_handles_adapter_blob()) {
      st->print("v  ~MethodHandlesAdapterBlob " PTR_FORMAT, p2i(pc()));
    } else if (_cb->is_uncommon_trap_stub()) {
<<<<<<< HEAD
      st->print("v  ~UncommonTrapBlob");
    } else if (_cb->is_mh_intrinsic()) {
      st->print("v  ~MethodHandleIntrinsicBlob");
=======
      st->print("v  ~UncommonTrapBlob " PTR_FORMAT, p2i(pc()));
>>>>>>> 40f4dabc
    } else {
      st->print("v  blob " PTR_FORMAT, p2i(pc()));
    }
  } else {
    print_C_frame(st, buf, buflen, pc());
  }
}


/*
  The interpreter_frame_expression_stack_at method in the case of SPARC needs the
  max_stack value of the method in order to compute the expression stack address.
  It uses the Method* in order to get the max_stack value but during GC this
  Method* value saved on the frame is changed by reverse_and_push and hence cannot
  be used. So we save the max_stack value in the FrameClosure object and pass it
  down to the interpreter_frame_expression_stack_at method
*/
class InterpreterFrameClosure : public OffsetClosure {
 private:
  const frame* _fr;
  OopClosure*  _f;
  int          _max_locals;
  int          _max_stack;

 public:
  InterpreterFrameClosure(const frame* fr, int max_locals, int max_stack,
                          OopClosure* f) {
    _fr         = fr;
    _max_locals = max_locals;
    _max_stack  = max_stack;
    _f          = f;
  }

  void offset_do(int offset) {
    oop* addr;
    if (offset < _max_locals) {
      addr = (oop*) _fr->interpreter_frame_local_at(offset);
      assert((intptr_t*)addr >= _fr->sp(), "must be inside the frame");
      _f->do_oop(addr);
    } else {
      addr = (oop*) _fr->interpreter_frame_expression_stack_at((offset - _max_locals));
      // In case of exceptions, the expression stack is invalid and the esp will be reset to express
      // this condition. Therefore, we call f only if addr is 'inside' the stack (i.e., addr >= esp for Intel).
      bool in_stack;
      if (frame::interpreter_frame_expression_stack_direction() > 0) {
        in_stack = (intptr_t*)addr <= _fr->interpreter_frame_tos_address();
      } else {
        in_stack = (intptr_t*)addr >= _fr->interpreter_frame_tos_address();
      }
      if (in_stack) {
        _f->do_oop(addr);
      }
    }
  }

  int max_locals()  { return _max_locals; }
};


class InterpretedArgumentOopFinder: public SignatureIterator {
 private:
  OopClosure*  _f;             // Closure to invoke
  int          _offset;        // TOS-relative offset, decremented with each argument
  bool         _has_receiver;  // true if the callee has a receiver
  const frame* _fr;

  friend class SignatureIterator;  // so do_parameters_on can call do_type
  void do_type(BasicType type) {
    _offset -= parameter_type_word_count(type);
    if (is_reference_type(type)) oop_offset_do();
   }

  void oop_offset_do() {
    oop* addr;
    addr = (oop*)_fr->interpreter_frame_tos_at(_offset);
    _f->do_oop(addr);
  }

 public:
  InterpretedArgumentOopFinder(Symbol* signature, bool has_receiver, const frame* fr, OopClosure* f) : SignatureIterator(signature), _has_receiver(has_receiver) {
    // compute size of arguments
    int args_size = ArgumentSizeComputer(signature).size() + (has_receiver ? 1 : 0);
    assert(!fr->is_interpreted_frame() ||
           args_size <= fr->interpreter_frame_expression_stack_size(),
            "args cannot be on stack anymore");
    // initialize InterpretedArgumentOopFinder
    _f         = f;
    _fr        = fr;
    _offset    = args_size;
  }

  void oops_do() {
    if (_has_receiver) {
      --_offset;
      oop_offset_do();
    }
    do_parameters_on(this);
  }
};


// Entry frame has following form (n arguments)
//         +-----------+
//   sp -> |  last arg |
//         +-----------+
//         :    :::    :
//         +-----------+
// (sp+n)->|  first arg|
//         +-----------+



// visits and GC's all the arguments in entry frame
class EntryFrameOopFinder: public SignatureIterator {
 private:
  bool         _is_static;
  int          _offset;
  const frame* _fr;
  OopClosure*  _f;

  friend class SignatureIterator;  // so do_parameters_on can call do_type
  void do_type(BasicType type) {
    // decrement offset before processing the type
    _offset -= parameter_type_word_count(type);
    assert (_offset >= 0, "illegal offset");
    if (is_reference_type(type))  oop_at_offset_do(_offset);
 }

  void oop_at_offset_do(int offset) {
    assert (offset >= 0, "illegal offset");
    oop* addr = (oop*) _fr->entry_frame_argument_at(offset);
    _f->do_oop(addr);
  }

 public:
  EntryFrameOopFinder(const frame* frame, Symbol* signature, bool is_static) : SignatureIterator(signature) {
    _f = NULL; // will be set later
    _fr = frame;
    _is_static = is_static;
    _offset = ArgumentSizeComputer(signature).size();  // pre-decremented down to zero
  }

  void arguments_do(OopClosure* f) {
    _f = f;
    if (!_is_static)  oop_at_offset_do(_offset); // do the receiver
    do_parameters_on(this);
  }

};

oop* frame::interpreter_callee_receiver_addr(Symbol* signature) {
  ArgumentSizeComputer asc(signature);
  int size = asc.size();
  return (oop *)interpreter_frame_tos_at(size);
}

oop frame::interpreter_callee_receiver(Symbol* signature) {
  return *interpreter_callee_receiver_addr(signature);
}

void frame::oops_interpreted_do(OopClosure* f, const RegisterMap* map, bool query_oop_map_cache) const {
  assert(is_interpreted_frame(), "Not an interpreted frame");
  Thread *thread = Thread::current();
  methodHandle m (thread, interpreter_frame_method());
  jint      bci = interpreter_frame_bci();

  assert(!Universe::heap()->is_in(m()),
          "must be valid oop");
  assert(m->is_method(), "checking frame value");
  assert((m->is_native() && bci == 0)  ||
         (!m->is_native() && bci >= 0 && bci < m->code_size()),
         "invalid bci value");

  // Handle the monitor elements in the activation
  for (
    BasicObjectLock* current = interpreter_frame_monitor_end();
    current < interpreter_frame_monitor_begin();
    current = next_monitor_in_interpreter_frame(current)
  ) {
#ifdef ASSERT
    interpreter_frame_verify_monitor(current);
#endif
    current->oops_do(f);
  }

  if (m->is_native()) {
    f->do_oop(interpreter_frame_temp_oop_addr());
  }

  // The method pointer in the frame might be the only path to the method's
  // klass, and the klass needs to be kept alive while executing. The GCs
  // don't trace through method pointers, so the mirror of the method's klass
  // is installed as a GC root.
  f->do_oop(interpreter_frame_mirror_addr());

  int max_locals = m->is_native() ? m->size_of_parameters() : m->max_locals();

  Symbol* signature = NULL;
  bool has_receiver = false;

  // Process a callee's arguments if we are at a call site
  // (i.e., if we are at an invoke bytecode)
  // This is used sometimes for calling into the VM, not for another
  // interpreted or compiled frame.
  if (!m->is_native()) {
    Bytecode_invoke call = Bytecode_invoke_check(m, bci);
    if (map != nullptr && call.is_valid()) {
      signature = call.signature();
      has_receiver = call.has_receiver();
      if (map->include_argument_oops() &&
          interpreter_frame_expression_stack_size() > 0) {
        ResourceMark rm(thread);  // is this right ???
        // we are at a call site & the expression stack is not empty
        // => process callee's arguments
        //
        // Note: The expression stack can be empty if an exception
        //       occurred during method resolution/execution. In all
        //       cases we empty the expression stack completely be-
        //       fore handling the exception (the exception handling
        //       code in the interpreter calls a blocking runtime
        //       routine which can cause this code to be executed).
        //       (was bug gri 7/27/98)
        oops_interpreted_arguments_do(signature, has_receiver, f);
      }
    }
  }

  InterpreterFrameClosure blk(this, max_locals, m->max_stack(), f);

  // process locals & expression stack
  InterpreterOopMap mask;
  if (query_oop_map_cache) {
    m->mask_for(bci, &mask);
  } else {
    OopMapCache::compute_one_oop_map(m, bci, &mask);
  }
  mask.iterate_oop(&blk);
}


void frame::oops_interpreted_arguments_do(Symbol* signature, bool has_receiver, OopClosure* f) const {
  InterpretedArgumentOopFinder finder(signature, has_receiver, this, f);
  finder.oops_do();
}

void frame::oops_code_blob_do(OopClosure* f, CodeBlobClosure* cf, DerivedOopClosure* df, DerivedPointerIterationMode derived_mode, const RegisterMap* reg_map) const {
  assert(_cb != NULL, "sanity check");
  assert((oop_map() == NULL) == (_cb->oop_maps() == NULL), "frame and _cb must agree that oopmap is set or not");
  if (oop_map() != NULL) {
    if (df != NULL) {
      _oop_map->oops_do(this, reg_map, f, df);
    } else {
      _oop_map->oops_do(this, reg_map, f, derived_mode);
    }

    // Preserve potential arguments for a callee. We handle this by dispatching
    // on the codeblob. For c2i, we do
    if (reg_map->include_argument_oops()) {
      _cb->preserve_callee_argument_oops(*this, reg_map, f);
    }
  }
  // In cases where perm gen is collected, GC will want to mark
  // oops referenced from nmethods active on thread stacks so as to
  // prevent them from being collected. However, this visit should be
  // restricted to certain phases of the collection only. The
  // closure decides how it wants nmethods to be traced.
  if (cf != NULL)
    cf->do_code_blob(_cb);
}

class CompiledArgumentOopFinder: public SignatureIterator {
 protected:
  OopClosure*     _f;
  int             _offset;        // the current offset, incremented with each argument
  bool            _has_receiver;  // true if the callee has a receiver
  bool            _has_appendix;  // true if the call has an appendix
  frame           _fr;
  RegisterMap*    _reg_map;
  int             _arg_size;
  VMRegPair*      _regs;        // VMReg list of arguments

  friend class SignatureIterator;  // so do_parameters_on can call do_type
  void do_type(BasicType type) {
    if (is_reference_type(type))  handle_oop_offset();
    _offset += parameter_type_word_count(type);
  }

  virtual void handle_oop_offset() {
    // Extract low order register number from register array.
    // In LP64-land, the high-order bits are valid but unhelpful.
    VMReg reg = _regs[_offset].first();
    oop *loc = _fr.oopmapreg_to_oop_location(reg, _reg_map);
  #ifdef ASSERT
    if (loc == NULL) {
      if (_reg_map->should_skip_missing()) {
        return;
      }
      tty->print_cr("Error walking frame oops:");
      _fr.print_on(tty);
      assert(loc != NULL, "missing register map entry reg: " INTPTR_FORMAT " %s loc: " INTPTR_FORMAT, reg->value(), reg->name(), p2i(loc));
    }
  #endif
    _f->do_oop(loc);
  }

 public:
  CompiledArgumentOopFinder(Symbol* signature, bool has_receiver, bool has_appendix, OopClosure* f, frame fr, const RegisterMap* reg_map)
    : SignatureIterator(signature) {

    // initialize CompiledArgumentOopFinder
    _f         = f;
    _offset    = 0;
    _has_receiver = has_receiver;
    _has_appendix = has_appendix;
    _fr        = fr;
    _reg_map   = (RegisterMap*)reg_map;
    _arg_size  = ArgumentSizeComputer(signature).size() + (has_receiver ? 1 : 0) + (has_appendix ? 1 : 0);

    int arg_size;
    _regs = SharedRuntime::find_callee_arguments(signature, has_receiver, has_appendix, &arg_size);
    assert(arg_size == _arg_size, "wrong arg size");
  }

  void oops_do() {
    if (_has_receiver) {
      handle_oop_offset();
      _offset++;
    }
    do_parameters_on(this);
    if (_has_appendix) {
      handle_oop_offset();
      _offset++;
    }
  }
};

void frame::oops_compiled_arguments_do(Symbol* signature, bool has_receiver, bool has_appendix,
                                       const RegisterMap* reg_map, OopClosure* f) const {
  // ResourceMark rm;
  CompiledArgumentOopFinder finder(signature, has_receiver, has_appendix, f, *this, reg_map);
  finder.oops_do();
}

// Get receiver out of callers frame, i.e. find parameter 0 in callers
// frame.  Consult ADLC for where parameter 0 is to be found.  Then
// check local reg_map for it being a callee-save register or argument
// register, both of which are saved in the local frame.  If not found
// there, it must be an in-stack argument of the caller.
// Note: caller.sp() points to callee-arguments
oop frame::retrieve_receiver(RegisterMap* reg_map) {
  frame caller = *this;

  // First consult the ADLC on where it puts parameter 0 for this signature.
  VMReg reg = SharedRuntime::name_for_receiver();
  oop* oop_adr = caller.oopmapreg_to_oop_location(reg, reg_map);
  if (oop_adr == NULL) {
    guarantee(oop_adr != NULL, "bad register save location");
    return NULL;
  }
  oop r = *oop_adr;
  assert(Universe::heap()->is_in_or_null(r), "bad receiver: " INTPTR_FORMAT " (" INTX_FORMAT ")", p2i(r), p2i(r));
  return r;
}


BasicLock* frame::get_native_monitor() {
  nmethod* nm = (nmethod*)_cb;
  assert(_cb != NULL && _cb->is_nmethod() && nm->method()->is_native(),
         "Should not call this unless it's a native nmethod");
  int byte_offset = in_bytes(nm->native_basic_lock_sp_offset());
  assert(byte_offset >= 0, "should not see invalid offset");
  return (BasicLock*) &sp()[byte_offset / wordSize];
}

oop frame::get_native_receiver() {
  nmethod* nm = (nmethod*)_cb;
  assert(_cb != NULL && _cb->is_nmethod() && nm->method()->is_native(),
         "Should not call this unless it's a native nmethod");
  int byte_offset = in_bytes(nm->native_receiver_sp_offset());
  assert(byte_offset >= 0, "should not see invalid offset");
  oop owner = ((oop*) sp())[byte_offset / wordSize];
  assert( Universe::heap()->is_in(owner), "bad receiver" );
  return owner;
}

void frame::oops_entry_do(OopClosure* f, const RegisterMap* map) const {
  assert(map != NULL, "map must be set");
  if (map->include_argument_oops()) {
    // must collect argument oops, as nobody else is doing it
    Thread *thread = Thread::current();
    methodHandle m (thread, entry_frame_call_wrapper()->callee_method());
    EntryFrameOopFinder finder(this, m->signature(), m->is_static());
    finder.arguments_do(f);
  }
  // Traverse the Handle Block saved in the entry frame
  entry_frame_call_wrapper()->oops_do(f);
}

bool frame::is_deoptimized_frame() const {
  assert(_deopt_state != unknown, "not answerable");
  if (_deopt_state == is_deoptimized) {
    return true;
  }

  /* This method only checks if the frame is deoptimized
   * as in return address being patched.
   * It doesn't care if the OP that we return to is a
   * deopt instruction */
  /*if (_cb != NULL && _cb->is_nmethod()) {
    return NativeDeoptInstruction::is_deopt_at(_pc);
  }*/
  return false;
}

void frame::oops_do_internal(OopClosure* f, CodeBlobClosure* cf,
                             DerivedOopClosure* df, DerivedPointerIterationMode derived_mode,
                             const RegisterMap* map, bool use_interpreter_oop_map_cache) const {
#ifndef PRODUCT
  // simulate GC crash here to dump java thread in error report
  if (CrashGCForDumpingJavaThread) {
    char *t = NULL;
    *t = 'c';
  }
#endif
  if (is_interpreted_frame()) {
    oops_interpreted_do(f, map, use_interpreter_oop_map_cache);
  } else if (is_entry_frame()) {
    oops_entry_do(f, map);
  } else if (is_optimized_entry_frame()) {
    _cb->as_optimized_entry_blob()->oops_do(f, *this);
  } else if (CodeCache::contains(pc())) {
    oops_code_blob_do(f, cf, df, derived_mode, map);
  } else {
    ShouldNotReachHere();
  }
}

void frame::nmethods_do(CodeBlobClosure* cf) const {
  if (_cb != NULL && _cb->is_nmethod()) {
    cf->do_code_blob(_cb);
  }
}


// Call f closure on the interpreted Method*s in the stack.
void frame::metadata_do(MetadataClosure* f) const {
  ResourceMark rm;
  if (is_interpreted_frame()) {
    Method* m = this->interpreter_frame_method();
    assert(m != NULL, "expecting a method in this frame");
    f->do_metadata(m);
  }
}

void frame::verify(const RegisterMap* map) const {
#ifndef PRODUCT
  if (TraceCodeBlobStacks) {
    tty->print_cr("*** verify");
    print_on(tty);
  }
#endif

  // for now make sure receiver type is correct
  if (is_interpreted_frame()) {
    Method* method = interpreter_frame_method();
    guarantee(method->is_method(), "method is wrong in frame::verify");
    if (!method->is_static()) {
      // fetch the receiver
      oop* p = (oop*) interpreter_frame_local_at(0);
      // make sure we have the right receiver type
    }
  }
#if COMPILER2_OR_JVMCI
  assert(DerivedPointerTable::is_empty(), "must be empty before verify");
#endif

  if (map->update_map()) { // The map has to be up-to-date for the current frame
    oops_do_internal(&VerifyOopClosure::verify_oop, NULL, NULL, DerivedPointerIterationMode::_ignore, map, false);
  }
}


#ifdef ASSERT
bool frame::verify_return_pc(address x) {
#ifdef TARGET_ARCH_aarch64
  if (!pauth_ptr_is_raw(x)) {
    return false;
  }
#endif
  if (StubRoutines::returns_to_call_stub(x)) {
    return true;
  }
  if (CodeCache::contains(x)) {
    return true;
  }
  if (Interpreter::contains(x)) {
    return true;
  }
  return false;
}
#endif

#ifdef ASSERT
void frame::interpreter_frame_verify_monitor(BasicObjectLock* value) const {
  assert(is_interpreted_frame(), "Not an interpreted frame");
  // verify that the value is in the right part of the frame
  address low_mark  = (address) interpreter_frame_monitor_end();
  address high_mark = (address) interpreter_frame_monitor_begin();
  address current   = (address) value;

  const int monitor_size = frame::interpreter_frame_monitor_size();
  guarantee((high_mark - current) % monitor_size  ==  0         , "Misaligned top of BasicObjectLock*");
  guarantee( high_mark > current                                , "Current BasicObjectLock* higher than high_mark");

  guarantee((current - low_mark) % monitor_size  ==  0         , "Misaligned bottom of BasicObjectLock*");
  guarantee( current >= low_mark                               , "Current BasicObjectLock* below than low_mark");
}
#endif

#ifndef PRODUCT

// Returns true iff the address p is readable and *(intptr_t*)p != errvalue
extern "C" bool dbg_is_safe(const void* p, intptr_t errvalue);

class FrameValuesOopClosure: public OopClosure, public DerivedOopClosure {
private:
  GrowableArray<oop*>* _oops;
  GrowableArray<narrowOop*>* _narrow_oops;
  GrowableArray<oop*>* _base;
  GrowableArray<derived_pointer*>* _derived;
  NoSafepointVerifier nsv;

public:
  FrameValuesOopClosure() {
    _oops = new (ResourceObj::C_HEAP, mtThread) GrowableArray<oop*>(100, mtThread);
    _narrow_oops = new (ResourceObj::C_HEAP, mtThread) GrowableArray<narrowOop*>(100, mtThread);
    _base = new (ResourceObj::C_HEAP, mtThread) GrowableArray<oop*>(100, mtThread);
    _derived = new (ResourceObj::C_HEAP, mtThread) GrowableArray<derived_pointer*>(100, mtThread);
  }
  ~FrameValuesOopClosure() {
    delete _oops;
    delete _narrow_oops;
    delete _base;
    delete _derived;
  }

  virtual void do_oop(oop* p) override { _oops->push(p); }
  virtual void do_oop(narrowOop* p) override { _narrow_oops->push(p); }
  virtual void do_derived_oop(oop* base_loc, derived_pointer* derived_loc) override {
    _base->push(base_loc);
    _derived->push(derived_loc);
  }

  bool is_good(oop* p) {
    return *p == nullptr || (dbg_is_safe(*p, -1) && dbg_is_safe((*p)->klass(), -1) && oopDesc::is_oop_or_null(*p));
  }
  void describe(FrameValues& values, int frame_no) {
    for (int i = 0; i < _oops->length(); i++) {
      oop* p = _oops->at(i);
      values.describe(frame_no, (intptr_t*)p, err_msg("oop%s for #%d", is_good(p) ? "" : " (BAD)", frame_no));
    }
    for (int i = 0; i < _narrow_oops->length(); i++) {
      narrowOop* p = _narrow_oops->at(i);
      // we can't check for bad compressed oops, as decoding them might crash
      values.describe(frame_no, (intptr_t*)p, err_msg("narrow oop for #%d", frame_no));
    }
    assert(_base->length() == _derived->length(), "should be the same");
    for (int i = 0; i < _base->length(); i++) {
      oop* base = _base->at(i);
      derived_pointer* derived = _derived->at(i);
      values.describe(frame_no, (intptr_t*)derived, err_msg("derived pointer (base: " INTPTR_FORMAT ") for #%d", p2i(base), frame_no));
    }
  }
};

class FrameValuesOopMapClosure: public OopMapClosure {
private:
  const frame* _fr;
  const RegisterMap* _reg_map;
  FrameValues& _values;
  int _frame_no;

public:
  FrameValuesOopMapClosure(const frame* fr, const RegisterMap* reg_map, FrameValues& values, int frame_no)
   : _fr(fr), _reg_map(reg_map), _values(values), _frame_no(frame_no) {}

  virtual void do_value(VMReg reg, OopMapValue::oop_types type) override {
    intptr_t* p = (intptr_t*)_fr->oopmapreg_to_location(reg, _reg_map);
    if (p != NULL && (((intptr_t)p & WordAlignmentMask) == 0)) {
      const char* type_name = NULL;
      switch(type) {
        case OopMapValue::oop_value:          type_name = "oop";          break;
        case OopMapValue::narrowoop_value:    type_name = "narrow oop";   break;
        case OopMapValue::callee_saved_value: type_name = "callee-saved"; break;
        case OopMapValue::derived_oop_value:  type_name = "derived";      break;
        // case OopMapValue::live_value:         type_name = "live";         break;
        default: break;
      }
      if (type_name != NULL) {
        _values.describe(_frame_no, p, err_msg("%s for #%d", type_name, _frame_no));
      }
    }
  }
};

// callers need a ResourceMark because of name_and_sig_as_C_string() usage,
// RA allocated string is returned to the caller
void frame::describe(FrameValues& values, int frame_no, const RegisterMap* reg_map) {
  // boundaries: sp and the 'real' frame pointer
  values.describe(-1, sp(), err_msg("sp for #%d", frame_no), 0);
  intptr_t* frame_pointer = real_fp(); // Note: may differ from fp()

  // print frame info at the highest boundary
  intptr_t* info_address = MAX2(sp(), frame_pointer);

  if (info_address != frame_pointer) {
    // print frame_pointer explicitly if not marked by the frame info
    values.describe(-1, frame_pointer, err_msg("frame pointer for #%d", frame_no), 1);
  }

  if (is_entry_frame() || is_compiled_frame() || is_interpreted_frame() || is_native_frame()) {
    // Label values common to most frames
    values.describe(-1, unextended_sp(), err_msg("unextended_sp for #%d", frame_no), 0);
  }

  if (is_interpreted_frame()) {
    Method* m = interpreter_frame_method();
    int bci = interpreter_frame_bci();
    InterpreterCodelet* desc = Interpreter::codelet_containing(pc());

    // Label the method and current bci
    values.describe(-1, info_address,
                    FormatBuffer<1024>("#%d method %s @ %d", frame_no, m->name_and_sig_as_C_string(), bci), 3);
    if (desc != NULL) {
      values.describe(-1, info_address, err_msg("- %s codelet: %s",
        desc->bytecode()    >= 0    ? Bytecodes::name(desc->bytecode()) : "",
        desc->description() != NULL ? desc->description()               : "?"), 2);
    }
    values.describe(-1, info_address,
                    err_msg("- %d locals %d max stack", m->max_locals(), m->max_stack()), 2);
    // return address will be emitted by caller in describe_pd
    // values.describe(frame_no, (intptr_t*)sender_pc_addr(), Continuation::is_return_barrier_entry(*sender_pc_addr()) ? "return address (return barrier)" : "return address");

    if (m->max_locals() > 0) {
      intptr_t* l0 = interpreter_frame_local_at(0);
      intptr_t* ln = interpreter_frame_local_at(m->max_locals() - 1);
      values.describe(-1, MAX2(l0, ln), err_msg("locals for #%d", frame_no), 2);
      // Report each local and mark as owned by this frame
      for (int l = 0; l < m->max_locals(); l++) {
        intptr_t* l0 = interpreter_frame_local_at(l);
        values.describe(frame_no, l0, err_msg("local %d", l), 1);
      }
    }

    if (interpreter_frame_monitor_begin() != interpreter_frame_monitor_end()) {
      values.describe(frame_no, (intptr_t*)interpreter_frame_monitor_begin(), "monitors begin");
      values.describe(frame_no, (intptr_t*)interpreter_frame_monitor_end(), "monitors end");
    }

    // Compute the actual expression stack size
    InterpreterOopMap mask;
    OopMapCache::compute_one_oop_map(methodHandle(Thread::current(), m), bci, &mask);
    intptr_t* tos = NULL;
    // Report each stack element and mark as owned by this frame
    for (int e = 0; e < mask.expression_stack_size(); e++) {
      tos = MAX2(tos, interpreter_frame_expression_stack_at(e));
      values.describe(frame_no, interpreter_frame_expression_stack_at(e),
                      err_msg("stack %d", e), 1);
    }
    if (tos != NULL) {
      values.describe(-1, tos, err_msg("expression stack for #%d", frame_no), 2);
    }

    if (reg_map != NULL) {
      FrameValuesOopClosure oopsFn;
      oops_do(&oopsFn, NULL, &oopsFn, reg_map);
      oopsFn.describe(values, frame_no);
    }
  } else if (is_entry_frame()) {
    // For now just label the frame
    values.describe(-1, info_address, err_msg("#%d entry frame", frame_no), 2);
  } else if (cb()->is_compiled()) {
    // For now just label the frame
    CompiledMethod* cm = cb()->as_compiled_method();
    values.describe(-1, info_address,
                    FormatBuffer<1024>("#%d nmethod " INTPTR_FORMAT " for method J %s%s", frame_no,
                                       p2i(cm),
                                       cm->method()->name_and_sig_as_C_string(),
                                       (_deopt_state == is_deoptimized) ?
                                       " (deoptimized)" :
                                       ((_deopt_state == unknown) ? " (state unknown)" : "")),
                    3);

    { // mark arguments (see nmethod::print_nmethod_labels)
      Method* m = cm->method();

      int stack_slot_offset = cm->frame_size() * wordSize; // offset, in bytes, to caller sp
      int sizeargs = m->size_of_parameters();

      BasicType* sig_bt = NEW_RESOURCE_ARRAY(BasicType, sizeargs);
      VMRegPair* regs   = NEW_RESOURCE_ARRAY(VMRegPair, sizeargs);
      {
        int sig_index = 0;
        if (!m->is_static()) {
          sig_bt[sig_index++] = T_OBJECT; // 'this'
        }
        for (SignatureStream ss(m->signature()); !ss.at_return_type(); ss.next()) {
          BasicType t = ss.type();
          assert(type2size[t] == 1 || type2size[t] == 2, "size is 1 or 2");
          sig_bt[sig_index++] = t;
          if (type2size[t] == 2) {
            sig_bt[sig_index++] = T_VOID;
          }
        }
        assert(sig_index == sizeargs, "");
      }
      int stack_arg_slots = SharedRuntime::java_calling_convention(sig_bt, regs, sizeargs);
      assert(stack_arg_slots ==  m->num_stack_arg_slots(), "");
      int out_preserve = SharedRuntime::out_preserve_stack_slots();
      int sig_index = 0;
      int arg_index = (m->is_static() ? 0 : -1);
      for (SignatureStream ss(m->signature()); !ss.at_return_type(); ) {
        bool at_this = (arg_index == -1);
        bool at_old_sp = false;
        BasicType t = (at_this ? T_OBJECT : ss.type());
        assert(t == sig_bt[sig_index], "sigs in sync");
        VMReg fst = regs[sig_index].first();
        if (fst->is_stack()) {
          assert(((int)fst->reg2stack()) >= 0, "reg2stack: " INTPTR_FORMAT, fst->reg2stack());
          int offset = (fst->reg2stack() + out_preserve) * VMRegImpl::stack_slot_size + stack_slot_offset;
          intptr_t* stack_address = (intptr_t*)((address)unextended_sp() + offset);
          if (at_this) {
            values.describe(frame_no, stack_address, err_msg("this for #%d", frame_no), 1);
          } else {
            values.describe(frame_no, stack_address, err_msg("param %d %s for #%d", arg_index, type2name(t), frame_no), 1);
          }
        }
        sig_index += type2size[t];
        arg_index += 1;
        if (!at_this) {
          ss.next();
        }
      }
    }

    if (reg_map != NULL && is_java_frame()) {
      int scope_no = 0;
      for (ScopeDesc* scope = cm->scope_desc_at(pc()); scope != NULL; scope = scope->sender(), scope_no++) {
        Method* m = scope->method();
        int  bci = scope->bci();
        values.describe(-1, info_address, err_msg("- #%d scope %s @ %d", scope_no, m->name_and_sig_as_C_string(), bci), 2);

        { // mark locals
          GrowableArray<ScopeValue*>* scvs = scope->locals();
          int scvs_length = scvs != NULL ? scvs->length() : 0;
          for (int i = 0; i < scvs_length; i++) {
            intptr_t* stack_address = (intptr_t*)StackValue::stack_value_address(this, reg_map, scvs->at(i));
            if (stack_address != NULL) {
              values.describe(frame_no, stack_address, err_msg("local %d for #%d (scope %d)", i, frame_no, scope_no), 1);
            }
          }
        }
        { // mark expression stack
          GrowableArray<ScopeValue*>* scvs = scope->expressions();
          int scvs_length = scvs != NULL ? scvs->length() : 0;
          for (int i = 0; i < scvs_length; i++) {
            intptr_t* stack_address = (intptr_t*)StackValue::stack_value_address(this, reg_map, scvs->at(i));
            if (stack_address != NULL) {
              values.describe(frame_no, stack_address, err_msg("stack %d for #%d (scope %d)", i, frame_no, scope_no), 1);
            }
          }
        }
      }

      FrameValuesOopClosure oopsFn;
      oops_do(&oopsFn, NULL, &oopsFn, reg_map);
      oopsFn.describe(values, frame_no);

      if (oop_map() != NULL) {
        FrameValuesOopMapClosure valuesFn(this, reg_map, values, frame_no);
        // also OopMapValue::live_value ??
        oop_map()->all_type_do(this, OopMapValue::callee_saved_value, &valuesFn);
      }
    }

    if (cm->method()->is_continuation_enter_intrinsic()) {
      ContinuationEntry* ce = Continuation::get_continuation_entry_for_entry_frame(reg_map->thread(), *this); // (ContinuationEntry*)unextended_sp();
      ce->describe(values, frame_no);
    }
  } else if (is_native_frame()) {
    // For now just label the frame
    nmethod* nm = cb()->as_nmethod_or_null();
    values.describe(-1, info_address,
                    FormatBuffer<1024>("#%d nmethod " INTPTR_FORMAT " for native method %s", frame_no,
                                       p2i(nm), nm->method()->name_and_sig_as_C_string()), 2);
  } else {
    // provide default info if not handled before
    char *info = (char *) "special frame";
    if ((_cb != NULL) &&
        (_cb->name() != NULL)) {
      info = (char *)_cb->name();
    }
    values.describe(-1, info_address, err_msg("#%d <%s>", frame_no, info), 2);
  }

  // platform dependent additional data
  describe_pd(values, frame_no);
}

#endif

#ifndef PRODUCT

void FrameValues::describe(int owner, intptr_t* location, const char* description, int priority) {
  FrameValue fv;
  fv.location = location;
  fv.owner = owner;
  fv.priority = priority;
  fv.description = NEW_RESOURCE_ARRAY(char, strlen(description) + 1);
  strcpy(fv.description, description);
  _values.append(fv);
}


#ifdef ASSERT
void FrameValues::validate() {
  _values.sort(compare);
  bool error = false;
  FrameValue prev;
  prev.owner = -1;
  for (int i = _values.length() - 1; i >= 0; i--) {
    FrameValue fv = _values.at(i);
    if (fv.owner == -1) continue;
    if (prev.owner == -1) {
      prev = fv;
      continue;
    }
    if (prev.location == fv.location) {
      if (fv.owner != prev.owner) {
        tty->print_cr("overlapping storage");
        tty->print_cr(" " INTPTR_FORMAT ": " INTPTR_FORMAT " %s", p2i(prev.location), *prev.location, prev.description);
        tty->print_cr(" " INTPTR_FORMAT ": " INTPTR_FORMAT " %s", p2i(fv.location), *fv.location, fv.description);
        error = true;
      }
    } else {
      prev = fv;
    }
  }
  // if (error) { tty->cr(); print_on((JavaThread*)nullptr, tty); }
  assert(!error, "invalid layout");
}
#endif // ASSERT

void FrameValues::print_on(JavaThread* thread, outputStream* st) {
  _values.sort(compare);

  // Sometimes values like the fp can be invalid values if the
  // register map wasn't updated during the walk.  Trim out values
  // that aren't actually in the stack of the thread.
  int min_index = 0;
  int max_index = _values.length() - 1;
  intptr_t* v0 = _values.at(min_index).location;
  intptr_t* v1 = _values.at(max_index).location;

  if (thread != NULL) {
    if (thread == Thread::current()) {
      while (!thread->is_in_live_stack((address)v0)) v0 = _values.at(++min_index).location;
      while (!thread->is_in_live_stack((address)v1)) v1 = _values.at(--max_index).location;
    } else {
      while (!thread->is_in_full_stack((address)v0)) v0 = _values.at(++min_index).location;
      while (!thread->is_in_full_stack((address)v1)) v1 = _values.at(--max_index).location;
    }
  }

  print_on(st, min_index, max_index, v0, v1);
}

void FrameValues::print_on(stackChunkOop chunk, outputStream* st) {
  _values.sort(compare);

  intptr_t* start = chunk->start_address();
  intptr_t* end = chunk->end_address() + 1;

  int min_index = 0;
  int max_index = _values.length() - 1;
  intptr_t* v0 = _values.at(min_index).location;
  intptr_t* v1 = _values.at(max_index).location;
  while (!(start <= v0 && v0 <= end)) v0 = _values.at(++min_index).location;
  while (!(start <= v1 && v1 <= end)) v1 = _values.at(--max_index).location;

  print_on(st, min_index, max_index, v0, v1, true /* on_heap */);
}

void FrameValues::print_on(outputStream* st, int min_index, int max_index, intptr_t* v0, intptr_t* v1, bool on_heap) {
  intptr_t* min = MIN2(v0, v1);
  intptr_t* max = MAX2(v0, v1);
  intptr_t* cur = max;
  intptr_t* last = NULL;
  for (int i = max_index; i >= min_index; i--) {
    FrameValue fv = _values.at(i);
    while (cur > fv.location) {
      st->print_cr(" " INTPTR_FORMAT ": " INTPTR_FORMAT, p2i(cur), *cur);
      cur--;
    }
    if (last == fv.location) {
      const char* spacer = "          " LP64_ONLY("        ");
      st->print_cr(" %s  %s %s", spacer, spacer, fv.description);
    } else {
      if (on_heap
          && *fv.location != 0 && *fv.location > -100 && *fv.location < 100
          && (strncmp(fv.description, "interpreter_frame_", 18) == 0 || strstr(fv.description, " method "))) {
        st->print_cr(" " INTPTR_FORMAT ": %18d %s", p2i(fv.location), (int)*fv.location, fv.description);
      } else {
        st->print_cr(" " INTPTR_FORMAT ": " INTPTR_FORMAT " %s", p2i(fv.location), *fv.location, fv.description);
      }
      last = fv.location;
      cur--;
    }
  }
}

#endif // ndef PRODUCT<|MERGE_RESOLUTION|>--- conflicted
+++ resolved
@@ -263,20 +263,6 @@
   return false;
 }
 
-<<<<<<< HEAD
-
-bool frame::is_compiled_frame() const {
-  if (_cb != NULL &&
-      _cb->is_compiled() &&
-      _cb->as_compiled_method()->is_java_method()) {
-    return true;
-  }
-  return false;
-}
-
-
-=======
->>>>>>> 40f4dabc
 bool frame::is_runtime_frame() const {
   return (_cb != NULL && _cb->is_runtime_stub());
 }
@@ -363,14 +349,8 @@
   // Schedule deoptimization of an nmethod activation with this frame.
   assert(_cb != NULL && _cb->is_compiled(), "must be");
 
-<<<<<<< HEAD
-  // If the call site is a MethodHandle call site use the MH deopt
-  // handler.
-  CompiledMethod* cm = _cb->as_compiled_method();
-=======
   // If the call site is a MethodHandle call site use the MH deopt handler.
   CompiledMethod* cm = (CompiledMethod*) _cb;
->>>>>>> 40f4dabc
   address deopt = cm->is_method_handle_return(pc()) ?
                         cm->deopt_mh_handler_begin() :
                         cm->deopt_handler_begin();
@@ -744,13 +724,9 @@
     } else if (_cb->is_method_handles_adapter_blob()) {
       st->print("v  ~MethodHandlesAdapterBlob " PTR_FORMAT, p2i(pc()));
     } else if (_cb->is_uncommon_trap_stub()) {
-<<<<<<< HEAD
-      st->print("v  ~UncommonTrapBlob");
+      st->print("v  ~UncommonTrapBlob " PTR_FORMAT, p2i(pc()));
     } else if (_cb->is_mh_intrinsic()) {
-      st->print("v  ~MethodHandleIntrinsicBlob");
-=======
-      st->print("v  ~UncommonTrapBlob " PTR_FORMAT, p2i(pc()));
->>>>>>> 40f4dabc
+      st->print("v  ~MethodHandleIntrinsicBlob " PTR_FORMAT, p2i(pc()));
     } else {
       st->print("v  blob " PTR_FORMAT, p2i(pc()));
     }
