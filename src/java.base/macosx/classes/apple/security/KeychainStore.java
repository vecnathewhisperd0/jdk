--- conflicted
+++ resolved
@@ -219,10 +219,6 @@
     public Key engineGetKey(String alias, char[] password)
         throws NoSuchAlgorithmException, UnrecoverableKeyException
     {
-<<<<<<< HEAD
-
-=======
->>>>>>> 30b8bbe2
         // An empty password is rejected by MacOS API, no private key data
         // is exported. If no password is passed (as is the case when
         // this implementation is used as browser keystore in various
@@ -325,10 +321,6 @@
      * <i>key entry</i> without a certificate chain).
      */
     public Certificate[] engineGetCertificateChain(String alias) {
-<<<<<<< HEAD
-
-=======
->>>>>>> 30b8bbe2
         Object entry = entries.get(alias.toLowerCase(Locale.ROOT));
 
         if (entry instanceof KeyEntry keyEntry) {
@@ -358,10 +350,6 @@
      * does not contain a certificate.
      */
     public Certificate engineGetCertificate(String alias) {
-<<<<<<< HEAD
-
-=======
->>>>>>> 30b8bbe2
         Object entry = entries.get(alias.toLowerCase(Locale.ROOT));
 
         if (entry != null) {
@@ -417,10 +405,6 @@
      * not exist
      */
     public Date engineGetCreationDate(String alias) {
-<<<<<<< HEAD
-
-=======
->>>>>>> 30b8bbe2
         Object entry = entries.get(alias.toLowerCase(Locale.ROOT));
 
         if (entry != null) {
@@ -460,10 +444,6 @@
                                   Certificate[] chain)
         throws KeyStoreException
     {
-<<<<<<< HEAD
-
-=======
->>>>>>> 30b8bbe2
         synchronized(entries) {
             try {
                 KeyEntry entry = new KeyEntry();
@@ -533,10 +513,6 @@
                                   Certificate[] chain)
         throws KeyStoreException
     {
-<<<<<<< HEAD
-
-=======
->>>>>>> 30b8bbe2
         synchronized(entries) {
             // key must be encoded as EncryptedPrivateKeyInfo as defined in
             // PKCS#8
@@ -585,10 +561,6 @@
     public void engineDeleteEntry(String alias)
         throws KeyStoreException
     {
-<<<<<<< HEAD
-
-=======
->>>>>>> 30b8bbe2
         String lowerAlias = alias.toLowerCase(Locale.ROOT);
         synchronized(entries) {
             Object entry = entries.remove(lowerAlias);
@@ -703,10 +675,6 @@
     public void engineStore(OutputStream stream, char[] password)
         throws IOException, NoSuchAlgorithmException, CertificateException
     {
-<<<<<<< HEAD
-
-=======
->>>>>>> 30b8bbe2
         // Delete items that do have a keychain item ref.
         for (Enumeration<String> e = deletedEntries.keys(); e.hasMoreElements(); ) {
             String alias = e.nextElement();
@@ -796,10 +764,6 @@
     public void engineLoad(InputStream stream, char[] password)
         throws IOException, NoSuchAlgorithmException, CertificateException
     {
-<<<<<<< HEAD
-
-=======
->>>>>>> 30b8bbe2
         // Release any stray keychain references before clearing out the entries.
         synchronized(entries) {
             for (Enumeration<String> e = entries.keys(); e.hasMoreElements(); ) {
