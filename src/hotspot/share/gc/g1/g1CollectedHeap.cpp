/*
 * Copyright (c) 2001, 2021, Oracle and/or its affiliates. All rights reserved.
 * DO NOT ALTER OR REMOVE COPYRIGHT NOTICES OR THIS FILE HEADER.
 *
 * This code is free software; you can redistribute it and/or modify it
 * under the terms of the GNU General Public License version 2 only, as
 * published by the Free Software Foundation.
 *
 * This code is distributed in the hope that it will be useful, but WITHOUT
 * ANY WARRANTY; without even the implied warranty of MERCHANTABILITY or
 * FITNESS FOR A PARTICULAR PURPOSE.  See the GNU General Public License
 * version 2 for more details (a copy is included in the LICENSE file that
 * accompanied this code).
 *
 * You should have received a copy of the GNU General Public License version
 * 2 along with this work; if not, write to the Free Software Foundation,
 * Inc., 51 Franklin St, Fifth Floor, Boston, MA 02110-1301 USA.
 *
 * Please contact Oracle, 500 Oracle Parkway, Redwood Shores, CA 94065 USA
 * or visit www.oracle.com if you need additional information or have any
 * questions.
 *
 */

#include "precompiled.hpp"
#include "classfile/classLoaderDataGraph.hpp"
#include "classfile/metadataOnStackMark.hpp"
#include "classfile/stringTable.hpp"
#include "code/codeCache.hpp"
#include "code/icBuffer.hpp"
#include "compiler/oopMap.hpp"
#include "gc/g1/g1Allocator.inline.hpp"
#include "gc/g1/g1Arguments.hpp"
#include "gc/g1/g1BarrierSet.hpp"
#include "gc/g1/g1BatchedGangTask.hpp"
#include "gc/g1/g1CardSetFreeMemoryTask.hpp"
#include "gc/g1/g1CollectedHeap.inline.hpp"
#include "gc/g1/g1CollectionSet.hpp"
#include "gc/g1/g1CollectionSetCandidates.hpp"
#include "gc/g1/g1CollectorState.hpp"
#include "gc/g1/g1ConcurrentRefine.hpp"
#include "gc/g1/g1ConcurrentRefineThread.hpp"
#include "gc/g1/g1ConcurrentMarkThread.inline.hpp"
#include "gc/g1/g1DirtyCardQueue.hpp"
#include "gc/g1/g1EvacStats.inline.hpp"
#include "gc/g1/g1FullCollector.hpp"
#include "gc/g1/g1GCCounters.hpp"
#include "gc/g1/g1GCParPhaseTimesTracker.hpp"
#include "gc/g1/g1GCPhaseTimes.hpp"
#include "gc/g1/g1GCPauseType.hpp"
#include "gc/g1/g1HeapSizingPolicy.hpp"
#include "gc/g1/g1HeapTransition.hpp"
#include "gc/g1/g1HeapVerifier.hpp"
#include "gc/g1/g1HotCardCache.hpp"
#include "gc/g1/g1InitLogger.hpp"
#include "gc/g1/g1MemoryPool.hpp"
#include "gc/g1/g1OopClosures.inline.hpp"
#include "gc/g1/g1ParallelCleaning.hpp"
#include "gc/g1/g1ParScanThreadState.inline.hpp"
#include "gc/g1/g1PeriodicGCTask.hpp"
#include "gc/g1/g1Policy.hpp"
#include "gc/g1/g1RedirtyCardsQueue.hpp"
#include "gc/g1/g1RegionToSpaceMapper.hpp"
#include "gc/g1/g1RemSet.hpp"
#include "gc/g1/g1RootClosures.hpp"
#include "gc/g1/g1RootProcessor.hpp"
#include "gc/g1/g1SATBMarkQueueSet.hpp"
#include "gc/g1/g1ThreadLocalData.hpp"
#include "gc/g1/g1Trace.hpp"
#include "gc/g1/g1ServiceThread.hpp"
#include "gc/g1/g1UncommitRegionTask.hpp"
#include "gc/g1/g1VMOperations.hpp"
#include "gc/g1/g1YoungGCEvacFailureInjector.hpp"
#include "gc/g1/g1YoungCollector.hpp"
#include "gc/g1/heapRegion.inline.hpp"
#include "gc/g1/heapRegionRemSet.inline.hpp"
#include "gc/g1/heapRegionSet.inline.hpp"
#include "gc/shared/concurrentGCBreakpoints.hpp"
#include "gc/shared/gcBehaviours.hpp"
#include "gc/shared/gcHeapSummary.hpp"
#include "gc/shared/gcId.hpp"
#include "gc/shared/gcLocker.hpp"
#include "gc/shared/gcTimer.hpp"
#include "gc/shared/gcTraceTime.inline.hpp"
#include "gc/shared/generationSpec.hpp"
#include "gc/shared/isGCActiveMark.hpp"
#include "gc/shared/locationPrinter.inline.hpp"
#include "gc/shared/oopStorageParState.hpp"
#include "gc/shared/preservedMarks.inline.hpp"
#include "gc/shared/suspendibleThreadSet.hpp"
#include "gc/shared/referenceProcessor.inline.hpp"
#include "gc/shared/taskTerminator.hpp"
#include "gc/shared/taskqueue.inline.hpp"
#include "gc/shared/tlab_globals.hpp"
#include "gc/shared/weakProcessor.inline.hpp"
#include "gc/shared/workerPolicy.hpp"
#include "logging/log.hpp"
#include "memory/allocation.hpp"
#include "memory/iterator.hpp"
#include "memory/heapInspection.hpp"
#include "memory/metaspaceUtils.hpp"
#include "memory/resourceArea.hpp"
#include "memory/universe.hpp"
#include "oops/access.inline.hpp"
#include "oops/compressedOops.inline.hpp"
#include "oops/oop.inline.hpp"
#include "runtime/atomic.hpp"
#include "runtime/handles.inline.hpp"
#include "runtime/init.hpp"
#include "runtime/java.hpp"
#include "runtime/orderAccess.hpp"
#include "runtime/threadSMR.hpp"
#include "runtime/vmThread.hpp"
#include "utilities/align.hpp"
#include "utilities/autoRestore.hpp"
#include "utilities/bitMap.inline.hpp"
#include "utilities/globalDefinitions.hpp"
#include "utilities/stack.inline.hpp"

size_t G1CollectedHeap::_humongous_object_threshold_in_words = 0;

// INVARIANTS/NOTES
//
// All allocation activity covered by the G1CollectedHeap interface is
// serialized by acquiring the HeapLock.  This happens in mem_allocate
// and allocate_new_tlab, which are the "entry" points to the
// allocation code from the rest of the JVM.  (Note that this does not
// apply to TLAB allocation, which is not part of this interface: it
// is done by clients of this interface.)

void G1RegionMappingChangedListener::reset_from_card_cache(uint start_idx, size_t num_regions) {
  HeapRegionRemSet::invalidate_from_card_cache(start_idx, num_regions);
}

void G1RegionMappingChangedListener::on_commit(uint start_idx, size_t num_regions, bool zero_filled) {
  // The from card cache is not the memory that is actually committed. So we cannot
  // take advantage of the zero_filled parameter.
  reset_from_card_cache(start_idx, num_regions);
}

void G1CollectedHeap::run_batch_task(G1BatchedGangTask* cl) {
  uint num_workers = MAX2(1u, MIN2(cl->num_workers_estimate(), workers()->active_workers()));
  cl->set_max_workers(num_workers);
  workers()->run_task(cl, num_workers);
}

HeapRegion* G1CollectedHeap::new_heap_region(uint hrs_index,
                                             MemRegion mr) {
  return new HeapRegion(hrs_index, bot(), mr, &_card_set_config);
}

// Private methods.

HeapRegion* G1CollectedHeap::new_region(size_t word_size,
                                        HeapRegionType type,
                                        bool do_expand,
                                        uint node_index) {
  assert(!is_humongous(word_size) || word_size <= HeapRegion::GrainWords,
         "the only time we use this to allocate a humongous region is "
         "when we are allocating a single humongous region");

  HeapRegion* res = _hrm.allocate_free_region(type, node_index);

  if (res == NULL && do_expand) {
    // Currently, only attempts to allocate GC alloc regions set
    // do_expand to true. So, we should only reach here during a
    // safepoint.
    assert(SafepointSynchronize::is_at_safepoint(), "invariant");

    log_debug(gc, ergo, heap)("Attempt heap expansion (region allocation request failed). Allocation request: " SIZE_FORMAT "B",
                              word_size * HeapWordSize);

    assert(word_size * HeapWordSize < HeapRegion::GrainBytes,
           "This kind of expansion should never be more than one region. Size: " SIZE_FORMAT,
           word_size * HeapWordSize);
    if (expand_single_region(node_index)) {
      // Given that expand_single_region() succeeded in expanding the heap, and we
      // always expand the heap by an amount aligned to the heap
      // region size, the free list should in theory not be empty.
      // In either case allocate_free_region() will check for NULL.
      res = _hrm.allocate_free_region(type, node_index);
    }
  }
  return res;
}

HeapWord*
G1CollectedHeap::humongous_obj_allocate_initialize_regions(HeapRegion* first_hr,
                                                           uint num_regions,
                                                           size_t word_size) {
  assert(first_hr != NULL, "pre-condition");
  assert(is_humongous(word_size), "word_size should be humongous");
  assert(num_regions * HeapRegion::GrainWords >= word_size, "pre-condition");

  // Index of last region in the series.
  uint first = first_hr->hrm_index();
  uint last = first + num_regions - 1;

  // We need to initialize the region(s) we just discovered. This is
  // a bit tricky given that it can happen concurrently with
  // refinement threads refining cards on these regions and
  // potentially wanting to refine the BOT as they are scanning
  // those cards (this can happen shortly after a cleanup; see CR
  // 6991377). So we have to set up the region(s) carefully and in
  // a specific order.

  // The word size sum of all the regions we will allocate.
  size_t word_size_sum = (size_t) num_regions * HeapRegion::GrainWords;
  assert(word_size <= word_size_sum, "sanity");

  // The passed in hr will be the "starts humongous" region. The header
  // of the new object will be placed at the bottom of this region.
  HeapWord* new_obj = first_hr->bottom();
  // This will be the new top of the new object.
  HeapWord* obj_top = new_obj + word_size;

  // First, we need to zero the header of the space that we will be
  // allocating. When we update top further down, some refinement
  // threads might try to scan the region. By zeroing the header we
  // ensure that any thread that will try to scan the region will
  // come across the zero klass word and bail out.
  //
  // NOTE: It would not have been correct to have used
  // CollectedHeap::fill_with_object() and make the space look like
  // an int array. The thread that is doing the allocation will
  // later update the object header to a potentially different array
  // type and, for a very short period of time, the klass and length
  // fields will be inconsistent. This could cause a refinement
  // thread to calculate the object size incorrectly.
  Copy::fill_to_words(new_obj, oopDesc::header_size(), 0);

  // Next, pad out the unused tail of the last region with filler
  // objects, for improved usage accounting.
  // How many words we use for filler objects.
  size_t word_fill_size = word_size_sum - word_size;

  // How many words memory we "waste" which cannot hold a filler object.
  size_t words_not_fillable = 0;

  if (word_fill_size >= min_fill_size()) {
    fill_with_objects(obj_top, word_fill_size);
  } else if (word_fill_size > 0) {
    // We have space to fill, but we cannot fit an object there.
    words_not_fillable = word_fill_size;
    word_fill_size = 0;
  }

  // We will set up the first region as "starts humongous". This
  // will also update the BOT covering all the regions to reflect
  // that there is a single object that starts at the bottom of the
  // first region.
  first_hr->set_starts_humongous(obj_top, word_fill_size);
  _policy->remset_tracker()->update_at_allocate(first_hr);
  // Then, if there are any, we will set up the "continues
  // humongous" regions.
  HeapRegion* hr = NULL;
  for (uint i = first + 1; i <= last; ++i) {
    hr = region_at(i);
    hr->set_continues_humongous(first_hr);
    _policy->remset_tracker()->update_at_allocate(hr);
  }

  // Up to this point no concurrent thread would have been able to
  // do any scanning on any region in this series. All the top
  // fields still point to bottom, so the intersection between
  // [bottom,top] and [card_start,card_end] will be empty. Before we
  // update the top fields, we'll do a storestore to make sure that
  // no thread sees the update to top before the zeroing of the
  // object header and the BOT initialization.
  OrderAccess::storestore();

  // Now, we will update the top fields of the "continues humongous"
  // regions except the last one.
  for (uint i = first; i < last; ++i) {
    hr = region_at(i);
    hr->set_top(hr->end());
  }

  hr = region_at(last);
  // If we cannot fit a filler object, we must set top to the end
  // of the humongous object, otherwise we cannot iterate the heap
  // and the BOT will not be complete.
  hr->set_top(hr->end() - words_not_fillable);

  assert(hr->bottom() < obj_top && obj_top <= hr->end(),
         "obj_top should be in last region");

  _verifier->check_bitmaps("Humongous Region Allocation", first_hr);

  assert(words_not_fillable == 0 ||
         first_hr->bottom() + word_size_sum - words_not_fillable == hr->top(),
         "Miscalculation in humongous allocation");

  increase_used((word_size_sum - words_not_fillable) * HeapWordSize);

  for (uint i = first; i <= last; ++i) {
    hr = region_at(i);
    _humongous_set.add(hr);
    _hr_printer.alloc(hr);
  }

  return new_obj;
}

size_t G1CollectedHeap::humongous_obj_size_in_regions(size_t word_size) {
  assert(is_humongous(word_size), "Object of size " SIZE_FORMAT " must be humongous here", word_size);
  return align_up(word_size, HeapRegion::GrainWords) / HeapRegion::GrainWords;
}

// If could fit into free regions w/o expansion, try.
// Otherwise, if can expand, do so.
// Otherwise, if using ex regions might help, try with ex given back.
HeapWord* G1CollectedHeap::humongous_obj_allocate(size_t word_size) {
  assert_heap_locked_or_at_safepoint(true /* should_be_vm_thread */);

  _verifier->verify_region_sets_optional();

  uint obj_regions = (uint) humongous_obj_size_in_regions(word_size);

  // Policy: First try to allocate a humongous object in the free list.
  HeapRegion* humongous_start = _hrm.allocate_humongous(obj_regions);
  if (humongous_start == NULL) {
    // Policy: We could not find enough regions for the humongous object in the
    // free list. Look through the heap to find a mix of free and uncommitted regions.
    // If so, expand the heap and allocate the humongous object.
    humongous_start = _hrm.expand_and_allocate_humongous(obj_regions);
    if (humongous_start != NULL) {
      // We managed to find a region by expanding the heap.
      log_debug(gc, ergo, heap)("Heap expansion (humongous allocation request). Allocation request: " SIZE_FORMAT "B",
                                word_size * HeapWordSize);
      policy()->record_new_heap_size(num_regions());
    } else {
      // Policy: Potentially trigger a defragmentation GC.
    }
  }

  HeapWord* result = NULL;
  if (humongous_start != NULL) {
    result = humongous_obj_allocate_initialize_regions(humongous_start, obj_regions, word_size);
    assert(result != NULL, "it should always return a valid result");

    // A successful humongous object allocation changes the used space
    // information of the old generation so we need to recalculate the
    // sizes and update the jstat counters here.
    monitoring_support()->update_sizes();
  }

  _verifier->verify_region_sets_optional();

  return result;
}

HeapWord* G1CollectedHeap::allocate_new_tlab(size_t min_size,
                                             size_t requested_size,
                                             size_t* actual_size) {
  assert_heap_not_locked_and_not_at_safepoint();
  assert(!is_humongous(requested_size), "we do not allow humongous TLABs");

  return attempt_allocation(min_size, requested_size, actual_size);
}

HeapWord*
G1CollectedHeap::mem_allocate(size_t word_size,
                              bool*  gc_overhead_limit_was_exceeded) {
  assert_heap_not_locked_and_not_at_safepoint();

  if (is_humongous(word_size)) {
    return attempt_allocation_humongous(word_size);
  }
  size_t dummy = 0;
  return attempt_allocation(word_size, word_size, &dummy);
}

HeapWord* G1CollectedHeap::attempt_allocation_slow(size_t word_size) {
  ResourceMark rm; // For retrieving the thread names in log messages.

  // Make sure you read the note in attempt_allocation_humongous().

  assert_heap_not_locked_and_not_at_safepoint();
  assert(!is_humongous(word_size), "attempt_allocation_slow() should not "
         "be called for humongous allocation requests");

  // We should only get here after the first-level allocation attempt
  // (attempt_allocation()) failed to allocate.

  // We will loop until a) we manage to successfully perform the
  // allocation or b) we successfully schedule a collection which
  // fails to perform the allocation. b) is the only case when we'll
  // return NULL.
  HeapWord* result = NULL;
  for (uint try_count = 1, gclocker_retry_count = 0; /* we'll return */; try_count += 1) {
    bool should_try_gc;
    bool preventive_collection_required = false;
    uint gc_count_before;

    {
      MutexLocker x(Heap_lock);

      // Now that we have the lock, we first retry the allocation in case another
      // thread changed the region while we were waiting to acquire the lock.
      size_t actual_size;
      result = _allocator->attempt_allocation(word_size, word_size, &actual_size);
      if (result != NULL) {
        return result;
      }

      preventive_collection_required = policy()->preventive_collection_required(1);
      if (!preventive_collection_required) {
        // We've already attempted a lock-free allocation above, so we don't want to
        // do it again. Let's jump straight to replacing the active region.
        result = _allocator->attempt_allocation_using_new_region(word_size);
        if (result != NULL) {
          return result;
        }

        // If the GCLocker is active and we are bound for a GC, try expanding young gen.
        // This is different to when only GCLocker::needs_gc() is set: try to avoid
        // waiting because the GCLocker is active to not wait too long.
        if (GCLocker::is_active_and_needs_gc() && policy()->can_expand_young_list()) {
          // No need for an ergo message here, can_expand_young_list() does this when
          // it returns true.
          result = _allocator->attempt_allocation_force(word_size);
          if (result != NULL) {
            return result;
          }
        }
      }

      // Only try a GC if the GCLocker does not signal the need for a GC. Wait until
      // the GCLocker initiated GC has been performed and then retry. This includes
      // the case when the GC Locker is not active but has not been performed.
      should_try_gc = !GCLocker::needs_gc();
      // Read the GC count while still holding the Heap_lock.
      gc_count_before = total_collections();
    }

    if (should_try_gc) {
      GCCause::Cause gc_cause = preventive_collection_required ? GCCause::_g1_preventive_collection
                                                              : GCCause::_g1_inc_collection_pause;
      bool succeeded;
      result = do_collection_pause(word_size, gc_count_before, &succeeded, gc_cause);
      if (result != NULL) {
        assert(succeeded, "only way to get back a non-NULL result");
        log_trace(gc, alloc)("%s: Successfully scheduled collection returning " PTR_FORMAT,
                             Thread::current()->name(), p2i(result));
        return result;
      }

      if (succeeded) {
        // We successfully scheduled a collection which failed to allocate. No
        // point in trying to allocate further. We'll just return NULL.
        log_trace(gc, alloc)("%s: Successfully scheduled collection failing to allocate "
                             SIZE_FORMAT " words", Thread::current()->name(), word_size);
        return NULL;
      }
      log_trace(gc, alloc)("%s: Unsuccessfully scheduled collection allocating " SIZE_FORMAT " words",
                           Thread::current()->name(), word_size);
    } else {
      // Failed to schedule a collection.
      if (gclocker_retry_count > GCLockerRetryAllocationCount) {
        log_warning(gc, alloc)("%s: Retried waiting for GCLocker too often allocating "
                               SIZE_FORMAT " words", Thread::current()->name(), word_size);
        return NULL;
      }
      log_trace(gc, alloc)("%s: Stall until clear", Thread::current()->name());
      // The GCLocker is either active or the GCLocker initiated
      // GC has not yet been performed. Stall until it is and
      // then retry the allocation.
      GCLocker::stall_until_clear();
      gclocker_retry_count += 1;
    }

    // We can reach here if we were unsuccessful in scheduling a
    // collection (because another thread beat us to it) or if we were
    // stalled due to the GC locker. In either can we should retry the
    // allocation attempt in case another thread successfully
    // performed a collection and reclaimed enough space. We do the
    // first attempt (without holding the Heap_lock) here and the
    // follow-on attempt will be at the start of the next loop
    // iteration (after taking the Heap_lock).
    size_t dummy = 0;
    result = _allocator->attempt_allocation(word_size, word_size, &dummy);
    if (result != NULL) {
      return result;
    }

    // Give a warning if we seem to be looping forever.
    if ((QueuedAllocationWarningCount > 0) &&
        (try_count % QueuedAllocationWarningCount == 0)) {
      log_warning(gc, alloc)("%s:  Retried allocation %u times for " SIZE_FORMAT " words",
                             Thread::current()->name(), try_count, word_size);
    }
  }

  ShouldNotReachHere();
  return NULL;
}

void G1CollectedHeap::begin_archive_alloc_range(bool open) {
  assert_at_safepoint_on_vm_thread();
  if (_archive_allocator == NULL) {
    _archive_allocator = G1ArchiveAllocator::create_allocator(this, open);
  }
}

bool G1CollectedHeap::is_archive_alloc_too_large(size_t word_size) {
  // Allocations in archive regions cannot be of a size that would be considered
  // humongous even for a minimum-sized region, because G1 region sizes/boundaries
  // may be different at archive-restore time.
  return word_size >= humongous_threshold_for(HeapRegion::min_region_size_in_words());
}

HeapWord* G1CollectedHeap::archive_mem_allocate(size_t word_size) {
  assert_at_safepoint_on_vm_thread();
  assert(_archive_allocator != NULL, "_archive_allocator not initialized");
  if (is_archive_alloc_too_large(word_size)) {
    return NULL;
  }
  return _archive_allocator->archive_mem_allocate(word_size);
}

void G1CollectedHeap::end_archive_alloc_range(GrowableArray<MemRegion>* ranges,
                                              size_t end_alignment_in_bytes) {
  assert_at_safepoint_on_vm_thread();
  assert(_archive_allocator != NULL, "_archive_allocator not initialized");

  // Call complete_archive to do the real work, filling in the MemRegion
  // array with the archive regions.
  _archive_allocator->complete_archive(ranges, end_alignment_in_bytes);
  delete _archive_allocator;
  _archive_allocator = NULL;
}

bool G1CollectedHeap::check_archive_addresses(MemRegion* ranges, size_t count) {
  assert(ranges != NULL, "MemRegion array NULL");
  assert(count != 0, "No MemRegions provided");
  MemRegion reserved = _hrm.reserved();
  for (size_t i = 0; i < count; i++) {
    if (!reserved.contains(ranges[i].start()) || !reserved.contains(ranges[i].last())) {
      return false;
    }
  }
  return true;
}

bool G1CollectedHeap::alloc_archive_regions(MemRegion* ranges,
                                            size_t count,
                                            bool open) {
  assert(!is_init_completed(), "Expect to be called at JVM init time");
  assert(ranges != NULL, "MemRegion array NULL");
  assert(count != 0, "No MemRegions provided");
  MutexLocker x(Heap_lock);

  MemRegion reserved = _hrm.reserved();
  HeapWord* prev_last_addr = NULL;
  HeapRegion* prev_last_region = NULL;

  // Temporarily disable pretouching of heap pages. This interface is used
  // when mmap'ing archived heap data in, so pre-touching is wasted.
  FlagSetting fs(AlwaysPreTouch, false);

  // For each specified MemRegion range, allocate the corresponding G1
  // regions and mark them as archive regions. We expect the ranges
  // in ascending starting address order, without overlap.
  for (size_t i = 0; i < count; i++) {
    MemRegion curr_range = ranges[i];
    HeapWord* start_address = curr_range.start();
    size_t word_size = curr_range.word_size();
    HeapWord* last_address = curr_range.last();
    size_t commits = 0;

    guarantee(reserved.contains(start_address) && reserved.contains(last_address),
              "MemRegion outside of heap [" PTR_FORMAT ", " PTR_FORMAT "]",
              p2i(start_address), p2i(last_address));
    guarantee(start_address > prev_last_addr,
              "Ranges not in ascending order: " PTR_FORMAT " <= " PTR_FORMAT ,
              p2i(start_address), p2i(prev_last_addr));
    prev_last_addr = last_address;

    // Check for ranges that start in the same G1 region in which the previous
    // range ended, and adjust the start address so we don't try to allocate
    // the same region again. If the current range is entirely within that
    // region, skip it, just adjusting the recorded top.
    HeapRegion* start_region = _hrm.addr_to_region(start_address);
    if ((prev_last_region != NULL) && (start_region == prev_last_region)) {
      start_address = start_region->end();
      if (start_address > last_address) {
        increase_used(word_size * HeapWordSize);
        start_region->set_top(last_address + 1);
        continue;
      }
      start_region->set_top(start_address);
      curr_range = MemRegion(start_address, last_address + 1);
      start_region = _hrm.addr_to_region(start_address);
    }

    // Perform the actual region allocation, exiting if it fails.
    // Then note how much new space we have allocated.
    if (!_hrm.allocate_containing_regions(curr_range, &commits, workers())) {
      return false;
    }
    increase_used(word_size * HeapWordSize);
    if (commits != 0) {
      log_debug(gc, ergo, heap)("Attempt heap expansion (allocate archive regions). Total size: " SIZE_FORMAT "B",
                                HeapRegion::GrainWords * HeapWordSize * commits);

    }

    // Mark each G1 region touched by the range as archive, add it to
    // the old set, and set top.
    HeapRegion* curr_region = _hrm.addr_to_region(start_address);
    HeapRegion* last_region = _hrm.addr_to_region(last_address);
    prev_last_region = last_region;

    while (curr_region != NULL) {
      assert(curr_region->is_empty() && !curr_region->is_pinned(),
             "Region already in use (index %u)", curr_region->hrm_index());
      if (open) {
        curr_region->set_open_archive();
      } else {
        curr_region->set_closed_archive();
      }
      _hr_printer.alloc(curr_region);
      _archive_set.add(curr_region);
      HeapWord* top;
      HeapRegion* next_region;
      if (curr_region != last_region) {
        top = curr_region->end();
        next_region = _hrm.next_region_in_heap(curr_region);
      } else {
        top = last_address + 1;
        next_region = NULL;
      }
      curr_region->set_top(top);
      curr_region = next_region;
    }
  }
  return true;
}

void G1CollectedHeap::fill_archive_regions(MemRegion* ranges, size_t count) {
  assert(!is_init_completed(), "Expect to be called at JVM init time");
  assert(ranges != NULL, "MemRegion array NULL");
  assert(count != 0, "No MemRegions provided");
  MemRegion reserved = _hrm.reserved();
  HeapWord *prev_last_addr = NULL;
  HeapRegion* prev_last_region = NULL;

  // For each MemRegion, create filler objects, if needed, in the G1 regions
  // that contain the address range. The address range actually within the
  // MemRegion will not be modified. That is assumed to have been initialized
  // elsewhere, probably via an mmap of archived heap data.
  MutexLocker x(Heap_lock);
  for (size_t i = 0; i < count; i++) {
    HeapWord* start_address = ranges[i].start();
    HeapWord* last_address = ranges[i].last();

    assert(reserved.contains(start_address) && reserved.contains(last_address),
           "MemRegion outside of heap [" PTR_FORMAT ", " PTR_FORMAT "]",
           p2i(start_address), p2i(last_address));
    assert(start_address > prev_last_addr,
           "Ranges not in ascending order: " PTR_FORMAT " <= " PTR_FORMAT ,
           p2i(start_address), p2i(prev_last_addr));

    HeapRegion* start_region = _hrm.addr_to_region(start_address);
    HeapRegion* last_region = _hrm.addr_to_region(last_address);
    HeapWord* bottom_address = start_region->bottom();

    // Check for a range beginning in the same region in which the
    // previous one ended.
    if (start_region == prev_last_region) {
      bottom_address = prev_last_addr + 1;
    }

    // Verify that the regions were all marked as archive regions by
    // alloc_archive_regions.
    HeapRegion* curr_region = start_region;
    while (curr_region != NULL) {
      guarantee(curr_region->is_archive(),
                "Expected archive region at index %u", curr_region->hrm_index());
      if (curr_region != last_region) {
        curr_region = _hrm.next_region_in_heap(curr_region);
      } else {
        curr_region = NULL;
      }
    }

    prev_last_addr = last_address;
    prev_last_region = last_region;

    // Fill the memory below the allocated range with dummy object(s),
    // if the region bottom does not match the range start, or if the previous
    // range ended within the same G1 region, and there is a gap.
    assert(start_address >= bottom_address, "bottom address should not be greater than start address");
    if (start_address > bottom_address) {
      size_t fill_size = pointer_delta(start_address, bottom_address);
      G1CollectedHeap::fill_with_objects(bottom_address, fill_size);
      increase_used(fill_size * HeapWordSize);
    }
  }
}

inline HeapWord* G1CollectedHeap::attempt_allocation(size_t min_word_size,
                                                     size_t desired_word_size,
                                                     size_t* actual_word_size) {
  assert_heap_not_locked_and_not_at_safepoint();
  assert(!is_humongous(desired_word_size), "attempt_allocation() should not "
         "be called for humongous allocation requests");

  HeapWord* result = _allocator->attempt_allocation(min_word_size, desired_word_size, actual_word_size);

  if (result == NULL) {
    *actual_word_size = desired_word_size;
    result = attempt_allocation_slow(desired_word_size);
  }

  assert_heap_not_locked();
  if (result != NULL) {
    assert(*actual_word_size != 0, "Actual size must have been set here");
    dirty_young_block(result, *actual_word_size);
  } else {
    *actual_word_size = 0;
  }

  return result;
}

void G1CollectedHeap::populate_archive_regions_bot_part(MemRegion* ranges, size_t count) {
  assert(!is_init_completed(), "Expect to be called at JVM init time");
  assert(ranges != NULL, "MemRegion array NULL");
  assert(count != 0, "No MemRegions provided");

  HeapWord* st = ranges[0].start();
  HeapWord* last = ranges[count-1].last();
  HeapRegion* hr_st = _hrm.addr_to_region(st);
  HeapRegion* hr_last = _hrm.addr_to_region(last);

  HeapRegion* hr_curr = hr_st;
  while (hr_curr != NULL) {
    hr_curr->update_bot();
    if (hr_curr != hr_last) {
      hr_curr = _hrm.next_region_in_heap(hr_curr);
    } else {
      hr_curr = NULL;
    }
  }
}

void G1CollectedHeap::dealloc_archive_regions(MemRegion* ranges, size_t count) {
  assert(!is_init_completed(), "Expect to be called at JVM init time");
  assert(ranges != NULL, "MemRegion array NULL");
  assert(count != 0, "No MemRegions provided");
  MemRegion reserved = _hrm.reserved();
  HeapWord* prev_last_addr = NULL;
  HeapRegion* prev_last_region = NULL;
  size_t size_used = 0;
  uint shrink_count = 0;

  // For each Memregion, free the G1 regions that constitute it, and
  // notify mark-sweep that the range is no longer to be considered 'archive.'
  MutexLocker x(Heap_lock);
  for (size_t i = 0; i < count; i++) {
    HeapWord* start_address = ranges[i].start();
    HeapWord* last_address = ranges[i].last();

    assert(reserved.contains(start_address) && reserved.contains(last_address),
           "MemRegion outside of heap [" PTR_FORMAT ", " PTR_FORMAT "]",
           p2i(start_address), p2i(last_address));
    assert(start_address > prev_last_addr,
           "Ranges not in ascending order: " PTR_FORMAT " <= " PTR_FORMAT ,
           p2i(start_address), p2i(prev_last_addr));
    size_used += ranges[i].byte_size();
    prev_last_addr = last_address;

    HeapRegion* start_region = _hrm.addr_to_region(start_address);
    HeapRegion* last_region = _hrm.addr_to_region(last_address);

    // Check for ranges that start in the same G1 region in which the previous
    // range ended, and adjust the start address so we don't try to free
    // the same region again. If the current range is entirely within that
    // region, skip it.
    if (start_region == prev_last_region) {
      start_address = start_region->end();
      if (start_address > last_address) {
        continue;
      }
      start_region = _hrm.addr_to_region(start_address);
    }
    prev_last_region = last_region;

    // After verifying that each region was marked as an archive region by
    // alloc_archive_regions, set it free and empty and uncommit it.
    HeapRegion* curr_region = start_region;
    while (curr_region != NULL) {
      guarantee(curr_region->is_archive(),
                "Expected archive region at index %u", curr_region->hrm_index());
      uint curr_index = curr_region->hrm_index();
      _archive_set.remove(curr_region);
      curr_region->set_free();
      curr_region->set_top(curr_region->bottom());
      if (curr_region != last_region) {
        curr_region = _hrm.next_region_in_heap(curr_region);
      } else {
        curr_region = NULL;
      }

      _hrm.shrink_at(curr_index, 1);
      shrink_count++;
    }
  }

  if (shrink_count != 0) {
    log_debug(gc, ergo, heap)("Attempt heap shrinking (archive regions). Total size: " SIZE_FORMAT "B",
                              HeapRegion::GrainWords * HeapWordSize * shrink_count);
    // Explicit uncommit.
    uncommit_regions(shrink_count);
  }
  decrease_used(size_used);
}

HeapWord* G1CollectedHeap::attempt_allocation_humongous(size_t word_size) {
  ResourceMark rm; // For retrieving the thread names in log messages.

  // The structure of this method has a lot of similarities to
  // attempt_allocation_slow(). The reason these two were not merged
  // into a single one is that such a method would require several "if
  // allocation is not humongous do this, otherwise do that"
  // conditional paths which would obscure its flow. In fact, an early
  // version of this code did use a unified method which was harder to
  // follow and, as a result, it had subtle bugs that were hard to
  // track down. So keeping these two methods separate allows each to
  // be more readable. It will be good to keep these two in sync as
  // much as possible.

  assert_heap_not_locked_and_not_at_safepoint();
  assert(is_humongous(word_size), "attempt_allocation_humongous() "
         "should only be called for humongous allocations");

  // Humongous objects can exhaust the heap quickly, so we should check if we
  // need to start a marking cycle at each humongous object allocation. We do
  // the check before we do the actual allocation. The reason for doing it
  // before the allocation is that we avoid having to keep track of the newly
  // allocated memory while we do a GC.
  if (policy()->need_to_start_conc_mark("concurrent humongous allocation",
                                        word_size)) {
    collect(GCCause::_g1_humongous_allocation);
  }

  // We will loop until a) we manage to successfully perform the
  // allocation or b) we successfully schedule a collection which
  // fails to perform the allocation. b) is the only case when we'll
  // return NULL.
  HeapWord* result = NULL;
  for (uint try_count = 1, gclocker_retry_count = 0; /* we'll return */; try_count += 1) {
    bool should_try_gc;
    bool preventive_collection_required = false;
    uint gc_count_before;


    {
      MutexLocker x(Heap_lock);

      size_t size_in_regions = humongous_obj_size_in_regions(word_size);
      preventive_collection_required = policy()->preventive_collection_required((uint)size_in_regions);
      if (!preventive_collection_required) {
        // Given that humongous objects are not allocated in young
        // regions, we'll first try to do the allocation without doing a
        // collection hoping that there's enough space in the heap.
        result = humongous_obj_allocate(word_size);
        if (result != NULL) {
          policy()->old_gen_alloc_tracker()->
            add_allocated_humongous_bytes_since_last_gc(size_in_regions * HeapRegion::GrainBytes);
          return result;
        }
      }

      // Only try a GC if the GCLocker does not signal the need for a GC. Wait until
      // the GCLocker initiated GC has been performed and then retry. This includes
      // the case when the GC Locker is not active but has not been performed.
      should_try_gc = !GCLocker::needs_gc();
      // Read the GC count while still holding the Heap_lock.
      gc_count_before = total_collections();
    }

    if (should_try_gc) {
      GCCause::Cause gc_cause = preventive_collection_required ? GCCause::_g1_preventive_collection
                                                              : GCCause::_g1_humongous_allocation;
      bool succeeded;
      result = do_collection_pause(word_size, gc_count_before, &succeeded, gc_cause);
      if (result != NULL) {
        assert(succeeded, "only way to get back a non-NULL result");
        log_trace(gc, alloc)("%s: Successfully scheduled collection returning " PTR_FORMAT,
                             Thread::current()->name(), p2i(result));
        size_t size_in_regions = humongous_obj_size_in_regions(word_size);
        policy()->old_gen_alloc_tracker()->
          record_collection_pause_humongous_allocation(size_in_regions * HeapRegion::GrainBytes);
        return result;
      }

      if (succeeded) {
        // We successfully scheduled a collection which failed to allocate. No
        // point in trying to allocate further. We'll just return NULL.
        log_trace(gc, alloc)("%s: Successfully scheduled collection failing to allocate "
                             SIZE_FORMAT " words", Thread::current()->name(), word_size);
        return NULL;
      }
      log_trace(gc, alloc)("%s: Unsuccessfully scheduled collection allocating " SIZE_FORMAT "",
                           Thread::current()->name(), word_size);
    } else {
      // Failed to schedule a collection.
      if (gclocker_retry_count > GCLockerRetryAllocationCount) {
        log_warning(gc, alloc)("%s: Retried waiting for GCLocker too often allocating "
                               SIZE_FORMAT " words", Thread::current()->name(), word_size);
        return NULL;
      }
      log_trace(gc, alloc)("%s: Stall until clear", Thread::current()->name());
      // The GCLocker is either active or the GCLocker initiated
      // GC has not yet been performed. Stall until it is and
      // then retry the allocation.
      GCLocker::stall_until_clear();
      gclocker_retry_count += 1;
    }


    // We can reach here if we were unsuccessful in scheduling a
    // collection (because another thread beat us to it) or if we were
    // stalled due to the GC locker. In either can we should retry the
    // allocation attempt in case another thread successfully
    // performed a collection and reclaimed enough space.
    // Humongous object allocation always needs a lock, so we wait for the retry
    // in the next iteration of the loop, unlike for the regular iteration case.
    // Give a warning if we seem to be looping forever.

    if ((QueuedAllocationWarningCount > 0) &&
        (try_count % QueuedAllocationWarningCount == 0)) {
      log_warning(gc, alloc)("%s: Retried allocation %u times for " SIZE_FORMAT " words",
                             Thread::current()->name(), try_count, word_size);
    }
  }

  ShouldNotReachHere();
  return NULL;
}

HeapWord* G1CollectedHeap::attempt_allocation_at_safepoint(size_t word_size,
                                                           bool expect_null_mutator_alloc_region) {
  assert_at_safepoint_on_vm_thread();
  assert(!_allocator->has_mutator_alloc_region() || !expect_null_mutator_alloc_region,
         "the current alloc region was unexpectedly found to be non-NULL");

  if (!is_humongous(word_size)) {
    return _allocator->attempt_allocation_locked(word_size);
  } else {
    HeapWord* result = humongous_obj_allocate(word_size);
    if (result != NULL && policy()->need_to_start_conc_mark("STW humongous allocation")) {
      collector_state()->set_initiate_conc_mark_if_possible(true);
    }
    return result;
  }

  ShouldNotReachHere();
}

class PostCompactionPrinterClosure: public HeapRegionClosure {
private:
  G1HRPrinter* _hr_printer;
public:
  bool do_heap_region(HeapRegion* hr) {
    assert(!hr->is_young(), "not expecting to find young regions");
    _hr_printer->post_compaction(hr);
    return false;
  }

  PostCompactionPrinterClosure(G1HRPrinter* hr_printer)
    : _hr_printer(hr_printer) { }
};

void G1CollectedHeap::print_heap_after_full_collection() {
  // Post collection region logging.
  // We should do this after we potentially resize the heap so
  // that all the COMMIT / UNCOMMIT events are generated before
  // the compaction events.
  if (_hr_printer.is_active()) {
    PostCompactionPrinterClosure cl(hr_printer());
    heap_region_iterate(&cl);
  }
}

void G1CollectedHeap::abort_concurrent_cycle() {
  // If we start the compaction before the CM threads finish
  // scanning the root regions we might trip them over as we'll
  // be moving objects / updating references. So let's wait until
  // they are done. By telling them to abort, they should complete
  // early.
  _cm->root_regions()->abort();
  _cm->root_regions()->wait_until_scan_finished();

  // Disable discovery and empty the discovered lists
  // for the CM ref processor.
  _ref_processor_cm->disable_discovery();
  _ref_processor_cm->abandon_partial_discovery();
  _ref_processor_cm->verify_no_references_recorded();

  // Abandon current iterations of concurrent marking and concurrent
  // refinement, if any are in progress.
  concurrent_mark()->concurrent_cycle_abort();
}

void G1CollectedHeap::prepare_heap_for_full_collection() {
  // Make sure we'll choose a new allocation region afterwards.
  _allocator->release_mutator_alloc_regions();
  _allocator->abandon_gc_alloc_regions();

  // We may have added regions to the current incremental collection
  // set between the last GC or pause and now. We need to clear the
  // incremental collection set and then start rebuilding it afresh
  // after this full GC.
  abandon_collection_set(collection_set());

  _hrm.remove_all_free_regions();
}

void G1CollectedHeap::verify_before_full_collection(bool explicit_gc) {
  assert(!GCCause::is_user_requested_gc(gc_cause()) || explicit_gc, "invariant");
  assert_used_and_recalculate_used_equal(this);
  if (!VerifyBeforeGC) {
    return;
  }
  _verifier->verify_region_sets_optional();
  _verifier->verify_before_gc(G1HeapVerifier::G1VerifyFull);
  _verifier->check_bitmaps("Full GC Start");
}

void G1CollectedHeap::prepare_heap_for_mutators() {
  // Delete metaspaces for unloaded class loaders and clean up loader_data graph
  ClassLoaderDataGraph::purge(/*at_safepoint*/true);
  DEBUG_ONLY(MetaspaceUtils::verify();)

  // Prepare heap for normal collections.
  assert(num_free_regions() == 0, "we should not have added any free regions");
  rebuild_region_sets(false /* free_list_only */);
  abort_refinement();
  resize_heap_if_necessary();
  uncommit_regions_if_necessary();

  // Rebuild the strong code root lists for each region
  rebuild_strong_code_roots();

  // Purge code root memory
  purge_code_root_memory();

  // Start a new incremental collection set for the next pause
  start_new_collection_set();

  _allocator->init_mutator_alloc_regions();

  // Post collection state updates.
  MetaspaceGC::compute_new_size();
}

void G1CollectedHeap::abort_refinement() {
  if (_hot_card_cache->use_cache()) {
    _hot_card_cache->reset_hot_cache();
  }

  // Discard all remembered set updates and reset refinement statistics.
  G1BarrierSet::dirty_card_queue_set().abandon_logs();
  assert(G1BarrierSet::dirty_card_queue_set().num_cards() == 0,
         "DCQS should be empty");
  concurrent_refine()->get_and_reset_refinement_stats();
}

void G1CollectedHeap::verify_after_full_collection() {
  if (!VerifyAfterGC) {
    return;
  }
  _hrm.verify_optional();
  _verifier->verify_region_sets_optional();
  _verifier->verify_after_gc(G1HeapVerifier::G1VerifyFull);

  // This call implicitly verifies that the next bitmap is clear after Full GC.
  _verifier->check_bitmaps("Full GC End");

  // At this point there should be no regions in the
  // entire heap tagged as young.
  assert(check_young_list_empty(), "young list should be empty at this point");

  // Note: since we've just done a full GC, concurrent
  // marking is no longer active. Therefore we need not
  // re-enable reference discovery for the CM ref processor.
  // That will be done at the start of the next marking cycle.
  // We also know that the STW processor should no longer
  // discover any new references.
  assert(!_ref_processor_stw->discovery_enabled(), "Postcondition");
  assert(!_ref_processor_cm->discovery_enabled(), "Postcondition");
  _ref_processor_stw->verify_no_references_recorded();
  _ref_processor_cm->verify_no_references_recorded();
}

bool G1CollectedHeap::do_full_collection(bool explicit_gc,
                                         bool clear_all_soft_refs,
                                         bool do_maximum_compaction) {
  assert_at_safepoint_on_vm_thread();

  if (GCLocker::check_active_before_gc()) {
    // Full GC was not completed.
    return false;
  }

  const bool do_clear_all_soft_refs = clear_all_soft_refs ||
      soft_ref_policy()->should_clear_all_soft_refs();

  G1FullGCMark gc_mark;
  GCTraceTime(Info, gc) tm("Pause Full", NULL, gc_cause(), true);
  G1FullCollector collector(this, explicit_gc, do_clear_all_soft_refs, do_maximum_compaction);

  collector.prepare_collection();
  collector.collect();
  collector.complete_collection();

  // Full collection was successfully completed.
  return true;
}

void G1CollectedHeap::do_full_collection(bool clear_all_soft_refs) {
  // Currently, there is no facility in the do_full_collection(bool) API to notify
  // the caller that the collection did not succeed (e.g., because it was locked
  // out by the GC locker). So, right now, we'll ignore the return value.
  // When clear_all_soft_refs is set we want to do a maximum compaction
  // not leaving any dead wood.
  bool do_maximum_compaction = clear_all_soft_refs;
  bool dummy = do_full_collection(true,                /* explicit_gc */
                                  clear_all_soft_refs,
                                  do_maximum_compaction);
}

bool G1CollectedHeap::upgrade_to_full_collection() {
  GCCauseSetter compaction(this, GCCause::_g1_compaction_pause);
  log_info(gc, ergo)("Attempting full compaction clearing soft references");
  bool success = do_full_collection(false /* explicit gc */,
                                    true  /* clear_all_soft_refs */,
                                    false /* do_maximum_compaction */);
  // do_full_collection only fails if blocked by GC locker and that can't
  // be the case here since we only call this when already completed one gc.
  assert(success, "invariant");
  return success;
}

void G1CollectedHeap::resize_heap_if_necessary() {
  assert_at_safepoint_on_vm_thread();

  bool should_expand;
  size_t resize_amount = _heap_sizing_policy->full_collection_resize_amount(should_expand);

  if (resize_amount == 0) {
    return;
  } else if (should_expand) {
    expand(resize_amount, _workers);
  } else {
    shrink(resize_amount);
  }
}

HeapWord* G1CollectedHeap::satisfy_failed_allocation_helper(size_t word_size,
                                                            bool do_gc,
                                                            bool maximum_compaction,
                                                            bool expect_null_mutator_alloc_region,
                                                            bool* gc_succeeded) {
  *gc_succeeded = true;
  // Let's attempt the allocation first.
  HeapWord* result =
    attempt_allocation_at_safepoint(word_size,
                                    expect_null_mutator_alloc_region);
  if (result != NULL) {
    return result;
  }

  // In a G1 heap, we're supposed to keep allocation from failing by
  // incremental pauses.  Therefore, at least for now, we'll favor
  // expansion over collection.  (This might change in the future if we can
  // do something smarter than full collection to satisfy a failed alloc.)
  result = expand_and_allocate(word_size);
  if (result != NULL) {
    return result;
  }

  if (do_gc) {
    GCCauseSetter compaction(this, GCCause::_g1_compaction_pause);
    // Expansion didn't work, we'll try to do a Full GC.
    // If maximum_compaction is set we clear all soft references and don't
    // allow any dead wood to be left on the heap.
    if (maximum_compaction) {
      log_info(gc, ergo)("Attempting maximum full compaction clearing soft references");
    } else {
      log_info(gc, ergo)("Attempting full compaction");
    }
    *gc_succeeded = do_full_collection(false, /* explicit_gc */
                                       maximum_compaction /* clear_all_soft_refs */ ,
                                       maximum_compaction /* do_maximum_compaction */);
  }

  return NULL;
}

HeapWord* G1CollectedHeap::satisfy_failed_allocation(size_t word_size,
                                                     bool* succeeded) {
  assert_at_safepoint_on_vm_thread();

  // Attempts to allocate followed by Full GC.
  HeapWord* result =
    satisfy_failed_allocation_helper(word_size,
                                     true,  /* do_gc */
                                     false, /* maximum_collection */
                                     false, /* expect_null_mutator_alloc_region */
                                     succeeded);

  if (result != NULL || !*succeeded) {
    return result;
  }

  // Attempts to allocate followed by Full GC that will collect all soft references.
  result = satisfy_failed_allocation_helper(word_size,
                                            true, /* do_gc */
                                            true, /* maximum_collection */
                                            true, /* expect_null_mutator_alloc_region */
                                            succeeded);

  if (result != NULL || !*succeeded) {
    return result;
  }

  // Attempts to allocate, no GC
  result = satisfy_failed_allocation_helper(word_size,
                                            false, /* do_gc */
                                            false, /* maximum_collection */
                                            true,  /* expect_null_mutator_alloc_region */
                                            succeeded);

  if (result != NULL) {
    return result;
  }

  assert(!soft_ref_policy()->should_clear_all_soft_refs(),
         "Flag should have been handled and cleared prior to this point");

  // What else?  We might try synchronous finalization later.  If the total
  // space available is large enough for the allocation, then a more
  // complete compaction phase than we've tried so far might be
  // appropriate.
  return NULL;
}

// Attempting to expand the heap sufficiently
// to support an allocation of the given "word_size".  If
// successful, perform the allocation and return the address of the
// allocated block, or else "NULL".

HeapWord* G1CollectedHeap::expand_and_allocate(size_t word_size) {
  assert_at_safepoint_on_vm_thread();

  _verifier->verify_region_sets_optional();

  size_t expand_bytes = MAX2(word_size * HeapWordSize, MinHeapDeltaBytes);
  log_debug(gc, ergo, heap)("Attempt heap expansion (allocation request failed). Allocation request: " SIZE_FORMAT "B",
                            word_size * HeapWordSize);


  if (expand(expand_bytes, _workers)) {
    _hrm.verify_optional();
    _verifier->verify_region_sets_optional();
    return attempt_allocation_at_safepoint(word_size,
                                           false /* expect_null_mutator_alloc_region */);
  }
  return NULL;
}

bool G1CollectedHeap::expand(size_t expand_bytes, WorkGang* pretouch_workers, double* expand_time_ms) {
  size_t aligned_expand_bytes = ReservedSpace::page_align_size_up(expand_bytes);
  aligned_expand_bytes = align_up(aligned_expand_bytes,
                                       HeapRegion::GrainBytes);

  log_debug(gc, ergo, heap)("Expand the heap. requested expansion amount: " SIZE_FORMAT "B expansion amount: " SIZE_FORMAT "B",
                            expand_bytes, aligned_expand_bytes);

  if (is_maximal_no_gc()) {
    log_debug(gc, ergo, heap)("Did not expand the heap (heap already fully expanded)");
    return false;
  }

  double expand_heap_start_time_sec = os::elapsedTime();
  uint regions_to_expand = (uint)(aligned_expand_bytes / HeapRegion::GrainBytes);
  assert(regions_to_expand > 0, "Must expand by at least one region");

  uint expanded_by = _hrm.expand_by(regions_to_expand, pretouch_workers);
  if (expand_time_ms != NULL) {
    *expand_time_ms = (os::elapsedTime() - expand_heap_start_time_sec) * MILLIUNITS;
  }

  if (expanded_by > 0) {
    size_t actual_expand_bytes = expanded_by * HeapRegion::GrainBytes;
    assert(actual_expand_bytes <= aligned_expand_bytes, "post-condition");
    policy()->record_new_heap_size(num_regions());
  } else {
    log_debug(gc, ergo, heap)("Did not expand the heap (heap expansion operation failed)");

    // The expansion of the virtual storage space was unsuccessful.
    // Let's see if it was because we ran out of swap.
    if (G1ExitOnExpansionFailure &&
        _hrm.available() >= regions_to_expand) {
      // We had head room...
      vm_exit_out_of_memory(aligned_expand_bytes, OOM_MMAP_ERROR, "G1 heap expansion");
    }
  }
  return regions_to_expand > 0;
}

bool G1CollectedHeap::expand_single_region(uint node_index) {
  uint expanded_by = _hrm.expand_on_preferred_node(node_index);

  if (expanded_by == 0) {
    assert(is_maximal_no_gc(), "Should be no regions left, available: %u", _hrm.available());
    log_debug(gc, ergo, heap)("Did not expand the heap (heap already fully expanded)");
    return false;
  }

  policy()->record_new_heap_size(num_regions());
  return true;
}

void G1CollectedHeap::shrink_helper(size_t shrink_bytes) {
  size_t aligned_shrink_bytes =
    ReservedSpace::page_align_size_down(shrink_bytes);
  aligned_shrink_bytes = align_down(aligned_shrink_bytes,
                                         HeapRegion::GrainBytes);
  uint num_regions_to_remove = (uint)(shrink_bytes / HeapRegion::GrainBytes);

  uint num_regions_removed = _hrm.shrink_by(num_regions_to_remove);
  size_t shrunk_bytes = num_regions_removed * HeapRegion::GrainBytes;

  log_debug(gc, ergo, heap)("Shrink the heap. requested shrinking amount: " SIZE_FORMAT "B aligned shrinking amount: " SIZE_FORMAT "B attempted shrinking amount: " SIZE_FORMAT "B",
                            shrink_bytes, aligned_shrink_bytes, shrunk_bytes);
  if (num_regions_removed > 0) {
    log_debug(gc, heap)("Uncommittable regions after shrink: %u", num_regions_removed);
    policy()->record_new_heap_size(num_regions());
  } else {
    log_debug(gc, ergo, heap)("Did not expand the heap (heap shrinking operation failed)");
  }
}

void G1CollectedHeap::shrink(size_t shrink_bytes) {
  _verifier->verify_region_sets_optional();

  // We should only reach here at the end of a Full GC or during Remark which
  // means we should not not be holding to any GC alloc regions. The method
  // below will make sure of that and do any remaining clean up.
  _allocator->abandon_gc_alloc_regions();

  // Instead of tearing down / rebuilding the free lists here, we
  // could instead use the remove_all_pending() method on free_list to
  // remove only the ones that we need to remove.
  _hrm.remove_all_free_regions();
  shrink_helper(shrink_bytes);
  rebuild_region_sets(true /* free_list_only */);

  _hrm.verify_optional();
  _verifier->verify_region_sets_optional();
}

class OldRegionSetChecker : public HeapRegionSetChecker {
public:
  void check_mt_safety() {
    // Master Old Set MT safety protocol:
    // (a) If we're at a safepoint, operations on the master old set
    // should be invoked:
    // - by the VM thread (which will serialize them), or
    // - by the GC workers while holding the FreeList_lock, if we're
    //   at a safepoint for an evacuation pause (this lock is taken
    //   anyway when an GC alloc region is retired so that a new one
    //   is allocated from the free list), or
    // - by the GC workers while holding the OldSets_lock, if we're at a
    //   safepoint for a cleanup pause.
    // (b) If we're not at a safepoint, operations on the master old set
    // should be invoked while holding the Heap_lock.

    if (SafepointSynchronize::is_at_safepoint()) {
      guarantee(Thread::current()->is_VM_thread() ||
                FreeList_lock->owned_by_self() || OldSets_lock->owned_by_self(),
                "master old set MT safety protocol at a safepoint");
    } else {
      guarantee(Heap_lock->owned_by_self(), "master old set MT safety protocol outside a safepoint");
    }
  }
  bool is_correct_type(HeapRegion* hr) { return hr->is_old(); }
  const char* get_description() { return "Old Regions"; }
};

class ArchiveRegionSetChecker : public HeapRegionSetChecker {
public:
  void check_mt_safety() {
    guarantee(!Universe::is_fully_initialized() || SafepointSynchronize::is_at_safepoint(),
              "May only change archive regions during initialization or safepoint.");
  }
  bool is_correct_type(HeapRegion* hr) { return hr->is_archive(); }
  const char* get_description() { return "Archive Regions"; }
};

class HumongousRegionSetChecker : public HeapRegionSetChecker {
public:
  void check_mt_safety() {
    // Humongous Set MT safety protocol:
    // (a) If we're at a safepoint, operations on the master humongous
    // set should be invoked by either the VM thread (which will
    // serialize them) or by the GC workers while holding the
    // OldSets_lock.
    // (b) If we're not at a safepoint, operations on the master
    // humongous set should be invoked while holding the Heap_lock.

    if (SafepointSynchronize::is_at_safepoint()) {
      guarantee(Thread::current()->is_VM_thread() ||
                OldSets_lock->owned_by_self(),
                "master humongous set MT safety protocol at a safepoint");
    } else {
      guarantee(Heap_lock->owned_by_self(),
                "master humongous set MT safety protocol outside a safepoint");
    }
  }
  bool is_correct_type(HeapRegion* hr) { return hr->is_humongous(); }
  const char* get_description() { return "Humongous Regions"; }
};

G1CollectedHeap::G1CollectedHeap() :
  CollectedHeap(),
  _service_thread(NULL),
  _periodic_gc_task(NULL),
  _free_card_set_memory_task(NULL),
  _workers(NULL),
  _card_table(NULL),
  _collection_pause_end(Ticks::now()),
  _soft_ref_policy(),
  _old_set("Old Region Set", new OldRegionSetChecker()),
  _archive_set("Archive Region Set", new ArchiveRegionSetChecker()),
  _humongous_set("Humongous Region Set", new HumongousRegionSetChecker()),
  _bot(NULL),
  _listener(),
  _numa(G1NUMA::create()),
  _hrm(),
  _allocator(NULL),
  _evac_failure_injector(),
  _verifier(NULL),
  _summary_bytes_used(0),
  _bytes_used_during_gc(0),
  _archive_allocator(NULL),
  _survivor_evac_stats("Young", YoungPLABSize, PLABWeight),
  _old_evac_stats("Old", OldPLABSize, PLABWeight),
  _monitoring_support(nullptr),
  _humongous_reclaim_candidates(),
  _num_humongous_objects(0),
  _num_humongous_reclaim_candidates(0),
  _hr_printer(),
  _collector_state(),
  _old_marking_cycles_started(0),
  _old_marking_cycles_completed(0),
  _eden(),
  _survivor(),
  _gc_timer_stw(new (ResourceObj::C_HEAP, mtGC) STWGCTimer()),
  _gc_tracer_stw(new (ResourceObj::C_HEAP, mtGC) G1NewTracer()),
  _policy(new G1Policy(_gc_timer_stw)),
  _heap_sizing_policy(NULL),
  _collection_set(this, _policy),
  _hot_card_cache(NULL),
  _rem_set(NULL),
  _card_set_config(),
  _cm(NULL),
  _cm_thread(NULL),
  _cr(NULL),
  _task_queues(NULL),
  _ref_processor_stw(NULL),
  _is_alive_closure_stw(this),
  _is_subject_to_discovery_stw(this),
  _ref_processor_cm(NULL),
  _is_alive_closure_cm(this),
  _is_subject_to_discovery_cm(this),
  _region_attr() {

  _verifier = new G1HeapVerifier(this);

  _allocator = new G1Allocator(this);

  _heap_sizing_policy = G1HeapSizingPolicy::create(this, _policy->analytics());

  _humongous_object_threshold_in_words = humongous_threshold_for(HeapRegion::GrainWords);

  // Override the default _filler_array_max_size so that no humongous filler
  // objects are created.
  _filler_array_max_size = _humongous_object_threshold_in_words;

  uint n_queues = ParallelGCThreads;
  _task_queues = new G1ScannerTasksQueueSet(n_queues);

  for (uint i = 0; i < n_queues; i++) {
    G1ScannerTasksQueue* q = new G1ScannerTasksQueue();
    _task_queues->register_queue(i, q);
  }

  _gc_tracer_stw->initialize();

  guarantee(_task_queues != NULL, "task_queues allocation failure.");
}

G1RegionToSpaceMapper* G1CollectedHeap::create_aux_memory_mapper(const char* description,
                                                                 size_t size,
                                                                 size_t translation_factor) {
  size_t preferred_page_size = os::page_size_for_region_unaligned(size, 1);
  // Allocate a new reserved space, preferring to use large pages.
  ReservedSpace rs(size, preferred_page_size);
  size_t page_size = rs.page_size();
  G1RegionToSpaceMapper* result  =
    G1RegionToSpaceMapper::create_mapper(rs,
                                         size,
                                         page_size,
                                         HeapRegion::GrainBytes,
                                         translation_factor,
                                         mtGC);

  os::trace_page_sizes_for_requested_size(description,
                                          size,
                                          page_size,
                                          preferred_page_size,
                                          rs.base(),
                                          rs.size());

  return result;
}

jint G1CollectedHeap::initialize_concurrent_refinement() {
  jint ecode = JNI_OK;
  _cr = G1ConcurrentRefine::create(&ecode);
  return ecode;
}

jint G1CollectedHeap::initialize_service_thread() {
  _service_thread = new G1ServiceThread();
  if (_service_thread->osthread() == NULL) {
    vm_shutdown_during_initialization("Could not create G1ServiceThread");
    return JNI_ENOMEM;
  }
  return JNI_OK;
}

jint G1CollectedHeap::initialize() {

  // Necessary to satisfy locking discipline assertions.

  MutexLocker x(Heap_lock);

  // While there are no constraints in the GC code that HeapWordSize
  // be any particular value, there are multiple other areas in the
  // system which believe this to be true (e.g. oop->object_size in some
  // cases incorrectly returns the size in wordSize units rather than
  // HeapWordSize).
  guarantee(HeapWordSize == wordSize, "HeapWordSize must equal wordSize");

  size_t init_byte_size = InitialHeapSize;
  size_t reserved_byte_size = G1Arguments::heap_reserved_size_bytes();

  // Ensure that the sizes are properly aligned.
  Universe::check_alignment(init_byte_size, HeapRegion::GrainBytes, "g1 heap");
  Universe::check_alignment(reserved_byte_size, HeapRegion::GrainBytes, "g1 heap");
  Universe::check_alignment(reserved_byte_size, HeapAlignment, "g1 heap");

  // Reserve the maximum.

  // When compressed oops are enabled, the preferred heap base
  // is calculated by subtracting the requested size from the
  // 32Gb boundary and using the result as the base address for
  // heap reservation. If the requested size is not aligned to
  // HeapRegion::GrainBytes (i.e. the alignment that is passed
  // into the ReservedHeapSpace constructor) then the actual
  // base of the reserved heap may end up differing from the
  // address that was requested (i.e. the preferred heap base).
  // If this happens then we could end up using a non-optimal
  // compressed oops mode.

  ReservedHeapSpace heap_rs = Universe::reserve_heap(reserved_byte_size,
                                                     HeapAlignment);

  initialize_reserved_region(heap_rs);

  // Create the barrier set for the entire reserved region.
  G1CardTable* ct = new G1CardTable(heap_rs.region());
  ct->initialize();
  G1BarrierSet* bs = new G1BarrierSet(ct);
  bs->initialize();
  assert(bs->is_a(BarrierSet::G1BarrierSet), "sanity");
  BarrierSet::set_barrier_set(bs);
  _card_table = ct;

  {
    G1SATBMarkQueueSet& satbqs = bs->satb_mark_queue_set();
    satbqs.set_process_completed_buffers_threshold(G1SATBProcessCompletedThreshold);
    satbqs.set_buffer_enqueue_threshold_percentage(G1SATBBufferEnqueueingThresholdPercent);
  }

  // Create the hot card cache.
  _hot_card_cache = new G1HotCardCache(this);

  // Create space mappers.
  size_t page_size = heap_rs.page_size();
  G1RegionToSpaceMapper* heap_storage =
    G1RegionToSpaceMapper::create_mapper(heap_rs,
                                         heap_rs.size(),
                                         page_size,
                                         HeapRegion::GrainBytes,
                                         1,
                                         mtJavaHeap);
  if(heap_storage == NULL) {
    vm_shutdown_during_initialization("Could not initialize G1 heap");
    return JNI_ERR;
  }

  os::trace_page_sizes("Heap",
                       MinHeapSize,
                       reserved_byte_size,
                       page_size,
                       heap_rs.base(),
                       heap_rs.size());
  heap_storage->set_mapping_changed_listener(&_listener);

  // Create storage for the BOT, card table, card counts table (hot card cache) and the bitmaps.
  G1RegionToSpaceMapper* bot_storage =
    create_aux_memory_mapper("Block Offset Table",
                             G1BlockOffsetTable::compute_size(heap_rs.size() / HeapWordSize),
                             G1BlockOffsetTable::heap_map_factor());

  G1RegionToSpaceMapper* cardtable_storage =
    create_aux_memory_mapper("Card Table",
                             G1CardTable::compute_size(heap_rs.size() / HeapWordSize),
                             G1CardTable::heap_map_factor());

  G1RegionToSpaceMapper* card_counts_storage =
    create_aux_memory_mapper("Card Counts Table",
                             G1CardCounts::compute_size(heap_rs.size() / HeapWordSize),
                             G1CardCounts::heap_map_factor());

  size_t bitmap_size = G1CMBitMap::compute_size(heap_rs.size());
  G1RegionToSpaceMapper* prev_bitmap_storage =
    create_aux_memory_mapper("Prev Bitmap", bitmap_size, G1CMBitMap::heap_map_factor());
  G1RegionToSpaceMapper* next_bitmap_storage =
    create_aux_memory_mapper("Next Bitmap", bitmap_size, G1CMBitMap::heap_map_factor());

  _hrm.initialize(heap_storage, prev_bitmap_storage, next_bitmap_storage, bot_storage, cardtable_storage, card_counts_storage);
  _card_table->initialize(cardtable_storage);

  // Do later initialization work for concurrent refinement.
  _hot_card_cache->initialize(card_counts_storage);

  // 6843694 - ensure that the maximum region index can fit
  // in the remembered set structures.
  const uint max_region_idx = (1U << (sizeof(RegionIdx_t)*BitsPerByte-1)) - 1;
  guarantee((max_reserved_regions() - 1) <= max_region_idx, "too many regions");

  // The G1FromCardCache reserves card with value 0 as "invalid", so the heap must not
  // start within the first card.
  guarantee(heap_rs.base() >= (char*)G1CardTable::card_size, "Java heap must not start within the first card.");
  G1FromCardCache::initialize(max_reserved_regions());
  // Also create a G1 rem set.
  _rem_set = new G1RemSet(this, _card_table, _hot_card_cache);
  _rem_set->initialize(max_reserved_regions());

  size_t max_cards_per_region = ((size_t)1 << (sizeof(CardIdx_t)*BitsPerByte-1)) - 1;
  guarantee(HeapRegion::CardsPerRegion > 0, "make sure it's initialized");
  guarantee(HeapRegion::CardsPerRegion < max_cards_per_region,
            "too many cards per region");

  FreeRegionList::set_unrealistically_long_length(max_regions() + 1);

  _bot = new G1BlockOffsetTable(reserved(), bot_storage);

  {
    size_t granularity = HeapRegion::GrainBytes;

    _region_attr.initialize(reserved(), granularity);
    _humongous_reclaim_candidates.initialize(reserved(), granularity);
  }

  _workers = new WorkGang("GC Thread", ParallelGCThreads,
                          true /* are_GC_task_threads */,
                          false /* are_ConcurrentGC_threads */);
  if (_workers == NULL) {
    return JNI_ENOMEM;
  }
  _workers->initialize_workers();

  _numa->set_region_info(HeapRegion::GrainBytes, page_size);

  // Create the G1ConcurrentMark data structure and thread.
  // (Must do this late, so that "max_[reserved_]regions" is defined.)
  _cm = new G1ConcurrentMark(this, prev_bitmap_storage, next_bitmap_storage);
  _cm_thread = _cm->cm_thread();

  // Now expand into the initial heap size.
  if (!expand(init_byte_size, _workers)) {
    vm_shutdown_during_initialization("Failed to allocate initial heap.");
    return JNI_ENOMEM;
  }

  // Perform any initialization actions delegated to the policy.
  policy()->init(this, &_collection_set);

  jint ecode = initialize_concurrent_refinement();
  if (ecode != JNI_OK) {
    return ecode;
  }

  ecode = initialize_service_thread();
  if (ecode != JNI_OK) {
    return ecode;
  }

  // Initialize and schedule sampling task on service thread.
  _rem_set->initialize_sampling_task(service_thread());

  // Create and schedule the periodic gc task on the service thread.
  _periodic_gc_task = new G1PeriodicGCTask("Periodic GC Task");
  _service_thread->register_task(_periodic_gc_task);

  _free_card_set_memory_task = new G1CardSetFreeMemoryTask("Card Set Free Memory Task");
  _service_thread->register_task(_free_card_set_memory_task);

  {
    G1DirtyCardQueueSet& dcqs = G1BarrierSet::dirty_card_queue_set();
    dcqs.set_process_cards_threshold(concurrent_refine()->yellow_zone());
    dcqs.set_max_cards(concurrent_refine()->red_zone());
  }

  // Here we allocate the dummy HeapRegion that is required by the
  // G1AllocRegion class.
  HeapRegion* dummy_region = _hrm.get_dummy_region();

  // We'll re-use the same region whether the alloc region will
  // require BOT updates or not and, if it doesn't, then a non-young
  // region will complain that it cannot support allocations without
  // BOT updates. So we'll tag the dummy region as eden to avoid that.
  dummy_region->set_eden();
  // Make sure it's full.
  dummy_region->set_top(dummy_region->end());
  G1AllocRegion::setup(this, dummy_region);

  _allocator->init_mutator_alloc_regions();

  // Do create of the monitoring and management support so that
  // values in the heap have been properly initialized.
  _monitoring_support = new G1MonitoringSupport(this);

  _collection_set.initialize(max_reserved_regions());

  _evac_failure_regions.initialize(max_reserved_regions());

  evac_failure_injector()->reset();

  G1InitLogger::print();

  return JNI_OK;
}

bool G1CollectedHeap::concurrent_mark_is_terminating() const {
  return _cm_thread->should_terminate();
}

void G1CollectedHeap::stop() {
  // Stop all concurrent threads. We do this to make sure these threads
  // do not continue to execute and access resources (e.g. logging)
  // that are destroyed during shutdown.
  _cr->stop();
  _service_thread->stop();
  _cm_thread->stop();
}

void G1CollectedHeap::safepoint_synchronize_begin() {
  SuspendibleThreadSet::synchronize();
}

void G1CollectedHeap::safepoint_synchronize_end() {
  SuspendibleThreadSet::desynchronize();
}

void G1CollectedHeap::post_initialize() {
  CollectedHeap::post_initialize();
  ref_processing_init();
}

void G1CollectedHeap::ref_processing_init() {
  // Reference processing in G1 currently works as follows:
  //
  // * There are two reference processor instances. One is
  //   used to record and process discovered references
  //   during concurrent marking; the other is used to
  //   record and process references during STW pauses
  //   (both full and incremental).
  // * Both ref processors need to 'span' the entire heap as
  //   the regions in the collection set may be dotted around.
  //
  // * For the concurrent marking ref processor:
  //   * Reference discovery is enabled at concurrent start.
  //   * Reference discovery is disabled and the discovered
  //     references processed etc during remarking.
  //   * Reference discovery is MT (see below).
  //   * Reference discovery requires a barrier (see below).
  //   * Reference processing may or may not be MT
  //     (depending on the value of ParallelRefProcEnabled
  //     and ParallelGCThreads).
  //   * A full GC disables reference discovery by the CM
  //     ref processor and abandons any entries on it's
  //     discovered lists.
  //
  // * For the STW processor:
  //   * Non MT discovery is enabled at the start of a full GC.
  //   * Processing and enqueueing during a full GC is non-MT.
  //   * During a full GC, references are processed after marking.
  //
  //   * Discovery (may or may not be MT) is enabled at the start
  //     of an incremental evacuation pause.
  //   * References are processed near the end of a STW evacuation pause.
  //   * For both types of GC:
  //     * Discovery is atomic - i.e. not concurrent.
  //     * Reference discovery will not need a barrier.

  // Concurrent Mark ref processor
  _ref_processor_cm =
    new ReferenceProcessor(&_is_subject_to_discovery_cm,
                           ParallelGCThreads,                              // degree of mt processing
                           // We discover with the gc worker threads during Remark, so both
                           // thread counts must be considered for discovery.
                           (ParallelGCThreads > 1) || (ConcGCThreads > 1), // mt discovery
                           MAX2(ParallelGCThreads, ConcGCThreads),         // degree of mt discovery
                           false,                                          // Reference discovery is not atomic
                           &_is_alive_closure_cm);                         // is alive closure

  // STW ref processor
  _ref_processor_stw =
    new ReferenceProcessor(&_is_subject_to_discovery_stw,
                           ParallelGCThreads,                    // degree of mt processing
                           (ParallelGCThreads > 1),              // mt discovery
                           ParallelGCThreads,                    // degree of mt discovery
                           true,                                 // Reference discovery is atomic
                           &_is_alive_closure_stw);              // is alive closure
}

SoftRefPolicy* G1CollectedHeap::soft_ref_policy() {
  return &_soft_ref_policy;
}

size_t G1CollectedHeap::capacity() const {
  return _hrm.length() * HeapRegion::GrainBytes;
}

size_t G1CollectedHeap::unused_committed_regions_in_bytes() const {
  return _hrm.total_free_bytes();
}

void G1CollectedHeap::iterate_hcc_closure(G1CardTableEntryClosure* cl, uint worker_id) {
  _hot_card_cache->drain(cl, worker_id);
}

// Computes the sum of the storage used by the various regions.
size_t G1CollectedHeap::used() const {
  size_t result = _summary_bytes_used + _allocator->used_in_alloc_regions();
  if (_archive_allocator != NULL) {
    result += _archive_allocator->used();
  }
  return result;
}

size_t G1CollectedHeap::used_unlocked() const {
  return _summary_bytes_used;
}

class SumUsedClosure: public HeapRegionClosure {
  size_t _used;
public:
  SumUsedClosure() : _used(0) {}
  bool do_heap_region(HeapRegion* r) {
    _used += r->used();
    return false;
  }
  size_t result() { return _used; }
};

size_t G1CollectedHeap::recalculate_used() const {
  SumUsedClosure blk;
  heap_region_iterate(&blk);
  return blk.result();
}

bool  G1CollectedHeap::is_user_requested_concurrent_full_gc(GCCause::Cause cause) {
  switch (cause) {
    case GCCause::_java_lang_system_gc:                 return ExplicitGCInvokesConcurrent;
    case GCCause::_dcmd_gc_run:                         return ExplicitGCInvokesConcurrent;
    case GCCause::_wb_conc_mark:                        return true;
    default :                                           return false;
  }
}

bool G1CollectedHeap::should_do_concurrent_full_gc(GCCause::Cause cause) {
  switch (cause) {
    case GCCause::_g1_humongous_allocation: return true;
    case GCCause::_g1_periodic_collection:  return G1PeriodicGCInvokesConcurrent;
    case GCCause::_wb_breakpoint:           return true;
    default:                                return is_user_requested_concurrent_full_gc(cause);
  }
}

#ifndef PRODUCT
void G1CollectedHeap::allocate_dummy_regions() {
  // Let's fill up most of the region
  size_t word_size = HeapRegion::GrainWords - 1024;
  // And as a result the region we'll allocate will be humongous.
  guarantee(is_humongous(word_size), "sanity");

  // _filler_array_max_size is set to humongous object threshold
  // but temporarily change it to use CollectedHeap::fill_with_object().
  AutoModifyRestore<size_t> temporarily(_filler_array_max_size, word_size);

  for (uintx i = 0; i < G1DummyRegionsPerGC; ++i) {
    // Let's use the existing mechanism for the allocation
    HeapWord* dummy_obj = humongous_obj_allocate(word_size);
    if (dummy_obj != NULL) {
      MemRegion mr(dummy_obj, word_size);
      CollectedHeap::fill_with_object(mr);
    } else {
      // If we can't allocate once, we probably cannot allocate
      // again. Let's get out of the loop.
      break;
    }
  }
}
#endif // !PRODUCT

void G1CollectedHeap::increment_old_marking_cycles_started() {
  assert(_old_marking_cycles_started == _old_marking_cycles_completed ||
         _old_marking_cycles_started == _old_marking_cycles_completed + 1,
         "Wrong marking cycle count (started: %d, completed: %d)",
         _old_marking_cycles_started, _old_marking_cycles_completed);

  _old_marking_cycles_started++;
}

void G1CollectedHeap::increment_old_marking_cycles_completed(bool concurrent,
                                                             bool whole_heap_examined) {
  MonitorLocker ml(G1OldGCCount_lock, Mutex::_no_safepoint_check_flag);

  // We assume that if concurrent == true, then the caller is a
  // concurrent thread that was joined the Suspendible Thread
  // Set. If there's ever a cheap way to check this, we should add an
  // assert here.

  // Given that this method is called at the end of a Full GC or of a
  // concurrent cycle, and those can be nested (i.e., a Full GC can
  // interrupt a concurrent cycle), the number of full collections
  // completed should be either one (in the case where there was no
  // nesting) or two (when a Full GC interrupted a concurrent cycle)
  // behind the number of full collections started.

  // This is the case for the inner caller, i.e. a Full GC.
  assert(concurrent ||
         (_old_marking_cycles_started == _old_marking_cycles_completed + 1) ||
         (_old_marking_cycles_started == _old_marking_cycles_completed + 2),
         "for inner caller (Full GC): _old_marking_cycles_started = %u "
         "is inconsistent with _old_marking_cycles_completed = %u",
         _old_marking_cycles_started, _old_marking_cycles_completed);

  // This is the case for the outer caller, i.e. the concurrent cycle.
  assert(!concurrent ||
         (_old_marking_cycles_started == _old_marking_cycles_completed + 1),
         "for outer caller (concurrent cycle): "
         "_old_marking_cycles_started = %u "
         "is inconsistent with _old_marking_cycles_completed = %u",
         _old_marking_cycles_started, _old_marking_cycles_completed);

  _old_marking_cycles_completed += 1;
  if (whole_heap_examined) {
    // Signal that we have completed a visit to all live objects.
    record_whole_heap_examined_timestamp();
  }

  // We need to clear the "in_progress" flag in the CM thread before
  // we wake up any waiters (especially when ExplicitInvokesConcurrent
  // is set) so that if a waiter requests another System.gc() it doesn't
  // incorrectly see that a marking cycle is still in progress.
  if (concurrent) {
    _cm_thread->set_idle();
  }

  // Notify threads waiting in System.gc() (with ExplicitGCInvokesConcurrent)
  // for a full GC to finish that their wait is over.
  ml.notify_all();
}

// Helper for collect().
static G1GCCounters collection_counters(G1CollectedHeap* g1h) {
  MutexLocker ml(Heap_lock);
  return G1GCCounters(g1h);
}

void G1CollectedHeap::collect(GCCause::Cause cause) {
  try_collect(cause, collection_counters(this));
}

// Return true if (x < y) with allowance for wraparound.
static bool gc_counter_less_than(uint x, uint y) {
  return (x - y) > (UINT_MAX/2);
}

// LOG_COLLECT_CONCURRENTLY(cause, msg, args...)
// Macro so msg printing is format-checked.
#define LOG_COLLECT_CONCURRENTLY(cause, ...)                            \
  do {                                                                  \
    LogTarget(Trace, gc) LOG_COLLECT_CONCURRENTLY_lt;                   \
    if (LOG_COLLECT_CONCURRENTLY_lt.is_enabled()) {                     \
      ResourceMark rm; /* For thread name. */                           \
      LogStream LOG_COLLECT_CONCURRENTLY_s(&LOG_COLLECT_CONCURRENTLY_lt); \
      LOG_COLLECT_CONCURRENTLY_s.print("%s: Try Collect Concurrently (%s): ", \
                                       Thread::current()->name(),       \
                                       GCCause::to_string(cause));      \
      LOG_COLLECT_CONCURRENTLY_s.print(__VA_ARGS__);                    \
    }                                                                   \
  } while (0)

#define LOG_COLLECT_CONCURRENTLY_COMPLETE(cause, result) \
  LOG_COLLECT_CONCURRENTLY(cause, "complete %s", BOOL_TO_STR(result))

bool G1CollectedHeap::try_collect_concurrently(GCCause::Cause cause,
                                               uint gc_counter,
                                               uint old_marking_started_before) {
  assert_heap_not_locked();
  assert(should_do_concurrent_full_gc(cause),
         "Non-concurrent cause %s", GCCause::to_string(cause));

  for (uint i = 1; true; ++i) {
    // Try to schedule concurrent start evacuation pause that will
    // start a concurrent cycle.
    LOG_COLLECT_CONCURRENTLY(cause, "attempt %u", i);
    VM_G1TryInitiateConcMark op(gc_counter,
                                cause,
                                policy()->max_pause_time_ms());
    VMThread::execute(&op);

    // Request is trivially finished.
    if (cause == GCCause::_g1_periodic_collection) {
      LOG_COLLECT_CONCURRENTLY_COMPLETE(cause, op.gc_succeeded());
      return op.gc_succeeded();
    }

    // If VMOp skipped initiating concurrent marking cycle because
    // we're terminating, then we're done.
    if (op.terminating()) {
      LOG_COLLECT_CONCURRENTLY(cause, "skipped: terminating");
      return false;
    }

    // Lock to get consistent set of values.
    uint old_marking_started_after;
    uint old_marking_completed_after;
    {
      MutexLocker ml(Heap_lock);
      // Update gc_counter for retrying VMOp if needed. Captured here to be
      // consistent with the values we use below for termination tests.  If
      // a retry is needed after a possible wait, and another collection
      // occurs in the meantime, it will cause our retry to be skipped and
      // we'll recheck for termination with updated conditions from that
      // more recent collection.  That's what we want, rather than having
      // our retry possibly perform an unnecessary collection.
      gc_counter = total_collections();
      old_marking_started_after = _old_marking_cycles_started;
      old_marking_completed_after = _old_marking_cycles_completed;
    }

    if (cause == GCCause::_wb_breakpoint) {
      if (op.gc_succeeded()) {
        LOG_COLLECT_CONCURRENTLY_COMPLETE(cause, true);
        return true;
      }
      // When _wb_breakpoint there can't be another cycle or deferred.
      assert(!op.cycle_already_in_progress(), "invariant");
      assert(!op.whitebox_attached(), "invariant");
      // Concurrent cycle attempt might have been cancelled by some other
      // collection, so retry.  Unlike other cases below, we want to retry
      // even if cancelled by a STW full collection, because we really want
      // to start a concurrent cycle.
      if (old_marking_started_before != old_marking_started_after) {
        LOG_COLLECT_CONCURRENTLY(cause, "ignoring STW full GC");
        old_marking_started_before = old_marking_started_after;
      }
    } else if (!GCCause::is_user_requested_gc(cause)) {
      // For an "automatic" (not user-requested) collection, we just need to
      // ensure that progress is made.
      //
      // Request is finished if any of
      // (1) the VMOp successfully performed a GC,
      // (2) a concurrent cycle was already in progress,
      // (3) whitebox is controlling concurrent cycles,
      // (4) a new cycle was started (by this thread or some other), or
      // (5) a Full GC was performed.
      // Cases (4) and (5) are detected together by a change to
      // _old_marking_cycles_started.
      //
      // Note that (1) does not imply (4).  If we're still in the mixed
      // phase of an earlier concurrent collection, the request to make the
      // collection a concurrent start won't be honored.  If we don't check for
      // both conditions we'll spin doing back-to-back collections.
      if (op.gc_succeeded() ||
          op.cycle_already_in_progress() ||
          op.whitebox_attached() ||
          (old_marking_started_before != old_marking_started_after)) {
        LOG_COLLECT_CONCURRENTLY_COMPLETE(cause, true);
        return true;
      }
    } else {                    // User-requested GC.
      // For a user-requested collection, we want to ensure that a complete
      // full collection has been performed before returning, but without
      // waiting for more than needed.

      // For user-requested GCs (unlike non-UR), a successful VMOp implies a
      // new cycle was started.  That's good, because it's not clear what we
      // should do otherwise.  Trying again just does back to back GCs.
      // Can't wait for someone else to start a cycle.  And returning fails
      // to meet the goal of ensuring a full collection was performed.
      assert(!op.gc_succeeded() ||
             (old_marking_started_before != old_marking_started_after),
             "invariant: succeeded %s, started before %u, started after %u",
             BOOL_TO_STR(op.gc_succeeded()),
             old_marking_started_before, old_marking_started_after);

      // Request is finished if a full collection (concurrent or stw)
      // was started after this request and has completed, e.g.
      // started_before < completed_after.
      if (gc_counter_less_than(old_marking_started_before,
                               old_marking_completed_after)) {
        LOG_COLLECT_CONCURRENTLY_COMPLETE(cause, true);
        return true;
      }

      if (old_marking_started_after != old_marking_completed_after) {
        // If there is an in-progress cycle (possibly started by us), then
        // wait for that cycle to complete, e.g.
        // while completed_now < started_after.
        LOG_COLLECT_CONCURRENTLY(cause, "wait");
        MonitorLocker ml(G1OldGCCount_lock);
        while (gc_counter_less_than(_old_marking_cycles_completed,
                                    old_marking_started_after)) {
          ml.wait();
        }
        // Request is finished if the collection we just waited for was
        // started after this request.
        if (old_marking_started_before != old_marking_started_after) {
          LOG_COLLECT_CONCURRENTLY(cause, "complete after wait");
          return true;
        }
      }

      // If VMOp was successful then it started a new cycle that the above
      // wait &etc should have recognized as finishing this request.  This
      // differs from a non-user-request, where gc_succeeded does not imply
      // a new cycle was started.
      assert(!op.gc_succeeded(), "invariant");

      if (op.cycle_already_in_progress()) {
        // If VMOp failed because a cycle was already in progress, it
        // is now complete.  But it didn't finish this user-requested
        // GC, so try again.
        LOG_COLLECT_CONCURRENTLY(cause, "retry after in-progress");
        continue;
      } else if (op.whitebox_attached()) {
        // If WhiteBox wants control, wait for notification of a state
        // change in the controller, then try again.  Don't wait for
        // release of control, since collections may complete while in
        // control.  Note: This won't recognize a STW full collection
        // while waiting; we can't wait on multiple monitors.
        LOG_COLLECT_CONCURRENTLY(cause, "whitebox control stall");
        MonitorLocker ml(ConcurrentGCBreakpoints::monitor());
        if (ConcurrentGCBreakpoints::is_controlled()) {
          ml.wait();
        }
        continue;
      }
    }

    // Collection failed and should be retried.
    assert(op.transient_failure(), "invariant");

    if (GCLocker::is_active_and_needs_gc()) {
      // If GCLocker is active, wait until clear before retrying.
      LOG_COLLECT_CONCURRENTLY(cause, "gc-locker stall");
      GCLocker::stall_until_clear();
    }

    LOG_COLLECT_CONCURRENTLY(cause, "retry");
  }
}

bool G1CollectedHeap::try_collect(GCCause::Cause cause,
                                  const G1GCCounters& counters_before) {
  if (should_do_concurrent_full_gc(cause)) {
    return try_collect_concurrently(cause,
                                    counters_before.total_collections(),
                                    counters_before.old_marking_cycles_started());
  } else if (GCLocker::should_discard(cause, counters_before.total_collections())) {
    // Indicate failure to be consistent with VMOp failure due to
    // another collection slipping in after our gc_count but before
    // our request is processed.
    return false;
  } else if (cause == GCCause::_gc_locker || cause == GCCause::_wb_young_gc
             DEBUG_ONLY(|| cause == GCCause::_scavenge_alot)) {

    // Schedule a standard evacuation pause. We're setting word_size
    // to 0 which means that we are not requesting a post-GC allocation.
    VM_G1CollectForAllocation op(0,     /* word_size */
                                 counters_before.total_collections(),
                                 cause,
                                 policy()->max_pause_time_ms());
    VMThread::execute(&op);
    return op.gc_succeeded();
  } else {
    // Schedule a Full GC.
    VM_G1CollectFull op(counters_before.total_collections(),
                        counters_before.total_full_collections(),
                        cause);
    VMThread::execute(&op);
    return op.gc_succeeded();
  }
}

void G1CollectedHeap::start_concurrent_gc_for_metadata_allocation(GCCause::Cause gc_cause) {
  GCCauseSetter x(this, gc_cause);

  // At this point we are supposed to start a concurrent cycle. We
  // will do so if one is not already in progress.
  bool should_start = policy()->force_concurrent_start_if_outside_cycle(gc_cause);
  if (should_start) {
    double pause_target = policy()->max_pause_time_ms();
    do_collection_pause_at_safepoint(pause_target);
  }
}

bool G1CollectedHeap::is_in(const void* p) const {
  return is_in_reserved(p) && _hrm.is_available(addr_to_region((HeapWord*)p));
}

// Iteration functions.

// Iterates an ObjectClosure over all objects within a HeapRegion.

class IterateObjectClosureRegionClosure: public HeapRegionClosure {
  ObjectClosure* _cl;
public:
  IterateObjectClosureRegionClosure(ObjectClosure* cl) : _cl(cl) {}
  bool do_heap_region(HeapRegion* r) {
    if (!r->is_continues_humongous()) {
      r->object_iterate(_cl);
    }
    return false;
  }
};

void G1CollectedHeap::object_iterate(ObjectClosure* cl) {
  IterateObjectClosureRegionClosure blk(cl);
  heap_region_iterate(&blk);
}

class G1ParallelObjectIterator : public ParallelObjectIterator {
private:
  G1CollectedHeap*  _heap;
  HeapRegionClaimer _claimer;

public:
  G1ParallelObjectIterator(uint thread_num) :
      _heap(G1CollectedHeap::heap()),
      _claimer(thread_num == 0 ? G1CollectedHeap::heap()->workers()->active_workers() : thread_num) {}

  virtual void object_iterate(ObjectClosure* cl, uint worker_id) {
    _heap->object_iterate_parallel(cl, worker_id, &_claimer);
  }
};

ParallelObjectIterator* G1CollectedHeap::parallel_object_iterator(uint thread_num) {
  return new G1ParallelObjectIterator(thread_num);
}

void G1CollectedHeap::object_iterate_parallel(ObjectClosure* cl, uint worker_id, HeapRegionClaimer* claimer) {
  IterateObjectClosureRegionClosure blk(cl);
  heap_region_par_iterate_from_worker_offset(&blk, claimer, worker_id);
}

void G1CollectedHeap::keep_alive(oop obj) {
  G1BarrierSet::enqueue(obj);
}

void G1CollectedHeap::heap_region_iterate(HeapRegionClosure* cl) const {
  _hrm.iterate(cl);
}

void G1CollectedHeap::heap_region_par_iterate_from_worker_offset(HeapRegionClosure* cl,
                                                                 HeapRegionClaimer *hrclaimer,
                                                                 uint worker_id) const {
  _hrm.par_iterate(cl, hrclaimer, hrclaimer->offset_for_worker(worker_id));
}

void G1CollectedHeap::heap_region_par_iterate_from_start(HeapRegionClosure* cl,
                                                         HeapRegionClaimer *hrclaimer) const {
  _hrm.par_iterate(cl, hrclaimer, 0);
}

void G1CollectedHeap::collection_set_iterate_all(HeapRegionClosure* cl) {
  _collection_set.iterate(cl);
}

void G1CollectedHeap::collection_set_par_iterate_all(HeapRegionClosure* cl,
                                                     HeapRegionClaimer* hr_claimer,
                                                     uint worker_id) {
  _collection_set.par_iterate(cl, hr_claimer, worker_id);
}

void G1CollectedHeap::collection_set_iterate_increment_from(HeapRegionClosure *cl,
                                                            HeapRegionClaimer* hr_claimer,
                                                            uint worker_id) {
  _collection_set.iterate_incremental_part_from(cl, hr_claimer, worker_id);
}

void G1CollectedHeap::par_iterate_regions_array_part_from(HeapRegionClosure* cl,
                                                          HeapRegionClaimer* hr_claimer,
                                                          const uint* regions,
                                                          size_t offset,
                                                          size_t length,
                                                          uint worker_id) const {
  assert_at_safepoint();
  if (length == 0) {
    return;
  }
  uint total_workers = workers()->active_workers();

  size_t start_pos = (worker_id * length) / total_workers;
  size_t cur_pos = start_pos;

  do {
    uint region_idx = regions[cur_pos + offset];
    if (hr_claimer == NULL || hr_claimer->claim_region(region_idx)) {
      HeapRegion* r = region_at(region_idx);
      bool result = cl->do_heap_region(r);
      guarantee(!result, "Must not cancel iteration");
    }

    cur_pos++;
    if (cur_pos == length) {
      cur_pos = 0;
    }
  } while (cur_pos != start_pos);
}

HeapWord* G1CollectedHeap::block_start(const void* addr) const {
  HeapRegion* hr = heap_region_containing(addr);
  return hr->block_start(addr);
}

bool G1CollectedHeap::block_is_obj(const HeapWord* addr) const {
  HeapRegion* hr = heap_region_containing(addr);
  return hr->block_is_obj(addr);
}

size_t G1CollectedHeap::tlab_capacity(Thread* ignored) const {
  return (_policy->young_list_target_length() - _survivor.length()) * HeapRegion::GrainBytes;
}

size_t G1CollectedHeap::tlab_used(Thread* ignored) const {
  return _eden.length() * HeapRegion::GrainBytes;
}

// For G1 TLABs should not contain humongous objects, so the maximum TLAB size
// must be equal to the humongous object limit.
size_t G1CollectedHeap::max_tlab_size() const {
  return align_down(_humongous_object_threshold_in_words, MinObjAlignment);
}

size_t G1CollectedHeap::unsafe_max_tlab_alloc(Thread* ignored) const {
  return _allocator->unsafe_max_tlab_alloc();
}

size_t G1CollectedHeap::max_capacity() const {
  return max_regions() * HeapRegion::GrainBytes;
}

void G1CollectedHeap::prepare_for_verify() {
  _verifier->prepare_for_verify();
}

void G1CollectedHeap::verify(VerifyOption vo) {
  _verifier->verify(vo);
}

bool G1CollectedHeap::supports_concurrent_gc_breakpoints() const {
  return true;
}

bool G1CollectedHeap::is_archived_object(oop object) const {
  return object != NULL && heap_region_containing(object)->is_archive();
}

class PrintRegionClosure: public HeapRegionClosure {
  outputStream* _st;
public:
  PrintRegionClosure(outputStream* st) : _st(st) {}
  bool do_heap_region(HeapRegion* r) {
    r->print_on(_st);
    return false;
  }
};

bool G1CollectedHeap::is_obj_dead_cond(const oop obj,
                                       const HeapRegion* hr,
                                       const VerifyOption vo) const {
  switch (vo) {
  case VerifyOption_G1UsePrevMarking: return is_obj_dead(obj, hr);
  case VerifyOption_G1UseNextMarking: return is_obj_ill(obj, hr);
  case VerifyOption_G1UseFullMarking: return is_obj_dead_full(obj, hr);
  default:                            ShouldNotReachHere();
  }
  return false; // keep some compilers happy
}

bool G1CollectedHeap::is_obj_dead_cond(const oop obj,
                                       const VerifyOption vo) const {
  switch (vo) {
  case VerifyOption_G1UsePrevMarking: return is_obj_dead(obj);
  case VerifyOption_G1UseNextMarking: return is_obj_ill(obj);
  case VerifyOption_G1UseFullMarking: return is_obj_dead_full(obj);
  default:                            ShouldNotReachHere();
  }
  return false; // keep some compilers happy
}

void G1CollectedHeap::print_heap_regions() const {
  LogTarget(Trace, gc, heap, region) lt;
  if (lt.is_enabled()) {
    LogStream ls(lt);
    print_regions_on(&ls);
  }
}

void G1CollectedHeap::print_on(outputStream* st) const {
  size_t heap_used = Heap_lock->owned_by_self() ? used() : used_unlocked();
  st->print(" %-20s", "garbage-first heap");
  st->print(" total " SIZE_FORMAT "K, used " SIZE_FORMAT "K",
            capacity()/K, heap_used/K);
  st->print(" [" PTR_FORMAT ", " PTR_FORMAT ")",
            p2i(_hrm.reserved().start()),
            p2i(_hrm.reserved().end()));
  st->cr();
  st->print("  region size " SIZE_FORMAT "K, ", HeapRegion::GrainBytes / K);
  uint young_regions = young_regions_count();
  st->print("%u young (" SIZE_FORMAT "K), ", young_regions,
            (size_t) young_regions * HeapRegion::GrainBytes / K);
  uint survivor_regions = survivor_regions_count();
  st->print("%u survivors (" SIZE_FORMAT "K)", survivor_regions,
            (size_t) survivor_regions * HeapRegion::GrainBytes / K);
  st->cr();
  if (_numa->is_enabled()) {
    uint num_nodes = _numa->num_active_nodes();
    st->print("  remaining free region(s) on each NUMA node: ");
    const int* node_ids = _numa->node_ids();
    for (uint node_index = 0; node_index < num_nodes; node_index++) {
      uint num_free_regions = _hrm.num_free_regions(node_index);
      st->print("%d=%u ", node_ids[node_index], num_free_regions);
    }
    st->cr();
  }
  MetaspaceUtils::print_on(st);
}

void G1CollectedHeap::print_regions_on(outputStream* st) const {
  st->print_cr("Heap Regions: E=young(eden), S=young(survivor), O=old, "
               "HS=humongous(starts), HC=humongous(continues), "
               "CS=collection set, F=free, "
               "OA=open archive, CA=closed archive, "
               "TAMS=top-at-mark-start (previous, next)");
  PrintRegionClosure blk(st);
  heap_region_iterate(&blk);
}

void G1CollectedHeap::print_extended_on(outputStream* st) const {
  print_on(st);

  // Print the per-region information.
  st->cr();
  print_regions_on(st);
}

void G1CollectedHeap::print_on_error(outputStream* st) const {
  this->CollectedHeap::print_on_error(st);

  if (_cm != NULL) {
    st->cr();
    _cm->print_on_error(st);
  }
}

void G1CollectedHeap::gc_threads_do(ThreadClosure* tc) const {
  workers()->threads_do(tc);
  tc->do_thread(_cm_thread);
  _cm->threads_do(tc);
  _cr->threads_do(tc);
  tc->do_thread(_service_thread);
}

void G1CollectedHeap::print_tracing_info() const {
  rem_set()->print_summary_info();
  concurrent_mark()->print_summary_info();
}

#ifndef PRODUCT
// Helpful for debugging RSet issues.

class PrintRSetsClosure : public HeapRegionClosure {
private:
  const char* _msg;
  size_t _occupied_sum;

public:
  bool do_heap_region(HeapRegion* r) {
    HeapRegionRemSet* hrrs = r->rem_set();
    size_t occupied = hrrs->occupied();
    _occupied_sum += occupied;

    tty->print_cr("Printing RSet for region " HR_FORMAT, HR_FORMAT_PARAMS(r));
    if (occupied == 0) {
      tty->print_cr("  RSet is empty");
    } else {
      hrrs->print();
    }
    tty->print_cr("----------");
    return false;
  }

  PrintRSetsClosure(const char* msg) : _msg(msg), _occupied_sum(0) {
    tty->cr();
    tty->print_cr("========================================");
    tty->print_cr("%s", msg);
    tty->cr();
  }

  ~PrintRSetsClosure() {
    tty->print_cr("Occupied Sum: " SIZE_FORMAT, _occupied_sum);
    tty->print_cr("========================================");
    tty->cr();
  }
};

void G1CollectedHeap::print_cset_rsets() {
  PrintRSetsClosure cl("Printing CSet RSets");
  collection_set_iterate_all(&cl);
}

void G1CollectedHeap::print_all_rsets() {
  PrintRSetsClosure cl("Printing All RSets");;
  heap_region_iterate(&cl);
}
#endif // PRODUCT

bool G1CollectedHeap::print_location(outputStream* st, void* addr) const {
  return BlockLocationPrinter<G1CollectedHeap>::print_location(st, addr);
}

G1HeapSummary G1CollectedHeap::create_g1_heap_summary() {

  size_t eden_used_bytes = _eden.used_bytes();
  size_t survivor_used_bytes = _survivor.used_bytes();
  size_t heap_used = Heap_lock->owned_by_self() ? used() : used_unlocked();

  size_t eden_capacity_bytes =
    (policy()->young_list_target_length() * HeapRegion::GrainBytes) - survivor_used_bytes;

  VirtualSpaceSummary heap_summary = create_heap_space_summary();
  return G1HeapSummary(heap_summary, heap_used, eden_used_bytes,
                       eden_capacity_bytes, survivor_used_bytes, num_regions());
}

G1EvacSummary G1CollectedHeap::create_g1_evac_summary(G1EvacStats* stats) {
  return G1EvacSummary(stats->allocated(), stats->wasted(), stats->undo_wasted(),
                       stats->unused(), stats->used(), stats->region_end_waste(),
                       stats->regions_filled(), stats->direct_allocated(),
                       stats->failure_used(), stats->failure_waste());
}

void G1CollectedHeap::trace_heap(GCWhen::Type when, const GCTracer* gc_tracer) {
  const G1HeapSummary& heap_summary = create_g1_heap_summary();
  gc_tracer->report_gc_heap_summary(when, heap_summary);

  const MetaspaceSummary& metaspace_summary = create_metaspace_summary();
  gc_tracer->report_metaspace_summary(when, metaspace_summary);
}

void G1CollectedHeap::gc_prologue(bool full) {
  assert(InlineCacheBuffer::is_empty(), "should have cleaned up ICBuffer");

  // Update common counters.
  increment_total_collections(full /* full gc */);
  if (full || collector_state()->in_concurrent_start_gc()) {
    increment_old_marking_cycles_started();
  }
}

void G1CollectedHeap::gc_epilogue(bool full) {
  // Update common counters.
  if (full) {
    // Update the number of full collections that have been completed.
    increment_old_marking_cycles_completed(false /* concurrent */, true /* liveness_completed */);
  }

#if COMPILER2_OR_JVMCI
  assert(DerivedPointerTable::is_empty(), "derived pointer present");
#endif

  // We have just completed a GC. Update the soft reference
  // policy with the new heap occupancy
  Universe::heap()->update_capacity_and_used_at_gc();

  _collection_pause_end = Ticks::now();

  _free_card_set_memory_task->notify_new_stats(&_young_gen_card_set_stats,
                                               &_collection_set_candidates_card_set_stats);
}

uint G1CollectedHeap::uncommit_regions(uint region_limit) {
  return _hrm.uncommit_inactive_regions(region_limit);
}

bool G1CollectedHeap::has_uncommittable_regions() {
  return _hrm.has_inactive_regions();
}

void G1CollectedHeap::uncommit_regions_if_necessary() {
  if (has_uncommittable_regions()) {
    G1UncommitRegionTask::enqueue();
  }
}

void G1CollectedHeap::verify_numa_regions(const char* desc) {
  LogTarget(Trace, gc, heap, verify) lt;

  if (lt.is_enabled()) {
    LogStream ls(lt);
    // Iterate all heap regions to print matching between preferred numa id and actual numa id.
    G1NodeIndexCheckClosure cl(desc, _numa, &ls);
    heap_region_iterate(&cl);
  }
}

HeapWord* G1CollectedHeap::do_collection_pause(size_t word_size,
                                               uint gc_count_before,
                                               bool* succeeded,
                                               GCCause::Cause gc_cause) {
  assert_heap_not_locked_and_not_at_safepoint();
  VM_G1CollectForAllocation op(word_size,
                               gc_count_before,
                               gc_cause,
                               policy()->max_pause_time_ms());
  VMThread::execute(&op);

  HeapWord* result = op.result();
  bool ret_succeeded = op.prologue_succeeded() && op.gc_succeeded();
  assert(result == NULL || ret_succeeded,
         "the result should be NULL if the VM did not succeed");
  *succeeded = ret_succeeded;

  assert_heap_not_locked();
  return result;
}

void G1CollectedHeap::start_concurrent_cycle(bool concurrent_operation_is_full_mark) {
  assert(!_cm_thread->in_progress(), "Can not start concurrent operation while in progress");

  MutexLocker x(CGC_lock, Mutex::_no_safepoint_check_flag);
  if (concurrent_operation_is_full_mark) {
    _cm->post_concurrent_mark_start();
    _cm_thread->start_full_mark();
  } else {
    _cm->post_concurrent_undo_start();
    _cm_thread->start_undo_mark();
  }
  CGC_lock->notify();
}

bool G1CollectedHeap::is_potential_eager_reclaim_candidate(HeapRegion* r) const {
  // We don't nominate objects with many remembered set entries, on
  // the assumption that such objects are likely still live.
  HeapRegionRemSet* rem_set = r->rem_set();

  return G1EagerReclaimHumongousObjectsWithStaleRefs ?
         rem_set->occupancy_less_or_equal_than(G1EagerReclaimRemSetThreshold) :
         G1EagerReclaimHumongousObjects && rem_set->is_empty();
}

#ifndef PRODUCT
void G1CollectedHeap::verify_region_attr_remset_update() {
  class VerifyRegionAttrRemSet : public HeapRegionClosure {
  public:
    virtual bool do_heap_region(HeapRegion* r) {
      G1CollectedHeap* g1h = G1CollectedHeap::heap();
      bool const needs_remset_update = g1h->region_attr(r->bottom()).needs_remset_update();
      assert(r->rem_set()->is_tracked() == needs_remset_update,
             "Region %u remset tracking status (%s) different to region attribute (%s)",
             r->hrm_index(), BOOL_TO_STR(r->rem_set()->is_tracked()), BOOL_TO_STR(needs_remset_update));
      return false;
    }
  } cl;
  heap_region_iterate(&cl);
}
#endif

class VerifyRegionRemSetClosure : public HeapRegionClosure {
  public:
    bool do_heap_region(HeapRegion* hr) {
      if (!hr->is_archive() && !hr->is_continues_humongous()) {
        hr->verify_rem_set();
      }
      return false;
    }
};

void G1CollectedHeap::start_new_collection_set() {
  double start = os::elapsedTime();

  collection_set()->start_incremental_building();

  clear_region_attr();

  guarantee(_eden.length() == 0, "eden should have been cleared");
  policy()->transfer_survivors_to_cset(survivor());

  // We redo the verification but now wrt to the new CSet which
  // has just got initialized after the previous CSet was freed.
  _cm->verify_no_collection_set_oops();

  phase_times()->record_start_new_cset_time_ms((os::elapsedTime() - start) * 1000.0);
}

<<<<<<< HEAD
void G1CollectedHeap::calculate_collection_set(G1EvacInfo* evacuation_info, double target_pause_time_ms) {
  // Forget the current allocation region (we might even choose it to be part
  // of the collection set!) before finalizing the collection set.
  _allocator->release_mutator_alloc_regions();

  _collection_set.finalize_initial_collection_set(target_pause_time_ms, &_survivor);
  evacuation_info->set_collectionset_regions(collection_set()->region_length() +
                                            collection_set()->optional_region_length());

  _cm->verify_no_collection_set_oops();

  if (_hr_printer.is_active()) {
    G1PrintCollectionSetClosure cl(&_hr_printer);
    _collection_set.iterate(&cl);
    _collection_set.iterate_optional(&cl);
  }
}

=======
>>>>>>> a66629a4
G1HeapVerifier::G1VerifyType G1CollectedHeap::young_collection_verify_type() const {
  if (collector_state()->in_concurrent_start_gc()) {
    return G1HeapVerifier::G1VerifyConcurrentStart;
  } else if (collector_state()->in_young_only_phase()) {
    return G1HeapVerifier::G1VerifyYoungNormal;
  } else {
    return G1HeapVerifier::G1VerifyMixed;
  }
}

void G1CollectedHeap::verify_before_young_collection(G1HeapVerifier::G1VerifyType type) {
  if (!VerifyBeforeGC) {
    return;
  }
  Ticks start = Ticks::now();
  _verifier->verify_region_sets_optional();
  _verifier->verify_dirty_young_regions();
  if (VerifyRememberedSets) {
    log_info(gc, verify)("[Verifying RemSets before GC]");
    VerifyRegionRemSetClosure v_cl;
    heap_region_iterate(&v_cl);
  }
  _verifier->verify_before_gc(type);
  _verifier->check_bitmaps("GC Start");
  verify_numa_regions("GC Start");
  phase_times()->record_verify_before_time_ms((Ticks::now() - start).seconds() * MILLIUNITS);
}

void G1CollectedHeap::verify_after_young_collection(G1HeapVerifier::G1VerifyType type) {
  if (!VerifyAfterGC) {
    return;
  }
  Ticks start = Ticks::now();
  // Inject evacuation failure tag into type if needed.
  if (evacuation_failed()) {
    type = (G1HeapVerifier::G1VerifyType)(type | G1HeapVerifier::G1VerifyYoungEvacFail);
  }
  if (VerifyRememberedSets) {
    log_info(gc, verify)("[Verifying RemSets after GC]");
    VerifyRegionRemSetClosure v_cl;
    heap_region_iterate(&v_cl);
  }
  _verifier->verify_after_gc(type);
  _verifier->check_bitmaps("GC End");
  verify_numa_regions("GC End");
  _verifier->verify_region_sets_optional();
  phase_times()->record_verify_after_time_ms((Ticks::now() - start).seconds() * MILLIUNITS);
}

void G1CollectedHeap::expand_heap_after_young_collection(){
  size_t expand_bytes = _heap_sizing_policy->young_collection_expansion_amount();
  if (expand_bytes > 0) {
    // No need for an ergo logging here,
    // expansion_amount() does this when it returns a value > 0.
    double expand_ms = 0.0;
    if (!expand(expand_bytes, _workers, &expand_ms)) {
      // We failed to expand the heap. Cannot do anything about it.
    }
    phase_times()->record_expand_heap_time(expand_ms);
  }
}

bool G1CollectedHeap::do_collection_pause_at_safepoint(double target_pause_time_ms) {
  assert_at_safepoint_on_vm_thread();
  guarantee(!is_gc_active(), "collection is not reentrant");

  if (GCLocker::check_active_before_gc()) {
    return false;
  }

  do_collection_pause_at_safepoint_helper(target_pause_time_ms);
  return true;
}

G1HeapPrinterMark::G1HeapPrinterMark(G1CollectedHeap* g1h) : _g1h(g1h), _heap_transition(g1h) {
  // This summary needs to be printed before incrementing total collections.
  _g1h->rem_set()->print_periodic_summary_info("Before GC RS summary", _g1h->total_collections());
  _g1h->print_heap_before_gc();
  _g1h->print_heap_regions();
}

G1HeapPrinterMark::~G1HeapPrinterMark() {
  _g1h->policy()->print_age_table();
  _g1h->rem_set()->print_coarsen_stats();
  // We are at the end of the GC. Total collections has already been increased.
  _g1h->rem_set()->print_periodic_summary_info("After GC RS summary", _g1h->total_collections() - 1);

  _heap_transition.print();
  _g1h->print_heap_regions();
  _g1h->print_heap_after_gc();
  // Print NUMA statistics.
  _g1h->numa()->print_statistics();
}

G1JFRTracerMark::G1JFRTracerMark(STWGCTimer* timer, GCTracer* tracer) :
  _timer(timer), _tracer(tracer) {

  _timer->register_gc_start();
  _tracer->report_gc_start(G1CollectedHeap::heap()->gc_cause(), _timer->gc_start());
  G1CollectedHeap::heap()->trace_heap_before_gc(_tracer);
}

G1JFRTracerMark::~G1JFRTracerMark() {
  G1CollectedHeap::heap()->trace_heap_after_gc(_tracer);
  _timer->register_gc_end();
  _tracer->report_gc_end(_timer->gc_end(), _timer->time_partitions());
}

<<<<<<< HEAD
class G1YoungGCJFRTracerMark : public G1JFRTracerMark {
  G1EvacInfo _evacuation_info;

  G1NewTracer* tracer() const { return (G1NewTracer*)_tracer; }

public:

  G1EvacInfo* evacuation_info() { return &_evacuation_info; }

  G1YoungGCJFRTracerMark(STWGCTimer* gc_timer_stw, G1NewTracer* gc_tracer_stw, GCCause::Cause cause) :
    G1JFRTracerMark(gc_timer_stw, gc_tracer_stw), _evacuation_info() { }

  void report_pause_type(G1GCPauseType type) {
    tracer()->report_young_gc_pause(type);
  }

  ~G1YoungGCJFRTracerMark() {
    G1CollectedHeap* g1h = G1CollectedHeap::heap();

    tracer()->report_evacuation_info(&_evacuation_info);
    tracer()->report_tenuring_threshold(g1h->policy()->tenuring_threshold());
  }
};

class G1PreservedMarksSet : public PreservedMarksSet {
public:

  G1PreservedMarksSet(uint num_workers) : PreservedMarksSet(true /* in_c_heap */) {
    init(num_workers);
  }

  virtual ~G1PreservedMarksSet() {
    assert_empty();
    reclaim();
  }
};

void G1CollectedHeap::set_young_collection_default_active_worker_threads(){
  uint active_workers = WorkerPolicy::calc_active_workers(workers()->total_workers(),
                                                          workers()->active_workers(),
                                                          Threads::number_of_non_daemon_threads());
  active_workers = workers()->update_active_workers(active_workers);
  log_info(gc,task)("Using %u workers of %u for evacuation", active_workers, workers()->total_workers());
}

=======
>>>>>>> a66629a4
void G1CollectedHeap::prepare_tlabs_for_mutator() {
  Ticks start = Ticks::now();

  _survivor_evac_stats.adjust_desired_plab_sz();
  _old_evac_stats.adjust_desired_plab_sz();

  allocate_dummy_regions();

  _allocator->init_mutator_alloc_regions();

  resize_all_tlabs();

  phase_times()->record_resize_tlab_time_ms((Ticks::now() - start).seconds() * 1000.0);
}

void G1CollectedHeap::retire_tlabs() {
  ensure_parsability(true);
}

void G1CollectedHeap::do_collection_pause_at_safepoint_helper(double target_pause_time_ms) {
  ResourceMark rm;

  IsGCActiveMark active_gc_mark;
  GCIdMark gc_id_mark;
  SvcGCMarker sgcm(SvcGCMarker::MINOR);

  GCTraceCPUTime tcpu;

  _bytes_used_during_gc = 0;

  policy()->decide_on_concurrent_start_pause();
  // Record whether this pause may need to trigger a concurrent operation. Later,
  // when we signal the G1ConcurrentMarkThread, the collector state has already
  // been reset for the next pause.
  bool should_start_concurrent_mark_operation = collector_state()->in_concurrent_start_gc();

  // Perform the collection.
  G1YoungCollector collector(gc_cause(), target_pause_time_ms, &_evac_failure_regions);
  collector.collect();

  // It should now be safe to tell the concurrent mark thread to start
  // without its logging output interfering with the logging output
  // that came from the pause.
  if (should_start_concurrent_mark_operation) {
    // CAUTION: after the start_concurrent_cycle() call below, the concurrent marking
    // thread(s) could be running concurrently with us. Make sure that anything
    // after this point does not assume that we are the only GC thread running.
    // Note: of course, the actual marking work will not start until the safepoint
    // itself is released in SuspendibleThreadSet::desynchronize().
    start_concurrent_cycle(collector.concurrent_operation_is_full_mark());
    ConcurrentGCBreakpoints::notify_idle_to_active();
  }
}

void G1CollectedHeap::complete_cleaning(BoolObjectClosure* is_alive,
                                        bool class_unloading_occurred) {
  uint num_workers = workers()->active_workers();
  G1ParallelCleaningTask unlink_task(is_alive, num_workers, class_unloading_occurred);
  workers()->run_task(&unlink_task);
}

bool G1STWSubjectToDiscoveryClosure::do_object_b(oop obj) {
  assert(obj != NULL, "must not be NULL");
  assert(_g1h->is_in_reserved(obj), "Trying to discover obj " PTR_FORMAT " not in heap", p2i(obj));
  // The areas the CM and STW ref processor manage must be disjoint. The is_in_cset() below
  // may falsely indicate that this is not the case here: however the collection set only
  // contains old regions when concurrent mark is not running.
  return _g1h->is_in_cset(obj) || _g1h->heap_region_containing(obj)->is_survivor();
}

void G1CollectedHeap::make_pending_list_reachable() {
  if (collector_state()->in_concurrent_start_gc()) {
    oop pll_head = Universe::reference_pending_list();
    if (pll_head != NULL) {
      // Any valid worker id is fine here as we are in the VM thread and single-threaded.
      _cm->mark_in_next_bitmap(0 /* worker_id */, pll_head);
    }
  }
}

static bool do_humongous_object_logging() {
  return log_is_enabled(Debug, gc, humongous);
}

bool G1CollectedHeap::should_do_eager_reclaim() const {
  // As eager reclaim logging also gives information about humongous objects in
  // the heap in general, always do the eager reclaim pass even without known
  // candidates.
  return (G1EagerReclaimHumongousObjects &&
          (has_humongous_reclaim_candidates() || do_humongous_object_logging()));
}

void G1CollectedHeap::set_humongous_stats(uint num_humongous_total, uint num_humongous_candidates) {
  _num_humongous_objects = num_humongous_total;
  _num_humongous_reclaim_candidates = num_humongous_candidates;
}

bool G1CollectedHeap::should_sample_collection_set_candidates() const {
  G1CollectionSetCandidates* candidates = G1CollectedHeap::heap()->collection_set()->candidates();
  return candidates != NULL && candidates->num_remaining() > 0;
}

void G1CollectedHeap::set_collection_set_candidates_stats(G1CardSetMemoryStats& stats) {
  _collection_set_candidates_card_set_stats = stats;
}

<<<<<<< HEAD
class G1PrepareEvacuationTask : public AbstractGangTask {
  class G1PrepareRegionsClosure : public HeapRegionClosure {
    G1CollectedHeap* _g1h;
    G1PrepareEvacuationTask* _parent_task;
    uint _worker_humongous_total;
    uint _worker_humongous_candidates;

    G1CardSetMemoryStats _card_set_stats;

    void sample_card_set_size(HeapRegion* hr) {
      // Sample card set sizes for young gen and humongous before GC: this makes
      // the policy to give back memory to the OS keep the most recent amount of
      // memory for these regions.
      if (hr->is_young() || hr->is_starts_humongous()) {
        _card_set_stats.add(hr->rem_set()->card_set_memory_stats());
      }
    }

    bool humongous_region_is_candidate(HeapRegion* region) const {
      assert(region->is_starts_humongous(), "Must start a humongous object");

      oop obj = cast_to_oop(region->bottom());

      // Dead objects cannot be eager reclaim candidates. Due to class
      // unloading it is unsafe to query their classes so we return early.
      if (_g1h->is_obj_dead(obj, region)) {
        return false;
      }

      // If we do not have a complete remembered set for the region, then we can
      // not be sure that we have all references to it.
      if (!region->rem_set()->is_complete()) {
        return false;
      }
      // Candidate selection must satisfy the following constraints
      // while concurrent marking is in progress:
      //
      // * In order to maintain SATB invariants, an object must not be
      // reclaimed if it was allocated before the start of marking and
      // has not had its references scanned.  Such an object must have
      // its references (including type metadata) scanned to ensure no
      // live objects are missed by the marking process.  Objects
      // allocated after the start of concurrent marking don't need to
      // be scanned.
      //
      // * An object must not be reclaimed if it is on the concurrent
      // mark stack.  Objects allocated after the start of concurrent
      // marking are never pushed on the mark stack.
      //
      // Nominating only objects allocated after the start of concurrent
      // marking is sufficient to meet both constraints.  This may miss
      // some objects that satisfy the constraints, but the marking data
      // structures don't support efficiently performing the needed
      // additional tests or scrubbing of the mark stack.
      //
      // However, we presently only nominate is_typeArray() objects.
      // A humongous object containing references induces remembered
      // set entries on other regions.  In order to reclaim such an
      // object, those remembered sets would need to be cleaned up.
      //
      // We also treat is_typeArray() objects specially, allowing them
      // to be reclaimed even if allocated before the start of
      // concurrent mark.  For this we rely on mark stack insertion to
      // exclude is_typeArray() objects, preventing reclaiming an object
      // that is in the mark stack.  We also rely on the metadata for
      // such objects to be built-in and so ensured to be kept live.
      // Frequent allocation and drop of large binary blobs is an
      // important use case for eager reclaim, and this special handling
      // may reduce needed headroom.

      return obj->is_typeArray() &&
             _g1h->is_potential_eager_reclaim_candidate(region);
    }

  public:
    G1PrepareRegionsClosure(G1CollectedHeap* g1h, G1PrepareEvacuationTask* parent_task) :
      _g1h(g1h),
      _parent_task(parent_task),
      _worker_humongous_total(0),
      _worker_humongous_candidates(0) { }

    ~G1PrepareRegionsClosure() {
      _parent_task->add_humongous_candidates(_worker_humongous_candidates);
      _parent_task->add_humongous_total(_worker_humongous_total);
    }

    virtual bool do_heap_region(HeapRegion* hr) {
      // First prepare the region for scanning
      _g1h->rem_set()->prepare_region_for_scan(hr);

      sample_card_set_size(hr);

      // Now check if region is a humongous candidate
      if (!hr->is_starts_humongous()) {
        _g1h->register_region_with_region_attr(hr);
        return false;
      }

      uint index = hr->hrm_index();
      if (humongous_region_is_candidate(hr)) {
        _g1h->set_humongous_reclaim_candidate(index, true);
        _g1h->register_humongous_region_with_region_attr(index);
        _worker_humongous_candidates++;
        // We will later handle the remembered sets of these regions.
      } else {
        _g1h->set_humongous_reclaim_candidate(index, false);
        _g1h->register_region_with_region_attr(hr);
      }
      log_debug(gc, humongous)("Humongous region %u (object size " SIZE_FORMAT " @ " PTR_FORMAT ") remset " SIZE_FORMAT " code roots " SIZE_FORMAT " marked (prev/next) %d/%d reclaim candidate %d type array %d",
                               index,
                               (size_t)cast_to_oop(hr->bottom())->size() * HeapWordSize,
                               p2i(hr->bottom()),
                               hr->rem_set()->occupied(),
                               hr->rem_set()->strong_code_roots_list_length(),
                               _g1h->concurrent_mark()->prev_mark_bitmap()->is_marked(hr->bottom()),
                               _g1h->concurrent_mark()->next_mark_bitmap()->is_marked(hr->bottom()),
                               _g1h->is_humongous_reclaim_candidate(index),
                               cast_to_oop(hr->bottom())->is_typeArray()
                              );
      _worker_humongous_total++;

      return false;
    }

    G1CardSetMemoryStats card_set_stats() const {
      return _card_set_stats;
    }
  };

  G1CollectedHeap* _g1h;
  HeapRegionClaimer _claimer;
  volatile uint _humongous_total;
  volatile uint _humongous_candidates;

  G1CardSetMemoryStats _all_card_set_stats;

public:
  G1PrepareEvacuationTask(G1CollectedHeap* g1h) :
    AbstractGangTask("Prepare Evacuation"),
    _g1h(g1h),
    _claimer(_g1h->workers()->active_workers()),
    _humongous_total(0),
    _humongous_candidates(0) { }

  void work(uint worker_id) {
    G1PrepareRegionsClosure cl(_g1h, this);
    _g1h->heap_region_par_iterate_from_worker_offset(&cl, &_claimer, worker_id);

    MutexLocker x(ParGCRareEvent_lock, Mutex::_no_safepoint_check_flag);
    _all_card_set_stats.add(cl.card_set_stats());
  }

  void add_humongous_candidates(uint candidates) {
    Atomic::add(&_humongous_candidates, candidates);
  }

  void add_humongous_total(uint total) {
    Atomic::add(&_humongous_total, total);
  }

  uint humongous_candidates() {
    return _humongous_candidates;
  }

  uint humongous_total() {
    return _humongous_total;
  }

  G1CardSetMemoryStats all_card_set_stats() const {
    return _all_card_set_stats;
  }
};

void G1CollectedHeap::pre_evacuate_collection_set(G1EvacInfo* evacuation_info, G1ParScanThreadStateSet* per_thread_states) {
  // Please see comment in g1CollectedHeap.hpp and
  // G1CollectedHeap::ref_processing_init() to see how
  // reference processing currently works in G1.
  _ref_processor_stw->start_discovery(false /* always_clear */);

  _bytes_used_during_gc = 0;

  Atomic::store(&_num_regions_failed_evacuation, 0u);

  gc_prologue(false);

  {
    Ticks start = Ticks::now();
    retire_tlabs();
    phase_times()->record_prepare_tlab_time_ms((Ticks::now() - start).seconds() * 1000.0);
  }

  {
    // Flush dirty card queues to qset, so later phases don't need to account
    // for partially filled per-thread queues and such.
    Ticks start = Ticks::now();
    G1BarrierSet::dirty_card_queue_set().concatenate_logs();
    Tickspan dt = Ticks::now() - start;
    phase_times()->record_concatenate_dirty_card_logs_time_ms(dt.seconds() * MILLIUNITS);
  }

  _regions_failed_evacuation.clear();

  // Disable the hot card cache.
  _hot_card_cache->reset_hot_cache_claimed_index();
  _hot_card_cache->set_use_cache(false);

  // Initialize the GC alloc regions.
  _allocator->init_gc_alloc_regions(evacuation_info);

  {
    Ticks start = Ticks::now();
    rem_set()->prepare_for_scan_heap_roots();
    phase_times()->record_prepare_heap_roots_time_ms((Ticks::now() - start).seconds() * 1000.0);
  }

  {
    G1PrepareEvacuationTask g1_prep_task(this);
    Tickspan task_time = run_task_timed(&g1_prep_task);

    _young_gen_card_set_stats = g1_prep_task.all_card_set_stats();

    phase_times()->record_register_regions(task_time.seconds() * 1000.0);
    _num_humongous_objects = g1_prep_task.humongous_total();
    _num_humongous_reclaim_candidates = g1_prep_task.humongous_candidates();
  }

  assert(_verifier->check_region_attr_table(), "Inconsistency in the region attributes table.");

#if COMPILER2_OR_JVMCI
  DerivedPointerTable::clear();
#endif

  // Concurrent start needs claim bits to keep track of the marked-through CLDs.
  if (collector_state()->in_concurrent_start_gc()) {
    concurrent_mark()->pre_concurrent_start(gc_cause());

    double start_clear_claimed_marks = os::elapsedTime();

    ClassLoaderDataGraph::clear_claimed_marks();

    double recorded_clear_claimed_marks_time_ms = (os::elapsedTime() - start_clear_claimed_marks) * 1000.0;
    phase_times()->record_clear_claimed_marks_time_ms(recorded_clear_claimed_marks_time_ms);
  }

  // Should G1EvacuationFailureALot be in effect for this GC?
  evac_failure_injector()->arm_if_needed();
}

class G1EvacuateRegionsBaseTask : public AbstractGangTask {
protected:
  G1CollectedHeap* _g1h;
  G1ParScanThreadStateSet* _per_thread_states;
  G1ScannerTasksQueueSet* _task_queues;
  TaskTerminator _terminator;
  uint _num_workers;

  void evacuate_live_objects(G1ParScanThreadState* pss,
                             uint worker_id,
                             G1GCPhaseTimes::GCParPhases objcopy_phase,
                             G1GCPhaseTimes::GCParPhases termination_phase) {
    G1GCPhaseTimes* p = _g1h->phase_times();

    Ticks start = Ticks::now();
    G1ParEvacuateFollowersClosure cl(_g1h, pss, _task_queues, &_terminator, objcopy_phase);
    cl.do_void();

    assert(pss->queue_is_empty(), "should be empty");

    Tickspan evac_time = (Ticks::now() - start);
    p->record_or_add_time_secs(objcopy_phase, worker_id, evac_time.seconds() - cl.term_time());

    if (termination_phase == G1GCPhaseTimes::Termination) {
      p->record_time_secs(termination_phase, worker_id, cl.term_time());
      p->record_thread_work_item(termination_phase, worker_id, cl.term_attempts());
    } else {
      p->record_or_add_time_secs(termination_phase, worker_id, cl.term_time());
      p->record_or_add_thread_work_item(termination_phase, worker_id, cl.term_attempts());
    }
    assert(pss->trim_ticks().value() == 0,
           "Unexpected partial trimming during evacuation value " JLONG_FORMAT,
           pss->trim_ticks().value());
  }

  virtual void start_work(uint worker_id) { }

  virtual void end_work(uint worker_id) { }

  virtual void scan_roots(G1ParScanThreadState* pss, uint worker_id) = 0;

  virtual void evacuate_live_objects(G1ParScanThreadState* pss, uint worker_id) = 0;

public:
  G1EvacuateRegionsBaseTask(const char* name,
                            G1ParScanThreadStateSet* per_thread_states,
                            G1ScannerTasksQueueSet* task_queues,
                            uint num_workers) :
    AbstractGangTask(name),
    _g1h(G1CollectedHeap::heap()),
    _per_thread_states(per_thread_states),
    _task_queues(task_queues),
    _terminator(num_workers, _task_queues),
    _num_workers(num_workers)
  { }

  void work(uint worker_id) {
    start_work(worker_id);

    {
      ResourceMark rm;

      G1ParScanThreadState* pss = _per_thread_states->state_for_worker(worker_id);
      pss->set_ref_discoverer(_g1h->ref_processor_stw());

      scan_roots(pss, worker_id);
      evacuate_live_objects(pss, worker_id);
    }

    end_work(worker_id);
  }
};

class G1EvacuateRegionsTask : public G1EvacuateRegionsBaseTask {
  G1RootProcessor* _root_processor;
  bool _has_optional_evacuation_work;

  void scan_roots(G1ParScanThreadState* pss, uint worker_id) {
    _root_processor->evacuate_roots(pss, worker_id);
    _g1h->rem_set()->scan_heap_roots(pss, worker_id, G1GCPhaseTimes::ScanHR, G1GCPhaseTimes::ObjCopy, _has_optional_evacuation_work);
    _g1h->rem_set()->scan_collection_set_regions(pss, worker_id, G1GCPhaseTimes::ScanHR, G1GCPhaseTimes::CodeRoots, G1GCPhaseTimes::ObjCopy);
  }

  void evacuate_live_objects(G1ParScanThreadState* pss, uint worker_id) {
    G1EvacuateRegionsBaseTask::evacuate_live_objects(pss, worker_id, G1GCPhaseTimes::ObjCopy, G1GCPhaseTimes::Termination);
  }

  void start_work(uint worker_id) {
    _g1h->phase_times()->record_time_secs(G1GCPhaseTimes::GCWorkerStart, worker_id, Ticks::now().seconds());
  }

  void end_work(uint worker_id) {
    _g1h->phase_times()->record_time_secs(G1GCPhaseTimes::GCWorkerEnd, worker_id, Ticks::now().seconds());
  }

public:
  G1EvacuateRegionsTask(G1CollectedHeap* g1h,
                        G1ParScanThreadStateSet* per_thread_states,
                        G1ScannerTasksQueueSet* task_queues,
                        G1RootProcessor* root_processor,
                        uint num_workers,
                        bool has_optional_evacuation_work) :
    G1EvacuateRegionsBaseTask("G1 Evacuate Regions", per_thread_states, task_queues, num_workers),
    _root_processor(root_processor),
    _has_optional_evacuation_work(has_optional_evacuation_work)
  { }
};

void G1CollectedHeap::evacuate_initial_collection_set(G1ParScanThreadStateSet* per_thread_states,
                                                      bool has_optional_evacuation_work) {
  G1GCPhaseTimes* p = phase_times();

  {
    Ticks start = Ticks::now();
    rem_set()->merge_heap_roots(true /* initial_evacuation */);
    p->record_merge_heap_roots_time((Ticks::now() - start).seconds() * 1000.0);
  }

  Tickspan task_time;
  const uint num_workers = workers()->active_workers();

  Ticks start_processing = Ticks::now();
  {
    G1RootProcessor root_processor(this, num_workers);
    G1EvacuateRegionsTask g1_par_task(this,
                                      per_thread_states,
                                      _task_queues,
                                      &root_processor,
                                      num_workers,
                                      has_optional_evacuation_work);
    task_time = run_task_timed(&g1_par_task);
    // Closing the inner scope will execute the destructor for the
    // G1RootProcessor object. By subtracting the WorkGang task from the total
    // time of this scope, we get the "NMethod List Cleanup" time. This list is
    // constructed during "STW two-phase nmethod root processing", see more in
    // nmethod.hpp
  }
  Tickspan total_processing = Ticks::now() - start_processing;

  p->record_initial_evac_time(task_time.seconds() * 1000.0);
  p->record_or_add_nmethod_list_cleanup_time((total_processing - task_time).seconds() * 1000.0);

  rem_set()->complete_evac_phase(has_optional_evacuation_work);
}

class G1EvacuateOptionalRegionsTask : public G1EvacuateRegionsBaseTask {

  void scan_roots(G1ParScanThreadState* pss, uint worker_id) {
    _g1h->rem_set()->scan_heap_roots(pss, worker_id, G1GCPhaseTimes::OptScanHR, G1GCPhaseTimes::OptObjCopy, true /* remember_already_scanned_cards */);
    _g1h->rem_set()->scan_collection_set_regions(pss, worker_id, G1GCPhaseTimes::OptScanHR, G1GCPhaseTimes::OptCodeRoots, G1GCPhaseTimes::OptObjCopy);
  }

  void evacuate_live_objects(G1ParScanThreadState* pss, uint worker_id) {
    G1EvacuateRegionsBaseTask::evacuate_live_objects(pss, worker_id, G1GCPhaseTimes::OptObjCopy, G1GCPhaseTimes::OptTermination);
  }

public:
  G1EvacuateOptionalRegionsTask(G1ParScanThreadStateSet* per_thread_states,
                                G1ScannerTasksQueueSet* queues,
                                uint num_workers) :
    G1EvacuateRegionsBaseTask("G1 Evacuate Optional Regions", per_thread_states, queues, num_workers) {
  }
};

void G1CollectedHeap::evacuate_next_optional_regions(G1ParScanThreadStateSet* per_thread_states) {
  // To access the protected constructor/destructor
  class G1MarkScope : public MarkScope { };

  Tickspan task_time;

  Ticks start_processing = Ticks::now();
  {
    G1MarkScope code_mark_scope;
    G1EvacuateOptionalRegionsTask task(per_thread_states, _task_queues, workers()->active_workers());
    task_time = run_task_timed(&task);
    // See comment in evacuate_initial_collection_set() for the reason of the scope.
  }
  Tickspan total_processing = Ticks::now() - start_processing;

  G1GCPhaseTimes* p = phase_times();
  p->record_or_add_nmethod_list_cleanup_time((total_processing - task_time).seconds() * 1000.0);
}

void G1CollectedHeap::evacuate_optional_collection_set(G1ParScanThreadStateSet* per_thread_states) {
  const double collection_start_time_ms = phase_times()->cur_collection_start_sec() * 1000.0;

  while (!evacuation_failed() && _collection_set.optional_region_length() > 0) {

    double time_used_ms = os::elapsedTime() * 1000.0 - collection_start_time_ms;
    double time_left_ms = MaxGCPauseMillis - time_used_ms;

    if (time_left_ms < 0 ||
        !_collection_set.finalize_optional_for_evacuation(time_left_ms * policy()->optional_evacuation_fraction())) {
      log_trace(gc, ergo, cset)("Skipping evacuation of %u optional regions, no more regions can be evacuated in %.3fms",
                                _collection_set.optional_region_length(), time_left_ms);
      break;
    }

    {
      Ticks start = Ticks::now();
      rem_set()->merge_heap_roots(false /* initial_evacuation */);
      phase_times()->record_or_add_optional_merge_heap_roots_time((Ticks::now() - start).seconds() * 1000.0);
    }

    {
      Ticks start = Ticks::now();
      evacuate_next_optional_regions(per_thread_states);
      phase_times()->record_or_add_optional_evac_time((Ticks::now() - start).seconds() * 1000.0);
    }

    rem_set()->complete_evac_phase(true /* has_more_than_one_evacuation_phase */);
  }

  _collection_set.abandon_optional_collection_set(per_thread_states);
}

void G1CollectedHeap::post_evacuate_collection_set(G1EvacInfo* evacuation_info,
                                                   G1ParScanThreadStateSet* per_thread_states) {
  G1GCPhaseTimes* p = phase_times();

  // Process any discovered reference objects - we have
  // to do this _before_ we retire the GC alloc regions
  // as we may have to copy some 'reachable' referent
  // objects (and their reachable sub-graphs) that were
  // not copied during the pause.
  process_discovered_references(per_thread_states);

  G1STWIsAliveClosure is_alive(this);
  G1KeepAliveClosure keep_alive(this);

  WeakProcessor::weak_oops_do(workers(), &is_alive, &keep_alive, p->weak_phase_times());

  _allocator->release_gc_alloc_regions(evacuation_info);

  post_evacuate_cleanup_1(per_thread_states);

  post_evacuate_cleanup_2(per_thread_states, evacuation_info);

  assert_used_and_recalculate_used_equal(this);

  rebuild_free_region_list();

  record_obj_copy_mem_stats();

  evacuation_info->set_collectionset_used_before(collection_set()->bytes_used_before());
  evacuation_info->set_bytes_used(_bytes_used_during_gc);

  start_new_collection_set();

  prepare_tlabs_for_mutator();

  gc_epilogue(false);

  expand_heap_after_young_collection();
=======
void G1CollectedHeap::set_young_gen_card_set_stats(const G1CardSetMemoryStats& stats) {
  _young_gen_card_set_stats = stats;
>>>>>>> a66629a4
}

void G1CollectedHeap::record_obj_copy_mem_stats() {
  policy()->old_gen_alloc_tracker()->
    add_allocated_bytes_since_last_gc(_old_evac_stats.allocated() * HeapWordSize);

  _gc_tracer_stw->report_evacuation_statistics(create_g1_evac_summary(&_survivor_evac_stats),
                                               create_g1_evac_summary(&_old_evac_stats));
}

void G1CollectedHeap::free_region(HeapRegion* hr, FreeRegionList* free_list) {
  assert(!hr->is_free(), "the region should not be free");
  assert(!hr->is_empty(), "the region should not be empty");
  assert(_hrm.is_available(hr->hrm_index()), "region should be committed");

  if (G1VerifyBitmaps) {
    MemRegion mr(hr->bottom(), hr->end());
    concurrent_mark()->clear_range_in_prev_bitmap(mr);
  }

  // Clear the card counts for this region.
  // Note: we only need to do this if the region is not young
  // (since we don't refine cards in young regions).
  if (!hr->is_young()) {
    _hot_card_cache->reset_card_counts(hr);
  }

  // Reset region metadata to allow reuse.
  hr->hr_clear(true /* clear_space */);
  _policy->remset_tracker()->update_at_free(hr);

  if (free_list != NULL) {
    free_list->add_ordered(hr);
  }
}

void G1CollectedHeap::free_humongous_region(HeapRegion* hr,
                                            FreeRegionList* free_list) {
  assert(hr->is_humongous(), "this is only for humongous regions");
  hr->clear_humongous();
  free_region(hr, free_list);
}

void G1CollectedHeap::remove_from_old_gen_sets(const uint old_regions_removed,
                                               const uint archive_regions_removed,
                                               const uint humongous_regions_removed) {
  if (old_regions_removed > 0 || archive_regions_removed > 0 || humongous_regions_removed > 0) {
    MutexLocker x(OldSets_lock, Mutex::_no_safepoint_check_flag);
    _old_set.bulk_remove(old_regions_removed);
    _archive_set.bulk_remove(archive_regions_removed);
    _humongous_set.bulk_remove(humongous_regions_removed);
  }

}

void G1CollectedHeap::prepend_to_freelist(FreeRegionList* list) {
  assert(list != NULL, "list can't be null");
  if (!list->is_empty()) {
    MutexLocker x(FreeList_lock, Mutex::_no_safepoint_check_flag);
    _hrm.insert_list_into_free_list(list);
  }
}

void G1CollectedHeap::decrement_summary_bytes(size_t bytes) {
  decrease_used(bytes);
}

<<<<<<< HEAD
void G1CollectedHeap::post_evacuate_cleanup_1(G1ParScanThreadStateSet* per_thread_states) {
  Ticks start = Ticks::now();
  {
    G1PostEvacuateCollectionSetCleanupTask1 cl(per_thread_states);
    run_batch_task(&cl);
  }
  phase_times()->record_post_evacuate_cleanup_task_1_time((Ticks::now() - start).seconds() * 1000.0);
}

void G1CollectedHeap::post_evacuate_cleanup_2(G1ParScanThreadStateSet* per_thread_states,
                                              G1EvacInfo* evacuation_info) {
  Ticks start = Ticks::now();
  {
    G1PostEvacuateCollectionSetCleanupTask2 cl(per_thread_states, evacuation_info);
    run_batch_task(&cl);
  }
  phase_times()->record_post_evacuate_cleanup_task_2_time((Ticks::now() - start).seconds() * 1000.0);
}

=======
>>>>>>> a66629a4
void G1CollectedHeap::clear_eden() {
  _eden.clear();
}

void G1CollectedHeap::clear_collection_set() {
  collection_set()->clear();
}

void G1CollectedHeap::rebuild_free_region_list() {
  Ticks start = Ticks::now();
  _hrm.rebuild_free_list(workers());
  phase_times()->record_total_rebuild_freelist_time_ms((Ticks::now() - start).seconds() * 1000.0);
}

class G1AbandonCollectionSetClosure : public HeapRegionClosure {
public:
  virtual bool do_heap_region(HeapRegion* r) {
    assert(r->in_collection_set(), "Region %u must have been in collection set", r->hrm_index());
    G1CollectedHeap::heap()->clear_region_attr(r);
    r->clear_young_index_in_cset();
    return false;
  }
};

void G1CollectedHeap::abandon_collection_set(G1CollectionSet* collection_set) {
  G1AbandonCollectionSetClosure cl;
  collection_set_iterate_all(&cl);

  collection_set->clear();
  collection_set->stop_incremental_building();
}

bool G1CollectedHeap::is_old_gc_alloc_region(HeapRegion* hr) {
  return _allocator->is_retained_old_region(hr);
}

void G1CollectedHeap::set_region_short_lived_locked(HeapRegion* hr) {
  _eden.add(hr);
  _policy->set_region_eden(hr);
}

#ifdef ASSERT

class NoYoungRegionsClosure: public HeapRegionClosure {
private:
  bool _success;
public:
  NoYoungRegionsClosure() : _success(true) { }
  bool do_heap_region(HeapRegion* r) {
    if (r->is_young()) {
      log_error(gc, verify)("Region [" PTR_FORMAT ", " PTR_FORMAT ") tagged as young",
                            p2i(r->bottom()), p2i(r->end()));
      _success = false;
    }
    return false;
  }
  bool success() { return _success; }
};

bool G1CollectedHeap::check_young_list_empty() {
  bool ret = (young_regions_count() == 0);

  NoYoungRegionsClosure closure;
  heap_region_iterate(&closure);
  ret = ret && closure.success();

  return ret;
}

#endif // ASSERT

// Remove the given HeapRegion from the appropriate region set.
void G1CollectedHeap::prepare_region_for_full_compaction(HeapRegion* hr) {
   if (hr->is_archive()) {
    _archive_set.remove(hr);
  } else if (hr->is_humongous()) {
    _humongous_set.remove(hr);
  } else if (hr->is_old()) {
    _old_set.remove(hr);
  } else if (hr->is_young()) {
    // Note that emptying the eden and survivor lists is postponed and instead
    // done as the first step when rebuilding the regions sets again. The reason
    // for this is that during a full GC string deduplication needs to know if
    // a collected region was young or old when the full GC was initiated.
    hr->uninstall_surv_rate_group();
  } else {
    // We ignore free regions, we'll empty the free list afterwards.
    assert(hr->is_free(), "it cannot be another type");
  }
}

void G1CollectedHeap::increase_used(size_t bytes) {
  _summary_bytes_used += bytes;
}

void G1CollectedHeap::decrease_used(size_t bytes) {
  assert(_summary_bytes_used >= bytes,
         "invariant: _summary_bytes_used: " SIZE_FORMAT " should be >= bytes: " SIZE_FORMAT,
         _summary_bytes_used, bytes);
  _summary_bytes_used -= bytes;
}

void G1CollectedHeap::set_used(size_t bytes) {
  _summary_bytes_used = bytes;
}

class RebuildRegionSetsClosure : public HeapRegionClosure {
private:
  bool _free_list_only;

  HeapRegionSet* _old_set;
  HeapRegionSet* _archive_set;
  HeapRegionSet* _humongous_set;

  HeapRegionManager* _hrm;

  size_t _total_used;

public:
  RebuildRegionSetsClosure(bool free_list_only,
                           HeapRegionSet* old_set,
                           HeapRegionSet* archive_set,
                           HeapRegionSet* humongous_set,
                           HeapRegionManager* hrm) :
    _free_list_only(free_list_only), _old_set(old_set), _archive_set(archive_set),
    _humongous_set(humongous_set), _hrm(hrm), _total_used(0) {
    assert(_hrm->num_free_regions() == 0, "pre-condition");
    if (!free_list_only) {
      assert(_old_set->is_empty(), "pre-condition");
      assert(_archive_set->is_empty(), "pre-condition");
      assert(_humongous_set->is_empty(), "pre-condition");
    }
  }

  bool do_heap_region(HeapRegion* r) {
    if (r->is_empty()) {
      assert(r->rem_set()->is_empty(), "Empty regions should have empty remembered sets.");
      // Add free regions to the free list
      r->set_free();
      _hrm->insert_into_free_list(r);
    } else if (!_free_list_only) {
      assert(r->rem_set()->is_empty(), "At this point remembered sets must have been cleared.");

      if (r->is_humongous()) {
        _humongous_set->add(r);
      } else if (r->is_archive()) {
        _archive_set->add(r);
      } else {
        assert(r->is_young() || r->is_free() || r->is_old(), "invariant");
        // We now move all (non-humongous, non-old, non-archive) regions to old gen,
        // and register them as such.
        r->move_to_old();
        _old_set->add(r);
      }
      _total_used += r->used();
    }

    return false;
  }

  size_t total_used() {
    return _total_used;
  }
};

void G1CollectedHeap::rebuild_region_sets(bool free_list_only) {
  assert_at_safepoint_on_vm_thread();

  if (!free_list_only) {
    _eden.clear();
    _survivor.clear();
  }

  RebuildRegionSetsClosure cl(free_list_only,
                              &_old_set, &_archive_set, &_humongous_set,
                              &_hrm);
  heap_region_iterate(&cl);

  if (!free_list_only) {
    set_used(cl.total_used());
    if (_archive_allocator != NULL) {
      _archive_allocator->clear_used();
    }
  }
  assert_used_and_recalculate_used_equal(this);
}

// Methods for the mutator alloc region

HeapRegion* G1CollectedHeap::new_mutator_alloc_region(size_t word_size,
                                                      bool force,
                                                      uint node_index) {
  assert_heap_locked_or_at_safepoint(true /* should_be_vm_thread */);
  bool should_allocate = policy()->should_allocate_mutator_region();
  if (force || should_allocate) {
    HeapRegion* new_alloc_region = new_region(word_size,
                                              HeapRegionType::Eden,
                                              false /* do_expand */,
                                              node_index);
    if (new_alloc_region != NULL) {
      set_region_short_lived_locked(new_alloc_region);
      _hr_printer.alloc(new_alloc_region, !should_allocate);
      _verifier->check_bitmaps("Mutator Region Allocation", new_alloc_region);
      _policy->remset_tracker()->update_at_allocate(new_alloc_region);
      return new_alloc_region;
    }
  }
  return NULL;
}

void G1CollectedHeap::retire_mutator_alloc_region(HeapRegion* alloc_region,
                                                  size_t allocated_bytes) {
  assert_heap_locked_or_at_safepoint(true /* should_be_vm_thread */);
  assert(alloc_region->is_eden(), "all mutator alloc regions should be eden");

  collection_set()->add_eden_region(alloc_region);
  increase_used(allocated_bytes);
  _eden.add_used_bytes(allocated_bytes);
  _hr_printer.retire(alloc_region);

  // We update the eden sizes here, when the region is retired,
  // instead of when it's allocated, since this is the point that its
  // used space has been recorded in _summary_bytes_used.
  monitoring_support()->update_eden_size();
}

// Methods for the GC alloc regions

bool G1CollectedHeap::has_more_regions(G1HeapRegionAttr dest) {
  if (dest.is_old()) {
    return true;
  } else {
    return survivor_regions_count() < policy()->max_survivor_regions();
  }
}

HeapRegion* G1CollectedHeap::new_gc_alloc_region(size_t word_size, G1HeapRegionAttr dest, uint node_index) {
  assert(FreeList_lock->owned_by_self(), "pre-condition");

  if (!has_more_regions(dest)) {
    return NULL;
  }

  HeapRegionType type;
  if (dest.is_young()) {
    type = HeapRegionType::Survivor;
  } else {
    type = HeapRegionType::Old;
  }

  HeapRegion* new_alloc_region = new_region(word_size,
                                            type,
                                            true /* do_expand */,
                                            node_index);

  if (new_alloc_region != NULL) {
    if (type.is_survivor()) {
      new_alloc_region->set_survivor();
      _survivor.add(new_alloc_region);
      _verifier->check_bitmaps("Survivor Region Allocation", new_alloc_region);
    } else {
      new_alloc_region->set_old();
      _verifier->check_bitmaps("Old Region Allocation", new_alloc_region);
    }
    _policy->remset_tracker()->update_at_allocate(new_alloc_region);
    register_region_with_region_attr(new_alloc_region);
    _hr_printer.alloc(new_alloc_region);
    return new_alloc_region;
  }
  return NULL;
}

void G1CollectedHeap::retire_gc_alloc_region(HeapRegion* alloc_region,
                                             size_t allocated_bytes,
                                             G1HeapRegionAttr dest) {
  _bytes_used_during_gc += allocated_bytes;
  if (dest.is_old()) {
    old_set_add(alloc_region);
  } else {
    assert(dest.is_young(), "Retiring alloc region should be young (%d)", dest.type());
    _survivor.add_used_bytes(allocated_bytes);
  }

  bool const during_im = collector_state()->in_concurrent_start_gc();
  if (during_im && allocated_bytes > 0) {
    _cm->root_regions()->add(alloc_region->next_top_at_mark_start(), alloc_region->top());
  }
  _hr_printer.retire(alloc_region);
}

HeapRegion* G1CollectedHeap::alloc_highest_free_region() {
  bool expanded = false;
  uint index = _hrm.find_highest_free(&expanded);

  if (index != G1_NO_HRM_INDEX) {
    if (expanded) {
      log_debug(gc, ergo, heap)("Attempt heap expansion (requested address range outside heap bounds). region size: " SIZE_FORMAT "B",
                                HeapRegion::GrainWords * HeapWordSize);
    }
    return _hrm.allocate_free_regions_starting_at(index, 1);
  }
  return NULL;
}

// Optimized nmethod scanning

class RegisterNMethodOopClosure: public OopClosure {
  G1CollectedHeap* _g1h;
  nmethod* _nm;

public:
  RegisterNMethodOopClosure(G1CollectedHeap* g1h, nmethod* nm) :
    _g1h(g1h), _nm(nm) {}

  void do_oop(oop* p) {
    oop heap_oop = RawAccess<>::oop_load(p);
    if (!CompressedOops::is_null(heap_oop)) {
      oop obj = CompressedOops::decode_not_null(heap_oop);
      HeapRegion* hr = _g1h->heap_region_containing(obj);
      assert(!hr->is_continues_humongous(),
             "trying to add code root " PTR_FORMAT " in continuation of humongous region " HR_FORMAT
             " starting at " HR_FORMAT,
             p2i(_nm), HR_FORMAT_PARAMS(hr), HR_FORMAT_PARAMS(hr->humongous_start_region()));

      // HeapRegion::add_strong_code_root_locked() avoids adding duplicate entries.
      hr->add_strong_code_root_locked(_nm);
    }
  }

  void do_oop(narrowOop* p) { ShouldNotReachHere(); }
};

class UnregisterNMethodOopClosure: public OopClosure {
  G1CollectedHeap* _g1h;
  nmethod* _nm;

public:
  UnregisterNMethodOopClosure(G1CollectedHeap* g1h, nmethod* nm) :
    _g1h(g1h), _nm(nm) {}

  void do_oop(oop* p) {
    oop heap_oop = RawAccess<>::oop_load(p);
    if (!CompressedOops::is_null(heap_oop)) {
      oop obj = CompressedOops::decode_not_null(heap_oop);
      HeapRegion* hr = _g1h->heap_region_containing(obj);
      assert(!hr->is_continues_humongous(),
             "trying to remove code root " PTR_FORMAT " in continuation of humongous region " HR_FORMAT
             " starting at " HR_FORMAT,
             p2i(_nm), HR_FORMAT_PARAMS(hr), HR_FORMAT_PARAMS(hr->humongous_start_region()));

      hr->remove_strong_code_root(_nm);
    }
  }

  void do_oop(narrowOop* p) { ShouldNotReachHere(); }
};

void G1CollectedHeap::register_nmethod(nmethod* nm) {
  guarantee(nm != NULL, "sanity");
  RegisterNMethodOopClosure reg_cl(this, nm);
  nm->oops_do(&reg_cl);
}

void G1CollectedHeap::unregister_nmethod(nmethod* nm) {
  guarantee(nm != NULL, "sanity");
  UnregisterNMethodOopClosure reg_cl(this, nm);
  nm->oops_do(&reg_cl, true);
}

void G1CollectedHeap::update_used_after_gc() {
  if (evacuation_failed()) {
    // Reset the G1EvacuationFailureALot counters and flags
    evac_failure_injector()->reset();

    set_used(recalculate_used());

    if (_archive_allocator != NULL) {
      _archive_allocator->clear_used();
    }
  } else {
    // The "used" of the the collection set have already been subtracted
    // when they were freed.  Add in the bytes used.
    increase_used(_bytes_used_during_gc);
  }
}

void G1CollectedHeap::reset_hot_card_cache() {
  _hot_card_cache->reset_hot_cache();
  _hot_card_cache->set_use_cache(true);
}

void G1CollectedHeap::purge_code_root_memory() {
  G1CodeRootSet::purge();
}

class RebuildStrongCodeRootClosure: public CodeBlobClosure {
  G1CollectedHeap* _g1h;

public:
  RebuildStrongCodeRootClosure(G1CollectedHeap* g1h) :
    _g1h(g1h) {}

  void do_code_blob(CodeBlob* cb) {
    nmethod* nm = (cb != NULL) ? cb->as_nmethod_or_null() : NULL;
    if (nm == NULL) {
      return;
    }

    _g1h->register_nmethod(nm);
  }
};

void G1CollectedHeap::rebuild_strong_code_roots() {
  RebuildStrongCodeRootClosure blob_cl(this);
  CodeCache::blobs_do(&blob_cl);
}

void G1CollectedHeap::initialize_serviceability() {
  _monitoring_support->initialize_serviceability();
}

MemoryUsage G1CollectedHeap::memory_usage() {
  return _monitoring_support->memory_usage();
}

GrowableArray<GCMemoryManager*> G1CollectedHeap::memory_managers() {
  return _monitoring_support->memory_managers();
}

GrowableArray<MemoryPool*> G1CollectedHeap::memory_pools() {
  return _monitoring_support->memory_pools();
}<|MERGE_RESOLUTION|>--- conflicted
+++ resolved
@@ -2742,27 +2742,6 @@
   phase_times()->record_start_new_cset_time_ms((os::elapsedTime() - start) * 1000.0);
 }
 
-<<<<<<< HEAD
-void G1CollectedHeap::calculate_collection_set(G1EvacInfo* evacuation_info, double target_pause_time_ms) {
-  // Forget the current allocation region (we might even choose it to be part
-  // of the collection set!) before finalizing the collection set.
-  _allocator->release_mutator_alloc_regions();
-
-  _collection_set.finalize_initial_collection_set(target_pause_time_ms, &_survivor);
-  evacuation_info->set_collectionset_regions(collection_set()->region_length() +
-                                            collection_set()->optional_region_length());
-
-  _cm->verify_no_collection_set_oops();
-
-  if (_hr_printer.is_active()) {
-    G1PrintCollectionSetClosure cl(&_hr_printer);
-    _collection_set.iterate(&cl);
-    _collection_set.iterate_optional(&cl);
-  }
-}
-
-=======
->>>>>>> a66629a4
 G1HeapVerifier::G1VerifyType G1CollectedHeap::young_collection_verify_type() const {
   if (collector_state()->in_concurrent_start_gc()) {
     return G1HeapVerifier::G1VerifyConcurrentStart;
@@ -2871,667 +2850,8 @@
   _tracer->report_gc_end(_timer->gc_end(), _timer->time_partitions());
 }
 
-<<<<<<< HEAD
-class G1YoungGCJFRTracerMark : public G1JFRTracerMark {
-  G1EvacInfo _evacuation_info;
-
-  G1NewTracer* tracer() const { return (G1NewTracer*)_tracer; }
-
-public:
-
-  G1EvacInfo* evacuation_info() { return &_evacuation_info; }
-
-  G1YoungGCJFRTracerMark(STWGCTimer* gc_timer_stw, G1NewTracer* gc_tracer_stw, GCCause::Cause cause) :
-    G1JFRTracerMark(gc_timer_stw, gc_tracer_stw), _evacuation_info() { }
-
-  void report_pause_type(G1GCPauseType type) {
-    tracer()->report_young_gc_pause(type);
-  }
-
-  ~G1YoungGCJFRTracerMark() {
-    G1CollectedHeap* g1h = G1CollectedHeap::heap();
-
-    tracer()->report_evacuation_info(&_evacuation_info);
-    tracer()->report_tenuring_threshold(g1h->policy()->tenuring_threshold());
-  }
-};
-
-class G1PreservedMarksSet : public PreservedMarksSet {
-public:
-
-  G1PreservedMarksSet(uint num_workers) : PreservedMarksSet(true /* in_c_heap */) {
-    init(num_workers);
-  }
-
-  virtual ~G1PreservedMarksSet() {
-    assert_empty();
-    reclaim();
-  }
-};
-
-void G1CollectedHeap::set_young_collection_default_active_worker_threads(){
-  uint active_workers = WorkerPolicy::calc_active_workers(workers()->total_workers(),
-                                                          workers()->active_workers(),
-                                                          Threads::number_of_non_daemon_threads());
-  active_workers = workers()->update_active_workers(active_workers);
-  log_info(gc,task)("Using %u workers of %u for evacuation", active_workers, workers()->total_workers());
-}
-
-=======
->>>>>>> a66629a4
-void G1CollectedHeap::prepare_tlabs_for_mutator() {
-  Ticks start = Ticks::now();
-
-  _survivor_evac_stats.adjust_desired_plab_sz();
-  _old_evac_stats.adjust_desired_plab_sz();
-
-  allocate_dummy_regions();
-
-  _allocator->init_mutator_alloc_regions();
-
-  resize_all_tlabs();
-
-  phase_times()->record_resize_tlab_time_ms((Ticks::now() - start).seconds() * 1000.0);
-}
-
-void G1CollectedHeap::retire_tlabs() {
-  ensure_parsability(true);
-}
-
-void G1CollectedHeap::do_collection_pause_at_safepoint_helper(double target_pause_time_ms) {
-  ResourceMark rm;
-
-  IsGCActiveMark active_gc_mark;
-  GCIdMark gc_id_mark;
-  SvcGCMarker sgcm(SvcGCMarker::MINOR);
-
-  GCTraceCPUTime tcpu;
-
-  _bytes_used_during_gc = 0;
-
-  policy()->decide_on_concurrent_start_pause();
-  // Record whether this pause may need to trigger a concurrent operation. Later,
-  // when we signal the G1ConcurrentMarkThread, the collector state has already
-  // been reset for the next pause.
-  bool should_start_concurrent_mark_operation = collector_state()->in_concurrent_start_gc();
-
-  // Perform the collection.
-  G1YoungCollector collector(gc_cause(), target_pause_time_ms, &_evac_failure_regions);
-  collector.collect();
-
-  // It should now be safe to tell the concurrent mark thread to start
-  // without its logging output interfering with the logging output
-  // that came from the pause.
-  if (should_start_concurrent_mark_operation) {
-    // CAUTION: after the start_concurrent_cycle() call below, the concurrent marking
-    // thread(s) could be running concurrently with us. Make sure that anything
-    // after this point does not assume that we are the only GC thread running.
-    // Note: of course, the actual marking work will not start until the safepoint
-    // itself is released in SuspendibleThreadSet::desynchronize().
-    start_concurrent_cycle(collector.concurrent_operation_is_full_mark());
-    ConcurrentGCBreakpoints::notify_idle_to_active();
-  }
-}
-
-void G1CollectedHeap::complete_cleaning(BoolObjectClosure* is_alive,
-                                        bool class_unloading_occurred) {
-  uint num_workers = workers()->active_workers();
-  G1ParallelCleaningTask unlink_task(is_alive, num_workers, class_unloading_occurred);
-  workers()->run_task(&unlink_task);
-}
-
-bool G1STWSubjectToDiscoveryClosure::do_object_b(oop obj) {
-  assert(obj != NULL, "must not be NULL");
-  assert(_g1h->is_in_reserved(obj), "Trying to discover obj " PTR_FORMAT " not in heap", p2i(obj));
-  // The areas the CM and STW ref processor manage must be disjoint. The is_in_cset() below
-  // may falsely indicate that this is not the case here: however the collection set only
-  // contains old regions when concurrent mark is not running.
-  return _g1h->is_in_cset(obj) || _g1h->heap_region_containing(obj)->is_survivor();
-}
-
-void G1CollectedHeap::make_pending_list_reachable() {
-  if (collector_state()->in_concurrent_start_gc()) {
-    oop pll_head = Universe::reference_pending_list();
-    if (pll_head != NULL) {
-      // Any valid worker id is fine here as we are in the VM thread and single-threaded.
-      _cm->mark_in_next_bitmap(0 /* worker_id */, pll_head);
-    }
-  }
-}
-
-static bool do_humongous_object_logging() {
-  return log_is_enabled(Debug, gc, humongous);
-}
-
-bool G1CollectedHeap::should_do_eager_reclaim() const {
-  // As eager reclaim logging also gives information about humongous objects in
-  // the heap in general, always do the eager reclaim pass even without known
-  // candidates.
-  return (G1EagerReclaimHumongousObjects &&
-          (has_humongous_reclaim_candidates() || do_humongous_object_logging()));
-}
-
-void G1CollectedHeap::set_humongous_stats(uint num_humongous_total, uint num_humongous_candidates) {
-  _num_humongous_objects = num_humongous_total;
-  _num_humongous_reclaim_candidates = num_humongous_candidates;
-}
-
-bool G1CollectedHeap::should_sample_collection_set_candidates() const {
-  G1CollectionSetCandidates* candidates = G1CollectedHeap::heap()->collection_set()->candidates();
-  return candidates != NULL && candidates->num_remaining() > 0;
-}
-
-void G1CollectedHeap::set_collection_set_candidates_stats(G1CardSetMemoryStats& stats) {
-  _collection_set_candidates_card_set_stats = stats;
-}
-
-<<<<<<< HEAD
-class G1PrepareEvacuationTask : public AbstractGangTask {
-  class G1PrepareRegionsClosure : public HeapRegionClosure {
-    G1CollectedHeap* _g1h;
-    G1PrepareEvacuationTask* _parent_task;
-    uint _worker_humongous_total;
-    uint _worker_humongous_candidates;
-
-    G1CardSetMemoryStats _card_set_stats;
-
-    void sample_card_set_size(HeapRegion* hr) {
-      // Sample card set sizes for young gen and humongous before GC: this makes
-      // the policy to give back memory to the OS keep the most recent amount of
-      // memory for these regions.
-      if (hr->is_young() || hr->is_starts_humongous()) {
-        _card_set_stats.add(hr->rem_set()->card_set_memory_stats());
-      }
-    }
-
-    bool humongous_region_is_candidate(HeapRegion* region) const {
-      assert(region->is_starts_humongous(), "Must start a humongous object");
-
-      oop obj = cast_to_oop(region->bottom());
-
-      // Dead objects cannot be eager reclaim candidates. Due to class
-      // unloading it is unsafe to query their classes so we return early.
-      if (_g1h->is_obj_dead(obj, region)) {
-        return false;
-      }
-
-      // If we do not have a complete remembered set for the region, then we can
-      // not be sure that we have all references to it.
-      if (!region->rem_set()->is_complete()) {
-        return false;
-      }
-      // Candidate selection must satisfy the following constraints
-      // while concurrent marking is in progress:
-      //
-      // * In order to maintain SATB invariants, an object must not be
-      // reclaimed if it was allocated before the start of marking and
-      // has not had its references scanned.  Such an object must have
-      // its references (including type metadata) scanned to ensure no
-      // live objects are missed by the marking process.  Objects
-      // allocated after the start of concurrent marking don't need to
-      // be scanned.
-      //
-      // * An object must not be reclaimed if it is on the concurrent
-      // mark stack.  Objects allocated after the start of concurrent
-      // marking are never pushed on the mark stack.
-      //
-      // Nominating only objects allocated after the start of concurrent
-      // marking is sufficient to meet both constraints.  This may miss
-      // some objects that satisfy the constraints, but the marking data
-      // structures don't support efficiently performing the needed
-      // additional tests or scrubbing of the mark stack.
-      //
-      // However, we presently only nominate is_typeArray() objects.
-      // A humongous object containing references induces remembered
-      // set entries on other regions.  In order to reclaim such an
-      // object, those remembered sets would need to be cleaned up.
-      //
-      // We also treat is_typeArray() objects specially, allowing them
-      // to be reclaimed even if allocated before the start of
-      // concurrent mark.  For this we rely on mark stack insertion to
-      // exclude is_typeArray() objects, preventing reclaiming an object
-      // that is in the mark stack.  We also rely on the metadata for
-      // such objects to be built-in and so ensured to be kept live.
-      // Frequent allocation and drop of large binary blobs is an
-      // important use case for eager reclaim, and this special handling
-      // may reduce needed headroom.
-
-      return obj->is_typeArray() &&
-             _g1h->is_potential_eager_reclaim_candidate(region);
-    }
-
-  public:
-    G1PrepareRegionsClosure(G1CollectedHeap* g1h, G1PrepareEvacuationTask* parent_task) :
-      _g1h(g1h),
-      _parent_task(parent_task),
-      _worker_humongous_total(0),
-      _worker_humongous_candidates(0) { }
-
-    ~G1PrepareRegionsClosure() {
-      _parent_task->add_humongous_candidates(_worker_humongous_candidates);
-      _parent_task->add_humongous_total(_worker_humongous_total);
-    }
-
-    virtual bool do_heap_region(HeapRegion* hr) {
-      // First prepare the region for scanning
-      _g1h->rem_set()->prepare_region_for_scan(hr);
-
-      sample_card_set_size(hr);
-
-      // Now check if region is a humongous candidate
-      if (!hr->is_starts_humongous()) {
-        _g1h->register_region_with_region_attr(hr);
-        return false;
-      }
-
-      uint index = hr->hrm_index();
-      if (humongous_region_is_candidate(hr)) {
-        _g1h->set_humongous_reclaim_candidate(index, true);
-        _g1h->register_humongous_region_with_region_attr(index);
-        _worker_humongous_candidates++;
-        // We will later handle the remembered sets of these regions.
-      } else {
-        _g1h->set_humongous_reclaim_candidate(index, false);
-        _g1h->register_region_with_region_attr(hr);
-      }
-      log_debug(gc, humongous)("Humongous region %u (object size " SIZE_FORMAT " @ " PTR_FORMAT ") remset " SIZE_FORMAT " code roots " SIZE_FORMAT " marked (prev/next) %d/%d reclaim candidate %d type array %d",
-                               index,
-                               (size_t)cast_to_oop(hr->bottom())->size() * HeapWordSize,
-                               p2i(hr->bottom()),
-                               hr->rem_set()->occupied(),
-                               hr->rem_set()->strong_code_roots_list_length(),
-                               _g1h->concurrent_mark()->prev_mark_bitmap()->is_marked(hr->bottom()),
-                               _g1h->concurrent_mark()->next_mark_bitmap()->is_marked(hr->bottom()),
-                               _g1h->is_humongous_reclaim_candidate(index),
-                               cast_to_oop(hr->bottom())->is_typeArray()
-                              );
-      _worker_humongous_total++;
-
-      return false;
-    }
-
-    G1CardSetMemoryStats card_set_stats() const {
-      return _card_set_stats;
-    }
-  };
-
-  G1CollectedHeap* _g1h;
-  HeapRegionClaimer _claimer;
-  volatile uint _humongous_total;
-  volatile uint _humongous_candidates;
-
-  G1CardSetMemoryStats _all_card_set_stats;
-
-public:
-  G1PrepareEvacuationTask(G1CollectedHeap* g1h) :
-    AbstractGangTask("Prepare Evacuation"),
-    _g1h(g1h),
-    _claimer(_g1h->workers()->active_workers()),
-    _humongous_total(0),
-    _humongous_candidates(0) { }
-
-  void work(uint worker_id) {
-    G1PrepareRegionsClosure cl(_g1h, this);
-    _g1h->heap_region_par_iterate_from_worker_offset(&cl, &_claimer, worker_id);
-
-    MutexLocker x(ParGCRareEvent_lock, Mutex::_no_safepoint_check_flag);
-    _all_card_set_stats.add(cl.card_set_stats());
-  }
-
-  void add_humongous_candidates(uint candidates) {
-    Atomic::add(&_humongous_candidates, candidates);
-  }
-
-  void add_humongous_total(uint total) {
-    Atomic::add(&_humongous_total, total);
-  }
-
-  uint humongous_candidates() {
-    return _humongous_candidates;
-  }
-
-  uint humongous_total() {
-    return _humongous_total;
-  }
-
-  G1CardSetMemoryStats all_card_set_stats() const {
-    return _all_card_set_stats;
-  }
-};
-
-void G1CollectedHeap::pre_evacuate_collection_set(G1EvacInfo* evacuation_info, G1ParScanThreadStateSet* per_thread_states) {
-  // Please see comment in g1CollectedHeap.hpp and
-  // G1CollectedHeap::ref_processing_init() to see how
-  // reference processing currently works in G1.
-  _ref_processor_stw->start_discovery(false /* always_clear */);
-
-  _bytes_used_during_gc = 0;
-
-  Atomic::store(&_num_regions_failed_evacuation, 0u);
-
-  gc_prologue(false);
-
-  {
-    Ticks start = Ticks::now();
-    retire_tlabs();
-    phase_times()->record_prepare_tlab_time_ms((Ticks::now() - start).seconds() * 1000.0);
-  }
-
-  {
-    // Flush dirty card queues to qset, so later phases don't need to account
-    // for partially filled per-thread queues and such.
-    Ticks start = Ticks::now();
-    G1BarrierSet::dirty_card_queue_set().concatenate_logs();
-    Tickspan dt = Ticks::now() - start;
-    phase_times()->record_concatenate_dirty_card_logs_time_ms(dt.seconds() * MILLIUNITS);
-  }
-
-  _regions_failed_evacuation.clear();
-
-  // Disable the hot card cache.
-  _hot_card_cache->reset_hot_cache_claimed_index();
-  _hot_card_cache->set_use_cache(false);
-
-  // Initialize the GC alloc regions.
-  _allocator->init_gc_alloc_regions(evacuation_info);
-
-  {
-    Ticks start = Ticks::now();
-    rem_set()->prepare_for_scan_heap_roots();
-    phase_times()->record_prepare_heap_roots_time_ms((Ticks::now() - start).seconds() * 1000.0);
-  }
-
-  {
-    G1PrepareEvacuationTask g1_prep_task(this);
-    Tickspan task_time = run_task_timed(&g1_prep_task);
-
-    _young_gen_card_set_stats = g1_prep_task.all_card_set_stats();
-
-    phase_times()->record_register_regions(task_time.seconds() * 1000.0);
-    _num_humongous_objects = g1_prep_task.humongous_total();
-    _num_humongous_reclaim_candidates = g1_prep_task.humongous_candidates();
-  }
-
-  assert(_verifier->check_region_attr_table(), "Inconsistency in the region attributes table.");
-
-#if COMPILER2_OR_JVMCI
-  DerivedPointerTable::clear();
-#endif
-
-  // Concurrent start needs claim bits to keep track of the marked-through CLDs.
-  if (collector_state()->in_concurrent_start_gc()) {
-    concurrent_mark()->pre_concurrent_start(gc_cause());
-
-    double start_clear_claimed_marks = os::elapsedTime();
-
-    ClassLoaderDataGraph::clear_claimed_marks();
-
-    double recorded_clear_claimed_marks_time_ms = (os::elapsedTime() - start_clear_claimed_marks) * 1000.0;
-    phase_times()->record_clear_claimed_marks_time_ms(recorded_clear_claimed_marks_time_ms);
-  }
-
-  // Should G1EvacuationFailureALot be in effect for this GC?
-  evac_failure_injector()->arm_if_needed();
-}
-
-class G1EvacuateRegionsBaseTask : public AbstractGangTask {
-protected:
-  G1CollectedHeap* _g1h;
-  G1ParScanThreadStateSet* _per_thread_states;
-  G1ScannerTasksQueueSet* _task_queues;
-  TaskTerminator _terminator;
-  uint _num_workers;
-
-  void evacuate_live_objects(G1ParScanThreadState* pss,
-                             uint worker_id,
-                             G1GCPhaseTimes::GCParPhases objcopy_phase,
-                             G1GCPhaseTimes::GCParPhases termination_phase) {
-    G1GCPhaseTimes* p = _g1h->phase_times();
-
-    Ticks start = Ticks::now();
-    G1ParEvacuateFollowersClosure cl(_g1h, pss, _task_queues, &_terminator, objcopy_phase);
-    cl.do_void();
-
-    assert(pss->queue_is_empty(), "should be empty");
-
-    Tickspan evac_time = (Ticks::now() - start);
-    p->record_or_add_time_secs(objcopy_phase, worker_id, evac_time.seconds() - cl.term_time());
-
-    if (termination_phase == G1GCPhaseTimes::Termination) {
-      p->record_time_secs(termination_phase, worker_id, cl.term_time());
-      p->record_thread_work_item(termination_phase, worker_id, cl.term_attempts());
-    } else {
-      p->record_or_add_time_secs(termination_phase, worker_id, cl.term_time());
-      p->record_or_add_thread_work_item(termination_phase, worker_id, cl.term_attempts());
-    }
-    assert(pss->trim_ticks().value() == 0,
-           "Unexpected partial trimming during evacuation value " JLONG_FORMAT,
-           pss->trim_ticks().value());
-  }
-
-  virtual void start_work(uint worker_id) { }
-
-  virtual void end_work(uint worker_id) { }
-
-  virtual void scan_roots(G1ParScanThreadState* pss, uint worker_id) = 0;
-
-  virtual void evacuate_live_objects(G1ParScanThreadState* pss, uint worker_id) = 0;
-
-public:
-  G1EvacuateRegionsBaseTask(const char* name,
-                            G1ParScanThreadStateSet* per_thread_states,
-                            G1ScannerTasksQueueSet* task_queues,
-                            uint num_workers) :
-    AbstractGangTask(name),
-    _g1h(G1CollectedHeap::heap()),
-    _per_thread_states(per_thread_states),
-    _task_queues(task_queues),
-    _terminator(num_workers, _task_queues),
-    _num_workers(num_workers)
-  { }
-
-  void work(uint worker_id) {
-    start_work(worker_id);
-
-    {
-      ResourceMark rm;
-
-      G1ParScanThreadState* pss = _per_thread_states->state_for_worker(worker_id);
-      pss->set_ref_discoverer(_g1h->ref_processor_stw());
-
-      scan_roots(pss, worker_id);
-      evacuate_live_objects(pss, worker_id);
-    }
-
-    end_work(worker_id);
-  }
-};
-
-class G1EvacuateRegionsTask : public G1EvacuateRegionsBaseTask {
-  G1RootProcessor* _root_processor;
-  bool _has_optional_evacuation_work;
-
-  void scan_roots(G1ParScanThreadState* pss, uint worker_id) {
-    _root_processor->evacuate_roots(pss, worker_id);
-    _g1h->rem_set()->scan_heap_roots(pss, worker_id, G1GCPhaseTimes::ScanHR, G1GCPhaseTimes::ObjCopy, _has_optional_evacuation_work);
-    _g1h->rem_set()->scan_collection_set_regions(pss, worker_id, G1GCPhaseTimes::ScanHR, G1GCPhaseTimes::CodeRoots, G1GCPhaseTimes::ObjCopy);
-  }
-
-  void evacuate_live_objects(G1ParScanThreadState* pss, uint worker_id) {
-    G1EvacuateRegionsBaseTask::evacuate_live_objects(pss, worker_id, G1GCPhaseTimes::ObjCopy, G1GCPhaseTimes::Termination);
-  }
-
-  void start_work(uint worker_id) {
-    _g1h->phase_times()->record_time_secs(G1GCPhaseTimes::GCWorkerStart, worker_id, Ticks::now().seconds());
-  }
-
-  void end_work(uint worker_id) {
-    _g1h->phase_times()->record_time_secs(G1GCPhaseTimes::GCWorkerEnd, worker_id, Ticks::now().seconds());
-  }
-
-public:
-  G1EvacuateRegionsTask(G1CollectedHeap* g1h,
-                        G1ParScanThreadStateSet* per_thread_states,
-                        G1ScannerTasksQueueSet* task_queues,
-                        G1RootProcessor* root_processor,
-                        uint num_workers,
-                        bool has_optional_evacuation_work) :
-    G1EvacuateRegionsBaseTask("G1 Evacuate Regions", per_thread_states, task_queues, num_workers),
-    _root_processor(root_processor),
-    _has_optional_evacuation_work(has_optional_evacuation_work)
-  { }
-};
-
-void G1CollectedHeap::evacuate_initial_collection_set(G1ParScanThreadStateSet* per_thread_states,
-                                                      bool has_optional_evacuation_work) {
-  G1GCPhaseTimes* p = phase_times();
-
-  {
-    Ticks start = Ticks::now();
-    rem_set()->merge_heap_roots(true /* initial_evacuation */);
-    p->record_merge_heap_roots_time((Ticks::now() - start).seconds() * 1000.0);
-  }
-
-  Tickspan task_time;
-  const uint num_workers = workers()->active_workers();
-
-  Ticks start_processing = Ticks::now();
-  {
-    G1RootProcessor root_processor(this, num_workers);
-    G1EvacuateRegionsTask g1_par_task(this,
-                                      per_thread_states,
-                                      _task_queues,
-                                      &root_processor,
-                                      num_workers,
-                                      has_optional_evacuation_work);
-    task_time = run_task_timed(&g1_par_task);
-    // Closing the inner scope will execute the destructor for the
-    // G1RootProcessor object. By subtracting the WorkGang task from the total
-    // time of this scope, we get the "NMethod List Cleanup" time. This list is
-    // constructed during "STW two-phase nmethod root processing", see more in
-    // nmethod.hpp
-  }
-  Tickspan total_processing = Ticks::now() - start_processing;
-
-  p->record_initial_evac_time(task_time.seconds() * 1000.0);
-  p->record_or_add_nmethod_list_cleanup_time((total_processing - task_time).seconds() * 1000.0);
-
-  rem_set()->complete_evac_phase(has_optional_evacuation_work);
-}
-
-class G1EvacuateOptionalRegionsTask : public G1EvacuateRegionsBaseTask {
-
-  void scan_roots(G1ParScanThreadState* pss, uint worker_id) {
-    _g1h->rem_set()->scan_heap_roots(pss, worker_id, G1GCPhaseTimes::OptScanHR, G1GCPhaseTimes::OptObjCopy, true /* remember_already_scanned_cards */);
-    _g1h->rem_set()->scan_collection_set_regions(pss, worker_id, G1GCPhaseTimes::OptScanHR, G1GCPhaseTimes::OptCodeRoots, G1GCPhaseTimes::OptObjCopy);
-  }
-
-  void evacuate_live_objects(G1ParScanThreadState* pss, uint worker_id) {
-    G1EvacuateRegionsBaseTask::evacuate_live_objects(pss, worker_id, G1GCPhaseTimes::OptObjCopy, G1GCPhaseTimes::OptTermination);
-  }
-
-public:
-  G1EvacuateOptionalRegionsTask(G1ParScanThreadStateSet* per_thread_states,
-                                G1ScannerTasksQueueSet* queues,
-                                uint num_workers) :
-    G1EvacuateRegionsBaseTask("G1 Evacuate Optional Regions", per_thread_states, queues, num_workers) {
-  }
-};
-
-void G1CollectedHeap::evacuate_next_optional_regions(G1ParScanThreadStateSet* per_thread_states) {
-  // To access the protected constructor/destructor
-  class G1MarkScope : public MarkScope { };
-
-  Tickspan task_time;
-
-  Ticks start_processing = Ticks::now();
-  {
-    G1MarkScope code_mark_scope;
-    G1EvacuateOptionalRegionsTask task(per_thread_states, _task_queues, workers()->active_workers());
-    task_time = run_task_timed(&task);
-    // See comment in evacuate_initial_collection_set() for the reason of the scope.
-  }
-  Tickspan total_processing = Ticks::now() - start_processing;
-
-  G1GCPhaseTimes* p = phase_times();
-  p->record_or_add_nmethod_list_cleanup_time((total_processing - task_time).seconds() * 1000.0);
-}
-
-void G1CollectedHeap::evacuate_optional_collection_set(G1ParScanThreadStateSet* per_thread_states) {
-  const double collection_start_time_ms = phase_times()->cur_collection_start_sec() * 1000.0;
-
-  while (!evacuation_failed() && _collection_set.optional_region_length() > 0) {
-
-    double time_used_ms = os::elapsedTime() * 1000.0 - collection_start_time_ms;
-    double time_left_ms = MaxGCPauseMillis - time_used_ms;
-
-    if (time_left_ms < 0 ||
-        !_collection_set.finalize_optional_for_evacuation(time_left_ms * policy()->optional_evacuation_fraction())) {
-      log_trace(gc, ergo, cset)("Skipping evacuation of %u optional regions, no more regions can be evacuated in %.3fms",
-                                _collection_set.optional_region_length(), time_left_ms);
-      break;
-    }
-
-    {
-      Ticks start = Ticks::now();
-      rem_set()->merge_heap_roots(false /* initial_evacuation */);
-      phase_times()->record_or_add_optional_merge_heap_roots_time((Ticks::now() - start).seconds() * 1000.0);
-    }
-
-    {
-      Ticks start = Ticks::now();
-      evacuate_next_optional_regions(per_thread_states);
-      phase_times()->record_or_add_optional_evac_time((Ticks::now() - start).seconds() * 1000.0);
-    }
-
-    rem_set()->complete_evac_phase(true /* has_more_than_one_evacuation_phase */);
-  }
-
-  _collection_set.abandon_optional_collection_set(per_thread_states);
-}
-
-void G1CollectedHeap::post_evacuate_collection_set(G1EvacInfo* evacuation_info,
-                                                   G1ParScanThreadStateSet* per_thread_states) {
-  G1GCPhaseTimes* p = phase_times();
-
-  // Process any discovered reference objects - we have
-  // to do this _before_ we retire the GC alloc regions
-  // as we may have to copy some 'reachable' referent
-  // objects (and their reachable sub-graphs) that were
-  // not copied during the pause.
-  process_discovered_references(per_thread_states);
-
-  G1STWIsAliveClosure is_alive(this);
-  G1KeepAliveClosure keep_alive(this);
-
-  WeakProcessor::weak_oops_do(workers(), &is_alive, &keep_alive, p->weak_phase_times());
-
-  _allocator->release_gc_alloc_regions(evacuation_info);
-
-  post_evacuate_cleanup_1(per_thread_states);
-
-  post_evacuate_cleanup_2(per_thread_states, evacuation_info);
-
-  assert_used_and_recalculate_used_equal(this);
-
-  rebuild_free_region_list();
-
-  record_obj_copy_mem_stats();
-
-  evacuation_info->set_collectionset_used_before(collection_set()->bytes_used_before());
-  evacuation_info->set_bytes_used(_bytes_used_during_gc);
-
-  start_new_collection_set();
-
-  prepare_tlabs_for_mutator();
-
-  gc_epilogue(false);
-
-  expand_heap_after_young_collection();
-=======
 void G1CollectedHeap::set_young_gen_card_set_stats(const G1CardSetMemoryStats& stats) {
   _young_gen_card_set_stats = stats;
->>>>>>> a66629a4
 }
 
 void G1CollectedHeap::record_obj_copy_mem_stats() {
@@ -3599,28 +2919,6 @@
   decrease_used(bytes);
 }
 
-<<<<<<< HEAD
-void G1CollectedHeap::post_evacuate_cleanup_1(G1ParScanThreadStateSet* per_thread_states) {
-  Ticks start = Ticks::now();
-  {
-    G1PostEvacuateCollectionSetCleanupTask1 cl(per_thread_states);
-    run_batch_task(&cl);
-  }
-  phase_times()->record_post_evacuate_cleanup_task_1_time((Ticks::now() - start).seconds() * 1000.0);
-}
-
-void G1CollectedHeap::post_evacuate_cleanup_2(G1ParScanThreadStateSet* per_thread_states,
-                                              G1EvacInfo* evacuation_info) {
-  Ticks start = Ticks::now();
-  {
-    G1PostEvacuateCollectionSetCleanupTask2 cl(per_thread_states, evacuation_info);
-    run_batch_task(&cl);
-  }
-  phase_times()->record_post_evacuate_cleanup_task_2_time((Ticks::now() - start).seconds() * 1000.0);
-}
-
-=======
->>>>>>> a66629a4
 void G1CollectedHeap::clear_eden() {
   _eden.clear();
 }
