--- conflicted
+++ resolved
@@ -152,39 +152,11 @@
   timebase_diff = jvm_stats.last_timebase - last_timebase;
   last_timebase = jvm_stats.last_timebase;
 
-<<<<<<< HEAD
   if (jvm_uload) {
     *jvm_uload = jvm_stats.ucpu_time / timebase_diff;
   }
   if (jvm_sload) {
     *jvm_sload = jvm_stats.scpu_time / timebase_diff;
-=======
-/** reads /proc/<pid>/stat data, with some checks and some skips.
- *  Ensure that 'fmt' does _NOT_ contain the first two "%d %s"
- */
-static int SCANF_ARGS(2, 0) vread_statdata(const char* procfile, _SCANFMT_ const char* fmt, va_list args) {
-  FILE*f;
-  int n;
-  char buf[2048];
-
-  if ((f = os::fopen(procfile, "r")) == NULL) {
-    return -1;
-  }
-
-  if ((n = fread(buf, 1, sizeof(buf), f)) != -1) {
-    char *tmp;
-
-    buf[n-1] = '\0';
-    /** skip through pid and exec name. */
-    if ((tmp = strrchr(buf, ')')) != NULL) {
-      // skip the ')' and the following space
-      // but check that buffer is long enough
-      tmp += 2;
-      if (tmp < buf + n) {
-        n = vsscanf(tmp, fmt, args);
-      }
-    }
->>>>>>> 52ddbe2d
   }
 
   return OS_OK;
@@ -474,120 +446,12 @@
   int system_processes(SystemProcess** system_processes, int* no_of_sys_processes) const;
 };
 
-<<<<<<< HEAD
 SystemProcessInterface::SystemProcesses::SystemProcesses() {
 }
 
 bool SystemProcessInterface::SystemProcesses::initialize() {
   return initialize_libperfstat();
-=======
-bool SystemProcessInterface::SystemProcesses::ProcessIterator::is_dir(const char* name) const {
-  struct stat mystat;
-  int ret_val = 0;
-
-  ret_val = stat(name, &mystat);
-  if (ret_val < 0) {
-    return false;
-  }
-  ret_val = S_ISDIR(mystat.st_mode);
-  return ret_val > 0;
-}
-
-int SystemProcessInterface::SystemProcesses::ProcessIterator::fsize(const char* name, uint64_t& size) const {
-  assert(name != NULL, "name pointer is NULL!");
-  size = 0;
-  struct stat fbuf;
-
-  if (stat(name, &fbuf) < 0) {
-    return OS_ERR;
-  }
-  size = fbuf.st_size;
-  return OS_OK;
-}
-
-// if it has a numeric name, is a directory and has a 'stat' file in it
-bool SystemProcessInterface::SystemProcesses::ProcessIterator::is_valid_entry(struct dirent* entry) const {
-  char buffer[PATH_MAX];
-  uint64_t size = 0;
-
-  if (atoi(entry->d_name) != 0) {
-    jio_snprintf(buffer, PATH_MAX, "/proc/%s", entry->d_name);
-    buffer[PATH_MAX - 1] = '\0';
-
-    if (is_dir(buffer)) {
-      jio_snprintf(buffer, PATH_MAX, "/proc/%s/stat", entry->d_name);
-      buffer[PATH_MAX - 1] = '\0';
-      if (fsize(buffer, size) != OS_ERR) {
-        return true;
-      }
-    }
-  }
-  return false;
-}
-
-// get exe-name from /proc/<pid>/stat
-void SystemProcessInterface::SystemProcesses::ProcessIterator::get_exe_name() {
-  FILE* fp;
-  char  buffer[PATH_MAX];
-
-  jio_snprintf(buffer, PATH_MAX, "/proc/%s/stat", _entry->d_name);
-  buffer[PATH_MAX - 1] = '\0';
-  if ((fp = os::fopen(buffer, "r")) != NULL) {
-    if (fgets(buffer, PATH_MAX, fp) != NULL) {
-      char* start, *end;
-      // exe-name is between the first pair of ( and )
-      start = strchr(buffer, '(');
-      if (start != NULL && start[1] != '\0') {
-        start++;
-        end = strrchr(start, ')');
-        if (end != NULL) {
-          size_t len;
-          len = MIN2<size_t>(end - start, sizeof(_exeName) - 1);
-          memcpy(_exeName, start, len);
-          _exeName[len] = '\0';
-        }
-      }
-    }
-    fclose(fp);
-  }
-}
-
-// get command line from /proc/<pid>/cmdline
-char* SystemProcessInterface::SystemProcesses::ProcessIterator::get_cmdline() {
-  FILE* fp;
-  char  buffer[PATH_MAX];
-  char* cmdline = NULL;
-
-  jio_snprintf(buffer, PATH_MAX, "/proc/%s/cmdline", _entry->d_name);
-  buffer[PATH_MAX - 1] = '\0';
-  if ((fp = os::fopen(buffer, "r")) != NULL) {
-    size_t size = 0;
-    char   dummy;
-
-    // find out how long the file is (stat always returns 0)
-    while (fread(&dummy, 1, 1, fp) == 1) {
-      size++;
-    }
-    if (size > 0) {
-      cmdline = NEW_C_HEAP_ARRAY(char, size + 1, mtInternal);
-      cmdline[0] = '\0';
-      if (fseek(fp, 0, SEEK_SET) == 0) {
-        if (fread(cmdline, 1, size, fp) == size) {
-          // the file has the arguments separated by '\0',
-          // so we translate '\0' to ' '
-          for (size_t i = 0; i < size; i++) {
-            if (cmdline[i] == '\0') {
-              cmdline[i] = ' ';
-            }
-          }
-          cmdline[size] = '\0';
-        }
-      }
-    }
-    fclose(fp);
-  }
-  return cmdline;
->>>>>>> 52ddbe2d
+
 }
 
 SystemProcessInterface::SystemProcesses::~SystemProcesses() {
