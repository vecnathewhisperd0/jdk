/*
 * Copyright (c) 2017, 2023, Oracle and/or its affiliates. All rights reserved.
 * DO NOT ALTER OR REMOVE COPYRIGHT NOTICES OR THIS FILE HEADER.
 *
 * This code is free software; you can redistribute it and/or modify it
 * under the terms of the GNU General Public License version 2 only, as
 * published by the Free Software Foundation.  Oracle designates this
 * particular file as subject to the "Classpath" exception as provided
 * by Oracle in the LICENSE file that accompanied this code.
 *
 * This code is distributed in the hope that it will be useful, but WITHOUT
 * ANY WARRANTY; without even the implied warranty of MERCHANTABILITY or
 * FITNESS FOR A PARTICULAR PURPOSE.  See the GNU General Public License
 * version 2 for more details (a copy is included in the LICENSE file that
 * accompanied this code).
 *
 * You should have received a copy of the GNU General Public License version
 * 2 along with this work; if not, write to the Free Software Foundation,
 * Inc., 51 Franklin St, Fifth Floor, Boston, MA 02110-1301 USA.
 *
 * Please contact Oracle, 500 Oracle Parkway, Redwood Shores, CA 94065 USA
 * or visit www.oracle.com if you need additional information or have any
 * questions.
 */

package java.lang.runtime;

import java.lang.Enum.EnumDesc;
import java.lang.constant.ClassDesc;
<<<<<<< HEAD
import java.lang.constant.ConstantDesc;
=======
>>>>>>> b270f30d
import java.lang.constant.ConstantDescs;
import java.lang.constant.MethodTypeDesc;
import java.lang.invoke.CallSite;
import java.lang.invoke.ConstantCallSite;
import java.lang.invoke.MethodHandle;
import java.lang.invoke.MethodHandles;
import java.lang.invoke.MethodType;
import java.lang.reflect.AccessFlag;
import java.util.ArrayList;
import java.util.List;
import java.util.Objects;
import java.util.Optional;
import java.util.function.BiPredicate;
import java.util.stream.Stream;
import jdk.internal.access.SharedSecrets;
<<<<<<< HEAD
import jdk.internal.classfile.Classfile;
import jdk.internal.classfile.Label;
import jdk.internal.classfile.instruction.SwitchCase;
=======
import java.lang.classfile.ClassFile;
import java.lang.classfile.Label;
import java.lang.classfile.instruction.SwitchCase;
>>>>>>> b270f30d
import jdk.internal.vm.annotation.Stable;

import static java.lang.invoke.MethodHandles.Lookup.ClassOption.NESTMATE;
import static java.lang.invoke.MethodHandles.Lookup.ClassOption.STRONG;
<<<<<<< HEAD
import java.util.HashMap;
import java.util.Map;
=======
>>>>>>> b270f30d
import static java.util.Objects.requireNonNull;
import jdk.internal.classfile.CodeBuilder;
import sun.invoke.util.Wrapper;

/**
 * Bootstrap methods for linking {@code invokedynamic} call sites that implement
 * the selection functionality of the {@code switch} statement.  The bootstraps
 * take additional static arguments corresponding to the {@code case} labels
 * of the {@code switch}, implicitly numbered sequentially from {@code [0..N)}.
 *
 * @since 21
 */
public class SwitchBootstraps {

    private SwitchBootstraps() {}

    private static final Object SENTINEL = new Object();
    private static final MethodHandles.Lookup LOOKUP = MethodHandles.lookup();
    private static final boolean previewEnabled = true;

    private static final MethodHandle NULL_CHECK;
    private static final MethodHandle IS_ZERO;
    private static final MethodHandle CHECK_INDEX;
    private static final MethodHandle MAPPED_ENUM_LOOKUP;

    private static final MethodTypeDesc TYPES_SWITCH_DESCRIPTOR =
            MethodTypeDesc.ofDescriptor("(Ljava/lang/Object;ILjava/util/function/BiPredicate;Ljava/util/List;)I");

<<<<<<< HEAD
    private static final Map<TypePairs, String> typePairToName;

=======
>>>>>>> b270f30d
    static {
        try {
            NULL_CHECK = LOOKUP.findStatic(Objects.class, "isNull",
                                           MethodType.methodType(boolean.class, Object.class));
            IS_ZERO = LOOKUP.findStatic(SwitchBootstraps.class, "isZero",
                                           MethodType.methodType(boolean.class, int.class));
            CHECK_INDEX = LOOKUP.findStatic(Objects.class, "checkIndex",
                                           MethodType.methodType(int.class, int.class, int.class));
            MAPPED_ENUM_LOOKUP = LOOKUP.findStatic(SwitchBootstraps.class, "mappedEnumLookup",
                                                   MethodType.methodType(int.class, Enum.class, MethodHandles.Lookup.class,
                                                                         Class.class, EnumDesc[].class, EnumMap.class));
        }
        catch (ReflectiveOperationException e) {
            throw new ExceptionInInitializerError(e);
        }
        typePairToName = TypePairs.initialize();
    }

    /**
     * Bootstrap method for linking an {@code invokedynamic} call site that
     * implements a {@code switch} on a target of a reference type.  The static
     * arguments are an array of case labels which must be non-null and of type
     * {@code String} or {@code Integer} or {@code Class} or {@code EnumDesc}.
     * <p>
     * The type of the returned {@code CallSite}'s method handle will have
     * a return type of {@code int}.   It has two parameters: the first argument
     * will be an {@code Object} instance ({@code target}) and the second
     * will be {@code int} ({@code restart}).
     * <p>
     * If the {@code target} is {@code null}, then the method of the call site
     * returns {@literal -1}.
     * <p>
     * If the {@code target} is not {@code null}, then the method of the call site
     * returns the index of the first element in the {@code labels} array starting from
     * the {@code restart} index matching one of the following conditions:
     * <ul>
     *   <li>the element is of type {@code Class} that is assignable
     *       from the target's class; or</li>
     *   <li>the element is of type {@code String} or {@code Integer} and
     *       equals to the target.</li>
     *   <li>the element is of type {@code EnumDesc}, that describes a constant that is
     *       equals to the target.</li>
     * </ul>
     * <p>
     * If no element in the {@code labels} array matches the target, then
     * the method of the call site return the length of the {@code labels} array.
     * <p>
     * The value of the {@code restart} index must be between {@code 0} (inclusive) and
     * the length of the {@code labels} array (inclusive),
     * both  or an {@link IndexOutOfBoundsException} is thrown.
     *
     * @param lookup Represents a lookup context with the accessibility
     *               privileges of the caller.  When used with {@code invokedynamic},
     *               this is stacked automatically by the VM.
     * @param invocationName unused
     * @param invocationType The invocation type of the {@code CallSite} with two parameters,
     *                       a reference type, an {@code int}, and {@code int} as a return type.
     * @param labels case labels - {@code String} and {@code Integer} constants
     *               and {@code Class} and {@code EnumDesc} instances, in any combination
     * @return a {@code CallSite} returning the first matching element as described above
     *
     * @throws NullPointerException if any argument is {@code null}
     * @throws IllegalArgumentException if any element in the labels array is null, if the
     * invocation type is not a method type of first parameter of a reference type,
     * second parameter of type {@code int} and with {@code int} as its return type,
     * or if {@code labels} contains an element that is not of type {@code String},
     * {@code Integer}, {@code Long}, {@code Float}, {@code Double}, {@code Boolean},
     * {@code Class} or {@code EnumDesc}. Additionally, if {@code labels} contains an element
     * that is not of type {@code Boolean} when {@code target} is a {@code Boolean.class}.
     * @jvms 4.4.6 The CONSTANT_NameAndType_info Structure
     * @jvms 4.4.10 The CONSTANT_Dynamic_info and CONSTANT_InvokeDynamic_info Structures
     */
    public static CallSite typeSwitch(MethodHandles.Lookup lookup,
                                      String invocationName,
                                      MethodType invocationType,
                                      Object... labels) {
        Class<?> selectorType = invocationType.parameterType(0);
        if (invocationType.parameterCount() != 2
            || (!invocationType.returnType().equals(int.class))
            || (selectorType.isPrimitive() && !previewEnabled)
            || !invocationType.parameterType(1).equals(int.class))
            throw new IllegalArgumentException("Illegal invocation type " + invocationType);
        requireNonNull(labels);

        labels = labels.clone();
        Stream.of(labels).forEach(l -> verifyLabel(l, selectorType));

<<<<<<< HEAD
        MethodHandle target = generateInnerClass(lookup, selectorType, labels);
=======
        MethodHandle target = generateInnerClass(lookup, labels);
>>>>>>> b270f30d

        target = withIndexCheck(target, labels.length);

        return new ConstantCallSite(target);
    }

    private static void verifyLabel(Object label, Class<?> selectorType) {
        if (label == null) {
            throw new IllegalArgumentException("null label found");
        }
        Class<?> labelClass = label.getClass();

        if (labelClass != Class.class &&
            labelClass != String.class &&
            labelClass != Integer.class &&

<<<<<<< HEAD
            ((labelClass != Float.class &&
              labelClass != Long.class &&
              labelClass != Double.class &&
              labelClass != Boolean.class) ||
              ((selectorType.equals(boolean.class) || selectorType.equals(Boolean.class)) && labelClass != Boolean.class && labelClass != Class.class) ||
             !previewEnabled) &&

            labelClass != EnumDesc.class) {
            throw new IllegalArgumentException("label with illegal type found: " + label.getClass());
        }
    }

=======
>>>>>>> b270f30d
    private static boolean isZero(int value) {
        return value == 0;
    }

    /**
     * Bootstrap method for linking an {@code invokedynamic} call site that
     * implements a {@code switch} on a target of an enum type. The static
     * arguments are used to encode the case labels associated to the switch
     * construct, where each label can be encoded in two ways:
     * <ul>
     *   <li>as a {@code String} value, which represents the name of
     *       the enum constant associated with the label</li>
     *   <li>as a {@code Class} value, which represents the enum type
     *       associated with a type test pattern</li>
     * </ul>
     * <p>
     * The returned {@code CallSite}'s method handle will have
     * a return type of {@code int} and accepts two parameters: the first argument
     * will be an {@code Enum} instance ({@code target}) and the second
     * will be {@code int} ({@code restart}).
     * <p>
     * If the {@code target} is {@code null}, then the method of the call site
     * returns {@literal -1}.
     * <p>
     * If the {@code target} is not {@code null}, then the method of the call site
     * returns the index of the first element in the {@code labels} array starting from
     * the {@code restart} index matching one of the following conditions:
     * <ul>
     *   <li>the element is of type {@code Class} that is assignable
     *       from the target's class; or</li>
     *   <li>the element is of type {@code String} and equals to the target
     *       enum constant's {@link Enum#name()}.</li>
     * </ul>
     * <p>
     * If no element in the {@code labels} array matches the target, then
     * the method of the call site return the length of the {@code labels} array.
     * <p>
     * The value of the {@code restart} index must be between {@code 0} (inclusive) and
     * the length of the {@code labels} array (inclusive),
     * both  or an {@link IndexOutOfBoundsException} is thrown.
     *
     * @param lookup Represents a lookup context with the accessibility
     *               privileges of the caller. When used with {@code invokedynamic},
     *               this is stacked automatically by the VM.
     * @param invocationName unused
     * @param invocationType The invocation type of the {@code CallSite} with two parameters,
     *                       an enum type, an {@code int}, and {@code int} as a return type.
     * @param labels case labels - {@code String} constants and {@code Class} instances,
     *               in any combination
     * @return a {@code CallSite} returning the first matching element as described above
     *
     * @throws NullPointerException if any argument is {@code null}
     * @throws IllegalArgumentException if any element in the labels array is null, if the
     * invocation type is not a method type whose first parameter type is an enum type,
     * second parameter of type {@code int} and whose return type is {@code int},
     * or if {@code labels} contains an element that is not of type {@code String} or
     * {@code Class} of the target enum type.
     * @jvms 4.4.6 The CONSTANT_NameAndType_info Structure
     * @jvms 4.4.10 The CONSTANT_Dynamic_info and CONSTANT_InvokeDynamic_info Structures
     */
    public static CallSite enumSwitch(MethodHandles.Lookup lookup,
                                      String invocationName,
                                      MethodType invocationType,
                                      Object... labels) {
        if (invocationType.parameterCount() != 2
            || (!invocationType.returnType().equals(int.class))
            || invocationType.parameterType(0).isPrimitive()
            || !invocationType.parameterType(0).isEnum()
            || !invocationType.parameterType(1).equals(int.class))
            throw new IllegalArgumentException("Illegal invocation type " + invocationType);
        requireNonNull(labels);

        labels = labels.clone();

        Class<?> enumClass = invocationType.parameterType(0);
        labels = Stream.of(labels).map(l -> convertEnumConstants(lookup, enumClass, l)).toArray();

        MethodHandle target;
        boolean constantsOnly = Stream.of(labels).allMatch(l -> enumClass.isAssignableFrom(EnumDesc.class));

        if (labels.length > 0 && constantsOnly) {
            //If all labels are enum constants, construct an optimized handle for repeat index 0:
            //if (selector == null) return -1
            //else if (idx == 0) return mappingArray[selector.ordinal()]; //mapping array created lazily
            //else return "typeSwitch(labels)"
            MethodHandle body =
                    MethodHandles.guardWithTest(MethodHandles.dropArguments(NULL_CHECK, 0, int.class),
                                                MethodHandles.dropArguments(MethodHandles.constant(int.class, -1), 0, int.class, Object.class),
                                                MethodHandles.guardWithTest(MethodHandles.dropArguments(IS_ZERO, 1, Object.class),
<<<<<<< HEAD
                                                                            generateInnerClass(lookup, invocationType.parameterType(0), labels),
                                                                            MethodHandles.insertArguments(MAPPED_ENUM_LOOKUP, 1, lookup, enumClass, labels, new EnumMap())));
            target = MethodHandles.permuteArguments(body, MethodType.methodType(int.class, Object.class, int.class), 1, 0);
        } else {
            target = generateInnerClass(lookup, invocationType.parameterType(0), labels);
=======
                                                                            generateInnerClass(lookup, labels),
                                                                            MethodHandles.insertArguments(MAPPED_ENUM_LOOKUP, 1, lookup, enumClass, labels, new EnumMap())));
            target = MethodHandles.permuteArguments(body, MethodType.methodType(int.class, Object.class, int.class), 1, 0);
        } else {
            target = generateInnerClass(lookup, labels);
>>>>>>> b270f30d
        }

        target = target.asType(invocationType);
        target = withIndexCheck(target, labels.length);

        return new ConstantCallSite(target);
    }

    private static <E extends Enum<E>> Object convertEnumConstants(MethodHandles.Lookup lookup, Class<?> enumClassTemplate, Object label) {
        if (label == null) {
            throw new IllegalArgumentException("null label found");
        }
        Class<?> labelClass = label.getClass();
        if (labelClass == Class.class) {
            if (label != enumClassTemplate) {
                throw new IllegalArgumentException("the Class label: " + label +
                                                   ", expected the provided enum class: " + enumClassTemplate);
            }
            return label;
        } else if (labelClass == String.class) {
            return EnumDesc.of(enumClassTemplate.describeConstable().orElseThrow(), (String) label);
        } else {
            throw new IllegalArgumentException("label with illegal type found: " + labelClass +
                                               ", expected label of type either String or Class");
        }
    }

    private static <T extends Enum<T>> int mappedEnumLookup(T value, MethodHandles.Lookup lookup, Class<T> enumClass, EnumDesc<?>[] labels, EnumMap enumMap) {
        if (enumMap.map == null) {
            T[] constants = SharedSecrets.getJavaLangAccess().getEnumConstantsShared(enumClass);
            int[] map = new int[constants.length];
            int ordinal = 0;

            for (T constant : constants) {
                map[ordinal] = labels.length;

                for (int i = 0; i < labels.length; i++) {
                    if (Objects.equals(labels[i].constantName(), constant.name())) {
                        map[ordinal] = i;
                        break;
                    }
                }

                ordinal++;
            }
        }
        return enumMap.map[value.ordinal()];
    }

    private static MethodHandle withIndexCheck(MethodHandle target, int labelsCount) {
        MethodHandle checkIndex = MethodHandles.insertArguments(CHECK_INDEX, 1, labelsCount + 1);
<<<<<<< HEAD

        return MethodHandles.filterArguments(target, 1, checkIndex);
    }

    private static final class ResolvedEnumLabels implements BiPredicate<Integer, Object> {

        private final MethodHandles.Lookup lookup;
        private final EnumDesc<?>[] enumDescs;
        @Stable
        private Object[] resolvedEnum;

        public ResolvedEnumLabels(MethodHandles.Lookup lookup, EnumDesc<?>[] enumDescs) {
            this.lookup = lookup;
            this.enumDescs = enumDescs;
            this.resolvedEnum = new Object[enumDescs.length];
        }

        @Override
        public boolean test(Integer labelIndex, Object value) {
            Object result = resolvedEnum[labelIndex];

            if (result == null) {
                try {
                    if (!(value instanceof Enum<?> enumValue)) {
                        return false;
                    }

                    EnumDesc<?> label = enumDescs[labelIndex];
                    Class<?> clazz = label.constantType().resolveConstantDesc(lookup);

                    if (enumValue.getDeclaringClass() != clazz) {
                        return false;
                    }

                    result = label.resolveConstantDesc(lookup);
                } catch (IllegalArgumentException | ReflectiveOperationException ex) {
                    result = SENTINEL;
                }

                resolvedEnum[labelIndex] = result;
            }

            return result == value;
=======

        return MethodHandles.filterArguments(target, 1, checkIndex);
    }

    private static final class ResolvedEnumLabels implements BiPredicate<Integer, Object> {

        private final MethodHandles.Lookup lookup;
        private final EnumDesc<?>[] enumDescs;
        @Stable
        private Object[] resolvedEnum;

        public ResolvedEnumLabels(MethodHandles.Lookup lookup, EnumDesc<?>[] enumDescs) {
            this.lookup = lookup;
            this.enumDescs = enumDescs;
            this.resolvedEnum = new Object[enumDescs.length];
>>>>>>> b270f30d
        }
    }

<<<<<<< HEAD
    private static final class EnumMap {
        @Stable
        public int[] map;
    }

    /*
     * Construct test chains for labels inside switch, to handle switch repeats:
     * switch (idx) {
     *     case 0 -> if (selector matches label[0]) return 0;
     *     case 1 -> if (selector matches label[1]) return 1;
     *     ...
     * }
     */
    @SuppressWarnings("removal")
    private static MethodHandle generateInnerClass(MethodHandles.Lookup caller, Class<?> selectorType, Object[] labels) {
        List<EnumDesc<?>> enumDescs = new ArrayList<>();
        List<Class<?>> extraClassLabels = new ArrayList<>();

        byte[] classBytes = Classfile.of().build(ClassDesc.of(typeSwitchClassName(caller.lookupClass())), clb -> {
            clb.withFlags(AccessFlag.FINAL, AccessFlag.SUPER, AccessFlag.SYNTHETIC)
               .withMethodBody("typeSwitch",
                               TYPES_SWITCH_DESCRIPTOR,
                               Classfile.ACC_FINAL | Classfile.ACC_PUBLIC | Classfile.ACC_STATIC,
                               cb -> {
                    cb.aload(0);
                    Label nonNullLabel = cb.newLabel();
                    cb.if_nonnull(nonNullLabel);
                    cb.iconst_m1();
                    cb.ireturn();
                    cb.labelBinding(nonNullLabel);
                    if (labels.length == 0) {
                        cb.constantInstruction(0)
                          .ireturn();
                        return ;
                    }
                    cb.iload(1);
                    Label dflt = cb.newLabel();
                    record Element(Label target, Label next, Object caseLabel) {}
                    List<Element> cases = new ArrayList<>();
                    List<SwitchCase> switchCases = new ArrayList<>();
                    Object lastLabel = null;
                    for (int idx = labels.length - 1; idx >= 0; idx--) {
                        Object currentLabel = labels[idx];
                        Label target = cb.newLabel();
                        Label next;
                        if (lastLabel == null) {
                            next = dflt;
                        } else if (lastLabel.equals(currentLabel)) {
                            next = cases.getLast().next();
                        } else {
                            next = cases.getLast().target();
                        }
                        lastLabel = currentLabel;
                        cases.add(new Element(target, next, currentLabel));
                        switchCases.add(SwitchCase.of(idx, target));
                    }
                    cases = cases.reversed();
                    switchCases = switchCases.reversed();
                    cb.tableswitch(0, labels.length - 1, dflt, switchCases);
                    for (int idx = 0; idx < cases.size(); idx++) {
                        Element element = cases.get(idx);
                        Label next = element.next();
                        cb.labelBinding(element.target());
                        if (element.caseLabel() instanceof Class<?> classLabel) {
                            if (unconditionalExactnessCheck(selectorType, classLabel)) {
                                //nothing - unconditionally use this case
                            } else if (classLabel.isPrimitive()) {
                                if (!selectorType.isPrimitive() && !Wrapper.isWrapperNumericOrBooleanType(selectorType)) {
                                    // Object o = ...
                                    // o instanceof Wrapped(float)
                                    cb.aload(0);
                                    cb.instanceof_(Wrapper.forBasicType(classLabel)
                                                          .wrapperType()
                                                          .describeConstable()
                                                          .orElseThrow());
                                    cb.ifeq(next);
                                } else if (!unconditionalExactnessCheck(Wrapper.asPrimitiveType(selectorType), classLabel)) {
                                    // Integer i = ... or int i = ...
                                    // o instanceof float
                                    Label notNumber = cb.newLabel();
                                    cb.aload(0);
                                    cb.instanceof_(ConstantDescs.CD_Number);
                                    if (selectorType == long.class || selectorType == float.class || selectorType == double.class) {
                                        cb.ifeq(next);
                                    } else {
                                        cb.ifeq(notNumber);
                                    }
                                    cb.aload(0);
                                    cb.checkcast(ConstantDescs.CD_Number);
                                    if (selectorType == long.class) {
                                        cb.invokevirtual(ConstantDescs.CD_Number,
                                                     "longValue",
                                                     MethodTypeDesc.of(ConstantDescs.CD_long));
                                    } else if (selectorType == float.class) {
                                        cb.invokevirtual(ConstantDescs.CD_Number,
                                                     "floatValue",
                                                     MethodTypeDesc.of(ConstantDescs.CD_float));
                                    } else if (selectorType == double.class) {
                                        cb.invokevirtual(ConstantDescs.CD_Number,
                                                     "doubleValue",
                                                     MethodTypeDesc.of(ConstantDescs.CD_double));
                                    } else {
                                        Label compare = cb.newLabel();
                                        cb.invokevirtual(ConstantDescs.CD_Number,
                                                         "intValue",
                                                         MethodTypeDesc.of(ConstantDescs.CD_int));
                                        cb.goto_(compare);
                                        cb.labelBinding(notNumber);
                                        cb.aload(0);
                                        cb.instanceof_(ConstantDescs.CD_Character);
                                        cb.ifeq(next);
                                        cb.aload(0);
                                        cb.checkcast(ConstantDescs.CD_Character);
                                        cb.invokevirtual(ConstantDescs.CD_Character,
                                                         "charValue",
                                                         MethodTypeDesc.of(ConstantDescs.CD_char));
                                        cb.labelBinding(compare);
                                    }

                                    TypePairs typePair = TypePairs.of(Wrapper.asPrimitiveType(selectorType), classLabel);
                                    String methodName = typePairToName.get(typePair);
                                    cb.invokestatic(ExactConversionsSupport.class.describeConstable().orElseThrow(),
                                                    methodName,
                                                    MethodTypeDesc.of(ConstantDescs.CD_boolean, typePair.from.describeConstable().orElseThrow()));
                                    cb.ifeq(next);
                                }
                            } else {
                                Optional<ClassDesc> classLabelConstableOpt = classLabel.describeConstable();
                                if (classLabelConstableOpt.isPresent()) {
                                    cb.aload(0);
                                    cb.instanceof_(classLabelConstableOpt.orElseThrow());
                                    cb.ifeq(next);
                                } else {
                                    cb.aload(3);
                                    cb.constantInstruction(extraClassLabels.size());
                                    cb.invokeinterface(ConstantDescs.CD_List,
                                                       "get",
                                                       MethodTypeDesc.of(ConstantDescs.CD_Object,
                                                                         ConstantDescs.CD_int));
                                    cb.checkcast(ConstantDescs.CD_Class);
                                    cb.aload(0);
                                    cb.invokevirtual(ConstantDescs.CD_Class,
                                                     "isInstance",
                                                     MethodTypeDesc.of(ConstantDescs.CD_boolean,
                                                                       ConstantDescs.CD_Object));
                                    cb.ifeq(next);
                                    extraClassLabels.add(classLabel);
                                }
                            }
                        } else if (element.caseLabel() instanceof EnumDesc<?> enumLabel) {
                            int enumIdx = enumDescs.size();
                            enumDescs.add(enumLabel);
                            cb.aload(2);
                            cb.constantInstruction(enumIdx);
                            cb.invokestatic(ConstantDescs.CD_Integer,
                                            "valueOf",
                                            MethodTypeDesc.of(ConstantDescs.CD_Integer,
                                                              ConstantDescs.CD_int));
                            cb.aload(0);
                            cb.invokeinterface(BiPredicate.class.describeConstable().orElseThrow(),
                                               "test",
                                               MethodTypeDesc.of(ConstantDescs.CD_boolean,
                                                                 ConstantDescs.CD_Object,
                                                                 ConstantDescs.CD_Object));
                            cb.ifeq(next);
                        } else if (element.caseLabel() instanceof String stringLabel) {
                            cb.ldc(stringLabel);
                            cb.aload(0);
                            cb.invokevirtual(ConstantDescs.CD_Object,
                                             "equals",
                                             MethodTypeDesc.of(ConstantDescs.CD_boolean,
                                                               ConstantDescs.CD_Object));
                            cb.ifeq(next);
                        } else if (element.caseLabel() instanceof Integer integerLabel) {
                            Label compare = cb.newLabel();
                            Label notNumber = cb.newLabel();
                            cb.aload(0);
                            cb.instanceof_(ConstantDescs.CD_Number);
                            cb.ifeq(notNumber);
                            cb.aload(0);
                            cb.checkcast(ConstantDescs.CD_Number);
                            cb.invokevirtual(ConstantDescs.CD_Number,
                                             "intValue",
                                             MethodTypeDesc.of(ConstantDescs.CD_int));
                            cb.goto_(compare);
                            cb.labelBinding(notNumber);
                            cb.aload(0);
                            cb.instanceof_(ConstantDescs.CD_Character);
                            cb.ifeq(next);
                            cb.aload(0);
                            cb.checkcast(ConstantDescs.CD_Character);
                            cb.invokevirtual(ConstantDescs.CD_Character,
                                             "charValue",
                                             MethodTypeDesc.of(ConstantDescs.CD_char));
                            cb.labelBinding(compare);

                            cb.ldc(integerLabel);
                            cb.if_icmpne(next);
                        } else if (/*selectorType.isPrimitive() && ??*/
                                   (element.caseLabel() instanceof Long ||
                                    element.caseLabel() instanceof Float ||
                                    element.caseLabel() instanceof Double ||
                                    element.caseLabel() instanceof Boolean)) {
                            //TODO: should call equals on the constant, not on the selector, check
                            if (element.caseLabel() instanceof Boolean c) {
                                cb.constantInstruction(c ? 1 : 0);
                            } else {
                                cb.constantInstruction((ConstantDesc) element.caseLabel());
                            }
                            cb.invokestatic(element.caseLabel().getClass().describeConstable().orElseThrow(),
                                            "valueOf",
                                            MethodTypeDesc.of(element.caseLabel().getClass().describeConstable().orElseThrow(),
                                                              Wrapper.asPrimitiveType(element.caseLabel().getClass()).describeConstable().orElseThrow()));
                            cb.aload(0);
                            cb.invokevirtual(ConstantDescs.CD_Object,
                                             "equals",
                                             MethodTypeDesc.of(ConstantDescs.CD_boolean,
                                                               ConstantDescs.CD_Object));
                            cb.ifeq(next);
                        } else {
                            throw new InternalError("Unsupported label type: " +
                                                    element.caseLabel().getClass());
                        }
                        cb.constantInstruction(idx);
                        cb.ireturn();
                    }
                    cb.labelBinding(dflt);
                    cb.constantInstruction(cases.size());
                    cb.ireturn();
                });
        });
        writeClass(classBytes);
        try {
            // this class is linked at the indy callsite; so define a hidden nestmate
            MethodHandles.Lookup lookup;
            lookup = caller.defineHiddenClass(classBytes, true, NESTMATE, STRONG);
            MethodHandle typeSwitch = lookup.findStatic(lookup.lookupClass(),
                                                        "typeSwitch",
                                                        MethodType.methodType(int.class,
                                                                              Object.class,
                                                                              int.class,
                                                                              BiPredicate.class,
                                                                              List.class));
            typeSwitch = MethodHandles.insertArguments(typeSwitch, 2, new ResolvedEnumLabels(caller, enumDescs.toArray(EnumDesc[]::new)),
                                                       List.copyOf(extraClassLabels));
            typeSwitch = MethodHandles.explicitCastArguments(typeSwitch,
                                                             MethodType.methodType(int.class,
                                                                                   selectorType,
                                                                                   int.class));
            return typeSwitch;
        } catch (Throwable t) {
            throw new IllegalArgumentException(t);
        }
    }

    //based on src/java.base/share/classes/java/lang/invoke/InnerClassLambdaMetafactory.java:
    private static String typeSwitchClassName(Class<?> targetClass) {
        String name = targetClass.getName();
        if (targetClass.isHidden()) {
            // use the original class name
            name = name.replace('/', '_');
        }
        return name + "$$TypeSwitch";
    }

    // this method should be in sync with com.sun.tools.javac.code.Types.checkUnconditionallyExactPrimitives
    private static boolean unconditionalExactnessCheck(Class<?> selectorType, Class<?> targetType) {
        Wrapper selectorWrapper = Wrapper.forBasicType(selectorType);
        Wrapper targetWrapper   = Wrapper.forBasicType(targetType);
        if (selectorType.isPrimitive() && targetType.equals(selectorWrapper.wrapperType())) {
            return true;
        }
        else if (selectorType.equals(targetType) ||
                ((selectorType.equals(byte.class) && !targetType.equals(char.class)) ||
                 (selectorType.equals(short.class) && (selectorWrapper.isStrictSubRangeOf(targetWrapper))) ||
                 (selectorType.equals(char.class)  && (selectorWrapper.isStrictSubRangeOf(targetWrapper)))  ||
                 (selectorType.equals(int.class)   && (targetType.equals(double.class) || targetType.equals(long.class))) ||
                 (selectorType.equals(float.class) && (selectorWrapper.isStrictSubRangeOf(targetWrapper))))) return true;
        return false;
=======
        @Override
        public boolean test(Integer labelIndex, Object value) {
            Object result = resolvedEnum[labelIndex];

            if (result == null) {
                try {
                    if (!(value instanceof Enum<?> enumValue)) {
                        return false;
                    }

                    EnumDesc<?> label = enumDescs[labelIndex];
                    Class<?> clazz = label.constantType().resolveConstantDesc(lookup);

                    if (enumValue.getDeclaringClass() != clazz) {
                        return false;
                    }

                    result = label.resolveConstantDesc(lookup);
                } catch (IllegalArgumentException | ReflectiveOperationException ex) {
                    result = SENTINEL;
                }

                resolvedEnum[labelIndex] = result;
            }

            return result == value;
        }
>>>>>>> b270f30d
    }

    // TypePairs should be in sync with the corresponding record in Lower
    record TypePairs(Class<?> from, Class<?> to) {
        public static TypePairs of(Class<?> from,  Class<?> to) {
            if (from == byte.class || from == short.class || from == char.class) {
                from = int.class;
            }
            return new TypePairs(from, to);
        }

        public static Map<TypePairs, String> initialize() {
            Map<TypePairs, String> typePairToName = new HashMap<>();
            typePairToName.put(new TypePairs(byte.class,   char.class),   "isIntToCharExact");      // redirected
            typePairToName.put(new TypePairs(short.class,  byte.class),   "isIntToByteExact");      // redirected
            typePairToName.put(new TypePairs(short.class,  char.class),   "isIntToCharExact");      // redirected
            typePairToName.put(new TypePairs(char.class,   byte.class),   "isIntToByteExact");      // redirected
            typePairToName.put(new TypePairs(char.class,   short.class),  "isIntToShortExact");     // redirected
            typePairToName.put(new TypePairs(int.class,    byte.class),   "isIntToByteExact");
            typePairToName.put(new TypePairs(int.class,    short.class),  "isIntToShortExact");
            typePairToName.put(new TypePairs(int.class,    char.class),   "isIntToCharExact");
            typePairToName.put(new TypePairs(int.class,    float.class),  "isIntToFloatExact");
            typePairToName.put(new TypePairs(long.class,   byte.class),   "isLongToByteExact");
            typePairToName.put(new TypePairs(long.class,   short.class),  "isLongToShortExact");
            typePairToName.put(new TypePairs(long.class,   char.class),   "isLongToCharExact");
            typePairToName.put(new TypePairs(long.class,   int.class),    "isLongToIntExact");
            typePairToName.put(new TypePairs(long.class,   float.class),  "isLongToFloatExact");
            typePairToName.put(new TypePairs(long.class,   double.class), "isLongToDoubleExact");
            typePairToName.put(new TypePairs(float.class,  byte.class),   "isFloatToByteExact");
            typePairToName.put(new TypePairs(float.class,  short.class),  "isFloatToShortExact");
            typePairToName.put(new TypePairs(float.class,  char.class),   "isFloatToCharExact");
            typePairToName.put(new TypePairs(float.class,  int.class),    "isFloatToIntExact");
            typePairToName.put(new TypePairs(float.class,  long.class),   "isFloatToLongExact");
            typePairToName.put(new TypePairs(double.class, byte.class),   "isDoubleToByteExact");
            typePairToName.put(new TypePairs(double.class, short.class),  "isDoubleToShortExact");
            typePairToName.put(new TypePairs(double.class, char.class),   "isDoubleToCharExact");
            typePairToName.put(new TypePairs(double.class, int.class),    "isDoubleToIntExact");
            typePairToName.put(new TypePairs(double.class, long.class),   "isDoubleToLongExact");
            typePairToName.put(new TypePairs(double.class, float.class),  "isDoubleToFloatExact");
            return typePairToName;
        }
    }

    private static int idx;
    private static void writeClass(byte[] bytes) {
        try (java.io.OutputStream out = new java.io.FileOutputStream("/tmp/classes" + idx++ + ".class")) {
            out.write(bytes);
        } catch (java.io.IOException ex) {
            ex.printStackTrace();
        }
    }

    /*
     * Construct test chains for labels inside switch, to handle switch repeats:
     * switch (idx) {
     *     case 0 -> if (selector matches label[0]) return 0;
     *     case 1 -> if (selector matches label[1]) return 1;
     *     ...
     * }
     */
    @SuppressWarnings("removal")
    private static MethodHandle generateInnerClass(MethodHandles.Lookup caller, Object[] labels) {
        List<EnumDesc<?>> enumDescs = new ArrayList<>();
        List<Class<?>> extraClassLabels = new ArrayList<>();

        byte[] classBytes = ClassFile.of().build(ClassDesc.of(typeSwitchClassName(caller.lookupClass())), clb -> {
            clb.withFlags(AccessFlag.FINAL, AccessFlag.SUPER, AccessFlag.SYNTHETIC)
               .withMethodBody("typeSwitch",
                               TYPES_SWITCH_DESCRIPTOR,
                               ClassFile.ACC_FINAL | ClassFile.ACC_PUBLIC | ClassFile.ACC_STATIC,
                               cb -> {
                    cb.aload(0);
                    Label nonNullLabel = cb.newLabel();
                    cb.if_nonnull(nonNullLabel);
                    cb.iconst_m1();
                    cb.ireturn();
                    cb.labelBinding(nonNullLabel);
                    if (labels.length == 0) {
                        cb.constantInstruction(0)
                          .ireturn();
                        return ;
                    }
                    cb.iload(1);
                    Label dflt = cb.newLabel();
                    record Element(Label target, Label next, Object caseLabel) {}
                    List<Element> cases = new ArrayList<>();
                    List<SwitchCase> switchCases = new ArrayList<>();
                    Object lastLabel = null;
                    for (int idx = labels.length - 1; idx >= 0; idx--) {
                        Object currentLabel = labels[idx];
                        Label target = cb.newLabel();
                        Label next;
                        if (lastLabel == null) {
                            next = dflt;
                        } else if (lastLabel.equals(currentLabel)) {
                            next = cases.getLast().next();
                        } else {
                            next = cases.getLast().target();
                        }
                        lastLabel = currentLabel;
                        cases.add(new Element(target, next, currentLabel));
                        switchCases.add(SwitchCase.of(idx, target));
                    }
                    cases = cases.reversed();
                    switchCases = switchCases.reversed();
                    cb.tableswitch(0, labels.length - 1, dflt, switchCases);
                    for (int idx = 0; idx < cases.size(); idx++) {
                        Element element = cases.get(idx);
                        Label next = element.next();
                        cb.labelBinding(element.target());
                        if (element.caseLabel() instanceof Class<?> classLabel) {
                            Optional<ClassDesc> classLabelConstableOpt = classLabel.describeConstable();
                            if (classLabelConstableOpt.isPresent()) {
                                cb.aload(0);
                                cb.instanceof_(classLabelConstableOpt.orElseThrow());
                                cb.ifeq(next);
                            } else {
                                cb.aload(3);
                                cb.constantInstruction(extraClassLabels.size());
                                cb.invokeinterface(ConstantDescs.CD_List,
                                                   "get",
                                                   MethodTypeDesc.of(ConstantDescs.CD_Object,
                                                                     ConstantDescs.CD_int));
                                cb.checkcast(ConstantDescs.CD_Class);
                                cb.aload(0);
                                cb.invokevirtual(ConstantDescs.CD_Class,
                                                 "isInstance",
                                                 MethodTypeDesc.of(ConstantDescs.CD_boolean,
                                                                   ConstantDescs.CD_Object));
                                cb.ifeq(next);
                                extraClassLabels.add(classLabel);
                            }
                        } else if (element.caseLabel() instanceof EnumDesc<?> enumLabel) {
                            int enumIdx = enumDescs.size();
                            enumDescs.add(enumLabel);
                            cb.aload(2);
                            cb.constantInstruction(enumIdx);
                            cb.invokestatic(ConstantDescs.CD_Integer,
                                            "valueOf",
                                            MethodTypeDesc.of(ConstantDescs.CD_Integer,
                                                              ConstantDescs.CD_int));
                            cb.aload(0);
                            cb.invokeinterface(BiPredicate.class.describeConstable().orElseThrow(),
                                               "test",
                                               MethodTypeDesc.of(ConstantDescs.CD_boolean,
                                                                 ConstantDescs.CD_Object,
                                                                 ConstantDescs.CD_Object));
                            cb.ifeq(next);
                        } else if (element.caseLabel() instanceof String stringLabel) {
                            cb.ldc(stringLabel);
                            cb.aload(0);
                            cb.invokevirtual(ConstantDescs.CD_Object,
                                             "equals",
                                             MethodTypeDesc.of(ConstantDescs.CD_boolean,
                                                               ConstantDescs.CD_Object));
                            cb.ifeq(next);
                        } else if (element.caseLabel() instanceof Integer integerLabel) {
                            Label compare = cb.newLabel();
                            Label notNumber = cb.newLabel();
                            cb.aload(0);
                            cb.instanceof_(ConstantDescs.CD_Number);
                            cb.ifeq(notNumber);
                            cb.aload(0);
                            cb.checkcast(ConstantDescs.CD_Number);
                            cb.invokevirtual(ConstantDescs.CD_Number,
                                             "intValue",
                                             MethodTypeDesc.of(ConstantDescs.CD_int));
                            cb.goto_(compare);
                            cb.labelBinding(notNumber);
                            cb.aload(0);
                            cb.instanceof_(ConstantDescs.CD_Character);
                            cb.ifeq(next);
                            cb.aload(0);
                            cb.checkcast(ConstantDescs.CD_Character);
                            cb.invokevirtual(ConstantDescs.CD_Character,
                                             "charValue",
                                             MethodTypeDesc.of(ConstantDescs.CD_char));
                            cb.labelBinding(compare);
                            cb.ldc(integerLabel);
                            cb.if_icmpne(next);
                        } else {
                            throw new InternalError("Unsupported label type: " +
                                                    element.caseLabel().getClass());
                        }
                        cb.constantInstruction(idx);
                        cb.ireturn();
                    }
                    cb.labelBinding(dflt);
                    cb.constantInstruction(cases.size());
                    cb.ireturn();
                });
        });

        try {
            // this class is linked at the indy callsite; so define a hidden nestmate
            MethodHandles.Lookup lookup;
            lookup = caller.defineHiddenClass(classBytes, true, NESTMATE, STRONG);
            MethodHandle typeSwitch = lookup.findStatic(lookup.lookupClass(),
                                                        "typeSwitch",
                                                        MethodType.methodType(int.class,
                                                                              Object.class,
                                                                              int.class,
                                                                              BiPredicate.class,
                                                                              List.class));
            return MethodHandles.insertArguments(typeSwitch, 2, new ResolvedEnumLabels(caller, enumDescs.toArray(EnumDesc[]::new)),
                                                                List.copyOf(extraClassLabels));
        } catch (Throwable t) {
            throw new IllegalArgumentException(t);
        }
    }

    //based on src/java.base/share/classes/java/lang/invoke/InnerClassLambdaMetafactory.java:
    private static String typeSwitchClassName(Class<?> targetClass) {
        String name = targetClass.getName();
        if (targetClass.isHidden()) {
            // use the original class name
            name = name.replace('/', '_');
        }
        return name + "$$TypeSwitch";
    }
}<|MERGE_RESOLUTION|>--- conflicted
+++ resolved
@@ -27,10 +27,7 @@
 
 import java.lang.Enum.EnumDesc;
 import java.lang.constant.ClassDesc;
-<<<<<<< HEAD
 import java.lang.constant.ConstantDesc;
-=======
->>>>>>> b270f30d
 import java.lang.constant.ConstantDescs;
 import java.lang.constant.MethodTypeDesc;
 import java.lang.invoke.CallSite;
@@ -46,26 +43,16 @@
 import java.util.function.BiPredicate;
 import java.util.stream.Stream;
 import jdk.internal.access.SharedSecrets;
-<<<<<<< HEAD
-import jdk.internal.classfile.Classfile;
-import jdk.internal.classfile.Label;
-import jdk.internal.classfile.instruction.SwitchCase;
-=======
 import java.lang.classfile.ClassFile;
 import java.lang.classfile.Label;
 import java.lang.classfile.instruction.SwitchCase;
->>>>>>> b270f30d
 import jdk.internal.vm.annotation.Stable;
 
 import static java.lang.invoke.MethodHandles.Lookup.ClassOption.NESTMATE;
 import static java.lang.invoke.MethodHandles.Lookup.ClassOption.STRONG;
-<<<<<<< HEAD
 import java.util.HashMap;
 import java.util.Map;
-=======
->>>>>>> b270f30d
 import static java.util.Objects.requireNonNull;
-import jdk.internal.classfile.CodeBuilder;
 import sun.invoke.util.Wrapper;
 
 /**
@@ -92,11 +79,8 @@
     private static final MethodTypeDesc TYPES_SWITCH_DESCRIPTOR =
             MethodTypeDesc.ofDescriptor("(Ljava/lang/Object;ILjava/util/function/BiPredicate;Ljava/util/List;)I");
 
-<<<<<<< HEAD
     private static final Map<TypePairs, String> typePairToName;
 
-=======
->>>>>>> b270f30d
     static {
         try {
             NULL_CHECK = LOOKUP.findStatic(Objects.class, "isNull",
@@ -184,11 +168,7 @@
         labels = labels.clone();
         Stream.of(labels).forEach(l -> verifyLabel(l, selectorType));
 
-<<<<<<< HEAD
         MethodHandle target = generateInnerClass(lookup, selectorType, labels);
-=======
-        MethodHandle target = generateInnerClass(lookup, labels);
->>>>>>> b270f30d
 
         target = withIndexCheck(target, labels.length);
 
@@ -205,7 +185,6 @@
             labelClass != String.class &&
             labelClass != Integer.class &&
 
-<<<<<<< HEAD
             ((labelClass != Float.class &&
               labelClass != Long.class &&
               labelClass != Double.class &&
@@ -218,8 +197,6 @@
         }
     }
 
-=======
->>>>>>> b270f30d
     private static boolean isZero(int value) {
         return value == 0;
     }
@@ -309,19 +286,11 @@
                     MethodHandles.guardWithTest(MethodHandles.dropArguments(NULL_CHECK, 0, int.class),
                                                 MethodHandles.dropArguments(MethodHandles.constant(int.class, -1), 0, int.class, Object.class),
                                                 MethodHandles.guardWithTest(MethodHandles.dropArguments(IS_ZERO, 1, Object.class),
-<<<<<<< HEAD
                                                                             generateInnerClass(lookup, invocationType.parameterType(0), labels),
                                                                             MethodHandles.insertArguments(MAPPED_ENUM_LOOKUP, 1, lookup, enumClass, labels, new EnumMap())));
             target = MethodHandles.permuteArguments(body, MethodType.methodType(int.class, Object.class, int.class), 1, 0);
         } else {
             target = generateInnerClass(lookup, invocationType.parameterType(0), labels);
-=======
-                                                                            generateInnerClass(lookup, labels),
-                                                                            MethodHandles.insertArguments(MAPPED_ENUM_LOOKUP, 1, lookup, enumClass, labels, new EnumMap())));
-            target = MethodHandles.permuteArguments(body, MethodType.methodType(int.class, Object.class, int.class), 1, 0);
-        } else {
-            target = generateInnerClass(lookup, labels);
->>>>>>> b270f30d
         }
 
         target = target.asType(invocationType);
@@ -373,7 +342,6 @@
 
     private static MethodHandle withIndexCheck(MethodHandle target, int labelsCount) {
         MethodHandle checkIndex = MethodHandles.insertArguments(CHECK_INDEX, 1, labelsCount + 1);
-<<<<<<< HEAD
 
         return MethodHandles.filterArguments(target, 1, checkIndex);
     }
@@ -417,27 +385,9 @@
             }
 
             return result == value;
-=======
-
-        return MethodHandles.filterArguments(target, 1, checkIndex);
-    }
-
-    private static final class ResolvedEnumLabels implements BiPredicate<Integer, Object> {
-
-        private final MethodHandles.Lookup lookup;
-        private final EnumDesc<?>[] enumDescs;
-        @Stable
-        private Object[] resolvedEnum;
-
-        public ResolvedEnumLabels(MethodHandles.Lookup lookup, EnumDesc<?>[] enumDescs) {
-            this.lookup = lookup;
-            this.enumDescs = enumDescs;
-            this.resolvedEnum = new Object[enumDescs.length];
->>>>>>> b270f30d
-        }
-    }
-
-<<<<<<< HEAD
+        }
+    }
+
     private static final class EnumMap {
         @Stable
         public int[] map;
@@ -456,11 +406,11 @@
         List<EnumDesc<?>> enumDescs = new ArrayList<>();
         List<Class<?>> extraClassLabels = new ArrayList<>();
 
-        byte[] classBytes = Classfile.of().build(ClassDesc.of(typeSwitchClassName(caller.lookupClass())), clb -> {
+        byte[] classBytes = ClassFile.of().build(ClassDesc.of(typeSwitchClassName(caller.lookupClass())), clb -> {
             clb.withFlags(AccessFlag.FINAL, AccessFlag.SUPER, AccessFlag.SYNTHETIC)
                .withMethodBody("typeSwitch",
                                TYPES_SWITCH_DESCRIPTOR,
-                               Classfile.ACC_FINAL | Classfile.ACC_PUBLIC | Classfile.ACC_STATIC,
+                               ClassFile.ACC_FINAL | ClassFile.ACC_PUBLIC | ClassFile.ACC_STATIC,
                                cb -> {
                     cb.aload(0);
                     Label nonNullLabel = cb.newLabel();
@@ -717,35 +667,6 @@
                  (selectorType.equals(int.class)   && (targetType.equals(double.class) || targetType.equals(long.class))) ||
                  (selectorType.equals(float.class) && (selectorWrapper.isStrictSubRangeOf(targetWrapper))))) return true;
         return false;
-=======
-        @Override
-        public boolean test(Integer labelIndex, Object value) {
-            Object result = resolvedEnum[labelIndex];
-
-            if (result == null) {
-                try {
-                    if (!(value instanceof Enum<?> enumValue)) {
-                        return false;
-                    }
-
-                    EnumDesc<?> label = enumDescs[labelIndex];
-                    Class<?> clazz = label.constantType().resolveConstantDesc(lookup);
-
-                    if (enumValue.getDeclaringClass() != clazz) {
-                        return false;
-                    }
-
-                    result = label.resolveConstantDesc(lookup);
-                } catch (IllegalArgumentException | ReflectiveOperationException ex) {
-                    result = SENTINEL;
-                }
-
-                resolvedEnum[labelIndex] = result;
-            }
-
-            return result == value;
-        }
->>>>>>> b270f30d
     }
 
     // TypePairs should be in sync with the corresponding record in Lower
@@ -797,173 +718,4 @@
             ex.printStackTrace();
         }
     }
-
-    /*
-     * Construct test chains for labels inside switch, to handle switch repeats:
-     * switch (idx) {
-     *     case 0 -> if (selector matches label[0]) return 0;
-     *     case 1 -> if (selector matches label[1]) return 1;
-     *     ...
-     * }
-     */
-    @SuppressWarnings("removal")
-    private static MethodHandle generateInnerClass(MethodHandles.Lookup caller, Object[] labels) {
-        List<EnumDesc<?>> enumDescs = new ArrayList<>();
-        List<Class<?>> extraClassLabels = new ArrayList<>();
-
-        byte[] classBytes = ClassFile.of().build(ClassDesc.of(typeSwitchClassName(caller.lookupClass())), clb -> {
-            clb.withFlags(AccessFlag.FINAL, AccessFlag.SUPER, AccessFlag.SYNTHETIC)
-               .withMethodBody("typeSwitch",
-                               TYPES_SWITCH_DESCRIPTOR,
-                               ClassFile.ACC_FINAL | ClassFile.ACC_PUBLIC | ClassFile.ACC_STATIC,
-                               cb -> {
-                    cb.aload(0);
-                    Label nonNullLabel = cb.newLabel();
-                    cb.if_nonnull(nonNullLabel);
-                    cb.iconst_m1();
-                    cb.ireturn();
-                    cb.labelBinding(nonNullLabel);
-                    if (labels.length == 0) {
-                        cb.constantInstruction(0)
-                          .ireturn();
-                        return ;
-                    }
-                    cb.iload(1);
-                    Label dflt = cb.newLabel();
-                    record Element(Label target, Label next, Object caseLabel) {}
-                    List<Element> cases = new ArrayList<>();
-                    List<SwitchCase> switchCases = new ArrayList<>();
-                    Object lastLabel = null;
-                    for (int idx = labels.length - 1; idx >= 0; idx--) {
-                        Object currentLabel = labels[idx];
-                        Label target = cb.newLabel();
-                        Label next;
-                        if (lastLabel == null) {
-                            next = dflt;
-                        } else if (lastLabel.equals(currentLabel)) {
-                            next = cases.getLast().next();
-                        } else {
-                            next = cases.getLast().target();
-                        }
-                        lastLabel = currentLabel;
-                        cases.add(new Element(target, next, currentLabel));
-                        switchCases.add(SwitchCase.of(idx, target));
-                    }
-                    cases = cases.reversed();
-                    switchCases = switchCases.reversed();
-                    cb.tableswitch(0, labels.length - 1, dflt, switchCases);
-                    for (int idx = 0; idx < cases.size(); idx++) {
-                        Element element = cases.get(idx);
-                        Label next = element.next();
-                        cb.labelBinding(element.target());
-                        if (element.caseLabel() instanceof Class<?> classLabel) {
-                            Optional<ClassDesc> classLabelConstableOpt = classLabel.describeConstable();
-                            if (classLabelConstableOpt.isPresent()) {
-                                cb.aload(0);
-                                cb.instanceof_(classLabelConstableOpt.orElseThrow());
-                                cb.ifeq(next);
-                            } else {
-                                cb.aload(3);
-                                cb.constantInstruction(extraClassLabels.size());
-                                cb.invokeinterface(ConstantDescs.CD_List,
-                                                   "get",
-                                                   MethodTypeDesc.of(ConstantDescs.CD_Object,
-                                                                     ConstantDescs.CD_int));
-                                cb.checkcast(ConstantDescs.CD_Class);
-                                cb.aload(0);
-                                cb.invokevirtual(ConstantDescs.CD_Class,
-                                                 "isInstance",
-                                                 MethodTypeDesc.of(ConstantDescs.CD_boolean,
-                                                                   ConstantDescs.CD_Object));
-                                cb.ifeq(next);
-                                extraClassLabels.add(classLabel);
-                            }
-                        } else if (element.caseLabel() instanceof EnumDesc<?> enumLabel) {
-                            int enumIdx = enumDescs.size();
-                            enumDescs.add(enumLabel);
-                            cb.aload(2);
-                            cb.constantInstruction(enumIdx);
-                            cb.invokestatic(ConstantDescs.CD_Integer,
-                                            "valueOf",
-                                            MethodTypeDesc.of(ConstantDescs.CD_Integer,
-                                                              ConstantDescs.CD_int));
-                            cb.aload(0);
-                            cb.invokeinterface(BiPredicate.class.describeConstable().orElseThrow(),
-                                               "test",
-                                               MethodTypeDesc.of(ConstantDescs.CD_boolean,
-                                                                 ConstantDescs.CD_Object,
-                                                                 ConstantDescs.CD_Object));
-                            cb.ifeq(next);
-                        } else if (element.caseLabel() instanceof String stringLabel) {
-                            cb.ldc(stringLabel);
-                            cb.aload(0);
-                            cb.invokevirtual(ConstantDescs.CD_Object,
-                                             "equals",
-                                             MethodTypeDesc.of(ConstantDescs.CD_boolean,
-                                                               ConstantDescs.CD_Object));
-                            cb.ifeq(next);
-                        } else if (element.caseLabel() instanceof Integer integerLabel) {
-                            Label compare = cb.newLabel();
-                            Label notNumber = cb.newLabel();
-                            cb.aload(0);
-                            cb.instanceof_(ConstantDescs.CD_Number);
-                            cb.ifeq(notNumber);
-                            cb.aload(0);
-                            cb.checkcast(ConstantDescs.CD_Number);
-                            cb.invokevirtual(ConstantDescs.CD_Number,
-                                             "intValue",
-                                             MethodTypeDesc.of(ConstantDescs.CD_int));
-                            cb.goto_(compare);
-                            cb.labelBinding(notNumber);
-                            cb.aload(0);
-                            cb.instanceof_(ConstantDescs.CD_Character);
-                            cb.ifeq(next);
-                            cb.aload(0);
-                            cb.checkcast(ConstantDescs.CD_Character);
-                            cb.invokevirtual(ConstantDescs.CD_Character,
-                                             "charValue",
-                                             MethodTypeDesc.of(ConstantDescs.CD_char));
-                            cb.labelBinding(compare);
-                            cb.ldc(integerLabel);
-                            cb.if_icmpne(next);
-                        } else {
-                            throw new InternalError("Unsupported label type: " +
-                                                    element.caseLabel().getClass());
-                        }
-                        cb.constantInstruction(idx);
-                        cb.ireturn();
-                    }
-                    cb.labelBinding(dflt);
-                    cb.constantInstruction(cases.size());
-                    cb.ireturn();
-                });
-        });
-
-        try {
-            // this class is linked at the indy callsite; so define a hidden nestmate
-            MethodHandles.Lookup lookup;
-            lookup = caller.defineHiddenClass(classBytes, true, NESTMATE, STRONG);
-            MethodHandle typeSwitch = lookup.findStatic(lookup.lookupClass(),
-                                                        "typeSwitch",
-                                                        MethodType.methodType(int.class,
-                                                                              Object.class,
-                                                                              int.class,
-                                                                              BiPredicate.class,
-                                                                              List.class));
-            return MethodHandles.insertArguments(typeSwitch, 2, new ResolvedEnumLabels(caller, enumDescs.toArray(EnumDesc[]::new)),
-                                                                List.copyOf(extraClassLabels));
-        } catch (Throwable t) {
-            throw new IllegalArgumentException(t);
-        }
-    }
-
-    //based on src/java.base/share/classes/java/lang/invoke/InnerClassLambdaMetafactory.java:
-    private static String typeSwitchClassName(Class<?> targetClass) {
-        String name = targetClass.getName();
-        if (targetClass.isHidden()) {
-            // use the original class name
-            name = name.replace('/', '_');
-        }
-        return name + "$$TypeSwitch";
-    }
 }