--- conflicted
+++ resolved
@@ -92,14 +92,10 @@
   static void test_add_committed_region_adjacent() {
 
     size_t size  = 0x01000000;
-<<<<<<< HEAD
-    ReservedSpace rs(size, mtTest);
-
+
+    ReservedSpace rs = MemoryReserver::reserve(size, mtTest);
     ConditionalMutexLocker cml(NmtVirtualMemory_lock, MemTracker::is_done_bootstrap(), Mutex::_no_safepoint_check_flag);
 
-=======
-    ReservedSpace rs = MemoryReserver::reserve(size, mtTest);
->>>>>>> 8efc5585
     address addr = (address)rs.base();
 
     address frame1 = (address)0x1234;
@@ -173,14 +169,10 @@
   static void test_add_committed_region_adjacent_overlapping() {
 
     size_t size  = 0x01000000;
-<<<<<<< HEAD
-    ReservedSpace rs(size, mtTest);
-
+
+    ReservedSpace rs = MemoryReserver::reserve(size, mtTest);
     ConditionalMutexLocker cml(NmtVirtualMemory_lock, MemTracker::is_done_bootstrap(), Mutex::_no_safepoint_check_flag);
 
-=======
-    ReservedSpace rs = MemoryReserver::reserve(size, mtTest);
->>>>>>> 8efc5585
     address addr = (address)rs.base();
 
     address frame1 = (address)0x1234;
@@ -267,14 +259,10 @@
   static void test_add_committed_region_overlapping() {
 
     size_t size  = 0x01000000;
-<<<<<<< HEAD
-    ReservedSpace rs(size, mtTest);
-
+
+    ReservedSpace rs = MemoryReserver::reserve(size, mtTest);
     ConditionalMutexLocker cml(NmtVirtualMemory_lock, MemTracker::is_done_bootstrap(), Mutex::_no_safepoint_check_flag);
 
-=======
-    ReservedSpace rs = MemoryReserver::reserve(size, mtTest);
->>>>>>> 8efc5585
     address addr = (address)rs.base();
 
     address frame1 = (address)0x1234;
@@ -444,14 +432,10 @@
 
   static void test_remove_uncommitted_region() {
     size_t size  = 0x01000000;
-<<<<<<< HEAD
-    ReservedSpace rs(size, mtTest);
-
+
+    ReservedSpace rs = MemoryReserver::reserve(size, mtTest);
     ConditionalMutexLocker cml(NmtVirtualMemory_lock, MemTracker::is_done_bootstrap(), Mutex::_no_safepoint_check_flag);
 
-=======
-    ReservedSpace rs = MemoryReserver::reserve(size, mtTest);
->>>>>>> 8efc5585
     address addr = (address)rs.base();
 
     address frame1 = (address)0x1234;
