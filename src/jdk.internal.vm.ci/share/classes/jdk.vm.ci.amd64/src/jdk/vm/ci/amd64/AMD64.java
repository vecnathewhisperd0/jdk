--- conflicted
+++ resolved
@@ -221,14 +221,11 @@
         AVX512_VBMI,
         HV,
         SERIALIZE,
-<<<<<<< HEAD
-        GFNI,
-        AVX512_BITALG,
-=======
         RDTSCP,
         RDPID,
         FSRM,
->>>>>>> 3fa1c404
+        GFNI,
+        AVX512_BITALG,
     }
 
     private final EnumSet<CPUFeature> features;
