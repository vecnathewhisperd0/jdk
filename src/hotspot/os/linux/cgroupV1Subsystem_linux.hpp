/*
 * Copyright (c) 2019, 2023, Oracle and/or its affiliates. All rights reserved.
 * DO NOT ALTER OR REMOVE COPYRIGHT NOTICES OR THIS FILE HEADER.
 *
 * This code is free software; you can redistribute it and/or modify it
 * under the terms of the GNU General Public License version 2 only, as
 * published by the Free Software Foundation.
 *
 * This code is distributed in the hope that it will be useful, but WITHOUT
 * ANY WARRANTY; without even the implied warranty of MERCHANTABILITY or
 * FITNESS FOR A PARTICULAR PURPOSE.  See the GNU General Public License
 * version 2 for more details (a copy is included in the LICENSE file that
 * accompanied this code).
 *
 * You should have received a copy of the GNU General Public License version
 * 2 along with this work; if not, write to the Free Software Foundation,
 * Inc., 51 Franklin St, Fifth Floor, Boston, MA 02110-1301 USA.
 *
 * Please contact Oracle, 500 Oracle Parkway, Redwood Shores, CA 94065 USA
 * or visit www.oracle.com if you need additional information or have any
 * questions.
 *
 */

#ifndef CGROUP_V1_SUBSYSTEM_LINUX_HPP
#define CGROUP_V1_SUBSYSTEM_LINUX_HPP

#include "runtime/os.hpp"
#include "memory/allocation.hpp"
#include "cgroupSubsystem_linux.hpp"

// Cgroups version 1 specific implementation

class CgroupV1Controller: public CgroupController {
  private:
    /* mountinfo contents */
    char *_root;
    char *_mount_point;
    /* Constructed subsystem directory */
    char *_path;

  public:
    CgroupV1Controller(char *root, char *mountpoint) {
      _root = os::strdup(root);
      _mount_point = os::strdup(mountpoint);
      _path = nullptr;
    }

    virtual void set_subsystem_path(char *cgroup_path);
    char *subsystem_path() { return _path; }
};

class CgroupV1MemoryController: public CgroupV1Controller, public CgroupMemoryController {

  public:
    bool is_hierarchical() { return _uses_mem_hierarchy; }
    void set_subsystem_path(char *cgroup_path);
    jlong read_memory_limit_in_bytes(julong upper_bound);
    jlong memory_usage_in_bytes();
    jlong memory_and_swap_limit_in_bytes(julong host_mem, julong host_swap);
    jlong memory_and_swap_usage_in_bytes(julong host_mem, julong host_swap);
    jlong memory_soft_limit_in_bytes(julong upper_bound);
    jlong memory_max_usage_in_bytes();
    jlong rss_usage_in_bytes();
    jlong cache_usage_in_bytes();
    jlong kernel_memory_usage_in_bytes();
    jlong kernel_memory_limit_in_bytes(julong host_mem);
    jlong kernel_memory_max_usage_in_bytes();
    char *subsystem_path() override { return CgroupV1Controller::subsystem_path(); }
  private:
    /* Some container runtimes set limits via cgroup
     * hierarchy. If set to true consider also memory.stat
     * file if everything else seems unlimited */
    bool _uses_mem_hierarchy;
    jlong uses_mem_hierarchy();
    void set_hierarchical(bool value) { _uses_mem_hierarchy = value; }
    jlong read_mem_swappiness();
    jlong read_mem_swap(julong host_total_memsw);

  public:
    CgroupV1MemoryController(char *root, char *mountpoint) : CgroupV1Controller(root, mountpoint) {
      _uses_mem_hierarchy = false;
    }

};

class CgroupV1CpuController: public CgroupV1Controller, public CgroupCpuController {

  public:
    int cpu_quota();
    int cpu_period();
    int cpu_shares();

  public:
    CgroupV1CpuController(char *root, char *mountpoint) : CgroupV1Controller(root, mountpoint) {
    }
    char *subsystem_path() override { return CgroupV1Controller::subsystem_path(); }
};

class CgroupV1Subsystem: public CgroupSubsystem {

  public:
    jlong kernel_memory_usage_in_bytes();
    jlong kernel_memory_limit_in_bytes();
    jlong kernel_memory_max_usage_in_bytes();

    char * cpu_cpuset_cpus();
    char * cpu_cpuset_memory_nodes();

    jlong pids_max();
    jlong pids_current();

    void print_version_specific_info(outputStream* st);

    const char * container_type() {
      return "cgroupv1";
    }
    CachingCgroupController<CgroupMemoryController*>* memory_controller() { return _memory; }
    CachingCgroupController<CgroupCpuController*>* cpu_controller() { return _cpu; }

  private:
    /* controllers */
    CachingCgroupController<CgroupMemoryController*>* _memory = nullptr;
    CgroupV1Controller* _cpuset = nullptr;
    CachingCgroupController<CgroupCpuController*>* _cpu = nullptr;
    CgroupV1Controller* _cpuacct = nullptr;
    CgroupV1Controller* _pids = nullptr;

<<<<<<< HEAD
    char * pids_max_val();
=======
    jlong read_mem_swappiness();
    jlong read_mem_swap();
>>>>>>> c41d3183

  public:
    CgroupV1Subsystem(CgroupV1Controller* cpuset,
                      CgroupV1CpuController* cpu,
                      CgroupV1Controller* cpuacct,
                      CgroupV1Controller* pids,
                      CgroupV1MemoryController* memory) {
      _cpuset = cpuset;
      _cpu = new CachingCgroupController<CgroupCpuController*>(cpu);
      _cpuacct = cpuacct;
      _pids = pids;
      _memory = new CachingCgroupController<CgroupMemoryController*>(memory);
    }
};

#endif // CGROUP_V1_SUBSYSTEM_LINUX_HPP<|MERGE_RESOLUTION|>--- conflicted
+++ resolved
@@ -126,13 +126,6 @@
     CgroupV1Controller* _cpuacct = nullptr;
     CgroupV1Controller* _pids = nullptr;
 
-<<<<<<< HEAD
-    char * pids_max_val();
-=======
-    jlong read_mem_swappiness();
-    jlong read_mem_swap();
->>>>>>> c41d3183
-
   public:
     CgroupV1Subsystem(CgroupV1Controller* cpuset,
                       CgroupV1CpuController* cpu,
