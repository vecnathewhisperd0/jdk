/*
 * Copyright (c) 1997, 2021, Oracle and/or its affiliates. All rights reserved.
 * DO NOT ALTER OR REMOVE COPYRIGHT NOTICES OR THIS FILE HEADER.
 *
 * This code is free software; you can redistribute it and/or modify it
 * under the terms of the GNU General Public License version 2 only, as
 * published by the Free Software Foundation.  Oracle designates this
 * particular file as subject to the "Classpath" exception as provided
 * by Oracle in the LICENSE file that accompanied this code.
 *
 * This code is distributed in the hope that it will be useful, but WITHOUT
 * ANY WARRANTY; without even the implied warranty of MERCHANTABILITY or
 * FITNESS FOR A PARTICULAR PURPOSE.  See the GNU General Public License
 * version 2 for more details (a copy is included in the LICENSE file that
 * accompanied this code).
 *
 * You should have received a copy of the GNU General Public License version
 * 2 along with this work; if not, write to the Free Software Foundation,
 * Inc., 51 Franklin St, Fifth Floor, Boston, MA 02110-1301 USA.
 *
 * Please contact Oracle, 500 Oracle Parkway, Redwood Shores, CA 94065 USA
 * or visit www.oracle.com if you need additional information or have any
 * questions.
 */

package jdk.javadoc.internal.doclets.formats.html;

import java.util.SortedSet;

import javax.lang.model.element.PackageElement;

import jdk.javadoc.internal.doclets.formats.html.markup.BodyContents;
import jdk.javadoc.internal.doclets.formats.html.markup.ContentBuilder;
import jdk.javadoc.internal.doclets.formats.html.markup.HtmlStyle;
import jdk.javadoc.internal.doclets.formats.html.markup.TagName;
import jdk.javadoc.internal.doclets.formats.html.markup.HtmlTree;
import jdk.javadoc.internal.doclets.formats.html.Navigation.PageMode;
<<<<<<< HEAD
import jdk.javadoc.internal.doclets.formats.html.markup.Text;
=======
>>>>>>> c30a90bb
import jdk.javadoc.internal.doclets.toolkit.Content;
import jdk.javadoc.internal.doclets.toolkit.util.ClassTree;
import jdk.javadoc.internal.doclets.toolkit.util.DocFileIOException;
import jdk.javadoc.internal.doclets.toolkit.util.DocPath;
import jdk.javadoc.internal.doclets.toolkit.util.DocPaths;

/**
 * Generate Class Hierarchy page for all the Classes in this run.  Use
 * ClassTree for building the Tree. The name of
 * the generated file is "overview-tree.html" and it is generated in the
 * current or the destination directory.
 *
 *  <p><b>This is NOT part of any supported API.
 *  If you write code that depends on this, you do so at your own risk.
 *  This code and its internal interfaces are subject to change or
 *  deletion without notice.</b>
 */
public class TreeWriter extends AbstractTreeWriter {

    /**
     * Packages in this run.
     */
    SortedSet<PackageElement> packages;

    /**
     * True if there are no packages specified on the command line,
     * False otherwise.
     */
    private final boolean classesOnly;

    protected BodyContents bodyContents;

    /**
     * Constructor to construct TreeWriter object.
     *
     * @param configuration the current configuration of the doclet.
     * @param filename String filename
     * @param classtree the tree being built.
     */
    public TreeWriter(HtmlConfiguration configuration, DocPath filename, ClassTree classtree) {
        super(configuration, filename, classtree);
        packages = configuration.packages;
        classesOnly = packages.isEmpty();
        this.bodyContents = new BodyContents();
    }

    /**
     * Create a TreeWriter object and use it to generate the
     * "overview-tree.html" file.
     *
     * @param configuration the configuration for this doclet
     * @param classtree the class tree being documented.
     * @throws  DocFileIOException if there is a problem generating the overview tree page
     */
    public static void generate(HtmlConfiguration configuration,
                                ClassTree classtree) throws DocFileIOException {
        DocPath filename = DocPaths.OVERVIEW_TREE;
        TreeWriter treegen = new TreeWriter(configuration, filename, classtree);
        treegen.generateTreeFile();
    }

    /**
     * Generate the interface hierarchy and class hierarchy.
     *
     * @throws DocFileIOException if there is a problem generating the overview tree page
     */
    public void generateTreeFile() throws DocFileIOException {
        HtmlTree body = getTreeHeader();
        Content headContent = contents.hierarchyForAllPackages;
        Content heading = HtmlTree.HEADING(Headings.PAGE_TITLE_HEADING,
                HtmlStyle.title, headContent);
        Content div = HtmlTree.DIV(HtmlStyle.header, heading);
        addPackageTreeLinks(div);
        Content mainContent = new ContentBuilder();
        mainContent.add(div);
        addTree(classtree.baseClasses(), "doclet.Class_Hierarchy", mainContent);
        addTree(classtree.baseInterfaces(), "doclet.Interface_Hierarchy", mainContent);
        addTree(classtree.baseAnnotationTypes(), "doclet.Annotation_Type_Hierarchy", mainContent);
        addTree(classtree.baseEnums(), "doclet.Enum_Hierarchy", mainContent, true);
        body.add(bodyContents
                .addMainContent(mainContent)
                .setFooter(getFooter()));
        printHtmlDocument(null, "class tree", body);
    }

    /**
     * Add the links to all the package tree files.
     *
     * @param contentTree the content tree to which the links will be added
     */
    protected void addPackageTreeLinks(Content contentTree) {
        //Do nothing if only unnamed package is used
        if (isUnnamedPackage()) {
            return;
        }
        if (!classesOnly) {
            Content span = HtmlTree.SPAN(HtmlStyle.packageHierarchyLabel,
                    contents.packageHierarchies);
            contentTree.add(span);
            HtmlTree ul = new HtmlTree(TagName.UL);
            ul.setStyle(HtmlStyle.horizontal);
            int i = 0;
            for (PackageElement pkg : packages) {
                // If the package name length is 0 or if -nodeprecated option
                // is set and the package is marked as deprecated, do not include
                // the page in the list of package hierarchies.
                if (pkg.isUnnamed() ||
                        (options.noDeprecated() && utils.isDeprecated(pkg))) {
                    i++;
                    continue;
                }
                DocPath link = pathString(pkg, DocPaths.PACKAGE_TREE);
                Content li = HtmlTree.LI(links.createLink(link,
<<<<<<< HEAD
                        Text.of(utils.getPackageName(pkg))));
=======
                        getLocalizedPackageName(pkg)));
>>>>>>> c30a90bb
                if (i < packages.size() - 1) {
                    li.add(", ");
                }
                ul.add(li);
                i++;
            }
            contentTree.add(ul);
        }
    }

    /**
     * Get the tree header.
     *
     * @return a content tree for the tree header
     */
    protected HtmlTree getTreeHeader() {
        String title = resources.getText("doclet.Window_Class_Hierarchy");
        HtmlTree bodyTree = getBody(getWindowTitle(title));
        bodyContents.setHeader(getHeader(PageMode.TREE));
        return bodyTree;
    }

    private boolean isUnnamedPackage() {
        return packages.size() == 1 && packages.first().isUnnamed();
    }
}<|MERGE_RESOLUTION|>--- conflicted
+++ resolved
@@ -35,10 +35,7 @@
 import jdk.javadoc.internal.doclets.formats.html.markup.TagName;
 import jdk.javadoc.internal.doclets.formats.html.markup.HtmlTree;
 import jdk.javadoc.internal.doclets.formats.html.Navigation.PageMode;
-<<<<<<< HEAD
 import jdk.javadoc.internal.doclets.formats.html.markup.Text;
-=======
->>>>>>> c30a90bb
 import jdk.javadoc.internal.doclets.toolkit.Content;
 import jdk.javadoc.internal.doclets.toolkit.util.ClassTree;
 import jdk.javadoc.internal.doclets.toolkit.util.DocFileIOException;
@@ -152,11 +149,7 @@
                 }
                 DocPath link = pathString(pkg, DocPaths.PACKAGE_TREE);
                 Content li = HtmlTree.LI(links.createLink(link,
-<<<<<<< HEAD
-                        Text.of(utils.getPackageName(pkg))));
-=======
                         getLocalizedPackageName(pkg)));
->>>>>>> c30a90bb
                 if (i < packages.size() - 1) {
                     li.add(", ");
                 }
