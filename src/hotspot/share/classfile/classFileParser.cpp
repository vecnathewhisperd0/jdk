--- conflicted
+++ resolved
@@ -6064,11 +6064,7 @@
     static volatile size_t counter = 0;
     Atomic::cmpxchg(&counter, (size_t)0, Arguments::default_SharedBaseAddress()); // initialize it
     size_t new_id = Atomic::add(&counter, (size_t)1);
-<<<<<<< HEAD
-    jio_snprintf(addr_buf, 20, INTPTR_FORMAT, new_id);
-=======
     jio_snprintf(addr_buf, 20, SIZE_FORMAT_HEX, new_id);
->>>>>>> 715e24af
   } else {
     jio_snprintf(addr_buf, 20, INTPTR_FORMAT, p2i(ik));
   }
