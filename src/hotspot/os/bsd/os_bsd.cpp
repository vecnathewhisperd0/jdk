/*
 * Copyright (c) 1999, 2023, Oracle and/or its affiliates. All rights reserved.
 * DO NOT ALTER OR REMOVE COPYRIGHT NOTICES OR THIS FILE HEADER.
 *
 * This code is free software; you can redistribute it and/or modify it
 * under the terms of the GNU General Public License version 2 only, as
 * published by the Free Software Foundation.
 *
 * This code is distributed in the hope that it will be useful, but WITHOUT
 * ANY WARRANTY; without even the implied warranty of MERCHANTABILITY or
 * FITNESS FOR A PARTICULAR PURPOSE.  See the GNU General Public License
 * version 2 for more details (a copy is included in the LICENSE file that
 * accompanied this code).
 *
 * You should have received a copy of the GNU General Public License version
 * 2 along with this work; if not, write to the Free Software Foundation,
 * Inc., 51 Franklin St, Fifth Floor, Boston, MA 02110-1301 USA.
 *
 * Please contact Oracle, 500 Oracle Parkway, Redwood Shores, CA 94065 USA
 * or visit www.oracle.com if you need additional information or have any
 * questions.
 *
 */

// no precompiled headers
#include "classfile/vmSymbols.hpp"
#include "code/icBuffer.hpp"
#include "code/vtableStubs.hpp"
#include "compiler/compileBroker.hpp"
#include "compiler/disassembler.hpp"
#include "interpreter/interpreter.hpp"
#include "jvm.h"
#include "jvmtifiles/jvmti.h"
#include "logging/log.hpp"
#include "logging/logStream.hpp"
#include "memory/allocation.inline.hpp"
#include "nmt/memTracker.hpp"
#include "oops/oop.inline.hpp"
#include "os_bsd.inline.hpp"
#include "os_posix.inline.hpp"
#include "prims/jniFastGetField.hpp"
#include "prims/jvm_misc.hpp"
#include "runtime/arguments.hpp"
#include "runtime/atomic.hpp"
#include "runtime/globals.hpp"
#include "runtime/globals_extension.hpp"
#include "runtime/interfaceSupport.inline.hpp"
#include "runtime/java.hpp"
#include "runtime/javaCalls.hpp"
#include "runtime/javaThread.hpp"
#include "runtime/mutexLocker.hpp"
#include "runtime/objectMonitor.hpp"
#include "runtime/osInfo.hpp"
#include "runtime/osThread.hpp"
#include "runtime/perfMemory.hpp"
#include "runtime/semaphore.hpp"
#include "runtime/sharedRuntime.hpp"
#include "runtime/statSampler.hpp"
#include "runtime/stubRoutines.hpp"
#include "runtime/threadCritical.hpp"
#include "runtime/threads.hpp"
#include "runtime/timer.hpp"
#include "services/attachListener.hpp"
#include "services/runtimeService.hpp"
#include "signals_posix.hpp"
#include "utilities/align.hpp"
#include "utilities/decoder.hpp"
#include "utilities/defaultStream.hpp"
#include "utilities/events.hpp"
#include "utilities/growableArray.hpp"
#include "utilities/vmError.hpp"
#if INCLUDE_JFR
#include "jfr/jfrEvents.hpp"
#include "jfr/support/jfrNativeLibraryLoadEvent.hpp"
#endif

// put OS-includes here
# include <dlfcn.h>
# include <errno.h>
# include <fcntl.h>
# include <fenv.h>
# include <inttypes.h>
# include <poll.h>
# include <pthread.h>
# include <pwd.h>
# include <signal.h>
# include <stdint.h>
# include <stdio.h>
# include <string.h>
# include <sys/ioctl.h>
# include <sys/mman.h>
# include <sys/param.h>
# include <sys/resource.h>
# include <sys/socket.h>
# include <sys/stat.h>
# include <sys/syscall.h>
# include <sys/sysctl.h>
# include <sys/time.h>
# include <sys/times.h>
# include <sys/types.h>
# include <time.h>
# include <unistd.h>

#if defined(__FreeBSD__) || defined(__NetBSD__)
  #include <elf.h>
#endif

#ifdef __APPLE__
  #include <mach/task_info.h>
  #include <mach-o/dyld.h>
#endif

#ifndef MAP_ANONYMOUS
  #define MAP_ANONYMOUS MAP_ANON
#endif

#define MAX_PATH    (2 * K)

// for timer info max values which include all bits
#define ALL_64_BITS CONST64(0xFFFFFFFFFFFFFFFF)

////////////////////////////////////////////////////////////////////////////////
// global variables
julong os::Bsd::_physical_memory = 0;

#ifdef __APPLE__
mach_timebase_info_data_t os::Bsd::_timebase_info = {0, 0};
volatile uint64_t         os::Bsd::_max_abstime   = 0;
#endif
pthread_t os::Bsd::_main_thread;

#if defined(__APPLE__) && defined(__x86_64__)
static const int processor_id_unassigned = -1;
static const int processor_id_assigning = -2;
static const int processor_id_map_size = 256;
static volatile int processor_id_map[processor_id_map_size];
static volatile int processor_id_next = 0;
#endif

////////////////////////////////////////////////////////////////////////////////
// utility functions

julong os::available_memory() {
  return Bsd::available_memory();
}

julong os::free_memory() {
  return Bsd::available_memory();
}

// available here means free
julong os::Bsd::available_memory() {
  uint64_t available = physical_memory() >> 2;
#ifdef __APPLE__
  mach_msg_type_number_t count = HOST_VM_INFO64_COUNT;
  vm_statistics64_data_t vmstat;
  kern_return_t kerr = host_statistics64(mach_host_self(), HOST_VM_INFO64,
                                         (host_info64_t)&vmstat, &count);
  assert(kerr == KERN_SUCCESS,
         "host_statistics64 failed - check mach_host_self() and count");
  if (kerr == KERN_SUCCESS) {
    available = vmstat.free_count * os::vm_page_size();
  }
#endif
  return available;
}

// for more info see :
// https://man.openbsd.org/sysctl.2
void os::Bsd::print_uptime_info(outputStream* st) {
  struct timeval boottime;
  size_t len = sizeof(boottime);
  int mib[2];
  mib[0] = CTL_KERN;
  mib[1] = KERN_BOOTTIME;

  if (sysctl(mib, 2, &boottime, &len, nullptr, 0) >= 0) {
    time_t bootsec = boottime.tv_sec;
    time_t currsec = time(nullptr);
    os::print_dhm(st, "OS uptime:", (long) difftime(currsec, bootsec));
  }
}

julong os::physical_memory() {
  return Bsd::physical_memory();
}

// Cpu architecture string
#if   defined(ZERO)
static char cpu_arch[] = ZERO_LIBARCH;
#elif defined(IA64)
static char cpu_arch[] = "ia64";
#elif defined(IA32)
static char cpu_arch[] = "i386";
#elif defined(AMD64)
static char cpu_arch[] = "amd64";
#elif defined(ARM)
static char cpu_arch[] = "arm";
#elif defined(AARCH64)
static char cpu_arch[] = "aarch64";
#elif defined(PPC32)
static char cpu_arch[] = "ppc";
#else
  #error Add appropriate cpu_arch setting
#endif

// JVM variant
#if   defined(ZERO)
  #define JVM_VARIANT "zero"
#elif defined(COMPILER2)
  #define JVM_VARIANT "server"
#else
  #define JVM_VARIANT "client"
#endif


void os::Bsd::initialize_system_info() {
  int mib[2];
  size_t len;
  int cpu_val;
  julong mem_val;

  // get processors count via hw.ncpus sysctl
  mib[0] = CTL_HW;
  mib[1] = HW_NCPU;
  len = sizeof(cpu_val);
  if (sysctl(mib, 2, &cpu_val, &len, nullptr, 0) != -1 && cpu_val >= 1) {
    assert(len == sizeof(cpu_val), "unexpected data size");
    set_processor_count(cpu_val);
  } else {
    set_processor_count(1);   // fallback
  }

#if defined(__APPLE__) && defined(__x86_64__)
  // initialize processor id map
  for (int i = 0; i < processor_id_map_size; i++) {
    processor_id_map[i] = processor_id_unassigned;
  }
#endif

  // get physical memory via hw.memsize sysctl (hw.memsize is used
  // since it returns a 64 bit value)
  mib[0] = CTL_HW;

#if defined (HW_MEMSIZE) // Apple
  mib[1] = HW_MEMSIZE;
#elif defined(HW_PHYSMEM) // Most of BSD
  mib[1] = HW_PHYSMEM;
#elif defined(HW_REALMEM) // Old FreeBSD
  mib[1] = HW_REALMEM;
#else
  #error No ways to get physmem
#endif

  len = sizeof(mem_val);
  if (sysctl(mib, 2, &mem_val, &len, nullptr, 0) != -1) {
    assert(len == sizeof(mem_val), "unexpected data size");
    _physical_memory = mem_val;
  } else {
    _physical_memory = 256 * 1024 * 1024;       // fallback (XXXBSD?)
  }

#ifdef __OpenBSD__
  {
    // limit _physical_memory memory view on OpenBSD since
    // datasize rlimit restricts us anyway.
    struct rlimit limits;
    getrlimit(RLIMIT_DATA, &limits);
    _physical_memory = MIN2(_physical_memory, (julong)limits.rlim_cur);
  }
#endif
}

#ifdef __APPLE__
static const char *get_home() {
  const char *home_dir = ::getenv("HOME");
  if ((home_dir == nullptr) || (*home_dir == '\0')) {
    struct passwd *passwd_info = getpwuid(geteuid());
    if (passwd_info != nullptr) {
      home_dir = passwd_info->pw_dir;
    }
  }

  return home_dir;
}
#endif

void os::init_system_properties_values() {
  // The next steps are taken in the product version:
  //
  // Obtain the JAVA_HOME value from the location of libjvm.so.
  // This library should be located at:
  // <JAVA_HOME>/jre/lib/<arch>/{client|server}/libjvm.so.
  //
  // If "/jre/lib/" appears at the right place in the path, then we
  // assume libjvm.so is installed in a JDK and we use this path.
  //
  // Otherwise exit with message: "Could not create the Java virtual machine."
  //
  // The following extra steps are taken in the debugging version:
  //
  // If "/jre/lib/" does NOT appear at the right place in the path
  // instead of exit check for $JAVA_HOME environment variable.
  //
  // If it is defined and we are able to locate $JAVA_HOME/jre/lib/<arch>,
  // then we append a fake suffix "hotspot/libjvm.so" to this path so
  // it looks like libjvm.so is installed there
  // <JAVA_HOME>/jre/lib/<arch>/hotspot/libjvm.so.
  //
  // Otherwise exit.
  //
  // Important note: if the location of libjvm.so changes this
  // code needs to be changed accordingly.

  // See ld(1):
  //      The linker uses the following search paths to locate required
  //      shared libraries:
  //        1: ...
  //        ...
  //        7: The default directories, normally /lib and /usr/lib.
#ifndef DEFAULT_LIBPATH
  #ifndef OVERRIDE_LIBPATH
    #define DEFAULT_LIBPATH "/lib:/usr/lib"
  #else
    #define DEFAULT_LIBPATH OVERRIDE_LIBPATH
  #endif
#endif

// Base path of extensions installed on the system.
#define SYS_EXT_DIR     "/usr/java/packages"
#define EXTENSIONS_DIR  "/lib/ext"

#ifndef __APPLE__

  // Buffer that fits several snprintfs.
  // Note that the space for the colon and the trailing null are provided
  // by the nulls included by the sizeof operator.
  const size_t bufsize =
    MAX2((size_t)MAXPATHLEN,  // For dll_dir & friends.
         (size_t)MAXPATHLEN + sizeof(EXTENSIONS_DIR) + sizeof(SYS_EXT_DIR) + sizeof(EXTENSIONS_DIR)); // extensions dir
  char *buf = NEW_C_HEAP_ARRAY(char, bufsize, mtInternal);

  // sysclasspath, java_home, dll_dir
  {
    char *pslash;
    os::jvm_path(buf, bufsize);

    // Found the full path to libjvm.so.
    // Now cut the path to <java_home>/jre if we can.
    *(strrchr(buf, '/')) = '\0'; // Get rid of /libjvm.so.
    pslash = strrchr(buf, '/');
    if (pslash != nullptr) {
      *pslash = '\0';            // Get rid of /{client|server|hotspot}.
    }
    Arguments::set_dll_dir(buf);

    if (pslash != nullptr) {
      pslash = strrchr(buf, '/');
      if (pslash != nullptr) {
        *pslash = '\0';          // Get rid of /<arch>.
        pslash = strrchr(buf, '/');
        if (pslash != nullptr) {
          *pslash = '\0';        // Get rid of /lib.
        }
      }
    }
    Arguments::set_java_home(buf);
    if (!set_boot_path('/', ':')) {
      vm_exit_during_initialization("Failed setting boot class path.", nullptr);
    }
  }

  // Where to look for native libraries.
  //
  // Note: Due to a legacy implementation, most of the library path
  // is set in the launcher. This was to accommodate linking restrictions
  // on legacy Bsd implementations (which are no longer supported).
  // Eventually, all the library path setting will be done here.
  //
  // However, to prevent the proliferation of improperly built native
  // libraries, the new path component /usr/java/packages is added here.
  // Eventually, all the library path setting will be done here.
  {
    // Get the user setting of LD_LIBRARY_PATH, and prepended it. It
    // should always exist (until the legacy problem cited above is
    // addressed).
    const char *v = ::getenv("LD_LIBRARY_PATH");
    const char *v_colon = ":";
    if (v == nullptr) { v = ""; v_colon = ""; }
    // That's +1 for the colon and +1 for the trailing '\0'.
    const size_t ld_library_path_size = strlen(v) + 1 + sizeof(SYS_EXT_DIR) +
            sizeof("/lib/") + strlen(cpu_arch) + sizeof(DEFAULT_LIBPATH) + 1;
    char *ld_library_path = NEW_C_HEAP_ARRAY(char, ld_library_path_size, mtInternal);
    os::snprintf_checked(ld_library_path, ld_library_path_size, "%s%s" SYS_EXT_DIR "/lib/%s:" DEFAULT_LIBPATH, v, v_colon, cpu_arch);
    Arguments::set_library_path(ld_library_path);
    FREE_C_HEAP_ARRAY(char, ld_library_path);
  }

  // Extensions directories.
  os::snprintf_checked(buf, bufsize, "%s" EXTENSIONS_DIR ":" SYS_EXT_DIR EXTENSIONS_DIR, Arguments::get_java_home());
  Arguments::set_ext_dirs(buf);

  FREE_C_HEAP_ARRAY(char, buf);

#else // __APPLE__

  #define SYS_EXTENSIONS_DIR   "/Library/Java/Extensions"
  #define SYS_EXTENSIONS_DIRS  SYS_EXTENSIONS_DIR ":/Network" SYS_EXTENSIONS_DIR ":/System" SYS_EXTENSIONS_DIR ":/usr/lib/java"

  const char *user_home_dir = get_home();
  // The null in SYS_EXTENSIONS_DIRS counts for the size of the colon after user_home_dir.
  size_t system_ext_size = strlen(user_home_dir) + sizeof(SYS_EXTENSIONS_DIR) +
    sizeof(SYS_EXTENSIONS_DIRS);

  // Buffer that fits several snprintfs.
  // Note that the space for the colon and the trailing null are provided
  // by the nulls included by the sizeof operator.
  const size_t bufsize =
    MAX2((size_t)MAXPATHLEN,  // for dll_dir & friends.
         (size_t)MAXPATHLEN + sizeof(EXTENSIONS_DIR) + system_ext_size); // extensions dir
  char *buf = NEW_C_HEAP_ARRAY(char, bufsize, mtInternal);

  // sysclasspath, java_home, dll_dir
  {
    char *pslash;
    os::jvm_path(buf, bufsize);

    // Found the full path to libjvm.so.
    // Now cut the path to <java_home>/jre if we can.
    *(strrchr(buf, '/')) = '\0'; // Get rid of /libjvm.so.
    pslash = strrchr(buf, '/');
    if (pslash != nullptr) {
      *pslash = '\0';            // Get rid of /{client|server|hotspot}.
    }
#ifdef STATIC_BUILD
    strcat(buf, "/lib");
#endif

    Arguments::set_dll_dir(buf);

    if (pslash != nullptr) {
      pslash = strrchr(buf, '/');
      if (pslash != nullptr) {
        *pslash = '\0';          // Get rid of /lib.
      }
    }
    Arguments::set_java_home(buf);
    if (!set_boot_path('/', ':')) {
        vm_exit_during_initialization("Failed setting boot class path.", nullptr);
    }
  }

  // Where to look for native libraries.
  //
  // Note: Due to a legacy implementation, most of the library path
  // is set in the launcher. This was to accommodate linking restrictions
  // on legacy Bsd implementations (which are no longer supported).
  // Eventually, all the library path setting will be done here.
  //
  // However, to prevent the proliferation of improperly built native
  // libraries, the new path component /usr/java/packages is added here.
  // Eventually, all the library path setting will be done here.
  {
    // Get the user setting of LD_LIBRARY_PATH, and prepended it. It
    // should always exist (until the legacy problem cited above is
    // addressed).
    // Prepend the default path with the JAVA_LIBRARY_PATH so that the app launcher code
    // can specify a directory inside an app wrapper
    const char *l = ::getenv("JAVA_LIBRARY_PATH");
    const char *l_colon = ":";
    if (l == nullptr) { l = ""; l_colon = ""; }

    const char *v = ::getenv("DYLD_LIBRARY_PATH");
    const char *v_colon = ":";
    if (v == nullptr) { v = ""; v_colon = ""; }

    // Apple's Java6 has "." at the beginning of java.library.path.
    // OpenJDK on Windows has "." at the end of java.library.path.
    // OpenJDK on Linux and Solaris don't have "." in java.library.path
    // at all. To ease the transition from Apple's Java6 to OpenJDK7,
    // "." is appended to the end of java.library.path. Yes, this
    // could cause a change in behavior, but Apple's Java6 behavior
    // can be achieved by putting "." at the beginning of the
    // JAVA_LIBRARY_PATH environment variable.
    const size_t ld_library_path_size = strlen(v) + 1 + strlen(l) + 1 + system_ext_size + 3;
    char *ld_library_path = NEW_C_HEAP_ARRAY(char, ld_library_path_size, mtInternal);
    os::snprintf_checked(ld_library_path, ld_library_path_size, "%s%s%s%s%s" SYS_EXTENSIONS_DIR ":" SYS_EXTENSIONS_DIRS ":.",
            v, v_colon, l, l_colon, user_home_dir);
    Arguments::set_library_path(ld_library_path);
    FREE_C_HEAP_ARRAY(char, ld_library_path);
  }

  // Extensions directories.
  //
  // Note that the space for the colon and the trailing null are provided
  // by the nulls included by the sizeof operator (so actually one byte more
  // than necessary is allocated).
  os::snprintf_checked(buf, bufsize, "%s" SYS_EXTENSIONS_DIR ":%s" EXTENSIONS_DIR ":" SYS_EXTENSIONS_DIRS,
          user_home_dir, Arguments::get_java_home());
  Arguments::set_ext_dirs(buf);

  FREE_C_HEAP_ARRAY(char, buf);

#undef SYS_EXTENSIONS_DIR
#undef SYS_EXTENSIONS_DIRS

#endif // __APPLE__

#undef SYS_EXT_DIR
#undef EXTENSIONS_DIR
}

////////////////////////////////////////////////////////////////////////////////
// breakpoint support

void os::breakpoint() {
  BREAKPOINT;
}

extern "C" void breakpoint() {
  // use debugger to set breakpoint here
}

//////////////////////////////////////////////////////////////////////////////
// create new thread

#ifdef __APPLE__
// library handle for calling objc_registerThreadWithCollector()
// without static linking to the libobjc library
  #define OBJC_LIB "/usr/lib/libobjc.dylib"
  #define OBJC_GCREGISTER "objc_registerThreadWithCollector"
typedef void (*objc_registerThreadWithCollector_t)();
extern "C" objc_registerThreadWithCollector_t objc_registerThreadWithCollectorFunction;
objc_registerThreadWithCollector_t objc_registerThreadWithCollectorFunction = nullptr;
#endif

// Thread start routine for all newly created threads
static void *thread_native_entry(Thread *thread) {

  thread->record_stack_base_and_size();
  thread->initialize_thread_current();

  OSThread* osthread = thread->osthread();
  Monitor* sync = osthread->startThread_lock();

  osthread->set_thread_id(os::Bsd::gettid());

#ifdef __APPLE__
  // Store unique OS X thread id used by SA
  osthread->set_unique_thread_id();
#endif

  // initialize signal mask for this thread
  PosixSignals::hotspot_sigmask(thread);

  // initialize floating point control register
  os::Bsd::init_thread_fpu_state();

#ifdef __APPLE__
  // register thread with objc gc
  if (objc_registerThreadWithCollectorFunction != nullptr) {
    objc_registerThreadWithCollectorFunction();
  }
#endif

  // handshaking with parent thread
  {
    MutexLocker ml(sync, Mutex::_no_safepoint_check_flag);

    // notify parent thread
    osthread->set_state(INITIALIZED);
    sync->notify_all();

    // wait until os::start_thread()
    while (osthread->get_state() == INITIALIZED) {
      sync->wait_without_safepoint_check();
    }
  }

  log_info(os, thread)("Thread is alive (tid: " UINTX_FORMAT ", pthread id: " UINTX_FORMAT ").",
    os::current_thread_id(), (uintx) pthread_self());

  // call one more level start routine
  thread->call_run();

  // Note: at this point the thread object may already have deleted itself.
  // Prevent dereferencing it from here on out.
  thread = nullptr;

  log_info(os, thread)("Thread finished (tid: " UINTX_FORMAT ", pthread id: " UINTX_FORMAT ").",
    os::current_thread_id(), (uintx) pthread_self());

  return 0;
}

bool os::create_thread(Thread* thread, ThreadType thr_type,
                       size_t req_stack_size) {
  assert(thread->osthread() == nullptr, "caller responsible");

  // Allocate the OSThread object
  OSThread* osthread = new (std::nothrow) OSThread();
  if (osthread == nullptr) {
    return false;
  }

  // set the correct thread state
  osthread->set_thread_type(thr_type);

  // Initial state is ALLOCATED but not INITIALIZED
  osthread->set_state(ALLOCATED);

  thread->set_osthread(osthread);

  // init thread attributes
  pthread_attr_t attr;
  pthread_attr_init(&attr);
  pthread_attr_setdetachstate(&attr, PTHREAD_CREATE_DETACHED);

  // calculate stack size if it's not specified by caller
  size_t stack_size = os::Posix::get_initial_stack_size(thr_type, req_stack_size);
  int status = pthread_attr_setstacksize(&attr, stack_size);
  assert_status(status == 0, status, "pthread_attr_setstacksize");

  ThreadState state;

  {

    ResourceMark rm;
    pthread_t tid;
    int ret = 0;
    int limit = 3;
    do {
      ret = pthread_create(&tid, &attr, (void* (*)(void*)) thread_native_entry, thread);
    } while (ret == EAGAIN && limit-- > 0);

    char buf[64];
    if (ret == 0) {
      log_info(os, thread)("Thread \"%s\" started (pthread id: " UINTX_FORMAT ", attributes: %s). ",
                           thread->name(), (uintx) tid, os::Posix::describe_pthread_attr(buf, sizeof(buf), &attr));
    } else {
      log_warning(os, thread)("Failed to start thread \"%s\" - pthread_create failed (%s) for attributes: %s.",
                              thread->name(), os::errno_name(ret), os::Posix::describe_pthread_attr(buf, sizeof(buf), &attr));
      // Log some OS information which might explain why creating the thread failed.
      log_info(os, thread)("Number of threads approx. running in the VM: %d", Threads::number_of_threads());
      LogStream st(Log(os, thread)::info());
      os::Posix::print_rlimit_info(&st);
      os::print_memory_info(&st);
    }

    pthread_attr_destroy(&attr);

    if (ret != 0) {
      // Need to clean up stuff we've allocated so far
      thread->set_osthread(nullptr);
      delete osthread;
      return false;
    }

    // Store pthread info into the OSThread
    osthread->set_pthread_id(tid);

    // Wait until child thread is either initialized or aborted
    {
      Monitor* sync_with_child = osthread->startThread_lock();
      MutexLocker ml(sync_with_child, Mutex::_no_safepoint_check_flag);
      while ((state = osthread->get_state()) == ALLOCATED) {
        sync_with_child->wait_without_safepoint_check();
      }
    }

  }

  // The thread is returned suspended (in state INITIALIZED),
  // and is started higher up in the call chain
  assert(state == INITIALIZED, "race condition");
  return true;
}

/////////////////////////////////////////////////////////////////////////////
// attach existing thread

// bootstrap the main thread
bool os::create_main_thread(JavaThread* thread) {
  assert(os::Bsd::_main_thread == pthread_self(), "should be called inside main thread");
  return create_attached_thread(thread);
}

bool os::create_attached_thread(JavaThread* thread) {
#ifdef ASSERT
  thread->verify_not_published();
#endif

  // Allocate the OSThread object
  OSThread* osthread = new (std::nothrow) OSThread();

  if (osthread == nullptr) {
    return false;
  }

  osthread->set_thread_id(os::Bsd::gettid());

#ifdef __APPLE__
  // Store unique OS X thread id used by SA
  osthread->set_unique_thread_id();
#endif

  // Store pthread info into the OSThread
  osthread->set_pthread_id(::pthread_self());

  // initialize floating point control register
  os::Bsd::init_thread_fpu_state();

  // Initial thread state is RUNNABLE
  osthread->set_state(RUNNABLE);

  thread->set_osthread(osthread);

  // initialize signal mask for this thread
  // and save the caller's signal mask
  PosixSignals::hotspot_sigmask(thread);

  log_info(os, thread)("Thread attached (tid: " UINTX_FORMAT ", pthread id: " UINTX_FORMAT
                       ", stack: " PTR_FORMAT " - " PTR_FORMAT " (" SIZE_FORMAT "K) ).",
                       os::current_thread_id(), (uintx) pthread_self(),
                       p2i(thread->stack_base()), p2i(thread->stack_end()), thread->stack_size() / K);
  return true;
}

void os::pd_start_thread(Thread* thread) {
  OSThread * osthread = thread->osthread();
  assert(osthread->get_state() != INITIALIZED, "just checking");
  Monitor* sync_with_child = osthread->startThread_lock();
  MutexLocker ml(sync_with_child, Mutex::_no_safepoint_check_flag);
  sync_with_child->notify();
}

// Free Bsd resources related to the OSThread
void os::free_thread(OSThread* osthread) {
  assert(osthread != nullptr, "osthread not set");

  // We are told to free resources of the argument thread,
  // but we can only really operate on the current thread.
  assert(Thread::current()->osthread() == osthread,
         "os::free_thread but not current thread");

  // Restore caller's signal mask
  sigset_t sigmask = osthread->caller_sigmask();
  pthread_sigmask(SIG_SETMASK, &sigmask, nullptr);

  delete osthread;
}

////////////////////////////////////////////////////////////////////////////////
// time support
double os::elapsedVTime() {
  // better than nothing, but not much
  return elapsedTime();
}

#ifdef __APPLE__
void os::Bsd::clock_init() {
  mach_timebase_info(&_timebase_info);
}
#else
void os::Bsd::clock_init() {
  // Nothing to do
}
#endif



#ifdef __APPLE__

jlong os::javaTimeNanos() {
  const uint64_t tm = mach_absolute_time();
  const uint64_t now = (tm * Bsd::_timebase_info.numer) / Bsd::_timebase_info.denom;
  const uint64_t prev = Bsd::_max_abstime;
  if (now <= prev) {
    return prev;   // same or retrograde time;
  }
  const uint64_t obsv = Atomic::cmpxchg(&Bsd::_max_abstime, prev, now);
  assert(obsv >= prev, "invariant");   // Monotonicity
  // If the CAS succeeded then we're done and return "now".
  // If the CAS failed and the observed value "obsv" is >= now then
  // we should return "obsv".  If the CAS failed and now > obsv > prv then
  // some other thread raced this thread and installed a new value, in which case
  // we could either (a) retry the entire operation, (b) retry trying to install now
  // or (c) just return obsv.  We use (c).   No loop is required although in some cases
  // we might discard a higher "now" value in deference to a slightly lower but freshly
  // installed obsv value.   That's entirely benign -- it admits no new orderings compared
  // to (a) or (b) -- and greatly reduces coherence traffic.
  // We might also condition (c) on the magnitude of the delta between obsv and now.
  // Avoiding excessive CAS operations to hot RW locations is critical.
  // See https://blogs.oracle.com/dave/entry/cas_and_cache_trivia_invalidate
  return (prev == obsv) ? now : obsv;
}

void os::javaTimeNanos_info(jvmtiTimerInfo *info_ptr) {
  info_ptr->max_value = ALL_64_BITS;
  info_ptr->may_skip_backward = false;      // not subject to resetting or drifting
  info_ptr->may_skip_forward = false;       // not subject to resetting or drifting
  info_ptr->kind = JVMTI_TIMER_ELAPSED;     // elapsed not CPU time
}
#endif // __APPLE__

// Information of current thread in variety of formats
pid_t os::Bsd::gettid() {
  int retval = -1;

#ifdef __APPLE__ // XNU kernel
  mach_port_t port = mach_thread_self();
  guarantee(MACH_PORT_VALID(port), "just checking");
  mach_port_deallocate(mach_task_self(), port);
  return (pid_t)port;

#else
  #ifdef __FreeBSD__
  retval = syscall(SYS_thr_self);
  #else
    #ifdef __OpenBSD__
  retval = syscall(SYS_getthrid);
    #else
      #ifdef __NetBSD__
  retval = (pid_t) syscall(SYS__lwp_self);
      #endif
    #endif
  #endif
#endif

  if (retval == -1) {
    return getpid();
  }
}

intx os::current_thread_id() {
#ifdef __APPLE__
  return (intx)os::Bsd::gettid();
#else
  return (intx)::pthread_self();
#endif
}

int os::current_process_id() {
  return (int)(getpid());
}

// DLL functions
static int local_dladdr(const void* addr, Dl_info* info) {
#ifdef __APPLE__
  if (addr == (void*)-1) {
    // dladdr() in macOS12/Monterey returns success for -1, but that addr
    // value should not be allowed to work to avoid confusion.
    return 0;
  }
#endif
  return dladdr(addr, info);
}

// This must be hard coded because it's the system's temporary
// directory not the java application's temp directory, ala java.io.tmpdir.
#ifdef __APPLE__
// macosx has a secure per-user temporary directory
char temp_path_storage[PATH_MAX];
const char* os::get_temp_directory() {
  static char *temp_path = nullptr;
  if (temp_path == nullptr) {
    int pathSize = confstr(_CS_DARWIN_USER_TEMP_DIR, temp_path_storage, PATH_MAX);
    if (pathSize == 0 || pathSize > PATH_MAX) {
      strlcpy(temp_path_storage, "/tmp/", sizeof(temp_path_storage));
    }
    temp_path = temp_path_storage;
  }
  return temp_path;
}
#else // __APPLE__
const char* os::get_temp_directory() { return "/tmp"; }
#endif // __APPLE__

// check if addr is inside libjvm.so
bool os::address_is_in_vm(address addr) {
  static address libjvm_base_addr;
  Dl_info dlinfo;

  if (libjvm_base_addr == nullptr) {
    if (dladdr(CAST_FROM_FN_PTR(void *, os::address_is_in_vm), &dlinfo) != 0) {
      libjvm_base_addr = (address)dlinfo.dli_fbase;
    }
    assert(libjvm_base_addr !=nullptr, "Cannot obtain base address for libjvm");
  }

  if (dladdr((void *)addr, &dlinfo) != 0) {
    if (libjvm_base_addr == (address)dlinfo.dli_fbase) return true;
  }

  return false;
}

bool os::dll_address_to_function_name(address addr, char *buf,
                                      int buflen, int *offset,
                                      bool demangle) {
  // buf is not optional, but offset is optional
  assert(buf != nullptr, "sanity check");

  Dl_info dlinfo;

  if (local_dladdr((void*)addr, &dlinfo) != 0) {
    // see if we have a matching symbol
    if (dlinfo.dli_saddr != nullptr && dlinfo.dli_sname != nullptr) {
      if (!(demangle && Decoder::demangle(dlinfo.dli_sname, buf, buflen))) {
        jio_snprintf(buf, buflen, "%s", dlinfo.dli_sname);
      }
      if (offset != nullptr) *offset = addr - (address)dlinfo.dli_saddr;
      return true;
    }

#ifndef __APPLE__
    // The 6-parameter Decoder::decode() function is not implemented on macOS.
    // The Mach-O binary format does not contain a "list of files" with address
    // ranges like ELF. That makes sense since Mach-O can contain binaries for
    // than one instruction set so there can be more than one address range for
    // each "file".

    // no matching symbol so try for just file info
    if (dlinfo.dli_fname != nullptr && dlinfo.dli_fbase != nullptr) {
      if (Decoder::decode((address)(addr - (address)dlinfo.dli_fbase),
                          buf, buflen, offset, dlinfo.dli_fname, demangle)) {
        return true;
      }
    }

#else  // __APPLE__
    #define MACH_MAXSYMLEN 256

    char localbuf[MACH_MAXSYMLEN];
    // Handle non-dynamic manually:
    if (dlinfo.dli_fbase != nullptr &&
        Decoder::decode(addr, localbuf, MACH_MAXSYMLEN, offset,
                        dlinfo.dli_fbase)) {
      if (!(demangle && Decoder::demangle(localbuf, buf, buflen))) {
        jio_snprintf(buf, buflen, "%s", localbuf);
      }
      return true;
    }

    #undef MACH_MAXSYMLEN
#endif  // __APPLE__
  }
  buf[0] = '\0';
  if (offset != nullptr) *offset = -1;
  return false;
}

bool os::dll_address_to_library_name(address addr, char* buf,
                                     int buflen, int* offset) {
  // buf is not optional, but offset is optional
  assert(buf != nullptr, "sanity check");

  Dl_info dlinfo;

  if (local_dladdr((void*)addr, &dlinfo) != 0) {
    if (dlinfo.dli_fname != nullptr) {
      jio_snprintf(buf, buflen, "%s", dlinfo.dli_fname);
    }
    if (dlinfo.dli_fbase != nullptr && offset != nullptr) {
      *offset = addr - (address)dlinfo.dli_fbase;
    }
    return true;
  }

  buf[0] = '\0';
  if (offset) *offset = -1;
  return false;
}

// Loads .dll/.so and
// in case of error it checks if .dll/.so was built for the
// same architecture as Hotspot is running on

void *os::Bsd::dlopen_helper(const char *filename, int mode) {
#ifndef IA32
  // Save and restore the floating-point environment around dlopen().
  // There are known cases where global library initialization sets
  // FPU flags that affect computation accuracy, for example, enabling
  // Flush-To-Zero and Denormals-Are-Zero. Do not let those libraries
  // break Java arithmetic. Unfortunately, this might affect libraries
  // that might depend on these FPU features for performance and/or
  // numerical "accuracy", but we need to protect Java semantics first
  // and foremost. See JDK-8295159.

  // This workaround is ineffective on IA32 systems because the MXCSR
  // register (which controls flush-to-zero mode) is not stored in the
  // legacy fenv.

  fenv_t default_fenv;
  int rtn = fegetenv(&default_fenv);
  assert(rtn == 0, "fegetenv must succeed");
#endif // IA32

  void * result= ::dlopen(filename, RTLD_LAZY);

#ifndef IA32
  if (result  != nullptr && ! IEEE_subnormal_handling_OK()) {
    // We just dlopen()ed a library that mangled the floating-point
    // flags. Silently fix things now.
    int rtn = fesetenv(&default_fenv);
    assert(rtn == 0, "fesetenv must succeed");
    assert(IEEE_subnormal_handling_OK(), "fsetenv didn't work");
  }
#endif // IA32

  return result;
}

#ifdef __APPLE__
void * os::dll_load(const char *filename, char *ebuf, int ebuflen) {
#ifdef STATIC_BUILD
  return os::get_default_process_handle();
#else
  log_info(os)("attempting shared library load of %s", filename);

<<<<<<< HEAD
#if INCLUDE_JFR
  EventNativeLibraryLoad event;
  event.set_name(filename);
#endif

  void * result= os::Bsd::dlopen_helper(filename, RTLD_LAZY);
=======
  void* result;
  JFR_ONLY(NativeLibraryLoadEvent load_event(filename, &result);)
  result = ::dlopen(filename, RTLD_LAZY);
>>>>>>> f875163c
  if (result != nullptr) {
    Events::log_dll_message(nullptr, "Loaded shared library %s", filename);
    // Successful loading
    log_info(os)("shared library load of %s was successful", filename);
    return result;
  }

  const char* error_report = ::dlerror();
  if (error_report == nullptr) {
    error_report = "dlerror returned no error description";
  }
  if (ebuf != nullptr && ebuflen > 0) {
    // Read system error message into ebuf
    ::strncpy(ebuf, error_report, ebuflen-1);
    ebuf[ebuflen-1]='\0';
  }
  Events::log_dll_message(nullptr, "Loading shared library %s failed, %s", filename, error_report);
  log_info(os)("shared library load of %s failed, %s", filename, error_report);
  JFR_ONLY(load_event.set_error_msg(error_report);)

  return nullptr;
#endif // STATIC_BUILD
}
#else
void * os::dll_load(const char *filename, char *ebuf, int ebuflen) {
#ifdef STATIC_BUILD
  return os::get_default_process_handle();
#else
  log_info(os)("attempting shared library load of %s", filename);

<<<<<<< HEAD
#if INCLUDE_JFR
  EventNativeLibraryLoad event;
  event.set_name(filename);
#endif

  void * result= os::Bsd::dlopen_helper(filename, RTLD_LAZY);
=======
  void* result;
  JFR_ONLY(NativeLibraryLoadEvent load_event(filename, &result);)
  result = ::dlopen(filename, RTLD_LAZY);
>>>>>>> f875163c
  if (result != nullptr) {
    Events::log_dll_message(nullptr, "Loaded shared library %s", filename);
    // Successful loading
    log_info(os)("shared library load of %s was successful", filename);
    return result;
  }

  Elf32_Ehdr elf_head;

  const char* const error_report = ::dlerror();
  if (error_report == nullptr) {
    error_report = "dlerror returned no error description";
  }
  if (ebuf != nullptr && ebuflen > 0) {
    // Read system error message into ebuf
    ::strncpy(ebuf, error_report, ebuflen-1);
    ebuf[ebuflen-1]='\0';
  }
  Events::log_dll_message(nullptr, "Loading shared library %s failed, %s", filename, error_report);
  log_info(os)("shared library load of %s failed, %s", filename, error_report);
  JFR_ONLY(load_event.set_error_msg(error_report);)
  int diag_msg_max_length=ebuflen-strlen(ebuf);
  char* diag_msg_buf=ebuf+strlen(ebuf);

  if (diag_msg_max_length==0) {
    // No more space in ebuf for additional diagnostics message
    return nullptr;
  }


  int file_descriptor= ::open(filename, O_RDONLY | O_NONBLOCK);

  if (file_descriptor < 0) {
    // Can't open library, report dlerror() message
    return nullptr;
  }

  bool failed_to_read_elf_head=
    (sizeof(elf_head)!=
     (::read(file_descriptor, &elf_head,sizeof(elf_head))));

  ::close(file_descriptor);
  if (failed_to_read_elf_head) {
    // file i/o error - report dlerror() msg
    return nullptr;
  }

  typedef struct {
    Elf32_Half  code;         // Actual value as defined in elf.h
    Elf32_Half  compat_class; // Compatibility of archs at VM's sense
    char        elf_class;    // 32 or 64 bit
    char        endianess;    // MSB or LSB
    char*       name;         // String representation
  } arch_t;

  #ifndef EM_486
    #define EM_486          6               /* Intel 80486 */
  #endif

  #ifndef EM_MIPS_RS3_LE
    #define EM_MIPS_RS3_LE  10              /* MIPS */
  #endif

  #ifndef EM_PPC64
    #define EM_PPC64        21              /* PowerPC64 */
  #endif

  #ifndef EM_S390
    #define EM_S390         22              /* IBM System/390 */
  #endif

  #ifndef EM_IA_64
    #define EM_IA_64        50              /* HP/Intel IA-64 */
  #endif

  #ifndef EM_X86_64
    #define EM_X86_64       62              /* AMD x86-64 */
  #endif

  static const arch_t arch_array[]={
    {EM_386,         EM_386,     ELFCLASS32, ELFDATA2LSB, (char*)"IA 32"},
    {EM_486,         EM_386,     ELFCLASS32, ELFDATA2LSB, (char*)"IA 32"},
    {EM_IA_64,       EM_IA_64,   ELFCLASS64, ELFDATA2LSB, (char*)"IA 64"},
    {EM_X86_64,      EM_X86_64,  ELFCLASS64, ELFDATA2LSB, (char*)"AMD 64"},
    {EM_PPC,         EM_PPC,     ELFCLASS32, ELFDATA2MSB, (char*)"Power PC 32"},
    {EM_PPC64,       EM_PPC64,   ELFCLASS64, ELFDATA2MSB, (char*)"Power PC 64"},
    {EM_ARM,         EM_ARM,     ELFCLASS32,   ELFDATA2LSB, (char*)"ARM"},
    {EM_S390,        EM_S390,    ELFCLASSNONE, ELFDATA2MSB, (char*)"IBM System/390"},
    {EM_ALPHA,       EM_ALPHA,   ELFCLASS64, ELFDATA2LSB, (char*)"Alpha"},
    {EM_MIPS_RS3_LE, EM_MIPS_RS3_LE, ELFCLASS32, ELFDATA2LSB, (char*)"MIPSel"},
    {EM_MIPS,        EM_MIPS,    ELFCLASS32, ELFDATA2MSB, (char*)"MIPS"},
    {EM_PARISC,      EM_PARISC,  ELFCLASS32, ELFDATA2MSB, (char*)"PARISC"},
    {EM_68K,         EM_68K,     ELFCLASS32, ELFDATA2MSB, (char*)"M68k"}
  };

  #if  (defined IA32)
  static  Elf32_Half running_arch_code=EM_386;
  #elif   (defined AMD64)
  static  Elf32_Half running_arch_code=EM_X86_64;
  #elif  (defined IA64)
  static  Elf32_Half running_arch_code=EM_IA_64;
  #elif  (defined __powerpc64__)
  static  Elf32_Half running_arch_code=EM_PPC64;
  #elif  (defined __powerpc__)
  static  Elf32_Half running_arch_code=EM_PPC;
  #elif  (defined ARM)
  static  Elf32_Half running_arch_code=EM_ARM;
  #elif  (defined S390)
  static  Elf32_Half running_arch_code=EM_S390;
  #elif  (defined ALPHA)
  static  Elf32_Half running_arch_code=EM_ALPHA;
  #elif  (defined MIPSEL)
  static  Elf32_Half running_arch_code=EM_MIPS_RS3_LE;
  #elif  (defined PARISC)
  static  Elf32_Half running_arch_code=EM_PARISC;
  #elif  (defined MIPS)
  static  Elf32_Half running_arch_code=EM_MIPS;
  #elif  (defined M68K)
  static  Elf32_Half running_arch_code=EM_68K;
  #else
    #error Method os::dll_load requires that one of following is defined:\
         IA32, AMD64, IA64, __powerpc__, ARM, S390, ALPHA, MIPS, MIPSEL, PARISC, M68K
  #endif

  // Identify compatibility class for VM's architecture and library's architecture
  // Obtain string descriptions for architectures

  arch_t lib_arch={elf_head.e_machine,0,elf_head.e_ident[EI_CLASS], elf_head.e_ident[EI_DATA], nullptr};
  int running_arch_index=-1;

  for (unsigned int i=0; i < ARRAY_SIZE(arch_array); i++) {
    if (running_arch_code == arch_array[i].code) {
      running_arch_index    = i;
    }
    if (lib_arch.code == arch_array[i].code) {
      lib_arch.compat_class = arch_array[i].compat_class;
      lib_arch.name         = arch_array[i].name;
    }
  }

  assert(running_arch_index != -1,
         "Didn't find running architecture code (running_arch_code) in arch_array");
  if (running_arch_index == -1) {
    // Even though running architecture detection failed
    // we may still continue with reporting dlerror() message
    return nullptr;
  }

  if (lib_arch.endianess != arch_array[running_arch_index].endianess) {
    ::snprintf(diag_msg_buf, diag_msg_max_length-1," (Possible cause: endianness mismatch)");
    return nullptr;
  }

#ifndef S390
  if (lib_arch.elf_class != arch_array[running_arch_index].elf_class) {
    ::snprintf(diag_msg_buf, diag_msg_max_length-1," (Possible cause: architecture word width mismatch)");
    return nullptr;
  }
#endif // !S390

  if (lib_arch.compat_class != arch_array[running_arch_index].compat_class) {
    if (lib_arch.name!=nullptr) {
      ::snprintf(diag_msg_buf, diag_msg_max_length-1,
                 " (Possible cause: can't load %s-bit .so on a %s-bit platform)",
                 lib_arch.name, arch_array[running_arch_index].name);
    } else {
      ::snprintf(diag_msg_buf, diag_msg_max_length-1,
                 " (Possible cause: can't load this .so (machine code=0x%x) on a %s-bit platform)",
                 lib_arch.code,
                 arch_array[running_arch_index].name);
    }
  }

  return nullptr;
#endif // STATIC_BUILD
}
#endif // !__APPLE__

int _print_dll_info_cb(const char * name, address base_address, address top_address, void * param) {
  outputStream * out = (outputStream *) param;
  out->print_cr(INTPTR_FORMAT " \t%s", (intptr_t)base_address, name);
  return 0;
}

void os::print_dll_info(outputStream *st) {
  st->print_cr("Dynamic libraries:");
  if (get_loaded_modules_info(_print_dll_info_cb, (void *)st)) {
    st->print_cr("Error: Cannot print dynamic libraries.");
  }
}

int os::get_loaded_modules_info(os::LoadedModulesCallbackFunc callback, void *param) {
#ifdef RTLD_DI_LINKMAP
  Dl_info dli;
  void *handle;
  Link_map *map;
  Link_map *p;

  if (dladdr(CAST_FROM_FN_PTR(void *, os::print_dll_info), &dli) == 0 ||
      dli.dli_fname == nullptr) {
    return 1;
  }
  handle = dlopen(dli.dli_fname, RTLD_LAZY);
  if (handle == nullptr) {
    return 1;
  }
  dlinfo(handle, RTLD_DI_LINKMAP, &map);
  if (map == nullptr) {
    dlclose(handle);
    return 1;
  }

  while (map->l_prev != nullptr)
    map = map->l_prev;

  while (map != nullptr) {
    // Value for top_address is returned as 0 since we don't have any information about module size
    if (callback(map->l_name, (address)map->l_addr, (address)0, param)) {
      dlclose(handle);
      return 1;
    }
    map = map->l_next;
  }

  dlclose(handle);
#elif defined(__APPLE__)
  for (uint32_t i = 1; i < _dyld_image_count(); i++) {
    // Value for top_address is returned as 0 since we don't have any information about module size
    if (callback(_dyld_get_image_name(i), (address)_dyld_get_image_header(i), (address)0, param)) {
      return 1;
    }
  }
  return 0;
#else
  return 1;
#endif
}

void os::get_summary_os_info(char* buf, size_t buflen) {
  // These buffers are small because we want this to be brief
  // and not use a lot of stack while generating the hs_err file.
  char os[100];
  size_t size = sizeof(os);
  int mib_kern[] = { CTL_KERN, KERN_OSTYPE };
  if (sysctl(mib_kern, 2, os, &size, nullptr, 0) < 0) {
#ifdef __APPLE__
    strncpy(os, "Darwin", sizeof(os));
#elif __OpenBSD__
    strncpy(os, "OpenBSD", sizeof(os));
#else
    strncpy(os, "BSD", sizeof(os));
#endif
  }

  char release[100];
  size = sizeof(release);
  int mib_release[] = { CTL_KERN, KERN_OSRELEASE };
  if (sysctl(mib_release, 2, release, &size, nullptr, 0) < 0) {
    // if error, leave blank
    strncpy(release, "", sizeof(release));
  }

#ifdef __APPLE__
  char osproductversion[100];
  size_t sz = sizeof(osproductversion);
  int ret = sysctlbyname("kern.osproductversion", osproductversion, &sz, nullptr, 0);
  if (ret == 0) {
    char build[100];
    size = sizeof(build);
    int mib_build[] = { CTL_KERN, KERN_OSVERSION };
    if (sysctl(mib_build, 2, build, &size, nullptr, 0) < 0) {
      snprintf(buf, buflen, "%s %s, macOS %s", os, release, osproductversion);
    } else {
      snprintf(buf, buflen, "%s %s, macOS %s (%s)", os, release, osproductversion, build);
    }
  } else
#endif
  snprintf(buf, buflen, "%s %s", os, release);
}

void os::print_os_info_brief(outputStream* st) {
  os::Posix::print_uname_info(st);
}

void os::print_os_info(outputStream* st) {
  st->print_cr("OS:");

  os::Posix::print_uname_info(st);

  os::Bsd::print_uptime_info(st);

  os::Posix::print_rlimit_info(st);

  os::Posix::print_load_average(st);

  VM_Version::print_platform_virtualization_info(st);
}

#ifdef __APPLE__
static void print_sysctl_info_string(const char* sysctlkey, outputStream* st, char* buf, size_t size) {
  if (sysctlbyname(sysctlkey, buf, &size, nullptr, 0) >= 0) {
    st->print_cr("%s:%s", sysctlkey, buf);
  }
}

static void print_sysctl_info_uint64(const char* sysctlkey, outputStream* st) {
  uint64_t val;
  size_t size=sizeof(uint64_t);
  if (sysctlbyname(sysctlkey, &val, &size, nullptr, 0) >= 0) {
    st->print_cr("%s:%llu", sysctlkey, val);
  }
}
#endif

void os::pd_print_cpu_info(outputStream* st, char* buf, size_t buflen) {
#ifdef __APPLE__
  print_sysctl_info_string("machdep.cpu.brand_string", st, buf, buflen);
  print_sysctl_info_uint64("hw.cpufrequency", st);
  print_sysctl_info_uint64("hw.cpufrequency_min", st);
  print_sysctl_info_uint64("hw.cpufrequency_max", st);
  print_sysctl_info_uint64("hw.cachelinesize", st);
  print_sysctl_info_uint64("hw.l1icachesize", st);
  print_sysctl_info_uint64("hw.l1dcachesize", st);
  print_sysctl_info_uint64("hw.l2cachesize", st);
  print_sysctl_info_uint64("hw.l3cachesize", st);
#endif
}

void os::get_summary_cpu_info(char* buf, size_t buflen) {
  unsigned int mhz;
  size_t size = sizeof(mhz);
  int mib[] = { CTL_HW, HW_CPU_FREQ };
  if (sysctl(mib, 2, &mhz, &size, nullptr, 0) < 0) {
    mhz = 1;  // looks like an error but can be divided by
  } else {
    mhz /= 1000000;  // reported in millions
  }

  char model[100];
  size = sizeof(model);
  int mib_model[] = { CTL_HW, HW_MODEL };
  if (sysctl(mib_model, 2, model, &size, nullptr, 0) < 0) {
    strncpy(model, cpu_arch, sizeof(model));
  }

  char machine[100];
  size = sizeof(machine);
  int mib_machine[] = { CTL_HW, HW_MACHINE };
  if (sysctl(mib_machine, 2, machine, &size, nullptr, 0) < 0) {
      strncpy(machine, "", sizeof(machine));
  }

#if defined(__APPLE__) && !defined(ZERO)
  if (VM_Version::is_cpu_emulated()) {
    snprintf(buf, buflen, "\"%s\" %s (EMULATED) %d MHz", model, machine, mhz);
  } else {
    NOT_AARCH64(snprintf(buf, buflen, "\"%s\" %s %d MHz", model, machine, mhz));
    // aarch64 CPU doesn't report its speed
    AARCH64_ONLY(snprintf(buf, buflen, "\"%s\" %s", model, machine));
  }
#else
  snprintf(buf, buflen, "\"%s\" %s %d MHz", model, machine, mhz);
#endif
}

void os::print_memory_info(outputStream* st) {
  xsw_usage swap_usage;
  size_t size = sizeof(swap_usage);

  st->print("Memory:");
  st->print(" " SIZE_FORMAT "k page", os::vm_page_size()>>10);

  st->print(", physical " UINT64_FORMAT "k",
            os::physical_memory() >> 10);
  st->print("(" UINT64_FORMAT "k free)",
            os::available_memory() >> 10);

  if((sysctlbyname("vm.swapusage", &swap_usage, &size, nullptr, 0) == 0) || (errno == ENOMEM)) {
    if (size >= offset_of(xsw_usage, xsu_used)) {
      st->print(", swap " UINT64_FORMAT "k",
                ((julong) swap_usage.xsu_total) >> 10);
      st->print("(" UINT64_FORMAT "k free)",
                ((julong) swap_usage.xsu_avail) >> 10);
    }
  }

  st->cr();
}

static char saved_jvm_path[MAXPATHLEN] = {0};

// Find the full path to the current module, libjvm
void os::jvm_path(char *buf, jint buflen) {
  // Error checking.
  if (buflen < MAXPATHLEN) {
    assert(false, "must use a large-enough buffer");
    buf[0] = '\0';
    return;
  }
  // Lazy resolve the path to current module.
  if (saved_jvm_path[0] != 0) {
    strcpy(buf, saved_jvm_path);
    return;
  }

  char dli_fname[MAXPATHLEN];
  dli_fname[0] = '\0';
  bool ret = dll_address_to_library_name(
                                         CAST_FROM_FN_PTR(address, os::jvm_path),
                                         dli_fname, sizeof(dli_fname), nullptr);
  assert(ret, "cannot locate libjvm");
  char *rp = nullptr;
  if (ret && dli_fname[0] != '\0') {
    rp = os::Posix::realpath(dli_fname, buf, buflen);
  }
  if (rp == nullptr) {
    return;
  }

  if (Arguments::sun_java_launcher_is_altjvm()) {
    // Support for the java launcher's '-XXaltjvm=<path>' option. Typical
    // value for buf is "<JAVA_HOME>/jre/lib/<arch>/<vmtype>/libjvm.so"
    // or "<JAVA_HOME>/jre/lib/<vmtype>/libjvm.dylib". If "/jre/lib/"
    // appears at the right place in the string, then assume we are
    // installed in a JDK and we're done. Otherwise, check for a
    // JAVA_HOME environment variable and construct a path to the JVM
    // being overridden.

    const char *p = buf + strlen(buf) - 1;
    for (int count = 0; p > buf && count < 5; ++count) {
      for (--p; p > buf && *p != '/'; --p)
        /* empty */ ;
    }

    if (strncmp(p, "/jre/lib/", 9) != 0) {
      // Look for JAVA_HOME in the environment.
      char* java_home_var = ::getenv("JAVA_HOME");
      if (java_home_var != nullptr && java_home_var[0] != 0) {
        char* jrelib_p;
        int len;

        // Check the current module name "libjvm"
        p = strrchr(buf, '/');
        assert(strstr(p, "/libjvm") == p, "invalid library name");

        rp = os::Posix::realpath(java_home_var, buf, buflen);
        if (rp == nullptr) {
          return;
        }

        // determine if this is a legacy image or modules image
        // modules image doesn't have "jre" subdirectory
        len = strlen(buf);
        assert(len < buflen, "Ran out of buffer space");
        jrelib_p = buf + len;

        // Add the appropriate library subdir
        snprintf(jrelib_p, buflen-len, "/jre/lib");
        if (0 != access(buf, F_OK)) {
          snprintf(jrelib_p, buflen-len, "/lib");
        }

        // Add the appropriate JVM variant subdir
        len = strlen(buf);
        jrelib_p = buf + len;
        snprintf(jrelib_p, buflen-len, "/%s", JVM_VARIANT);
        if (0 != access(buf, F_OK)) {
          snprintf(jrelib_p, buflen-len, "%s", "");
        }

        // If the path exists within JAVA_HOME, add the JVM library name
        // to complete the path to JVM being overridden.  Otherwise fallback
        // to the path to the current library.
        if (0 == access(buf, F_OK)) {
          // Use current module name "libjvm"
          len = strlen(buf);
          snprintf(buf + len, buflen-len, "/libjvm%s", JNI_LIB_SUFFIX);
        } else {
          // Fall back to path of current library
          rp = os::Posix::realpath(dli_fname, buf, buflen);
          if (rp == nullptr) {
            return;
          }
        }
      }
    }
  }

  strncpy(saved_jvm_path, buf, MAXPATHLEN);
  saved_jvm_path[MAXPATHLEN - 1] = '\0';
}

////////////////////////////////////////////////////////////////////////////////
// Virtual Memory

static void warn_fail_commit_memory(char* addr, size_t size, bool exec,
                                    int err) {
  warning("INFO: os::commit_memory(" INTPTR_FORMAT ", " SIZE_FORMAT
          ", %d) failed; error='%s' (errno=%d)", (intptr_t)addr, size, exec,
           os::errno_name(err), err);
}

// NOTE: Bsd kernel does not really reserve the pages for us.
//       All it does is to check if there are enough free pages
//       left at the time of mmap(). This could be a potential
//       problem.
bool os::pd_commit_memory(char* addr, size_t size, bool exec) {
  int prot = exec ? PROT_READ|PROT_WRITE|PROT_EXEC : PROT_READ|PROT_WRITE;
#if defined(__OpenBSD__)
  // XXX: Work-around mmap/MAP_FIXED bug temporarily on OpenBSD
  Events::log(nullptr, "Protecting memory [" INTPTR_FORMAT "," INTPTR_FORMAT "] with protection modes %x", p2i(addr), p2i(addr+size), prot);
  if (::mprotect(addr, size, prot) == 0) {
    return true;
  }
#elif defined(__APPLE__)
  if (exec) {
    // Do not replace MAP_JIT mappings, see JDK-8234930
    if (::mprotect(addr, size, prot) == 0) {
      return true;
    }
  } else {
    uintptr_t res = (uintptr_t) ::mmap(addr, size, prot,
                                       MAP_PRIVATE|MAP_FIXED|MAP_ANONYMOUS, -1, 0);
    if (res != (uintptr_t) MAP_FAILED) {
      return true;
    }
  }
#else
  uintptr_t res = (uintptr_t) ::mmap(addr, size, prot,
                                     MAP_PRIVATE|MAP_FIXED|MAP_ANONYMOUS, -1, 0);
  if (res != (uintptr_t) MAP_FAILED) {
    return true;
  }
#endif

  // Warn about any commit errors we see in non-product builds just
  // in case mmap() doesn't work as described on the man page.
  NOT_PRODUCT(warn_fail_commit_memory(addr, size, exec, errno);)

  return false;
}

bool os::pd_commit_memory(char* addr, size_t size, size_t alignment_hint,
                          bool exec) {
  // alignment_hint is ignored on this OS
  return pd_commit_memory(addr, size, exec);
}

void os::pd_commit_memory_or_exit(char* addr, size_t size, bool exec,
                                  const char* mesg) {
  assert(mesg != nullptr, "mesg must be specified");
  if (!pd_commit_memory(addr, size, exec)) {
    // add extra info in product mode for vm_exit_out_of_memory():
    PRODUCT_ONLY(warn_fail_commit_memory(addr, size, exec, errno);)
    vm_exit_out_of_memory(size, OOM_MMAP_ERROR, "%s", mesg);
  }
}

void os::pd_commit_memory_or_exit(char* addr, size_t size,
                                  size_t alignment_hint, bool exec,
                                  const char* mesg) {
  // alignment_hint is ignored on this OS
  pd_commit_memory_or_exit(addr, size, exec, mesg);
}

void os::pd_realign_memory(char *addr, size_t bytes, size_t alignment_hint) {
}

void os::pd_free_memory(char *addr, size_t bytes, size_t alignment_hint) {
  ::madvise(addr, bytes, MADV_DONTNEED);
}

void os::numa_make_global(char *addr, size_t bytes) {
}

void os::numa_make_local(char *addr, size_t bytes, int lgrp_hint) {
}

bool os::numa_topology_changed()   { return false; }

size_t os::numa_get_groups_num() {
  return 1;
}

int os::numa_get_group_id() {
  return 0;
}

size_t os::numa_get_leaf_groups(uint *ids, size_t size) {
  if (size > 0) {
    ids[0] = 0;
    return 1;
  }
  return 0;
}

int os::numa_get_group_id_for_address(const void* address) {
  return 0;
}

bool os::numa_get_group_ids_for_range(const void** addresses, int* lgrp_ids, size_t count) {
  return false;
}

char *os::scan_pages(char *start, char* end, page_info* page_expected, page_info* page_found) {
  return end;
}


bool os::pd_uncommit_memory(char* addr, size_t size, bool exec) {
#if defined(__OpenBSD__)
  // XXX: Work-around mmap/MAP_FIXED bug temporarily on OpenBSD
  Events::log(nullptr, "Protecting memory [" INTPTR_FORMAT "," INTPTR_FORMAT "] with PROT_NONE", p2i(addr), p2i(addr+size));
  return ::mprotect(addr, size, PROT_NONE) == 0;
#elif defined(__APPLE__)
  if (exec) {
    if (::madvise(addr, size, MADV_FREE) != 0) {
      return false;
    }
    return ::mprotect(addr, size, PROT_NONE) == 0;
  } else {
    uintptr_t res = (uintptr_t) ::mmap(addr, size, PROT_NONE,
        MAP_PRIVATE|MAP_FIXED|MAP_NORESERVE|MAP_ANONYMOUS, -1, 0);
    return res  != (uintptr_t) MAP_FAILED;
  }
#else
  uintptr_t res = (uintptr_t) ::mmap(addr, size, PROT_NONE,
                                     MAP_PRIVATE|MAP_FIXED|MAP_NORESERVE|MAP_ANONYMOUS, -1, 0);
  return res  != (uintptr_t) MAP_FAILED;
#endif
}

bool os::pd_create_stack_guard_pages(char* addr, size_t size) {
  return os::commit_memory(addr, size, !ExecMem);
}

// If this is a growable mapping, remove the guard pages entirely by
// munmap()ping them.  If not, just call uncommit_memory().
bool os::remove_stack_guard_pages(char* addr, size_t size) {
  return os::uncommit_memory(addr, size);
}

// 'requested_addr' is only treated as a hint, the return value may or
// may not start from the requested address. Unlike Bsd mmap(), this
// function returns null to indicate failure.
static char* anon_mmap(char* requested_addr, size_t bytes, bool exec) {
  // MAP_FIXED is intentionally left out, to leave existing mappings intact.
  const int flags = MAP_PRIVATE | MAP_NORESERVE | MAP_ANONYMOUS
      MACOS_ONLY(| (exec ? MAP_JIT : 0));

  // Map reserved/uncommitted pages PROT_NONE so we fail early if we
  // touch an uncommitted page. Otherwise, the read/write might
  // succeed if we have enough swap space to back the physical page.
  char* addr = (char*)::mmap(requested_addr, bytes, PROT_NONE, flags, -1, 0);

  return addr == MAP_FAILED ? nullptr : addr;
}

static int anon_munmap(char * addr, size_t size) {
  return ::munmap(addr, size) == 0;
}

char* os::pd_reserve_memory(size_t bytes, bool exec) {
  return anon_mmap(nullptr /* addr */, bytes, exec);
}

bool os::pd_release_memory(char* addr, size_t size) {
  return anon_munmap(addr, size);
}

static bool bsd_mprotect(char* addr, size_t size, int prot) {
  // Bsd wants the mprotect address argument to be page aligned.
  char* bottom = (char*)align_down((intptr_t)addr, os::vm_page_size());

  // According to SUSv3, mprotect() should only be used with mappings
  // established by mmap(), and mmap() always maps whole pages. Unaligned
  // 'addr' likely indicates problem in the VM (e.g. trying to change
  // protection of malloc'ed or statically allocated memory). Check the
  // caller if you hit this assert.
  assert(addr == bottom, "sanity check");

  size = align_up(pointer_delta(addr, bottom, 1) + size, os::vm_page_size());
  Events::log(nullptr, "Protecting memory [" INTPTR_FORMAT "," INTPTR_FORMAT "] with protection modes %x", p2i(bottom), p2i(bottom+size), prot);
  return ::mprotect(bottom, size, prot) == 0;
}

// Set protections specified
bool os::protect_memory(char* addr, size_t bytes, ProtType prot,
                        bool is_committed) {
  unsigned int p = 0;
  switch (prot) {
  case MEM_PROT_NONE: p = PROT_NONE; break;
  case MEM_PROT_READ: p = PROT_READ; break;
  case MEM_PROT_RW:   p = PROT_READ|PROT_WRITE; break;
  case MEM_PROT_RWX:  p = PROT_READ|PROT_WRITE|PROT_EXEC; break;
  default:
    ShouldNotReachHere();
  }
  // is_committed is unused.
  return bsd_mprotect(addr, bytes, p);
}

bool os::guard_memory(char* addr, size_t size) {
  return bsd_mprotect(addr, size, PROT_NONE);
}

bool os::unguard_memory(char* addr, size_t size) {
  return bsd_mprotect(addr, size, PROT_READ|PROT_WRITE);
}

bool os::Bsd::hugetlbfs_sanity_check(bool warn, size_t page_size) {
  return false;
}

// Large page support

static size_t _large_page_size = 0;

void os::large_page_init() {
}


char* os::pd_reserve_memory_special(size_t bytes, size_t alignment, size_t page_size, char* req_addr, bool exec) {
  fatal("os::reserve_memory_special should not be called on BSD.");
  return nullptr;
}

bool os::pd_release_memory_special(char* base, size_t bytes) {
  fatal("os::release_memory_special should not be called on BSD.");
  return false;
}

size_t os::large_page_size() {
  return _large_page_size;
}

bool os::can_commit_large_page_memory() {
  // Does not matter, we do not support huge pages.
  return false;
}

bool os::can_execute_large_page_memory() {
  // Does not matter, we do not support huge pages.
  return false;
}

char* os::pd_attempt_map_memory_to_file_at(char* requested_addr, size_t bytes, int file_desc) {
  assert(file_desc >= 0, "file_desc is not valid");
  char* result = pd_attempt_reserve_memory_at(requested_addr, bytes, !ExecMem);
  if (result != nullptr) {
    if (replace_existing_mapping_with_file_mapping(result, bytes, file_desc) == nullptr) {
      vm_exit_during_initialization(err_msg("Error in mapping Java heap at the given filesystem directory"));
    }
  }
  return result;
}

// Reserve memory at an arbitrary address, only if that area is
// available (and not reserved for something else).

char* os::pd_attempt_reserve_memory_at(char* requested_addr, size_t bytes, bool exec) {
  // Assert only that the size is a multiple of the page size, since
  // that's all that mmap requires, and since that's all we really know
  // about at this low abstraction level.  If we need higher alignment,
  // we can either pass an alignment to this method or verify alignment
  // in one of the methods further up the call chain.  See bug 5044738.
  assert(bytes % os::vm_page_size() == 0, "reserving unexpected size block");

  // Bsd mmap allows caller to pass an address as hint; give it a try first,
  // if kernel honors the hint then we can return immediately.
  char * addr = anon_mmap(requested_addr, bytes, exec);
  if (addr == requested_addr) {
    return requested_addr;
  }

  if (addr != nullptr) {
    // mmap() is successful but it fails to reserve at the requested address
    anon_munmap(addr, bytes);
  }

  return nullptr;
}

size_t os::vm_min_address() {
#ifdef __APPLE__
  // On MacOS, the lowest 4G are denied to the application (see "PAGEZERO" resp.
  // -pagezero_size linker option).
  return 4 * G;
#else
  assert(is_aligned(_vm_min_address_default, os::vm_allocation_granularity()), "Sanity");
  return _vm_min_address_default;
#endif
}

// Used to convert frequent JVM_Yield() to nops
bool os::dont_yield() {
  return DontYieldALot;
}

void os::naked_yield() {
  sched_yield();
}

////////////////////////////////////////////////////////////////////////////////
// thread priority support

// Note: Normal Bsd applications are run with SCHED_OTHER policy. SCHED_OTHER
// only supports dynamic priority, static priority must be zero. For real-time
// applications, Bsd supports SCHED_RR which allows static priority (1-99).
// However, for large multi-threaded applications, SCHED_RR is not only slower
// than SCHED_OTHER, but also very unstable (my volano tests hang hard 4 out
// of 5 runs - Sep 2005).
//
// The following code actually changes the niceness of kernel-thread/LWP. It
// has an assumption that setpriority() only modifies one kernel-thread/LWP,
// not the entire user process, and user level threads are 1:1 mapped to kernel
// threads. It has always been the case, but could change in the future. For
// this reason, the code should not be used as default (ThreadPriorityPolicy=0).
// It is only used when ThreadPriorityPolicy=1 and may require system level permission
// (e.g., root privilege or CAP_SYS_NICE capability).

#if !defined(__APPLE__)
int os::java_to_os_priority[CriticalPriority + 1] = {
  19,              // 0 Entry should never be used

   0,              // 1 MinPriority
   3,              // 2
   6,              // 3

  10,              // 4
  15,              // 5 NormPriority
  18,              // 6

  21,              // 7
  25,              // 8
  28,              // 9 NearMaxPriority

  31,              // 10 MaxPriority

  31               // 11 CriticalPriority
};
#else
// Using Mach high-level priority assignments
int os::java_to_os_priority[CriticalPriority + 1] = {
   0,              // 0 Entry should never be used (MINPRI_USER)

  27,              // 1 MinPriority
  28,              // 2
  29,              // 3

  30,              // 4
  31,              // 5 NormPriority (BASEPRI_DEFAULT)
  32,              // 6

  33,              // 7
  34,              // 8
  35,              // 9 NearMaxPriority

  36,              // 10 MaxPriority

  36               // 11 CriticalPriority
};
#endif

static int prio_init() {
  if (ThreadPriorityPolicy == 1) {
    if (geteuid() != 0) {
      if (!FLAG_IS_DEFAULT(ThreadPriorityPolicy) && !FLAG_IS_JIMAGE_RESOURCE(ThreadPriorityPolicy)) {
        warning("-XX:ThreadPriorityPolicy=1 may require system level permission, " \
                "e.g., being the root user. If the necessary permission is not " \
                "possessed, changes to priority will be silently ignored.");
      }
    }
  }
  if (UseCriticalJavaThreadPriority) {
    os::java_to_os_priority[MaxPriority] = os::java_to_os_priority[CriticalPriority];
  }
  return 0;
}

OSReturn os::set_native_priority(Thread* thread, int newpri) {
  if (!UseThreadPriorities || ThreadPriorityPolicy == 0) return OS_OK;

#ifdef __OpenBSD__
  // OpenBSD pthread_setprio starves low priority threads
  return OS_OK;
#elif defined(__FreeBSD__)
  int ret = pthread_setprio(thread->osthread()->pthread_id(), newpri);
  return (ret == 0) ? OS_OK : OS_ERR;
#elif defined(__APPLE__) || defined(__NetBSD__)
  struct sched_param sp;
  int policy;

  if (pthread_getschedparam(thread->osthread()->pthread_id(), &policy, &sp) != 0) {
    return OS_ERR;
  }

  sp.sched_priority = newpri;
  if (pthread_setschedparam(thread->osthread()->pthread_id(), policy, &sp) != 0) {
    return OS_ERR;
  }

  return OS_OK;
#else
  int ret = setpriority(PRIO_PROCESS, thread->osthread()->thread_id(), newpri);
  return (ret == 0) ? OS_OK : OS_ERR;
#endif
}

OSReturn os::get_native_priority(const Thread* const thread, int *priority_ptr) {
  if (!UseThreadPriorities || ThreadPriorityPolicy == 0) {
    *priority_ptr = java_to_os_priority[NormPriority];
    return OS_OK;
  }

  errno = 0;
#if defined(__OpenBSD__) || defined(__FreeBSD__)
  *priority_ptr = pthread_getprio(thread->osthread()->pthread_id());
#elif defined(__APPLE__) || defined(__NetBSD__)
  int policy;
  struct sched_param sp;

  int res = pthread_getschedparam(thread->osthread()->pthread_id(), &policy, &sp);
  if (res != 0) {
    *priority_ptr = -1;
    return OS_ERR;
  } else {
    *priority_ptr = sp.sched_priority;
    return OS_OK;
  }
#else
  *priority_ptr = getpriority(PRIO_PROCESS, thread->osthread()->thread_id());
#endif
  return (*priority_ptr != -1 || errno == 0 ? OS_OK : OS_ERR);
}

extern void report_error(char* file_name, int line_no, char* title,
                         char* format, ...);

// this is called _before_ the most of global arguments have been parsed
void os::init(void) {
  char dummy;   // used to get a guess on initial stack address

  size_t page_size = (size_t)getpagesize();
  OSInfo::set_vm_page_size(page_size);
  OSInfo::set_vm_allocation_granularity(page_size);
  if (os::vm_page_size() == 0) {
    fatal("os_bsd.cpp: os::init: getpagesize() failed (%s)", os::strerror(errno));
  }
  _page_sizes.add(os::vm_page_size());

  Bsd::initialize_system_info();

  // _main_thread points to the thread that created/loaded the JVM.
  Bsd::_main_thread = pthread_self();

  Bsd::clock_init();

  os::Posix::init();
}

// To install functions for atexit system call
extern "C" {
  static void perfMemory_exit_helper() {
    perfMemory_exit();
  }
}

// this is called _after_ the global arguments have been parsed
jint os::init_2(void) {

  // This could be set after os::Posix::init() but all platforms
  // have to set it the same so we have to mirror Solaris.
  DEBUG_ONLY(os::set_mutex_init_done();)

  os::Posix::init_2();

  if (PosixSignals::init() == JNI_ERR) {
    return JNI_ERR;
  }

  // Check and sets minimum stack sizes against command line options
  if (set_minimum_stack_sizes() == JNI_ERR) {
    return JNI_ERR;
  }

  // Not supported.
  FLAG_SET_ERGO(UseNUMA, false);
  FLAG_SET_ERGO(UseNUMAInterleaving, false);

  if (MaxFDLimit) {
    // set the number of file descriptors to max. print out error
    // if getrlimit/setrlimit fails but continue regardless.
    struct rlimit nbr_files;
    int status = getrlimit(RLIMIT_NOFILE, &nbr_files);
    if (status != 0) {
      log_info(os)("os::init_2 getrlimit failed: %s", os::strerror(errno));
    } else {
      nbr_files.rlim_cur = nbr_files.rlim_max;

#ifdef __APPLE__
      // Darwin returns RLIM_INFINITY for rlim_max, but fails with EINVAL if
      // you attempt to use RLIM_INFINITY. As per setrlimit(2), OPEN_MAX must
      // be used instead
      nbr_files.rlim_cur = MIN(OPEN_MAX, nbr_files.rlim_cur);
#endif

      status = setrlimit(RLIMIT_NOFILE, &nbr_files);
      if (status != 0) {
        log_info(os)("os::init_2 setrlimit failed: %s", os::strerror(errno));
      }
    }
  }

  // at-exit methods are called in the reverse order of their registration.
  // atexit functions are called on return from main or as a result of a
  // call to exit(3C). There can be only 32 of these functions registered
  // and atexit() does not set errno.

  if (PerfAllowAtExitRegistration) {
    // only register atexit functions if PerfAllowAtExitRegistration is set.
    // atexit functions can be delayed until process exit time, which
    // can be problematic for embedded VM situations. Embedded VMs should
    // call DestroyJavaVM() to assure that VM resources are released.

    // note: perfMemory_exit_helper atexit function may be removed in
    // the future if the appropriate cleanup code can be added to the
    // VM_Exit VMOperation's doit method.
    if (atexit(perfMemory_exit_helper) != 0) {
      warning("os::init_2 atexit(perfMemory_exit_helper) failed");
    }
  }

  // initialize thread priority policy
  prio_init();

#ifdef __APPLE__
  // dynamically link to objective c gc registration
  void *handleLibObjc = dlopen(OBJC_LIB, RTLD_LAZY);
  if (handleLibObjc != nullptr) {
    objc_registerThreadWithCollectorFunction = (objc_registerThreadWithCollector_t) dlsym(handleLibObjc, OBJC_GCREGISTER);
  }
#endif

  return JNI_OK;
}

int os::active_processor_count() {
  // User has overridden the number of active processors
  if (ActiveProcessorCount > 0) {
    log_trace(os)("active_processor_count: "
                  "active processor count set by user : %d",
                  ActiveProcessorCount);
    return ActiveProcessorCount;
  }

  return _processor_count;
}

uint os::processor_id() {
#if defined(__APPLE__) && defined(__x86_64__)
  // Get the initial APIC id and return the associated processor id. The initial APIC
  // id is limited to 8-bits, which means we can have at most 256 unique APIC ids. If
  // the system has more processors (or the initial APIC ids are discontiguous) the
  // APIC id will be truncated and more than one processor will potentially share the
  // same processor id. This is not optimal, but unlikely to happen in practice. Should
  // this become a real problem we could switch to using x2APIC ids, which are 32-bit
  // wide. However, note that x2APIC is Intel-specific, and the wider number space
  // would require a more complicated mapping approach.
  uint eax = 0x1;
  uint ebx;
  uint ecx = 0;
  uint edx;

  __asm__ ("cpuid\n\t" : "+a" (eax), "+b" (ebx), "+c" (ecx), "+d" (edx) : );

  uint apic_id = (ebx >> 24) & (processor_id_map_size - 1);
  int processor_id = Atomic::load(&processor_id_map[apic_id]);

  while (processor_id < 0) {
    // Assign processor id to APIC id
    processor_id = Atomic::cmpxchg(&processor_id_map[apic_id], processor_id_unassigned, processor_id_assigning);
    if (processor_id == processor_id_unassigned) {
      processor_id = Atomic::fetch_then_add(&processor_id_next, 1) % os::processor_count();
      Atomic::store(&processor_id_map[apic_id], processor_id);
    }
  }

  assert(processor_id >= 0 && processor_id < os::processor_count(), "invalid processor id");

  return (uint)processor_id;
#else // defined(__APPLE__) && defined(__x86_64__)
  // Return 0 until we find a good way to get the current processor id on
  // the platform. Returning 0 is safe, since there is always at least one
  // processor, but might not be optimal for performance in some cases.
  return 0;
#endif
}

void os::set_native_thread_name(const char *name) {
#if defined(__APPLE__) && MAC_OS_X_VERSION_MIN_REQUIRED > MAC_OS_X_VERSION_10_5
  // This is only supported in Snow Leopard and beyond
  if (name != nullptr) {
    // Add a "Java: " prefix to the name
    char buf[MAXTHREADNAMESIZE];
    snprintf(buf, sizeof(buf), "Java: %s", name);
    pthread_setname_np(buf);
  }
#endif
}

////////////////////////////////////////////////////////////////////////////////
// debug support

bool os::find(address addr, outputStream* st) {
  Dl_info dlinfo;
  memset(&dlinfo, 0, sizeof(dlinfo));
  if (dladdr(addr, &dlinfo) != 0) {
    st->print(INTPTR_FORMAT ": ", (intptr_t)addr);
    if (dlinfo.dli_sname != nullptr && dlinfo.dli_saddr != nullptr) {
      st->print("%s+%#x", dlinfo.dli_sname,
                (uint)((uintptr_t)addr - (uintptr_t)dlinfo.dli_saddr));
    } else if (dlinfo.dli_fbase != nullptr) {
      st->print("<offset %#x>", (uint)((uintptr_t)addr - (uintptr_t)dlinfo.dli_fbase));
    } else {
      st->print("<absolute address>");
    }
    if (dlinfo.dli_fname != nullptr) {
      st->print(" in %s", dlinfo.dli_fname);
    }
    if (dlinfo.dli_fbase != nullptr) {
      st->print(" at " INTPTR_FORMAT, (intptr_t)dlinfo.dli_fbase);
    }
    st->cr();

    if (Verbose) {
      // decode some bytes around the PC
      address begin = clamp_address_in_page(addr-40, addr, os::vm_page_size());
      address end   = clamp_address_in_page(addr+40, addr, os::vm_page_size());
      address       lowest = (address) dlinfo.dli_sname;
      if (!lowest)  lowest = (address) dlinfo.dli_fbase;
      if (begin < lowest)  begin = lowest;
      Dl_info dlinfo2;
      if (dladdr(end, &dlinfo2) != 0 && dlinfo2.dli_saddr != dlinfo.dli_saddr
          && end > dlinfo2.dli_saddr && dlinfo2.dli_saddr > begin) {
        end = (address) dlinfo2.dli_saddr;
      }
      Disassembler::decode(begin, end, st);
    }
    return true;
  }
  return false;
}

////////////////////////////////////////////////////////////////////////////////
// misc

// This does not do anything on Bsd. This is basically a hook for being
// able to use structured exception handling (thread-local exception filters)
// on, e.g., Win32.
void os::os_exception_wrapper(java_call_t f, JavaValue* value,
                              const methodHandle& method, JavaCallArguments* args,
                              JavaThread* thread) {
  f(value, method, args, thread);
}

static inline struct timespec get_mtime(const char* filename) {
  struct stat st;
  int ret = os::stat(filename, &st);
  assert(ret == 0, "failed to stat() file '%s': %s", filename, os::strerror(errno));
#ifdef __APPLE__
  return st.st_mtimespec;
#else
  return st.st_mtim;
#endif
}

int os::compare_file_modified_times(const char* file1, const char* file2) {
  struct timespec filetime1 = get_mtime(file1);
  struct timespec filetime2 = get_mtime(file2);
  int diff = primitive_compare(filetime1.tv_sec, filetime2.tv_sec);
  if (diff == 0) {
    diff = primitive_compare(filetime1.tv_nsec, filetime2.tv_nsec);
  }
  return diff;
}

// This code originates from JDK's sysOpen and open64_w
// from src/solaris/hpi/src/system_md.c

int os::open(const char *path, int oflag, int mode) {
  if (strlen(path) > MAX_PATH - 1) {
    errno = ENAMETOOLONG;
    return -1;
  }

  // All file descriptors that are opened in the JVM and not
  // specifically destined for a subprocess should have the
  // close-on-exec flag set.  If we don't set it, then careless 3rd
  // party native code might fork and exec without closing all
  // appropriate file descriptors (e.g. as we do in closeDescriptors in
  // UNIXProcess.c), and this in turn might:
  //
  // - cause end-of-file to fail to be detected on some file
  //   descriptors, resulting in mysterious hangs, or
  //
  // - might cause an fopen in the subprocess to fail on a system
  //   suffering from bug 1085341.
  //
  // (Yes, the default setting of the close-on-exec flag is a Unix
  // design flaw)
  //
  // See:
  // 1085341: 32-bit stdio routines should support file descriptors >255
  // 4843136: (process) pipe file descriptor from Runtime.exec not being closed
  // 6339493: (process) Runtime.exec does not close all file descriptors on Solaris 9
  //

  int fd = ::open(path, oflag | O_CLOEXEC, mode);
  if (fd == -1) return -1;

  // If the open succeeded, the file might still be a directory
  {
    struct stat buf;
    int ret = ::fstat(fd, &buf);
    int st_mode = buf.st_mode;

    if (ret != -1) {
      if ((st_mode & S_IFMT) == S_IFDIR) {
        errno = EISDIR;
        ::close(fd);
        return -1;
      }
    } else {
      ::close(fd);
      return -1;
    }
  }

  return fd;
}


// create binary file, rewriting existing file if required
int os::create_binary_file(const char* path, bool rewrite_existing) {
  int oflags = O_WRONLY | O_CREAT;
  oflags |= rewrite_existing ? O_TRUNC : O_EXCL;
  return ::open(path, oflags, S_IREAD | S_IWRITE);
}

// return current position of file pointer
jlong os::current_file_offset(int fd) {
  return (jlong)::lseek(fd, (off_t)0, SEEK_CUR);
}

// move file pointer to the specified offset
jlong os::seek_to_file_offset(int fd, jlong offset) {
  return (jlong)::lseek(fd, (off_t)offset, SEEK_SET);
}

// Map a block of memory.
char* os::pd_map_memory(int fd, const char* file_name, size_t file_offset,
                        char *addr, size_t bytes, bool read_only,
                        bool allow_exec) {
  int prot;
  int flags;

  if (read_only) {
    prot = PROT_READ;
    flags = MAP_SHARED;
  } else {
    prot = PROT_READ | PROT_WRITE;
    flags = MAP_PRIVATE;
  }

  if (allow_exec) {
    prot |= PROT_EXEC;
  }

  if (addr != nullptr) {
    flags |= MAP_FIXED;
  }

  char* mapped_address = (char*)mmap(addr, (size_t)bytes, prot, flags,
                                     fd, file_offset);
  if (mapped_address == MAP_FAILED) {
    return nullptr;
  }
  return mapped_address;
}


// Remap a block of memory.
char* os::pd_remap_memory(int fd, const char* file_name, size_t file_offset,
                          char *addr, size_t bytes, bool read_only,
                          bool allow_exec) {
  // same as map_memory() on this OS
  return os::map_memory(fd, file_name, file_offset, addr, bytes, read_only,
                        allow_exec);
}


// Unmap a block of memory.
bool os::pd_unmap_memory(char* addr, size_t bytes) {
  return munmap(addr, bytes) == 0;
}

// current_thread_cpu_time(bool) and thread_cpu_time(Thread*, bool)
// are used by JVM M&M and JVMTI to get user+sys or user CPU time
// of a thread.
//
// current_thread_cpu_time() and thread_cpu_time(Thread*) returns
// the fast estimate available on the platform.

jlong os::current_thread_cpu_time() {
#ifdef __APPLE__
  return os::thread_cpu_time(Thread::current(), true /* user + sys */);
#else
  Unimplemented();
  return 0;
#endif
}

jlong os::thread_cpu_time(Thread* thread) {
#ifdef __APPLE__
  return os::thread_cpu_time(thread, true /* user + sys */);
#else
  Unimplemented();
  return 0;
#endif
}

jlong os::current_thread_cpu_time(bool user_sys_cpu_time) {
#ifdef __APPLE__
  return os::thread_cpu_time(Thread::current(), user_sys_cpu_time);
#else
  Unimplemented();
  return 0;
#endif
}

jlong os::thread_cpu_time(Thread *thread, bool user_sys_cpu_time) {
#ifdef __APPLE__
  struct thread_basic_info tinfo;
  mach_msg_type_number_t tcount = THREAD_INFO_MAX;
  kern_return_t kr;
  thread_t mach_thread;

  mach_thread = thread->osthread()->thread_id();
  kr = thread_info(mach_thread, THREAD_BASIC_INFO, (thread_info_t)&tinfo, &tcount);
  if (kr != KERN_SUCCESS) {
    return -1;
  }

  if (user_sys_cpu_time) {
    jlong nanos;
    nanos = ((jlong) tinfo.system_time.seconds + tinfo.user_time.seconds) * (jlong)1000000000;
    nanos += ((jlong) tinfo.system_time.microseconds + (jlong) tinfo.user_time.microseconds) * (jlong)1000;
    return nanos;
  } else {
    return ((jlong)tinfo.user_time.seconds * 1000000000) + ((jlong)tinfo.user_time.microseconds * (jlong)1000);
  }
#else
  Unimplemented();
  return 0;
#endif
}


void os::current_thread_cpu_time_info(jvmtiTimerInfo *info_ptr) {
  info_ptr->max_value = ALL_64_BITS;       // will not wrap in less than 64 bits
  info_ptr->may_skip_backward = false;     // elapsed time not wall time
  info_ptr->may_skip_forward = false;      // elapsed time not wall time
  info_ptr->kind = JVMTI_TIMER_TOTAL_CPU;  // user+system time is returned
}

void os::thread_cpu_time_info(jvmtiTimerInfo *info_ptr) {
  info_ptr->max_value = ALL_64_BITS;       // will not wrap in less than 64 bits
  info_ptr->may_skip_backward = false;     // elapsed time not wall time
  info_ptr->may_skip_forward = false;      // elapsed time not wall time
  info_ptr->kind = JVMTI_TIMER_TOTAL_CPU;  // user+system time is returned
}

bool os::is_thread_cpu_time_supported() {
#ifdef __APPLE__
  return true;
#else
  return false;
#endif
}

// System loadavg support.  Returns -1 if load average cannot be obtained.
// Bsd doesn't yet have a (official) notion of processor sets,
// so just return the system wide load average.
int os::loadavg(double loadavg[], int nelem) {
  return ::getloadavg(loadavg, nelem);
}

// Get the kern.corefile setting, or otherwise the default path to the core file
// Returns the length of the string
int os::get_core_path(char* buffer, size_t bufferSize) {
  int n = 0;
#ifdef __APPLE__
  char coreinfo[MAX_PATH];
  size_t sz = sizeof(coreinfo);
  int ret = sysctlbyname("kern.corefile", coreinfo, &sz, nullptr, 0);
  if (ret == 0) {
    char *pid_pos = strstr(coreinfo, "%P");
    // skip over the "%P" to preserve any optional custom user pattern
    const char* tail = (pid_pos != nullptr) ? (pid_pos + 2) : "";

    if (pid_pos != nullptr) {
      *pid_pos = '\0';
      n = jio_snprintf(buffer, bufferSize, "%s%d%s", coreinfo, os::current_process_id(), tail);
    } else {
      n = jio_snprintf(buffer, bufferSize, "%s", coreinfo);
    }
  } else
#endif
  {
    n = jio_snprintf(buffer, bufferSize, "/cores/core.%d", os::current_process_id());
  }
  // Truncate if theoretical string was longer than bufferSize
  n = MIN2(n, (int)bufferSize);

  return n;
}

bool os::supports_map_sync() {
  return false;
}

bool os::start_debugging(char *buf, int buflen) {
  int len = (int)strlen(buf);
  char *p = &buf[len];

  jio_snprintf(p, buflen-len,
             "\n\n"
             "Do you want to debug the problem?\n\n"
             "To debug, run 'gdb /proc/%d/exe %d'; then switch to thread " INTX_FORMAT " (" INTPTR_FORMAT ")\n"
             "Enter 'yes' to launch gdb automatically (PATH must include gdb)\n"
             "Otherwise, press RETURN to abort...",
             os::current_process_id(), os::current_process_id(),
             os::current_thread_id(), os::current_thread_id());

  bool yes = os::message_box("Unexpected Error", buf);

  if (yes) {
    // yes, user asked VM to launch debugger
    jio_snprintf(buf, sizeof(buf), "gdb /proc/%d/exe %d",
                     os::current_process_id(), os::current_process_id());

    os::fork_and_exec(buf);
    yes = false;
  }
  return yes;
}

void os::print_memory_mappings(char* addr, size_t bytes, outputStream* st) {}

#if INCLUDE_JFR

void os::jfr_report_memory_info() {
#ifdef __APPLE__
  mach_task_basic_info info;
  mach_msg_type_number_t count = MACH_TASK_BASIC_INFO_COUNT;

  kern_return_t ret = task_info(mach_task_self(), MACH_TASK_BASIC_INFO, (task_info_t)&info, &count);
  if (ret == KERN_SUCCESS) {
    // Send the RSS JFR event
    EventResidentSetSize event;
    event.set_size(info.resident_size);
    event.set_peak(info.resident_size_max);
    event.commit();
  } else {
    // Log a warning
    static bool first_warning = true;
    if (first_warning) {
      log_warning(jfr)("Error fetching RSS values: task_info failed");
      first_warning = false;
    }
  }

#endif // __APPLE__
}

#endif // INCLUDE_JFR<|MERGE_RESOLUTION|>--- conflicted
+++ resolved
@@ -1018,18 +1018,9 @@
 #else
   log_info(os)("attempting shared library load of %s", filename);
 
-<<<<<<< HEAD
-#if INCLUDE_JFR
-  EventNativeLibraryLoad event;
-  event.set_name(filename);
-#endif
-
-  void * result= os::Bsd::dlopen_helper(filename, RTLD_LAZY);
-=======
   void* result;
   JFR_ONLY(NativeLibraryLoadEvent load_event(filename, &result);)
-  result = ::dlopen(filename, RTLD_LAZY);
->>>>>>> f875163c
+  result = os::Bsd::dlopen_helper(filename, RTLD_LAZY);
   if (result != nullptr) {
     Events::log_dll_message(nullptr, "Loaded shared library %s", filename);
     // Successful loading
@@ -1060,18 +1051,9 @@
 #else
   log_info(os)("attempting shared library load of %s", filename);
 
-<<<<<<< HEAD
-#if INCLUDE_JFR
-  EventNativeLibraryLoad event;
-  event.set_name(filename);
-#endif
-
-  void * result= os::Bsd::dlopen_helper(filename, RTLD_LAZY);
-=======
   void* result;
   JFR_ONLY(NativeLibraryLoadEvent load_event(filename, &result);)
-  result = ::dlopen(filename, RTLD_LAZY);
->>>>>>> f875163c
+  result = os::Bsd::dlopen_helper(filename, RTLD_LAZY);
   if (result != nullptr) {
     Events::log_dll_message(nullptr, "Loaded shared library %s", filename);
     // Successful loading
