/*
 * Copyright (c) 1997, 2023, Oracle and/or its affiliates. All rights reserved.
 * DO NOT ALTER OR REMOVE COPYRIGHT NOTICES OR THIS FILE HEADER.
 *
 * This code is free software; you can redistribute it and/or modify it
 * under the terms of the GNU General Public License version 2 only, as
 * published by the Free Software Foundation.
 *
 * This code is distributed in the hope that it will be useful, but WITHOUT
 * ANY WARRANTY; without even the implied warranty of MERCHANTABILITY or
 * FITNESS FOR A PARTICULAR PURPOSE.  See the GNU General Public License
 * version 2 for more details (a copy is included in the LICENSE file that
 * accompanied this code).
 *
 * You should have received a copy of the GNU General Public License version
 * 2 along with this work; if not, write to the Free Software Foundation,
 * Inc., 51 Franklin St, Fifth Floor, Boston, MA 02110-1301 USA.
 *
 * Please contact Oracle, 500 Oracle Parkway, Redwood Shores, CA 94065 USA
 * or visit www.oracle.com if you need additional information or have any
 * questions.
 *
 */

#ifndef SHARE_RUNTIME_ARGUMENTS_HPP
#define SHARE_RUNTIME_ARGUMENTS_HPP

#include "logging/logLevel.hpp"
#include "logging/logTag.hpp"
#include "memory/allStatic.hpp"
#include "memory/allocation.hpp"
#include "runtime/globals.hpp"
#include "runtime/java.hpp"
#include "runtime/os.hpp"
#include "utilities/debug.hpp"
#include "utilities/vmEnums.hpp"

// Arguments parses the command line and recognizes options

class JVMFlag;

// Invocation API hook typedefs (these should really be defined in jni.h)
extern "C" {
  typedef void (JNICALL *abort_hook_t)(void);
  typedef void (JNICALL *exit_hook_t)(jint code);
  typedef jint (JNICALL *vfprintf_hook_t)(FILE *fp, const char *format, va_list args)  ATTRIBUTE_PRINTF(2, 0);
}

// Obsolete or deprecated -XX flag.
struct SpecialFlag {
  const char* name;
  JDK_Version deprecated_in; // When the deprecation warning started (or "undefined").
  JDK_Version obsolete_in;   // When the obsolete warning started (or "undefined").
  JDK_Version expired_in;    // When the option expires (or "undefined").
};

struct LegacyGCLogging {
    const char* file;        // null -> stdout
    int lastFlag;            // 0 not set; 1 -> -verbose:gc; 2 -> -Xloggc
};

// PathString is used as:
//  - the underlying value for a SystemProperty
//  - the path portion of an --patch-module module/path pair
//  - the string that represents the boot class path, Arguments::_boot_class_path.
class PathString : public CHeapObj<mtArguments> {
 protected:
  char* _value;
 public:
  char* value() const { return _value; }

  // return false iff OOM && alloc_failmode == AllocFailStrategy::RETURN_NULL
  bool set_value(const char *value, AllocFailType alloc_failmode = AllocFailStrategy::EXIT_OOM);
  void append_value(const char *value);

  PathString(const char* value);
  ~PathString();

  // for JVM_ReadSystemPropertiesInfo
  static int value_offset_in_bytes()  { return (int)offset_of(PathString, _value);  }
};

// ModulePatchPath records the module/path pair as specified to --patch-module.
class ModulePatchPath : public CHeapObj<mtInternal> {
private:
  char* _module_name;
  PathString* _path;
public:
  ModulePatchPath(const char* module_name, const char* path);
  ~ModulePatchPath();

  inline const char* module_name() const { return _module_name; }
  inline char* path_string() const { return _path->value(); }
};

// Element describing System and User (-Dkey=value flags) defined property.
//
// An internal SystemProperty is one that has been removed in
// jdk.internal.VM.saveAndRemoveProperties, like jdk.boot.class.path.append.
//
class SystemProperty : public PathString {
 private:
  char*           _key;
  SystemProperty* _next;
  bool            _internal;
  bool            _writeable;

 public:
  // Accessors
  char* value() const                 { return PathString::value(); }
  const char* key() const             { return _key; }
  bool internal() const               { return _internal; }
  SystemProperty* next() const        { return _next; }
  void set_next(SystemProperty* next) { _next = next; }
  bool writeable() const              { return _writeable; }

  bool readable() const {
    return !_internal || (strcmp(_key, "jdk.boot.class.path.append") == 0 &&
                          value() != nullptr);
  }

  // A system property should only have its value set
  // via an external interface if it is a writeable property.
  // The internal, non-writeable property jdk.boot.class.path.append
  // is the only exception to this rule.  It can be set externally
  // via -Xbootclasspath/a or JVMTI OnLoad phase call to AddToBootstrapClassLoaderSearch.
  // In those cases for jdk.boot.class.path.append, the base class
  // set_value and append_value methods are called directly.
  void set_writeable_value(const char *value) {
    if (writeable()) {
      set_value(value);
    }
  }
  void append_writeable_value(const char *value) {
    if (writeable()) {
      append_value(value);
    }
  }

  // Constructor
  SystemProperty(const char* key, const char* value, bool writeable, bool internal = false);

  // for JVM_ReadSystemPropertiesInfo
  static int key_offset_in_bytes()  { return (int)offset_of(SystemProperty, _key);  }
  static int next_offset_in_bytes() { return (int)offset_of(SystemProperty, _next); }
};

// Helper class for controlling the lifetime of JavaVMInitArgs objects.
class ScopedVMInitArgs;

class Arguments : AllStatic {
  friend class VMStructs;
  friend class JvmtiExport;
  friend class CodeCacheExtensions;
  friend class ArgumentsTest;
  friend class LargeOptionsTest;
 public:
  // Operation modi
  enum Mode {
    _int,       // corresponds to -Xint
    _mixed,     // corresponds to -Xmixed
    _comp       // corresponds to -Xcomp
  };

  enum ArgsRange {
    arg_unreadable = -3,
    arg_too_small  = -2,
    arg_too_big    = -1,
    arg_in_range   = 0
  };

  enum PropertyAppendable {
    AppendProperty,
    AddProperty
  };

  enum PropertyWriteable {
    WriteableProperty,
    UnwriteableProperty
  };

  enum PropertyInternal {
    InternalProperty,
    ExternalProperty
  };

 private:

  // a pointer to the flags file name if it is specified
  static char*  _jvm_flags_file;
  // an array containing all flags specified in the .hotspotrc file
  static char** _jvm_flags_array;
  static int    _num_jvm_flags;
  // an array containing all jvm arguments specified in the command line
  static char** _jvm_args_array;
  static int    _num_jvm_args;
  // string containing all java command (class/jarfile name and app args)
  static char* _java_command;
  // number of unique modules specified in the --add-modules option
  static unsigned int _addmods_count;

  // Property list
  static SystemProperty* _system_properties;

  // Quick accessor to System properties in the list:
  static SystemProperty *_sun_boot_library_path;
  static SystemProperty *_java_library_path;
  static SystemProperty *_java_home;
  static SystemProperty *_java_class_path;
  static SystemProperty *_jdk_boot_class_path_append;
  static SystemProperty *_vm_info;

  // --patch-module=module=<file>(<pathsep><file>)*
  // Each element contains the associated module name, path
  // string pair as specified to --patch-module.
  static GrowableArray<ModulePatchPath*>* _patch_mod_prefix;

  // The constructed value of the system class path after
  // argument processing and JVMTI OnLoad additions via
  // calls to AddToBootstrapClassLoaderSearch.  This is the
  // final form before ClassLoader::setup_bootstrap_search().
  // Note: since --patch-module is a module name/path pair, the
  // boot class path string no longer contains the "prefix"
  // to the boot class path base piece as it did when
  // -Xbootclasspath/p was supported.
  static PathString* _boot_class_path;

  // Set if a modular java runtime image is present vs. a build with exploded modules
  static bool _has_jimage;

  // temporary: to emit warning if the default ext dirs are not empty.
  // remove this variable when the warning is no longer needed.
  static char* _ext_dirs;

  // java.vendor.url.bug, bug reporting URL for fatal errors.
  static const char* _java_vendor_url_bug;

  // sun.java.launcher, private property to provide information about
  // java launcher
  static const char* _sun_java_launcher;

  // was this VM created via the -XXaltjvm=<path> option
  static bool   _sun_java_launcher_is_altjvm;

  // for legacy gc options (-verbose:gc and -Xloggc:)
  static LegacyGCLogging _legacyGCLogging;

  // Value of the conservative maximum heap alignment needed
  static size_t  _conservative_max_heap_alignment;

  // Operation modi
  static Mode _mode;

  // preview features
  static bool _enable_preview;

  // Used to save default settings
  static bool _AlwaysCompileLoopMethods;
  static bool _UseOnStackReplacement;
  static bool _BackgroundCompilation;
  static bool _ClipInlining;

  // GC ergonomics
  static void set_conservative_max_heap_alignment();
  static void set_use_compressed_oops();
  static void set_use_compressed_klass_ptrs();
  static jint set_ergonomics_flags();
  // Limits the given heap size by the maximum amount of virtual
  // memory this process is currently allowed to use. It also takes
  // the virtual-to-physical ratio of the current GC into account.
  static size_t limit_heap_by_allocatable_memory(size_t size);
  // Setup heap size
  static void set_heap_size();

  // Bytecode rewriting
  static void set_bytecode_flags();

  // Invocation API hooks
  static abort_hook_t     _abort_hook;
  static exit_hook_t      _exit_hook;
  static vfprintf_hook_t  _vfprintf_hook;

  // System properties
  static bool add_property(const char* prop, PropertyWriteable writeable=WriteableProperty,
                           PropertyInternal internal=ExternalProperty);

  // Used for module system related properties: converted from command-line flags.
  // Basic properties are writeable as they operate as "last one wins" and will get overwritten.
  // Numbered properties are never writeable, and always internal.
  static bool create_module_property(const char* prop_name, const char* prop_value, PropertyInternal internal);
  static bool create_numbered_module_property(const char* prop_base_name, const char* prop_value, unsigned int count);

  static int process_patch_mod_option(const char* patch_mod_tail, bool* patch_mod_javabase);

  // Aggressive optimization flags.
  static jint set_aggressive_opts_flags();

  static jint set_aggressive_heap_flags();

  // Argument parsing
  static bool parse_argument(const char* arg, JVMFlagOrigin origin);
  static bool process_argument(const char* arg, jboolean ignore_unrecognized, JVMFlagOrigin origin);
  static void process_java_launcher_argument(const char*, void*);
  static jint parse_options_environment_variable(const char* name, ScopedVMInitArgs* vm_args);
  static jint parse_java_tool_options_environment_variable(ScopedVMInitArgs* vm_args);
  static jint parse_java_options_environment_variable(ScopedVMInitArgs* vm_args);
  static jint parse_vm_options_file(const char* file_name, ScopedVMInitArgs* vm_args);
  static jint parse_options_buffer(const char* name, char* buffer, const size_t buf_len, ScopedVMInitArgs* vm_args);
  static jint parse_xss(const JavaVMOption* option, const char* tail, intx* out_ThreadStackSize);
  static jint insert_vm_options_file(const JavaVMInitArgs* args,
                                     const char* vm_options_file,
                                     const int vm_options_file_pos,
                                     ScopedVMInitArgs* vm_options_file_args,
                                     ScopedVMInitArgs* args_out);
  static bool args_contains_vm_options_file_arg(const JavaVMInitArgs* args);
  static jint expand_vm_options_as_needed(const JavaVMInitArgs* args_in,
                                          ScopedVMInitArgs* mod_args,
                                          JavaVMInitArgs** args_out);
  static jint match_special_option_and_act(const JavaVMInitArgs* args,
                                           ScopedVMInitArgs* args_out);

  static bool handle_deprecated_print_gc_flags();

  static jint parse_vm_init_args(const JavaVMInitArgs *vm_options_args,
                                 const JavaVMInitArgs *java_tool_options_args,
                                 const JavaVMInitArgs *java_options_args,
                                 const JavaVMInitArgs *cmd_line_args);
  static jint parse_each_vm_init_arg(const JavaVMInitArgs* args, bool* patch_mod_javabase, JVMFlagOrigin origin);
  static jint finalize_vm_init_args(bool patch_mod_javabase);
  static bool is_bad_option(const JavaVMOption* option, jboolean ignore, const char* option_type);

  static bool is_bad_option(const JavaVMOption* option, jboolean ignore) {
    return is_bad_option(option, ignore, nullptr);
  }

  static void describe_range_error(ArgsRange errcode);
  static ArgsRange check_memory_size(julong size, julong min_size, julong max_size);
  static ArgsRange parse_memory_size(const char* s, julong* long_arg,
                                     julong min_size, julong max_size = max_uintx);

  // methods to build strings from individual args
  static void build_jvm_args(const char* arg);
  static void build_jvm_flags(const char* arg);
  static void add_string(char*** bldarray, int* count, const char* arg);
  static const char* build_resource_string(char** args, int count);

  // Returns true if the flag is obsolete (and not yet expired).
  // In this case the 'version' buffer is filled in with
  // the version number when the flag became obsolete.
  static bool is_obsolete_flag(const char* flag_name, JDK_Version* version);

  // Returns 1 if the flag is deprecated (and not yet obsolete or expired).
  //     In this case the 'version' buffer is filled in with the version number when
  //     the flag became deprecated.
  // Returns -1 if the flag is expired or obsolete.
  // Returns 0 otherwise.
  static int is_deprecated_flag(const char* flag_name, JDK_Version* version);

  // Return the real name for the flag passed on the command line (either an alias name or "flag_name").
  static const char* real_flag_name(const char *flag_name);
  static JVMFlag* find_jvm_flag(const char* name, size_t name_length);

  // Return the "real" name for option arg if arg is an alias, and print a warning if arg is deprecated.
  // Return nullptr if the arg has expired.
  static const char* handle_aliases_and_deprecation(const char* arg);
  static size_t _default_SharedBaseAddress; // The default value specified in globals.hpp

 public:
  // Parses the arguments, first phase
  static jint parse(const JavaVMInitArgs* args);
  // Parse a string for a unsigned integer.  Returns true if value
  // is an unsigned integer greater than or equal to the minimum
  // parameter passed and returns the value in uint_arg.  Returns
  // false otherwise, with uint_arg undefined.
  static bool parse_uint(const char* value, uint* uintx_arg,
                         uint min_size);
  // Apply ergonomics
  static jint apply_ergo();
  // Adjusts the arguments after the OS have adjusted the arguments
  static jint adjust_after_os();

  // Check consistency or otherwise of VM argument settings
  static bool check_vm_args_consistency();
  // Used by os_solaris
  static bool process_settings_file(const char* file_name, bool should_exist, jboolean ignore_unrecognized);

  static size_t conservative_max_heap_alignment() { return _conservative_max_heap_alignment; }
  // Return the maximum size a heap with compressed oops can take
  static size_t max_heap_for_compressed_oops();

  // return a char* array containing all options
  static char** jvm_flags_array()          { return _jvm_flags_array; }
  static char** jvm_args_array()           { return _jvm_args_array; }
  static int num_jvm_flags()               { return _num_jvm_flags; }
  static int num_jvm_args()                { return _num_jvm_args; }
  // return the arguments passed to the Java application
  static const char* java_command()        { return _java_command; }

  // print jvm_flags, jvm_args and java_command
  static void print_on(outputStream* st);
  static void print_summary_on(outputStream* st);

  // convenient methods to get and set jvm_flags_file
  static const char* get_jvm_flags_file()  { return _jvm_flags_file; }
  static void set_jvm_flags_file(const char *value) {
    if (_jvm_flags_file != nullptr) {
      os::free(_jvm_flags_file);
    }
    _jvm_flags_file = os::strdup_check_oom(value);
  }
  // convenient methods to obtain / print jvm_flags and jvm_args
  static const char* jvm_flags()           { return build_resource_string(_jvm_flags_array, _num_jvm_flags); }
  static const char* jvm_args()            { return build_resource_string(_jvm_args_array, _num_jvm_args); }
  static void print_jvm_flags_on(outputStream* st);
  static void print_jvm_args_on(outputStream* st);

  // -Dkey=value flags
  static SystemProperty*  system_properties()   { return _system_properties; }
  static const char*    get_property(const char* key);

  // -Djava.vendor.url.bug
  static const char* java_vendor_url_bug()  { return _java_vendor_url_bug; }

  // -Dsun.java.launcher
  static const char* sun_java_launcher()    { return _sun_java_launcher; }
  // Was VM created by a Java launcher?
  static bool created_by_java_launcher();
  // -Dsun.java.launcher.is_altjvm
  static bool sun_java_launcher_is_altjvm();

  // abort, exit, vfprintf hooks
  static abort_hook_t    abort_hook()       { return _abort_hook; }
  static exit_hook_t     exit_hook()        { return _exit_hook; }
  static vfprintf_hook_t vfprintf_hook()    { return _vfprintf_hook; }

  static void no_shared_spaces(const char* message);
  static size_t default_SharedBaseAddress() { return _default_SharedBaseAddress; }
  // Java launcher properties
  static void process_sun_java_launcher_properties(JavaVMInitArgs* args);

  // System properties
  static void init_system_properties();

  // Update/Initialize System properties after JDK version number is known
  static void init_version_specific_system_properties();

  // Update VM info property - called after argument parsing
  static void update_vm_info_property(const char* vm_info) {
    _vm_info->set_value(vm_info);
  }

  // Property List manipulation
  static void PropertyList_add(SystemProperty *element);
  static void PropertyList_add(SystemProperty** plist, SystemProperty *element);
  static void PropertyList_add(SystemProperty** plist, const char* k, const char* v, bool writeable, bool internal);

  static void PropertyList_unique_add(SystemProperty** plist, const char* k, const char* v,
                                      PropertyAppendable append, PropertyWriteable writeable,
                                      PropertyInternal internal);
  static const char* PropertyList_get_value(SystemProperty* plist, const char* key);
  static const char* PropertyList_get_readable_value(SystemProperty* plist, const char* key);
  static int  PropertyList_count(SystemProperty* pl);
  static int  PropertyList_readable_count(SystemProperty* pl);

  static bool is_internal_module_property(const char* option);
<<<<<<< HEAD
  static bool is_add_modules_property(const char* key);
  static unsigned int addmods_count() { return  _addmods_count; }
=======
  static bool is_module_path_property(const char* key);
>>>>>>> 4d50cbb5

  // Miscellaneous System property value getter and setters.
  static void set_dll_dir(const char *value) { _sun_boot_library_path->set_value(value); }
  static void set_java_home(const char *value) { _java_home->set_value(value); }
  static void set_library_path(const char *value) { _java_library_path->set_value(value); }
  static void set_ext_dirs(char *value)     { _ext_dirs = os::strdup_check_oom(value); }

  // Set up the underlying pieces of the boot class path
  static void add_patch_mod_prefix(const char *module_name, const char *path, bool* patch_mod_javabase);
  static void set_boot_class_path(const char *value, bool has_jimage) {
    // During start up, set by os::set_boot_path()
    assert(get_boot_class_path() == nullptr, "Boot class path previously set");
    _boot_class_path->set_value(value);
    _has_jimage = has_jimage;
  }
  static void append_sysclasspath(const char *value) {
    _boot_class_path->append_value(value);
    _jdk_boot_class_path_append->append_value(value);
  }

  static GrowableArray<ModulePatchPath*>* get_patch_mod_prefix() { return _patch_mod_prefix; }
  static char* get_boot_class_path() { return _boot_class_path->value(); }
  static bool has_jimage() { return _has_jimage; }

  static char* get_java_home()    { return _java_home->value(); }
  static char* get_dll_dir()      { return _sun_boot_library_path->value(); }
  static char* get_appclasspath() { return _java_class_path->value(); }
  static void  fix_appclasspath();

  // Operation modi
  static Mode mode()                { return _mode;           }
  static void set_mode_flags(Mode mode);
  static bool is_interpreter_only() { return mode() == _int;  }
  static bool is_compiler_only()    { return mode() == _comp; }


  // preview features
  static void set_enable_preview() { _enable_preview = true; }
  static bool enable_preview() { return _enable_preview; }

  // Utility: copies src into buf, replacing "%%" with "%" and "%p" with pid.
  static bool copy_expand_pid(const char* src, size_t srclen, char* buf, size_t buflen);

  static bool atojulong(const char *s, julong* result);

  static bool has_jfr_option() NOT_JFR_RETURN_(false);

  DEBUG_ONLY(static bool verify_special_jvm_flags(bool check_globals);)
};

// Disable options not supported in this release, with a warning if they
// were explicitly requested on the command-line
#define UNSUPPORTED_OPTION(opt)                          \
do {                                                     \
  if (opt) {                                             \
    if (FLAG_IS_CMDLINE(opt)) {                          \
      warning("-XX:+" #opt " not supported in this VM"); \
    }                                                    \
    FLAG_SET_DEFAULT(opt, false);                        \
  }                                                      \
} while(0)

// similar to UNSUPPORTED_OPTION but sets flag to nullptr
#define UNSUPPORTED_OPTION_NULL(opt)                         \
do {                                                         \
  if (opt) {                                                 \
    if (FLAG_IS_CMDLINE(opt)) {                              \
      warning("-XX flag " #opt " not supported in this VM"); \
    }                                                        \
    FLAG_SET_DEFAULT(opt, nullptr);                          \
  }                                                          \
} while(0)

// Initialize options not supported in this release, with a warning
// if they were explicitly requested on the command-line
#define UNSUPPORTED_OPTION_INIT(opt, value)              \
do {                                                     \
  if (FLAG_IS_CMDLINE(opt)) {                            \
    warning("-XX flag " #opt " not supported in this VM"); \
  }                                                      \
  FLAG_SET_DEFAULT(opt, value);                          \
} while(0)

#endif // SHARE_RUNTIME_ARGUMENTS_HPP<|MERGE_RESOLUTION|>--- conflicted
+++ resolved
@@ -463,12 +463,9 @@
   static int  PropertyList_readable_count(SystemProperty* pl);
 
   static bool is_internal_module_property(const char* option);
-<<<<<<< HEAD
   static bool is_add_modules_property(const char* key);
   static unsigned int addmods_count() { return  _addmods_count; }
-=======
   static bool is_module_path_property(const char* key);
->>>>>>> 4d50cbb5
 
   // Miscellaneous System property value getter and setters.
   static void set_dll_dir(const char *value) { _sun_boot_library_path->set_value(value); }
