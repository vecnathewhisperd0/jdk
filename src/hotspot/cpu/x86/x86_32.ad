//
// Copyright (c) 1997, 2024, Oracle and/or its affiliates. All rights reserved.
// DO NOT ALTER OR REMOVE COPYRIGHT NOTICES OR THIS FILE HEADER.
//
// This code is free software; you can redistribute it and/or modify it
// under the terms of the GNU General Public License version 2 only, as
// published by the Free Software Foundation.
//
// This code is distributed in the hope that it will be useful, but WITHOUT
// ANY WARRANTY; without even the implied warranty of MERCHANTABILITY or
// FITNESS FOR A PARTICULAR PURPOSE.  See the GNU General Public License
// version 2 for more details (a copy is included in the LICENSE file that
// accompanied this code).
//
// You should have received a copy of the GNU General Public License version
// 2 along with this work; if not, write to the Free Software Foundation,
// Inc., 51 Franklin St, Fifth Floor, Boston, MA 02110-1301 USA.
//
// Please contact Oracle, 500 Oracle Parkway, Redwood Shores, CA 94065 USA
// or visit www.oracle.com if you need additional information or have any
// questions.
//
//

// X86 Architecture Description File

//----------REGISTER DEFINITION BLOCK------------------------------------------
// This information is used by the matcher and the register allocator to
// describe individual registers and classes of registers within the target
// architecture.

register %{
//----------Architecture Description Register Definitions----------------------
// General Registers
// "reg_def"  name ( register save type, C convention save type,
//                   ideal register type, encoding );
// Register Save Types:
//
// NS  = No-Save:       The register allocator assumes that these registers
//                      can be used without saving upon entry to the method, &
//                      that they do not need to be saved at call sites.
//
// SOC = Save-On-Call:  The register allocator assumes that these registers
//                      can be used without saving upon entry to the method,
//                      but that they must be saved at call sites.
//
// SOE = Save-On-Entry: The register allocator assumes that these registers
//                      must be saved before using them upon entry to the
//                      method, but they do not need to be saved at call
//                      sites.
//
// AS  = Always-Save:   The register allocator assumes that these registers
//                      must be saved before using them upon entry to the
//                      method, & that they must be saved at call sites.
//
// Ideal Register Type is used to determine how to save & restore a
// register.  Op_RegI will get spilled with LoadI/StoreI, Op_RegP will get
// spilled with LoadP/StoreP.  If the register supports both, use Op_RegI.
//
// The encoding number is the actual bit-pattern placed into the opcodes.

// General Registers
// Previously set EBX, ESI, and EDI as save-on-entry for java code
// Turn off SOE in java-code due to frequent use of uncommon-traps.
// Now that allocator is better, turn on ESI and EDI as SOE registers.

reg_def EBX(SOC, SOE, Op_RegI, 3, rbx->as_VMReg());
reg_def ECX(SOC, SOC, Op_RegI, 1, rcx->as_VMReg());
reg_def ESI(SOC, SOE, Op_RegI, 6, rsi->as_VMReg());
reg_def EDI(SOC, SOE, Op_RegI, 7, rdi->as_VMReg());
// now that adapter frames are gone EBP is always saved and restored by the prolog/epilog code
reg_def EBP(NS, SOE, Op_RegI, 5, rbp->as_VMReg());
reg_def EDX(SOC, SOC, Op_RegI, 2, rdx->as_VMReg());
reg_def EAX(SOC, SOC, Op_RegI, 0, rax->as_VMReg());
reg_def ESP( NS,  NS, Op_RegI, 4, rsp->as_VMReg());

// Float registers.  We treat TOS/FPR0 special.  It is invisible to the
// allocator, and only shows up in the encodings.
reg_def FPR0L( SOC, SOC, Op_RegF, 0, VMRegImpl::Bad());
reg_def FPR0H( SOC, SOC, Op_RegF, 0, VMRegImpl::Bad());
// Ok so here's the trick FPR1 is really st(0) except in the midst
// of emission of assembly for a machnode. During the emission the fpu stack
// is pushed making FPR1 == st(1) temporarily. However at any safepoint
// the stack will not have this element so FPR1 == st(0) from the
// oopMap viewpoint. This same weirdness with numbering causes
// instruction encoding to have to play games with the register
// encode to correct for this 0/1 issue. See MachSpillCopyNode::implementation
// where it does flt->flt moves to see an example
//
reg_def FPR1L( SOC, SOC, Op_RegF, 1, as_FloatRegister(0)->as_VMReg());
reg_def FPR1H( SOC, SOC, Op_RegF, 1, as_FloatRegister(0)->as_VMReg()->next());
reg_def FPR2L( SOC, SOC, Op_RegF, 2, as_FloatRegister(1)->as_VMReg());
reg_def FPR2H( SOC, SOC, Op_RegF, 2, as_FloatRegister(1)->as_VMReg()->next());
reg_def FPR3L( SOC, SOC, Op_RegF, 3, as_FloatRegister(2)->as_VMReg());
reg_def FPR3H( SOC, SOC, Op_RegF, 3, as_FloatRegister(2)->as_VMReg()->next());
reg_def FPR4L( SOC, SOC, Op_RegF, 4, as_FloatRegister(3)->as_VMReg());
reg_def FPR4H( SOC, SOC, Op_RegF, 4, as_FloatRegister(3)->as_VMReg()->next());
reg_def FPR5L( SOC, SOC, Op_RegF, 5, as_FloatRegister(4)->as_VMReg());
reg_def FPR5H( SOC, SOC, Op_RegF, 5, as_FloatRegister(4)->as_VMReg()->next());
reg_def FPR6L( SOC, SOC, Op_RegF, 6, as_FloatRegister(5)->as_VMReg());
reg_def FPR6H( SOC, SOC, Op_RegF, 6, as_FloatRegister(5)->as_VMReg()->next());
reg_def FPR7L( SOC, SOC, Op_RegF, 7, as_FloatRegister(6)->as_VMReg());
reg_def FPR7H( SOC, SOC, Op_RegF, 7, as_FloatRegister(6)->as_VMReg()->next());
//
// Empty fill registers, which are never used, but supply alignment to xmm regs
//
reg_def FILL0( SOC, SOC, Op_RegF, 8, VMRegImpl::Bad());
reg_def FILL1( SOC, SOC, Op_RegF, 9, VMRegImpl::Bad());
reg_def FILL2( SOC, SOC, Op_RegF, 10, VMRegImpl::Bad());
reg_def FILL3( SOC, SOC, Op_RegF, 11, VMRegImpl::Bad());
reg_def FILL4( SOC, SOC, Op_RegF, 12, VMRegImpl::Bad());
reg_def FILL5( SOC, SOC, Op_RegF, 13, VMRegImpl::Bad());
reg_def FILL6( SOC, SOC, Op_RegF, 14, VMRegImpl::Bad());
reg_def FILL7( SOC, SOC, Op_RegF, 15, VMRegImpl::Bad());

// Specify priority of register selection within phases of register
// allocation.  Highest priority is first.  A useful heuristic is to
// give registers a low priority when they are required by machine
// instructions, like EAX and EDX.  Registers which are used as
// pairs must fall on an even boundary (witness the FPR#L's in this list).
// For the Intel integer registers, the equivalent Long pairs are
// EDX:EAX, EBX:ECX, and EDI:EBP.
alloc_class chunk0( ECX,   EBX,   EBP,   EDI,   EAX,   EDX,   ESI, ESP,
                    FPR0L, FPR0H, FPR1L, FPR1H, FPR2L, FPR2H,
                    FPR3L, FPR3H, FPR4L, FPR4H, FPR5L, FPR5H,
                    FPR6L, FPR6H, FPR7L, FPR7H,
                    FILL0, FILL1, FILL2, FILL3, FILL4, FILL5, FILL6, FILL7);


//----------Architecture Description Register Classes--------------------------
// Several register classes are automatically defined based upon information in
// this architecture description.
// 1) reg_class inline_cache_reg           ( /* as def'd in frame section */ )
// 2) reg_class stack_slots( /* one chunk of stack-based "registers" */ )
//
// Class for no registers (empty set).
reg_class no_reg();

// Class for all registers
reg_class any_reg_with_ebp(EAX, EDX, EBP, EDI, ESI, ECX, EBX, ESP);
// Class for all registers (excluding EBP)
reg_class any_reg_no_ebp(EAX, EDX, EDI, ESI, ECX, EBX, ESP);
// Dynamic register class that selects at runtime between register classes
// any_reg and any_no_ebp_reg (depending on the value of the flag PreserveFramePointer).
// Equivalent to: return PreserveFramePointer ? any_no_ebp_reg : any_reg;
reg_class_dynamic any_reg(any_reg_no_ebp, any_reg_with_ebp, %{ PreserveFramePointer %});

// Class for general registers
reg_class int_reg_with_ebp(EAX, EDX, EBP, EDI, ESI, ECX, EBX);
// Class for general registers (excluding EBP).
// It is also safe for use by tailjumps (we don't want to allocate in ebp).
// Used also if the PreserveFramePointer flag is true.
reg_class int_reg_no_ebp(EAX, EDX, EDI, ESI, ECX, EBX);
// Dynamic register class that selects between int_reg and int_reg_no_ebp.
reg_class_dynamic int_reg(int_reg_no_ebp, int_reg_with_ebp, %{ PreserveFramePointer %});

// Class of "X" registers
reg_class int_x_reg(EBX, ECX, EDX, EAX);

// Class of registers that can appear in an address with no offset.
// EBP and ESP require an extra instruction byte for zero offset.
// Used in fast-unlock
reg_class p_reg(EDX, EDI, ESI, EBX);

// Class for general registers excluding ECX
reg_class ncx_reg_with_ebp(EAX, EDX, EBP, EDI, ESI, EBX);
// Class for general registers excluding ECX (and EBP)
reg_class ncx_reg_no_ebp(EAX, EDX, EDI, ESI, EBX);
// Dynamic register class that selects between ncx_reg and ncx_reg_no_ebp.
reg_class_dynamic ncx_reg(ncx_reg_no_ebp, ncx_reg_with_ebp, %{ PreserveFramePointer %});

// Class for general registers excluding EAX
reg_class nax_reg(EDX, EDI, ESI, ECX, EBX);

// Class for general registers excluding EAX and EBX.
reg_class nabx_reg_with_ebp(EDX, EDI, ESI, ECX, EBP);
// Class for general registers excluding EAX and EBX (and EBP)
reg_class nabx_reg_no_ebp(EDX, EDI, ESI, ECX);
// Dynamic register class that selects between nabx_reg and nabx_reg_no_ebp.
reg_class_dynamic nabx_reg(nabx_reg_no_ebp, nabx_reg_with_ebp, %{ PreserveFramePointer %});

// Class of EAX (for multiply and divide operations)
reg_class eax_reg(EAX);

// Class of EBX (for atomic add)
reg_class ebx_reg(EBX);

// Class of ECX (for shift and JCXZ operations and cmpLTMask)
reg_class ecx_reg(ECX);

// Class of EDX (for multiply and divide operations)
reg_class edx_reg(EDX);

// Class of EDI (for synchronization)
reg_class edi_reg(EDI);

// Class of ESI (for synchronization)
reg_class esi_reg(ESI);

// Singleton class for stack pointer
reg_class sp_reg(ESP);

// Singleton class for instruction pointer
// reg_class ip_reg(EIP);

// Class of integer register pairs
reg_class long_reg_with_ebp( EAX,EDX, ECX,EBX, EBP,EDI );
// Class of integer register pairs (excluding EBP and EDI);
reg_class long_reg_no_ebp( EAX,EDX, ECX,EBX );
// Dynamic register class that selects between long_reg and long_reg_no_ebp.
reg_class_dynamic long_reg(long_reg_no_ebp, long_reg_with_ebp, %{ PreserveFramePointer %});

// Class of integer register pairs that aligns with calling convention
reg_class eadx_reg( EAX,EDX );
reg_class ebcx_reg( ECX,EBX );
reg_class ebpd_reg( EBP,EDI );

// Not AX or DX, used in divides
reg_class nadx_reg_with_ebp(EBX, ECX, ESI, EDI, EBP);
// Not AX or DX (and neither EBP), used in divides
reg_class nadx_reg_no_ebp(EBX, ECX, ESI, EDI);
// Dynamic register class that selects between nadx_reg and nadx_reg_no_ebp.
reg_class_dynamic nadx_reg(nadx_reg_no_ebp, nadx_reg_with_ebp, %{ PreserveFramePointer %});

// Floating point registers.  Notice FPR0 is not a choice.
// FPR0 is not ever allocated; we use clever encodings to fake
// a 2-address instructions out of Intels FP stack.
reg_class fp_flt_reg( FPR1L,FPR2L,FPR3L,FPR4L,FPR5L,FPR6L,FPR7L );

reg_class fp_dbl_reg( FPR1L,FPR1H, FPR2L,FPR2H, FPR3L,FPR3H,
                      FPR4L,FPR4H, FPR5L,FPR5H, FPR6L,FPR6H,
                      FPR7L,FPR7H );

reg_class fp_flt_reg0( FPR1L );
reg_class fp_dbl_reg0( FPR1L,FPR1H );
reg_class fp_dbl_reg1( FPR2L,FPR2H );
reg_class fp_dbl_notreg0( FPR2L,FPR2H, FPR3L,FPR3H, FPR4L,FPR4H,
                          FPR5L,FPR5H, FPR6L,FPR6H, FPR7L,FPR7H );

%}


//----------SOURCE BLOCK-------------------------------------------------------
// This is a block of C++ code which provides values, functions, and
// definitions necessary in the rest of the architecture description
source_hpp %{
// Must be visible to the DFA in dfa_x86_32.cpp
extern bool is_operand_hi32_zero(Node* n);
%}

source %{
#define   RELOC_IMM32    Assembler::imm_operand
#define   RELOC_DISP32   Assembler::disp32_operand

#define __ _masm.

// How to find the high register of a Long pair, given the low register
#define   HIGH_FROM_LOW(x) (as_Register((x)->encoding()+2))
#define   HIGH_FROM_LOW_ENC(x) ((x)+2)

// These masks are used to provide 128-bit aligned bitmasks to the XMM
// instructions, to allow sign-masking or sign-bit flipping.  They allow
// fast versions of NegF/NegD and AbsF/AbsD.

void reg_mask_init() {}

// Note: 'double' and 'long long' have 32-bits alignment on x86.
static jlong* double_quadword(jlong *adr, jlong lo, jlong hi) {
  // Use the expression (adr)&(~0xF) to provide 128-bits aligned address
  // of 128-bits operands for SSE instructions.
  jlong *operand = (jlong*)(((uintptr_t)adr)&((uintptr_t)(~0xF)));
  // Store the value to a 128-bits operand.
  operand[0] = lo;
  operand[1] = hi;
  return operand;
}

// Buffer for 128-bits masks used by SSE instructions.
static jlong fp_signmask_pool[(4+1)*2]; // 4*128bits(data) + 128bits(alignment)

// Static initialization during VM startup.
static jlong *float_signmask_pool  = double_quadword(&fp_signmask_pool[1*2], CONST64(0x7FFFFFFF7FFFFFFF), CONST64(0x7FFFFFFF7FFFFFFF));
static jlong *double_signmask_pool = double_quadword(&fp_signmask_pool[2*2], CONST64(0x7FFFFFFFFFFFFFFF), CONST64(0x7FFFFFFFFFFFFFFF));
static jlong *float_signflip_pool  = double_quadword(&fp_signmask_pool[3*2], CONST64(0x8000000080000000), CONST64(0x8000000080000000));
static jlong *double_signflip_pool = double_quadword(&fp_signmask_pool[4*2], CONST64(0x8000000000000000), CONST64(0x8000000000000000));

// Offset hacking within calls.
static int pre_call_resets_size() {
  int size = 0;
  Compile* C = Compile::current();
  if (C->in_24_bit_fp_mode()) {
    size += 6; // fldcw
  }
  if (VM_Version::supports_vzeroupper()) {
    size += 3; // vzeroupper
  }
  return size;
}

// !!!!! Special hack to get all type of calls to specify the byte offset
//       from the start of the call to the point where the return address
//       will point.
int MachCallStaticJavaNode::ret_addr_offset() {
  return 5 + pre_call_resets_size();  // 5 bytes from start of call to where return address points
}

int MachCallDynamicJavaNode::ret_addr_offset() {
  return 10 + pre_call_resets_size();  // 10 bytes from start of call to where return address points
}

static int sizeof_FFree_Float_Stack_All = -1;

int MachCallRuntimeNode::ret_addr_offset() {
  assert(sizeof_FFree_Float_Stack_All != -1, "must have been emitted already");
  return 5 + pre_call_resets_size() + (_leaf_no_fp ? 0 : sizeof_FFree_Float_Stack_All);
}

//
// Compute padding required for nodes which need alignment
//

// The address of the call instruction needs to be 4-byte aligned to
// ensure that it does not span a cache line so that it can be patched.
int CallStaticJavaDirectNode::compute_padding(int current_offset) const {
  current_offset += pre_call_resets_size();  // skip fldcw, if any
  current_offset += 1;      // skip call opcode byte
  return align_up(current_offset, alignment_required()) - current_offset;
}

// The address of the call instruction needs to be 4-byte aligned to
// ensure that it does not span a cache line so that it can be patched.
int CallDynamicJavaDirectNode::compute_padding(int current_offset) const {
  current_offset += pre_call_resets_size();  // skip fldcw, if any
  current_offset += 5;      // skip MOV instruction
  current_offset += 1;      // skip call opcode byte
  return align_up(current_offset, alignment_required()) - current_offset;
}

// EMIT_RM()
void emit_rm(CodeBuffer &cbuf, int f1, int f2, int f3) {
  unsigned char c = (unsigned char)((f1 << 6) | (f2 << 3) | f3);
  cbuf.insts()->emit_int8(c);
}

// EMIT_CC()
void emit_cc(CodeBuffer &cbuf, int f1, int f2) {
  unsigned char c = (unsigned char)( f1 | f2 );
  cbuf.insts()->emit_int8(c);
}

// EMIT_OPCODE()
void emit_opcode(CodeBuffer &cbuf, int code) {
  cbuf.insts()->emit_int8((unsigned char) code);
}

// EMIT_OPCODE() w/ relocation information
void emit_opcode(CodeBuffer &cbuf, int code, relocInfo::relocType reloc, int offset = 0) {
  cbuf.relocate(cbuf.insts_mark() + offset, reloc);
  emit_opcode(cbuf, code);
}

// EMIT_D8()
void emit_d8(CodeBuffer &cbuf, int d8) {
  cbuf.insts()->emit_int8((unsigned char) d8);
}

// EMIT_D16()
void emit_d16(CodeBuffer &cbuf, int d16) {
  cbuf.insts()->emit_int16(d16);
}

// EMIT_D32()
void emit_d32(CodeBuffer &cbuf, int d32) {
  cbuf.insts()->emit_int32(d32);
}

// emit 32 bit value and construct relocation entry from relocInfo::relocType
void emit_d32_reloc(CodeBuffer &cbuf, int d32, relocInfo::relocType reloc,
        int format) {
  cbuf.relocate(cbuf.insts_mark(), reloc, format);
  cbuf.insts()->emit_int32(d32);
}

// emit 32 bit value and construct relocation entry from RelocationHolder
void emit_d32_reloc(CodeBuffer &cbuf, int d32, RelocationHolder const& rspec,
        int format) {
#ifdef ASSERT
  if (rspec.reloc()->type() == relocInfo::oop_type && d32 != 0 && d32 != (int)Universe::non_oop_word()) {
    assert(oopDesc::is_oop(cast_to_oop(d32)), "cannot embed broken oops in code");
  }
#endif
  cbuf.relocate(cbuf.insts_mark(), rspec, format);
  cbuf.insts()->emit_int32(d32);
}

// Access stack slot for load or store
void store_to_stackslot(CodeBuffer &cbuf, int opcode, int rm_field, int disp) {
  emit_opcode( cbuf, opcode );               // (e.g., FILD   [ESP+src])
  if( -128 <= disp && disp <= 127 ) {
    emit_rm( cbuf, 0x01, rm_field, ESP_enc );  // R/M byte
    emit_rm( cbuf, 0x00, ESP_enc, ESP_enc);    // SIB byte
    emit_d8 (cbuf, disp);     // Displacement  // R/M byte
  } else {
    emit_rm( cbuf, 0x02, rm_field, ESP_enc );  // R/M byte
    emit_rm( cbuf, 0x00, ESP_enc, ESP_enc);    // SIB byte
    emit_d32(cbuf, disp);     // Displacement  // R/M byte
  }
}

   // rRegI ereg, memory mem) %{    // emit_reg_mem
void encode_RegMem( CodeBuffer &cbuf, int reg_encoding, int base, int index, int scale, int displace, relocInfo::relocType disp_reloc ) {
  // There is no index & no scale, use form without SIB byte
  if ((index == 0x4) &&
      (scale == 0) && (base != ESP_enc)) {
    // If no displacement, mode is 0x0; unless base is [EBP]
    if ( (displace == 0) && (base != EBP_enc) ) {
      emit_rm(cbuf, 0x0, reg_encoding, base);
    }
    else {                    // If 8-bit displacement, mode 0x1
      if ((displace >= -128) && (displace <= 127)
          && (disp_reloc == relocInfo::none) ) {
        emit_rm(cbuf, 0x1, reg_encoding, base);
        emit_d8(cbuf, displace);
      }
      else {                  // If 32-bit displacement
        if (base == -1) { // Special flag for absolute address
          emit_rm(cbuf, 0x0, reg_encoding, 0x5);
          // (manual lies; no SIB needed here)
          if ( disp_reloc != relocInfo::none ) {
            emit_d32_reloc(cbuf, displace, disp_reloc, 1);
          } else {
            emit_d32      (cbuf, displace);
          }
        }
        else {                // Normal base + offset
          emit_rm(cbuf, 0x2, reg_encoding, base);
          if ( disp_reloc != relocInfo::none ) {
            emit_d32_reloc(cbuf, displace, disp_reloc, 1);
          } else {
            emit_d32      (cbuf, displace);
          }
        }
      }
    }
  }
  else {                      // Else, encode with the SIB byte
    // If no displacement, mode is 0x0; unless base is [EBP]
    if (displace == 0 && (base != EBP_enc)) {  // If no displacement
      emit_rm(cbuf, 0x0, reg_encoding, 0x4);
      emit_rm(cbuf, scale, index, base);
    }
    else {                    // If 8-bit displacement, mode 0x1
      if ((displace >= -128) && (displace <= 127)
          && (disp_reloc == relocInfo::none) ) {
        emit_rm(cbuf, 0x1, reg_encoding, 0x4);
        emit_rm(cbuf, scale, index, base);
        emit_d8(cbuf, displace);
      }
      else {                  // If 32-bit displacement
        if (base == 0x04 ) {
          emit_rm(cbuf, 0x2, reg_encoding, 0x4);
          emit_rm(cbuf, scale, index, 0x04);
        } else {
          emit_rm(cbuf, 0x2, reg_encoding, 0x4);
          emit_rm(cbuf, scale, index, base);
        }
        if ( disp_reloc != relocInfo::none ) {
          emit_d32_reloc(cbuf, displace, disp_reloc, 1);
        } else {
          emit_d32      (cbuf, displace);
        }
      }
    }
  }
}


void encode_Copy( CodeBuffer &cbuf, int dst_encoding, int src_encoding ) {
  if( dst_encoding == src_encoding ) {
    // reg-reg copy, use an empty encoding
  } else {
    emit_opcode( cbuf, 0x8B );
    emit_rm(cbuf, 0x3, dst_encoding, src_encoding );
  }
}

void emit_cmpfp_fixup(MacroAssembler& _masm) {
  Label exit;
  __ jccb(Assembler::noParity, exit);
  __ pushf();
  //
  // comiss/ucomiss instructions set ZF,PF,CF flags and
  // zero OF,AF,SF for NaN values.
  // Fixup flags by zeroing ZF,PF so that compare of NaN
  // values returns 'less than' result (CF is set).
  // Leave the rest of flags unchanged.
  //
  //    7 6 5 4 3 2 1 0
  //   |S|Z|r|A|r|P|r|C|  (r - reserved bit)
  //    0 0 1 0 1 0 1 1   (0x2B)
  //
  __ andl(Address(rsp, 0), 0xffffff2b);
  __ popf();
  __ bind(exit);
}

void emit_cmpfp3(MacroAssembler& _masm, Register dst) {
  Label done;
  __ movl(dst, -1);
  __ jcc(Assembler::parity, done);
  __ jcc(Assembler::below, done);
  __ setb(Assembler::notEqual, dst);
  __ movzbl(dst, dst);
  __ bind(done);
}


//=============================================================================
const RegMask& MachConstantBaseNode::_out_RegMask = RegMask::Empty;

int ConstantTable::calculate_table_base_offset() const {
  return 0;  // absolute addressing, no offset
}

bool MachConstantBaseNode::requires_postalloc_expand() const { return false; }
void MachConstantBaseNode::postalloc_expand(GrowableArray <Node *> *nodes, PhaseRegAlloc *ra_) {
  ShouldNotReachHere();
}

void MachConstantBaseNode::emit(CodeBuffer& cbuf, PhaseRegAlloc* ra_) const {
  // Empty encoding
}

uint MachConstantBaseNode::size(PhaseRegAlloc* ra_) const {
  return 0;
}

#ifndef PRODUCT
void MachConstantBaseNode::format(PhaseRegAlloc* ra_, outputStream* st) const {
  st->print("# MachConstantBaseNode (empty encoding)");
}
#endif


//=============================================================================
#ifndef PRODUCT
void MachPrologNode::format(PhaseRegAlloc* ra_, outputStream* st) const {
  Compile* C = ra_->C;

  int framesize = C->output()->frame_size_in_bytes();
  int bangsize = C->output()->bang_size_in_bytes();
  assert((framesize & (StackAlignmentInBytes-1)) == 0, "frame size not aligned");
  // Remove wordSize for return addr which is already pushed.
  framesize -= wordSize;

  if (C->output()->need_stack_bang(bangsize)) {
    framesize -= wordSize;
    st->print("# stack bang (%d bytes)", bangsize);
    st->print("\n\t");
    st->print("PUSH   EBP\t# Save EBP");
    if (PreserveFramePointer) {
      st->print("\n\t");
      st->print("MOV    EBP, ESP\t# Save the caller's SP into EBP");
    }
    if (framesize) {
      st->print("\n\t");
      st->print("SUB    ESP, #%d\t# Create frame",framesize);
    }
  } else {
    st->print("SUB    ESP, #%d\t# Create frame",framesize);
    st->print("\n\t");
    framesize -= wordSize;
    st->print("MOV    [ESP + #%d], EBP\t# Save EBP",framesize);
    if (PreserveFramePointer) {
      st->print("\n\t");
      st->print("MOV    EBP, ESP\t# Save the caller's SP into EBP");
      if (framesize > 0) {
        st->print("\n\t");
        st->print("ADD    EBP, #%d", framesize);
      }
    }
  }

  if (VerifyStackAtCalls) {
    st->print("\n\t");
    framesize -= wordSize;
    st->print("MOV    [ESP + #%d], 0xBADB100D\t# Majik cookie for stack depth check",framesize);
  }

  if( C->in_24_bit_fp_mode() ) {
    st->print("\n\t");
    st->print("FLDCW  \t# load 24 bit fpu control word");
  }
  if (UseSSE >= 2 && VerifyFPU) {
    st->print("\n\t");
    st->print("# verify FPU stack (must be clean on entry)");
  }

#ifdef ASSERT
  if (VerifyStackAtCalls) {
    st->print("\n\t");
    st->print("# stack alignment check");
  }
#endif
  st->cr();
}
#endif


void MachPrologNode::emit(CodeBuffer &cbuf, PhaseRegAlloc *ra_) const {
  Compile* C = ra_->C;
  C2_MacroAssembler _masm(&cbuf);

  int framesize = C->output()->frame_size_in_bytes();
  int bangsize = C->output()->bang_size_in_bytes();

  __ verified_entry(framesize, C->output()->need_stack_bang(bangsize)?bangsize:0, C->in_24_bit_fp_mode(), C->stub_function() != nullptr);

  C->output()->set_frame_complete(cbuf.insts_size());

  if (C->has_mach_constant_base_node()) {
    // NOTE: We set the table base offset here because users might be
    // emitted before MachConstantBaseNode.
    ConstantTable& constant_table = C->output()->constant_table();
    constant_table.set_table_base_offset(constant_table.calculate_table_base_offset());
  }
}

uint MachPrologNode::size(PhaseRegAlloc *ra_) const {
  return MachNode::size(ra_); // too many variables; just compute it the hard way
}

int MachPrologNode::reloc() const {
  return 0; // a large enough number
}

//=============================================================================
#ifndef PRODUCT
void MachEpilogNode::format( PhaseRegAlloc *ra_, outputStream* st ) const {
  Compile *C = ra_->C;
  int framesize = C->output()->frame_size_in_bytes();
  assert((framesize & (StackAlignmentInBytes-1)) == 0, "frame size not aligned");
  // Remove two words for return addr and rbp,
  framesize -= 2*wordSize;

  if (C->max_vector_size() > 16) {
    st->print("VZEROUPPER");
    st->cr(); st->print("\t");
  }
  if (C->in_24_bit_fp_mode()) {
    st->print("FLDCW  standard control word");
    st->cr(); st->print("\t");
  }
  if (framesize) {
    st->print("ADD    ESP,%d\t# Destroy frame",framesize);
    st->cr(); st->print("\t");
  }
  st->print_cr("POPL   EBP"); st->print("\t");
  if (do_polling() && C->is_method_compilation()) {
    st->print("CMPL    rsp, poll_offset[thread]  \n\t"
              "JA      #safepoint_stub\t"
              "# Safepoint: poll for GC");
  }
}
#endif

void MachEpilogNode::emit(CodeBuffer &cbuf, PhaseRegAlloc *ra_) const {
  Compile *C = ra_->C;
  MacroAssembler _masm(&cbuf);

  if (C->max_vector_size() > 16) {
    // Clear upper bits of YMM registers when current compiled code uses
    // wide vectors to avoid AVX <-> SSE transition penalty during call.
    _masm.vzeroupper();
  }
  // If method set FPU control word, restore to standard control word
  if (C->in_24_bit_fp_mode()) {
    _masm.fldcw(ExternalAddress(StubRoutines::x86::addr_fpu_cntrl_wrd_std()));
  }

  int framesize = C->output()->frame_size_in_bytes();
  assert((framesize & (StackAlignmentInBytes-1)) == 0, "frame size not aligned");
  // Remove two words for return addr and rbp,
  framesize -= 2*wordSize;

  // Note that VerifyStackAtCalls' Majik cookie does not change the frame size popped here

  if (framesize >= 128) {
    emit_opcode(cbuf, 0x81); // add  SP, #framesize
    emit_rm(cbuf, 0x3, 0x00, ESP_enc);
    emit_d32(cbuf, framesize);
  } else if (framesize) {
    emit_opcode(cbuf, 0x83); // add  SP, #framesize
    emit_rm(cbuf, 0x3, 0x00, ESP_enc);
    emit_d8(cbuf, framesize);
  }

  emit_opcode(cbuf, 0x58 | EBP_enc);

  if (StackReservedPages > 0 && C->has_reserved_stack_access()) {
    __ reserved_stack_check();
  }

  if (do_polling() && C->is_method_compilation()) {
    Register thread = as_Register(EBX_enc);
    MacroAssembler masm(&cbuf);
    __ get_thread(thread);
    Label dummy_label;
    Label* code_stub = &dummy_label;
    if (!C->output()->in_scratch_emit_size()) {
      C2SafepointPollStub* stub = new (C->comp_arena()) C2SafepointPollStub(__ offset());
      C->output()->add_stub(stub);
      code_stub = &stub->entry();
    }
    __ relocate(relocInfo::poll_return_type);
    __ safepoint_poll(*code_stub, thread, true /* at_return */, true /* in_nmethod */);
  }
}

uint MachEpilogNode::size(PhaseRegAlloc *ra_) const {
  return MachNode::size(ra_); // too many variables; just compute it
                              // the hard way
}

int MachEpilogNode::reloc() const {
  return 0; // a large enough number
}

const Pipeline * MachEpilogNode::pipeline() const {
  return MachNode::pipeline_class();
}

//=============================================================================

enum RC { rc_bad, rc_int, rc_kreg, rc_float, rc_xmm, rc_stack };
static enum RC rc_class( OptoReg::Name reg ) {

  if( !OptoReg::is_valid(reg)  ) return rc_bad;
  if (OptoReg::is_stack(reg)) return rc_stack;

  VMReg r = OptoReg::as_VMReg(reg);
  if (r->is_Register()) return rc_int;
  if (r->is_FloatRegister()) {
    assert(UseSSE < 2, "shouldn't be used in SSE2+ mode");
    return rc_float;
  }
  if (r->is_KRegister()) return rc_kreg;
  assert(r->is_XMMRegister(), "must be");
  return rc_xmm;
}

static int impl_helper( CodeBuffer *cbuf, bool do_size, bool is_load, int offset, int reg,
                        int opcode, const char *op_str, int size, outputStream* st ) {
  if( cbuf ) {
    emit_opcode  (*cbuf, opcode );
    encode_RegMem(*cbuf, Matcher::_regEncode[reg], ESP_enc, 0x4, 0, offset, relocInfo::none);
#ifndef PRODUCT
  } else if( !do_size ) {
    if( size != 0 ) st->print("\n\t");
    if( opcode == 0x8B || opcode == 0x89 ) { // MOV
      if( is_load ) st->print("%s   %s,[ESP + #%d]",op_str,Matcher::regName[reg],offset);
      else          st->print("%s   [ESP + #%d],%s",op_str,offset,Matcher::regName[reg]);
    } else { // FLD, FST, PUSH, POP
      st->print("%s [ESP + #%d]",op_str,offset);
    }
#endif
  }
  int offset_size = (offset == 0) ? 0 : ((offset <= 127) ? 1 : 4);
  return size+3+offset_size;
}

// Helper for XMM registers.  Extra opcode bits, limited syntax.
static int impl_x_helper( CodeBuffer *cbuf, bool do_size, bool is_load,
                         int offset, int reg_lo, int reg_hi, int size, outputStream* st ) {
  int in_size_in_bits = Assembler::EVEX_32bit;
  int evex_encoding = 0;
  if (reg_lo+1 == reg_hi) {
    in_size_in_bits = Assembler::EVEX_64bit;
    evex_encoding = Assembler::VEX_W;
  }
  if (cbuf) {
    MacroAssembler _masm(cbuf);
    // EVEX spills remain EVEX: Compressed displacemement is better than AVX on spill mem operations,
    //                          it maps more cases to single byte displacement
    _masm.set_managed();
    if (reg_lo+1 == reg_hi) { // double move?
      if (is_load) {
        __ movdbl(as_XMMRegister(Matcher::_regEncode[reg_lo]), Address(rsp, offset));
      } else {
        __ movdbl(Address(rsp, offset), as_XMMRegister(Matcher::_regEncode[reg_lo]));
      }
    } else {
      if (is_load) {
        __ movflt(as_XMMRegister(Matcher::_regEncode[reg_lo]), Address(rsp, offset));
      } else {
        __ movflt(Address(rsp, offset), as_XMMRegister(Matcher::_regEncode[reg_lo]));
      }
    }
#ifndef PRODUCT
  } else if (!do_size) {
    if (size != 0) st->print("\n\t");
    if (reg_lo+1 == reg_hi) { // double move?
      if (is_load) st->print("%s %s,[ESP + #%d]",
                              UseXmmLoadAndClearUpper ? "MOVSD " : "MOVLPD",
                              Matcher::regName[reg_lo], offset);
      else         st->print("MOVSD  [ESP + #%d],%s",
                              offset, Matcher::regName[reg_lo]);
    } else {
      if (is_load) st->print("MOVSS  %s,[ESP + #%d]",
                              Matcher::regName[reg_lo], offset);
      else         st->print("MOVSS  [ESP + #%d],%s",
                              offset, Matcher::regName[reg_lo]);
    }
#endif
  }
  bool is_single_byte = false;
  if ((UseAVX > 2) && (offset != 0)) {
    is_single_byte = Assembler::query_compressed_disp_byte(offset, true, 0, Assembler::EVEX_T1S, in_size_in_bits, evex_encoding);
  }
  int offset_size = 0;
  if (UseAVX > 2 ) {
    offset_size = (offset == 0) ? 0 : ((is_single_byte) ? 1 : 4);
  } else {
    offset_size = (offset == 0) ? 0 : ((offset <= 127) ? 1 : 4);
  }
  size += (UseAVX > 2) ? 2 : 0; // Need an additional two bytes for EVEX
  // VEX_2bytes prefix is used if UseAVX > 0, so it takes the same 2 bytes as SIMD prefix.
  return size+5+offset_size;
}


static int impl_movx_helper( CodeBuffer *cbuf, bool do_size, int src_lo, int dst_lo,
                            int src_hi, int dst_hi, int size, outputStream* st ) {
  if (cbuf) {
    MacroAssembler _masm(cbuf);
    // EVEX spills remain EVEX: logic complex between full EVEX, partial and AVX, manage EVEX spill code one way.
    _masm.set_managed();
    if (src_lo+1 == src_hi && dst_lo+1 == dst_hi) { // double move?
      __ movdbl(as_XMMRegister(Matcher::_regEncode[dst_lo]),
                as_XMMRegister(Matcher::_regEncode[src_lo]));
    } else {
      __ movflt(as_XMMRegister(Matcher::_regEncode[dst_lo]),
                as_XMMRegister(Matcher::_regEncode[src_lo]));
    }
#ifndef PRODUCT
  } else if (!do_size) {
    if (size != 0) st->print("\n\t");
    if (UseXmmRegToRegMoveAll) {//Use movaps,movapd to move between xmm registers
      if (src_lo+1 == src_hi && dst_lo+1 == dst_hi) { // double move?
        st->print("MOVAPD %s,%s",Matcher::regName[dst_lo],Matcher::regName[src_lo]);
      } else {
        st->print("MOVAPS %s,%s",Matcher::regName[dst_lo],Matcher::regName[src_lo]);
      }
    } else {
      if( src_lo+1 == src_hi && dst_lo+1 == dst_hi ) { // double move?
        st->print("MOVSD  %s,%s",Matcher::regName[dst_lo],Matcher::regName[src_lo]);
      } else {
        st->print("MOVSS  %s,%s",Matcher::regName[dst_lo],Matcher::regName[src_lo]);
      }
    }
#endif
  }
  // VEX_2bytes prefix is used if UseAVX > 0, and it takes the same 2 bytes as SIMD prefix.
  // Only MOVAPS SSE prefix uses 1 byte.  EVEX uses an additional 2 bytes.
  int sz = (UseAVX > 2) ? 6 : 4;
  if (!(src_lo+1 == src_hi && dst_lo+1 == dst_hi) &&
      UseXmmRegToRegMoveAll && (UseAVX == 0)) sz = 3;
  return size + sz;
}

static int impl_movgpr2x_helper( CodeBuffer *cbuf, bool do_size, int src_lo, int dst_lo,
                            int src_hi, int dst_hi, int size, outputStream* st ) {
  // 32-bit
  if (cbuf) {
    MacroAssembler _masm(cbuf);
    // EVEX spills remain EVEX: logic complex between full EVEX, partial and AVX, manage EVEX spill code one way.
    _masm.set_managed();
    __ movdl(as_XMMRegister(Matcher::_regEncode[dst_lo]),
             as_Register(Matcher::_regEncode[src_lo]));
#ifndef PRODUCT
  } else if (!do_size) {
    st->print("movdl   %s, %s\t# spill", Matcher::regName[dst_lo], Matcher::regName[src_lo]);
#endif
  }
  return (UseAVX> 2) ? 6 : 4;
}


static int impl_movx2gpr_helper( CodeBuffer *cbuf, bool do_size, int src_lo, int dst_lo,
                                 int src_hi, int dst_hi, int size, outputStream* st ) {
  // 32-bit
  if (cbuf) {
    MacroAssembler _masm(cbuf);
    // EVEX spills remain EVEX: logic complex between full EVEX, partial and AVX, manage EVEX spill code one way.
    _masm.set_managed();
    __ movdl(as_Register(Matcher::_regEncode[dst_lo]),
             as_XMMRegister(Matcher::_regEncode[src_lo]));
#ifndef PRODUCT
  } else if (!do_size) {
    st->print("movdl   %s, %s\t# spill", Matcher::regName[dst_lo], Matcher::regName[src_lo]);
#endif
  }
  return (UseAVX> 2) ? 6 : 4;
}

static int impl_mov_helper( CodeBuffer *cbuf, bool do_size, int src, int dst, int size, outputStream* st ) {
  if( cbuf ) {
    emit_opcode(*cbuf, 0x8B );
    emit_rm    (*cbuf, 0x3, Matcher::_regEncode[dst], Matcher::_regEncode[src] );
#ifndef PRODUCT
  } else if( !do_size ) {
    if( size != 0 ) st->print("\n\t");
    st->print("MOV    %s,%s",Matcher::regName[dst],Matcher::regName[src]);
#endif
  }
  return size+2;
}

static int impl_fp_store_helper( CodeBuffer *cbuf, bool do_size, int src_lo, int src_hi, int dst_lo, int dst_hi,
                                 int offset, int size, outputStream* st ) {
  if( src_lo != FPR1L_num ) {      // Move value to top of FP stack, if not already there
    if( cbuf ) {
      emit_opcode( *cbuf, 0xD9 );  // FLD (i.e., push it)
      emit_d8( *cbuf, 0xC0-1+Matcher::_regEncode[src_lo] );
#ifndef PRODUCT
    } else if( !do_size ) {
      if( size != 0 ) st->print("\n\t");
      st->print("FLD    %s",Matcher::regName[src_lo]);
#endif
    }
    size += 2;
  }

  int st_op = (src_lo != FPR1L_num) ? EBX_num /*store & pop*/ : EDX_num /*store no pop*/;
  const char *op_str;
  int op;
  if( src_lo+1 == src_hi && dst_lo+1 == dst_hi ) { // double store?
    op_str = (src_lo != FPR1L_num) ? "FSTP_D" : "FST_D ";
    op = 0xDD;
  } else {                   // 32-bit store
    op_str = (src_lo != FPR1L_num) ? "FSTP_S" : "FST_S ";
    op = 0xD9;
    assert( !OptoReg::is_valid(src_hi) && !OptoReg::is_valid(dst_hi), "no non-adjacent float-stores" );
  }

  return impl_helper(cbuf,do_size,false,offset,st_op,op,op_str,size, st);
}

// Next two methods are shared by 32- and 64-bit VM. They are defined in x86.ad.
static void vec_mov_helper(CodeBuffer *cbuf, int src_lo, int dst_lo,
                          int src_hi, int dst_hi, uint ireg, outputStream* st);

void vec_spill_helper(CodeBuffer *cbuf, bool is_load,
                            int stack_offset, int reg, uint ireg, outputStream* st);

static void vec_stack_to_stack_helper(CodeBuffer *cbuf, int src_offset,
                                     int dst_offset, uint ireg, outputStream* st) {
  if (cbuf) {
    MacroAssembler _masm(cbuf);
    switch (ireg) {
    case Op_VecS:
      __ pushl(Address(rsp, src_offset));
      __ popl (Address(rsp, dst_offset));
      break;
    case Op_VecD:
      __ pushl(Address(rsp, src_offset));
      __ popl (Address(rsp, dst_offset));
      __ pushl(Address(rsp, src_offset+4));
      __ popl (Address(rsp, dst_offset+4));
      break;
    case Op_VecX:
      __ movdqu(Address(rsp, -16), xmm0);
      __ movdqu(xmm0, Address(rsp, src_offset));
      __ movdqu(Address(rsp, dst_offset), xmm0);
      __ movdqu(xmm0, Address(rsp, -16));
      break;
    case Op_VecY:
      __ vmovdqu(Address(rsp, -32), xmm0);
      __ vmovdqu(xmm0, Address(rsp, src_offset));
      __ vmovdqu(Address(rsp, dst_offset), xmm0);
      __ vmovdqu(xmm0, Address(rsp, -32));
      break;
    case Op_VecZ:
      __ evmovdquq(Address(rsp, -64), xmm0, 2);
      __ evmovdquq(xmm0, Address(rsp, src_offset), 2);
      __ evmovdquq(Address(rsp, dst_offset), xmm0, 2);
      __ evmovdquq(xmm0, Address(rsp, -64), 2);
      break;
    default:
      ShouldNotReachHere();
    }
#ifndef PRODUCT
  } else {
    switch (ireg) {
    case Op_VecS:
      st->print("pushl   [rsp + #%d]\t# 32-bit mem-mem spill\n\t"
                "popl    [rsp + #%d]",
                src_offset, dst_offset);
      break;
    case Op_VecD:
      st->print("pushl   [rsp + #%d]\t# 64-bit mem-mem spill\n\t"
                "popq    [rsp + #%d]\n\t"
                "pushl   [rsp + #%d]\n\t"
                "popq    [rsp + #%d]",
                src_offset, dst_offset, src_offset+4, dst_offset+4);
      break;
     case Op_VecX:
      st->print("movdqu  [rsp - #16], xmm0\t# 128-bit mem-mem spill\n\t"
                "movdqu  xmm0, [rsp + #%d]\n\t"
                "movdqu  [rsp + #%d], xmm0\n\t"
                "movdqu  xmm0, [rsp - #16]",
                src_offset, dst_offset);
      break;
    case Op_VecY:
      st->print("vmovdqu [rsp - #32], xmm0\t# 256-bit mem-mem spill\n\t"
                "vmovdqu xmm0, [rsp + #%d]\n\t"
                "vmovdqu [rsp + #%d], xmm0\n\t"
                "vmovdqu xmm0, [rsp - #32]",
                src_offset, dst_offset);
      break;
    case Op_VecZ:
      st->print("vmovdqu [rsp - #64], xmm0\t# 512-bit mem-mem spill\n\t"
                "vmovdqu xmm0, [rsp + #%d]\n\t"
                "vmovdqu [rsp + #%d], xmm0\n\t"
                "vmovdqu xmm0, [rsp - #64]",
                src_offset, dst_offset);
      break;
    default:
      ShouldNotReachHere();
    }
#endif
  }
}

uint MachSpillCopyNode::implementation( CodeBuffer *cbuf, PhaseRegAlloc *ra_, bool do_size, outputStream* st ) const {
  // Get registers to move
  OptoReg::Name src_second = ra_->get_reg_second(in(1));
  OptoReg::Name src_first = ra_->get_reg_first(in(1));
  OptoReg::Name dst_second = ra_->get_reg_second(this );
  OptoReg::Name dst_first = ra_->get_reg_first(this );

  enum RC src_second_rc = rc_class(src_second);
  enum RC src_first_rc = rc_class(src_first);
  enum RC dst_second_rc = rc_class(dst_second);
  enum RC dst_first_rc = rc_class(dst_first);

  assert( OptoReg::is_valid(src_first) && OptoReg::is_valid(dst_first), "must move at least 1 register" );

  // Generate spill code!
  int size = 0;

  if( src_first == dst_first && src_second == dst_second )
    return size;            // Self copy, no move

  if (bottom_type()->isa_vect() != nullptr && bottom_type()->isa_vectmask() == nullptr) {
    uint ireg = ideal_reg();
    assert((src_first_rc != rc_int && dst_first_rc != rc_int), "sanity");
    assert((src_first_rc != rc_float && dst_first_rc != rc_float), "sanity");
    assert((ireg == Op_VecS || ireg == Op_VecD || ireg == Op_VecX || ireg == Op_VecY || ireg == Op_VecZ ), "sanity");
    if( src_first_rc == rc_stack && dst_first_rc == rc_stack ) {
      // mem -> mem
      int src_offset = ra_->reg2offset(src_first);
      int dst_offset = ra_->reg2offset(dst_first);
      vec_stack_to_stack_helper(cbuf, src_offset, dst_offset, ireg, st);
    } else if (src_first_rc == rc_xmm && dst_first_rc == rc_xmm ) {
      vec_mov_helper(cbuf, src_first, dst_first, src_second, dst_second, ireg, st);
    } else if (src_first_rc == rc_xmm && dst_first_rc == rc_stack ) {
      int stack_offset = ra_->reg2offset(dst_first);
      vec_spill_helper(cbuf, false, stack_offset, src_first, ireg, st);
    } else if (src_first_rc == rc_stack && dst_first_rc == rc_xmm ) {
      int stack_offset = ra_->reg2offset(src_first);
      vec_spill_helper(cbuf, true,  stack_offset, dst_first, ireg, st);
    } else {
      ShouldNotReachHere();
    }
    return 0;
  }

  // --------------------------------------
  // Check for mem-mem move.  push/pop to move.
  if( src_first_rc == rc_stack && dst_first_rc == rc_stack ) {
    if( src_second == dst_first ) { // overlapping stack copy ranges
      assert( src_second_rc == rc_stack && dst_second_rc == rc_stack, "we only expect a stk-stk copy here" );
      size = impl_helper(cbuf,do_size,true ,ra_->reg2offset(src_second),ESI_num,0xFF,"PUSH  ",size, st);
      size = impl_helper(cbuf,do_size,false,ra_->reg2offset(dst_second),EAX_num,0x8F,"POP   ",size, st);
      src_second_rc = dst_second_rc = rc_bad;  // flag as already moved the second bits
    }
    // move low bits
    size = impl_helper(cbuf,do_size,true ,ra_->reg2offset(src_first),ESI_num,0xFF,"PUSH  ",size, st);
    size = impl_helper(cbuf,do_size,false,ra_->reg2offset(dst_first),EAX_num,0x8F,"POP   ",size, st);
    if( src_second_rc == rc_stack && dst_second_rc == rc_stack ) { // mov second bits
      size = impl_helper(cbuf,do_size,true ,ra_->reg2offset(src_second),ESI_num,0xFF,"PUSH  ",size, st);
      size = impl_helper(cbuf,do_size,false,ra_->reg2offset(dst_second),EAX_num,0x8F,"POP   ",size, st);
    }
    return size;
  }

  // --------------------------------------
  // Check for integer reg-reg copy
  if( src_first_rc == rc_int && dst_first_rc == rc_int )
    size = impl_mov_helper(cbuf,do_size,src_first,dst_first,size, st);

  // Check for integer store
  if( src_first_rc == rc_int && dst_first_rc == rc_stack )
    size = impl_helper(cbuf,do_size,false,ra_->reg2offset(dst_first),src_first,0x89,"MOV ",size, st);

  // Check for integer load
  if( src_first_rc == rc_stack && dst_first_rc == rc_int )
    size = impl_helper(cbuf,do_size,true ,ra_->reg2offset(src_first),dst_first,0x8B,"MOV ",size, st);

  // Check for integer reg-xmm reg copy
  if( src_first_rc == rc_int && dst_first_rc == rc_xmm ) {
    assert( (src_second_rc == rc_bad && dst_second_rc == rc_bad),
            "no 64 bit integer-float reg moves" );
    return impl_movgpr2x_helper(cbuf,do_size,src_first,dst_first,src_second, dst_second, size, st);
  }
  // --------------------------------------
  // Check for float reg-reg copy
  if( src_first_rc == rc_float && dst_first_rc == rc_float ) {
    assert( (src_second_rc == rc_bad && dst_second_rc == rc_bad) ||
            (src_first+1 == src_second && dst_first+1 == dst_second), "no non-adjacent float-moves" );
    if( cbuf ) {

      // Note the mucking with the register encode to compensate for the 0/1
      // indexing issue mentioned in a comment in the reg_def sections
      // for FPR registers many lines above here.

      if( src_first != FPR1L_num ) {
        emit_opcode  (*cbuf, 0xD9 );           // FLD    ST(i)
        emit_d8      (*cbuf, 0xC0+Matcher::_regEncode[src_first]-1 );
        emit_opcode  (*cbuf, 0xDD );           // FSTP   ST(i)
        emit_d8      (*cbuf, 0xD8+Matcher::_regEncode[dst_first] );
     } else {
        emit_opcode  (*cbuf, 0xDD );           // FST    ST(i)
        emit_d8      (*cbuf, 0xD0+Matcher::_regEncode[dst_first]-1 );
     }
#ifndef PRODUCT
    } else if( !do_size ) {
      if( size != 0 ) st->print("\n\t");
      if( src_first != FPR1L_num ) st->print("FLD    %s\n\tFSTP   %s",Matcher::regName[src_first],Matcher::regName[dst_first]);
      else                      st->print(             "FST    %s",                            Matcher::regName[dst_first]);
#endif
    }
    return size + ((src_first != FPR1L_num) ? 2+2 : 2);
  }

  // Check for float store
  if( src_first_rc == rc_float && dst_first_rc == rc_stack ) {
    return impl_fp_store_helper(cbuf,do_size,src_first,src_second,dst_first,dst_second,ra_->reg2offset(dst_first),size, st);
  }

  // Check for float load
  if( dst_first_rc == rc_float && src_first_rc == rc_stack ) {
    int offset = ra_->reg2offset(src_first);
    const char *op_str;
    int op;
    if( src_first+1 == src_second && dst_first+1 == dst_second ) { // double load?
      op_str = "FLD_D";
      op = 0xDD;
    } else {                   // 32-bit load
      op_str = "FLD_S";
      op = 0xD9;
      assert( src_second_rc == rc_bad && dst_second_rc == rc_bad, "no non-adjacent float-loads" );
    }
    if( cbuf ) {
      emit_opcode  (*cbuf, op );
      encode_RegMem(*cbuf, 0x0, ESP_enc, 0x4, 0, offset, relocInfo::none);
      emit_opcode  (*cbuf, 0xDD );           // FSTP   ST(i)
      emit_d8      (*cbuf, 0xD8+Matcher::_regEncode[dst_first] );
#ifndef PRODUCT
    } else if( !do_size ) {
      if( size != 0 ) st->print("\n\t");
      st->print("%s  ST,[ESP + #%d]\n\tFSTP   %s",op_str, offset,Matcher::regName[dst_first]);
#endif
    }
    int offset_size = (offset == 0) ? 0 : ((offset <= 127) ? 1 : 4);
    return size + 3+offset_size+2;
  }

  // Check for xmm reg-reg copy
  if( src_first_rc == rc_xmm && dst_first_rc == rc_xmm ) {
    assert( (src_second_rc == rc_bad && dst_second_rc == rc_bad) ||
            (src_first+1 == src_second && dst_first+1 == dst_second),
            "no non-adjacent float-moves" );
    return impl_movx_helper(cbuf,do_size,src_first,dst_first,src_second, dst_second, size, st);
  }

  // Check for xmm reg-integer reg copy
  if( src_first_rc == rc_xmm && dst_first_rc == rc_int ) {
    assert( (src_second_rc == rc_bad && dst_second_rc == rc_bad),
            "no 64 bit float-integer reg moves" );
    return impl_movx2gpr_helper(cbuf,do_size,src_first,dst_first,src_second, dst_second, size, st);
  }

  // Check for xmm store
  if( src_first_rc == rc_xmm && dst_first_rc == rc_stack ) {
    return impl_x_helper(cbuf,do_size,false,ra_->reg2offset(dst_first), src_first, src_second, size, st);
  }

  // Check for float xmm load
  if( src_first_rc == rc_stack && dst_first_rc == rc_xmm ) {
    return impl_x_helper(cbuf,do_size,true ,ra_->reg2offset(src_first),dst_first, dst_second, size, st);
  }

  // Copy from float reg to xmm reg
  if( src_first_rc == rc_float && dst_first_rc == rc_xmm ) {
    // copy to the top of stack from floating point reg
    // and use LEA to preserve flags
    if( cbuf ) {
      emit_opcode(*cbuf,0x8D);  // LEA  ESP,[ESP-8]
      emit_rm(*cbuf, 0x1, ESP_enc, 0x04);
      emit_rm(*cbuf, 0x0, 0x04, ESP_enc);
      emit_d8(*cbuf,0xF8);
#ifndef PRODUCT
    } else if( !do_size ) {
      if( size != 0 ) st->print("\n\t");
      st->print("LEA    ESP,[ESP-8]");
#endif
    }
    size += 4;

    size = impl_fp_store_helper(cbuf,do_size,src_first,src_second,dst_first,dst_second,0,size, st);

    // Copy from the temp memory to the xmm reg.
    size = impl_x_helper(cbuf,do_size,true ,0,dst_first, dst_second, size, st);

    if( cbuf ) {
      emit_opcode(*cbuf,0x8D);  // LEA  ESP,[ESP+8]
      emit_rm(*cbuf, 0x1, ESP_enc, 0x04);
      emit_rm(*cbuf, 0x0, 0x04, ESP_enc);
      emit_d8(*cbuf,0x08);
#ifndef PRODUCT
    } else if( !do_size ) {
      if( size != 0 ) st->print("\n\t");
      st->print("LEA    ESP,[ESP+8]");
#endif
    }
    size += 4;
    return size;
  }

  // AVX-512 opmask specific spilling.
  if (src_first_rc == rc_stack && dst_first_rc == rc_kreg) {
    assert((src_first & 1) == 0 && src_first + 1 == src_second, "invalid register pair");
    assert((dst_first & 1) == 0 && dst_first + 1 == dst_second, "invalid register pair");
    int offset = ra_->reg2offset(src_first);
    if (cbuf != nullptr) {
      MacroAssembler _masm(cbuf);
      __ kmov(as_KRegister(Matcher::_regEncode[dst_first]), Address(rsp, offset));
#ifndef PRODUCT
    } else {
      st->print("KMOV    %s, [ESP + %d]", Matcher::regName[dst_first], offset);
#endif
    }
    return 0;
  }

  if (src_first_rc == rc_kreg && dst_first_rc == rc_stack) {
    assert((src_first & 1) == 0 && src_first + 1 == src_second, "invalid register pair");
    assert((dst_first & 1) == 0 && dst_first + 1 == dst_second, "invalid register pair");
    int offset = ra_->reg2offset(dst_first);
    if (cbuf != nullptr) {
      MacroAssembler _masm(cbuf);
      __ kmov(Address(rsp, offset), as_KRegister(Matcher::_regEncode[src_first]));
#ifndef PRODUCT
    } else {
      st->print("KMOV    [ESP + %d], %s", offset, Matcher::regName[src_first]);
#endif
    }
    return 0;
  }

  if (src_first_rc == rc_kreg && dst_first_rc == rc_int) {
    Unimplemented();
    return 0;
  }

  if (src_first_rc == rc_int && dst_first_rc == rc_kreg) {
    Unimplemented();
    return 0;
  }

  if (src_first_rc == rc_kreg && dst_first_rc == rc_kreg) {
    assert((src_first & 1) == 0 && src_first + 1 == src_second, "invalid register pair");
    assert((dst_first & 1) == 0 && dst_first + 1 == dst_second, "invalid register pair");
    if (cbuf != nullptr) {
      MacroAssembler _masm(cbuf);
      __ kmov(as_KRegister(Matcher::_regEncode[dst_first]), as_KRegister(Matcher::_regEncode[src_first]));
#ifndef PRODUCT
    } else {
      st->print("KMOV    %s, %s", Matcher::regName[dst_first], Matcher::regName[src_first]);
#endif
    }
    return 0;
  }

  assert( size > 0, "missed a case" );

  // --------------------------------------------------------------------
  // Check for second bits still needing moving.
  if( src_second == dst_second )
    return size;               // Self copy; no move
  assert( src_second_rc != rc_bad && dst_second_rc != rc_bad, "src_second & dst_second cannot be Bad" );

  // Check for second word int-int move
  if( src_second_rc == rc_int && dst_second_rc == rc_int )
    return impl_mov_helper(cbuf,do_size,src_second,dst_second,size, st);

  // Check for second word integer store
  if( src_second_rc == rc_int && dst_second_rc == rc_stack )
    return impl_helper(cbuf,do_size,false,ra_->reg2offset(dst_second),src_second,0x89,"MOV ",size, st);

  // Check for second word integer load
  if( dst_second_rc == rc_int && src_second_rc == rc_stack )
    return impl_helper(cbuf,do_size,true ,ra_->reg2offset(src_second),dst_second,0x8B,"MOV ",size, st);

  Unimplemented();
  return 0; // Mute compiler
}

#ifndef PRODUCT
void MachSpillCopyNode::format(PhaseRegAlloc *ra_, outputStream* st) const {
  implementation( nullptr, ra_, false, st );
}
#endif

void MachSpillCopyNode::emit(CodeBuffer &cbuf, PhaseRegAlloc *ra_) const {
  implementation( &cbuf, ra_, false, nullptr );
}

uint MachSpillCopyNode::size(PhaseRegAlloc *ra_) const {
  return MachNode::size(ra_);
}


//=============================================================================
#ifndef PRODUCT
void BoxLockNode::format( PhaseRegAlloc *ra_, outputStream* st ) const {
  int offset = ra_->reg2offset(in_RegMask(0).find_first_elem());
  int reg = ra_->get_reg_first(this);
  st->print("LEA    %s,[ESP + #%d]",Matcher::regName[reg],offset);
}
#endif

void BoxLockNode::emit(CodeBuffer &cbuf, PhaseRegAlloc *ra_) const {
  int offset = ra_->reg2offset(in_RegMask(0).find_first_elem());
  int reg = ra_->get_encode(this);
  if( offset >= 128 ) {
    emit_opcode(cbuf, 0x8D);      // LEA  reg,[SP+offset]
    emit_rm(cbuf, 0x2, reg, 0x04);
    emit_rm(cbuf, 0x0, 0x04, ESP_enc);
    emit_d32(cbuf, offset);
  }
  else {
    emit_opcode(cbuf, 0x8D);      // LEA  reg,[SP+offset]
    emit_rm(cbuf, 0x1, reg, 0x04);
    emit_rm(cbuf, 0x0, 0x04, ESP_enc);
    emit_d8(cbuf, offset);
  }
}

uint BoxLockNode::size(PhaseRegAlloc *ra_) const {
  int offset = ra_->reg2offset(in_RegMask(0).find_first_elem());
  if( offset >= 128 ) {
    return 7;
  }
  else {
    return 4;
  }
}

//=============================================================================
#ifndef PRODUCT
void MachUEPNode::format( PhaseRegAlloc *ra_, outputStream* st ) const {
  st->print_cr(  "CMP    EAX,[ECX+4]\t# Inline cache check");
  st->print_cr("\tJNE    SharedRuntime::handle_ic_miss_stub");
  st->print_cr("\tNOP");
  st->print_cr("\tNOP");
  if( !OptoBreakpoint )
    st->print_cr("\tNOP");
}
#endif

void MachUEPNode::emit(CodeBuffer &cbuf, PhaseRegAlloc *ra_) const {
  MacroAssembler masm(&cbuf);
  masm.ic_check(CodeEntryAlignment);
}

uint MachUEPNode::size(PhaseRegAlloc *ra_) const {
  return MachNode::size(ra_); // too many variables; just compute it
                              // the hard way
}


//=============================================================================

// Vector calling convention not supported.
bool Matcher::supports_vector_calling_convention() {
  return false;
}

OptoRegPair Matcher::vector_return_value(uint ideal_reg) {
  Unimplemented();
  return OptoRegPair(0, 0);
}

// Is this branch offset short enough that a short branch can be used?
//
// NOTE: If the platform does not provide any short branch variants, then
//       this method should return false for offset 0.
bool Matcher::is_short_branch_offset(int rule, int br_size, int offset) {
  // The passed offset is relative to address of the branch.
  // On 86 a branch displacement is calculated relative to address
  // of a next instruction.
  offset -= br_size;

  // the short version of jmpConUCF2 contains multiple branches,
  // making the reach slightly less
  if (rule == jmpConUCF2_rule)
    return (-126 <= offset && offset <= 125);
  return (-128 <= offset && offset <= 127);
}

// Return whether or not this register is ever used as an argument.  This
// function is used on startup to build the trampoline stubs in generateOptoStub.
// Registers not mentioned will be killed by the VM call in the trampoline, and
// arguments in those registers not be available to the callee.
bool Matcher::can_be_java_arg( int reg ) {
  if(  reg == ECX_num   || reg == EDX_num   ) return true;
  if( (reg == XMM0_num  || reg == XMM1_num ) && UseSSE>=1 ) return true;
  if( (reg == XMM0b_num || reg == XMM1b_num) && UseSSE>=2 ) return true;
  return false;
}

bool Matcher::is_spillable_arg( int reg ) {
  return can_be_java_arg(reg);
}

uint Matcher::int_pressure_limit()
{
  return (INTPRESSURE == -1) ? 6 : INTPRESSURE;
}

uint Matcher::float_pressure_limit()
{
  return (FLOATPRESSURE == -1) ? 6 : FLOATPRESSURE;
}

bool Matcher::use_asm_for_ldiv_by_con( jlong divisor ) {
  // Use hardware integer DIV instruction when
  // it is faster than a code which use multiply.
  // Only when constant divisor fits into 32 bit
  // (min_jint is excluded to get only correct
  // positive 32 bit values from negative).
  return VM_Version::has_fast_idiv() &&
         (divisor == (int)divisor && divisor != min_jint);
}

// Register for DIVI projection of divmodI
RegMask Matcher::divI_proj_mask() {
  return EAX_REG_mask();
}

// Register for MODI projection of divmodI
RegMask Matcher::modI_proj_mask() {
  return EDX_REG_mask();
}

// Register for DIVL projection of divmodL
RegMask Matcher::divL_proj_mask() {
  ShouldNotReachHere();
  return RegMask();
}

// Register for MODL projection of divmodL
RegMask Matcher::modL_proj_mask() {
  ShouldNotReachHere();
  return RegMask();
}

const RegMask Matcher::method_handle_invoke_SP_save_mask() {
  return NO_REG_mask();
}

// Returns true if the high 32 bits of the value is known to be zero.
bool is_operand_hi32_zero(Node* n) {
  int opc = n->Opcode();
  if (opc == Op_AndL) {
    Node* o2 = n->in(2);
    if (o2->is_Con() && (o2->get_long() & 0xFFFFFFFF00000000LL) == 0LL) {
      return true;
    }
  }
  if (opc == Op_ConL && (n->get_long() & 0xFFFFFFFF00000000LL) == 0LL) {
    return true;
  }
  return false;
}

%}

//----------ENCODING BLOCK-----------------------------------------------------
// This block specifies the encoding classes used by the compiler to output
// byte streams.  Encoding classes generate functions which are called by
// Machine Instruction Nodes in order to generate the bit encoding of the
// instruction.  Operands specify their base encoding interface with the
// interface keyword.  There are currently supported four interfaces,
// REG_INTER, CONST_INTER, MEMORY_INTER, & COND_INTER.  REG_INTER causes an
// operand to generate a function which returns its register number when
// queried.   CONST_INTER causes an operand to generate a function which
// returns the value of the constant when queried.  MEMORY_INTER causes an
// operand to generate four functions which return the Base Register, the
// Index Register, the Scale Value, and the Offset Value of the operand when
// queried.  COND_INTER causes an operand to generate six functions which
// return the encoding code (ie - encoding bits for the instruction)
// associated with each basic boolean condition for a conditional instruction.
// Instructions specify two basic values for encoding.  They use the
// ins_encode keyword to specify their encoding class (which must be one of
// the class names specified in the encoding block), and they use the
// opcode keyword to specify, in order, their primary, secondary, and
// tertiary opcode.  Only the opcode sections which a particular instruction
// needs for encoding need to be specified.
encode %{
  // Build emit functions for each basic byte or larger field in the intel
  // encoding scheme (opcode, rm, sib, immediate), and call them from C++
  // code in the enc_class source block.  Emit functions will live in the
  // main source block for now.  In future, we can generalize this by
  // adding a syntax that specifies the sizes of fields in an order,
  // so that the adlc can build the emit functions automagically

  // Emit primary opcode
  enc_class OpcP %{
    emit_opcode(cbuf, $primary);
  %}

  // Emit secondary opcode
  enc_class OpcS %{
    emit_opcode(cbuf, $secondary);
  %}

  // Emit opcode directly
  enc_class Opcode(immI d8) %{
    emit_opcode(cbuf, $d8$$constant);
  %}

  enc_class SizePrefix %{
    emit_opcode(cbuf,0x66);
  %}

  enc_class RegReg (rRegI dst, rRegI src) %{    // RegReg(Many)
    emit_rm(cbuf, 0x3, $dst$$reg, $src$$reg);
  %}

  enc_class OpcRegReg (immI opcode, rRegI dst, rRegI src) %{    // OpcRegReg(Many)
    emit_opcode(cbuf,$opcode$$constant);
    emit_rm(cbuf, 0x3, $dst$$reg, $src$$reg);
  %}

  enc_class mov_r32_imm0( rRegI dst ) %{
    emit_opcode( cbuf, 0xB8 + $dst$$reg ); // 0xB8+ rd   -- MOV r32  ,imm32
    emit_d32   ( cbuf, 0x0  );             //                         imm32==0x0
  %}

  enc_class cdq_enc %{
    // Full implementation of Java idiv and irem; checks for
    // special case as described in JVM spec., p.243 & p.271.
    //
    //         normal case                           special case
    //
    // input : rax,: dividend                         min_int
    //         reg: divisor                          -1
    //
    // output: rax,: quotient  (= rax, idiv reg)       min_int
    //         rdx: remainder (= rax, irem reg)       0
    //
    //  Code sequnce:
    //
    //  81 F8 00 00 00 80    cmp         rax,80000000h
    //  0F 85 0B 00 00 00    jne         normal_case
    //  33 D2                xor         rdx,edx
    //  83 F9 FF             cmp         rcx,0FFh
    //  0F 84 03 00 00 00    je          done
    //                  normal_case:
    //  99                   cdq
    //  F7 F9                idiv        rax,ecx
    //                  done:
    //
    emit_opcode(cbuf,0x81); emit_d8(cbuf,0xF8);
    emit_opcode(cbuf,0x00); emit_d8(cbuf,0x00);
    emit_opcode(cbuf,0x00); emit_d8(cbuf,0x80);                     // cmp rax,80000000h
    emit_opcode(cbuf,0x0F); emit_d8(cbuf,0x85);
    emit_opcode(cbuf,0x0B); emit_d8(cbuf,0x00);
    emit_opcode(cbuf,0x00); emit_d8(cbuf,0x00);                     // jne normal_case
    emit_opcode(cbuf,0x33); emit_d8(cbuf,0xD2);                     // xor rdx,edx
    emit_opcode(cbuf,0x83); emit_d8(cbuf,0xF9); emit_d8(cbuf,0xFF); // cmp rcx,0FFh
    emit_opcode(cbuf,0x0F); emit_d8(cbuf,0x84);
    emit_opcode(cbuf,0x03); emit_d8(cbuf,0x00);
    emit_opcode(cbuf,0x00); emit_d8(cbuf,0x00);                     // je done
    // normal_case:
    emit_opcode(cbuf,0x99);                                         // cdq
    // idiv (note: must be emitted by the user of this rule)
    // normal:
  %}

  // Dense encoding for older common ops
  enc_class Opc_plus(immI opcode, rRegI reg) %{
    emit_opcode(cbuf, $opcode$$constant + $reg$$reg);
  %}


  // Opcde enc_class for 8/32 bit immediate instructions with sign-extension
  enc_class OpcSE (immI imm) %{ // Emit primary opcode and set sign-extend bit
    // Check for 8-bit immediate, and set sign extend bit in opcode
    if (($imm$$constant >= -128) && ($imm$$constant <= 127)) {
      emit_opcode(cbuf, $primary | 0x02);
    }
    else {                          // If 32-bit immediate
      emit_opcode(cbuf, $primary);
    }
  %}

  enc_class OpcSErm (rRegI dst, immI imm) %{    // OpcSEr/m
    // Emit primary opcode and set sign-extend bit
    // Check for 8-bit immediate, and set sign extend bit in opcode
    if (($imm$$constant >= -128) && ($imm$$constant <= 127)) {
      emit_opcode(cbuf, $primary | 0x02);    }
    else {                          // If 32-bit immediate
      emit_opcode(cbuf, $primary);
    }
    // Emit r/m byte with secondary opcode, after primary opcode.
    emit_rm(cbuf, 0x3, $secondary, $dst$$reg);
  %}

  enc_class Con8or32 (immI imm) %{    // Con8or32(storeImmI), 8 or 32 bits
    // Check for 8-bit immediate, and set sign extend bit in opcode
    if (($imm$$constant >= -128) && ($imm$$constant <= 127)) {
      $$$emit8$imm$$constant;
    }
    else {                          // If 32-bit immediate
      // Output immediate
      $$$emit32$imm$$constant;
    }
  %}

  enc_class Long_OpcSErm_Lo(eRegL dst, immL imm) %{
    // Emit primary opcode and set sign-extend bit
    // Check for 8-bit immediate, and set sign extend bit in opcode
    int con = (int)$imm$$constant; // Throw away top bits
    emit_opcode(cbuf, ((con >= -128) && (con <= 127)) ? ($primary | 0x02) : $primary);
    // Emit r/m byte with secondary opcode, after primary opcode.
    emit_rm(cbuf, 0x3, $secondary, $dst$$reg);
    if ((con >= -128) && (con <= 127)) emit_d8 (cbuf,con);
    else                               emit_d32(cbuf,con);
  %}

  enc_class Long_OpcSErm_Hi(eRegL dst, immL imm) %{
    // Emit primary opcode and set sign-extend bit
    // Check for 8-bit immediate, and set sign extend bit in opcode
    int con = (int)($imm$$constant >> 32); // Throw away bottom bits
    emit_opcode(cbuf, ((con >= -128) && (con <= 127)) ? ($primary | 0x02) : $primary);
    // Emit r/m byte with tertiary opcode, after primary opcode.
    emit_rm(cbuf, 0x3, $tertiary, HIGH_FROM_LOW_ENC($dst$$reg));
    if ((con >= -128) && (con <= 127)) emit_d8 (cbuf,con);
    else                               emit_d32(cbuf,con);
  %}

  enc_class OpcSReg (rRegI dst) %{    // BSWAP
    emit_cc(cbuf, $secondary, $dst$$reg );
  %}

  enc_class bswap_long_bytes(eRegL dst) %{ // BSWAP
    int destlo = $dst$$reg;
    int desthi = HIGH_FROM_LOW_ENC(destlo);
    // bswap lo
    emit_opcode(cbuf, 0x0F);
    emit_cc(cbuf, 0xC8, destlo);
    // bswap hi
    emit_opcode(cbuf, 0x0F);
    emit_cc(cbuf, 0xC8, desthi);
    // xchg lo and hi
    emit_opcode(cbuf, 0x87);
    emit_rm(cbuf, 0x3, destlo, desthi);
  %}

  enc_class RegOpc (rRegI div) %{    // IDIV, IMOD, JMP indirect, ...
    emit_rm(cbuf, 0x3, $secondary, $div$$reg );
  %}

  enc_class enc_cmov(cmpOp cop ) %{ // CMOV
    $$$emit8$primary;
    emit_cc(cbuf, $secondary, $cop$$cmpcode);
  %}

  enc_class enc_cmov_dpr(cmpOp cop, regDPR src ) %{ // CMOV
    int op = 0xDA00 + $cop$$cmpcode + ($src$$reg-1);
    emit_d8(cbuf, op >> 8 );
    emit_d8(cbuf, op & 255);
  %}

  // emulate a CMOV with a conditional branch around a MOV
  enc_class enc_cmov_branch( cmpOp cop, immI brOffs ) %{ // CMOV
    // Invert sense of branch from sense of CMOV
    emit_cc( cbuf, 0x70, ($cop$$cmpcode^1) );
    emit_d8( cbuf, $brOffs$$constant );
  %}

  enc_class enc_PartialSubtypeCheck( ) %{
    Register Redi = as_Register(EDI_enc); // result register
    Register Reax = as_Register(EAX_enc); // super class
    Register Recx = as_Register(ECX_enc); // killed
    Register Resi = as_Register(ESI_enc); // sub class
    Label miss;

    MacroAssembler _masm(&cbuf);
    __ check_klass_subtype_slow_path(Resi, Reax, Recx, Redi,
                                     nullptr, &miss,
                                     /*set_cond_codes:*/ true);
    if ($primary) {
      __ xorptr(Redi, Redi);
    }
    __ bind(miss);
  %}

  enc_class FFree_Float_Stack_All %{    // Free_Float_Stack_All
    MacroAssembler masm(&cbuf);
    int start = masm.offset();
    if (UseSSE >= 2) {
      if (VerifyFPU) {
        masm.verify_FPU(0, "must be empty in SSE2+ mode");
      }
    } else {
      // External c_calling_convention expects the FPU stack to be 'clean'.
      // Compiled code leaves it dirty.  Do cleanup now.
      masm.empty_FPU_stack();
    }
    if (sizeof_FFree_Float_Stack_All == -1) {
      sizeof_FFree_Float_Stack_All = masm.offset() - start;
    } else {
      assert(masm.offset() - start == sizeof_FFree_Float_Stack_All, "wrong size");
    }
  %}

  enc_class Verify_FPU_For_Leaf %{
    if( VerifyFPU ) {
      MacroAssembler masm(&cbuf);
      masm.verify_FPU( -3, "Returning from Runtime Leaf call");
    }
  %}

  enc_class Java_To_Runtime (method meth) %{    // CALL Java_To_Runtime, Java_To_Runtime_Leaf
    // This is the instruction starting address for relocation info.
    MacroAssembler _masm(&cbuf);
    cbuf.set_insts_mark();
    $$$emit8$primary;
    // CALL directly to the runtime
    emit_d32_reloc(cbuf, ($meth$$method - (int)(cbuf.insts_end()) - 4),
                runtime_call_Relocation::spec(), RELOC_IMM32 );
    __ post_call_nop();

    if (UseSSE >= 2) {
      MacroAssembler _masm(&cbuf);
      BasicType rt = tf()->return_type();

      if ((rt == T_FLOAT || rt == T_DOUBLE) && !return_value_is_used()) {
        // A C runtime call where the return value is unused.  In SSE2+
        // mode the result needs to be removed from the FPU stack.  It's
        // likely that this function call could be removed by the
        // optimizer if the C function is a pure function.
        __ ffree(0);
      } else if (rt == T_FLOAT) {
        __ lea(rsp, Address(rsp, -4));
        __ fstp_s(Address(rsp, 0));
        __ movflt(xmm0, Address(rsp, 0));
        __ lea(rsp, Address(rsp,  4));
      } else if (rt == T_DOUBLE) {
        __ lea(rsp, Address(rsp, -8));
        __ fstp_d(Address(rsp, 0));
        __ movdbl(xmm0, Address(rsp, 0));
        __ lea(rsp, Address(rsp,  8));
      }
    }
  %}

  enc_class pre_call_resets %{
    // If method sets FPU control word restore it here
    debug_only(int off0 = cbuf.insts_size());
    if (ra_->C->in_24_bit_fp_mode()) {
      MacroAssembler _masm(&cbuf);
      __ fldcw(ExternalAddress(StubRoutines::x86::addr_fpu_cntrl_wrd_std()));
    }
    // Clear upper bits of YMM registers when current compiled code uses
    // wide vectors to avoid AVX <-> SSE transition penalty during call.
    MacroAssembler _masm(&cbuf);
    __ vzeroupper();
    debug_only(int off1 = cbuf.insts_size());
    assert(off1 - off0 == pre_call_resets_size(), "correct size prediction");
  %}

  enc_class post_call_FPU %{
    // If method sets FPU control word do it here also
    if (Compile::current()->in_24_bit_fp_mode()) {
      MacroAssembler masm(&cbuf);
      masm.fldcw(ExternalAddress(StubRoutines::x86::addr_fpu_cntrl_wrd_24()));
    }
  %}

  enc_class Java_Static_Call (method meth) %{    // JAVA STATIC CALL
    // CALL to fixup routine.  Fixup routine uses ScopeDesc info to determine
    // who we intended to call.
    MacroAssembler _masm(&cbuf);
    cbuf.set_insts_mark();
    $$$emit8$primary;

    if (!_method) {
      emit_d32_reloc(cbuf, ($meth$$method - (int)(cbuf.insts_end()) - 4),
                     runtime_call_Relocation::spec(),
                     RELOC_IMM32);
      __ post_call_nop();
    } else {
      int method_index = resolved_method_index(cbuf);
      RelocationHolder rspec = _optimized_virtual ? opt_virtual_call_Relocation::spec(method_index)
                                                  : static_call_Relocation::spec(method_index);
      emit_d32_reloc(cbuf, ($meth$$method - (int)(cbuf.insts_end()) - 4),
                     rspec, RELOC_DISP32);
      __ post_call_nop();
      address mark = cbuf.insts_mark();
      if (CodeBuffer::supports_shared_stubs() && _method->can_be_statically_bound()) {
        // Calls of the same statically bound method can share
        // a stub to the interpreter.
        cbuf.shared_stub_to_interp_for(_method, cbuf.insts()->mark_off());
      } else {
        // Emit stubs for static call.
<<<<<<< HEAD
        address stub = CompiledDirectCall::emit_to_interp_stub(cbuf, mark);
        if (stub == NULL) {
=======
        address stub = CompiledStaticCall::emit_to_interp_stub(cbuf, mark);
        if (stub == nullptr) {
>>>>>>> 62a4be03
          ciEnv::current()->record_failure("CodeCache is full");
          return;
        }
      }
    }
  %}

  enc_class Java_Dynamic_Call (method meth) %{    // JAVA DYNAMIC CALL
    MacroAssembler _masm(&cbuf);
    __ ic_call((address)$meth$$method, resolved_method_index(cbuf));
    __ post_call_nop();
  %}

  enc_class Java_Compiled_Call (method meth) %{    // JAVA COMPILED CALL
    int disp = in_bytes(Method::from_compiled_offset());
    assert( -128 <= disp && disp <= 127, "compiled_code_offset isn't small");

    // CALL *[EAX+in_bytes(Method::from_compiled_code_entry_point_offset())]
    MacroAssembler _masm(&cbuf);
    cbuf.set_insts_mark();
    $$$emit8$primary;
    emit_rm(cbuf, 0x01, $secondary, EAX_enc );  // R/M byte
    emit_d8(cbuf, disp);             // Displacement
    __ post_call_nop();
  %}

//   Following encoding is no longer used, but may be restored if calling
//   convention changes significantly.
//   Became: Xor_Reg(EBP), Java_To_Runtime( labl )
//
//   enc_class Java_Interpreter_Call (label labl) %{    // JAVA INTERPRETER CALL
//     // int ic_reg     = Matcher::inline_cache_reg();
//     // int ic_encode  = Matcher::_regEncode[ic_reg];
//     // int imo_reg    = Matcher::interpreter_method_reg();
//     // int imo_encode = Matcher::_regEncode[imo_reg];
//
//     // // Interpreter expects method_ptr in EBX, currently a callee-saved register,
//     // // so we load it immediately before the call
//     // emit_opcode(cbuf, 0x8B);                     // MOV    imo_reg,ic_reg  # method_ptr
//     // emit_rm(cbuf, 0x03, imo_encode, ic_encode ); // R/M byte
//
//     // xor rbp,ebp
//     emit_opcode(cbuf, 0x33);
//     emit_rm(cbuf, 0x3, EBP_enc, EBP_enc);
//
//     // CALL to interpreter.
//     cbuf.set_insts_mark();
//     $$$emit8$primary;
//     emit_d32_reloc(cbuf, ($labl$$label - (int)(cbuf.insts_end()) - 4),
//                 runtime_call_Relocation::spec(), RELOC_IMM32 );
//   %}

  enc_class RegOpcImm (rRegI dst, immI8 shift) %{    // SHL, SAR, SHR
    $$$emit8$primary;
    emit_rm(cbuf, 0x3, $secondary, $dst$$reg);
    $$$emit8$shift$$constant;
  %}

  enc_class LdImmI (rRegI dst, immI src) %{    // Load Immediate
    // Load immediate does not have a zero or sign extended version
    // for 8-bit immediates
    emit_opcode(cbuf, 0xB8 + $dst$$reg);
    $$$emit32$src$$constant;
  %}

  enc_class LdImmP (rRegI dst, immI src) %{    // Load Immediate
    // Load immediate does not have a zero or sign extended version
    // for 8-bit immediates
    emit_opcode(cbuf, $primary + $dst$$reg);
    $$$emit32$src$$constant;
  %}

  enc_class LdImmL_Lo( eRegL dst, immL src) %{    // Load Immediate
    // Load immediate does not have a zero or sign extended version
    // for 8-bit immediates
    int dst_enc = $dst$$reg;
    int src_con = $src$$constant & 0x0FFFFFFFFL;
    if (src_con == 0) {
      // xor dst, dst
      emit_opcode(cbuf, 0x33);
      emit_rm(cbuf, 0x3, dst_enc, dst_enc);
    } else {
      emit_opcode(cbuf, $primary + dst_enc);
      emit_d32(cbuf, src_con);
    }
  %}

  enc_class LdImmL_Hi( eRegL dst, immL src) %{    // Load Immediate
    // Load immediate does not have a zero or sign extended version
    // for 8-bit immediates
    int dst_enc = $dst$$reg + 2;
    int src_con = ((julong)($src$$constant)) >> 32;
    if (src_con == 0) {
      // xor dst, dst
      emit_opcode(cbuf, 0x33);
      emit_rm(cbuf, 0x3, dst_enc, dst_enc);
    } else {
      emit_opcode(cbuf, $primary + dst_enc);
      emit_d32(cbuf, src_con);
    }
  %}


  // Encode a reg-reg copy.  If it is useless, then empty encoding.
  enc_class enc_Copy( rRegI dst, rRegI src ) %{
    encode_Copy( cbuf, $dst$$reg, $src$$reg );
  %}

  enc_class enc_CopyL_Lo( rRegI dst, eRegL src ) %{
    encode_Copy( cbuf, $dst$$reg, $src$$reg );
  %}

  enc_class RegReg (rRegI dst, rRegI src) %{    // RegReg(Many)
    emit_rm(cbuf, 0x3, $dst$$reg, $src$$reg);
  %}

  enc_class RegReg_Lo(eRegL dst, eRegL src) %{    // RegReg(Many)
    $$$emit8$primary;
    emit_rm(cbuf, 0x3, $dst$$reg, $src$$reg);
  %}

  enc_class RegReg_Hi(eRegL dst, eRegL src) %{    // RegReg(Many)
    $$$emit8$secondary;
    emit_rm(cbuf, 0x3, HIGH_FROM_LOW_ENC($dst$$reg), HIGH_FROM_LOW_ENC($src$$reg));
  %}

  enc_class RegReg_Lo2(eRegL dst, eRegL src) %{    // RegReg(Many)
    emit_rm(cbuf, 0x3, $dst$$reg, $src$$reg);
  %}

  enc_class RegReg_Hi2(eRegL dst, eRegL src) %{    // RegReg(Many)
    emit_rm(cbuf, 0x3, HIGH_FROM_LOW_ENC($dst$$reg), HIGH_FROM_LOW_ENC($src$$reg));
  %}

  enc_class RegReg_HiLo( eRegL src, rRegI dst ) %{
    emit_rm(cbuf, 0x3, $dst$$reg, HIGH_FROM_LOW_ENC($src$$reg));
  %}

  enc_class Con32 (immI src) %{    // Con32(storeImmI)
    // Output immediate
    $$$emit32$src$$constant;
  %}

  enc_class Con32FPR_as_bits(immFPR src) %{        // storeF_imm
    // Output Float immediate bits
    jfloat jf = $src$$constant;
    int    jf_as_bits = jint_cast( jf );
    emit_d32(cbuf, jf_as_bits);
  %}

  enc_class Con32F_as_bits(immF src) %{      // storeX_imm
    // Output Float immediate bits
    jfloat jf = $src$$constant;
    int    jf_as_bits = jint_cast( jf );
    emit_d32(cbuf, jf_as_bits);
  %}

  enc_class Con16 (immI src) %{    // Con16(storeImmI)
    // Output immediate
    $$$emit16$src$$constant;
  %}

  enc_class Con_d32(immI src) %{
    emit_d32(cbuf,$src$$constant);
  %}

  enc_class conmemref (eRegP t1) %{    // Con32(storeImmI)
    // Output immediate memory reference
    emit_rm(cbuf, 0x00, $t1$$reg, 0x05 );
    emit_d32(cbuf, 0x00);
  %}

  enc_class lock_prefix( ) %{
    emit_opcode(cbuf,0xF0);         // [Lock]
  %}

  // Cmp-xchg long value.
  // Note: we need to swap rbx, and rcx before and after the
  //       cmpxchg8 instruction because the instruction uses
  //       rcx as the high order word of the new value to store but
  //       our register encoding uses rbx,.
  enc_class enc_cmpxchg8(eSIRegP mem_ptr) %{

    // XCHG  rbx,ecx
    emit_opcode(cbuf,0x87);
    emit_opcode(cbuf,0xD9);
    // [Lock]
    emit_opcode(cbuf,0xF0);
    // CMPXCHG8 [Eptr]
    emit_opcode(cbuf,0x0F);
    emit_opcode(cbuf,0xC7);
    emit_rm( cbuf, 0x0, 1, $mem_ptr$$reg );
    // XCHG  rbx,ecx
    emit_opcode(cbuf,0x87);
    emit_opcode(cbuf,0xD9);
  %}

  enc_class enc_cmpxchg(eSIRegP mem_ptr) %{
    // [Lock]
    emit_opcode(cbuf,0xF0);

    // CMPXCHG [Eptr]
    emit_opcode(cbuf,0x0F);
    emit_opcode(cbuf,0xB1);
    emit_rm( cbuf, 0x0, 1, $mem_ptr$$reg );
  %}

  enc_class enc_cmpxchgb(eSIRegP mem_ptr) %{
    // [Lock]
    emit_opcode(cbuf,0xF0);

    // CMPXCHGB [Eptr]
    emit_opcode(cbuf,0x0F);
    emit_opcode(cbuf,0xB0);
    emit_rm( cbuf, 0x0, 1, $mem_ptr$$reg );
  %}

  enc_class enc_cmpxchgw(eSIRegP mem_ptr) %{
    // [Lock]
    emit_opcode(cbuf,0xF0);

    // 16-bit mode
    emit_opcode(cbuf, 0x66);

    // CMPXCHGW [Eptr]
    emit_opcode(cbuf,0x0F);
    emit_opcode(cbuf,0xB1);
    emit_rm( cbuf, 0x0, 1, $mem_ptr$$reg );
  %}

  enc_class enc_flags_ne_to_boolean( iRegI res ) %{
    int res_encoding = $res$$reg;

    // MOV  res,0
    emit_opcode( cbuf, 0xB8 + res_encoding);
    emit_d32( cbuf, 0 );
    // JNE,s  fail
    emit_opcode(cbuf,0x75);
    emit_d8(cbuf, 5 );
    // MOV  res,1
    emit_opcode( cbuf, 0xB8 + res_encoding);
    emit_d32( cbuf, 1 );
    // fail:
  %}

  enc_class set_instruction_start( ) %{
    cbuf.set_insts_mark();            // Mark start of opcode for reloc info in mem operand
  %}

  enc_class RegMem (rRegI ereg, memory mem) %{    // emit_reg_mem
    int reg_encoding = $ereg$$reg;
    int base  = $mem$$base;
    int index = $mem$$index;
    int scale = $mem$$scale;
    int displace = $mem$$disp;
    relocInfo::relocType disp_reloc = $mem->disp_reloc();
    encode_RegMem(cbuf, reg_encoding, base, index, scale, displace, disp_reloc);
  %}

  enc_class RegMem_Hi(eRegL ereg, memory mem) %{    // emit_reg_mem
    int reg_encoding = HIGH_FROM_LOW_ENC($ereg$$reg);  // Hi register of pair, computed from lo
    int base  = $mem$$base;
    int index = $mem$$index;
    int scale = $mem$$scale;
    int displace = $mem$$disp + 4;      // Offset is 4 further in memory
    assert( $mem->disp_reloc() == relocInfo::none, "Cannot add 4 to oop" );
    encode_RegMem(cbuf, reg_encoding, base, index, scale, displace, relocInfo::none);
  %}

  enc_class move_long_small_shift( eRegL dst, immI_1_31 cnt ) %{
    int r1, r2;
    if( $tertiary == 0xA4 ) { r1 = $dst$$reg;  r2 = HIGH_FROM_LOW_ENC($dst$$reg); }
    else                    { r2 = $dst$$reg;  r1 = HIGH_FROM_LOW_ENC($dst$$reg); }
    emit_opcode(cbuf,0x0F);
    emit_opcode(cbuf,$tertiary);
    emit_rm(cbuf, 0x3, r1, r2);
    emit_d8(cbuf,$cnt$$constant);
    emit_d8(cbuf,$primary);
    emit_rm(cbuf, 0x3, $secondary, r1);
    emit_d8(cbuf,$cnt$$constant);
  %}

  enc_class move_long_big_shift_sign( eRegL dst, immI_32_63 cnt ) %{
    emit_opcode( cbuf, 0x8B ); // Move
    emit_rm(cbuf, 0x3, $dst$$reg, HIGH_FROM_LOW_ENC($dst$$reg));
    if( $cnt$$constant > 32 ) { // Shift, if not by zero
      emit_d8(cbuf,$primary);
      emit_rm(cbuf, 0x3, $secondary, $dst$$reg);
      emit_d8(cbuf,$cnt$$constant-32);
    }
    emit_d8(cbuf,$primary);
    emit_rm(cbuf, 0x3, $secondary, HIGH_FROM_LOW_ENC($dst$$reg));
    emit_d8(cbuf,31);
  %}

  enc_class move_long_big_shift_clr( eRegL dst, immI_32_63 cnt ) %{
    int r1, r2;
    if( $secondary == 0x5 ) { r1 = $dst$$reg;  r2 = HIGH_FROM_LOW_ENC($dst$$reg); }
    else                    { r2 = $dst$$reg;  r1 = HIGH_FROM_LOW_ENC($dst$$reg); }

    emit_opcode( cbuf, 0x8B ); // Move r1,r2
    emit_rm(cbuf, 0x3, r1, r2);
    if( $cnt$$constant > 32 ) { // Shift, if not by zero
      emit_opcode(cbuf,$primary);
      emit_rm(cbuf, 0x3, $secondary, r1);
      emit_d8(cbuf,$cnt$$constant-32);
    }
    emit_opcode(cbuf,0x33);  // XOR r2,r2
    emit_rm(cbuf, 0x3, r2, r2);
  %}

  // Clone of RegMem but accepts an extra parameter to access each
  // half of a double in memory; it never needs relocation info.
  enc_class Mov_MemD_half_to_Reg (immI opcode, memory mem, immI disp_for_half, rRegI rm_reg) %{
    emit_opcode(cbuf,$opcode$$constant);
    int reg_encoding = $rm_reg$$reg;
    int base     = $mem$$base;
    int index    = $mem$$index;
    int scale    = $mem$$scale;
    int displace = $mem$$disp + $disp_for_half$$constant;
    relocInfo::relocType disp_reloc = relocInfo::none;
    encode_RegMem(cbuf, reg_encoding, base, index, scale, displace, disp_reloc);
  %}

  // !!!!! Special Custom Code used by MemMove, and stack access instructions !!!!!
  //
  // Clone of RegMem except the RM-byte's reg/opcode field is an ADLC-time constant
  // and it never needs relocation information.
  // Frequently used to move data between FPU's Stack Top and memory.
  enc_class RMopc_Mem_no_oop (immI rm_opcode, memory mem) %{
    int rm_byte_opcode = $rm_opcode$$constant;
    int base     = $mem$$base;
    int index    = $mem$$index;
    int scale    = $mem$$scale;
    int displace = $mem$$disp;
    assert( $mem->disp_reloc() == relocInfo::none, "No oops here because no reloc info allowed" );
    encode_RegMem(cbuf, rm_byte_opcode, base, index, scale, displace, relocInfo::none);
  %}

  enc_class RMopc_Mem (immI rm_opcode, memory mem) %{
    int rm_byte_opcode = $rm_opcode$$constant;
    int base     = $mem$$base;
    int index    = $mem$$index;
    int scale    = $mem$$scale;
    int displace = $mem$$disp;
    relocInfo::relocType disp_reloc = $mem->disp_reloc(); // disp-as-oop when working with static globals
    encode_RegMem(cbuf, rm_byte_opcode, base, index, scale, displace, disp_reloc);
  %}

  enc_class RegLea (rRegI dst, rRegI src0, immI src1 ) %{    // emit_reg_lea
    int reg_encoding = $dst$$reg;
    int base         = $src0$$reg;      // 0xFFFFFFFF indicates no base
    int index        = 0x04;            // 0x04 indicates no index
    int scale        = 0x00;            // 0x00 indicates no scale
    int displace     = $src1$$constant; // 0x00 indicates no displacement
    relocInfo::relocType disp_reloc = relocInfo::none;
    encode_RegMem(cbuf, reg_encoding, base, index, scale, displace, disp_reloc);
  %}

  enc_class min_enc (rRegI dst, rRegI src) %{    // MIN
    // Compare dst,src
    emit_opcode(cbuf,0x3B);
    emit_rm(cbuf, 0x3, $dst$$reg, $src$$reg);
    // jmp dst < src around move
    emit_opcode(cbuf,0x7C);
    emit_d8(cbuf,2);
    // move dst,src
    emit_opcode(cbuf,0x8B);
    emit_rm(cbuf, 0x3, $dst$$reg, $src$$reg);
  %}

  enc_class max_enc (rRegI dst, rRegI src) %{    // MAX
    // Compare dst,src
    emit_opcode(cbuf,0x3B);
    emit_rm(cbuf, 0x3, $dst$$reg, $src$$reg);
    // jmp dst > src around move
    emit_opcode(cbuf,0x7F);
    emit_d8(cbuf,2);
    // move dst,src
    emit_opcode(cbuf,0x8B);
    emit_rm(cbuf, 0x3, $dst$$reg, $src$$reg);
  %}

  enc_class enc_FPR_store(memory mem, regDPR src) %{
    // If src is FPR1, we can just FST to store it.
    // Else we need to FLD it to FPR1, then FSTP to store/pop it.
    int reg_encoding = 0x2; // Just store
    int base  = $mem$$base;
    int index = $mem$$index;
    int scale = $mem$$scale;
    int displace = $mem$$disp;
    relocInfo::relocType disp_reloc = $mem->disp_reloc(); // disp-as-oop when working with static globals
    if( $src$$reg != FPR1L_enc ) {
      reg_encoding = 0x3;  // Store & pop
      emit_opcode( cbuf, 0xD9 ); // FLD (i.e., push it)
      emit_d8( cbuf, 0xC0-1+$src$$reg );
    }
    cbuf.set_insts_mark();       // Mark start of opcode for reloc info in mem operand
    emit_opcode(cbuf,$primary);
    encode_RegMem(cbuf, reg_encoding, base, index, scale, displace, disp_reloc);
  %}

  enc_class neg_reg(rRegI dst) %{
    // NEG $dst
    emit_opcode(cbuf,0xF7);
    emit_rm(cbuf, 0x3, 0x03, $dst$$reg );
  %}

  enc_class setLT_reg(eCXRegI dst) %{
    // SETLT $dst
    emit_opcode(cbuf,0x0F);
    emit_opcode(cbuf,0x9C);
    emit_rm( cbuf, 0x3, 0x4, $dst$$reg );
  %}

  enc_class enc_cmpLTP(ncxRegI p, ncxRegI q, ncxRegI y, eCXRegI tmp) %{    // cadd_cmpLT
    int tmpReg = $tmp$$reg;

    // SUB $p,$q
    emit_opcode(cbuf,0x2B);
    emit_rm(cbuf, 0x3, $p$$reg, $q$$reg);
    // SBB $tmp,$tmp
    emit_opcode(cbuf,0x1B);
    emit_rm(cbuf, 0x3, tmpReg, tmpReg);
    // AND $tmp,$y
    emit_opcode(cbuf,0x23);
    emit_rm(cbuf, 0x3, tmpReg, $y$$reg);
    // ADD $p,$tmp
    emit_opcode(cbuf,0x03);
    emit_rm(cbuf, 0x3, $p$$reg, tmpReg);
  %}

  enc_class shift_left_long( eRegL dst, eCXRegI shift ) %{
    // TEST shift,32
    emit_opcode(cbuf,0xF7);
    emit_rm(cbuf, 0x3, 0, ECX_enc);
    emit_d32(cbuf,0x20);
    // JEQ,s small
    emit_opcode(cbuf, 0x74);
    emit_d8(cbuf, 0x04);
    // MOV    $dst.hi,$dst.lo
    emit_opcode( cbuf, 0x8B );
    emit_rm(cbuf, 0x3, HIGH_FROM_LOW_ENC($dst$$reg), $dst$$reg );
    // CLR    $dst.lo
    emit_opcode(cbuf, 0x33);
    emit_rm(cbuf, 0x3, $dst$$reg, $dst$$reg);
// small:
    // SHLD   $dst.hi,$dst.lo,$shift
    emit_opcode(cbuf,0x0F);
    emit_opcode(cbuf,0xA5);
    emit_rm(cbuf, 0x3, $dst$$reg, HIGH_FROM_LOW_ENC($dst$$reg));
    // SHL    $dst.lo,$shift"
    emit_opcode(cbuf,0xD3);
    emit_rm(cbuf, 0x3, 0x4, $dst$$reg );
  %}

  enc_class shift_right_long( eRegL dst, eCXRegI shift ) %{
    // TEST shift,32
    emit_opcode(cbuf,0xF7);
    emit_rm(cbuf, 0x3, 0, ECX_enc);
    emit_d32(cbuf,0x20);
    // JEQ,s small
    emit_opcode(cbuf, 0x74);
    emit_d8(cbuf, 0x04);
    // MOV    $dst.lo,$dst.hi
    emit_opcode( cbuf, 0x8B );
    emit_rm(cbuf, 0x3, $dst$$reg, HIGH_FROM_LOW_ENC($dst$$reg) );
    // CLR    $dst.hi
    emit_opcode(cbuf, 0x33);
    emit_rm(cbuf, 0x3, HIGH_FROM_LOW_ENC($dst$$reg), HIGH_FROM_LOW_ENC($dst$$reg));
// small:
    // SHRD   $dst.lo,$dst.hi,$shift
    emit_opcode(cbuf,0x0F);
    emit_opcode(cbuf,0xAD);
    emit_rm(cbuf, 0x3, HIGH_FROM_LOW_ENC($dst$$reg), $dst$$reg);
    // SHR    $dst.hi,$shift"
    emit_opcode(cbuf,0xD3);
    emit_rm(cbuf, 0x3, 0x5, HIGH_FROM_LOW_ENC($dst$$reg) );
  %}

  enc_class shift_right_arith_long( eRegL dst, eCXRegI shift ) %{
    // TEST shift,32
    emit_opcode(cbuf,0xF7);
    emit_rm(cbuf, 0x3, 0, ECX_enc);
    emit_d32(cbuf,0x20);
    // JEQ,s small
    emit_opcode(cbuf, 0x74);
    emit_d8(cbuf, 0x05);
    // MOV    $dst.lo,$dst.hi
    emit_opcode( cbuf, 0x8B );
    emit_rm(cbuf, 0x3, $dst$$reg, HIGH_FROM_LOW_ENC($dst$$reg) );
    // SAR    $dst.hi,31
    emit_opcode(cbuf, 0xC1);
    emit_rm(cbuf, 0x3, 7, HIGH_FROM_LOW_ENC($dst$$reg) );
    emit_d8(cbuf, 0x1F );
// small:
    // SHRD   $dst.lo,$dst.hi,$shift
    emit_opcode(cbuf,0x0F);
    emit_opcode(cbuf,0xAD);
    emit_rm(cbuf, 0x3, HIGH_FROM_LOW_ENC($dst$$reg), $dst$$reg);
    // SAR    $dst.hi,$shift"
    emit_opcode(cbuf,0xD3);
    emit_rm(cbuf, 0x3, 0x7, HIGH_FROM_LOW_ENC($dst$$reg) );
  %}


  // ----------------- Encodings for floating point unit -----------------
  // May leave result in FPU-TOS or FPU reg depending on opcodes
  enc_class OpcReg_FPR(regFPR src) %{    // FMUL, FDIV
    $$$emit8$primary;
    emit_rm(cbuf, 0x3, $secondary, $src$$reg );
  %}

  // Pop argument in FPR0 with FSTP ST(0)
  enc_class PopFPU() %{
    emit_opcode( cbuf, 0xDD );
    emit_d8( cbuf, 0xD8 );
  %}

  // !!!!! equivalent to Pop_Reg_F
  enc_class Pop_Reg_DPR( regDPR dst ) %{
    emit_opcode( cbuf, 0xDD );           // FSTP   ST(i)
    emit_d8( cbuf, 0xD8+$dst$$reg );
  %}

  enc_class Push_Reg_DPR( regDPR dst ) %{
    emit_opcode( cbuf, 0xD9 );
    emit_d8( cbuf, 0xC0-1+$dst$$reg );   // FLD ST(i-1)
  %}

  enc_class strictfp_bias1( regDPR dst ) %{
    emit_opcode( cbuf, 0xDB );           // FLD m80real
    emit_opcode( cbuf, 0x2D );
    emit_d32( cbuf, (int)StubRoutines::x86::addr_fpu_subnormal_bias1() );
    emit_opcode( cbuf, 0xDE );           // FMULP ST(dst), ST0
    emit_opcode( cbuf, 0xC8+$dst$$reg );
  %}

  enc_class strictfp_bias2( regDPR dst ) %{
    emit_opcode( cbuf, 0xDB );           // FLD m80real
    emit_opcode( cbuf, 0x2D );
    emit_d32( cbuf, (int)StubRoutines::x86::addr_fpu_subnormal_bias2() );
    emit_opcode( cbuf, 0xDE );           // FMULP ST(dst), ST0
    emit_opcode( cbuf, 0xC8+$dst$$reg );
  %}

  // Special case for moving an integer register to a stack slot.
  enc_class OpcPRegSS( stackSlotI dst, rRegI src ) %{ // RegSS
    store_to_stackslot( cbuf, $primary, $src$$reg, $dst$$disp );
  %}

  // Special case for moving a register to a stack slot.
  enc_class RegSS( stackSlotI dst, rRegI src ) %{ // RegSS
    // Opcode already emitted
    emit_rm( cbuf, 0x02, $src$$reg, ESP_enc );   // R/M byte
    emit_rm( cbuf, 0x00, ESP_enc, ESP_enc);          // SIB byte
    emit_d32(cbuf, $dst$$disp);   // Displacement
  %}

  // Push the integer in stackSlot 'src' onto FP-stack
  enc_class Push_Mem_I( memory src ) %{    // FILD   [ESP+src]
    store_to_stackslot( cbuf, $primary, $secondary, $src$$disp );
  %}

  // Push FPU's TOS float to a stack-slot, and pop FPU-stack
  enc_class Pop_Mem_FPR( stackSlotF dst ) %{ // FSTP_S [ESP+dst]
    store_to_stackslot( cbuf, 0xD9, 0x03, $dst$$disp );
  %}

  // Same as Pop_Mem_F except for opcode
  // Push FPU's TOS double to a stack-slot, and pop FPU-stack
  enc_class Pop_Mem_DPR( stackSlotD dst ) %{ // FSTP_D [ESP+dst]
    store_to_stackslot( cbuf, 0xDD, 0x03, $dst$$disp );
  %}

  enc_class Pop_Reg_FPR( regFPR dst ) %{
    emit_opcode( cbuf, 0xDD );           // FSTP   ST(i)
    emit_d8( cbuf, 0xD8+$dst$$reg );
  %}

  enc_class Push_Reg_FPR( regFPR dst ) %{
    emit_opcode( cbuf, 0xD9 );           // FLD    ST(i-1)
    emit_d8( cbuf, 0xC0-1+$dst$$reg );
  %}

  // Push FPU's float to a stack-slot, and pop FPU-stack
  enc_class Pop_Mem_Reg_FPR( stackSlotF dst, regFPR src ) %{
    int pop = 0x02;
    if ($src$$reg != FPR1L_enc) {
      emit_opcode( cbuf, 0xD9 );         // FLD    ST(i-1)
      emit_d8( cbuf, 0xC0-1+$src$$reg );
      pop = 0x03;
    }
    store_to_stackslot( cbuf, 0xD9, pop, $dst$$disp ); // FST<P>_S  [ESP+dst]
  %}

  // Push FPU's double to a stack-slot, and pop FPU-stack
  enc_class Pop_Mem_Reg_DPR( stackSlotD dst, regDPR src ) %{
    int pop = 0x02;
    if ($src$$reg != FPR1L_enc) {
      emit_opcode( cbuf, 0xD9 );         // FLD    ST(i-1)
      emit_d8( cbuf, 0xC0-1+$src$$reg );
      pop = 0x03;
    }
    store_to_stackslot( cbuf, 0xDD, pop, $dst$$disp ); // FST<P>_D  [ESP+dst]
  %}

  // Push FPU's double to a FPU-stack-slot, and pop FPU-stack
  enc_class Pop_Reg_Reg_DPR( regDPR dst, regFPR src ) %{
    int pop = 0xD0 - 1; // -1 since we skip FLD
    if ($src$$reg != FPR1L_enc) {
      emit_opcode( cbuf, 0xD9 );         // FLD    ST(src-1)
      emit_d8( cbuf, 0xC0-1+$src$$reg );
      pop = 0xD8;
    }
    emit_opcode( cbuf, 0xDD );
    emit_d8( cbuf, pop+$dst$$reg );      // FST<P> ST(i)
  %}


  enc_class Push_Reg_Mod_DPR( regDPR dst, regDPR src) %{
    // load dst in FPR0
    emit_opcode( cbuf, 0xD9 );
    emit_d8( cbuf, 0xC0-1+$dst$$reg );
    if ($src$$reg != FPR1L_enc) {
      // fincstp
      emit_opcode (cbuf, 0xD9);
      emit_opcode (cbuf, 0xF7);
      // swap src with FPR1:
      // FXCH FPR1 with src
      emit_opcode(cbuf, 0xD9);
      emit_d8(cbuf, 0xC8-1+$src$$reg );
      // fdecstp
      emit_opcode (cbuf, 0xD9);
      emit_opcode (cbuf, 0xF6);
    }
  %}

  enc_class Push_ModD_encoding(regD src0, regD src1) %{
    MacroAssembler _masm(&cbuf);
    __ subptr(rsp, 8);
    __ movdbl(Address(rsp, 0), $src1$$XMMRegister);
    __ fld_d(Address(rsp, 0));
    __ movdbl(Address(rsp, 0), $src0$$XMMRegister);
    __ fld_d(Address(rsp, 0));
  %}

  enc_class Push_ModF_encoding(regF src0, regF src1) %{
    MacroAssembler _masm(&cbuf);
    __ subptr(rsp, 4);
    __ movflt(Address(rsp, 0), $src1$$XMMRegister);
    __ fld_s(Address(rsp, 0));
    __ movflt(Address(rsp, 0), $src0$$XMMRegister);
    __ fld_s(Address(rsp, 0));
  %}

  enc_class Push_ResultD(regD dst) %{
    MacroAssembler _masm(&cbuf);
    __ fstp_d(Address(rsp, 0));
    __ movdbl($dst$$XMMRegister, Address(rsp, 0));
    __ addptr(rsp, 8);
  %}

  enc_class Push_ResultF(regF dst, immI d8) %{
    MacroAssembler _masm(&cbuf);
    __ fstp_s(Address(rsp, 0));
    __ movflt($dst$$XMMRegister, Address(rsp, 0));
    __ addptr(rsp, $d8$$constant);
  %}

  enc_class Push_SrcD(regD src) %{
    MacroAssembler _masm(&cbuf);
    __ subptr(rsp, 8);
    __ movdbl(Address(rsp, 0), $src$$XMMRegister);
    __ fld_d(Address(rsp, 0));
  %}

  enc_class push_stack_temp_qword() %{
    MacroAssembler _masm(&cbuf);
    __ subptr(rsp, 8);
  %}

  enc_class pop_stack_temp_qword() %{
    MacroAssembler _masm(&cbuf);
    __ addptr(rsp, 8);
  %}

  enc_class push_xmm_to_fpr1(regD src) %{
    MacroAssembler _masm(&cbuf);
    __ movdbl(Address(rsp, 0), $src$$XMMRegister);
    __ fld_d(Address(rsp, 0));
  %}

  enc_class Push_Result_Mod_DPR( regDPR src) %{
    if ($src$$reg != FPR1L_enc) {
      // fincstp
      emit_opcode (cbuf, 0xD9);
      emit_opcode (cbuf, 0xF7);
      // FXCH FPR1 with src
      emit_opcode(cbuf, 0xD9);
      emit_d8(cbuf, 0xC8-1+$src$$reg );
      // fdecstp
      emit_opcode (cbuf, 0xD9);
      emit_opcode (cbuf, 0xF6);
    }
    // // following asm replaced with Pop_Reg_F or Pop_Mem_F
    // // FSTP   FPR$dst$$reg
    // emit_opcode( cbuf, 0xDD );
    // emit_d8( cbuf, 0xD8+$dst$$reg );
  %}

  enc_class fnstsw_sahf_skip_parity() %{
    // fnstsw ax
    emit_opcode( cbuf, 0xDF );
    emit_opcode( cbuf, 0xE0 );
    // sahf
    emit_opcode( cbuf, 0x9E );
    // jnp  ::skip
    emit_opcode( cbuf, 0x7B );
    emit_opcode( cbuf, 0x05 );
  %}

  enc_class emitModDPR() %{
    // fprem must be iterative
    // :: loop
    // fprem
    emit_opcode( cbuf, 0xD9 );
    emit_opcode( cbuf, 0xF8 );
    // wait
    emit_opcode( cbuf, 0x9b );
    // fnstsw ax
    emit_opcode( cbuf, 0xDF );
    emit_opcode( cbuf, 0xE0 );
    // sahf
    emit_opcode( cbuf, 0x9E );
    // jp  ::loop
    emit_opcode( cbuf, 0x0F );
    emit_opcode( cbuf, 0x8A );
    emit_opcode( cbuf, 0xF4 );
    emit_opcode( cbuf, 0xFF );
    emit_opcode( cbuf, 0xFF );
    emit_opcode( cbuf, 0xFF );
  %}

  enc_class fpu_flags() %{
    // fnstsw_ax
    emit_opcode( cbuf, 0xDF);
    emit_opcode( cbuf, 0xE0);
    // test ax,0x0400
    emit_opcode( cbuf, 0x66 );   // operand-size prefix for 16-bit immediate
    emit_opcode( cbuf, 0xA9 );
    emit_d16   ( cbuf, 0x0400 );
    // // // This sequence works, but stalls for 12-16 cycles on PPro
    // // test rax,0x0400
    // emit_opcode( cbuf, 0xA9 );
    // emit_d32   ( cbuf, 0x00000400 );
    //
    // jz exit (no unordered comparison)
    emit_opcode( cbuf, 0x74 );
    emit_d8    ( cbuf, 0x02 );
    // mov ah,1 - treat as LT case (set carry flag)
    emit_opcode( cbuf, 0xB4 );
    emit_d8    ( cbuf, 0x01 );
    // sahf
    emit_opcode( cbuf, 0x9E);
  %}

  enc_class cmpF_P6_fixup() %{
    // Fixup the integer flags in case comparison involved a NaN
    //
    // JNP exit (no unordered comparison, P-flag is set by NaN)
    emit_opcode( cbuf, 0x7B );
    emit_d8    ( cbuf, 0x03 );
    // MOV AH,1 - treat as LT case (set carry flag)
    emit_opcode( cbuf, 0xB4 );
    emit_d8    ( cbuf, 0x01 );
    // SAHF
    emit_opcode( cbuf, 0x9E);
    // NOP     // target for branch to avoid branch to branch
    emit_opcode( cbuf, 0x90);
  %}

//     fnstsw_ax();
//     sahf();
//     movl(dst, nan_result);
//     jcc(Assembler::parity, exit);
//     movl(dst, less_result);
//     jcc(Assembler::below, exit);
//     movl(dst, equal_result);
//     jcc(Assembler::equal, exit);
//     movl(dst, greater_result);

// less_result     =  1;
// greater_result  = -1;
// equal_result    = 0;
// nan_result      = -1;

  enc_class CmpF_Result(rRegI dst) %{
    // fnstsw_ax();
    emit_opcode( cbuf, 0xDF);
    emit_opcode( cbuf, 0xE0);
    // sahf
    emit_opcode( cbuf, 0x9E);
    // movl(dst, nan_result);
    emit_opcode( cbuf, 0xB8 + $dst$$reg);
    emit_d32( cbuf, -1 );
    // jcc(Assembler::parity, exit);
    emit_opcode( cbuf, 0x7A );
    emit_d8    ( cbuf, 0x13 );
    // movl(dst, less_result);
    emit_opcode( cbuf, 0xB8 + $dst$$reg);
    emit_d32( cbuf, -1 );
    // jcc(Assembler::below, exit);
    emit_opcode( cbuf, 0x72 );
    emit_d8    ( cbuf, 0x0C );
    // movl(dst, equal_result);
    emit_opcode( cbuf, 0xB8 + $dst$$reg);
    emit_d32( cbuf, 0 );
    // jcc(Assembler::equal, exit);
    emit_opcode( cbuf, 0x74 );
    emit_d8    ( cbuf, 0x05 );
    // movl(dst, greater_result);
    emit_opcode( cbuf, 0xB8 + $dst$$reg);
    emit_d32( cbuf, 1 );
  %}


  // Compare the longs and set flags
  // BROKEN!  Do Not use as-is
  enc_class cmpl_test( eRegL src1, eRegL src2 ) %{
    // CMP    $src1.hi,$src2.hi
    emit_opcode( cbuf, 0x3B );
    emit_rm(cbuf, 0x3, HIGH_FROM_LOW_ENC($src1$$reg), HIGH_FROM_LOW_ENC($src2$$reg) );
    // JNE,s  done
    emit_opcode(cbuf,0x75);
    emit_d8(cbuf, 2 );
    // CMP    $src1.lo,$src2.lo
    emit_opcode( cbuf, 0x3B );
    emit_rm(cbuf, 0x3, $src1$$reg, $src2$$reg );
// done:
  %}

  enc_class convert_int_long( regL dst, rRegI src ) %{
    // mov $dst.lo,$src
    int dst_encoding = $dst$$reg;
    int src_encoding = $src$$reg;
    encode_Copy( cbuf, dst_encoding  , src_encoding );
    // mov $dst.hi,$src
    encode_Copy( cbuf, HIGH_FROM_LOW_ENC(dst_encoding), src_encoding );
    // sar $dst.hi,31
    emit_opcode( cbuf, 0xC1 );
    emit_rm(cbuf, 0x3, 7, HIGH_FROM_LOW_ENC(dst_encoding) );
    emit_d8(cbuf, 0x1F );
  %}

  enc_class convert_long_double( eRegL src ) %{
    // push $src.hi
    emit_opcode(cbuf, 0x50+HIGH_FROM_LOW_ENC($src$$reg));
    // push $src.lo
    emit_opcode(cbuf, 0x50+$src$$reg  );
    // fild 64-bits at [SP]
    emit_opcode(cbuf,0xdf);
    emit_d8(cbuf, 0x6C);
    emit_d8(cbuf, 0x24);
    emit_d8(cbuf, 0x00);
    // pop stack
    emit_opcode(cbuf, 0x83); // add  SP, #8
    emit_rm(cbuf, 0x3, 0x00, ESP_enc);
    emit_d8(cbuf, 0x8);
  %}

  enc_class multiply_con_and_shift_high( eDXRegI dst, nadxRegI src1, eADXRegL_low_only src2, immI_32_63 cnt, eFlagsReg cr ) %{
    // IMUL   EDX:EAX,$src1
    emit_opcode( cbuf, 0xF7 );
    emit_rm( cbuf, 0x3, 0x5, $src1$$reg );
    // SAR    EDX,$cnt-32
    int shift_count = ((int)$cnt$$constant) - 32;
    if (shift_count > 0) {
      emit_opcode(cbuf, 0xC1);
      emit_rm(cbuf, 0x3, 7, $dst$$reg );
      emit_d8(cbuf, shift_count);
    }
  %}

  // this version doesn't have add sp, 8
  enc_class convert_long_double2( eRegL src ) %{
    // push $src.hi
    emit_opcode(cbuf, 0x50+HIGH_FROM_LOW_ENC($src$$reg));
    // push $src.lo
    emit_opcode(cbuf, 0x50+$src$$reg  );
    // fild 64-bits at [SP]
    emit_opcode(cbuf,0xdf);
    emit_d8(cbuf, 0x6C);
    emit_d8(cbuf, 0x24);
    emit_d8(cbuf, 0x00);
  %}

  enc_class long_int_multiply( eADXRegL dst, nadxRegI src) %{
    // Basic idea: long = (long)int * (long)int
    // IMUL EDX:EAX, src
    emit_opcode( cbuf, 0xF7 );
    emit_rm( cbuf, 0x3, 0x5, $src$$reg);
  %}

  enc_class long_uint_multiply( eADXRegL dst, nadxRegI src) %{
    // Basic Idea:  long = (int & 0xffffffffL) * (int & 0xffffffffL)
    // MUL EDX:EAX, src
    emit_opcode( cbuf, 0xF7 );
    emit_rm( cbuf, 0x3, 0x4, $src$$reg);
  %}

  enc_class long_multiply( eADXRegL dst, eRegL src, rRegI tmp ) %{
    // Basic idea: lo(result) = lo(x_lo * y_lo)
    //             hi(result) = hi(x_lo * y_lo) + lo(x_hi * y_lo) + lo(x_lo * y_hi)
    // MOV    $tmp,$src.lo
    encode_Copy( cbuf, $tmp$$reg, $src$$reg );
    // IMUL   $tmp,EDX
    emit_opcode( cbuf, 0x0F );
    emit_opcode( cbuf, 0xAF );
    emit_rm( cbuf, 0x3, $tmp$$reg, HIGH_FROM_LOW_ENC($dst$$reg) );
    // MOV    EDX,$src.hi
    encode_Copy( cbuf, HIGH_FROM_LOW_ENC($dst$$reg), HIGH_FROM_LOW_ENC($src$$reg) );
    // IMUL   EDX,EAX
    emit_opcode( cbuf, 0x0F );
    emit_opcode( cbuf, 0xAF );
    emit_rm( cbuf, 0x3, HIGH_FROM_LOW_ENC($dst$$reg), $dst$$reg );
    // ADD    $tmp,EDX
    emit_opcode( cbuf, 0x03 );
    emit_rm( cbuf, 0x3, $tmp$$reg, HIGH_FROM_LOW_ENC($dst$$reg) );
    // MUL   EDX:EAX,$src.lo
    emit_opcode( cbuf, 0xF7 );
    emit_rm( cbuf, 0x3, 0x4, $src$$reg );
    // ADD    EDX,ESI
    emit_opcode( cbuf, 0x03 );
    emit_rm( cbuf, 0x3, HIGH_FROM_LOW_ENC($dst$$reg), $tmp$$reg );
  %}

  enc_class long_multiply_con( eADXRegL dst, immL_127 src, rRegI tmp ) %{
    // Basic idea: lo(result) = lo(src * y_lo)
    //             hi(result) = hi(src * y_lo) + lo(src * y_hi)
    // IMUL   $tmp,EDX,$src
    emit_opcode( cbuf, 0x6B );
    emit_rm( cbuf, 0x3, $tmp$$reg, HIGH_FROM_LOW_ENC($dst$$reg) );
    emit_d8( cbuf, (int)$src$$constant );
    // MOV    EDX,$src
    emit_opcode(cbuf, 0xB8 + EDX_enc);
    emit_d32( cbuf, (int)$src$$constant );
    // MUL   EDX:EAX,EDX
    emit_opcode( cbuf, 0xF7 );
    emit_rm( cbuf, 0x3, 0x4, EDX_enc );
    // ADD    EDX,ESI
    emit_opcode( cbuf, 0x03 );
    emit_rm( cbuf, 0x3, EDX_enc, $tmp$$reg );
  %}

  enc_class long_div( eRegL src1, eRegL src2 ) %{
    // PUSH src1.hi
    emit_opcode(cbuf, HIGH_FROM_LOW_ENC(0x50+$src1$$reg) );
    // PUSH src1.lo
    emit_opcode(cbuf,               0x50+$src1$$reg  );
    // PUSH src2.hi
    emit_opcode(cbuf, HIGH_FROM_LOW_ENC(0x50+$src2$$reg) );
    // PUSH src2.lo
    emit_opcode(cbuf,               0x50+$src2$$reg  );
    // CALL directly to the runtime
    MacroAssembler _masm(&cbuf);
    cbuf.set_insts_mark();
    emit_opcode(cbuf,0xE8);       // Call into runtime
    emit_d32_reloc(cbuf, (CAST_FROM_FN_PTR(address, SharedRuntime::ldiv) - cbuf.insts_end()) - 4, runtime_call_Relocation::spec(), RELOC_IMM32 );
    __ post_call_nop();
    // Restore stack
    emit_opcode(cbuf, 0x83); // add  SP, #framesize
    emit_rm(cbuf, 0x3, 0x00, ESP_enc);
    emit_d8(cbuf, 4*4);
  %}

  enc_class long_mod( eRegL src1, eRegL src2 ) %{
    // PUSH src1.hi
    emit_opcode(cbuf, HIGH_FROM_LOW_ENC(0x50+$src1$$reg) );
    // PUSH src1.lo
    emit_opcode(cbuf,               0x50+$src1$$reg  );
    // PUSH src2.hi
    emit_opcode(cbuf, HIGH_FROM_LOW_ENC(0x50+$src2$$reg) );
    // PUSH src2.lo
    emit_opcode(cbuf,               0x50+$src2$$reg  );
    // CALL directly to the runtime
    MacroAssembler _masm(&cbuf);
    cbuf.set_insts_mark();
    emit_opcode(cbuf,0xE8);       // Call into runtime
    emit_d32_reloc(cbuf, (CAST_FROM_FN_PTR(address, SharedRuntime::lrem ) - cbuf.insts_end()) - 4, runtime_call_Relocation::spec(), RELOC_IMM32 );
    __ post_call_nop();
    // Restore stack
    emit_opcode(cbuf, 0x83); // add  SP, #framesize
    emit_rm(cbuf, 0x3, 0x00, ESP_enc);
    emit_d8(cbuf, 4*4);
  %}

  enc_class long_cmp_flags0( eRegL src, rRegI tmp ) %{
    // MOV   $tmp,$src.lo
    emit_opcode(cbuf, 0x8B);
    emit_rm(cbuf, 0x3, $tmp$$reg, $src$$reg);
    // OR    $tmp,$src.hi
    emit_opcode(cbuf, 0x0B);
    emit_rm(cbuf, 0x3, $tmp$$reg, HIGH_FROM_LOW_ENC($src$$reg));
  %}

  enc_class long_cmp_flags1( eRegL src1, eRegL src2 ) %{
    // CMP    $src1.lo,$src2.lo
    emit_opcode( cbuf, 0x3B );
    emit_rm(cbuf, 0x3, $src1$$reg, $src2$$reg );
    // JNE,s  skip
    emit_cc(cbuf, 0x70, 0x5);
    emit_d8(cbuf,2);
    // CMP    $src1.hi,$src2.hi
    emit_opcode( cbuf, 0x3B );
    emit_rm(cbuf, 0x3, HIGH_FROM_LOW_ENC($src1$$reg), HIGH_FROM_LOW_ENC($src2$$reg) );
  %}

  enc_class long_cmp_flags2( eRegL src1, eRegL src2, rRegI tmp ) %{
    // CMP    $src1.lo,$src2.lo\t! Long compare; set flags for low bits
    emit_opcode( cbuf, 0x3B );
    emit_rm(cbuf, 0x3, $src1$$reg, $src2$$reg );
    // MOV    $tmp,$src1.hi
    emit_opcode( cbuf, 0x8B );
    emit_rm(cbuf, 0x3, $tmp$$reg, HIGH_FROM_LOW_ENC($src1$$reg) );
    // SBB   $tmp,$src2.hi\t! Compute flags for long compare
    emit_opcode( cbuf, 0x1B );
    emit_rm(cbuf, 0x3, $tmp$$reg, HIGH_FROM_LOW_ENC($src2$$reg) );
  %}

  enc_class long_cmp_flags3( eRegL src, rRegI tmp ) %{
    // XOR    $tmp,$tmp
    emit_opcode(cbuf,0x33);  // XOR
    emit_rm(cbuf,0x3, $tmp$$reg, $tmp$$reg);
    // CMP    $tmp,$src.lo
    emit_opcode( cbuf, 0x3B );
    emit_rm(cbuf, 0x3, $tmp$$reg, $src$$reg );
    // SBB    $tmp,$src.hi
    emit_opcode( cbuf, 0x1B );
    emit_rm(cbuf, 0x3, $tmp$$reg, HIGH_FROM_LOW_ENC($src$$reg) );
  %}

 // Sniff, sniff... smells like Gnu Superoptimizer
  enc_class neg_long( eRegL dst ) %{
    emit_opcode(cbuf,0xF7);    // NEG hi
    emit_rm    (cbuf,0x3, 0x3, HIGH_FROM_LOW_ENC($dst$$reg));
    emit_opcode(cbuf,0xF7);    // NEG lo
    emit_rm    (cbuf,0x3, 0x3,               $dst$$reg );
    emit_opcode(cbuf,0x83);    // SBB hi,0
    emit_rm    (cbuf,0x3, 0x3, HIGH_FROM_LOW_ENC($dst$$reg));
    emit_d8    (cbuf,0 );
  %}

  enc_class enc_pop_rdx() %{
    emit_opcode(cbuf,0x5A);
  %}

  enc_class enc_rethrow() %{
    MacroAssembler _masm(&cbuf);
    cbuf.set_insts_mark();
    emit_opcode(cbuf, 0xE9);        // jmp    entry
    emit_d32_reloc(cbuf, (int)OptoRuntime::rethrow_stub() - ((int)cbuf.insts_end())-4,
                   runtime_call_Relocation::spec(), RELOC_IMM32 );
    __ post_call_nop();
  %}


  // Convert a double to an int.  Java semantics require we do complex
  // manglelations in the corner cases.  So we set the rounding mode to
  // 'zero', store the darned double down as an int, and reset the
  // rounding mode to 'nearest'.  The hardware throws an exception which
  // patches up the correct value directly to the stack.
  enc_class DPR2I_encoding( regDPR src ) %{
    // Flip to round-to-zero mode.  We attempted to allow invalid-op
    // exceptions here, so that a NAN or other corner-case value will
    // thrown an exception (but normal values get converted at full speed).
    // However, I2C adapters and other float-stack manglers leave pending
    // invalid-op exceptions hanging.  We would have to clear them before
    // enabling them and that is more expensive than just testing for the
    // invalid value Intel stores down in the corner cases.
    emit_opcode(cbuf,0xD9);            // FLDCW  trunc
    emit_opcode(cbuf,0x2D);
    emit_d32(cbuf,(int)StubRoutines::x86::addr_fpu_cntrl_wrd_trunc());
    // Allocate a word
    emit_opcode(cbuf,0x83);            // SUB ESP,4
    emit_opcode(cbuf,0xEC);
    emit_d8(cbuf,0x04);
    // Encoding assumes a double has been pushed into FPR0.
    // Store down the double as an int, popping the FPU stack
    emit_opcode(cbuf,0xDB);            // FISTP [ESP]
    emit_opcode(cbuf,0x1C);
    emit_d8(cbuf,0x24);
    // Restore the rounding mode; mask the exception
    emit_opcode(cbuf,0xD9);            // FLDCW   std/24-bit mode
    emit_opcode(cbuf,0x2D);
    emit_d32( cbuf, Compile::current()->in_24_bit_fp_mode()
        ? (int)StubRoutines::x86::addr_fpu_cntrl_wrd_24()
        : (int)StubRoutines::x86::addr_fpu_cntrl_wrd_std());

    // Load the converted int; adjust CPU stack
    emit_opcode(cbuf,0x58);       // POP EAX
    emit_opcode(cbuf,0x3D);       // CMP EAX,imm
    emit_d32   (cbuf,0x80000000); //         0x80000000
    emit_opcode(cbuf,0x75);       // JNE around_slow_call
    emit_d8    (cbuf,0x07);       // Size of slow_call
    // Push src onto stack slow-path
    emit_opcode(cbuf,0xD9 );      // FLD     ST(i)
    emit_d8    (cbuf,0xC0-1+$src$$reg );
    // CALL directly to the runtime
    MacroAssembler _masm(&cbuf);
    cbuf.set_insts_mark();
    emit_opcode(cbuf,0xE8);       // Call into runtime
    emit_d32_reloc(cbuf, (StubRoutines::x86::d2i_wrapper() - cbuf.insts_end()) - 4, runtime_call_Relocation::spec(), RELOC_IMM32 );
    __ post_call_nop();
    // Carry on here...
  %}

  enc_class DPR2L_encoding( regDPR src ) %{
    emit_opcode(cbuf,0xD9);            // FLDCW  trunc
    emit_opcode(cbuf,0x2D);
    emit_d32(cbuf,(int)StubRoutines::x86::addr_fpu_cntrl_wrd_trunc());
    // Allocate a word
    emit_opcode(cbuf,0x83);            // SUB ESP,8
    emit_opcode(cbuf,0xEC);
    emit_d8(cbuf,0x08);
    // Encoding assumes a double has been pushed into FPR0.
    // Store down the double as a long, popping the FPU stack
    emit_opcode(cbuf,0xDF);            // FISTP [ESP]
    emit_opcode(cbuf,0x3C);
    emit_d8(cbuf,0x24);
    // Restore the rounding mode; mask the exception
    emit_opcode(cbuf,0xD9);            // FLDCW   std/24-bit mode
    emit_opcode(cbuf,0x2D);
    emit_d32( cbuf, Compile::current()->in_24_bit_fp_mode()
        ? (int)StubRoutines::x86::addr_fpu_cntrl_wrd_24()
        : (int)StubRoutines::x86::addr_fpu_cntrl_wrd_std());

    // Load the converted int; adjust CPU stack
    emit_opcode(cbuf,0x58);       // POP EAX
    emit_opcode(cbuf,0x5A);       // POP EDX
    emit_opcode(cbuf,0x81);       // CMP EDX,imm
    emit_d8    (cbuf,0xFA);       // rdx
    emit_d32   (cbuf,0x80000000); //         0x80000000
    emit_opcode(cbuf,0x75);       // JNE around_slow_call
    emit_d8    (cbuf,0x07+4);     // Size of slow_call
    emit_opcode(cbuf,0x85);       // TEST EAX,EAX
    emit_opcode(cbuf,0xC0);       // 2/rax,/rax,
    emit_opcode(cbuf,0x75);       // JNE around_slow_call
    emit_d8    (cbuf,0x07);       // Size of slow_call
    // Push src onto stack slow-path
    emit_opcode(cbuf,0xD9 );      // FLD     ST(i)
    emit_d8    (cbuf,0xC0-1+$src$$reg );
    // CALL directly to the runtime
    MacroAssembler _masm(&cbuf);
    cbuf.set_insts_mark();
    emit_opcode(cbuf,0xE8);       // Call into runtime
    emit_d32_reloc(cbuf, (StubRoutines::x86::d2l_wrapper() - cbuf.insts_end()) - 4, runtime_call_Relocation::spec(), RELOC_IMM32 );
    __ post_call_nop();
    // Carry on here...
  %}

  enc_class FMul_ST_reg( eRegFPR src1 ) %{
    // Operand was loaded from memory into fp ST (stack top)
    // FMUL   ST,$src  /* D8 C8+i */
    emit_opcode(cbuf, 0xD8);
    emit_opcode(cbuf, 0xC8 + $src1$$reg);
  %}

  enc_class FAdd_ST_reg( eRegFPR src2 ) %{
    // FADDP  ST,src2  /* D8 C0+i */
    emit_opcode(cbuf, 0xD8);
    emit_opcode(cbuf, 0xC0 + $src2$$reg);
    //could use FADDP  src2,fpST  /* DE C0+i */
  %}

  enc_class FAddP_reg_ST( eRegFPR src2 ) %{
    // FADDP  src2,ST  /* DE C0+i */
    emit_opcode(cbuf, 0xDE);
    emit_opcode(cbuf, 0xC0 + $src2$$reg);
  %}

  enc_class subFPR_divFPR_encode( eRegFPR src1, eRegFPR src2) %{
    // Operand has been loaded into fp ST (stack top)
      // FSUB   ST,$src1
      emit_opcode(cbuf, 0xD8);
      emit_opcode(cbuf, 0xE0 + $src1$$reg);

      // FDIV
      emit_opcode(cbuf, 0xD8);
      emit_opcode(cbuf, 0xF0 + $src2$$reg);
  %}

  enc_class MulFAddF (eRegFPR src1, eRegFPR src2) %{
    // Operand was loaded from memory into fp ST (stack top)
    // FADD   ST,$src  /* D8 C0+i */
    emit_opcode(cbuf, 0xD8);
    emit_opcode(cbuf, 0xC0 + $src1$$reg);

    // FMUL  ST,src2  /* D8 C*+i */
    emit_opcode(cbuf, 0xD8);
    emit_opcode(cbuf, 0xC8 + $src2$$reg);
  %}


  enc_class MulFAddFreverse (eRegFPR src1, eRegFPR src2) %{
    // Operand was loaded from memory into fp ST (stack top)
    // FADD   ST,$src  /* D8 C0+i */
    emit_opcode(cbuf, 0xD8);
    emit_opcode(cbuf, 0xC0 + $src1$$reg);

    // FMULP  src2,ST  /* DE C8+i */
    emit_opcode(cbuf, 0xDE);
    emit_opcode(cbuf, 0xC8 + $src2$$reg);
  %}

  // Atomically load the volatile long
  enc_class enc_loadL_volatile( memory mem, stackSlotL dst ) %{
    emit_opcode(cbuf,0xDF);
    int rm_byte_opcode = 0x05;
    int base     = $mem$$base;
    int index    = $mem$$index;
    int scale    = $mem$$scale;
    int displace = $mem$$disp;
    relocInfo::relocType disp_reloc = $mem->disp_reloc(); // disp-as-oop when working with static globals
    encode_RegMem(cbuf, rm_byte_opcode, base, index, scale, displace, disp_reloc);
    store_to_stackslot( cbuf, 0x0DF, 0x07, $dst$$disp );
  %}

  // Volatile Store Long.  Must be atomic, so move it into
  // the FP TOS and then do a 64-bit FIST.  Has to probe the
  // target address before the store (for null-ptr checks)
  // so the memory operand is used twice in the encoding.
  enc_class enc_storeL_volatile( memory mem, stackSlotL src ) %{
    store_to_stackslot( cbuf, 0x0DF, 0x05, $src$$disp );
    cbuf.set_insts_mark();            // Mark start of FIST in case $mem has an oop
    emit_opcode(cbuf,0xDF);
    int rm_byte_opcode = 0x07;
    int base     = $mem$$base;
    int index    = $mem$$index;
    int scale    = $mem$$scale;
    int displace = $mem$$disp;
    relocInfo::relocType disp_reloc = $mem->disp_reloc(); // disp-as-oop when working with static globals
    encode_RegMem(cbuf, rm_byte_opcode, base, index, scale, displace, disp_reloc);
  %}

%}


//----------FRAME--------------------------------------------------------------
// Definition of frame structure and management information.
//
//  S T A C K   L A Y O U T    Allocators stack-slot number
//                             |   (to get allocators register number
//  G  Owned by    |        |  v    add OptoReg::stack0())
//  r   CALLER     |        |
//  o     |        +--------+      pad to even-align allocators stack-slot
//  w     V        |  pad0  |        numbers; owned by CALLER
//  t   -----------+--------+----> Matcher::_in_arg_limit, unaligned
//  h     ^        |   in   |  5
//        |        |  args  |  4   Holes in incoming args owned by SELF
//  |     |        |        |  3
//  |     |        +--------+
//  V     |        | old out|      Empty on Intel, window on Sparc
//        |    old |preserve|      Must be even aligned.
//        |     SP-+--------+----> Matcher::_old_SP, even aligned
//        |        |   in   |  3   area for Intel ret address
//     Owned by    |preserve|      Empty on Sparc.
//       SELF      +--------+
//        |        |  pad2  |  2   pad to align old SP
//        |        +--------+  1
//        |        | locks  |  0
//        |        +--------+----> OptoReg::stack0(), even aligned
//        |        |  pad1  | 11   pad to align new SP
//        |        +--------+
//        |        |        | 10
//        |        | spills |  9   spills
//        V        |        |  8   (pad0 slot for callee)
//      -----------+--------+----> Matcher::_out_arg_limit, unaligned
//        ^        |  out   |  7
//        |        |  args  |  6   Holes in outgoing args owned by CALLEE
//     Owned by    +--------+
//      CALLEE     | new out|  6   Empty on Intel, window on Sparc
//        |    new |preserve|      Must be even-aligned.
//        |     SP-+--------+----> Matcher::_new_SP, even aligned
//        |        |        |
//
// Note 1: Only region 8-11 is determined by the allocator.  Region 0-5 is
//         known from SELF's arguments and the Java calling convention.
//         Region 6-7 is determined per call site.
// Note 2: If the calling convention leaves holes in the incoming argument
//         area, those holes are owned by SELF.  Holes in the outgoing area
//         are owned by the CALLEE.  Holes should not be necessary in the
//         incoming area, as the Java calling convention is completely under
//         the control of the AD file.  Doubles can be sorted and packed to
//         avoid holes.  Holes in the outgoing arguments may be necessary for
//         varargs C calling conventions.
// Note 3: Region 0-3 is even aligned, with pad2 as needed.  Region 3-5 is
//         even aligned with pad0 as needed.
//         Region 6 is even aligned.  Region 6-7 is NOT even aligned;
//         region 6-11 is even aligned; it may be padded out more so that
//         the region from SP to FP meets the minimum stack alignment.

frame %{
  // These three registers define part of the calling convention
  // between compiled code and the interpreter.
  inline_cache_reg(EAX);                // Inline Cache Register

  // Optional: name the operand used by cisc-spilling to access [stack_pointer + offset]
  cisc_spilling_operand_name(indOffset32);

  // Number of stack slots consumed by locking an object
  sync_stack_slots(1);

  // Compiled code's Frame Pointer
  frame_pointer(ESP);
  // Interpreter stores its frame pointer in a register which is
  // stored to the stack by I2CAdaptors.
  // I2CAdaptors convert from interpreted java to compiled java.
  interpreter_frame_pointer(EBP);

  // Stack alignment requirement
  // Alignment size in bytes (128-bit -> 16 bytes)
  stack_alignment(StackAlignmentInBytes);

  // Number of outgoing stack slots killed above the out_preserve_stack_slots
  // for calls to C.  Supports the var-args backing area for register parms.
  varargs_C_out_slots_killed(0);

  // The after-PROLOG location of the return address.  Location of
  // return address specifies a type (REG or STACK) and a number
  // representing the register number (i.e. - use a register name) or
  // stack slot.
  // Ret Addr is on stack in slot 0 if no locks or verification or alignment.
  // Otherwise, it is above the locks and verification slot and alignment word
  return_addr(STACK - 1 +
              align_up((Compile::current()->in_preserve_stack_slots() +
                        Compile::current()->fixed_slots()),
                       stack_alignment_in_slots()));

  // Location of C & interpreter return values
  c_return_value %{
    assert( ideal_reg >= Op_RegI && ideal_reg <= Op_RegL, "only return normal values" );
    static int lo[Op_RegL+1] = { 0, 0, OptoReg::Bad, EAX_num,      EAX_num,      FPR1L_num,    FPR1L_num, EAX_num };
    static int hi[Op_RegL+1] = { 0, 0, OptoReg::Bad, OptoReg::Bad, OptoReg::Bad, OptoReg::Bad, FPR1H_num, EDX_num };

    // in SSE2+ mode we want to keep the FPU stack clean so pretend
    // that C functions return float and double results in XMM0.
    if( ideal_reg == Op_RegD && UseSSE>=2 )
      return OptoRegPair(XMM0b_num,XMM0_num);
    if( ideal_reg == Op_RegF && UseSSE>=2 )
      return OptoRegPair(OptoReg::Bad,XMM0_num);

    return OptoRegPair(hi[ideal_reg],lo[ideal_reg]);
  %}

  // Location of return values
  return_value %{
    assert( ideal_reg >= Op_RegI && ideal_reg <= Op_RegL, "only return normal values" );
    static int lo[Op_RegL+1] = { 0, 0, OptoReg::Bad, EAX_num,      EAX_num,      FPR1L_num,    FPR1L_num, EAX_num };
    static int hi[Op_RegL+1] = { 0, 0, OptoReg::Bad, OptoReg::Bad, OptoReg::Bad, OptoReg::Bad, FPR1H_num, EDX_num };
    if( ideal_reg == Op_RegD && UseSSE>=2 )
      return OptoRegPair(XMM0b_num,XMM0_num);
    if( ideal_reg == Op_RegF && UseSSE>=1 )
      return OptoRegPair(OptoReg::Bad,XMM0_num);
    return OptoRegPair(hi[ideal_reg],lo[ideal_reg]);
  %}

%}

//----------ATTRIBUTES---------------------------------------------------------
//----------Operand Attributes-------------------------------------------------
op_attrib op_cost(0);        // Required cost attribute

//----------Instruction Attributes---------------------------------------------
ins_attrib ins_cost(100);       // Required cost attribute
ins_attrib ins_size(8);         // Required size attribute (in bits)
ins_attrib ins_short_branch(0); // Required flag: is this instruction a
                                // non-matching short branch variant of some
                                                            // long branch?
ins_attrib ins_alignment(1);    // Required alignment attribute (must be a power of 2)
                                // specifies the alignment that some part of the instruction (not
                                // necessarily the start) requires.  If > 1, a compute_padding()
                                // function must be provided for the instruction

//----------OPERANDS-----------------------------------------------------------
// Operand definitions must precede instruction definitions for correct parsing
// in the ADLC because operands constitute user defined types which are used in
// instruction definitions.

//----------Simple Operands----------------------------------------------------
// Immediate Operands
// Integer Immediate
operand immI() %{
  match(ConI);

  op_cost(10);
  format %{ %}
  interface(CONST_INTER);
%}

// Constant for test vs zero
operand immI_0() %{
  predicate(n->get_int() == 0);
  match(ConI);

  op_cost(0);
  format %{ %}
  interface(CONST_INTER);
%}

// Constant for increment
operand immI_1() %{
  predicate(n->get_int() == 1);
  match(ConI);

  op_cost(0);
  format %{ %}
  interface(CONST_INTER);
%}

// Constant for decrement
operand immI_M1() %{
  predicate(n->get_int() == -1);
  match(ConI);

  op_cost(0);
  format %{ %}
  interface(CONST_INTER);
%}

// Valid scale values for addressing modes
operand immI2() %{
  predicate(0 <= n->get_int() && (n->get_int() <= 3));
  match(ConI);

  format %{ %}
  interface(CONST_INTER);
%}

operand immI8() %{
  predicate((-128 <= n->get_int()) && (n->get_int() <= 127));
  match(ConI);

  op_cost(5);
  format %{ %}
  interface(CONST_INTER);
%}

operand immU8() %{
  predicate((0 <= n->get_int()) && (n->get_int() <= 255));
  match(ConI);

  op_cost(5);
  format %{ %}
  interface(CONST_INTER);
%}

operand immI16() %{
  predicate((-32768 <= n->get_int()) && (n->get_int() <= 32767));
  match(ConI);

  op_cost(10);
  format %{ %}
  interface(CONST_INTER);
%}

// Int Immediate non-negative
operand immU31()
%{
  predicate(n->get_int() >= 0);
  match(ConI);

  op_cost(0);
  format %{ %}
  interface(CONST_INTER);
%}

// Constant for long shifts
operand immI_32() %{
  predicate( n->get_int() == 32 );
  match(ConI);

  op_cost(0);
  format %{ %}
  interface(CONST_INTER);
%}

operand immI_1_31() %{
  predicate( n->get_int() >= 1 && n->get_int() <= 31 );
  match(ConI);

  op_cost(0);
  format %{ %}
  interface(CONST_INTER);
%}

operand immI_32_63() %{
  predicate( n->get_int() >= 32 && n->get_int() <= 63 );
  match(ConI);
  op_cost(0);

  format %{ %}
  interface(CONST_INTER);
%}

operand immI_2() %{
  predicate( n->get_int() == 2 );
  match(ConI);

  op_cost(0);
  format %{ %}
  interface(CONST_INTER);
%}

operand immI_3() %{
  predicate( n->get_int() == 3 );
  match(ConI);

  op_cost(0);
  format %{ %}
  interface(CONST_INTER);
%}

operand immI_4()
%{
  predicate(n->get_int() == 4);
  match(ConI);

  op_cost(0);
  format %{ %}
  interface(CONST_INTER);
%}

operand immI_8()
%{
  predicate(n->get_int() == 8);
  match(ConI);

  op_cost(0);
  format %{ %}
  interface(CONST_INTER);
%}

// Pointer Immediate
operand immP() %{
  match(ConP);

  op_cost(10);
  format %{ %}
  interface(CONST_INTER);
%}

// Null Pointer Immediate
operand immP0() %{
  predicate( n->get_ptr() == 0 );
  match(ConP);
  op_cost(0);

  format %{ %}
  interface(CONST_INTER);
%}

// Long Immediate
operand immL() %{
  match(ConL);

  op_cost(20);
  format %{ %}
  interface(CONST_INTER);
%}

// Long Immediate zero
operand immL0() %{
  predicate( n->get_long() == 0L );
  match(ConL);
  op_cost(0);

  format %{ %}
  interface(CONST_INTER);
%}

// Long Immediate zero
operand immL_M1() %{
  predicate( n->get_long() == -1L );
  match(ConL);
  op_cost(0);

  format %{ %}
  interface(CONST_INTER);
%}

// Long immediate from 0 to 127.
// Used for a shorter form of long mul by 10.
operand immL_127() %{
  predicate((0 <= n->get_long()) && (n->get_long() <= 127));
  match(ConL);
  op_cost(0);

  format %{ %}
  interface(CONST_INTER);
%}

// Long Immediate: low 32-bit mask
operand immL_32bits() %{
  predicate(n->get_long() == 0xFFFFFFFFL);
  match(ConL);
  op_cost(0);

  format %{ %}
  interface(CONST_INTER);
%}

// Long Immediate: low 32-bit mask
operand immL32() %{
  predicate(n->get_long() == (int)(n->get_long()));
  match(ConL);
  op_cost(20);

  format %{ %}
  interface(CONST_INTER);
%}

//Double Immediate zero
operand immDPR0() %{
  // Do additional (and counter-intuitive) test against NaN to work around VC++
  // bug that generates code such that NaNs compare equal to 0.0
  predicate( UseSSE<=1 && n->getd() == 0.0 && !g_isnan(n->getd()) );
  match(ConD);

  op_cost(5);
  format %{ %}
  interface(CONST_INTER);
%}

// Double Immediate one
operand immDPR1() %{
  predicate( UseSSE<=1 && n->getd() == 1.0 );
  match(ConD);

  op_cost(5);
  format %{ %}
  interface(CONST_INTER);
%}

// Double Immediate
operand immDPR() %{
  predicate(UseSSE<=1);
  match(ConD);

  op_cost(5);
  format %{ %}
  interface(CONST_INTER);
%}

operand immD() %{
  predicate(UseSSE>=2);
  match(ConD);

  op_cost(5);
  format %{ %}
  interface(CONST_INTER);
%}

// Double Immediate zero
operand immD0() %{
  // Do additional (and counter-intuitive) test against NaN to work around VC++
  // bug that generates code such that NaNs compare equal to 0.0 AND do not
  // compare equal to -0.0.
  predicate( UseSSE>=2 && jlong_cast(n->getd()) == 0 );
  match(ConD);

  format %{ %}
  interface(CONST_INTER);
%}

// Float Immediate zero
operand immFPR0() %{
  predicate(UseSSE == 0 && n->getf() == 0.0F);
  match(ConF);

  op_cost(5);
  format %{ %}
  interface(CONST_INTER);
%}

// Float Immediate one
operand immFPR1() %{
  predicate(UseSSE == 0 && n->getf() == 1.0F);
  match(ConF);

  op_cost(5);
  format %{ %}
  interface(CONST_INTER);
%}

// Float Immediate
operand immFPR() %{
  predicate( UseSSE == 0 );
  match(ConF);

  op_cost(5);
  format %{ %}
  interface(CONST_INTER);
%}

// Float Immediate
operand immF() %{
  predicate(UseSSE >= 1);
  match(ConF);

  op_cost(5);
  format %{ %}
  interface(CONST_INTER);
%}

// Float Immediate zero.  Zero and not -0.0
operand immF0() %{
  predicate( UseSSE >= 1 && jint_cast(n->getf()) == 0 );
  match(ConF);

  op_cost(5);
  format %{ %}
  interface(CONST_INTER);
%}

// Immediates for special shifts (sign extend)

// Constants for increment
operand immI_16() %{
  predicate( n->get_int() == 16 );
  match(ConI);

  format %{ %}
  interface(CONST_INTER);
%}

operand immI_24() %{
  predicate( n->get_int() == 24 );
  match(ConI);

  format %{ %}
  interface(CONST_INTER);
%}

// Constant for byte-wide masking
operand immI_255() %{
  predicate( n->get_int() == 255 );
  match(ConI);

  format %{ %}
  interface(CONST_INTER);
%}

// Constant for short-wide masking
operand immI_65535() %{
  predicate(n->get_int() == 65535);
  match(ConI);

  format %{ %}
  interface(CONST_INTER);
%}

operand kReg()
%{
  constraint(ALLOC_IN_RC(vectmask_reg));
  match(RegVectMask);
  format %{%}
  interface(REG_INTER);
%}

operand kReg_K1()
%{
  constraint(ALLOC_IN_RC(vectmask_reg_K1));
  match(RegVectMask);
  format %{%}
  interface(REG_INTER);
%}

operand kReg_K2()
%{
  constraint(ALLOC_IN_RC(vectmask_reg_K2));
  match(RegVectMask);
  format %{%}
  interface(REG_INTER);
%}

// Special Registers
operand kReg_K3()
%{
  constraint(ALLOC_IN_RC(vectmask_reg_K3));
  match(RegVectMask);
  format %{%}
  interface(REG_INTER);
%}

operand kReg_K4()
%{
  constraint(ALLOC_IN_RC(vectmask_reg_K4));
  match(RegVectMask);
  format %{%}
  interface(REG_INTER);
%}

operand kReg_K5()
%{
  constraint(ALLOC_IN_RC(vectmask_reg_K5));
  match(RegVectMask);
  format %{%}
  interface(REG_INTER);
%}

operand kReg_K6()
%{
  constraint(ALLOC_IN_RC(vectmask_reg_K6));
  match(RegVectMask);
  format %{%}
  interface(REG_INTER);
%}

// Special Registers
operand kReg_K7()
%{
  constraint(ALLOC_IN_RC(vectmask_reg_K7));
  match(RegVectMask);
  format %{%}
  interface(REG_INTER);
%}

// Register Operands
// Integer Register
operand rRegI() %{
  constraint(ALLOC_IN_RC(int_reg));
  match(RegI);
  match(xRegI);
  match(eAXRegI);
  match(eBXRegI);
  match(eCXRegI);
  match(eDXRegI);
  match(eDIRegI);
  match(eSIRegI);

  format %{ %}
  interface(REG_INTER);
%}

// Subset of Integer Register
operand xRegI(rRegI reg) %{
  constraint(ALLOC_IN_RC(int_x_reg));
  match(reg);
  match(eAXRegI);
  match(eBXRegI);
  match(eCXRegI);
  match(eDXRegI);

  format %{ %}
  interface(REG_INTER);
%}

// Special Registers
operand eAXRegI(xRegI reg) %{
  constraint(ALLOC_IN_RC(eax_reg));
  match(reg);
  match(rRegI);

  format %{ "EAX" %}
  interface(REG_INTER);
%}

// Special Registers
operand eBXRegI(xRegI reg) %{
  constraint(ALLOC_IN_RC(ebx_reg));
  match(reg);
  match(rRegI);

  format %{ "EBX" %}
  interface(REG_INTER);
%}

operand eCXRegI(xRegI reg) %{
  constraint(ALLOC_IN_RC(ecx_reg));
  match(reg);
  match(rRegI);

  format %{ "ECX" %}
  interface(REG_INTER);
%}

operand eDXRegI(xRegI reg) %{
  constraint(ALLOC_IN_RC(edx_reg));
  match(reg);
  match(rRegI);

  format %{ "EDX" %}
  interface(REG_INTER);
%}

operand eDIRegI(xRegI reg) %{
  constraint(ALLOC_IN_RC(edi_reg));
  match(reg);
  match(rRegI);

  format %{ "EDI" %}
  interface(REG_INTER);
%}

operand naxRegI() %{
  constraint(ALLOC_IN_RC(nax_reg));
  match(RegI);
  match(eCXRegI);
  match(eDXRegI);
  match(eSIRegI);
  match(eDIRegI);

  format %{ %}
  interface(REG_INTER);
%}

operand nadxRegI() %{
  constraint(ALLOC_IN_RC(nadx_reg));
  match(RegI);
  match(eBXRegI);
  match(eCXRegI);
  match(eSIRegI);
  match(eDIRegI);

  format %{ %}
  interface(REG_INTER);
%}

operand ncxRegI() %{
  constraint(ALLOC_IN_RC(ncx_reg));
  match(RegI);
  match(eAXRegI);
  match(eDXRegI);
  match(eSIRegI);
  match(eDIRegI);

  format %{ %}
  interface(REG_INTER);
%}

// // This operand was used by cmpFastUnlock, but conflicted with 'object' reg
// //
operand eSIRegI(xRegI reg) %{
   constraint(ALLOC_IN_RC(esi_reg));
   match(reg);
   match(rRegI);

   format %{ "ESI" %}
   interface(REG_INTER);
%}

// Pointer Register
operand anyRegP() %{
  constraint(ALLOC_IN_RC(any_reg));
  match(RegP);
  match(eAXRegP);
  match(eBXRegP);
  match(eCXRegP);
  match(eDIRegP);
  match(eRegP);

  format %{ %}
  interface(REG_INTER);
%}

operand eRegP() %{
  constraint(ALLOC_IN_RC(int_reg));
  match(RegP);
  match(eAXRegP);
  match(eBXRegP);
  match(eCXRegP);
  match(eDIRegP);

  format %{ %}
  interface(REG_INTER);
%}

operand rRegP() %{
  constraint(ALLOC_IN_RC(int_reg));
  match(RegP);
  match(eAXRegP);
  match(eBXRegP);
  match(eCXRegP);
  match(eDIRegP);

  format %{ %}
  interface(REG_INTER);
%}

// On windows95, EBP is not safe to use for implicit null tests.
operand eRegP_no_EBP() %{
  constraint(ALLOC_IN_RC(int_reg_no_ebp));
  match(RegP);
  match(eAXRegP);
  match(eBXRegP);
  match(eCXRegP);
  match(eDIRegP);

  op_cost(100);
  format %{ %}
  interface(REG_INTER);
%}

operand naxRegP() %{
  constraint(ALLOC_IN_RC(nax_reg));
  match(RegP);
  match(eBXRegP);
  match(eDXRegP);
  match(eCXRegP);
  match(eSIRegP);
  match(eDIRegP);

  format %{ %}
  interface(REG_INTER);
%}

operand nabxRegP() %{
  constraint(ALLOC_IN_RC(nabx_reg));
  match(RegP);
  match(eCXRegP);
  match(eDXRegP);
  match(eSIRegP);
  match(eDIRegP);

  format %{ %}
  interface(REG_INTER);
%}

operand pRegP() %{
  constraint(ALLOC_IN_RC(p_reg));
  match(RegP);
  match(eBXRegP);
  match(eDXRegP);
  match(eSIRegP);
  match(eDIRegP);

  format %{ %}
  interface(REG_INTER);
%}

// Special Registers
// Return a pointer value
operand eAXRegP(eRegP reg) %{
  constraint(ALLOC_IN_RC(eax_reg));
  match(reg);
  format %{ "EAX" %}
  interface(REG_INTER);
%}

// Used in AtomicAdd
operand eBXRegP(eRegP reg) %{
  constraint(ALLOC_IN_RC(ebx_reg));
  match(reg);
  format %{ "EBX" %}
  interface(REG_INTER);
%}

// Tail-call (interprocedural jump) to interpreter
operand eCXRegP(eRegP reg) %{
  constraint(ALLOC_IN_RC(ecx_reg));
  match(reg);
  format %{ "ECX" %}
  interface(REG_INTER);
%}

operand eDXRegP(eRegP reg) %{
  constraint(ALLOC_IN_RC(edx_reg));
  match(reg);
  format %{ "EDX" %}
  interface(REG_INTER);
%}

operand eSIRegP(eRegP reg) %{
  constraint(ALLOC_IN_RC(esi_reg));
  match(reg);
  format %{ "ESI" %}
  interface(REG_INTER);
%}

// Used in rep stosw
operand eDIRegP(eRegP reg) %{
  constraint(ALLOC_IN_RC(edi_reg));
  match(reg);
  format %{ "EDI" %}
  interface(REG_INTER);
%}

operand eRegL() %{
  constraint(ALLOC_IN_RC(long_reg));
  match(RegL);
  match(eADXRegL);

  format %{ %}
  interface(REG_INTER);
%}

operand eADXRegL( eRegL reg ) %{
  constraint(ALLOC_IN_RC(eadx_reg));
  match(reg);

  format %{ "EDX:EAX" %}
  interface(REG_INTER);
%}

operand eBCXRegL( eRegL reg ) %{
  constraint(ALLOC_IN_RC(ebcx_reg));
  match(reg);

  format %{ "EBX:ECX" %}
  interface(REG_INTER);
%}

operand eBDPRegL( eRegL reg ) %{
  constraint(ALLOC_IN_RC(ebpd_reg));
  match(reg);

  format %{ "EBP:EDI" %}
  interface(REG_INTER);
%}
// Special case for integer high multiply
operand eADXRegL_low_only() %{
  constraint(ALLOC_IN_RC(eadx_reg));
  match(RegL);

  format %{ "EAX" %}
  interface(REG_INTER);
%}

// Flags register, used as output of compare instructions
operand rFlagsReg() %{
  constraint(ALLOC_IN_RC(int_flags));
  match(RegFlags);

  format %{ "EFLAGS" %}
  interface(REG_INTER);
%}

// Flags register, used as output of compare instructions
operand eFlagsReg() %{
  constraint(ALLOC_IN_RC(int_flags));
  match(RegFlags);

  format %{ "EFLAGS" %}
  interface(REG_INTER);
%}

// Flags register, used as output of FLOATING POINT compare instructions
operand eFlagsRegU() %{
  constraint(ALLOC_IN_RC(int_flags));
  match(RegFlags);

  format %{ "EFLAGS_U" %}
  interface(REG_INTER);
%}

operand eFlagsRegUCF() %{
  constraint(ALLOC_IN_RC(int_flags));
  match(RegFlags);
  predicate(false);

  format %{ "EFLAGS_U_CF" %}
  interface(REG_INTER);
%}

// Condition Code Register used by long compare
operand flagsReg_long_LTGE() %{
  constraint(ALLOC_IN_RC(int_flags));
  match(RegFlags);
  format %{ "FLAGS_LTGE" %}
  interface(REG_INTER);
%}
operand flagsReg_long_EQNE() %{
  constraint(ALLOC_IN_RC(int_flags));
  match(RegFlags);
  format %{ "FLAGS_EQNE" %}
  interface(REG_INTER);
%}
operand flagsReg_long_LEGT() %{
  constraint(ALLOC_IN_RC(int_flags));
  match(RegFlags);
  format %{ "FLAGS_LEGT" %}
  interface(REG_INTER);
%}

// Condition Code Register used by unsigned long compare
operand flagsReg_ulong_LTGE() %{
  constraint(ALLOC_IN_RC(int_flags));
  match(RegFlags);
  format %{ "FLAGS_U_LTGE" %}
  interface(REG_INTER);
%}
operand flagsReg_ulong_EQNE() %{
  constraint(ALLOC_IN_RC(int_flags));
  match(RegFlags);
  format %{ "FLAGS_U_EQNE" %}
  interface(REG_INTER);
%}
operand flagsReg_ulong_LEGT() %{
  constraint(ALLOC_IN_RC(int_flags));
  match(RegFlags);
  format %{ "FLAGS_U_LEGT" %}
  interface(REG_INTER);
%}

// Float register operands
operand regDPR() %{
  predicate( UseSSE < 2 );
  constraint(ALLOC_IN_RC(fp_dbl_reg));
  match(RegD);
  match(regDPR1);
  match(regDPR2);
  format %{ %}
  interface(REG_INTER);
%}

operand regDPR1(regDPR reg) %{
  predicate( UseSSE < 2 );
  constraint(ALLOC_IN_RC(fp_dbl_reg0));
  match(reg);
  format %{ "FPR1" %}
  interface(REG_INTER);
%}

operand regDPR2(regDPR reg) %{
  predicate( UseSSE < 2 );
  constraint(ALLOC_IN_RC(fp_dbl_reg1));
  match(reg);
  format %{ "FPR2" %}
  interface(REG_INTER);
%}

operand regnotDPR1(regDPR reg) %{
  predicate( UseSSE < 2 );
  constraint(ALLOC_IN_RC(fp_dbl_notreg0));
  match(reg);
  format %{ %}
  interface(REG_INTER);
%}

// Float register operands
operand regFPR() %{
  predicate( UseSSE < 2 );
  constraint(ALLOC_IN_RC(fp_flt_reg));
  match(RegF);
  match(regFPR1);
  format %{ %}
  interface(REG_INTER);
%}

// Float register operands
operand regFPR1(regFPR reg) %{
  predicate( UseSSE < 2 );
  constraint(ALLOC_IN_RC(fp_flt_reg0));
  match(reg);
  format %{ "FPR1" %}
  interface(REG_INTER);
%}

// XMM Float register operands
operand regF() %{
  predicate( UseSSE>=1 );
  constraint(ALLOC_IN_RC(float_reg_legacy));
  match(RegF);
  format %{ %}
  interface(REG_INTER);
%}

operand legRegF() %{
  predicate( UseSSE>=1 );
  constraint(ALLOC_IN_RC(float_reg_legacy));
  match(RegF);
  format %{ %}
  interface(REG_INTER);
%}

// Float register operands
operand vlRegF() %{
   constraint(ALLOC_IN_RC(float_reg_vl));
   match(RegF);

   format %{ %}
   interface(REG_INTER);
%}

// XMM Double register operands
operand regD() %{
  predicate( UseSSE>=2 );
  constraint(ALLOC_IN_RC(double_reg_legacy));
  match(RegD);
  format %{ %}
  interface(REG_INTER);
%}

// Double register operands
operand legRegD() %{
  predicate( UseSSE>=2 );
  constraint(ALLOC_IN_RC(double_reg_legacy));
  match(RegD);
  format %{ %}
  interface(REG_INTER);
%}

operand vlRegD() %{
   constraint(ALLOC_IN_RC(double_reg_vl));
   match(RegD);

   format %{ %}
   interface(REG_INTER);
%}

//----------Memory Operands----------------------------------------------------
// Direct Memory Operand
operand direct(immP addr) %{
  match(addr);

  format %{ "[$addr]" %}
  interface(MEMORY_INTER) %{
    base(0xFFFFFFFF);
    index(0x4);
    scale(0x0);
    disp($addr);
  %}
%}

// Indirect Memory Operand
operand indirect(eRegP reg) %{
  constraint(ALLOC_IN_RC(int_reg));
  match(reg);

  format %{ "[$reg]" %}
  interface(MEMORY_INTER) %{
    base($reg);
    index(0x4);
    scale(0x0);
    disp(0x0);
  %}
%}

// Indirect Memory Plus Short Offset Operand
operand indOffset8(eRegP reg, immI8 off) %{
  match(AddP reg off);

  format %{ "[$reg + $off]" %}
  interface(MEMORY_INTER) %{
    base($reg);
    index(0x4);
    scale(0x0);
    disp($off);
  %}
%}

// Indirect Memory Plus Long Offset Operand
operand indOffset32(eRegP reg, immI off) %{
  match(AddP reg off);

  format %{ "[$reg + $off]" %}
  interface(MEMORY_INTER) %{
    base($reg);
    index(0x4);
    scale(0x0);
    disp($off);
  %}
%}

// Indirect Memory Plus Long Offset Operand
operand indOffset32X(rRegI reg, immP off) %{
  match(AddP off reg);

  format %{ "[$reg + $off]" %}
  interface(MEMORY_INTER) %{
    base($reg);
    index(0x4);
    scale(0x0);
    disp($off);
  %}
%}

// Indirect Memory Plus Index Register Plus Offset Operand
operand indIndexOffset(eRegP reg, rRegI ireg, immI off) %{
  match(AddP (AddP reg ireg) off);

  op_cost(10);
  format %{"[$reg + $off + $ireg]" %}
  interface(MEMORY_INTER) %{
    base($reg);
    index($ireg);
    scale(0x0);
    disp($off);
  %}
%}

// Indirect Memory Plus Index Register Plus Offset Operand
operand indIndex(eRegP reg, rRegI ireg) %{
  match(AddP reg ireg);

  op_cost(10);
  format %{"[$reg + $ireg]" %}
  interface(MEMORY_INTER) %{
    base($reg);
    index($ireg);
    scale(0x0);
    disp(0x0);
  %}
%}

// // -------------------------------------------------------------------------
// // 486 architecture doesn't support "scale * index + offset" with out a base
// // -------------------------------------------------------------------------
// // Scaled Memory Operands
// // Indirect Memory Times Scale Plus Offset Operand
// operand indScaleOffset(immP off, rRegI ireg, immI2 scale) %{
//   match(AddP off (LShiftI ireg scale));
//
//   op_cost(10);
//   format %{"[$off + $ireg << $scale]" %}
//   interface(MEMORY_INTER) %{
//     base(0x4);
//     index($ireg);
//     scale($scale);
//     disp($off);
//   %}
// %}

// Indirect Memory Times Scale Plus Index Register
operand indIndexScale(eRegP reg, rRegI ireg, immI2 scale) %{
  match(AddP reg (LShiftI ireg scale));

  op_cost(10);
  format %{"[$reg + $ireg << $scale]" %}
  interface(MEMORY_INTER) %{
    base($reg);
    index($ireg);
    scale($scale);
    disp(0x0);
  %}
%}

// Indirect Memory Times Scale Plus Index Register Plus Offset Operand
operand indIndexScaleOffset(eRegP reg, immI off, rRegI ireg, immI2 scale) %{
  match(AddP (AddP reg (LShiftI ireg scale)) off);

  op_cost(10);
  format %{"[$reg + $off + $ireg << $scale]" %}
  interface(MEMORY_INTER) %{
    base($reg);
    index($ireg);
    scale($scale);
    disp($off);
  %}
%}

//----------Load Long Memory Operands------------------------------------------
// The load-long idiom will use it's address expression again after loading
// the first word of the long.  If the load-long destination overlaps with
// registers used in the addressing expression, the 2nd half will be loaded
// from a clobbered address.  Fix this by requiring that load-long use
// address registers that do not overlap with the load-long target.

// load-long support
operand load_long_RegP() %{
  constraint(ALLOC_IN_RC(esi_reg));
  match(RegP);
  match(eSIRegP);
  op_cost(100);
  format %{  %}
  interface(REG_INTER);
%}

// Indirect Memory Operand Long
operand load_long_indirect(load_long_RegP reg) %{
  constraint(ALLOC_IN_RC(esi_reg));
  match(reg);

  format %{ "[$reg]" %}
  interface(MEMORY_INTER) %{
    base($reg);
    index(0x4);
    scale(0x0);
    disp(0x0);
  %}
%}

// Indirect Memory Plus Long Offset Operand
operand load_long_indOffset32(load_long_RegP reg, immI off) %{
  match(AddP reg off);

  format %{ "[$reg + $off]" %}
  interface(MEMORY_INTER) %{
    base($reg);
    index(0x4);
    scale(0x0);
    disp($off);
  %}
%}

opclass load_long_memory(load_long_indirect, load_long_indOffset32);


//----------Special Memory Operands--------------------------------------------
// Stack Slot Operand - This operand is used for loading and storing temporary
//                      values on the stack where a match requires a value to
//                      flow through memory.
operand stackSlotP(sRegP reg) %{
  constraint(ALLOC_IN_RC(stack_slots));
  // No match rule because this operand is only generated in matching
  format %{ "[$reg]" %}
  interface(MEMORY_INTER) %{
    base(0x4);   // ESP
    index(0x4);  // No Index
    scale(0x0);  // No Scale
    disp($reg);  // Stack Offset
  %}
%}

operand stackSlotI(sRegI reg) %{
  constraint(ALLOC_IN_RC(stack_slots));
  // No match rule because this operand is only generated in matching
  format %{ "[$reg]" %}
  interface(MEMORY_INTER) %{
    base(0x4);   // ESP
    index(0x4);  // No Index
    scale(0x0);  // No Scale
    disp($reg);  // Stack Offset
  %}
%}

operand stackSlotF(sRegF reg) %{
  constraint(ALLOC_IN_RC(stack_slots));
  // No match rule because this operand is only generated in matching
  format %{ "[$reg]" %}
  interface(MEMORY_INTER) %{
    base(0x4);   // ESP
    index(0x4);  // No Index
    scale(0x0);  // No Scale
    disp($reg);  // Stack Offset
  %}
%}

operand stackSlotD(sRegD reg) %{
  constraint(ALLOC_IN_RC(stack_slots));
  // No match rule because this operand is only generated in matching
  format %{ "[$reg]" %}
  interface(MEMORY_INTER) %{
    base(0x4);   // ESP
    index(0x4);  // No Index
    scale(0x0);  // No Scale
    disp($reg);  // Stack Offset
  %}
%}

operand stackSlotL(sRegL reg) %{
  constraint(ALLOC_IN_RC(stack_slots));
  // No match rule because this operand is only generated in matching
  format %{ "[$reg]" %}
  interface(MEMORY_INTER) %{
    base(0x4);   // ESP
    index(0x4);  // No Index
    scale(0x0);  // No Scale
    disp($reg);  // Stack Offset
  %}
%}

//----------Conditional Branch Operands----------------------------------------
// Comparison Op  - This is the operation of the comparison, and is limited to
//                  the following set of codes:
//                  L (<), LE (<=), G (>), GE (>=), E (==), NE (!=)
//
// Other attributes of the comparison, such as unsignedness, are specified
// by the comparison instruction that sets a condition code flags register.
// That result is represented by a flags operand whose subtype is appropriate
// to the unsignedness (etc.) of the comparison.
//
// Later, the instruction which matches both the Comparison Op (a Bool) and
// the flags (produced by the Cmp) specifies the coding of the comparison op
// by matching a specific subtype of Bool operand below, such as cmpOpU.

// Comparison Code
operand cmpOp() %{
  match(Bool);

  format %{ "" %}
  interface(COND_INTER) %{
    equal(0x4, "e");
    not_equal(0x5, "ne");
    less(0xC, "l");
    greater_equal(0xD, "ge");
    less_equal(0xE, "le");
    greater(0xF, "g");
    overflow(0x0, "o");
    no_overflow(0x1, "no");
  %}
%}

// Comparison Code, unsigned compare.  Used by FP also, with
// C2 (unordered) turned into GT or LT already.  The other bits
// C0 and C3 are turned into Carry & Zero flags.
operand cmpOpU() %{
  match(Bool);

  format %{ "" %}
  interface(COND_INTER) %{
    equal(0x4, "e");
    not_equal(0x5, "ne");
    less(0x2, "b");
    greater_equal(0x3, "nb");
    less_equal(0x6, "be");
    greater(0x7, "nbe");
    overflow(0x0, "o");
    no_overflow(0x1, "no");
  %}
%}

// Floating comparisons that don't require any fixup for the unordered case
operand cmpOpUCF() %{
  match(Bool);
  predicate(n->as_Bool()->_test._test == BoolTest::lt ||
            n->as_Bool()->_test._test == BoolTest::ge ||
            n->as_Bool()->_test._test == BoolTest::le ||
            n->as_Bool()->_test._test == BoolTest::gt);
  format %{ "" %}
  interface(COND_INTER) %{
    equal(0x4, "e");
    not_equal(0x5, "ne");
    less(0x2, "b");
    greater_equal(0x3, "nb");
    less_equal(0x6, "be");
    greater(0x7, "nbe");
    overflow(0x0, "o");
    no_overflow(0x1, "no");
  %}
%}


// Floating comparisons that can be fixed up with extra conditional jumps
operand cmpOpUCF2() %{
  match(Bool);
  predicate(n->as_Bool()->_test._test == BoolTest::ne ||
            n->as_Bool()->_test._test == BoolTest::eq);
  format %{ "" %}
  interface(COND_INTER) %{
    equal(0x4, "e");
    not_equal(0x5, "ne");
    less(0x2, "b");
    greater_equal(0x3, "nb");
    less_equal(0x6, "be");
    greater(0x7, "nbe");
    overflow(0x0, "o");
    no_overflow(0x1, "no");
  %}
%}

// Comparison Code for FP conditional move
operand cmpOp_fcmov() %{
  match(Bool);

  predicate(n->as_Bool()->_test._test != BoolTest::overflow &&
            n->as_Bool()->_test._test != BoolTest::no_overflow);
  format %{ "" %}
  interface(COND_INTER) %{
    equal        (0x0C8);
    not_equal    (0x1C8);
    less         (0x0C0);
    greater_equal(0x1C0);
    less_equal   (0x0D0);
    greater      (0x1D0);
    overflow(0x0, "o"); // not really supported by the instruction
    no_overflow(0x1, "no"); // not really supported by the instruction
  %}
%}

// Comparison Code used in long compares
operand cmpOp_commute() %{
  match(Bool);

  format %{ "" %}
  interface(COND_INTER) %{
    equal(0x4, "e");
    not_equal(0x5, "ne");
    less(0xF, "g");
    greater_equal(0xE, "le");
    less_equal(0xD, "ge");
    greater(0xC, "l");
    overflow(0x0, "o");
    no_overflow(0x1, "no");
  %}
%}

// Comparison Code used in unsigned long compares
operand cmpOpU_commute() %{
  match(Bool);

  format %{ "" %}
  interface(COND_INTER) %{
    equal(0x4, "e");
    not_equal(0x5, "ne");
    less(0x7, "nbe");
    greater_equal(0x6, "be");
    less_equal(0x3, "nb");
    greater(0x2, "b");
    overflow(0x0, "o");
    no_overflow(0x1, "no");
  %}
%}

//----------OPERAND CLASSES----------------------------------------------------
// Operand Classes are groups of operands that are used as to simplify
// instruction definitions by not requiring the AD writer to specify separate
// instructions for every form of operand when the instruction accepts
// multiple operand types with the same basic encoding and format.  The classic
// case of this is memory operands.

opclass memory(direct, indirect, indOffset8, indOffset32, indOffset32X, indIndexOffset,
               indIndex, indIndexScale, indIndexScaleOffset);

// Long memory operations are encoded in 2 instructions and a +4 offset.
// This means some kind of offset is always required and you cannot use
// an oop as the offset (done when working on static globals).
opclass long_memory(direct, indirect, indOffset8, indOffset32, indIndexOffset,
                    indIndex, indIndexScale, indIndexScaleOffset);


//----------PIPELINE-----------------------------------------------------------
// Rules which define the behavior of the target architectures pipeline.
pipeline %{

//----------ATTRIBUTES---------------------------------------------------------
attributes %{
  variable_size_instructions;        // Fixed size instructions
  max_instructions_per_bundle = 3;   // Up to 3 instructions per bundle
  instruction_unit_size = 1;         // An instruction is 1 bytes long
  instruction_fetch_unit_size = 16;  // The processor fetches one line
  instruction_fetch_units = 1;       // of 16 bytes

  // List of nop instructions
  nops( MachNop );
%}

//----------RESOURCES----------------------------------------------------------
// Resources are the functional units available to the machine

// Generic P2/P3 pipeline
// 3 decoders, only D0 handles big operands; a "bundle" is the limit of
// 3 instructions decoded per cycle.
// 2 load/store ops per cycle, 1 branch, 1 FPU,
// 2 ALU op, only ALU0 handles mul/div instructions.
resources( D0, D1, D2, DECODE = D0 | D1 | D2,
           MS0, MS1, MEM = MS0 | MS1,
           BR, FPU,
           ALU0, ALU1, ALU = ALU0 | ALU1 );

//----------PIPELINE DESCRIPTION-----------------------------------------------
// Pipeline Description specifies the stages in the machine's pipeline

// Generic P2/P3 pipeline
pipe_desc(S0, S1, S2, S3, S4, S5);

//----------PIPELINE CLASSES---------------------------------------------------
// Pipeline Classes describe the stages in which input and output are
// referenced by the hardware pipeline.

// Naming convention: ialu or fpu
// Then: _reg
// Then: _reg if there is a 2nd register
// Then: _long if it's a pair of instructions implementing a long
// Then: _fat if it requires the big decoder
//   Or: _mem if it requires the big decoder and a memory unit.

// Integer ALU reg operation
pipe_class ialu_reg(rRegI dst) %{
    single_instruction;
    dst    : S4(write);
    dst    : S3(read);
    DECODE : S0;        // any decoder
    ALU    : S3;        // any alu
%}

// Long ALU reg operation
pipe_class ialu_reg_long(eRegL dst) %{
    instruction_count(2);
    dst    : S4(write);
    dst    : S3(read);
    DECODE : S0(2);     // any 2 decoders
    ALU    : S3(2);     // both alus
%}

// Integer ALU reg operation using big decoder
pipe_class ialu_reg_fat(rRegI dst) %{
    single_instruction;
    dst    : S4(write);
    dst    : S3(read);
    D0     : S0;        // big decoder only
    ALU    : S3;        // any alu
%}

// Long ALU reg operation using big decoder
pipe_class ialu_reg_long_fat(eRegL dst) %{
    instruction_count(2);
    dst    : S4(write);
    dst    : S3(read);
    D0     : S0(2);     // big decoder only; twice
    ALU    : S3(2);     // any 2 alus
%}

// Integer ALU reg-reg operation
pipe_class ialu_reg_reg(rRegI dst, rRegI src) %{
    single_instruction;
    dst    : S4(write);
    src    : S3(read);
    DECODE : S0;        // any decoder
    ALU    : S3;        // any alu
%}

// Long ALU reg-reg operation
pipe_class ialu_reg_reg_long(eRegL dst, eRegL src) %{
    instruction_count(2);
    dst    : S4(write);
    src    : S3(read);
    DECODE : S0(2);     // any 2 decoders
    ALU    : S3(2);     // both alus
%}

// Integer ALU reg-reg operation
pipe_class ialu_reg_reg_fat(rRegI dst, memory src) %{
    single_instruction;
    dst    : S4(write);
    src    : S3(read);
    D0     : S0;        // big decoder only
    ALU    : S3;        // any alu
%}

// Long ALU reg-reg operation
pipe_class ialu_reg_reg_long_fat(eRegL dst, eRegL src) %{
    instruction_count(2);
    dst    : S4(write);
    src    : S3(read);
    D0     : S0(2);     // big decoder only; twice
    ALU    : S3(2);     // both alus
%}

// Integer ALU reg-mem operation
pipe_class ialu_reg_mem(rRegI dst, memory mem) %{
    single_instruction;
    dst    : S5(write);
    mem    : S3(read);
    D0     : S0;        // big decoder only
    ALU    : S4;        // any alu
    MEM    : S3;        // any mem
%}

// Long ALU reg-mem operation
pipe_class ialu_reg_long_mem(eRegL dst, load_long_memory mem) %{
    instruction_count(2);
    dst    : S5(write);
    mem    : S3(read);
    D0     : S0(2);     // big decoder only; twice
    ALU    : S4(2);     // any 2 alus
    MEM    : S3(2);     // both mems
%}

// Integer mem operation (prefetch)
pipe_class ialu_mem(memory mem)
%{
    single_instruction;
    mem    : S3(read);
    D0     : S0;        // big decoder only
    MEM    : S3;        // any mem
%}

// Integer Store to Memory
pipe_class ialu_mem_reg(memory mem, rRegI src) %{
    single_instruction;
    mem    : S3(read);
    src    : S5(read);
    D0     : S0;        // big decoder only
    ALU    : S4;        // any alu
    MEM    : S3;
%}

// Long Store to Memory
pipe_class ialu_mem_long_reg(memory mem, eRegL src) %{
    instruction_count(2);
    mem    : S3(read);
    src    : S5(read);
    D0     : S0(2);     // big decoder only; twice
    ALU    : S4(2);     // any 2 alus
    MEM    : S3(2);     // Both mems
%}

// Integer Store to Memory
pipe_class ialu_mem_imm(memory mem) %{
    single_instruction;
    mem    : S3(read);
    D0     : S0;        // big decoder only
    ALU    : S4;        // any alu
    MEM    : S3;
%}

// Integer ALU0 reg-reg operation
pipe_class ialu_reg_reg_alu0(rRegI dst, rRegI src) %{
    single_instruction;
    dst    : S4(write);
    src    : S3(read);
    D0     : S0;        // Big decoder only
    ALU0   : S3;        // only alu0
%}

// Integer ALU0 reg-mem operation
pipe_class ialu_reg_mem_alu0(rRegI dst, memory mem) %{
    single_instruction;
    dst    : S5(write);
    mem    : S3(read);
    D0     : S0;        // big decoder only
    ALU0   : S4;        // ALU0 only
    MEM    : S3;        // any mem
%}

// Integer ALU reg-reg operation
pipe_class ialu_cr_reg_reg(eFlagsReg cr, rRegI src1, rRegI src2) %{
    single_instruction;
    cr     : S4(write);
    src1   : S3(read);
    src2   : S3(read);
    DECODE : S0;        // any decoder
    ALU    : S3;        // any alu
%}

// Integer ALU reg-imm operation
pipe_class ialu_cr_reg_imm(eFlagsReg cr, rRegI src1) %{
    single_instruction;
    cr     : S4(write);
    src1   : S3(read);
    DECODE : S0;        // any decoder
    ALU    : S3;        // any alu
%}

// Integer ALU reg-mem operation
pipe_class ialu_cr_reg_mem(eFlagsReg cr, rRegI src1, memory src2) %{
    single_instruction;
    cr     : S4(write);
    src1   : S3(read);
    src2   : S3(read);
    D0     : S0;        // big decoder only
    ALU    : S4;        // any alu
    MEM    : S3;
%}

// Conditional move reg-reg
pipe_class pipe_cmplt( rRegI p, rRegI q, rRegI y ) %{
    instruction_count(4);
    y      : S4(read);
    q      : S3(read);
    p      : S3(read);
    DECODE : S0(4);     // any decoder
%}

// Conditional move reg-reg
pipe_class pipe_cmov_reg( rRegI dst, rRegI src, eFlagsReg cr ) %{
    single_instruction;
    dst    : S4(write);
    src    : S3(read);
    cr     : S3(read);
    DECODE : S0;        // any decoder
%}

// Conditional move reg-mem
pipe_class pipe_cmov_mem( eFlagsReg cr, rRegI dst, memory src) %{
    single_instruction;
    dst    : S4(write);
    src    : S3(read);
    cr     : S3(read);
    DECODE : S0;        // any decoder
    MEM    : S3;
%}

// Conditional move reg-reg long
pipe_class pipe_cmov_reg_long( eFlagsReg cr, eRegL dst, eRegL src) %{
    single_instruction;
    dst    : S4(write);
    src    : S3(read);
    cr     : S3(read);
    DECODE : S0(2);     // any 2 decoders
%}

// Conditional move double reg-reg
pipe_class pipe_cmovDPR_reg( eFlagsReg cr, regDPR1 dst, regDPR src) %{
    single_instruction;
    dst    : S4(write);
    src    : S3(read);
    cr     : S3(read);
    DECODE : S0;        // any decoder
%}

// Float reg-reg operation
pipe_class fpu_reg(regDPR dst) %{
    instruction_count(2);
    dst    : S3(read);
    DECODE : S0(2);     // any 2 decoders
    FPU    : S3;
%}

// Float reg-reg operation
pipe_class fpu_reg_reg(regDPR dst, regDPR src) %{
    instruction_count(2);
    dst    : S4(write);
    src    : S3(read);
    DECODE : S0(2);     // any 2 decoders
    FPU    : S3;
%}

// Float reg-reg operation
pipe_class fpu_reg_reg_reg(regDPR dst, regDPR src1, regDPR src2) %{
    instruction_count(3);
    dst    : S4(write);
    src1   : S3(read);
    src2   : S3(read);
    DECODE : S0(3);     // any 3 decoders
    FPU    : S3(2);
%}

// Float reg-reg operation
pipe_class fpu_reg_reg_reg_reg(regDPR dst, regDPR src1, regDPR src2, regDPR src3) %{
    instruction_count(4);
    dst    : S4(write);
    src1   : S3(read);
    src2   : S3(read);
    src3   : S3(read);
    DECODE : S0(4);     // any 3 decoders
    FPU    : S3(2);
%}

// Float reg-reg operation
pipe_class fpu_reg_mem_reg_reg(regDPR dst, memory src1, regDPR src2, regDPR src3) %{
    instruction_count(4);
    dst    : S4(write);
    src1   : S3(read);
    src2   : S3(read);
    src3   : S3(read);
    DECODE : S1(3);     // any 3 decoders
    D0     : S0;        // Big decoder only
    FPU    : S3(2);
    MEM    : S3;
%}

// Float reg-mem operation
pipe_class fpu_reg_mem(regDPR dst, memory mem) %{
    instruction_count(2);
    dst    : S5(write);
    mem    : S3(read);
    D0     : S0;        // big decoder only
    DECODE : S1;        // any decoder for FPU POP
    FPU    : S4;
    MEM    : S3;        // any mem
%}

// Float reg-mem operation
pipe_class fpu_reg_reg_mem(regDPR dst, regDPR src1, memory mem) %{
    instruction_count(3);
    dst    : S5(write);
    src1   : S3(read);
    mem    : S3(read);
    D0     : S0;        // big decoder only
    DECODE : S1(2);     // any decoder for FPU POP
    FPU    : S4;
    MEM    : S3;        // any mem
%}

// Float mem-reg operation
pipe_class fpu_mem_reg(memory mem, regDPR src) %{
    instruction_count(2);
    src    : S5(read);
    mem    : S3(read);
    DECODE : S0;        // any decoder for FPU PUSH
    D0     : S1;        // big decoder only
    FPU    : S4;
    MEM    : S3;        // any mem
%}

pipe_class fpu_mem_reg_reg(memory mem, regDPR src1, regDPR src2) %{
    instruction_count(3);
    src1   : S3(read);
    src2   : S3(read);
    mem    : S3(read);
    DECODE : S0(2);     // any decoder for FPU PUSH
    D0     : S1;        // big decoder only
    FPU    : S4;
    MEM    : S3;        // any mem
%}

pipe_class fpu_mem_reg_mem(memory mem, regDPR src1, memory src2) %{
    instruction_count(3);
    src1   : S3(read);
    src2   : S3(read);
    mem    : S4(read);
    DECODE : S0;        // any decoder for FPU PUSH
    D0     : S0(2);     // big decoder only
    FPU    : S4;
    MEM    : S3(2);     // any mem
%}

pipe_class fpu_mem_mem(memory dst, memory src1) %{
    instruction_count(2);
    src1   : S3(read);
    dst    : S4(read);
    D0     : S0(2);     // big decoder only
    MEM    : S3(2);     // any mem
%}

pipe_class fpu_mem_mem_mem(memory dst, memory src1, memory src2) %{
    instruction_count(3);
    src1   : S3(read);
    src2   : S3(read);
    dst    : S4(read);
    D0     : S0(3);     // big decoder only
    FPU    : S4;
    MEM    : S3(3);     // any mem
%}

pipe_class fpu_mem_reg_con(memory mem, regDPR src1) %{
    instruction_count(3);
    src1   : S4(read);
    mem    : S4(read);
    DECODE : S0;        // any decoder for FPU PUSH
    D0     : S0(2);     // big decoder only
    FPU    : S4;
    MEM    : S3(2);     // any mem
%}

// Float load constant
pipe_class fpu_reg_con(regDPR dst) %{
    instruction_count(2);
    dst    : S5(write);
    D0     : S0;        // big decoder only for the load
    DECODE : S1;        // any decoder for FPU POP
    FPU    : S4;
    MEM    : S3;        // any mem
%}

// Float load constant
pipe_class fpu_reg_reg_con(regDPR dst, regDPR src) %{
    instruction_count(3);
    dst    : S5(write);
    src    : S3(read);
    D0     : S0;        // big decoder only for the load
    DECODE : S1(2);     // any decoder for FPU POP
    FPU    : S4;
    MEM    : S3;        // any mem
%}

// UnConditional branch
pipe_class pipe_jmp( label labl ) %{
    single_instruction;
    BR   : S3;
%}

// Conditional branch
pipe_class pipe_jcc( cmpOp cmp, eFlagsReg cr, label labl ) %{
    single_instruction;
    cr    : S1(read);
    BR    : S3;
%}

// Allocation idiom
pipe_class pipe_cmpxchg( eRegP dst, eRegP heap_ptr ) %{
    instruction_count(1); force_serialization;
    fixed_latency(6);
    heap_ptr : S3(read);
    DECODE   : S0(3);
    D0       : S2;
    MEM      : S3;
    ALU      : S3(2);
    dst      : S5(write);
    BR       : S5;
%}

// Generic big/slow expanded idiom
pipe_class pipe_slow(  ) %{
    instruction_count(10); multiple_bundles; force_serialization;
    fixed_latency(100);
    D0  : S0(2);
    MEM : S3(2);
%}

// The real do-nothing guy
pipe_class empty( ) %{
    instruction_count(0);
%}

// Define the class for the Nop node
define %{
   MachNop = empty;
%}

%}

//----------INSTRUCTIONS-------------------------------------------------------
//
// match      -- States which machine-independent subtree may be replaced
//               by this instruction.
// ins_cost   -- The estimated cost of this instruction is used by instruction
//               selection to identify a minimum cost tree of machine
//               instructions that matches a tree of machine-independent
//               instructions.
// format     -- A string providing the disassembly for this instruction.
//               The value of an instruction's operand may be inserted
//               by referring to it with a '$' prefix.
// opcode     -- Three instruction opcodes may be provided.  These are referred
//               to within an encode class as $primary, $secondary, and $tertiary
//               respectively.  The primary opcode is commonly used to
//               indicate the type of machine instruction, while secondary
//               and tertiary are often used for prefix options or addressing
//               modes.
// ins_encode -- A list of encode classes with parameters. The encode class
//               name must have been defined in an 'enc_class' specification
//               in the encode section of the architecture description.

// Dummy reg-to-reg vector moves. Removed during post-selection cleanup.
// Load Float
instruct MoveF2LEG(legRegF dst, regF src) %{
  match(Set dst src);
  format %{ "movss $dst,$src\t# if src != dst load float (4 bytes)" %}
  ins_encode %{
    ShouldNotReachHere();
  %}
  ins_pipe( fpu_reg_reg );
%}

// Load Float
instruct MoveLEG2F(regF dst, legRegF src) %{
  match(Set dst src);
  format %{ "movss $dst,$src\t# if src != dst load float (4 bytes)" %}
  ins_encode %{
    ShouldNotReachHere();
  %}
  ins_pipe( fpu_reg_reg );
%}

// Load Float
instruct MoveF2VL(vlRegF dst, regF src) %{
  match(Set dst src);
  format %{ "movss $dst,$src\t! load float (4 bytes)" %}
  ins_encode %{
    ShouldNotReachHere();
  %}
  ins_pipe( fpu_reg_reg );
%}

// Load Float
instruct MoveVL2F(regF dst, vlRegF src) %{
  match(Set dst src);
  format %{ "movss $dst,$src\t! load float (4 bytes)" %}
  ins_encode %{
    ShouldNotReachHere();
  %}
  ins_pipe( fpu_reg_reg );
%}



// Load Double
instruct MoveD2LEG(legRegD dst, regD src) %{
  match(Set dst src);
  format %{ "movsd $dst,$src\t# if src != dst load double (8 bytes)" %}
  ins_encode %{
    ShouldNotReachHere();
  %}
  ins_pipe( fpu_reg_reg );
%}

// Load Double
instruct MoveLEG2D(regD dst, legRegD src) %{
  match(Set dst src);
  format %{ "movsd $dst,$src\t# if src != dst load double (8 bytes)" %}
  ins_encode %{
    ShouldNotReachHere();
  %}
  ins_pipe( fpu_reg_reg );
%}

// Load Double
instruct MoveD2VL(vlRegD dst, regD src) %{
  match(Set dst src);
  format %{ "movsd $dst,$src\t! load double (8 bytes)" %}
  ins_encode %{
    ShouldNotReachHere();
  %}
  ins_pipe( fpu_reg_reg );
%}

// Load Double
instruct MoveVL2D(regD dst, vlRegD src) %{
  match(Set dst src);
  format %{ "movsd $dst,$src\t! load double (8 bytes)" %}
  ins_encode %{
    ShouldNotReachHere();
  %}
  ins_pipe( fpu_reg_reg );
%}

//----------BSWAP-Instruction--------------------------------------------------
instruct bytes_reverse_int(rRegI dst) %{
  match(Set dst (ReverseBytesI dst));

  format %{ "BSWAP  $dst" %}
  opcode(0x0F, 0xC8);
  ins_encode( OpcP, OpcSReg(dst) );
  ins_pipe( ialu_reg );
%}

instruct bytes_reverse_long(eRegL dst) %{
  match(Set dst (ReverseBytesL dst));

  format %{ "BSWAP  $dst.lo\n\t"
            "BSWAP  $dst.hi\n\t"
            "XCHG   $dst.lo $dst.hi" %}

  ins_cost(125);
  ins_encode( bswap_long_bytes(dst) );
  ins_pipe( ialu_reg_reg);
%}

instruct bytes_reverse_unsigned_short(rRegI dst, eFlagsReg cr) %{
  match(Set dst (ReverseBytesUS dst));
  effect(KILL cr);

  format %{ "BSWAP  $dst\n\t"
            "SHR    $dst,16\n\t" %}
  ins_encode %{
    __ bswapl($dst$$Register);
    __ shrl($dst$$Register, 16);
  %}
  ins_pipe( ialu_reg );
%}

instruct bytes_reverse_short(rRegI dst, eFlagsReg cr) %{
  match(Set dst (ReverseBytesS dst));
  effect(KILL cr);

  format %{ "BSWAP  $dst\n\t"
            "SAR    $dst,16\n\t" %}
  ins_encode %{
    __ bswapl($dst$$Register);
    __ sarl($dst$$Register, 16);
  %}
  ins_pipe( ialu_reg );
%}


//---------- Zeros Count Instructions ------------------------------------------

instruct countLeadingZerosI(rRegI dst, rRegI src, eFlagsReg cr) %{
  predicate(UseCountLeadingZerosInstruction);
  match(Set dst (CountLeadingZerosI src));
  effect(KILL cr);

  format %{ "LZCNT  $dst, $src\t# count leading zeros (int)" %}
  ins_encode %{
    __ lzcntl($dst$$Register, $src$$Register);
  %}
  ins_pipe(ialu_reg);
%}

instruct countLeadingZerosI_bsr(rRegI dst, rRegI src, eFlagsReg cr) %{
  predicate(!UseCountLeadingZerosInstruction);
  match(Set dst (CountLeadingZerosI src));
  effect(KILL cr);

  format %{ "BSR    $dst, $src\t# count leading zeros (int)\n\t"
            "JNZ    skip\n\t"
            "MOV    $dst, -1\n"
      "skip:\n\t"
            "NEG    $dst\n\t"
            "ADD    $dst, 31" %}
  ins_encode %{
    Register Rdst = $dst$$Register;
    Register Rsrc = $src$$Register;
    Label skip;
    __ bsrl(Rdst, Rsrc);
    __ jccb(Assembler::notZero, skip);
    __ movl(Rdst, -1);
    __ bind(skip);
    __ negl(Rdst);
    __ addl(Rdst, BitsPerInt - 1);
  %}
  ins_pipe(ialu_reg);
%}

instruct countLeadingZerosL(rRegI dst, eRegL src, eFlagsReg cr) %{
  predicate(UseCountLeadingZerosInstruction);
  match(Set dst (CountLeadingZerosL src));
  effect(TEMP dst, KILL cr);

  format %{ "LZCNT  $dst, $src.hi\t# count leading zeros (long)\n\t"
            "JNC    done\n\t"
            "LZCNT  $dst, $src.lo\n\t"
            "ADD    $dst, 32\n"
      "done:" %}
  ins_encode %{
    Register Rdst = $dst$$Register;
    Register Rsrc = $src$$Register;
    Label done;
    __ lzcntl(Rdst, HIGH_FROM_LOW(Rsrc));
    __ jccb(Assembler::carryClear, done);
    __ lzcntl(Rdst, Rsrc);
    __ addl(Rdst, BitsPerInt);
    __ bind(done);
  %}
  ins_pipe(ialu_reg);
%}

instruct countLeadingZerosL_bsr(rRegI dst, eRegL src, eFlagsReg cr) %{
  predicate(!UseCountLeadingZerosInstruction);
  match(Set dst (CountLeadingZerosL src));
  effect(TEMP dst, KILL cr);

  format %{ "BSR    $dst, $src.hi\t# count leading zeros (long)\n\t"
            "JZ     msw_is_zero\n\t"
            "ADD    $dst, 32\n\t"
            "JMP    not_zero\n"
      "msw_is_zero:\n\t"
            "BSR    $dst, $src.lo\n\t"
            "JNZ    not_zero\n\t"
            "MOV    $dst, -1\n"
      "not_zero:\n\t"
            "NEG    $dst\n\t"
            "ADD    $dst, 63\n" %}
 ins_encode %{
    Register Rdst = $dst$$Register;
    Register Rsrc = $src$$Register;
    Label msw_is_zero;
    Label not_zero;
    __ bsrl(Rdst, HIGH_FROM_LOW(Rsrc));
    __ jccb(Assembler::zero, msw_is_zero);
    __ addl(Rdst, BitsPerInt);
    __ jmpb(not_zero);
    __ bind(msw_is_zero);
    __ bsrl(Rdst, Rsrc);
    __ jccb(Assembler::notZero, not_zero);
    __ movl(Rdst, -1);
    __ bind(not_zero);
    __ negl(Rdst);
    __ addl(Rdst, BitsPerLong - 1);
  %}
  ins_pipe(ialu_reg);
%}

instruct countTrailingZerosI(rRegI dst, rRegI src, eFlagsReg cr) %{
  predicate(UseCountTrailingZerosInstruction);
  match(Set dst (CountTrailingZerosI src));
  effect(KILL cr);

  format %{ "TZCNT    $dst, $src\t# count trailing zeros (int)" %}
  ins_encode %{
    __ tzcntl($dst$$Register, $src$$Register);
  %}
  ins_pipe(ialu_reg);
%}

instruct countTrailingZerosI_bsf(rRegI dst, rRegI src, eFlagsReg cr) %{
  predicate(!UseCountTrailingZerosInstruction);
  match(Set dst (CountTrailingZerosI src));
  effect(KILL cr);

  format %{ "BSF    $dst, $src\t# count trailing zeros (int)\n\t"
            "JNZ    done\n\t"
            "MOV    $dst, 32\n"
      "done:" %}
  ins_encode %{
    Register Rdst = $dst$$Register;
    Label done;
    __ bsfl(Rdst, $src$$Register);
    __ jccb(Assembler::notZero, done);
    __ movl(Rdst, BitsPerInt);
    __ bind(done);
  %}
  ins_pipe(ialu_reg);
%}

instruct countTrailingZerosL(rRegI dst, eRegL src, eFlagsReg cr) %{
  predicate(UseCountTrailingZerosInstruction);
  match(Set dst (CountTrailingZerosL src));
  effect(TEMP dst, KILL cr);

  format %{ "TZCNT  $dst, $src.lo\t# count trailing zeros (long) \n\t"
            "JNC    done\n\t"
            "TZCNT  $dst, $src.hi\n\t"
            "ADD    $dst, 32\n"
            "done:" %}
  ins_encode %{
    Register Rdst = $dst$$Register;
    Register Rsrc = $src$$Register;
    Label done;
    __ tzcntl(Rdst, Rsrc);
    __ jccb(Assembler::carryClear, done);
    __ tzcntl(Rdst, HIGH_FROM_LOW(Rsrc));
    __ addl(Rdst, BitsPerInt);
    __ bind(done);
  %}
  ins_pipe(ialu_reg);
%}

instruct countTrailingZerosL_bsf(rRegI dst, eRegL src, eFlagsReg cr) %{
  predicate(!UseCountTrailingZerosInstruction);
  match(Set dst (CountTrailingZerosL src));
  effect(TEMP dst, KILL cr);

  format %{ "BSF    $dst, $src.lo\t# count trailing zeros (long)\n\t"
            "JNZ    done\n\t"
            "BSF    $dst, $src.hi\n\t"
            "JNZ    msw_not_zero\n\t"
            "MOV    $dst, 32\n"
      "msw_not_zero:\n\t"
            "ADD    $dst, 32\n"
      "done:" %}
  ins_encode %{
    Register Rdst = $dst$$Register;
    Register Rsrc = $src$$Register;
    Label msw_not_zero;
    Label done;
    __ bsfl(Rdst, Rsrc);
    __ jccb(Assembler::notZero, done);
    __ bsfl(Rdst, HIGH_FROM_LOW(Rsrc));
    __ jccb(Assembler::notZero, msw_not_zero);
    __ movl(Rdst, BitsPerInt);
    __ bind(msw_not_zero);
    __ addl(Rdst, BitsPerInt);
    __ bind(done);
  %}
  ins_pipe(ialu_reg);
%}


//---------- Population Count Instructions -------------------------------------

instruct popCountI(rRegI dst, rRegI src, eFlagsReg cr) %{
  predicate(UsePopCountInstruction);
  match(Set dst (PopCountI src));
  effect(KILL cr);

  format %{ "POPCNT $dst, $src" %}
  ins_encode %{
    __ popcntl($dst$$Register, $src$$Register);
  %}
  ins_pipe(ialu_reg);
%}

instruct popCountI_mem(rRegI dst, memory mem, eFlagsReg cr) %{
  predicate(UsePopCountInstruction);
  match(Set dst (PopCountI (LoadI mem)));
  effect(KILL cr);

  format %{ "POPCNT $dst, $mem" %}
  ins_encode %{
    __ popcntl($dst$$Register, $mem$$Address);
  %}
  ins_pipe(ialu_reg);
%}

// Note: Long.bitCount(long) returns an int.
instruct popCountL(rRegI dst, eRegL src, rRegI tmp, eFlagsReg cr) %{
  predicate(UsePopCountInstruction);
  match(Set dst (PopCountL src));
  effect(KILL cr, TEMP tmp, TEMP dst);

  format %{ "POPCNT $dst, $src.lo\n\t"
            "POPCNT $tmp, $src.hi\n\t"
            "ADD    $dst, $tmp" %}
  ins_encode %{
    __ popcntl($dst$$Register, $src$$Register);
    __ popcntl($tmp$$Register, HIGH_FROM_LOW($src$$Register));
    __ addl($dst$$Register, $tmp$$Register);
  %}
  ins_pipe(ialu_reg);
%}

// Note: Long.bitCount(long) returns an int.
instruct popCountL_mem(rRegI dst, memory mem, rRegI tmp, eFlagsReg cr) %{
  predicate(UsePopCountInstruction);
  match(Set dst (PopCountL (LoadL mem)));
  effect(KILL cr, TEMP tmp, TEMP dst);

  format %{ "POPCNT $dst, $mem\n\t"
            "POPCNT $tmp, $mem+4\n\t"
            "ADD    $dst, $tmp" %}
  ins_encode %{
    //__ popcntl($dst$$Register, $mem$$Address$$first);
    //__ popcntl($tmp$$Register, $mem$$Address$$second);
    __ popcntl($dst$$Register, Address::make_raw($mem$$base, $mem$$index, $mem$$scale, $mem$$disp, relocInfo::none));
    __ popcntl($tmp$$Register, Address::make_raw($mem$$base, $mem$$index, $mem$$scale, $mem$$disp + 4, relocInfo::none));
    __ addl($dst$$Register, $tmp$$Register);
  %}
  ins_pipe(ialu_reg);
%}


//----------Load/Store/Move Instructions---------------------------------------
//----------Load Instructions--------------------------------------------------
// Load Byte (8bit signed)
instruct loadB(xRegI dst, memory mem) %{
  match(Set dst (LoadB mem));

  ins_cost(125);
  format %{ "MOVSX8 $dst,$mem\t# byte" %}

  ins_encode %{
    __ movsbl($dst$$Register, $mem$$Address);
  %}

  ins_pipe(ialu_reg_mem);
%}

// Load Byte (8bit signed) into Long Register
instruct loadB2L(eRegL dst, memory mem, eFlagsReg cr) %{
  match(Set dst (ConvI2L (LoadB mem)));
  effect(KILL cr);

  ins_cost(375);
  format %{ "MOVSX8 $dst.lo,$mem\t# byte -> long\n\t"
            "MOV    $dst.hi,$dst.lo\n\t"
            "SAR    $dst.hi,7" %}

  ins_encode %{
    __ movsbl($dst$$Register, $mem$$Address);
    __ movl(HIGH_FROM_LOW($dst$$Register), $dst$$Register); // This is always a different register.
    __ sarl(HIGH_FROM_LOW($dst$$Register), 7); // 24+1 MSB are already signed extended.
  %}

  ins_pipe(ialu_reg_mem);
%}

// Load Unsigned Byte (8bit UNsigned)
instruct loadUB(xRegI dst, memory mem) %{
  match(Set dst (LoadUB mem));

  ins_cost(125);
  format %{ "MOVZX8 $dst,$mem\t# ubyte -> int" %}

  ins_encode %{
    __ movzbl($dst$$Register, $mem$$Address);
  %}

  ins_pipe(ialu_reg_mem);
%}

// Load Unsigned Byte (8 bit UNsigned) into Long Register
instruct loadUB2L(eRegL dst, memory mem, eFlagsReg cr) %{
  match(Set dst (ConvI2L (LoadUB mem)));
  effect(KILL cr);

  ins_cost(250);
  format %{ "MOVZX8 $dst.lo,$mem\t# ubyte -> long\n\t"
            "XOR    $dst.hi,$dst.hi" %}

  ins_encode %{
    Register Rdst = $dst$$Register;
    __ movzbl(Rdst, $mem$$Address);
    __ xorl(HIGH_FROM_LOW(Rdst), HIGH_FROM_LOW(Rdst));
  %}

  ins_pipe(ialu_reg_mem);
%}

// Load Unsigned Byte (8 bit UNsigned) with mask into Long Register
instruct loadUB2L_immI(eRegL dst, memory mem, immI mask, eFlagsReg cr) %{
  match(Set dst (ConvI2L (AndI (LoadUB mem) mask)));
  effect(KILL cr);

  format %{ "MOVZX8 $dst.lo,$mem\t# ubyte & 32-bit mask -> long\n\t"
            "XOR    $dst.hi,$dst.hi\n\t"
            "AND    $dst.lo,right_n_bits($mask, 8)" %}
  ins_encode %{
    Register Rdst = $dst$$Register;
    __ movzbl(Rdst, $mem$$Address);
    __ xorl(HIGH_FROM_LOW(Rdst), HIGH_FROM_LOW(Rdst));
    __ andl(Rdst, $mask$$constant & right_n_bits(8));
  %}
  ins_pipe(ialu_reg_mem);
%}

// Load Short (16bit signed)
instruct loadS(rRegI dst, memory mem) %{
  match(Set dst (LoadS mem));

  ins_cost(125);
  format %{ "MOVSX  $dst,$mem\t# short" %}

  ins_encode %{
    __ movswl($dst$$Register, $mem$$Address);
  %}

  ins_pipe(ialu_reg_mem);
%}

// Load Short (16 bit signed) to Byte (8 bit signed)
instruct loadS2B(rRegI dst, memory mem, immI_24 twentyfour) %{
  match(Set dst (RShiftI (LShiftI (LoadS mem) twentyfour) twentyfour));

  ins_cost(125);
  format %{ "MOVSX  $dst, $mem\t# short -> byte" %}
  ins_encode %{
    __ movsbl($dst$$Register, $mem$$Address);
  %}
  ins_pipe(ialu_reg_mem);
%}

// Load Short (16bit signed) into Long Register
instruct loadS2L(eRegL dst, memory mem, eFlagsReg cr) %{
  match(Set dst (ConvI2L (LoadS mem)));
  effect(KILL cr);

  ins_cost(375);
  format %{ "MOVSX  $dst.lo,$mem\t# short -> long\n\t"
            "MOV    $dst.hi,$dst.lo\n\t"
            "SAR    $dst.hi,15" %}

  ins_encode %{
    __ movswl($dst$$Register, $mem$$Address);
    __ movl(HIGH_FROM_LOW($dst$$Register), $dst$$Register); // This is always a different register.
    __ sarl(HIGH_FROM_LOW($dst$$Register), 15); // 16+1 MSB are already signed extended.
  %}

  ins_pipe(ialu_reg_mem);
%}

// Load Unsigned Short/Char (16bit unsigned)
instruct loadUS(rRegI dst, memory mem) %{
  match(Set dst (LoadUS mem));

  ins_cost(125);
  format %{ "MOVZX  $dst,$mem\t# ushort/char -> int" %}

  ins_encode %{
    __ movzwl($dst$$Register, $mem$$Address);
  %}

  ins_pipe(ialu_reg_mem);
%}

// Load Unsigned Short/Char (16 bit UNsigned) to Byte (8 bit signed)
instruct loadUS2B(rRegI dst, memory mem, immI_24 twentyfour) %{
  match(Set dst (RShiftI (LShiftI (LoadUS mem) twentyfour) twentyfour));

  ins_cost(125);
  format %{ "MOVSX  $dst, $mem\t# ushort -> byte" %}
  ins_encode %{
    __ movsbl($dst$$Register, $mem$$Address);
  %}
  ins_pipe(ialu_reg_mem);
%}

// Load Unsigned Short/Char (16 bit UNsigned) into Long Register
instruct loadUS2L(eRegL dst, memory mem, eFlagsReg cr) %{
  match(Set dst (ConvI2L (LoadUS mem)));
  effect(KILL cr);

  ins_cost(250);
  format %{ "MOVZX  $dst.lo,$mem\t# ushort/char -> long\n\t"
            "XOR    $dst.hi,$dst.hi" %}

  ins_encode %{
    __ movzwl($dst$$Register, $mem$$Address);
    __ xorl(HIGH_FROM_LOW($dst$$Register), HIGH_FROM_LOW($dst$$Register));
  %}

  ins_pipe(ialu_reg_mem);
%}

// Load Unsigned Short/Char (16 bit UNsigned) with mask 0xFF into Long Register
instruct loadUS2L_immI_255(eRegL dst, memory mem, immI_255 mask, eFlagsReg cr) %{
  match(Set dst (ConvI2L (AndI (LoadUS mem) mask)));
  effect(KILL cr);

  format %{ "MOVZX8 $dst.lo,$mem\t# ushort/char & 0xFF -> long\n\t"
            "XOR    $dst.hi,$dst.hi" %}
  ins_encode %{
    Register Rdst = $dst$$Register;
    __ movzbl(Rdst, $mem$$Address);
    __ xorl(HIGH_FROM_LOW(Rdst), HIGH_FROM_LOW(Rdst));
  %}
  ins_pipe(ialu_reg_mem);
%}

// Load Unsigned Short/Char (16 bit UNsigned) with a 32-bit mask into Long Register
instruct loadUS2L_immI(eRegL dst, memory mem, immI mask, eFlagsReg cr) %{
  match(Set dst (ConvI2L (AndI (LoadUS mem) mask)));
  effect(KILL cr);

  format %{ "MOVZX  $dst.lo, $mem\t# ushort/char & 32-bit mask -> long\n\t"
            "XOR    $dst.hi,$dst.hi\n\t"
            "AND    $dst.lo,right_n_bits($mask, 16)" %}
  ins_encode %{
    Register Rdst = $dst$$Register;
    __ movzwl(Rdst, $mem$$Address);
    __ xorl(HIGH_FROM_LOW(Rdst), HIGH_FROM_LOW(Rdst));
    __ andl(Rdst, $mask$$constant & right_n_bits(16));
  %}
  ins_pipe(ialu_reg_mem);
%}

// Load Integer
instruct loadI(rRegI dst, memory mem) %{
  match(Set dst (LoadI mem));

  ins_cost(125);
  format %{ "MOV    $dst,$mem\t# int" %}

  ins_encode %{
    __ movl($dst$$Register, $mem$$Address);
  %}

  ins_pipe(ialu_reg_mem);
%}

// Load Integer (32 bit signed) to Byte (8 bit signed)
instruct loadI2B(rRegI dst, memory mem, immI_24 twentyfour) %{
  match(Set dst (RShiftI (LShiftI (LoadI mem) twentyfour) twentyfour));

  ins_cost(125);
  format %{ "MOVSX  $dst, $mem\t# int -> byte" %}
  ins_encode %{
    __ movsbl($dst$$Register, $mem$$Address);
  %}
  ins_pipe(ialu_reg_mem);
%}

// Load Integer (32 bit signed) to Unsigned Byte (8 bit UNsigned)
instruct loadI2UB(rRegI dst, memory mem, immI_255 mask) %{
  match(Set dst (AndI (LoadI mem) mask));

  ins_cost(125);
  format %{ "MOVZX  $dst, $mem\t# int -> ubyte" %}
  ins_encode %{
    __ movzbl($dst$$Register, $mem$$Address);
  %}
  ins_pipe(ialu_reg_mem);
%}

// Load Integer (32 bit signed) to Short (16 bit signed)
instruct loadI2S(rRegI dst, memory mem, immI_16 sixteen) %{
  match(Set dst (RShiftI (LShiftI (LoadI mem) sixteen) sixteen));

  ins_cost(125);
  format %{ "MOVSX  $dst, $mem\t# int -> short" %}
  ins_encode %{
    __ movswl($dst$$Register, $mem$$Address);
  %}
  ins_pipe(ialu_reg_mem);
%}

// Load Integer (32 bit signed) to Unsigned Short/Char (16 bit UNsigned)
instruct loadI2US(rRegI dst, memory mem, immI_65535 mask) %{
  match(Set dst (AndI (LoadI mem) mask));

  ins_cost(125);
  format %{ "MOVZX  $dst, $mem\t# int -> ushort/char" %}
  ins_encode %{
    __ movzwl($dst$$Register, $mem$$Address);
  %}
  ins_pipe(ialu_reg_mem);
%}

// Load Integer into Long Register
instruct loadI2L(eRegL dst, memory mem, eFlagsReg cr) %{
  match(Set dst (ConvI2L (LoadI mem)));
  effect(KILL cr);

  ins_cost(375);
  format %{ "MOV    $dst.lo,$mem\t# int -> long\n\t"
            "MOV    $dst.hi,$dst.lo\n\t"
            "SAR    $dst.hi,31" %}

  ins_encode %{
    __ movl($dst$$Register, $mem$$Address);
    __ movl(HIGH_FROM_LOW($dst$$Register), $dst$$Register); // This is always a different register.
    __ sarl(HIGH_FROM_LOW($dst$$Register), 31);
  %}

  ins_pipe(ialu_reg_mem);
%}

// Load Integer with mask 0xFF into Long Register
instruct loadI2L_immI_255(eRegL dst, memory mem, immI_255 mask, eFlagsReg cr) %{
  match(Set dst (ConvI2L (AndI (LoadI mem) mask)));
  effect(KILL cr);

  format %{ "MOVZX8 $dst.lo,$mem\t# int & 0xFF -> long\n\t"
            "XOR    $dst.hi,$dst.hi" %}
  ins_encode %{
    Register Rdst = $dst$$Register;
    __ movzbl(Rdst, $mem$$Address);
    __ xorl(HIGH_FROM_LOW(Rdst), HIGH_FROM_LOW(Rdst));
  %}
  ins_pipe(ialu_reg_mem);
%}

// Load Integer with mask 0xFFFF into Long Register
instruct loadI2L_immI_65535(eRegL dst, memory mem, immI_65535 mask, eFlagsReg cr) %{
  match(Set dst (ConvI2L (AndI (LoadI mem) mask)));
  effect(KILL cr);

  format %{ "MOVZX  $dst.lo,$mem\t# int & 0xFFFF -> long\n\t"
            "XOR    $dst.hi,$dst.hi" %}
  ins_encode %{
    Register Rdst = $dst$$Register;
    __ movzwl(Rdst, $mem$$Address);
    __ xorl(HIGH_FROM_LOW(Rdst), HIGH_FROM_LOW(Rdst));
  %}
  ins_pipe(ialu_reg_mem);
%}

// Load Integer with 31-bit mask into Long Register
instruct loadI2L_immU31(eRegL dst, memory mem, immU31 mask, eFlagsReg cr) %{
  match(Set dst (ConvI2L (AndI (LoadI mem) mask)));
  effect(KILL cr);

  format %{ "MOV    $dst.lo,$mem\t# int & 31-bit mask -> long\n\t"
            "XOR    $dst.hi,$dst.hi\n\t"
            "AND    $dst.lo,$mask" %}
  ins_encode %{
    Register Rdst = $dst$$Register;
    __ movl(Rdst, $mem$$Address);
    __ xorl(HIGH_FROM_LOW(Rdst), HIGH_FROM_LOW(Rdst));
    __ andl(Rdst, $mask$$constant);
  %}
  ins_pipe(ialu_reg_mem);
%}

// Load Unsigned Integer into Long Register
instruct loadUI2L(eRegL dst, memory mem, immL_32bits mask, eFlagsReg cr) %{
  match(Set dst (AndL (ConvI2L (LoadI mem)) mask));
  effect(KILL cr);

  ins_cost(250);
  format %{ "MOV    $dst.lo,$mem\t# uint -> long\n\t"
            "XOR    $dst.hi,$dst.hi" %}

  ins_encode %{
    __ movl($dst$$Register, $mem$$Address);
    __ xorl(HIGH_FROM_LOW($dst$$Register), HIGH_FROM_LOW($dst$$Register));
  %}

  ins_pipe(ialu_reg_mem);
%}

// Load Long.  Cannot clobber address while loading, so restrict address
// register to ESI
instruct loadL(eRegL dst, load_long_memory mem) %{
  predicate(!((LoadLNode*)n)->require_atomic_access());
  match(Set dst (LoadL mem));

  ins_cost(250);
  format %{ "MOV    $dst.lo,$mem\t# long\n\t"
            "MOV    $dst.hi,$mem+4" %}

  ins_encode %{
    Address Amemlo = Address::make_raw($mem$$base, $mem$$index, $mem$$scale, $mem$$disp, relocInfo::none);
    Address Amemhi = Address::make_raw($mem$$base, $mem$$index, $mem$$scale, $mem$$disp + 4, relocInfo::none);
    __ movl($dst$$Register, Amemlo);
    __ movl(HIGH_FROM_LOW($dst$$Register), Amemhi);
  %}

  ins_pipe(ialu_reg_long_mem);
%}

// Volatile Load Long.  Must be atomic, so do 64-bit FILD
// then store it down to the stack and reload on the int
// side.
instruct loadL_volatile(stackSlotL dst, memory mem) %{
  predicate(UseSSE<=1 && ((LoadLNode*)n)->require_atomic_access());
  match(Set dst (LoadL mem));

  ins_cost(200);
  format %{ "FILD   $mem\t# Atomic volatile long load\n\t"
            "FISTp  $dst" %}
  ins_encode(enc_loadL_volatile(mem,dst));
  ins_pipe( fpu_reg_mem );
%}

instruct loadLX_volatile(stackSlotL dst, memory mem, regD tmp) %{
  predicate(UseSSE>=2 && ((LoadLNode*)n)->require_atomic_access());
  match(Set dst (LoadL mem));
  effect(TEMP tmp);
  ins_cost(180);
  format %{ "MOVSD  $tmp,$mem\t# Atomic volatile long load\n\t"
            "MOVSD  $dst,$tmp" %}
  ins_encode %{
    __ movdbl($tmp$$XMMRegister, $mem$$Address);
    __ movdbl(Address(rsp, $dst$$disp), $tmp$$XMMRegister);
  %}
  ins_pipe( pipe_slow );
%}

instruct loadLX_reg_volatile(eRegL dst, memory mem, regD tmp) %{
  predicate(UseSSE>=2 && ((LoadLNode*)n)->require_atomic_access());
  match(Set dst (LoadL mem));
  effect(TEMP tmp);
  ins_cost(160);
  format %{ "MOVSD  $tmp,$mem\t# Atomic volatile long load\n\t"
            "MOVD   $dst.lo,$tmp\n\t"
            "PSRLQ  $tmp,32\n\t"
            "MOVD   $dst.hi,$tmp" %}
  ins_encode %{
    __ movdbl($tmp$$XMMRegister, $mem$$Address);
    __ movdl($dst$$Register, $tmp$$XMMRegister);
    __ psrlq($tmp$$XMMRegister, 32);
    __ movdl(HIGH_FROM_LOW($dst$$Register), $tmp$$XMMRegister);
  %}
  ins_pipe( pipe_slow );
%}

// Load Range
instruct loadRange(rRegI dst, memory mem) %{
  match(Set dst (LoadRange mem));

  ins_cost(125);
  format %{ "MOV    $dst,$mem" %}
  opcode(0x8B);
  ins_encode( OpcP, RegMem(dst,mem));
  ins_pipe( ialu_reg_mem );
%}


// Load Pointer
instruct loadP(eRegP dst, memory mem) %{
  match(Set dst (LoadP mem));

  ins_cost(125);
  format %{ "MOV    $dst,$mem" %}
  opcode(0x8B);
  ins_encode( OpcP, RegMem(dst,mem));
  ins_pipe( ialu_reg_mem );
%}

// Load Klass Pointer
instruct loadKlass(eRegP dst, memory mem) %{
  match(Set dst (LoadKlass mem));

  ins_cost(125);
  format %{ "MOV    $dst,$mem" %}
  opcode(0x8B);
  ins_encode( OpcP, RegMem(dst,mem));
  ins_pipe( ialu_reg_mem );
%}

// Load Double
instruct loadDPR(regDPR dst, memory mem) %{
  predicate(UseSSE<=1);
  match(Set dst (LoadD mem));

  ins_cost(150);
  format %{ "FLD_D  ST,$mem\n\t"
            "FSTP   $dst" %}
  opcode(0xDD);               /* DD /0 */
  ins_encode( OpcP, RMopc_Mem(0x00,mem),
              Pop_Reg_DPR(dst) );
  ins_pipe( fpu_reg_mem );
%}

// Load Double to XMM
instruct loadD(regD dst, memory mem) %{
  predicate(UseSSE>=2 && UseXmmLoadAndClearUpper);
  match(Set dst (LoadD mem));
  ins_cost(145);
  format %{ "MOVSD  $dst,$mem" %}
  ins_encode %{
    __ movdbl ($dst$$XMMRegister, $mem$$Address);
  %}
  ins_pipe( pipe_slow );
%}

instruct loadD_partial(regD dst, memory mem) %{
  predicate(UseSSE>=2 && !UseXmmLoadAndClearUpper);
  match(Set dst (LoadD mem));
  ins_cost(145);
  format %{ "MOVLPD $dst,$mem" %}
  ins_encode %{
    __ movdbl ($dst$$XMMRegister, $mem$$Address);
  %}
  ins_pipe( pipe_slow );
%}

// Load to XMM register (single-precision floating point)
// MOVSS instruction
instruct loadF(regF dst, memory mem) %{
  predicate(UseSSE>=1);
  match(Set dst (LoadF mem));
  ins_cost(145);
  format %{ "MOVSS  $dst,$mem" %}
  ins_encode %{
    __ movflt ($dst$$XMMRegister, $mem$$Address);
  %}
  ins_pipe( pipe_slow );
%}

// Load Float
instruct loadFPR(regFPR dst, memory mem) %{
  predicate(UseSSE==0);
  match(Set dst (LoadF mem));

  ins_cost(150);
  format %{ "FLD_S  ST,$mem\n\t"
            "FSTP   $dst" %}
  opcode(0xD9);               /* D9 /0 */
  ins_encode( OpcP, RMopc_Mem(0x00,mem),
              Pop_Reg_FPR(dst) );
  ins_pipe( fpu_reg_mem );
%}

// Load Effective Address
instruct leaP8(eRegP dst, indOffset8 mem) %{
  match(Set dst mem);

  ins_cost(110);
  format %{ "LEA    $dst,$mem" %}
  opcode(0x8D);
  ins_encode( OpcP, RegMem(dst,mem));
  ins_pipe( ialu_reg_reg_fat );
%}

instruct leaP32(eRegP dst, indOffset32 mem) %{
  match(Set dst mem);

  ins_cost(110);
  format %{ "LEA    $dst,$mem" %}
  opcode(0x8D);
  ins_encode( OpcP, RegMem(dst,mem));
  ins_pipe( ialu_reg_reg_fat );
%}

instruct leaPIdxOff(eRegP dst, indIndexOffset mem) %{
  match(Set dst mem);

  ins_cost(110);
  format %{ "LEA    $dst,$mem" %}
  opcode(0x8D);
  ins_encode( OpcP, RegMem(dst,mem));
  ins_pipe( ialu_reg_reg_fat );
%}

instruct leaPIdxScale(eRegP dst, indIndexScale mem) %{
  match(Set dst mem);

  ins_cost(110);
  format %{ "LEA    $dst,$mem" %}
  opcode(0x8D);
  ins_encode( OpcP, RegMem(dst,mem));
  ins_pipe( ialu_reg_reg_fat );
%}

instruct leaPIdxScaleOff(eRegP dst, indIndexScaleOffset mem) %{
  match(Set dst mem);

  ins_cost(110);
  format %{ "LEA    $dst,$mem" %}
  opcode(0x8D);
  ins_encode( OpcP, RegMem(dst,mem));
  ins_pipe( ialu_reg_reg_fat );
%}

// Load Constant
instruct loadConI(rRegI dst, immI src) %{
  match(Set dst src);

  format %{ "MOV    $dst,$src" %}
  ins_encode( LdImmI(dst, src) );
  ins_pipe( ialu_reg_fat );
%}

// Load Constant zero
instruct loadConI0(rRegI dst, immI_0 src, eFlagsReg cr) %{
  match(Set dst src);
  effect(KILL cr);

  ins_cost(50);
  format %{ "XOR    $dst,$dst" %}
  opcode(0x33);  /* + rd */
  ins_encode( OpcP, RegReg( dst, dst ) );
  ins_pipe( ialu_reg );
%}

instruct loadConP(eRegP dst, immP src) %{
  match(Set dst src);

  format %{ "MOV    $dst,$src" %}
  opcode(0xB8);  /* + rd */
  ins_encode( LdImmP(dst, src) );
  ins_pipe( ialu_reg_fat );
%}

instruct loadConL(eRegL dst, immL src, eFlagsReg cr) %{
  match(Set dst src);
  effect(KILL cr);
  ins_cost(200);
  format %{ "MOV    $dst.lo,$src.lo\n\t"
            "MOV    $dst.hi,$src.hi" %}
  opcode(0xB8);
  ins_encode( LdImmL_Lo(dst, src), LdImmL_Hi(dst, src) );
  ins_pipe( ialu_reg_long_fat );
%}

instruct loadConL0(eRegL dst, immL0 src, eFlagsReg cr) %{
  match(Set dst src);
  effect(KILL cr);
  ins_cost(150);
  format %{ "XOR    $dst.lo,$dst.lo\n\t"
            "XOR    $dst.hi,$dst.hi" %}
  opcode(0x33,0x33);
  ins_encode( RegReg_Lo(dst,dst), RegReg_Hi(dst, dst) );
  ins_pipe( ialu_reg_long );
%}

// The instruction usage is guarded by predicate in operand immFPR().
instruct loadConFPR(regFPR dst, immFPR con) %{
  match(Set dst con);
  ins_cost(125);
  format %{ "FLD_S  ST,[$constantaddress]\t# load from constant table: float=$con\n\t"
            "FSTP   $dst" %}
  ins_encode %{
    __ fld_s($constantaddress($con));
    __ fstp_d($dst$$reg);
  %}
  ins_pipe(fpu_reg_con);
%}

// The instruction usage is guarded by predicate in operand immFPR0().
instruct loadConFPR0(regFPR dst, immFPR0 con) %{
  match(Set dst con);
  ins_cost(125);
  format %{ "FLDZ   ST\n\t"
            "FSTP   $dst" %}
  ins_encode %{
    __ fldz();
    __ fstp_d($dst$$reg);
  %}
  ins_pipe(fpu_reg_con);
%}

// The instruction usage is guarded by predicate in operand immFPR1().
instruct loadConFPR1(regFPR dst, immFPR1 con) %{
  match(Set dst con);
  ins_cost(125);
  format %{ "FLD1   ST\n\t"
            "FSTP   $dst" %}
  ins_encode %{
    __ fld1();
    __ fstp_d($dst$$reg);
  %}
  ins_pipe(fpu_reg_con);
%}

// The instruction usage is guarded by predicate in operand immF().
instruct loadConF(regF dst, immF con) %{
  match(Set dst con);
  ins_cost(125);
  format %{ "MOVSS  $dst,[$constantaddress]\t# load from constant table: float=$con" %}
  ins_encode %{
    __ movflt($dst$$XMMRegister, $constantaddress($con));
  %}
  ins_pipe(pipe_slow);
%}

// The instruction usage is guarded by predicate in operand immF0().
instruct loadConF0(regF dst, immF0 src) %{
  match(Set dst src);
  ins_cost(100);
  format %{ "XORPS  $dst,$dst\t# float 0.0" %}
  ins_encode %{
    __ xorps($dst$$XMMRegister, $dst$$XMMRegister);
  %}
  ins_pipe(pipe_slow);
%}

// The instruction usage is guarded by predicate in operand immDPR().
instruct loadConDPR(regDPR dst, immDPR con) %{
  match(Set dst con);
  ins_cost(125);

  format %{ "FLD_D  ST,[$constantaddress]\t# load from constant table: double=$con\n\t"
            "FSTP   $dst" %}
  ins_encode %{
    __ fld_d($constantaddress($con));
    __ fstp_d($dst$$reg);
  %}
  ins_pipe(fpu_reg_con);
%}

// The instruction usage is guarded by predicate in operand immDPR0().
instruct loadConDPR0(regDPR dst, immDPR0 con) %{
  match(Set dst con);
  ins_cost(125);

  format %{ "FLDZ   ST\n\t"
            "FSTP   $dst" %}
  ins_encode %{
    __ fldz();
    __ fstp_d($dst$$reg);
  %}
  ins_pipe(fpu_reg_con);
%}

// The instruction usage is guarded by predicate in operand immDPR1().
instruct loadConDPR1(regDPR dst, immDPR1 con) %{
  match(Set dst con);
  ins_cost(125);

  format %{ "FLD1   ST\n\t"
            "FSTP   $dst" %}
  ins_encode %{
    __ fld1();
    __ fstp_d($dst$$reg);
  %}
  ins_pipe(fpu_reg_con);
%}

// The instruction usage is guarded by predicate in operand immD().
instruct loadConD(regD dst, immD con) %{
  match(Set dst con);
  ins_cost(125);
  format %{ "MOVSD  $dst,[$constantaddress]\t# load from constant table: double=$con" %}
  ins_encode %{
    __ movdbl($dst$$XMMRegister, $constantaddress($con));
  %}
  ins_pipe(pipe_slow);
%}

// The instruction usage is guarded by predicate in operand immD0().
instruct loadConD0(regD dst, immD0 src) %{
  match(Set dst src);
  ins_cost(100);
  format %{ "XORPD  $dst,$dst\t# double 0.0" %}
  ins_encode %{
    __ xorpd ($dst$$XMMRegister, $dst$$XMMRegister);
  %}
  ins_pipe( pipe_slow );
%}

// Load Stack Slot
instruct loadSSI(rRegI dst, stackSlotI src) %{
  match(Set dst src);
  ins_cost(125);

  format %{ "MOV    $dst,$src" %}
  opcode(0x8B);
  ins_encode( OpcP, RegMem(dst,src));
  ins_pipe( ialu_reg_mem );
%}

instruct loadSSL(eRegL dst, stackSlotL src) %{
  match(Set dst src);

  ins_cost(200);
  format %{ "MOV    $dst,$src.lo\n\t"
            "MOV    $dst+4,$src.hi" %}
  opcode(0x8B, 0x8B);
  ins_encode( OpcP, RegMem( dst, src ), OpcS, RegMem_Hi( dst, src ) );
  ins_pipe( ialu_mem_long_reg );
%}

// Load Stack Slot
instruct loadSSP(eRegP dst, stackSlotP src) %{
  match(Set dst src);
  ins_cost(125);

  format %{ "MOV    $dst,$src" %}
  opcode(0x8B);
  ins_encode( OpcP, RegMem(dst,src));
  ins_pipe( ialu_reg_mem );
%}

// Load Stack Slot
instruct loadSSF(regFPR dst, stackSlotF src) %{
  match(Set dst src);
  ins_cost(125);

  format %{ "FLD_S  $src\n\t"
            "FSTP   $dst" %}
  opcode(0xD9);               /* D9 /0, FLD m32real */
  ins_encode( OpcP, RMopc_Mem_no_oop(0x00,src),
              Pop_Reg_FPR(dst) );
  ins_pipe( fpu_reg_mem );
%}

// Load Stack Slot
instruct loadSSD(regDPR dst, stackSlotD src) %{
  match(Set dst src);
  ins_cost(125);

  format %{ "FLD_D  $src\n\t"
            "FSTP   $dst" %}
  opcode(0xDD);               /* DD /0, FLD m64real */
  ins_encode( OpcP, RMopc_Mem_no_oop(0x00,src),
              Pop_Reg_DPR(dst) );
  ins_pipe( fpu_reg_mem );
%}

// Prefetch instructions for allocation.
// Must be safe to execute with invalid address (cannot fault).

instruct prefetchAlloc0( memory mem ) %{
  predicate(UseSSE==0 && AllocatePrefetchInstr!=3);
  match(PrefetchAllocation mem);
  ins_cost(0);
  size(0);
  format %{ "Prefetch allocation (non-SSE is empty encoding)" %}
  ins_encode();
  ins_pipe(empty);
%}

instruct prefetchAlloc( memory mem ) %{
  predicate(AllocatePrefetchInstr==3);
  match( PrefetchAllocation mem );
  ins_cost(100);

  format %{ "PREFETCHW $mem\t! Prefetch allocation into L1 cache and mark modified" %}
  ins_encode %{
    __ prefetchw($mem$$Address);
  %}
  ins_pipe(ialu_mem);
%}

instruct prefetchAllocNTA( memory mem ) %{
  predicate(UseSSE>=1 && AllocatePrefetchInstr==0);
  match(PrefetchAllocation mem);
  ins_cost(100);

  format %{ "PREFETCHNTA $mem\t! Prefetch allocation into non-temporal cache for write" %}
  ins_encode %{
    __ prefetchnta($mem$$Address);
  %}
  ins_pipe(ialu_mem);
%}

instruct prefetchAllocT0( memory mem ) %{
  predicate(UseSSE>=1 && AllocatePrefetchInstr==1);
  match(PrefetchAllocation mem);
  ins_cost(100);

  format %{ "PREFETCHT0 $mem\t! Prefetch allocation into L1 and L2 caches for write" %}
  ins_encode %{
    __ prefetcht0($mem$$Address);
  %}
  ins_pipe(ialu_mem);
%}

instruct prefetchAllocT2( memory mem ) %{
  predicate(UseSSE>=1 && AllocatePrefetchInstr==2);
  match(PrefetchAllocation mem);
  ins_cost(100);

  format %{ "PREFETCHT2 $mem\t! Prefetch allocation into L2 cache for write" %}
  ins_encode %{
    __ prefetcht2($mem$$Address);
  %}
  ins_pipe(ialu_mem);
%}

//----------Store Instructions-------------------------------------------------

// Store Byte
instruct storeB(memory mem, xRegI src) %{
  match(Set mem (StoreB mem src));

  ins_cost(125);
  format %{ "MOV8   $mem,$src" %}
  opcode(0x88);
  ins_encode( OpcP, RegMem( src, mem ) );
  ins_pipe( ialu_mem_reg );
%}

// Store Char/Short
instruct storeC(memory mem, rRegI src) %{
  match(Set mem (StoreC mem src));

  ins_cost(125);
  format %{ "MOV16  $mem,$src" %}
  opcode(0x89, 0x66);
  ins_encode( OpcS, OpcP, RegMem( src, mem ) );
  ins_pipe( ialu_mem_reg );
%}

// Store Integer
instruct storeI(memory mem, rRegI src) %{
  match(Set mem (StoreI mem src));

  ins_cost(125);
  format %{ "MOV    $mem,$src" %}
  opcode(0x89);
  ins_encode( OpcP, RegMem( src, mem ) );
  ins_pipe( ialu_mem_reg );
%}

// Store Long
instruct storeL(long_memory mem, eRegL src) %{
  predicate(!((StoreLNode*)n)->require_atomic_access());
  match(Set mem (StoreL mem src));

  ins_cost(200);
  format %{ "MOV    $mem,$src.lo\n\t"
            "MOV    $mem+4,$src.hi" %}
  opcode(0x89, 0x89);
  ins_encode( OpcP, RegMem( src, mem ), OpcS, RegMem_Hi( src, mem ) );
  ins_pipe( ialu_mem_long_reg );
%}

// Store Long to Integer
instruct storeL2I(memory mem, eRegL src) %{
  match(Set mem (StoreI mem (ConvL2I src)));

  format %{ "MOV    $mem,$src.lo\t# long -> int" %}
  ins_encode %{
    __ movl($mem$$Address, $src$$Register);
  %}
  ins_pipe(ialu_mem_reg);
%}

// Volatile Store Long.  Must be atomic, so move it into
// the FP TOS and then do a 64-bit FIST.  Has to probe the
// target address before the store (for null-ptr checks)
// so the memory operand is used twice in the encoding.
instruct storeL_volatile(memory mem, stackSlotL src, eFlagsReg cr ) %{
  predicate(UseSSE<=1 && ((StoreLNode*)n)->require_atomic_access());
  match(Set mem (StoreL mem src));
  effect( KILL cr );
  ins_cost(400);
  format %{ "CMP    $mem,EAX\t# Probe address for implicit null check\n\t"
            "FILD   $src\n\t"
            "FISTp  $mem\t # 64-bit atomic volatile long store" %}
  opcode(0x3B);
  ins_encode( OpcP, RegMem( EAX, mem ), enc_storeL_volatile(mem,src));
  ins_pipe( fpu_reg_mem );
%}

instruct storeLX_volatile(memory mem, stackSlotL src, regD tmp, eFlagsReg cr) %{
  predicate(UseSSE>=2 && ((StoreLNode*)n)->require_atomic_access());
  match(Set mem (StoreL mem src));
  effect( TEMP tmp, KILL cr );
  ins_cost(380);
  format %{ "CMP    $mem,EAX\t# Probe address for implicit null check\n\t"
            "MOVSD  $tmp,$src\n\t"
            "MOVSD  $mem,$tmp\t # 64-bit atomic volatile long store" %}
  ins_encode %{
    __ cmpl(rax, $mem$$Address);
    __ movdbl($tmp$$XMMRegister, Address(rsp, $src$$disp));
    __ movdbl($mem$$Address, $tmp$$XMMRegister);
  %}
  ins_pipe( pipe_slow );
%}

instruct storeLX_reg_volatile(memory mem, eRegL src, regD tmp2, regD tmp, eFlagsReg cr) %{
  predicate(UseSSE>=2 && ((StoreLNode*)n)->require_atomic_access());
  match(Set mem (StoreL mem src));
  effect( TEMP tmp2 , TEMP tmp, KILL cr );
  ins_cost(360);
  format %{ "CMP    $mem,EAX\t# Probe address for implicit null check\n\t"
            "MOVD   $tmp,$src.lo\n\t"
            "MOVD   $tmp2,$src.hi\n\t"
            "PUNPCKLDQ $tmp,$tmp2\n\t"
            "MOVSD  $mem,$tmp\t # 64-bit atomic volatile long store" %}
  ins_encode %{
    __ cmpl(rax, $mem$$Address);
    __ movdl($tmp$$XMMRegister, $src$$Register);
    __ movdl($tmp2$$XMMRegister, HIGH_FROM_LOW($src$$Register));
    __ punpckldq($tmp$$XMMRegister, $tmp2$$XMMRegister);
    __ movdbl($mem$$Address, $tmp$$XMMRegister);
  %}
  ins_pipe( pipe_slow );
%}

// Store Pointer; for storing unknown oops and raw pointers
instruct storeP(memory mem, anyRegP src) %{
  match(Set mem (StoreP mem src));

  ins_cost(125);
  format %{ "MOV    $mem,$src" %}
  opcode(0x89);
  ins_encode( OpcP, RegMem( src, mem ) );
  ins_pipe( ialu_mem_reg );
%}

// Store Integer Immediate
instruct storeImmI(memory mem, immI src) %{
  match(Set mem (StoreI mem src));

  ins_cost(150);
  format %{ "MOV    $mem,$src" %}
  opcode(0xC7);               /* C7 /0 */
  ins_encode( OpcP, RMopc_Mem(0x00,mem),  Con32( src ));
  ins_pipe( ialu_mem_imm );
%}

// Store Short/Char Immediate
instruct storeImmI16(memory mem, immI16 src) %{
  predicate(UseStoreImmI16);
  match(Set mem (StoreC mem src));

  ins_cost(150);
  format %{ "MOV16  $mem,$src" %}
  opcode(0xC7);     /* C7 /0 Same as 32 store immediate with prefix */
  ins_encode( SizePrefix, OpcP, RMopc_Mem(0x00,mem),  Con16( src ));
  ins_pipe( ialu_mem_imm );
%}

// Store Pointer Immediate; null pointers or constant oops that do not
// need card-mark barriers.
instruct storeImmP(memory mem, immP src) %{
  match(Set mem (StoreP mem src));

  ins_cost(150);
  format %{ "MOV    $mem,$src" %}
  opcode(0xC7);               /* C7 /0 */
  ins_encode( OpcP, RMopc_Mem(0x00,mem),  Con32( src ));
  ins_pipe( ialu_mem_imm );
%}

// Store Byte Immediate
instruct storeImmB(memory mem, immI8 src) %{
  match(Set mem (StoreB mem src));

  ins_cost(150);
  format %{ "MOV8   $mem,$src" %}
  opcode(0xC6);               /* C6 /0 */
  ins_encode( OpcP, RMopc_Mem(0x00,mem),  Con8or32( src ));
  ins_pipe( ialu_mem_imm );
%}

// Store CMS card-mark Immediate
instruct storeImmCM(memory mem, immI8 src) %{
  match(Set mem (StoreCM mem src));

  ins_cost(150);
  format %{ "MOV8   $mem,$src\t! CMS card-mark imm0" %}
  opcode(0xC6);               /* C6 /0 */
  ins_encode( OpcP, RMopc_Mem(0x00,mem),  Con8or32( src ));
  ins_pipe( ialu_mem_imm );
%}

// Store Double
instruct storeDPR( memory mem, regDPR1 src) %{
  predicate(UseSSE<=1);
  match(Set mem (StoreD mem src));

  ins_cost(100);
  format %{ "FST_D  $mem,$src" %}
  opcode(0xDD);       /* DD /2 */
  ins_encode( enc_FPR_store(mem,src) );
  ins_pipe( fpu_mem_reg );
%}

// Store double does rounding on x86
instruct storeDPR_rounded( memory mem, regDPR1 src) %{
  predicate(UseSSE<=1);
  match(Set mem (StoreD mem (RoundDouble src)));

  ins_cost(100);
  format %{ "FST_D  $mem,$src\t# round" %}
  opcode(0xDD);       /* DD /2 */
  ins_encode( enc_FPR_store(mem,src) );
  ins_pipe( fpu_mem_reg );
%}

// Store XMM register to memory (double-precision floating points)
// MOVSD instruction
instruct storeD(memory mem, regD src) %{
  predicate(UseSSE>=2);
  match(Set mem (StoreD mem src));
  ins_cost(95);
  format %{ "MOVSD  $mem,$src" %}
  ins_encode %{
    __ movdbl($mem$$Address, $src$$XMMRegister);
  %}
  ins_pipe( pipe_slow );
%}

// Store XMM register to memory (single-precision floating point)
// MOVSS instruction
instruct storeF(memory mem, regF src) %{
  predicate(UseSSE>=1);
  match(Set mem (StoreF mem src));
  ins_cost(95);
  format %{ "MOVSS  $mem,$src" %}
  ins_encode %{
    __ movflt($mem$$Address, $src$$XMMRegister);
  %}
  ins_pipe( pipe_slow );
%}


// Store Float
instruct storeFPR( memory mem, regFPR1 src) %{
  predicate(UseSSE==0);
  match(Set mem (StoreF mem src));

  ins_cost(100);
  format %{ "FST_S  $mem,$src" %}
  opcode(0xD9);       /* D9 /2 */
  ins_encode( enc_FPR_store(mem,src) );
  ins_pipe( fpu_mem_reg );
%}

// Store Float does rounding on x86
instruct storeFPR_rounded( memory mem, regFPR1 src) %{
  predicate(UseSSE==0);
  match(Set mem (StoreF mem (RoundFloat src)));

  ins_cost(100);
  format %{ "FST_S  $mem,$src\t# round" %}
  opcode(0xD9);       /* D9 /2 */
  ins_encode( enc_FPR_store(mem,src) );
  ins_pipe( fpu_mem_reg );
%}

// Store Float does rounding on x86
instruct storeFPR_Drounded( memory mem, regDPR1 src) %{
  predicate(UseSSE<=1);
  match(Set mem (StoreF mem (ConvD2F src)));

  ins_cost(100);
  format %{ "FST_S  $mem,$src\t# D-round" %}
  opcode(0xD9);       /* D9 /2 */
  ins_encode( enc_FPR_store(mem,src) );
  ins_pipe( fpu_mem_reg );
%}

// Store immediate Float value (it is faster than store from FPU register)
// The instruction usage is guarded by predicate in operand immFPR().
instruct storeFPR_imm( memory mem, immFPR src) %{
  match(Set mem (StoreF mem src));

  ins_cost(50);
  format %{ "MOV    $mem,$src\t# store float" %}
  opcode(0xC7);               /* C7 /0 */
  ins_encode( OpcP, RMopc_Mem(0x00,mem),  Con32FPR_as_bits( src ));
  ins_pipe( ialu_mem_imm );
%}

// Store immediate Float value (it is faster than store from XMM register)
// The instruction usage is guarded by predicate in operand immF().
instruct storeF_imm( memory mem, immF src) %{
  match(Set mem (StoreF mem src));

  ins_cost(50);
  format %{ "MOV    $mem,$src\t# store float" %}
  opcode(0xC7);               /* C7 /0 */
  ins_encode( OpcP, RMopc_Mem(0x00,mem),  Con32F_as_bits( src ));
  ins_pipe( ialu_mem_imm );
%}

// Store Integer to stack slot
instruct storeSSI(stackSlotI dst, rRegI src) %{
  match(Set dst src);

  ins_cost(100);
  format %{ "MOV    $dst,$src" %}
  opcode(0x89);
  ins_encode( OpcPRegSS( dst, src ) );
  ins_pipe( ialu_mem_reg );
%}

// Store Integer to stack slot
instruct storeSSP(stackSlotP dst, eRegP src) %{
  match(Set dst src);

  ins_cost(100);
  format %{ "MOV    $dst,$src" %}
  opcode(0x89);
  ins_encode( OpcPRegSS( dst, src ) );
  ins_pipe( ialu_mem_reg );
%}

// Store Long to stack slot
instruct storeSSL(stackSlotL dst, eRegL src) %{
  match(Set dst src);

  ins_cost(200);
  format %{ "MOV    $dst,$src.lo\n\t"
            "MOV    $dst+4,$src.hi" %}
  opcode(0x89, 0x89);
  ins_encode( OpcP, RegMem( src, dst ), OpcS, RegMem_Hi( src, dst ) );
  ins_pipe( ialu_mem_long_reg );
%}

//----------MemBar Instructions-----------------------------------------------
// Memory barrier flavors

instruct membar_acquire() %{
  match(MemBarAcquire);
  match(LoadFence);
  ins_cost(400);

  size(0);
  format %{ "MEMBAR-acquire ! (empty encoding)" %}
  ins_encode();
  ins_pipe(empty);
%}

instruct membar_acquire_lock() %{
  match(MemBarAcquireLock);
  ins_cost(0);

  size(0);
  format %{ "MEMBAR-acquire (prior CMPXCHG in FastLock so empty encoding)" %}
  ins_encode( );
  ins_pipe(empty);
%}

instruct membar_release() %{
  match(MemBarRelease);
  match(StoreFence);
  ins_cost(400);

  size(0);
  format %{ "MEMBAR-release ! (empty encoding)" %}
  ins_encode( );
  ins_pipe(empty);
%}

instruct membar_release_lock() %{
  match(MemBarReleaseLock);
  ins_cost(0);

  size(0);
  format %{ "MEMBAR-release (a FastUnlock follows so empty encoding)" %}
  ins_encode( );
  ins_pipe(empty);
%}

instruct membar_volatile(eFlagsReg cr) %{
  match(MemBarVolatile);
  effect(KILL cr);
  ins_cost(400);

  format %{
    $$template
    $$emit$$"LOCK ADDL [ESP + #0], 0\t! membar_volatile"
  %}
  ins_encode %{
    __ membar(Assembler::StoreLoad);
  %}
  ins_pipe(pipe_slow);
%}

instruct unnecessary_membar_volatile() %{
  match(MemBarVolatile);
  predicate(Matcher::post_store_load_barrier(n));
  ins_cost(0);

  size(0);
  format %{ "MEMBAR-volatile (unnecessary so empty encoding)" %}
  ins_encode( );
  ins_pipe(empty);
%}

instruct membar_storestore() %{
  match(MemBarStoreStore);
  match(StoreStoreFence);
  ins_cost(0);

  size(0);
  format %{ "MEMBAR-storestore (empty encoding)" %}
  ins_encode( );
  ins_pipe(empty);
%}

//----------Move Instructions--------------------------------------------------
instruct castX2P(eAXRegP dst, eAXRegI src) %{
  match(Set dst (CastX2P src));
  format %{ "# X2P  $dst, $src" %}
  ins_encode( /*empty encoding*/ );
  ins_cost(0);
  ins_pipe(empty);
%}

instruct castP2X(rRegI dst, eRegP src ) %{
  match(Set dst (CastP2X src));
  ins_cost(50);
  format %{ "MOV    $dst, $src\t# CastP2X" %}
  ins_encode( enc_Copy( dst, src) );
  ins_pipe( ialu_reg_reg );
%}

//----------Conditional Move---------------------------------------------------
// Conditional move
instruct jmovI_reg(cmpOp cop, eFlagsReg cr, rRegI dst, rRegI src) %{
  predicate(!VM_Version::supports_cmov() );
  match(Set dst (CMoveI (Binary cop cr) (Binary dst src)));
  ins_cost(200);
  format %{ "J$cop,us skip\t# signed cmove\n\t"
            "MOV    $dst,$src\n"
      "skip:" %}
  ins_encode %{
    Label Lskip;
    // Invert sense of branch from sense of CMOV
    __ jccb((Assembler::Condition)($cop$$cmpcode^1), Lskip);
    __ movl($dst$$Register, $src$$Register);
    __ bind(Lskip);
  %}
  ins_pipe( pipe_cmov_reg );
%}

instruct jmovI_regU(cmpOpU cop, eFlagsRegU cr, rRegI dst, rRegI src) %{
  predicate(!VM_Version::supports_cmov() );
  match(Set dst (CMoveI (Binary cop cr) (Binary dst src)));
  ins_cost(200);
  format %{ "J$cop,us skip\t# unsigned cmove\n\t"
            "MOV    $dst,$src\n"
      "skip:" %}
  ins_encode %{
    Label Lskip;
    // Invert sense of branch from sense of CMOV
    __ jccb((Assembler::Condition)($cop$$cmpcode^1), Lskip);
    __ movl($dst$$Register, $src$$Register);
    __ bind(Lskip);
  %}
  ins_pipe( pipe_cmov_reg );
%}

instruct cmovI_reg(rRegI dst, rRegI src, eFlagsReg cr, cmpOp cop ) %{
  predicate(VM_Version::supports_cmov() );
  match(Set dst (CMoveI (Binary cop cr) (Binary dst src)));
  ins_cost(200);
  format %{ "CMOV$cop $dst,$src" %}
  opcode(0x0F,0x40);
  ins_encode( enc_cmov(cop), RegReg( dst, src ) );
  ins_pipe( pipe_cmov_reg );
%}

instruct cmovI_regU( cmpOpU cop, eFlagsRegU cr, rRegI dst, rRegI src ) %{
  predicate(VM_Version::supports_cmov() );
  match(Set dst (CMoveI (Binary cop cr) (Binary dst src)));
  ins_cost(200);
  format %{ "CMOV$cop $dst,$src" %}
  opcode(0x0F,0x40);
  ins_encode( enc_cmov(cop), RegReg( dst, src ) );
  ins_pipe( pipe_cmov_reg );
%}

instruct cmovI_regUCF( cmpOpUCF cop, eFlagsRegUCF cr, rRegI dst, rRegI src ) %{
  predicate(VM_Version::supports_cmov() );
  match(Set dst (CMoveI (Binary cop cr) (Binary dst src)));
  ins_cost(200);
  expand %{
    cmovI_regU(cop, cr, dst, src);
  %}
%}

// Conditional move
instruct cmovI_mem(cmpOp cop, eFlagsReg cr, rRegI dst, memory src) %{
  predicate(VM_Version::supports_cmov() );
  match(Set dst (CMoveI (Binary cop cr) (Binary dst (LoadI src))));
  ins_cost(250);
  format %{ "CMOV$cop $dst,$src" %}
  opcode(0x0F,0x40);
  ins_encode( enc_cmov(cop), RegMem( dst, src ) );
  ins_pipe( pipe_cmov_mem );
%}

// Conditional move
instruct cmovI_memU(cmpOpU cop, eFlagsRegU cr, rRegI dst, memory src) %{
  predicate(VM_Version::supports_cmov() );
  match(Set dst (CMoveI (Binary cop cr) (Binary dst (LoadI src))));
  ins_cost(250);
  format %{ "CMOV$cop $dst,$src" %}
  opcode(0x0F,0x40);
  ins_encode( enc_cmov(cop), RegMem( dst, src ) );
  ins_pipe( pipe_cmov_mem );
%}

instruct cmovI_memUCF(cmpOpUCF cop, eFlagsRegUCF cr, rRegI dst, memory src) %{
  predicate(VM_Version::supports_cmov() );
  match(Set dst (CMoveI (Binary cop cr) (Binary dst (LoadI src))));
  ins_cost(250);
  expand %{
    cmovI_memU(cop, cr, dst, src);
  %}
%}

// Conditional move
instruct cmovP_reg(eRegP dst, eRegP src, eFlagsReg cr, cmpOp cop ) %{
  predicate(VM_Version::supports_cmov() );
  match(Set dst (CMoveP (Binary cop cr) (Binary dst src)));
  ins_cost(200);
  format %{ "CMOV$cop $dst,$src\t# ptr" %}
  opcode(0x0F,0x40);
  ins_encode( enc_cmov(cop), RegReg( dst, src ) );
  ins_pipe( pipe_cmov_reg );
%}

// Conditional move (non-P6 version)
// Note:  a CMoveP is generated for  stubs and native wrappers
//        regardless of whether we are on a P6, so we
//        emulate a cmov here
instruct cmovP_reg_nonP6(eRegP dst, eRegP src, eFlagsReg cr, cmpOp cop ) %{
  match(Set dst (CMoveP (Binary cop cr) (Binary dst src)));
  ins_cost(300);
  format %{ "Jn$cop   skip\n\t"
          "MOV    $dst,$src\t# pointer\n"
      "skip:" %}
  opcode(0x8b);
  ins_encode( enc_cmov_branch(cop, 0x2), OpcP, RegReg(dst, src));
  ins_pipe( pipe_cmov_reg );
%}

// Conditional move
instruct cmovP_regU(cmpOpU cop, eFlagsRegU cr, eRegP dst, eRegP src ) %{
  predicate(VM_Version::supports_cmov() );
  match(Set dst (CMoveP (Binary cop cr) (Binary dst src)));
  ins_cost(200);
  format %{ "CMOV$cop $dst,$src\t# ptr" %}
  opcode(0x0F,0x40);
  ins_encode( enc_cmov(cop), RegReg( dst, src ) );
  ins_pipe( pipe_cmov_reg );
%}

instruct cmovP_regUCF(cmpOpUCF cop, eFlagsRegUCF cr, eRegP dst, eRegP src ) %{
  predicate(VM_Version::supports_cmov() );
  match(Set dst (CMoveP (Binary cop cr) (Binary dst src)));
  ins_cost(200);
  expand %{
    cmovP_regU(cop, cr, dst, src);
  %}
%}

// DISABLED: Requires the ADLC to emit a bottom_type call that
// correctly meets the two pointer arguments; one is an incoming
// register but the other is a memory operand.  ALSO appears to
// be buggy with implicit null checks.
//
//// Conditional move
//instruct cmovP_mem(cmpOp cop, eFlagsReg cr, eRegP dst, memory src) %{
//  predicate(VM_Version::supports_cmov() );
//  match(Set dst (CMoveP (Binary cop cr) (Binary dst (LoadP src))));
//  ins_cost(250);
//  format %{ "CMOV$cop $dst,$src\t# ptr" %}
//  opcode(0x0F,0x40);
//  ins_encode( enc_cmov(cop), RegMem( dst, src ) );
//  ins_pipe( pipe_cmov_mem );
//%}
//
//// Conditional move
//instruct cmovP_memU(cmpOpU cop, eFlagsRegU cr, eRegP dst, memory src) %{
//  predicate(VM_Version::supports_cmov() );
//  match(Set dst (CMoveP (Binary cop cr) (Binary dst (LoadP src))));
//  ins_cost(250);
//  format %{ "CMOV$cop $dst,$src\t# ptr" %}
//  opcode(0x0F,0x40);
//  ins_encode( enc_cmov(cop), RegMem( dst, src ) );
//  ins_pipe( pipe_cmov_mem );
//%}

// Conditional move
instruct fcmovDPR_regU(cmpOp_fcmov cop, eFlagsRegU cr, regDPR1 dst, regDPR src) %{
  predicate(UseSSE<=1);
  match(Set dst (CMoveD (Binary cop cr) (Binary dst src)));
  ins_cost(200);
  format %{ "FCMOV$cop $dst,$src\t# double" %}
  opcode(0xDA);
  ins_encode( enc_cmov_dpr(cop,src) );
  ins_pipe( pipe_cmovDPR_reg );
%}

// Conditional move
instruct fcmovFPR_regU(cmpOp_fcmov cop, eFlagsRegU cr, regFPR1 dst, regFPR src) %{
  predicate(UseSSE==0);
  match(Set dst (CMoveF (Binary cop cr) (Binary dst src)));
  ins_cost(200);
  format %{ "FCMOV$cop $dst,$src\t# float" %}
  opcode(0xDA);
  ins_encode( enc_cmov_dpr(cop,src) );
  ins_pipe( pipe_cmovDPR_reg );
%}

// Float CMOV on Intel doesn't handle *signed* compares, only unsigned.
instruct fcmovDPR_regS(cmpOp cop, eFlagsReg cr, regDPR dst, regDPR src) %{
  predicate(UseSSE<=1);
  match(Set dst (CMoveD (Binary cop cr) (Binary dst src)));
  ins_cost(200);
  format %{ "Jn$cop   skip\n\t"
            "MOV    $dst,$src\t# double\n"
      "skip:" %}
  opcode (0xdd, 0x3);     /* DD D8+i or DD /3 */
  ins_encode( enc_cmov_branch( cop, 0x4 ), Push_Reg_DPR(src), OpcP, RegOpc(dst) );
  ins_pipe( pipe_cmovDPR_reg );
%}

// Float CMOV on Intel doesn't handle *signed* compares, only unsigned.
instruct fcmovFPR_regS(cmpOp cop, eFlagsReg cr, regFPR dst, regFPR src) %{
  predicate(UseSSE==0);
  match(Set dst (CMoveF (Binary cop cr) (Binary dst src)));
  ins_cost(200);
  format %{ "Jn$cop    skip\n\t"
            "MOV    $dst,$src\t# float\n"
      "skip:" %}
  opcode (0xdd, 0x3);     /* DD D8+i or DD /3 */
  ins_encode( enc_cmov_branch( cop, 0x4 ), Push_Reg_FPR(src), OpcP, RegOpc(dst) );
  ins_pipe( pipe_cmovDPR_reg );
%}

// No CMOVE with SSE/SSE2
instruct fcmovF_regS(cmpOp cop, eFlagsReg cr, regF dst, regF src) %{
  predicate (UseSSE>=1);
  match(Set dst (CMoveF (Binary cop cr) (Binary dst src)));
  ins_cost(200);
  format %{ "Jn$cop   skip\n\t"
            "MOVSS  $dst,$src\t# float\n"
      "skip:" %}
  ins_encode %{
    Label skip;
    // Invert sense of branch from sense of CMOV
    __ jccb((Assembler::Condition)($cop$$cmpcode^1), skip);
    __ movflt($dst$$XMMRegister, $src$$XMMRegister);
    __ bind(skip);
  %}
  ins_pipe( pipe_slow );
%}

// No CMOVE with SSE/SSE2
instruct fcmovD_regS(cmpOp cop, eFlagsReg cr, regD dst, regD src) %{
  predicate (UseSSE>=2);
  match(Set dst (CMoveD (Binary cop cr) (Binary dst src)));
  ins_cost(200);
  format %{ "Jn$cop   skip\n\t"
            "MOVSD  $dst,$src\t# float\n"
      "skip:" %}
  ins_encode %{
    Label skip;
    // Invert sense of branch from sense of CMOV
    __ jccb((Assembler::Condition)($cop$$cmpcode^1), skip);
    __ movdbl($dst$$XMMRegister, $src$$XMMRegister);
    __ bind(skip);
  %}
  ins_pipe( pipe_slow );
%}

// unsigned version
instruct fcmovF_regU(cmpOpU cop, eFlagsRegU cr, regF dst, regF src) %{
  predicate (UseSSE>=1);
  match(Set dst (CMoveF (Binary cop cr) (Binary dst src)));
  ins_cost(200);
  format %{ "Jn$cop   skip\n\t"
            "MOVSS  $dst,$src\t# float\n"
      "skip:" %}
  ins_encode %{
    Label skip;
    // Invert sense of branch from sense of CMOV
    __ jccb((Assembler::Condition)($cop$$cmpcode^1), skip);
    __ movflt($dst$$XMMRegister, $src$$XMMRegister);
    __ bind(skip);
  %}
  ins_pipe( pipe_slow );
%}

instruct fcmovF_regUCF(cmpOpUCF cop, eFlagsRegUCF cr, regF dst, regF src) %{
  predicate (UseSSE>=1);
  match(Set dst (CMoveF (Binary cop cr) (Binary dst src)));
  ins_cost(200);
  expand %{
    fcmovF_regU(cop, cr, dst, src);
  %}
%}

// unsigned version
instruct fcmovD_regU(cmpOpU cop, eFlagsRegU cr, regD dst, regD src) %{
  predicate (UseSSE>=2);
  match(Set dst (CMoveD (Binary cop cr) (Binary dst src)));
  ins_cost(200);
  format %{ "Jn$cop   skip\n\t"
            "MOVSD  $dst,$src\t# float\n"
      "skip:" %}
  ins_encode %{
    Label skip;
    // Invert sense of branch from sense of CMOV
    __ jccb((Assembler::Condition)($cop$$cmpcode^1), skip);
    __ movdbl($dst$$XMMRegister, $src$$XMMRegister);
    __ bind(skip);
  %}
  ins_pipe( pipe_slow );
%}

instruct fcmovD_regUCF(cmpOpUCF cop, eFlagsRegUCF cr, regD dst, regD src) %{
  predicate (UseSSE>=2);
  match(Set dst (CMoveD (Binary cop cr) (Binary dst src)));
  ins_cost(200);
  expand %{
    fcmovD_regU(cop, cr, dst, src);
  %}
%}

instruct cmovL_reg(cmpOp cop, eFlagsReg cr, eRegL dst, eRegL src) %{
  predicate(VM_Version::supports_cmov() );
  match(Set dst (CMoveL (Binary cop cr) (Binary dst src)));
  ins_cost(200);
  format %{ "CMOV$cop $dst.lo,$src.lo\n\t"
            "CMOV$cop $dst.hi,$src.hi" %}
  opcode(0x0F,0x40);
  ins_encode( enc_cmov(cop), RegReg_Lo2( dst, src ), enc_cmov(cop), RegReg_Hi2( dst, src ) );
  ins_pipe( pipe_cmov_reg_long );
%}

instruct cmovL_regU(cmpOpU cop, eFlagsRegU cr, eRegL dst, eRegL src) %{
  predicate(VM_Version::supports_cmov() );
  match(Set dst (CMoveL (Binary cop cr) (Binary dst src)));
  ins_cost(200);
  format %{ "CMOV$cop $dst.lo,$src.lo\n\t"
            "CMOV$cop $dst.hi,$src.hi" %}
  opcode(0x0F,0x40);
  ins_encode( enc_cmov(cop), RegReg_Lo2( dst, src ), enc_cmov(cop), RegReg_Hi2( dst, src ) );
  ins_pipe( pipe_cmov_reg_long );
%}

instruct cmovL_regUCF(cmpOpUCF cop, eFlagsRegUCF cr, eRegL dst, eRegL src) %{
  predicate(VM_Version::supports_cmov() );
  match(Set dst (CMoveL (Binary cop cr) (Binary dst src)));
  ins_cost(200);
  expand %{
    cmovL_regU(cop, cr, dst, src);
  %}
%}

//----------Arithmetic Instructions--------------------------------------------
//----------Addition Instructions----------------------------------------------

// Integer Addition Instructions
instruct addI_eReg(rRegI dst, rRegI src, eFlagsReg cr) %{
  match(Set dst (AddI dst src));
  effect(KILL cr);

  size(2);
  format %{ "ADD    $dst,$src" %}
  opcode(0x03);
  ins_encode( OpcP, RegReg( dst, src) );
  ins_pipe( ialu_reg_reg );
%}

instruct addI_eReg_imm(rRegI dst, immI src, eFlagsReg cr) %{
  match(Set dst (AddI dst src));
  effect(KILL cr);

  format %{ "ADD    $dst,$src" %}
  opcode(0x81, 0x00); /* /0 id */
  ins_encode( OpcSErm( dst, src ), Con8or32( src ) );
  ins_pipe( ialu_reg );
%}

instruct incI_eReg(rRegI dst, immI_1 src, eFlagsReg cr) %{
  predicate(UseIncDec);
  match(Set dst (AddI dst src));
  effect(KILL cr);

  size(1);
  format %{ "INC    $dst" %}
  opcode(0x40); /*  */
  ins_encode( Opc_plus( primary, dst ) );
  ins_pipe( ialu_reg );
%}

instruct leaI_eReg_immI(rRegI dst, rRegI src0, immI src1) %{
  match(Set dst (AddI src0 src1));
  ins_cost(110);

  format %{ "LEA    $dst,[$src0 + $src1]" %}
  opcode(0x8D); /* 0x8D /r */
  ins_encode( OpcP, RegLea( dst, src0, src1 ) );
  ins_pipe( ialu_reg_reg );
%}

instruct leaP_eReg_immI(eRegP dst, eRegP src0, immI src1) %{
  match(Set dst (AddP src0 src1));
  ins_cost(110);

  format %{ "LEA    $dst,[$src0 + $src1]\t# ptr" %}
  opcode(0x8D); /* 0x8D /r */
  ins_encode( OpcP, RegLea( dst, src0, src1 ) );
  ins_pipe( ialu_reg_reg );
%}

instruct decI_eReg(rRegI dst, immI_M1 src, eFlagsReg cr) %{
  predicate(UseIncDec);
  match(Set dst (AddI dst src));
  effect(KILL cr);

  size(1);
  format %{ "DEC    $dst" %}
  opcode(0x48); /*  */
  ins_encode( Opc_plus( primary, dst ) );
  ins_pipe( ialu_reg );
%}

instruct addP_eReg(eRegP dst, rRegI src, eFlagsReg cr) %{
  match(Set dst (AddP dst src));
  effect(KILL cr);

  size(2);
  format %{ "ADD    $dst,$src" %}
  opcode(0x03);
  ins_encode( OpcP, RegReg( dst, src) );
  ins_pipe( ialu_reg_reg );
%}

instruct addP_eReg_imm(eRegP dst, immI src, eFlagsReg cr) %{
  match(Set dst (AddP dst src));
  effect(KILL cr);

  format %{ "ADD    $dst,$src" %}
  opcode(0x81,0x00); /* Opcode 81 /0 id */
  // ins_encode( RegImm( dst, src) );
  ins_encode( OpcSErm( dst, src ), Con8or32( src ) );
  ins_pipe( ialu_reg );
%}

instruct addI_eReg_mem(rRegI dst, memory src, eFlagsReg cr) %{
  match(Set dst (AddI dst (LoadI src)));
  effect(KILL cr);

  ins_cost(150);
  format %{ "ADD    $dst,$src" %}
  opcode(0x03);
  ins_encode( OpcP, RegMem( dst, src) );
  ins_pipe( ialu_reg_mem );
%}

instruct addI_mem_eReg(memory dst, rRegI src, eFlagsReg cr) %{
  match(Set dst (StoreI dst (AddI (LoadI dst) src)));
  effect(KILL cr);

  ins_cost(150);
  format %{ "ADD    $dst,$src" %}
  opcode(0x01);  /* Opcode 01 /r */
  ins_encode( OpcP, RegMem( src, dst ) );
  ins_pipe( ialu_mem_reg );
%}

// Add Memory with Immediate
instruct addI_mem_imm(memory dst, immI src, eFlagsReg cr) %{
  match(Set dst (StoreI dst (AddI (LoadI dst) src)));
  effect(KILL cr);

  ins_cost(125);
  format %{ "ADD    $dst,$src" %}
  opcode(0x81);               /* Opcode 81 /0 id */
  ins_encode( OpcSE( src ), RMopc_Mem(0x00,dst), Con8or32( src ) );
  ins_pipe( ialu_mem_imm );
%}

instruct incI_mem(memory dst, immI_1 src, eFlagsReg cr) %{
  match(Set dst (StoreI dst (AddI (LoadI dst) src)));
  effect(KILL cr);

  ins_cost(125);
  format %{ "INC    $dst" %}
  opcode(0xFF);               /* Opcode FF /0 */
  ins_encode( OpcP, RMopc_Mem(0x00,dst));
  ins_pipe( ialu_mem_imm );
%}

instruct decI_mem(memory dst, immI_M1 src, eFlagsReg cr) %{
  match(Set dst (StoreI dst (AddI (LoadI dst) src)));
  effect(KILL cr);

  ins_cost(125);
  format %{ "DEC    $dst" %}
  opcode(0xFF);               /* Opcode FF /1 */
  ins_encode( OpcP, RMopc_Mem(0x01,dst));
  ins_pipe( ialu_mem_imm );
%}


instruct checkCastPP( eRegP dst ) %{
  match(Set dst (CheckCastPP dst));

  size(0);
  format %{ "#checkcastPP of $dst" %}
  ins_encode( /*empty encoding*/ );
  ins_pipe( empty );
%}

instruct castPP( eRegP dst ) %{
  match(Set dst (CastPP dst));
  format %{ "#castPP of $dst" %}
  ins_encode( /*empty encoding*/ );
  ins_pipe( empty );
%}

instruct castII( rRegI dst ) %{
  match(Set dst (CastII dst));
  format %{ "#castII of $dst" %}
  ins_encode( /*empty encoding*/ );
  ins_cost(0);
  ins_pipe( empty );
%}

instruct castLL( eRegL dst ) %{
  match(Set dst (CastLL dst));
  format %{ "#castLL of $dst" %}
  ins_encode( /*empty encoding*/ );
  ins_cost(0);
  ins_pipe( empty );
%}

instruct castFF( regF dst ) %{
  predicate(UseSSE >= 1);
  match(Set dst (CastFF dst));
  format %{ "#castFF of $dst" %}
  ins_encode( /*empty encoding*/ );
  ins_cost(0);
  ins_pipe( empty );
%}

instruct castDD( regD dst ) %{
  predicate(UseSSE >= 2);
  match(Set dst (CastDD dst));
  format %{ "#castDD of $dst" %}
  ins_encode( /*empty encoding*/ );
  ins_cost(0);
  ins_pipe( empty );
%}

instruct castFF_PR( regFPR dst ) %{
  predicate(UseSSE < 1);
  match(Set dst (CastFF dst));
  format %{ "#castFF of $dst" %}
  ins_encode( /*empty encoding*/ );
  ins_cost(0);
  ins_pipe( empty );
%}

instruct castDD_PR( regDPR dst ) %{
  predicate(UseSSE < 2);
  match(Set dst (CastDD dst));
  format %{ "#castDD of $dst" %}
  ins_encode( /*empty encoding*/ );
  ins_cost(0);
  ins_pipe( empty );
%}

// No flag versions for CompareAndSwap{P,I,L} because matcher can't match them

instruct compareAndSwapL( rRegI res, eSIRegP mem_ptr, eADXRegL oldval, eBCXRegL newval, eFlagsReg cr ) %{
  match(Set res (CompareAndSwapL mem_ptr (Binary oldval newval)));
  match(Set res (WeakCompareAndSwapL mem_ptr (Binary oldval newval)));
  effect(KILL cr, KILL oldval);
  format %{ "CMPXCHG8 [$mem_ptr],$newval\t# If EDX:EAX==[$mem_ptr] Then store $newval into [$mem_ptr]\n\t"
            "MOV    $res,0\n\t"
            "JNE,s  fail\n\t"
            "MOV    $res,1\n"
          "fail:" %}
  ins_encode( enc_cmpxchg8(mem_ptr),
              enc_flags_ne_to_boolean(res) );
  ins_pipe( pipe_cmpxchg );
%}

instruct compareAndSwapP( rRegI res,  pRegP mem_ptr, eAXRegP oldval, eCXRegP newval, eFlagsReg cr) %{
  match(Set res (CompareAndSwapP mem_ptr (Binary oldval newval)));
  match(Set res (WeakCompareAndSwapP mem_ptr (Binary oldval newval)));
  effect(KILL cr, KILL oldval);
  format %{ "CMPXCHG [$mem_ptr],$newval\t# If EAX==[$mem_ptr] Then store $newval into [$mem_ptr]\n\t"
            "MOV    $res,0\n\t"
            "JNE,s  fail\n\t"
            "MOV    $res,1\n"
          "fail:" %}
  ins_encode( enc_cmpxchg(mem_ptr), enc_flags_ne_to_boolean(res) );
  ins_pipe( pipe_cmpxchg );
%}

instruct compareAndSwapB( rRegI res, pRegP mem_ptr, eAXRegI oldval, eCXRegI newval, eFlagsReg cr ) %{
  match(Set res (CompareAndSwapB mem_ptr (Binary oldval newval)));
  match(Set res (WeakCompareAndSwapB mem_ptr (Binary oldval newval)));
  effect(KILL cr, KILL oldval);
  format %{ "CMPXCHGB [$mem_ptr],$newval\t# If EAX==[$mem_ptr] Then store $newval into [$mem_ptr]\n\t"
            "MOV    $res,0\n\t"
            "JNE,s  fail\n\t"
            "MOV    $res,1\n"
          "fail:" %}
  ins_encode( enc_cmpxchgb(mem_ptr),
              enc_flags_ne_to_boolean(res) );
  ins_pipe( pipe_cmpxchg );
%}

instruct compareAndSwapS( rRegI res, pRegP mem_ptr, eAXRegI oldval, eCXRegI newval, eFlagsReg cr ) %{
  match(Set res (CompareAndSwapS mem_ptr (Binary oldval newval)));
  match(Set res (WeakCompareAndSwapS mem_ptr (Binary oldval newval)));
  effect(KILL cr, KILL oldval);
  format %{ "CMPXCHGW [$mem_ptr],$newval\t# If EAX==[$mem_ptr] Then store $newval into [$mem_ptr]\n\t"
            "MOV    $res,0\n\t"
            "JNE,s  fail\n\t"
            "MOV    $res,1\n"
          "fail:" %}
  ins_encode( enc_cmpxchgw(mem_ptr),
              enc_flags_ne_to_boolean(res) );
  ins_pipe( pipe_cmpxchg );
%}

instruct compareAndSwapI( rRegI res, pRegP mem_ptr, eAXRegI oldval, eCXRegI newval, eFlagsReg cr) %{
  match(Set res (CompareAndSwapI mem_ptr (Binary oldval newval)));
  match(Set res (WeakCompareAndSwapI mem_ptr (Binary oldval newval)));
  effect(KILL cr, KILL oldval);
  format %{ "CMPXCHG [$mem_ptr],$newval\t# If EAX==[$mem_ptr] Then store $newval into [$mem_ptr]\n\t"
            "MOV    $res,0\n\t"
            "JNE,s  fail\n\t"
            "MOV    $res,1\n"
          "fail:" %}
  ins_encode( enc_cmpxchg(mem_ptr), enc_flags_ne_to_boolean(res) );
  ins_pipe( pipe_cmpxchg );
%}

instruct compareAndExchangeL( eSIRegP mem_ptr, eADXRegL oldval, eBCXRegL newval, eFlagsReg cr ) %{
  match(Set oldval (CompareAndExchangeL mem_ptr (Binary oldval newval)));
  effect(KILL cr);
  format %{ "CMPXCHG8 [$mem_ptr],$newval\t# If EDX:EAX==[$mem_ptr] Then store $newval into [$mem_ptr]\n\t" %}
  ins_encode( enc_cmpxchg8(mem_ptr) );
  ins_pipe( pipe_cmpxchg );
%}

instruct compareAndExchangeP( pRegP mem_ptr, eAXRegP oldval, eCXRegP newval, eFlagsReg cr) %{
  match(Set oldval (CompareAndExchangeP mem_ptr (Binary oldval newval)));
  effect(KILL cr);
  format %{ "CMPXCHG [$mem_ptr],$newval\t# If EAX==[$mem_ptr] Then store $newval into [$mem_ptr]\n\t" %}
  ins_encode( enc_cmpxchg(mem_ptr) );
  ins_pipe( pipe_cmpxchg );
%}

instruct compareAndExchangeB( pRegP mem_ptr, eAXRegI oldval, eCXRegI newval, eFlagsReg cr) %{
  match(Set oldval (CompareAndExchangeB mem_ptr (Binary oldval newval)));
  effect(KILL cr);
  format %{ "CMPXCHGB [$mem_ptr],$newval\t# If EAX==[$mem_ptr] Then store $newval into [$mem_ptr]\n\t" %}
  ins_encode( enc_cmpxchgb(mem_ptr) );
  ins_pipe( pipe_cmpxchg );
%}

instruct compareAndExchangeS( pRegP mem_ptr, eAXRegI oldval, eCXRegI newval, eFlagsReg cr) %{
  match(Set oldval (CompareAndExchangeS mem_ptr (Binary oldval newval)));
  effect(KILL cr);
  format %{ "CMPXCHGW [$mem_ptr],$newval\t# If EAX==[$mem_ptr] Then store $newval into [$mem_ptr]\n\t" %}
  ins_encode( enc_cmpxchgw(mem_ptr) );
  ins_pipe( pipe_cmpxchg );
%}

instruct compareAndExchangeI( pRegP mem_ptr, eAXRegI oldval, eCXRegI newval, eFlagsReg cr) %{
  match(Set oldval (CompareAndExchangeI mem_ptr (Binary oldval newval)));
  effect(KILL cr);
  format %{ "CMPXCHG [$mem_ptr],$newval\t# If EAX==[$mem_ptr] Then store $newval into [$mem_ptr]\n\t" %}
  ins_encode( enc_cmpxchg(mem_ptr) );
  ins_pipe( pipe_cmpxchg );
%}

instruct xaddB_no_res( memory mem, Universe dummy, immI add, eFlagsReg cr) %{
  predicate(n->as_LoadStore()->result_not_used());
  match(Set dummy (GetAndAddB mem add));
  effect(KILL cr);
  format %{ "ADDB  [$mem],$add" %}
  ins_encode %{
    __ lock();
    __ addb($mem$$Address, $add$$constant);
  %}
  ins_pipe( pipe_cmpxchg );
%}

// Important to match to xRegI: only 8-bit regs.
instruct xaddB( memory mem, xRegI newval, eFlagsReg cr) %{
  match(Set newval (GetAndAddB mem newval));
  effect(KILL cr);
  format %{ "XADDB  [$mem],$newval" %}
  ins_encode %{
    __ lock();
    __ xaddb($mem$$Address, $newval$$Register);
  %}
  ins_pipe( pipe_cmpxchg );
%}

instruct xaddS_no_res( memory mem, Universe dummy, immI add, eFlagsReg cr) %{
  predicate(n->as_LoadStore()->result_not_used());
  match(Set dummy (GetAndAddS mem add));
  effect(KILL cr);
  format %{ "ADDS  [$mem],$add" %}
  ins_encode %{
    __ lock();
    __ addw($mem$$Address, $add$$constant);
  %}
  ins_pipe( pipe_cmpxchg );
%}

instruct xaddS( memory mem, rRegI newval, eFlagsReg cr) %{
  match(Set newval (GetAndAddS mem newval));
  effect(KILL cr);
  format %{ "XADDS  [$mem],$newval" %}
  ins_encode %{
    __ lock();
    __ xaddw($mem$$Address, $newval$$Register);
  %}
  ins_pipe( pipe_cmpxchg );
%}

instruct xaddI_no_res( memory mem, Universe dummy, immI add, eFlagsReg cr) %{
  predicate(n->as_LoadStore()->result_not_used());
  match(Set dummy (GetAndAddI mem add));
  effect(KILL cr);
  format %{ "ADDL  [$mem],$add" %}
  ins_encode %{
    __ lock();
    __ addl($mem$$Address, $add$$constant);
  %}
  ins_pipe( pipe_cmpxchg );
%}

instruct xaddI( memory mem, rRegI newval, eFlagsReg cr) %{
  match(Set newval (GetAndAddI mem newval));
  effect(KILL cr);
  format %{ "XADDL  [$mem],$newval" %}
  ins_encode %{
    __ lock();
    __ xaddl($mem$$Address, $newval$$Register);
  %}
  ins_pipe( pipe_cmpxchg );
%}

// Important to match to xRegI: only 8-bit regs.
instruct xchgB( memory mem, xRegI newval) %{
  match(Set newval (GetAndSetB mem newval));
  format %{ "XCHGB  $newval,[$mem]" %}
  ins_encode %{
    __ xchgb($newval$$Register, $mem$$Address);
  %}
  ins_pipe( pipe_cmpxchg );
%}

instruct xchgS( memory mem, rRegI newval) %{
  match(Set newval (GetAndSetS mem newval));
  format %{ "XCHGW  $newval,[$mem]" %}
  ins_encode %{
    __ xchgw($newval$$Register, $mem$$Address);
  %}
  ins_pipe( pipe_cmpxchg );
%}

instruct xchgI( memory mem, rRegI newval) %{
  match(Set newval (GetAndSetI mem newval));
  format %{ "XCHGL  $newval,[$mem]" %}
  ins_encode %{
    __ xchgl($newval$$Register, $mem$$Address);
  %}
  ins_pipe( pipe_cmpxchg );
%}

instruct xchgP( memory mem, pRegP newval) %{
  match(Set newval (GetAndSetP mem newval));
  format %{ "XCHGL  $newval,[$mem]" %}
  ins_encode %{
    __ xchgl($newval$$Register, $mem$$Address);
  %}
  ins_pipe( pipe_cmpxchg );
%}

//----------Subtraction Instructions-------------------------------------------

// Integer Subtraction Instructions
instruct subI_eReg(rRegI dst, rRegI src, eFlagsReg cr) %{
  match(Set dst (SubI dst src));
  effect(KILL cr);

  size(2);
  format %{ "SUB    $dst,$src" %}
  opcode(0x2B);
  ins_encode( OpcP, RegReg( dst, src) );
  ins_pipe( ialu_reg_reg );
%}

instruct subI_eReg_imm(rRegI dst, immI src, eFlagsReg cr) %{
  match(Set dst (SubI dst src));
  effect(KILL cr);

  format %{ "SUB    $dst,$src" %}
  opcode(0x81,0x05);  /* Opcode 81 /5 */
  // ins_encode( RegImm( dst, src) );
  ins_encode( OpcSErm( dst, src ), Con8or32( src ) );
  ins_pipe( ialu_reg );
%}

instruct subI_eReg_mem(rRegI dst, memory src, eFlagsReg cr) %{
  match(Set dst (SubI dst (LoadI src)));
  effect(KILL cr);

  ins_cost(150);
  format %{ "SUB    $dst,$src" %}
  opcode(0x2B);
  ins_encode( OpcP, RegMem( dst, src) );
  ins_pipe( ialu_reg_mem );
%}

instruct subI_mem_eReg(memory dst, rRegI src, eFlagsReg cr) %{
  match(Set dst (StoreI dst (SubI (LoadI dst) src)));
  effect(KILL cr);

  ins_cost(150);
  format %{ "SUB    $dst,$src" %}
  opcode(0x29);  /* Opcode 29 /r */
  ins_encode( OpcP, RegMem( src, dst ) );
  ins_pipe( ialu_mem_reg );
%}

// Subtract from a pointer
instruct subP_eReg(eRegP dst, rRegI src, immI_0 zero, eFlagsReg cr) %{
  match(Set dst (AddP dst (SubI zero src)));
  effect(KILL cr);

  size(2);
  format %{ "SUB    $dst,$src" %}
  opcode(0x2B);
  ins_encode( OpcP, RegReg( dst, src) );
  ins_pipe( ialu_reg_reg );
%}

instruct negI_eReg(rRegI dst, immI_0 zero, eFlagsReg cr) %{
  match(Set dst (SubI zero dst));
  effect(KILL cr);

  size(2);
  format %{ "NEG    $dst" %}
  opcode(0xF7,0x03);  // Opcode F7 /3
  ins_encode( OpcP, RegOpc( dst ) );
  ins_pipe( ialu_reg );
%}

//----------Multiplication/Division Instructions-------------------------------
// Integer Multiplication Instructions
// Multiply Register
instruct mulI_eReg(rRegI dst, rRegI src, eFlagsReg cr) %{
  match(Set dst (MulI dst src));
  effect(KILL cr);

  size(3);
  ins_cost(300);
  format %{ "IMUL   $dst,$src" %}
  opcode(0xAF, 0x0F);
  ins_encode( OpcS, OpcP, RegReg( dst, src) );
  ins_pipe( ialu_reg_reg_alu0 );
%}

// Multiply 32-bit Immediate
instruct mulI_eReg_imm(rRegI dst, rRegI src, immI imm, eFlagsReg cr) %{
  match(Set dst (MulI src imm));
  effect(KILL cr);

  ins_cost(300);
  format %{ "IMUL   $dst,$src,$imm" %}
  opcode(0x69);  /* 69 /r id */
  ins_encode( OpcSE(imm), RegReg( dst, src ), Con8or32( imm ) );
  ins_pipe( ialu_reg_reg_alu0 );
%}

instruct loadConL_low_only(eADXRegL_low_only dst, immL32 src, eFlagsReg cr) %{
  match(Set dst src);
  effect(KILL cr);

  // Note that this is artificially increased to make it more expensive than loadConL
  ins_cost(250);
  format %{ "MOV    EAX,$src\t// low word only" %}
  opcode(0xB8);
  ins_encode( LdImmL_Lo(dst, src) );
  ins_pipe( ialu_reg_fat );
%}

// Multiply by 32-bit Immediate, taking the shifted high order results
//  (special case for shift by 32)
instruct mulI_imm_high(eDXRegI dst, nadxRegI src1, eADXRegL_low_only src2, immI_32 cnt, eFlagsReg cr) %{
  match(Set dst (ConvL2I (RShiftL (MulL (ConvI2L src1) src2) cnt)));
  predicate( _kids[0]->_kids[0]->_kids[1]->_leaf->Opcode() == Op_ConL &&
             _kids[0]->_kids[0]->_kids[1]->_leaf->as_Type()->type()->is_long()->get_con() >= min_jint &&
             _kids[0]->_kids[0]->_kids[1]->_leaf->as_Type()->type()->is_long()->get_con() <= max_jint );
  effect(USE src1, KILL cr);

  // Note that this is adjusted by 150 to compensate for the overcosting of loadConL_low_only
  ins_cost(0*100 + 1*400 - 150);
  format %{ "IMUL   EDX:EAX,$src1" %}
  ins_encode( multiply_con_and_shift_high( dst, src1, src2, cnt, cr ) );
  ins_pipe( pipe_slow );
%}

// Multiply by 32-bit Immediate, taking the shifted high order results
instruct mulI_imm_RShift_high(eDXRegI dst, nadxRegI src1, eADXRegL_low_only src2, immI_32_63 cnt, eFlagsReg cr) %{
  match(Set dst (ConvL2I (RShiftL (MulL (ConvI2L src1) src2) cnt)));
  predicate( _kids[0]->_kids[0]->_kids[1]->_leaf->Opcode() == Op_ConL &&
             _kids[0]->_kids[0]->_kids[1]->_leaf->as_Type()->type()->is_long()->get_con() >= min_jint &&
             _kids[0]->_kids[0]->_kids[1]->_leaf->as_Type()->type()->is_long()->get_con() <= max_jint );
  effect(USE src1, KILL cr);

  // Note that this is adjusted by 150 to compensate for the overcosting of loadConL_low_only
  ins_cost(1*100 + 1*400 - 150);
  format %{ "IMUL   EDX:EAX,$src1\n\t"
            "SAR    EDX,$cnt-32" %}
  ins_encode( multiply_con_and_shift_high( dst, src1, src2, cnt, cr ) );
  ins_pipe( pipe_slow );
%}

// Multiply Memory 32-bit Immediate
instruct mulI_mem_imm(rRegI dst, memory src, immI imm, eFlagsReg cr) %{
  match(Set dst (MulI (LoadI src) imm));
  effect(KILL cr);

  ins_cost(300);
  format %{ "IMUL   $dst,$src,$imm" %}
  opcode(0x69);  /* 69 /r id */
  ins_encode( OpcSE(imm), RegMem( dst, src ), Con8or32( imm ) );
  ins_pipe( ialu_reg_mem_alu0 );
%}

// Multiply Memory
instruct mulI(rRegI dst, memory src, eFlagsReg cr) %{
  match(Set dst (MulI dst (LoadI src)));
  effect(KILL cr);

  ins_cost(350);
  format %{ "IMUL   $dst,$src" %}
  opcode(0xAF, 0x0F);
  ins_encode( OpcS, OpcP, RegMem( dst, src) );
  ins_pipe( ialu_reg_mem_alu0 );
%}

instruct mulAddS2I_rReg(rRegI dst, rRegI src1, rRegI src2, rRegI src3, eFlagsReg cr)
%{
  match(Set dst (MulAddS2I (Binary dst src1) (Binary src2 src3)));
  effect(KILL cr, KILL src2);

  expand %{ mulI_eReg(dst, src1, cr);
           mulI_eReg(src2, src3, cr);
           addI_eReg(dst, src2, cr); %}
%}

// Multiply Register Int to Long
instruct mulI2L(eADXRegL dst, eAXRegI src, nadxRegI src1, eFlagsReg flags) %{
  // Basic Idea: long = (long)int * (long)int
  match(Set dst (MulL (ConvI2L src) (ConvI2L src1)));
  effect(DEF dst, USE src, USE src1, KILL flags);

  ins_cost(300);
  format %{ "IMUL   $dst,$src1" %}

  ins_encode( long_int_multiply( dst, src1 ) );
  ins_pipe( ialu_reg_reg_alu0 );
%}

instruct mulIS_eReg(eADXRegL dst, immL_32bits mask, eFlagsReg flags, eAXRegI src, nadxRegI src1) %{
  // Basic Idea:  long = (int & 0xffffffffL) * (int & 0xffffffffL)
  match(Set dst (MulL (AndL (ConvI2L src) mask) (AndL (ConvI2L src1) mask)));
  effect(KILL flags);

  ins_cost(300);
  format %{ "MUL    $dst,$src1" %}

  ins_encode( long_uint_multiply(dst, src1) );
  ins_pipe( ialu_reg_reg_alu0 );
%}

// Multiply Register Long
instruct mulL_eReg(eADXRegL dst, eRegL src, rRegI tmp, eFlagsReg cr) %{
  match(Set dst (MulL dst src));
  effect(KILL cr, TEMP tmp);
  ins_cost(4*100+3*400);
// Basic idea: lo(result) = lo(x_lo * y_lo)
//             hi(result) = hi(x_lo * y_lo) + lo(x_hi * y_lo) + lo(x_lo * y_hi)
  format %{ "MOV    $tmp,$src.lo\n\t"
            "IMUL   $tmp,EDX\n\t"
            "MOV    EDX,$src.hi\n\t"
            "IMUL   EDX,EAX\n\t"
            "ADD    $tmp,EDX\n\t"
            "MUL    EDX:EAX,$src.lo\n\t"
            "ADD    EDX,$tmp" %}
  ins_encode( long_multiply( dst, src, tmp ) );
  ins_pipe( pipe_slow );
%}

// Multiply Register Long where the left operand's high 32 bits are zero
instruct mulL_eReg_lhi0(eADXRegL dst, eRegL src, rRegI tmp, eFlagsReg cr) %{
  predicate(is_operand_hi32_zero(n->in(1)));
  match(Set dst (MulL dst src));
  effect(KILL cr, TEMP tmp);
  ins_cost(2*100+2*400);
// Basic idea: lo(result) = lo(x_lo * y_lo)
//             hi(result) = hi(x_lo * y_lo) + lo(x_lo * y_hi) where lo(x_hi * y_lo) = 0 because x_hi = 0
  format %{ "MOV    $tmp,$src.hi\n\t"
            "IMUL   $tmp,EAX\n\t"
            "MUL    EDX:EAX,$src.lo\n\t"
            "ADD    EDX,$tmp" %}
  ins_encode %{
    __ movl($tmp$$Register, HIGH_FROM_LOW($src$$Register));
    __ imull($tmp$$Register, rax);
    __ mull($src$$Register);
    __ addl(rdx, $tmp$$Register);
  %}
  ins_pipe( pipe_slow );
%}

// Multiply Register Long where the right operand's high 32 bits are zero
instruct mulL_eReg_rhi0(eADXRegL dst, eRegL src, rRegI tmp, eFlagsReg cr) %{
  predicate(is_operand_hi32_zero(n->in(2)));
  match(Set dst (MulL dst src));
  effect(KILL cr, TEMP tmp);
  ins_cost(2*100+2*400);
// Basic idea: lo(result) = lo(x_lo * y_lo)
//             hi(result) = hi(x_lo * y_lo) + lo(x_hi * y_lo) where lo(x_lo * y_hi) = 0 because y_hi = 0
  format %{ "MOV    $tmp,$src.lo\n\t"
            "IMUL   $tmp,EDX\n\t"
            "MUL    EDX:EAX,$src.lo\n\t"
            "ADD    EDX,$tmp" %}
  ins_encode %{
    __ movl($tmp$$Register, $src$$Register);
    __ imull($tmp$$Register, rdx);
    __ mull($src$$Register);
    __ addl(rdx, $tmp$$Register);
  %}
  ins_pipe( pipe_slow );
%}

// Multiply Register Long where the left and the right operands' high 32 bits are zero
instruct mulL_eReg_hi0(eADXRegL dst, eRegL src, eFlagsReg cr) %{
  predicate(is_operand_hi32_zero(n->in(1)) && is_operand_hi32_zero(n->in(2)));
  match(Set dst (MulL dst src));
  effect(KILL cr);
  ins_cost(1*400);
// Basic idea: lo(result) = lo(x_lo * y_lo)
//             hi(result) = hi(x_lo * y_lo) where lo(x_hi * y_lo) = 0 and lo(x_lo * y_hi) = 0 because x_hi = 0 and y_hi = 0
  format %{ "MUL    EDX:EAX,$src.lo\n\t" %}
  ins_encode %{
    __ mull($src$$Register);
  %}
  ins_pipe( pipe_slow );
%}

// Multiply Register Long by small constant
instruct mulL_eReg_con(eADXRegL dst, immL_127 src, rRegI tmp, eFlagsReg cr) %{
  match(Set dst (MulL dst src));
  effect(KILL cr, TEMP tmp);
  ins_cost(2*100+2*400);
  size(12);
// Basic idea: lo(result) = lo(src * EAX)
//             hi(result) = hi(src * EAX) + lo(src * EDX)
  format %{ "IMUL   $tmp,EDX,$src\n\t"
            "MOV    EDX,$src\n\t"
            "MUL    EDX\t# EDX*EAX -> EDX:EAX\n\t"
            "ADD    EDX,$tmp" %}
  ins_encode( long_multiply_con( dst, src, tmp ) );
  ins_pipe( pipe_slow );
%}

// Integer DIV with Register
instruct divI_eReg(eAXRegI rax, eDXRegI rdx, eCXRegI div, eFlagsReg cr) %{
  match(Set rax (DivI rax div));
  effect(KILL rdx, KILL cr);
  size(26);
  ins_cost(30*100+10*100);
  format %{ "CMP    EAX,0x80000000\n\t"
            "JNE,s  normal\n\t"
            "XOR    EDX,EDX\n\t"
            "CMP    ECX,-1\n\t"
            "JE,s   done\n"
    "normal: CDQ\n\t"
            "IDIV   $div\n\t"
    "done:"        %}
  opcode(0xF7, 0x7);  /* Opcode F7 /7 */
  ins_encode( cdq_enc, OpcP, RegOpc(div) );
  ins_pipe( ialu_reg_reg_alu0 );
%}

// Divide Register Long
instruct divL_eReg(eADXRegL dst, eRegL src1, eRegL src2) %{
  match(Set dst (DivL src1 src2));
  effect(CALL);
  ins_cost(10000);
  format %{ "PUSH   $src1.hi\n\t"
            "PUSH   $src1.lo\n\t"
            "PUSH   $src2.hi\n\t"
            "PUSH   $src2.lo\n\t"
            "CALL   SharedRuntime::ldiv\n\t"
            "ADD    ESP,16" %}
  ins_encode( long_div(src1,src2) );
  ins_pipe( pipe_slow );
%}

// Integer DIVMOD with Register, both quotient and mod results
instruct divModI_eReg_divmod(eAXRegI rax, eDXRegI rdx, eCXRegI div, eFlagsReg cr) %{
  match(DivModI rax div);
  effect(KILL cr);
  size(26);
  ins_cost(30*100+10*100);
  format %{ "CMP    EAX,0x80000000\n\t"
            "JNE,s  normal\n\t"
            "XOR    EDX,EDX\n\t"
            "CMP    ECX,-1\n\t"
            "JE,s   done\n"
    "normal: CDQ\n\t"
            "IDIV   $div\n\t"
    "done:"        %}
  opcode(0xF7, 0x7);  /* Opcode F7 /7 */
  ins_encode( cdq_enc, OpcP, RegOpc(div) );
  ins_pipe( pipe_slow );
%}

// Integer MOD with Register
instruct modI_eReg(eDXRegI rdx, eAXRegI rax, eCXRegI div, eFlagsReg cr) %{
  match(Set rdx (ModI rax div));
  effect(KILL rax, KILL cr);

  size(26);
  ins_cost(300);
  format %{ "CDQ\n\t"
            "IDIV   $div" %}
  opcode(0xF7, 0x7);  /* Opcode F7 /7 */
  ins_encode( cdq_enc, OpcP, RegOpc(div) );
  ins_pipe( ialu_reg_reg_alu0 );
%}

// Remainder Register Long
instruct modL_eReg(eADXRegL dst, eRegL src1, eRegL src2) %{
  match(Set dst (ModL src1 src2));
  effect(CALL);
  ins_cost(10000);
  format %{ "PUSH   $src1.hi\n\t"
            "PUSH   $src1.lo\n\t"
            "PUSH   $src2.hi\n\t"
            "PUSH   $src2.lo\n\t"
            "CALL   SharedRuntime::lrem\n\t"
            "ADD    ESP,16" %}
  ins_encode( long_mod(src1,src2) );
  ins_pipe( pipe_slow );
%}

// Divide Register Long (no special case since divisor != -1)
instruct divL_eReg_imm32( eADXRegL dst, immL32 imm, rRegI tmp, rRegI tmp2, eFlagsReg cr ) %{
  match(Set dst (DivL dst imm));
  effect( TEMP tmp, TEMP tmp2, KILL cr );
  ins_cost(1000);
  format %{ "MOV    $tmp,abs($imm) # ldiv EDX:EAX,$imm\n\t"
            "XOR    $tmp2,$tmp2\n\t"
            "CMP    $tmp,EDX\n\t"
            "JA,s   fast\n\t"
            "MOV    $tmp2,EAX\n\t"
            "MOV    EAX,EDX\n\t"
            "MOV    EDX,0\n\t"
            "JLE,s  pos\n\t"
            "LNEG   EAX : $tmp2\n\t"
            "DIV    $tmp # unsigned division\n\t"
            "XCHG   EAX,$tmp2\n\t"
            "DIV    $tmp\n\t"
            "LNEG   $tmp2 : EAX\n\t"
            "JMP,s  done\n"
    "pos:\n\t"
            "DIV    $tmp\n\t"
            "XCHG   EAX,$tmp2\n"
    "fast:\n\t"
            "DIV    $tmp\n"
    "done:\n\t"
            "MOV    EDX,$tmp2\n\t"
            "NEG    EDX:EAX # if $imm < 0" %}
  ins_encode %{
    int con = (int)$imm$$constant;
    assert(con != 0 && con != -1 && con != min_jint, "wrong divisor");
    int pcon = (con > 0) ? con : -con;
    Label Lfast, Lpos, Ldone;

    __ movl($tmp$$Register, pcon);
    __ xorl($tmp2$$Register,$tmp2$$Register);
    __ cmpl($tmp$$Register, HIGH_FROM_LOW($dst$$Register));
    __ jccb(Assembler::above, Lfast); // result fits into 32 bit

    __ movl($tmp2$$Register, $dst$$Register); // save
    __ movl($dst$$Register, HIGH_FROM_LOW($dst$$Register));
    __ movl(HIGH_FROM_LOW($dst$$Register),0); // preserve flags
    __ jccb(Assembler::lessEqual, Lpos); // result is positive

    // Negative dividend.
    // convert value to positive to use unsigned division
    __ lneg($dst$$Register, $tmp2$$Register);
    __ divl($tmp$$Register);
    __ xchgl($dst$$Register, $tmp2$$Register);
    __ divl($tmp$$Register);
    // revert result back to negative
    __ lneg($tmp2$$Register, $dst$$Register);
    __ jmpb(Ldone);

    __ bind(Lpos);
    __ divl($tmp$$Register); // Use unsigned division
    __ xchgl($dst$$Register, $tmp2$$Register);
    // Fallthrow for final divide, tmp2 has 32 bit hi result

    __ bind(Lfast);
    // fast path: src is positive
    __ divl($tmp$$Register); // Use unsigned division

    __ bind(Ldone);
    __ movl(HIGH_FROM_LOW($dst$$Register),$tmp2$$Register);
    if (con < 0) {
      __ lneg(HIGH_FROM_LOW($dst$$Register), $dst$$Register);
    }
  %}
  ins_pipe( pipe_slow );
%}

// Remainder Register Long (remainder fit into 32 bits)
instruct modL_eReg_imm32( eADXRegL dst, immL32 imm, rRegI tmp, rRegI tmp2, eFlagsReg cr ) %{
  match(Set dst (ModL dst imm));
  effect( TEMP tmp, TEMP tmp2, KILL cr );
  ins_cost(1000);
  format %{ "MOV    $tmp,abs($imm) # lrem EDX:EAX,$imm\n\t"
            "CMP    $tmp,EDX\n\t"
            "JA,s   fast\n\t"
            "MOV    $tmp2,EAX\n\t"
            "MOV    EAX,EDX\n\t"
            "MOV    EDX,0\n\t"
            "JLE,s  pos\n\t"
            "LNEG   EAX : $tmp2\n\t"
            "DIV    $tmp # unsigned division\n\t"
            "MOV    EAX,$tmp2\n\t"
            "DIV    $tmp\n\t"
            "NEG    EDX\n\t"
            "JMP,s  done\n"
    "pos:\n\t"
            "DIV    $tmp\n\t"
            "MOV    EAX,$tmp2\n"
    "fast:\n\t"
            "DIV    $tmp\n"
    "done:\n\t"
            "MOV    EAX,EDX\n\t"
            "SAR    EDX,31\n\t" %}
  ins_encode %{
    int con = (int)$imm$$constant;
    assert(con != 0 && con != -1 && con != min_jint, "wrong divisor");
    int pcon = (con > 0) ? con : -con;
    Label  Lfast, Lpos, Ldone;

    __ movl($tmp$$Register, pcon);
    __ cmpl($tmp$$Register, HIGH_FROM_LOW($dst$$Register));
    __ jccb(Assembler::above, Lfast); // src is positive and result fits into 32 bit

    __ movl($tmp2$$Register, $dst$$Register); // save
    __ movl($dst$$Register, HIGH_FROM_LOW($dst$$Register));
    __ movl(HIGH_FROM_LOW($dst$$Register),0); // preserve flags
    __ jccb(Assembler::lessEqual, Lpos); // result is positive

    // Negative dividend.
    // convert value to positive to use unsigned division
    __ lneg($dst$$Register, $tmp2$$Register);
    __ divl($tmp$$Register);
    __ movl($dst$$Register, $tmp2$$Register);
    __ divl($tmp$$Register);
    // revert remainder back to negative
    __ negl(HIGH_FROM_LOW($dst$$Register));
    __ jmpb(Ldone);

    __ bind(Lpos);
    __ divl($tmp$$Register);
    __ movl($dst$$Register, $tmp2$$Register);

    __ bind(Lfast);
    // fast path: src is positive
    __ divl($tmp$$Register);

    __ bind(Ldone);
    __ movl($dst$$Register, HIGH_FROM_LOW($dst$$Register));
    __ sarl(HIGH_FROM_LOW($dst$$Register), 31); // result sign

  %}
  ins_pipe( pipe_slow );
%}

// Integer Shift Instructions
// Shift Left by one
instruct shlI_eReg_1(rRegI dst, immI_1 shift, eFlagsReg cr) %{
  match(Set dst (LShiftI dst shift));
  effect(KILL cr);

  size(2);
  format %{ "SHL    $dst,$shift" %}
  opcode(0xD1, 0x4);  /* D1 /4 */
  ins_encode( OpcP, RegOpc( dst ) );
  ins_pipe( ialu_reg );
%}

// Shift Left by 8-bit immediate
instruct salI_eReg_imm(rRegI dst, immI8 shift, eFlagsReg cr) %{
  match(Set dst (LShiftI dst shift));
  effect(KILL cr);

  size(3);
  format %{ "SHL    $dst,$shift" %}
  opcode(0xC1, 0x4);  /* C1 /4 ib */
  ins_encode( RegOpcImm( dst, shift) );
  ins_pipe( ialu_reg );
%}

// Shift Left by variable
instruct salI_eReg_CL(rRegI dst, eCXRegI shift, eFlagsReg cr) %{
  match(Set dst (LShiftI dst shift));
  effect(KILL cr);

  size(2);
  format %{ "SHL    $dst,$shift" %}
  opcode(0xD3, 0x4);  /* D3 /4 */
  ins_encode( OpcP, RegOpc( dst ) );
  ins_pipe( ialu_reg_reg );
%}

// Arithmetic shift right by one
instruct sarI_eReg_1(rRegI dst, immI_1 shift, eFlagsReg cr) %{
  match(Set dst (RShiftI dst shift));
  effect(KILL cr);

  size(2);
  format %{ "SAR    $dst,$shift" %}
  opcode(0xD1, 0x7);  /* D1 /7 */
  ins_encode( OpcP, RegOpc( dst ) );
  ins_pipe( ialu_reg );
%}

// Arithmetic shift right by one
instruct sarI_mem_1(memory dst, immI_1 shift, eFlagsReg cr) %{
  match(Set dst (StoreI dst (RShiftI (LoadI dst) shift)));
  effect(KILL cr);
  format %{ "SAR    $dst,$shift" %}
  opcode(0xD1, 0x7);  /* D1 /7 */
  ins_encode( OpcP, RMopc_Mem(secondary,dst) );
  ins_pipe( ialu_mem_imm );
%}

// Arithmetic Shift Right by 8-bit immediate
instruct sarI_eReg_imm(rRegI dst, immI8 shift, eFlagsReg cr) %{
  match(Set dst (RShiftI dst shift));
  effect(KILL cr);

  size(3);
  format %{ "SAR    $dst,$shift" %}
  opcode(0xC1, 0x7);  /* C1 /7 ib */
  ins_encode( RegOpcImm( dst, shift ) );
  ins_pipe( ialu_mem_imm );
%}

// Arithmetic Shift Right by 8-bit immediate
instruct sarI_mem_imm(memory dst, immI8 shift, eFlagsReg cr) %{
  match(Set dst (StoreI dst (RShiftI (LoadI dst) shift)));
  effect(KILL cr);

  format %{ "SAR    $dst,$shift" %}
  opcode(0xC1, 0x7);  /* C1 /7 ib */
  ins_encode( OpcP, RMopc_Mem(secondary, dst ), Con8or32( shift ) );
  ins_pipe( ialu_mem_imm );
%}

// Arithmetic Shift Right by variable
instruct sarI_eReg_CL(rRegI dst, eCXRegI shift, eFlagsReg cr) %{
  match(Set dst (RShiftI dst shift));
  effect(KILL cr);

  size(2);
  format %{ "SAR    $dst,$shift" %}
  opcode(0xD3, 0x7);  /* D3 /7 */
  ins_encode( OpcP, RegOpc( dst ) );
  ins_pipe( ialu_reg_reg );
%}

// Logical shift right by one
instruct shrI_eReg_1(rRegI dst, immI_1 shift, eFlagsReg cr) %{
  match(Set dst (URShiftI dst shift));
  effect(KILL cr);

  size(2);
  format %{ "SHR    $dst,$shift" %}
  opcode(0xD1, 0x5);  /* D1 /5 */
  ins_encode( OpcP, RegOpc( dst ) );
  ins_pipe( ialu_reg );
%}

// Logical Shift Right by 8-bit immediate
instruct shrI_eReg_imm(rRegI dst, immI8 shift, eFlagsReg cr) %{
  match(Set dst (URShiftI dst shift));
  effect(KILL cr);

  size(3);
  format %{ "SHR    $dst,$shift" %}
  opcode(0xC1, 0x5);  /* C1 /5 ib */
  ins_encode( RegOpcImm( dst, shift) );
  ins_pipe( ialu_reg );
%}


// Logical Shift Right by 24, followed by Arithmetic Shift Left by 24.
// This idiom is used by the compiler for the i2b bytecode.
instruct i2b(rRegI dst, xRegI src, immI_24 twentyfour) %{
  match(Set dst (RShiftI (LShiftI src twentyfour) twentyfour));

  size(3);
  format %{ "MOVSX  $dst,$src :8" %}
  ins_encode %{
    __ movsbl($dst$$Register, $src$$Register);
  %}
  ins_pipe(ialu_reg_reg);
%}

// Logical Shift Right by 16, followed by Arithmetic Shift Left by 16.
// This idiom is used by the compiler the i2s bytecode.
instruct i2s(rRegI dst, xRegI src, immI_16 sixteen) %{
  match(Set dst (RShiftI (LShiftI src sixteen) sixteen));

  size(3);
  format %{ "MOVSX  $dst,$src :16" %}
  ins_encode %{
    __ movswl($dst$$Register, $src$$Register);
  %}
  ins_pipe(ialu_reg_reg);
%}


// Logical Shift Right by variable
instruct shrI_eReg_CL(rRegI dst, eCXRegI shift, eFlagsReg cr) %{
  match(Set dst (URShiftI dst shift));
  effect(KILL cr);

  size(2);
  format %{ "SHR    $dst,$shift" %}
  opcode(0xD3, 0x5);  /* D3 /5 */
  ins_encode( OpcP, RegOpc( dst ) );
  ins_pipe( ialu_reg_reg );
%}


//----------Logical Instructions-----------------------------------------------
//----------Integer Logical Instructions---------------------------------------
// And Instructions
// And Register with Register
instruct andI_eReg(rRegI dst, rRegI src, eFlagsReg cr) %{
  match(Set dst (AndI dst src));
  effect(KILL cr);

  size(2);
  format %{ "AND    $dst,$src" %}
  opcode(0x23);
  ins_encode( OpcP, RegReg( dst, src) );
  ins_pipe( ialu_reg_reg );
%}

// And Register with Immediate
instruct andI_eReg_imm(rRegI dst, immI src, eFlagsReg cr) %{
  match(Set dst (AndI dst src));
  effect(KILL cr);

  format %{ "AND    $dst,$src" %}
  opcode(0x81,0x04);  /* Opcode 81 /4 */
  // ins_encode( RegImm( dst, src) );
  ins_encode( OpcSErm( dst, src ), Con8or32( src ) );
  ins_pipe( ialu_reg );
%}

// And Register with Memory
instruct andI_eReg_mem(rRegI dst, memory src, eFlagsReg cr) %{
  match(Set dst (AndI dst (LoadI src)));
  effect(KILL cr);

  ins_cost(150);
  format %{ "AND    $dst,$src" %}
  opcode(0x23);
  ins_encode( OpcP, RegMem( dst, src) );
  ins_pipe( ialu_reg_mem );
%}

// And Memory with Register
instruct andI_mem_eReg(memory dst, rRegI src, eFlagsReg cr) %{
  match(Set dst (StoreI dst (AndI (LoadI dst) src)));
  effect(KILL cr);

  ins_cost(150);
  format %{ "AND    $dst,$src" %}
  opcode(0x21);  /* Opcode 21 /r */
  ins_encode( OpcP, RegMem( src, dst ) );
  ins_pipe( ialu_mem_reg );
%}

// And Memory with Immediate
instruct andI_mem_imm(memory dst, immI src, eFlagsReg cr) %{
  match(Set dst (StoreI dst (AndI (LoadI dst) src)));
  effect(KILL cr);

  ins_cost(125);
  format %{ "AND    $dst,$src" %}
  opcode(0x81, 0x4);  /* Opcode 81 /4 id */
  // ins_encode( MemImm( dst, src) );
  ins_encode( OpcSE( src ), RMopc_Mem(secondary, dst ), Con8or32( src ) );
  ins_pipe( ialu_mem_imm );
%}

// BMI1 instructions
instruct andnI_rReg_rReg_rReg(rRegI dst, rRegI src1, rRegI src2, immI_M1 minus_1, eFlagsReg cr) %{
  match(Set dst (AndI (XorI src1 minus_1) src2));
  predicate(UseBMI1Instructions);
  effect(KILL cr);

  format %{ "ANDNL  $dst, $src1, $src2" %}

  ins_encode %{
    __ andnl($dst$$Register, $src1$$Register, $src2$$Register);
  %}
  ins_pipe(ialu_reg);
%}

instruct andnI_rReg_rReg_mem(rRegI dst, rRegI src1, memory src2, immI_M1 minus_1, eFlagsReg cr) %{
  match(Set dst (AndI (XorI src1 minus_1) (LoadI src2) ));
  predicate(UseBMI1Instructions);
  effect(KILL cr);

  ins_cost(125);
  format %{ "ANDNL  $dst, $src1, $src2" %}

  ins_encode %{
    __ andnl($dst$$Register, $src1$$Register, $src2$$Address);
  %}
  ins_pipe(ialu_reg_mem);
%}

instruct blsiI_rReg_rReg(rRegI dst, rRegI src, immI_0 imm_zero, eFlagsReg cr) %{
  match(Set dst (AndI (SubI imm_zero src) src));
  predicate(UseBMI1Instructions);
  effect(KILL cr);

  format %{ "BLSIL  $dst, $src" %}

  ins_encode %{
    __ blsil($dst$$Register, $src$$Register);
  %}
  ins_pipe(ialu_reg);
%}

instruct blsiI_rReg_mem(rRegI dst, memory src, immI_0 imm_zero, eFlagsReg cr) %{
  match(Set dst (AndI (SubI imm_zero (LoadI src) ) (LoadI src) ));
  predicate(UseBMI1Instructions);
  effect(KILL cr);

  ins_cost(125);
  format %{ "BLSIL  $dst, $src" %}

  ins_encode %{
    __ blsil($dst$$Register, $src$$Address);
  %}
  ins_pipe(ialu_reg_mem);
%}

instruct blsmskI_rReg_rReg(rRegI dst, rRegI src, immI_M1 minus_1, eFlagsReg cr)
%{
  match(Set dst (XorI (AddI src minus_1) src));
  predicate(UseBMI1Instructions);
  effect(KILL cr);

  format %{ "BLSMSKL $dst, $src" %}

  ins_encode %{
    __ blsmskl($dst$$Register, $src$$Register);
  %}

  ins_pipe(ialu_reg);
%}

instruct blsmskI_rReg_mem(rRegI dst, memory src, immI_M1 minus_1, eFlagsReg cr)
%{
  match(Set dst (XorI (AddI (LoadI src) minus_1) (LoadI src) ));
  predicate(UseBMI1Instructions);
  effect(KILL cr);

  ins_cost(125);
  format %{ "BLSMSKL $dst, $src" %}

  ins_encode %{
    __ blsmskl($dst$$Register, $src$$Address);
  %}

  ins_pipe(ialu_reg_mem);
%}

instruct blsrI_rReg_rReg(rRegI dst, rRegI src, immI_M1 minus_1, eFlagsReg cr)
%{
  match(Set dst (AndI (AddI src minus_1) src) );
  predicate(UseBMI1Instructions);
  effect(KILL cr);

  format %{ "BLSRL  $dst, $src" %}

  ins_encode %{
    __ blsrl($dst$$Register, $src$$Register);
  %}

  ins_pipe(ialu_reg);
%}

instruct blsrI_rReg_mem(rRegI dst, memory src, immI_M1 minus_1, eFlagsReg cr)
%{
  match(Set dst (AndI (AddI (LoadI src) minus_1) (LoadI src) ));
  predicate(UseBMI1Instructions);
  effect(KILL cr);

  ins_cost(125);
  format %{ "BLSRL  $dst, $src" %}

  ins_encode %{
    __ blsrl($dst$$Register, $src$$Address);
  %}

  ins_pipe(ialu_reg_mem);
%}

// Or Instructions
// Or Register with Register
instruct orI_eReg(rRegI dst, rRegI src, eFlagsReg cr) %{
  match(Set dst (OrI dst src));
  effect(KILL cr);

  size(2);
  format %{ "OR     $dst,$src" %}
  opcode(0x0B);
  ins_encode( OpcP, RegReg( dst, src) );
  ins_pipe( ialu_reg_reg );
%}

instruct orI_eReg_castP2X(rRegI dst, eRegP src, eFlagsReg cr) %{
  match(Set dst (OrI dst (CastP2X src)));
  effect(KILL cr);

  size(2);
  format %{ "OR     $dst,$src" %}
  opcode(0x0B);
  ins_encode( OpcP, RegReg( dst, src) );
  ins_pipe( ialu_reg_reg );
%}


// Or Register with Immediate
instruct orI_eReg_imm(rRegI dst, immI src, eFlagsReg cr) %{
  match(Set dst (OrI dst src));
  effect(KILL cr);

  format %{ "OR     $dst,$src" %}
  opcode(0x81,0x01);  /* Opcode 81 /1 id */
  // ins_encode( RegImm( dst, src) );
  ins_encode( OpcSErm( dst, src ), Con8or32( src ) );
  ins_pipe( ialu_reg );
%}

// Or Register with Memory
instruct orI_eReg_mem(rRegI dst, memory src, eFlagsReg cr) %{
  match(Set dst (OrI dst (LoadI src)));
  effect(KILL cr);

  ins_cost(150);
  format %{ "OR     $dst,$src" %}
  opcode(0x0B);
  ins_encode( OpcP, RegMem( dst, src) );
  ins_pipe( ialu_reg_mem );
%}

// Or Memory with Register
instruct orI_mem_eReg(memory dst, rRegI src, eFlagsReg cr) %{
  match(Set dst (StoreI dst (OrI (LoadI dst) src)));
  effect(KILL cr);

  ins_cost(150);
  format %{ "OR     $dst,$src" %}
  opcode(0x09);  /* Opcode 09 /r */
  ins_encode( OpcP, RegMem( src, dst ) );
  ins_pipe( ialu_mem_reg );
%}

// Or Memory with Immediate
instruct orI_mem_imm(memory dst, immI src, eFlagsReg cr) %{
  match(Set dst (StoreI dst (OrI (LoadI dst) src)));
  effect(KILL cr);

  ins_cost(125);
  format %{ "OR     $dst,$src" %}
  opcode(0x81,0x1);  /* Opcode 81 /1 id */
  // ins_encode( MemImm( dst, src) );
  ins_encode( OpcSE( src ), RMopc_Mem(secondary, dst ), Con8or32( src ) );
  ins_pipe( ialu_mem_imm );
%}

// ROL/ROR
// ROL expand
instruct rolI_eReg_imm1(rRegI dst, immI_1 shift, eFlagsReg cr) %{
  effect(USE_DEF dst, USE shift, KILL cr);

  format %{ "ROL    $dst, $shift" %}
  opcode(0xD1, 0x0); /* Opcode D1 /0 */
  ins_encode( OpcP, RegOpc( dst ));
  ins_pipe( ialu_reg );
%}

instruct rolI_eReg_imm8(rRegI dst, immI8 shift, eFlagsReg cr) %{
  effect(USE_DEF dst, USE shift, KILL cr);

  format %{ "ROL    $dst, $shift" %}
  opcode(0xC1, 0x0); /*Opcode /C1  /0  */
  ins_encode( RegOpcImm(dst, shift) );
  ins_pipe(ialu_reg);
%}

instruct rolI_eReg_CL(ncxRegI dst, eCXRegI shift, eFlagsReg cr) %{
  effect(USE_DEF dst, USE shift, KILL cr);

  format %{ "ROL    $dst, $shift" %}
  opcode(0xD3, 0x0);    /* Opcode D3 /0 */
  ins_encode(OpcP, RegOpc(dst));
  ins_pipe( ialu_reg_reg );
%}
// end of ROL expand

// ROL 32bit by one once
instruct rolI_eReg_i1(rRegI dst, immI_1 lshift, immI_M1 rshift, eFlagsReg cr) %{
  match(Set dst ( OrI (LShiftI dst lshift) (URShiftI dst rshift)));

  expand %{
    rolI_eReg_imm1(dst, lshift, cr);
  %}
%}

// ROL 32bit var by imm8 once
instruct rolI_eReg_i8(rRegI dst, immI8 lshift, immI8 rshift, eFlagsReg cr) %{
  predicate(  0 == ((n->in(1)->in(2)->get_int() + n->in(2)->in(2)->get_int()) & 0x1f));
  match(Set dst ( OrI (LShiftI dst lshift) (URShiftI dst rshift)));

  expand %{
    rolI_eReg_imm8(dst, lshift, cr);
  %}
%}

// ROL 32bit var by var once
instruct rolI_eReg_Var_C0(ncxRegI dst, eCXRegI shift, immI_0 zero, eFlagsReg cr) %{
  match(Set dst ( OrI (LShiftI dst shift) (URShiftI dst (SubI zero shift))));

  expand %{
    rolI_eReg_CL(dst, shift, cr);
  %}
%}

// ROL 32bit var by var once
instruct rolI_eReg_Var_C32(ncxRegI dst, eCXRegI shift, immI_32 c32, eFlagsReg cr) %{
  match(Set dst ( OrI (LShiftI dst shift) (URShiftI dst (SubI c32 shift))));

  expand %{
    rolI_eReg_CL(dst, shift, cr);
  %}
%}

// ROR expand
instruct rorI_eReg_imm1(rRegI dst, immI_1 shift, eFlagsReg cr) %{
  effect(USE_DEF dst, USE shift, KILL cr);

  format %{ "ROR    $dst, $shift" %}
  opcode(0xD1,0x1);  /* Opcode D1 /1 */
  ins_encode( OpcP, RegOpc( dst ) );
  ins_pipe( ialu_reg );
%}

instruct rorI_eReg_imm8(rRegI dst, immI8 shift, eFlagsReg cr) %{
  effect (USE_DEF dst, USE shift, KILL cr);

  format %{ "ROR    $dst, $shift" %}
  opcode(0xC1, 0x1); /* Opcode /C1 /1 ib */
  ins_encode( RegOpcImm(dst, shift) );
  ins_pipe( ialu_reg );
%}

instruct rorI_eReg_CL(ncxRegI dst, eCXRegI shift, eFlagsReg cr)%{
  effect(USE_DEF dst, USE shift, KILL cr);

  format %{ "ROR    $dst, $shift" %}
  opcode(0xD3, 0x1);    /* Opcode D3 /1 */
  ins_encode(OpcP, RegOpc(dst));
  ins_pipe( ialu_reg_reg );
%}
// end of ROR expand

// ROR right once
instruct rorI_eReg_i1(rRegI dst, immI_1 rshift, immI_M1 lshift, eFlagsReg cr) %{
  match(Set dst ( OrI (URShiftI dst rshift) (LShiftI dst lshift)));

  expand %{
    rorI_eReg_imm1(dst, rshift, cr);
  %}
%}

// ROR 32bit by immI8 once
instruct rorI_eReg_i8(rRegI dst, immI8 rshift, immI8 lshift, eFlagsReg cr) %{
  predicate(  0 == ((n->in(1)->in(2)->get_int() + n->in(2)->in(2)->get_int()) & 0x1f));
  match(Set dst ( OrI (URShiftI dst rshift) (LShiftI dst lshift)));

  expand %{
    rorI_eReg_imm8(dst, rshift, cr);
  %}
%}

// ROR 32bit var by var once
instruct rorI_eReg_Var_C0(ncxRegI dst, eCXRegI shift, immI_0 zero, eFlagsReg cr) %{
  match(Set dst ( OrI (URShiftI dst shift) (LShiftI dst (SubI zero shift))));

  expand %{
    rorI_eReg_CL(dst, shift, cr);
  %}
%}

// ROR 32bit var by var once
instruct rorI_eReg_Var_C32(ncxRegI dst, eCXRegI shift, immI_32 c32, eFlagsReg cr) %{
  match(Set dst ( OrI (URShiftI dst shift) (LShiftI dst (SubI c32 shift))));

  expand %{
    rorI_eReg_CL(dst, shift, cr);
  %}
%}

// Xor Instructions
// Xor Register with Register
instruct xorI_eReg(rRegI dst, rRegI src, eFlagsReg cr) %{
  match(Set dst (XorI dst src));
  effect(KILL cr);

  size(2);
  format %{ "XOR    $dst,$src" %}
  opcode(0x33);
  ins_encode( OpcP, RegReg( dst, src) );
  ins_pipe( ialu_reg_reg );
%}

// Xor Register with Immediate -1
instruct xorI_eReg_im1(rRegI dst, immI_M1 imm) %{
  match(Set dst (XorI dst imm));

  size(2);
  format %{ "NOT    $dst" %}
  ins_encode %{
     __ notl($dst$$Register);
  %}
  ins_pipe( ialu_reg );
%}

// Xor Register with Immediate
instruct xorI_eReg_imm(rRegI dst, immI src, eFlagsReg cr) %{
  match(Set dst (XorI dst src));
  effect(KILL cr);

  format %{ "XOR    $dst,$src" %}
  opcode(0x81,0x06);  /* Opcode 81 /6 id */
  // ins_encode( RegImm( dst, src) );
  ins_encode( OpcSErm( dst, src ), Con8or32( src ) );
  ins_pipe( ialu_reg );
%}

// Xor Register with Memory
instruct xorI_eReg_mem(rRegI dst, memory src, eFlagsReg cr) %{
  match(Set dst (XorI dst (LoadI src)));
  effect(KILL cr);

  ins_cost(150);
  format %{ "XOR    $dst,$src" %}
  opcode(0x33);
  ins_encode( OpcP, RegMem(dst, src) );
  ins_pipe( ialu_reg_mem );
%}

// Xor Memory with Register
instruct xorI_mem_eReg(memory dst, rRegI src, eFlagsReg cr) %{
  match(Set dst (StoreI dst (XorI (LoadI dst) src)));
  effect(KILL cr);

  ins_cost(150);
  format %{ "XOR    $dst,$src" %}
  opcode(0x31);  /* Opcode 31 /r */
  ins_encode( OpcP, RegMem( src, dst ) );
  ins_pipe( ialu_mem_reg );
%}

// Xor Memory with Immediate
instruct xorI_mem_imm(memory dst, immI src, eFlagsReg cr) %{
  match(Set dst (StoreI dst (XorI (LoadI dst) src)));
  effect(KILL cr);

  ins_cost(125);
  format %{ "XOR    $dst,$src" %}
  opcode(0x81,0x6);  /* Opcode 81 /6 id */
  ins_encode( OpcSE( src ), RMopc_Mem(secondary, dst ), Con8or32( src ) );
  ins_pipe( ialu_mem_imm );
%}

//----------Convert Int to Boolean---------------------------------------------

instruct movI_nocopy(rRegI dst, rRegI src) %{
  effect( DEF dst, USE src );
  format %{ "MOV    $dst,$src" %}
  ins_encode( enc_Copy( dst, src) );
  ins_pipe( ialu_reg_reg );
%}

instruct ci2b( rRegI dst, rRegI src, eFlagsReg cr ) %{
  effect( USE_DEF dst, USE src, KILL cr );

  size(4);
  format %{ "NEG    $dst\n\t"
            "ADC    $dst,$src" %}
  ins_encode( neg_reg(dst),
              OpcRegReg(0x13,dst,src) );
  ins_pipe( ialu_reg_reg_long );
%}

instruct convI2B( rRegI dst, rRegI src, eFlagsReg cr ) %{
  match(Set dst (Conv2B src));

  expand %{
    movI_nocopy(dst,src);
    ci2b(dst,src,cr);
  %}
%}

instruct movP_nocopy(rRegI dst, eRegP src) %{
  effect( DEF dst, USE src );
  format %{ "MOV    $dst,$src" %}
  ins_encode( enc_Copy( dst, src) );
  ins_pipe( ialu_reg_reg );
%}

instruct cp2b( rRegI dst, eRegP src, eFlagsReg cr ) %{
  effect( USE_DEF dst, USE src, KILL cr );
  format %{ "NEG    $dst\n\t"
            "ADC    $dst,$src" %}
  ins_encode( neg_reg(dst),
              OpcRegReg(0x13,dst,src) );
  ins_pipe( ialu_reg_reg_long );
%}

instruct convP2B( rRegI dst, eRegP src, eFlagsReg cr ) %{
  match(Set dst (Conv2B src));

  expand %{
    movP_nocopy(dst,src);
    cp2b(dst,src,cr);
  %}
%}

instruct cmpLTMask(eCXRegI dst, ncxRegI p, ncxRegI q, eFlagsReg cr) %{
  match(Set dst (CmpLTMask p q));
  effect(KILL cr);
  ins_cost(400);

  // SETlt can only use low byte of EAX,EBX, ECX, or EDX as destination
  format %{ "XOR    $dst,$dst\n\t"
            "CMP    $p,$q\n\t"
            "SETlt  $dst\n\t"
            "NEG    $dst" %}
  ins_encode %{
    Register Rp = $p$$Register;
    Register Rq = $q$$Register;
    Register Rd = $dst$$Register;
    Label done;
    __ xorl(Rd, Rd);
    __ cmpl(Rp, Rq);
    __ setb(Assembler::less, Rd);
    __ negl(Rd);
  %}

  ins_pipe(pipe_slow);
%}

instruct cmpLTMask0(rRegI dst, immI_0 zero, eFlagsReg cr) %{
  match(Set dst (CmpLTMask dst zero));
  effect(DEF dst, KILL cr);
  ins_cost(100);

  format %{ "SAR    $dst,31\t# cmpLTMask0" %}
  ins_encode %{
  __ sarl($dst$$Register, 31);
  %}
  ins_pipe(ialu_reg);
%}

/* better to save a register than avoid a branch */
instruct cadd_cmpLTMask(rRegI p, rRegI q, rRegI y, eFlagsReg cr) %{
  match(Set p (AddI (AndI (CmpLTMask p q) y) (SubI p q)));
  effect(KILL cr);
  ins_cost(400);
  format %{ "SUB    $p,$q\t# cadd_cmpLTMask\n\t"
            "JGE    done\n\t"
            "ADD    $p,$y\n"
            "done:  " %}
  ins_encode %{
    Register Rp = $p$$Register;
    Register Rq = $q$$Register;
    Register Ry = $y$$Register;
    Label done;
    __ subl(Rp, Rq);
    __ jccb(Assembler::greaterEqual, done);
    __ addl(Rp, Ry);
    __ bind(done);
  %}

  ins_pipe(pipe_cmplt);
%}

/* better to save a register than avoid a branch */
instruct and_cmpLTMask(rRegI p, rRegI q, rRegI y, eFlagsReg cr) %{
  match(Set y (AndI (CmpLTMask p q) y));
  effect(KILL cr);

  ins_cost(300);

  format %{ "CMPL     $p, $q\t# and_cmpLTMask\n\t"
            "JLT      done\n\t"
            "XORL     $y, $y\n"
            "done:  " %}
  ins_encode %{
    Register Rp = $p$$Register;
    Register Rq = $q$$Register;
    Register Ry = $y$$Register;
    Label done;
    __ cmpl(Rp, Rq);
    __ jccb(Assembler::less, done);
    __ xorl(Ry, Ry);
    __ bind(done);
  %}

  ins_pipe(pipe_cmplt);
%}

/* If I enable this, I encourage spilling in the inner loop of compress.
instruct cadd_cmpLTMask_mem(ncxRegI p, ncxRegI q, memory y, eCXRegI tmp, eFlagsReg cr) %{
  match(Set p (AddI (AndI (CmpLTMask p q) (LoadI y)) (SubI p q)));
*/
//----------Overflow Math Instructions-----------------------------------------

instruct overflowAddI_eReg(eFlagsReg cr, eAXRegI op1, rRegI op2)
%{
  match(Set cr (OverflowAddI op1 op2));
  effect(DEF cr, USE_KILL op1, USE op2);

  format %{ "ADD    $op1, $op2\t# overflow check int" %}

  ins_encode %{
    __ addl($op1$$Register, $op2$$Register);
  %}
  ins_pipe(ialu_reg_reg);
%}

instruct overflowAddI_rReg_imm(eFlagsReg cr, eAXRegI op1, immI op2)
%{
  match(Set cr (OverflowAddI op1 op2));
  effect(DEF cr, USE_KILL op1, USE op2);

  format %{ "ADD    $op1, $op2\t# overflow check int" %}

  ins_encode %{
    __ addl($op1$$Register, $op2$$constant);
  %}
  ins_pipe(ialu_reg_reg);
%}

instruct overflowSubI_rReg(eFlagsReg cr, rRegI op1, rRegI op2)
%{
  match(Set cr (OverflowSubI op1 op2));

  format %{ "CMP    $op1, $op2\t# overflow check int" %}
  ins_encode %{
    __ cmpl($op1$$Register, $op2$$Register);
  %}
  ins_pipe(ialu_reg_reg);
%}

instruct overflowSubI_rReg_imm(eFlagsReg cr, rRegI op1, immI op2)
%{
  match(Set cr (OverflowSubI op1 op2));

  format %{ "CMP    $op1, $op2\t# overflow check int" %}
  ins_encode %{
    __ cmpl($op1$$Register, $op2$$constant);
  %}
  ins_pipe(ialu_reg_reg);
%}

instruct overflowNegI_rReg(eFlagsReg cr, immI_0 zero, eAXRegI op2)
%{
  match(Set cr (OverflowSubI zero op2));
  effect(DEF cr, USE_KILL op2);

  format %{ "NEG    $op2\t# overflow check int" %}
  ins_encode %{
    __ negl($op2$$Register);
  %}
  ins_pipe(ialu_reg_reg);
%}

instruct overflowMulI_rReg(eFlagsReg cr, eAXRegI op1, rRegI op2)
%{
  match(Set cr (OverflowMulI op1 op2));
  effect(DEF cr, USE_KILL op1, USE op2);

  format %{ "IMUL    $op1, $op2\t# overflow check int" %}
  ins_encode %{
    __ imull($op1$$Register, $op2$$Register);
  %}
  ins_pipe(ialu_reg_reg_alu0);
%}

instruct overflowMulI_rReg_imm(eFlagsReg cr, rRegI op1, immI op2, rRegI tmp)
%{
  match(Set cr (OverflowMulI op1 op2));
  effect(DEF cr, TEMP tmp, USE op1, USE op2);

  format %{ "IMUL    $tmp, $op1, $op2\t# overflow check int" %}
  ins_encode %{
    __ imull($tmp$$Register, $op1$$Register, $op2$$constant);
  %}
  ins_pipe(ialu_reg_reg_alu0);
%}

// Integer Absolute Instructions
instruct absI_rReg(rRegI dst, rRegI src, rRegI tmp, eFlagsReg cr)
%{
  match(Set dst (AbsI src));
  effect(TEMP dst, TEMP tmp, KILL cr);
  format %{ "movl $tmp, $src\n\t"
            "sarl $tmp, 31\n\t"
            "movl $dst, $src\n\t"
            "xorl $dst, $tmp\n\t"
            "subl $dst, $tmp\n"
          %}
  ins_encode %{
    __ movl($tmp$$Register, $src$$Register);
    __ sarl($tmp$$Register, 31);
    __ movl($dst$$Register, $src$$Register);
    __ xorl($dst$$Register, $tmp$$Register);
    __ subl($dst$$Register, $tmp$$Register);
  %}

  ins_pipe(ialu_reg_reg);
%}

//----------Long Instructions------------------------------------------------
// Add Long Register with Register
instruct addL_eReg(eRegL dst, eRegL src, eFlagsReg cr) %{
  match(Set dst (AddL dst src));
  effect(KILL cr);
  ins_cost(200);
  format %{ "ADD    $dst.lo,$src.lo\n\t"
            "ADC    $dst.hi,$src.hi" %}
  opcode(0x03, 0x13);
  ins_encode( RegReg_Lo(dst, src), RegReg_Hi(dst,src) );
  ins_pipe( ialu_reg_reg_long );
%}

// Add Long Register with Immediate
instruct addL_eReg_imm(eRegL dst, immL src, eFlagsReg cr) %{
  match(Set dst (AddL dst src));
  effect(KILL cr);
  format %{ "ADD    $dst.lo,$src.lo\n\t"
            "ADC    $dst.hi,$src.hi" %}
  opcode(0x81,0x00,0x02);  /* Opcode 81 /0, 81 /2 */
  ins_encode( Long_OpcSErm_Lo( dst, src ), Long_OpcSErm_Hi( dst, src ) );
  ins_pipe( ialu_reg_long );
%}

// Add Long Register with Memory
instruct addL_eReg_mem(eRegL dst, load_long_memory mem, eFlagsReg cr) %{
  match(Set dst (AddL dst (LoadL mem)));
  effect(KILL cr);
  ins_cost(125);
  format %{ "ADD    $dst.lo,$mem\n\t"
            "ADC    $dst.hi,$mem+4" %}
  opcode(0x03, 0x13);
  ins_encode( OpcP, RegMem( dst, mem), OpcS, RegMem_Hi(dst,mem) );
  ins_pipe( ialu_reg_long_mem );
%}

// Subtract Long Register with Register.
instruct subL_eReg(eRegL dst, eRegL src, eFlagsReg cr) %{
  match(Set dst (SubL dst src));
  effect(KILL cr);
  ins_cost(200);
  format %{ "SUB    $dst.lo,$src.lo\n\t"
            "SBB    $dst.hi,$src.hi" %}
  opcode(0x2B, 0x1B);
  ins_encode( RegReg_Lo(dst, src), RegReg_Hi(dst,src) );
  ins_pipe( ialu_reg_reg_long );
%}

// Subtract Long Register with Immediate
instruct subL_eReg_imm(eRegL dst, immL src, eFlagsReg cr) %{
  match(Set dst (SubL dst src));
  effect(KILL cr);
  format %{ "SUB    $dst.lo,$src.lo\n\t"
            "SBB    $dst.hi,$src.hi" %}
  opcode(0x81,0x05,0x03);  /* Opcode 81 /5, 81 /3 */
  ins_encode( Long_OpcSErm_Lo( dst, src ), Long_OpcSErm_Hi( dst, src ) );
  ins_pipe( ialu_reg_long );
%}

// Subtract Long Register with Memory
instruct subL_eReg_mem(eRegL dst, load_long_memory mem, eFlagsReg cr) %{
  match(Set dst (SubL dst (LoadL mem)));
  effect(KILL cr);
  ins_cost(125);
  format %{ "SUB    $dst.lo,$mem\n\t"
            "SBB    $dst.hi,$mem+4" %}
  opcode(0x2B, 0x1B);
  ins_encode( OpcP, RegMem( dst, mem), OpcS, RegMem_Hi(dst,mem) );
  ins_pipe( ialu_reg_long_mem );
%}

instruct negL_eReg(eRegL dst, immL0 zero, eFlagsReg cr) %{
  match(Set dst (SubL zero dst));
  effect(KILL cr);
  ins_cost(300);
  format %{ "NEG    $dst.hi\n\tNEG    $dst.lo\n\tSBB    $dst.hi,0" %}
  ins_encode( neg_long(dst) );
  ins_pipe( ialu_reg_reg_long );
%}

// And Long Register with Register
instruct andL_eReg(eRegL dst, eRegL src, eFlagsReg cr) %{
  match(Set dst (AndL dst src));
  effect(KILL cr);
  format %{ "AND    $dst.lo,$src.lo\n\t"
            "AND    $dst.hi,$src.hi" %}
  opcode(0x23,0x23);
  ins_encode( RegReg_Lo( dst, src), RegReg_Hi( dst, src) );
  ins_pipe( ialu_reg_reg_long );
%}

// And Long Register with Immediate
instruct andL_eReg_imm(eRegL dst, immL src, eFlagsReg cr) %{
  match(Set dst (AndL dst src));
  effect(KILL cr);
  format %{ "AND    $dst.lo,$src.lo\n\t"
            "AND    $dst.hi,$src.hi" %}
  opcode(0x81,0x04,0x04);  /* Opcode 81 /4, 81 /4 */
  ins_encode( Long_OpcSErm_Lo( dst, src ), Long_OpcSErm_Hi( dst, src ) );
  ins_pipe( ialu_reg_long );
%}

// And Long Register with Memory
instruct andL_eReg_mem(eRegL dst, load_long_memory mem, eFlagsReg cr) %{
  match(Set dst (AndL dst (LoadL mem)));
  effect(KILL cr);
  ins_cost(125);
  format %{ "AND    $dst.lo,$mem\n\t"
            "AND    $dst.hi,$mem+4" %}
  opcode(0x23, 0x23);
  ins_encode( OpcP, RegMem( dst, mem), OpcS, RegMem_Hi(dst,mem) );
  ins_pipe( ialu_reg_long_mem );
%}

// BMI1 instructions
instruct andnL_eReg_eReg_eReg(eRegL dst, eRegL src1, eRegL src2, immL_M1 minus_1, eFlagsReg cr) %{
  match(Set dst (AndL (XorL src1 minus_1) src2));
  predicate(UseBMI1Instructions);
  effect(KILL cr, TEMP dst);

  format %{ "ANDNL  $dst.lo, $src1.lo, $src2.lo\n\t"
            "ANDNL  $dst.hi, $src1.hi, $src2.hi"
         %}

  ins_encode %{
    Register Rdst = $dst$$Register;
    Register Rsrc1 = $src1$$Register;
    Register Rsrc2 = $src2$$Register;
    __ andnl(Rdst, Rsrc1, Rsrc2);
    __ andnl(HIGH_FROM_LOW(Rdst), HIGH_FROM_LOW(Rsrc1), HIGH_FROM_LOW(Rsrc2));
  %}
  ins_pipe(ialu_reg_reg_long);
%}

instruct andnL_eReg_eReg_mem(eRegL dst, eRegL src1, memory src2, immL_M1 minus_1, eFlagsReg cr) %{
  match(Set dst (AndL (XorL src1 minus_1) (LoadL src2) ));
  predicate(UseBMI1Instructions);
  effect(KILL cr, TEMP dst);

  ins_cost(125);
  format %{ "ANDNL  $dst.lo, $src1.lo, $src2\n\t"
            "ANDNL  $dst.hi, $src1.hi, $src2+4"
         %}

  ins_encode %{
    Register Rdst = $dst$$Register;
    Register Rsrc1 = $src1$$Register;
    Address src2_hi = Address::make_raw($src2$$base, $src2$$index, $src2$$scale, $src2$$disp + 4, relocInfo::none);

    __ andnl(Rdst, Rsrc1, $src2$$Address);
    __ andnl(HIGH_FROM_LOW(Rdst), HIGH_FROM_LOW(Rsrc1), src2_hi);
  %}
  ins_pipe(ialu_reg_mem);
%}

instruct blsiL_eReg_eReg(eRegL dst, eRegL src, immL0 imm_zero, eFlagsReg cr) %{
  match(Set dst (AndL (SubL imm_zero src) src));
  predicate(UseBMI1Instructions);
  effect(KILL cr, TEMP dst);

  format %{ "MOVL   $dst.hi, 0\n\t"
            "BLSIL  $dst.lo, $src.lo\n\t"
            "JNZ    done\n\t"
            "BLSIL  $dst.hi, $src.hi\n"
            "done:"
         %}

  ins_encode %{
    Label done;
    Register Rdst = $dst$$Register;
    Register Rsrc = $src$$Register;
    __ movl(HIGH_FROM_LOW(Rdst), 0);
    __ blsil(Rdst, Rsrc);
    __ jccb(Assembler::notZero, done);
    __ blsil(HIGH_FROM_LOW(Rdst), HIGH_FROM_LOW(Rsrc));
    __ bind(done);
  %}
  ins_pipe(ialu_reg);
%}

instruct blsiL_eReg_mem(eRegL dst, memory src, immL0 imm_zero, eFlagsReg cr) %{
  match(Set dst (AndL (SubL imm_zero (LoadL src) ) (LoadL src) ));
  predicate(UseBMI1Instructions);
  effect(KILL cr, TEMP dst);

  ins_cost(125);
  format %{ "MOVL   $dst.hi, 0\n\t"
            "BLSIL  $dst.lo, $src\n\t"
            "JNZ    done\n\t"
            "BLSIL  $dst.hi, $src+4\n"
            "done:"
         %}

  ins_encode %{
    Label done;
    Register Rdst = $dst$$Register;
    Address src_hi = Address::make_raw($src$$base, $src$$index, $src$$scale, $src$$disp + 4, relocInfo::none);

    __ movl(HIGH_FROM_LOW(Rdst), 0);
    __ blsil(Rdst, $src$$Address);
    __ jccb(Assembler::notZero, done);
    __ blsil(HIGH_FROM_LOW(Rdst), src_hi);
    __ bind(done);
  %}
  ins_pipe(ialu_reg_mem);
%}

instruct blsmskL_eReg_eReg(eRegL dst, eRegL src, immL_M1 minus_1, eFlagsReg cr)
%{
  match(Set dst (XorL (AddL src minus_1) src));
  predicate(UseBMI1Instructions);
  effect(KILL cr, TEMP dst);

  format %{ "MOVL    $dst.hi, 0\n\t"
            "BLSMSKL $dst.lo, $src.lo\n\t"
            "JNC     done\n\t"
            "BLSMSKL $dst.hi, $src.hi\n"
            "done:"
         %}

  ins_encode %{
    Label done;
    Register Rdst = $dst$$Register;
    Register Rsrc = $src$$Register;
    __ movl(HIGH_FROM_LOW(Rdst), 0);
    __ blsmskl(Rdst, Rsrc);
    __ jccb(Assembler::carryClear, done);
    __ blsmskl(HIGH_FROM_LOW(Rdst), HIGH_FROM_LOW(Rsrc));
    __ bind(done);
  %}

  ins_pipe(ialu_reg);
%}

instruct blsmskL_eReg_mem(eRegL dst, memory src, immL_M1 minus_1, eFlagsReg cr)
%{
  match(Set dst (XorL (AddL (LoadL src) minus_1) (LoadL src) ));
  predicate(UseBMI1Instructions);
  effect(KILL cr, TEMP dst);

  ins_cost(125);
  format %{ "MOVL    $dst.hi, 0\n\t"
            "BLSMSKL $dst.lo, $src\n\t"
            "JNC     done\n\t"
            "BLSMSKL $dst.hi, $src+4\n"
            "done:"
         %}

  ins_encode %{
    Label done;
    Register Rdst = $dst$$Register;
    Address src_hi = Address::make_raw($src$$base, $src$$index, $src$$scale, $src$$disp + 4, relocInfo::none);

    __ movl(HIGH_FROM_LOW(Rdst), 0);
    __ blsmskl(Rdst, $src$$Address);
    __ jccb(Assembler::carryClear, done);
    __ blsmskl(HIGH_FROM_LOW(Rdst), src_hi);
    __ bind(done);
  %}

  ins_pipe(ialu_reg_mem);
%}

instruct blsrL_eReg_eReg(eRegL dst, eRegL src, immL_M1 minus_1, eFlagsReg cr)
%{
  match(Set dst (AndL (AddL src minus_1) src) );
  predicate(UseBMI1Instructions);
  effect(KILL cr, TEMP dst);

  format %{ "MOVL   $dst.hi, $src.hi\n\t"
            "BLSRL  $dst.lo, $src.lo\n\t"
            "JNC    done\n\t"
            "BLSRL  $dst.hi, $src.hi\n"
            "done:"
  %}

  ins_encode %{
    Label done;
    Register Rdst = $dst$$Register;
    Register Rsrc = $src$$Register;
    __ movl(HIGH_FROM_LOW(Rdst), HIGH_FROM_LOW(Rsrc));
    __ blsrl(Rdst, Rsrc);
    __ jccb(Assembler::carryClear, done);
    __ blsrl(HIGH_FROM_LOW(Rdst), HIGH_FROM_LOW(Rsrc));
    __ bind(done);
  %}

  ins_pipe(ialu_reg);
%}

instruct blsrL_eReg_mem(eRegL dst, memory src, immL_M1 minus_1, eFlagsReg cr)
%{
  match(Set dst (AndL (AddL (LoadL src) minus_1) (LoadL src) ));
  predicate(UseBMI1Instructions);
  effect(KILL cr, TEMP dst);

  ins_cost(125);
  format %{ "MOVL   $dst.hi, $src+4\n\t"
            "BLSRL  $dst.lo, $src\n\t"
            "JNC    done\n\t"
            "BLSRL  $dst.hi, $src+4\n"
            "done:"
  %}

  ins_encode %{
    Label done;
    Register Rdst = $dst$$Register;
    Address src_hi = Address::make_raw($src$$base, $src$$index, $src$$scale, $src$$disp + 4, relocInfo::none);
    __ movl(HIGH_FROM_LOW(Rdst), src_hi);
    __ blsrl(Rdst, $src$$Address);
    __ jccb(Assembler::carryClear, done);
    __ blsrl(HIGH_FROM_LOW(Rdst), src_hi);
    __ bind(done);
  %}

  ins_pipe(ialu_reg_mem);
%}

// Or Long Register with Register
instruct orl_eReg(eRegL dst, eRegL src, eFlagsReg cr) %{
  match(Set dst (OrL dst src));
  effect(KILL cr);
  format %{ "OR     $dst.lo,$src.lo\n\t"
            "OR     $dst.hi,$src.hi" %}
  opcode(0x0B,0x0B);
  ins_encode( RegReg_Lo( dst, src), RegReg_Hi( dst, src) );
  ins_pipe( ialu_reg_reg_long );
%}

// Or Long Register with Immediate
instruct orl_eReg_imm(eRegL dst, immL src, eFlagsReg cr) %{
  match(Set dst (OrL dst src));
  effect(KILL cr);
  format %{ "OR     $dst.lo,$src.lo\n\t"
            "OR     $dst.hi,$src.hi" %}
  opcode(0x81,0x01,0x01);  /* Opcode 81 /1, 81 /1 */
  ins_encode( Long_OpcSErm_Lo( dst, src ), Long_OpcSErm_Hi( dst, src ) );
  ins_pipe( ialu_reg_long );
%}

// Or Long Register with Memory
instruct orl_eReg_mem(eRegL dst, load_long_memory mem, eFlagsReg cr) %{
  match(Set dst (OrL dst (LoadL mem)));
  effect(KILL cr);
  ins_cost(125);
  format %{ "OR     $dst.lo,$mem\n\t"
            "OR     $dst.hi,$mem+4" %}
  opcode(0x0B,0x0B);
  ins_encode( OpcP, RegMem( dst, mem), OpcS, RegMem_Hi(dst,mem) );
  ins_pipe( ialu_reg_long_mem );
%}

// Xor Long Register with Register
instruct xorl_eReg(eRegL dst, eRegL src, eFlagsReg cr) %{
  match(Set dst (XorL dst src));
  effect(KILL cr);
  format %{ "XOR    $dst.lo,$src.lo\n\t"
            "XOR    $dst.hi,$src.hi" %}
  opcode(0x33,0x33);
  ins_encode( RegReg_Lo( dst, src), RegReg_Hi( dst, src) );
  ins_pipe( ialu_reg_reg_long );
%}

// Xor Long Register with Immediate -1
instruct xorl_eReg_im1(eRegL dst, immL_M1 imm) %{
  match(Set dst (XorL dst imm));
  format %{ "NOT    $dst.lo\n\t"
            "NOT    $dst.hi" %}
  ins_encode %{
     __ notl($dst$$Register);
     __ notl(HIGH_FROM_LOW($dst$$Register));
  %}
  ins_pipe( ialu_reg_long );
%}

// Xor Long Register with Immediate
instruct xorl_eReg_imm(eRegL dst, immL src, eFlagsReg cr) %{
  match(Set dst (XorL dst src));
  effect(KILL cr);
  format %{ "XOR    $dst.lo,$src.lo\n\t"
            "XOR    $dst.hi,$src.hi" %}
  opcode(0x81,0x06,0x06);  /* Opcode 81 /6, 81 /6 */
  ins_encode( Long_OpcSErm_Lo( dst, src ), Long_OpcSErm_Hi( dst, src ) );
  ins_pipe( ialu_reg_long );
%}

// Xor Long Register with Memory
instruct xorl_eReg_mem(eRegL dst, load_long_memory mem, eFlagsReg cr) %{
  match(Set dst (XorL dst (LoadL mem)));
  effect(KILL cr);
  ins_cost(125);
  format %{ "XOR    $dst.lo,$mem\n\t"
            "XOR    $dst.hi,$mem+4" %}
  opcode(0x33,0x33);
  ins_encode( OpcP, RegMem( dst, mem), OpcS, RegMem_Hi(dst,mem) );
  ins_pipe( ialu_reg_long_mem );
%}

// Shift Left Long by 1
instruct shlL_eReg_1(eRegL dst, immI_1 cnt, eFlagsReg cr) %{
  predicate(UseNewLongLShift);
  match(Set dst (LShiftL dst cnt));
  effect(KILL cr);
  ins_cost(100);
  format %{ "ADD    $dst.lo,$dst.lo\n\t"
            "ADC    $dst.hi,$dst.hi" %}
  ins_encode %{
    __ addl($dst$$Register,$dst$$Register);
    __ adcl(HIGH_FROM_LOW($dst$$Register),HIGH_FROM_LOW($dst$$Register));
  %}
  ins_pipe( ialu_reg_long );
%}

// Shift Left Long by 2
instruct shlL_eReg_2(eRegL dst, immI_2 cnt, eFlagsReg cr) %{
  predicate(UseNewLongLShift);
  match(Set dst (LShiftL dst cnt));
  effect(KILL cr);
  ins_cost(100);
  format %{ "ADD    $dst.lo,$dst.lo\n\t"
            "ADC    $dst.hi,$dst.hi\n\t"
            "ADD    $dst.lo,$dst.lo\n\t"
            "ADC    $dst.hi,$dst.hi" %}
  ins_encode %{
    __ addl($dst$$Register,$dst$$Register);
    __ adcl(HIGH_FROM_LOW($dst$$Register),HIGH_FROM_LOW($dst$$Register));
    __ addl($dst$$Register,$dst$$Register);
    __ adcl(HIGH_FROM_LOW($dst$$Register),HIGH_FROM_LOW($dst$$Register));
  %}
  ins_pipe( ialu_reg_long );
%}

// Shift Left Long by 3
instruct shlL_eReg_3(eRegL dst, immI_3 cnt, eFlagsReg cr) %{
  predicate(UseNewLongLShift);
  match(Set dst (LShiftL dst cnt));
  effect(KILL cr);
  ins_cost(100);
  format %{ "ADD    $dst.lo,$dst.lo\n\t"
            "ADC    $dst.hi,$dst.hi\n\t"
            "ADD    $dst.lo,$dst.lo\n\t"
            "ADC    $dst.hi,$dst.hi\n\t"
            "ADD    $dst.lo,$dst.lo\n\t"
            "ADC    $dst.hi,$dst.hi" %}
  ins_encode %{
    __ addl($dst$$Register,$dst$$Register);
    __ adcl(HIGH_FROM_LOW($dst$$Register),HIGH_FROM_LOW($dst$$Register));
    __ addl($dst$$Register,$dst$$Register);
    __ adcl(HIGH_FROM_LOW($dst$$Register),HIGH_FROM_LOW($dst$$Register));
    __ addl($dst$$Register,$dst$$Register);
    __ adcl(HIGH_FROM_LOW($dst$$Register),HIGH_FROM_LOW($dst$$Register));
  %}
  ins_pipe( ialu_reg_long );
%}

// Shift Left Long by 1-31
instruct shlL_eReg_1_31(eRegL dst, immI_1_31 cnt, eFlagsReg cr) %{
  match(Set dst (LShiftL dst cnt));
  effect(KILL cr);
  ins_cost(200);
  format %{ "SHLD   $dst.hi,$dst.lo,$cnt\n\t"
            "SHL    $dst.lo,$cnt" %}
  opcode(0xC1, 0x4, 0xA4);  /* 0F/A4, then C1 /4 ib */
  ins_encode( move_long_small_shift(dst,cnt) );
  ins_pipe( ialu_reg_long );
%}

// Shift Left Long by 32-63
instruct shlL_eReg_32_63(eRegL dst, immI_32_63 cnt, eFlagsReg cr) %{
  match(Set dst (LShiftL dst cnt));
  effect(KILL cr);
  ins_cost(300);
  format %{ "MOV    $dst.hi,$dst.lo\n"
          "\tSHL    $dst.hi,$cnt-32\n"
          "\tXOR    $dst.lo,$dst.lo" %}
  opcode(0xC1, 0x4);  /* C1 /4 ib */
  ins_encode( move_long_big_shift_clr(dst,cnt) );
  ins_pipe( ialu_reg_long );
%}

// Shift Left Long by variable
instruct salL_eReg_CL(eRegL dst, eCXRegI shift, eFlagsReg cr) %{
  match(Set dst (LShiftL dst shift));
  effect(KILL cr);
  ins_cost(500+200);
  size(17);
  format %{ "TEST   $shift,32\n\t"
            "JEQ,s  small\n\t"
            "MOV    $dst.hi,$dst.lo\n\t"
            "XOR    $dst.lo,$dst.lo\n"
    "small:\tSHLD   $dst.hi,$dst.lo,$shift\n\t"
            "SHL    $dst.lo,$shift" %}
  ins_encode( shift_left_long( dst, shift ) );
  ins_pipe( pipe_slow );
%}

// Shift Right Long by 1-31
instruct shrL_eReg_1_31(eRegL dst, immI_1_31 cnt, eFlagsReg cr) %{
  match(Set dst (URShiftL dst cnt));
  effect(KILL cr);
  ins_cost(200);
  format %{ "SHRD   $dst.lo,$dst.hi,$cnt\n\t"
            "SHR    $dst.hi,$cnt" %}
  opcode(0xC1, 0x5, 0xAC);  /* 0F/AC, then C1 /5 ib */
  ins_encode( move_long_small_shift(dst,cnt) );
  ins_pipe( ialu_reg_long );
%}

// Shift Right Long by 32-63
instruct shrL_eReg_32_63(eRegL dst, immI_32_63 cnt, eFlagsReg cr) %{
  match(Set dst (URShiftL dst cnt));
  effect(KILL cr);
  ins_cost(300);
  format %{ "MOV    $dst.lo,$dst.hi\n"
          "\tSHR    $dst.lo,$cnt-32\n"
          "\tXOR    $dst.hi,$dst.hi" %}
  opcode(0xC1, 0x5);  /* C1 /5 ib */
  ins_encode( move_long_big_shift_clr(dst,cnt) );
  ins_pipe( ialu_reg_long );
%}

// Shift Right Long by variable
instruct shrL_eReg_CL(eRegL dst, eCXRegI shift, eFlagsReg cr) %{
  match(Set dst (URShiftL dst shift));
  effect(KILL cr);
  ins_cost(600);
  size(17);
  format %{ "TEST   $shift,32\n\t"
            "JEQ,s  small\n\t"
            "MOV    $dst.lo,$dst.hi\n\t"
            "XOR    $dst.hi,$dst.hi\n"
    "small:\tSHRD   $dst.lo,$dst.hi,$shift\n\t"
            "SHR    $dst.hi,$shift" %}
  ins_encode( shift_right_long( dst, shift ) );
  ins_pipe( pipe_slow );
%}

// Shift Right Long by 1-31
instruct sarL_eReg_1_31(eRegL dst, immI_1_31 cnt, eFlagsReg cr) %{
  match(Set dst (RShiftL dst cnt));
  effect(KILL cr);
  ins_cost(200);
  format %{ "SHRD   $dst.lo,$dst.hi,$cnt\n\t"
            "SAR    $dst.hi,$cnt" %}
  opcode(0xC1, 0x7, 0xAC);  /* 0F/AC, then C1 /7 ib */
  ins_encode( move_long_small_shift(dst,cnt) );
  ins_pipe( ialu_reg_long );
%}

// Shift Right Long by 32-63
instruct sarL_eReg_32_63( eRegL dst, immI_32_63 cnt, eFlagsReg cr) %{
  match(Set dst (RShiftL dst cnt));
  effect(KILL cr);
  ins_cost(300);
  format %{ "MOV    $dst.lo,$dst.hi\n"
          "\tSAR    $dst.lo,$cnt-32\n"
          "\tSAR    $dst.hi,31" %}
  opcode(0xC1, 0x7);  /* C1 /7 ib */
  ins_encode( move_long_big_shift_sign(dst,cnt) );
  ins_pipe( ialu_reg_long );
%}

// Shift Right arithmetic Long by variable
instruct sarL_eReg_CL(eRegL dst, eCXRegI shift, eFlagsReg cr) %{
  match(Set dst (RShiftL dst shift));
  effect(KILL cr);
  ins_cost(600);
  size(18);
  format %{ "TEST   $shift,32\n\t"
            "JEQ,s  small\n\t"
            "MOV    $dst.lo,$dst.hi\n\t"
            "SAR    $dst.hi,31\n"
    "small:\tSHRD   $dst.lo,$dst.hi,$shift\n\t"
            "SAR    $dst.hi,$shift" %}
  ins_encode( shift_right_arith_long( dst, shift ) );
  ins_pipe( pipe_slow );
%}


//----------Double Instructions------------------------------------------------
// Double Math

// Compare & branch

// P6 version of float compare, sets condition codes in EFLAGS
instruct cmpDPR_cc_P6(eFlagsRegU cr, regDPR src1, regDPR src2, eAXRegI rax) %{
  predicate(VM_Version::supports_cmov() && UseSSE <=1);
  match(Set cr (CmpD src1 src2));
  effect(KILL rax);
  ins_cost(150);
  format %{ "FLD    $src1\n\t"
            "FUCOMIP ST,$src2  // P6 instruction\n\t"
            "JNP    exit\n\t"
            "MOV    ah,1       // saw a NaN, set CF\n\t"
            "SAHF\n"
     "exit:\tNOP               // avoid branch to branch" %}
  opcode(0xDF, 0x05); /* DF E8+i or DF /5 */
  ins_encode( Push_Reg_DPR(src1),
              OpcP, RegOpc(src2),
              cmpF_P6_fixup );
  ins_pipe( pipe_slow );
%}

instruct cmpDPR_cc_P6CF(eFlagsRegUCF cr, regDPR src1, regDPR src2) %{
  predicate(VM_Version::supports_cmov() && UseSSE <=1);
  match(Set cr (CmpD src1 src2));
  ins_cost(150);
  format %{ "FLD    $src1\n\t"
            "FUCOMIP ST,$src2  // P6 instruction" %}
  opcode(0xDF, 0x05); /* DF E8+i or DF /5 */
  ins_encode( Push_Reg_DPR(src1),
              OpcP, RegOpc(src2));
  ins_pipe( pipe_slow );
%}

// Compare & branch
instruct cmpDPR_cc(eFlagsRegU cr, regDPR src1, regDPR src2, eAXRegI rax) %{
  predicate(UseSSE<=1);
  match(Set cr (CmpD src1 src2));
  effect(KILL rax);
  ins_cost(200);
  format %{ "FLD    $src1\n\t"
            "FCOMp  $src2\n\t"
            "FNSTSW AX\n\t"
            "TEST   AX,0x400\n\t"
            "JZ,s   flags\n\t"
            "MOV    AH,1\t# unordered treat as LT\n"
    "flags:\tSAHF" %}
  opcode(0xD8, 0x3); /* D8 D8+i or D8 /3 */
  ins_encode( Push_Reg_DPR(src1),
              OpcP, RegOpc(src2),
              fpu_flags);
  ins_pipe( pipe_slow );
%}

// Compare vs zero into -1,0,1
instruct cmpDPR_0(rRegI dst, regDPR src1, immDPR0 zero, eAXRegI rax, eFlagsReg cr) %{
  predicate(UseSSE<=1);
  match(Set dst (CmpD3 src1 zero));
  effect(KILL cr, KILL rax);
  ins_cost(280);
  format %{ "FTSTD  $dst,$src1" %}
  opcode(0xE4, 0xD9);
  ins_encode( Push_Reg_DPR(src1),
              OpcS, OpcP, PopFPU,
              CmpF_Result(dst));
  ins_pipe( pipe_slow );
%}

// Compare into -1,0,1
instruct cmpDPR_reg(rRegI dst, regDPR src1, regDPR src2, eAXRegI rax, eFlagsReg cr) %{
  predicate(UseSSE<=1);
  match(Set dst (CmpD3 src1 src2));
  effect(KILL cr, KILL rax);
  ins_cost(300);
  format %{ "FCMPD  $dst,$src1,$src2" %}
  opcode(0xD8, 0x3); /* D8 D8+i or D8 /3 */
  ins_encode( Push_Reg_DPR(src1),
              OpcP, RegOpc(src2),
              CmpF_Result(dst));
  ins_pipe( pipe_slow );
%}

// float compare and set condition codes in EFLAGS by XMM regs
instruct cmpD_cc(eFlagsRegU cr, regD src1, regD src2) %{
  predicate(UseSSE>=2);
  match(Set cr (CmpD src1 src2));
  ins_cost(145);
  format %{ "UCOMISD $src1,$src2\n\t"
            "JNP,s   exit\n\t"
            "PUSHF\t# saw NaN, set CF\n\t"
            "AND     [rsp], #0xffffff2b\n\t"
            "POPF\n"
    "exit:" %}
  ins_encode %{
    __ ucomisd($src1$$XMMRegister, $src2$$XMMRegister);
    emit_cmpfp_fixup(_masm);
  %}
  ins_pipe( pipe_slow );
%}

instruct cmpD_ccCF(eFlagsRegUCF cr, regD src1, regD src2) %{
  predicate(UseSSE>=2);
  match(Set cr (CmpD src1 src2));
  ins_cost(100);
  format %{ "UCOMISD $src1,$src2" %}
  ins_encode %{
    __ ucomisd($src1$$XMMRegister, $src2$$XMMRegister);
  %}
  ins_pipe( pipe_slow );
%}

// float compare and set condition codes in EFLAGS by XMM regs
instruct cmpD_ccmem(eFlagsRegU cr, regD src1, memory src2) %{
  predicate(UseSSE>=2);
  match(Set cr (CmpD src1 (LoadD src2)));
  ins_cost(145);
  format %{ "UCOMISD $src1,$src2\n\t"
            "JNP,s   exit\n\t"
            "PUSHF\t# saw NaN, set CF\n\t"
            "AND     [rsp], #0xffffff2b\n\t"
            "POPF\n"
    "exit:" %}
  ins_encode %{
    __ ucomisd($src1$$XMMRegister, $src2$$Address);
    emit_cmpfp_fixup(_masm);
  %}
  ins_pipe( pipe_slow );
%}

instruct cmpD_ccmemCF(eFlagsRegUCF cr, regD src1, memory src2) %{
  predicate(UseSSE>=2);
  match(Set cr (CmpD src1 (LoadD src2)));
  ins_cost(100);
  format %{ "UCOMISD $src1,$src2" %}
  ins_encode %{
    __ ucomisd($src1$$XMMRegister, $src2$$Address);
  %}
  ins_pipe( pipe_slow );
%}

// Compare into -1,0,1 in XMM
instruct cmpD_reg(xRegI dst, regD src1, regD src2, eFlagsReg cr) %{
  predicate(UseSSE>=2);
  match(Set dst (CmpD3 src1 src2));
  effect(KILL cr);
  ins_cost(255);
  format %{ "UCOMISD $src1, $src2\n\t"
            "MOV     $dst, #-1\n\t"
            "JP,s    done\n\t"
            "JB,s    done\n\t"
            "SETNE   $dst\n\t"
            "MOVZB   $dst, $dst\n"
    "done:" %}
  ins_encode %{
    __ ucomisd($src1$$XMMRegister, $src2$$XMMRegister);
    emit_cmpfp3(_masm, $dst$$Register);
  %}
  ins_pipe( pipe_slow );
%}

// Compare into -1,0,1 in XMM and memory
instruct cmpD_regmem(xRegI dst, regD src1, memory src2, eFlagsReg cr) %{
  predicate(UseSSE>=2);
  match(Set dst (CmpD3 src1 (LoadD src2)));
  effect(KILL cr);
  ins_cost(275);
  format %{ "UCOMISD $src1, $src2\n\t"
            "MOV     $dst, #-1\n\t"
            "JP,s    done\n\t"
            "JB,s    done\n\t"
            "SETNE   $dst\n\t"
            "MOVZB   $dst, $dst\n"
    "done:" %}
  ins_encode %{
    __ ucomisd($src1$$XMMRegister, $src2$$Address);
    emit_cmpfp3(_masm, $dst$$Register);
  %}
  ins_pipe( pipe_slow );
%}


instruct subDPR_reg(regDPR dst, regDPR src) %{
  predicate (UseSSE <=1);
  match(Set dst (SubD dst src));

  format %{ "FLD    $src\n\t"
            "DSUBp  $dst,ST" %}
  opcode(0xDE, 0x5); /* DE E8+i  or DE /5 */
  ins_cost(150);
  ins_encode( Push_Reg_DPR(src),
              OpcP, RegOpc(dst) );
  ins_pipe( fpu_reg_reg );
%}

instruct subDPR_reg_round(stackSlotD dst, regDPR src1, regDPR src2) %{
  predicate (UseSSE <=1);
  match(Set dst (RoundDouble (SubD src1 src2)));
  ins_cost(250);

  format %{ "FLD    $src2\n\t"
            "DSUB   ST,$src1\n\t"
            "FSTP_D $dst\t# D-round" %}
  opcode(0xD8, 0x5);
  ins_encode( Push_Reg_DPR(src2),
              OpcP, RegOpc(src1), Pop_Mem_DPR(dst) );
  ins_pipe( fpu_mem_reg_reg );
%}


instruct subDPR_reg_mem(regDPR dst, memory src) %{
  predicate (UseSSE <=1);
  match(Set dst (SubD dst (LoadD src)));
  ins_cost(150);

  format %{ "FLD    $src\n\t"
            "DSUBp  $dst,ST" %}
  opcode(0xDE, 0x5, 0xDD); /* DE C0+i */  /* LoadD  DD /0 */
  ins_encode( Opcode(tertiary), RMopc_Mem(0x00,src),
              OpcP, RegOpc(dst) );
  ins_pipe( fpu_reg_mem );
%}

instruct absDPR_reg(regDPR1 dst, regDPR1 src) %{
  predicate (UseSSE<=1);
  match(Set dst (AbsD src));
  ins_cost(100);
  format %{ "FABS" %}
  opcode(0xE1, 0xD9);
  ins_encode( OpcS, OpcP );
  ins_pipe( fpu_reg_reg );
%}

instruct negDPR_reg(regDPR1 dst, regDPR1 src) %{
  predicate(UseSSE<=1);
  match(Set dst (NegD src));
  ins_cost(100);
  format %{ "FCHS" %}
  opcode(0xE0, 0xD9);
  ins_encode( OpcS, OpcP );
  ins_pipe( fpu_reg_reg );
%}

instruct addDPR_reg(regDPR dst, regDPR src) %{
  predicate(UseSSE<=1);
  match(Set dst (AddD dst src));
  format %{ "FLD    $src\n\t"
            "DADD   $dst,ST" %}
  size(4);
  ins_cost(150);
  opcode(0xDE, 0x0); /* DE C0+i or DE /0*/
  ins_encode( Push_Reg_DPR(src),
              OpcP, RegOpc(dst) );
  ins_pipe( fpu_reg_reg );
%}


instruct addDPR_reg_round(stackSlotD dst, regDPR src1, regDPR src2) %{
  predicate(UseSSE<=1);
  match(Set dst (RoundDouble (AddD src1 src2)));
  ins_cost(250);

  format %{ "FLD    $src2\n\t"
            "DADD   ST,$src1\n\t"
            "FSTP_D $dst\t# D-round" %}
  opcode(0xD8, 0x0); /* D8 C0+i or D8 /0*/
  ins_encode( Push_Reg_DPR(src2),
              OpcP, RegOpc(src1), Pop_Mem_DPR(dst) );
  ins_pipe( fpu_mem_reg_reg );
%}


instruct addDPR_reg_mem(regDPR dst, memory src) %{
  predicate(UseSSE<=1);
  match(Set dst (AddD dst (LoadD src)));
  ins_cost(150);

  format %{ "FLD    $src\n\t"
            "DADDp  $dst,ST" %}
  opcode(0xDE, 0x0, 0xDD); /* DE C0+i */  /* LoadD  DD /0 */
  ins_encode( Opcode(tertiary), RMopc_Mem(0x00,src),
              OpcP, RegOpc(dst) );
  ins_pipe( fpu_reg_mem );
%}

// add-to-memory
instruct addDPR_mem_reg(memory dst, regDPR src) %{
  predicate(UseSSE<=1);
  match(Set dst (StoreD dst (RoundDouble (AddD (LoadD dst) src))));
  ins_cost(150);

  format %{ "FLD_D  $dst\n\t"
            "DADD   ST,$src\n\t"
            "FST_D  $dst" %}
  opcode(0xDD, 0x0);
  ins_encode( Opcode(0xDD), RMopc_Mem(0x00,dst),
              Opcode(0xD8), RegOpc(src),
              set_instruction_start,
              Opcode(0xDD), RMopc_Mem(0x03,dst) );
  ins_pipe( fpu_reg_mem );
%}

instruct addDPR_reg_imm1(regDPR dst, immDPR1 con) %{
  predicate(UseSSE<=1);
  match(Set dst (AddD dst con));
  ins_cost(125);
  format %{ "FLD1\n\t"
            "DADDp  $dst,ST" %}
  ins_encode %{
    __ fld1();
    __ faddp($dst$$reg);
  %}
  ins_pipe(fpu_reg);
%}

instruct addDPR_reg_imm(regDPR dst, immDPR con) %{
  predicate(UseSSE<=1 && _kids[1]->_leaf->getd() != 0.0 && _kids[1]->_leaf->getd() != 1.0 );
  match(Set dst (AddD dst con));
  ins_cost(200);
  format %{ "FLD_D  [$constantaddress]\t# load from constant table: double=$con\n\t"
            "DADDp  $dst,ST" %}
  ins_encode %{
    __ fld_d($constantaddress($con));
    __ faddp($dst$$reg);
  %}
  ins_pipe(fpu_reg_mem);
%}

instruct addDPR_reg_imm_round(stackSlotD dst, regDPR src, immDPR con) %{
  predicate(UseSSE<=1 && _kids[0]->_kids[1]->_leaf->getd() != 0.0 && _kids[0]->_kids[1]->_leaf->getd() != 1.0 );
  match(Set dst (RoundDouble (AddD src con)));
  ins_cost(200);
  format %{ "FLD_D  [$constantaddress]\t# load from constant table: double=$con\n\t"
            "DADD   ST,$src\n\t"
            "FSTP_D $dst\t# D-round" %}
  ins_encode %{
    __ fld_d($constantaddress($con));
    __ fadd($src$$reg);
    __ fstp_d(Address(rsp, $dst$$disp));
  %}
  ins_pipe(fpu_mem_reg_con);
%}

instruct mulDPR_reg(regDPR dst, regDPR src) %{
  predicate(UseSSE<=1);
  match(Set dst (MulD dst src));
  format %{ "FLD    $src\n\t"
            "DMULp  $dst,ST" %}
  opcode(0xDE, 0x1); /* DE C8+i or DE /1*/
  ins_cost(150);
  ins_encode( Push_Reg_DPR(src),
              OpcP, RegOpc(dst) );
  ins_pipe( fpu_reg_reg );
%}

// Strict FP instruction biases argument before multiply then
// biases result to avoid double rounding of subnormals.
//
// scale arg1 by multiplying arg1 by 2^(-15360)
// load arg2
// multiply scaled arg1 by arg2
// rescale product by 2^(15360)
//
instruct strictfp_mulDPR_reg(regDPR1 dst, regnotDPR1 src) %{
  predicate( UseSSE<=1 && Compile::current()->has_method() );
  match(Set dst (MulD dst src));
  ins_cost(1);   // Select this instruction for all FP double multiplies

  format %{ "FLD    StubRoutines::x86::_fpu_subnormal_bias1\n\t"
            "DMULp  $dst,ST\n\t"
            "FLD    $src\n\t"
            "DMULp  $dst,ST\n\t"
            "FLD    StubRoutines::x86::_fpu_subnormal_bias2\n\t"
            "DMULp  $dst,ST\n\t" %}
  opcode(0xDE, 0x1); /* DE C8+i or DE /1*/
  ins_encode( strictfp_bias1(dst),
              Push_Reg_DPR(src),
              OpcP, RegOpc(dst),
              strictfp_bias2(dst) );
  ins_pipe( fpu_reg_reg );
%}

instruct mulDPR_reg_imm(regDPR dst, immDPR con) %{
  predicate( UseSSE<=1 && _kids[1]->_leaf->getd() != 0.0 && _kids[1]->_leaf->getd() != 1.0 );
  match(Set dst (MulD dst con));
  ins_cost(200);
  format %{ "FLD_D  [$constantaddress]\t# load from constant table: double=$con\n\t"
            "DMULp  $dst,ST" %}
  ins_encode %{
    __ fld_d($constantaddress($con));
    __ fmulp($dst$$reg);
  %}
  ins_pipe(fpu_reg_mem);
%}


instruct mulDPR_reg_mem(regDPR dst, memory src) %{
  predicate( UseSSE<=1 );
  match(Set dst (MulD dst (LoadD src)));
  ins_cost(200);
  format %{ "FLD_D  $src\n\t"
            "DMULp  $dst,ST" %}
  opcode(0xDE, 0x1, 0xDD); /* DE C8+i or DE /1*/  /* LoadD  DD /0 */
  ins_encode( Opcode(tertiary), RMopc_Mem(0x00,src),
              OpcP, RegOpc(dst) );
  ins_pipe( fpu_reg_mem );
%}

//
// Cisc-alternate to reg-reg multiply
instruct mulDPR_reg_mem_cisc(regDPR dst, regDPR src, memory mem) %{
  predicate( UseSSE<=1 );
  match(Set dst (MulD src (LoadD mem)));
  ins_cost(250);
  format %{ "FLD_D  $mem\n\t"
            "DMUL   ST,$src\n\t"
            "FSTP_D $dst" %}
  opcode(0xD8, 0x1, 0xD9); /* D8 C8+i */  /* LoadD D9 /0 */
  ins_encode( Opcode(tertiary), RMopc_Mem(0x00,mem),
              OpcReg_FPR(src),
              Pop_Reg_DPR(dst) );
  ins_pipe( fpu_reg_reg_mem );
%}


// MACRO3 -- addDPR a mulDPR
// This instruction is a '2-address' instruction in that the result goes
// back to src2.  This eliminates a move from the macro; possibly the
// register allocator will have to add it back (and maybe not).
instruct addDPR_mulDPR_reg(regDPR src2, regDPR src1, regDPR src0) %{
  predicate( UseSSE<=1 );
  match(Set src2 (AddD (MulD src0 src1) src2));
  format %{ "FLD    $src0\t# ===MACRO3d===\n\t"
            "DMUL   ST,$src1\n\t"
            "DADDp  $src2,ST" %}
  ins_cost(250);
  opcode(0xDD); /* LoadD DD /0 */
  ins_encode( Push_Reg_FPR(src0),
              FMul_ST_reg(src1),
              FAddP_reg_ST(src2) );
  ins_pipe( fpu_reg_reg_reg );
%}


// MACRO3 -- subDPR a mulDPR
instruct subDPR_mulDPR_reg(regDPR src2, regDPR src1, regDPR src0) %{
  predicate( UseSSE<=1 );
  match(Set src2 (SubD (MulD src0 src1) src2));
  format %{ "FLD    $src0\t# ===MACRO3d===\n\t"
            "DMUL   ST,$src1\n\t"
            "DSUBRp $src2,ST" %}
  ins_cost(250);
  ins_encode( Push_Reg_FPR(src0),
              FMul_ST_reg(src1),
              Opcode(0xDE), Opc_plus(0xE0,src2));
  ins_pipe( fpu_reg_reg_reg );
%}


instruct divDPR_reg(regDPR dst, regDPR src) %{
  predicate( UseSSE<=1 );
  match(Set dst (DivD dst src));

  format %{ "FLD    $src\n\t"
            "FDIVp  $dst,ST" %}
  opcode(0xDE, 0x7); /* DE F8+i or DE /7*/
  ins_cost(150);
  ins_encode( Push_Reg_DPR(src),
              OpcP, RegOpc(dst) );
  ins_pipe( fpu_reg_reg );
%}

// Strict FP instruction biases argument before division then
// biases result, to avoid double rounding of subnormals.
//
// scale dividend by multiplying dividend by 2^(-15360)
// load divisor
// divide scaled dividend by divisor
// rescale quotient by 2^(15360)
//
instruct strictfp_divDPR_reg(regDPR1 dst, regnotDPR1 src) %{
  predicate (UseSSE<=1);
  match(Set dst (DivD dst src));
  predicate( UseSSE<=1 && Compile::current()->has_method() );
  ins_cost(01);

  format %{ "FLD    StubRoutines::x86::_fpu_subnormal_bias1\n\t"
            "DMULp  $dst,ST\n\t"
            "FLD    $src\n\t"
            "FDIVp  $dst,ST\n\t"
            "FLD    StubRoutines::x86::_fpu_subnormal_bias2\n\t"
            "DMULp  $dst,ST\n\t" %}
  opcode(0xDE, 0x7); /* DE F8+i or DE /7*/
  ins_encode( strictfp_bias1(dst),
              Push_Reg_DPR(src),
              OpcP, RegOpc(dst),
              strictfp_bias2(dst) );
  ins_pipe( fpu_reg_reg );
%}

instruct modDPR_reg(regDPR dst, regDPR src, eAXRegI rax, eFlagsReg cr) %{
  predicate(UseSSE<=1);
  match(Set dst (ModD dst src));
  effect(KILL rax, KILL cr); // emitModDPR() uses EAX and EFLAGS

  format %{ "DMOD   $dst,$src" %}
  ins_cost(250);
  ins_encode(Push_Reg_Mod_DPR(dst, src),
              emitModDPR(),
              Push_Result_Mod_DPR(src),
              Pop_Reg_DPR(dst));
  ins_pipe( pipe_slow );
%}

instruct modD_reg(regD dst, regD src0, regD src1, eAXRegI rax, eFlagsReg cr) %{
  predicate(UseSSE>=2);
  match(Set dst (ModD src0 src1));
  effect(KILL rax, KILL cr);

  format %{ "SUB    ESP,8\t # DMOD\n"
          "\tMOVSD  [ESP+0],$src1\n"
          "\tFLD_D  [ESP+0]\n"
          "\tMOVSD  [ESP+0],$src0\n"
          "\tFLD_D  [ESP+0]\n"
     "loop:\tFPREM\n"
          "\tFWAIT\n"
          "\tFNSTSW AX\n"
          "\tSAHF\n"
          "\tJP     loop\n"
          "\tFSTP_D [ESP+0]\n"
          "\tMOVSD  $dst,[ESP+0]\n"
          "\tADD    ESP,8\n"
          "\tFSTP   ST0\t # Restore FPU Stack"
    %}
  ins_cost(250);
  ins_encode( Push_ModD_encoding(src0, src1), emitModDPR(), Push_ResultD(dst), PopFPU);
  ins_pipe( pipe_slow );
%}

instruct atanDPR_reg(regDPR dst, regDPR src) %{
  predicate (UseSSE<=1);
  match(Set dst(AtanD dst src));
  format %{ "DATA   $dst,$src" %}
  opcode(0xD9, 0xF3);
  ins_encode( Push_Reg_DPR(src),
              OpcP, OpcS, RegOpc(dst) );
  ins_pipe( pipe_slow );
%}

instruct atanD_reg(regD dst, regD src, eFlagsReg cr) %{
  predicate (UseSSE>=2);
  match(Set dst(AtanD dst src));
  effect(KILL cr); // Push_{Src|Result}D() uses "{SUB|ADD} ESP,8"
  format %{ "DATA   $dst,$src" %}
  opcode(0xD9, 0xF3);
  ins_encode( Push_SrcD(src),
              OpcP, OpcS, Push_ResultD(dst) );
  ins_pipe( pipe_slow );
%}

instruct sqrtDPR_reg(regDPR dst, regDPR src) %{
  predicate (UseSSE<=1);
  match(Set dst (SqrtD src));
  format %{ "DSQRT  $dst,$src" %}
  opcode(0xFA, 0xD9);
  ins_encode( Push_Reg_DPR(src),
              OpcS, OpcP, Pop_Reg_DPR(dst) );
  ins_pipe( pipe_slow );
%}

//-------------Float Instructions-------------------------------
// Float Math

// Code for float compare:
//     fcompp();
//     fwait(); fnstsw_ax();
//     sahf();
//     movl(dst, unordered_result);
//     jcc(Assembler::parity, exit);
//     movl(dst, less_result);
//     jcc(Assembler::below, exit);
//     movl(dst, equal_result);
//     jcc(Assembler::equal, exit);
//     movl(dst, greater_result);
//   exit:

// P6 version of float compare, sets condition codes in EFLAGS
instruct cmpFPR_cc_P6(eFlagsRegU cr, regFPR src1, regFPR src2, eAXRegI rax) %{
  predicate(VM_Version::supports_cmov() && UseSSE == 0);
  match(Set cr (CmpF src1 src2));
  effect(KILL rax);
  ins_cost(150);
  format %{ "FLD    $src1\n\t"
            "FUCOMIP ST,$src2  // P6 instruction\n\t"
            "JNP    exit\n\t"
            "MOV    ah,1       // saw a NaN, set CF (treat as LT)\n\t"
            "SAHF\n"
     "exit:\tNOP               // avoid branch to branch" %}
  opcode(0xDF, 0x05); /* DF E8+i or DF /5 */
  ins_encode( Push_Reg_DPR(src1),
              OpcP, RegOpc(src2),
              cmpF_P6_fixup );
  ins_pipe( pipe_slow );
%}

instruct cmpFPR_cc_P6CF(eFlagsRegUCF cr, regFPR src1, regFPR src2) %{
  predicate(VM_Version::supports_cmov() && UseSSE == 0);
  match(Set cr (CmpF src1 src2));
  ins_cost(100);
  format %{ "FLD    $src1\n\t"
            "FUCOMIP ST,$src2  // P6 instruction" %}
  opcode(0xDF, 0x05); /* DF E8+i or DF /5 */
  ins_encode( Push_Reg_DPR(src1),
              OpcP, RegOpc(src2));
  ins_pipe( pipe_slow );
%}


// Compare & branch
instruct cmpFPR_cc(eFlagsRegU cr, regFPR src1, regFPR src2, eAXRegI rax) %{
  predicate(UseSSE == 0);
  match(Set cr (CmpF src1 src2));
  effect(KILL rax);
  ins_cost(200);
  format %{ "FLD    $src1\n\t"
            "FCOMp  $src2\n\t"
            "FNSTSW AX\n\t"
            "TEST   AX,0x400\n\t"
            "JZ,s   flags\n\t"
            "MOV    AH,1\t# unordered treat as LT\n"
    "flags:\tSAHF" %}
  opcode(0xD8, 0x3); /* D8 D8+i or D8 /3 */
  ins_encode( Push_Reg_DPR(src1),
              OpcP, RegOpc(src2),
              fpu_flags);
  ins_pipe( pipe_slow );
%}

// Compare vs zero into -1,0,1
instruct cmpFPR_0(rRegI dst, regFPR src1, immFPR0 zero, eAXRegI rax, eFlagsReg cr) %{
  predicate(UseSSE == 0);
  match(Set dst (CmpF3 src1 zero));
  effect(KILL cr, KILL rax);
  ins_cost(280);
  format %{ "FTSTF  $dst,$src1" %}
  opcode(0xE4, 0xD9);
  ins_encode( Push_Reg_DPR(src1),
              OpcS, OpcP, PopFPU,
              CmpF_Result(dst));
  ins_pipe( pipe_slow );
%}

// Compare into -1,0,1
instruct cmpFPR_reg(rRegI dst, regFPR src1, regFPR src2, eAXRegI rax, eFlagsReg cr) %{
  predicate(UseSSE == 0);
  match(Set dst (CmpF3 src1 src2));
  effect(KILL cr, KILL rax);
  ins_cost(300);
  format %{ "FCMPF  $dst,$src1,$src2" %}
  opcode(0xD8, 0x3); /* D8 D8+i or D8 /3 */
  ins_encode( Push_Reg_DPR(src1),
              OpcP, RegOpc(src2),
              CmpF_Result(dst));
  ins_pipe( pipe_slow );
%}

// float compare and set condition codes in EFLAGS by XMM regs
instruct cmpF_cc(eFlagsRegU cr, regF src1, regF src2) %{
  predicate(UseSSE>=1);
  match(Set cr (CmpF src1 src2));
  ins_cost(145);
  format %{ "UCOMISS $src1,$src2\n\t"
            "JNP,s   exit\n\t"
            "PUSHF\t# saw NaN, set CF\n\t"
            "AND     [rsp], #0xffffff2b\n\t"
            "POPF\n"
    "exit:" %}
  ins_encode %{
    __ ucomiss($src1$$XMMRegister, $src2$$XMMRegister);
    emit_cmpfp_fixup(_masm);
  %}
  ins_pipe( pipe_slow );
%}

instruct cmpF_ccCF(eFlagsRegUCF cr, regF src1, regF src2) %{
  predicate(UseSSE>=1);
  match(Set cr (CmpF src1 src2));
  ins_cost(100);
  format %{ "UCOMISS $src1,$src2" %}
  ins_encode %{
    __ ucomiss($src1$$XMMRegister, $src2$$XMMRegister);
  %}
  ins_pipe( pipe_slow );
%}

// float compare and set condition codes in EFLAGS by XMM regs
instruct cmpF_ccmem(eFlagsRegU cr, regF src1, memory src2) %{
  predicate(UseSSE>=1);
  match(Set cr (CmpF src1 (LoadF src2)));
  ins_cost(165);
  format %{ "UCOMISS $src1,$src2\n\t"
            "JNP,s   exit\n\t"
            "PUSHF\t# saw NaN, set CF\n\t"
            "AND     [rsp], #0xffffff2b\n\t"
            "POPF\n"
    "exit:" %}
  ins_encode %{
    __ ucomiss($src1$$XMMRegister, $src2$$Address);
    emit_cmpfp_fixup(_masm);
  %}
  ins_pipe( pipe_slow );
%}

instruct cmpF_ccmemCF(eFlagsRegUCF cr, regF src1, memory src2) %{
  predicate(UseSSE>=1);
  match(Set cr (CmpF src1 (LoadF src2)));
  ins_cost(100);
  format %{ "UCOMISS $src1,$src2" %}
  ins_encode %{
    __ ucomiss($src1$$XMMRegister, $src2$$Address);
  %}
  ins_pipe( pipe_slow );
%}

// Compare into -1,0,1 in XMM
instruct cmpF_reg(xRegI dst, regF src1, regF src2, eFlagsReg cr) %{
  predicate(UseSSE>=1);
  match(Set dst (CmpF3 src1 src2));
  effect(KILL cr);
  ins_cost(255);
  format %{ "UCOMISS $src1, $src2\n\t"
            "MOV     $dst, #-1\n\t"
            "JP,s    done\n\t"
            "JB,s    done\n\t"
            "SETNE   $dst\n\t"
            "MOVZB   $dst, $dst\n"
    "done:" %}
  ins_encode %{
    __ ucomiss($src1$$XMMRegister, $src2$$XMMRegister);
    emit_cmpfp3(_masm, $dst$$Register);
  %}
  ins_pipe( pipe_slow );
%}

// Compare into -1,0,1 in XMM and memory
instruct cmpF_regmem(xRegI dst, regF src1, memory src2, eFlagsReg cr) %{
  predicate(UseSSE>=1);
  match(Set dst (CmpF3 src1 (LoadF src2)));
  effect(KILL cr);
  ins_cost(275);
  format %{ "UCOMISS $src1, $src2\n\t"
            "MOV     $dst, #-1\n\t"
            "JP,s    done\n\t"
            "JB,s    done\n\t"
            "SETNE   $dst\n\t"
            "MOVZB   $dst, $dst\n"
    "done:" %}
  ins_encode %{
    __ ucomiss($src1$$XMMRegister, $src2$$Address);
    emit_cmpfp3(_masm, $dst$$Register);
  %}
  ins_pipe( pipe_slow );
%}

// Spill to obtain 24-bit precision
instruct subFPR24_reg(stackSlotF dst, regFPR src1, regFPR src2) %{
  predicate(UseSSE==0 && Compile::current()->select_24_bit_instr());
  match(Set dst (SubF src1 src2));

  format %{ "FSUB   $dst,$src1 - $src2" %}
  opcode(0xD8, 0x4); /* D8 E0+i or D8 /4 mod==0x3 ;; result in TOS */
  ins_encode( Push_Reg_FPR(src1),
              OpcReg_FPR(src2),
              Pop_Mem_FPR(dst) );
  ins_pipe( fpu_mem_reg_reg );
%}
//
// This instruction does not round to 24-bits
instruct subFPR_reg(regFPR dst, regFPR src) %{
  predicate(UseSSE==0 && !Compile::current()->select_24_bit_instr());
  match(Set dst (SubF dst src));

  format %{ "FSUB   $dst,$src" %}
  opcode(0xDE, 0x5); /* DE E8+i  or DE /5 */
  ins_encode( Push_Reg_FPR(src),
              OpcP, RegOpc(dst) );
  ins_pipe( fpu_reg_reg );
%}

// Spill to obtain 24-bit precision
instruct addFPR24_reg(stackSlotF dst, regFPR src1, regFPR src2) %{
  predicate(UseSSE==0 && Compile::current()->select_24_bit_instr());
  match(Set dst (AddF src1 src2));

  format %{ "FADD   $dst,$src1,$src2" %}
  opcode(0xD8, 0x0); /* D8 C0+i */
  ins_encode( Push_Reg_FPR(src2),
              OpcReg_FPR(src1),
              Pop_Mem_FPR(dst) );
  ins_pipe( fpu_mem_reg_reg );
%}
//
// This instruction does not round to 24-bits
instruct addFPR_reg(regFPR dst, regFPR src) %{
  predicate(UseSSE==0 && !Compile::current()->select_24_bit_instr());
  match(Set dst (AddF dst src));

  format %{ "FLD    $src\n\t"
            "FADDp  $dst,ST" %}
  opcode(0xDE, 0x0); /* DE C0+i or DE /0*/
  ins_encode( Push_Reg_FPR(src),
              OpcP, RegOpc(dst) );
  ins_pipe( fpu_reg_reg );
%}

instruct absFPR_reg(regFPR1 dst, regFPR1 src) %{
  predicate(UseSSE==0);
  match(Set dst (AbsF src));
  ins_cost(100);
  format %{ "FABS" %}
  opcode(0xE1, 0xD9);
  ins_encode( OpcS, OpcP );
  ins_pipe( fpu_reg_reg );
%}

instruct negFPR_reg(regFPR1 dst, regFPR1 src) %{
  predicate(UseSSE==0);
  match(Set dst (NegF src));
  ins_cost(100);
  format %{ "FCHS" %}
  opcode(0xE0, 0xD9);
  ins_encode( OpcS, OpcP );
  ins_pipe( fpu_reg_reg );
%}

// Cisc-alternate to addFPR_reg
// Spill to obtain 24-bit precision
instruct addFPR24_reg_mem(stackSlotF dst, regFPR src1, memory src2) %{
  predicate(UseSSE==0 && Compile::current()->select_24_bit_instr());
  match(Set dst (AddF src1 (LoadF src2)));

  format %{ "FLD    $src2\n\t"
            "FADD   ST,$src1\n\t"
            "FSTP_S $dst" %}
  opcode(0xD8, 0x0, 0xD9); /* D8 C0+i */  /* LoadF  D9 /0 */
  ins_encode( Opcode(tertiary), RMopc_Mem(0x00,src2),
              OpcReg_FPR(src1),
              Pop_Mem_FPR(dst) );
  ins_pipe( fpu_mem_reg_mem );
%}
//
// Cisc-alternate to addFPR_reg
// This instruction does not round to 24-bits
instruct addFPR_reg_mem(regFPR dst, memory src) %{
  predicate(UseSSE==0 && !Compile::current()->select_24_bit_instr());
  match(Set dst (AddF dst (LoadF src)));

  format %{ "FADD   $dst,$src" %}
  opcode(0xDE, 0x0, 0xD9); /* DE C0+i or DE /0*/  /* LoadF  D9 /0 */
  ins_encode( Opcode(tertiary), RMopc_Mem(0x00,src),
              OpcP, RegOpc(dst) );
  ins_pipe( fpu_reg_mem );
%}

// // Following two instructions for _222_mpegaudio
// Spill to obtain 24-bit precision
instruct addFPR24_mem_reg(stackSlotF dst, regFPR src2, memory src1 ) %{
  predicate(UseSSE==0 && Compile::current()->select_24_bit_instr());
  match(Set dst (AddF src1 src2));

  format %{ "FADD   $dst,$src1,$src2" %}
  opcode(0xD8, 0x0, 0xD9); /* D8 C0+i */  /* LoadF  D9 /0 */
  ins_encode( Opcode(tertiary), RMopc_Mem(0x00,src1),
              OpcReg_FPR(src2),
              Pop_Mem_FPR(dst) );
  ins_pipe( fpu_mem_reg_mem );
%}

// Cisc-spill variant
// Spill to obtain 24-bit precision
instruct addFPR24_mem_cisc(stackSlotF dst, memory src1, memory src2) %{
  predicate(UseSSE==0 && Compile::current()->select_24_bit_instr());
  match(Set dst (AddF src1 (LoadF src2)));

  format %{ "FADD   $dst,$src1,$src2 cisc" %}
  opcode(0xD8, 0x0, 0xD9); /* D8 C0+i */  /* LoadF  D9 /0 */
  ins_encode( Opcode(tertiary), RMopc_Mem(0x00,src2),
              set_instruction_start,
              OpcP, RMopc_Mem(secondary,src1),
              Pop_Mem_FPR(dst) );
  ins_pipe( fpu_mem_mem_mem );
%}

// Spill to obtain 24-bit precision
instruct addFPR24_mem_mem(stackSlotF dst, memory src1, memory src2) %{
  predicate(UseSSE==0 && Compile::current()->select_24_bit_instr());
  match(Set dst (AddF src1 src2));

  format %{ "FADD   $dst,$src1,$src2" %}
  opcode(0xD8, 0x0, 0xD9); /* D8 /0 */  /* LoadF  D9 /0 */
  ins_encode( Opcode(tertiary), RMopc_Mem(0x00,src2),
              set_instruction_start,
              OpcP, RMopc_Mem(secondary,src1),
              Pop_Mem_FPR(dst) );
  ins_pipe( fpu_mem_mem_mem );
%}


// Spill to obtain 24-bit precision
instruct addFPR24_reg_imm(stackSlotF dst, regFPR src, immFPR con) %{
  predicate(UseSSE==0 && Compile::current()->select_24_bit_instr());
  match(Set dst (AddF src con));
  format %{ "FLD    $src\n\t"
            "FADD_S [$constantaddress]\t# load from constant table: float=$con\n\t"
            "FSTP_S $dst"  %}
  ins_encode %{
    __ fld_s($src$$reg - 1);  // FLD ST(i-1)
    __ fadd_s($constantaddress($con));
    __ fstp_s(Address(rsp, $dst$$disp));
  %}
  ins_pipe(fpu_mem_reg_con);
%}
//
// This instruction does not round to 24-bits
instruct addFPR_reg_imm(regFPR dst, regFPR src, immFPR con) %{
  predicate(UseSSE==0 && !Compile::current()->select_24_bit_instr());
  match(Set dst (AddF src con));
  format %{ "FLD    $src\n\t"
            "FADD_S [$constantaddress]\t# load from constant table: float=$con\n\t"
            "FSTP   $dst"  %}
  ins_encode %{
    __ fld_s($src$$reg - 1);  // FLD ST(i-1)
    __ fadd_s($constantaddress($con));
    __ fstp_d($dst$$reg);
  %}
  ins_pipe(fpu_reg_reg_con);
%}

// Spill to obtain 24-bit precision
instruct mulFPR24_reg(stackSlotF dst, regFPR src1, regFPR src2) %{
  predicate(UseSSE==0 && Compile::current()->select_24_bit_instr());
  match(Set dst (MulF src1 src2));

  format %{ "FLD    $src1\n\t"
            "FMUL   $src2\n\t"
            "FSTP_S $dst"  %}
  opcode(0xD8, 0x1); /* D8 C8+i or D8 /1 ;; result in TOS */
  ins_encode( Push_Reg_FPR(src1),
              OpcReg_FPR(src2),
              Pop_Mem_FPR(dst) );
  ins_pipe( fpu_mem_reg_reg );
%}
//
// This instruction does not round to 24-bits
instruct mulFPR_reg(regFPR dst, regFPR src1, regFPR src2) %{
  predicate(UseSSE==0 && !Compile::current()->select_24_bit_instr());
  match(Set dst (MulF src1 src2));

  format %{ "FLD    $src1\n\t"
            "FMUL   $src2\n\t"
            "FSTP_S $dst"  %}
  opcode(0xD8, 0x1); /* D8 C8+i */
  ins_encode( Push_Reg_FPR(src2),
              OpcReg_FPR(src1),
              Pop_Reg_FPR(dst) );
  ins_pipe( fpu_reg_reg_reg );
%}


// Spill to obtain 24-bit precision
// Cisc-alternate to reg-reg multiply
instruct mulFPR24_reg_mem(stackSlotF dst, regFPR src1, memory src2) %{
  predicate(UseSSE==0 && Compile::current()->select_24_bit_instr());
  match(Set dst (MulF src1 (LoadF src2)));

  format %{ "FLD_S  $src2\n\t"
            "FMUL   $src1\n\t"
            "FSTP_S $dst"  %}
  opcode(0xD8, 0x1, 0xD9); /* D8 C8+i or DE /1*/  /* LoadF D9 /0 */
  ins_encode( Opcode(tertiary), RMopc_Mem(0x00,src2),
              OpcReg_FPR(src1),
              Pop_Mem_FPR(dst) );
  ins_pipe( fpu_mem_reg_mem );
%}
//
// This instruction does not round to 24-bits
// Cisc-alternate to reg-reg multiply
instruct mulFPR_reg_mem(regFPR dst, regFPR src1, memory src2) %{
  predicate(UseSSE==0 && !Compile::current()->select_24_bit_instr());
  match(Set dst (MulF src1 (LoadF src2)));

  format %{ "FMUL   $dst,$src1,$src2" %}
  opcode(0xD8, 0x1, 0xD9); /* D8 C8+i */  /* LoadF D9 /0 */
  ins_encode( Opcode(tertiary), RMopc_Mem(0x00,src2),
              OpcReg_FPR(src1),
              Pop_Reg_FPR(dst) );
  ins_pipe( fpu_reg_reg_mem );
%}

// Spill to obtain 24-bit precision
instruct mulFPR24_mem_mem(stackSlotF dst, memory src1, memory src2) %{
  predicate(UseSSE==0 && Compile::current()->select_24_bit_instr());
  match(Set dst (MulF src1 src2));

  format %{ "FMUL   $dst,$src1,$src2" %}
  opcode(0xD8, 0x1, 0xD9); /* D8 /1 */  /* LoadF D9 /0 */
  ins_encode( Opcode(tertiary), RMopc_Mem(0x00,src2),
              set_instruction_start,
              OpcP, RMopc_Mem(secondary,src1),
              Pop_Mem_FPR(dst) );
  ins_pipe( fpu_mem_mem_mem );
%}

// Spill to obtain 24-bit precision
instruct mulFPR24_reg_imm(stackSlotF dst, regFPR src, immFPR con) %{
  predicate(UseSSE==0 && Compile::current()->select_24_bit_instr());
  match(Set dst (MulF src con));

  format %{ "FLD    $src\n\t"
            "FMUL_S [$constantaddress]\t# load from constant table: float=$con\n\t"
            "FSTP_S $dst"  %}
  ins_encode %{
    __ fld_s($src$$reg - 1);  // FLD ST(i-1)
    __ fmul_s($constantaddress($con));
    __ fstp_s(Address(rsp, $dst$$disp));
  %}
  ins_pipe(fpu_mem_reg_con);
%}
//
// This instruction does not round to 24-bits
instruct mulFPR_reg_imm(regFPR dst, regFPR src, immFPR con) %{
  predicate(UseSSE==0 && !Compile::current()->select_24_bit_instr());
  match(Set dst (MulF src con));

  format %{ "FLD    $src\n\t"
            "FMUL_S [$constantaddress]\t# load from constant table: float=$con\n\t"
            "FSTP   $dst"  %}
  ins_encode %{
    __ fld_s($src$$reg - 1);  // FLD ST(i-1)
    __ fmul_s($constantaddress($con));
    __ fstp_d($dst$$reg);
  %}
  ins_pipe(fpu_reg_reg_con);
%}


//
// MACRO1 -- subsume unshared load into mulFPR
// This instruction does not round to 24-bits
instruct mulFPR_reg_load1(regFPR dst, regFPR src, memory mem1 ) %{
  predicate(UseSSE==0 && !Compile::current()->select_24_bit_instr());
  match(Set dst (MulF (LoadF mem1) src));

  format %{ "FLD    $mem1    ===MACRO1===\n\t"
            "FMUL   ST,$src\n\t"
            "FSTP   $dst" %}
  opcode(0xD8, 0x1, 0xD9); /* D8 C8+i or D8 /1 */  /* LoadF D9 /0 */
  ins_encode( Opcode(tertiary), RMopc_Mem(0x00,mem1),
              OpcReg_FPR(src),
              Pop_Reg_FPR(dst) );
  ins_pipe( fpu_reg_reg_mem );
%}
//
// MACRO2 -- addFPR a mulFPR which subsumed an unshared load
// This instruction does not round to 24-bits
instruct addFPR_mulFPR_reg_load1(regFPR dst, memory mem1, regFPR src1, regFPR src2) %{
  predicate(UseSSE==0 && !Compile::current()->select_24_bit_instr());
  match(Set dst (AddF (MulF (LoadF mem1) src1) src2));
  ins_cost(95);

  format %{ "FLD    $mem1     ===MACRO2===\n\t"
            "FMUL   ST,$src1  subsume mulFPR left load\n\t"
            "FADD   ST,$src2\n\t"
            "FSTP   $dst" %}
  opcode(0xD9); /* LoadF D9 /0 */
  ins_encode( OpcP, RMopc_Mem(0x00,mem1),
              FMul_ST_reg(src1),
              FAdd_ST_reg(src2),
              Pop_Reg_FPR(dst) );
  ins_pipe( fpu_reg_mem_reg_reg );
%}

// MACRO3 -- addFPR a mulFPR
// This instruction does not round to 24-bits.  It is a '2-address'
// instruction in that the result goes back to src2.  This eliminates
// a move from the macro; possibly the register allocator will have
// to add it back (and maybe not).
instruct addFPR_mulFPR_reg(regFPR src2, regFPR src1, regFPR src0) %{
  predicate(UseSSE==0 && !Compile::current()->select_24_bit_instr());
  match(Set src2 (AddF (MulF src0 src1) src2));

  format %{ "FLD    $src0     ===MACRO3===\n\t"
            "FMUL   ST,$src1\n\t"
            "FADDP  $src2,ST" %}
  opcode(0xD9); /* LoadF D9 /0 */
  ins_encode( Push_Reg_FPR(src0),
              FMul_ST_reg(src1),
              FAddP_reg_ST(src2) );
  ins_pipe( fpu_reg_reg_reg );
%}

// MACRO4 -- divFPR subFPR
// This instruction does not round to 24-bits
instruct subFPR_divFPR_reg(regFPR dst, regFPR src1, regFPR src2, regFPR src3) %{
  predicate(UseSSE==0 && !Compile::current()->select_24_bit_instr());
  match(Set dst (DivF (SubF src2 src1) src3));

  format %{ "FLD    $src2   ===MACRO4===\n\t"
            "FSUB   ST,$src1\n\t"
            "FDIV   ST,$src3\n\t"
            "FSTP  $dst" %}
  opcode(0xDE, 0x7); /* DE F8+i or DE /7*/
  ins_encode( Push_Reg_FPR(src2),
              subFPR_divFPR_encode(src1,src3),
              Pop_Reg_FPR(dst) );
  ins_pipe( fpu_reg_reg_reg_reg );
%}

// Spill to obtain 24-bit precision
instruct divFPR24_reg(stackSlotF dst, regFPR src1, regFPR src2) %{
  predicate(UseSSE==0 && Compile::current()->select_24_bit_instr());
  match(Set dst (DivF src1 src2));

  format %{ "FDIV   $dst,$src1,$src2" %}
  opcode(0xD8, 0x6); /* D8 F0+i or DE /6*/
  ins_encode( Push_Reg_FPR(src1),
              OpcReg_FPR(src2),
              Pop_Mem_FPR(dst) );
  ins_pipe( fpu_mem_reg_reg );
%}
//
// This instruction does not round to 24-bits
instruct divFPR_reg(regFPR dst, regFPR src) %{
  predicate(UseSSE==0 && !Compile::current()->select_24_bit_instr());
  match(Set dst (DivF dst src));

  format %{ "FDIV   $dst,$src" %}
  opcode(0xDE, 0x7); /* DE F8+i or DE /7*/
  ins_encode( Push_Reg_FPR(src),
              OpcP, RegOpc(dst) );
  ins_pipe( fpu_reg_reg );
%}


// Spill to obtain 24-bit precision
instruct modFPR24_reg(stackSlotF dst, regFPR src1, regFPR src2, eAXRegI rax, eFlagsReg cr) %{
  predicate( UseSSE==0 && Compile::current()->select_24_bit_instr());
  match(Set dst (ModF src1 src2));
  effect(KILL rax, KILL cr); // emitModDPR() uses EAX and EFLAGS

  format %{ "FMOD   $dst,$src1,$src2" %}
  ins_encode( Push_Reg_Mod_DPR(src1, src2),
              emitModDPR(),
              Push_Result_Mod_DPR(src2),
              Pop_Mem_FPR(dst));
  ins_pipe( pipe_slow );
%}
//
// This instruction does not round to 24-bits
instruct modFPR_reg(regFPR dst, regFPR src, eAXRegI rax, eFlagsReg cr) %{
  predicate( UseSSE==0 && !Compile::current()->select_24_bit_instr());
  match(Set dst (ModF dst src));
  effect(KILL rax, KILL cr); // emitModDPR() uses EAX and EFLAGS

  format %{ "FMOD   $dst,$src" %}
  ins_encode(Push_Reg_Mod_DPR(dst, src),
              emitModDPR(),
              Push_Result_Mod_DPR(src),
              Pop_Reg_FPR(dst));
  ins_pipe( pipe_slow );
%}

instruct modF_reg(regF dst, regF src0, regF src1, eAXRegI rax, eFlagsReg cr) %{
  predicate(UseSSE>=1);
  match(Set dst (ModF src0 src1));
  effect(KILL rax, KILL cr);
  format %{ "SUB    ESP,4\t # FMOD\n"
          "\tMOVSS  [ESP+0],$src1\n"
          "\tFLD_S  [ESP+0]\n"
          "\tMOVSS  [ESP+0],$src0\n"
          "\tFLD_S  [ESP+0]\n"
     "loop:\tFPREM\n"
          "\tFWAIT\n"
          "\tFNSTSW AX\n"
          "\tSAHF\n"
          "\tJP     loop\n"
          "\tFSTP_S [ESP+0]\n"
          "\tMOVSS  $dst,[ESP+0]\n"
          "\tADD    ESP,4\n"
          "\tFSTP   ST0\t # Restore FPU Stack"
    %}
  ins_cost(250);
  ins_encode( Push_ModF_encoding(src0, src1), emitModDPR(), Push_ResultF(dst,0x4), PopFPU);
  ins_pipe( pipe_slow );
%}


//----------Arithmetic Conversion Instructions---------------------------------
// The conversions operations are all Alpha sorted.  Please keep it that way!

instruct roundFloat_mem_reg(stackSlotF dst, regFPR src) %{
  predicate(UseSSE==0);
  match(Set dst (RoundFloat src));
  ins_cost(125);
  format %{ "FST_S  $dst,$src\t# F-round" %}
  ins_encode( Pop_Mem_Reg_FPR(dst, src) );
  ins_pipe( fpu_mem_reg );
%}

instruct roundDouble_mem_reg(stackSlotD dst, regDPR src) %{
  predicate(UseSSE<=1);
  match(Set dst (RoundDouble src));
  ins_cost(125);
  format %{ "FST_D  $dst,$src\t# D-round" %}
  ins_encode( Pop_Mem_Reg_DPR(dst, src) );
  ins_pipe( fpu_mem_reg );
%}

// Force rounding to 24-bit precision and 6-bit exponent
instruct convDPR2FPR_reg(stackSlotF dst, regDPR src) %{
  predicate(UseSSE==0);
  match(Set dst (ConvD2F src));
  format %{ "FST_S  $dst,$src\t# F-round" %}
  expand %{
    roundFloat_mem_reg(dst,src);
  %}
%}

// Force rounding to 24-bit precision and 6-bit exponent
instruct convDPR2F_reg(regF dst, regDPR src, eFlagsReg cr) %{
  predicate(UseSSE==1);
  match(Set dst (ConvD2F src));
  effect( KILL cr );
  format %{ "SUB    ESP,4\n\t"
            "FST_S  [ESP],$src\t# F-round\n\t"
            "MOVSS  $dst,[ESP]\n\t"
            "ADD ESP,4" %}
  ins_encode %{
    __ subptr(rsp, 4);
    if ($src$$reg != FPR1L_enc) {
      __ fld_s($src$$reg-1);
      __ fstp_s(Address(rsp, 0));
    } else {
      __ fst_s(Address(rsp, 0));
    }
    __ movflt($dst$$XMMRegister, Address(rsp, 0));
    __ addptr(rsp, 4);
  %}
  ins_pipe( pipe_slow );
%}

// Force rounding double precision to single precision
instruct convD2F_reg(regF dst, regD src) %{
  predicate(UseSSE>=2);
  match(Set dst (ConvD2F src));
  format %{ "CVTSD2SS $dst,$src\t# F-round" %}
  ins_encode %{
    __ cvtsd2ss ($dst$$XMMRegister, $src$$XMMRegister);
  %}
  ins_pipe( pipe_slow );
%}

instruct convFPR2DPR_reg_reg(regDPR dst, regFPR src) %{
  predicate(UseSSE==0);
  match(Set dst (ConvF2D src));
  format %{ "FST_S  $dst,$src\t# D-round" %}
  ins_encode( Pop_Reg_Reg_DPR(dst, src));
  ins_pipe( fpu_reg_reg );
%}

instruct convFPR2D_reg(stackSlotD dst, regFPR src) %{
  predicate(UseSSE==1);
  match(Set dst (ConvF2D src));
  format %{ "FST_D  $dst,$src\t# D-round" %}
  expand %{
    roundDouble_mem_reg(dst,src);
  %}
%}

instruct convF2DPR_reg(regDPR dst, regF src, eFlagsReg cr) %{
  predicate(UseSSE==1);
  match(Set dst (ConvF2D src));
  effect( KILL cr );
  format %{ "SUB    ESP,4\n\t"
            "MOVSS  [ESP] $src\n\t"
            "FLD_S  [ESP]\n\t"
            "ADD    ESP,4\n\t"
            "FSTP   $dst\t# D-round" %}
  ins_encode %{
    __ subptr(rsp, 4);
    __ movflt(Address(rsp, 0), $src$$XMMRegister);
    __ fld_s(Address(rsp, 0));
    __ addptr(rsp, 4);
    __ fstp_d($dst$$reg);
  %}
  ins_pipe( pipe_slow );
%}

instruct convF2D_reg(regD dst, regF src) %{
  predicate(UseSSE>=2);
  match(Set dst (ConvF2D src));
  format %{ "CVTSS2SD $dst,$src\t# D-round" %}
  ins_encode %{
    __ cvtss2sd ($dst$$XMMRegister, $src$$XMMRegister);
  %}
  ins_pipe( pipe_slow );
%}

// Convert a double to an int.  If the double is a NAN, stuff a zero in instead.
instruct convDPR2I_reg_reg( eAXRegI dst, eDXRegI tmp, regDPR src, eFlagsReg cr ) %{
  predicate(UseSSE<=1);
  match(Set dst (ConvD2I src));
  effect( KILL tmp, KILL cr );
  format %{ "FLD    $src\t# Convert double to int \n\t"
            "FLDCW  trunc mode\n\t"
            "SUB    ESP,4\n\t"
            "FISTp  [ESP + #0]\n\t"
            "FLDCW  std/24-bit mode\n\t"
            "POP    EAX\n\t"
            "CMP    EAX,0x80000000\n\t"
            "JNE,s  fast\n\t"
            "FLD_D  $src\n\t"
            "CALL   d2i_wrapper\n"
      "fast:" %}
  ins_encode( Push_Reg_DPR(src), DPR2I_encoding(src) );
  ins_pipe( pipe_slow );
%}

// Convert a double to an int.  If the double is a NAN, stuff a zero in instead.
instruct convD2I_reg_reg( eAXRegI dst, eDXRegI tmp, regD src, eFlagsReg cr ) %{
  predicate(UseSSE>=2);
  match(Set dst (ConvD2I src));
  effect( KILL tmp, KILL cr );
  format %{ "CVTTSD2SI $dst, $src\n\t"
            "CMP    $dst,0x80000000\n\t"
            "JNE,s  fast\n\t"
            "SUB    ESP, 8\n\t"
            "MOVSD  [ESP], $src\n\t"
            "FLD_D  [ESP]\n\t"
            "ADD    ESP, 8\n\t"
            "CALL   d2i_wrapper\n"
      "fast:" %}
  ins_encode %{
    Label fast;
    __ cvttsd2sil($dst$$Register, $src$$XMMRegister);
    __ cmpl($dst$$Register, 0x80000000);
    __ jccb(Assembler::notEqual, fast);
    __ subptr(rsp, 8);
    __ movdbl(Address(rsp, 0), $src$$XMMRegister);
    __ fld_d(Address(rsp, 0));
    __ addptr(rsp, 8);
    __ call(RuntimeAddress(CAST_FROM_FN_PTR(address, StubRoutines::x86::d2i_wrapper())));
    __ post_call_nop();
    __ bind(fast);
  %}
  ins_pipe( pipe_slow );
%}

instruct convDPR2L_reg_reg( eADXRegL dst, regDPR src, eFlagsReg cr ) %{
  predicate(UseSSE<=1);
  match(Set dst (ConvD2L src));
  effect( KILL cr );
  format %{ "FLD    $src\t# Convert double to long\n\t"
            "FLDCW  trunc mode\n\t"
            "SUB    ESP,8\n\t"
            "FISTp  [ESP + #0]\n\t"
            "FLDCW  std/24-bit mode\n\t"
            "POP    EAX\n\t"
            "POP    EDX\n\t"
            "CMP    EDX,0x80000000\n\t"
            "JNE,s  fast\n\t"
            "TEST   EAX,EAX\n\t"
            "JNE,s  fast\n\t"
            "FLD    $src\n\t"
            "CALL   d2l_wrapper\n"
      "fast:" %}
  ins_encode( Push_Reg_DPR(src),  DPR2L_encoding(src) );
  ins_pipe( pipe_slow );
%}

// XMM lacks a float/double->long conversion, so use the old FPU stack.
instruct convD2L_reg_reg( eADXRegL dst, regD src, eFlagsReg cr ) %{
  predicate (UseSSE>=2);
  match(Set dst (ConvD2L src));
  effect( KILL cr );
  format %{ "SUB    ESP,8\t# Convert double to long\n\t"
            "MOVSD  [ESP],$src\n\t"
            "FLD_D  [ESP]\n\t"
            "FLDCW  trunc mode\n\t"
            "FISTp  [ESP + #0]\n\t"
            "FLDCW  std/24-bit mode\n\t"
            "POP    EAX\n\t"
            "POP    EDX\n\t"
            "CMP    EDX,0x80000000\n\t"
            "JNE,s  fast\n\t"
            "TEST   EAX,EAX\n\t"
            "JNE,s  fast\n\t"
            "SUB    ESP,8\n\t"
            "MOVSD  [ESP],$src\n\t"
            "FLD_D  [ESP]\n\t"
            "ADD    ESP,8\n\t"
            "CALL   d2l_wrapper\n"
      "fast:" %}
  ins_encode %{
    Label fast;
    __ subptr(rsp, 8);
    __ movdbl(Address(rsp, 0), $src$$XMMRegister);
    __ fld_d(Address(rsp, 0));
    __ fldcw(ExternalAddress(StubRoutines::x86::addr_fpu_cntrl_wrd_trunc()));
    __ fistp_d(Address(rsp, 0));
    // Restore the rounding mode, mask the exception
    if (Compile::current()->in_24_bit_fp_mode()) {
      __ fldcw(ExternalAddress(StubRoutines::x86::addr_fpu_cntrl_wrd_24()));
    } else {
      __ fldcw(ExternalAddress(StubRoutines::x86::addr_fpu_cntrl_wrd_std()));
    }
    // Load the converted long, adjust CPU stack
    __ pop(rax);
    __ pop(rdx);
    __ cmpl(rdx, 0x80000000);
    __ jccb(Assembler::notEqual, fast);
    __ testl(rax, rax);
    __ jccb(Assembler::notEqual, fast);
    __ subptr(rsp, 8);
    __ movdbl(Address(rsp, 0), $src$$XMMRegister);
    __ fld_d(Address(rsp, 0));
    __ addptr(rsp, 8);
    __ call(RuntimeAddress(CAST_FROM_FN_PTR(address, StubRoutines::x86::d2l_wrapper())));
    __ post_call_nop();
    __ bind(fast);
  %}
  ins_pipe( pipe_slow );
%}

// Convert a double to an int.  Java semantics require we do complex
// manglations in the corner cases.  So we set the rounding mode to
// 'zero', store the darned double down as an int, and reset the
// rounding mode to 'nearest'.  The hardware stores a flag value down
// if we would overflow or converted a NAN; we check for this and
// and go the slow path if needed.
instruct convFPR2I_reg_reg(eAXRegI dst, eDXRegI tmp, regFPR src, eFlagsReg cr ) %{
  predicate(UseSSE==0);
  match(Set dst (ConvF2I src));
  effect( KILL tmp, KILL cr );
  format %{ "FLD    $src\t# Convert float to int \n\t"
            "FLDCW  trunc mode\n\t"
            "SUB    ESP,4\n\t"
            "FISTp  [ESP + #0]\n\t"
            "FLDCW  std/24-bit mode\n\t"
            "POP    EAX\n\t"
            "CMP    EAX,0x80000000\n\t"
            "JNE,s  fast\n\t"
            "FLD    $src\n\t"
            "CALL   d2i_wrapper\n"
      "fast:" %}
  // DPR2I_encoding works for FPR2I
  ins_encode( Push_Reg_FPR(src), DPR2I_encoding(src) );
  ins_pipe( pipe_slow );
%}

// Convert a float in xmm to an int reg.
instruct convF2I_reg(eAXRegI dst, eDXRegI tmp, regF src, eFlagsReg cr ) %{
  predicate(UseSSE>=1);
  match(Set dst (ConvF2I src));
  effect( KILL tmp, KILL cr );
  format %{ "CVTTSS2SI $dst, $src\n\t"
            "CMP    $dst,0x80000000\n\t"
            "JNE,s  fast\n\t"
            "SUB    ESP, 4\n\t"
            "MOVSS  [ESP], $src\n\t"
            "FLD    [ESP]\n\t"
            "ADD    ESP, 4\n\t"
            "CALL   d2i_wrapper\n"
      "fast:" %}
  ins_encode %{
    Label fast;
    __ cvttss2sil($dst$$Register, $src$$XMMRegister);
    __ cmpl($dst$$Register, 0x80000000);
    __ jccb(Assembler::notEqual, fast);
    __ subptr(rsp, 4);
    __ movflt(Address(rsp, 0), $src$$XMMRegister);
    __ fld_s(Address(rsp, 0));
    __ addptr(rsp, 4);
    __ call(RuntimeAddress(CAST_FROM_FN_PTR(address, StubRoutines::x86::d2i_wrapper())));
    __ post_call_nop();
    __ bind(fast);
  %}
  ins_pipe( pipe_slow );
%}

instruct convFPR2L_reg_reg( eADXRegL dst, regFPR src, eFlagsReg cr ) %{
  predicate(UseSSE==0);
  match(Set dst (ConvF2L src));
  effect( KILL cr );
  format %{ "FLD    $src\t# Convert float to long\n\t"
            "FLDCW  trunc mode\n\t"
            "SUB    ESP,8\n\t"
            "FISTp  [ESP + #0]\n\t"
            "FLDCW  std/24-bit mode\n\t"
            "POP    EAX\n\t"
            "POP    EDX\n\t"
            "CMP    EDX,0x80000000\n\t"
            "JNE,s  fast\n\t"
            "TEST   EAX,EAX\n\t"
            "JNE,s  fast\n\t"
            "FLD    $src\n\t"
            "CALL   d2l_wrapper\n"
      "fast:" %}
  // DPR2L_encoding works for FPR2L
  ins_encode( Push_Reg_FPR(src), DPR2L_encoding(src) );
  ins_pipe( pipe_slow );
%}

// XMM lacks a float/double->long conversion, so use the old FPU stack.
instruct convF2L_reg_reg( eADXRegL dst, regF src, eFlagsReg cr ) %{
  predicate (UseSSE>=1);
  match(Set dst (ConvF2L src));
  effect( KILL cr );
  format %{ "SUB    ESP,8\t# Convert float to long\n\t"
            "MOVSS  [ESP],$src\n\t"
            "FLD_S  [ESP]\n\t"
            "FLDCW  trunc mode\n\t"
            "FISTp  [ESP + #0]\n\t"
            "FLDCW  std/24-bit mode\n\t"
            "POP    EAX\n\t"
            "POP    EDX\n\t"
            "CMP    EDX,0x80000000\n\t"
            "JNE,s  fast\n\t"
            "TEST   EAX,EAX\n\t"
            "JNE,s  fast\n\t"
            "SUB    ESP,4\t# Convert float to long\n\t"
            "MOVSS  [ESP],$src\n\t"
            "FLD_S  [ESP]\n\t"
            "ADD    ESP,4\n\t"
            "CALL   d2l_wrapper\n"
      "fast:" %}
  ins_encode %{
    Label fast;
    __ subptr(rsp, 8);
    __ movflt(Address(rsp, 0), $src$$XMMRegister);
    __ fld_s(Address(rsp, 0));
    __ fldcw(ExternalAddress(StubRoutines::x86::addr_fpu_cntrl_wrd_trunc()));
    __ fistp_d(Address(rsp, 0));
    // Restore the rounding mode, mask the exception
    if (Compile::current()->in_24_bit_fp_mode()) {
      __ fldcw(ExternalAddress(StubRoutines::x86::addr_fpu_cntrl_wrd_24()));
    } else {
      __ fldcw(ExternalAddress(StubRoutines::x86::addr_fpu_cntrl_wrd_std()));
    }
    // Load the converted long, adjust CPU stack
    __ pop(rax);
    __ pop(rdx);
    __ cmpl(rdx, 0x80000000);
    __ jccb(Assembler::notEqual, fast);
    __ testl(rax, rax);
    __ jccb(Assembler::notEqual, fast);
    __ subptr(rsp, 4);
    __ movflt(Address(rsp, 0), $src$$XMMRegister);
    __ fld_s(Address(rsp, 0));
    __ addptr(rsp, 4);
    __ call(RuntimeAddress(CAST_FROM_FN_PTR(address, StubRoutines::x86::d2l_wrapper())));
    __ post_call_nop();
    __ bind(fast);
  %}
  ins_pipe( pipe_slow );
%}

instruct convI2DPR_reg(regDPR dst, stackSlotI src) %{
  predicate( UseSSE<=1 );
  match(Set dst (ConvI2D src));
  format %{ "FILD   $src\n\t"
            "FSTP   $dst" %}
  opcode(0xDB, 0x0);  /* DB /0 */
  ins_encode(Push_Mem_I(src), Pop_Reg_DPR(dst));
  ins_pipe( fpu_reg_mem );
%}

instruct convI2D_reg(regD dst, rRegI src) %{
  predicate( UseSSE>=2 && !UseXmmI2D );
  match(Set dst (ConvI2D src));
  format %{ "CVTSI2SD $dst,$src" %}
  ins_encode %{
    __ cvtsi2sdl ($dst$$XMMRegister, $src$$Register);
  %}
  ins_pipe( pipe_slow );
%}

instruct convI2D_mem(regD dst, memory mem) %{
  predicate( UseSSE>=2 );
  match(Set dst (ConvI2D (LoadI mem)));
  format %{ "CVTSI2SD $dst,$mem" %}
  ins_encode %{
    __ cvtsi2sdl ($dst$$XMMRegister, $mem$$Address);
  %}
  ins_pipe( pipe_slow );
%}

instruct convXI2D_reg(regD dst, rRegI src)
%{
  predicate( UseSSE>=2 && UseXmmI2D );
  match(Set dst (ConvI2D src));

  format %{ "MOVD  $dst,$src\n\t"
            "CVTDQ2PD $dst,$dst\t# i2d" %}
  ins_encode %{
    __ movdl($dst$$XMMRegister, $src$$Register);
    __ cvtdq2pd($dst$$XMMRegister, $dst$$XMMRegister);
  %}
  ins_pipe(pipe_slow); // XXX
%}

instruct convI2DPR_mem(regDPR dst, memory mem) %{
  predicate( UseSSE<=1 && !Compile::current()->select_24_bit_instr());
  match(Set dst (ConvI2D (LoadI mem)));
  format %{ "FILD   $mem\n\t"
            "FSTP   $dst" %}
  opcode(0xDB);      /* DB /0 */
  ins_encode( OpcP, RMopc_Mem(0x00,mem),
              Pop_Reg_DPR(dst));
  ins_pipe( fpu_reg_mem );
%}

// Convert a byte to a float; no rounding step needed.
instruct conv24I2FPR_reg(regFPR dst, stackSlotI src) %{
  predicate( UseSSE==0 && n->in(1)->Opcode() == Op_AndI && n->in(1)->in(2)->is_Con() && n->in(1)->in(2)->get_int() == 255 );
  match(Set dst (ConvI2F src));
  format %{ "FILD   $src\n\t"
            "FSTP   $dst" %}

  opcode(0xDB, 0x0);  /* DB /0 */
  ins_encode(Push_Mem_I(src), Pop_Reg_FPR(dst));
  ins_pipe( fpu_reg_mem );
%}

// In 24-bit mode, force exponent rounding by storing back out
instruct convI2FPR_SSF(stackSlotF dst, stackSlotI src) %{
  predicate( UseSSE==0 && Compile::current()->select_24_bit_instr());
  match(Set dst (ConvI2F src));
  ins_cost(200);
  format %{ "FILD   $src\n\t"
            "FSTP_S $dst" %}
  opcode(0xDB, 0x0);  /* DB /0 */
  ins_encode( Push_Mem_I(src),
              Pop_Mem_FPR(dst));
  ins_pipe( fpu_mem_mem );
%}

// In 24-bit mode, force exponent rounding by storing back out
instruct convI2FPR_SSF_mem(stackSlotF dst, memory mem) %{
  predicate( UseSSE==0 && Compile::current()->select_24_bit_instr());
  match(Set dst (ConvI2F (LoadI mem)));
  ins_cost(200);
  format %{ "FILD   $mem\n\t"
            "FSTP_S $dst" %}
  opcode(0xDB);  /* DB /0 */
  ins_encode( OpcP, RMopc_Mem(0x00,mem),
              Pop_Mem_FPR(dst));
  ins_pipe( fpu_mem_mem );
%}

// This instruction does not round to 24-bits
instruct convI2FPR_reg(regFPR dst, stackSlotI src) %{
  predicate( UseSSE==0 && !Compile::current()->select_24_bit_instr());
  match(Set dst (ConvI2F src));
  format %{ "FILD   $src\n\t"
            "FSTP   $dst" %}
  opcode(0xDB, 0x0);  /* DB /0 */
  ins_encode( Push_Mem_I(src),
              Pop_Reg_FPR(dst));
  ins_pipe( fpu_reg_mem );
%}

// This instruction does not round to 24-bits
instruct convI2FPR_mem(regFPR dst, memory mem) %{
  predicate( UseSSE==0 && !Compile::current()->select_24_bit_instr());
  match(Set dst (ConvI2F (LoadI mem)));
  format %{ "FILD   $mem\n\t"
            "FSTP   $dst" %}
  opcode(0xDB);      /* DB /0 */
  ins_encode( OpcP, RMopc_Mem(0x00,mem),
              Pop_Reg_FPR(dst));
  ins_pipe( fpu_reg_mem );
%}

// Convert an int to a float in xmm; no rounding step needed.
instruct convI2F_reg(regF dst, rRegI src) %{
  predicate( UseSSE==1 || ( UseSSE>=2 && !UseXmmI2F ));
  match(Set dst (ConvI2F src));
  format %{ "CVTSI2SS $dst, $src" %}
  ins_encode %{
    __ cvtsi2ssl ($dst$$XMMRegister, $src$$Register);
  %}
  ins_pipe( pipe_slow );
%}

 instruct convXI2F_reg(regF dst, rRegI src)
%{
  predicate( UseSSE>=2 && UseXmmI2F );
  match(Set dst (ConvI2F src));

  format %{ "MOVD  $dst,$src\n\t"
            "CVTDQ2PS $dst,$dst\t# i2f" %}
  ins_encode %{
    __ movdl($dst$$XMMRegister, $src$$Register);
    __ cvtdq2ps($dst$$XMMRegister, $dst$$XMMRegister);
  %}
  ins_pipe(pipe_slow); // XXX
%}

instruct convI2L_reg( eRegL dst, rRegI src, eFlagsReg cr) %{
  match(Set dst (ConvI2L src));
  effect(KILL cr);
  ins_cost(375);
  format %{ "MOV    $dst.lo,$src\n\t"
            "MOV    $dst.hi,$src\n\t"
            "SAR    $dst.hi,31" %}
  ins_encode(convert_int_long(dst,src));
  ins_pipe( ialu_reg_reg_long );
%}

// Zero-extend convert int to long
instruct convI2L_reg_zex(eRegL dst, rRegI src, immL_32bits mask, eFlagsReg flags ) %{
  match(Set dst (AndL (ConvI2L src) mask) );
  effect( KILL flags );
  ins_cost(250);
  format %{ "MOV    $dst.lo,$src\n\t"
            "XOR    $dst.hi,$dst.hi" %}
  opcode(0x33); // XOR
  ins_encode(enc_Copy(dst,src), OpcP, RegReg_Hi2(dst,dst) );
  ins_pipe( ialu_reg_reg_long );
%}

// Zero-extend long
instruct zerox_long(eRegL dst, eRegL src, immL_32bits mask, eFlagsReg flags ) %{
  match(Set dst (AndL src mask) );
  effect( KILL flags );
  ins_cost(250);
  format %{ "MOV    $dst.lo,$src.lo\n\t"
            "XOR    $dst.hi,$dst.hi\n\t" %}
  opcode(0x33); // XOR
  ins_encode(enc_Copy(dst,src), OpcP, RegReg_Hi2(dst,dst) );
  ins_pipe( ialu_reg_reg_long );
%}

instruct convL2DPR_reg( stackSlotD dst, eRegL src, eFlagsReg cr) %{
  predicate (UseSSE<=1);
  match(Set dst (ConvL2D src));
  effect( KILL cr );
  format %{ "PUSH   $src.hi\t# Convert long to double\n\t"
            "PUSH   $src.lo\n\t"
            "FILD   ST,[ESP + #0]\n\t"
            "ADD    ESP,8\n\t"
            "FSTP_D $dst\t# D-round" %}
  opcode(0xDF, 0x5);  /* DF /5 */
  ins_encode(convert_long_double(src), Pop_Mem_DPR(dst));
  ins_pipe( pipe_slow );
%}

instruct convL2D_reg( regD dst, eRegL src, eFlagsReg cr) %{
  predicate (UseSSE>=2);
  match(Set dst (ConvL2D src));
  effect( KILL cr );
  format %{ "PUSH   $src.hi\t# Convert long to double\n\t"
            "PUSH   $src.lo\n\t"
            "FILD_D [ESP]\n\t"
            "FSTP_D [ESP]\n\t"
            "MOVSD  $dst,[ESP]\n\t"
            "ADD    ESP,8" %}
  opcode(0xDF, 0x5);  /* DF /5 */
  ins_encode(convert_long_double2(src), Push_ResultD(dst));
  ins_pipe( pipe_slow );
%}

instruct convL2F_reg( regF dst, eRegL src, eFlagsReg cr) %{
  predicate (UseSSE>=1);
  match(Set dst (ConvL2F src));
  effect( KILL cr );
  format %{ "PUSH   $src.hi\t# Convert long to single float\n\t"
            "PUSH   $src.lo\n\t"
            "FILD_D [ESP]\n\t"
            "FSTP_S [ESP]\n\t"
            "MOVSS  $dst,[ESP]\n\t"
            "ADD    ESP,8" %}
  opcode(0xDF, 0x5);  /* DF /5 */
  ins_encode(convert_long_double2(src), Push_ResultF(dst,0x8));
  ins_pipe( pipe_slow );
%}

instruct convL2FPR_reg( stackSlotF dst, eRegL src, eFlagsReg cr) %{
  match(Set dst (ConvL2F src));
  effect( KILL cr );
  format %{ "PUSH   $src.hi\t# Convert long to single float\n\t"
            "PUSH   $src.lo\n\t"
            "FILD   ST,[ESP + #0]\n\t"
            "ADD    ESP,8\n\t"
            "FSTP_S $dst\t# F-round" %}
  opcode(0xDF, 0x5);  /* DF /5 */
  ins_encode(convert_long_double(src), Pop_Mem_FPR(dst));
  ins_pipe( pipe_slow );
%}

instruct convL2I_reg( rRegI dst, eRegL src ) %{
  match(Set dst (ConvL2I src));
  effect( DEF dst, USE src );
  format %{ "MOV    $dst,$src.lo" %}
  ins_encode(enc_CopyL_Lo(dst,src));
  ins_pipe( ialu_reg_reg );
%}

instruct MoveF2I_stack_reg(rRegI dst, stackSlotF src) %{
  match(Set dst (MoveF2I src));
  effect( DEF dst, USE src );
  ins_cost(100);
  format %{ "MOV    $dst,$src\t# MoveF2I_stack_reg" %}
  ins_encode %{
    __ movl($dst$$Register, Address(rsp, $src$$disp));
  %}
  ins_pipe( ialu_reg_mem );
%}

instruct MoveFPR2I_reg_stack(stackSlotI dst, regFPR src) %{
  predicate(UseSSE==0);
  match(Set dst (MoveF2I src));
  effect( DEF dst, USE src );

  ins_cost(125);
  format %{ "FST_S  $dst,$src\t# MoveF2I_reg_stack" %}
  ins_encode( Pop_Mem_Reg_FPR(dst, src) );
  ins_pipe( fpu_mem_reg );
%}

instruct MoveF2I_reg_stack_sse(stackSlotI dst, regF src) %{
  predicate(UseSSE>=1);
  match(Set dst (MoveF2I src));
  effect( DEF dst, USE src );

  ins_cost(95);
  format %{ "MOVSS  $dst,$src\t# MoveF2I_reg_stack_sse" %}
  ins_encode %{
    __ movflt(Address(rsp, $dst$$disp), $src$$XMMRegister);
  %}
  ins_pipe( pipe_slow );
%}

instruct MoveF2I_reg_reg_sse(rRegI dst, regF src) %{
  predicate(UseSSE>=2);
  match(Set dst (MoveF2I src));
  effect( DEF dst, USE src );
  ins_cost(85);
  format %{ "MOVD   $dst,$src\t# MoveF2I_reg_reg_sse" %}
  ins_encode %{
    __ movdl($dst$$Register, $src$$XMMRegister);
  %}
  ins_pipe( pipe_slow );
%}

instruct MoveI2F_reg_stack(stackSlotF dst, rRegI src) %{
  match(Set dst (MoveI2F src));
  effect( DEF dst, USE src );

  ins_cost(100);
  format %{ "MOV    $dst,$src\t# MoveI2F_reg_stack" %}
  ins_encode %{
    __ movl(Address(rsp, $dst$$disp), $src$$Register);
  %}
  ins_pipe( ialu_mem_reg );
%}


instruct MoveI2FPR_stack_reg(regFPR dst, stackSlotI src) %{
  predicate(UseSSE==0);
  match(Set dst (MoveI2F src));
  effect(DEF dst, USE src);

  ins_cost(125);
  format %{ "FLD_S  $src\n\t"
            "FSTP   $dst\t# MoveI2F_stack_reg" %}
  opcode(0xD9);               /* D9 /0, FLD m32real */
  ins_encode( OpcP, RMopc_Mem_no_oop(0x00,src),
              Pop_Reg_FPR(dst) );
  ins_pipe( fpu_reg_mem );
%}

instruct MoveI2F_stack_reg_sse(regF dst, stackSlotI src) %{
  predicate(UseSSE>=1);
  match(Set dst (MoveI2F src));
  effect( DEF dst, USE src );

  ins_cost(95);
  format %{ "MOVSS  $dst,$src\t# MoveI2F_stack_reg_sse" %}
  ins_encode %{
    __ movflt($dst$$XMMRegister, Address(rsp, $src$$disp));
  %}
  ins_pipe( pipe_slow );
%}

instruct MoveI2F_reg_reg_sse(regF dst, rRegI src) %{
  predicate(UseSSE>=2);
  match(Set dst (MoveI2F src));
  effect( DEF dst, USE src );

  ins_cost(85);
  format %{ "MOVD   $dst,$src\t# MoveI2F_reg_reg_sse" %}
  ins_encode %{
    __ movdl($dst$$XMMRegister, $src$$Register);
  %}
  ins_pipe( pipe_slow );
%}

instruct MoveD2L_stack_reg(eRegL dst, stackSlotD src) %{
  match(Set dst (MoveD2L src));
  effect(DEF dst, USE src);

  ins_cost(250);
  format %{ "MOV    $dst.lo,$src\n\t"
            "MOV    $dst.hi,$src+4\t# MoveD2L_stack_reg" %}
  opcode(0x8B, 0x8B);
  ins_encode( OpcP, RegMem(dst,src), OpcS, RegMem_Hi(dst,src));
  ins_pipe( ialu_mem_long_reg );
%}

instruct MoveDPR2L_reg_stack(stackSlotL dst, regDPR src) %{
  predicate(UseSSE<=1);
  match(Set dst (MoveD2L src));
  effect(DEF dst, USE src);

  ins_cost(125);
  format %{ "FST_D  $dst,$src\t# MoveD2L_reg_stack" %}
  ins_encode( Pop_Mem_Reg_DPR(dst, src) );
  ins_pipe( fpu_mem_reg );
%}

instruct MoveD2L_reg_stack_sse(stackSlotL dst, regD src) %{
  predicate(UseSSE>=2);
  match(Set dst (MoveD2L src));
  effect(DEF dst, USE src);
  ins_cost(95);
  format %{ "MOVSD  $dst,$src\t# MoveD2L_reg_stack_sse" %}
  ins_encode %{
    __ movdbl(Address(rsp, $dst$$disp), $src$$XMMRegister);
  %}
  ins_pipe( pipe_slow );
%}

instruct MoveD2L_reg_reg_sse(eRegL dst, regD src, regD tmp) %{
  predicate(UseSSE>=2);
  match(Set dst (MoveD2L src));
  effect(DEF dst, USE src, TEMP tmp);
  ins_cost(85);
  format %{ "MOVD   $dst.lo,$src\n\t"
            "PSHUFLW $tmp,$src,0x4E\n\t"
            "MOVD   $dst.hi,$tmp\t# MoveD2L_reg_reg_sse" %}
  ins_encode %{
    __ movdl($dst$$Register, $src$$XMMRegister);
    __ pshuflw($tmp$$XMMRegister, $src$$XMMRegister, 0x4e);
    __ movdl(HIGH_FROM_LOW($dst$$Register), $tmp$$XMMRegister);
  %}
  ins_pipe( pipe_slow );
%}

instruct MoveL2D_reg_stack(stackSlotD dst, eRegL src) %{
  match(Set dst (MoveL2D src));
  effect(DEF dst, USE src);

  ins_cost(200);
  format %{ "MOV    $dst,$src.lo\n\t"
            "MOV    $dst+4,$src.hi\t# MoveL2D_reg_stack" %}
  opcode(0x89, 0x89);
  ins_encode( OpcP, RegMem( src, dst ), OpcS, RegMem_Hi( src, dst ) );
  ins_pipe( ialu_mem_long_reg );
%}


instruct MoveL2DPR_stack_reg(regDPR dst, stackSlotL src) %{
  predicate(UseSSE<=1);
  match(Set dst (MoveL2D src));
  effect(DEF dst, USE src);
  ins_cost(125);

  format %{ "FLD_D  $src\n\t"
            "FSTP   $dst\t# MoveL2D_stack_reg" %}
  opcode(0xDD);               /* DD /0, FLD m64real */
  ins_encode( OpcP, RMopc_Mem_no_oop(0x00,src),
              Pop_Reg_DPR(dst) );
  ins_pipe( fpu_reg_mem );
%}


instruct MoveL2D_stack_reg_sse(regD dst, stackSlotL src) %{
  predicate(UseSSE>=2 && UseXmmLoadAndClearUpper);
  match(Set dst (MoveL2D src));
  effect(DEF dst, USE src);

  ins_cost(95);
  format %{ "MOVSD  $dst,$src\t# MoveL2D_stack_reg_sse" %}
  ins_encode %{
    __ movdbl($dst$$XMMRegister, Address(rsp, $src$$disp));
  %}
  ins_pipe( pipe_slow );
%}

instruct MoveL2D_stack_reg_sse_partial(regD dst, stackSlotL src) %{
  predicate(UseSSE>=2 && !UseXmmLoadAndClearUpper);
  match(Set dst (MoveL2D src));
  effect(DEF dst, USE src);

  ins_cost(95);
  format %{ "MOVLPD $dst,$src\t# MoveL2D_stack_reg_sse" %}
  ins_encode %{
    __ movdbl($dst$$XMMRegister, Address(rsp, $src$$disp));
  %}
  ins_pipe( pipe_slow );
%}

instruct MoveL2D_reg_reg_sse(regD dst, eRegL src, regD tmp) %{
  predicate(UseSSE>=2);
  match(Set dst (MoveL2D src));
  effect(TEMP dst, USE src, TEMP tmp);
  ins_cost(85);
  format %{ "MOVD   $dst,$src.lo\n\t"
            "MOVD   $tmp,$src.hi\n\t"
            "PUNPCKLDQ $dst,$tmp\t# MoveL2D_reg_reg_sse" %}
  ins_encode %{
    __ movdl($dst$$XMMRegister, $src$$Register);
    __ movdl($tmp$$XMMRegister, HIGH_FROM_LOW($src$$Register));
    __ punpckldq($dst$$XMMRegister, $tmp$$XMMRegister);
  %}
  ins_pipe( pipe_slow );
%}

//----------------------------- CompressBits/ExpandBits ------------------------

instruct compressBitsL_reg(eADXRegL dst, eBCXRegL src, eBDPRegL mask, eSIRegI rtmp, regF xtmp, eFlagsReg cr) %{
  predicate(n->bottom_type()->isa_long());
  match(Set dst (CompressBits src mask));
  effect(TEMP rtmp, TEMP xtmp, KILL cr);
  format %{ "compress_bits $dst, $src, $mask\t! using $rtmp and $xtmp as TEMP" %}
  ins_encode %{
    Label exit, partail_result;
    // Parallely extract both upper and lower 32 bits of source into destination register pair.
    // Merge the results of upper and lower destination registers such that upper destination
    // results are contiguously laid out after the lower destination result.
    __ pextl($dst$$Register, $src$$Register, $mask$$Register);
    __ pextl(HIGH_FROM_LOW($dst$$Register), HIGH_FROM_LOW($src$$Register), HIGH_FROM_LOW($mask$$Register));
    __ popcntl($rtmp$$Register, $mask$$Register);
    // Skip merging if bit count of lower mask register is equal to 32 (register size).
    __ cmpl($rtmp$$Register, 32);
    __ jccb(Assembler::equal, exit);
    // Due to constraint on number of GPRs on 32 bit target, using XMM register as potential spill slot.
    __ movdl($xtmp$$XMMRegister, $rtmp$$Register);
    // Shift left the contents of upper destination register by true bit count of lower mask register
    // and merge with lower destination register.
    __ shlxl($rtmp$$Register, HIGH_FROM_LOW($dst$$Register), $rtmp$$Register);
    __ orl($dst$$Register, $rtmp$$Register);
    __ movdl($rtmp$$Register, $xtmp$$XMMRegister);
    // Zero out upper destination register if true bit count of lower 32 bit mask is zero
    // since contents of upper destination have already been copied to lower destination
    // register.
    __ cmpl($rtmp$$Register, 0);
    __ jccb(Assembler::greater, partail_result);
    __ movl(HIGH_FROM_LOW($dst$$Register), 0);
    __ jmp(exit);
    __ bind(partail_result);
    // Perform right shift over upper destination register to move out bits already copied
    // to lower destination register.
    __ subl($rtmp$$Register, 32);
    __ negl($rtmp$$Register);
    __ shrxl(HIGH_FROM_LOW($dst$$Register), HIGH_FROM_LOW($dst$$Register), $rtmp$$Register);
    __ bind(exit);
  %}
  ins_pipe( pipe_slow );
%}

instruct expandBitsL_reg(eADXRegL dst, eBCXRegL src, eBDPRegL mask, eSIRegI rtmp, regF xtmp, eFlagsReg cr) %{
  predicate(n->bottom_type()->isa_long());
  match(Set dst (ExpandBits src mask));
  effect(TEMP rtmp, TEMP xtmp, KILL cr);
  format %{ "expand_bits $dst, $src, $mask\t! using $rtmp and $xtmp as TEMP" %}
  ins_encode %{
    // Extraction operation sequentially reads the bits from source register starting from LSB
    // and lays them out into destination register at bit locations corresponding to true bits
    // in mask register. Thus number of source bits read are equal to combined true bit count
    // of mask register pair.
    Label exit, mask_clipping;
    __ pdepl($dst$$Register, $src$$Register, $mask$$Register);
    __ pdepl(HIGH_FROM_LOW($dst$$Register), HIGH_FROM_LOW($src$$Register), HIGH_FROM_LOW($mask$$Register));
    __ popcntl($rtmp$$Register, $mask$$Register);
    // If true bit count of lower mask register is 32 then none of bit of lower source register
    // will feed to upper destination register.
    __ cmpl($rtmp$$Register, 32);
    __ jccb(Assembler::equal, exit);
    // Due to constraint on number of GPRs on 32 bit target, using XMM register as potential spill slot.
    __ movdl($xtmp$$XMMRegister, $rtmp$$Register);
    // Shift right the contents of lower source register to remove already consumed bits.
    __ shrxl($rtmp$$Register, $src$$Register, $rtmp$$Register);
    // Extract the bits from lower source register starting from LSB under the influence
    // of upper mask register.
    __ pdepl(HIGH_FROM_LOW($dst$$Register), $rtmp$$Register, HIGH_FROM_LOW($mask$$Register));
    __ movdl($rtmp$$Register, $xtmp$$XMMRegister);
    __ subl($rtmp$$Register, 32);
    __ negl($rtmp$$Register);
    __ movdl($xtmp$$XMMRegister, $mask$$Register);
    __ movl($mask$$Register, HIGH_FROM_LOW($mask$$Register));
    // Clear the set bits in upper mask register which have been used to extract the contents
    // from lower source register.
    __ bind(mask_clipping);
    __ blsrl($mask$$Register, $mask$$Register);
    __ decrementl($rtmp$$Register, 1);
    __ jccb(Assembler::greater, mask_clipping);
    // Starting from LSB extract the bits from upper source register under the influence of
    // remaining set bits in upper mask register.
    __ pdepl($rtmp$$Register, HIGH_FROM_LOW($src$$Register), $mask$$Register);
    // Merge the partial results extracted from lower and upper source register bits.
    __ orl(HIGH_FROM_LOW($dst$$Register), $rtmp$$Register);
    __ movdl($mask$$Register, $xtmp$$XMMRegister);
    __ bind(exit);
  %}
  ins_pipe( pipe_slow );
%}

// =======================================================================
// fast clearing of an array
// Small ClearArray non-AVX512.
instruct rep_stos(eCXRegI cnt, eDIRegP base, regD tmp, eAXRegI zero, Universe dummy, eFlagsReg cr) %{
  predicate(!((ClearArrayNode*)n)->is_large() && (UseAVX <= 2));
  match(Set dummy (ClearArray cnt base));
  effect(USE_KILL cnt, USE_KILL base, TEMP tmp, KILL zero, KILL cr);

  format %{ $$template
    $$emit$$"XOR    EAX,EAX\t# ClearArray:\n\t"
    $$emit$$"CMP    InitArrayShortSize,rcx\n\t"
    $$emit$$"JG     LARGE\n\t"
    $$emit$$"SHL    ECX, 1\n\t"
    $$emit$$"DEC    ECX\n\t"
    $$emit$$"JS     DONE\t# Zero length\n\t"
    $$emit$$"MOV    EAX,(EDI,ECX,4)\t# LOOP\n\t"
    $$emit$$"DEC    ECX\n\t"
    $$emit$$"JGE    LOOP\n\t"
    $$emit$$"JMP    DONE\n\t"
    $$emit$$"# LARGE:\n\t"
    if (UseFastStosb) {
       $$emit$$"SHL    ECX,3\t# Convert doublewords to bytes\n\t"
       $$emit$$"REP STOSB\t# store EAX into [EDI++] while ECX--\n\t"
    } else if (UseXMMForObjInit) {
       $$emit$$"MOV     RDI,RAX\n\t"
       $$emit$$"VPXOR    YMM0,YMM0,YMM0\n\t"
       $$emit$$"JMPQ    L_zero_64_bytes\n\t"
       $$emit$$"# L_loop:\t# 64-byte LOOP\n\t"
       $$emit$$"VMOVDQU YMM0,(RAX)\n\t"
       $$emit$$"VMOVDQU YMM0,0x20(RAX)\n\t"
       $$emit$$"ADD     0x40,RAX\n\t"
       $$emit$$"# L_zero_64_bytes:\n\t"
       $$emit$$"SUB     0x8,RCX\n\t"
       $$emit$$"JGE     L_loop\n\t"
       $$emit$$"ADD     0x4,RCX\n\t"
       $$emit$$"JL      L_tail\n\t"
       $$emit$$"VMOVDQU YMM0,(RAX)\n\t"
       $$emit$$"ADD     0x20,RAX\n\t"
       $$emit$$"SUB     0x4,RCX\n\t"
       $$emit$$"# L_tail:\t# Clearing tail bytes\n\t"
       $$emit$$"ADD     0x4,RCX\n\t"
       $$emit$$"JLE     L_end\n\t"
       $$emit$$"DEC     RCX\n\t"
       $$emit$$"# L_sloop:\t# 8-byte short loop\n\t"
       $$emit$$"VMOVQ   XMM0,(RAX)\n\t"
       $$emit$$"ADD     0x8,RAX\n\t"
       $$emit$$"DEC     RCX\n\t"
       $$emit$$"JGE     L_sloop\n\t"
       $$emit$$"# L_end:\n\t"
    } else {
       $$emit$$"SHL    ECX,1\t# Convert doublewords to words\n\t"
       $$emit$$"REP STOS\t# store EAX into [EDI++] while ECX--\n\t"
    }
    $$emit$$"# DONE"
  %}
  ins_encode %{
    __ clear_mem($base$$Register, $cnt$$Register, $zero$$Register,
                 $tmp$$XMMRegister, false, knoreg);
  %}
  ins_pipe( pipe_slow );
%}

// Small ClearArray AVX512 non-constant length.
instruct rep_stos_evex(eCXRegI cnt, eDIRegP base, legRegD tmp, kReg ktmp, eAXRegI zero, Universe dummy, eFlagsReg cr) %{
  predicate(!((ClearArrayNode*)n)->is_large() && (UseAVX > 2));
  match(Set dummy (ClearArray cnt base));
  ins_cost(125);
  effect(USE_KILL cnt, USE_KILL base, TEMP tmp, TEMP ktmp, KILL zero, KILL cr);

  format %{ $$template
    $$emit$$"XOR    EAX,EAX\t# ClearArray:\n\t"
    $$emit$$"CMP    InitArrayShortSize,rcx\n\t"
    $$emit$$"JG     LARGE\n\t"
    $$emit$$"SHL    ECX, 1\n\t"
    $$emit$$"DEC    ECX\n\t"
    $$emit$$"JS     DONE\t# Zero length\n\t"
    $$emit$$"MOV    EAX,(EDI,ECX,4)\t# LOOP\n\t"
    $$emit$$"DEC    ECX\n\t"
    $$emit$$"JGE    LOOP\n\t"
    $$emit$$"JMP    DONE\n\t"
    $$emit$$"# LARGE:\n\t"
    if (UseFastStosb) {
       $$emit$$"SHL    ECX,3\t# Convert doublewords to bytes\n\t"
       $$emit$$"REP STOSB\t# store EAX into [EDI++] while ECX--\n\t"
    } else if (UseXMMForObjInit) {
       $$emit$$"MOV     RDI,RAX\n\t"
       $$emit$$"VPXOR    YMM0,YMM0,YMM0\n\t"
       $$emit$$"JMPQ    L_zero_64_bytes\n\t"
       $$emit$$"# L_loop:\t# 64-byte LOOP\n\t"
       $$emit$$"VMOVDQU YMM0,(RAX)\n\t"
       $$emit$$"VMOVDQU YMM0,0x20(RAX)\n\t"
       $$emit$$"ADD     0x40,RAX\n\t"
       $$emit$$"# L_zero_64_bytes:\n\t"
       $$emit$$"SUB     0x8,RCX\n\t"
       $$emit$$"JGE     L_loop\n\t"
       $$emit$$"ADD     0x4,RCX\n\t"
       $$emit$$"JL      L_tail\n\t"
       $$emit$$"VMOVDQU YMM0,(RAX)\n\t"
       $$emit$$"ADD     0x20,RAX\n\t"
       $$emit$$"SUB     0x4,RCX\n\t"
       $$emit$$"# L_tail:\t# Clearing tail bytes\n\t"
       $$emit$$"ADD     0x4,RCX\n\t"
       $$emit$$"JLE     L_end\n\t"
       $$emit$$"DEC     RCX\n\t"
       $$emit$$"# L_sloop:\t# 8-byte short loop\n\t"
       $$emit$$"VMOVQ   XMM0,(RAX)\n\t"
       $$emit$$"ADD     0x8,RAX\n\t"
       $$emit$$"DEC     RCX\n\t"
       $$emit$$"JGE     L_sloop\n\t"
       $$emit$$"# L_end:\n\t"
    } else {
       $$emit$$"SHL    ECX,1\t# Convert doublewords to words\n\t"
       $$emit$$"REP STOS\t# store EAX into [EDI++] while ECX--\n\t"
    }
    $$emit$$"# DONE"
  %}
  ins_encode %{
    __ clear_mem($base$$Register, $cnt$$Register, $zero$$Register,
                 $tmp$$XMMRegister, false, $ktmp$$KRegister);
  %}
  ins_pipe( pipe_slow );
%}

// Large ClearArray non-AVX512.
instruct rep_stos_large(eCXRegI cnt, eDIRegP base, regD tmp, eAXRegI zero, Universe dummy, eFlagsReg cr) %{
  predicate((UseAVX <= 2) && ((ClearArrayNode*)n)->is_large());
  match(Set dummy (ClearArray cnt base));
  effect(USE_KILL cnt, USE_KILL base, TEMP tmp, KILL zero, KILL cr);
  format %{ $$template
    if (UseFastStosb) {
       $$emit$$"XOR    EAX,EAX\t# ClearArray:\n\t"
       $$emit$$"SHL    ECX,3\t# Convert doublewords to bytes\n\t"
       $$emit$$"REP STOSB\t# store EAX into [EDI++] while ECX--\n\t"
    } else if (UseXMMForObjInit) {
       $$emit$$"MOV     RDI,RAX\t# ClearArray:\n\t"
       $$emit$$"VPXOR   YMM0,YMM0,YMM0\n\t"
       $$emit$$"JMPQ    L_zero_64_bytes\n\t"
       $$emit$$"# L_loop:\t# 64-byte LOOP\n\t"
       $$emit$$"VMOVDQU YMM0,(RAX)\n\t"
       $$emit$$"VMOVDQU YMM0,0x20(RAX)\n\t"
       $$emit$$"ADD     0x40,RAX\n\t"
       $$emit$$"# L_zero_64_bytes:\n\t"
       $$emit$$"SUB     0x8,RCX\n\t"
       $$emit$$"JGE     L_loop\n\t"
       $$emit$$"ADD     0x4,RCX\n\t"
       $$emit$$"JL      L_tail\n\t"
       $$emit$$"VMOVDQU YMM0,(RAX)\n\t"
       $$emit$$"ADD     0x20,RAX\n\t"
       $$emit$$"SUB     0x4,RCX\n\t"
       $$emit$$"# L_tail:\t# Clearing tail bytes\n\t"
       $$emit$$"ADD     0x4,RCX\n\t"
       $$emit$$"JLE     L_end\n\t"
       $$emit$$"DEC     RCX\n\t"
       $$emit$$"# L_sloop:\t# 8-byte short loop\n\t"
       $$emit$$"VMOVQ   XMM0,(RAX)\n\t"
       $$emit$$"ADD     0x8,RAX\n\t"
       $$emit$$"DEC     RCX\n\t"
       $$emit$$"JGE     L_sloop\n\t"
       $$emit$$"# L_end:\n\t"
    } else {
       $$emit$$"XOR    EAX,EAX\t# ClearArray:\n\t"
       $$emit$$"SHL    ECX,1\t# Convert doublewords to words\n\t"
       $$emit$$"REP STOS\t# store EAX into [EDI++] while ECX--\n\t"
    }
    $$emit$$"# DONE"
  %}
  ins_encode %{
    __ clear_mem($base$$Register, $cnt$$Register, $zero$$Register,
                 $tmp$$XMMRegister, true, knoreg);
  %}
  ins_pipe( pipe_slow );
%}

// Large ClearArray AVX512.
instruct rep_stos_large_evex(eCXRegI cnt, eDIRegP base, legRegD tmp, kReg ktmp, eAXRegI zero, Universe dummy, eFlagsReg cr) %{
  predicate((UseAVX > 2) && ((ClearArrayNode*)n)->is_large());
  match(Set dummy (ClearArray cnt base));
  effect(USE_KILL cnt, USE_KILL base, TEMP tmp, TEMP ktmp, KILL zero, KILL cr);
  format %{ $$template
    if (UseFastStosb) {
       $$emit$$"XOR    EAX,EAX\t# ClearArray:\n\t"
       $$emit$$"SHL    ECX,3\t# Convert doublewords to bytes\n\t"
       $$emit$$"REP STOSB\t# store EAX into [EDI++] while ECX--\n\t"
    } else if (UseXMMForObjInit) {
       $$emit$$"MOV     RDI,RAX\t# ClearArray:\n\t"
       $$emit$$"VPXOR   YMM0,YMM0,YMM0\n\t"
       $$emit$$"JMPQ    L_zero_64_bytes\n\t"
       $$emit$$"# L_loop:\t# 64-byte LOOP\n\t"
       $$emit$$"VMOVDQU YMM0,(RAX)\n\t"
       $$emit$$"VMOVDQU YMM0,0x20(RAX)\n\t"
       $$emit$$"ADD     0x40,RAX\n\t"
       $$emit$$"# L_zero_64_bytes:\n\t"
       $$emit$$"SUB     0x8,RCX\n\t"
       $$emit$$"JGE     L_loop\n\t"
       $$emit$$"ADD     0x4,RCX\n\t"
       $$emit$$"JL      L_tail\n\t"
       $$emit$$"VMOVDQU YMM0,(RAX)\n\t"
       $$emit$$"ADD     0x20,RAX\n\t"
       $$emit$$"SUB     0x4,RCX\n\t"
       $$emit$$"# L_tail:\t# Clearing tail bytes\n\t"
       $$emit$$"ADD     0x4,RCX\n\t"
       $$emit$$"JLE     L_end\n\t"
       $$emit$$"DEC     RCX\n\t"
       $$emit$$"# L_sloop:\t# 8-byte short loop\n\t"
       $$emit$$"VMOVQ   XMM0,(RAX)\n\t"
       $$emit$$"ADD     0x8,RAX\n\t"
       $$emit$$"DEC     RCX\n\t"
       $$emit$$"JGE     L_sloop\n\t"
       $$emit$$"# L_end:\n\t"
    } else {
       $$emit$$"XOR    EAX,EAX\t# ClearArray:\n\t"
       $$emit$$"SHL    ECX,1\t# Convert doublewords to words\n\t"
       $$emit$$"REP STOS\t# store EAX into [EDI++] while ECX--\n\t"
    }
    $$emit$$"# DONE"
  %}
  ins_encode %{
    __ clear_mem($base$$Register, $cnt$$Register, $zero$$Register,
                 $tmp$$XMMRegister, true, $ktmp$$KRegister);
  %}
  ins_pipe( pipe_slow );
%}

// Small ClearArray AVX512 constant length.
instruct rep_stos_im(immI cnt, kReg ktmp, eRegP base, regD tmp, rRegI zero, Universe dummy, eFlagsReg cr)
%{
  predicate(!((ClearArrayNode*)n)->is_large() &&
               ((UseAVX > 2) && VM_Version::supports_avx512vlbw()));
  match(Set dummy (ClearArray cnt base));
  ins_cost(100);
  effect(TEMP tmp, TEMP zero, TEMP ktmp, KILL cr);
  format %{ "clear_mem_imm $base , $cnt  \n\t" %}
  ins_encode %{
   __ clear_mem($base$$Register, $cnt$$constant, $zero$$Register, $tmp$$XMMRegister, $ktmp$$KRegister);
  %}
  ins_pipe(pipe_slow);
%}

instruct string_compareL(eDIRegP str1, eCXRegI cnt1, eSIRegP str2, eDXRegI cnt2,
                         eAXRegI result, regD tmp1, eFlagsReg cr) %{
  predicate(!VM_Version::supports_avx512vlbw() && ((StrCompNode*)n)->encoding() == StrIntrinsicNode::LL);
  match(Set result (StrComp (Binary str1 cnt1) (Binary str2 cnt2)));
  effect(TEMP tmp1, USE_KILL str1, USE_KILL str2, USE_KILL cnt1, USE_KILL cnt2, KILL cr);

  format %{ "String Compare byte[] $str1,$cnt1,$str2,$cnt2 -> $result   // KILL $tmp1" %}
  ins_encode %{
    __ string_compare($str1$$Register, $str2$$Register,
                      $cnt1$$Register, $cnt2$$Register, $result$$Register,
                      $tmp1$$XMMRegister, StrIntrinsicNode::LL, knoreg);
  %}
  ins_pipe( pipe_slow );
%}

instruct string_compareL_evex(eDIRegP str1, eCXRegI cnt1, eSIRegP str2, eDXRegI cnt2,
                              eAXRegI result, regD tmp1, kReg ktmp, eFlagsReg cr) %{
  predicate(VM_Version::supports_avx512vlbw() && ((StrCompNode*)n)->encoding() == StrIntrinsicNode::LL);
  match(Set result (StrComp (Binary str1 cnt1) (Binary str2 cnt2)));
  effect(TEMP tmp1, TEMP ktmp, USE_KILL str1, USE_KILL str2, USE_KILL cnt1, USE_KILL cnt2, KILL cr);

  format %{ "String Compare byte[] $str1,$cnt1,$str2,$cnt2 -> $result   // KILL $tmp1" %}
  ins_encode %{
    __ string_compare($str1$$Register, $str2$$Register,
                      $cnt1$$Register, $cnt2$$Register, $result$$Register,
                      $tmp1$$XMMRegister, StrIntrinsicNode::LL, $ktmp$$KRegister);
  %}
  ins_pipe( pipe_slow );
%}

instruct string_compareU(eDIRegP str1, eCXRegI cnt1, eSIRegP str2, eDXRegI cnt2,
                         eAXRegI result, regD tmp1, eFlagsReg cr) %{
  predicate(!VM_Version::supports_avx512vlbw() && ((StrCompNode*)n)->encoding() == StrIntrinsicNode::UU);
  match(Set result (StrComp (Binary str1 cnt1) (Binary str2 cnt2)));
  effect(TEMP tmp1, USE_KILL str1, USE_KILL str2, USE_KILL cnt1, USE_KILL cnt2, KILL cr);

  format %{ "String Compare char[] $str1,$cnt1,$str2,$cnt2 -> $result   // KILL $tmp1" %}
  ins_encode %{
    __ string_compare($str1$$Register, $str2$$Register,
                      $cnt1$$Register, $cnt2$$Register, $result$$Register,
                      $tmp1$$XMMRegister, StrIntrinsicNode::UU, knoreg);
  %}
  ins_pipe( pipe_slow );
%}

instruct string_compareU_evex(eDIRegP str1, eCXRegI cnt1, eSIRegP str2, eDXRegI cnt2,
                              eAXRegI result, regD tmp1, kReg ktmp, eFlagsReg cr) %{
  predicate(VM_Version::supports_avx512vlbw() && ((StrCompNode*)n)->encoding() == StrIntrinsicNode::UU);
  match(Set result (StrComp (Binary str1 cnt1) (Binary str2 cnt2)));
  effect(TEMP tmp1, TEMP ktmp, USE_KILL str1, USE_KILL str2, USE_KILL cnt1, USE_KILL cnt2, KILL cr);

  format %{ "String Compare char[] $str1,$cnt1,$str2,$cnt2 -> $result   // KILL $tmp1" %}
  ins_encode %{
    __ string_compare($str1$$Register, $str2$$Register,
                      $cnt1$$Register, $cnt2$$Register, $result$$Register,
                      $tmp1$$XMMRegister, StrIntrinsicNode::UU, $ktmp$$KRegister);
  %}
  ins_pipe( pipe_slow );
%}

instruct string_compareLU(eDIRegP str1, eCXRegI cnt1, eSIRegP str2, eDXRegI cnt2,
                          eAXRegI result, regD tmp1, eFlagsReg cr) %{
  predicate(!VM_Version::supports_avx512vlbw() && ((StrCompNode*)n)->encoding() == StrIntrinsicNode::LU);
  match(Set result (StrComp (Binary str1 cnt1) (Binary str2 cnt2)));
  effect(TEMP tmp1, USE_KILL str1, USE_KILL str2, USE_KILL cnt1, USE_KILL cnt2, KILL cr);

  format %{ "String Compare byte[] $str1,$cnt1,$str2,$cnt2 -> $result   // KILL $tmp1" %}
  ins_encode %{
    __ string_compare($str1$$Register, $str2$$Register,
                      $cnt1$$Register, $cnt2$$Register, $result$$Register,
                      $tmp1$$XMMRegister, StrIntrinsicNode::LU, knoreg);
  %}
  ins_pipe( pipe_slow );
%}

instruct string_compareLU_evex(eDIRegP str1, eCXRegI cnt1, eSIRegP str2, eDXRegI cnt2,
                               eAXRegI result, regD tmp1, kReg ktmp, eFlagsReg cr) %{
  predicate(VM_Version::supports_avx512vlbw() && ((StrCompNode*)n)->encoding() == StrIntrinsicNode::LU);
  match(Set result (StrComp (Binary str1 cnt1) (Binary str2 cnt2)));
  effect(TEMP tmp1, TEMP ktmp, USE_KILL str1, USE_KILL str2, USE_KILL cnt1, USE_KILL cnt2, KILL cr);

  format %{ "String Compare byte[] $str1,$cnt1,$str2,$cnt2 -> $result   // KILL $tmp1" %}
  ins_encode %{
    __ string_compare($str1$$Register, $str2$$Register,
                      $cnt1$$Register, $cnt2$$Register, $result$$Register,
                      $tmp1$$XMMRegister, StrIntrinsicNode::LU, $ktmp$$KRegister);
  %}
  ins_pipe( pipe_slow );
%}

instruct string_compareUL(eSIRegP str1, eDXRegI cnt1, eDIRegP str2, eCXRegI cnt2,
                          eAXRegI result, regD tmp1, eFlagsReg cr) %{
  predicate(!VM_Version::supports_avx512vlbw() && ((StrCompNode*)n)->encoding() == StrIntrinsicNode::UL);
  match(Set result (StrComp (Binary str1 cnt1) (Binary str2 cnt2)));
  effect(TEMP tmp1, USE_KILL str1, USE_KILL str2, USE_KILL cnt1, USE_KILL cnt2, KILL cr);

  format %{ "String Compare byte[] $str1,$cnt1,$str2,$cnt2 -> $result   // KILL $tmp1" %}
  ins_encode %{
    __ string_compare($str2$$Register, $str1$$Register,
                      $cnt2$$Register, $cnt1$$Register, $result$$Register,
                      $tmp1$$XMMRegister, StrIntrinsicNode::UL, knoreg);
  %}
  ins_pipe( pipe_slow );
%}

instruct string_compareUL_evex(eSIRegP str1, eDXRegI cnt1, eDIRegP str2, eCXRegI cnt2,
                               eAXRegI result, regD tmp1, kReg ktmp, eFlagsReg cr) %{
  predicate(VM_Version::supports_avx512vlbw() && ((StrCompNode*)n)->encoding() == StrIntrinsicNode::UL);
  match(Set result (StrComp (Binary str1 cnt1) (Binary str2 cnt2)));
  effect(TEMP tmp1, TEMP ktmp, USE_KILL str1, USE_KILL str2, USE_KILL cnt1, USE_KILL cnt2, KILL cr);

  format %{ "String Compare byte[] $str1,$cnt1,$str2,$cnt2 -> $result   // KILL $tmp1" %}
  ins_encode %{
    __ string_compare($str2$$Register, $str1$$Register,
                      $cnt2$$Register, $cnt1$$Register, $result$$Register,
                      $tmp1$$XMMRegister, StrIntrinsicNode::UL, $ktmp$$KRegister);
  %}
  ins_pipe( pipe_slow );
%}

// fast string equals
instruct string_equals(eDIRegP str1, eSIRegP str2, eCXRegI cnt, eAXRegI result,
                       regD tmp1, regD tmp2, eBXRegI tmp3, eFlagsReg cr) %{
  predicate(!VM_Version::supports_avx512vlbw());
  match(Set result (StrEquals (Binary str1 str2) cnt));
  effect(TEMP tmp1, TEMP tmp2, USE_KILL str1, USE_KILL str2, USE_KILL cnt, KILL tmp3, KILL cr);

  format %{ "String Equals $str1,$str2,$cnt -> $result    // KILL $tmp1, $tmp2, $tmp3" %}
  ins_encode %{
    __ arrays_equals(false, $str1$$Register, $str2$$Register,
                     $cnt$$Register, $result$$Register, $tmp3$$Register,
                     $tmp1$$XMMRegister, $tmp2$$XMMRegister, false /* char */, knoreg);
  %}

  ins_pipe( pipe_slow );
%}

instruct string_equals_evex(eDIRegP str1, eSIRegP str2, eCXRegI cnt, eAXRegI result,
                            regD tmp1, regD tmp2, kReg ktmp, eBXRegI tmp3, eFlagsReg cr) %{
  predicate(VM_Version::supports_avx512vlbw());
  match(Set result (StrEquals (Binary str1 str2) cnt));
  effect(TEMP tmp1, TEMP tmp2, TEMP ktmp, USE_KILL str1, USE_KILL str2, USE_KILL cnt, KILL tmp3, KILL cr);

  format %{ "String Equals $str1,$str2,$cnt -> $result    // KILL $tmp1, $tmp2, $tmp3" %}
  ins_encode %{
    __ arrays_equals(false, $str1$$Register, $str2$$Register,
                     $cnt$$Register, $result$$Register, $tmp3$$Register,
                     $tmp1$$XMMRegister, $tmp2$$XMMRegister, false /* char */, $ktmp$$KRegister);
  %}

  ins_pipe( pipe_slow );
%}


// fast search of substring with known size.
instruct string_indexof_conL(eDIRegP str1, eDXRegI cnt1, eSIRegP str2, immI int_cnt2,
                             eBXRegI result, regD vec1, eAXRegI cnt2, eCXRegI tmp, eFlagsReg cr) %{
  predicate(UseSSE42Intrinsics && (((StrIndexOfNode*)n)->encoding() == StrIntrinsicNode::LL));
  match(Set result (StrIndexOf (Binary str1 cnt1) (Binary str2 int_cnt2)));
  effect(TEMP vec1, USE_KILL str1, USE_KILL str2, USE_KILL cnt1, KILL cnt2, KILL tmp, KILL cr);

  format %{ "String IndexOf byte[] $str1,$cnt1,$str2,$int_cnt2 -> $result   // KILL $vec1, $cnt1, $cnt2, $tmp" %}
  ins_encode %{
    int icnt2 = (int)$int_cnt2$$constant;
    if (icnt2 >= 16) {
      // IndexOf for constant substrings with size >= 16 elements
      // which don't need to be loaded through stack.
      __ string_indexofC8($str1$$Register, $str2$$Register,
                          $cnt1$$Register, $cnt2$$Register,
                          icnt2, $result$$Register,
                          $vec1$$XMMRegister, $tmp$$Register, StrIntrinsicNode::LL);
    } else {
      // Small strings are loaded through stack if they cross page boundary.
      __ string_indexof($str1$$Register, $str2$$Register,
                        $cnt1$$Register, $cnt2$$Register,
                        icnt2, $result$$Register,
                        $vec1$$XMMRegister, $tmp$$Register, StrIntrinsicNode::LL);
    }
  %}
  ins_pipe( pipe_slow );
%}

// fast search of substring with known size.
instruct string_indexof_conU(eDIRegP str1, eDXRegI cnt1, eSIRegP str2, immI int_cnt2,
                             eBXRegI result, regD vec1, eAXRegI cnt2, eCXRegI tmp, eFlagsReg cr) %{
  predicate(UseSSE42Intrinsics && (((StrIndexOfNode*)n)->encoding() == StrIntrinsicNode::UU));
  match(Set result (StrIndexOf (Binary str1 cnt1) (Binary str2 int_cnt2)));
  effect(TEMP vec1, USE_KILL str1, USE_KILL str2, USE_KILL cnt1, KILL cnt2, KILL tmp, KILL cr);

  format %{ "String IndexOf char[] $str1,$cnt1,$str2,$int_cnt2 -> $result   // KILL $vec1, $cnt1, $cnt2, $tmp" %}
  ins_encode %{
    int icnt2 = (int)$int_cnt2$$constant;
    if (icnt2 >= 8) {
      // IndexOf for constant substrings with size >= 8 elements
      // which don't need to be loaded through stack.
      __ string_indexofC8($str1$$Register, $str2$$Register,
                          $cnt1$$Register, $cnt2$$Register,
                          icnt2, $result$$Register,
                          $vec1$$XMMRegister, $tmp$$Register, StrIntrinsicNode::UU);
    } else {
      // Small strings are loaded through stack if they cross page boundary.
      __ string_indexof($str1$$Register, $str2$$Register,
                        $cnt1$$Register, $cnt2$$Register,
                        icnt2, $result$$Register,
                        $vec1$$XMMRegister, $tmp$$Register, StrIntrinsicNode::UU);
    }
  %}
  ins_pipe( pipe_slow );
%}

// fast search of substring with known size.
instruct string_indexof_conUL(eDIRegP str1, eDXRegI cnt1, eSIRegP str2, immI int_cnt2,
                             eBXRegI result, regD vec1, eAXRegI cnt2, eCXRegI tmp, eFlagsReg cr) %{
  predicate(UseSSE42Intrinsics && (((StrIndexOfNode*)n)->encoding() == StrIntrinsicNode::UL));
  match(Set result (StrIndexOf (Binary str1 cnt1) (Binary str2 int_cnt2)));
  effect(TEMP vec1, USE_KILL str1, USE_KILL str2, USE_KILL cnt1, KILL cnt2, KILL tmp, KILL cr);

  format %{ "String IndexOf char[] $str1,$cnt1,$str2,$int_cnt2 -> $result   // KILL $vec1, $cnt1, $cnt2, $tmp" %}
  ins_encode %{
    int icnt2 = (int)$int_cnt2$$constant;
    if (icnt2 >= 8) {
      // IndexOf for constant substrings with size >= 8 elements
      // which don't need to be loaded through stack.
      __ string_indexofC8($str1$$Register, $str2$$Register,
                          $cnt1$$Register, $cnt2$$Register,
                          icnt2, $result$$Register,
                          $vec1$$XMMRegister, $tmp$$Register, StrIntrinsicNode::UL);
    } else {
      // Small strings are loaded through stack if they cross page boundary.
      __ string_indexof($str1$$Register, $str2$$Register,
                        $cnt1$$Register, $cnt2$$Register,
                        icnt2, $result$$Register,
                        $vec1$$XMMRegister, $tmp$$Register, StrIntrinsicNode::UL);
    }
  %}
  ins_pipe( pipe_slow );
%}

instruct string_indexofL(eDIRegP str1, eDXRegI cnt1, eSIRegP str2, eAXRegI cnt2,
                         eBXRegI result, regD vec1, eCXRegI tmp, eFlagsReg cr) %{
  predicate(UseSSE42Intrinsics && (((StrIndexOfNode*)n)->encoding() == StrIntrinsicNode::LL));
  match(Set result (StrIndexOf (Binary str1 cnt1) (Binary str2 cnt2)));
  effect(TEMP vec1, USE_KILL str1, USE_KILL str2, USE_KILL cnt1, USE_KILL cnt2, KILL tmp, KILL cr);

  format %{ "String IndexOf byte[] $str1,$cnt1,$str2,$cnt2 -> $result   // KILL all" %}
  ins_encode %{
    __ string_indexof($str1$$Register, $str2$$Register,
                      $cnt1$$Register, $cnt2$$Register,
                      (-1), $result$$Register,
                      $vec1$$XMMRegister, $tmp$$Register, StrIntrinsicNode::LL);
  %}
  ins_pipe( pipe_slow );
%}

instruct string_indexofU(eDIRegP str1, eDXRegI cnt1, eSIRegP str2, eAXRegI cnt2,
                         eBXRegI result, regD vec1, eCXRegI tmp, eFlagsReg cr) %{
  predicate(UseSSE42Intrinsics && (((StrIndexOfNode*)n)->encoding() == StrIntrinsicNode::UU));
  match(Set result (StrIndexOf (Binary str1 cnt1) (Binary str2 cnt2)));
  effect(TEMP vec1, USE_KILL str1, USE_KILL str2, USE_KILL cnt1, USE_KILL cnt2, KILL tmp, KILL cr);

  format %{ "String IndexOf char[] $str1,$cnt1,$str2,$cnt2 -> $result   // KILL all" %}
  ins_encode %{
    __ string_indexof($str1$$Register, $str2$$Register,
                      $cnt1$$Register, $cnt2$$Register,
                      (-1), $result$$Register,
                      $vec1$$XMMRegister, $tmp$$Register, StrIntrinsicNode::UU);
  %}
  ins_pipe( pipe_slow );
%}

instruct string_indexofUL(eDIRegP str1, eDXRegI cnt1, eSIRegP str2, eAXRegI cnt2,
                         eBXRegI result, regD vec1, eCXRegI tmp, eFlagsReg cr) %{
  predicate(UseSSE42Intrinsics && (((StrIndexOfNode*)n)->encoding() == StrIntrinsicNode::UL));
  match(Set result (StrIndexOf (Binary str1 cnt1) (Binary str2 cnt2)));
  effect(TEMP vec1, USE_KILL str1, USE_KILL str2, USE_KILL cnt1, USE_KILL cnt2, KILL tmp, KILL cr);

  format %{ "String IndexOf char[] $str1,$cnt1,$str2,$cnt2 -> $result   // KILL all" %}
  ins_encode %{
    __ string_indexof($str1$$Register, $str2$$Register,
                      $cnt1$$Register, $cnt2$$Register,
                      (-1), $result$$Register,
                      $vec1$$XMMRegister, $tmp$$Register, StrIntrinsicNode::UL);
  %}
  ins_pipe( pipe_slow );
%}

instruct string_indexof_char(eDIRegP str1, eDXRegI cnt1, eAXRegI ch,
                              eBXRegI result, regD vec1, regD vec2, regD vec3, eCXRegI tmp, eFlagsReg cr) %{
  predicate(UseSSE42Intrinsics && (((StrIndexOfCharNode*)n)->encoding() == StrIntrinsicNode::U));
  match(Set result (StrIndexOfChar (Binary str1 cnt1) ch));
  effect(TEMP vec1, TEMP vec2, TEMP vec3, USE_KILL str1, USE_KILL cnt1, USE_KILL ch, TEMP tmp, KILL cr);
  format %{ "StringUTF16 IndexOf char[] $str1,$cnt1,$ch -> $result   // KILL all" %}
  ins_encode %{
    __ string_indexof_char($str1$$Register, $cnt1$$Register, $ch$$Register, $result$$Register,
                           $vec1$$XMMRegister, $vec2$$XMMRegister, $vec3$$XMMRegister, $tmp$$Register);
  %}
  ins_pipe( pipe_slow );
%}

instruct stringL_indexof_char(eDIRegP str1, eDXRegI cnt1, eAXRegI ch,
                              eBXRegI result, regD vec1, regD vec2, regD vec3, eCXRegI tmp, eFlagsReg cr) %{
  predicate(UseSSE42Intrinsics && (((StrIndexOfCharNode*)n)->encoding() == StrIntrinsicNode::L));
  match(Set result (StrIndexOfChar (Binary str1 cnt1) ch));
  effect(TEMP vec1, TEMP vec2, TEMP vec3, USE_KILL str1, USE_KILL cnt1, USE_KILL ch, TEMP tmp, KILL cr);
  format %{ "StringLatin1 IndexOf char[] $str1,$cnt1,$ch -> $result   // KILL all" %}
  ins_encode %{
    __ stringL_indexof_char($str1$$Register, $cnt1$$Register, $ch$$Register, $result$$Register,
                           $vec1$$XMMRegister, $vec2$$XMMRegister, $vec3$$XMMRegister, $tmp$$Register);
  %}
  ins_pipe( pipe_slow );
%}


// fast array equals
instruct array_equalsB(eDIRegP ary1, eSIRegP ary2, eAXRegI result,
                       regD tmp1, regD tmp2, eCXRegI tmp3, eBXRegI tmp4, eFlagsReg cr)
%{
  predicate(!VM_Version::supports_avx512vlbw() && ((AryEqNode*)n)->encoding() == StrIntrinsicNode::LL);
  match(Set result (AryEq ary1 ary2));
  effect(TEMP tmp1, TEMP tmp2, USE_KILL ary1, USE_KILL ary2, KILL tmp3, KILL tmp4, KILL cr);
  //ins_cost(300);

  format %{ "Array Equals byte[] $ary1,$ary2 -> $result   // KILL $tmp1, $tmp2, $tmp3, $tmp4" %}
  ins_encode %{
    __ arrays_equals(true, $ary1$$Register, $ary2$$Register,
                     $tmp3$$Register, $result$$Register, $tmp4$$Register,
                     $tmp1$$XMMRegister, $tmp2$$XMMRegister, false /* char */, knoreg);
  %}
  ins_pipe( pipe_slow );
%}

instruct array_equalsB_evex(eDIRegP ary1, eSIRegP ary2, eAXRegI result,
                       regD tmp1, regD tmp2, kReg ktmp, eCXRegI tmp3, eBXRegI tmp4, eFlagsReg cr)
%{
  predicate(VM_Version::supports_avx512vlbw() && ((AryEqNode*)n)->encoding() == StrIntrinsicNode::LL);
  match(Set result (AryEq ary1 ary2));
  effect(TEMP tmp1, TEMP tmp2, TEMP ktmp, USE_KILL ary1, USE_KILL ary2, KILL tmp3, KILL tmp4, KILL cr);
  //ins_cost(300);

  format %{ "Array Equals byte[] $ary1,$ary2 -> $result   // KILL $tmp1, $tmp2, $tmp3, $tmp4" %}
  ins_encode %{
    __ arrays_equals(true, $ary1$$Register, $ary2$$Register,
                     $tmp3$$Register, $result$$Register, $tmp4$$Register,
                     $tmp1$$XMMRegister, $tmp2$$XMMRegister, false /* char */, $ktmp$$KRegister);
  %}
  ins_pipe( pipe_slow );
%}

instruct array_equalsC(eDIRegP ary1, eSIRegP ary2, eAXRegI result,
                       regD tmp1, regD tmp2, eCXRegI tmp3, eBXRegI tmp4, eFlagsReg cr)
%{
  predicate(!VM_Version::supports_avx512vlbw() && ((AryEqNode*)n)->encoding() == StrIntrinsicNode::UU);
  match(Set result (AryEq ary1 ary2));
  effect(TEMP tmp1, TEMP tmp2, USE_KILL ary1, USE_KILL ary2, KILL tmp3, KILL tmp4, KILL cr);
  //ins_cost(300);

  format %{ "Array Equals char[] $ary1,$ary2 -> $result   // KILL $tmp1, $tmp2, $tmp3, $tmp4" %}
  ins_encode %{
    __ arrays_equals(true, $ary1$$Register, $ary2$$Register,
                     $tmp3$$Register, $result$$Register, $tmp4$$Register,
                     $tmp1$$XMMRegister, $tmp2$$XMMRegister, true /* char */, knoreg);
  %}
  ins_pipe( pipe_slow );
%}

instruct array_equalsC_evex(eDIRegP ary1, eSIRegP ary2, eAXRegI result,
                            regD tmp1, regD tmp2, kReg ktmp, eCXRegI tmp3, eBXRegI tmp4, eFlagsReg cr)
%{
  predicate(VM_Version::supports_avx512vlbw() && ((AryEqNode*)n)->encoding() == StrIntrinsicNode::UU);
  match(Set result (AryEq ary1 ary2));
  effect(TEMP tmp1, TEMP tmp2, TEMP ktmp, USE_KILL ary1, USE_KILL ary2, KILL tmp3, KILL tmp4, KILL cr);
  //ins_cost(300);

  format %{ "Array Equals char[] $ary1,$ary2 -> $result   // KILL $tmp1, $tmp2, $tmp3, $tmp4" %}
  ins_encode %{
    __ arrays_equals(true, $ary1$$Register, $ary2$$Register,
                     $tmp3$$Register, $result$$Register, $tmp4$$Register,
                     $tmp1$$XMMRegister, $tmp2$$XMMRegister, true /* char */, $ktmp$$KRegister);
  %}
  ins_pipe( pipe_slow );
%}

instruct count_positives(eSIRegP ary1, eCXRegI len, eAXRegI result,
                         regD tmp1, regD tmp2, eBXRegI tmp3, eFlagsReg cr)
%{
  predicate(!VM_Version::supports_avx512vlbw() || !VM_Version::supports_bmi2());
  match(Set result (CountPositives ary1 len));
  effect(TEMP tmp1, TEMP tmp2, USE_KILL ary1, USE_KILL len, KILL tmp3, KILL cr);

  format %{ "countPositives byte[] $ary1,$len -> $result   // KILL $tmp1, $tmp2, $tmp3" %}
  ins_encode %{
    __ count_positives($ary1$$Register, $len$$Register,
                       $result$$Register, $tmp3$$Register,
                       $tmp1$$XMMRegister, $tmp2$$XMMRegister, knoreg, knoreg);
  %}
  ins_pipe( pipe_slow );
%}

instruct count_positives_evex(eSIRegP ary1, eCXRegI len, eAXRegI result,
                              regD tmp1, regD tmp2, kReg ktmp1, kReg ktmp2, eBXRegI tmp3, eFlagsReg cr)
%{
  predicate(VM_Version::supports_avx512vlbw() && VM_Version::supports_bmi2());
  match(Set result (CountPositives ary1 len));
  effect(TEMP tmp1, TEMP tmp2, TEMP ktmp1, TEMP ktmp2, USE_KILL ary1, USE_KILL len, KILL tmp3, KILL cr);

  format %{ "countPositives byte[] $ary1,$len -> $result   // KILL $tmp1, $tmp2, $tmp3" %}
  ins_encode %{
    __ count_positives($ary1$$Register, $len$$Register,
                       $result$$Register, $tmp3$$Register,
                       $tmp1$$XMMRegister, $tmp2$$XMMRegister, $ktmp1$$KRegister, $ktmp2$$KRegister);
  %}
  ins_pipe( pipe_slow );
%}


// fast char[] to byte[] compression
instruct string_compress(eSIRegP src, eDIRegP dst, eDXRegI len, regD tmp1, regD tmp2,
                         regD tmp3, regD tmp4, eCXRegI tmp5, eAXRegI result, eFlagsReg cr) %{
  predicate(!VM_Version::supports_avx512vlbw() || !VM_Version::supports_bmi2());
  match(Set result (StrCompressedCopy src (Binary dst len)));
  effect(TEMP tmp1, TEMP tmp2, TEMP tmp3, TEMP tmp4, USE_KILL src, USE_KILL dst, USE_KILL len, KILL tmp5, KILL cr);

  format %{ "String Compress $src,$dst -> $result    // KILL RAX, RCX, RDX" %}
  ins_encode %{
    __ char_array_compress($src$$Register, $dst$$Register, $len$$Register,
                           $tmp1$$XMMRegister, $tmp2$$XMMRegister, $tmp3$$XMMRegister,
                           $tmp4$$XMMRegister, $tmp5$$Register, $result$$Register,
                           knoreg, knoreg);
  %}
  ins_pipe( pipe_slow );
%}

instruct string_compress_evex(eSIRegP src, eDIRegP dst, eDXRegI len, regD tmp1, regD tmp2,
                              regD tmp3, regD tmp4, kReg ktmp1, kReg ktmp2, eCXRegI tmp5, eAXRegI result, eFlagsReg cr) %{
  predicate(VM_Version::supports_avx512vlbw() && VM_Version::supports_bmi2());
  match(Set result (StrCompressedCopy src (Binary dst len)));
  effect(TEMP tmp1, TEMP tmp2, TEMP tmp3, TEMP tmp4, TEMP ktmp1, TEMP ktmp2, USE_KILL src, USE_KILL dst, USE_KILL len, KILL tmp5, KILL cr);

  format %{ "String Compress $src,$dst -> $result    // KILL RAX, RCX, RDX" %}
  ins_encode %{
    __ char_array_compress($src$$Register, $dst$$Register, $len$$Register,
                           $tmp1$$XMMRegister, $tmp2$$XMMRegister, $tmp3$$XMMRegister,
                           $tmp4$$XMMRegister, $tmp5$$Register, $result$$Register,
                           $ktmp1$$KRegister, $ktmp2$$KRegister);
  %}
  ins_pipe( pipe_slow );
%}

// fast byte[] to char[] inflation
instruct string_inflate(Universe dummy, eSIRegP src, eDIRegP dst, eDXRegI len,
                        regD tmp1, eCXRegI tmp2, eFlagsReg cr) %{
  predicate(!VM_Version::supports_avx512vlbw() || !VM_Version::supports_bmi2());
  match(Set dummy (StrInflatedCopy src (Binary dst len)));
  effect(TEMP tmp1, TEMP tmp2, USE_KILL src, USE_KILL dst, USE_KILL len, KILL cr);

  format %{ "String Inflate $src,$dst    // KILL $tmp1, $tmp2" %}
  ins_encode %{
    __ byte_array_inflate($src$$Register, $dst$$Register, $len$$Register,
                          $tmp1$$XMMRegister, $tmp2$$Register, knoreg);
  %}
  ins_pipe( pipe_slow );
%}

instruct string_inflate_evex(Universe dummy, eSIRegP src, eDIRegP dst, eDXRegI len,
                             regD tmp1, kReg ktmp, eCXRegI tmp2, eFlagsReg cr) %{
  predicate(VM_Version::supports_avx512vlbw() && VM_Version::supports_bmi2());
  match(Set dummy (StrInflatedCopy src (Binary dst len)));
  effect(TEMP tmp1, TEMP tmp2, TEMP ktmp, USE_KILL src, USE_KILL dst, USE_KILL len, KILL cr);

  format %{ "String Inflate $src,$dst    // KILL $tmp1, $tmp2" %}
  ins_encode %{
    __ byte_array_inflate($src$$Register, $dst$$Register, $len$$Register,
                          $tmp1$$XMMRegister, $tmp2$$Register, $ktmp$$KRegister);
  %}
  ins_pipe( pipe_slow );
%}

// encode char[] to byte[] in ISO_8859_1
instruct encode_iso_array(eSIRegP src, eDIRegP dst, eDXRegI len,
                          regD tmp1, regD tmp2, regD tmp3, regD tmp4,
                          eCXRegI tmp5, eAXRegI result, eFlagsReg cr) %{
  predicate(!((EncodeISOArrayNode*)n)->is_ascii());
  match(Set result (EncodeISOArray src (Binary dst len)));
  effect(TEMP tmp1, TEMP tmp2, TEMP tmp3, TEMP tmp4, USE_KILL src, USE_KILL dst, USE_KILL len, KILL tmp5, KILL cr);

  format %{ "Encode iso array $src,$dst,$len -> $result    // KILL ECX, EDX, $tmp1, $tmp2, $tmp3, $tmp4, ESI, EDI " %}
  ins_encode %{
    __ encode_iso_array($src$$Register, $dst$$Register, $len$$Register,
                        $tmp1$$XMMRegister, $tmp2$$XMMRegister, $tmp3$$XMMRegister,
                        $tmp4$$XMMRegister, $tmp5$$Register, $result$$Register, false);
  %}
  ins_pipe( pipe_slow );
%}

// encode char[] to byte[] in ASCII
instruct encode_ascii_array(eSIRegP src, eDIRegP dst, eDXRegI len,
                            regD tmp1, regD tmp2, regD tmp3, regD tmp4,
                            eCXRegI tmp5, eAXRegI result, eFlagsReg cr) %{
  predicate(((EncodeISOArrayNode*)n)->is_ascii());
  match(Set result (EncodeISOArray src (Binary dst len)));
  effect(TEMP tmp1, TEMP tmp2, TEMP tmp3, TEMP tmp4, USE_KILL src, USE_KILL dst, USE_KILL len, KILL tmp5, KILL cr);

  format %{ "Encode ascii array $src,$dst,$len -> $result    // KILL ECX, EDX, $tmp1, $tmp2, $tmp3, $tmp4, ESI, EDI " %}
  ins_encode %{
    __ encode_iso_array($src$$Register, $dst$$Register, $len$$Register,
                        $tmp1$$XMMRegister, $tmp2$$XMMRegister, $tmp3$$XMMRegister,
                        $tmp4$$XMMRegister, $tmp5$$Register, $result$$Register, true);
  %}
  ins_pipe( pipe_slow );
%}

//----------Control Flow Instructions------------------------------------------
// Signed compare Instructions
instruct compI_eReg(eFlagsReg cr, rRegI op1, rRegI op2) %{
  match(Set cr (CmpI op1 op2));
  effect( DEF cr, USE op1, USE op2 );
  format %{ "CMP    $op1,$op2" %}
  opcode(0x3B);  /* Opcode 3B /r */
  ins_encode( OpcP, RegReg( op1, op2) );
  ins_pipe( ialu_cr_reg_reg );
%}

instruct compI_eReg_imm(eFlagsReg cr, rRegI op1, immI op2) %{
  match(Set cr (CmpI op1 op2));
  effect( DEF cr, USE op1 );
  format %{ "CMP    $op1,$op2" %}
  opcode(0x81,0x07);  /* Opcode 81 /7 */
  // ins_encode( RegImm( op1, op2) );  /* Was CmpImm */
  ins_encode( OpcSErm( op1, op2 ), Con8or32( op2 ) );
  ins_pipe( ialu_cr_reg_imm );
%}

// Cisc-spilled version of cmpI_eReg
instruct compI_eReg_mem(eFlagsReg cr, rRegI op1, memory op2) %{
  match(Set cr (CmpI op1 (LoadI op2)));

  format %{ "CMP    $op1,$op2" %}
  ins_cost(500);
  opcode(0x3B);  /* Opcode 3B /r */
  ins_encode( OpcP, RegMem( op1, op2) );
  ins_pipe( ialu_cr_reg_mem );
%}

instruct testI_reg( eFlagsReg cr, rRegI src, immI_0 zero ) %{
  match(Set cr (CmpI src zero));
  effect( DEF cr, USE src );

  format %{ "TEST   $src,$src" %}
  opcode(0x85);
  ins_encode( OpcP, RegReg( src, src ) );
  ins_pipe( ialu_cr_reg_imm );
%}

instruct testI_reg_imm( eFlagsReg cr, rRegI src, immI con, immI_0 zero ) %{
  match(Set cr (CmpI (AndI src con) zero));

  format %{ "TEST   $src,$con" %}
  opcode(0xF7,0x00);
  ins_encode( OpcP, RegOpc(src), Con32(con) );
  ins_pipe( ialu_cr_reg_imm );
%}

instruct testI_reg_mem( eFlagsReg cr, rRegI src, memory mem, immI_0 zero ) %{
  match(Set cr (CmpI (AndI src mem) zero));

  format %{ "TEST   $src,$mem" %}
  opcode(0x85);
  ins_encode( OpcP, RegMem( src, mem ) );
  ins_pipe( ialu_cr_reg_mem );
%}

// Unsigned compare Instructions; really, same as signed except they
// produce an eFlagsRegU instead of eFlagsReg.
instruct compU_eReg(eFlagsRegU cr, rRegI op1, rRegI op2) %{
  match(Set cr (CmpU op1 op2));

  format %{ "CMPu   $op1,$op2" %}
  opcode(0x3B);  /* Opcode 3B /r */
  ins_encode( OpcP, RegReg( op1, op2) );
  ins_pipe( ialu_cr_reg_reg );
%}

instruct compU_eReg_imm(eFlagsRegU cr, rRegI op1, immI op2) %{
  match(Set cr (CmpU op1 op2));

  format %{ "CMPu   $op1,$op2" %}
  opcode(0x81,0x07);  /* Opcode 81 /7 */
  ins_encode( OpcSErm( op1, op2 ), Con8or32( op2 ) );
  ins_pipe( ialu_cr_reg_imm );
%}

// // Cisc-spilled version of cmpU_eReg
instruct compU_eReg_mem(eFlagsRegU cr, rRegI op1, memory op2) %{
  match(Set cr (CmpU op1 (LoadI op2)));

  format %{ "CMPu   $op1,$op2" %}
  ins_cost(500);
  opcode(0x3B);  /* Opcode 3B /r */
  ins_encode( OpcP, RegMem( op1, op2) );
  ins_pipe( ialu_cr_reg_mem );
%}

// // Cisc-spilled version of cmpU_eReg
//instruct compU_mem_eReg(eFlagsRegU cr, memory op1, rRegI op2) %{
//  match(Set cr (CmpU (LoadI op1) op2));
//
//  format %{ "CMPu   $op1,$op2" %}
//  ins_cost(500);
//  opcode(0x39);  /* Opcode 39 /r */
//  ins_encode( OpcP, RegMem( op1, op2) );
//%}

instruct testU_reg( eFlagsRegU cr, rRegI src, immI_0 zero ) %{
  match(Set cr (CmpU src zero));

  format %{ "TESTu  $src,$src" %}
  opcode(0x85);
  ins_encode( OpcP, RegReg( src, src ) );
  ins_pipe( ialu_cr_reg_imm );
%}

// Unsigned pointer compare Instructions
instruct compP_eReg(eFlagsRegU cr, eRegP op1, eRegP op2) %{
  match(Set cr (CmpP op1 op2));

  format %{ "CMPu   $op1,$op2" %}
  opcode(0x3B);  /* Opcode 3B /r */
  ins_encode( OpcP, RegReg( op1, op2) );
  ins_pipe( ialu_cr_reg_reg );
%}

instruct compP_eReg_imm(eFlagsRegU cr, eRegP op1, immP op2) %{
  match(Set cr (CmpP op1 op2));

  format %{ "CMPu   $op1,$op2" %}
  opcode(0x81,0x07);  /* Opcode 81 /7 */
  ins_encode( OpcSErm( op1, op2 ), Con8or32( op2 ) );
  ins_pipe( ialu_cr_reg_imm );
%}

// // Cisc-spilled version of cmpP_eReg
instruct compP_eReg_mem(eFlagsRegU cr, eRegP op1, memory op2) %{
  match(Set cr (CmpP op1 (LoadP op2)));

  format %{ "CMPu   $op1,$op2" %}
  ins_cost(500);
  opcode(0x3B);  /* Opcode 3B /r */
  ins_encode( OpcP, RegMem( op1, op2) );
  ins_pipe( ialu_cr_reg_mem );
%}

// // Cisc-spilled version of cmpP_eReg
//instruct compP_mem_eReg(eFlagsRegU cr, memory op1, eRegP op2) %{
//  match(Set cr (CmpP (LoadP op1) op2));
//
//  format %{ "CMPu   $op1,$op2" %}
//  ins_cost(500);
//  opcode(0x39);  /* Opcode 39 /r */
//  ins_encode( OpcP, RegMem( op1, op2) );
//%}

// Compare raw pointer (used in out-of-heap check).
// Only works because non-oop pointers must be raw pointers
// and raw pointers have no anti-dependencies.
instruct compP_mem_eReg( eFlagsRegU cr, eRegP op1, memory op2 ) %{
  predicate( n->in(2)->in(2)->bottom_type()->reloc() == relocInfo::none );
  match(Set cr (CmpP op1 (LoadP op2)));

  format %{ "CMPu   $op1,$op2" %}
  opcode(0x3B);  /* Opcode 3B /r */
  ins_encode( OpcP, RegMem( op1, op2) );
  ins_pipe( ialu_cr_reg_mem );
%}

//
// This will generate a signed flags result. This should be ok
// since any compare to a zero should be eq/neq.
instruct testP_reg( eFlagsReg cr, eRegP src, immP0 zero ) %{
  match(Set cr (CmpP src zero));

  format %{ "TEST   $src,$src" %}
  opcode(0x85);
  ins_encode( OpcP, RegReg( src, src ) );
  ins_pipe( ialu_cr_reg_imm );
%}

// Cisc-spilled version of testP_reg
// This will generate a signed flags result. This should be ok
// since any compare to a zero should be eq/neq.
instruct testP_Reg_mem( eFlagsReg cr, memory op, immI_0 zero ) %{
  match(Set cr (CmpP (LoadP op) zero));

  format %{ "TEST   $op,0xFFFFFFFF" %}
  ins_cost(500);
  opcode(0xF7);               /* Opcode F7 /0 */
  ins_encode( OpcP, RMopc_Mem(0x00,op), Con_d32(0xFFFFFFFF) );
  ins_pipe( ialu_cr_reg_imm );
%}

// Yanked all unsigned pointer compare operations.
// Pointer compares are done with CmpP which is already unsigned.

//----------Max and Min--------------------------------------------------------
// Min Instructions
////
//   *** Min and Max using the conditional move are slower than the
//   *** branch version on a Pentium III.
// // Conditional move for min
//instruct cmovI_reg_lt( rRegI op2, rRegI op1, eFlagsReg cr ) %{
//  effect( USE_DEF op2, USE op1, USE cr );
//  format %{ "CMOVlt $op2,$op1\t! min" %}
//  opcode(0x4C,0x0F);
//  ins_encode( OpcS, OpcP, RegReg( op2, op1 ) );
//  ins_pipe( pipe_cmov_reg );
//%}
//
//// Min Register with Register (P6 version)
//instruct minI_eReg_p6( rRegI op1, rRegI op2 ) %{
//  predicate(VM_Version::supports_cmov() );
//  match(Set op2 (MinI op1 op2));
//  ins_cost(200);
//  expand %{
//    eFlagsReg cr;
//    compI_eReg(cr,op1,op2);
//    cmovI_reg_lt(op2,op1,cr);
//  %}
//%}

// Min Register with Register (generic version)
instruct minI_eReg(rRegI dst, rRegI src, eFlagsReg flags) %{
  match(Set dst (MinI dst src));
  effect(KILL flags);
  ins_cost(300);

  format %{ "MIN    $dst,$src" %}
  opcode(0xCC);
  ins_encode( min_enc(dst,src) );
  ins_pipe( pipe_slow );
%}

// Max Register with Register
//   *** Min and Max using the conditional move are slower than the
//   *** branch version on a Pentium III.
// // Conditional move for max
//instruct cmovI_reg_gt( rRegI op2, rRegI op1, eFlagsReg cr ) %{
//  effect( USE_DEF op2, USE op1, USE cr );
//  format %{ "CMOVgt $op2,$op1\t! max" %}
//  opcode(0x4F,0x0F);
//  ins_encode( OpcS, OpcP, RegReg( op2, op1 ) );
//  ins_pipe( pipe_cmov_reg );
//%}
//
// // Max Register with Register (P6 version)
//instruct maxI_eReg_p6( rRegI op1, rRegI op2 ) %{
//  predicate(VM_Version::supports_cmov() );
//  match(Set op2 (MaxI op1 op2));
//  ins_cost(200);
//  expand %{
//    eFlagsReg cr;
//    compI_eReg(cr,op1,op2);
//    cmovI_reg_gt(op2,op1,cr);
//  %}
//%}

// Max Register with Register (generic version)
instruct maxI_eReg(rRegI dst, rRegI src, eFlagsReg flags) %{
  match(Set dst (MaxI dst src));
  effect(KILL flags);
  ins_cost(300);

  format %{ "MAX    $dst,$src" %}
  opcode(0xCC);
  ins_encode( max_enc(dst,src) );
  ins_pipe( pipe_slow );
%}

// ============================================================================
// Counted Loop limit node which represents exact final iterator value.
// Note: the resulting value should fit into integer range since
// counted loops have limit check on overflow.
instruct loopLimit_eReg(eAXRegI limit, nadxRegI init, immI stride, eDXRegI limit_hi, nadxRegI tmp, eFlagsReg flags) %{
  match(Set limit (LoopLimit (Binary init limit) stride));
  effect(TEMP limit_hi, TEMP tmp, KILL flags);
  ins_cost(300);

  format %{ "loopLimit $init,$limit,$stride  # $limit = $init + $stride *( $limit - $init + $stride -1)/ $stride, kills $limit_hi" %}
  ins_encode %{
    int strd = (int)$stride$$constant;
    assert(strd != 1 && strd != -1, "sanity");
    int m1 = (strd > 0) ? 1 : -1;
    // Convert limit to long (EAX:EDX)
    __ cdql();
    // Convert init to long (init:tmp)
    __ movl($tmp$$Register, $init$$Register);
    __ sarl($tmp$$Register, 31);
    // $limit - $init
    __ subl($limit$$Register, $init$$Register);
    __ sbbl($limit_hi$$Register, $tmp$$Register);
    // + ($stride - 1)
    if (strd > 0) {
      __ addl($limit$$Register, (strd - 1));
      __ adcl($limit_hi$$Register, 0);
      __ movl($tmp$$Register, strd);
    } else {
      __ addl($limit$$Register, (strd + 1));
      __ adcl($limit_hi$$Register, -1);
      __ lneg($limit_hi$$Register, $limit$$Register);
      __ movl($tmp$$Register, -strd);
    }
    // signed division: (EAX:EDX) / pos_stride
    __ idivl($tmp$$Register);
    if (strd < 0) {
      // restore sign
      __ negl($tmp$$Register);
    }
    // (EAX) * stride
    __ mull($tmp$$Register);
    // + init (ignore upper bits)
    __ addl($limit$$Register, $init$$Register);
  %}
  ins_pipe( pipe_slow );
%}

// ============================================================================
// Branch Instructions
// Jump Table
instruct jumpXtnd(rRegI switch_val) %{
  match(Jump switch_val);
  ins_cost(350);
  format %{  "JMP    [$constantaddress](,$switch_val,1)\n\t" %}
  ins_encode %{
    // Jump to Address(table_base + switch_reg)
    Address index(noreg, $switch_val$$Register, Address::times_1);
    __ jump(ArrayAddress($constantaddress, index), noreg);
  %}
  ins_pipe(pipe_jmp);
%}

// Jump Direct - Label defines a relative address from JMP+1
instruct jmpDir(label labl) %{
  match(Goto);
  effect(USE labl);

  ins_cost(300);
  format %{ "JMP    $labl" %}
  size(5);
  ins_encode %{
    Label* L = $labl$$label;
    __ jmp(*L, false); // Always long jump
  %}
  ins_pipe( pipe_jmp );
%}

// Jump Direct Conditional - Label defines a relative address from Jcc+1
instruct jmpCon(cmpOp cop, eFlagsReg cr, label labl) %{
  match(If cop cr);
  effect(USE labl);

  ins_cost(300);
  format %{ "J$cop    $labl" %}
  size(6);
  ins_encode %{
    Label* L = $labl$$label;
    __ jcc((Assembler::Condition)($cop$$cmpcode), *L, false); // Always long jump
  %}
  ins_pipe( pipe_jcc );
%}

// Jump Direct Conditional - Label defines a relative address from Jcc+1
instruct jmpLoopEnd(cmpOp cop, eFlagsReg cr, label labl) %{
  match(CountedLoopEnd cop cr);
  effect(USE labl);

  ins_cost(300);
  format %{ "J$cop    $labl\t# Loop end" %}
  size(6);
  ins_encode %{
    Label* L = $labl$$label;
    __ jcc((Assembler::Condition)($cop$$cmpcode), *L, false); // Always long jump
  %}
  ins_pipe( pipe_jcc );
%}

// Jump Direct Conditional - using unsigned comparison
instruct jmpConU(cmpOpU cop, eFlagsRegU cmp, label labl) %{
  match(If cop cmp);
  effect(USE labl);

  ins_cost(300);
  format %{ "J$cop,u  $labl" %}
  size(6);
  ins_encode %{
    Label* L = $labl$$label;
    __ jcc((Assembler::Condition)($cop$$cmpcode), *L, false); // Always long jump
  %}
  ins_pipe(pipe_jcc);
%}

instruct jmpConUCF(cmpOpUCF cop, eFlagsRegUCF cmp, label labl) %{
  match(If cop cmp);
  effect(USE labl);

  ins_cost(200);
  format %{ "J$cop,u  $labl" %}
  size(6);
  ins_encode %{
    Label* L = $labl$$label;
    __ jcc((Assembler::Condition)($cop$$cmpcode), *L, false); // Always long jump
  %}
  ins_pipe(pipe_jcc);
%}

instruct jmpConUCF2(cmpOpUCF2 cop, eFlagsRegUCF cmp, label labl) %{
  match(If cop cmp);
  effect(USE labl);

  ins_cost(200);
  format %{ $$template
    if ($cop$$cmpcode == Assembler::notEqual) {
      $$emit$$"JP,u   $labl\n\t"
      $$emit$$"J$cop,u   $labl"
    } else {
      $$emit$$"JP,u   done\n\t"
      $$emit$$"J$cop,u   $labl\n\t"
      $$emit$$"done:"
    }
  %}
  ins_encode %{
    Label* l = $labl$$label;
    if ($cop$$cmpcode == Assembler::notEqual) {
      __ jcc(Assembler::parity, *l, false);
      __ jcc(Assembler::notEqual, *l, false);
    } else if ($cop$$cmpcode == Assembler::equal) {
      Label done;
      __ jccb(Assembler::parity, done);
      __ jcc(Assembler::equal, *l, false);
      __ bind(done);
    } else {
       ShouldNotReachHere();
    }
  %}
  ins_pipe(pipe_jcc);
%}

// ============================================================================
// The 2nd slow-half of a subtype check.  Scan the subklass's 2ndary superklass
// array for an instance of the superklass.  Set a hidden internal cache on a
// hit (cache is checked with exposed code in gen_subtype_check()).  Return
// NZ for a miss or zero for a hit.  The encoding ALSO sets flags.
instruct partialSubtypeCheck( eDIRegP result, eSIRegP sub, eAXRegP super, eCXRegI rcx, eFlagsReg cr ) %{
  match(Set result (PartialSubtypeCheck sub super));
  effect( KILL rcx, KILL cr );

  ins_cost(1100);  // slightly larger than the next version
  format %{ "MOV    EDI,[$sub+Klass::secondary_supers]\n\t"
            "MOV    ECX,[EDI+ArrayKlass::length]\t# length to scan\n\t"
            "ADD    EDI,ArrayKlass::base_offset\t# Skip to start of data; set NZ in case count is zero\n\t"
            "REPNE SCASD\t# Scan *EDI++ for a match with EAX while CX-- != 0\n\t"
            "JNE,s  miss\t\t# Missed: EDI not-zero\n\t"
            "MOV    [$sub+Klass::secondary_super_cache],$super\t# Hit: update cache\n\t"
            "XOR    $result,$result\t\t Hit: EDI zero\n\t"
     "miss:\t" %}

  opcode(0x1); // Force a XOR of EDI
  ins_encode( enc_PartialSubtypeCheck() );
  ins_pipe( pipe_slow );
%}

instruct partialSubtypeCheck_vs_Zero( eFlagsReg cr, eSIRegP sub, eAXRegP super, eCXRegI rcx, eDIRegP result, immP0 zero ) %{
  match(Set cr (CmpP (PartialSubtypeCheck sub super) zero));
  effect( KILL rcx, KILL result );

  ins_cost(1000);
  format %{ "MOV    EDI,[$sub+Klass::secondary_supers]\n\t"
            "MOV    ECX,[EDI+ArrayKlass::length]\t# length to scan\n\t"
            "ADD    EDI,ArrayKlass::base_offset\t# Skip to start of data; set NZ in case count is zero\n\t"
            "REPNE SCASD\t# Scan *EDI++ for a match with EAX while CX-- != 0\n\t"
            "JNE,s  miss\t\t# Missed: flags NZ\n\t"
            "MOV    [$sub+Klass::secondary_super_cache],$super\t# Hit: update cache, flags Z\n\t"
     "miss:\t" %}

  opcode(0x0);  // No need to XOR EDI
  ins_encode( enc_PartialSubtypeCheck() );
  ins_pipe( pipe_slow );
%}

// ============================================================================
// Branch Instructions -- short offset versions
//
// These instructions are used to replace jumps of a long offset (the default
// match) with jumps of a shorter offset.  These instructions are all tagged
// with the ins_short_branch attribute, which causes the ADLC to suppress the
// match rules in general matching.  Instead, the ADLC generates a conversion
// method in the MachNode which can be used to do in-place replacement of the
// long variant with the shorter variant.  The compiler will determine if a
// branch can be taken by the is_short_branch_offset() predicate in the machine
// specific code section of the file.

// Jump Direct - Label defines a relative address from JMP+1
instruct jmpDir_short(label labl) %{
  match(Goto);
  effect(USE labl);

  ins_cost(300);
  format %{ "JMP,s  $labl" %}
  size(2);
  ins_encode %{
    Label* L = $labl$$label;
    __ jmpb(*L);
  %}
  ins_pipe( pipe_jmp );
  ins_short_branch(1);
%}

// Jump Direct Conditional - Label defines a relative address from Jcc+1
instruct jmpCon_short(cmpOp cop, eFlagsReg cr, label labl) %{
  match(If cop cr);
  effect(USE labl);

  ins_cost(300);
  format %{ "J$cop,s  $labl" %}
  size(2);
  ins_encode %{
    Label* L = $labl$$label;
    __ jccb((Assembler::Condition)($cop$$cmpcode), *L);
  %}
  ins_pipe( pipe_jcc );
  ins_short_branch(1);
%}

// Jump Direct Conditional - Label defines a relative address from Jcc+1
instruct jmpLoopEnd_short(cmpOp cop, eFlagsReg cr, label labl) %{
  match(CountedLoopEnd cop cr);
  effect(USE labl);

  ins_cost(300);
  format %{ "J$cop,s  $labl\t# Loop end" %}
  size(2);
  ins_encode %{
    Label* L = $labl$$label;
    __ jccb((Assembler::Condition)($cop$$cmpcode), *L);
  %}
  ins_pipe( pipe_jcc );
  ins_short_branch(1);
%}

// Jump Direct Conditional - using unsigned comparison
instruct jmpConU_short(cmpOpU cop, eFlagsRegU cmp, label labl) %{
  match(If cop cmp);
  effect(USE labl);

  ins_cost(300);
  format %{ "J$cop,us $labl" %}
  size(2);
  ins_encode %{
    Label* L = $labl$$label;
    __ jccb((Assembler::Condition)($cop$$cmpcode), *L);
  %}
  ins_pipe( pipe_jcc );
  ins_short_branch(1);
%}

instruct jmpConUCF_short(cmpOpUCF cop, eFlagsRegUCF cmp, label labl) %{
  match(If cop cmp);
  effect(USE labl);

  ins_cost(300);
  format %{ "J$cop,us $labl" %}
  size(2);
  ins_encode %{
    Label* L = $labl$$label;
    __ jccb((Assembler::Condition)($cop$$cmpcode), *L);
  %}
  ins_pipe( pipe_jcc );
  ins_short_branch(1);
%}

instruct jmpConUCF2_short(cmpOpUCF2 cop, eFlagsRegUCF cmp, label labl) %{
  match(If cop cmp);
  effect(USE labl);

  ins_cost(300);
  format %{ $$template
    if ($cop$$cmpcode == Assembler::notEqual) {
      $$emit$$"JP,u,s   $labl\n\t"
      $$emit$$"J$cop,u,s   $labl"
    } else {
      $$emit$$"JP,u,s   done\n\t"
      $$emit$$"J$cop,u,s  $labl\n\t"
      $$emit$$"done:"
    }
  %}
  size(4);
  ins_encode %{
    Label* l = $labl$$label;
    if ($cop$$cmpcode == Assembler::notEqual) {
      __ jccb(Assembler::parity, *l);
      __ jccb(Assembler::notEqual, *l);
    } else if ($cop$$cmpcode == Assembler::equal) {
      Label done;
      __ jccb(Assembler::parity, done);
      __ jccb(Assembler::equal, *l);
      __ bind(done);
    } else {
       ShouldNotReachHere();
    }
  %}
  ins_pipe(pipe_jcc);
  ins_short_branch(1);
%}

// ============================================================================
// Long Compare
//
// Currently we hold longs in 2 registers.  Comparing such values efficiently
// is tricky.  The flavor of compare used depends on whether we are testing
// for LT, LE, or EQ.  For a simple LT test we can check just the sign bit.
// The GE test is the negated LT test.  The LE test can be had by commuting
// the operands (yielding a GE test) and then negating; negate again for the
// GT test.  The EQ test is done by ORcc'ing the high and low halves, and the
// NE test is negated from that.

// Due to a shortcoming in the ADLC, it mixes up expressions like:
// (foo (CmpI (CmpL X Y) 0)) and (bar (CmpI (CmpL X 0L) 0)).  Note the
// difference between 'Y' and '0L'.  The tree-matches for the CmpI sections
// are collapsed internally in the ADLC's dfa-gen code.  The match for
// (CmpI (CmpL X Y) 0) is silently replaced with (CmpI (CmpL X 0L) 0) and the
// foo match ends up with the wrong leaf.  One fix is to not match both
// reg-reg and reg-zero forms of long-compare.  This is unfortunate because
// both forms beat the trinary form of long-compare and both are very useful
// on Intel which has so few registers.

// Manifest a CmpL result in an integer register.  Very painful.
// This is the test to avoid.
instruct cmpL3_reg_reg(eSIRegI dst, eRegL src1, eRegL src2, eFlagsReg flags ) %{
  match(Set dst (CmpL3 src1 src2));
  effect( KILL flags );
  ins_cost(1000);
  format %{ "XOR    $dst,$dst\n\t"
            "CMP    $src1.hi,$src2.hi\n\t"
            "JLT,s  m_one\n\t"
            "JGT,s  p_one\n\t"
            "CMP    $src1.lo,$src2.lo\n\t"
            "JB,s   m_one\n\t"
            "JEQ,s  done\n"
    "p_one:\tINC    $dst\n\t"
            "JMP,s  done\n"
    "m_one:\tDEC    $dst\n"
     "done:" %}
  ins_encode %{
    Label p_one, m_one, done;
    __ xorptr($dst$$Register, $dst$$Register);
    __ cmpl(HIGH_FROM_LOW($src1$$Register), HIGH_FROM_LOW($src2$$Register));
    __ jccb(Assembler::less,    m_one);
    __ jccb(Assembler::greater, p_one);
    __ cmpl($src1$$Register, $src2$$Register);
    __ jccb(Assembler::below,   m_one);
    __ jccb(Assembler::equal,   done);
    __ bind(p_one);
    __ incrementl($dst$$Register);
    __ jmpb(done);
    __ bind(m_one);
    __ decrementl($dst$$Register);
    __ bind(done);
  %}
  ins_pipe( pipe_slow );
%}

//======
// Manifest a CmpL result in the normal flags.  Only good for LT or GE
// compares.  Can be used for LE or GT compares by reversing arguments.
// NOT GOOD FOR EQ/NE tests.
instruct cmpL_zero_flags_LTGE( flagsReg_long_LTGE flags, eRegL src, immL0 zero ) %{
  match( Set flags (CmpL src zero ));
  ins_cost(100);
  format %{ "TEST   $src.hi,$src.hi" %}
  opcode(0x85);
  ins_encode( OpcP, RegReg_Hi2( src, src ) );
  ins_pipe( ialu_cr_reg_reg );
%}

// Manifest a CmpL result in the normal flags.  Only good for LT or GE
// compares.  Can be used for LE or GT compares by reversing arguments.
// NOT GOOD FOR EQ/NE tests.
instruct cmpL_reg_flags_LTGE( flagsReg_long_LTGE flags, eRegL src1, eRegL src2, rRegI tmp ) %{
  match( Set flags (CmpL src1 src2 ));
  effect( TEMP tmp );
  ins_cost(300);
  format %{ "CMP    $src1.lo,$src2.lo\t! Long compare; set flags for low bits\n\t"
            "MOV    $tmp,$src1.hi\n\t"
            "SBB    $tmp,$src2.hi\t! Compute flags for long compare" %}
  ins_encode( long_cmp_flags2( src1, src2, tmp ) );
  ins_pipe( ialu_cr_reg_reg );
%}

// Long compares reg < zero/req OR reg >= zero/req.
// Just a wrapper for a normal branch, plus the predicate test.
instruct cmpL_LTGE(cmpOp cmp, flagsReg_long_LTGE flags, label labl) %{
  match(If cmp flags);
  effect(USE labl);
  predicate( _kids[0]->_leaf->as_Bool()->_test._test == BoolTest::lt || _kids[0]->_leaf->as_Bool()->_test._test == BoolTest::ge );
  expand %{
    jmpCon(cmp,flags,labl);    // JLT or JGE...
  %}
%}

//======
// Manifest a CmpUL result in the normal flags.  Only good for LT or GE
// compares.  Can be used for LE or GT compares by reversing arguments.
// NOT GOOD FOR EQ/NE tests.
instruct cmpUL_zero_flags_LTGE(flagsReg_ulong_LTGE flags, eRegL src, immL0 zero) %{
  match(Set flags (CmpUL src zero));
  ins_cost(100);
  format %{ "TEST   $src.hi,$src.hi" %}
  opcode(0x85);
  ins_encode(OpcP, RegReg_Hi2(src, src));
  ins_pipe(ialu_cr_reg_reg);
%}

// Manifest a CmpUL result in the normal flags.  Only good for LT or GE
// compares.  Can be used for LE or GT compares by reversing arguments.
// NOT GOOD FOR EQ/NE tests.
instruct cmpUL_reg_flags_LTGE(flagsReg_ulong_LTGE flags, eRegL src1, eRegL src2, rRegI tmp) %{
  match(Set flags (CmpUL src1 src2));
  effect(TEMP tmp);
  ins_cost(300);
  format %{ "CMP    $src1.lo,$src2.lo\t! Unsigned long compare; set flags for low bits\n\t"
            "MOV    $tmp,$src1.hi\n\t"
            "SBB    $tmp,$src2.hi\t! Compute flags for unsigned long compare" %}
  ins_encode(long_cmp_flags2(src1, src2, tmp));
  ins_pipe(ialu_cr_reg_reg);
%}

// Unsigned long compares reg < zero/req OR reg >= zero/req.
// Just a wrapper for a normal branch, plus the predicate test.
instruct cmpUL_LTGE(cmpOpU cmp, flagsReg_ulong_LTGE flags, label labl) %{
  match(If cmp flags);
  effect(USE labl);
  predicate(_kids[0]->_leaf->as_Bool()->_test._test == BoolTest::lt || _kids[0]->_leaf->as_Bool()->_test._test == BoolTest::ge);
  expand %{
    jmpCon(cmp, flags, labl);    // JLT or JGE...
  %}
%}

// Compare 2 longs and CMOVE longs.
instruct cmovLL_reg_LTGE(cmpOp cmp, flagsReg_long_LTGE flags, eRegL dst, eRegL src) %{
  match(Set dst (CMoveL (Binary cmp flags) (Binary dst src)));
  predicate(VM_Version::supports_cmov() && ( _kids[0]->_kids[0]->_leaf->as_Bool()->_test._test == BoolTest::lt || _kids[0]->_kids[0]->_leaf->as_Bool()->_test._test == BoolTest::ge ));
  ins_cost(400);
  format %{ "CMOV$cmp $dst.lo,$src.lo\n\t"
            "CMOV$cmp $dst.hi,$src.hi" %}
  opcode(0x0F,0x40);
  ins_encode( enc_cmov(cmp), RegReg_Lo2( dst, src ), enc_cmov(cmp), RegReg_Hi2( dst, src ) );
  ins_pipe( pipe_cmov_reg_long );
%}

instruct cmovLL_mem_LTGE(cmpOp cmp, flagsReg_long_LTGE flags, eRegL dst, load_long_memory src) %{
  match(Set dst (CMoveL (Binary cmp flags) (Binary dst (LoadL src))));
  predicate(VM_Version::supports_cmov() && ( _kids[0]->_kids[0]->_leaf->as_Bool()->_test._test == BoolTest::lt || _kids[0]->_kids[0]->_leaf->as_Bool()->_test._test == BoolTest::ge ));
  ins_cost(500);
  format %{ "CMOV$cmp $dst.lo,$src.lo\n\t"
            "CMOV$cmp $dst.hi,$src.hi" %}
  opcode(0x0F,0x40);
  ins_encode( enc_cmov(cmp), RegMem(dst, src), enc_cmov(cmp), RegMem_Hi(dst, src) );
  ins_pipe( pipe_cmov_reg_long );
%}

instruct cmovLL_reg_LTGE_U(cmpOpU cmp, flagsReg_ulong_LTGE flags, eRegL dst, eRegL src) %{
  match(Set dst (CMoveL (Binary cmp flags) (Binary dst src)));
  predicate(VM_Version::supports_cmov() && ( _kids[0]->_kids[0]->_leaf->as_Bool()->_test._test == BoolTest::lt || _kids[0]->_kids[0]->_leaf->as_Bool()->_test._test == BoolTest::ge ));
  ins_cost(400);
  expand %{
    cmovLL_reg_LTGE(cmp, flags, dst, src);
  %}
%}

instruct cmovLL_mem_LTGE_U(cmpOpU cmp, flagsReg_ulong_LTGE flags, eRegL dst, load_long_memory src) %{
  match(Set dst (CMoveL (Binary cmp flags) (Binary dst (LoadL src))));
  predicate(VM_Version::supports_cmov() && ( _kids[0]->_kids[0]->_leaf->as_Bool()->_test._test == BoolTest::lt || _kids[0]->_kids[0]->_leaf->as_Bool()->_test._test == BoolTest::ge ));
  ins_cost(500);
  expand %{
    cmovLL_mem_LTGE(cmp, flags, dst, src);
  %}
%}

// Compare 2 longs and CMOVE ints.
instruct cmovII_reg_LTGE(cmpOp cmp, flagsReg_long_LTGE flags, rRegI dst, rRegI src) %{
  predicate(VM_Version::supports_cmov() && ( _kids[0]->_kids[0]->_leaf->as_Bool()->_test._test == BoolTest::lt || _kids[0]->_kids[0]->_leaf->as_Bool()->_test._test == BoolTest::ge ));
  match(Set dst (CMoveI (Binary cmp flags) (Binary dst src)));
  ins_cost(200);
  format %{ "CMOV$cmp $dst,$src" %}
  opcode(0x0F,0x40);
  ins_encode( enc_cmov(cmp), RegReg( dst, src ) );
  ins_pipe( pipe_cmov_reg );
%}

instruct cmovII_mem_LTGE(cmpOp cmp, flagsReg_long_LTGE flags, rRegI dst, memory src) %{
  predicate(VM_Version::supports_cmov() && ( _kids[0]->_kids[0]->_leaf->as_Bool()->_test._test == BoolTest::lt || _kids[0]->_kids[0]->_leaf->as_Bool()->_test._test == BoolTest::ge ));
  match(Set dst (CMoveI (Binary cmp flags) (Binary dst (LoadI src))));
  ins_cost(250);
  format %{ "CMOV$cmp $dst,$src" %}
  opcode(0x0F,0x40);
  ins_encode( enc_cmov(cmp), RegMem( dst, src ) );
  ins_pipe( pipe_cmov_mem );
%}

instruct cmovII_reg_LTGE_U(cmpOpU cmp, flagsReg_ulong_LTGE flags, rRegI dst, rRegI src) %{
  predicate(VM_Version::supports_cmov() && ( _kids[0]->_kids[0]->_leaf->as_Bool()->_test._test == BoolTest::lt || _kids[0]->_kids[0]->_leaf->as_Bool()->_test._test == BoolTest::ge ));
  match(Set dst (CMoveI (Binary cmp flags) (Binary dst src)));
  ins_cost(200);
  expand %{
    cmovII_reg_LTGE(cmp, flags, dst, src);
  %}
%}

instruct cmovII_mem_LTGE_U(cmpOpU cmp, flagsReg_ulong_LTGE flags, rRegI dst, memory src) %{
  predicate(VM_Version::supports_cmov() && ( _kids[0]->_kids[0]->_leaf->as_Bool()->_test._test == BoolTest::lt || _kids[0]->_kids[0]->_leaf->as_Bool()->_test._test == BoolTest::ge ));
  match(Set dst (CMoveI (Binary cmp flags) (Binary dst (LoadI src))));
  ins_cost(250);
  expand %{
    cmovII_mem_LTGE(cmp, flags, dst, src);
  %}
%}

// Compare 2 longs and CMOVE ptrs.
instruct cmovPP_reg_LTGE(cmpOp cmp, flagsReg_long_LTGE flags, eRegP dst, eRegP src) %{
  predicate(VM_Version::supports_cmov() && ( _kids[0]->_kids[0]->_leaf->as_Bool()->_test._test == BoolTest::lt || _kids[0]->_kids[0]->_leaf->as_Bool()->_test._test == BoolTest::ge ));
  match(Set dst (CMoveP (Binary cmp flags) (Binary dst src)));
  ins_cost(200);
  format %{ "CMOV$cmp $dst,$src" %}
  opcode(0x0F,0x40);
  ins_encode( enc_cmov(cmp), RegReg( dst, src ) );
  ins_pipe( pipe_cmov_reg );
%}

// Compare 2 unsigned longs and CMOVE ptrs.
instruct cmovPP_reg_LTGE_U(cmpOpU cmp, flagsReg_ulong_LTGE flags, eRegP dst, eRegP src) %{
  predicate(VM_Version::supports_cmov() && ( _kids[0]->_kids[0]->_leaf->as_Bool()->_test._test == BoolTest::lt || _kids[0]->_kids[0]->_leaf->as_Bool()->_test._test == BoolTest::ge ));
  match(Set dst (CMoveP (Binary cmp flags) (Binary dst src)));
  ins_cost(200);
  expand %{
    cmovPP_reg_LTGE(cmp,flags,dst,src);
  %}
%}

// Compare 2 longs and CMOVE doubles
instruct cmovDDPR_reg_LTGE(cmpOp cmp, flagsReg_long_LTGE flags, regDPR dst, regDPR src) %{
  predicate( UseSSE<=1 && ( _kids[0]->_kids[0]->_leaf->as_Bool()->_test._test == BoolTest::lt || _kids[0]->_kids[0]->_leaf->as_Bool()->_test._test == BoolTest::ge ));
  match(Set dst (CMoveD (Binary cmp flags) (Binary dst src)));
  ins_cost(200);
  expand %{
    fcmovDPR_regS(cmp,flags,dst,src);
  %}
%}

// Compare 2 longs and CMOVE doubles
instruct cmovDD_reg_LTGE(cmpOp cmp, flagsReg_long_LTGE flags, regD dst, regD src) %{
  predicate( UseSSE>=2 && ( _kids[0]->_kids[0]->_leaf->as_Bool()->_test._test == BoolTest::lt || _kids[0]->_kids[0]->_leaf->as_Bool()->_test._test == BoolTest::ge ));
  match(Set dst (CMoveD (Binary cmp flags) (Binary dst src)));
  ins_cost(200);
  expand %{
    fcmovD_regS(cmp,flags,dst,src);
  %}
%}

instruct cmovFFPR_reg_LTGE(cmpOp cmp, flagsReg_long_LTGE flags, regFPR dst, regFPR src) %{
  predicate( UseSSE==0 && ( _kids[0]->_kids[0]->_leaf->as_Bool()->_test._test == BoolTest::lt || _kids[0]->_kids[0]->_leaf->as_Bool()->_test._test == BoolTest::ge ));
  match(Set dst (CMoveF (Binary cmp flags) (Binary dst src)));
  ins_cost(200);
  expand %{
    fcmovFPR_regS(cmp,flags,dst,src);
  %}
%}

instruct cmovFF_reg_LTGE(cmpOp cmp, flagsReg_long_LTGE flags, regF dst, regF src) %{
  predicate( UseSSE>=1 && ( _kids[0]->_kids[0]->_leaf->as_Bool()->_test._test == BoolTest::lt || _kids[0]->_kids[0]->_leaf->as_Bool()->_test._test == BoolTest::ge ));
  match(Set dst (CMoveF (Binary cmp flags) (Binary dst src)));
  ins_cost(200);
  expand %{
    fcmovF_regS(cmp,flags,dst,src);
  %}
%}

//======
// Manifest a CmpL result in the normal flags.  Only good for EQ/NE compares.
instruct cmpL_zero_flags_EQNE( flagsReg_long_EQNE flags, eRegL src, immL0 zero, rRegI tmp ) %{
  match( Set flags (CmpL src zero ));
  effect(TEMP tmp);
  ins_cost(200);
  format %{ "MOV    $tmp,$src.lo\n\t"
            "OR     $tmp,$src.hi\t! Long is EQ/NE 0?" %}
  ins_encode( long_cmp_flags0( src, tmp ) );
  ins_pipe( ialu_reg_reg_long );
%}

// Manifest a CmpL result in the normal flags.  Only good for EQ/NE compares.
instruct cmpL_reg_flags_EQNE( flagsReg_long_EQNE flags, eRegL src1, eRegL src2 ) %{
  match( Set flags (CmpL src1 src2 ));
  ins_cost(200+300);
  format %{ "CMP    $src1.lo,$src2.lo\t! Long compare; set flags for low bits\n\t"
            "JNE,s  skip\n\t"
            "CMP    $src1.hi,$src2.hi\n\t"
     "skip:\t" %}
  ins_encode( long_cmp_flags1( src1, src2 ) );
  ins_pipe( ialu_cr_reg_reg );
%}

// Long compare reg == zero/reg OR reg != zero/reg
// Just a wrapper for a normal branch, plus the predicate test.
instruct cmpL_EQNE(cmpOp cmp, flagsReg_long_EQNE flags, label labl) %{
  match(If cmp flags);
  effect(USE labl);
  predicate( _kids[0]->_leaf->as_Bool()->_test._test == BoolTest::eq || _kids[0]->_leaf->as_Bool()->_test._test == BoolTest::ne );
  expand %{
    jmpCon(cmp,flags,labl);    // JEQ or JNE...
  %}
%}

//======
// Manifest a CmpUL result in the normal flags.  Only good for EQ/NE compares.
instruct cmpUL_zero_flags_EQNE(flagsReg_ulong_EQNE flags, eRegL src, immL0 zero, rRegI tmp) %{
  match(Set flags (CmpUL src zero));
  effect(TEMP tmp);
  ins_cost(200);
  format %{ "MOV    $tmp,$src.lo\n\t"
            "OR     $tmp,$src.hi\t! Unsigned long is EQ/NE 0?" %}
  ins_encode(long_cmp_flags0(src, tmp));
  ins_pipe(ialu_reg_reg_long);
%}

// Manifest a CmpUL result in the normal flags.  Only good for EQ/NE compares.
instruct cmpUL_reg_flags_EQNE(flagsReg_ulong_EQNE flags, eRegL src1, eRegL src2) %{
  match(Set flags (CmpUL src1 src2));
  ins_cost(200+300);
  format %{ "CMP    $src1.lo,$src2.lo\t! Unsigned long compare; set flags for low bits\n\t"
            "JNE,s  skip\n\t"
            "CMP    $src1.hi,$src2.hi\n\t"
     "skip:\t" %}
  ins_encode(long_cmp_flags1(src1, src2));
  ins_pipe(ialu_cr_reg_reg);
%}

// Unsigned long compare reg == zero/reg OR reg != zero/reg
// Just a wrapper for a normal branch, plus the predicate test.
instruct cmpUL_EQNE(cmpOpU cmp, flagsReg_ulong_EQNE flags, label labl) %{
  match(If cmp flags);
  effect(USE labl);
  predicate(_kids[0]->_leaf->as_Bool()->_test._test == BoolTest::eq || _kids[0]->_leaf->as_Bool()->_test._test == BoolTest::ne);
  expand %{
    jmpCon(cmp, flags, labl);    // JEQ or JNE...
  %}
%}

// Compare 2 longs and CMOVE longs.
instruct cmovLL_reg_EQNE(cmpOp cmp, flagsReg_long_EQNE flags, eRegL dst, eRegL src) %{
  match(Set dst (CMoveL (Binary cmp flags) (Binary dst src)));
  predicate(VM_Version::supports_cmov() && ( _kids[0]->_kids[0]->_leaf->as_Bool()->_test._test == BoolTest::eq || _kids[0]->_kids[0]->_leaf->as_Bool()->_test._test == BoolTest::ne ));
  ins_cost(400);
  format %{ "CMOV$cmp $dst.lo,$src.lo\n\t"
            "CMOV$cmp $dst.hi,$src.hi" %}
  opcode(0x0F,0x40);
  ins_encode( enc_cmov(cmp), RegReg_Lo2( dst, src ), enc_cmov(cmp), RegReg_Hi2( dst, src ) );
  ins_pipe( pipe_cmov_reg_long );
%}

instruct cmovLL_mem_EQNE(cmpOp cmp, flagsReg_long_EQNE flags, eRegL dst, load_long_memory src) %{
  match(Set dst (CMoveL (Binary cmp flags) (Binary dst (LoadL src))));
  predicate(VM_Version::supports_cmov() && ( _kids[0]->_kids[0]->_leaf->as_Bool()->_test._test == BoolTest::eq || _kids[0]->_kids[0]->_leaf->as_Bool()->_test._test == BoolTest::ne ));
  ins_cost(500);
  format %{ "CMOV$cmp $dst.lo,$src.lo\n\t"
            "CMOV$cmp $dst.hi,$src.hi" %}
  opcode(0x0F,0x40);
  ins_encode( enc_cmov(cmp), RegMem(dst, src), enc_cmov(cmp), RegMem_Hi(dst, src) );
  ins_pipe( pipe_cmov_reg_long );
%}

// Compare 2 longs and CMOVE ints.
instruct cmovII_reg_EQNE(cmpOp cmp, flagsReg_long_EQNE flags, rRegI dst, rRegI src) %{
  predicate(VM_Version::supports_cmov() && ( _kids[0]->_kids[0]->_leaf->as_Bool()->_test._test == BoolTest::eq || _kids[0]->_kids[0]->_leaf->as_Bool()->_test._test == BoolTest::ne ));
  match(Set dst (CMoveI (Binary cmp flags) (Binary dst src)));
  ins_cost(200);
  format %{ "CMOV$cmp $dst,$src" %}
  opcode(0x0F,0x40);
  ins_encode( enc_cmov(cmp), RegReg( dst, src ) );
  ins_pipe( pipe_cmov_reg );
%}

instruct cmovII_mem_EQNE(cmpOp cmp, flagsReg_long_EQNE flags, rRegI dst, memory src) %{
  predicate(VM_Version::supports_cmov() && ( _kids[0]->_kids[0]->_leaf->as_Bool()->_test._test == BoolTest::eq || _kids[0]->_kids[0]->_leaf->as_Bool()->_test._test == BoolTest::ne ));
  match(Set dst (CMoveI (Binary cmp flags) (Binary dst (LoadI src))));
  ins_cost(250);
  format %{ "CMOV$cmp $dst,$src" %}
  opcode(0x0F,0x40);
  ins_encode( enc_cmov(cmp), RegMem( dst, src ) );
  ins_pipe( pipe_cmov_mem );
%}

instruct cmovII_reg_EQNE_U(cmpOpU cmp, flagsReg_ulong_EQNE flags, rRegI dst, rRegI src) %{
  predicate(VM_Version::supports_cmov() && ( _kids[0]->_kids[0]->_leaf->as_Bool()->_test._test == BoolTest::eq || _kids[0]->_kids[0]->_leaf->as_Bool()->_test._test == BoolTest::ne ));
  match(Set dst (CMoveI (Binary cmp flags) (Binary dst src)));
  ins_cost(200);
  expand %{
    cmovII_reg_EQNE(cmp, flags, dst, src);
  %}
%}

instruct cmovII_mem_EQNE_U(cmpOpU cmp, flagsReg_ulong_EQNE flags, rRegI dst, memory src) %{
  predicate(VM_Version::supports_cmov() && ( _kids[0]->_kids[0]->_leaf->as_Bool()->_test._test == BoolTest::eq || _kids[0]->_kids[0]->_leaf->as_Bool()->_test._test == BoolTest::ne ));
  match(Set dst (CMoveI (Binary cmp flags) (Binary dst (LoadI src))));
  ins_cost(250);
  expand %{
    cmovII_mem_EQNE(cmp, flags, dst, src);
  %}
%}

// Compare 2 longs and CMOVE ptrs.
instruct cmovPP_reg_EQNE(cmpOp cmp, flagsReg_long_EQNE flags, eRegP dst, eRegP src) %{
  predicate(VM_Version::supports_cmov() && ( _kids[0]->_kids[0]->_leaf->as_Bool()->_test._test == BoolTest::eq || _kids[0]->_kids[0]->_leaf->as_Bool()->_test._test == BoolTest::ne ));
  match(Set dst (CMoveP (Binary cmp flags) (Binary dst src)));
  ins_cost(200);
  format %{ "CMOV$cmp $dst,$src" %}
  opcode(0x0F,0x40);
  ins_encode( enc_cmov(cmp), RegReg( dst, src ) );
  ins_pipe( pipe_cmov_reg );
%}

// Compare 2 unsigned longs and CMOVE ptrs.
instruct cmovPP_reg_EQNE_U(cmpOpU cmp, flagsReg_ulong_EQNE flags, eRegP dst, eRegP src) %{
  predicate(VM_Version::supports_cmov() && ( _kids[0]->_kids[0]->_leaf->as_Bool()->_test._test == BoolTest::eq || _kids[0]->_kids[0]->_leaf->as_Bool()->_test._test == BoolTest::ne ));
  match(Set dst (CMoveP (Binary cmp flags) (Binary dst src)));
  ins_cost(200);
  expand %{
    cmovPP_reg_EQNE(cmp,flags,dst,src);
  %}
%}

// Compare 2 longs and CMOVE doubles
instruct cmovDDPR_reg_EQNE(cmpOp cmp, flagsReg_long_EQNE flags, regDPR dst, regDPR src) %{
  predicate( UseSSE<=1 && ( _kids[0]->_kids[0]->_leaf->as_Bool()->_test._test == BoolTest::eq || _kids[0]->_kids[0]->_leaf->as_Bool()->_test._test == BoolTest::ne ));
  match(Set dst (CMoveD (Binary cmp flags) (Binary dst src)));
  ins_cost(200);
  expand %{
    fcmovDPR_regS(cmp,flags,dst,src);
  %}
%}

// Compare 2 longs and CMOVE doubles
instruct cmovDD_reg_EQNE(cmpOp cmp, flagsReg_long_EQNE flags, regD dst, regD src) %{
  predicate( UseSSE>=2 && ( _kids[0]->_kids[0]->_leaf->as_Bool()->_test._test == BoolTest::eq || _kids[0]->_kids[0]->_leaf->as_Bool()->_test._test == BoolTest::ne ));
  match(Set dst (CMoveD (Binary cmp flags) (Binary dst src)));
  ins_cost(200);
  expand %{
    fcmovD_regS(cmp,flags,dst,src);
  %}
%}

instruct cmovFFPR_reg_EQNE(cmpOp cmp, flagsReg_long_EQNE flags, regFPR dst, regFPR src) %{
  predicate( UseSSE==0 && ( _kids[0]->_kids[0]->_leaf->as_Bool()->_test._test == BoolTest::eq || _kids[0]->_kids[0]->_leaf->as_Bool()->_test._test == BoolTest::ne ));
  match(Set dst (CMoveF (Binary cmp flags) (Binary dst src)));
  ins_cost(200);
  expand %{
    fcmovFPR_regS(cmp,flags,dst,src);
  %}
%}

instruct cmovFF_reg_EQNE(cmpOp cmp, flagsReg_long_EQNE flags, regF dst, regF src) %{
  predicate( UseSSE>=1 && ( _kids[0]->_kids[0]->_leaf->as_Bool()->_test._test == BoolTest::eq || _kids[0]->_kids[0]->_leaf->as_Bool()->_test._test == BoolTest::ne ));
  match(Set dst (CMoveF (Binary cmp flags) (Binary dst src)));
  ins_cost(200);
  expand %{
    fcmovF_regS(cmp,flags,dst,src);
  %}
%}

//======
// Manifest a CmpL result in the normal flags.  Only good for LE or GT compares.
// Same as cmpL_reg_flags_LEGT except must negate src
instruct cmpL_zero_flags_LEGT( flagsReg_long_LEGT flags, eRegL src, immL0 zero, rRegI tmp ) %{
  match( Set flags (CmpL src zero ));
  effect( TEMP tmp );
  ins_cost(300);
  format %{ "XOR    $tmp,$tmp\t# Long compare for -$src < 0, use commuted test\n\t"
            "CMP    $tmp,$src.lo\n\t"
            "SBB    $tmp,$src.hi\n\t" %}
  ins_encode( long_cmp_flags3(src, tmp) );
  ins_pipe( ialu_reg_reg_long );
%}

// Manifest a CmpL result in the normal flags.  Only good for LE or GT compares.
// Same as cmpL_reg_flags_LTGE except operands swapped.  Swapping operands
// requires a commuted test to get the same result.
instruct cmpL_reg_flags_LEGT( flagsReg_long_LEGT flags, eRegL src1, eRegL src2, rRegI tmp ) %{
  match( Set flags (CmpL src1 src2 ));
  effect( TEMP tmp );
  ins_cost(300);
  format %{ "CMP    $src2.lo,$src1.lo\t! Long compare, swapped operands, use with commuted test\n\t"
            "MOV    $tmp,$src2.hi\n\t"
            "SBB    $tmp,$src1.hi\t! Compute flags for long compare" %}
  ins_encode( long_cmp_flags2( src2, src1, tmp ) );
  ins_pipe( ialu_cr_reg_reg );
%}

// Long compares reg < zero/req OR reg >= zero/req.
// Just a wrapper for a normal branch, plus the predicate test
instruct cmpL_LEGT(cmpOp_commute cmp, flagsReg_long_LEGT flags, label labl) %{
  match(If cmp flags);
  effect(USE labl);
  predicate( _kids[0]->_leaf->as_Bool()->_test._test == BoolTest::gt || _kids[0]->_leaf->as_Bool()->_test._test == BoolTest::le );
  ins_cost(300);
  expand %{
    jmpCon(cmp,flags,labl);    // JGT or JLE...
  %}
%}

//======
// Manifest a CmpUL result in the normal flags.  Only good for LE or GT compares.
// Same as cmpUL_reg_flags_LEGT except must negate src
instruct cmpUL_zero_flags_LEGT(flagsReg_ulong_LEGT flags, eRegL src, immL0 zero, rRegI tmp) %{
  match(Set flags (CmpUL src zero));
  effect(TEMP tmp);
  ins_cost(300);
  format %{ "XOR    $tmp,$tmp\t# Unsigned long compare for -$src < 0, use commuted test\n\t"
            "CMP    $tmp,$src.lo\n\t"
            "SBB    $tmp,$src.hi\n\t" %}
  ins_encode(long_cmp_flags3(src, tmp));
  ins_pipe(ialu_reg_reg_long);
%}

// Manifest a CmpUL result in the normal flags.  Only good for LE or GT compares.
// Same as cmpUL_reg_flags_LTGE except operands swapped.  Swapping operands
// requires a commuted test to get the same result.
instruct cmpUL_reg_flags_LEGT(flagsReg_ulong_LEGT flags, eRegL src1, eRegL src2, rRegI tmp) %{
  match(Set flags (CmpUL src1 src2));
  effect(TEMP tmp);
  ins_cost(300);
  format %{ "CMP    $src2.lo,$src1.lo\t! Unsigned long compare, swapped operands, use with commuted test\n\t"
            "MOV    $tmp,$src2.hi\n\t"
            "SBB    $tmp,$src1.hi\t! Compute flags for unsigned long compare" %}
  ins_encode(long_cmp_flags2( src2, src1, tmp));
  ins_pipe(ialu_cr_reg_reg);
%}

// Unsigned long compares reg < zero/req OR reg >= zero/req.
// Just a wrapper for a normal branch, plus the predicate test
instruct cmpUL_LEGT(cmpOpU_commute cmp, flagsReg_ulong_LEGT flags, label labl) %{
  match(If cmp flags);
  effect(USE labl);
  predicate(_kids[0]->_leaf->as_Bool()->_test._test == BoolTest::gt || _kids[0]->_leaf->as_Bool()->_test._test == BoolTest::le);
  ins_cost(300);
  expand %{
    jmpCon(cmp, flags, labl);    // JGT or JLE...
  %}
%}

// Compare 2 longs and CMOVE longs.
instruct cmovLL_reg_LEGT(cmpOp_commute cmp, flagsReg_long_LEGT flags, eRegL dst, eRegL src) %{
  match(Set dst (CMoveL (Binary cmp flags) (Binary dst src)));
  predicate(VM_Version::supports_cmov() && ( _kids[0]->_kids[0]->_leaf->as_Bool()->_test._test == BoolTest::le || _kids[0]->_kids[0]->_leaf->as_Bool()->_test._test == BoolTest::gt ));
  ins_cost(400);
  format %{ "CMOV$cmp $dst.lo,$src.lo\n\t"
            "CMOV$cmp $dst.hi,$src.hi" %}
  opcode(0x0F,0x40);
  ins_encode( enc_cmov(cmp), RegReg_Lo2( dst, src ), enc_cmov(cmp), RegReg_Hi2( dst, src ) );
  ins_pipe( pipe_cmov_reg_long );
%}

instruct cmovLL_mem_LEGT(cmpOp_commute cmp, flagsReg_long_LEGT flags, eRegL dst, load_long_memory src) %{
  match(Set dst (CMoveL (Binary cmp flags) (Binary dst (LoadL src))));
  predicate(VM_Version::supports_cmov() && ( _kids[0]->_kids[0]->_leaf->as_Bool()->_test._test == BoolTest::le || _kids[0]->_kids[0]->_leaf->as_Bool()->_test._test == BoolTest::gt ));
  ins_cost(500);
  format %{ "CMOV$cmp $dst.lo,$src.lo\n\t"
            "CMOV$cmp $dst.hi,$src.hi+4" %}
  opcode(0x0F,0x40);
  ins_encode( enc_cmov(cmp), RegMem(dst, src), enc_cmov(cmp), RegMem_Hi(dst, src) );
  ins_pipe( pipe_cmov_reg_long );
%}

instruct cmovLL_reg_LEGT_U(cmpOpU_commute cmp, flagsReg_ulong_LEGT flags, eRegL dst, eRegL src) %{
  match(Set dst (CMoveL (Binary cmp flags) (Binary dst src)));
  predicate(VM_Version::supports_cmov() && ( _kids[0]->_kids[0]->_leaf->as_Bool()->_test._test == BoolTest::le || _kids[0]->_kids[0]->_leaf->as_Bool()->_test._test == BoolTest::gt ));
  ins_cost(400);
  expand %{
    cmovLL_reg_LEGT(cmp, flags, dst, src);
  %}
%}

instruct cmovLL_mem_LEGT_U(cmpOpU_commute cmp, flagsReg_ulong_LEGT flags, eRegL dst, load_long_memory src) %{
  match(Set dst (CMoveL (Binary cmp flags) (Binary dst (LoadL src))));
  predicate(VM_Version::supports_cmov() && ( _kids[0]->_kids[0]->_leaf->as_Bool()->_test._test == BoolTest::le || _kids[0]->_kids[0]->_leaf->as_Bool()->_test._test == BoolTest::gt ));
  ins_cost(500);
  expand %{
    cmovLL_mem_LEGT(cmp, flags, dst, src);
  %}
%}

// Compare 2 longs and CMOVE ints.
instruct cmovII_reg_LEGT(cmpOp_commute cmp, flagsReg_long_LEGT flags, rRegI dst, rRegI src) %{
  predicate(VM_Version::supports_cmov() && ( _kids[0]->_kids[0]->_leaf->as_Bool()->_test._test == BoolTest::le || _kids[0]->_kids[0]->_leaf->as_Bool()->_test._test == BoolTest::gt ));
  match(Set dst (CMoveI (Binary cmp flags) (Binary dst src)));
  ins_cost(200);
  format %{ "CMOV$cmp $dst,$src" %}
  opcode(0x0F,0x40);
  ins_encode( enc_cmov(cmp), RegReg( dst, src ) );
  ins_pipe( pipe_cmov_reg );
%}

instruct cmovII_mem_LEGT(cmpOp_commute cmp, flagsReg_long_LEGT flags, rRegI dst, memory src) %{
  predicate(VM_Version::supports_cmov() && ( _kids[0]->_kids[0]->_leaf->as_Bool()->_test._test == BoolTest::le || _kids[0]->_kids[0]->_leaf->as_Bool()->_test._test == BoolTest::gt ));
  match(Set dst (CMoveI (Binary cmp flags) (Binary dst (LoadI src))));
  ins_cost(250);
  format %{ "CMOV$cmp $dst,$src" %}
  opcode(0x0F,0x40);
  ins_encode( enc_cmov(cmp), RegMem( dst, src ) );
  ins_pipe( pipe_cmov_mem );
%}

instruct cmovII_reg_LEGT_U(cmpOpU_commute cmp, flagsReg_ulong_LEGT flags, rRegI dst, rRegI src) %{
  predicate(VM_Version::supports_cmov() && ( _kids[0]->_kids[0]->_leaf->as_Bool()->_test._test == BoolTest::le || _kids[0]->_kids[0]->_leaf->as_Bool()->_test._test == BoolTest::gt ));
  match(Set dst (CMoveI (Binary cmp flags) (Binary dst src)));
  ins_cost(200);
  expand %{
    cmovII_reg_LEGT(cmp, flags, dst, src);
  %}
%}

instruct cmovII_mem_LEGT_U(cmpOpU_commute cmp, flagsReg_ulong_LEGT flags, rRegI dst, memory src) %{
  predicate(VM_Version::supports_cmov() && ( _kids[0]->_kids[0]->_leaf->as_Bool()->_test._test == BoolTest::le || _kids[0]->_kids[0]->_leaf->as_Bool()->_test._test == BoolTest::gt ));
  match(Set dst (CMoveI (Binary cmp flags) (Binary dst (LoadI src))));
  ins_cost(250);
  expand %{
    cmovII_mem_LEGT(cmp, flags, dst, src);
  %}
%}

// Compare 2 longs and CMOVE ptrs.
instruct cmovPP_reg_LEGT(cmpOp_commute cmp, flagsReg_long_LEGT flags, eRegP dst, eRegP src) %{
  predicate(VM_Version::supports_cmov() && ( _kids[0]->_kids[0]->_leaf->as_Bool()->_test._test == BoolTest::le || _kids[0]->_kids[0]->_leaf->as_Bool()->_test._test == BoolTest::gt ));
  match(Set dst (CMoveP (Binary cmp flags) (Binary dst src)));
  ins_cost(200);
  format %{ "CMOV$cmp $dst,$src" %}
  opcode(0x0F,0x40);
  ins_encode( enc_cmov(cmp), RegReg( dst, src ) );
  ins_pipe( pipe_cmov_reg );
%}

// Compare 2 unsigned longs and CMOVE ptrs.
instruct cmovPP_reg_LEGT_U(cmpOpU_commute cmp, flagsReg_ulong_LEGT flags, eRegP dst, eRegP src) %{
  predicate(VM_Version::supports_cmov() && ( _kids[0]->_kids[0]->_leaf->as_Bool()->_test._test == BoolTest::le || _kids[0]->_kids[0]->_leaf->as_Bool()->_test._test == BoolTest::gt ));
  match(Set dst (CMoveP (Binary cmp flags) (Binary dst src)));
  ins_cost(200);
  expand %{
    cmovPP_reg_LEGT(cmp,flags,dst,src);
  %}
%}

// Compare 2 longs and CMOVE doubles
instruct cmovDDPR_reg_LEGT(cmpOp_commute cmp, flagsReg_long_LEGT flags, regDPR dst, regDPR src) %{
  predicate( UseSSE<=1 && ( _kids[0]->_kids[0]->_leaf->as_Bool()->_test._test == BoolTest::le || _kids[0]->_kids[0]->_leaf->as_Bool()->_test._test == BoolTest::gt ));
  match(Set dst (CMoveD (Binary cmp flags) (Binary dst src)));
  ins_cost(200);
  expand %{
    fcmovDPR_regS(cmp,flags,dst,src);
  %}
%}

// Compare 2 longs and CMOVE doubles
instruct cmovDD_reg_LEGT(cmpOp_commute cmp, flagsReg_long_LEGT flags, regD dst, regD src) %{
  predicate( UseSSE>=2 && ( _kids[0]->_kids[0]->_leaf->as_Bool()->_test._test == BoolTest::le || _kids[0]->_kids[0]->_leaf->as_Bool()->_test._test == BoolTest::gt ));
  match(Set dst (CMoveD (Binary cmp flags) (Binary dst src)));
  ins_cost(200);
  expand %{
    fcmovD_regS(cmp,flags,dst,src);
  %}
%}

instruct cmovFFPR_reg_LEGT(cmpOp_commute cmp, flagsReg_long_LEGT flags, regFPR dst, regFPR src) %{
  predicate( UseSSE==0 && ( _kids[0]->_kids[0]->_leaf->as_Bool()->_test._test == BoolTest::le || _kids[0]->_kids[0]->_leaf->as_Bool()->_test._test == BoolTest::gt ));
  match(Set dst (CMoveF (Binary cmp flags) (Binary dst src)));
  ins_cost(200);
  expand %{
    fcmovFPR_regS(cmp,flags,dst,src);
  %}
%}


instruct cmovFF_reg_LEGT(cmpOp_commute cmp, flagsReg_long_LEGT flags, regF dst, regF src) %{
  predicate( UseSSE>=1 && ( _kids[0]->_kids[0]->_leaf->as_Bool()->_test._test == BoolTest::le || _kids[0]->_kids[0]->_leaf->as_Bool()->_test._test == BoolTest::gt ));
  match(Set dst (CMoveF (Binary cmp flags) (Binary dst src)));
  ins_cost(200);
  expand %{
    fcmovF_regS(cmp,flags,dst,src);
  %}
%}


// ============================================================================
// Procedure Call/Return Instructions
// Call Java Static Instruction
// Note: If this code changes, the corresponding ret_addr_offset() and
//       compute_padding() functions will have to be adjusted.
instruct CallStaticJavaDirect(method meth) %{
  match(CallStaticJava);
  effect(USE meth);

  ins_cost(300);
  format %{ "CALL,static " %}
  opcode(0xE8); /* E8 cd */
  ins_encode( pre_call_resets,
              Java_Static_Call( meth ),
              call_epilog,
              post_call_FPU );
  ins_pipe( pipe_slow );
  ins_alignment(4);
%}

// Call Java Dynamic Instruction
// Note: If this code changes, the corresponding ret_addr_offset() and
//       compute_padding() functions will have to be adjusted.
instruct CallDynamicJavaDirect(method meth) %{
  match(CallDynamicJava);
  effect(USE meth);

  ins_cost(300);
  format %{ "MOV    EAX,(oop)-1\n\t"
            "CALL,dynamic" %}
  opcode(0xE8); /* E8 cd */
  ins_encode( pre_call_resets,
              Java_Dynamic_Call( meth ),
              call_epilog,
              post_call_FPU );
  ins_pipe( pipe_slow );
  ins_alignment(4);
%}

// Call Runtime Instruction
instruct CallRuntimeDirect(method meth) %{
  match(CallRuntime );
  effect(USE meth);

  ins_cost(300);
  format %{ "CALL,runtime " %}
  opcode(0xE8); /* E8 cd */
  // Use FFREEs to clear entries in float stack
  ins_encode( pre_call_resets,
              FFree_Float_Stack_All,
              Java_To_Runtime( meth ),
              post_call_FPU );
  ins_pipe( pipe_slow );
%}

// Call runtime without safepoint
instruct CallLeafDirect(method meth) %{
  match(CallLeaf);
  effect(USE meth);

  ins_cost(300);
  format %{ "CALL_LEAF,runtime " %}
  opcode(0xE8); /* E8 cd */
  ins_encode( pre_call_resets,
              FFree_Float_Stack_All,
              Java_To_Runtime( meth ),
              Verify_FPU_For_Leaf, post_call_FPU );
  ins_pipe( pipe_slow );
%}

instruct CallLeafNoFPDirect(method meth) %{
  match(CallLeafNoFP);
  effect(USE meth);

  ins_cost(300);
  format %{ "CALL_LEAF_NOFP,runtime " %}
  opcode(0xE8); /* E8 cd */
  ins_encode(pre_call_resets, Java_To_Runtime(meth));
  ins_pipe( pipe_slow );
%}


// Return Instruction
// Remove the return address & jump to it.
instruct Ret() %{
  match(Return);
  format %{ "RET" %}
  opcode(0xC3);
  ins_encode(OpcP);
  ins_pipe( pipe_jmp );
%}

// Tail Call; Jump from runtime stub to Java code.
// Also known as an 'interprocedural jump'.
// Target of jump will eventually return to caller.
// TailJump below removes the return address.
instruct TailCalljmpInd(eRegP_no_EBP jump_target, eBXRegP method_ptr) %{
  match(TailCall jump_target method_ptr);
  ins_cost(300);
  format %{ "JMP    $jump_target \t# EBX holds method" %}
  opcode(0xFF, 0x4);  /* Opcode FF /4 */
  ins_encode( OpcP, RegOpc(jump_target) );
  ins_pipe( pipe_jmp );
%}


// Tail Jump; remove the return address; jump to target.
// TailCall above leaves the return address around.
instruct tailjmpInd(eRegP_no_EBP jump_target, eAXRegP ex_oop) %{
  match( TailJump jump_target ex_oop );
  ins_cost(300);
  format %{ "POP    EDX\t# pop return address into dummy\n\t"
            "JMP    $jump_target " %}
  opcode(0xFF, 0x4);  /* Opcode FF /4 */
  ins_encode( enc_pop_rdx,
              OpcP, RegOpc(jump_target) );
  ins_pipe( pipe_jmp );
%}

// Create exception oop: created by stack-crawling runtime code.
// Created exception is now available to this handler, and is setup
// just prior to jumping to this handler.  No code emitted.
instruct CreateException( eAXRegP ex_oop )
%{
  match(Set ex_oop (CreateEx));

  size(0);
  // use the following format syntax
  format %{ "# exception oop is in EAX; no code emitted" %}
  ins_encode();
  ins_pipe( empty );
%}


// Rethrow exception:
// The exception oop will come in the first argument position.
// Then JUMP (not call) to the rethrow stub code.
instruct RethrowException()
%{
  match(Rethrow);

  // use the following format syntax
  format %{ "JMP    rethrow_stub" %}
  ins_encode(enc_rethrow);
  ins_pipe( pipe_jmp );
%}

// inlined locking and unlocking

instruct cmpFastLockRTM(eFlagsReg cr, eRegP object, eBXRegP box, eAXRegI tmp, eDXRegI scr, rRegI cx1, rRegI cx2, eRegP thread) %{
  predicate(Compile::current()->use_rtm());
  match(Set cr (FastLock object box));
  effect(TEMP tmp, TEMP scr, TEMP cx1, TEMP cx2, USE_KILL box, TEMP thread);
  ins_cost(300);
  format %{ "FASTLOCK $object,$box\t! kills $box,$tmp,$scr,$cx1,$cx2" %}
  ins_encode %{
    __ get_thread($thread$$Register);
    __ fast_lock($object$$Register, $box$$Register, $tmp$$Register,
                 $scr$$Register, $cx1$$Register, $cx2$$Register, $thread$$Register,
                 _rtm_counters, _stack_rtm_counters,
                 ((Method*)(ra_->C->method()->constant_encoding()))->method_data(),
                 true, ra_->C->profile_rtm());
  %}
  ins_pipe(pipe_slow);
%}

instruct cmpFastLock(eFlagsReg cr, eRegP object, eBXRegP box, eAXRegI tmp, eRegP scr, eRegP thread) %{
  predicate(!Compile::current()->use_rtm());
  match(Set cr (FastLock object box));
  effect(TEMP tmp, TEMP scr, USE_KILL box, TEMP thread);
  ins_cost(300);
  format %{ "FASTLOCK $object,$box\t! kills $box,$tmp,$scr" %}
  ins_encode %{
    __ get_thread($thread$$Register);
    __ fast_lock($object$$Register, $box$$Register, $tmp$$Register,
                 $scr$$Register, noreg, noreg, $thread$$Register, nullptr, nullptr, nullptr, false, false);
  %}
  ins_pipe(pipe_slow);
%}

instruct cmpFastUnlock(eFlagsReg cr, eRegP object, eAXRegP box, eRegP tmp ) %{
  match(Set cr (FastUnlock object box));
  effect(TEMP tmp, USE_KILL box);
  ins_cost(300);
  format %{ "FASTUNLOCK $object,$box\t! kills $box,$tmp" %}
  ins_encode %{
    __ fast_unlock($object$$Register, $box$$Register, $tmp$$Register, ra_->C->use_rtm());
  %}
  ins_pipe(pipe_slow);
%}

instruct mask_all_evexL_LT32(kReg dst, eRegL src) %{
  predicate(Matcher::vector_length(n) <= 32);
  match(Set dst (MaskAll src));
  format %{ "mask_all_evexL_LE32 $dst, $src \t" %}
  ins_encode %{
    int mask_len = Matcher::vector_length(this);
    __ vector_maskall_operation($dst$$KRegister, $src$$Register, mask_len);
  %}
  ins_pipe( pipe_slow );
%}

instruct mask_all_evexL_GT32(kReg dst, eRegL src, kReg ktmp) %{
  predicate(Matcher::vector_length(n) > 32);
  match(Set dst (MaskAll src));
  effect(TEMP ktmp);
  format %{ "mask_all_evexL_GT32 $dst, $src \t! using $ktmp as TEMP " %}
  ins_encode %{
    int mask_len = Matcher::vector_length(this);
    __ vector_maskall_operation32($dst$$KRegister, $src$$Register, $ktmp$$KRegister, mask_len);
  %}
  ins_pipe( pipe_slow );
%}

instruct mask_all_evexI_GT32(kReg dst, rRegI src, kReg ktmp) %{
  predicate(Matcher::vector_length(n) > 32);
  match(Set dst (MaskAll src));
  effect(TEMP ktmp);
  format %{ "mask_all_evexI_GT32 $dst, $src \t! using $ktmp as TEMP" %}
  ins_encode %{
    int mask_len = Matcher::vector_length(this);
    __ vector_maskall_operation32($dst$$KRegister, $src$$Register, $ktmp$$KRegister, mask_len);
  %}
  ins_pipe( pipe_slow );
%}

// ============================================================================
// Safepoint Instruction
instruct safePoint_poll_tls(eFlagsReg cr, eRegP_no_EBP poll) %{
  match(SafePoint poll);
  effect(KILL cr, USE poll);

  format %{ "TSTL   #EAX,[$poll]\t! Safepoint: poll for GC" %}
  ins_cost(125);
  // EBP would need size(3)
  size(2); /* setting an explicit size will cause debug builds to assert if size is incorrect */
  ins_encode %{
    __ relocate(relocInfo::poll_type);
    address pre_pc = __ pc();
    __ testl(rax, Address($poll$$Register, 0));
    address post_pc = __ pc();
    guarantee(pre_pc[0] == 0x85, "must emit test-ax [reg]");
  %}
  ins_pipe(ialu_reg_mem);
%}


// ============================================================================
// This name is KNOWN by the ADLC and cannot be changed.
// The ADLC forces a 'TypeRawPtr::BOTTOM' output type
// for this guy.
instruct tlsLoadP(eRegP dst, eFlagsReg cr) %{
  match(Set dst (ThreadLocal));
  effect(DEF dst, KILL cr);

  format %{ "MOV    $dst, Thread::current()" %}
  ins_encode %{
    Register dstReg = as_Register($dst$$reg);
    __ get_thread(dstReg);
  %}
  ins_pipe( ialu_reg_fat );
%}



//----------PEEPHOLE RULES-----------------------------------------------------
// These must follow all instruction definitions as they use the names
// defined in the instructions definitions.
//
// peepmatch ( root_instr_name [preceding_instruction]* );
//
// peepconstraint %{
// (instruction_number.operand_name relational_op instruction_number.operand_name
//  [, ...] );
// // instruction numbers are zero-based using left to right order in peepmatch
//
// peepreplace ( instr_name  ( [instruction_number.operand_name]* ) );
// // provide an instruction_number.operand_name for each operand that appears
// // in the replacement instruction's match rule
//
// ---------VM FLAGS---------------------------------------------------------
//
// All peephole optimizations can be turned off using -XX:-OptoPeephole
//
// Each peephole rule is given an identifying number starting with zero and
// increasing by one in the order seen by the parser.  An individual peephole
// can be enabled, and all others disabled, by using -XX:OptoPeepholeAt=#
// on the command-line.
//
// ---------CURRENT LIMITATIONS----------------------------------------------
//
// Only match adjacent instructions in same basic block
// Only equality constraints
// Only constraints between operands, not (0.dest_reg == EAX_enc)
// Only one replacement instruction
//
// ---------EXAMPLE----------------------------------------------------------
//
// // pertinent parts of existing instructions in architecture description
// instruct movI(rRegI dst, rRegI src) %{
//   match(Set dst (CopyI src));
// %}
//
// instruct incI_eReg(rRegI dst, immI_1 src, eFlagsReg cr) %{
//   match(Set dst (AddI dst src));
//   effect(KILL cr);
// %}
//
// // Change (inc mov) to lea
// peephole %{
//   // increment preceded by register-register move
//   peepmatch ( incI_eReg movI );
//   // require that the destination register of the increment
//   // match the destination register of the move
//   peepconstraint ( 0.dst == 1.dst );
//   // construct a replacement instruction that sets
//   // the destination to ( move's source register + one )
//   peepreplace ( leaI_eReg_immI( 0.dst 1.src 0.src ) );
// %}
//
// Implementation no longer uses movX instructions since
// machine-independent system no longer uses CopyX nodes.
//
// peephole %{
//   peepmatch ( incI_eReg movI );
//   peepconstraint ( 0.dst == 1.dst );
//   peepreplace ( leaI_eReg_immI( 0.dst 1.src 0.src ) );
// %}
//
// peephole %{
//   peepmatch ( decI_eReg movI );
//   peepconstraint ( 0.dst == 1.dst );
//   peepreplace ( leaI_eReg_immI( 0.dst 1.src 0.src ) );
// %}
//
// peephole %{
//   peepmatch ( addI_eReg_imm movI );
//   peepconstraint ( 0.dst == 1.dst );
//   peepreplace ( leaI_eReg_immI( 0.dst 1.src 0.src ) );
// %}
//
// peephole %{
//   peepmatch ( addP_eReg_imm movP );
//   peepconstraint ( 0.dst == 1.dst );
//   peepreplace ( leaP_eReg_immI( 0.dst 1.src 0.src ) );
// %}

// // Change load of spilled value to only a spill
// instruct storeI(memory mem, rRegI src) %{
//   match(Set mem (StoreI mem src));
// %}
//
// instruct loadI(rRegI dst, memory mem) %{
//   match(Set dst (LoadI mem));
// %}
//
peephole %{
  peepmatch ( loadI storeI );
  peepconstraint ( 1.src == 0.dst, 1.mem == 0.mem );
  peepreplace ( storeI( 1.mem 1.mem 1.src ) );
%}

//----------SMARTSPILL RULES---------------------------------------------------
// These must follow all instruction definitions as they use the names
// defined in the instructions definitions.<|MERGE_RESOLUTION|>--- conflicted
+++ resolved
@@ -1830,13 +1830,8 @@
         cbuf.shared_stub_to_interp_for(_method, cbuf.insts()->mark_off());
       } else {
         // Emit stubs for static call.
-<<<<<<< HEAD
         address stub = CompiledDirectCall::emit_to_interp_stub(cbuf, mark);
-        if (stub == NULL) {
-=======
-        address stub = CompiledStaticCall::emit_to_interp_stub(cbuf, mark);
         if (stub == nullptr) {
->>>>>>> 62a4be03
           ciEnv::current()->record_failure("CodeCache is full");
           return;
         }
