--- conflicted
+++ resolved
@@ -904,106 +904,6 @@
   }
 };
 
-// Hash table of klasses to the klass metadata. This should greatly improve the
-// hash dumping performance. This hash table is supposed to be used by a single
-// thread only.
-//
-class DumperClassCacheTableEntry : public CHeapObj<mtServiceability> {
-  friend class DumperClassCacheTable;
-private:
-  GrowableArray<char> _sigs_start;
-  GrowableArray<int> _offsets;
-  u4 _instance_size;
-  int _entries;
-
-public:
-  DumperClassCacheTableEntry() : _instance_size(0), _entries(0) {};
-
-  int field_count()             { return _entries; }
-  char sig_start(int field_idx) { return _sigs_start.at(field_idx); }
-  int offset(int field_idx)     { return _offsets.at(field_idx); }
-  u4 instance_size()            { return _instance_size; }
-};
-
-class DumperClassCacheTable {
-private:
-  // ResourceHashtable SIZE is specified at compile time so we
-  // use 1031 which is the first prime after 1024.
-  static constexpr size_t TABLE_SIZE = 1031;
-
-  // Maintain the cache for N classes. This limits memory footprint
-  // impact, regardless of how many classes we have in the dump.
-  // This also improves look up performance by keeping the statically
-  // sized table from overloading.
-  static constexpr int CACHE_TOP = 256;
-
-  typedef ResourceHashtable<InstanceKlass*, DumperClassCacheTableEntry*,
-                            TABLE_SIZE, AnyObj::C_HEAP, mtServiceability> PtrTable;
-  PtrTable* _ptrs;
-
-  // Single-slot cache to handle the major case of objects of the same
-  // class back-to-back, e.g. from T[].
-  InstanceKlass* _last_ik;
-  DumperClassCacheTableEntry* _last_entry;
-
-  void unlink_all(PtrTable* table) {
-    class CleanupEntry: StackObj {
-    public:
-      bool do_entry(InstanceKlass*& key, DumperClassCacheTableEntry*& entry) {
-        delete entry;
-        return true;
-      }
-    } cleanup;
-    table->unlink(&cleanup);
-  }
-
-public:
-  DumperClassCacheTableEntry* lookup_or_create(InstanceKlass* ik) {
-    if (_last_ik == ik) {
-      return _last_entry;
-    }
-
-    DumperClassCacheTableEntry* entry;
-    DumperClassCacheTableEntry** from_cache = _ptrs->get(ik);
-    if (from_cache == nullptr) {
-      entry = new DumperClassCacheTableEntry();
-      for (HierarchicalFieldStream<JavaFieldStream> fld(ik); !fld.done(); fld.next()) {
-        if (!fld.access_flags().is_static()) {
-          Symbol* sig = fld.signature();
-          entry->_sigs_start.push(sig->char_at(0));
-          entry->_offsets.push(fld.offset());
-          entry->_entries++;
-          entry->_instance_size += DumperSupport::sig2size(sig);
-        }
-      }
-
-      if (_ptrs->number_of_entries() >= CACHE_TOP) {
-        // We do not track the individual hit rates for table entries.
-        // Purge the entire table, and let the cache catch up with new
-        // distribution.
-        unlink_all(_ptrs);
-      }
-
-      _ptrs->put(ik, entry);
-    } else {
-      entry = *from_cache;
-    }
-
-    // Remember for single-slot cache.
-    _last_ik = ik;
-    _last_entry = entry;
-
-    return entry;
-  }
-
-  DumperClassCacheTable() : _ptrs(new (mtServiceability) PtrTable), _last_ik(nullptr), _last_entry(nullptr) {}
-
-  ~DumperClassCacheTable() {
-    unlink_all(_ptrs);
-    delete _ptrs;
-  }
-};
-
 // write a header of the given type
 void DumperSupport:: write_header(AbstractDumpWriter* writer, hprofTag tag, u4 len) {
   writer->write_u1(tag);
@@ -1995,8 +1895,6 @@
 
   DumperClassCacheTable _class_cache;
 
-  DumperClassCacheTable _class_cache;
-
  public:
   HeapObjectDumper(AbstractDumpWriter* writer, UnmountedVThreadDumper* vthread_dumper)
     : _writer(writer), _vthread_dumper(vthread_dumper) {}
@@ -2020,12 +1918,9 @@
   if (o->is_instance()) {
     // create a HPROF_GC_INSTANCE record for each object
     DumperSupport::dump_instance(writer(), o, &_class_cache);
-<<<<<<< HEAD
-=======
     if (java_lang_VirtualThread::is_instance(o) && ThreadDumper::should_dump_vthread(o)) {
       _vthread_dumper->dump_vthread(o, writer());
     }
->>>>>>> 2c003f1f
   } else if (o->is_objArray()) {
     // create a HPROF_GC_OBJ_ARRAY_DUMP record for each object array
     DumperSupport::dump_object_array(writer(), objArrayOop(o));
@@ -2574,61 +2469,6 @@
     _dumper_controller->unlock_global_writer();
   }
 
-<<<<<<< HEAD
-    // Writes HPROF_GC_CLASS_DUMP records
-    {
-      LockedClassesDo locked_dump_class(&do_class_dump);
-      ClassLoaderDataGraph::classes_do(&locked_dump_class);
-    }
-
-    // HPROF_GC_ROOT_THREAD_OBJ + frames + jni locals
-    dump_threads();
-
-    // HPROF_GC_ROOT_JNI_GLOBAL
-    JNIGlobalsDumper jni_dumper(writer());
-    JNIHandles::oops_do(&jni_dumper);
-    // technically not jni roots, but global roots
-    // for things like preallocated throwable backtraces
-    Universe::vm_global()->oops_do(&jni_dumper);
-    // HPROF_GC_ROOT_STICKY_CLASS
-    // These should be classes in the null class loader data, and not all classes
-    // if !ClassUnloading
-    StickyClassDumper class_dumper(writer());
-    ClassLoaderData::the_null_class_loader_data()->classes_do(&class_dumper);
-  }
-
-  // Heap iteration.
-  // writes HPROF_GC_INSTANCE_DUMP records.
-  // After each sub-record is written check_segment_length will be invoked
-  // to check if the current segment exceeds a threshold. If so, a new
-  // segment is started.
-  // The HPROF_GC_CLASS_DUMP and HPROF_GC_INSTANCE_DUMP are the vast bulk
-  // of the heap dump.
-  if (!is_parallel_dump()) {
-    assert(is_vm_dumper(worker_id), "must be");
-    // == Serial dump
-    ResourceMark rm;
-    TraceTime timer("Dump heap objects", TRACETIME_LOG(Info, heapdump));
-    HeapObjectDumper obj_dumper(writer());
-    Universe::heap()->object_iterate(&obj_dumper);
-    writer()->finish_dump_segment();
-    // Writes the HPROF_HEAP_DUMP_END record because merge does not happen in serial dump
-    DumperSupport::end_of_dump(writer());
-    writer()->flush();
-  } else {
-    // == Parallel dump
-    ResourceMark rm;
-    TraceTime timer("Dump heap objects in parallel", TRACETIME_LOG(Info, heapdump));
-    DumpWriter* local_writer = is_vm_dumper(worker_id) ? writer() : create_local_writer();
-    if (!local_writer->has_error()) {
-      HeapObjectDumper obj_dumper(local_writer);
-      _poi->object_iterate(&obj_dumper, worker_id);
-      local_writer->finish_dump_segment();
-      local_writer->flush();
-    }
-    if (is_vm_dumper(worker_id)) {
-      _dumper_controller->wait_all_dumpers_complete();
-=======
   // HPROF_HEAP_DUMP/HPROF_HEAP_DUMP_SEGMENT starts here
 
   ResourceMark rm;
@@ -2671,7 +2511,6 @@
     HeapObjectDumper obj_dumper(&segment_writer, this);
     if (!is_parallel_dump()) {
       Universe::heap()->object_iterate(&obj_dumper);
->>>>>>> 2c003f1f
     } else {
       // == Parallel dump
       _poi->object_iterate(&obj_dumper, worker_id);
