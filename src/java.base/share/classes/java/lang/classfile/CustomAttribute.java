--- conflicted
+++ resolved
@@ -24,13 +24,9 @@
  */
 package java.lang.classfile;
 
-<<<<<<< HEAD
-=======
 import java.lang.classfile.constantpool.Utf8Entry;
 import jdk.internal.classfile.impl.TemporaryConstantPool;
-import jdk.internal.javac.PreviewFeature;
 
->>>>>>> ba393219
 /**
  * Models a non-standard attribute of a classfile.  Clients should extend
  * this class to provide an implementation class for non-standard attributes,
