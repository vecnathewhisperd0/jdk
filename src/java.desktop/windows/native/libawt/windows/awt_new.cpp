--- conflicted
+++ resolved
@@ -114,20 +114,6 @@
     return ptr;
 }
 
-<<<<<<< HEAD
-=======
-#if !defined(DEBUG)
-// This function exists because VC++ 5.0 currently does not conform to the
-// Standard C++ specification which requires that operator new throw
-// std::bad_alloc in an out of memory situation. Instead, VC++ 5.0 returns 0.
-//
-// This function can be safely removed when the problem is corrected.
-void * operator new(size_t size) {
-    return safe_Malloc(size);
-}
-#endif
-
->>>>>>> a47d9ba9
 // This function is called at the beginning of an entry point.
 // Entry points are functions which are declared:
 //   1. CALLBACK,
