/*
 * Copyright (c) 2006, 2021, Oracle and/or its affiliates. All rights reserved.
 * DO NOT ALTER OR REMOVE COPYRIGHT NOTICES OR THIS FILE HEADER.
 *
 * This code is free software; you can redistribute it and/or modify it
 * under the terms of the GNU General Public License version 2 only, as
 * published by the Free Software Foundation.  Oracle designates this
 * particular file as subject to the "Classpath" exception as provided
 * by Oracle in the LICENSE file that accompanied this code.
 *
 * This code is distributed in the hope that it will be useful, but WITHOUT
 * ANY WARRANTY; without even the implied warranty of MERCHANTABILITY or
 * FITNESS FOR A PARTICULAR PURPOSE.  See the GNU General Public License
 * version 2 for more details (a copy is included in the LICENSE file that
 * accompanied this code).
 *
 * You should have received a copy of the GNU General Public License version
 * 2 along with this work; if not, write to the Free Software Foundation,
 * Inc., 51 Franklin St, Fifth Floor, Boston, MA 02110-1301 USA.
 *
 * Please contact Oracle, 500 Oracle Parkway, Redwood Shores, CA 94065 USA
 * or visit www.oracle.com if you need additional information or have any
 * questions.
 */

package sun.security.ec;

import java.security.*;
import java.security.interfaces.*;
import java.security.spec.*;
import java.util.Arrays;

/**
 * KeyFactory for EC keys. Keys must be instances of PublicKey or PrivateKey
 * and getAlgorithm() must return "EC". For such keys, it supports conversion
 * between the following:
 *
 * For public keys:
 *  . PublicKey with an X.509 encoding
 *  . ECPublicKey
 *  . ECPublicKeySpec
 *  . X509EncodedKeySpec
 *
 * For private keys:
 *  . PrivateKey with a PKCS#8 encoding
 *  . ECPrivateKey
 *  . ECPrivateKeySpec
 *  . PKCS8EncodedKeySpec
 *
 * @since   1.6
 * @author  Andreas Sterbenz
 */
public final class ECKeyFactory extends KeyFactorySpi {

    // Used by translateKey()
    private static KeyFactory instance;

    private static KeyFactory getInstance() {
        if (instance == null) {
            try {
                instance = KeyFactory.getInstance("EC", "SunEC");
            } catch (NoSuchProviderException e) {
                throw new RuntimeException(e);
            } catch (NoSuchAlgorithmException e) {
                throw new RuntimeException(e);
            }
        }

        return instance;
    }

    public ECKeyFactory() {
        // empty
    }

    /**
     * Static method to convert Key into a useable instance of
     * ECPublicKey or ECPrivateKey. Check the key and convert it
     * to a Sun key if necessary. If the key is not an EC key
     * or cannot be used, throw an InvalidKeyException.
     *
     * The difference between this method and engineTranslateKey() is that
     * we do not convert keys of other providers that are already an
     * instance of ECPublicKey or ECPrivateKey.
     *
     * To be used by future Java ECDSA and ECDH implementations.
     */
    public static ECKey toECKey(Key key) throws InvalidKeyException {
        if (key instanceof ECKey) {
            ECKey ecKey = (ECKey)key;
            checkKey(ecKey);
            return ecKey;
        } else {
            /*
             * We don't call the engineTranslateKey method directly
             * because KeyFactory.translateKey adds code to loop through
             * all key factories.
             */
            return (ECKey)getInstance().translateKey(key);
        }
    }

    /**
     * Check that the given EC key is valid.
     */
    private static void checkKey(ECKey key) throws InvalidKeyException {
        // check for subinterfaces, omit additional checks for our keys
        if (key instanceof ECPublicKey) {
            if (key instanceof ECPublicKeyImpl) {
                return;
            }
        } else if (key instanceof ECPrivateKey) {
            if (key instanceof ECPrivateKeyImpl) {
                return;
            }
        } else {
            throw new InvalidKeyException("Neither a public nor a private key");
        }
        // ECKey does not extend Key, so we need to do a cast
        String keyAlg = ((Key)key).getAlgorithm();
        if (keyAlg.equals("EC") == false) {
            throw new InvalidKeyException("Not an EC key: " + keyAlg);
        }
        // XXX further sanity checks about whether this key uses supported
        // fields, point formats, etc. would go here
    }

    /**
     * Translate an EC key into a Sun EC key. If conversion is
     * not possible, throw an InvalidKeyException.
     * See also JCA doc.
     */
    protected Key engineTranslateKey(Key key) throws InvalidKeyException {
        if (key == null) {
            throw new InvalidKeyException("Key must not be null");
        }
        String keyAlg = key.getAlgorithm();
        if (keyAlg.equals("EC") == false) {
            throw new InvalidKeyException("Not an EC key: " + keyAlg);
        }
        if (key instanceof PublicKey) {
            return implTranslatePublicKey((PublicKey)key);
        } else if (key instanceof PrivateKey) {
            return implTranslatePrivateKey((PrivateKey)key);
        } else {
            throw new InvalidKeyException("Neither a public nor a private key");
        }
    }

    // see JCA doc
    protected PublicKey engineGeneratePublic(KeySpec keySpec)
            throws InvalidKeySpecException {
        try {
            return implGeneratePublic(keySpec);
        } catch (InvalidKeySpecException e) {
            throw e;
        } catch (GeneralSecurityException e) {
            throw new InvalidKeySpecException(e);
        }
    }

    // see JCA doc
    protected PrivateKey engineGeneratePrivate(KeySpec keySpec)
            throws InvalidKeySpecException {
        try {
            return implGeneratePrivate(keySpec);
        } catch (InvalidKeySpecException e) {
            throw e;
        } catch (GeneralSecurityException e) {
            throw new InvalidKeySpecException(e);
        }
    }

    // internal implementation of translateKey() for public keys. See JCA doc
    private PublicKey implTranslatePublicKey(PublicKey key)
            throws InvalidKeyException {
        if (key instanceof ECPublicKey) {
            if (key instanceof ECPublicKeyImpl) {
                return key;
            }
            ECPublicKey ecKey = (ECPublicKey)key;
            return new ECPublicKeyImpl(
                ecKey.getW(),
                ecKey.getParams()
            );
        } else if ("X.509".equals(key.getFormat())) {
            byte[] encoded = key.getEncoded();
            return new ECPublicKeyImpl(encoded);
        } else {
            throw new InvalidKeyException("Public keys must be instance "
                + "of ECPublicKey or have X.509 encoding");
        }
    }

    // internal implementation of translateKey() for private keys. See JCA doc
    private PrivateKey implTranslatePrivateKey(PrivateKey key)
            throws InvalidKeyException {
        if (key instanceof ECPrivateKey) {
            if (key instanceof ECPrivateKeyImpl) {
                return key;
            }
            ECPrivateKey ecKey = (ECPrivateKey)key;
            return new ECPrivateKeyImpl(
                ecKey.getS(),
                ecKey.getParams()
            );
        } else if ("PKCS#8".equals(key.getFormat())) {
            byte[] encoded = key.getEncoded();
            try {
                return new ECPrivateKeyImpl(encoded);
            } finally {
                Arrays.fill(encoded, (byte)0);
            }
        } else {
            throw new InvalidKeyException("Private keys must be instance "
                + "of ECPrivateKey or have PKCS#8 encoding");
        }
    }

    // internal implementation of generatePublic. See JCA doc
    private PublicKey implGeneratePublic(KeySpec keySpec)
            throws GeneralSecurityException {
        if (keySpec instanceof X509EncodedKeySpec) {
            X509EncodedKeySpec x509Spec = (X509EncodedKeySpec)keySpec;
            return new ECPublicKeyImpl(x509Spec.getEncoded());
        } else if (keySpec instanceof ECPublicKeySpec) {
            ECPublicKeySpec ecSpec = (ECPublicKeySpec)keySpec;
            return new ECPublicKeyImpl(
                ecSpec.getW(),
                ecSpec.getParams()
            );
        } else {
            throw new InvalidKeySpecException("Only ECPublicKeySpec "
                + "and X509EncodedKeySpec supported for EC public keys");
        }
    }

    // internal implementation of generatePrivate. See JCA doc
    private PrivateKey implGeneratePrivate(KeySpec keySpec)
            throws GeneralSecurityException {
        if (keySpec instanceof PKCS8EncodedKeySpec) {
            PKCS8EncodedKeySpec pkcsSpec = (PKCS8EncodedKeySpec)keySpec;
            byte[] encoded = pkcsSpec.getEncoded();
            try {
                return new ECPrivateKeyImpl(encoded);
            } finally {
                Arrays.fill(encoded, (byte) 0);
            }
        } else if (keySpec instanceof ECPrivateKeySpec) {
            ECPrivateKeySpec ecSpec = (ECPrivateKeySpec)keySpec;
            return new ECPrivateKeyImpl(ecSpec.getS(), ecSpec.getParams());
        } else {
            throw new InvalidKeySpecException("Only ECPrivateKeySpec "
                + "and PKCS8EncodedKeySpec supported for EC private keys");
        }
    }

    protected <T extends KeySpec> T engineGetKeySpec(Key key, Class<T> keySpec)
            throws InvalidKeySpecException {
        try {
            // convert key to one of our keys
            // this also verifies that the key is a valid EC key and ensures
            // that the encoding is X.509/PKCS#8 for public/private keys
            key = engineTranslateKey(key);
        } catch (InvalidKeyException e) {
            throw new InvalidKeySpecException(e);
        }
        if (key instanceof ECPublicKey) {
            ECPublicKey ecKey = (ECPublicKey)key;
            if (keySpec.isAssignableFrom(ECPublicKeySpec.class)) {
                return keySpec.cast(new ECPublicKeySpec(
                    ecKey.getW(),
                    ecKey.getParams()
                ));
            } else if (keySpec.isAssignableFrom(X509EncodedKeySpec.class)) {
                return keySpec.cast(new X509EncodedKeySpec(key.getEncoded()));
            } else {
                throw new InvalidKeySpecException
                        ("KeySpec must be ECPublicKeySpec or "
                        + "X509EncodedKeySpec for EC public keys");
            }
        } else if (key instanceof ECPrivateKey) {
<<<<<<< HEAD
            if (PKCS8EncodedKeySpec.class.isAssignableFrom(keySpec)) {
                byte[] encoded = key.getEncoded();
                try {
                    return keySpec.cast(new PKCS8EncodedKeySpec(encoded));
                } finally {
                    Arrays.fill(encoded, (byte)0);
                }
            } else if (ECPrivateKeySpec.class.isAssignableFrom(keySpec)) {
=======
            if (keySpec.isAssignableFrom(PKCS8EncodedKeySpec.class)) {
                return keySpec.cast(new PKCS8EncodedKeySpec(key.getEncoded()));
            } else if (keySpec.isAssignableFrom(ECPrivateKeySpec.class)) {
>>>>>>> 6d49cc3b
                ECPrivateKey ecKey = (ECPrivateKey)key;
                return keySpec.cast(new ECPrivateKeySpec(
                    ecKey.getS(),
                    ecKey.getParams()
                ));
            } else {
                throw new InvalidKeySpecException
                        ("KeySpec must be ECPrivateKeySpec or "
                        + "PKCS8EncodedKeySpec for EC private keys");
            }
        } else {
            // should not occur, caught in engineTranslateKey()
            throw new InvalidKeySpecException("Neither public nor private key");
        }
    }
}<|MERGE_RESOLUTION|>--- conflicted
+++ resolved
@@ -280,20 +280,14 @@
                         + "X509EncodedKeySpec for EC public keys");
             }
         } else if (key instanceof ECPrivateKey) {
-<<<<<<< HEAD
-            if (PKCS8EncodedKeySpec.class.isAssignableFrom(keySpec)) {
+            if (keySpec.isAssignableFrom(PKCS8EncodedKeySpec.class)) {
                 byte[] encoded = key.getEncoded();
                 try {
                     return keySpec.cast(new PKCS8EncodedKeySpec(encoded));
                 } finally {
                     Arrays.fill(encoded, (byte)0);
                 }
-            } else if (ECPrivateKeySpec.class.isAssignableFrom(keySpec)) {
-=======
-            if (keySpec.isAssignableFrom(PKCS8EncodedKeySpec.class)) {
-                return keySpec.cast(new PKCS8EncodedKeySpec(key.getEncoded()));
             } else if (keySpec.isAssignableFrom(ECPrivateKeySpec.class)) {
->>>>>>> 6d49cc3b
                 ECPrivateKey ecKey = (ECPrivateKey)key;
                 return keySpec.cast(new ECPrivateKeySpec(
                     ecKey.getS(),
