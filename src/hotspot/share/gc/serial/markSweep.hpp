/*
 * Copyright (c) 1997, 2019, Oracle and/or its affiliates. All rights reserved.
 * DO NOT ALTER OR REMOVE COPYRIGHT NOTICES OR THIS FILE HEADER.
 *
 * This code is free software; you can redistribute it and/or modify it
 * under the terms of the GNU General Public License version 2 only, as
 * published by the Free Software Foundation.
 *
 * This code is distributed in the hope that it will be useful, but WITHOUT
 * ANY WARRANTY; without even the implied warranty of MERCHANTABILITY or
 * FITNESS FOR A PARTICULAR PURPOSE.  See the GNU General Public License
 * version 2 for more details (a copy is included in the LICENSE file that
 * accompanied this code).
 *
 * You should have received a copy of the GNU General Public License version
 * 2 along with this work; if not, write to the Free Software Foundation,
 * Inc., 51 Franklin St, Fifth Floor, Boston, MA 02110-1301 USA.
 *
 * Please contact Oracle, 500 Oracle Parkway, Redwood Shores, CA 94065 USA
 * or visit www.oracle.com if you need additional information or have any
 * questions.
 *
 */

#ifndef SHARE_GC_SERIAL_MARKSWEEP_HPP
#define SHARE_GC_SERIAL_MARKSWEEP_HPP

#include "gc/shared/collectedHeap.hpp"
#include "gc/shared/genOopClosures.hpp"
#include "gc/shared/stringdedup/stringDedup.hpp"
#include "gc/shared/taskqueue.hpp"
#include "memory/iterator.hpp"
#include "oops/markWord.hpp"
#include "oops/oop.hpp"
#include "runtime/timer.hpp"
#include "utilities/growableArray.hpp"
#include "utilities/stack.hpp"

class ReferenceProcessor;
class DataLayout;
class SerialOldTracer;
class SlidingForwarding;
class STWGCTimer;

// MarkSweep takes care of global mark-compact garbage collection for a
// GenCollectedHeap using a four-phase pointer forwarding algorithm.  All
// generations are assumed to support marking; those that can also support
// compaction.
//
// Class unloading will only occur when a full gc is invoked.

// declared at end
class PreservedMark;
class MarkAndPushClosure;
class AdjustPointerClosure;

class MarkSweep : AllStatic {
  //
  // Inline closure decls
  //
  class FollowRootClosure: public BasicOopIterateClosure {
   public:
    virtual void do_oop(oop* p);
    virtual void do_oop(narrowOop* p);
  };

  class FollowStackClosure: public VoidClosure {
   public:
    virtual void do_void();
  };

  // Used for java/lang/ref handling
  class IsAliveClosure: public BoolObjectClosure {
   public:
    virtual bool do_object_b(oop p);
  };

  class KeepAliveClosure: public OopClosure {
   protected:
    template <class T> void do_oop_work(T* p);
   public:
    virtual void do_oop(oop* p);
    virtual void do_oop(narrowOop* p);
  };

  //
  // Friend decls
  //
  friend class AdjustPointerClosure;
  friend class KeepAliveClosure;
  friend class VM_MarkSweep;

  //
  // Vars
  //
 protected:
  // Total invocations of a MarkSweep collection
  static uint _total_invocations;

  // Traversal stacks used during phase1
  static Stack<oop, mtGC>                      _marking_stack;
  static Stack<ObjArrayTask, mtGC>             _objarray_stack;

  // Space for storing/restoring mark word
  static Stack<PreservedMark, mtGC>      _preserved_overflow_stack;
  static size_t                          _preserved_count;
  static size_t                          _preserved_count_max;
  static PreservedMark*                  _preserved_marks;

  // Reference processing (used in ...follow_contents)
  static ReferenceProcessor*             _ref_processor;

  static STWGCTimer*                     _gc_timer;
  static SerialOldTracer*                _gc_tracer;

  static StringDedup::Requests* _string_dedup_requests;

  // Non public closures
  static KeepAliveClosure keep_alive;

 public:
  static void initialize();

  // Public closures
  static IsAliveClosure       is_alive;
  static FollowRootClosure    follow_root_closure;
  static MarkAndPushClosure   mark_and_push_closure;
  static FollowStackClosure   follow_stack_closure;
  static CLDToOopClosure      follow_cld_closure;

  // Accessors
  static uint total_invocations() { return _total_invocations; }

  // Reference Processing
  static ReferenceProcessor* const ref_processor() { return _ref_processor; }
  static void set_ref_processor(ReferenceProcessor* rp);

  static STWGCTimer* gc_timer() { return _gc_timer; }
  static SerialOldTracer* gc_tracer() { return _gc_tracer; }

  static void preserve_mark(oop p, markWord mark);
                                // Save the mark word so it can be restored later
  static void adjust_marks();   // Adjust the pointers in the preserved marks table
  static void restore_marks();  // Restore the marks that we saved in preserve_mark

<<<<<<< HEAD
  static int adjust_pointers(const SlidingForwarding* const forwarding, oop obj);
=======
  static size_t adjust_pointers(oop obj);
>>>>>>> b6876649

  static void follow_stack();   // Empty marking stack.

  static void follow_klass(Klass* klass);

  static void follow_cld(ClassLoaderData* cld);

  template <class T> static inline void adjust_pointer(const SlidingForwarding* const forwarding, T* p);

  // Check mark and maybe push on marking stack
  template <class T> static void mark_and_push(T* p);

 private:
  // Call backs for marking
  static void mark_object(oop obj);
  // Mark pointer and follow contents.  Empty marking stack afterwards.
  template <class T> static inline void follow_root(T* p);

  static inline void push_objarray(oop obj, size_t index);

  static void follow_object(oop obj);

  static void follow_array(objArrayOop array);

  static void follow_array_chunk(objArrayOop array, int index);
};

class MarkAndPushClosure: public OopIterateClosure {
public:
  template <typename T> void do_oop_work(T* p);
  virtual void do_oop(oop* p);
  virtual void do_oop(narrowOop* p);

  virtual bool do_metadata() { return true; }
  virtual void do_klass(Klass* k);
  virtual void do_cld(ClassLoaderData* cld);

  void set_ref_discoverer(ReferenceDiscoverer* rd) {
    set_ref_discoverer_internal(rd);
  }
};

class AdjustPointerClosure: public BasicOopIterateClosure {
private:
  const SlidingForwarding* const _forwarding;
 public:
  AdjustPointerClosure(const SlidingForwarding* forwarding) : _forwarding(forwarding) {}
  template <typename T> void do_oop_work(T* p);
  virtual void do_oop(oop* p);
  virtual void do_oop(narrowOop* p);
  virtual ReferenceIterationMode reference_iteration_mode() { return DO_FIELDS; }
};

class PreservedMark {
private:
  oop _obj;
  markWord _mark;

public:
  PreservedMark(oop obj, markWord mark) : _obj(obj), _mark(mark) {}
  void adjust_pointer(const SlidingForwarding* const forwarding);
  void restore();
};

#endif // SHARE_GC_SERIAL_MARKSWEEP_HPP<|MERGE_RESOLUTION|>--- conflicted
+++ resolved
@@ -143,11 +143,7 @@
   static void adjust_marks();   // Adjust the pointers in the preserved marks table
   static void restore_marks();  // Restore the marks that we saved in preserve_mark
 
-<<<<<<< HEAD
-  static int adjust_pointers(const SlidingForwarding* const forwarding, oop obj);
-=======
-  static size_t adjust_pointers(oop obj);
->>>>>>> b6876649
+  static size_t adjust_pointers(const SlidingForwarding* const forwarding, oop obj);
 
   static void follow_stack();   // Empty marking stack.
 
