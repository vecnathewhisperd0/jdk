/*
 * Copyright (c) 2020, 2023, Oracle and/or its affiliates. All rights reserved.
 * DO NOT ALTER OR REMOVE COPYRIGHT NOTICES OR THIS FILE HEADER.
 *
 * This code is free software; you can redistribute it and/or modify it
 * under the terms of the GNU General Public License version 2 only, as
 * published by the Free Software Foundation.
 *
 * This code is distributed in the hope that it will be useful, but WITHOUT
 * ANY WARRANTY; without even the implied warranty of MERCHANTABILITY or
 * FITNESS FOR A PARTICULAR PURPOSE.  See the GNU General Public License
 * version 2 for more details (a copy is included in the LICENSE file that
 * accompanied this code).
 *
 * You should have received a copy of the GNU General Public License version
 * 2 along with this work; if not, write to the Free Software Foundation,
 * Inc., 51 Franklin St, Fifth Floor, Boston, MA 02110-1301 USA.
 *
 * Please contact Oracle, 500 Oracle Parkway, Redwood Shores, CA 94065 USA
 * or visit www.oracle.com if you need additional information or have any
 * questions.
 */

package nsk.share;

import java.lang.reflect.InvocationTargetException;
import java.lang.reflect.Method;
import java.util.concurrent.atomic.AtomicReference;


public final class MainWrapper {
    public static final String OLD_MAIN_THREAD_NAME = "old-m-a-i-n";

    static AtomicReference<Throwable> ue = new AtomicReference<>();
    public MainWrapper() {
    }

    public static void main(String[] args) throws Throwable {
        String wrapperName = args[0];
        String className = args[1];
        String[] classArgs = new String[args.length - 2];
        System.arraycopy(args, 2, classArgs, 0, args.length - 2);

        // It is needed to register finalizer thread in default thread group
        // So FinalizerThread thread can't be in virtual threads group
<<<<<<< HEAD
        FinalizableObject finalizableObject = new FinalizableObject();
        finalizableObject.registerCleanup();
=======
        Finalizer finalizer = new Finalizer(new FinalizableObject());
        finalizer.activate();
>>>>>>> 0dca573c

        // Some tests use this property to understand if virtual threads are used
        System.setProperty("main.wrapper", wrapperName);

        Runnable task = () -> {
            try {
                Class<?> c = Class.forName(className);
                Method mainMethod = c.getMethod("main", new Class[] { String[].class });
                mainMethod.setAccessible(true);
                mainMethod.invoke(null, new Object[] { classArgs });
            } catch (InvocationTargetException e) {
                e.printStackTrace();
                ue.set(e.getCause());
            } catch (Exception e) {
                e.printStackTrace();
            }
        };

        Thread t;
        if (wrapperName.equals("Virtual")) {
            t = unstartedVirtualThread(task);
        } else {
            t = new Thread(task);
        }
        t.setName("main");
        Thread.currentThread().setName(OLD_MAIN_THREAD_NAME);
        t.start();
        t.join();
        if (ue.get() != null) {
            throw ue.get();
        }
    }

    static Thread unstartedVirtualThread(Runnable task) {
        return Thread.ofVirtual().unstarted(task);
    }

}<|MERGE_RESOLUTION|>--- conflicted
+++ resolved
@@ -43,13 +43,9 @@
 
         // It is needed to register finalizer thread in default thread group
         // So FinalizerThread thread can't be in virtual threads group
-<<<<<<< HEAD
         FinalizableObject finalizableObject = new FinalizableObject();
         finalizableObject.registerCleanup();
-=======
-        Finalizer finalizer = new Finalizer(new FinalizableObject());
-        finalizer.activate();
->>>>>>> 0dca573c
+
 
         // Some tests use this property to understand if virtual threads are used
         System.setProperty("main.wrapper", wrapperName);
