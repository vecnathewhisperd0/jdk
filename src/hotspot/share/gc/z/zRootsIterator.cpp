/*
 * Copyright (c) 2015, 2020, Oracle and/or its affiliates. All rights reserved.
 * DO NOT ALTER OR REMOVE COPYRIGHT NOTICES OR THIS FILE HEADER.
 *
 * This code is free software; you can redistribute it and/or modify it
 * under the terms of the GNU General Public License version 2 only, as
 * published by the Free Software Foundation.
 *
 * This code is distributed in the hope that it will be useful, but WITHOUT
 * ANY WARRANTY; without even the implied warranty of MERCHANTABILITY or
 * FITNESS FOR A PARTICULAR PURPOSE.  See the GNU General Public License
 * version 2 for more details (a copy is included in the LICENSE file that
 * accompanied this code).
 *
 * You should have received a copy of the GNU General Public License version
 * 2 along with this work; if not, write to the Free Software Foundation,
 * Inc., 51 Franklin St, Fifth Floor, Boston, MA 02110-1301 USA.
 *
 * Please contact Oracle, 500 Oracle Parkway, Redwood Shores, CA 94065 USA
 * or visit www.oracle.com if you need additional information or have any
 * questions.
 */

#include "precompiled.hpp"
#include "classfile/classLoaderDataGraph.hpp"
#include "gc/shared/oopStorageSetParState.inline.hpp"
#include "gc/z/zNMethod.hpp"
#include "gc/z/zNMethodTable.hpp"
#include "gc/z/zRootsIterator.hpp"
#include "gc/z/zStat.hpp"
#include "memory/resourceArea.hpp"
#include "prims/jvmtiTagMap.hpp"
#include "runtime/atomic.hpp"
#include "runtime/globals.hpp"
#include "runtime/safepoint.hpp"
#include "utilities/debug.hpp"

static const ZStatSubPhase ZSubPhaseConcurrentRootsOopStorageSet("Concurrent Roots OopStorageSet");
static const ZStatSubPhase ZSubPhaseConcurrentRootsClassLoaderDataGraph("Concurrent Roots ClassLoaderDataGraph");
static const ZStatSubPhase ZSubPhaseConcurrentRootsJavaThreads("Concurrent Roots JavaThreads");
static const ZStatSubPhase ZSubPhaseConcurrentRootsCodeCache("Concurrent Roots CodeCache");
<<<<<<< HEAD
=======
static const ZStatSubPhase ZSubPhasePauseWeakRootsJVMTITagMap("Pause Weak Roots JVMTITagMap");
>>>>>>> 0e19ded9
static const ZStatSubPhase ZSubPhaseConcurrentWeakRootsOopStorageSet("Concurrent Weak Roots OopStorageSet");

template <typename Iterator>
template <typename ClosureType>
void ZParallelApply<Iterator>::apply(ClosureType* cl) {
  if (!Atomic::load(&_completed)) {
    _iter.apply(cl);
    if (!Atomic::load(&_completed)) {
      Atomic::store(&_completed, true);
    }
  }
}

<<<<<<< HEAD
=======
template <typename Iterator>
void ZSerialWeakApply<Iterator>::apply(BoolObjectClosure* is_alive, OopClosure* cl) {
  if (!Atomic::load(&_claimed) && Atomic::cmpxchg(&_claimed, false, true) == false) {
    _iter.apply(is_alive, cl);
  }
}
>>>>>>> 0e19ded9

ZStrongOopStorageSetIterator::ZStrongOopStorageSetIterator() :
    _iter() {}

void ZStrongOopStorageSetIterator::apply(OopClosure* cl) {
  ZStatTimer timer(ZSubPhaseConcurrentRootsOopStorageSet);
  _iter.oops_do(cl);
}

void ZStrongCLDsIterator::apply(CLDClosure* cl) {
  ZStatTimer timer(ZSubPhaseConcurrentRootsClassLoaderDataGraph);
  ClassLoaderDataGraph::always_strong_cld_do(cl);
}

ZJavaThreadsIterator::ZJavaThreadsIterator() :
    _threads(),
    _claimed(0) {}

uint ZJavaThreadsIterator::claim() {
  return Atomic::fetch_and_add(&_claimed, 1u);
}

void ZJavaThreadsIterator::apply(ThreadClosure* cl) {
  ZStatTimer timer(ZSubPhaseConcurrentRootsJavaThreads);

  // The resource mark is needed because interpreter oop maps are
  // not reused in concurrent mode. Instead, they are temporary and
  // resource allocated.
  ResourceMark                 _rm;

  for (uint i = claim(); i < _threads.length(); i = claim()) {
    cl->do_thread(_threads.thread_at(i));
  }
}

<<<<<<< HEAD
ZConcurrentRootsIterator::ZConcurrentRootsIterator(int cld_claim) :
    _oop_storage_set_iter(),
    _java_threads_iter(),
    _cld_claim(cld_claim),
    _oop_storage_set(this),
    _class_loader_data_graph(this),
    _java_threads(this),
    _code_cache(this) {
  ClassLoaderDataGraph::clear_claimed_marks(cld_claim);
=======
ZNMethodsIterator::ZNMethodsIterator() {
>>>>>>> 0e19ded9
  if (!ClassUnloading) {
    ZNMethod::nmethods_do_begin();
  }
}

ZNMethodsIterator::~ZNMethodsIterator() {
  if (!ClassUnloading) {
    ZNMethod::nmethods_do_end();
  }
}

void ZNMethodsIterator::apply(NMethodClosure* cl) {
  ZStatTimer timer(ZSubPhaseConcurrentRootsCodeCache);
  ZNMethod::nmethods_do(cl);
}

ZConcurrentRootsIterator::ZConcurrentRootsIterator(int cld_claim) {
  if (cld_claim != ClassLoaderData::_claim_none) {
    ClassLoaderDataGraph::clear_claimed_marks(cld_claim);
  }
}

void ZConcurrentRootsIterator::apply(OopClosure* cl,
                                     CLDClosure* cld_cl,
                                     ThreadClosure* thread_cl,
                                     NMethodClosure* nm_cl) {
  _oop_storage_set.apply(cl);
  _class_loader_data_graph.apply(cld_cl);
  _java_threads.apply(thread_cl);
  if (!ClassUnloading) {
    _nmethods.apply(nm_cl);
  }
}

<<<<<<< HEAD
ZConcurrentWeakRootsIterator::ZConcurrentWeakRootsIterator() :
    _oop_storage_set_iter(),
    _oop_storage_set(this) {
=======
ZWeakRootsIterator::ZWeakRootsIterator() :
    _jvmti_tag_map() {
  assert(SafepointSynchronize::is_at_safepoint(), "Should be at safepoint");
}

void ZWeakRootsIterator::apply(BoolObjectClosure* is_alive, OopClosure* cl) {
  _jvmti_tag_map.apply(is_alive, cl);
}

void ZJVMTITagMapIterator::apply(BoolObjectClosure* is_alive, OopClosure* cl) {
  ZStatTimer timer(ZSubPhasePauseWeakRootsJVMTITagMap);
  JvmtiTagMap::weak_oops_do(is_alive, cl);
}

ZWeakOopStorageSetIterator::ZWeakOopStorageSetIterator() :
    _iter() {}

void ZWeakOopStorageSetIterator::apply(OopClosure* cl) {
  ZStatTimer timer(ZSubPhaseConcurrentWeakRootsOopStorageSet);
  _iter.oops_do(cl);
>>>>>>> 0e19ded9
}

void ZWeakOopStorageSetIterator::report_num_dead() {
  _iter.report_num_dead();
}

void ZConcurrentWeakRootsIterator::report_num_dead() {
  _oop_storage_set.iter().report_num_dead();
}

void ZConcurrentWeakRootsIterator::apply(OopClosure* cl) {
  _oop_storage_set.apply(cl);
}<|MERGE_RESOLUTION|>--- conflicted
+++ resolved
@@ -39,10 +39,6 @@
 static const ZStatSubPhase ZSubPhaseConcurrentRootsClassLoaderDataGraph("Concurrent Roots ClassLoaderDataGraph");
 static const ZStatSubPhase ZSubPhaseConcurrentRootsJavaThreads("Concurrent Roots JavaThreads");
 static const ZStatSubPhase ZSubPhaseConcurrentRootsCodeCache("Concurrent Roots CodeCache");
-<<<<<<< HEAD
-=======
-static const ZStatSubPhase ZSubPhasePauseWeakRootsJVMTITagMap("Pause Weak Roots JVMTITagMap");
->>>>>>> 0e19ded9
 static const ZStatSubPhase ZSubPhaseConcurrentWeakRootsOopStorageSet("Concurrent Weak Roots OopStorageSet");
 
 template <typename Iterator>
@@ -56,15 +52,6 @@
   }
 }
 
-<<<<<<< HEAD
-=======
-template <typename Iterator>
-void ZSerialWeakApply<Iterator>::apply(BoolObjectClosure* is_alive, OopClosure* cl) {
-  if (!Atomic::load(&_claimed) && Atomic::cmpxchg(&_claimed, false, true) == false) {
-    _iter.apply(is_alive, cl);
-  }
-}
->>>>>>> 0e19ded9
 
 ZStrongOopStorageSetIterator::ZStrongOopStorageSetIterator() :
     _iter() {}
@@ -100,19 +87,7 @@
   }
 }
 
-<<<<<<< HEAD
-ZConcurrentRootsIterator::ZConcurrentRootsIterator(int cld_claim) :
-    _oop_storage_set_iter(),
-    _java_threads_iter(),
-    _cld_claim(cld_claim),
-    _oop_storage_set(this),
-    _class_loader_data_graph(this),
-    _java_threads(this),
-    _code_cache(this) {
-  ClassLoaderDataGraph::clear_claimed_marks(cld_claim);
-=======
 ZNMethodsIterator::ZNMethodsIterator() {
->>>>>>> 0e19ded9
   if (!ClassUnloading) {
     ZNMethod::nmethods_do_begin();
   }
@@ -147,32 +122,12 @@
   }
 }
 
-<<<<<<< HEAD
-ZConcurrentWeakRootsIterator::ZConcurrentWeakRootsIterator() :
-    _oop_storage_set_iter(),
-    _oop_storage_set(this) {
-=======
-ZWeakRootsIterator::ZWeakRootsIterator() :
-    _jvmti_tag_map() {
-  assert(SafepointSynchronize::is_at_safepoint(), "Should be at safepoint");
-}
-
-void ZWeakRootsIterator::apply(BoolObjectClosure* is_alive, OopClosure* cl) {
-  _jvmti_tag_map.apply(is_alive, cl);
-}
-
-void ZJVMTITagMapIterator::apply(BoolObjectClosure* is_alive, OopClosure* cl) {
-  ZStatTimer timer(ZSubPhasePauseWeakRootsJVMTITagMap);
-  JvmtiTagMap::weak_oops_do(is_alive, cl);
-}
-
 ZWeakOopStorageSetIterator::ZWeakOopStorageSetIterator() :
     _iter() {}
 
 void ZWeakOopStorageSetIterator::apply(OopClosure* cl) {
   ZStatTimer timer(ZSubPhaseConcurrentWeakRootsOopStorageSet);
   _iter.oops_do(cl);
->>>>>>> 0e19ded9
 }
 
 void ZWeakOopStorageSetIterator::report_num_dead() {
