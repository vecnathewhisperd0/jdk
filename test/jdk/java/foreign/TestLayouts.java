/*
 *  Copyright (c) 2019, 2023, Oracle and/or its affiliates. All rights reserved.
 *  DO NOT ALTER OR REMOVE COPYRIGHT NOTICES OR THIS FILE HEADER.
 *
 *  This code is free software; you can redistribute it and/or modify it
 *  under the terms of the GNU General Public License version 2 only, as
 *  published by the Free Software Foundation.
 *
 *  This code is distributed in the hope that it will be useful, but WITHOUT
 *  ANY WARRANTY; without even the implied warranty of MERCHANTABILITY or
 *  FITNESS FOR A PARTICULAR PURPOSE.  See the GNU General Public License
 *  version 2 for more details (a copy is included in the LICENSE file that
 *  accompanied this code).
 *
 *  You should have received a copy of the GNU General Public License version
 *  2 along with this work; if not, write to the Free Software Foundation,
 *  Inc., 51 Franklin St, Fifth Floor, Boston, MA 02110-1301 USA.
 *
 *  Please contact Oracle, 500 Oracle Parkway, Redwood Shores, CA 94065 USA
 *  or visit www.oracle.com if you need additional information or have any
 *  questions.
 */

/*
 * @test
 * @enablePreview
 * @run testng TestLayouts
 */

import java.lang.foreign.*;

import java.lang.invoke.VarHandle;
import java.nio.ByteOrder;
import java.util.List;
import java.util.function.LongFunction;
import java.util.stream.Stream;

import org.testng.annotations.*;

import static java.lang.foreign.ValueLayout.*;
import static org.testng.Assert.*;

public class TestLayouts {

    @Test(dataProvider = "badAlignments", expectedExceptions = IllegalArgumentException.class)
    public void testBadLayoutAlignment(MemoryLayout layout, long alignment) {
        layout.withBitAlignment(alignment);
    }

    @Test(dataProvider = "basicLayoutsAndAddressAndGroups")
    public void testEqualities(MemoryLayout layout) {

        // Use another Type
        MemoryLayout differentType = MemoryLayout.paddingLayout(8);
        assertFalse(layout.equals(differentType));

        // Use another name
        MemoryLayout differentName = layout.withName("CustomName");
        assertFalse(layout.equals(differentName));

        // Use another alignment
        MemoryLayout differentAlignment = layout.withBitAlignment(layout.bitAlignment() * 2);
        assertFalse(layout.equals(differentAlignment));

        // Swap endian
        MemoryLayout differentOrder = JAVA_INT.withOrder(JAVA_INT.order() == ByteOrder.BIG_ENDIAN ? ByteOrder.LITTLE_ENDIAN : ByteOrder.BIG_ENDIAN);
        assertFalse(layout.equals(differentOrder));

        // Something totally different
        assertFalse(layout.equals("A"));

        // Null
        assertFalse(layout.equals(null));

        // Identity
        assertTrue(layout.equals(layout));

        assertFalse(layout.equals(MemoryLayout.sequenceLayout(13, JAVA_LONG)));

        MemoryLayout other = layout.withBitAlignment(128).withBitAlignment(layout.bitAlignment());
        assertTrue(layout.equals(other));

    }

    public void testTargetLayoutEquals() {
        MemoryLayout differentTargetLayout = ADDRESS.withTargetLayout(JAVA_CHAR);
        assertFalse(ADDRESS.equals(differentTargetLayout));
        var equalButNotSame = ADDRESS.withTargetLayout(JAVA_INT).withTargetLayout(JAVA_CHAR);
        assertTrue(differentTargetLayout.equals(equalButNotSame));
    }

    @Test
    public void testIndexedSequencePath() {
        MemoryLayout seq = MemoryLayout.sequenceLayout(10, ValueLayout.JAVA_INT);
        try (Arena arena = Arena.ofConfined()) {
            MemorySegment segment = arena.allocate(seq);;
            VarHandle indexHandle = seq.varHandle(MemoryLayout.PathElement.sequenceElement());
            // init segment
            for (int i = 0 ; i < 10 ; i++) {
                indexHandle.set(segment, (long)i, i);
            }
            //check statically indexed handles
            for (int i = 0 ; i < 10 ; i++) {
                VarHandle preindexHandle = seq.varHandle(MemoryLayout.PathElement.sequenceElement(i));
                int expected = (int)indexHandle.get(segment, (long)i);
                int found = (int)preindexHandle.get(segment);
                assertEquals(expected, found);
            }
        }
    }

    @Test(expectedExceptions = IllegalArgumentException.class)
    public void testBadBoundSequenceLayoutResize() {
        SequenceLayout seq = MemoryLayout.sequenceLayout(10, ValueLayout.JAVA_INT);
        seq.withElementCount(-1);
    }

    @Test(expectedExceptions = IllegalArgumentException.class)
    public void testReshape() {
        SequenceLayout layout = MemoryLayout.sequenceLayout(10, JAVA_INT);
        layout.reshape();
    }

    @Test(dataProvider = "basicLayoutsAndAddressAndGroups", expectedExceptions = IllegalArgumentException.class)
    public void testGroupIllegalAlignmentNotPowerOfTwo(MemoryLayout layout) {
        layout.withBitAlignment(3);
    }

    @Test(dataProvider = "basicLayoutsAndAddressAndGroups", expectedExceptions = IllegalArgumentException.class)
    public void testGroupIllegalAlignmentNotGreaterOrEqualTo8(MemoryLayout layout) {
        layout.withBitAlignment(4);
    }

    @Test
    public void testEqualsPadding() {
        PaddingLayout paddingLayout = MemoryLayout.paddingLayout(16);
        testEqualities(paddingLayout);
        PaddingLayout paddingLayout2 = MemoryLayout.paddingLayout(32);
        assertNotEquals(paddingLayout, paddingLayout2);
    }

    @Test
    public void testEmptyGroup() {
        MemoryLayout struct = MemoryLayout.structLayout();
        assertEquals(struct.bitSize(), 0);
        assertEquals(struct.bitAlignment(), 8);

        MemoryLayout union = MemoryLayout.unionLayout();
        assertEquals(union.bitSize(), 0);
        assertEquals(union.bitAlignment(), 8);
    }

    @Test
    public void testStructSizeAndAlign() {
        MemoryLayout struct = MemoryLayout.structLayout(
                MemoryLayout.paddingLayout(8),
                ValueLayout.JAVA_BYTE,
                ValueLayout.JAVA_CHAR,
                ValueLayout.JAVA_INT,
                ValueLayout.JAVA_LONG
        );
        assertEquals(struct.byteSize(), 1 + 1 + 2 + 4 + 8);
        assertEquals(struct.byteAlignment(), 8);
    }

    @Test(dataProvider="basicLayouts")
    public void testPaddingNoAlign(MemoryLayout layout) {
        assertEquals(MemoryLayout.paddingLayout(layout.bitSize()).bitAlignment(), 8);
    }

    @Test(dataProvider="basicLayouts")
    public void testStructPaddingAndAlign(MemoryLayout layout) {
        MemoryLayout struct = MemoryLayout.structLayout(
                layout, MemoryLayout.paddingLayout(128 - layout.bitSize()));
        assertEquals(struct.bitAlignment(), layout.bitAlignment());
    }

    @Test(dataProvider="basicLayouts")
    public void testUnionPaddingAndAlign(MemoryLayout layout) {
        MemoryLayout struct = MemoryLayout.unionLayout(
                layout, MemoryLayout.paddingLayout(128 - layout.bitSize()));
        assertEquals(struct.bitAlignment(), layout.bitAlignment());
    }

    @Test
    public void testUnionSizeAndAlign() {
        MemoryLayout struct = MemoryLayout.unionLayout(
                ValueLayout.JAVA_BYTE,
                ValueLayout.JAVA_CHAR,
                ValueLayout.JAVA_INT,
                ValueLayout.JAVA_LONG
        );
        assertEquals(struct.byteSize(), 8);
        assertEquals(struct.byteAlignment(), 8);
    }

    @Test
    public void testSequenceBadCount() {
        assertThrows(IllegalArgumentException.class, // negative
                () -> MemoryLayout.sequenceLayout(-2, JAVA_SHORT));
    }

    @Test(dataProvider = "basicLayouts")
    public void testSequenceInferredCount(MemoryLayout layout) {
        assertEquals(MemoryLayout.sequenceLayout(layout),
                     MemoryLayout.sequenceLayout(Long.MAX_VALUE / layout.bitSize(), layout));
    }

    public void testSequenceNegativeElementCount() {
        assertThrows(IllegalArgumentException.class, // negative
                () -> MemoryLayout.sequenceLayout(-1, JAVA_SHORT));
    }

    @Test
    public void testSequenceOverflow() {
        assertThrows(IllegalArgumentException.class, // negative
                () -> MemoryLayout.sequenceLayout(Long.MAX_VALUE, JAVA_SHORT));
        assertThrows(IllegalArgumentException.class, // flip back to positive
                () -> MemoryLayout.sequenceLayout(Long.MAX_VALUE/3, JAVA_LONG));
    }

    @Test
    public void testStructOverflow() {
        assertThrows(IllegalArgumentException.class, // negative
                () -> MemoryLayout.structLayout(MemoryLayout.sequenceLayout(Long.MAX_VALUE, JAVA_BYTE),
                                                MemoryLayout.sequenceLayout(Long.MAX_VALUE, JAVA_BYTE)));
        assertThrows(IllegalArgumentException.class, // flip back to positive
                () -> MemoryLayout.structLayout(MemoryLayout.sequenceLayout(Long.MAX_VALUE, JAVA_BYTE),
                                                MemoryLayout.sequenceLayout(Long.MAX_VALUE, JAVA_BYTE),
                                                MemoryLayout.sequenceLayout(Long.MAX_VALUE, JAVA_BYTE)));
    }

    @Test
    public void testPadding() {
        var padding = MemoryLayout.paddingLayout(8);
        assertEquals(padding.byteAlignment(), 1);
    }

    @Test
    public void testPaddingInStruct() {
        var padding = MemoryLayout.paddingLayout(8);
        var struct = MemoryLayout.structLayout(padding);
        assertEquals(struct.byteAlignment(), 1);
    }

    @Test
    public void testPaddingIllegalBitSize() {
        for (long bitSize : List.of(-8L, -1L, 0L, 1L, 7L)) {
            try {
                MemoryLayout.paddingLayout(bitSize);
                fail("bitSize cannot be " + bitSize);
            } catch (IllegalArgumentException ignore) {
                // Happy path
            }
        }
    }

    @Test
    public void testStructToString() {
        StructLayout padding = MemoryLayout.structLayout(JAVA_INT).withName("struct");
        assertEquals(padding.toString(), "[i32](struct)");
        var toStringUnaligned = padding.withBitAlignment(64).toString();
        assertEquals(toStringUnaligned, "64%[i32](struct)");
    }

    @Test(dataProvider = "layoutKinds")
    public void testPadding(LayoutKind kind) {
        assertEquals(kind == LayoutKind.PADDING, kind.layout instanceof PaddingLayout);
    }

    @Test(dataProvider="layoutsAndAlignments")
    public void testAlignmentString(MemoryLayout layout, long bitAlign) {
        long[] alignments = { 8, 16, 32, 64, 128 };
        for (long a : alignments) {
            if (layout.bitAlignment() == bitAlign) {
                assertFalse(layout.toString().contains("%"));
                if (a >= layout.bitAlignment()) {
                    assertEquals(layout.withBitAlignment(a).toString().contains("%"), a != bitAlign);
                }
            }
        }
    }

    @Test(dataProvider="layoutsAndAlignments")
    public void testBadBitAlignment(MemoryLayout layout, long bitAlign) {
        long[] alignments = { 8, 16, 32, 64, 128 };
        for (long a : alignments) {
            if (a < bitAlign && !(layout instanceof ValueLayout)) {
                assertThrows(IllegalArgumentException.class, () -> layout.withBitAlignment(a));
            }
        }
    }

<<<<<<< HEAD
=======
    @Test(dataProvider="layoutsAndAlignments", expectedExceptions = IllegalArgumentException.class)
    public void testBadSequence(MemoryLayout layout, long bitAlign) {
        layout = layout.withBitAlignment(layout.bitSize() * 2); // hyper-align
        MemoryLayout.sequenceLayout(layout);
    }

    @Test(dataProvider="layoutsAndAlignments", expectedExceptions = IllegalArgumentException.class)
    public void testBadStruct(MemoryLayout layout, long bitAlign) {
        layout = layout.withBitAlignment(layout.bitSize() * 2); // hyper-align
        MemoryLayout.structLayout(layout, layout);
    }

>>>>>>> b827ce83
    @Test(expectedExceptions = IllegalArgumentException.class)
    public void testSequenceElement() {
        SequenceLayout layout = MemoryLayout.sequenceLayout(10, JAVA_INT);
        // Step must be != 0
        PathElement.sequenceElement(3, 0);
    }

    @DataProvider(name = "badAlignments")
    public Object[][] layoutsAndBadAlignments() {
        LayoutKind[] layoutKinds = LayoutKind.values();
        Object[][] values = new Object[layoutKinds.length * 2][2];
        for (int i = 0; i < layoutKinds.length ; i++) {
            values[i * 2] = new Object[] { layoutKinds[i].layout, 3 }; // smaller than 8
            values[(i * 2) + 1] = new Object[] { layoutKinds[i].layout, 18 }; // not a power of 2
        }
        return values;
    }

    @DataProvider(name = "layoutKinds")
    public Object[][] layoutsKinds() {
        return Stream.of(LayoutKind.values())
                .map(lk -> new Object[] { lk })
                .toArray(Object[][]::new);
    }

    enum SizedLayoutFactory {
        VALUE_LE(size -> valueLayoutForSize((int)size).withOrder(ByteOrder.LITTLE_ENDIAN)),
        VALUE_BE(size -> valueLayoutForSize((int)size).withOrder(ByteOrder.BIG_ENDIAN)),
        PADDING(MemoryLayout::paddingLayout),
        SEQUENCE(size -> MemoryLayout.sequenceLayout(size, MemoryLayout.paddingLayout(8)));

        private final LongFunction<MemoryLayout> factory;

        SizedLayoutFactory(LongFunction<MemoryLayout> factory) {
            this.factory = factory;
        }

        MemoryLayout make(long size) {
            return factory.apply(size);
        }
    }

    static ValueLayout valueLayoutForSize(int size) {
        return switch (size) {
            case 1 -> JAVA_BYTE;
            case 2 -> JAVA_SHORT;
            case 4 -> JAVA_INT;
            case 8 -> JAVA_LONG;
            default -> throw new UnsupportedOperationException();
        };
    }

    enum LayoutKind {
        VALUE(ValueLayout.JAVA_BYTE),
        PADDING(MemoryLayout.paddingLayout(8)),
        SEQUENCE(MemoryLayout.sequenceLayout(1, MemoryLayout.paddingLayout(8))),
        STRUCT(MemoryLayout.structLayout(MemoryLayout.paddingLayout(8), MemoryLayout.paddingLayout(8))),
        UNION(MemoryLayout.unionLayout(MemoryLayout.paddingLayout(8), MemoryLayout.paddingLayout(8)));

        final MemoryLayout layout;

        LayoutKind(MemoryLayout layout) {
            this.layout = layout;
        }
    }

    @DataProvider(name = "basicLayouts")
    public Object[][] basicLayouts() {
        return Stream.of(basicLayouts)
                .map(l -> new Object[] { l })
                .toArray(Object[][]::new);
    }

    @DataProvider(name = "basicLayoutsAndAddress")
    public Object[][] basicLayoutsAndAddress() {
        return Stream.concat(Stream.of(basicLayouts), Stream.of(ADDRESS))
                .map(l -> new Object[] { l })
                .toArray(Object[][]::new);
    }

    @DataProvider(name = "basicLayoutsAndAddressAndGroups")
    public Object[][] basicLayoutsAndAddressAndGroups() {
        return Stream.concat(Stream.concat(Stream.of(basicLayouts), Stream.of(ADDRESS)), groupLayoutStream())
                .map(l -> new Object[] { l })
                .toArray(Object[][]::new);
    }

    @DataProvider(name = "layoutsAndAlignments")
    public Object[][] layoutsAndAlignments() {
        Object[][] layoutsAndAlignments = new Object[basicLayouts.length * 4][];
        int i = 0;
        //add basic layouts
        for (MemoryLayout l : basicLayouts) {
            layoutsAndAlignments[i++] = new Object[] { l, l.bitAlignment() };
        }
        //add basic layouts wrapped in a sequence with given size
        for (MemoryLayout l : basicLayouts) {
            layoutsAndAlignments[i++] = new Object[] { MemoryLayout.sequenceLayout(4, l), l.bitAlignment() };
        }
        //add basic layouts wrapped in a struct
        for (MemoryLayout l : basicLayouts) {
            layoutsAndAlignments[i++] = new Object[] { MemoryLayout.structLayout(l), l.bitAlignment() };
        }
        //add basic layouts wrapped in a union
        for (MemoryLayout l : basicLayouts) {
            layoutsAndAlignments[i++] = new Object[] { MemoryLayout.unionLayout(l), l.bitAlignment() };
        }
        return layoutsAndAlignments;
    }

    @DataProvider(name = "groupLayouts")
    public Object[][] groupLayouts() {
        return groupLayoutStream()
                .map(l -> new Object[] { l })
                .toArray(Object[][]::new);
    }

    @DataProvider(name = "validCarriers")
    public Object[][] validCarriers() {
        return Stream.of(
                        boolean.class,
                        byte.class,
                        char.class,
                        short.class,
                        int.class,
                        long.class,
                        float.class,
                        double.class,
                        MemorySegment.class
                )
                .map(l -> new Object[]{l})
                .toArray(Object[][]::new);
    }

    static Stream<MemoryLayout> groupLayoutStream() {
        return Stream.of(
                MemoryLayout.sequenceLayout(10, JAVA_INT),
                MemoryLayout.sequenceLayout(JAVA_INT),
<<<<<<< HEAD
                MemoryLayout.structLayout(JAVA_INT, JAVA_LONG),
=======
                MemoryLayout.structLayout(JAVA_INT, MemoryLayout.paddingLayout(32), JAVA_LONG),
>>>>>>> b827ce83
                MemoryLayout.unionLayout(JAVA_LONG, JAVA_DOUBLE)
        );
    }

    static MemoryLayout[] basicLayouts = {
            ValueLayout.JAVA_BYTE,
            ValueLayout.JAVA_CHAR,
            ValueLayout.JAVA_SHORT,
            ValueLayout.JAVA_INT,
            ValueLayout.JAVA_FLOAT,
            ValueLayout.JAVA_LONG,
            ValueLayout.JAVA_DOUBLE,
    };
}<|MERGE_RESOLUTION|>--- conflicted
+++ resolved
@@ -291,8 +291,6 @@
         }
     }
 
-<<<<<<< HEAD
-=======
     @Test(dataProvider="layoutsAndAlignments", expectedExceptions = IllegalArgumentException.class)
     public void testBadSequence(MemoryLayout layout, long bitAlign) {
         layout = layout.withBitAlignment(layout.bitSize() * 2); // hyper-align
@@ -305,7 +303,6 @@
         MemoryLayout.structLayout(layout, layout);
     }
 
->>>>>>> b827ce83
     @Test(expectedExceptions = IllegalArgumentException.class)
     public void testSequenceElement() {
         SequenceLayout layout = MemoryLayout.sequenceLayout(10, JAVA_INT);
@@ -444,11 +441,7 @@
         return Stream.of(
                 MemoryLayout.sequenceLayout(10, JAVA_INT),
                 MemoryLayout.sequenceLayout(JAVA_INT),
-<<<<<<< HEAD
-                MemoryLayout.structLayout(JAVA_INT, JAVA_LONG),
-=======
                 MemoryLayout.structLayout(JAVA_INT, MemoryLayout.paddingLayout(32), JAVA_LONG),
->>>>>>> b827ce83
                 MemoryLayout.unionLayout(JAVA_LONG, JAVA_DOUBLE)
         );
     }
