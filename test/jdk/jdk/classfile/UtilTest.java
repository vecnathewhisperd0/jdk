/*
 * Copyright (c) 2022, 2024, Oracle and/or its affiliates. All rights reserved.
 * DO NOT ALTER OR REMOVE COPYRIGHT NOTICES OR THIS FILE HEADER.
 *
 * This code is free software; you can redistribute it and/or modify it
 * under the terms of the GNU General Public License version 2 only, as
 * published by the Free Software Foundation.
 *
 * This code is distributed in the hope that it will be useful, but WITHOUT
 * ANY WARRANTY; without even the implied warranty of MERCHANTABILITY or
 * FITNESS FOR A PARTICULAR PURPOSE.  See the GNU General Public License
 * version 2 for more details (a copy is included in the LICENSE file that
 * accompanied this code).
 *
 * You should have received a copy of the GNU General Public License version
 * 2 along with this work; if not, write to the Free Software Foundation,
 * Inc., 51 Franklin St, Fifth Floor, Boston, MA 02110-1301 USA.
 *
 * Please contact Oracle, 500 Oracle Parkway, Redwood Shores, CA 94065 USA
 * or visit www.oracle.com if you need additional information or have any
 * questions.
 */

/*
 * @test
 * @bug 8338546
 * @summary Testing ClassFile Util.
 * @library java.base
 * @modules java.base/jdk.internal.constant
 *          java.base/jdk.internal.classfile.impl
 * @build java.base/jdk.internal.classfile.impl.*
 * @run junit UtilTest
 */
import java.lang.classfile.ClassFile;
import java.lang.classfile.Opcode;
import java.lang.constant.MethodTypeDesc;
<<<<<<< HEAD
import java.util.concurrent.CopyOnWriteArrayList;
import java.util.concurrent.atomic.AtomicReferenceFieldUpdater;

=======
import java.lang.invoke.MethodHandles;
import java.util.Arrays;
import java.util.BitSet;

import jdk.internal.classfile.impl.RawBytecodeHelper;
>>>>>>> 4d65c3ef
import jdk.internal.classfile.impl.Util;
import jdk.internal.classfile.impl.UtilAccess;
import jdk.internal.constant.ConstantUtils;
import org.junit.jupiter.api.Test;
import org.junit.jupiter.params.ParameterizedTest;
import org.junit.jupiter.params.provider.ValueSource;

import static org.junit.jupiter.api.Assertions.*;

/**
 * UtilTest
 */
class UtilTest {
    @ParameterizedTest
    @ValueSource(classes = {
            Long.class,
            Object.class,
            Util.class,
            Test.class,
    })
    void testDescToBinaryName(Class<?> type) throws ReflectiveOperationException {
        var cd = type.describeConstable().orElseThrow();
        assertEquals(type, Class.forName(Util.toBinaryName(cd)));
        assertEquals(type.getName(), Util.toBinaryName(cd));
    }

    @Test
    void testParameterSlots() {
        assertSlots("(IIII)V", 4);
        assertSlots("([I[I[I[I)V", 4);
        assertSlots("(IJLFoo;IJ)V", 7);
        assertSlots("([[[[I)V", 1);
        assertSlots("([[[[LFoo;)V", 1);
        assertSlots("([I[LFoo;)V", 2);
        assertSlots("()V", 0);
        assertSlots("(I)V", 1);
        assertSlots("(S)V", 1);
        assertSlots("(C)V", 1);
        assertSlots("(B)V", 1);
        assertSlots("(Z)V", 1);
        assertSlots("(F)V", 1);
        assertSlots("(LFoo;)V", 1);
        assertSlots("(J)V", 2);
        assertSlots("(D)V", 2);
        assertSlots("([J)V", 1);
        assertSlots("([D)V", 1);
    }

    private void assertSlots(String methodDesc, int slots) {
        assertEquals(Util.parameterSlots(MethodTypeDesc.ofDescriptor(methodDesc)), slots);
    }

    @Test
<<<<<<< HEAD
    void testPow31() {
        int p = 1;
        // Our calculation only prepares up to 65536,
        // max length of CP Utf8 + 1
        for (int i = 0; i <= 65536; i++) {
            final int t = i;
            assertEquals(p, Util.pow31(i), () -> "31's power to " + t);
            p *= 31;
        }
    }

    @ParameterizedTest
    @ValueSource(classes = {
            Long.class,
            Object.class,
            Util.class,
            Test.class,
            CopyOnWriteArrayList.class,
            AtomicReferenceFieldUpdater.class
    })
    void testInternalNameHash(Class<?> type) {
        var cd = type.describeConstable().orElseThrow();
        assertEquals(ConstantUtils.binaryToInternal(type.getName()).hashCode(), Util.internalNameHash(cd.descriptorString()));
    }

    // Ensures the initialization statement of the powers array is filling in the right values
    @Test
    void testPowersArray() {
        int[] powers = new int[7 * UtilAccess.significantOctalDigits()];
        for (int i = 1, k = 31; i <= 7; i++, k *= 31) {
            int t = powers[UtilAccess.powersIndex(i, 0)] = k;

            for (int j = 1; j < UtilAccess.significantOctalDigits(); j++) {
                t *= t;
                t *= t;
                t *= t;
                powers[UtilAccess.powersIndex(i, j)] = t;
            }
        }

        assertArrayEquals(powers, UtilAccess.powersTable());
    }

    //
    @Test
    void testModularMultiplicativeInverse() {
        assertEquals(1, 31 * UtilAccess.reverse31());
        assertEquals(1, 31L * Integer.toUnsignedLong(UtilAccess.reverse31()) % (1L << 32));
=======
    void testOpcodeLengthTable() {
        var lengths = new byte[0x100];
        Arrays.fill(lengths, (byte) -1);
        for (var op : Opcode.values()) {
            if (!op.isWide()) {
                lengths[op.bytecode()] = (byte) op.sizeIfFixed();
            } else {
                // Wide pseudo-opcodes have double the length as normal variants
                // Must match logic in checkSpecialInstruction()
                assertEquals(op.sizeIfFixed(), lengths[op.bytecode() & 0xFF] * 2, op + " size");
            }
        }

        assertArrayEquals(lengths, RawBytecodeHelper.LENGTHS);
>>>>>>> 4d65c3ef
    }
}<|MERGE_RESOLUTION|>--- conflicted
+++ resolved
@@ -34,17 +34,10 @@
 import java.lang.classfile.ClassFile;
 import java.lang.classfile.Opcode;
 import java.lang.constant.MethodTypeDesc;
-<<<<<<< HEAD
-import java.util.concurrent.CopyOnWriteArrayList;
-import java.util.concurrent.atomic.AtomicReferenceFieldUpdater;
-
-=======
 import java.lang.invoke.MethodHandles;
-import java.util.Arrays;
 import java.util.BitSet;
 
-import jdk.internal.classfile.impl.RawBytecodeHelper;
->>>>>>> 4d65c3ef
+
 import jdk.internal.classfile.impl.Util;
 import jdk.internal.classfile.impl.UtilAccess;
 import jdk.internal.constant.ConstantUtils;
@@ -98,7 +91,6 @@
     }
 
     @Test
-<<<<<<< HEAD
     void testPow31() {
         int p = 1;
         // Our calculation only prepares up to 65536,
@@ -142,12 +134,7 @@
         assertArrayEquals(powers, UtilAccess.powersTable());
     }
 
-    //
     @Test
-    void testModularMultiplicativeInverse() {
-        assertEquals(1, 31 * UtilAccess.reverse31());
-        assertEquals(1, 31L * Integer.toUnsignedLong(UtilAccess.reverse31()) % (1L << 32));
-=======
     void testOpcodeLengthTable() {
         var lengths = new byte[0x100];
         Arrays.fill(lengths, (byte) -1);
@@ -162,6 +149,5 @@
         }
 
         assertArrayEquals(lengths, RawBytecodeHelper.LENGTHS);
->>>>>>> 4d65c3ef
     }
 }