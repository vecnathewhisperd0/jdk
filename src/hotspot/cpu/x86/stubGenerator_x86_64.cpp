/*
 * Copyright (c) 2003, 2021, Oracle and/or its affiliates. All rights reserved.
 * DO NOT ALTER OR REMOVE COPYRIGHT NOTICES OR THIS FILE HEADER.
 *
 * This code is free software; you can redistribute it and/or modify it
 * under the terms of the GNU General Public License version 2 only, as
 * published by the Free Software Foundation.
 *
 * This code is distributed in the hope that it will be useful, but WITHOUT
 * ANY WARRANTY; without even the implied warranty of MERCHANTABILITY or
 * FITNESS FOR A PARTICULAR PURPOSE.  See the GNU General Public License
 * version 2 for more details (a copy is included in the LICENSE file that
 * accompanied this code).
 *
 * You should have received a copy of the GNU General Public License version
 * 2 along with this work; if not, write to the Free Software Foundation,
 * Inc., 51 Franklin St, Fifth Floor, Boston, MA 02110-1301 USA.
 *
 * Please contact Oracle, 500 Oracle Parkway, Redwood Shores, CA 94065 USA
 * or visit www.oracle.com if you need additional information or have any
 * questions.
 *
 */

#include "precompiled.hpp"
#include "asm/macroAssembler.hpp"
#include "asm/macroAssembler.inline.hpp"
#include "ci/ciUtilities.hpp"
#include "compiler/oopMap.hpp"
#include "gc/shared/barrierSet.hpp"
#include "gc/shared/barrierSetAssembler.hpp"
#include "gc/shared/barrierSetNMethod.hpp"
#include "gc/shared/gc_globals.hpp"
#include "interpreter/interpreter.hpp"
#include "memory/universe.hpp"
#include "nativeInst_x86.hpp"
#include "oops/instanceOop.hpp"
#include "oops/method.hpp"
#include "oops/objArrayKlass.hpp"
#include "oops/oop.inline.hpp"
#include "prims/methodHandles.hpp"
#include "runtime/arguments.hpp"
#include "runtime/frame.inline.hpp"
#include "runtime/handles.inline.hpp"
#include "runtime/sharedRuntime.hpp"
#include "runtime/stubCodeGenerator.hpp"
#include "runtime/stubRoutines.hpp"
#include "runtime/thread.inline.hpp"
#ifdef COMPILER2
#include "opto/runtime.hpp"
#endif
#if INCLUDE_JVMCI
#include "jvmci/jvmci_globals.hpp"
#endif
#if INCLUDE_ZGC
#include "gc/z/zThreadLocalData.hpp"
#endif

// Declaration and definition of StubGenerator (no .hpp file).
// For a more detailed description of the stub routine structure
// see the comment in stubRoutines.hpp

#define __ _masm->
#define TIMES_OOP (UseCompressedOops ? Address::times_4 : Address::times_8)
#define a__ ((Assembler*)_masm)->

#ifdef PRODUCT
#define BLOCK_COMMENT(str) /* nothing */
#else
#define BLOCK_COMMENT(str) __ block_comment(str)
#endif

#define BIND(label) bind(label); BLOCK_COMMENT(#label ":")
const int MXCSR_MASK = 0xFFC0;  // Mask out any pending exceptions

// Stub Code definitions

class StubGenerator: public StubCodeGenerator {
 private:

#ifdef PRODUCT
#define inc_counter_np(counter) ((void)0)
#else
  void inc_counter_np_(int& counter) {
    // This can destroy rscratch1 if counter is far from the code cache
    __ incrementl(ExternalAddress((address)&counter));
  }
#define inc_counter_np(counter) \
  BLOCK_COMMENT("inc_counter " #counter); \
  inc_counter_np_(counter);
#endif

  // Call stubs are used to call Java from C
  //
  // Linux Arguments:
  //    c_rarg0:   call wrapper address                   address
  //    c_rarg1:   result                                 address
  //    c_rarg2:   result type                            BasicType
  //    c_rarg3:   method                                 Method*
  //    c_rarg4:   (interpreter) entry point              address
  //    c_rarg5:   parameters                             intptr_t*
  //    16(rbp): parameter size (in words)              int
  //    24(rbp): thread                                 Thread*
  //
  //     [ return_from_Java     ] <--- rsp
  //     [ argument word n      ]
  //      ...
  // -12 [ argument word 1      ]
  // -11 [ saved r15            ] <--- rsp_after_call
  // -10 [ saved r14            ]
  //  -9 [ saved r13            ]
  //  -8 [ saved r12            ]
  //  -7 [ saved rbx            ]
  //  -6 [ call wrapper         ]
  //  -5 [ result               ]
  //  -4 [ result type          ]
  //  -3 [ method               ]
  //  -2 [ entry point          ]
  //  -1 [ parameters           ]
  //   0 [ saved rbp            ] <--- rbp
  //   1 [ return address       ]
  //   2 [ parameter size       ]
  //   3 [ thread               ]
  //
  // Windows Arguments:
  //    c_rarg0:   call wrapper address                   address
  //    c_rarg1:   result                                 address
  //    c_rarg2:   result type                            BasicType
  //    c_rarg3:   method                                 Method*
  //    48(rbp): (interpreter) entry point              address
  //    56(rbp): parameters                             intptr_t*
  //    64(rbp): parameter size (in words)              int
  //    72(rbp): thread                                 Thread*
  //
  //     [ return_from_Java     ] <--- rsp
  //     [ argument word n      ]
  //      ...
  // -60 [ argument word 1      ]
  // -59 [ saved xmm31          ] <--- rsp after_call
  //     [ saved xmm16-xmm30    ] (EVEX enabled, else the space is blank)
  // -27 [ saved xmm15          ]
  //     [ saved xmm7-xmm14     ]
  //  -9 [ saved xmm6           ] (each xmm register takes 2 slots)
  //  -7 [ saved r15            ]
  //  -6 [ saved r14            ]
  //  -5 [ saved r13            ]
  //  -4 [ saved r12            ]
  //  -3 [ saved rdi            ]
  //  -2 [ saved rsi            ]
  //  -1 [ saved rbx            ]
  //   0 [ saved rbp            ] <--- rbp
  //   1 [ return address       ]
  //   2 [ call wrapper         ]
  //   3 [ result               ]
  //   4 [ result type          ]
  //   5 [ method               ]
  //   6 [ entry point          ]
  //   7 [ parameters           ]
  //   8 [ parameter size       ]
  //   9 [ thread               ]
  //
  //    Windows reserves the callers stack space for arguments 1-4.
  //    We spill c_rarg0-c_rarg3 to this space.

  // Call stub stack layout word offsets from rbp
  enum call_stub_layout {
#ifdef _WIN64
    xmm_save_first     = 6,  // save from xmm6
    xmm_save_last      = 31, // to xmm31
    xmm_save_base      = -9,
    rsp_after_call_off = xmm_save_base - 2 * (xmm_save_last - xmm_save_first), // -27
    r15_off            = -7,
    r14_off            = -6,
    r13_off            = -5,
    r12_off            = -4,
    rdi_off            = -3,
    rsi_off            = -2,
    rbx_off            = -1,
    rbp_off            =  0,
    retaddr_off        =  1,
    call_wrapper_off   =  2,
    result_off         =  3,
    result_type_off    =  4,
    method_off         =  5,
    entry_point_off    =  6,
    parameters_off     =  7,
    parameter_size_off =  8,
    thread_off         =  9
#else
    rsp_after_call_off = -12,
    mxcsr_off          = rsp_after_call_off,
    r15_off            = -11,
    r14_off            = -10,
    r13_off            = -9,
    r12_off            = -8,
    rbx_off            = -7,
    call_wrapper_off   = -6,
    result_off         = -5,
    result_type_off    = -4,
    method_off         = -3,
    entry_point_off    = -2,
    parameters_off     = -1,
    rbp_off            =  0,
    retaddr_off        =  1,
    parameter_size_off =  2,
    thread_off         =  3
#endif
  };

#ifdef _WIN64
  Address xmm_save(int reg) {
    assert(reg >= xmm_save_first && reg <= xmm_save_last, "XMM register number out of range");
    return Address(rbp, (xmm_save_base - (reg - xmm_save_first) * 2) * wordSize);
  }
#endif

  address generate_call_stub(address& return_address) {
    assert((int)frame::entry_frame_after_call_words == -(int)rsp_after_call_off + 1 &&
           (int)frame::entry_frame_call_wrapper_offset == (int)call_wrapper_off,
           "adjust this code");
    StubCodeMark mark(this, "StubRoutines", "call_stub");
    address start = __ pc();

    // same as in generate_catch_exception()!
    const Address rsp_after_call(rbp, rsp_after_call_off * wordSize);

    const Address call_wrapper  (rbp, call_wrapper_off   * wordSize);
    const Address result        (rbp, result_off         * wordSize);
    const Address result_type   (rbp, result_type_off    * wordSize);
    const Address method        (rbp, method_off         * wordSize);
    const Address entry_point   (rbp, entry_point_off    * wordSize);
    const Address parameters    (rbp, parameters_off     * wordSize);
    const Address parameter_size(rbp, parameter_size_off * wordSize);

    // same as in generate_catch_exception()!
    const Address thread        (rbp, thread_off         * wordSize);

    const Address r15_save(rbp, r15_off * wordSize);
    const Address r14_save(rbp, r14_off * wordSize);
    const Address r13_save(rbp, r13_off * wordSize);
    const Address r12_save(rbp, r12_off * wordSize);
    const Address rbx_save(rbp, rbx_off * wordSize);

    // stub code
    __ enter();
    __ subptr(rsp, -rsp_after_call_off * wordSize);

    // save register parameters
#ifndef _WIN64
    __ movptr(parameters,   c_rarg5); // parameters
    __ movptr(entry_point,  c_rarg4); // entry_point
#endif

    __ movptr(method,       c_rarg3); // method
    __ movl(result_type,  c_rarg2);   // result type
    __ movptr(result,       c_rarg1); // result
    __ movptr(call_wrapper, c_rarg0); // call wrapper

    // save regs belonging to calling function
    __ movptr(rbx_save, rbx);
    __ movptr(r12_save, r12);
    __ movptr(r13_save, r13);
    __ movptr(r14_save, r14);
    __ movptr(r15_save, r15);

#ifdef _WIN64
    int last_reg = 15;
    if (UseAVX > 2) {
      last_reg = 31;
    }
    if (VM_Version::supports_evex()) {
      for (int i = xmm_save_first; i <= last_reg; i++) {
        __ vextractf32x4(xmm_save(i), as_XMMRegister(i), 0);
      }
    } else {
      for (int i = xmm_save_first; i <= last_reg; i++) {
        __ movdqu(xmm_save(i), as_XMMRegister(i));
      }
    }

    const Address rdi_save(rbp, rdi_off * wordSize);
    const Address rsi_save(rbp, rsi_off * wordSize);

    __ movptr(rsi_save, rsi);
    __ movptr(rdi_save, rdi);
#else
    const Address mxcsr_save(rbp, mxcsr_off * wordSize);
    {
      Label skip_ldmx;
      __ stmxcsr(mxcsr_save);
      __ movl(rax, mxcsr_save);
      __ andl(rax, MXCSR_MASK);    // Only check control and mask bits
      ExternalAddress mxcsr_std(StubRoutines::x86::addr_mxcsr_std());
      __ cmp32(rax, mxcsr_std);
      __ jcc(Assembler::equal, skip_ldmx);
      __ ldmxcsr(mxcsr_std);
      __ bind(skip_ldmx);
    }
#endif

    // Load up thread register
    __ movptr(r15_thread, thread);
    __ reinit_heapbase();

#ifdef ASSERT
    // make sure we have no pending exceptions
    {
      Label L;
      __ cmpptr(Address(r15_thread, Thread::pending_exception_offset()), (int32_t)NULL_WORD);
      __ jcc(Assembler::equal, L);
      __ stop("StubRoutines::call_stub: entered with pending exception");
      __ bind(L);
    }
#endif

    // pass parameters if any
    BLOCK_COMMENT("pass parameters if any");
    Label parameters_done;
    __ movl(c_rarg3, parameter_size);
    __ testl(c_rarg3, c_rarg3);
    __ jcc(Assembler::zero, parameters_done);

    Label loop;
    __ movptr(c_rarg2, parameters);       // parameter pointer
    __ movl(c_rarg1, c_rarg3);            // parameter counter is in c_rarg1
    __ BIND(loop);
    __ movptr(rax, Address(c_rarg2, 0));// get parameter
    __ addptr(c_rarg2, wordSize);       // advance to next parameter
    __ decrementl(c_rarg1);             // decrement counter
    __ push(rax);                       // pass parameter
    __ jcc(Assembler::notZero, loop);

    // call Java function
    __ BIND(parameters_done);
    __ movptr(rbx, method);             // get Method*
    __ movptr(c_rarg1, entry_point);    // get entry_point
    __ mov(r13, rsp);                   // set sender sp
    BLOCK_COMMENT("call Java function");
    __ call(c_rarg1);

    BLOCK_COMMENT("call_stub_return_address:");
    return_address = __ pc();

    // store result depending on type (everything that is not
    // T_OBJECT, T_LONG, T_FLOAT or T_DOUBLE is treated as T_INT)
    __ movptr(c_rarg0, result);
    Label is_long, is_float, is_double, exit;
    __ movl(c_rarg1, result_type);
    __ cmpl(c_rarg1, T_OBJECT);
    __ jcc(Assembler::equal, is_long);
    __ cmpl(c_rarg1, T_LONG);
    __ jcc(Assembler::equal, is_long);
    __ cmpl(c_rarg1, T_FLOAT);
    __ jcc(Assembler::equal, is_float);
    __ cmpl(c_rarg1, T_DOUBLE);
    __ jcc(Assembler::equal, is_double);

    // handle T_INT case
    __ movl(Address(c_rarg0, 0), rax);

    __ BIND(exit);

    // pop parameters
    __ lea(rsp, rsp_after_call);

#ifdef ASSERT
    // verify that threads correspond
    {
     Label L1, L2, L3;
      __ cmpptr(r15_thread, thread);
      __ jcc(Assembler::equal, L1);
      __ stop("StubRoutines::call_stub: r15_thread is corrupted");
      __ bind(L1);
      __ get_thread(rbx);
      __ cmpptr(r15_thread, thread);
      __ jcc(Assembler::equal, L2);
      __ stop("StubRoutines::call_stub: r15_thread is modified by call");
      __ bind(L2);
      __ cmpptr(r15_thread, rbx);
      __ jcc(Assembler::equal, L3);
      __ stop("StubRoutines::call_stub: threads must correspond");
      __ bind(L3);
    }
#endif

    // restore regs belonging to calling function
#ifdef _WIN64
    // emit the restores for xmm regs
    if (VM_Version::supports_evex()) {
      for (int i = xmm_save_first; i <= last_reg; i++) {
        __ vinsertf32x4(as_XMMRegister(i), as_XMMRegister(i), xmm_save(i), 0);
      }
    } else {
      for (int i = xmm_save_first; i <= last_reg; i++) {
        __ movdqu(as_XMMRegister(i), xmm_save(i));
      }
    }
#endif
    __ movptr(r15, r15_save);
    __ movptr(r14, r14_save);
    __ movptr(r13, r13_save);
    __ movptr(r12, r12_save);
    __ movptr(rbx, rbx_save);

#ifdef _WIN64
    __ movptr(rdi, rdi_save);
    __ movptr(rsi, rsi_save);
#else
    __ ldmxcsr(mxcsr_save);
#endif

    // restore rsp
    __ addptr(rsp, -rsp_after_call_off * wordSize);

    // return
    __ vzeroupper();
    __ pop(rbp);
    __ ret(0);

    // handle return types different from T_INT
    __ BIND(is_long);
    __ movq(Address(c_rarg0, 0), rax);
    __ jmp(exit);

    __ BIND(is_float);
    __ movflt(Address(c_rarg0, 0), xmm0);
    __ jmp(exit);

    __ BIND(is_double);
    __ movdbl(Address(c_rarg0, 0), xmm0);
    __ jmp(exit);

    return start;
  }

  // Return point for a Java call if there's an exception thrown in
  // Java code.  The exception is caught and transformed into a
  // pending exception stored in JavaThread that can be tested from
  // within the VM.
  //
  // Note: Usually the parameters are removed by the callee. In case
  // of an exception crossing an activation frame boundary, that is
  // not the case if the callee is compiled code => need to setup the
  // rsp.
  //
  // rax: exception oop

  address generate_catch_exception() {
    StubCodeMark mark(this, "StubRoutines", "catch_exception");
    address start = __ pc();

    // same as in generate_call_stub():
    const Address rsp_after_call(rbp, rsp_after_call_off * wordSize);
    const Address thread        (rbp, thread_off         * wordSize);

#ifdef ASSERT
    // verify that threads correspond
    {
      Label L1, L2, L3;
      __ cmpptr(r15_thread, thread);
      __ jcc(Assembler::equal, L1);
      __ stop("StubRoutines::catch_exception: r15_thread is corrupted");
      __ bind(L1);
      __ get_thread(rbx);
      __ cmpptr(r15_thread, thread);
      __ jcc(Assembler::equal, L2);
      __ stop("StubRoutines::catch_exception: r15_thread is modified by call");
      __ bind(L2);
      __ cmpptr(r15_thread, rbx);
      __ jcc(Assembler::equal, L3);
      __ stop("StubRoutines::catch_exception: threads must correspond");
      __ bind(L3);
    }
#endif

    // set pending exception
    __ verify_oop(rax);

    __ movptr(Address(r15_thread, Thread::pending_exception_offset()), rax);
    __ lea(rscratch1, ExternalAddress((address)__FILE__));
    __ movptr(Address(r15_thread, Thread::exception_file_offset()), rscratch1);
    __ movl(Address(r15_thread, Thread::exception_line_offset()), (int)  __LINE__);

    // complete return to VM
    assert(StubRoutines::_call_stub_return_address != NULL,
           "_call_stub_return_address must have been generated before");
    __ jump(RuntimeAddress(StubRoutines::_call_stub_return_address));

    return start;
  }

  // Continuation point for runtime calls returning with a pending
  // exception.  The pending exception check happened in the runtime
  // or native call stub.  The pending exception in Thread is
  // converted into a Java-level exception.
  //
  // Contract with Java-level exception handlers:
  // rax: exception
  // rdx: throwing pc
  //
  // NOTE: At entry of this stub, exception-pc must be on stack !!

  address generate_forward_exception() {
    StubCodeMark mark(this, "StubRoutines", "forward exception");
    address start = __ pc();

    // Upon entry, the sp points to the return address returning into
    // Java (interpreted or compiled) code; i.e., the return address
    // becomes the throwing pc.
    //
    // Arguments pushed before the runtime call are still on the stack
    // but the exception handler will reset the stack pointer ->
    // ignore them.  A potential result in registers can be ignored as
    // well.

#ifdef ASSERT
    // make sure this code is only executed if there is a pending exception
    {
      Label L;
      __ cmpptr(Address(r15_thread, Thread::pending_exception_offset()), (int32_t) NULL);
      __ jcc(Assembler::notEqual, L);
      __ stop("StubRoutines::forward exception: no pending exception (1)");
      __ bind(L);
    }
#endif

    // compute exception handler into rbx
    __ movptr(c_rarg0, Address(rsp, 0));
    BLOCK_COMMENT("call exception_handler_for_return_address");
    __ call_VM_leaf(CAST_FROM_FN_PTR(address,
                         SharedRuntime::exception_handler_for_return_address),
                    r15_thread, c_rarg0);
    __ mov(rbx, rax);

    // setup rax & rdx, remove return address & clear pending exception
    __ pop(rdx);
    __ movptr(rax, Address(r15_thread, Thread::pending_exception_offset()));
    __ movptr(Address(r15_thread, Thread::pending_exception_offset()), (int32_t)NULL_WORD);

#ifdef ASSERT
    // make sure exception is set
    {
      Label L;
      __ testptr(rax, rax);
      __ jcc(Assembler::notEqual, L);
      __ stop("StubRoutines::forward exception: no pending exception (2)");
      __ bind(L);
    }
#endif

    // continue at exception handler (return address removed)
    // rax: exception
    // rbx: exception handler
    // rdx: throwing pc
    __ verify_oop(rax);
    __ jmp(rbx);

    return start;
  }

  // Support for intptr_t OrderAccess::fence()
  //
  // Arguments :
  //
  // Result:
  address generate_orderaccess_fence() {
    StubCodeMark mark(this, "StubRoutines", "orderaccess_fence");
    address start = __ pc();
    __ membar(Assembler::StoreLoad);
    __ ret(0);

    return start;
  }


  // Support for intptr_t get_previous_sp()
  //
  // This routine is used to find the previous stack pointer for the
  // caller.
  address generate_get_previous_sp() {
    StubCodeMark mark(this, "StubRoutines", "get_previous_sp");
    address start = __ pc();

    __ movptr(rax, rsp);
    __ addptr(rax, 8); // return address is at the top of the stack.
    __ ret(0);

    return start;
  }

  //----------------------------------------------------------------------------------------------------
  // Support for void verify_mxcsr()
  //
  // This routine is used with -Xcheck:jni to verify that native
  // JNI code does not return to Java code without restoring the
  // MXCSR register to our expected state.

  address generate_verify_mxcsr() {
    StubCodeMark mark(this, "StubRoutines", "verify_mxcsr");
    address start = __ pc();

    const Address mxcsr_save(rsp, 0);

    if (CheckJNICalls) {
      Label ok_ret;
      ExternalAddress mxcsr_std(StubRoutines::x86::addr_mxcsr_std());
      __ push(rax);
      __ subptr(rsp, wordSize);      // allocate a temp location
      __ stmxcsr(mxcsr_save);
      __ movl(rax, mxcsr_save);
      __ andl(rax, MXCSR_MASK);    // Only check control and mask bits
      __ cmp32(rax, mxcsr_std);
      __ jcc(Assembler::equal, ok_ret);

      __ warn("MXCSR changed by native JNI code, use -XX:+RestoreMXCSROnJNICall");

      __ ldmxcsr(mxcsr_std);

      __ bind(ok_ret);
      __ addptr(rsp, wordSize);
      __ pop(rax);
    }

    __ ret(0);

    return start;
  }

  address generate_f2i_fixup() {
    StubCodeMark mark(this, "StubRoutines", "f2i_fixup");
    Address inout(rsp, 5 * wordSize); // return address + 4 saves

    address start = __ pc();

    Label L;

    __ push(rax);
    __ push(c_rarg3);
    __ push(c_rarg2);
    __ push(c_rarg1);

    __ movl(rax, 0x7f800000);
    __ xorl(c_rarg3, c_rarg3);
    __ movl(c_rarg2, inout);
    __ movl(c_rarg1, c_rarg2);
    __ andl(c_rarg1, 0x7fffffff);
    __ cmpl(rax, c_rarg1); // NaN? -> 0
    __ jcc(Assembler::negative, L);
    __ testl(c_rarg2, c_rarg2); // signed ? min_jint : max_jint
    __ movl(c_rarg3, 0x80000000);
    __ movl(rax, 0x7fffffff);
    __ cmovl(Assembler::positive, c_rarg3, rax);

    __ bind(L);
    __ movptr(inout, c_rarg3);

    __ pop(c_rarg1);
    __ pop(c_rarg2);
    __ pop(c_rarg3);
    __ pop(rax);

    __ ret(0);

    return start;
  }

  address generate_f2l_fixup() {
    StubCodeMark mark(this, "StubRoutines", "f2l_fixup");
    Address inout(rsp, 5 * wordSize); // return address + 4 saves
    address start = __ pc();

    Label L;

    __ push(rax);
    __ push(c_rarg3);
    __ push(c_rarg2);
    __ push(c_rarg1);

    __ movl(rax, 0x7f800000);
    __ xorl(c_rarg3, c_rarg3);
    __ movl(c_rarg2, inout);
    __ movl(c_rarg1, c_rarg2);
    __ andl(c_rarg1, 0x7fffffff);
    __ cmpl(rax, c_rarg1); // NaN? -> 0
    __ jcc(Assembler::negative, L);
    __ testl(c_rarg2, c_rarg2); // signed ? min_jlong : max_jlong
    __ mov64(c_rarg3, 0x8000000000000000);
    __ mov64(rax, 0x7fffffffffffffff);
    __ cmov(Assembler::positive, c_rarg3, rax);

    __ bind(L);
    __ movptr(inout, c_rarg3);

    __ pop(c_rarg1);
    __ pop(c_rarg2);
    __ pop(c_rarg3);
    __ pop(rax);

    __ ret(0);

    return start;
  }

  address generate_d2i_fixup() {
    StubCodeMark mark(this, "StubRoutines", "d2i_fixup");
    Address inout(rsp, 6 * wordSize); // return address + 5 saves

    address start = __ pc();

    Label L;

    __ push(rax);
    __ push(c_rarg3);
    __ push(c_rarg2);
    __ push(c_rarg1);
    __ push(c_rarg0);

    __ movl(rax, 0x7ff00000);
    __ movq(c_rarg2, inout);
    __ movl(c_rarg3, c_rarg2);
    __ mov(c_rarg1, c_rarg2);
    __ mov(c_rarg0, c_rarg2);
    __ negl(c_rarg3);
    __ shrptr(c_rarg1, 0x20);
    __ orl(c_rarg3, c_rarg2);
    __ andl(c_rarg1, 0x7fffffff);
    __ xorl(c_rarg2, c_rarg2);
    __ shrl(c_rarg3, 0x1f);
    __ orl(c_rarg1, c_rarg3);
    __ cmpl(rax, c_rarg1);
    __ jcc(Assembler::negative, L); // NaN -> 0
    __ testptr(c_rarg0, c_rarg0); // signed ? min_jint : max_jint
    __ movl(c_rarg2, 0x80000000);
    __ movl(rax, 0x7fffffff);
    __ cmov(Assembler::positive, c_rarg2, rax);

    __ bind(L);
    __ movptr(inout, c_rarg2);

    __ pop(c_rarg0);
    __ pop(c_rarg1);
    __ pop(c_rarg2);
    __ pop(c_rarg3);
    __ pop(rax);

    __ ret(0);

    return start;
  }

  address generate_d2l_fixup() {
    StubCodeMark mark(this, "StubRoutines", "d2l_fixup");
    Address inout(rsp, 6 * wordSize); // return address + 5 saves

    address start = __ pc();

    Label L;

    __ push(rax);
    __ push(c_rarg3);
    __ push(c_rarg2);
    __ push(c_rarg1);
    __ push(c_rarg0);

    __ movl(rax, 0x7ff00000);
    __ movq(c_rarg2, inout);
    __ movl(c_rarg3, c_rarg2);
    __ mov(c_rarg1, c_rarg2);
    __ mov(c_rarg0, c_rarg2);
    __ negl(c_rarg3);
    __ shrptr(c_rarg1, 0x20);
    __ orl(c_rarg3, c_rarg2);
    __ andl(c_rarg1, 0x7fffffff);
    __ xorl(c_rarg2, c_rarg2);
    __ shrl(c_rarg3, 0x1f);
    __ orl(c_rarg1, c_rarg3);
    __ cmpl(rax, c_rarg1);
    __ jcc(Assembler::negative, L); // NaN -> 0
    __ testq(c_rarg0, c_rarg0); // signed ? min_jlong : max_jlong
    __ mov64(c_rarg2, 0x8000000000000000);
    __ mov64(rax, 0x7fffffffffffffff);
    __ cmovq(Assembler::positive, c_rarg2, rax);

    __ bind(L);
    __ movq(inout, c_rarg2);

    __ pop(c_rarg0);
    __ pop(c_rarg1);
    __ pop(c_rarg2);
    __ pop(c_rarg3);
    __ pop(rax);

    __ ret(0);

    return start;
  }

  address generate_popcount_avx_lut(const char *stub_name) {
    __ align64();
    StubCodeMark mark(this, "StubRoutines", stub_name);
    address start = __ pc();
    __ emit_data64(0x0302020102010100, relocInfo::none);
    __ emit_data64(0x0403030203020201, relocInfo::none);
    __ emit_data64(0x0302020102010100, relocInfo::none);
    __ emit_data64(0x0403030203020201, relocInfo::none);
    __ emit_data64(0x0302020102010100, relocInfo::none);
    __ emit_data64(0x0403030203020201, relocInfo::none);
    __ emit_data64(0x0302020102010100, relocInfo::none);
    __ emit_data64(0x0403030203020201, relocInfo::none);
    return start;
  }

  address generate_iota_indices(const char *stub_name) {
    __ align(CodeEntryAlignment);
    StubCodeMark mark(this, "StubRoutines", stub_name);
    address start = __ pc();
    __ emit_data64(0x0706050403020100, relocInfo::none);
    __ emit_data64(0x0F0E0D0C0B0A0908, relocInfo::none);
    __ emit_data64(0x1716151413121110, relocInfo::none);
    __ emit_data64(0x1F1E1D1C1B1A1918, relocInfo::none);
    __ emit_data64(0x2726252423222120, relocInfo::none);
    __ emit_data64(0x2F2E2D2C2B2A2928, relocInfo::none);
    __ emit_data64(0x3736353433323130, relocInfo::none);
    __ emit_data64(0x3F3E3D3C3B3A3938, relocInfo::none);
    return start;
  }

  address generate_vector_byte_shuffle_mask(const char *stub_name) {
    __ align(CodeEntryAlignment);
    StubCodeMark mark(this, "StubRoutines", stub_name);
    address start = __ pc();
    __ emit_data64(0x7070707070707070, relocInfo::none);
    __ emit_data64(0x7070707070707070, relocInfo::none);
    __ emit_data64(0xF0F0F0F0F0F0F0F0, relocInfo::none);
    __ emit_data64(0xF0F0F0F0F0F0F0F0, relocInfo::none);
    return start;
  }

  address generate_fp_mask(const char *stub_name, int64_t mask) {
    __ align(CodeEntryAlignment);
    StubCodeMark mark(this, "StubRoutines", stub_name);
    address start = __ pc();

    __ emit_data64( mask, relocInfo::none );
    __ emit_data64( mask, relocInfo::none );

    return start;
  }

  address generate_vector_mask(const char *stub_name, int64_t mask) {
    __ align(CodeEntryAlignment);
    StubCodeMark mark(this, "StubRoutines", stub_name);
    address start = __ pc();

    __ emit_data64(mask, relocInfo::none);
    __ emit_data64(mask, relocInfo::none);
    __ emit_data64(mask, relocInfo::none);
    __ emit_data64(mask, relocInfo::none);
    __ emit_data64(mask, relocInfo::none);
    __ emit_data64(mask, relocInfo::none);
    __ emit_data64(mask, relocInfo::none);
    __ emit_data64(mask, relocInfo::none);

    return start;
  }

  address generate_vector_byte_perm_mask(const char *stub_name) {
    __ align(CodeEntryAlignment);
    StubCodeMark mark(this, "StubRoutines", stub_name);
    address start = __ pc();

    __ emit_data64(0x0000000000000001, relocInfo::none);
    __ emit_data64(0x0000000000000003, relocInfo::none);
    __ emit_data64(0x0000000000000005, relocInfo::none);
    __ emit_data64(0x0000000000000007, relocInfo::none);
    __ emit_data64(0x0000000000000000, relocInfo::none);
    __ emit_data64(0x0000000000000002, relocInfo::none);
    __ emit_data64(0x0000000000000004, relocInfo::none);
    __ emit_data64(0x0000000000000006, relocInfo::none);

    return start;
  }

  address generate_vector_fp_mask(const char *stub_name, int64_t mask) {
    __ align(CodeEntryAlignment);
    StubCodeMark mark(this, "StubRoutines", stub_name);
    address start = __ pc();

    __ emit_data64(mask, relocInfo::none);
    __ emit_data64(mask, relocInfo::none);
    __ emit_data64(mask, relocInfo::none);
    __ emit_data64(mask, relocInfo::none);
    __ emit_data64(mask, relocInfo::none);
    __ emit_data64(mask, relocInfo::none);
    __ emit_data64(mask, relocInfo::none);
    __ emit_data64(mask, relocInfo::none);

    return start;
  }

  address generate_vector_custom_i32(const char *stub_name, Assembler::AvxVectorLen len,
                                     int32_t val0, int32_t val1, int32_t val2, int32_t val3,
                                     int32_t val4 = 0, int32_t val5 = 0, int32_t val6 = 0, int32_t val7 = 0,
                                     int32_t val8 = 0, int32_t val9 = 0, int32_t val10 = 0, int32_t val11 = 0,
                                     int32_t val12 = 0, int32_t val13 = 0, int32_t val14 = 0, int32_t val15 = 0) {
    __ align(CodeEntryAlignment);
    StubCodeMark mark(this, "StubRoutines", stub_name);
    address start = __ pc();

    assert(len != Assembler::AVX_NoVec, "vector len must be specified");
    __ emit_data(val0, relocInfo::none, 0);
    __ emit_data(val1, relocInfo::none, 0);
    __ emit_data(val2, relocInfo::none, 0);
    __ emit_data(val3, relocInfo::none, 0);
    if (len >= Assembler::AVX_256bit) {
      __ emit_data(val4, relocInfo::none, 0);
      __ emit_data(val5, relocInfo::none, 0);
      __ emit_data(val6, relocInfo::none, 0);
      __ emit_data(val7, relocInfo::none, 0);
      if (len >= Assembler::AVX_512bit) {
        __ emit_data(val8, relocInfo::none, 0);
        __ emit_data(val9, relocInfo::none, 0);
        __ emit_data(val10, relocInfo::none, 0);
        __ emit_data(val11, relocInfo::none, 0);
        __ emit_data(val12, relocInfo::none, 0);
        __ emit_data(val13, relocInfo::none, 0);
        __ emit_data(val14, relocInfo::none, 0);
        __ emit_data(val15, relocInfo::none, 0);
      }
    }

    return start;
  }

  // Non-destructive plausibility checks for oops
  //
  // Arguments:
  //    all args on stack!
  //
  // Stack after saving c_rarg3:
  //    [tos + 0]: saved c_rarg3
  //    [tos + 1]: saved c_rarg2
  //    [tos + 2]: saved r12 (several TemplateTable methods use it)
  //    [tos + 3]: saved flags
  //    [tos + 4]: return address
  //  * [tos + 5]: error message (char*)
  //  * [tos + 6]: object to verify (oop)
  //  * [tos + 7]: saved rax - saved by caller and bashed
  //  * [tos + 8]: saved r10 (rscratch1) - saved by caller
  //  * = popped on exit
  address generate_verify_oop() {
    StubCodeMark mark(this, "StubRoutines", "verify_oop");
    address start = __ pc();

    Label exit, error;

    __ pushf();
    __ incrementl(ExternalAddress((address) StubRoutines::verify_oop_count_addr()));

    __ push(r12);

    // save c_rarg2 and c_rarg3
    __ push(c_rarg2);
    __ push(c_rarg3);

    enum {
           // After previous pushes.
           oop_to_verify = 6 * wordSize,
           saved_rax     = 7 * wordSize,
           saved_r10     = 8 * wordSize,

           // Before the call to MacroAssembler::debug(), see below.
           return_addr   = 16 * wordSize,
           error_msg     = 17 * wordSize
    };

    // get object
    __ movptr(rax, Address(rsp, oop_to_verify));

    // make sure object is 'reasonable'
    __ testptr(rax, rax);
    __ jcc(Assembler::zero, exit); // if obj is NULL it is OK

#if INCLUDE_ZGC
    if (UseZGC) {
      // Check if metadata bits indicate a bad oop
      __ testptr(rax, Address(r15_thread, ZThreadLocalData::address_bad_mask_offset()));
      __ jcc(Assembler::notZero, error);
    }
#endif

    // Check if the oop is in the right area of memory
    __ movptr(c_rarg2, rax);
    __ movptr(c_rarg3, (intptr_t) Universe::verify_oop_mask());
    __ andptr(c_rarg2, c_rarg3);
    __ movptr(c_rarg3, (intptr_t) Universe::verify_oop_bits());
    __ cmpptr(c_rarg2, c_rarg3);
    __ jcc(Assembler::notZero, error);

    // make sure klass is 'reasonable', which is not zero.
    __ load_klass(rax, rax, rscratch1);  // get klass
    __ testptr(rax, rax);
    __ jcc(Assembler::zero, error); // if klass is NULL it is broken

    // return if everything seems ok
    __ bind(exit);
    __ movptr(rax, Address(rsp, saved_rax));     // get saved rax back
    __ movptr(rscratch1, Address(rsp, saved_r10)); // get saved r10 back
    __ pop(c_rarg3);                             // restore c_rarg3
    __ pop(c_rarg2);                             // restore c_rarg2
    __ pop(r12);                                 // restore r12
    __ popf();                                   // restore flags
    __ ret(4 * wordSize);                        // pop caller saved stuff

    // handle errors
    __ bind(error);
    __ movptr(rax, Address(rsp, saved_rax));     // get saved rax back
    __ movptr(rscratch1, Address(rsp, saved_r10)); // get saved r10 back
    __ pop(c_rarg3);                             // get saved c_rarg3 back
    __ pop(c_rarg2);                             // get saved c_rarg2 back
    __ pop(r12);                                 // get saved r12 back
    __ popf();                                   // get saved flags off stack --
                                                 // will be ignored

    __ pusha();                                  // push registers
                                                 // (rip is already
                                                 // already pushed)
    // debug(char* msg, int64_t pc, int64_t regs[])
    // We've popped the registers we'd saved (c_rarg3, c_rarg2 and flags), and
    // pushed all the registers, so now the stack looks like:
    //     [tos +  0] 16 saved registers
    //     [tos + 16] return address
    //   * [tos + 17] error message (char*)
    //   * [tos + 18] object to verify (oop)
    //   * [tos + 19] saved rax - saved by caller and bashed
    //   * [tos + 20] saved r10 (rscratch1) - saved by caller
    //   * = popped on exit

    __ movptr(c_rarg0, Address(rsp, error_msg));    // pass address of error message
    __ movptr(c_rarg1, Address(rsp, return_addr));  // pass return address
    __ movq(c_rarg2, rsp);                          // pass address of regs on stack
    __ mov(r12, rsp);                               // remember rsp
    __ subptr(rsp, frame::arg_reg_save_area_bytes); // windows
    __ andptr(rsp, -16);                            // align stack as required by ABI
    BLOCK_COMMENT("call MacroAssembler::debug");
    __ call(RuntimeAddress(CAST_FROM_FN_PTR(address, MacroAssembler::debug64)));
    __ hlt();
    return start;
  }

  //
  // Verify that a register contains clean 32-bits positive value
  // (high 32-bits are 0) so it could be used in 64-bits shifts.
  //
  //  Input:
  //    Rint  -  32-bits value
  //    Rtmp  -  scratch
  //
  void assert_clean_int(Register Rint, Register Rtmp) {
#ifdef ASSERT
    Label L;
    assert_different_registers(Rtmp, Rint);
    __ movslq(Rtmp, Rint);
    __ cmpq(Rtmp, Rint);
    __ jcc(Assembler::equal, L);
    __ stop("high 32-bits of int value are not 0");
    __ bind(L);
#endif
  }

  //  Generate overlap test for array copy stubs
  //
  //  Input:
  //     c_rarg0 - from
  //     c_rarg1 - to
  //     c_rarg2 - element count
  //
  //  Output:
  //     rax   - &from[element count - 1]
  //
  void array_overlap_test(address no_overlap_target, Address::ScaleFactor sf) {
    assert(no_overlap_target != NULL, "must be generated");
    array_overlap_test(no_overlap_target, NULL, sf);
  }
  void array_overlap_test(Label& L_no_overlap, Address::ScaleFactor sf) {
    array_overlap_test(NULL, &L_no_overlap, sf);
  }
  void array_overlap_test(address no_overlap_target, Label* NOLp, Address::ScaleFactor sf) {
    const Register from     = c_rarg0;
    const Register to       = c_rarg1;
    const Register count    = c_rarg2;
    const Register end_from = rax;

    __ cmpptr(to, from);
    __ lea(end_from, Address(from, count, sf, 0));
    if (NOLp == NULL) {
      ExternalAddress no_overlap(no_overlap_target);
      __ jump_cc(Assembler::belowEqual, no_overlap);
      __ cmpptr(to, end_from);
      __ jump_cc(Assembler::aboveEqual, no_overlap);
    } else {
      __ jcc(Assembler::belowEqual, (*NOLp));
      __ cmpptr(to, end_from);
      __ jcc(Assembler::aboveEqual, (*NOLp));
    }
  }

  // Shuffle first three arg regs on Windows into Linux/Solaris locations.
  //
  // Outputs:
  //    rdi - rcx
  //    rsi - rdx
  //    rdx - r8
  //    rcx - r9
  //
  // Registers r9 and r10 are used to save rdi and rsi on Windows, which latter
  // are non-volatile.  r9 and r10 should not be used by the caller.
  //
  DEBUG_ONLY(bool regs_in_thread;)

  void setup_arg_regs(int nargs = 3) {
    const Register saved_rdi = r9;
    const Register saved_rsi = r10;
    assert(nargs == 3 || nargs == 4, "else fix");
#ifdef _WIN64
    assert(c_rarg0 == rcx && c_rarg1 == rdx && c_rarg2 == r8 && c_rarg3 == r9,
           "unexpected argument registers");
    if (nargs >= 4)
      __ mov(rax, r9);  // r9 is also saved_rdi
    __ movptr(saved_rdi, rdi);
    __ movptr(saved_rsi, rsi);
    __ mov(rdi, rcx); // c_rarg0
    __ mov(rsi, rdx); // c_rarg1
    __ mov(rdx, r8);  // c_rarg2
    if (nargs >= 4)
      __ mov(rcx, rax); // c_rarg3 (via rax)
#else
    assert(c_rarg0 == rdi && c_rarg1 == rsi && c_rarg2 == rdx && c_rarg3 == rcx,
           "unexpected argument registers");
#endif
    DEBUG_ONLY(regs_in_thread = false;)
  }

  void restore_arg_regs() {
    assert(!regs_in_thread, "wrong call to restore_arg_regs");
    const Register saved_rdi = r9;
    const Register saved_rsi = r10;
#ifdef _WIN64
    __ movptr(rdi, saved_rdi);
    __ movptr(rsi, saved_rsi);
#endif
  }

  // This is used in places where r10 is a scratch register, and can
  // be adapted if r9 is needed also.
  void setup_arg_regs_using_thread() {
    const Register saved_r15 = r9;
#ifdef _WIN64
    __ mov(saved_r15, r15);  // r15 is callee saved and needs to be restored
    __ get_thread(r15_thread);
    assert(c_rarg0 == rcx && c_rarg1 == rdx && c_rarg2 == r8 && c_rarg3 == r9,
           "unexpected argument registers");
    __ movptr(Address(r15_thread, in_bytes(JavaThread::windows_saved_rdi_offset())), rdi);
    __ movptr(Address(r15_thread, in_bytes(JavaThread::windows_saved_rsi_offset())), rsi);

    __ mov(rdi, rcx); // c_rarg0
    __ mov(rsi, rdx); // c_rarg1
    __ mov(rdx, r8);  // c_rarg2
#else
    assert(c_rarg0 == rdi && c_rarg1 == rsi && c_rarg2 == rdx && c_rarg3 == rcx,
           "unexpected argument registers");
#endif
    DEBUG_ONLY(regs_in_thread = true;)
  }

  void restore_arg_regs_using_thread() {
    assert(regs_in_thread, "wrong call to restore_arg_regs");
    const Register saved_r15 = r9;
#ifdef _WIN64
    __ get_thread(r15_thread);
    __ movptr(rsi, Address(r15_thread, in_bytes(JavaThread::windows_saved_rsi_offset())));
    __ movptr(rdi, Address(r15_thread, in_bytes(JavaThread::windows_saved_rdi_offset())));
    __ mov(r15, saved_r15);  // r15 is callee saved and needs to be restored
#endif
  }

  // Copy big chunks forward
  //
  // Inputs:
  //   end_from     - source arrays end address
  //   end_to       - destination array end address
  //   qword_count  - 64-bits element count, negative
  //   to           - scratch
  //   L_copy_bytes - entry label
  //   L_copy_8_bytes  - exit  label
  //
  void copy_bytes_forward(Register end_from, Register end_to,
                             Register qword_count, Register to,
                             Label& L_copy_bytes, Label& L_copy_8_bytes) {
    DEBUG_ONLY(__ stop("enter at entry label, not here"));
    Label L_loop;
    __ align(OptoLoopAlignment);
    if (UseUnalignedLoadStores) {
      Label L_end;
      __ BIND(L_loop);
      if (UseAVX >= 2) {
        __ vmovdqu(xmm0, Address(end_from, qword_count, Address::times_8, -56));
        __ vmovdqu(Address(end_to, qword_count, Address::times_8, -56), xmm0);
        __ vmovdqu(xmm1, Address(end_from, qword_count, Address::times_8, -24));
        __ vmovdqu(Address(end_to, qword_count, Address::times_8, -24), xmm1);
      } else {
        __ movdqu(xmm0, Address(end_from, qword_count, Address::times_8, -56));
        __ movdqu(Address(end_to, qword_count, Address::times_8, -56), xmm0);
        __ movdqu(xmm1, Address(end_from, qword_count, Address::times_8, -40));
        __ movdqu(Address(end_to, qword_count, Address::times_8, -40), xmm1);
        __ movdqu(xmm2, Address(end_from, qword_count, Address::times_8, -24));
        __ movdqu(Address(end_to, qword_count, Address::times_8, -24), xmm2);
        __ movdqu(xmm3, Address(end_from, qword_count, Address::times_8, - 8));
        __ movdqu(Address(end_to, qword_count, Address::times_8, - 8), xmm3);
      }

      __ BIND(L_copy_bytes);
      __ addptr(qword_count, 8);
      __ jcc(Assembler::lessEqual, L_loop);
      __ subptr(qword_count, 4);  // sub(8) and add(4)
      __ jccb(Assembler::greater, L_end);
      // Copy trailing 32 bytes
      if (UseAVX >= 2) {
        __ vmovdqu(xmm0, Address(end_from, qword_count, Address::times_8, -24));
        __ vmovdqu(Address(end_to, qword_count, Address::times_8, -24), xmm0);
      } else {
        __ movdqu(xmm0, Address(end_from, qword_count, Address::times_8, -24));
        __ movdqu(Address(end_to, qword_count, Address::times_8, -24), xmm0);
        __ movdqu(xmm1, Address(end_from, qword_count, Address::times_8, - 8));
        __ movdqu(Address(end_to, qword_count, Address::times_8, - 8), xmm1);
      }
      __ addptr(qword_count, 4);
      __ BIND(L_end);
    } else {
      // Copy 32-bytes per iteration
      __ BIND(L_loop);
      __ movq(to, Address(end_from, qword_count, Address::times_8, -24));
      __ movq(Address(end_to, qword_count, Address::times_8, -24), to);
      __ movq(to, Address(end_from, qword_count, Address::times_8, -16));
      __ movq(Address(end_to, qword_count, Address::times_8, -16), to);
      __ movq(to, Address(end_from, qword_count, Address::times_8, - 8));
      __ movq(Address(end_to, qword_count, Address::times_8, - 8), to);
      __ movq(to, Address(end_from, qword_count, Address::times_8, - 0));
      __ movq(Address(end_to, qword_count, Address::times_8, - 0), to);

      __ BIND(L_copy_bytes);
      __ addptr(qword_count, 4);
      __ jcc(Assembler::lessEqual, L_loop);
    }
    __ subptr(qword_count, 4);
    __ jcc(Assembler::less, L_copy_8_bytes); // Copy trailing qwords
  }

  // Copy big chunks backward
  //
  // Inputs:
  //   from         - source arrays address
  //   dest         - destination array address
  //   qword_count  - 64-bits element count
  //   to           - scratch
  //   L_copy_bytes - entry label
  //   L_copy_8_bytes  - exit  label
  //
  void copy_bytes_backward(Register from, Register dest,
                              Register qword_count, Register to,
                              Label& L_copy_bytes, Label& L_copy_8_bytes) {
    DEBUG_ONLY(__ stop("enter at entry label, not here"));
    Label L_loop;
    __ align(OptoLoopAlignment);
    if (UseUnalignedLoadStores) {
      Label L_end;
      __ BIND(L_loop);
      if (UseAVX >= 2) {
        __ vmovdqu(xmm0, Address(from, qword_count, Address::times_8, 32));
        __ vmovdqu(Address(dest, qword_count, Address::times_8, 32), xmm0);
        __ vmovdqu(xmm1, Address(from, qword_count, Address::times_8,  0));
        __ vmovdqu(Address(dest, qword_count, Address::times_8,  0), xmm1);
      } else {
        __ movdqu(xmm0, Address(from, qword_count, Address::times_8, 48));
        __ movdqu(Address(dest, qword_count, Address::times_8, 48), xmm0);
        __ movdqu(xmm1, Address(from, qword_count, Address::times_8, 32));
        __ movdqu(Address(dest, qword_count, Address::times_8, 32), xmm1);
        __ movdqu(xmm2, Address(from, qword_count, Address::times_8, 16));
        __ movdqu(Address(dest, qword_count, Address::times_8, 16), xmm2);
        __ movdqu(xmm3, Address(from, qword_count, Address::times_8,  0));
        __ movdqu(Address(dest, qword_count, Address::times_8,  0), xmm3);
      }

      __ BIND(L_copy_bytes);
      __ subptr(qword_count, 8);
      __ jcc(Assembler::greaterEqual, L_loop);

      __ addptr(qword_count, 4);  // add(8) and sub(4)
      __ jccb(Assembler::less, L_end);
      // Copy trailing 32 bytes
      if (UseAVX >= 2) {
        __ vmovdqu(xmm0, Address(from, qword_count, Address::times_8, 0));
        __ vmovdqu(Address(dest, qword_count, Address::times_8, 0), xmm0);
      } else {
        __ movdqu(xmm0, Address(from, qword_count, Address::times_8, 16));
        __ movdqu(Address(dest, qword_count, Address::times_8, 16), xmm0);
        __ movdqu(xmm1, Address(from, qword_count, Address::times_8,  0));
        __ movdqu(Address(dest, qword_count, Address::times_8,  0), xmm1);
      }
      __ subptr(qword_count, 4);
      __ BIND(L_end);
    } else {
      // Copy 32-bytes per iteration
      __ BIND(L_loop);
      __ movq(to, Address(from, qword_count, Address::times_8, 24));
      __ movq(Address(dest, qword_count, Address::times_8, 24), to);
      __ movq(to, Address(from, qword_count, Address::times_8, 16));
      __ movq(Address(dest, qword_count, Address::times_8, 16), to);
      __ movq(to, Address(from, qword_count, Address::times_8,  8));
      __ movq(Address(dest, qword_count, Address::times_8,  8), to);
      __ movq(to, Address(from, qword_count, Address::times_8,  0));
      __ movq(Address(dest, qword_count, Address::times_8,  0), to);

      __ BIND(L_copy_bytes);
      __ subptr(qword_count, 4);
      __ jcc(Assembler::greaterEqual, L_loop);
    }
    __ addptr(qword_count, 4);
    __ jcc(Assembler::greater, L_copy_8_bytes); // Copy trailing qwords
  }

#ifndef PRODUCT
    int& get_profile_ctr(int shift) {
      if ( 0 == shift)
        return SharedRuntime::_jbyte_array_copy_ctr;
      else if(1 == shift)
        return SharedRuntime::_jshort_array_copy_ctr;
      else if(2 == shift)
        return SharedRuntime::_jint_array_copy_ctr;
      else
        return SharedRuntime::_jlong_array_copy_ctr;
    }
#endif

  void setup_argument_regs(BasicType type) {
    if (type == T_BYTE || type == T_SHORT) {
      setup_arg_regs(); // from => rdi, to => rsi, count => rdx
                        // r9 and r10 may be used to save non-volatile registers
    } else {
      setup_arg_regs_using_thread(); // from => rdi, to => rsi, count => rdx
                                     // r9 is used to save r15_thread
    }
  }

  void restore_argument_regs(BasicType type) {
    if (type == T_BYTE || type == T_SHORT) {
      restore_arg_regs();
    } else {
      restore_arg_regs_using_thread();
    }
  }

#if COMPILER2_OR_JVMCI
  // Note: Following rules apply to AVX3 optimized arraycopy stubs:-
  // - If target supports AVX3 features (BW+VL+F) then implementation uses 32 byte vectors (YMMs)
  //   for both special cases (various small block sizes) and aligned copy loop. This is the
  //   default configuration.
  // - If copy length is above AVX3Threshold, then implementation use 64 byte vectors (ZMMs)
  //   for main copy loop (and subsequent tail) since bulk of the cycles will be consumed in it.
  // - If user forces MaxVectorSize=32 then above 4096 bytes its seen that REP MOVs shows a
  //   better performance for disjoint copies. For conjoint/backward copy vector based
  //   copy performs better.
  // - If user sets AVX3Threshold=0, then special cases for small blocks sizes operate over
  //   64 byte vector registers (ZMMs).

  // Inputs:
  //   c_rarg0   - source array address
  //   c_rarg1   - destination array address
  //   c_rarg2   - element count, treated as ssize_t, can be zero
  //
  //
  // Side Effects:
  //   disjoint_copy_avx3_masked is set to the no-overlap entry point
  //   used by generate_conjoint_[byte/int/short/long]_copy().
  //

  address generate_disjoint_copy_avx3_masked(address* entry, const char *name, int shift,
                                             bool aligned, bool is_oop, bool dest_uninitialized) {
    __ align(CodeEntryAlignment);
    StubCodeMark mark(this, "StubRoutines", name);
    address start = __ pc();
    int avx3threshold = VM_Version::avx3_threshold();
    bool use64byteVector = (MaxVectorSize > 32) && (avx3threshold == 0);
    Label L_main_loop, L_main_loop_64bytes, L_tail, L_tail64, L_exit, L_entry;
    Label L_repmovs, L_main_pre_loop, L_main_pre_loop_64bytes, L_pre_main_post_64;
    const Register from        = rdi;  // source array address
    const Register to          = rsi;  // destination array address
    const Register count       = rdx;  // elements count
    const Register temp1       = r8;
    const Register temp2       = r11;
    const Register temp3       = rax;
    const Register temp4       = rcx;
    // End pointers are inclusive, and if count is not zero they point
    // to the last unit copied:  end_to[0] := end_from[0]

    __ enter(); // required for proper stackwalking of RuntimeStub frame
    assert_clean_int(c_rarg2, rax);    // Make sure 'count' is clean int.

    if (entry != NULL) {
      *entry = __ pc();
       // caller can pass a 64-bit byte count here (from Unsafe.copyMemory)
      BLOCK_COMMENT("Entry:");
    }

    BasicType type_vec[] = { T_BYTE,  T_SHORT,  T_INT,   T_LONG};
    BasicType type = is_oop ? T_OBJECT : type_vec[shift];

    setup_argument_regs(type);

    DecoratorSet decorators = IN_HEAP | IS_ARRAY | ARRAYCOPY_DISJOINT;
    if (dest_uninitialized) {
      decorators |= IS_DEST_UNINITIALIZED;
    }
    if (aligned) {
      decorators |= ARRAYCOPY_ALIGNED;
    }
    BarrierSetAssembler *bs = BarrierSet::barrier_set()->barrier_set_assembler();
    bs->arraycopy_prologue(_masm, decorators, type, from, to, count);

    {
      // Type(shift)           byte(0), short(1), int(2),   long(3)
      int loop_size[]        = { 192,     96,       48,      24};
      int threshold[]        = { 4096,    2048,     1024,    512};

      // UnsafeCopyMemory page error: continue after ucm
      UnsafeCopyMemoryMark ucmm(this, !is_oop && !aligned, true);
      // 'from', 'to' and 'count' are now valid

      // temp1 holds remaining count and temp4 holds running count used to compute
      // next address offset for start of to/from addresses (temp4 * scale).
      __ mov64(temp4, 0);
      __ movq(temp1, count);

      // Zero length check.
      __ BIND(L_tail);
      __ cmpq(temp1, 0);
      __ jcc(Assembler::lessEqual, L_exit);

      // Special cases using 32 byte [masked] vector copy operations.
      __ arraycopy_avx3_special_cases(xmm1, k2, from, to, temp1, shift,
                                      temp4, temp3, use64byteVector, L_entry, L_exit);

      // PRE-MAIN-POST loop for aligned copy.
      __ BIND(L_entry);

      if (avx3threshold != 0) {
        __ cmpq(count, threshold[shift]);
        if (MaxVectorSize == 64) {
          // Copy using 64 byte vectors.
          __ jcc(Assembler::greaterEqual, L_pre_main_post_64);
        } else {
          assert(MaxVectorSize < 64, "vector size should be < 64 bytes");
          // REP MOVS offer a faster copy path.
          __ jcc(Assembler::greaterEqual, L_repmovs);
        }
      }

      if ((MaxVectorSize < 64)  || (avx3threshold != 0)) {
        // Partial copy to make dst address 32 byte aligned.
        __ movq(temp2, to);
        __ andq(temp2, 31);
        __ jcc(Assembler::equal, L_main_pre_loop);

        __ negptr(temp2);
        __ addq(temp2, 32);
        if (shift) {
          __ shrq(temp2, shift);
        }
        __ movq(temp3, temp2);
        __ copy32_masked_avx(to, from, xmm1, k2, temp3, temp4, temp1, shift);
        __ movq(temp4, temp2);
        __ movq(temp1, count);
        __ subq(temp1, temp2);

        __ cmpq(temp1, loop_size[shift]);
        __ jcc(Assembler::less, L_tail);

        __ BIND(L_main_pre_loop);
        __ subq(temp1, loop_size[shift]);

        // Main loop with aligned copy block size of 192 bytes at 32 byte granularity.
        __ align32();
        __ BIND(L_main_loop);
           __ copy64_avx(to, from, temp4, xmm1, false, shift, 0);
           __ copy64_avx(to, from, temp4, xmm1, false, shift, 64);
           __ copy64_avx(to, from, temp4, xmm1, false, shift, 128);
           __ addptr(temp4, loop_size[shift]);
           __ subq(temp1, loop_size[shift]);
           __ jcc(Assembler::greater, L_main_loop);

        __ addq(temp1, loop_size[shift]);

        // Tail loop.
        __ jmp(L_tail);

        __ BIND(L_repmovs);
          __ movq(temp2, temp1);
          // Swap to(RSI) and from(RDI) addresses to comply with REP MOVs semantics.
          __ movq(temp3, to);
          __ movq(to,  from);
          __ movq(from, temp3);
          // Save to/from for restoration post rep_mov.
          __ movq(temp1, to);
          __ movq(temp3, from);
          if(shift < 3) {
            __ shrq(temp2, 3-shift);     // quad word count
          }
          __ movq(temp4 , temp2);        // move quad ward count into temp4(RCX).
          __ rep_mov();
          __ shlq(temp2, 3);             // convert quad words into byte count.
          if(shift) {
            __ shrq(temp2, shift);       // type specific count.
          }
          // Restore original addresses in to/from.
          __ movq(to, temp3);
          __ movq(from, temp1);
          __ movq(temp4, temp2);
          __ movq(temp1, count);
          __ subq(temp1, temp2);         // tailing part (less than a quad ward size).
          __ jmp(L_tail);
      }

      if (MaxVectorSize > 32) {
        __ BIND(L_pre_main_post_64);
        // Partial copy to make dst address 64 byte aligned.
        __ movq(temp2, to);
        __ andq(temp2, 63);
        __ jcc(Assembler::equal, L_main_pre_loop_64bytes);

        __ negptr(temp2);
        __ addq(temp2, 64);
        if (shift) {
          __ shrq(temp2, shift);
        }
        __ movq(temp3, temp2);
        __ copy64_masked_avx(to, from, xmm1, k2, temp3, temp4, temp1, shift, 0 , true);
        __ movq(temp4, temp2);
        __ movq(temp1, count);
        __ subq(temp1, temp2);

        __ cmpq(temp1, loop_size[shift]);
        __ jcc(Assembler::less, L_tail64);

        __ BIND(L_main_pre_loop_64bytes);
        __ subq(temp1, loop_size[shift]);

        // Main loop with aligned copy block size of 192 bytes at
        // 64 byte copy granularity.
        __ align32();
        __ BIND(L_main_loop_64bytes);
           __ copy64_avx(to, from, temp4, xmm1, false, shift, 0 , true);
           __ copy64_avx(to, from, temp4, xmm1, false, shift, 64, true);
           __ copy64_avx(to, from, temp4, xmm1, false, shift, 128, true);
           __ addptr(temp4, loop_size[shift]);
           __ subq(temp1, loop_size[shift]);
           __ jcc(Assembler::greater, L_main_loop_64bytes);

        __ addq(temp1, loop_size[shift]);
        // Zero length check.
        __ jcc(Assembler::lessEqual, L_exit);

        __ BIND(L_tail64);

        // Tail handling using 64 byte [masked] vector copy operations.
        use64byteVector = true;
        __ arraycopy_avx3_special_cases(xmm1, k2, from, to, temp1, shift,
                                        temp4, temp3, use64byteVector, L_entry, L_exit);
      }
      __ BIND(L_exit);
    }

    address ucme_exit_pc = __ pc();
    // When called from generic_arraycopy r11 contains specific values
    // used during arraycopy epilogue, re-initializing r11.
    if (is_oop) {
      __ movq(r11, shift == 3 ? count : to);
    }
    bs->arraycopy_epilogue(_masm, decorators, type, from, to, count);
    restore_argument_regs(type);
    inc_counter_np(get_profile_ctr(shift)); // Update counter after rscratch1 is free
    __ xorptr(rax, rax); // return 0
    __ vzeroupper();
    __ leave(); // required for proper stackwalking of RuntimeStub frame
    __ ret(0);
    return start;
  }

  // Inputs:
  //   c_rarg0   - source array address
  //   c_rarg1   - destination array address
  //   c_rarg2   - element count, treated as ssize_t, can be zero
  //
  //
  address generate_conjoint_copy_avx3_masked(address* entry, const char *name, int shift,
                                             address nooverlap_target, bool aligned, bool is_oop,
                                             bool dest_uninitialized) {
    __ align(CodeEntryAlignment);
    StubCodeMark mark(this, "StubRoutines", name);
    address start = __ pc();

    int avx3threshold = VM_Version::avx3_threshold();
    bool use64byteVector = (MaxVectorSize > 32) && (avx3threshold == 0);

    Label L_main_pre_loop, L_main_pre_loop_64bytes, L_pre_main_post_64;
    Label L_main_loop, L_main_loop_64bytes, L_tail, L_tail64, L_exit, L_entry;
    const Register from        = rdi;  // source array address
    const Register to          = rsi;  // destination array address
    const Register count       = rdx;  // elements count
    const Register temp1       = r8;
    const Register temp2       = rcx;
    const Register temp3       = r11;
    const Register temp4       = rax;
    // End pointers are inclusive, and if count is not zero they point
    // to the last unit copied:  end_to[0] := end_from[0]

    __ enter(); // required for proper stackwalking of RuntimeStub frame
    assert_clean_int(c_rarg2, rax);    // Make sure 'count' is clean int.

    if (entry != NULL) {
      *entry = __ pc();
       // caller can pass a 64-bit byte count here (from Unsafe.copyMemory)
      BLOCK_COMMENT("Entry:");
    }

    array_overlap_test(nooverlap_target, (Address::ScaleFactor)(shift));

    BasicType type_vec[] = { T_BYTE,  T_SHORT,  T_INT,   T_LONG};
    BasicType type = is_oop ? T_OBJECT : type_vec[shift];

    setup_argument_regs(type);

    DecoratorSet decorators = IN_HEAP | IS_ARRAY;
    if (dest_uninitialized) {
      decorators |= IS_DEST_UNINITIALIZED;
    }
    if (aligned) {
      decorators |= ARRAYCOPY_ALIGNED;
    }
    BarrierSetAssembler *bs = BarrierSet::barrier_set()->barrier_set_assembler();
    bs->arraycopy_prologue(_masm, decorators, type, from, to, count);
    {
      // Type(shift)       byte(0), short(1), int(2),   long(3)
      int loop_size[]   = { 192,     96,       48,      24};
      int threshold[]   = { 4096,    2048,     1024,    512};

      // UnsafeCopyMemory page error: continue after ucm
      UnsafeCopyMemoryMark ucmm(this, !is_oop && !aligned, true);
      // 'from', 'to' and 'count' are now valid

      // temp1 holds remaining count.
      __ movq(temp1, count);

      // Zero length check.
      __ BIND(L_tail);
      __ cmpq(temp1, 0);
      __ jcc(Assembler::lessEqual, L_exit);

      __ mov64(temp2, 0);
      __ movq(temp3, temp1);
      // Special cases using 32 byte [masked] vector copy operations.
      __ arraycopy_avx3_special_cases_conjoint(xmm1, k2, from, to, temp2, temp3, temp1, shift,
                                               temp4, use64byteVector, L_entry, L_exit);

      // PRE-MAIN-POST loop for aligned copy.
      __ BIND(L_entry);

      if ((MaxVectorSize > 32) && (avx3threshold != 0)) {
        __ cmpq(temp1, threshold[shift]);
        __ jcc(Assembler::greaterEqual, L_pre_main_post_64);
      }

      if ((MaxVectorSize < 64)  || (avx3threshold != 0)) {
        // Partial copy to make dst address 32 byte aligned.
        __ leaq(temp2, Address(to, temp1, (Address::ScaleFactor)(shift), 0));
        __ andq(temp2, 31);
        __ jcc(Assembler::equal, L_main_pre_loop);

        if (shift) {
          __ shrq(temp2, shift);
        }
        __ subq(temp1, temp2);
        __ copy32_masked_avx(to, from, xmm1, k2, temp2, temp1, temp3, shift);

        __ cmpq(temp1, loop_size[shift]);
        __ jcc(Assembler::less, L_tail);

        __ BIND(L_main_pre_loop);

        // Main loop with aligned copy block size of 192 bytes at 32 byte granularity.
        __ align32();
        __ BIND(L_main_loop);
           __ copy64_avx(to, from, temp1, xmm1, true, shift, -64);
           __ copy64_avx(to, from, temp1, xmm1, true, shift, -128);
           __ copy64_avx(to, from, temp1, xmm1, true, shift, -192);
           __ subptr(temp1, loop_size[shift]);
           __ cmpq(temp1, loop_size[shift]);
           __ jcc(Assembler::greater, L_main_loop);

        // Tail loop.
        __ jmp(L_tail);
      }

      if (MaxVectorSize > 32) {
        __ BIND(L_pre_main_post_64);
        // Partial copy to make dst address 64 byte aligned.
        __ leaq(temp2, Address(to, temp1, (Address::ScaleFactor)(shift), 0));
        __ andq(temp2, 63);
        __ jcc(Assembler::equal, L_main_pre_loop_64bytes);

        if (shift) {
          __ shrq(temp2, shift);
        }
        __ subq(temp1, temp2);
        __ copy64_masked_avx(to, from, xmm1, k2, temp2, temp1, temp3, shift, 0 , true);

        __ cmpq(temp1, loop_size[shift]);
        __ jcc(Assembler::less, L_tail64);

        __ BIND(L_main_pre_loop_64bytes);

        // Main loop with aligned copy block size of 192 bytes at
        // 64 byte copy granularity.
        __ align32();
        __ BIND(L_main_loop_64bytes);
           __ copy64_avx(to, from, temp1, xmm1, true, shift, -64 , true);
           __ copy64_avx(to, from, temp1, xmm1, true, shift, -128, true);
           __ copy64_avx(to, from, temp1, xmm1, true, shift, -192, true);
           __ subq(temp1, loop_size[shift]);
           __ cmpq(temp1, loop_size[shift]);
           __ jcc(Assembler::greater, L_main_loop_64bytes);

        // Zero length check.
        __ cmpq(temp1, 0);
        __ jcc(Assembler::lessEqual, L_exit);

        __ BIND(L_tail64);

        // Tail handling using 64 byte [masked] vector copy operations.
        use64byteVector = true;
        __ mov64(temp2, 0);
        __ movq(temp3, temp1);
        __ arraycopy_avx3_special_cases_conjoint(xmm1, k2, from, to, temp2, temp3, temp1, shift,
                                                 temp4, use64byteVector, L_entry, L_exit);
      }
      __ BIND(L_exit);
    }
    address ucme_exit_pc = __ pc();
    // When called from generic_arraycopy r11 contains specific values
    // used during arraycopy epilogue, re-initializing r11.
    if(is_oop) {
      __ movq(r11, count);
    }
    bs->arraycopy_epilogue(_masm, decorators, type, from, to, count);
    restore_argument_regs(type);
    inc_counter_np(get_profile_ctr(shift)); // Update counter after rscratch1 is free
    __ xorptr(rax, rax); // return 0
    __ vzeroupper();
    __ leave(); // required for proper stackwalking of RuntimeStub frame
    __ ret(0);
    return start;
  }
#endif // COMPILER2_OR_JVMCI


  // Arguments:
  //   aligned - true => Input and output aligned on a HeapWord == 8-byte boundary
  //             ignored
  //   name    - stub name string
  //
  // Inputs:
  //   c_rarg0   - source array address
  //   c_rarg1   - destination array address
  //   c_rarg2   - element count, treated as ssize_t, can be zero
  //
  // If 'from' and/or 'to' are aligned on 4-, 2-, or 1-byte boundaries,
  // we let the hardware handle it.  The one to eight bytes within words,
  // dwords or qwords that span cache line boundaries will still be loaded
  // and stored atomically.
  //
  // Side Effects:
  //   disjoint_byte_copy_entry is set to the no-overlap entry point
  //   used by generate_conjoint_byte_copy().
  //
  address generate_disjoint_byte_copy(bool aligned, address* entry, const char *name) {
#if COMPILER2_OR_JVMCI
    if (VM_Version::supports_avx512vlbw() && VM_Version::supports_bmi2() && MaxVectorSize  >= 32) {
       return generate_disjoint_copy_avx3_masked(entry, "jbyte_disjoint_arraycopy_avx3", 0,
                                                 aligned, false, false);
    }
#endif
    __ align(CodeEntryAlignment);
    StubCodeMark mark(this, "StubRoutines", name);
    address start = __ pc();

    Label L_copy_bytes, L_copy_8_bytes, L_copy_4_bytes, L_copy_2_bytes;
    Label L_copy_byte, L_exit;
    const Register from        = rdi;  // source array address
    const Register to          = rsi;  // destination array address
    const Register count       = rdx;  // elements count
    const Register byte_count  = rcx;
    const Register qword_count = count;
    const Register end_from    = from; // source array end address
    const Register end_to      = to;   // destination array end address
    // End pointers are inclusive, and if count is not zero they point
    // to the last unit copied:  end_to[0] := end_from[0]

    __ enter(); // required for proper stackwalking of RuntimeStub frame
    assert_clean_int(c_rarg2, rax);    // Make sure 'count' is clean int.

    if (entry != NULL) {
      *entry = __ pc();
       // caller can pass a 64-bit byte count here (from Unsafe.copyMemory)
      BLOCK_COMMENT("Entry:");
    }

    setup_arg_regs(); // from => rdi, to => rsi, count => rdx
                      // r9 and r10 may be used to save non-volatile registers

    {
      // UnsafeCopyMemory page error: continue after ucm
      UnsafeCopyMemoryMark ucmm(this, !aligned, true);
      // 'from', 'to' and 'count' are now valid
      __ movptr(byte_count, count);
      __ shrptr(count, 3); // count => qword_count

      // Copy from low to high addresses.  Use 'to' as scratch.
      __ lea(end_from, Address(from, qword_count, Address::times_8, -8));
      __ lea(end_to,   Address(to,   qword_count, Address::times_8, -8));
      __ negptr(qword_count); // make the count negative
      __ jmp(L_copy_bytes);

      // Copy trailing qwords
    __ BIND(L_copy_8_bytes);
      __ movq(rax, Address(end_from, qword_count, Address::times_8, 8));
      __ movq(Address(end_to, qword_count, Address::times_8, 8), rax);
      __ increment(qword_count);
      __ jcc(Assembler::notZero, L_copy_8_bytes);

      // Check for and copy trailing dword
    __ BIND(L_copy_4_bytes);
      __ testl(byte_count, 4);
      __ jccb(Assembler::zero, L_copy_2_bytes);
      __ movl(rax, Address(end_from, 8));
      __ movl(Address(end_to, 8), rax);

      __ addptr(end_from, 4);
      __ addptr(end_to, 4);

      // Check for and copy trailing word
    __ BIND(L_copy_2_bytes);
      __ testl(byte_count, 2);
      __ jccb(Assembler::zero, L_copy_byte);
      __ movw(rax, Address(end_from, 8));
      __ movw(Address(end_to, 8), rax);

      __ addptr(end_from, 2);
      __ addptr(end_to, 2);

      // Check for and copy trailing byte
    __ BIND(L_copy_byte);
      __ testl(byte_count, 1);
      __ jccb(Assembler::zero, L_exit);
      __ movb(rax, Address(end_from, 8));
      __ movb(Address(end_to, 8), rax);
    }
  __ BIND(L_exit);
    address ucme_exit_pc = __ pc();
    restore_arg_regs();
    inc_counter_np(SharedRuntime::_jbyte_array_copy_ctr); // Update counter after rscratch1 is free
    __ xorptr(rax, rax); // return 0
    __ vzeroupper();
    __ leave(); // required for proper stackwalking of RuntimeStub frame
    __ ret(0);

    {
      UnsafeCopyMemoryMark ucmm(this, !aligned, false, ucme_exit_pc);
      // Copy in multi-bytes chunks
      copy_bytes_forward(end_from, end_to, qword_count, rax, L_copy_bytes, L_copy_8_bytes);
      __ jmp(L_copy_4_bytes);
    }
    return start;
  }

  // Arguments:
  //   aligned - true => Input and output aligned on a HeapWord == 8-byte boundary
  //             ignored
  //   name    - stub name string
  //
  // Inputs:
  //   c_rarg0   - source array address
  //   c_rarg1   - destination array address
  //   c_rarg2   - element count, treated as ssize_t, can be zero
  //
  // If 'from' and/or 'to' are aligned on 4-, 2-, or 1-byte boundaries,
  // we let the hardware handle it.  The one to eight bytes within words,
  // dwords or qwords that span cache line boundaries will still be loaded
  // and stored atomically.
  //
  address generate_conjoint_byte_copy(bool aligned, address nooverlap_target,
                                      address* entry, const char *name) {
#if COMPILER2_OR_JVMCI
    if (VM_Version::supports_avx512vlbw() && VM_Version::supports_bmi2() && MaxVectorSize  >= 32) {
       return generate_conjoint_copy_avx3_masked(entry, "jbyte_conjoint_arraycopy_avx3", 0,
                                                 nooverlap_target, aligned, false, false);
    }
#endif
    __ align(CodeEntryAlignment);
    StubCodeMark mark(this, "StubRoutines", name);
    address start = __ pc();

    Label L_copy_bytes, L_copy_8_bytes, L_copy_4_bytes, L_copy_2_bytes;
    const Register from        = rdi;  // source array address
    const Register to          = rsi;  // destination array address
    const Register count       = rdx;  // elements count
    const Register byte_count  = rcx;
    const Register qword_count = count;

    __ enter(); // required for proper stackwalking of RuntimeStub frame
    assert_clean_int(c_rarg2, rax);    // Make sure 'count' is clean int.

    if (entry != NULL) {
      *entry = __ pc();
      // caller can pass a 64-bit byte count here (from Unsafe.copyMemory)
      BLOCK_COMMENT("Entry:");
    }

    array_overlap_test(nooverlap_target, Address::times_1);
    setup_arg_regs(); // from => rdi, to => rsi, count => rdx
                      // r9 and r10 may be used to save non-volatile registers

    {
      // UnsafeCopyMemory page error: continue after ucm
      UnsafeCopyMemoryMark ucmm(this, !aligned, true);
      // 'from', 'to' and 'count' are now valid
      __ movptr(byte_count, count);
      __ shrptr(count, 3);   // count => qword_count

      // Copy from high to low addresses.

      // Check for and copy trailing byte
      __ testl(byte_count, 1);
      __ jcc(Assembler::zero, L_copy_2_bytes);
      __ movb(rax, Address(from, byte_count, Address::times_1, -1));
      __ movb(Address(to, byte_count, Address::times_1, -1), rax);
      __ decrement(byte_count); // Adjust for possible trailing word

      // Check for and copy trailing word
    __ BIND(L_copy_2_bytes);
      __ testl(byte_count, 2);
      __ jcc(Assembler::zero, L_copy_4_bytes);
      __ movw(rax, Address(from, byte_count, Address::times_1, -2));
      __ movw(Address(to, byte_count, Address::times_1, -2), rax);

      // Check for and copy trailing dword
    __ BIND(L_copy_4_bytes);
      __ testl(byte_count, 4);
      __ jcc(Assembler::zero, L_copy_bytes);
      __ movl(rax, Address(from, qword_count, Address::times_8));
      __ movl(Address(to, qword_count, Address::times_8), rax);
      __ jmp(L_copy_bytes);

      // Copy trailing qwords
    __ BIND(L_copy_8_bytes);
      __ movq(rax, Address(from, qword_count, Address::times_8, -8));
      __ movq(Address(to, qword_count, Address::times_8, -8), rax);
      __ decrement(qword_count);
      __ jcc(Assembler::notZero, L_copy_8_bytes);
    }
    restore_arg_regs();
    inc_counter_np(SharedRuntime::_jbyte_array_copy_ctr); // Update counter after rscratch1 is free
    __ xorptr(rax, rax); // return 0
    __ vzeroupper();
    __ leave(); // required for proper stackwalking of RuntimeStub frame
    __ ret(0);

    {
      // UnsafeCopyMemory page error: continue after ucm
      UnsafeCopyMemoryMark ucmm(this, !aligned, true);
      // Copy in multi-bytes chunks
      copy_bytes_backward(from, to, qword_count, rax, L_copy_bytes, L_copy_8_bytes);
    }
    restore_arg_regs();
    inc_counter_np(SharedRuntime::_jbyte_array_copy_ctr); // Update counter after rscratch1 is free
    __ xorptr(rax, rax); // return 0
    __ vzeroupper();
    __ leave(); // required for proper stackwalking of RuntimeStub frame
    __ ret(0);

    return start;
  }

  // Arguments:
  //   aligned - true => Input and output aligned on a HeapWord == 8-byte boundary
  //             ignored
  //   name    - stub name string
  //
  // Inputs:
  //   c_rarg0   - source array address
  //   c_rarg1   - destination array address
  //   c_rarg2   - element count, treated as ssize_t, can be zero
  //
  // If 'from' and/or 'to' are aligned on 4- or 2-byte boundaries, we
  // let the hardware handle it.  The two or four words within dwords
  // or qwords that span cache line boundaries will still be loaded
  // and stored atomically.
  //
  // Side Effects:
  //   disjoint_short_copy_entry is set to the no-overlap entry point
  //   used by generate_conjoint_short_copy().
  //
  address generate_disjoint_short_copy(bool aligned, address *entry, const char *name) {
#if COMPILER2_OR_JVMCI
    if (VM_Version::supports_avx512vlbw() && VM_Version::supports_bmi2() && MaxVectorSize  >= 32) {
       return generate_disjoint_copy_avx3_masked(entry, "jshort_disjoint_arraycopy_avx3", 1,
                                                 aligned, false, false);
    }
#endif

    __ align(CodeEntryAlignment);
    StubCodeMark mark(this, "StubRoutines", name);
    address start = __ pc();

    Label L_copy_bytes, L_copy_8_bytes, L_copy_4_bytes,L_copy_2_bytes,L_exit;
    const Register from        = rdi;  // source array address
    const Register to          = rsi;  // destination array address
    const Register count       = rdx;  // elements count
    const Register word_count  = rcx;
    const Register qword_count = count;
    const Register end_from    = from; // source array end address
    const Register end_to      = to;   // destination array end address
    // End pointers are inclusive, and if count is not zero they point
    // to the last unit copied:  end_to[0] := end_from[0]

    __ enter(); // required for proper stackwalking of RuntimeStub frame
    assert_clean_int(c_rarg2, rax);    // Make sure 'count' is clean int.

    if (entry != NULL) {
      *entry = __ pc();
      // caller can pass a 64-bit byte count here (from Unsafe.copyMemory)
      BLOCK_COMMENT("Entry:");
    }

    setup_arg_regs(); // from => rdi, to => rsi, count => rdx
                      // r9 and r10 may be used to save non-volatile registers

    {
      // UnsafeCopyMemory page error: continue after ucm
      UnsafeCopyMemoryMark ucmm(this, !aligned, true);
      // 'from', 'to' and 'count' are now valid
      __ movptr(word_count, count);
      __ shrptr(count, 2); // count => qword_count

      // Copy from low to high addresses.  Use 'to' as scratch.
      __ lea(end_from, Address(from, qword_count, Address::times_8, -8));
      __ lea(end_to,   Address(to,   qword_count, Address::times_8, -8));
      __ negptr(qword_count);
      __ jmp(L_copy_bytes);

      // Copy trailing qwords
    __ BIND(L_copy_8_bytes);
      __ movq(rax, Address(end_from, qword_count, Address::times_8, 8));
      __ movq(Address(end_to, qword_count, Address::times_8, 8), rax);
      __ increment(qword_count);
      __ jcc(Assembler::notZero, L_copy_8_bytes);

      // Original 'dest' is trashed, so we can't use it as a
      // base register for a possible trailing word copy

      // Check for and copy trailing dword
    __ BIND(L_copy_4_bytes);
      __ testl(word_count, 2);
      __ jccb(Assembler::zero, L_copy_2_bytes);
      __ movl(rax, Address(end_from, 8));
      __ movl(Address(end_to, 8), rax);

      __ addptr(end_from, 4);
      __ addptr(end_to, 4);

      // Check for and copy trailing word
    __ BIND(L_copy_2_bytes);
      __ testl(word_count, 1);
      __ jccb(Assembler::zero, L_exit);
      __ movw(rax, Address(end_from, 8));
      __ movw(Address(end_to, 8), rax);
    }
  __ BIND(L_exit);
    address ucme_exit_pc = __ pc();
    restore_arg_regs();
    inc_counter_np(SharedRuntime::_jshort_array_copy_ctr); // Update counter after rscratch1 is free
    __ xorptr(rax, rax); // return 0
    __ vzeroupper();
    __ leave(); // required for proper stackwalking of RuntimeStub frame
    __ ret(0);

    {
      UnsafeCopyMemoryMark ucmm(this, !aligned, false, ucme_exit_pc);
      // Copy in multi-bytes chunks
      copy_bytes_forward(end_from, end_to, qword_count, rax, L_copy_bytes, L_copy_8_bytes);
      __ jmp(L_copy_4_bytes);
    }

    return start;
  }

  address generate_fill(BasicType t, bool aligned, const char *name) {
    __ align(CodeEntryAlignment);
    StubCodeMark mark(this, "StubRoutines", name);
    address start = __ pc();

    BLOCK_COMMENT("Entry:");

    const Register to       = c_rarg0;  // destination array address
    const Register value    = c_rarg1;  // value
    const Register count    = c_rarg2;  // elements count
    __ mov(r11, count);

    __ enter(); // required for proper stackwalking of RuntimeStub frame

    __ generate_fill(t, aligned, to, value, r11, rax, xmm0);

    __ vzeroupper();
    __ leave(); // required for proper stackwalking of RuntimeStub frame
    __ ret(0);
    return start;
  }

  // Arguments:
  //   aligned - true => Input and output aligned on a HeapWord == 8-byte boundary
  //             ignored
  //   name    - stub name string
  //
  // Inputs:
  //   c_rarg0   - source array address
  //   c_rarg1   - destination array address
  //   c_rarg2   - element count, treated as ssize_t, can be zero
  //
  // If 'from' and/or 'to' are aligned on 4- or 2-byte boundaries, we
  // let the hardware handle it.  The two or four words within dwords
  // or qwords that span cache line boundaries will still be loaded
  // and stored atomically.
  //
  address generate_conjoint_short_copy(bool aligned, address nooverlap_target,
                                       address *entry, const char *name) {
#if COMPILER2_OR_JVMCI
    if (VM_Version::supports_avx512vlbw() && VM_Version::supports_bmi2() && MaxVectorSize  >= 32) {
       return generate_conjoint_copy_avx3_masked(entry, "jshort_conjoint_arraycopy_avx3", 1,
                                                 nooverlap_target, aligned, false, false);
    }
#endif
    __ align(CodeEntryAlignment);
    StubCodeMark mark(this, "StubRoutines", name);
    address start = __ pc();

    Label L_copy_bytes, L_copy_8_bytes, L_copy_4_bytes;
    const Register from        = rdi;  // source array address
    const Register to          = rsi;  // destination array address
    const Register count       = rdx;  // elements count
    const Register word_count  = rcx;
    const Register qword_count = count;

    __ enter(); // required for proper stackwalking of RuntimeStub frame
    assert_clean_int(c_rarg2, rax);    // Make sure 'count' is clean int.

    if (entry != NULL) {
      *entry = __ pc();
      // caller can pass a 64-bit byte count here (from Unsafe.copyMemory)
      BLOCK_COMMENT("Entry:");
    }

    array_overlap_test(nooverlap_target, Address::times_2);
    setup_arg_regs(); // from => rdi, to => rsi, count => rdx
                      // r9 and r10 may be used to save non-volatile registers

    {
      // UnsafeCopyMemory page error: continue after ucm
      UnsafeCopyMemoryMark ucmm(this, !aligned, true);
      // 'from', 'to' and 'count' are now valid
      __ movptr(word_count, count);
      __ shrptr(count, 2); // count => qword_count

      // Copy from high to low addresses.  Use 'to' as scratch.

      // Check for and copy trailing word
      __ testl(word_count, 1);
      __ jccb(Assembler::zero, L_copy_4_bytes);
      __ movw(rax, Address(from, word_count, Address::times_2, -2));
      __ movw(Address(to, word_count, Address::times_2, -2), rax);

     // Check for and copy trailing dword
    __ BIND(L_copy_4_bytes);
      __ testl(word_count, 2);
      __ jcc(Assembler::zero, L_copy_bytes);
      __ movl(rax, Address(from, qword_count, Address::times_8));
      __ movl(Address(to, qword_count, Address::times_8), rax);
      __ jmp(L_copy_bytes);

      // Copy trailing qwords
    __ BIND(L_copy_8_bytes);
      __ movq(rax, Address(from, qword_count, Address::times_8, -8));
      __ movq(Address(to, qword_count, Address::times_8, -8), rax);
      __ decrement(qword_count);
      __ jcc(Assembler::notZero, L_copy_8_bytes);
    }
    restore_arg_regs();
    inc_counter_np(SharedRuntime::_jshort_array_copy_ctr); // Update counter after rscratch1 is free
    __ xorptr(rax, rax); // return 0
    __ vzeroupper();
    __ leave(); // required for proper stackwalking of RuntimeStub frame
    __ ret(0);

    {
      // UnsafeCopyMemory page error: continue after ucm
      UnsafeCopyMemoryMark ucmm(this, !aligned, true);
      // Copy in multi-bytes chunks
      copy_bytes_backward(from, to, qword_count, rax, L_copy_bytes, L_copy_8_bytes);
    }
    restore_arg_regs();
    inc_counter_np(SharedRuntime::_jshort_array_copy_ctr); // Update counter after rscratch1 is free
    __ xorptr(rax, rax); // return 0
    __ vzeroupper();
    __ leave(); // required for proper stackwalking of RuntimeStub frame
    __ ret(0);

    return start;
  }

  // Arguments:
  //   aligned - true => Input and output aligned on a HeapWord == 8-byte boundary
  //             ignored
  //   is_oop  - true => oop array, so generate store check code
  //   name    - stub name string
  //
  // Inputs:
  //   c_rarg0   - source array address
  //   c_rarg1   - destination array address
  //   c_rarg2   - element count, treated as ssize_t, can be zero
  //
  // If 'from' and/or 'to' are aligned on 4-byte boundaries, we let
  // the hardware handle it.  The two dwords within qwords that span
  // cache line boundaries will still be loaded and stored atomicly.
  //
  // Side Effects:
  //   disjoint_int_copy_entry is set to the no-overlap entry point
  //   used by generate_conjoint_int_oop_copy().
  //
  address generate_disjoint_int_oop_copy(bool aligned, bool is_oop, address* entry,
                                         const char *name, bool dest_uninitialized = false) {
#if COMPILER2_OR_JVMCI
    if (VM_Version::supports_avx512vlbw() && VM_Version::supports_bmi2() && MaxVectorSize  >= 32) {
       return generate_disjoint_copy_avx3_masked(entry, "jint_disjoint_arraycopy_avx3", 2,
                                                 aligned, is_oop, dest_uninitialized);
    }
#endif

    __ align(CodeEntryAlignment);
    StubCodeMark mark(this, "StubRoutines", name);
    address start = __ pc();

    Label L_copy_bytes, L_copy_8_bytes, L_copy_4_bytes, L_exit;
    const Register from        = rdi;  // source array address
    const Register to          = rsi;  // destination array address
    const Register count       = rdx;  // elements count
    const Register dword_count = rcx;
    const Register qword_count = count;
    const Register end_from    = from; // source array end address
    const Register end_to      = to;   // destination array end address
    // End pointers are inclusive, and if count is not zero they point
    // to the last unit copied:  end_to[0] := end_from[0]

    __ enter(); // required for proper stackwalking of RuntimeStub frame
    assert_clean_int(c_rarg2, rax);    // Make sure 'count' is clean int.

    if (entry != NULL) {
      *entry = __ pc();
      // caller can pass a 64-bit byte count here (from Unsafe.copyMemory)
      BLOCK_COMMENT("Entry:");
    }

    setup_arg_regs_using_thread(); // from => rdi, to => rsi, count => rdx
                                   // r9 is used to save r15_thread

    DecoratorSet decorators = IN_HEAP | IS_ARRAY | ARRAYCOPY_DISJOINT;
    if (dest_uninitialized) {
      decorators |= IS_DEST_UNINITIALIZED;
    }
    if (aligned) {
      decorators |= ARRAYCOPY_ALIGNED;
    }

    BasicType type = is_oop ? T_OBJECT : T_INT;
    BarrierSetAssembler *bs = BarrierSet::barrier_set()->barrier_set_assembler();
    bs->arraycopy_prologue(_masm, decorators, type, from, to, count);

    {
      // UnsafeCopyMemory page error: continue after ucm
      UnsafeCopyMemoryMark ucmm(this, !is_oop && !aligned, true);
      // 'from', 'to' and 'count' are now valid
      __ movptr(dword_count, count);
      __ shrptr(count, 1); // count => qword_count

      // Copy from low to high addresses.  Use 'to' as scratch.
      __ lea(end_from, Address(from, qword_count, Address::times_8, -8));
      __ lea(end_to,   Address(to,   qword_count, Address::times_8, -8));
      __ negptr(qword_count);
      __ jmp(L_copy_bytes);

      // Copy trailing qwords
    __ BIND(L_copy_8_bytes);
      __ movq(rax, Address(end_from, qword_count, Address::times_8, 8));
      __ movq(Address(end_to, qword_count, Address::times_8, 8), rax);
      __ increment(qword_count);
      __ jcc(Assembler::notZero, L_copy_8_bytes);

      // Check for and copy trailing dword
    __ BIND(L_copy_4_bytes);
      __ testl(dword_count, 1); // Only byte test since the value is 0 or 1
      __ jccb(Assembler::zero, L_exit);
      __ movl(rax, Address(end_from, 8));
      __ movl(Address(end_to, 8), rax);
    }
  __ BIND(L_exit);
    address ucme_exit_pc = __ pc();
    bs->arraycopy_epilogue(_masm, decorators, type, from, to, dword_count);
    restore_arg_regs_using_thread();
    inc_counter_np(SharedRuntime::_jint_array_copy_ctr); // Update counter after rscratch1 is free
    __ vzeroupper();
    __ xorptr(rax, rax); // return 0
    __ leave(); // required for proper stackwalking of RuntimeStub frame
    __ ret(0);

    {
      UnsafeCopyMemoryMark ucmm(this, !is_oop && !aligned, false, ucme_exit_pc);
      // Copy in multi-bytes chunks
      copy_bytes_forward(end_from, end_to, qword_count, rax, L_copy_bytes, L_copy_8_bytes);
      __ jmp(L_copy_4_bytes);
    }

    return start;
  }

  // Arguments:
  //   aligned - true => Input and output aligned on a HeapWord == 8-byte boundary
  //             ignored
  //   is_oop  - true => oop array, so generate store check code
  //   name    - stub name string
  //
  // Inputs:
  //   c_rarg0   - source array address
  //   c_rarg1   - destination array address
  //   c_rarg2   - element count, treated as ssize_t, can be zero
  //
  // If 'from' and/or 'to' are aligned on 4-byte boundaries, we let
  // the hardware handle it.  The two dwords within qwords that span
  // cache line boundaries will still be loaded and stored atomicly.
  //
  address generate_conjoint_int_oop_copy(bool aligned, bool is_oop, address nooverlap_target,
                                         address *entry, const char *name,
                                         bool dest_uninitialized = false) {
#if COMPILER2_OR_JVMCI
    if (VM_Version::supports_avx512vlbw() && VM_Version::supports_bmi2() && MaxVectorSize  >= 32) {
       return generate_conjoint_copy_avx3_masked(entry, "jint_conjoint_arraycopy_avx3", 2,
                                                 nooverlap_target, aligned, is_oop, dest_uninitialized);
    }
#endif
    __ align(CodeEntryAlignment);
    StubCodeMark mark(this, "StubRoutines", name);
    address start = __ pc();

    Label L_copy_bytes, L_copy_8_bytes, L_exit;
    const Register from        = rdi;  // source array address
    const Register to          = rsi;  // destination array address
    const Register count       = rdx;  // elements count
    const Register dword_count = rcx;
    const Register qword_count = count;

    __ enter(); // required for proper stackwalking of RuntimeStub frame
    assert_clean_int(c_rarg2, rax);    // Make sure 'count' is clean int.

    if (entry != NULL) {
      *entry = __ pc();
       // caller can pass a 64-bit byte count here (from Unsafe.copyMemory)
      BLOCK_COMMENT("Entry:");
    }

    array_overlap_test(nooverlap_target, Address::times_4);
    setup_arg_regs_using_thread(); // from => rdi, to => rsi, count => rdx
                                   // r9 is used to save r15_thread

    DecoratorSet decorators = IN_HEAP | IS_ARRAY;
    if (dest_uninitialized) {
      decorators |= IS_DEST_UNINITIALIZED;
    }
    if (aligned) {
      decorators |= ARRAYCOPY_ALIGNED;
    }

    BasicType type = is_oop ? T_OBJECT : T_INT;
    BarrierSetAssembler *bs = BarrierSet::barrier_set()->barrier_set_assembler();
    // no registers are destroyed by this call
    bs->arraycopy_prologue(_masm, decorators, type, from, to, count);

    assert_clean_int(count, rax); // Make sure 'count' is clean int.
    {
      // UnsafeCopyMemory page error: continue after ucm
      UnsafeCopyMemoryMark ucmm(this, !is_oop && !aligned, true);
      // 'from', 'to' and 'count' are now valid
      __ movptr(dword_count, count);
      __ shrptr(count, 1); // count => qword_count

      // Copy from high to low addresses.  Use 'to' as scratch.

      // Check for and copy trailing dword
      __ testl(dword_count, 1);
      __ jcc(Assembler::zero, L_copy_bytes);
      __ movl(rax, Address(from, dword_count, Address::times_4, -4));
      __ movl(Address(to, dword_count, Address::times_4, -4), rax);
      __ jmp(L_copy_bytes);

      // Copy trailing qwords
    __ BIND(L_copy_8_bytes);
      __ movq(rax, Address(from, qword_count, Address::times_8, -8));
      __ movq(Address(to, qword_count, Address::times_8, -8), rax);
      __ decrement(qword_count);
      __ jcc(Assembler::notZero, L_copy_8_bytes);
    }
    if (is_oop) {
      __ jmp(L_exit);
    }
    restore_arg_regs_using_thread();
    inc_counter_np(SharedRuntime::_jint_array_copy_ctr); // Update counter after rscratch1 is free
    __ xorptr(rax, rax); // return 0
    __ vzeroupper();
    __ leave(); // required for proper stackwalking of RuntimeStub frame
    __ ret(0);

    {
      // UnsafeCopyMemory page error: continue after ucm
      UnsafeCopyMemoryMark ucmm(this, !is_oop && !aligned, true);
      // Copy in multi-bytes chunks
      copy_bytes_backward(from, to, qword_count, rax, L_copy_bytes, L_copy_8_bytes);
    }

  __ BIND(L_exit);
    bs->arraycopy_epilogue(_masm, decorators, type, from, to, dword_count);
    restore_arg_regs_using_thread();
    inc_counter_np(SharedRuntime::_jint_array_copy_ctr); // Update counter after rscratch1 is free
    __ xorptr(rax, rax); // return 0
    __ vzeroupper();
    __ leave(); // required for proper stackwalking of RuntimeStub frame
    __ ret(0);

    return start;
  }

  // Arguments:
  //   aligned - true => Input and output aligned on a HeapWord boundary == 8 bytes
  //             ignored
  //   is_oop  - true => oop array, so generate store check code
  //   name    - stub name string
  //
  // Inputs:
  //   c_rarg0   - source array address
  //   c_rarg1   - destination array address
  //   c_rarg2   - element count, treated as ssize_t, can be zero
  //
 // Side Effects:
  //   disjoint_oop_copy_entry or disjoint_long_copy_entry is set to the
  //   no-overlap entry point used by generate_conjoint_long_oop_copy().
  //
  address generate_disjoint_long_oop_copy(bool aligned, bool is_oop, address *entry,
                                          const char *name, bool dest_uninitialized = false) {
#if COMPILER2_OR_JVMCI
    if (VM_Version::supports_avx512vlbw() && VM_Version::supports_bmi2() && MaxVectorSize  >= 32) {
       return generate_disjoint_copy_avx3_masked(entry, "jlong_disjoint_arraycopy_avx3", 3,
                                                 aligned, is_oop, dest_uninitialized);
    }
#endif
    __ align(CodeEntryAlignment);
    StubCodeMark mark(this, "StubRoutines", name);
    address start = __ pc();

    Label L_copy_bytes, L_copy_8_bytes, L_exit;
    const Register from        = rdi;  // source array address
    const Register to          = rsi;  // destination array address
    const Register qword_count = rdx;  // elements count
    const Register end_from    = from; // source array end address
    const Register end_to      = rcx;  // destination array end address
    const Register saved_count = r11;
    // End pointers are inclusive, and if count is not zero they point
    // to the last unit copied:  end_to[0] := end_from[0]

    __ enter(); // required for proper stackwalking of RuntimeStub frame
    // Save no-overlap entry point for generate_conjoint_long_oop_copy()
    assert_clean_int(c_rarg2, rax);    // Make sure 'count' is clean int.

    if (entry != NULL) {
      *entry = __ pc();
      // caller can pass a 64-bit byte count here (from Unsafe.copyMemory)
      BLOCK_COMMENT("Entry:");
    }

    setup_arg_regs_using_thread(); // from => rdi, to => rsi, count => rdx
                                     // r9 is used to save r15_thread
    // 'from', 'to' and 'qword_count' are now valid

    DecoratorSet decorators = IN_HEAP | IS_ARRAY | ARRAYCOPY_DISJOINT;
    if (dest_uninitialized) {
      decorators |= IS_DEST_UNINITIALIZED;
    }
    if (aligned) {
      decorators |= ARRAYCOPY_ALIGNED;
    }

    BasicType type = is_oop ? T_OBJECT : T_LONG;
    BarrierSetAssembler *bs = BarrierSet::barrier_set()->barrier_set_assembler();
    bs->arraycopy_prologue(_masm, decorators, type, from, to, qword_count);
    {
      // UnsafeCopyMemory page error: continue after ucm
      UnsafeCopyMemoryMark ucmm(this, !is_oop && !aligned, true);

      // Copy from low to high addresses.  Use 'to' as scratch.
      __ lea(end_from, Address(from, qword_count, Address::times_8, -8));
      __ lea(end_to,   Address(to,   qword_count, Address::times_8, -8));
      __ negptr(qword_count);
      __ jmp(L_copy_bytes);

      // Copy trailing qwords
    __ BIND(L_copy_8_bytes);
      __ movq(rax, Address(end_from, qword_count, Address::times_8, 8));
      __ movq(Address(end_to, qword_count, Address::times_8, 8), rax);
      __ increment(qword_count);
      __ jcc(Assembler::notZero, L_copy_8_bytes);
    }
    if (is_oop) {
      __ jmp(L_exit);
    } else {
      restore_arg_regs_using_thread();
      inc_counter_np(SharedRuntime::_jlong_array_copy_ctr); // Update counter after rscratch1 is free
      __ xorptr(rax, rax); // return 0
      __ vzeroupper();
      __ leave(); // required for proper stackwalking of RuntimeStub frame
      __ ret(0);
    }

    {
      // UnsafeCopyMemory page error: continue after ucm
      UnsafeCopyMemoryMark ucmm(this, !is_oop && !aligned, true);
      // Copy in multi-bytes chunks
      copy_bytes_forward(end_from, end_to, qword_count, rax, L_copy_bytes, L_copy_8_bytes);
    }

    __ BIND(L_exit);
    bs->arraycopy_epilogue(_masm, decorators, type, from, to, qword_count);
    restore_arg_regs_using_thread();
    if (is_oop) {
      inc_counter_np(SharedRuntime::_oop_array_copy_ctr); // Update counter after rscratch1 is free
    } else {
      inc_counter_np(SharedRuntime::_jlong_array_copy_ctr); // Update counter after rscratch1 is free
    }
    __ vzeroupper();
    __ xorptr(rax, rax); // return 0
    __ leave(); // required for proper stackwalking of RuntimeStub frame
    __ ret(0);

    return start;
  }

  // Arguments:
  //   aligned - true => Input and output aligned on a HeapWord boundary == 8 bytes
  //             ignored
  //   is_oop  - true => oop array, so generate store check code
  //   name    - stub name string
  //
  // Inputs:
  //   c_rarg0   - source array address
  //   c_rarg1   - destination array address
  //   c_rarg2   - element count, treated as ssize_t, can be zero
  //
  address generate_conjoint_long_oop_copy(bool aligned, bool is_oop,
                                          address nooverlap_target, address *entry,
                                          const char *name, bool dest_uninitialized = false) {
#if COMPILER2_OR_JVMCI
    if (VM_Version::supports_avx512vlbw() && VM_Version::supports_bmi2() && MaxVectorSize  >= 32) {
       return generate_conjoint_copy_avx3_masked(entry, "jlong_conjoint_arraycopy_avx3", 3,
                                                 nooverlap_target, aligned, is_oop, dest_uninitialized);
    }
#endif
    __ align(CodeEntryAlignment);
    StubCodeMark mark(this, "StubRoutines", name);
    address start = __ pc();

    Label L_copy_bytes, L_copy_8_bytes, L_exit;
    const Register from        = rdi;  // source array address
    const Register to          = rsi;  // destination array address
    const Register qword_count = rdx;  // elements count
    const Register saved_count = rcx;

    __ enter(); // required for proper stackwalking of RuntimeStub frame
    assert_clean_int(c_rarg2, rax);    // Make sure 'count' is clean int.

    if (entry != NULL) {
      *entry = __ pc();
      // caller can pass a 64-bit byte count here (from Unsafe.copyMemory)
      BLOCK_COMMENT("Entry:");
    }

    array_overlap_test(nooverlap_target, Address::times_8);
    setup_arg_regs_using_thread(); // from => rdi, to => rsi, count => rdx
                                   // r9 is used to save r15_thread
    // 'from', 'to' and 'qword_count' are now valid

    DecoratorSet decorators = IN_HEAP | IS_ARRAY;
    if (dest_uninitialized) {
      decorators |= IS_DEST_UNINITIALIZED;
    }
    if (aligned) {
      decorators |= ARRAYCOPY_ALIGNED;
    }

    BasicType type = is_oop ? T_OBJECT : T_LONG;
    BarrierSetAssembler *bs = BarrierSet::barrier_set()->barrier_set_assembler();
    bs->arraycopy_prologue(_masm, decorators, type, from, to, qword_count);
    {
      // UnsafeCopyMemory page error: continue after ucm
      UnsafeCopyMemoryMark ucmm(this, !is_oop && !aligned, true);

      __ jmp(L_copy_bytes);

      // Copy trailing qwords
    __ BIND(L_copy_8_bytes);
      __ movq(rax, Address(from, qword_count, Address::times_8, -8));
      __ movq(Address(to, qword_count, Address::times_8, -8), rax);
      __ decrement(qword_count);
      __ jcc(Assembler::notZero, L_copy_8_bytes);
    }
    if (is_oop) {
      __ jmp(L_exit);
    } else {
      restore_arg_regs_using_thread();
      inc_counter_np(SharedRuntime::_jlong_array_copy_ctr); // Update counter after rscratch1 is free
      __ xorptr(rax, rax); // return 0
      __ vzeroupper();
      __ leave(); // required for proper stackwalking of RuntimeStub frame
      __ ret(0);
    }
    {
      // UnsafeCopyMemory page error: continue after ucm
      UnsafeCopyMemoryMark ucmm(this, !is_oop && !aligned, true);

      // Copy in multi-bytes chunks
      copy_bytes_backward(from, to, qword_count, rax, L_copy_bytes, L_copy_8_bytes);
    }
    __ BIND(L_exit);
    bs->arraycopy_epilogue(_masm, decorators, type, from, to, qword_count);
    restore_arg_regs_using_thread();
    if (is_oop) {
      inc_counter_np(SharedRuntime::_oop_array_copy_ctr); // Update counter after rscratch1 is free
    } else {
      inc_counter_np(SharedRuntime::_jlong_array_copy_ctr); // Update counter after rscratch1 is free
    }
    __ vzeroupper();
    __ xorptr(rax, rax); // return 0
    __ leave(); // required for proper stackwalking of RuntimeStub frame
    __ ret(0);

    return start;
  }


  // Helper for generating a dynamic type check.
  // Smashes no registers.
  void generate_type_check(Register sub_klass,
                           Register super_check_offset,
                           Register super_klass,
                           Label& L_success) {
    assert_different_registers(sub_klass, super_check_offset, super_klass);

    BLOCK_COMMENT("type_check:");

    Label L_miss;

    __ check_klass_subtype_fast_path(sub_klass, super_klass, noreg,        &L_success, &L_miss, NULL,
                                     super_check_offset);
    __ check_klass_subtype_slow_path(sub_klass, super_klass, noreg, noreg, &L_success, NULL);

    // Fall through on failure!
    __ BIND(L_miss);
  }

  //
  //  Generate checkcasting array copy stub
  //
  //  Input:
  //    c_rarg0   - source array address
  //    c_rarg1   - destination array address
  //    c_rarg2   - element count, treated as ssize_t, can be zero
  //    c_rarg3   - size_t ckoff (super_check_offset)
  // not Win64
  //    c_rarg4   - oop ckval (super_klass)
  // Win64
  //    rsp+40    - oop ckval (super_klass)
  //
  //  Output:
  //    rax ==  0  -  success
  //    rax == -1^K - failure, where K is partial transfer count
  //
  address generate_checkcast_copy(const char *name, address *entry,
                                  bool dest_uninitialized = false) {

    Label L_load_element, L_store_element, L_do_card_marks, L_done;

    // Input registers (after setup_arg_regs)
    const Register from        = rdi;   // source array address
    const Register to          = rsi;   // destination array address
    const Register length      = rdx;   // elements count
    const Register ckoff       = rcx;   // super_check_offset
    const Register ckval       = r8;    // super_klass

    // Registers used as temps (r13, r14 are save-on-entry)
    const Register end_from    = from;  // source array end address
    const Register end_to      = r13;   // destination array end address
    const Register count       = rdx;   // -(count_remaining)
    const Register r14_length  = r14;   // saved copy of length
    // End pointers are inclusive, and if length is not zero they point
    // to the last unit copied:  end_to[0] := end_from[0]

    const Register rax_oop    = rax;    // actual oop copied
    const Register r11_klass  = r11;    // oop._klass

    //---------------------------------------------------------------
    // Assembler stub will be used for this call to arraycopy
    // if the two arrays are subtypes of Object[] but the
    // destination array type is not equal to or a supertype
    // of the source type.  Each element must be separately
    // checked.

    __ align(CodeEntryAlignment);
    StubCodeMark mark(this, "StubRoutines", name);
    address start = __ pc();

    __ enter(); // required for proper stackwalking of RuntimeStub frame

#ifdef ASSERT
    // caller guarantees that the arrays really are different
    // otherwise, we would have to make conjoint checks
    { Label L;
      array_overlap_test(L, TIMES_OOP);
      __ stop("checkcast_copy within a single array");
      __ bind(L);
    }
#endif //ASSERT

    setup_arg_regs(4); // from => rdi, to => rsi, length => rdx
                       // ckoff => rcx, ckval => r8
                       // r9 and r10 may be used to save non-volatile registers
#ifdef _WIN64
    // last argument (#4) is on stack on Win64
    __ movptr(ckval, Address(rsp, 6 * wordSize));
#endif

    // Caller of this entry point must set up the argument registers.
    if (entry != NULL) {
      *entry = __ pc();
      BLOCK_COMMENT("Entry:");
    }

    // allocate spill slots for r13, r14
    enum {
      saved_r13_offset,
      saved_r14_offset,
      saved_r10_offset,
      saved_rbp_offset
    };
    __ subptr(rsp, saved_rbp_offset * wordSize);
    __ movptr(Address(rsp, saved_r13_offset * wordSize), r13);
    __ movptr(Address(rsp, saved_r14_offset * wordSize), r14);
    __ movptr(Address(rsp, saved_r10_offset * wordSize), r10);

#ifdef ASSERT
      Label L2;
      __ get_thread(r14);
      __ cmpptr(r15_thread, r14);
      __ jcc(Assembler::equal, L2);
      __ stop("StubRoutines::call_stub: r15_thread is modified by call");
      __ bind(L2);
#endif // ASSERT

    // check that int operands are properly extended to size_t
    assert_clean_int(length, rax);
    assert_clean_int(ckoff, rax);

#ifdef ASSERT
    BLOCK_COMMENT("assert consistent ckoff/ckval");
    // The ckoff and ckval must be mutually consistent,
    // even though caller generates both.
    { Label L;
      int sco_offset = in_bytes(Klass::super_check_offset_offset());
      __ cmpl(ckoff, Address(ckval, sco_offset));
      __ jcc(Assembler::equal, L);
      __ stop("super_check_offset inconsistent");
      __ bind(L);
    }
#endif //ASSERT

    // Loop-invariant addresses.  They are exclusive end pointers.
    Address end_from_addr(from, length, TIMES_OOP, 0);
    Address   end_to_addr(to,   length, TIMES_OOP, 0);
    // Loop-variant addresses.  They assume post-incremented count < 0.
    Address from_element_addr(end_from, count, TIMES_OOP, 0);
    Address   to_element_addr(end_to,   count, TIMES_OOP, 0);

    DecoratorSet decorators = IN_HEAP | IS_ARRAY | ARRAYCOPY_CHECKCAST | ARRAYCOPY_DISJOINT;
    if (dest_uninitialized) {
      decorators |= IS_DEST_UNINITIALIZED;
    }

    BasicType type = T_OBJECT;
    BarrierSetAssembler *bs = BarrierSet::barrier_set()->barrier_set_assembler();
    bs->arraycopy_prologue(_masm, decorators, type, from, to, count);

    // Copy from low to high addresses, indexed from the end of each array.
    __ lea(end_from, end_from_addr);
    __ lea(end_to,   end_to_addr);
    __ movptr(r14_length, length);        // save a copy of the length
    assert(length == count, "");          // else fix next line:
    __ negptr(count);                     // negate and test the length
    __ jcc(Assembler::notZero, L_load_element);

    // Empty array:  Nothing to do.
    __ xorptr(rax, rax);                  // return 0 on (trivial) success
    __ jmp(L_done);

    // ======== begin loop ========
    // (Loop is rotated; its entry is L_load_element.)
    // Loop control:
    //   for (count = -count; count != 0; count++)
    // Base pointers src, dst are biased by 8*(count-1),to last element.
    __ align(OptoLoopAlignment);

    __ BIND(L_store_element);
    __ store_heap_oop(to_element_addr, rax_oop, noreg, noreg, noreg, AS_RAW);  // store the oop
    __ increment(count);               // increment the count toward zero
    __ jcc(Assembler::zero, L_do_card_marks);

    // ======== loop entry is here ========
    __ BIND(L_load_element);
    __ load_heap_oop(rax_oop, from_element_addr, noreg, noreg, AS_RAW); // load the oop
    __ testptr(rax_oop, rax_oop);
    __ jcc(Assembler::zero, L_store_element);

    __ load_klass(r11_klass, rax_oop, rscratch1);// query the object klass
    generate_type_check(r11_klass, ckoff, ckval, L_store_element);
    // ======== end loop ========

    // It was a real error; we must depend on the caller to finish the job.
    // Register rdx = -1 * number of *remaining* oops, r14 = *total* oops.
    // Emit GC store barriers for the oops we have copied (r14 + rdx),
    // and report their number to the caller.
    assert_different_registers(rax, r14_length, count, to, end_to, rcx, rscratch1);
    Label L_post_barrier;
    __ addptr(r14_length, count);     // K = (original - remaining) oops
    __ movptr(rax, r14_length);       // save the value
    __ notptr(rax);                   // report (-1^K) to caller (does not affect flags)
    __ jccb(Assembler::notZero, L_post_barrier);
    __ jmp(L_done); // K == 0, nothing was copied, skip post barrier

    // Come here on success only.
    __ BIND(L_do_card_marks);
    __ xorptr(rax, rax);              // return 0 on success

    __ BIND(L_post_barrier);
    bs->arraycopy_epilogue(_masm, decorators, type, from, to, r14_length);

    // Common exit point (success or failure).
    __ BIND(L_done);
    __ movptr(r13, Address(rsp, saved_r13_offset * wordSize));
    __ movptr(r14, Address(rsp, saved_r14_offset * wordSize));
    __ movptr(r10, Address(rsp, saved_r10_offset * wordSize));
    restore_arg_regs();
    inc_counter_np(SharedRuntime::_checkcast_array_copy_ctr); // Update counter after rscratch1 is free
    __ leave(); // required for proper stackwalking of RuntimeStub frame
    __ ret(0);

    return start;
  }

  //
  //  Generate 'unsafe' array copy stub
  //  Though just as safe as the other stubs, it takes an unscaled
  //  size_t argument instead of an element count.
  //
  //  Input:
  //    c_rarg0   - source array address
  //    c_rarg1   - destination array address
  //    c_rarg2   - byte count, treated as ssize_t, can be zero
  //
  // Examines the alignment of the operands and dispatches
  // to a long, int, short, or byte copy loop.
  //
  address generate_unsafe_copy(const char *name,
                               address byte_copy_entry, address short_copy_entry,
                               address int_copy_entry, address long_copy_entry) {

    Label L_long_aligned, L_int_aligned, L_short_aligned;

    // Input registers (before setup_arg_regs)
    const Register from        = c_rarg0;  // source array address
    const Register to          = c_rarg1;  // destination array address
    const Register size        = c_rarg2;  // byte count (size_t)

    // Register used as a temp
    const Register bits        = rax;      // test copy of low bits

    __ align(CodeEntryAlignment);
    StubCodeMark mark(this, "StubRoutines", name);
    address start = __ pc();

    __ enter(); // required for proper stackwalking of RuntimeStub frame

    // bump this on entry, not on exit:
    inc_counter_np(SharedRuntime::_unsafe_array_copy_ctr);

    __ mov(bits, from);
    __ orptr(bits, to);
    __ orptr(bits, size);

    __ testb(bits, BytesPerLong-1);
    __ jccb(Assembler::zero, L_long_aligned);

    __ testb(bits, BytesPerInt-1);
    __ jccb(Assembler::zero, L_int_aligned);

    __ testb(bits, BytesPerShort-1);
    __ jump_cc(Assembler::notZero, RuntimeAddress(byte_copy_entry));

    __ BIND(L_short_aligned);
    __ shrptr(size, LogBytesPerShort); // size => short_count
    __ jump(RuntimeAddress(short_copy_entry));

    __ BIND(L_int_aligned);
    __ shrptr(size, LogBytesPerInt); // size => int_count
    __ jump(RuntimeAddress(int_copy_entry));

    __ BIND(L_long_aligned);
    __ shrptr(size, LogBytesPerLong); // size => qword_count
    __ jump(RuntimeAddress(long_copy_entry));

    return start;
  }

  // Perform range checks on the proposed arraycopy.
  // Kills temp, but nothing else.
  // Also, clean the sign bits of src_pos and dst_pos.
  void arraycopy_range_checks(Register src,     // source array oop (c_rarg0)
                              Register src_pos, // source position (c_rarg1)
                              Register dst,     // destination array oo (c_rarg2)
                              Register dst_pos, // destination position (c_rarg3)
                              Register length,
                              Register temp,
                              Label& L_failed) {
    BLOCK_COMMENT("arraycopy_range_checks:");

    //  if (src_pos + length > arrayOop(src)->length())  FAIL;
    __ movl(temp, length);
    __ addl(temp, src_pos);             // src_pos + length
    __ cmpl(temp, Address(src, arrayOopDesc::length_offset_in_bytes()));
    __ jcc(Assembler::above, L_failed);

    //  if (dst_pos + length > arrayOop(dst)->length())  FAIL;
    __ movl(temp, length);
    __ addl(temp, dst_pos);             // dst_pos + length
    __ cmpl(temp, Address(dst, arrayOopDesc::length_offset_in_bytes()));
    __ jcc(Assembler::above, L_failed);

    // Have to clean up high 32-bits of 'src_pos' and 'dst_pos'.
    // Move with sign extension can be used since they are positive.
    __ movslq(src_pos, src_pos);
    __ movslq(dst_pos, dst_pos);

    BLOCK_COMMENT("arraycopy_range_checks done");
  }

  //
  //  Generate generic array copy stubs
  //
  //  Input:
  //    c_rarg0    -  src oop
  //    c_rarg1    -  src_pos (32-bits)
  //    c_rarg2    -  dst oop
  //    c_rarg3    -  dst_pos (32-bits)
  // not Win64
  //    c_rarg4    -  element count (32-bits)
  // Win64
  //    rsp+40     -  element count (32-bits)
  //
  //  Output:
  //    rax ==  0  -  success
  //    rax == -1^K - failure, where K is partial transfer count
  //
  address generate_generic_copy(const char *name,
                                address byte_copy_entry, address short_copy_entry,
                                address int_copy_entry, address oop_copy_entry,
                                address long_copy_entry, address checkcast_copy_entry) {

    Label L_failed, L_failed_0, L_objArray;
    Label L_copy_shorts, L_copy_ints, L_copy_longs;

    // Input registers
    const Register src        = c_rarg0;  // source array oop
    const Register src_pos    = c_rarg1;  // source position
    const Register dst        = c_rarg2;  // destination array oop
    const Register dst_pos    = c_rarg3;  // destination position
#ifndef _WIN64
    const Register length     = c_rarg4;
    const Register rklass_tmp = r9;  // load_klass
#else
    const Address  length(rsp, 7 * wordSize);  // elements count is on stack on Win64
    const Register rklass_tmp = rdi;  // load_klass
#endif

    { int modulus = CodeEntryAlignment;
      int target  = modulus - 5; // 5 = sizeof jmp(L_failed)
      int advance = target - (__ offset() % modulus);
      if (advance < 0)  advance += modulus;
      if (advance > 0)  __ nop(advance);
    }
    StubCodeMark mark(this, "StubRoutines", name);

    // Short-hop target to L_failed.  Makes for denser prologue code.
    __ BIND(L_failed_0);
    __ jmp(L_failed);
    assert(__ offset() % CodeEntryAlignment == 0, "no further alignment needed");

    __ align(CodeEntryAlignment);
    address start = __ pc();

    __ enter(); // required for proper stackwalking of RuntimeStub frame

#ifdef _WIN64
    __ push(rklass_tmp); // rdi is callee-save on Windows
#endif

    // bump this on entry, not on exit:
    inc_counter_np(SharedRuntime::_generic_array_copy_ctr);

    //-----------------------------------------------------------------------
    // Assembler stub will be used for this call to arraycopy
    // if the following conditions are met:
    //
    // (1) src and dst must not be null.
    // (2) src_pos must not be negative.
    // (3) dst_pos must not be negative.
    // (4) length  must not be negative.
    // (5) src klass and dst klass should be the same and not NULL.
    // (6) src and dst should be arrays.
    // (7) src_pos + length must not exceed length of src.
    // (8) dst_pos + length must not exceed length of dst.
    //

    //  if (src == NULL) return -1;
    __ testptr(src, src);         // src oop
    size_t j1off = __ offset();
    __ jccb(Assembler::zero, L_failed_0);

    //  if (src_pos < 0) return -1;
    __ testl(src_pos, src_pos); // src_pos (32-bits)
    __ jccb(Assembler::negative, L_failed_0);

    //  if (dst == NULL) return -1;
    __ testptr(dst, dst);         // dst oop
    __ jccb(Assembler::zero, L_failed_0);

    //  if (dst_pos < 0) return -1;
    __ testl(dst_pos, dst_pos); // dst_pos (32-bits)
    size_t j4off = __ offset();
    __ jccb(Assembler::negative, L_failed_0);

    // The first four tests are very dense code,
    // but not quite dense enough to put four
    // jumps in a 16-byte instruction fetch buffer.
    // That's good, because some branch predicters
    // do not like jumps so close together.
    // Make sure of this.
    guarantee(((j1off ^ j4off) & ~15) != 0, "I$ line of 1st & 4th jumps");

    // registers used as temp
    const Register r11_length    = r11; // elements count to copy
    const Register r10_src_klass = r10; // array klass

    //  if (length < 0) return -1;
    __ movl(r11_length, length);        // length (elements count, 32-bits value)
    __ testl(r11_length, r11_length);
    __ jccb(Assembler::negative, L_failed_0);

    __ load_klass(r10_src_klass, src, rklass_tmp);
#ifdef ASSERT
    //  assert(src->klass() != NULL);
    {
      BLOCK_COMMENT("assert klasses not null {");
      Label L1, L2;
      __ testptr(r10_src_klass, r10_src_klass);
      __ jcc(Assembler::notZero, L2);   // it is broken if klass is NULL
      __ bind(L1);
      __ stop("broken null klass");
      __ bind(L2);
      __ load_klass(rax, dst, rklass_tmp);
      __ cmpq(rax, 0);
      __ jcc(Assembler::equal, L1);     // this would be broken also
      BLOCK_COMMENT("} assert klasses not null done");
    }
#endif

    // Load layout helper (32-bits)
    //
    //  |array_tag|     | header_size | element_type |     |log2_element_size|
    // 32        30    24            16              8     2                 0
    //
    //   array_tag: typeArray = 0x3, objArray = 0x2, non-array = 0x0
    //

    const int lh_offset = in_bytes(Klass::layout_helper_offset());

    // Handle objArrays completely differently...
    const jint objArray_lh = Klass::array_layout_helper(T_OBJECT);
    __ cmpl(Address(r10_src_klass, lh_offset), objArray_lh);
    __ jcc(Assembler::equal, L_objArray);

    //  if (src->klass() != dst->klass()) return -1;
    __ load_klass(rax, dst, rklass_tmp);
    __ cmpq(r10_src_klass, rax);
    __ jcc(Assembler::notEqual, L_failed);

    const Register rax_lh = rax;  // layout helper
    __ movl(rax_lh, Address(r10_src_klass, lh_offset));

    //  if (!src->is_Array()) return -1;
    __ cmpl(rax_lh, Klass::_lh_neutral_value);
    __ jcc(Assembler::greaterEqual, L_failed);

    // At this point, it is known to be a typeArray (array_tag 0x3).
#ifdef ASSERT
    {
      BLOCK_COMMENT("assert primitive array {");
      Label L;
      __ cmpl(rax_lh, (Klass::_lh_array_tag_type_value << Klass::_lh_array_tag_shift));
      __ jcc(Assembler::greaterEqual, L);
      __ stop("must be a primitive array");
      __ bind(L);
      BLOCK_COMMENT("} assert primitive array done");
    }
#endif

    arraycopy_range_checks(src, src_pos, dst, dst_pos, r11_length,
                           r10, L_failed);

    // TypeArrayKlass
    //
    // src_addr = (src + array_header_in_bytes()) + (src_pos << log2elemsize);
    // dst_addr = (dst + array_header_in_bytes()) + (dst_pos << log2elemsize);
    //

    const Register r10_offset = r10;    // array offset
    const Register rax_elsize = rax_lh; // element size

    __ movl(r10_offset, rax_lh);
    __ shrl(r10_offset, Klass::_lh_header_size_shift);
    __ andptr(r10_offset, Klass::_lh_header_size_mask);   // array_offset
    __ addptr(src, r10_offset);           // src array offset
    __ addptr(dst, r10_offset);           // dst array offset
    BLOCK_COMMENT("choose copy loop based on element size");
    __ andl(rax_lh, Klass::_lh_log2_element_size_mask); // rax_lh -> rax_elsize

#ifdef _WIN64
    __ pop(rklass_tmp); // Restore callee-save rdi
#endif

    // next registers should be set before the jump to corresponding stub
    const Register from     = c_rarg0;  // source array address
    const Register to       = c_rarg1;  // destination array address
    const Register count    = c_rarg2;  // elements count

    // 'from', 'to', 'count' registers should be set in such order
    // since they are the same as 'src', 'src_pos', 'dst'.

    __ cmpl(rax_elsize, 0);
    __ jccb(Assembler::notEqual, L_copy_shorts);
    __ lea(from, Address(src, src_pos, Address::times_1, 0));// src_addr
    __ lea(to,   Address(dst, dst_pos, Address::times_1, 0));// dst_addr
    __ movl2ptr(count, r11_length); // length
    __ jump(RuntimeAddress(byte_copy_entry));

  __ BIND(L_copy_shorts);
    __ cmpl(rax_elsize, LogBytesPerShort);
    __ jccb(Assembler::notEqual, L_copy_ints);
    __ lea(from, Address(src, src_pos, Address::times_2, 0));// src_addr
    __ lea(to,   Address(dst, dst_pos, Address::times_2, 0));// dst_addr
    __ movl2ptr(count, r11_length); // length
    __ jump(RuntimeAddress(short_copy_entry));

  __ BIND(L_copy_ints);
    __ cmpl(rax_elsize, LogBytesPerInt);
    __ jccb(Assembler::notEqual, L_copy_longs);
    __ lea(from, Address(src, src_pos, Address::times_4, 0));// src_addr
    __ lea(to,   Address(dst, dst_pos, Address::times_4, 0));// dst_addr
    __ movl2ptr(count, r11_length); // length
    __ jump(RuntimeAddress(int_copy_entry));

  __ BIND(L_copy_longs);
#ifdef ASSERT
    {
      BLOCK_COMMENT("assert long copy {");
      Label L;
      __ cmpl(rax_elsize, LogBytesPerLong);
      __ jcc(Assembler::equal, L);
      __ stop("must be long copy, but elsize is wrong");
      __ bind(L);
      BLOCK_COMMENT("} assert long copy done");
    }
#endif
    __ lea(from, Address(src, src_pos, Address::times_8, 0));// src_addr
    __ lea(to,   Address(dst, dst_pos, Address::times_8, 0));// dst_addr
    __ movl2ptr(count, r11_length); // length
    __ jump(RuntimeAddress(long_copy_entry));

    // ObjArrayKlass
  __ BIND(L_objArray);
    // live at this point:  r10_src_klass, r11_length, src[_pos], dst[_pos]

    Label L_plain_copy, L_checkcast_copy;
    //  test array classes for subtyping
    __ load_klass(rax, dst, rklass_tmp);
    __ cmpq(r10_src_klass, rax); // usual case is exact equality
    __ jcc(Assembler::notEqual, L_checkcast_copy);

    // Identically typed arrays can be copied without element-wise checks.
    arraycopy_range_checks(src, src_pos, dst, dst_pos, r11_length,
                           r10, L_failed);

    __ lea(from, Address(src, src_pos, TIMES_OOP,
                 arrayOopDesc::base_offset_in_bytes(T_OBJECT))); // src_addr
    __ lea(to,   Address(dst, dst_pos, TIMES_OOP,
                 arrayOopDesc::base_offset_in_bytes(T_OBJECT))); // dst_addr
    __ movl2ptr(count, r11_length); // length
  __ BIND(L_plain_copy);
#ifdef _WIN64
    __ pop(rklass_tmp); // Restore callee-save rdi
#endif
    __ jump(RuntimeAddress(oop_copy_entry));

  __ BIND(L_checkcast_copy);
    // live at this point:  r10_src_klass, r11_length, rax (dst_klass)
    {
      // Before looking at dst.length, make sure dst is also an objArray.
      __ cmpl(Address(rax, lh_offset), objArray_lh);
      __ jcc(Assembler::notEqual, L_failed);

      // It is safe to examine both src.length and dst.length.
      arraycopy_range_checks(src, src_pos, dst, dst_pos, r11_length,
                             rax, L_failed);

      const Register r11_dst_klass = r11;
      __ load_klass(r11_dst_klass, dst, rklass_tmp); // reload

      // Marshal the base address arguments now, freeing registers.
      __ lea(from, Address(src, src_pos, TIMES_OOP,
                   arrayOopDesc::base_offset_in_bytes(T_OBJECT)));
      __ lea(to,   Address(dst, dst_pos, TIMES_OOP,
                   arrayOopDesc::base_offset_in_bytes(T_OBJECT)));
      __ movl(count, length);           // length (reloaded)
      Register sco_temp = c_rarg3;      // this register is free now
      assert_different_registers(from, to, count, sco_temp,
                                 r11_dst_klass, r10_src_klass);
      assert_clean_int(count, sco_temp);

      // Generate the type check.
      const int sco_offset = in_bytes(Klass::super_check_offset_offset());
      __ movl(sco_temp, Address(r11_dst_klass, sco_offset));
      assert_clean_int(sco_temp, rax);
      generate_type_check(r10_src_klass, sco_temp, r11_dst_klass, L_plain_copy);

      // Fetch destination element klass from the ObjArrayKlass header.
      int ek_offset = in_bytes(ObjArrayKlass::element_klass_offset());
      __ movptr(r11_dst_klass, Address(r11_dst_klass, ek_offset));
      __ movl(  sco_temp,      Address(r11_dst_klass, sco_offset));
      assert_clean_int(sco_temp, rax);

#ifdef _WIN64
      __ pop(rklass_tmp); // Restore callee-save rdi
#endif

      // the checkcast_copy loop needs two extra arguments:
      assert(c_rarg3 == sco_temp, "#3 already in place");
      // Set up arguments for checkcast_copy_entry.
      setup_arg_regs(4);
      __ movptr(r8, r11_dst_klass);  // dst.klass.element_klass, r8 is c_rarg4 on Linux/Solaris
      __ jump(RuntimeAddress(checkcast_copy_entry));
    }

  __ BIND(L_failed);
#ifdef _WIN64
    __ pop(rklass_tmp); // Restore callee-save rdi
#endif
    __ xorptr(rax, rax);
    __ notptr(rax); // return -1
    __ leave();   // required for proper stackwalking of RuntimeStub frame
    __ ret(0);

    return start;
  }

  address generate_data_cache_writeback() {
    const Register src        = c_rarg0;  // source address

    __ align(CodeEntryAlignment);

    StubCodeMark mark(this, "StubRoutines", "_data_cache_writeback");

    address start = __ pc();
    __ enter();
    __ cache_wb(Address(src, 0));
    __ leave();
    __ ret(0);

    return start;
  }

  address generate_data_cache_writeback_sync() {
    const Register is_pre    = c_rarg0;  // pre or post sync

    __ align(CodeEntryAlignment);

    StubCodeMark mark(this, "StubRoutines", "_data_cache_writeback_sync");

    // pre wbsync is a no-op
    // post wbsync translates to an sfence

    Label skip;
    address start = __ pc();
    __ enter();
    __ cmpl(is_pre, 0);
    __ jcc(Assembler::notEqual, skip);
    __ cache_wbsync(false);
    __ bind(skip);
    __ leave();
    __ ret(0);

    return start;
  }

  void generate_arraycopy_stubs() {
    address entry;
    address entry_jbyte_arraycopy;
    address entry_jshort_arraycopy;
    address entry_jint_arraycopy;
    address entry_oop_arraycopy;
    address entry_jlong_arraycopy;
    address entry_checkcast_arraycopy;

    StubRoutines::_jbyte_disjoint_arraycopy  = generate_disjoint_byte_copy(false, &entry,
                                                                           "jbyte_disjoint_arraycopy");
    StubRoutines::_jbyte_arraycopy           = generate_conjoint_byte_copy(false, entry, &entry_jbyte_arraycopy,
                                                                           "jbyte_arraycopy");

    StubRoutines::_jshort_disjoint_arraycopy = generate_disjoint_short_copy(false, &entry,
                                                                            "jshort_disjoint_arraycopy");
    StubRoutines::_jshort_arraycopy          = generate_conjoint_short_copy(false, entry, &entry_jshort_arraycopy,
                                                                            "jshort_arraycopy");

    StubRoutines::_jint_disjoint_arraycopy   = generate_disjoint_int_oop_copy(false, false, &entry,
                                                                              "jint_disjoint_arraycopy");
    StubRoutines::_jint_arraycopy            = generate_conjoint_int_oop_copy(false, false, entry,
                                                                              &entry_jint_arraycopy, "jint_arraycopy");

    StubRoutines::_jlong_disjoint_arraycopy  = generate_disjoint_long_oop_copy(false, false, &entry,
                                                                               "jlong_disjoint_arraycopy");
    StubRoutines::_jlong_arraycopy           = generate_conjoint_long_oop_copy(false, false, entry,
                                                                               &entry_jlong_arraycopy, "jlong_arraycopy");


    if (UseCompressedOops) {
      StubRoutines::_oop_disjoint_arraycopy  = generate_disjoint_int_oop_copy(false, true, &entry,
                                                                              "oop_disjoint_arraycopy");
      StubRoutines::_oop_arraycopy           = generate_conjoint_int_oop_copy(false, true, entry,
                                                                              &entry_oop_arraycopy, "oop_arraycopy");
      StubRoutines::_oop_disjoint_arraycopy_uninit  = generate_disjoint_int_oop_copy(false, true, &entry,
                                                                                     "oop_disjoint_arraycopy_uninit",
                                                                                     /*dest_uninitialized*/true);
      StubRoutines::_oop_arraycopy_uninit           = generate_conjoint_int_oop_copy(false, true, entry,
                                                                                     NULL, "oop_arraycopy_uninit",
                                                                                     /*dest_uninitialized*/true);
    } else {
      StubRoutines::_oop_disjoint_arraycopy  = generate_disjoint_long_oop_copy(false, true, &entry,
                                                                               "oop_disjoint_arraycopy");
      StubRoutines::_oop_arraycopy           = generate_conjoint_long_oop_copy(false, true, entry,
                                                                               &entry_oop_arraycopy, "oop_arraycopy");
      StubRoutines::_oop_disjoint_arraycopy_uninit  = generate_disjoint_long_oop_copy(false, true, &entry,
                                                                                      "oop_disjoint_arraycopy_uninit",
                                                                                      /*dest_uninitialized*/true);
      StubRoutines::_oop_arraycopy_uninit           = generate_conjoint_long_oop_copy(false, true, entry,
                                                                                      NULL, "oop_arraycopy_uninit",
                                                                                      /*dest_uninitialized*/true);
    }

    StubRoutines::_checkcast_arraycopy        = generate_checkcast_copy("checkcast_arraycopy", &entry_checkcast_arraycopy);
    StubRoutines::_checkcast_arraycopy_uninit = generate_checkcast_copy("checkcast_arraycopy_uninit", NULL,
                                                                        /*dest_uninitialized*/true);

    StubRoutines::_unsafe_arraycopy    = generate_unsafe_copy("unsafe_arraycopy",
                                                              entry_jbyte_arraycopy,
                                                              entry_jshort_arraycopy,
                                                              entry_jint_arraycopy,
                                                              entry_jlong_arraycopy);
    StubRoutines::_generic_arraycopy   = generate_generic_copy("generic_arraycopy",
                                                               entry_jbyte_arraycopy,
                                                               entry_jshort_arraycopy,
                                                               entry_jint_arraycopy,
                                                               entry_oop_arraycopy,
                                                               entry_jlong_arraycopy,
                                                               entry_checkcast_arraycopy);

    StubRoutines::_jbyte_fill = generate_fill(T_BYTE, false, "jbyte_fill");
    StubRoutines::_jshort_fill = generate_fill(T_SHORT, false, "jshort_fill");
    StubRoutines::_jint_fill = generate_fill(T_INT, false, "jint_fill");
    StubRoutines::_arrayof_jbyte_fill = generate_fill(T_BYTE, true, "arrayof_jbyte_fill");
    StubRoutines::_arrayof_jshort_fill = generate_fill(T_SHORT, true, "arrayof_jshort_fill");
    StubRoutines::_arrayof_jint_fill = generate_fill(T_INT, true, "arrayof_jint_fill");

    // We don't generate specialized code for HeapWord-aligned source
    // arrays, so just use the code we've already generated
    StubRoutines::_arrayof_jbyte_disjoint_arraycopy  = StubRoutines::_jbyte_disjoint_arraycopy;
    StubRoutines::_arrayof_jbyte_arraycopy           = StubRoutines::_jbyte_arraycopy;

    StubRoutines::_arrayof_jshort_disjoint_arraycopy = StubRoutines::_jshort_disjoint_arraycopy;
    StubRoutines::_arrayof_jshort_arraycopy          = StubRoutines::_jshort_arraycopy;

    StubRoutines::_arrayof_jint_disjoint_arraycopy   = StubRoutines::_jint_disjoint_arraycopy;
    StubRoutines::_arrayof_jint_arraycopy            = StubRoutines::_jint_arraycopy;

    StubRoutines::_arrayof_jlong_disjoint_arraycopy  = StubRoutines::_jlong_disjoint_arraycopy;
    StubRoutines::_arrayof_jlong_arraycopy           = StubRoutines::_jlong_arraycopy;

    StubRoutines::_arrayof_oop_disjoint_arraycopy    = StubRoutines::_oop_disjoint_arraycopy;
    StubRoutines::_arrayof_oop_arraycopy             = StubRoutines::_oop_arraycopy;

    StubRoutines::_arrayof_oop_disjoint_arraycopy_uninit    = StubRoutines::_oop_disjoint_arraycopy_uninit;
    StubRoutines::_arrayof_oop_arraycopy_uninit             = StubRoutines::_oop_arraycopy_uninit;
  }

  // AES intrinsic stubs
  enum {AESBlockSize = 16};

  address generate_key_shuffle_mask() {
    __ align(16);
    StubCodeMark mark(this, "StubRoutines", "key_shuffle_mask");
    address start = __ pc();
    __ emit_data64( 0x0405060700010203, relocInfo::none );
    __ emit_data64( 0x0c0d0e0f08090a0b, relocInfo::none );
    return start;
  }

  address generate_counter_shuffle_mask() {
    __ align(16);
    StubCodeMark mark(this, "StubRoutines", "counter_shuffle_mask");
    address start = __ pc();
    __ emit_data64(0x08090a0b0c0d0e0f, relocInfo::none);
    __ emit_data64(0x0001020304050607, relocInfo::none);
    return start;
  }

  // Utility routine for loading a 128-bit key word in little endian format
  // can optionally specify that the shuffle mask is already in an xmmregister
  void load_key(XMMRegister xmmdst, Register key, int offset, XMMRegister xmm_shuf_mask=NULL) {
    __ movdqu(xmmdst, Address(key, offset));
    if (xmm_shuf_mask != NULL) {
      __ pshufb(xmmdst, xmm_shuf_mask);
    } else {
      __ pshufb(xmmdst, ExternalAddress(StubRoutines::x86::key_shuffle_mask_addr()));
    }
  }

  // Utility routine for increase 128bit counter (iv in CTR mode)
  void inc_counter(Register reg, XMMRegister xmmdst, int inc_delta, Label& next_block) {
    __ pextrq(reg, xmmdst, 0x0);
    __ addq(reg, inc_delta);
    __ pinsrq(xmmdst, reg, 0x0);
    __ jcc(Assembler::carryClear, next_block); // jump if no carry
    __ pextrq(reg, xmmdst, 0x01); // Carry
    __ addq(reg, 0x01);
    __ pinsrq(xmmdst, reg, 0x01); //Carry end
    __ BIND(next_block);          // next instruction
  }

  // Arguments:
  //
  // Inputs:
  //   c_rarg0   - source byte array address
  //   c_rarg1   - destination byte array address
  //   c_rarg2   - K (key) in little endian int array
  //
  address generate_aescrypt_encryptBlock() {
    assert(UseAES, "need AES instructions and misaligned SSE support");
    __ align(CodeEntryAlignment);
    StubCodeMark mark(this, "StubRoutines", "aescrypt_encryptBlock");
    Label L_doLast;
    address start = __ pc();

    const Register from        = c_rarg0;  // source array address
    const Register to          = c_rarg1;  // destination array address
    const Register key         = c_rarg2;  // key array address
    const Register keylen      = rax;

    const XMMRegister xmm_result = xmm0;
    const XMMRegister xmm_key_shuf_mask = xmm1;
    // On win64 xmm6-xmm15 must be preserved so don't use them.
    const XMMRegister xmm_temp1  = xmm2;
    const XMMRegister xmm_temp2  = xmm3;
    const XMMRegister xmm_temp3  = xmm4;
    const XMMRegister xmm_temp4  = xmm5;

    __ enter(); // required for proper stackwalking of RuntimeStub frame

    // keylen could be only {11, 13, 15} * 4 = {44, 52, 60}
    __ movl(keylen, Address(key, arrayOopDesc::length_offset_in_bytes() - arrayOopDesc::base_offset_in_bytes(T_INT)));

    __ movdqu(xmm_key_shuf_mask, ExternalAddress(StubRoutines::x86::key_shuffle_mask_addr()));
    __ movdqu(xmm_result, Address(from, 0));  // get 16 bytes of input

    // For encryption, the java expanded key ordering is just what we need
    // we don't know if the key is aligned, hence not using load-execute form

    load_key(xmm_temp1, key, 0x00, xmm_key_shuf_mask);
    __ pxor(xmm_result, xmm_temp1);

    load_key(xmm_temp1, key, 0x10, xmm_key_shuf_mask);
    load_key(xmm_temp2, key, 0x20, xmm_key_shuf_mask);
    load_key(xmm_temp3, key, 0x30, xmm_key_shuf_mask);
    load_key(xmm_temp4, key, 0x40, xmm_key_shuf_mask);

    __ aesenc(xmm_result, xmm_temp1);
    __ aesenc(xmm_result, xmm_temp2);
    __ aesenc(xmm_result, xmm_temp3);
    __ aesenc(xmm_result, xmm_temp4);

    load_key(xmm_temp1, key, 0x50, xmm_key_shuf_mask);
    load_key(xmm_temp2, key, 0x60, xmm_key_shuf_mask);
    load_key(xmm_temp3, key, 0x70, xmm_key_shuf_mask);
    load_key(xmm_temp4, key, 0x80, xmm_key_shuf_mask);

    __ aesenc(xmm_result, xmm_temp1);
    __ aesenc(xmm_result, xmm_temp2);
    __ aesenc(xmm_result, xmm_temp3);
    __ aesenc(xmm_result, xmm_temp4);

    load_key(xmm_temp1, key, 0x90, xmm_key_shuf_mask);
    load_key(xmm_temp2, key, 0xa0, xmm_key_shuf_mask);

    __ cmpl(keylen, 44);
    __ jccb(Assembler::equal, L_doLast);

    __ aesenc(xmm_result, xmm_temp1);
    __ aesenc(xmm_result, xmm_temp2);

    load_key(xmm_temp1, key, 0xb0, xmm_key_shuf_mask);
    load_key(xmm_temp2, key, 0xc0, xmm_key_shuf_mask);

    __ cmpl(keylen, 52);
    __ jccb(Assembler::equal, L_doLast);

    __ aesenc(xmm_result, xmm_temp1);
    __ aesenc(xmm_result, xmm_temp2);

    load_key(xmm_temp1, key, 0xd0, xmm_key_shuf_mask);
    load_key(xmm_temp2, key, 0xe0, xmm_key_shuf_mask);

    __ BIND(L_doLast);
    __ aesenc(xmm_result, xmm_temp1);
    __ aesenclast(xmm_result, xmm_temp2);
    __ movdqu(Address(to, 0), xmm_result);        // store the result
    __ xorptr(rax, rax); // return 0
    __ leave(); // required for proper stackwalking of RuntimeStub frame
    __ ret(0);

    return start;
  }


  // Arguments:
  //
  // Inputs:
  //   c_rarg0   - source byte array address
  //   c_rarg1   - destination byte array address
  //   c_rarg2   - K (key) in little endian int array
  //
  address generate_aescrypt_decryptBlock() {
    assert(UseAES, "need AES instructions and misaligned SSE support");
    __ align(CodeEntryAlignment);
    StubCodeMark mark(this, "StubRoutines", "aescrypt_decryptBlock");
    Label L_doLast;
    address start = __ pc();

    const Register from        = c_rarg0;  // source array address
    const Register to          = c_rarg1;  // destination array address
    const Register key         = c_rarg2;  // key array address
    const Register keylen      = rax;

    const XMMRegister xmm_result = xmm0;
    const XMMRegister xmm_key_shuf_mask = xmm1;
    // On win64 xmm6-xmm15 must be preserved so don't use them.
    const XMMRegister xmm_temp1  = xmm2;
    const XMMRegister xmm_temp2  = xmm3;
    const XMMRegister xmm_temp3  = xmm4;
    const XMMRegister xmm_temp4  = xmm5;

    __ enter(); // required for proper stackwalking of RuntimeStub frame

    // keylen could be only {11, 13, 15} * 4 = {44, 52, 60}
    __ movl(keylen, Address(key, arrayOopDesc::length_offset_in_bytes() - arrayOopDesc::base_offset_in_bytes(T_INT)));

    __ movdqu(xmm_key_shuf_mask, ExternalAddress(StubRoutines::x86::key_shuffle_mask_addr()));
    __ movdqu(xmm_result, Address(from, 0));

    // for decryption java expanded key ordering is rotated one position from what we want
    // so we start from 0x10 here and hit 0x00 last
    // we don't know if the key is aligned, hence not using load-execute form
    load_key(xmm_temp1, key, 0x10, xmm_key_shuf_mask);
    load_key(xmm_temp2, key, 0x20, xmm_key_shuf_mask);
    load_key(xmm_temp3, key, 0x30, xmm_key_shuf_mask);
    load_key(xmm_temp4, key, 0x40, xmm_key_shuf_mask);

    __ pxor  (xmm_result, xmm_temp1);
    __ aesdec(xmm_result, xmm_temp2);
    __ aesdec(xmm_result, xmm_temp3);
    __ aesdec(xmm_result, xmm_temp4);

    load_key(xmm_temp1, key, 0x50, xmm_key_shuf_mask);
    load_key(xmm_temp2, key, 0x60, xmm_key_shuf_mask);
    load_key(xmm_temp3, key, 0x70, xmm_key_shuf_mask);
    load_key(xmm_temp4, key, 0x80, xmm_key_shuf_mask);

    __ aesdec(xmm_result, xmm_temp1);
    __ aesdec(xmm_result, xmm_temp2);
    __ aesdec(xmm_result, xmm_temp3);
    __ aesdec(xmm_result, xmm_temp4);

    load_key(xmm_temp1, key, 0x90, xmm_key_shuf_mask);
    load_key(xmm_temp2, key, 0xa0, xmm_key_shuf_mask);
    load_key(xmm_temp3, key, 0x00, xmm_key_shuf_mask);

    __ cmpl(keylen, 44);
    __ jccb(Assembler::equal, L_doLast);

    __ aesdec(xmm_result, xmm_temp1);
    __ aesdec(xmm_result, xmm_temp2);

    load_key(xmm_temp1, key, 0xb0, xmm_key_shuf_mask);
    load_key(xmm_temp2, key, 0xc0, xmm_key_shuf_mask);

    __ cmpl(keylen, 52);
    __ jccb(Assembler::equal, L_doLast);

    __ aesdec(xmm_result, xmm_temp1);
    __ aesdec(xmm_result, xmm_temp2);

    load_key(xmm_temp1, key, 0xd0, xmm_key_shuf_mask);
    load_key(xmm_temp2, key, 0xe0, xmm_key_shuf_mask);

    __ BIND(L_doLast);
    __ aesdec(xmm_result, xmm_temp1);
    __ aesdec(xmm_result, xmm_temp2);

    // for decryption the aesdeclast operation is always on key+0x00
    __ aesdeclast(xmm_result, xmm_temp3);
    __ movdqu(Address(to, 0), xmm_result);  // store the result
    __ xorptr(rax, rax); // return 0
    __ leave(); // required for proper stackwalking of RuntimeStub frame
    __ ret(0);

    return start;
  }


  // Arguments:
  //
  // Inputs:
  //   c_rarg0   - source byte array address
  //   c_rarg1   - destination byte array address
  //   c_rarg2   - K (key) in little endian int array
  //   c_rarg3   - r vector byte array address
  //   c_rarg4   - input length
  //
  // Output:
  //   rax       - input length
  //
  address generate_cipherBlockChaining_encryptAESCrypt() {
    assert(UseAES, "need AES instructions and misaligned SSE support");
    __ align(CodeEntryAlignment);
    StubCodeMark mark(this, "StubRoutines", "cipherBlockChaining_encryptAESCrypt");
    address start = __ pc();

    Label L_exit, L_key_192_256, L_key_256, L_loopTop_128, L_loopTop_192, L_loopTop_256;
    const Register from        = c_rarg0;  // source array address
    const Register to          = c_rarg1;  // destination array address
    const Register key         = c_rarg2;  // key array address
    const Register rvec        = c_rarg3;  // r byte array initialized from initvector array address
                                           // and left with the results of the last encryption block
#ifndef _WIN64
    const Register len_reg     = c_rarg4;  // src len (must be multiple of blocksize 16)
#else
    const Address  len_mem(rbp, 6 * wordSize);  // length is on stack on Win64
    const Register len_reg     = r11;      // pick the volatile windows register
#endif
    const Register pos         = rax;

    // xmm register assignments for the loops below
    const XMMRegister xmm_result = xmm0;
    const XMMRegister xmm_temp   = xmm1;
    // keys 0-10 preloaded into xmm2-xmm12
    const int XMM_REG_NUM_KEY_FIRST = 2;
    const int XMM_REG_NUM_KEY_LAST  = 15;
    const XMMRegister xmm_key0   = as_XMMRegister(XMM_REG_NUM_KEY_FIRST);
    const XMMRegister xmm_key10  = as_XMMRegister(XMM_REG_NUM_KEY_FIRST+10);
    const XMMRegister xmm_key11  = as_XMMRegister(XMM_REG_NUM_KEY_FIRST+11);
    const XMMRegister xmm_key12  = as_XMMRegister(XMM_REG_NUM_KEY_FIRST+12);
    const XMMRegister xmm_key13  = as_XMMRegister(XMM_REG_NUM_KEY_FIRST+13);

    __ enter(); // required for proper stackwalking of RuntimeStub frame

#ifdef _WIN64
    // on win64, fill len_reg from stack position
    __ movl(len_reg, len_mem);
#else
    __ push(len_reg); // Save
#endif

    const XMMRegister xmm_key_shuf_mask = xmm_temp;  // used temporarily to swap key bytes up front
    __ movdqu(xmm_key_shuf_mask, ExternalAddress(StubRoutines::x86::key_shuffle_mask_addr()));
    // load up xmm regs xmm2 thru xmm12 with key 0x00 - 0xa0
    for (int rnum = XMM_REG_NUM_KEY_FIRST, offset = 0x00; rnum <= XMM_REG_NUM_KEY_FIRST+10; rnum++) {
      load_key(as_XMMRegister(rnum), key, offset, xmm_key_shuf_mask);
      offset += 0x10;
    }
    __ movdqu(xmm_result, Address(rvec, 0x00));   // initialize xmm_result with r vec

    // now split to different paths depending on the keylen (len in ints of AESCrypt.KLE array (52=192, or 60=256))
    __ movl(rax, Address(key, arrayOopDesc::length_offset_in_bytes() - arrayOopDesc::base_offset_in_bytes(T_INT)));
    __ cmpl(rax, 44);
    __ jcc(Assembler::notEqual, L_key_192_256);

    // 128 bit code follows here
    __ movptr(pos, 0);
    __ align(OptoLoopAlignment);

    __ BIND(L_loopTop_128);
    __ movdqu(xmm_temp, Address(from, pos, Address::times_1, 0));   // get next 16 bytes of input
    __ pxor  (xmm_result, xmm_temp);               // xor with the current r vector
    __ pxor  (xmm_result, xmm_key0);               // do the aes rounds
    for (int rnum = XMM_REG_NUM_KEY_FIRST + 1; rnum <= XMM_REG_NUM_KEY_FIRST + 9; rnum++) {
      __ aesenc(xmm_result, as_XMMRegister(rnum));
    }
    __ aesenclast(xmm_result, xmm_key10);
    __ movdqu(Address(to, pos, Address::times_1, 0), xmm_result);     // store into the next 16 bytes of output
    // no need to store r to memory until we exit
    __ addptr(pos, AESBlockSize);
    __ subptr(len_reg, AESBlockSize);
    __ jcc(Assembler::notEqual, L_loopTop_128);

    __ BIND(L_exit);
    __ movdqu(Address(rvec, 0), xmm_result);     // final value of r stored in rvec of CipherBlockChaining object

#ifdef _WIN64
    __ movl(rax, len_mem);
#else
    __ pop(rax); // return length
#endif
    __ leave(); // required for proper stackwalking of RuntimeStub frame
    __ ret(0);

    __ BIND(L_key_192_256);
    // here rax = len in ints of AESCrypt.KLE array (52=192, or 60=256)
    load_key(xmm_key11, key, 0xb0, xmm_key_shuf_mask);
    load_key(xmm_key12, key, 0xc0, xmm_key_shuf_mask);
    __ cmpl(rax, 52);
    __ jcc(Assembler::notEqual, L_key_256);

    // 192-bit code follows here (could be changed to use more xmm registers)
    __ movptr(pos, 0);
    __ align(OptoLoopAlignment);

    __ BIND(L_loopTop_192);
    __ movdqu(xmm_temp, Address(from, pos, Address::times_1, 0));   // get next 16 bytes of input
    __ pxor  (xmm_result, xmm_temp);               // xor with the current r vector
    __ pxor  (xmm_result, xmm_key0);               // do the aes rounds
    for (int rnum = XMM_REG_NUM_KEY_FIRST + 1; rnum  <= XMM_REG_NUM_KEY_FIRST + 11; rnum++) {
      __ aesenc(xmm_result, as_XMMRegister(rnum));
    }
    __ aesenclast(xmm_result, xmm_key12);
    __ movdqu(Address(to, pos, Address::times_1, 0), xmm_result);     // store into the next 16 bytes of output
    // no need to store r to memory until we exit
    __ addptr(pos, AESBlockSize);
    __ subptr(len_reg, AESBlockSize);
    __ jcc(Assembler::notEqual, L_loopTop_192);
    __ jmp(L_exit);

    __ BIND(L_key_256);
    // 256-bit code follows here (could be changed to use more xmm registers)
    load_key(xmm_key13, key, 0xd0, xmm_key_shuf_mask);
    __ movptr(pos, 0);
    __ align(OptoLoopAlignment);

    __ BIND(L_loopTop_256);
    __ movdqu(xmm_temp, Address(from, pos, Address::times_1, 0));   // get next 16 bytes of input
    __ pxor  (xmm_result, xmm_temp);               // xor with the current r vector
    __ pxor  (xmm_result, xmm_key0);               // do the aes rounds
    for (int rnum = XMM_REG_NUM_KEY_FIRST + 1; rnum  <= XMM_REG_NUM_KEY_FIRST + 13; rnum++) {
      __ aesenc(xmm_result, as_XMMRegister(rnum));
    }
    load_key(xmm_temp, key, 0xe0);
    __ aesenclast(xmm_result, xmm_temp);
    __ movdqu(Address(to, pos, Address::times_1, 0), xmm_result);     // store into the next 16 bytes of output
    // no need to store r to memory until we exit
    __ addptr(pos, AESBlockSize);
    __ subptr(len_reg, AESBlockSize);
    __ jcc(Assembler::notEqual, L_loopTop_256);
    __ jmp(L_exit);

    return start;
  }

  // This is a version of CBC/AES Decrypt which does 4 blocks in a loop at a time
  // to hide instruction latency
  //
  // Arguments:
  //
  // Inputs:
  //   c_rarg0   - source byte array address
  //   c_rarg1   - destination byte array address
  //   c_rarg2   - K (key) in little endian int array
  //   c_rarg3   - r vector byte array address
  //   c_rarg4   - input length
  //
  // Output:
  //   rax       - input length
  //
  address generate_cipherBlockChaining_decryptAESCrypt_Parallel() {
    assert(UseAES, "need AES instructions and misaligned SSE support");
    __ align(CodeEntryAlignment);
    StubCodeMark mark(this, "StubRoutines", "cipherBlockChaining_decryptAESCrypt");
    address start = __ pc();

    const Register from        = c_rarg0;  // source array address
    const Register to          = c_rarg1;  // destination array address
    const Register key         = c_rarg2;  // key array address
    const Register rvec        = c_rarg3;  // r byte array initialized from initvector array address
                                           // and left with the results of the last encryption block
#ifndef _WIN64
    const Register len_reg     = c_rarg4;  // src len (must be multiple of blocksize 16)
#else
    const Address  len_mem(rbp, 6 * wordSize);  // length is on stack on Win64
    const Register len_reg     = r11;      // pick the volatile windows register
#endif
    const Register pos         = rax;

    const int PARALLEL_FACTOR = 4;
    const int ROUNDS[3] = { 10, 12, 14 }; // aes rounds for key128, key192, key256

    Label L_exit;
    Label L_singleBlock_loopTopHead[3]; // 128, 192, 256
    Label L_singleBlock_loopTopHead2[3]; // 128, 192, 256
    Label L_singleBlock_loopTop[3]; // 128, 192, 256
    Label L_multiBlock_loopTopHead[3]; // 128, 192, 256
    Label L_multiBlock_loopTop[3]; // 128, 192, 256

    // keys 0-10 preloaded into xmm5-xmm15
    const int XMM_REG_NUM_KEY_FIRST = 5;
    const int XMM_REG_NUM_KEY_LAST  = 15;
    const XMMRegister xmm_key_first = as_XMMRegister(XMM_REG_NUM_KEY_FIRST);
    const XMMRegister xmm_key_last  = as_XMMRegister(XMM_REG_NUM_KEY_LAST);

    __ enter(); // required for proper stackwalking of RuntimeStub frame

#ifdef _WIN64
    // on win64, fill len_reg from stack position
    __ movl(len_reg, len_mem);
#else
    __ push(len_reg); // Save
#endif
    __ push(rbx);
    // the java expanded key ordering is rotated one position from what we want
    // so we start from 0x10 here and hit 0x00 last
    const XMMRegister xmm_key_shuf_mask = xmm1;  // used temporarily to swap key bytes up front
    __ movdqu(xmm_key_shuf_mask, ExternalAddress(StubRoutines::x86::key_shuffle_mask_addr()));
    // load up xmm regs 5 thru 15 with key 0x10 - 0xa0 - 0x00
    for (int rnum = XMM_REG_NUM_KEY_FIRST, offset = 0x10; rnum < XMM_REG_NUM_KEY_LAST; rnum++) {
      load_key(as_XMMRegister(rnum), key, offset, xmm_key_shuf_mask);
      offset += 0x10;
    }
    load_key(xmm_key_last, key, 0x00, xmm_key_shuf_mask);

    const XMMRegister xmm_prev_block_cipher = xmm1;  // holds cipher of previous block

    // registers holding the four results in the parallelized loop
    const XMMRegister xmm_result0 = xmm0;
    const XMMRegister xmm_result1 = xmm2;
    const XMMRegister xmm_result2 = xmm3;
    const XMMRegister xmm_result3 = xmm4;

    __ movdqu(xmm_prev_block_cipher, Address(rvec, 0x00));   // initialize with initial rvec

    __ xorptr(pos, pos);

    // now split to different paths depending on the keylen (len in ints of AESCrypt.KLE array (52=192, or 60=256))
    __ movl(rbx, Address(key, arrayOopDesc::length_offset_in_bytes() - arrayOopDesc::base_offset_in_bytes(T_INT)));
    __ cmpl(rbx, 52);
    __ jcc(Assembler::equal, L_multiBlock_loopTopHead[1]);
    __ cmpl(rbx, 60);
    __ jcc(Assembler::equal, L_multiBlock_loopTopHead[2]);

#define DoFour(opc, src_reg)           \
  __ opc(xmm_result0, src_reg);         \
  __ opc(xmm_result1, src_reg);         \
  __ opc(xmm_result2, src_reg);         \
  __ opc(xmm_result3, src_reg);         \

    for (int k = 0; k < 3; ++k) {
      __ BIND(L_multiBlock_loopTopHead[k]);
      if (k != 0) {
        __ cmpptr(len_reg, PARALLEL_FACTOR * AESBlockSize); // see if at least 4 blocks left
        __ jcc(Assembler::less, L_singleBlock_loopTopHead2[k]);
      }
      if (k == 1) {
        __ subptr(rsp, 6 * wordSize);
        __ movdqu(Address(rsp, 0), xmm15); //save last_key from xmm15
        load_key(xmm15, key, 0xb0); // 0xb0; 192-bit key goes up to 0xc0
        __ movdqu(Address(rsp, 2 * wordSize), xmm15);
        load_key(xmm1, key, 0xc0);  // 0xc0;
        __ movdqu(Address(rsp, 4 * wordSize), xmm1);
      } else if (k == 2) {
        __ subptr(rsp, 10 * wordSize);
        __ movdqu(Address(rsp, 0), xmm15); //save last_key from xmm15
        load_key(xmm15, key, 0xd0); // 0xd0; 256-bit key goes upto 0xe0
        __ movdqu(Address(rsp, 6 * wordSize), xmm15);
        load_key(xmm1, key, 0xe0);  // 0xe0;
        __ movdqu(Address(rsp, 8 * wordSize), xmm1);
        load_key(xmm15, key, 0xb0); // 0xb0;
        __ movdqu(Address(rsp, 2 * wordSize), xmm15);
        load_key(xmm1, key, 0xc0);  // 0xc0;
        __ movdqu(Address(rsp, 4 * wordSize), xmm1);
      }
      __ align(OptoLoopAlignment);
      __ BIND(L_multiBlock_loopTop[k]);
      __ cmpptr(len_reg, PARALLEL_FACTOR * AESBlockSize); // see if at least 4 blocks left
      __ jcc(Assembler::less, L_singleBlock_loopTopHead[k]);

      if  (k != 0) {
        __ movdqu(xmm15, Address(rsp, 2 * wordSize));
        __ movdqu(xmm1, Address(rsp, 4 * wordSize));
      }

      __ movdqu(xmm_result0, Address(from, pos, Address::times_1, 0 * AESBlockSize)); // get next 4 blocks into xmmresult registers
      __ movdqu(xmm_result1, Address(from, pos, Address::times_1, 1 * AESBlockSize));
      __ movdqu(xmm_result2, Address(from, pos, Address::times_1, 2 * AESBlockSize));
      __ movdqu(xmm_result3, Address(from, pos, Address::times_1, 3 * AESBlockSize));

      DoFour(pxor, xmm_key_first);
      if (k == 0) {
        for (int rnum = 1; rnum < ROUNDS[k]; rnum++) {
          DoFour(aesdec, as_XMMRegister(rnum + XMM_REG_NUM_KEY_FIRST));
        }
        DoFour(aesdeclast, xmm_key_last);
      } else if (k == 1) {
        for (int rnum = 1; rnum <= ROUNDS[k]-2; rnum++) {
          DoFour(aesdec, as_XMMRegister(rnum + XMM_REG_NUM_KEY_FIRST));
        }
        __ movdqu(xmm_key_last, Address(rsp, 0)); // xmm15 needs to be loaded again.
        DoFour(aesdec, xmm1);  // key : 0xc0
        __ movdqu(xmm_prev_block_cipher, Address(rvec, 0x00));  // xmm1 needs to be loaded again
        DoFour(aesdeclast, xmm_key_last);
      } else if (k == 2) {
        for (int rnum = 1; rnum <= ROUNDS[k] - 4; rnum++) {
          DoFour(aesdec, as_XMMRegister(rnum + XMM_REG_NUM_KEY_FIRST));
        }
        DoFour(aesdec, xmm1);  // key : 0xc0
        __ movdqu(xmm15, Address(rsp, 6 * wordSize));
        __ movdqu(xmm1, Address(rsp, 8 * wordSize));
        DoFour(aesdec, xmm15);  // key : 0xd0
        __ movdqu(xmm_key_last, Address(rsp, 0)); // xmm15 needs to be loaded again.
        DoFour(aesdec, xmm1);  // key : 0xe0
        __ movdqu(xmm_prev_block_cipher, Address(rvec, 0x00));  // xmm1 needs to be loaded again
        DoFour(aesdeclast, xmm_key_last);
      }

      // for each result, xor with the r vector of previous cipher block
      __ pxor(xmm_result0, xmm_prev_block_cipher);
      __ movdqu(xmm_prev_block_cipher, Address(from, pos, Address::times_1, 0 * AESBlockSize));
      __ pxor(xmm_result1, xmm_prev_block_cipher);
      __ movdqu(xmm_prev_block_cipher, Address(from, pos, Address::times_1, 1 * AESBlockSize));
      __ pxor(xmm_result2, xmm_prev_block_cipher);
      __ movdqu(xmm_prev_block_cipher, Address(from, pos, Address::times_1, 2 * AESBlockSize));
      __ pxor(xmm_result3, xmm_prev_block_cipher);
      __ movdqu(xmm_prev_block_cipher, Address(from, pos, Address::times_1, 3 * AESBlockSize));   // this will carry over to next set of blocks
      if (k != 0) {
        __ movdqu(Address(rvec, 0x00), xmm_prev_block_cipher);
      }

      __ movdqu(Address(to, pos, Address::times_1, 0 * AESBlockSize), xmm_result0);     // store 4 results into the next 64 bytes of output
      __ movdqu(Address(to, pos, Address::times_1, 1 * AESBlockSize), xmm_result1);
      __ movdqu(Address(to, pos, Address::times_1, 2 * AESBlockSize), xmm_result2);
      __ movdqu(Address(to, pos, Address::times_1, 3 * AESBlockSize), xmm_result3);

      __ addptr(pos, PARALLEL_FACTOR * AESBlockSize);
      __ subptr(len_reg, PARALLEL_FACTOR * AESBlockSize);
      __ jmp(L_multiBlock_loopTop[k]);

      // registers used in the non-parallelized loops
      // xmm register assignments for the loops below
      const XMMRegister xmm_result = xmm0;
      const XMMRegister xmm_prev_block_cipher_save = xmm2;
      const XMMRegister xmm_key11 = xmm3;
      const XMMRegister xmm_key12 = xmm4;
      const XMMRegister key_tmp = xmm4;

      __ BIND(L_singleBlock_loopTopHead[k]);
      if (k == 1) {
        __ addptr(rsp, 6 * wordSize);
      } else if (k == 2) {
        __ addptr(rsp, 10 * wordSize);
      }
      __ cmpptr(len_reg, 0); // any blocks left??
      __ jcc(Assembler::equal, L_exit);
      __ BIND(L_singleBlock_loopTopHead2[k]);
      if (k == 1) {
        load_key(xmm_key11, key, 0xb0); // 0xb0; 192-bit key goes upto 0xc0
        load_key(xmm_key12, key, 0xc0); // 0xc0; 192-bit key goes upto 0xc0
      }
      if (k == 2) {
        load_key(xmm_key11, key, 0xb0); // 0xb0; 256-bit key goes upto 0xe0
      }
      __ align(OptoLoopAlignment);
      __ BIND(L_singleBlock_loopTop[k]);
      __ movdqu(xmm_result, Address(from, pos, Address::times_1, 0)); // get next 16 bytes of cipher input
      __ movdqa(xmm_prev_block_cipher_save, xmm_result); // save for next r vector
      __ pxor(xmm_result, xmm_key_first); // do the aes dec rounds
      for (int rnum = 1; rnum <= 9 ; rnum++) {
          __ aesdec(xmm_result, as_XMMRegister(rnum + XMM_REG_NUM_KEY_FIRST));
      }
      if (k == 1) {
        __ aesdec(xmm_result, xmm_key11);
        __ aesdec(xmm_result, xmm_key12);
      }
      if (k == 2) {
        __ aesdec(xmm_result, xmm_key11);
        load_key(key_tmp, key, 0xc0);
        __ aesdec(xmm_result, key_tmp);
        load_key(key_tmp, key, 0xd0);
        __ aesdec(xmm_result, key_tmp);
        load_key(key_tmp, key, 0xe0);
        __ aesdec(xmm_result, key_tmp);
      }

      __ aesdeclast(xmm_result, xmm_key_last); // xmm15 always came from key+0
      __ pxor(xmm_result, xmm_prev_block_cipher); // xor with the current r vector
      __ movdqu(Address(to, pos, Address::times_1, 0), xmm_result); // store into the next 16 bytes of output
      // no need to store r to memory until we exit
      __ movdqa(xmm_prev_block_cipher, xmm_prev_block_cipher_save); // set up next r vector with cipher input from this block
      __ addptr(pos, AESBlockSize);
      __ subptr(len_reg, AESBlockSize);
      __ jcc(Assembler::notEqual, L_singleBlock_loopTop[k]);
      if (k != 2) {
        __ jmp(L_exit);
      }
    } //for 128/192/256

    __ BIND(L_exit);
    __ movdqu(Address(rvec, 0), xmm_prev_block_cipher);     // final value of r stored in rvec of CipherBlockChaining object
    __ pop(rbx);
#ifdef _WIN64
    __ movl(rax, len_mem);
#else
    __ pop(rax); // return length
#endif
    __ leave(); // required for proper stackwalking of RuntimeStub frame
    __ ret(0);
    return start;
}

  address generate_electronicCodeBook_encryptAESCrypt() {
    __ align(CodeEntryAlignment);
    StubCodeMark mark(this, "StubRoutines", "electronicCodeBook_encryptAESCrypt");
    address start = __ pc();
    const Register from = c_rarg0;  // source array address
    const Register to = c_rarg1;  // destination array address
    const Register key = c_rarg2;  // key array address
    const Register len = c_rarg3;  // src len (must be multiple of blocksize 16)
    __ enter(); // required for proper stackwalking of RuntimeStub frame
    __ aesecb_encrypt(from, to, key, len);
    __ vzeroupper();
    __ leave(); // required for proper stackwalking of RuntimeStub frame
    __ ret(0);
    return start;
 }

  address generate_electronicCodeBook_decryptAESCrypt() {
    __ align(CodeEntryAlignment);
    StubCodeMark mark(this, "StubRoutines", "electronicCodeBook_decryptAESCrypt");
    address start = __ pc();
    const Register from = c_rarg0;  // source array address
    const Register to = c_rarg1;  // destination array address
    const Register key = c_rarg2;  // key array address
    const Register len = c_rarg3;  // src len (must be multiple of blocksize 16)
    __ enter(); // required for proper stackwalking of RuntimeStub frame
    __ aesecb_decrypt(from, to, key, len);
    __ vzeroupper();
    __ leave(); // required for proper stackwalking of RuntimeStub frame
    __ ret(0);
    return start;
  }

  // ofs and limit are use for multi-block byte array.
  // int com.sun.security.provider.MD5.implCompress(byte[] b, int ofs)
  address generate_md5_implCompress(bool multi_block, const char *name) {
    __ align(CodeEntryAlignment);
    StubCodeMark mark(this, "StubRoutines", name);
    address start = __ pc();

    const Register buf_param = r15;
    const Address state_param(rsp, 0 * wordSize);
    const Address ofs_param  (rsp, 1 * wordSize    );
    const Address limit_param(rsp, 1 * wordSize + 4);

    __ enter();
    __ push(rbx);
    __ push(rdi);
    __ push(rsi);
    __ push(r15);
    __ subptr(rsp, 2 * wordSize);

    __ movptr(buf_param, c_rarg0);
    __ movptr(state_param, c_rarg1);
    if (multi_block) {
      __ movl(ofs_param, c_rarg2);
      __ movl(limit_param, c_rarg3);
    }
    __ fast_md5(buf_param, state_param, ofs_param, limit_param, multi_block);

    __ addptr(rsp, 2 * wordSize);
    __ pop(r15);
    __ pop(rsi);
    __ pop(rdi);
    __ pop(rbx);
    __ leave();
    __ ret(0);
    return start;
  }

  address generate_upper_word_mask() {
    __ align64();
    StubCodeMark mark(this, "StubRoutines", "upper_word_mask");
    address start = __ pc();
    __ emit_data64(0x0000000000000000, relocInfo::none);
    __ emit_data64(0xFFFFFFFF00000000, relocInfo::none);
    return start;
  }

  address generate_shuffle_byte_flip_mask() {
    __ align64();
    StubCodeMark mark(this, "StubRoutines", "shuffle_byte_flip_mask");
    address start = __ pc();
    __ emit_data64(0x08090a0b0c0d0e0f, relocInfo::none);
    __ emit_data64(0x0001020304050607, relocInfo::none);
    return start;
  }

  // ofs and limit are use for multi-block byte array.
  // int com.sun.security.provider.DigestBase.implCompressMultiBlock(byte[] b, int ofs, int limit)
  address generate_sha1_implCompress(bool multi_block, const char *name) {
    __ align(CodeEntryAlignment);
    StubCodeMark mark(this, "StubRoutines", name);
    address start = __ pc();

    Register buf = c_rarg0;
    Register state = c_rarg1;
    Register ofs = c_rarg2;
    Register limit = c_rarg3;

    const XMMRegister abcd = xmm0;
    const XMMRegister e0 = xmm1;
    const XMMRegister e1 = xmm2;
    const XMMRegister msg0 = xmm3;

    const XMMRegister msg1 = xmm4;
    const XMMRegister msg2 = xmm5;
    const XMMRegister msg3 = xmm6;
    const XMMRegister shuf_mask = xmm7;

    __ enter();

    __ subptr(rsp, 4 * wordSize);

    __ fast_sha1(abcd, e0, e1, msg0, msg1, msg2, msg3, shuf_mask,
      buf, state, ofs, limit, rsp, multi_block);

    __ addptr(rsp, 4 * wordSize);

    __ leave();
    __ ret(0);
    return start;
  }

  address generate_pshuffle_byte_flip_mask() {
    __ align64();
    StubCodeMark mark(this, "StubRoutines", "pshuffle_byte_flip_mask");
    address start = __ pc();
    __ emit_data64(0x0405060700010203, relocInfo::none);
    __ emit_data64(0x0c0d0e0f08090a0b, relocInfo::none);

    if (VM_Version::supports_avx2()) {
      __ emit_data64(0x0405060700010203, relocInfo::none); // second copy
      __ emit_data64(0x0c0d0e0f08090a0b, relocInfo::none);
      // _SHUF_00BA
      __ emit_data64(0x0b0a090803020100, relocInfo::none);
      __ emit_data64(0xFFFFFFFFFFFFFFFF, relocInfo::none);
      __ emit_data64(0x0b0a090803020100, relocInfo::none);
      __ emit_data64(0xFFFFFFFFFFFFFFFF, relocInfo::none);
      // _SHUF_DC00
      __ emit_data64(0xFFFFFFFFFFFFFFFF, relocInfo::none);
      __ emit_data64(0x0b0a090803020100, relocInfo::none);
      __ emit_data64(0xFFFFFFFFFFFFFFFF, relocInfo::none);
      __ emit_data64(0x0b0a090803020100, relocInfo::none);
    }

    return start;
  }

  //Mask for byte-swapping a couple of qwords in an XMM register using (v)pshufb.
  address generate_pshuffle_byte_flip_mask_sha512() {
    __ align32();
    StubCodeMark mark(this, "StubRoutines", "pshuffle_byte_flip_mask_sha512");
    address start = __ pc();
    if (VM_Version::supports_avx2()) {
      __ emit_data64(0x0001020304050607, relocInfo::none); // PSHUFFLE_BYTE_FLIP_MASK
      __ emit_data64(0x08090a0b0c0d0e0f, relocInfo::none);
      __ emit_data64(0x1011121314151617, relocInfo::none);
      __ emit_data64(0x18191a1b1c1d1e1f, relocInfo::none);
      __ emit_data64(0x0000000000000000, relocInfo::none); //MASK_YMM_LO
      __ emit_data64(0x0000000000000000, relocInfo::none);
      __ emit_data64(0xFFFFFFFFFFFFFFFF, relocInfo::none);
      __ emit_data64(0xFFFFFFFFFFFFFFFF, relocInfo::none);
    }

    return start;
  }

// ofs and limit are use for multi-block byte array.
// int com.sun.security.provider.DigestBase.implCompressMultiBlock(byte[] b, int ofs, int limit)
  address generate_sha256_implCompress(bool multi_block, const char *name) {
    assert(VM_Version::supports_sha() || VM_Version::supports_avx2(), "");
    __ align(CodeEntryAlignment);
    StubCodeMark mark(this, "StubRoutines", name);
    address start = __ pc();

    Register buf = c_rarg0;
    Register state = c_rarg1;
    Register ofs = c_rarg2;
    Register limit = c_rarg3;

    const XMMRegister msg = xmm0;
    const XMMRegister state0 = xmm1;
    const XMMRegister state1 = xmm2;
    const XMMRegister msgtmp0 = xmm3;

    const XMMRegister msgtmp1 = xmm4;
    const XMMRegister msgtmp2 = xmm5;
    const XMMRegister msgtmp3 = xmm6;
    const XMMRegister msgtmp4 = xmm7;

    const XMMRegister shuf_mask = xmm8;

    __ enter();

    __ subptr(rsp, 4 * wordSize);

    if (VM_Version::supports_sha()) {
      __ fast_sha256(msg, state0, state1, msgtmp0, msgtmp1, msgtmp2, msgtmp3, msgtmp4,
        buf, state, ofs, limit, rsp, multi_block, shuf_mask);
    } else if (VM_Version::supports_avx2()) {
      __ sha256_AVX2(msg, state0, state1, msgtmp0, msgtmp1, msgtmp2, msgtmp3, msgtmp4,
        buf, state, ofs, limit, rsp, multi_block, shuf_mask);
    }
    __ addptr(rsp, 4 * wordSize);
    __ vzeroupper();
    __ leave();
    __ ret(0);
    return start;
  }

  address generate_sha512_implCompress(bool multi_block, const char *name) {
    assert(VM_Version::supports_avx2(), "");
    assert(VM_Version::supports_bmi2(), "");
    __ align(CodeEntryAlignment);
    StubCodeMark mark(this, "StubRoutines", name);
    address start = __ pc();

    Register buf = c_rarg0;
    Register state = c_rarg1;
    Register ofs = c_rarg2;
    Register limit = c_rarg3;

    const XMMRegister msg = xmm0;
    const XMMRegister state0 = xmm1;
    const XMMRegister state1 = xmm2;
    const XMMRegister msgtmp0 = xmm3;
    const XMMRegister msgtmp1 = xmm4;
    const XMMRegister msgtmp2 = xmm5;
    const XMMRegister msgtmp3 = xmm6;
    const XMMRegister msgtmp4 = xmm7;

    const XMMRegister shuf_mask = xmm8;

    __ enter();

    __ sha512_AVX2(msg, state0, state1, msgtmp0, msgtmp1, msgtmp2, msgtmp3, msgtmp4,
    buf, state, ofs, limit, rsp, multi_block, shuf_mask);

    __ vzeroupper();
    __ leave();
    __ ret(0);
    return start;
  }

  address ghash_polynomial512_addr() {
    __ align(CodeEntryAlignment);
    StubCodeMark mark(this, "StubRoutines", "_ghash_poly512_addr");
    address start = __ pc();
    __ emit_data64(0x00000001C2000000, relocInfo::none); // POLY for reduction
    __ emit_data64(0xC200000000000000, relocInfo::none);
    __ emit_data64(0x00000001C2000000, relocInfo::none);
    __ emit_data64(0xC200000000000000, relocInfo::none);
    __ emit_data64(0x00000001C2000000, relocInfo::none);
    __ emit_data64(0xC200000000000000, relocInfo::none);
    __ emit_data64(0x00000001C2000000, relocInfo::none);
    __ emit_data64(0xC200000000000000, relocInfo::none);
    __ emit_data64(0x0000000000000001, relocInfo::none); // POLY
    __ emit_data64(0xC200000000000000, relocInfo::none);
    __ emit_data64(0x0000000000000001, relocInfo::none); // TWOONE
    __ emit_data64(0x0000000100000000, relocInfo::none);
    return start;
}

  // Vector AES Galois Counter Mode implementation. Parameters:
  // Windows regs            |  Linux regs
  // in = c_rarg0 (rcx)      |  c_rarg0 (rsi)
  // len = c_rarg1 (rdx)     |  c_rarg1 (rdi)
  // ct = c_rarg2 (r8)       |  c_rarg2 (rdx)
  // out = c_rarg3 (r9)      |  c_rarg3 (rcx)
  // key = r10               |  c_rarg4 (r8)
  // state = r13             |  c_rarg5 (r9)
  // subkeyHtbl = r14        |  r11
  // counter = rsi           |  r12
  // return - number of processed bytes
  address generate_galoisCounterMode_AESCrypt() {
    __ align(CodeEntryAlignment);
    StubCodeMark mark(this, "StubRoutines", "galoisCounterMode_AESCrypt");
    address start = __ pc();
    const Register in = c_rarg0;
    const Register len = c_rarg1;
    const Register ct = c_rarg2;
    const Register out = c_rarg3;
    // and updated with the incremented counter in the end
#ifndef _WIN64
    const Register key = c_rarg4;
    const Register state = c_rarg5;
    const Address subkeyH_mem(rbp, 2 * wordSize);
    const Register subkeyHtbl = r11;
    const Register avx512_subkeyHtbl = r13;
    const Address counter_mem(rbp, 3 * wordSize);
    const Register counter = r12;
#else
    const Address key_mem(rbp, 6 * wordSize);
    const Register key = r10;
    const Address state_mem(rbp, 7 * wordSize);
    const Register state = r13;
    const Address subkeyH_mem(rbp, 8 * wordSize);
    const Register subkeyHtbl = r14;
    const Register avx512_subkeyHtbl = r12;
    const Address counter_mem(rbp, 9 * wordSize);
    const Register counter = rsi;
#endif
    __ enter();
   // Save state before entering routine
    __ push(r12);
    __ push(r13);
    __ push(r14);
    __ push(r15);
    __ push(rbx);
#ifdef _WIN64
    // on win64, fill len_reg from stack position
    __ push(rsi);
    __ movptr(key, key_mem);
    __ movptr(state, state_mem);
#endif
    __ movptr(subkeyHtbl, subkeyH_mem);
    __ movptr(counter, counter_mem);
// Save rbp and rsp
    __ push(rbp);
    __ movq(rbp, rsp);
// Align stack
    __ andq(rsp, -64);
    __ subptr(rsp, 96 * longSize); // Create space on the stack for htbl entries
    __ movptr(avx512_subkeyHtbl, rsp);

    __ aesgcm_encrypt(in, len, ct, out, key, state, subkeyHtbl, avx512_subkeyHtbl, counter);
    __ vzeroupper();

    __ movq(rsp, rbp);
    __ pop(rbp);

    // Restore state before leaving routine
#ifdef _WIN64
    __ pop(rsi);
#endif
    __ pop(rbx);
    __ pop(r15);
    __ pop(r14);
    __ pop(r13);
    __ pop(r12);

    __ leave(); // required for proper stackwalking of RuntimeStub frame
    __ ret(0);
     return start;
  }

  // This mask is used for incrementing counter value(linc0, linc4, etc.)
  address counter_mask_addr() {
    __ align64();
    StubCodeMark mark(this, "StubRoutines", "counter_mask_addr");
    address start = __ pc();
    __ emit_data64(0x08090a0b0c0d0e0f, relocInfo::none);//lbswapmask
    __ emit_data64(0x0001020304050607, relocInfo::none);
    __ emit_data64(0x08090a0b0c0d0e0f, relocInfo::none);
    __ emit_data64(0x0001020304050607, relocInfo::none);
    __ emit_data64(0x08090a0b0c0d0e0f, relocInfo::none);
    __ emit_data64(0x0001020304050607, relocInfo::none);
    __ emit_data64(0x08090a0b0c0d0e0f, relocInfo::none);
    __ emit_data64(0x0001020304050607, relocInfo::none);
    __ emit_data64(0x0000000000000000, relocInfo::none);//linc0 = counter_mask_addr+64
    __ emit_data64(0x0000000000000000, relocInfo::none);
    __ emit_data64(0x0000000000000001, relocInfo::none);//counter_mask_addr() + 80
    __ emit_data64(0x0000000000000000, relocInfo::none);
    __ emit_data64(0x0000000000000002, relocInfo::none);
    __ emit_data64(0x0000000000000000, relocInfo::none);
    __ emit_data64(0x0000000000000003, relocInfo::none);
    __ emit_data64(0x0000000000000000, relocInfo::none);
    __ emit_data64(0x0000000000000004, relocInfo::none);//linc4 = counter_mask_addr() + 128
    __ emit_data64(0x0000000000000000, relocInfo::none);
    __ emit_data64(0x0000000000000004, relocInfo::none);
    __ emit_data64(0x0000000000000000, relocInfo::none);
    __ emit_data64(0x0000000000000004, relocInfo::none);
    __ emit_data64(0x0000000000000000, relocInfo::none);
    __ emit_data64(0x0000000000000004, relocInfo::none);
    __ emit_data64(0x0000000000000000, relocInfo::none);
    __ emit_data64(0x0000000000000008, relocInfo::none);//linc8 = counter_mask_addr() + 192
    __ emit_data64(0x0000000000000000, relocInfo::none);
    __ emit_data64(0x0000000000000008, relocInfo::none);
    __ emit_data64(0x0000000000000000, relocInfo::none);
    __ emit_data64(0x0000000000000008, relocInfo::none);
    __ emit_data64(0x0000000000000000, relocInfo::none);
    __ emit_data64(0x0000000000000008, relocInfo::none);
    __ emit_data64(0x0000000000000000, relocInfo::none);
    __ emit_data64(0x0000000000000020, relocInfo::none);//linc32 = counter_mask_addr() + 256
    __ emit_data64(0x0000000000000000, relocInfo::none);
    __ emit_data64(0x0000000000000020, relocInfo::none);
    __ emit_data64(0x0000000000000000, relocInfo::none);
    __ emit_data64(0x0000000000000020, relocInfo::none);
    __ emit_data64(0x0000000000000000, relocInfo::none);
    __ emit_data64(0x0000000000000020, relocInfo::none);
    __ emit_data64(0x0000000000000000, relocInfo::none);
    __ emit_data64(0x0000000000000010, relocInfo::none);//linc16 = counter_mask_addr() + 320
    __ emit_data64(0x0000000000000000, relocInfo::none);
    __ emit_data64(0x0000000000000010, relocInfo::none);
    __ emit_data64(0x0000000000000000, relocInfo::none);
    __ emit_data64(0x0000000000000010, relocInfo::none);
    __ emit_data64(0x0000000000000000, relocInfo::none);
    __ emit_data64(0x0000000000000010, relocInfo::none);
    __ emit_data64(0x0000000000000000, relocInfo::none);
    return start;
  }

 // Vector AES Counter implementation
  address generate_counterMode_VectorAESCrypt()  {
    __ align(CodeEntryAlignment);
    StubCodeMark mark(this, "StubRoutines", "counterMode_AESCrypt");
    address start = __ pc();
    const Register from = c_rarg0; // source array address
    const Register to = c_rarg1; // destination array address
    const Register key = c_rarg2; // key array address r8
    const Register counter = c_rarg3; // counter byte array initialized from counter array address
    // and updated with the incremented counter in the end
#ifndef _WIN64
    const Register len_reg = c_rarg4;
    const Register saved_encCounter_start = c_rarg5;
    const Register used_addr = r10;
    const Address  used_mem(rbp, 2 * wordSize);
    const Register used = r11;
#else
    const Address len_mem(rbp, 6 * wordSize); // length is on stack on Win64
    const Address saved_encCounter_mem(rbp, 7 * wordSize); // saved encrypted counter is on stack on Win64
    const Address used_mem(rbp, 8 * wordSize); // used length is on stack on Win64
    const Register len_reg = r10; // pick the first volatile windows register
    const Register saved_encCounter_start = r11;
    const Register used_addr = r13;
    const Register used = r14;
#endif
    __ enter();
   // Save state before entering routine
    __ push(r12);
    __ push(r13);
    __ push(r14);
    __ push(r15);
#ifdef _WIN64
    // on win64, fill len_reg from stack position
    __ movl(len_reg, len_mem);
    __ movptr(saved_encCounter_start, saved_encCounter_mem);
    __ movptr(used_addr, used_mem);
    __ movl(used, Address(used_addr, 0));
#else
    __ push(len_reg); // Save
    __ movptr(used_addr, used_mem);
    __ movl(used, Address(used_addr, 0));
#endif
    __ push(rbx);
    __ aesctr_encrypt(from, to, key, counter, len_reg, used, used_addr, saved_encCounter_start);
    __ vzeroupper();
    // Restore state before leaving routine
    __ pop(rbx);
#ifdef _WIN64
    __ movl(rax, len_mem); // return length
#else
    __ pop(rax); // return length
#endif
    __ pop(r15);
    __ pop(r14);
    __ pop(r13);
    __ pop(r12);

    __ leave(); // required for proper stackwalking of RuntimeStub frame
    __ ret(0);
    return start;
  }

  // This is a version of CTR/AES crypt which does 6 blocks in a loop at a time
  // to hide instruction latency
  //
  // Arguments:
  //
  // Inputs:
  //   c_rarg0   - source byte array address
  //   c_rarg1   - destination byte array address
  //   c_rarg2   - K (key) in little endian int array
  //   c_rarg3   - counter vector byte array address
  //   Linux
  //     c_rarg4   -          input length
  //     c_rarg5   -          saved encryptedCounter start
  //     rbp + 6 * wordSize - saved used length
  //   Windows
  //     rbp + 6 * wordSize - input length
  //     rbp + 7 * wordSize - saved encryptedCounter start
  //     rbp + 8 * wordSize - saved used length
  //
  // Output:
  //   rax       - input length
  //
  address generate_counterMode_AESCrypt_Parallel() {
    assert(UseAES, "need AES instructions and misaligned SSE support");
    __ align(CodeEntryAlignment);
    StubCodeMark mark(this, "StubRoutines", "counterMode_AESCrypt");
    address start = __ pc();
    const Register from = c_rarg0; // source array address
    const Register to = c_rarg1; // destination array address
    const Register key = c_rarg2; // key array address
    const Register counter = c_rarg3; // counter byte array initialized from counter array address
                                      // and updated with the incremented counter in the end
#ifndef _WIN64
    const Register len_reg = c_rarg4;
    const Register saved_encCounter_start = c_rarg5;
    const Register used_addr = r10;
    const Address  used_mem(rbp, 2 * wordSize);
    const Register used = r11;
#else
    const Address len_mem(rbp, 6 * wordSize); // length is on stack on Win64
    const Address saved_encCounter_mem(rbp, 7 * wordSize); // length is on stack on Win64
    const Address used_mem(rbp, 8 * wordSize); // length is on stack on Win64
    const Register len_reg = r10; // pick the first volatile windows register
    const Register saved_encCounter_start = r11;
    const Register used_addr = r13;
    const Register used = r14;
#endif
    const Register pos = rax;

    const int PARALLEL_FACTOR = 6;
    const XMMRegister xmm_counter_shuf_mask = xmm0;
    const XMMRegister xmm_key_shuf_mask = xmm1; // used temporarily to swap key bytes up front
    const XMMRegister xmm_curr_counter = xmm2;

    const XMMRegister xmm_key_tmp0 = xmm3;
    const XMMRegister xmm_key_tmp1 = xmm4;

    // registers holding the four results in the parallelized loop
    const XMMRegister xmm_result0 = xmm5;
    const XMMRegister xmm_result1 = xmm6;
    const XMMRegister xmm_result2 = xmm7;
    const XMMRegister xmm_result3 = xmm8;
    const XMMRegister xmm_result4 = xmm9;
    const XMMRegister xmm_result5 = xmm10;

    const XMMRegister xmm_from0 = xmm11;
    const XMMRegister xmm_from1 = xmm12;
    const XMMRegister xmm_from2 = xmm13;
    const XMMRegister xmm_from3 = xmm14; //the last one is xmm14. we have to preserve it on WIN64.
    const XMMRegister xmm_from4 = xmm3; //reuse xmm3~4. Because xmm_key_tmp0~1 are useless when loading input text
    const XMMRegister xmm_from5 = xmm4;

    //for key_128, key_192, key_256
    const int rounds[3] = {10, 12, 14};
    Label L_exit_preLoop, L_preLoop_start;
    Label L_multiBlock_loopTop[3];
    Label L_singleBlockLoopTop[3];
    Label L__incCounter[3][6]; //for 6 blocks
    Label L__incCounter_single[3]; //for single block, key128, key192, key256
    Label L_processTail_insr[3], L_processTail_4_insr[3], L_processTail_2_insr[3], L_processTail_1_insr[3], L_processTail_exit_insr[3];
    Label L_processTail_4_extr[3], L_processTail_2_extr[3], L_processTail_1_extr[3], L_processTail_exit_extr[3];

    Label L_exit;

    __ enter(); // required for proper stackwalking of RuntimeStub frame

#ifdef _WIN64
    // allocate spill slots for r13, r14
    enum {
        saved_r13_offset,
        saved_r14_offset
    };
    __ subptr(rsp, 2 * wordSize);
    __ movptr(Address(rsp, saved_r13_offset * wordSize), r13);
    __ movptr(Address(rsp, saved_r14_offset * wordSize), r14);

    // on win64, fill len_reg from stack position
    __ movl(len_reg, len_mem);
    __ movptr(saved_encCounter_start, saved_encCounter_mem);
    __ movptr(used_addr, used_mem);
    __ movl(used, Address(used_addr, 0));
#else
    __ push(len_reg); // Save
    __ movptr(used_addr, used_mem);
    __ movl(used, Address(used_addr, 0));
#endif

    __ push(rbx); // Save RBX
    __ movdqu(xmm_curr_counter, Address(counter, 0x00)); // initialize counter with initial counter
    __ movdqu(xmm_counter_shuf_mask, ExternalAddress(StubRoutines::x86::counter_shuffle_mask_addr()), pos); // pos as scratch
    __ pshufb(xmm_curr_counter, xmm_counter_shuf_mask); //counter is shuffled
    __ movptr(pos, 0);

    // Use the partially used encrpyted counter from last invocation
    __ BIND(L_preLoop_start);
    __ cmpptr(used, 16);
    __ jcc(Assembler::aboveEqual, L_exit_preLoop);
      __ cmpptr(len_reg, 0);
      __ jcc(Assembler::lessEqual, L_exit_preLoop);
      __ movb(rbx, Address(saved_encCounter_start, used));
      __ xorb(rbx, Address(from, pos));
      __ movb(Address(to, pos), rbx);
      __ addptr(pos, 1);
      __ addptr(used, 1);
      __ subptr(len_reg, 1);

    __ jmp(L_preLoop_start);

    __ BIND(L_exit_preLoop);
    __ movl(Address(used_addr, 0), used);

    // key length could be only {11, 13, 15} * 4 = {44, 52, 60}
    __ movdqu(xmm_key_shuf_mask, ExternalAddress(StubRoutines::x86::key_shuffle_mask_addr()), rbx); // rbx as scratch
    __ movl(rbx, Address(key, arrayOopDesc::length_offset_in_bytes() - arrayOopDesc::base_offset_in_bytes(T_INT)));
    __ cmpl(rbx, 52);
    __ jcc(Assembler::equal, L_multiBlock_loopTop[1]);
    __ cmpl(rbx, 60);
    __ jcc(Assembler::equal, L_multiBlock_loopTop[2]);

#define CTR_DoSix(opc, src_reg)                \
    __ opc(xmm_result0, src_reg);              \
    __ opc(xmm_result1, src_reg);              \
    __ opc(xmm_result2, src_reg);              \
    __ opc(xmm_result3, src_reg);              \
    __ opc(xmm_result4, src_reg);              \
    __ opc(xmm_result5, src_reg);

    // k == 0 :  generate code for key_128
    // k == 1 :  generate code for key_192
    // k == 2 :  generate code for key_256
    for (int k = 0; k < 3; ++k) {
      //multi blocks starts here
      __ align(OptoLoopAlignment);
      __ BIND(L_multiBlock_loopTop[k]);
      __ cmpptr(len_reg, PARALLEL_FACTOR * AESBlockSize); // see if at least PARALLEL_FACTOR blocks left
      __ jcc(Assembler::less, L_singleBlockLoopTop[k]);
      load_key(xmm_key_tmp0, key, 0x00, xmm_key_shuf_mask);

      //load, then increase counters
      CTR_DoSix(movdqa, xmm_curr_counter);
      inc_counter(rbx, xmm_result1, 0x01, L__incCounter[k][0]);
      inc_counter(rbx, xmm_result2, 0x02, L__incCounter[k][1]);
      inc_counter(rbx, xmm_result3, 0x03, L__incCounter[k][2]);
      inc_counter(rbx, xmm_result4, 0x04, L__incCounter[k][3]);
      inc_counter(rbx, xmm_result5,  0x05, L__incCounter[k][4]);
      inc_counter(rbx, xmm_curr_counter, 0x06, L__incCounter[k][5]);
      CTR_DoSix(pshufb, xmm_counter_shuf_mask); // after increased, shuffled counters back for PXOR
      CTR_DoSix(pxor, xmm_key_tmp0);   //PXOR with Round 0 key

      //load two ROUND_KEYs at a time
      for (int i = 1; i < rounds[k]; ) {
        load_key(xmm_key_tmp1, key, (0x10 * i), xmm_key_shuf_mask);
        load_key(xmm_key_tmp0, key, (0x10 * (i+1)), xmm_key_shuf_mask);
        CTR_DoSix(aesenc, xmm_key_tmp1);
        i++;
        if (i != rounds[k]) {
          CTR_DoSix(aesenc, xmm_key_tmp0);
        } else {
          CTR_DoSix(aesenclast, xmm_key_tmp0);
        }
        i++;
      }

      // get next PARALLEL_FACTOR blocks into xmm_result registers
      __ movdqu(xmm_from0, Address(from, pos, Address::times_1, 0 * AESBlockSize));
      __ movdqu(xmm_from1, Address(from, pos, Address::times_1, 1 * AESBlockSize));
      __ movdqu(xmm_from2, Address(from, pos, Address::times_1, 2 * AESBlockSize));
      __ movdqu(xmm_from3, Address(from, pos, Address::times_1, 3 * AESBlockSize));
      __ movdqu(xmm_from4, Address(from, pos, Address::times_1, 4 * AESBlockSize));
      __ movdqu(xmm_from5, Address(from, pos, Address::times_1, 5 * AESBlockSize));

      __ pxor(xmm_result0, xmm_from0);
      __ pxor(xmm_result1, xmm_from1);
      __ pxor(xmm_result2, xmm_from2);
      __ pxor(xmm_result3, xmm_from3);
      __ pxor(xmm_result4, xmm_from4);
      __ pxor(xmm_result5, xmm_from5);

      // store 6 results into the next 64 bytes of output
      __ movdqu(Address(to, pos, Address::times_1, 0 * AESBlockSize), xmm_result0);
      __ movdqu(Address(to, pos, Address::times_1, 1 * AESBlockSize), xmm_result1);
      __ movdqu(Address(to, pos, Address::times_1, 2 * AESBlockSize), xmm_result2);
      __ movdqu(Address(to, pos, Address::times_1, 3 * AESBlockSize), xmm_result3);
      __ movdqu(Address(to, pos, Address::times_1, 4 * AESBlockSize), xmm_result4);
      __ movdqu(Address(to, pos, Address::times_1, 5 * AESBlockSize), xmm_result5);

      __ addptr(pos, PARALLEL_FACTOR * AESBlockSize); // increase the length of crypt text
      __ subptr(len_reg, PARALLEL_FACTOR * AESBlockSize); // decrease the remaining length
      __ jmp(L_multiBlock_loopTop[k]);

      // singleBlock starts here
      __ align(OptoLoopAlignment);
      __ BIND(L_singleBlockLoopTop[k]);
      __ cmpptr(len_reg, 0);
      __ jcc(Assembler::lessEqual, L_exit);
      load_key(xmm_key_tmp0, key, 0x00, xmm_key_shuf_mask);
      __ movdqa(xmm_result0, xmm_curr_counter);
      inc_counter(rbx, xmm_curr_counter, 0x01, L__incCounter_single[k]);
      __ pshufb(xmm_result0, xmm_counter_shuf_mask);
      __ pxor(xmm_result0, xmm_key_tmp0);
      for (int i = 1; i < rounds[k]; i++) {
        load_key(xmm_key_tmp0, key, (0x10 * i), xmm_key_shuf_mask);
        __ aesenc(xmm_result0, xmm_key_tmp0);
      }
      load_key(xmm_key_tmp0, key, (rounds[k] * 0x10), xmm_key_shuf_mask);
      __ aesenclast(xmm_result0, xmm_key_tmp0);
      __ cmpptr(len_reg, AESBlockSize);
      __ jcc(Assembler::less, L_processTail_insr[k]);
        __ movdqu(xmm_from0, Address(from, pos, Address::times_1, 0 * AESBlockSize));
        __ pxor(xmm_result0, xmm_from0);
        __ movdqu(Address(to, pos, Address::times_1, 0 * AESBlockSize), xmm_result0);
        __ addptr(pos, AESBlockSize);
        __ subptr(len_reg, AESBlockSize);
        __ jmp(L_singleBlockLoopTop[k]);
      __ BIND(L_processTail_insr[k]);                               // Process the tail part of the input array
        __ addptr(pos, len_reg);                                    // 1. Insert bytes from src array into xmm_from0 register
        __ testptr(len_reg, 8);
        __ jcc(Assembler::zero, L_processTail_4_insr[k]);
          __ subptr(pos,8);
          __ pinsrq(xmm_from0, Address(from, pos), 0);
        __ BIND(L_processTail_4_insr[k]);
        __ testptr(len_reg, 4);
        __ jcc(Assembler::zero, L_processTail_2_insr[k]);
          __ subptr(pos,4);
          __ pslldq(xmm_from0, 4);
          __ pinsrd(xmm_from0, Address(from, pos), 0);
        __ BIND(L_processTail_2_insr[k]);
        __ testptr(len_reg, 2);
        __ jcc(Assembler::zero, L_processTail_1_insr[k]);
          __ subptr(pos, 2);
          __ pslldq(xmm_from0, 2);
          __ pinsrw(xmm_from0, Address(from, pos), 0);
        __ BIND(L_processTail_1_insr[k]);
        __ testptr(len_reg, 1);
        __ jcc(Assembler::zero, L_processTail_exit_insr[k]);
          __ subptr(pos, 1);
          __ pslldq(xmm_from0, 1);
          __ pinsrb(xmm_from0, Address(from, pos), 0);
        __ BIND(L_processTail_exit_insr[k]);

        __ movdqu(Address(saved_encCounter_start, 0), xmm_result0);  // 2. Perform pxor of the encrypted counter and plaintext Bytes.
        __ pxor(xmm_result0, xmm_from0);                             //    Also the encrypted counter is saved for next invocation.

        __ testptr(len_reg, 8);
        __ jcc(Assembler::zero, L_processTail_4_extr[k]);            // 3. Extract bytes from xmm_result0 into the dest. array
          __ pextrq(Address(to, pos), xmm_result0, 0);
          __ psrldq(xmm_result0, 8);
          __ addptr(pos, 8);
        __ BIND(L_processTail_4_extr[k]);
        __ testptr(len_reg, 4);
        __ jcc(Assembler::zero, L_processTail_2_extr[k]);
          __ pextrd(Address(to, pos), xmm_result0, 0);
          __ psrldq(xmm_result0, 4);
          __ addptr(pos, 4);
        __ BIND(L_processTail_2_extr[k]);
        __ testptr(len_reg, 2);
        __ jcc(Assembler::zero, L_processTail_1_extr[k]);
          __ pextrw(Address(to, pos), xmm_result0, 0);
          __ psrldq(xmm_result0, 2);
          __ addptr(pos, 2);
        __ BIND(L_processTail_1_extr[k]);
        __ testptr(len_reg, 1);
        __ jcc(Assembler::zero, L_processTail_exit_extr[k]);
          __ pextrb(Address(to, pos), xmm_result0, 0);

        __ BIND(L_processTail_exit_extr[k]);
        __ movl(Address(used_addr, 0), len_reg);
        __ jmp(L_exit);

    }

    __ BIND(L_exit);
    __ pshufb(xmm_curr_counter, xmm_counter_shuf_mask); //counter is shuffled back.
    __ movdqu(Address(counter, 0), xmm_curr_counter); //save counter back
    __ pop(rbx); // pop the saved RBX.
#ifdef _WIN64
    __ movl(rax, len_mem);
    __ movptr(r13, Address(rsp, saved_r13_offset * wordSize));
    __ movptr(r14, Address(rsp, saved_r14_offset * wordSize));
    __ addptr(rsp, 2 * wordSize);
#else
    __ pop(rax); // return 'len'
#endif
    __ leave(); // required for proper stackwalking of RuntimeStub frame
    __ ret(0);
    return start;
  }

void roundDec(XMMRegister xmm_reg) {
  __ vaesdec(xmm1, xmm1, xmm_reg, Assembler::AVX_512bit);
  __ vaesdec(xmm2, xmm2, xmm_reg, Assembler::AVX_512bit);
  __ vaesdec(xmm3, xmm3, xmm_reg, Assembler::AVX_512bit);
  __ vaesdec(xmm4, xmm4, xmm_reg, Assembler::AVX_512bit);
  __ vaesdec(xmm5, xmm5, xmm_reg, Assembler::AVX_512bit);
  __ vaesdec(xmm6, xmm6, xmm_reg, Assembler::AVX_512bit);
  __ vaesdec(xmm7, xmm7, xmm_reg, Assembler::AVX_512bit);
  __ vaesdec(xmm8, xmm8, xmm_reg, Assembler::AVX_512bit);
}

void roundDeclast(XMMRegister xmm_reg) {
  __ vaesdeclast(xmm1, xmm1, xmm_reg, Assembler::AVX_512bit);
  __ vaesdeclast(xmm2, xmm2, xmm_reg, Assembler::AVX_512bit);
  __ vaesdeclast(xmm3, xmm3, xmm_reg, Assembler::AVX_512bit);
  __ vaesdeclast(xmm4, xmm4, xmm_reg, Assembler::AVX_512bit);
  __ vaesdeclast(xmm5, xmm5, xmm_reg, Assembler::AVX_512bit);
  __ vaesdeclast(xmm6, xmm6, xmm_reg, Assembler::AVX_512bit);
  __ vaesdeclast(xmm7, xmm7, xmm_reg, Assembler::AVX_512bit);
  __ vaesdeclast(xmm8, xmm8, xmm_reg, Assembler::AVX_512bit);
}

  void ev_load_key(XMMRegister xmmdst, Register key, int offset, XMMRegister xmm_shuf_mask = NULL) {
    __ movdqu(xmmdst, Address(key, offset));
    if (xmm_shuf_mask != NULL) {
      __ pshufb(xmmdst, xmm_shuf_mask);
    } else {
      __ pshufb(xmmdst, ExternalAddress(StubRoutines::x86::key_shuffle_mask_addr()));
    }
    __ evshufi64x2(xmmdst, xmmdst, xmmdst, 0x0, Assembler::AVX_512bit);

  }

address generate_cipherBlockChaining_decryptVectorAESCrypt() {
    assert(VM_Version::supports_avx512_vaes(), "need AES instructions and misaligned SSE support");
    __ align(CodeEntryAlignment);
    StubCodeMark mark(this, "StubRoutines", "cipherBlockChaining_decryptAESCrypt");
    address start = __ pc();

    const Register from = c_rarg0;  // source array address
    const Register to = c_rarg1;  // destination array address
    const Register key = c_rarg2;  // key array address
    const Register rvec = c_rarg3;  // r byte array initialized from initvector array address
    // and left with the results of the last encryption block
#ifndef _WIN64
    const Register len_reg = c_rarg4;  // src len (must be multiple of blocksize 16)
#else
    const Address  len_mem(rbp, 6 * wordSize);  // length is on stack on Win64
    const Register len_reg = r11;      // pick the volatile windows register
#endif

    Label Loop, Loop1, L_128, L_256, L_192, KEY_192, KEY_256, Loop2, Lcbc_dec_rem_loop,
          Lcbc_dec_rem_last, Lcbc_dec_ret, Lcbc_dec_rem, Lcbc_exit;

    __ enter();

#ifdef _WIN64
  // on win64, fill len_reg from stack position
    __ movl(len_reg, len_mem);
#else
    __ push(len_reg); // Save
#endif
    __ push(rbx);
    __ vzeroupper();

    // Temporary variable declaration for swapping key bytes
    const XMMRegister xmm_key_shuf_mask = xmm1;
    __ movdqu(xmm_key_shuf_mask, ExternalAddress(StubRoutines::x86::key_shuffle_mask_addr()));

    // Calculate number of rounds from key size: 44 for 10-rounds, 52 for 12-rounds, 60 for 14-rounds
    const Register rounds = rbx;
    __ movl(rounds, Address(key, arrayOopDesc::length_offset_in_bytes() - arrayOopDesc::base_offset_in_bytes(T_INT)));

    const XMMRegister IV = xmm0;
    // Load IV and broadcast value to 512-bits
    __ evbroadcasti64x2(IV, Address(rvec, 0), Assembler::AVX_512bit);

    // Temporary variables for storing round keys
    const XMMRegister RK0 = xmm30;
    const XMMRegister RK1 = xmm9;
    const XMMRegister RK2 = xmm18;
    const XMMRegister RK3 = xmm19;
    const XMMRegister RK4 = xmm20;
    const XMMRegister RK5 = xmm21;
    const XMMRegister RK6 = xmm22;
    const XMMRegister RK7 = xmm23;
    const XMMRegister RK8 = xmm24;
    const XMMRegister RK9 = xmm25;
    const XMMRegister RK10 = xmm26;

     // Load and shuffle key
    // the java expanded key ordering is rotated one position from what we want
    // so we start from 1*16 here and hit 0*16 last
    ev_load_key(RK1, key, 1 * 16, xmm_key_shuf_mask);
    ev_load_key(RK2, key, 2 * 16, xmm_key_shuf_mask);
    ev_load_key(RK3, key, 3 * 16, xmm_key_shuf_mask);
    ev_load_key(RK4, key, 4 * 16, xmm_key_shuf_mask);
    ev_load_key(RK5, key, 5 * 16, xmm_key_shuf_mask);
    ev_load_key(RK6, key, 6 * 16, xmm_key_shuf_mask);
    ev_load_key(RK7, key, 7 * 16, xmm_key_shuf_mask);
    ev_load_key(RK8, key, 8 * 16, xmm_key_shuf_mask);
    ev_load_key(RK9, key, 9 * 16, xmm_key_shuf_mask);
    ev_load_key(RK10, key, 10 * 16, xmm_key_shuf_mask);
    ev_load_key(RK0, key, 0*16, xmm_key_shuf_mask);

    // Variables for storing source cipher text
    const XMMRegister S0 = xmm10;
    const XMMRegister S1 = xmm11;
    const XMMRegister S2 = xmm12;
    const XMMRegister S3 = xmm13;
    const XMMRegister S4 = xmm14;
    const XMMRegister S5 = xmm15;
    const XMMRegister S6 = xmm16;
    const XMMRegister S7 = xmm17;

    // Variables for storing decrypted text
    const XMMRegister B0 = xmm1;
    const XMMRegister B1 = xmm2;
    const XMMRegister B2 = xmm3;
    const XMMRegister B3 = xmm4;
    const XMMRegister B4 = xmm5;
    const XMMRegister B5 = xmm6;
    const XMMRegister B6 = xmm7;
    const XMMRegister B7 = xmm8;

    __ cmpl(rounds, 44);
    __ jcc(Assembler::greater, KEY_192);
    __ jmp(Loop);

    __ BIND(KEY_192);
    const XMMRegister RK11 = xmm27;
    const XMMRegister RK12 = xmm28;
    ev_load_key(RK11, key, 11*16, xmm_key_shuf_mask);
    ev_load_key(RK12, key, 12*16, xmm_key_shuf_mask);

    __ cmpl(rounds, 52);
    __ jcc(Assembler::greater, KEY_256);
    __ jmp(Loop);

    __ BIND(KEY_256);
    const XMMRegister RK13 = xmm29;
    const XMMRegister RK14 = xmm31;
    ev_load_key(RK13, key, 13*16, xmm_key_shuf_mask);
    ev_load_key(RK14, key, 14*16, xmm_key_shuf_mask);

    __ BIND(Loop);
    __ cmpl(len_reg, 512);
    __ jcc(Assembler::below, Lcbc_dec_rem);
    __ BIND(Loop1);
    __ subl(len_reg, 512);
    __ evmovdquq(S0, Address(from, 0 * 64), Assembler::AVX_512bit);
    __ evmovdquq(S1, Address(from, 1 * 64), Assembler::AVX_512bit);
    __ evmovdquq(S2, Address(from, 2 * 64), Assembler::AVX_512bit);
    __ evmovdquq(S3, Address(from, 3 * 64), Assembler::AVX_512bit);
    __ evmovdquq(S4, Address(from, 4 * 64), Assembler::AVX_512bit);
    __ evmovdquq(S5, Address(from, 5 * 64), Assembler::AVX_512bit);
    __ evmovdquq(S6, Address(from, 6 * 64), Assembler::AVX_512bit);
    __ evmovdquq(S7, Address(from, 7 * 64), Assembler::AVX_512bit);
    __ leaq(from, Address(from, 8 * 64));

    __ evpxorq(B0, S0, RK1, Assembler::AVX_512bit);
    __ evpxorq(B1, S1, RK1, Assembler::AVX_512bit);
    __ evpxorq(B2, S2, RK1, Assembler::AVX_512bit);
    __ evpxorq(B3, S3, RK1, Assembler::AVX_512bit);
    __ evpxorq(B4, S4, RK1, Assembler::AVX_512bit);
    __ evpxorq(B5, S5, RK1, Assembler::AVX_512bit);
    __ evpxorq(B6, S6, RK1, Assembler::AVX_512bit);
    __ evpxorq(B7, S7, RK1, Assembler::AVX_512bit);

    __ evalignq(IV, S0, IV, 0x06);
    __ evalignq(S0, S1, S0, 0x06);
    __ evalignq(S1, S2, S1, 0x06);
    __ evalignq(S2, S3, S2, 0x06);
    __ evalignq(S3, S4, S3, 0x06);
    __ evalignq(S4, S5, S4, 0x06);
    __ evalignq(S5, S6, S5, 0x06);
    __ evalignq(S6, S7, S6, 0x06);

    roundDec(RK2);
    roundDec(RK3);
    roundDec(RK4);
    roundDec(RK5);
    roundDec(RK6);
    roundDec(RK7);
    roundDec(RK8);
    roundDec(RK9);
    roundDec(RK10);

    __ cmpl(rounds, 44);
    __ jcc(Assembler::belowEqual, L_128);
    roundDec(RK11);
    roundDec(RK12);

    __ cmpl(rounds, 52);
    __ jcc(Assembler::belowEqual, L_192);
    roundDec(RK13);
    roundDec(RK14);

    __ BIND(L_256);
    roundDeclast(RK0);
    __ jmp(Loop2);

    __ BIND(L_128);
    roundDeclast(RK0);
    __ jmp(Loop2);

    __ BIND(L_192);
    roundDeclast(RK0);

    __ BIND(Loop2);
    __ evpxorq(B0, B0, IV, Assembler::AVX_512bit);
    __ evpxorq(B1, B1, S0, Assembler::AVX_512bit);
    __ evpxorq(B2, B2, S1, Assembler::AVX_512bit);
    __ evpxorq(B3, B3, S2, Assembler::AVX_512bit);
    __ evpxorq(B4, B4, S3, Assembler::AVX_512bit);
    __ evpxorq(B5, B5, S4, Assembler::AVX_512bit);
    __ evpxorq(B6, B6, S5, Assembler::AVX_512bit);
    __ evpxorq(B7, B7, S6, Assembler::AVX_512bit);
    __ evmovdquq(IV, S7, Assembler::AVX_512bit);

    __ evmovdquq(Address(to, 0 * 64), B0, Assembler::AVX_512bit);
    __ evmovdquq(Address(to, 1 * 64), B1, Assembler::AVX_512bit);
    __ evmovdquq(Address(to, 2 * 64), B2, Assembler::AVX_512bit);
    __ evmovdquq(Address(to, 3 * 64), B3, Assembler::AVX_512bit);
    __ evmovdquq(Address(to, 4 * 64), B4, Assembler::AVX_512bit);
    __ evmovdquq(Address(to, 5 * 64), B5, Assembler::AVX_512bit);
    __ evmovdquq(Address(to, 6 * 64), B6, Assembler::AVX_512bit);
    __ evmovdquq(Address(to, 7 * 64), B7, Assembler::AVX_512bit);
    __ leaq(to, Address(to, 8 * 64));
    __ jmp(Loop);

    __ BIND(Lcbc_dec_rem);
    __ evshufi64x2(IV, IV, IV, 0x03, Assembler::AVX_512bit);

    __ BIND(Lcbc_dec_rem_loop);
    __ subl(len_reg, 16);
    __ jcc(Assembler::carrySet, Lcbc_dec_ret);

    __ movdqu(S0, Address(from, 0));
    __ evpxorq(B0, S0, RK1, Assembler::AVX_512bit);
    __ vaesdec(B0, B0, RK2, Assembler::AVX_512bit);
    __ vaesdec(B0, B0, RK3, Assembler::AVX_512bit);
    __ vaesdec(B0, B0, RK4, Assembler::AVX_512bit);
    __ vaesdec(B0, B0, RK5, Assembler::AVX_512bit);
    __ vaesdec(B0, B0, RK6, Assembler::AVX_512bit);
    __ vaesdec(B0, B0, RK7, Assembler::AVX_512bit);
    __ vaesdec(B0, B0, RK8, Assembler::AVX_512bit);
    __ vaesdec(B0, B0, RK9, Assembler::AVX_512bit);
    __ vaesdec(B0, B0, RK10, Assembler::AVX_512bit);
    __ cmpl(rounds, 44);
    __ jcc(Assembler::belowEqual, Lcbc_dec_rem_last);

    __ vaesdec(B0, B0, RK11, Assembler::AVX_512bit);
    __ vaesdec(B0, B0, RK12, Assembler::AVX_512bit);
    __ cmpl(rounds, 52);
    __ jcc(Assembler::belowEqual, Lcbc_dec_rem_last);

    __ vaesdec(B0, B0, RK13, Assembler::AVX_512bit);
    __ vaesdec(B0, B0, RK14, Assembler::AVX_512bit);

    __ BIND(Lcbc_dec_rem_last);
    __ vaesdeclast(B0, B0, RK0, Assembler::AVX_512bit);

    __ evpxorq(B0, B0, IV, Assembler::AVX_512bit);
    __ evmovdquq(IV, S0, Assembler::AVX_512bit);
    __ movdqu(Address(to, 0), B0);
    __ leaq(from, Address(from, 16));
    __ leaq(to, Address(to, 16));
    __ jmp(Lcbc_dec_rem_loop);

    __ BIND(Lcbc_dec_ret);
    __ movdqu(Address(rvec, 0), IV);

    // Zero out the round keys
    __ evpxorq(RK0, RK0, RK0, Assembler::AVX_512bit);
    __ evpxorq(RK1, RK1, RK1, Assembler::AVX_512bit);
    __ evpxorq(RK2, RK2, RK2, Assembler::AVX_512bit);
    __ evpxorq(RK3, RK3, RK3, Assembler::AVX_512bit);
    __ evpxorq(RK4, RK4, RK4, Assembler::AVX_512bit);
    __ evpxorq(RK5, RK5, RK5, Assembler::AVX_512bit);
    __ evpxorq(RK6, RK6, RK6, Assembler::AVX_512bit);
    __ evpxorq(RK7, RK7, RK7, Assembler::AVX_512bit);
    __ evpxorq(RK8, RK8, RK8, Assembler::AVX_512bit);
    __ evpxorq(RK9, RK9, RK9, Assembler::AVX_512bit);
    __ evpxorq(RK10, RK10, RK10, Assembler::AVX_512bit);
    __ cmpl(rounds, 44);
    __ jcc(Assembler::belowEqual, Lcbc_exit);
    __ evpxorq(RK11, RK11, RK11, Assembler::AVX_512bit);
    __ evpxorq(RK12, RK12, RK12, Assembler::AVX_512bit);
    __ cmpl(rounds, 52);
    __ jcc(Assembler::belowEqual, Lcbc_exit);
    __ evpxorq(RK13, RK13, RK13, Assembler::AVX_512bit);
    __ evpxorq(RK14, RK14, RK14, Assembler::AVX_512bit);

    __ BIND(Lcbc_exit);
    __ vzeroupper();
    __ pop(rbx);
#ifdef _WIN64
    __ movl(rax, len_mem);
#else
    __ pop(rax); // return length
#endif
    __ leave(); // required for proper stackwalking of RuntimeStub frame
    __ ret(0);
    return start;
}

// Polynomial x^128+x^127+x^126+x^121+1
address ghash_polynomial_addr() {
    __ align(CodeEntryAlignment);
    StubCodeMark mark(this, "StubRoutines", "_ghash_poly_addr");
    address start = __ pc();
    __ emit_data64(0x0000000000000001, relocInfo::none);
    __ emit_data64(0xc200000000000000, relocInfo::none);
    return start;
}

address ghash_shufflemask_addr() {
    __ align(CodeEntryAlignment);
    StubCodeMark mark(this, "StubRoutines", "_ghash_shuffmask_addr");
    address start = __ pc();
    __ emit_data64(0x0f0f0f0f0f0f0f0f, relocInfo::none);
    __ emit_data64(0x0f0f0f0f0f0f0f0f, relocInfo::none);
    return start;
}

// Ghash single and multi block operations using AVX instructions
address generate_avx_ghash_processBlocks() {
    __ align(CodeEntryAlignment);

    StubCodeMark mark(this, "StubRoutines", "ghash_processBlocks");
    address start = __ pc();

    // arguments
    const Register state = c_rarg0;
    const Register htbl = c_rarg1;
    const Register data = c_rarg2;
    const Register blocks = c_rarg3;
    __ enter();
   // Save state before entering routine
    __ avx_ghash(state, htbl, data, blocks);
    __ leave(); // required for proper stackwalking of RuntimeStub frame
    __ ret(0);
    return start;
}

  // byte swap x86 long
  address generate_ghash_long_swap_mask() {
    __ align(CodeEntryAlignment);
    StubCodeMark mark(this, "StubRoutines", "ghash_long_swap_mask");
    address start = __ pc();
    __ emit_data64(0x0f0e0d0c0b0a0908, relocInfo::none );
    __ emit_data64(0x0706050403020100, relocInfo::none );
  return start;
  }

  // byte swap x86 byte array
  address generate_ghash_byte_swap_mask() {
    __ align(CodeEntryAlignment);
    StubCodeMark mark(this, "StubRoutines", "ghash_byte_swap_mask");
    address start = __ pc();
    __ emit_data64(0x08090a0b0c0d0e0f, relocInfo::none );
    __ emit_data64(0x0001020304050607, relocInfo::none );
  return start;
  }

  /* Single and multi-block ghash operations */
  address generate_ghash_processBlocks() {
    __ align(CodeEntryAlignment);
    Label L_ghash_loop, L_exit;
    StubCodeMark mark(this, "StubRoutines", "ghash_processBlocks");
    address start = __ pc();

    const Register state        = c_rarg0;
    const Register subkeyH      = c_rarg1;
    const Register data         = c_rarg2;
    const Register blocks       = c_rarg3;

    const XMMRegister xmm_temp0 = xmm0;
    const XMMRegister xmm_temp1 = xmm1;
    const XMMRegister xmm_temp2 = xmm2;
    const XMMRegister xmm_temp3 = xmm3;
    const XMMRegister xmm_temp4 = xmm4;
    const XMMRegister xmm_temp5 = xmm5;
    const XMMRegister xmm_temp6 = xmm6;
    const XMMRegister xmm_temp7 = xmm7;
    const XMMRegister xmm_temp8 = xmm8;
    const XMMRegister xmm_temp9 = xmm9;
    const XMMRegister xmm_temp10 = xmm10;

    __ enter();

    __ movdqu(xmm_temp10, ExternalAddress(StubRoutines::x86::ghash_long_swap_mask_addr()));

    __ movdqu(xmm_temp0, Address(state, 0));
    __ pshufb(xmm_temp0, xmm_temp10);


    __ BIND(L_ghash_loop);
    __ movdqu(xmm_temp2, Address(data, 0));
    __ pshufb(xmm_temp2, ExternalAddress(StubRoutines::x86::ghash_byte_swap_mask_addr()));

    __ movdqu(xmm_temp1, Address(subkeyH, 0));
    __ pshufb(xmm_temp1, xmm_temp10);

    __ pxor(xmm_temp0, xmm_temp2);

    //
    // Multiply with the hash key
    //
    __ movdqu(xmm_temp3, xmm_temp0);
    __ pclmulqdq(xmm_temp3, xmm_temp1, 0);      // xmm3 holds a0*b0
    __ movdqu(xmm_temp4, xmm_temp0);
    __ pclmulqdq(xmm_temp4, xmm_temp1, 16);     // xmm4 holds a0*b1

    __ movdqu(xmm_temp5, xmm_temp0);
    __ pclmulqdq(xmm_temp5, xmm_temp1, 1);      // xmm5 holds a1*b0
    __ movdqu(xmm_temp6, xmm_temp0);
    __ pclmulqdq(xmm_temp6, xmm_temp1, 17);     // xmm6 holds a1*b1

    __ pxor(xmm_temp4, xmm_temp5);      // xmm4 holds a0*b1 + a1*b0

    __ movdqu(xmm_temp5, xmm_temp4);    // move the contents of xmm4 to xmm5
    __ psrldq(xmm_temp4, 8);    // shift by xmm4 64 bits to the right
    __ pslldq(xmm_temp5, 8);    // shift by xmm5 64 bits to the left
    __ pxor(xmm_temp3, xmm_temp5);
    __ pxor(xmm_temp6, xmm_temp4);      // Register pair <xmm6:xmm3> holds the result
                                        // of the carry-less multiplication of
                                        // xmm0 by xmm1.

    // We shift the result of the multiplication by one bit position
    // to the left to cope for the fact that the bits are reversed.
    __ movdqu(xmm_temp7, xmm_temp3);
    __ movdqu(xmm_temp8, xmm_temp6);
    __ pslld(xmm_temp3, 1);
    __ pslld(xmm_temp6, 1);
    __ psrld(xmm_temp7, 31);
    __ psrld(xmm_temp8, 31);
    __ movdqu(xmm_temp9, xmm_temp7);
    __ pslldq(xmm_temp8, 4);
    __ pslldq(xmm_temp7, 4);
    __ psrldq(xmm_temp9, 12);
    __ por(xmm_temp3, xmm_temp7);
    __ por(xmm_temp6, xmm_temp8);
    __ por(xmm_temp6, xmm_temp9);

    //
    // First phase of the reduction
    //
    // Move xmm3 into xmm7, xmm8, xmm9 in order to perform the shifts
    // independently.
    __ movdqu(xmm_temp7, xmm_temp3);
    __ movdqu(xmm_temp8, xmm_temp3);
    __ movdqu(xmm_temp9, xmm_temp3);
    __ pslld(xmm_temp7, 31);    // packed right shift shifting << 31
    __ pslld(xmm_temp8, 30);    // packed right shift shifting << 30
    __ pslld(xmm_temp9, 25);    // packed right shift shifting << 25
    __ pxor(xmm_temp7, xmm_temp8);      // xor the shifted versions
    __ pxor(xmm_temp7, xmm_temp9);
    __ movdqu(xmm_temp8, xmm_temp7);
    __ pslldq(xmm_temp7, 12);
    __ psrldq(xmm_temp8, 4);
    __ pxor(xmm_temp3, xmm_temp7);      // first phase of the reduction complete

    //
    // Second phase of the reduction
    //
    // Make 3 copies of xmm3 in xmm2, xmm4, xmm5 for doing these
    // shift operations.
    __ movdqu(xmm_temp2, xmm_temp3);
    __ movdqu(xmm_temp4, xmm_temp3);
    __ movdqu(xmm_temp5, xmm_temp3);
    __ psrld(xmm_temp2, 1);     // packed left shifting >> 1
    __ psrld(xmm_temp4, 2);     // packed left shifting >> 2
    __ psrld(xmm_temp5, 7);     // packed left shifting >> 7
    __ pxor(xmm_temp2, xmm_temp4);      // xor the shifted versions
    __ pxor(xmm_temp2, xmm_temp5);
    __ pxor(xmm_temp2, xmm_temp8);
    __ pxor(xmm_temp3, xmm_temp2);
    __ pxor(xmm_temp6, xmm_temp3);      // the result is in xmm6

    __ decrement(blocks);
    __ jcc(Assembler::zero, L_exit);
    __ movdqu(xmm_temp0, xmm_temp6);
    __ addptr(data, 16);
    __ jmp(L_ghash_loop);

    __ BIND(L_exit);
    __ pshufb(xmm_temp6, xmm_temp10);          // Byte swap 16-byte result
    __ movdqu(Address(state, 0), xmm_temp6);   // store the result
    __ leave();
    __ ret(0);
    return start;
  }

  address base64_shuffle_addr()
  {
    __ align64();
    StubCodeMark mark(this, "StubRoutines", "shuffle_base64");
    address start = __ pc();
    assert(((unsigned long long)start & 0x3f) == 0,
           "Alignment problem (0x%08llx)", (unsigned long long)start);
    __ emit_data64(0x0405030401020001, relocInfo::none);
    __ emit_data64(0x0a0b090a07080607, relocInfo::none);
    __ emit_data64(0x10110f100d0e0c0d, relocInfo::none);
    __ emit_data64(0x1617151613141213, relocInfo::none);
    __ emit_data64(0x1c1d1b1c191a1819, relocInfo::none);
    __ emit_data64(0x222321221f201e1f, relocInfo::none);
    __ emit_data64(0x2829272825262425, relocInfo::none);
    __ emit_data64(0x2e2f2d2e2b2c2a2b, relocInfo::none);
    return start;
  }

  address base64_avx2_shuffle_addr()
  {
    __ align32();
    StubCodeMark mark(this, "StubRoutines", "avx2_shuffle_base64");
    address start = __ pc();
    __ emit_data64(0x0809070805060405, relocInfo::none);
    __ emit_data64(0x0e0f0d0e0b0c0a0b, relocInfo::none);
    __ emit_data64(0x0405030401020001, relocInfo::none);
    __ emit_data64(0x0a0b090a07080607, relocInfo::none);
    return start;
  }

  address base64_avx2_input_mask_addr()
  {
    __ align32();
    StubCodeMark mark(this, "StubRoutines", "avx2_input_mask_base64");
    address start = __ pc();
    __ emit_data64(0x8000000000000000, relocInfo::none);
    __ emit_data64(0x8000000080000000, relocInfo::none);
    __ emit_data64(0x8000000080000000, relocInfo::none);
    __ emit_data64(0x8000000080000000, relocInfo::none);
    return start;
  }

  address base64_avx2_lut_addr()
  {
    __ align32();
    StubCodeMark mark(this, "StubRoutines", "avx2_lut_base64");
    address start = __ pc();
    __ emit_data64(0xfcfcfcfcfcfc4741, relocInfo::none);
    __ emit_data64(0x0000f0edfcfcfcfc, relocInfo::none);
    __ emit_data64(0xfcfcfcfcfcfc4741, relocInfo::none);
    __ emit_data64(0x0000f0edfcfcfcfc, relocInfo::none);

    // URL LUT
    __ emit_data64(0xfcfcfcfcfcfc4741, relocInfo::none);
    __ emit_data64(0x000020effcfcfcfc, relocInfo::none);
    __ emit_data64(0xfcfcfcfcfcfc4741, relocInfo::none);
    __ emit_data64(0x000020effcfcfcfc, relocInfo::none);
    return start;
  }

  address base64_encoding_table_addr()
  {
    __ align64();
    StubCodeMark mark(this, "StubRoutines", "encoding_table_base64");
    address start = __ pc();
    assert(((unsigned long long)start & 0x3f) == 0, "Alignment problem (0x%08llx)", (unsigned long long)start);
    __ emit_data64(0x4847464544434241, relocInfo::none);
    __ emit_data64(0x504f4e4d4c4b4a49, relocInfo::none);
    __ emit_data64(0x5857565554535251, relocInfo::none);
    __ emit_data64(0x6665646362615a59, relocInfo::none);
    __ emit_data64(0x6e6d6c6b6a696867, relocInfo::none);
    __ emit_data64(0x767574737271706f, relocInfo::none);
    __ emit_data64(0x333231307a797877, relocInfo::none);
    __ emit_data64(0x2f2b393837363534, relocInfo::none);

    // URL table
    __ emit_data64(0x4847464544434241, relocInfo::none);
    __ emit_data64(0x504f4e4d4c4b4a49, relocInfo::none);
    __ emit_data64(0x5857565554535251, relocInfo::none);
    __ emit_data64(0x6665646362615a59, relocInfo::none);
    __ emit_data64(0x6e6d6c6b6a696867, relocInfo::none);
    __ emit_data64(0x767574737271706f, relocInfo::none);
    __ emit_data64(0x333231307a797877, relocInfo::none);
    __ emit_data64(0x5f2d393837363534, relocInfo::none);
    return start;
  }

  // Code for generating Base64 encoding.
  // Intrinsic function prototype in Base64.java:
  // private void encodeBlock(byte[] src, int sp, int sl, byte[] dst, int dp,
  // boolean isURL) {
  address generate_base64_encodeBlock()
  {
    __ align(CodeEntryAlignment);
    StubCodeMark mark(this, "StubRoutines", "implEncode");
    address start = __ pc();
    __ enter();

    // Save callee-saved registers before using them
    __ push(r12);
    __ push(r13);
    __ push(r14);
    __ push(r15);

    // arguments
    const Register source = c_rarg0;       // Source Array
    const Register start_offset = c_rarg1; // start offset
    const Register end_offset = c_rarg2;   // end offset
    const Register dest = c_rarg3;   // destination array

#ifndef _WIN64
    const Register dp = c_rarg4;    // Position for writing to dest array
    const Register isURL = c_rarg5; // Base64 or URL character set
#else
    const Address dp_mem(rbp, 6 * wordSize); // length is on stack on Win64
    const Address isURL_mem(rbp, 7 * wordSize);
    const Register isURL = r10; // pick the volatile windows register
    const Register dp = r12;
    __ movl(dp, dp_mem);
    __ movl(isURL, isURL_mem);
#endif

    const Register length = r14;
    const Register encode_table = r13;
    Label L_process3, L_exit, L_processdata, L_vbmiLoop, L_not512, L_32byteLoop;

    // calculate length from offsets
    __ movl(length, end_offset);
    __ subl(length, start_offset);
    __ cmpl(length, 0);
    __ jcc(Assembler::lessEqual, L_exit);

    // Code for 512-bit VBMI encoding.  Encodes 48 input bytes into 64
    // output bytes. We read 64 input bytes and ignore the last 16, so be
    // sure not to read past the end of the input buffer.
    if (VM_Version::supports_avx512_vbmi()) {
      __ cmpl(length, 64); // Do not overrun input buffer.
      __ jcc(Assembler::below, L_not512);

      __ shll(isURL, 6); // index into decode table based on isURL
      __ lea(encode_table, ExternalAddress(StubRoutines::x86::base64_encoding_table_addr()));
      __ addptr(encode_table, isURL);
      __ shrl(isURL, 6); // restore isURL

      __ mov64(rax, 0x3036242a1016040aull); // Shifts
      __ evmovdquq(xmm3, ExternalAddress(StubRoutines::x86::base64_shuffle_addr()), Assembler::AVX_512bit, r15);
      __ evmovdquq(xmm2, Address(encode_table, 0), Assembler::AVX_512bit);
      __ evpbroadcastq(xmm1, rax, Assembler::AVX_512bit);

      __ align32();
      __ BIND(L_vbmiLoop);

      __ vpermb(xmm0, xmm3, Address(source, start_offset), Assembler::AVX_512bit);
      __ subl(length, 48);

      // Put the input bytes into the proper lanes for writing, then
      // encode them.
      __ evpmultishiftqb(xmm0, xmm1, xmm0, Assembler::AVX_512bit);
      __ vpermb(xmm0, xmm0, xmm2, Assembler::AVX_512bit);

      // Write to destination
      __ evmovdquq(Address(dest, dp), xmm0, Assembler::AVX_512bit);

      __ addptr(dest, 64);
      __ addptr(source, 48);
      __ cmpl(length, 64);
      __ jcc(Assembler::aboveEqual, L_vbmiLoop);

      __ vzeroupper();
    }

    __ BIND(L_not512);
    if (VM_Version::supports_avx2()
        && VM_Version::supports_avx512vlbw()) {
      /*
      ** This AVX2 encoder is based off the paper at:
      **      https://dl.acm.org/doi/10.1145/3132709
      **
      ** We use AVX2 SIMD instructions to encode 24 bytes into 32
      ** output bytes.
      **
      */
      // Lengths under 32 bytes are done with scalar routine
      __ cmpl(length, 31);
      __ jcc(Assembler::belowEqual, L_process3);

      // Set up supporting constant table data
      __ vmovdqu(xmm9, ExternalAddress(StubRoutines::x86::base64_avx2_shuffle_addr()), rax);
      // 6-bit mask for 2nd and 4th (and multiples) 6-bit values
      __ movl(rax, 0x0fc0fc00);
      __ vmovdqu(xmm1, ExternalAddress(StubRoutines::x86::base64_avx2_input_mask_addr()), rax);
      __ evpbroadcastd(xmm8, rax, Assembler::AVX_256bit);

      // Multiplication constant for "shifting" right by 6 and 10
      // bits
      __ movl(rax, 0x04000040);

      __ subl(length, 24);
      __ evpbroadcastd(xmm7, rax, Assembler::AVX_256bit);

      // For the first load, we mask off reading of the first 4
      // bytes into the register. This is so we can get 4 3-byte
      // chunks into each lane of the register, avoiding having to
      // handle end conditions.  We then shuffle these bytes into a
      // specific order so that manipulation is easier.
      //
      // The initial read loads the XMM register like this:
      //
      // Lower 128-bit lane:
      // +----+----+----+----+----+----+----+----+----+----+----+----+----+----+----+----+
      // | XX | XX | XX | XX | A0 | A1 | A2 | B0 | B1 | B2 | C0 | C1
      // | C2 | D0 | D1 | D2 |
      // +----+----+----+----+----+----+----+----+----+----+----+----+----+----+----+----+
      //
      // Upper 128-bit lane:
      // +----+----+----+----+----+----+----+----+----+----+----+----+----+----+----+----+
      // | E0 | E1 | E2 | F0 | F1 | F2 | G0 | G1 | G2 | H0 | H1 | H2
      // | XX | XX | XX | XX |
      // +----+----+----+----+----+----+----+----+----+----+----+----+----+----+----+----+
      //
      // Where A0 is the first input byte, B0 is the fourth, etc.
      // The alphabetical significance denotes the 3 bytes to be
      // consumed and encoded into 4 bytes.
      //
      // We then shuffle the register so each 32-bit word contains
      // the sequence:
      //    A1 A0 A2 A1, B1, B0, B2, B1, etc.
      // Each of these byte sequences are then manipulated into 4
      // 6-bit values ready for encoding.
      //
      // If we focus on one set of 3-byte chunks, changing the
      // nomenclature such that A0 => a, A1 => b, and A2 => c, we
      // shuffle such that each 24-bit chunk contains:
      //
      // b7 b6 b5 b4 b3 b2 b1 b0 | a7 a6 a5 a4 a3 a2 a1 a0 | c7 c6
      // c5 c4 c3 c2 c1 c0 | b7 b6 b5 b4 b3 b2 b1 b0
      // Explain this step.
      // b3 b2 b1 b0 c5 c4 c3 c2 | c1 c0 d5 d4 d3 d2 d1 d0 | a5 a4
      // a3 a2 a1 a0 b5 b4 | b3 b2 b1 b0 c5 c4 c3 c2
      //
      // W first and off all but bits 4-9 and 16-21 (c5..c0 and
      // a5..a0) and shift them using a vector multiplication
      // operation (vpmulhuw) which effectively shifts c right by 6
      // bits and a right by 10 bits.  We similarly mask bits 10-15
      // (d5..d0) and 22-27 (b5..b0) and shift them left by 8 and 4
      // bits respecively.  This is done using vpmullw.  We end up
      // with 4 6-bit values, thus splitting the 3 input bytes,
      // ready for encoding:
      //    0 0 d5..d0 0 0 c5..c0 0 0 b5..b0 0 0 a5..a0
      //
      // For translation, we recognize that there are 5 distinct
      // ranges of legal Base64 characters as below:
      //
      //   +-------------+-------------+------------+
      //   | 6-bit value | ASCII range |   offset   |
      //   +-------------+-------------+------------+
      //   |    0..25    |    A..Z     |     65     |
      //   |   26..51    |    a..z     |     71     |
      //   |   52..61    |    0..9     |     -4     |
      //   |     62      |   + or -    | -19 or -17 |
      //   |     63      |   / or _    | -16 or 32  |
      //   +-------------+-------------+------------+
      //
      // We note that vpshufb does a parallel lookup in a
      // destination register using the lower 4 bits of bytes from a
      // source register.  If we use a saturated subtraction and
      // subtract 51 from each 6-bit value, bytes from [0,51]
      // saturate to 0, and [52,63] map to a range of [1,12].  We
      // distinguish the [0,25] and [26,51] ranges by assigning a
      // value of 13 for all 6-bit values less than 26.  We end up
      // with:
      //
      //   +-------------+-------------+------------+
      //   | 6-bit value |   Reduced   |   offset   |
      //   +-------------+-------------+------------+
      //   |    0..25    |     13      |     65     |
      //   |   26..51    |      0      |     71     |
      //   |   52..61    |    0..9     |     -4     |
      //   |     62      |     11      | -19 or -17 |
      //   |     63      |     12      | -16 or 32  |
      //   +-------------+-------------+------------+
      //
      // We then use a final vpshufb to add the appropriate offset,
      // translating the bytes.
      //
      // Load input bytes - only 28 bytes.  Mask the first load to
      // not load into the full register.
      __ vpmaskmovd(xmm1, xmm1, Address(source, start_offset, Address::times_1, -4), Assembler::AVX_256bit);

      // Move 3-byte chunks of input (12 bytes) into 16 bytes,
      // ordering by:
      //   1, 0, 2, 1; 4, 3, 5, 4; etc.  This groups 6-bit chunks
      //   for easy masking
      __ vpshufb(xmm1, xmm1, xmm9, Assembler::AVX_256bit);

      __ addl(start_offset, 24);

      // Load masking register for first and third (and multiples)
      // 6-bit values.
      __ movl(rax, 0x003f03f0);
      __ evpbroadcastd(xmm6, rax, Assembler::AVX_256bit);
      // Multiplication constant for "shifting" left by 4 and 8 bits
      __ movl(rax, 0x01000010);
      __ evpbroadcastd(xmm5, rax, Assembler::AVX_256bit);

      // Isolate 6-bit chunks of interest
      __ vpand(xmm0, xmm8, xmm1, Assembler::AVX_256bit);

      // Load constants for encoding
      __ movl(rax, 0x19191919);
      __ evpbroadcastd(xmm3, rax, Assembler::AVX_256bit);
      __ movl(rax, 0x33333333);
      __ evpbroadcastd(xmm4, rax, Assembler::AVX_256bit);

      // Shift output bytes 0 and 2 into proper lanes
      __ vpmulhuw(xmm2, xmm0, xmm7, Assembler::AVX_256bit);

      // Mask and shift output bytes 1 and 3 into proper lanes and
      // combine
      __ vpand(xmm0, xmm6, xmm1, Assembler::AVX_256bit);
      __ vpmullw(xmm0, xmm5, xmm0, Assembler::AVX_256bit);
      __ vpor(xmm0, xmm0, xmm2, Assembler::AVX_256bit);

      // Find out which are 0..25.  This indicates which input
      // values fall in the range of 'A'-'Z', which require an
      // additional offset (see comments above)
      __ vpcmpgtb(xmm2, xmm0, xmm3, Assembler::AVX_256bit);
      __ vpsubusb(xmm1, xmm0, xmm4, Assembler::AVX_256bit);
      __ vpsubb(xmm1, xmm1, xmm2, Assembler::AVX_256bit);

      // Load the proper lookup table
      __ lea(r11, ExternalAddress(StubRoutines::x86::base64_avx2_lut_addr()));
      __ movl(r15, isURL);
      __ shll(r15, 5);
      __ vmovdqu(xmm2, Address(r11, r15));

      // Shuffle the offsets based on the range calculation done
      // above. This allows us to add the correct offset to the
      // 6-bit value corresponding to the range documented above.
      __ vpshufb(xmm1, xmm2, xmm1, Assembler::AVX_256bit);
      __ vpaddb(xmm0, xmm1, xmm0, Assembler::AVX_256bit);

      // Store the encoded bytes
      __ vmovdqu(Address(dest, dp), xmm0);
      __ addl(dp, 32);

      __ cmpl(length, 31);
      __ jcc(Assembler::belowEqual, L_process3);

      __ align32();
      __ BIND(L_32byteLoop);

      // Get next 32 bytes
      __ vmovdqu(xmm1, Address(source, start_offset, Address::times_1, -4));

      __ subl(length, 24);
      __ addl(start_offset, 24);

      // This logic is identical to the above, with only constant
      // register loads removed.  Shuffle the input, mask off 6-bit
      // chunks, shift them into place, then add the offset to
      // encode.
      __ vpshufb(xmm1, xmm1, xmm9, Assembler::AVX_256bit);

      __ vpand(xmm0, xmm8, xmm1, Assembler::AVX_256bit);
      __ vpmulhuw(xmm10, xmm0, xmm7, Assembler::AVX_256bit);
      __ vpand(xmm0, xmm6, xmm1, Assembler::AVX_256bit);
      __ vpmullw(xmm0, xmm5, xmm0, Assembler::AVX_256bit);
      __ vpor(xmm0, xmm0, xmm10, Assembler::AVX_256bit);
      __ vpcmpgtb(xmm10, xmm0, xmm3, Assembler::AVX_256bit);
      __ vpsubusb(xmm1, xmm0, xmm4, Assembler::AVX_256bit);
      __ vpsubb(xmm1, xmm1, xmm10, Assembler::AVX_256bit);
      __ vpshufb(xmm1, xmm2, xmm1, Assembler::AVX_256bit);
      __ vpaddb(xmm0, xmm1, xmm0, Assembler::AVX_256bit);

      // Store the encoded bytes
      __ vmovdqu(Address(dest, dp), xmm0);
      __ addl(dp, 32);

      __ cmpl(length, 31);
      __ jcc(Assembler::above, L_32byteLoop);

      __ BIND(L_process3);
      __ vzeroupper();
    } else {
      __ BIND(L_process3);
    }

    __ cmpl(length, 3);
    __ jcc(Assembler::below, L_exit);

    // Load the encoding table based on isURL
    __ lea(r11, ExternalAddress(StubRoutines::x86::base64_encoding_table_addr()));
    __ movl(r15, isURL);
    __ shll(r15, 6);
    __ addptr(r11, r15);

    __ BIND(L_processdata);

    // Load 3 bytes
    __ load_unsigned_byte(r15, Address(source, start_offset));
    __ load_unsigned_byte(r10, Address(source, start_offset, Address::times_1, 1));
    __ load_unsigned_byte(r13, Address(source, start_offset, Address::times_1, 2));

    // Build a 32-bit word with bytes 1, 2, 0, 1
    __ movl(rax, r10);
    __ shll(r10, 24);
    __ orl(rax, r10);

    __ subl(length, 3);

    __ shll(r15, 8);
    __ shll(r13, 16);
    __ orl(rax, r15);

    __ addl(start_offset, 3);

    __ orl(rax, r13);
    // At this point, rax contains | byte1 | byte2 | byte0 | byte1
    // r13 has byte2 << 16 - need low-order 6 bits to translate.
    // This translated byte is the fourth output byte.
    __ shrl(r13, 16);
    __ andl(r13, 0x3f);

    // The high-order 6 bits of r15 (byte0) is translated.
    // The translated byte is the first output byte.
    __ shrl(r15, 10);

    __ load_unsigned_byte(r13, Address(r11, r13));
    __ load_unsigned_byte(r15, Address(r11, r15));

    __ movb(Address(dest, dp, Address::times_1, 3), r13);

    // Extract high-order 4 bits of byte1 and low-order 2 bits of byte0.
    // This translated byte is the second output byte.
    __ shrl(rax, 4);
    __ movl(r10, rax);
    __ andl(rax, 0x3f);

    __ movb(Address(dest, dp, Address::times_1, 0), r15);

    __ load_unsigned_byte(rax, Address(r11, rax));

    // Extract low-order 2 bits of byte1 and high-order 4 bits of byte2.
    // This translated byte is the third output byte.
    __ shrl(r10, 18);
    __ andl(r10, 0x3f);

    __ load_unsigned_byte(r10, Address(r11, r10));

    __ movb(Address(dest, dp, Address::times_1, 1), rax);
    __ movb(Address(dest, dp, Address::times_1, 2), r10);

    __ addl(dp, 4);
    __ cmpl(length, 3);
    __ jcc(Assembler::aboveEqual, L_processdata);

    __ BIND(L_exit);
    __ pop(r15);
    __ pop(r14);
    __ pop(r13);
    __ pop(r12);
    __ leave();
    __ ret(0);
    return start;
  }

  // base64 AVX512vbmi tables
  address base64_vbmi_lookup_lo_addr() {
    __ align64();
    StubCodeMark mark(this, "StubRoutines", "lookup_lo_base64");
    address start = __ pc();
    assert(((unsigned long long)start & 0x3f) == 0,
           "Alignment problem (0x%08llx)", (unsigned long long)start);
    __ emit_data64(0x8080808080808080, relocInfo::none);
    __ emit_data64(0x8080808080808080, relocInfo::none);
    __ emit_data64(0x8080808080808080, relocInfo::none);
    __ emit_data64(0x8080808080808080, relocInfo::none);
    __ emit_data64(0x8080808080808080, relocInfo::none);
    __ emit_data64(0x3f8080803e808080, relocInfo::none);
    __ emit_data64(0x3b3a393837363534, relocInfo::none);
    __ emit_data64(0x8080808080803d3c, relocInfo::none);
    return start;
  }

  address base64_vbmi_lookup_hi_addr() {
    __ align64();
    StubCodeMark mark(this, "StubRoutines", "lookup_hi_base64");
    address start = __ pc();
    assert(((unsigned long long)start & 0x3f) == 0,
           "Alignment problem (0x%08llx)", (unsigned long long)start);
    __ emit_data64(0x0605040302010080, relocInfo::none);
    __ emit_data64(0x0e0d0c0b0a090807, relocInfo::none);
    __ emit_data64(0x161514131211100f, relocInfo::none);
    __ emit_data64(0x8080808080191817, relocInfo::none);
    __ emit_data64(0x201f1e1d1c1b1a80, relocInfo::none);
    __ emit_data64(0x2827262524232221, relocInfo::none);
    __ emit_data64(0x302f2e2d2c2b2a29, relocInfo::none);
    __ emit_data64(0x8080808080333231, relocInfo::none);
    return start;
  }
  address base64_vbmi_lookup_lo_url_addr() {
    __ align64();
    StubCodeMark mark(this, "StubRoutines", "lookup_lo_base64url");
    address start = __ pc();
    assert(((unsigned long long)start & 0x3f) == 0,
           "Alignment problem (0x%08llx)", (unsigned long long)start);
    __ emit_data64(0x8080808080808080, relocInfo::none);
    __ emit_data64(0x8080808080808080, relocInfo::none);
    __ emit_data64(0x8080808080808080, relocInfo::none);
    __ emit_data64(0x8080808080808080, relocInfo::none);
    __ emit_data64(0x8080808080808080, relocInfo::none);
    __ emit_data64(0x80803e8080808080, relocInfo::none);
    __ emit_data64(0x3b3a393837363534, relocInfo::none);
    __ emit_data64(0x8080808080803d3c, relocInfo::none);
    return start;
  }

  address base64_vbmi_lookup_hi_url_addr() {
    __ align64();
    StubCodeMark mark(this, "StubRoutines", "lookup_hi_base64url");
    address start = __ pc();
    assert(((unsigned long long)start & 0x3f) == 0,
           "Alignment problem (0x%08llx)", (unsigned long long)start);
    __ emit_data64(0x0605040302010080, relocInfo::none);
    __ emit_data64(0x0e0d0c0b0a090807, relocInfo::none);
    __ emit_data64(0x161514131211100f, relocInfo::none);
    __ emit_data64(0x3f80808080191817, relocInfo::none);
    __ emit_data64(0x201f1e1d1c1b1a80, relocInfo::none);
    __ emit_data64(0x2827262524232221, relocInfo::none);
    __ emit_data64(0x302f2e2d2c2b2a29, relocInfo::none);
    __ emit_data64(0x8080808080333231, relocInfo::none);
    return start;
  }

  address base64_vbmi_pack_vec_addr() {
    __ align64();
    StubCodeMark mark(this, "StubRoutines", "pack_vec_base64");
    address start = __ pc();
    assert(((unsigned long long)start & 0x3f) == 0,
           "Alignment problem (0x%08llx)", (unsigned long long)start);
    __ emit_data64(0x090a040506000102, relocInfo::none);
    __ emit_data64(0x161011120c0d0e08, relocInfo::none);
    __ emit_data64(0x1c1d1e18191a1415, relocInfo::none);
    __ emit_data64(0x292a242526202122, relocInfo::none);
    __ emit_data64(0x363031322c2d2e28, relocInfo::none);
    __ emit_data64(0x3c3d3e38393a3435, relocInfo::none);
    __ emit_data64(0x0000000000000000, relocInfo::none);
    __ emit_data64(0x0000000000000000, relocInfo::none);
    return start;
  }

  address base64_vbmi_join_0_1_addr() {
    __ align64();
    StubCodeMark mark(this, "StubRoutines", "join_0_1_base64");
    address start = __ pc();
    assert(((unsigned long long)start & 0x3f) == 0,
           "Alignment problem (0x%08llx)", (unsigned long long)start);
    __ emit_data64(0x090a040506000102, relocInfo::none);
    __ emit_data64(0x161011120c0d0e08, relocInfo::none);
    __ emit_data64(0x1c1d1e18191a1415, relocInfo::none);
    __ emit_data64(0x292a242526202122, relocInfo::none);
    __ emit_data64(0x363031322c2d2e28, relocInfo::none);
    __ emit_data64(0x3c3d3e38393a3435, relocInfo::none);
    __ emit_data64(0x494a444546404142, relocInfo::none);
    __ emit_data64(0x565051524c4d4e48, relocInfo::none);
    return start;
  }

  address base64_vbmi_join_1_2_addr() {
    __ align64();
    StubCodeMark mark(this, "StubRoutines", "join_1_2_base64");
    address start = __ pc();
    assert(((unsigned long long)start & 0x3f) == 0,
           "Alignment problem (0x%08llx)", (unsigned long long)start);
    __ emit_data64(0x1c1d1e18191a1415, relocInfo::none);
    __ emit_data64(0x292a242526202122, relocInfo::none);
    __ emit_data64(0x363031322c2d2e28, relocInfo::none);
    __ emit_data64(0x3c3d3e38393a3435, relocInfo::none);
    __ emit_data64(0x494a444546404142, relocInfo::none);
    __ emit_data64(0x565051524c4d4e48, relocInfo::none);
    __ emit_data64(0x5c5d5e58595a5455, relocInfo::none);
    __ emit_data64(0x696a646566606162, relocInfo::none);
    return start;
  }

  address base64_vbmi_join_2_3_addr() {
    __ align64();
    StubCodeMark mark(this, "StubRoutines", "join_2_3_base64");
    address start = __ pc();
    assert(((unsigned long long)start & 0x3f) == 0,
           "Alignment problem (0x%08llx)", (unsigned long long)start);
    __ emit_data64(0x363031322c2d2e28, relocInfo::none);
    __ emit_data64(0x3c3d3e38393a3435, relocInfo::none);
    __ emit_data64(0x494a444546404142, relocInfo::none);
    __ emit_data64(0x565051524c4d4e48, relocInfo::none);
    __ emit_data64(0x5c5d5e58595a5455, relocInfo::none);
    __ emit_data64(0x696a646566606162, relocInfo::none);
    __ emit_data64(0x767071726c6d6e68, relocInfo::none);
    __ emit_data64(0x7c7d7e78797a7475, relocInfo::none);
    return start;
  }

  address base64_decoding_table_addr() {
    StubCodeMark mark(this, "StubRoutines", "decoding_table_base64");
    address start = __ pc();
    __ emit_data64(0xffffffffffffffff, relocInfo::none);
    __ emit_data64(0xffffffffffffffff, relocInfo::none);
    __ emit_data64(0xffffffffffffffff, relocInfo::none);
    __ emit_data64(0xffffffffffffffff, relocInfo::none);
    __ emit_data64(0xffffffffffffffff, relocInfo::none);
    __ emit_data64(0x3fffffff3effffff, relocInfo::none);
    __ emit_data64(0x3b3a393837363534, relocInfo::none);
    __ emit_data64(0xffffffffffff3d3c, relocInfo::none);
    __ emit_data64(0x06050403020100ff, relocInfo::none);
    __ emit_data64(0x0e0d0c0b0a090807, relocInfo::none);
    __ emit_data64(0x161514131211100f, relocInfo::none);
    __ emit_data64(0xffffffffff191817, relocInfo::none);
    __ emit_data64(0x201f1e1d1c1b1aff, relocInfo::none);
    __ emit_data64(0x2827262524232221, relocInfo::none);
    __ emit_data64(0x302f2e2d2c2b2a29, relocInfo::none);
    __ emit_data64(0xffffffffff333231, relocInfo::none);
    __ emit_data64(0xffffffffffffffff, relocInfo::none);
    __ emit_data64(0xffffffffffffffff, relocInfo::none);
    __ emit_data64(0xffffffffffffffff, relocInfo::none);
    __ emit_data64(0xffffffffffffffff, relocInfo::none);
    __ emit_data64(0xffffffffffffffff, relocInfo::none);
    __ emit_data64(0xffffffffffffffff, relocInfo::none);
    __ emit_data64(0xffffffffffffffff, relocInfo::none);
    __ emit_data64(0xffffffffffffffff, relocInfo::none);
    __ emit_data64(0xffffffffffffffff, relocInfo::none);
    __ emit_data64(0xffffffffffffffff, relocInfo::none);
    __ emit_data64(0xffffffffffffffff, relocInfo::none);
    __ emit_data64(0xffffffffffffffff, relocInfo::none);
    __ emit_data64(0xffffffffffffffff, relocInfo::none);
    __ emit_data64(0xffffffffffffffff, relocInfo::none);
    __ emit_data64(0xffffffffffffffff, relocInfo::none);
    __ emit_data64(0xffffffffffffffff, relocInfo::none);

    // URL table
    __ emit_data64(0xffffffffffffffff, relocInfo::none);
    __ emit_data64(0xffffffffffffffff, relocInfo::none);
    __ emit_data64(0xffffffffffffffff, relocInfo::none);
    __ emit_data64(0xffffffffffffffff, relocInfo::none);
    __ emit_data64(0xffffffffffffffff, relocInfo::none);
    __ emit_data64(0xffff3effffffffff, relocInfo::none);
    __ emit_data64(0x3b3a393837363534, relocInfo::none);
    __ emit_data64(0xffffffffffff3d3c, relocInfo::none);
    __ emit_data64(0x06050403020100ff, relocInfo::none);
    __ emit_data64(0x0e0d0c0b0a090807, relocInfo::none);
    __ emit_data64(0x161514131211100f, relocInfo::none);
    __ emit_data64(0x3fffffffff191817, relocInfo::none);
    __ emit_data64(0x201f1e1d1c1b1aff, relocInfo::none);
    __ emit_data64(0x2827262524232221, relocInfo::none);
    __ emit_data64(0x302f2e2d2c2b2a29, relocInfo::none);
    __ emit_data64(0xffffffffff333231, relocInfo::none);
    __ emit_data64(0xffffffffffffffff, relocInfo::none);
    __ emit_data64(0xffffffffffffffff, relocInfo::none);
    __ emit_data64(0xffffffffffffffff, relocInfo::none);
    __ emit_data64(0xffffffffffffffff, relocInfo::none);
    __ emit_data64(0xffffffffffffffff, relocInfo::none);
    __ emit_data64(0xffffffffffffffff, relocInfo::none);
    __ emit_data64(0xffffffffffffffff, relocInfo::none);
    __ emit_data64(0xffffffffffffffff, relocInfo::none);
    __ emit_data64(0xffffffffffffffff, relocInfo::none);
    __ emit_data64(0xffffffffffffffff, relocInfo::none);
    __ emit_data64(0xffffffffffffffff, relocInfo::none);
    __ emit_data64(0xffffffffffffffff, relocInfo::none);
    __ emit_data64(0xffffffffffffffff, relocInfo::none);
    __ emit_data64(0xffffffffffffffff, relocInfo::none);
    __ emit_data64(0xffffffffffffffff, relocInfo::none);
    __ emit_data64(0xffffffffffffffff, relocInfo::none);
    return start;
  }


// Code for generating Base64 decoding.
//
// Based on the article (and associated code) from https://arxiv.org/abs/1910.05109.
//
// Intrinsic function prototype in Base64.java:
// private void decodeBlock(byte[] src, int sp, int sl, byte[] dst, int dp, boolean isURL, isMIME) {
  address generate_base64_decodeBlock() {
    __ align(CodeEntryAlignment);
    StubCodeMark mark(this, "StubRoutines", "implDecode");
    address start = __ pc();
    __ enter();

    // Save callee-saved registers before using them
    __ push(r12);
    __ push(r13);
    __ push(r14);
    __ push(r15);
    __ push(rbx);

    // arguments
    const Register source = c_rarg0; // Source Array
    const Register start_offset = c_rarg1; // start offset
    const Register end_offset = c_rarg2; // end offset
    const Register dest = c_rarg3; // destination array
    const Register isMIME = rbx;

#ifndef _WIN64
    const Register dp = c_rarg4;  // Position for writing to dest array
    const Register isURL = c_rarg5;// Base64 or URL character set
    __ movl(isMIME, Address(rbp, 2 * wordSize));
#else
    const Address  dp_mem(rbp, 6 * wordSize);  // length is on stack on Win64
    const Address isURL_mem(rbp, 7 * wordSize);
    const Register isURL = r10;      // pick the volatile windows register
    const Register dp = r12;
    __ movl(dp, dp_mem);
    __ movl(isURL, isURL_mem);
    __ movl(isMIME, Address(rbp, 8 * wordSize));
#endif

    const XMMRegister lookup_lo = xmm5;
    const XMMRegister lookup_hi = xmm6;
    const XMMRegister errorvec = xmm7;
    const XMMRegister pack16_op = xmm9;
    const XMMRegister pack32_op = xmm8;
    const XMMRegister input0 = xmm3;
    const XMMRegister input1 = xmm20;
    const XMMRegister input2 = xmm21;
    const XMMRegister input3 = xmm19;
    const XMMRegister join01 = xmm12;
    const XMMRegister join12 = xmm11;
    const XMMRegister join23 = xmm10;
    const XMMRegister translated0 = xmm2;
    const XMMRegister translated1 = xmm1;
    const XMMRegister translated2 = xmm0;
    const XMMRegister translated3 = xmm4;

    const XMMRegister merged0 = xmm2;
    const XMMRegister merged1 = xmm1;
    const XMMRegister merged2 = xmm0;
    const XMMRegister merged3 = xmm4;
    const XMMRegister merge_ab_bc0 = xmm2;
    const XMMRegister merge_ab_bc1 = xmm1;
    const XMMRegister merge_ab_bc2 = xmm0;
    const XMMRegister merge_ab_bc3 = xmm4;

    const XMMRegister pack24bits = xmm4;

    const Register length = r14;
    const Register output_size = r13;
    const Register output_mask = r15;
    const KRegister input_mask = k1;

    const XMMRegister input_initial_valid_b64 = xmm0;
    const XMMRegister tmp = xmm10;
    const XMMRegister mask = xmm0;
    const XMMRegister invalid_b64 = xmm1;

    Label L_process256, L_process64, L_process64Loop, L_exit, L_processdata, L_loadURL;
    Label L_continue, L_finalBit, L_padding, L_donePadding, L_bruteForce;
    Label L_forceLoop, L_bottomLoop, L_checkMIME, L_exit_no_vzero;

    // calculate length from offsets
    __ movl(length, end_offset);
    __ subl(length, start_offset);
    __ push(dest);          // Save for return value calc

    // If AVX512 VBMI not supported, just compile non-AVX code
    if(VM_Version::supports_avx512_vbmi() &&
       VM_Version::supports_avx512bw()) {
      __ cmpl(length, 128);     // 128-bytes is break-even for AVX-512
      __ jcc(Assembler::lessEqual, L_bruteForce);

      __ cmpl(isMIME, 0);
      __ jcc(Assembler::notEqual, L_bruteForce);

      // Load lookup tables based on isURL
      __ cmpl(isURL, 0);
      __ jcc(Assembler::notZero, L_loadURL);

      __ evmovdquq(lookup_lo, ExternalAddress(StubRoutines::x86::base64_vbmi_lookup_lo_addr()), Assembler::AVX_512bit, r13);
      __ evmovdquq(lookup_hi, ExternalAddress(StubRoutines::x86::base64_vbmi_lookup_hi_addr()), Assembler::AVX_512bit, r13);

      __ BIND(L_continue);

      __ movl(r15, 0x01400140);
      __ evpbroadcastd(pack16_op, r15, Assembler::AVX_512bit);

      __ movl(r15, 0x00011000);
      __ evpbroadcastd(pack32_op, r15, Assembler::AVX_512bit);

      __ cmpl(length, 0xff);
      __ jcc(Assembler::lessEqual, L_process64);

      // load masks required for decoding data
      __ BIND(L_processdata);
      __ evmovdquq(join01, ExternalAddress(StubRoutines::x86::base64_vbmi_join_0_1_addr()), Assembler::AVX_512bit,r13);
      __ evmovdquq(join12, ExternalAddress(StubRoutines::x86::base64_vbmi_join_1_2_addr()), Assembler::AVX_512bit, r13);
      __ evmovdquq(join23, ExternalAddress(StubRoutines::x86::base64_vbmi_join_2_3_addr()), Assembler::AVX_512bit, r13);

      __ align32();
      __ BIND(L_process256);
      // Grab input data
      __ evmovdquq(input0, Address(source, start_offset, Address::times_1, 0x00), Assembler::AVX_512bit);
      __ evmovdquq(input1, Address(source, start_offset, Address::times_1, 0x40), Assembler::AVX_512bit);
      __ evmovdquq(input2, Address(source, start_offset, Address::times_1, 0x80), Assembler::AVX_512bit);
      __ evmovdquq(input3, Address(source, start_offset, Address::times_1, 0xc0), Assembler::AVX_512bit);

      // Copy the low part of the lookup table into the destination of the permutation
      __ evmovdquq(translated0, lookup_lo, Assembler::AVX_512bit);
      __ evmovdquq(translated1, lookup_lo, Assembler::AVX_512bit);
      __ evmovdquq(translated2, lookup_lo, Assembler::AVX_512bit);
      __ evmovdquq(translated3, lookup_lo, Assembler::AVX_512bit);

      // Translate the base64 input into "decoded" bytes
      __ evpermt2b(translated0, input0, lookup_hi, Assembler::AVX_512bit);
      __ evpermt2b(translated1, input1, lookup_hi, Assembler::AVX_512bit);
      __ evpermt2b(translated2, input2, lookup_hi, Assembler::AVX_512bit);
      __ evpermt2b(translated3, input3, lookup_hi, Assembler::AVX_512bit);

      // OR all of the translations together to check for errors (high-order bit of byte set)
      __ vpternlogd(input0, 0xfe, input1, input2, Assembler::AVX_512bit);

      __ vpternlogd(input3, 0xfe, translated0, translated1, Assembler::AVX_512bit);
      __ vpternlogd(input0, 0xfe, translated2, translated3, Assembler::AVX_512bit);
      __ vpor(errorvec, input3, input0, Assembler::AVX_512bit);

      // Check if there was an error - if so, try 64-byte chunks
      __ evpmovb2m(k3, errorvec, Assembler::AVX_512bit);
      __ kortestql(k3, k3);
      __ jcc(Assembler::notZero, L_process64);

      // The merging and shuffling happens here
      // We multiply each byte pair [00dddddd | 00cccccc | 00bbbbbb | 00aaaaaa]
      // Multiply [00cccccc] by 2^6 added to [00dddddd] to get [0000cccc | ccdddddd]
      // The pack16_op is a vector of 0x01400140, so multiply D by 1 and C by 0x40
      __ vpmaddubsw(merge_ab_bc0, translated0, pack16_op, Assembler::AVX_512bit);
      __ vpmaddubsw(merge_ab_bc1, translated1, pack16_op, Assembler::AVX_512bit);
      __ vpmaddubsw(merge_ab_bc2, translated2, pack16_op, Assembler::AVX_512bit);
      __ vpmaddubsw(merge_ab_bc3, translated3, pack16_op, Assembler::AVX_512bit);

      // Now do the same with packed 16-bit values.
      // We start with [0000cccc | ccdddddd | 0000aaaa | aabbbbbb]
      // pack32_op is 0x00011000 (2^12, 1), so this multiplies [0000aaaa | aabbbbbb] by 2^12
      // and adds [0000cccc | ccdddddd] to yield [00000000 | aaaaaabb | bbbbcccc | ccdddddd]
      __ vpmaddwd(merged0, merge_ab_bc0, pack32_op, Assembler::AVX_512bit);
      __ vpmaddwd(merged1, merge_ab_bc1, pack32_op, Assembler::AVX_512bit);
      __ vpmaddwd(merged2, merge_ab_bc2, pack32_op, Assembler::AVX_512bit);
      __ vpmaddwd(merged3, merge_ab_bc3, pack32_op, Assembler::AVX_512bit);

      // The join vectors specify which byte from which vector goes into the outputs
      // One of every 4 bytes in the extended vector is zero, so we pack them into their
      // final positions in the register for storing (256 bytes in, 192 bytes out)
      __ evpermt2b(merged0, join01, merged1, Assembler::AVX_512bit);
      __ evpermt2b(merged1, join12, merged2, Assembler::AVX_512bit);
      __ evpermt2b(merged2, join23, merged3, Assembler::AVX_512bit);

      // Store result
      __ evmovdquq(Address(dest, dp, Address::times_1, 0x00), merged0, Assembler::AVX_512bit);
      __ evmovdquq(Address(dest, dp, Address::times_1, 0x40), merged1, Assembler::AVX_512bit);
      __ evmovdquq(Address(dest, dp, Address::times_1, 0x80), merged2, Assembler::AVX_512bit);

      __ addptr(source, 0x100);
      __ addptr(dest, 0xc0);
      __ subl(length, 0x100);
      __ cmpl(length, 64 * 4);
      __ jcc(Assembler::greaterEqual, L_process256);

      // At this point, we've decoded 64 * 4 * n bytes.
      // The remaining length will be <= 64 * 4 - 1.
      // UNLESS there was an error decoding the first 256-byte chunk.  In this
      // case, the length will be arbitrarily long.
      //
      // Note that this will be the path for MIME-encoded strings.

      __ BIND(L_process64);

      __ evmovdquq(pack24bits, ExternalAddress(StubRoutines::x86::base64_vbmi_pack_vec_addr()), Assembler::AVX_512bit, r13);

      __ cmpl(length, 63);
      __ jcc(Assembler::lessEqual, L_finalBit);

      __ mov64(rax, 0x0000ffffffffffff);
      __ kmovql(k2, rax);

      __ align32();
      __ BIND(L_process64Loop);

      // Handle first 64-byte block

      __ evmovdquq(input0, Address(source, start_offset), Assembler::AVX_512bit);
      __ evmovdquq(translated0, lookup_lo, Assembler::AVX_512bit);
      __ evpermt2b(translated0, input0, lookup_hi, Assembler::AVX_512bit);

      __ vpor(errorvec, translated0, input0, Assembler::AVX_512bit);

      // Check for error and bomb out before updating dest
      __ evpmovb2m(k3, errorvec, Assembler::AVX_512bit);
      __ kortestql(k3, k3);
      __ jcc(Assembler::notZero, L_exit);

      // Pack output register, selecting correct byte ordering
      __ vpmaddubsw(merge_ab_bc0, translated0, pack16_op, Assembler::AVX_512bit);
      __ vpmaddwd(merged0, merge_ab_bc0, pack32_op, Assembler::AVX_512bit);
      __ vpermb(merged0, pack24bits, merged0, Assembler::AVX_512bit);

      __ evmovdqub(Address(dest, dp), k2, merged0, true, Assembler::AVX_512bit);

      __ subl(length, 64);
      __ addptr(source, 64);
      __ addptr(dest, 48);

      __ cmpl(length, 64);
      __ jcc(Assembler::greaterEqual, L_process64Loop);

      __ cmpl(length, 0);
      __ jcc(Assembler::lessEqual, L_exit);

      __ BIND(L_finalBit);
      // Now have 1 to 63 bytes left to decode

      // I was going to let Java take care of the final fragment
      // however it will repeatedly call this routine for every 4 bytes
      // of input data, so handle the rest here.
      __ movq(rax, -1);
      __ bzhiq(rax, rax, length);    // Input mask in rax

      __ movl(output_size, length);
      __ shrl(output_size, 2);   // Find (len / 4) * 3 (output length)
      __ lea(output_size, Address(output_size, output_size, Address::times_2, 0));
      // output_size in r13

      // Strip pad characters, if any, and adjust length and mask
      __ cmpb(Address(source, length, Address::times_1, -1), '=');
      __ jcc(Assembler::equal, L_padding);

      __ BIND(L_donePadding);

      // Output size is (64 - output_size), output mask is (all 1s >> output_size).
      __ kmovql(input_mask, rax);
      __ movq(output_mask, -1);
      __ bzhiq(output_mask, output_mask, output_size);

      // Load initial input with all valid base64 characters.  Will be used
      // in merging source bytes to avoid masking when determining if an error occurred.
      __ movl(rax, 0x61616161);
      __ evpbroadcastd(input_initial_valid_b64, rax, Assembler::AVX_512bit);

      // A register containing all invalid base64 decoded values
      __ movl(rax, 0x80808080);
      __ evpbroadcastd(invalid_b64, rax, Assembler::AVX_512bit);

      // input_mask is in k1
      // output_size is in r13
      // output_mask is in r15
      // zmm0 - free
      // zmm1 - 0x00011000
      // zmm2 - 0x01400140
      // zmm3 - errorvec
      // zmm4 - pack vector
      // zmm5 - lookup_lo
      // zmm6 - lookup_hi
      // zmm7 - errorvec
      // zmm8 - 0x61616161
      // zmm9 - 0x80808080

      // Load only the bytes from source, merging into our "fully-valid" register
      __ evmovdqub(input_initial_valid_b64, input_mask, Address(source, start_offset, Address::times_1, 0x0), true, Assembler::AVX_512bit);

      // Decode all bytes within our merged input
      __ evmovdquq(tmp, lookup_lo, Assembler::AVX_512bit);
      __ evpermt2b(tmp, input_initial_valid_b64, lookup_hi, Assembler::AVX_512bit);
      __ vporq(mask, tmp, input_initial_valid_b64, Assembler::AVX_512bit);

      // Check for error.  Compare (decoded | initial) to all invalid.
      // If any bytes have their high-order bit set, then we have an error.
      __ evptestmb(k2, mask, invalid_b64, Assembler::AVX_512bit);
      __ kortestql(k2, k2);

      // If we have an error, use the brute force loop to decode what we can (4-byte chunks).
      __ jcc(Assembler::notZero, L_bruteForce);

      // Shuffle output bytes
      __ vpmaddubsw(tmp, tmp, pack16_op, Assembler::AVX_512bit);
      __ vpmaddwd(tmp, tmp, pack32_op, Assembler::AVX_512bit);

      __ vpermb(tmp, pack24bits, tmp, Assembler::AVX_512bit);
      __ kmovql(k1, output_mask);
      __ evmovdqub(Address(dest, dp), k1, tmp, true, Assembler::AVX_512bit);

      __ addptr(dest, output_size);

      __ BIND(L_exit);
      __ vzeroupper();
      __ pop(rax);             // Get original dest value
      __ subptr(dest, rax);      // Number of bytes converted
      __ movptr(rax, dest);
      __ pop(rbx);
      __ pop(r15);
      __ pop(r14);
      __ pop(r13);
      __ pop(r12);
      __ leave();
      __ ret(0);

      __ BIND(L_loadURL);
      __ evmovdquq(lookup_lo, ExternalAddress(StubRoutines::x86::base64_vbmi_lookup_lo_url_addr()), Assembler::AVX_512bit, r13);
      __ evmovdquq(lookup_hi, ExternalAddress(StubRoutines::x86::base64_vbmi_lookup_hi_url_addr()), Assembler::AVX_512bit, r13);
      __ jmp(L_continue);

      __ BIND(L_padding);
      __ decrementq(output_size, 1);
      __ shrq(rax, 1);

      __ cmpb(Address(source, length, Address::times_1, -2), '=');
      __ jcc(Assembler::notEqual, L_donePadding);

      __ decrementq(output_size, 1);
      __ shrq(rax, 1);
      __ jmp(L_donePadding);

      __ align32();
      __ BIND(L_bruteForce);
    }   // End of if(avx512_vbmi)

    // Use non-AVX code to decode 4-byte chunks into 3 bytes of output

    // Register state (Linux):
    // r12-15 - saved on stack
    // rdi - src
    // rsi - sp
    // rdx - sl
    // rcx - dst
    // r8 - dp
    // r9 - isURL

    // Register state (Windows):
    // r12-15 - saved on stack
    // rcx - src
    // rdx - sp
    // r8 - sl
    // r9 - dst
    // r12 - dp
    // r10 - isURL

    // Registers (common):
    // length (r14) - bytes in src

    const Register decode_table = r11;
    const Register out_byte_count = rbx;
    const Register byte1 = r13;
    const Register byte2 = r15;
    const Register byte3 = WINDOWS_ONLY(r8) NOT_WINDOWS(rdx);
    const Register byte4 = WINDOWS_ONLY(r10) NOT_WINDOWS(r9);

    __ shrl(length, 2);    // Multiple of 4 bytes only - length is # 4-byte chunks
    __ cmpl(length, 0);
    __ jcc(Assembler::lessEqual, L_exit_no_vzero);

    __ shll(isURL, 8);    // index into decode table based on isURL
    __ lea(decode_table, ExternalAddress(StubRoutines::x86::base64_decoding_table_addr()));
    __ addptr(decode_table, isURL);

    __ jmp(L_bottomLoop);

    __ align32();
    __ BIND(L_forceLoop);
    __ shll(byte1, 18);
    __ shll(byte2, 12);
    __ shll(byte3, 6);
    __ orl(byte1, byte2);
    __ orl(byte1, byte3);
    __ orl(byte1, byte4);

    __ addptr(source, 4);

    __ movb(Address(dest, dp, Address::times_1, 2), byte1);
    __ shrl(byte1, 8);
    __ movb(Address(dest, dp, Address::times_1, 1), byte1);
    __ shrl(byte1, 8);
    __ movb(Address(dest, dp, Address::times_1, 0), byte1);

    __ addptr(dest, 3);
    __ decrementl(length, 1);
    __ jcc(Assembler::zero, L_exit_no_vzero);

    __ BIND(L_bottomLoop);
    __ load_unsigned_byte(byte1, Address(source, start_offset, Address::times_1, 0x00));
    __ load_unsigned_byte(byte2, Address(source, start_offset, Address::times_1, 0x01));
    __ load_signed_byte(byte1, Address(decode_table, byte1));
    __ load_signed_byte(byte2, Address(decode_table, byte2));
    __ load_unsigned_byte(byte3, Address(source, start_offset, Address::times_1, 0x02));
    __ load_unsigned_byte(byte4, Address(source, start_offset, Address::times_1, 0x03));
    __ load_signed_byte(byte3, Address(decode_table, byte3));
    __ load_signed_byte(byte4, Address(decode_table, byte4));

    __ mov(rax, byte1);
    __ orl(rax, byte2);
    __ orl(rax, byte3);
    __ orl(rax, byte4);
    __ jcc(Assembler::positive, L_forceLoop);

    __ BIND(L_exit_no_vzero);
    __ pop(rax);             // Get original dest value
    __ subptr(dest, rax);      // Number of bytes converted
    __ movptr(rax, dest);
    __ pop(rbx);
    __ pop(r15);
    __ pop(r14);
    __ pop(r13);
    __ pop(r12);
    __ leave();
    __ ret(0);

    return start;
  }


  /**
   *  Arguments:
   *
   * Inputs:
   *   c_rarg0   - int crc
   *   c_rarg1   - byte* buf
   *   c_rarg2   - int length
   *
   * Ouput:
   *       rax   - int crc result
   */
  address generate_updateBytesCRC32() {
    assert(UseCRC32Intrinsics, "need AVX and CLMUL instructions");

    __ align(CodeEntryAlignment);
    StubCodeMark mark(this, "StubRoutines", "updateBytesCRC32");

    address start = __ pc();
    // Win64: rcx, rdx, r8, r9 (c_rarg0, c_rarg1, ...)
    // Unix:  rdi, rsi, rdx, rcx, r8, r9 (c_rarg0, c_rarg1, ...)
    // rscratch1: r10
    const Register crc   = c_rarg0;  // crc
    const Register buf   = c_rarg1;  // source java byte array address
    const Register len   = c_rarg2;  // length
    const Register table = c_rarg3;  // crc_table address (reuse register)
    const Register tmp1   = r11;
    const Register tmp2   = r10;
    assert_different_registers(crc, buf, len, table, tmp1, tmp2, rax);

    BLOCK_COMMENT("Entry:");
    __ enter(); // required for proper stackwalking of RuntimeStub frame

    if (VM_Version::supports_sse4_1() && VM_Version::supports_avx512_vpclmulqdq() &&
        VM_Version::supports_avx512bw() &&
        VM_Version::supports_avx512vl()) {
        // The constants used in the CRC32 algorithm requires the 1's compliment of the initial crc value.
        // However, the constant table for CRC32-C assumes the original crc value.  Account for this
        // difference before calling and after returning.
      __ lea(table, ExternalAddress(StubRoutines::x86::crc_table_avx512_addr()));
      __ notl(crc);
      __ kernel_crc32_avx512(crc, buf, len, table, tmp1, tmp2);
      __ notl(crc);
    } else {
      __ kernel_crc32(crc, buf, len, table, tmp1);
    }

    __ movl(rax, crc);
    __ vzeroupper();
    __ leave(); // required for proper stackwalking of RuntimeStub frame
    __ ret(0);

    return start;
  }

  /**
  *  Arguments:
  *
  * Inputs:
  *   c_rarg0   - int crc
  *   c_rarg1   - byte* buf
  *   c_rarg2   - long length
  *   c_rarg3   - table_start - optional (present only when doing a library_call,
  *              not used by x86 algorithm)
  *
  * Ouput:
  *       rax   - int crc result
  */
  address generate_updateBytesCRC32C(bool is_pclmulqdq_supported) {
      assert(UseCRC32CIntrinsics, "need SSE4_2");
      __ align(CodeEntryAlignment);
      StubCodeMark mark(this, "StubRoutines", "updateBytesCRC32C");
      address start = __ pc();
      //reg.arg        int#0        int#1        int#2        int#3        int#4        int#5        float regs
      //Windows        RCX          RDX          R8           R9           none         none         XMM0..XMM3
      //Lin / Sol      RDI          RSI          RDX          RCX          R8           R9           XMM0..XMM7
      const Register crc = c_rarg0;  // crc
      const Register buf = c_rarg1;  // source java byte array address
      const Register len = c_rarg2;  // length
      const Register a = rax;
      const Register j = r9;
      const Register k = r10;
      const Register l = r11;
#ifdef _WIN64
      const Register y = rdi;
      const Register z = rsi;
#else
      const Register y = rcx;
      const Register z = r8;
#endif
      assert_different_registers(crc, buf, len, a, j, k, l, y, z);

      BLOCK_COMMENT("Entry:");
      __ enter(); // required for proper stackwalking of RuntimeStub frame
      if (VM_Version::supports_sse4_1() && VM_Version::supports_avx512_vpclmulqdq() &&
          VM_Version::supports_avx512bw() &&
          VM_Version::supports_avx512vl()) {
        __ lea(j, ExternalAddress(StubRoutines::x86::crc32c_table_avx512_addr()));
        __ kernel_crc32_avx512(crc, buf, len, j, l, k);
      } else {
#ifdef _WIN64
        __ push(y);
        __ push(z);
#endif
        __ crc32c_ipl_alg2_alt2(crc, buf, len,
                                a, j, k,
                                l, y, z,
                                c_farg0, c_farg1, c_farg2,
                                is_pclmulqdq_supported);
#ifdef _WIN64
        __ pop(z);
        __ pop(y);
#endif
      }
      __ movl(rax, crc);
      __ vzeroupper();
      __ leave(); // required for proper stackwalking of RuntimeStub frame
      __ ret(0);

      return start;
  }


  /***
   *  Arguments:
   *
   *  Inputs:
   *   c_rarg0   - int   adler
   *   c_rarg1   - byte* buff
   *   c_rarg2   - int   len
   *
   * Output:
   *   rax   - int adler result
   */

  address generate_updateBytesAdler32() {
      assert(UseAdler32Intrinsics, "need AVX2");

      __ align(CodeEntryAlignment);
      StubCodeMark mark(this, "StubRoutines", "updateBytesAdler32");

      address start = __ pc();

      const Register data = r9;
      const Register size = r10;

      const XMMRegister yshuf0 = xmm6;
      const XMMRegister yshuf1 = xmm7;
      assert_different_registers(c_rarg0, c_rarg1, c_rarg2, data, size);

      BLOCK_COMMENT("Entry:");
      __ enter(); // required for proper stackwalking of RuntimeStub frame

      __ vmovdqu(yshuf0, ExternalAddress((address) StubRoutines::x86::_adler32_shuf0_table), r9);
      __ vmovdqu(yshuf1, ExternalAddress((address) StubRoutines::x86::_adler32_shuf1_table), r9);
      __ movptr(data, c_rarg1); //data
      __ movl(size, c_rarg2); //length
      __ updateBytesAdler32(c_rarg0, data, size, yshuf0, yshuf1, ExternalAddress((address) StubRoutines::x86::_adler32_ascale_table));
      __ leave();
      __ ret(0);
      return start;
  }

  /**
   *  Arguments:
   *
   *  Input:
   *    c_rarg0   - x address
   *    c_rarg1   - x length
   *    c_rarg2   - y address
   *    c_rarg3   - y length
   * not Win64
   *    c_rarg4   - z address
   *    c_rarg5   - z length
   * Win64
   *    rsp+40    - z address
   *    rsp+48    - z length
   */
  address generate_multiplyToLen() {
    __ align(CodeEntryAlignment);
    StubCodeMark mark(this, "StubRoutines", "multiplyToLen");

    address start = __ pc();
    // Win64: rcx, rdx, r8, r9 (c_rarg0, c_rarg1, ...)
    // Unix:  rdi, rsi, rdx, rcx, r8, r9 (c_rarg0, c_rarg1, ...)
    const Register x     = rdi;
    const Register xlen  = rax;
    const Register y     = rsi;
    const Register ylen  = rcx;
    const Register z     = r8;
    const Register zlen  = r11;

    // Next registers will be saved on stack in multiply_to_len().
    const Register tmp1  = r12;
    const Register tmp2  = r13;
    const Register tmp3  = r14;
    const Register tmp4  = r15;
    const Register tmp5  = rbx;

    BLOCK_COMMENT("Entry:");
    __ enter(); // required for proper stackwalking of RuntimeStub frame

#ifndef _WIN64
    __ movptr(zlen, r9); // Save r9 in r11 - zlen
#endif
    setup_arg_regs(4); // x => rdi, xlen => rsi, y => rdx
                       // ylen => rcx, z => r8, zlen => r11
                       // r9 and r10 may be used to save non-volatile registers
#ifdef _WIN64
    // last 2 arguments (#4, #5) are on stack on Win64
    __ movptr(z, Address(rsp, 6 * wordSize));
    __ movptr(zlen, Address(rsp, 7 * wordSize));
#endif

    __ movptr(xlen, rsi);
    __ movptr(y,    rdx);
    __ multiply_to_len(x, xlen, y, ylen, z, zlen, tmp1, tmp2, tmp3, tmp4, tmp5);

    restore_arg_regs();

    __ leave(); // required for proper stackwalking of RuntimeStub frame
    __ ret(0);

    return start;
  }

  /**
  *  Arguments:
  *
  *  Input:
  *    c_rarg0   - obja     address
  *    c_rarg1   - objb     address
  *    c_rarg3   - length   length
  *    c_rarg4   - scale    log2_array_indxscale
  *
  *  Output:
  *        rax   - int >= mismatched index, < 0 bitwise complement of tail
  */
  address generate_vectorizedMismatch() {
    __ align(CodeEntryAlignment);
    StubCodeMark mark(this, "StubRoutines", "vectorizedMismatch");
    address start = __ pc();

    BLOCK_COMMENT("Entry:");
    __ enter();

#ifdef _WIN64  // Win64: rcx, rdx, r8, r9 (c_rarg0, c_rarg1, ...)
    const Register scale = c_rarg0;  //rcx, will exchange with r9
    const Register objb = c_rarg1;   //rdx
    const Register length = c_rarg2; //r8
    const Register obja = c_rarg3;   //r9
    __ xchgq(obja, scale);  //now obja and scale contains the correct contents

    const Register tmp1 = r10;
    const Register tmp2 = r11;
#endif
#ifndef _WIN64 // Unix:  rdi, rsi, rdx, rcx, r8, r9 (c_rarg0, c_rarg1, ...)
    const Register obja = c_rarg0;   //U:rdi
    const Register objb = c_rarg1;   //U:rsi
    const Register length = c_rarg2; //U:rdx
    const Register scale = c_rarg3;  //U:rcx
    const Register tmp1 = r8;
    const Register tmp2 = r9;
#endif
    const Register result = rax; //return value
    const XMMRegister vec0 = xmm0;
    const XMMRegister vec1 = xmm1;
    const XMMRegister vec2 = xmm2;

    __ vectorized_mismatch(obja, objb, length, scale, result, tmp1, tmp2, vec0, vec1, vec2);

    __ vzeroupper();
    __ leave();
    __ ret(0);

    return start;
  }

/**
   *  Arguments:
   *
  //  Input:
  //    c_rarg0   - x address
  //    c_rarg1   - x length
  //    c_rarg2   - z address
  //    c_rarg3   - z lenth
   *
   */
  address generate_squareToLen() {

    __ align(CodeEntryAlignment);
    StubCodeMark mark(this, "StubRoutines", "squareToLen");

    address start = __ pc();
    // Win64: rcx, rdx, r8, r9 (c_rarg0, c_rarg1, ...)
    // Unix:  rdi, rsi, rdx, rcx (c_rarg0, c_rarg1, ...)
    const Register x      = rdi;
    const Register len    = rsi;
    const Register z      = r8;
    const Register zlen   = rcx;

   const Register tmp1      = r12;
   const Register tmp2      = r13;
   const Register tmp3      = r14;
   const Register tmp4      = r15;
   const Register tmp5      = rbx;

    BLOCK_COMMENT("Entry:");
    __ enter(); // required for proper stackwalking of RuntimeStub frame

    setup_arg_regs(4); // x => rdi, len => rsi, z => rdx
                       // zlen => rcx
                       // r9 and r10 may be used to save non-volatile registers
    __ movptr(r8, rdx);
    __ square_to_len(x, len, z, zlen, tmp1, tmp2, tmp3, tmp4, tmp5, rdx, rax);

    restore_arg_regs();

    __ leave(); // required for proper stackwalking of RuntimeStub frame
    __ ret(0);

    return start;
  }

  address generate_method_entry_barrier() {
    __ align(CodeEntryAlignment);
    StubCodeMark mark(this, "StubRoutines", "nmethod_entry_barrier");

    Label deoptimize_label;

    address start = __ pc();

    __ push(-1); // cookie, this is used for writing the new rsp when deoptimizing

    BLOCK_COMMENT("Entry:");
    __ enter(); // save rbp

    // save c_rarg0, because we want to use that value.
    // We could do without it but then we depend on the number of slots used by pusha
    __ push(c_rarg0);

    __ lea(c_rarg0, Address(rsp, wordSize * 3)); // 1 for cookie, 1 for rbp, 1 for c_rarg0 - this should be the return address

    __ pusha();

    // The method may have floats as arguments, and we must spill them before calling
    // the VM runtime.
    assert(Argument::n_float_register_parameters_j == 8, "Assumption");
    const int xmm_size = wordSize * 2;
    const int xmm_spill_size = xmm_size * Argument::n_float_register_parameters_j;
    __ subptr(rsp, xmm_spill_size);
    __ movdqu(Address(rsp, xmm_size * 7), xmm7);
    __ movdqu(Address(rsp, xmm_size * 6), xmm6);
    __ movdqu(Address(rsp, xmm_size * 5), xmm5);
    __ movdqu(Address(rsp, xmm_size * 4), xmm4);
    __ movdqu(Address(rsp, xmm_size * 3), xmm3);
    __ movdqu(Address(rsp, xmm_size * 2), xmm2);
    __ movdqu(Address(rsp, xmm_size * 1), xmm1);
    __ movdqu(Address(rsp, xmm_size * 0), xmm0);

    __ call_VM_leaf(CAST_FROM_FN_PTR(address, static_cast<int (*)(address*)>(BarrierSetNMethod::nmethod_stub_entry_barrier)), 1);

    __ movdqu(xmm0, Address(rsp, xmm_size * 0));
    __ movdqu(xmm1, Address(rsp, xmm_size * 1));
    __ movdqu(xmm2, Address(rsp, xmm_size * 2));
    __ movdqu(xmm3, Address(rsp, xmm_size * 3));
    __ movdqu(xmm4, Address(rsp, xmm_size * 4));
    __ movdqu(xmm5, Address(rsp, xmm_size * 5));
    __ movdqu(xmm6, Address(rsp, xmm_size * 6));
    __ movdqu(xmm7, Address(rsp, xmm_size * 7));
    __ addptr(rsp, xmm_spill_size);

    __ cmpl(rax, 1); // 1 means deoptimize
    __ jcc(Assembler::equal, deoptimize_label);

    __ popa();
    __ pop(c_rarg0);

    __ leave();

    __ addptr(rsp, 1 * wordSize); // cookie
    __ ret(0);


    __ BIND(deoptimize_label);

    __ popa();
    __ pop(c_rarg0);

    __ leave();

    // this can be taken out, but is good for verification purposes. getting a SIGSEGV
    // here while still having a correct stack is valuable
    __ testptr(rsp, Address(rsp, 0));

    __ movptr(rsp, Address(rsp, 0)); // new rsp was written in the barrier
    __ jmp(Address(rsp, -1 * wordSize)); // jmp target should be callers verified_entry_point

    return start;
  }

   /**
   *  Arguments:
   *
   *  Input:
   *    c_rarg0   - out address
   *    c_rarg1   - in address
   *    c_rarg2   - offset
   *    c_rarg3   - len
   * not Win64
   *    c_rarg4   - k
   * Win64
   *    rsp+40    - k
   */
  address generate_mulAdd() {
    __ align(CodeEntryAlignment);
    StubCodeMark mark(this, "StubRoutines", "mulAdd");

    address start = __ pc();
    // Win64: rcx, rdx, r8, r9 (c_rarg0, c_rarg1, ...)
    // Unix:  rdi, rsi, rdx, rcx, r8, r9 (c_rarg0, c_rarg1, ...)
    const Register out     = rdi;
    const Register in      = rsi;
    const Register offset  = r11;
    const Register len     = rcx;
    const Register k       = r8;

    // Next registers will be saved on stack in mul_add().
    const Register tmp1  = r12;
    const Register tmp2  = r13;
    const Register tmp3  = r14;
    const Register tmp4  = r15;
    const Register tmp5  = rbx;

    BLOCK_COMMENT("Entry:");
    __ enter(); // required for proper stackwalking of RuntimeStub frame

    setup_arg_regs(4); // out => rdi, in => rsi, offset => rdx
                       // len => rcx, k => r8
                       // r9 and r10 may be used to save non-volatile registers
#ifdef _WIN64
    // last argument is on stack on Win64
    __ movl(k, Address(rsp, 6 * wordSize));
#endif
    __ movptr(r11, rdx);  // move offset in rdx to offset(r11)
    __ mul_add(out, in, offset, len, k, tmp1, tmp2, tmp3, tmp4, tmp5, rdx, rax);

    restore_arg_regs();

    __ leave(); // required for proper stackwalking of RuntimeStub frame
    __ ret(0);

    return start;
  }

  address generate_bigIntegerRightShift() {
    __ align(CodeEntryAlignment);
    StubCodeMark mark(this, "StubRoutines", "bigIntegerRightShiftWorker");

    address start = __ pc();
    Label Shift512Loop, ShiftTwo, ShiftTwoLoop, ShiftOne, Exit;
    // For Unix, the arguments are as follows: rdi, rsi, rdx, rcx, r8.
    const Register newArr = rdi;
    const Register oldArr = rsi;
    const Register newIdx = rdx;
    const Register shiftCount = rcx;  // It was intentional to have shiftCount in rcx since it is used implicitly for shift.
    const Register totalNumIter = r8;

    // For windows, we use r9 and r10 as temps to save rdi and rsi. Thus we cannot allocate them for our temps.
    // For everything else, we prefer using r9 and r10 since we do not have to save them before use.
    const Register tmp1 = r11;                    // Caller save.
    const Register tmp2 = rax;                    // Caller save.
    const Register tmp3 = WINDOWS_ONLY(r12) NOT_WINDOWS(r9);   // Windows: Callee save. Linux: Caller save.
    const Register tmp4 = WINDOWS_ONLY(r13) NOT_WINDOWS(r10);  // Windows: Callee save. Linux: Caller save.
    const Register tmp5 = r14;                    // Callee save.
    const Register tmp6 = r15;

    const XMMRegister x0 = xmm0;
    const XMMRegister x1 = xmm1;
    const XMMRegister x2 = xmm2;

    BLOCK_COMMENT("Entry:");
    __ enter(); // required for proper stackwalking of RuntimeStub frame

#ifdef _WINDOWS
    setup_arg_regs(4);
    // For windows, since last argument is on stack, we need to move it to the appropriate register.
    __ movl(totalNumIter, Address(rsp, 6 * wordSize));
    // Save callee save registers.
    __ push(tmp3);
    __ push(tmp4);
#endif
    __ push(tmp5);

    // Rename temps used throughout the code.
    const Register idx = tmp1;
    const Register nIdx = tmp2;

    __ xorl(idx, idx);

    // Start right shift from end of the array.
    // For example, if #iteration = 4 and newIdx = 1
    // then dest[4] = src[4] >> shiftCount  | src[3] <<< (shiftCount - 32)
    // if #iteration = 4 and newIdx = 0
    // then dest[3] = src[4] >> shiftCount  | src[3] <<< (shiftCount - 32)
    __ movl(idx, totalNumIter);
    __ movl(nIdx, idx);
    __ addl(nIdx, newIdx);

    // If vectorization is enabled, check if the number of iterations is at least 64
    // If not, then go to ShifTwo processing 2 iterations
    if (VM_Version::supports_avx512_vbmi2()) {
      __ cmpptr(totalNumIter, (AVX3Threshold/64));
      __ jcc(Assembler::less, ShiftTwo);

      if (AVX3Threshold < 16 * 64) {
        __ cmpl(totalNumIter, 16);
        __ jcc(Assembler::less, ShiftTwo);
      }
      __ evpbroadcastd(x0, shiftCount, Assembler::AVX_512bit);
      __ subl(idx, 16);
      __ subl(nIdx, 16);
      __ BIND(Shift512Loop);
      __ evmovdqul(x2, Address(oldArr, idx, Address::times_4, 4), Assembler::AVX_512bit);
      __ evmovdqul(x1, Address(oldArr, idx, Address::times_4), Assembler::AVX_512bit);
      __ vpshrdvd(x2, x1, x0, Assembler::AVX_512bit);
      __ evmovdqul(Address(newArr, nIdx, Address::times_4), x2, Assembler::AVX_512bit);
      __ subl(nIdx, 16);
      __ subl(idx, 16);
      __ jcc(Assembler::greaterEqual, Shift512Loop);
      __ addl(idx, 16);
      __ addl(nIdx, 16);
    }
    __ BIND(ShiftTwo);
    __ cmpl(idx, 2);
    __ jcc(Assembler::less, ShiftOne);
    __ subl(idx, 2);
    __ subl(nIdx, 2);
    __ BIND(ShiftTwoLoop);
    __ movl(tmp5, Address(oldArr, idx, Address::times_4, 8));
    __ movl(tmp4, Address(oldArr, idx, Address::times_4, 4));
    __ movl(tmp3, Address(oldArr, idx, Address::times_4));
    __ shrdl(tmp5, tmp4);
    __ shrdl(tmp4, tmp3);
    __ movl(Address(newArr, nIdx, Address::times_4, 4), tmp5);
    __ movl(Address(newArr, nIdx, Address::times_4), tmp4);
    __ subl(nIdx, 2);
    __ subl(idx, 2);
    __ jcc(Assembler::greaterEqual, ShiftTwoLoop);
    __ addl(idx, 2);
    __ addl(nIdx, 2);

    // Do the last iteration
    __ BIND(ShiftOne);
    __ cmpl(idx, 1);
    __ jcc(Assembler::less, Exit);
    __ subl(idx, 1);
    __ subl(nIdx, 1);
    __ movl(tmp4, Address(oldArr, idx, Address::times_4, 4));
    __ movl(tmp3, Address(oldArr, idx, Address::times_4));
    __ shrdl(tmp4, tmp3);
    __ movl(Address(newArr, nIdx, Address::times_4), tmp4);
    __ BIND(Exit);
    __ vzeroupper();
    // Restore callee save registers.
    __ pop(tmp5);
#ifdef _WINDOWS
    __ pop(tmp4);
    __ pop(tmp3);
    restore_arg_regs();
#endif
    __ leave(); // required for proper stackwalking of RuntimeStub frame
    __ ret(0);
    return start;
  }

   /**
   *  Arguments:
   *
   *  Input:
   *    c_rarg0   - newArr address
   *    c_rarg1   - oldArr address
   *    c_rarg2   - newIdx
   *    c_rarg3   - shiftCount
   * not Win64
   *    c_rarg4   - numIter
   * Win64
   *    rsp40    - numIter
   */
  address generate_bigIntegerLeftShift() {
    __ align(CodeEntryAlignment);
    StubCodeMark mark(this,  "StubRoutines", "bigIntegerLeftShiftWorker");
    address start = __ pc();
    Label Shift512Loop, ShiftTwo, ShiftTwoLoop, ShiftOne, Exit;
    // For Unix, the arguments are as follows: rdi, rsi, rdx, rcx, r8.
    const Register newArr = rdi;
    const Register oldArr = rsi;
    const Register newIdx = rdx;
    const Register shiftCount = rcx;  // It was intentional to have shiftCount in rcx since it is used implicitly for shift.
    const Register totalNumIter = r8;
    // For windows, we use r9 and r10 as temps to save rdi and rsi. Thus we cannot allocate them for our temps.
    // For everything else, we prefer using r9 and r10 since we do not have to save them before use.
    const Register tmp1 = r11;                    // Caller save.
    const Register tmp2 = rax;                    // Caller save.
    const Register tmp3 = WINDOWS_ONLY(r12) NOT_WINDOWS(r9);   // Windows: Callee save. Linux: Caller save.
    const Register tmp4 = WINDOWS_ONLY(r13) NOT_WINDOWS(r10);  // Windows: Callee save. Linux: Caller save.
    const Register tmp5 = r14;                    // Callee save.

    const XMMRegister x0 = xmm0;
    const XMMRegister x1 = xmm1;
    const XMMRegister x2 = xmm2;
    BLOCK_COMMENT("Entry:");
    __ enter(); // required for proper stackwalking of RuntimeStub frame

#ifdef _WINDOWS
    setup_arg_regs(4);
    // For windows, since last argument is on stack, we need to move it to the appropriate register.
    __ movl(totalNumIter, Address(rsp, 6 * wordSize));
    // Save callee save registers.
    __ push(tmp3);
    __ push(tmp4);
#endif
    __ push(tmp5);

    // Rename temps used throughout the code
    const Register idx = tmp1;
    const Register numIterTmp = tmp2;

    // Start idx from zero.
    __ xorl(idx, idx);
    // Compute interior pointer for new array. We do this so that we can use same index for both old and new arrays.
    __ lea(newArr, Address(newArr, newIdx, Address::times_4));
    __ movl(numIterTmp, totalNumIter);

    // If vectorization is enabled, check if the number of iterations is at least 64
    // If not, then go to ShiftTwo shifting two numbers at a time
    if (VM_Version::supports_avx512_vbmi2()) {
      __ cmpl(totalNumIter, (AVX3Threshold/64));
      __ jcc(Assembler::less, ShiftTwo);

      if (AVX3Threshold < 16 * 64) {
        __ cmpl(totalNumIter, 16);
        __ jcc(Assembler::less, ShiftTwo);
      }
      __ evpbroadcastd(x0, shiftCount, Assembler::AVX_512bit);
      __ subl(numIterTmp, 16);
      __ BIND(Shift512Loop);
      __ evmovdqul(x1, Address(oldArr, idx, Address::times_4), Assembler::AVX_512bit);
      __ evmovdqul(x2, Address(oldArr, idx, Address::times_4, 0x4), Assembler::AVX_512bit);
      __ vpshldvd(x1, x2, x0, Assembler::AVX_512bit);
      __ evmovdqul(Address(newArr, idx, Address::times_4), x1, Assembler::AVX_512bit);
      __ addl(idx, 16);
      __ subl(numIterTmp, 16);
      __ jcc(Assembler::greaterEqual, Shift512Loop);
      __ addl(numIterTmp, 16);
    }
    __ BIND(ShiftTwo);
    __ cmpl(totalNumIter, 1);
    __ jcc(Assembler::less, Exit);
    __ movl(tmp3, Address(oldArr, idx, Address::times_4));
    __ subl(numIterTmp, 2);
    __ jcc(Assembler::less, ShiftOne);

    __ BIND(ShiftTwoLoop);
    __ movl(tmp4, Address(oldArr, idx, Address::times_4, 0x4));
    __ movl(tmp5, Address(oldArr, idx, Address::times_4, 0x8));
    __ shldl(tmp3, tmp4);
    __ shldl(tmp4, tmp5);
    __ movl(Address(newArr, idx, Address::times_4), tmp3);
    __ movl(Address(newArr, idx, Address::times_4, 0x4), tmp4);
    __ movl(tmp3, tmp5);
    __ addl(idx, 2);
    __ subl(numIterTmp, 2);
    __ jcc(Assembler::greaterEqual, ShiftTwoLoop);

    // Do the last iteration
    __ BIND(ShiftOne);
    __ addl(numIterTmp, 2);
    __ cmpl(numIterTmp, 1);
    __ jcc(Assembler::less, Exit);
    __ movl(tmp4, Address(oldArr, idx, Address::times_4, 0x4));
    __ shldl(tmp3, tmp4);
    __ movl(Address(newArr, idx, Address::times_4), tmp3);

    __ BIND(Exit);
    __ vzeroupper();
    // Restore callee save registers.
    __ pop(tmp5);
#ifdef _WINDOWS
    __ pop(tmp4);
    __ pop(tmp3);
    restore_arg_regs();
#endif
    __ leave(); // required for proper stackwalking of RuntimeStub frame
    __ ret(0);
    return start;
  }

  address generate_libmExp() {
    StubCodeMark mark(this, "StubRoutines", "libmExp");

    address start = __ pc();

    const XMMRegister x0  = xmm0;
    const XMMRegister x1  = xmm1;
    const XMMRegister x2  = xmm2;
    const XMMRegister x3  = xmm3;

    const XMMRegister x4  = xmm4;
    const XMMRegister x5  = xmm5;
    const XMMRegister x6  = xmm6;
    const XMMRegister x7  = xmm7;

    const Register tmp   = r11;

    BLOCK_COMMENT("Entry:");
    __ enter(); // required for proper stackwalking of RuntimeStub frame

    __ fast_exp(x0, x1, x2, x3, x4, x5, x6, x7, rax, rcx, rdx, tmp);

    __ leave(); // required for proper stackwalking of RuntimeStub frame
    __ ret(0);

    return start;

  }

  address generate_libmLog() {
    StubCodeMark mark(this, "StubRoutines", "libmLog");

    address start = __ pc();

    const XMMRegister x0 = xmm0;
    const XMMRegister x1 = xmm1;
    const XMMRegister x2 = xmm2;
    const XMMRegister x3 = xmm3;

    const XMMRegister x4 = xmm4;
    const XMMRegister x5 = xmm5;
    const XMMRegister x6 = xmm6;
    const XMMRegister x7 = xmm7;

    const Register tmp1 = r11;
    const Register tmp2 = r8;

    BLOCK_COMMENT("Entry:");
    __ enter(); // required for proper stackwalking of RuntimeStub frame

    __ fast_log(x0, x1, x2, x3, x4, x5, x6, x7, rax, rcx, rdx, tmp1, tmp2);

    __ leave(); // required for proper stackwalking of RuntimeStub frame
    __ ret(0);

    return start;

  }

  address generate_libmLog10() {
    StubCodeMark mark(this, "StubRoutines", "libmLog10");

    address start = __ pc();

    const XMMRegister x0 = xmm0;
    const XMMRegister x1 = xmm1;
    const XMMRegister x2 = xmm2;
    const XMMRegister x3 = xmm3;

    const XMMRegister x4 = xmm4;
    const XMMRegister x5 = xmm5;
    const XMMRegister x6 = xmm6;
    const XMMRegister x7 = xmm7;

    const Register tmp = r11;

    BLOCK_COMMENT("Entry:");
    __ enter(); // required for proper stackwalking of RuntimeStub frame

    __ fast_log10(x0, x1, x2, x3, x4, x5, x6, x7, rax, rcx, rdx, tmp);

    __ leave(); // required for proper stackwalking of RuntimeStub frame
    __ ret(0);

    return start;

  }

  address generate_libmPow() {
    StubCodeMark mark(this, "StubRoutines", "libmPow");

    address start = __ pc();

    const XMMRegister x0 = xmm0;
    const XMMRegister x1 = xmm1;
    const XMMRegister x2 = xmm2;
    const XMMRegister x3 = xmm3;

    const XMMRegister x4 = xmm4;
    const XMMRegister x5 = xmm5;
    const XMMRegister x6 = xmm6;
    const XMMRegister x7 = xmm7;

    const Register tmp1 = r8;
    const Register tmp2 = r9;
    const Register tmp3 = r10;
    const Register tmp4 = r11;

    BLOCK_COMMENT("Entry:");
    __ enter(); // required for proper stackwalking of RuntimeStub frame

    __ fast_pow(x0, x1, x2, x3, x4, x5, x6, x7, rax, rcx, rdx, tmp1, tmp2, tmp3, tmp4);

    __ leave(); // required for proper stackwalking of RuntimeStub frame
    __ ret(0);

    return start;

  }

  address generate_libmSin() {
    StubCodeMark mark(this, "StubRoutines", "libmSin");

    address start = __ pc();

    const XMMRegister x0 = xmm0;
    const XMMRegister x1 = xmm1;
    const XMMRegister x2 = xmm2;
    const XMMRegister x3 = xmm3;

    const XMMRegister x4 = xmm4;
    const XMMRegister x5 = xmm5;
    const XMMRegister x6 = xmm6;
    const XMMRegister x7 = xmm7;

    const Register tmp1 = r8;
    const Register tmp2 = r9;
    const Register tmp3 = r10;
    const Register tmp4 = r11;

    BLOCK_COMMENT("Entry:");
    __ enter(); // required for proper stackwalking of RuntimeStub frame

#ifdef _WIN64
    __ push(rsi);
    __ push(rdi);
#endif
    __ fast_sin(x0, x1, x2, x3, x4, x5, x6, x7, rax, rbx, rcx, rdx, tmp1, tmp2, tmp3, tmp4);

#ifdef _WIN64
    __ pop(rdi);
    __ pop(rsi);
#endif

    __ leave(); // required for proper stackwalking of RuntimeStub frame
    __ ret(0);

    return start;

  }

  address generate_libmCos() {
    StubCodeMark mark(this, "StubRoutines", "libmCos");

    address start = __ pc();

    const XMMRegister x0 = xmm0;
    const XMMRegister x1 = xmm1;
    const XMMRegister x2 = xmm2;
    const XMMRegister x3 = xmm3;

    const XMMRegister x4 = xmm4;
    const XMMRegister x5 = xmm5;
    const XMMRegister x6 = xmm6;
    const XMMRegister x7 = xmm7;

    const Register tmp1 = r8;
    const Register tmp2 = r9;
    const Register tmp3 = r10;
    const Register tmp4 = r11;

    BLOCK_COMMENT("Entry:");
    __ enter(); // required for proper stackwalking of RuntimeStub frame

#ifdef _WIN64
    __ push(rsi);
    __ push(rdi);
#endif
    __ fast_cos(x0, x1, x2, x3, x4, x5, x6, x7, rax, rcx, rdx, tmp1, tmp2, tmp3, tmp4);

#ifdef _WIN64
    __ pop(rdi);
    __ pop(rsi);
#endif

    __ leave(); // required for proper stackwalking of RuntimeStub frame
    __ ret(0);

    return start;

  }

  address generate_libmTan() {
    StubCodeMark mark(this, "StubRoutines", "libmTan");

    address start = __ pc();

    const XMMRegister x0 = xmm0;
    const XMMRegister x1 = xmm1;
    const XMMRegister x2 = xmm2;
    const XMMRegister x3 = xmm3;

    const XMMRegister x4 = xmm4;
    const XMMRegister x5 = xmm5;
    const XMMRegister x6 = xmm6;
    const XMMRegister x7 = xmm7;

    const Register tmp1 = r8;
    const Register tmp2 = r9;
    const Register tmp3 = r10;
    const Register tmp4 = r11;

    BLOCK_COMMENT("Entry:");
    __ enter(); // required for proper stackwalking of RuntimeStub frame

#ifdef _WIN64
    __ push(rsi);
    __ push(rdi);
#endif
    __ fast_tan(x0, x1, x2, x3, x4, x5, x6, x7, rax, rcx, rdx, tmp1, tmp2, tmp3, tmp4);

#ifdef _WIN64
    __ pop(rdi);
    __ pop(rsi);
#endif

    __ leave(); // required for proper stackwalking of RuntimeStub frame
    __ ret(0);

    return start;

  }

  // Call stub to call runtime oopDesc::load_nklass_runtime().
  // rax: call argument (object)
  // rax: return object's narrowKlass
  // Preserves all caller-saved registers, except rax
#ifdef _LP64
  address generate_load_nklass() {
    __ align(CodeEntryAlignment);
    StubCodeMark(this, "StubRoutines", "load_nklass");
    address start = __ pc();
    __ enter(); // save rbp

    __ andptr(rsp, -(StackAlignmentInBytes));    // Align stack
    __ push_FPU_state();

    __ push(rdi);
    __ push(rsi);
    __ push(rdx);
    __ push(rcx);
    __ push(r8);
    __ push(r9);
    __ push(r10);
    __ push(r11);
    __ call_VM_leaf(CAST_FROM_FN_PTR(address, oopDesc::load_nklass_runtime), rax);
    __ pop(r11);
    __ pop(r10);
    __ pop(r9);
    __ pop(r8);
    __ pop(rcx);
    __ pop(rdx);
    __ pop(rsi);
    __ pop(rdi);

    __ pop_FPU_state();

    __ leave();
    __ ret(0);
    return start;
  }
#endif // _LP64

#undef __
#define __ masm->

  // Continuation point for throwing of implicit exceptions that are
  // not handled in the current activation. Fabricates an exception
  // oop and initiates normal exception dispatching in this
  // frame. Since we need to preserve callee-saved values (currently
  // only for C2, but done for C1 as well) we need a callee-saved oop
  // map and therefore have to make these stubs into RuntimeStubs
  // rather than BufferBlobs.  If the compiler needs all registers to
  // be preserved between the fault point and the exception handler
  // then it must assume responsibility for that in
  // AbstractCompiler::continuation_for_implicit_null_exception or
  // continuation_for_implicit_division_by_zero_exception. All other
  // implicit exceptions (e.g., NullPointerException or
  // AbstractMethodError on entry) are either at call sites or
  // otherwise assume that stack unwinding will be initiated, so
  // caller saved registers were assumed volatile in the compiler.
  address generate_throw_exception(const char* name,
                                   address runtime_entry,
                                   Register arg1 = noreg,
                                   Register arg2 = noreg) {
    // Information about frame layout at time of blocking runtime call.
    // Note that we only have to preserve callee-saved registers since
    // the compilers are responsible for supplying a continuation point
    // if they expect all registers to be preserved.
    enum layout {
      rbp_off = frame::arg_reg_save_area_bytes/BytesPerInt,
      rbp_off2,
      return_off,
      return_off2,
      framesize // inclusive of return address
    };

    int insts_size = 512;
    int locs_size  = 64;

    CodeBuffer code(name, insts_size, locs_size);
    OopMapSet* oop_maps  = new OopMapSet();
    MacroAssembler* masm = new MacroAssembler(&code);

    address start = __ pc();

    // This is an inlined and slightly modified version of call_VM
    // which has the ability to fetch the return PC out of
    // thread-local storage and also sets up last_Java_sp slightly
    // differently than the real call_VM

    __ enter(); // required for proper stackwalking of RuntimeStub frame

    assert(is_even(framesize/2), "sp not 16-byte aligned");

    // return address and rbp are already in place
    __ subptr(rsp, (framesize-4) << LogBytesPerInt); // prolog

    int frame_complete = __ pc() - start;

    // Set up last_Java_sp and last_Java_fp
    address the_pc = __ pc();
    __ set_last_Java_frame(rsp, rbp, the_pc);
    __ andptr(rsp, -(StackAlignmentInBytes));    // Align stack

    // Call runtime
    if (arg1 != noreg) {
      assert(arg2 != c_rarg1, "clobbered");
      __ movptr(c_rarg1, arg1);
    }
    if (arg2 != noreg) {
      __ movptr(c_rarg2, arg2);
    }
    __ movptr(c_rarg0, r15_thread);
    BLOCK_COMMENT("call runtime_entry");
    __ call(RuntimeAddress(runtime_entry));

    // Generate oop map
    OopMap* map = new OopMap(framesize, 0);

    oop_maps->add_gc_map(the_pc - start, map);

    __ reset_last_Java_frame(true);

    __ leave(); // required for proper stackwalking of RuntimeStub frame

    // check for pending exceptions
#ifdef ASSERT
    Label L;
    __ cmpptr(Address(r15_thread, Thread::pending_exception_offset()),
            (int32_t) NULL_WORD);
    __ jcc(Assembler::notEqual, L);
    __ should_not_reach_here();
    __ bind(L);
#endif // ASSERT
    __ jump(RuntimeAddress(StubRoutines::forward_exception_entry()));


    // codeBlob framesize is in words (not VMRegImpl::slot_size)
    RuntimeStub* stub =
      RuntimeStub::new_runtime_stub(name,
                                    &code,
                                    frame_complete,
                                    (framesize >> (LogBytesPerWord - LogBytesPerInt)),
                                    oop_maps, false);
    return stub->entry_point();
  }

  void create_control_words() {
    // Round to nearest, 64-bit mode, exceptions masked
    StubRoutines::x86::_mxcsr_std = 0x1F80;
  }

  // Initialization
  void generate_initial() {
    // Generates all stubs and initializes the entry points

    // This platform-specific settings are needed by generate_call_stub()
    create_control_words();

    // entry points that exist in all platforms Note: This is code
    // that could be shared among different platforms - however the
    // benefit seems to be smaller than the disadvantage of having a
    // much more complicated generator structure. See also comment in
    // stubRoutines.hpp.

    StubRoutines::_forward_exception_entry = generate_forward_exception();

    StubRoutines::_call_stub_entry =
      generate_call_stub(StubRoutines::_call_stub_return_address);

    // is referenced by megamorphic call
    StubRoutines::_catch_exception_entry = generate_catch_exception();

    // atomic calls
    StubRoutines::_fence_entry                = generate_orderaccess_fence();

    // platform dependent
    StubRoutines::x86::_get_previous_sp_entry = generate_get_previous_sp();

    StubRoutines::x86::_verify_mxcsr_entry    = generate_verify_mxcsr();

    StubRoutines::x86::_f2i_fixup             = generate_f2i_fixup();
    StubRoutines::x86::_f2l_fixup             = generate_f2l_fixup();
    StubRoutines::x86::_d2i_fixup             = generate_d2i_fixup();
    StubRoutines::x86::_d2l_fixup             = generate_d2l_fixup();

    StubRoutines::x86::_float_sign_mask       = generate_fp_mask("float_sign_mask",  0x7FFFFFFF7FFFFFFF);
    StubRoutines::x86::_float_sign_flip       = generate_fp_mask("float_sign_flip",  0x8000000080000000);
    StubRoutines::x86::_double_sign_mask      = generate_fp_mask("double_sign_mask", 0x7FFFFFFFFFFFFFFF);
    StubRoutines::x86::_double_sign_flip      = generate_fp_mask("double_sign_flip", 0x8000000000000000);

    // Build this early so it's available for the interpreter.
    StubRoutines::_throw_StackOverflowError_entry =
      generate_throw_exception("StackOverflowError throw_exception",
                               CAST_FROM_FN_PTR(address,
                                                SharedRuntime::
                                                throw_StackOverflowError));
    StubRoutines::_throw_delayed_StackOverflowError_entry =
      generate_throw_exception("delayed StackOverflowError throw_exception",
                               CAST_FROM_FN_PTR(address,
                                                SharedRuntime::
                                                throw_delayed_StackOverflowError));
    if (UseCRC32Intrinsics) {
      // set table address before stub generation which use it
      StubRoutines::_crc_table_adr = (address)StubRoutines::x86::_crc_table;
      StubRoutines::_updateBytesCRC32 = generate_updateBytesCRC32();
    }

    if (UseCRC32CIntrinsics) {
      bool supports_clmul = VM_Version::supports_clmul();
      StubRoutines::x86::generate_CRC32C_table(supports_clmul);
      StubRoutines::_crc32c_table_addr = (address)StubRoutines::x86::_crc32c_table;
      StubRoutines::_updateBytesCRC32C = generate_updateBytesCRC32C(supports_clmul);
    }

    if (UseAdler32Intrinsics) {
       StubRoutines::_updateBytesAdler32 = generate_updateBytesAdler32();
    }

    if (UseLibmIntrinsic && InlineIntrinsics) {
      if (vmIntrinsics::is_intrinsic_available(vmIntrinsics::_dsin) ||
          vmIntrinsics::is_intrinsic_available(vmIntrinsics::_dcos) ||
          vmIntrinsics::is_intrinsic_available(vmIntrinsics::_dtan)) {
        StubRoutines::x86::_ONEHALF_adr = (address)StubRoutines::x86::_ONEHALF;
        StubRoutines::x86::_P_2_adr = (address)StubRoutines::x86::_P_2;
        StubRoutines::x86::_SC_4_adr = (address)StubRoutines::x86::_SC_4;
        StubRoutines::x86::_Ctable_adr = (address)StubRoutines::x86::_Ctable;
        StubRoutines::x86::_SC_2_adr = (address)StubRoutines::x86::_SC_2;
        StubRoutines::x86::_SC_3_adr = (address)StubRoutines::x86::_SC_3;
        StubRoutines::x86::_SC_1_adr = (address)StubRoutines::x86::_SC_1;
        StubRoutines::x86::_PI_INV_TABLE_adr = (address)StubRoutines::x86::_PI_INV_TABLE;
        StubRoutines::x86::_PI_4_adr = (address)StubRoutines::x86::_PI_4;
        StubRoutines::x86::_PI32INV_adr = (address)StubRoutines::x86::_PI32INV;
        StubRoutines::x86::_SIGN_MASK_adr = (address)StubRoutines::x86::_SIGN_MASK;
        StubRoutines::x86::_P_1_adr = (address)StubRoutines::x86::_P_1;
        StubRoutines::x86::_P_3_adr = (address)StubRoutines::x86::_P_3;
        StubRoutines::x86::_NEG_ZERO_adr = (address)StubRoutines::x86::_NEG_ZERO;
      }
      if (vmIntrinsics::is_intrinsic_available(vmIntrinsics::_dexp)) {
        StubRoutines::_dexp = generate_libmExp();
      }
      if (vmIntrinsics::is_intrinsic_available(vmIntrinsics::_dlog)) {
        StubRoutines::_dlog = generate_libmLog();
      }
      if (vmIntrinsics::is_intrinsic_available(vmIntrinsics::_dlog10)) {
        StubRoutines::_dlog10 = generate_libmLog10();
      }
      if (vmIntrinsics::is_intrinsic_available(vmIntrinsics::_dpow)) {
        StubRoutines::_dpow = generate_libmPow();
      }
      if (vmIntrinsics::is_intrinsic_available(vmIntrinsics::_dsin)) {
        StubRoutines::_dsin = generate_libmSin();
      }
      if (vmIntrinsics::is_intrinsic_available(vmIntrinsics::_dcos)) {
        StubRoutines::_dcos = generate_libmCos();
      }
      if (vmIntrinsics::is_intrinsic_available(vmIntrinsics::_dtan)) {
        StubRoutines::_dtan = generate_libmTan();
      }
    }
<<<<<<< HEAD

    // Safefetch stubs.
    generate_safefetch("SafeFetch32", sizeof(int),     &StubRoutines::_safefetch32_entry,
                                                       &StubRoutines::_safefetch32_fault_pc,
                                                       &StubRoutines::_safefetch32_continuation_pc);
    generate_safefetch("SafeFetchN", sizeof(intptr_t), &StubRoutines::_safefetchN_entry,
                                                       &StubRoutines::_safefetchN_fault_pc,
                                                       &StubRoutines::_safefetchN_continuation_pc);

#ifdef _LP64
    StubRoutines::_load_nklass = generate_load_nklass();
#endif
=======
>>>>>>> 647aa2ae
  }

  void generate_all() {
    // Generates all stubs and initializes the entry points

    // These entry points require SharedInfo::stack0 to be set up in
    // non-core builds and need to be relocatable, so they each
    // fabricate a RuntimeStub internally.
    StubRoutines::_throw_AbstractMethodError_entry =
      generate_throw_exception("AbstractMethodError throw_exception",
                               CAST_FROM_FN_PTR(address,
                                                SharedRuntime::
                                                throw_AbstractMethodError));

    StubRoutines::_throw_IncompatibleClassChangeError_entry =
      generate_throw_exception("IncompatibleClassChangeError throw_exception",
                               CAST_FROM_FN_PTR(address,
                                                SharedRuntime::
                                                throw_IncompatibleClassChangeError));

    StubRoutines::_throw_NullPointerException_at_call_entry =
      generate_throw_exception("NullPointerException at call throw_exception",
                               CAST_FROM_FN_PTR(address,
                                                SharedRuntime::
                                                throw_NullPointerException_at_call));

    // entry points that are platform specific
    StubRoutines::x86::_vector_float_sign_mask = generate_vector_mask("vector_float_sign_mask", 0x7FFFFFFF7FFFFFFF);
    StubRoutines::x86::_vector_float_sign_flip = generate_vector_mask("vector_float_sign_flip", 0x8000000080000000);
    StubRoutines::x86::_vector_double_sign_mask = generate_vector_mask("vector_double_sign_mask", 0x7FFFFFFFFFFFFFFF);
    StubRoutines::x86::_vector_double_sign_flip = generate_vector_mask("vector_double_sign_flip", 0x8000000000000000);
    StubRoutines::x86::_vector_all_bits_set = generate_vector_mask("vector_all_bits_set", 0xFFFFFFFFFFFFFFFF);
    StubRoutines::x86::_vector_int_mask_cmp_bits = generate_vector_mask("vector_int_mask_cmp_bits", 0x0000000100000001);
    StubRoutines::x86::_vector_short_to_byte_mask = generate_vector_mask("vector_short_to_byte_mask", 0x00ff00ff00ff00ff);
    StubRoutines::x86::_vector_byte_perm_mask = generate_vector_byte_perm_mask("vector_byte_perm_mask");
    StubRoutines::x86::_vector_int_to_byte_mask = generate_vector_mask("vector_int_to_byte_mask", 0x000000ff000000ff);
    StubRoutines::x86::_vector_int_to_short_mask = generate_vector_mask("vector_int_to_short_mask", 0x0000ffff0000ffff);
    StubRoutines::x86::_vector_32_bit_mask = generate_vector_custom_i32("vector_32_bit_mask", Assembler::AVX_512bit,
                                                                        0xFFFFFFFF, 0, 0, 0);
    StubRoutines::x86::_vector_64_bit_mask = generate_vector_custom_i32("vector_64_bit_mask", Assembler::AVX_512bit,
                                                                        0xFFFFFFFF, 0xFFFFFFFF, 0, 0);
    StubRoutines::x86::_vector_int_shuffle_mask = generate_vector_mask("vector_int_shuffle_mask", 0x0302010003020100);
    StubRoutines::x86::_vector_byte_shuffle_mask = generate_vector_byte_shuffle_mask("vector_byte_shuffle_mask");
    StubRoutines::x86::_vector_short_shuffle_mask = generate_vector_mask("vector_short_shuffle_mask", 0x0100010001000100);
    StubRoutines::x86::_vector_long_shuffle_mask = generate_vector_mask("vector_long_shuffle_mask", 0x0000000100000000);
    StubRoutines::x86::_vector_long_sign_mask = generate_vector_mask("vector_long_sign_mask", 0x8000000000000000);
    StubRoutines::x86::_vector_iota_indices = generate_iota_indices("iota_indices");

    if (UsePopCountInstruction && VM_Version::supports_avx2() && !VM_Version::supports_avx512_vpopcntdq()) {
      // lut implementation influenced by counting 1s algorithm from section 5-1 of Hackers' Delight.
      StubRoutines::x86::_vector_popcount_lut = generate_popcount_avx_lut("popcount_lut");
    }

    // support for verify_oop (must happen after universe_init)
    if (VerifyOops) {
      StubRoutines::_verify_oop_subroutine_entry = generate_verify_oop();
    }

    // data cache line writeback
    StubRoutines::_data_cache_writeback = generate_data_cache_writeback();
    StubRoutines::_data_cache_writeback_sync = generate_data_cache_writeback_sync();

    // arraycopy stubs used by compilers
    generate_arraycopy_stubs();

    // don't bother generating these AES intrinsic stubs unless global flag is set
    if (UseAESIntrinsics) {
      StubRoutines::x86::_key_shuffle_mask_addr = generate_key_shuffle_mask();  // needed by the others
      StubRoutines::_aescrypt_encryptBlock = generate_aescrypt_encryptBlock();
      StubRoutines::_aescrypt_decryptBlock = generate_aescrypt_decryptBlock();
      StubRoutines::_cipherBlockChaining_encryptAESCrypt = generate_cipherBlockChaining_encryptAESCrypt();
      if (VM_Version::supports_avx512_vaes() &&  VM_Version::supports_avx512vl() && VM_Version::supports_avx512dq() ) {
        StubRoutines::_cipherBlockChaining_decryptAESCrypt = generate_cipherBlockChaining_decryptVectorAESCrypt();
        StubRoutines::_electronicCodeBook_encryptAESCrypt = generate_electronicCodeBook_encryptAESCrypt();
        StubRoutines::_electronicCodeBook_decryptAESCrypt = generate_electronicCodeBook_decryptAESCrypt();
        StubRoutines::x86::_counter_mask_addr = counter_mask_addr();
        StubRoutines::x86::_ghash_poly512_addr = ghash_polynomial512_addr();
        StubRoutines::x86::_ghash_long_swap_mask_addr = generate_ghash_long_swap_mask();
        StubRoutines::_galoisCounterMode_AESCrypt = generate_galoisCounterMode_AESCrypt();
      } else {
        StubRoutines::_cipherBlockChaining_decryptAESCrypt = generate_cipherBlockChaining_decryptAESCrypt_Parallel();
      }
    }

    if (UseAESCTRIntrinsics) {
      if (VM_Version::supports_avx512_vaes() && VM_Version::supports_avx512bw() && VM_Version::supports_avx512vl()) {
        if (StubRoutines::x86::_counter_mask_addr == NULL) {
          StubRoutines::x86::_counter_mask_addr = counter_mask_addr();
        }
        StubRoutines::_counterMode_AESCrypt = generate_counterMode_VectorAESCrypt();
      } else {
        StubRoutines::x86::_counter_shuffle_mask_addr = generate_counter_shuffle_mask();
        StubRoutines::_counterMode_AESCrypt = generate_counterMode_AESCrypt_Parallel();
      }
    }

    if (UseMD5Intrinsics) {
      StubRoutines::_md5_implCompress = generate_md5_implCompress(false, "md5_implCompress");
      StubRoutines::_md5_implCompressMB = generate_md5_implCompress(true, "md5_implCompressMB");
    }
    if (UseSHA1Intrinsics) {
      StubRoutines::x86::_upper_word_mask_addr = generate_upper_word_mask();
      StubRoutines::x86::_shuffle_byte_flip_mask_addr = generate_shuffle_byte_flip_mask();
      StubRoutines::_sha1_implCompress = generate_sha1_implCompress(false, "sha1_implCompress");
      StubRoutines::_sha1_implCompressMB = generate_sha1_implCompress(true, "sha1_implCompressMB");
    }
    if (UseSHA256Intrinsics) {
      StubRoutines::x86::_k256_adr = (address)StubRoutines::x86::_k256;
      char* dst = (char*)StubRoutines::x86::_k256_W;
      char* src = (char*)StubRoutines::x86::_k256;
      for (int ii = 0; ii < 16; ++ii) {
        memcpy(dst + 32 * ii,      src + 16 * ii, 16);
        memcpy(dst + 32 * ii + 16, src + 16 * ii, 16);
      }
      StubRoutines::x86::_k256_W_adr = (address)StubRoutines::x86::_k256_W;
      StubRoutines::x86::_pshuffle_byte_flip_mask_addr = generate_pshuffle_byte_flip_mask();
      StubRoutines::_sha256_implCompress = generate_sha256_implCompress(false, "sha256_implCompress");
      StubRoutines::_sha256_implCompressMB = generate_sha256_implCompress(true, "sha256_implCompressMB");
    }
    if (UseSHA512Intrinsics) {
      StubRoutines::x86::_k512_W_addr = (address)StubRoutines::x86::_k512_W;
      StubRoutines::x86::_pshuffle_byte_flip_mask_addr_sha512 = generate_pshuffle_byte_flip_mask_sha512();
      StubRoutines::_sha512_implCompress = generate_sha512_implCompress(false, "sha512_implCompress");
      StubRoutines::_sha512_implCompressMB = generate_sha512_implCompress(true, "sha512_implCompressMB");
    }

    // Generate GHASH intrinsics code
    if (UseGHASHIntrinsics) {
      if (StubRoutines::x86::_ghash_long_swap_mask_addr == NULL) {
        StubRoutines::x86::_ghash_long_swap_mask_addr = generate_ghash_long_swap_mask();
      }
    StubRoutines::x86::_ghash_byte_swap_mask_addr = generate_ghash_byte_swap_mask();
      if (VM_Version::supports_avx()) {
        StubRoutines::x86::_ghash_shuffmask_addr = ghash_shufflemask_addr();
        StubRoutines::x86::_ghash_poly_addr = ghash_polynomial_addr();
        StubRoutines::_ghash_processBlocks = generate_avx_ghash_processBlocks();
      } else {
        StubRoutines::_ghash_processBlocks = generate_ghash_processBlocks();
      }
    }


    if (UseBASE64Intrinsics) {
      if(VM_Version::supports_avx2() &&
         VM_Version::supports_avx512bw() &&
         VM_Version::supports_avx512vl()) {
        StubRoutines::x86::_avx2_shuffle_base64 = base64_avx2_shuffle_addr();
        StubRoutines::x86::_avx2_input_mask_base64 = base64_avx2_input_mask_addr();
        StubRoutines::x86::_avx2_lut_base64 = base64_avx2_lut_addr();
      }
      StubRoutines::x86::_encoding_table_base64 = base64_encoding_table_addr();
      if (VM_Version::supports_avx512_vbmi()) {
        StubRoutines::x86::_shuffle_base64 = base64_shuffle_addr();
        StubRoutines::x86::_lookup_lo_base64 = base64_vbmi_lookup_lo_addr();
        StubRoutines::x86::_lookup_hi_base64 = base64_vbmi_lookup_hi_addr();
        StubRoutines::x86::_lookup_lo_base64url = base64_vbmi_lookup_lo_url_addr();
        StubRoutines::x86::_lookup_hi_base64url = base64_vbmi_lookup_hi_url_addr();
        StubRoutines::x86::_pack_vec_base64 = base64_vbmi_pack_vec_addr();
        StubRoutines::x86::_join_0_1_base64 = base64_vbmi_join_0_1_addr();
        StubRoutines::x86::_join_1_2_base64 = base64_vbmi_join_1_2_addr();
        StubRoutines::x86::_join_2_3_base64 = base64_vbmi_join_2_3_addr();
      }
      StubRoutines::x86::_decoding_table_base64 = base64_decoding_table_addr();
      StubRoutines::_base64_encodeBlock = generate_base64_encodeBlock();
      StubRoutines::_base64_decodeBlock = generate_base64_decodeBlock();
    }

    BarrierSetNMethod* bs_nm = BarrierSet::barrier_set()->barrier_set_nmethod();
    if (bs_nm != NULL) {
      StubRoutines::x86::_method_entry_barrier = generate_method_entry_barrier();
    }
#ifdef COMPILER2
    if (UseMultiplyToLenIntrinsic) {
      StubRoutines::_multiplyToLen = generate_multiplyToLen();
    }
    if (UseSquareToLenIntrinsic) {
      StubRoutines::_squareToLen = generate_squareToLen();
    }
    if (UseMulAddIntrinsic) {
      StubRoutines::_mulAdd = generate_mulAdd();
    }
    if (VM_Version::supports_avx512_vbmi2()) {
      StubRoutines::_bigIntegerRightShiftWorker = generate_bigIntegerRightShift();
      StubRoutines::_bigIntegerLeftShiftWorker = generate_bigIntegerLeftShift();
    }
    if (UseMontgomeryMultiplyIntrinsic) {
      StubRoutines::_montgomeryMultiply
        = CAST_FROM_FN_PTR(address, SharedRuntime::montgomery_multiply);
    }
    if (UseMontgomerySquareIntrinsic) {
      StubRoutines::_montgomerySquare
        = CAST_FROM_FN_PTR(address, SharedRuntime::montgomery_square);
    }

    // Get svml stub routine addresses
    void *libjsvml = NULL;
    char ebuf[1024];
    char dll_name[JVM_MAXPATHLEN];
    if (os::dll_locate_lib(dll_name, sizeof(dll_name), Arguments::get_dll_dir(), "jsvml")) {
      libjsvml = os::dll_load(dll_name, ebuf, sizeof ebuf);
    }
    if (libjsvml != NULL) {
      // SVML method naming convention
      //   All the methods are named as __jsvml_op<T><N>_ha_<VV>
      //   Where:
      //      ha stands for high accuracy
      //      <T> is optional to indicate float/double
      //              Set to f for vector float operation
      //              Omitted for vector double operation
      //      <N> is the number of elements in the vector
      //              1, 2, 4, 8, 16
      //              e.g. 128 bit float vector has 4 float elements
      //      <VV> indicates the avx/sse level:
      //              z0 is AVX512, l9 is AVX2, e9 is AVX1 and ex is for SSE2
      //      e.g. __jsvml_expf16_ha_z0 is the method for computing 16 element vector float exp using AVX 512 insns
      //           __jsvml_exp8_ha_z0 is the method for computing 8 element vector double exp using AVX 512 insns

      log_info(library)("Loaded library %s, handle " INTPTR_FORMAT, JNI_LIB_PREFIX "jsvml" JNI_LIB_SUFFIX, p2i(libjsvml));
      if (UseAVX > 2) {
        for (int op = 0; op < VectorSupport::NUM_SVML_OP; op++) {
          int vop = VectorSupport::VECTOR_OP_SVML_START + op;
          if ((!VM_Version::supports_avx512dq()) &&
              (vop == VectorSupport::VECTOR_OP_LOG || vop == VectorSupport::VECTOR_OP_LOG10 || vop == VectorSupport::VECTOR_OP_POW)) {
            continue;
          }
          snprintf(ebuf, sizeof(ebuf), "__jsvml_%sf16_ha_z0", VectorSupport::svmlname[op]);
          StubRoutines::_vector_f_math[VectorSupport::VEC_SIZE_512][op] = (address)os::dll_lookup(libjsvml, ebuf);

          snprintf(ebuf, sizeof(ebuf), "__jsvml_%s8_ha_z0", VectorSupport::svmlname[op]);
          StubRoutines::_vector_d_math[VectorSupport::VEC_SIZE_512][op] = (address)os::dll_lookup(libjsvml, ebuf);
        }
      }
      const char* avx_sse_str = (UseAVX >= 2) ? "l9" : ((UseAVX == 1) ? "e9" : "ex");
      for (int op = 0; op < VectorSupport::NUM_SVML_OP; op++) {
        int vop = VectorSupport::VECTOR_OP_SVML_START + op;
        if (vop == VectorSupport::VECTOR_OP_POW) {
          continue;
        }
        snprintf(ebuf, sizeof(ebuf), "__jsvml_%sf4_ha_%s", VectorSupport::svmlname[op], avx_sse_str);
        StubRoutines::_vector_f_math[VectorSupport::VEC_SIZE_64][op] = (address)os::dll_lookup(libjsvml, ebuf);

        snprintf(ebuf, sizeof(ebuf), "__jsvml_%sf4_ha_%s", VectorSupport::svmlname[op], avx_sse_str);
        StubRoutines::_vector_f_math[VectorSupport::VEC_SIZE_128][op] = (address)os::dll_lookup(libjsvml, ebuf);

        snprintf(ebuf, sizeof(ebuf), "__jsvml_%sf8_ha_%s", VectorSupport::svmlname[op], avx_sse_str);
        StubRoutines::_vector_f_math[VectorSupport::VEC_SIZE_256][op] = (address)os::dll_lookup(libjsvml, ebuf);

        snprintf(ebuf, sizeof(ebuf), "__jsvml_%s1_ha_%s", VectorSupport::svmlname[op], avx_sse_str);
        StubRoutines::_vector_d_math[VectorSupport::VEC_SIZE_64][op] = (address)os::dll_lookup(libjsvml, ebuf);

        snprintf(ebuf, sizeof(ebuf), "__jsvml_%s2_ha_%s", VectorSupport::svmlname[op], avx_sse_str);
        StubRoutines::_vector_d_math[VectorSupport::VEC_SIZE_128][op] = (address)os::dll_lookup(libjsvml, ebuf);

        snprintf(ebuf, sizeof(ebuf), "__jsvml_%s4_ha_%s", VectorSupport::svmlname[op], avx_sse_str);
        StubRoutines::_vector_d_math[VectorSupport::VEC_SIZE_256][op] = (address)os::dll_lookup(libjsvml, ebuf);
      }
    }
#endif // COMPILER2

    if (UseVectorizedMismatchIntrinsic) {
      StubRoutines::_vectorizedMismatch = generate_vectorizedMismatch();
    }
  }

 public:
  StubGenerator(CodeBuffer* code, bool all) : StubCodeGenerator(code) {
    if (all) {
      generate_all();
    } else {
      generate_initial();
    }
  }
}; // end class declaration

#define UCM_TABLE_MAX_ENTRIES 16
void StubGenerator_generate(CodeBuffer* code, bool all) {
  if (UnsafeCopyMemory::_table == NULL) {
    UnsafeCopyMemory::create_table(UCM_TABLE_MAX_ENTRIES);
  }
  StubGenerator g(code, all);
}<|MERGE_RESOLUTION|>--- conflicted
+++ resolved
@@ -7672,21 +7672,10 @@
         StubRoutines::_dtan = generate_libmTan();
       }
     }
-<<<<<<< HEAD
-
-    // Safefetch stubs.
-    generate_safefetch("SafeFetch32", sizeof(int),     &StubRoutines::_safefetch32_entry,
-                                                       &StubRoutines::_safefetch32_fault_pc,
-                                                       &StubRoutines::_safefetch32_continuation_pc);
-    generate_safefetch("SafeFetchN", sizeof(intptr_t), &StubRoutines::_safefetchN_entry,
-                                                       &StubRoutines::_safefetchN_fault_pc,
-                                                       &StubRoutines::_safefetchN_continuation_pc);
 
 #ifdef _LP64
     StubRoutines::_load_nklass = generate_load_nklass();
 #endif
-=======
->>>>>>> 647aa2ae
   }
 
   void generate_all() {
