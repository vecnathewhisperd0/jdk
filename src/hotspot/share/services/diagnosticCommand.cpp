/*
 * Copyright (c) 2011, 2021, Oracle and/or its affiliates. All rights reserved.
 * DO NOT ALTER OR REMOVE COPYRIGHT NOTICES OR THIS FILE HEADER.
 *
 * This code is free software; you can redistribute it and/or modify it
 * under the terms of the GNU General Public License version 2 only, as
 * published by the Free Software Foundation.
 *
 * This code is distributed in the hope that it will be useful, but WITHOUT
 * ANY WARRANTY; without even the implied warranty of MERCHANTABILITY or
 * FITNESS FOR A PARTICULAR PURPOSE.  See the GNU General Public License
 * version 2 for more details (a copy is included in the LICENSE file that
 * accompanied this code).
 *
 * You should have received a copy of the GNU General Public License version
 * 2 along with this work; if not, write to the Free Software Foundation,
 * Inc., 51 Franklin St, Fifth Floor, Boston, MA 02110-1301 USA.
 *
 * Please contact Oracle, 500 Oracle Parkway, Redwood Shores, CA 94065 USA
 * or visit www.oracle.com if you need additional information or have any
 * questions.
 *
 */

#include "precompiled.hpp"
#include "jvm.h"
#include "classfile/classLoaderHierarchyDCmd.hpp"
#include "classfile/classLoaderStats.hpp"
#include "classfile/javaClasses.hpp"
#include "classfile/systemDictionary.hpp"
#include "classfile/vmClasses.hpp"
#include "code/codeCache.hpp"
#include "compiler/compileBroker.hpp"
#include "compiler/directivesParser.hpp"
#include "gc/shared/gcVMOperations.hpp"
#include "memory/metaspace/metaspaceDCmd.hpp"
#include "memory/resourceArea.hpp"
#include "memory/universe.hpp"
#include "oops/objArrayOop.inline.hpp"
#include "oops/oop.inline.hpp"
#include "oops/typeArrayOop.inline.hpp"
#include "runtime/fieldDescriptor.inline.hpp"
#include "runtime/flags/jvmFlag.hpp"
#include "runtime/handles.inline.hpp"
#include "runtime/interfaceSupport.inline.hpp"
#include "runtime/javaCalls.hpp"
#include "runtime/jniHandles.hpp"
#include "runtime/os.hpp"
#include "runtime/vmOperations.hpp"
#include "runtime/vm_version.hpp"
#include "services/diagnosticArgument.hpp"
#include "services/diagnosticCommand.hpp"
#include "services/diagnosticFramework.hpp"
#include "services/heapDumper.hpp"
#include "services/management.hpp"
#include "services/writeableFlags.hpp"
#include "utilities/debug.hpp"
#include "utilities/events.hpp"
#include "utilities/formatBuffer.hpp"
#include "utilities/macros.hpp"


static void loadAgentModule(TRAPS) {
  ResourceMark rm(THREAD);
  HandleMark hm(THREAD);

  JavaValue result(T_OBJECT);
  Handle h_module_name = java_lang_String::create_from_str("jdk.management.agent", CHECK);
  JavaCalls::call_static(&result,
                         vmClasses::module_Modules_klass(),
                         vmSymbols::loadModule_name(),
                         vmSymbols::loadModule_signature(),
                         h_module_name,
                         THREAD);
}

void DCmdRegistrant::register_dcmds(){
  // Registration of the diagnostic commands
  // First argument specifies which interfaces will export the command
  // Second argument specifies if the command is enabled
  // Third  argument specifies if the command is hidden
  uint32_t full_export = DCmd_Source_Internal | DCmd_Source_AttachAPI
                         | DCmd_Source_MBean;
  DCmdFactory::register_DCmdFactory(new DCmdFactoryImpl<HelpDCmd>(full_export, true, false));
  DCmdFactory::register_DCmdFactory(new DCmdFactoryImpl<VersionDCmd>(full_export, true, false));
  DCmdFactory::register_DCmdFactory(new DCmdFactoryImpl<CommandLineDCmd>(full_export, true, false));
  DCmdFactory::register_DCmdFactory(new DCmdFactoryImpl<PrintSystemPropertiesDCmd>(full_export, true, false));
  DCmdFactory::register_DCmdFactory(new DCmdFactoryImpl<PrintVMFlagsDCmd>(full_export, true, false));
  DCmdFactory::register_DCmdFactory(new DCmdFactoryImpl<SetVMFlagDCmd>(full_export, true, false));
  DCmdFactory::register_DCmdFactory(new DCmdFactoryImpl<VMDynamicLibrariesDCmd>(full_export, true, false));
  DCmdFactory::register_DCmdFactory(new DCmdFactoryImpl<VMUptimeDCmd>(full_export, true, false));
  DCmdFactory::register_DCmdFactory(new DCmdFactoryImpl<VMInfoDCmd>(full_export, true, false));
  DCmdFactory::register_DCmdFactory(new DCmdFactoryImpl<SystemGCDCmd>(full_export, true, false));
  DCmdFactory::register_DCmdFactory(new DCmdFactoryImpl<RunFinalizationDCmd>(full_export, true, false));
  DCmdFactory::register_DCmdFactory(new DCmdFactoryImpl<HeapInfoDCmd>(full_export, true, false));
  DCmdFactory::register_DCmdFactory(new DCmdFactoryImpl<FinalizerInfoDCmd>(full_export, true, false));
#if INCLUDE_SERVICES
  DCmdFactory::register_DCmdFactory(new DCmdFactoryImpl<HeapDumpDCmd>(DCmd_Source_Internal | DCmd_Source_AttachAPI, true, false));
  DCmdFactory::register_DCmdFactory(new DCmdFactoryImpl<ClassHistogramDCmd>(full_export, true, false));
  DCmdFactory::register_DCmdFactory(new DCmdFactoryImpl<SystemDictionaryDCmd>(full_export, true, false));
  DCmdFactory::register_DCmdFactory(new DCmdFactoryImpl<ClassHierarchyDCmd>(full_export, true, false));
  DCmdFactory::register_DCmdFactory(new DCmdFactoryImpl<SymboltableDCmd>(full_export, true, false));
  DCmdFactory::register_DCmdFactory(new DCmdFactoryImpl<StringtableDCmd>(full_export, true, false));
  DCmdFactory::register_DCmdFactory(new DCmdFactoryImpl<metaspace::MetaspaceDCmd>(full_export, true, false));
  DCmdFactory::register_DCmdFactory(new DCmdFactoryImpl<EventLogDCmd>(full_export, true, false));
#if INCLUDE_JVMTI // Both JVMTI and SERVICES have to be enabled to have this dcmd
  DCmdFactory::register_DCmdFactory(new DCmdFactoryImpl<JVMTIAgentLoadDCmd>(full_export, true, false));
#endif // INCLUDE_JVMTI
#endif // INCLUDE_SERVICES
#if INCLUDE_JVMTI
  DCmdFactory::register_DCmdFactory(new DCmdFactoryImpl<JVMTIDataDumpDCmd>(full_export, true, false));
#endif // INCLUDE_JVMTI
  DCmdFactory::register_DCmdFactory(new DCmdFactoryImpl<ThreadDumpDCmd>(full_export, true, false));
  DCmdFactory::register_DCmdFactory(new DCmdFactoryImpl<ClassLoaderStatsDCmd>(full_export, true, false));
  DCmdFactory::register_DCmdFactory(new DCmdFactoryImpl<ClassLoaderHierarchyDCmd>(full_export, true, false));
  DCmdFactory::register_DCmdFactory(new DCmdFactoryImpl<CompileQueueDCmd>(full_export, true, false));
  DCmdFactory::register_DCmdFactory(new DCmdFactoryImpl<CodeListDCmd>(full_export, true, false));
  DCmdFactory::register_DCmdFactory(new DCmdFactoryImpl<CodeCacheDCmd>(full_export, true, false));
#ifdef LINUX
  DCmdFactory::register_DCmdFactory(new DCmdFactoryImpl<PerfMapDCmd>(full_export, true, false));
#endif // LINUX
  DCmdFactory::register_DCmdFactory(new DCmdFactoryImpl<TouchedMethodsDCmd>(full_export, true, false));
  DCmdFactory::register_DCmdFactory(new DCmdFactoryImpl<CodeHeapAnalyticsDCmd>(full_export, true, false));

  DCmdFactory::register_DCmdFactory(new DCmdFactoryImpl<CompilerDirectivesPrintDCmd>(full_export, true, false));
  DCmdFactory::register_DCmdFactory(new DCmdFactoryImpl<CompilerDirectivesAddDCmd>(full_export, true, false));
  DCmdFactory::register_DCmdFactory(new DCmdFactoryImpl<CompilerDirectivesRemoveDCmd>(full_export, true, false));
  DCmdFactory::register_DCmdFactory(new DCmdFactoryImpl<CompilerDirectivesClearDCmd>(full_export, true, false));

  // Enhanced JMX Agent Support
  // These commands won't be exported via the DiagnosticCommandMBean until an
  // appropriate permission is created for them
  uint32_t jmx_agent_export_flags = DCmd_Source_Internal | DCmd_Source_AttachAPI;
  DCmdFactory::register_DCmdFactory(new DCmdFactoryImpl<JMXStartRemoteDCmd>(jmx_agent_export_flags, true,false));
  DCmdFactory::register_DCmdFactory(new DCmdFactoryImpl<JMXStartLocalDCmd>(jmx_agent_export_flags, true,false));
  DCmdFactory::register_DCmdFactory(new DCmdFactoryImpl<JMXStopRemoteDCmd>(jmx_agent_export_flags, true,false));
  DCmdFactory::register_DCmdFactory(new DCmdFactoryImpl<JMXStatusDCmd>(jmx_agent_export_flags, true,false));

  // Debug on cmd (only makes sense with JVMTI since the agentlib needs it).
#if INCLUDE_JVMTI
  DCmdFactory::register_DCmdFactory(new DCmdFactoryImpl<DebugOnCmdStartDCmd>(full_export, true, true));
#endif // INCLUDE_JVMTI

#if INCLUDE_CDS
  DCmdFactory::register_DCmdFactory(new DCmdFactoryImpl<DumpSharedArchiveDCmd>(full_export, true, false));
#endif // INCLUDE_CDS
}

#ifndef HAVE_EXTRA_DCMD
void DCmdRegistrant::register_dcmds_ext(){
   // Do nothing here
}
#endif


HelpDCmd::HelpDCmd(outputStream* output, bool heap) : DCmdWithParser(output, heap),
  _all("-all", "Show help for all commands", "BOOLEAN", false, "false"),
  _cmd("command name", "The name of the command for which we want help",
        "STRING", false) {
  _dcmdparser.add_dcmd_option(&_all);
  _dcmdparser.add_dcmd_argument(&_cmd);
};


static int compare_strings(const char** s1, const char** s2) {
  return ::strcmp(*s1, *s2);
}

void HelpDCmd::execute(DCmdSource source, TRAPS) {
  if (_all.value()) {
    GrowableArray<const char*>* cmd_list = DCmdFactory::DCmd_list(source);
    cmd_list->sort(compare_strings);
    for (int i = 0; i < cmd_list->length(); i++) {
      DCmdFactory* factory = DCmdFactory::factory(source, cmd_list->at(i),
                                                  strlen(cmd_list->at(i)));
      output()->print_cr("%s%s", factory->name(),
                         factory->is_enabled() ? "" : " [disabled]");
      output()->print_cr("\t%s", factory->description());
      output()->cr();
      factory = factory->next();
    }
  } else if (_cmd.has_value()) {
    DCmd* cmd = NULL;
    DCmdFactory* factory = DCmdFactory::factory(source, _cmd.value(),
                                                strlen(_cmd.value()));
    if (factory != NULL) {
      output()->print_cr("%s%s", factory->name(),
                         factory->is_enabled() ? "" : " [disabled]");
      output()->print_cr("%s", factory->description());
      output()->print_cr("\nImpact: %s", factory->impact());
      JavaPermission p = factory->permission();
      if(p._class != NULL) {
        if(p._action != NULL) {
          output()->print_cr("\nPermission: %s(%s, %s)",
                  p._class, p._name == NULL ? "null" : p._name, p._action);
        } else {
          output()->print_cr("\nPermission: %s(%s)",
                  p._class, p._name == NULL ? "null" : p._name);
        }
      }
      output()->cr();
      cmd = factory->create_resource_instance(output());
      if (cmd != NULL) {
        DCmdMark mark(cmd);
        cmd->print_help(factory->name());
      }
    } else {
      output()->print_cr("Help unavailable : '%s' : No such command", _cmd.value());
    }
  } else {
    output()->print_cr("The following commands are available:");
    GrowableArray<const char *>* cmd_list = DCmdFactory::DCmd_list(source);
    cmd_list->sort(compare_strings);
    for (int i = 0; i < cmd_list->length(); i++) {
      DCmdFactory* factory = DCmdFactory::factory(source, cmd_list->at(i),
                                                  strlen(cmd_list->at(i)));
      output()->print_cr("%s%s", factory->name(),
                         factory->is_enabled() ? "" : " [disabled]");
      factory = factory->_next;
    }
    output()->print_cr("\nFor more information about a specific command use 'help <command>'.");
  }
}

void VersionDCmd::execute(DCmdSource source, TRAPS) {
  output()->print_cr("%s version %s", VM_Version::vm_name(),
          VM_Version::vm_release());
  JDK_Version jdk_version = JDK_Version::current();
  if (jdk_version.patch_version() > 0) {
    output()->print_cr("JDK %d.%d.%d.%d", jdk_version.major_version(),
            jdk_version.minor_version(), jdk_version.security_version(),
            jdk_version.patch_version());
  } else {
    output()->print_cr("JDK %d.%d.%d", jdk_version.major_version(),
            jdk_version.minor_version(), jdk_version.security_version());
  }
}

PrintVMFlagsDCmd::PrintVMFlagsDCmd(outputStream* output, bool heap) :
                                   DCmdWithParser(output, heap),
  _all("-all", "Print all flags supported by the VM", "BOOLEAN", false, "false") {
  _dcmdparser.add_dcmd_option(&_all);
}

void PrintVMFlagsDCmd::execute(DCmdSource source, TRAPS) {
  if (_all.value()) {
    JVMFlag::printFlags(output(), true);
  } else {
    JVMFlag::printSetFlags(output());
  }
}

SetVMFlagDCmd::SetVMFlagDCmd(outputStream* output, bool heap) :
                                   DCmdWithParser(output, heap),
  _flag("flag name", "The name of the flag we want to set",
        "STRING", true),
  _value("string value", "The value we want to set", "STRING", false) {
  _dcmdparser.add_dcmd_argument(&_flag);
  _dcmdparser.add_dcmd_argument(&_value);
}

void SetVMFlagDCmd::execute(DCmdSource source, TRAPS) {
  const char* val = NULL;
  if (_value.value() != NULL) {
    val = _value.value();
  }

  FormatBuffer<80> err_msg("%s", "");
  int ret = WriteableFlags::set_flag(_flag.value(), val, JVMFlagOrigin::MANAGEMENT, err_msg);

  if (ret != JVMFlag::SUCCESS) {
    output()->print_cr("%s", err_msg.buffer());
  }
}

void JVMTIDataDumpDCmd::execute(DCmdSource source, TRAPS) {
  if (JvmtiExport::should_post_data_dump()) {
    JvmtiExport::post_data_dump();
  }
}

#if INCLUDE_SERVICES
#if INCLUDE_JVMTI
JVMTIAgentLoadDCmd::JVMTIAgentLoadDCmd(outputStream* output, bool heap) :
                                       DCmdWithParser(output, heap),
  _libpath("library path", "Absolute path of the JVMTI agent to load.",
           "STRING", true),
  _option("agent option", "Option string to pass the agent.", "STRING", false) {
  _dcmdparser.add_dcmd_argument(&_libpath);
  _dcmdparser.add_dcmd_argument(&_option);
}

void JVMTIAgentLoadDCmd::execute(DCmdSource source, TRAPS) {

  if (_libpath.value() == NULL) {
    output()->print_cr("JVMTI.agent_load dcmd needs library path.");
    return;
  }

  char *suffix = strrchr(_libpath.value(), '.');
  bool is_java_agent = (suffix != NULL) && (strncmp(".jar", suffix, 4) == 0);

  if (is_java_agent) {
    if (_option.value() == NULL) {
      JvmtiExport::load_agent_library("instrument", "false",
                                      _libpath.value(), output());
    } else {
      size_t opt_len = strlen(_libpath.value()) + strlen(_option.value()) + 2;
      if (opt_len > 4096) {
        output()->print_cr("JVMTI agent attach failed: Options is too long.");
        return;
      }

      char *opt = (char *)os::malloc(opt_len, mtInternal);
      if (opt == NULL) {
        output()->print_cr("JVMTI agent attach failed: "
                           "Could not allocate " SIZE_FORMAT " bytes for argument.",
                           opt_len);
        return;
      }

      jio_snprintf(opt, opt_len, "%s=%s", _libpath.value(), _option.value());
      JvmtiExport::load_agent_library("instrument", "false", opt, output());

      os::free(opt);
    }
  } else {
    JvmtiExport::load_agent_library(_libpath.value(), "true",
                                    _option.value(), output());
  }
}

#endif // INCLUDE_JVMTI
#endif // INCLUDE_SERVICES

void PrintSystemPropertiesDCmd::execute(DCmdSource source, TRAPS) {
  // load VMSupport
  Symbol* klass = vmSymbols::jdk_internal_vm_VMSupport();
  Klass* k = SystemDictionary::resolve_or_fail(klass, true, CHECK);
  InstanceKlass* ik = InstanceKlass::cast(k);
  if (ik->should_be_initialized()) {
    ik->initialize(THREAD);
  }
  if (HAS_PENDING_EXCEPTION) {
    java_lang_Throwable::print(PENDING_EXCEPTION, output());
    output()->cr();
    CLEAR_PENDING_EXCEPTION;
    return;
  }

  // invoke the serializePropertiesToByteArray method
  JavaValue result(T_OBJECT);
  JavaCallArguments args;

  Symbol* signature = vmSymbols::serializePropertiesToByteArray_signature();
  JavaCalls::call_static(&result,
                         ik,
                         vmSymbols::serializePropertiesToByteArray_name(),
                         signature,
                         &args,
                         THREAD);
  if (HAS_PENDING_EXCEPTION) {
    java_lang_Throwable::print(PENDING_EXCEPTION, output());
    output()->cr();
    CLEAR_PENDING_EXCEPTION;
    return;
  }

  // The result should be a [B
  oop res = result.get_oop();
  assert(res->is_typeArray(), "just checking");
  assert(TypeArrayKlass::cast(res->klass())->element_type() == T_BYTE, "just checking");

  // copy the bytes to the output stream
  typeArrayOop ba = typeArrayOop(res);
  jbyte* addr = typeArrayOop(res)->byte_at_addr(0);
  output()->print_raw((const char*)addr, ba->length());
}

VMUptimeDCmd::VMUptimeDCmd(outputStream* output, bool heap) :
                           DCmdWithParser(output, heap),
  _date("-date", "Add a prefix with current date", "BOOLEAN", false, "false") {
  _dcmdparser.add_dcmd_option(&_date);
}

void VMUptimeDCmd::execute(DCmdSource source, TRAPS) {
  if (_date.value()) {
    output()->date_stamp(true, "", ": ");
  }
  output()->time_stamp().update_to(tty->time_stamp().ticks());
  output()->stamp();
  output()->print_cr(" s");
}

void VMInfoDCmd::execute(DCmdSource source, TRAPS) {
  VMError::print_vm_info(_output);
}

void SystemGCDCmd::execute(DCmdSource source, TRAPS) {
  Universe::heap()->collect(GCCause::_dcmd_gc_run);
}

void RunFinalizationDCmd::execute(DCmdSource source, TRAPS) {
  Klass* k = vmClasses::System_klass();
  JavaValue result(T_VOID);
  JavaCalls::call_static(&result, k,
                         vmSymbols::run_finalization_name(),
                         vmSymbols::void_method_signature(), CHECK);
}

void HeapInfoDCmd::execute(DCmdSource source, TRAPS) {
  MutexLocker hl(THREAD, Heap_lock);
  Universe::heap()->print_on(output());
}

void FinalizerInfoDCmd::execute(DCmdSource source, TRAPS) {
  ResourceMark rm(THREAD);

  Klass* k = SystemDictionary::resolve_or_fail(
    vmSymbols::finalizer_histogram_klass(), true, CHECK);

  JavaValue result(T_ARRAY);

  // We are calling lang.ref.FinalizerHistogram.getFinalizerHistogram() method
  // and expect it to return array of FinalizerHistogramEntry as Object[]

  JavaCalls::call_static(&result, k,
                         vmSymbols::get_finalizer_histogram_name(),
                         vmSymbols::void_finalizer_histogram_entry_array_signature(), CHECK);

  objArrayOop result_oop = (objArrayOop) result.get_oop();
  if (result_oop->length() == 0) {
    output()->print_cr("No instances waiting for finalization found");
    return;
  }

  oop foop = result_oop->obj_at(0);
  InstanceKlass* ik = InstanceKlass::cast(foop->klass());

  fieldDescriptor count_fd, name_fd;

  Klass* count_res = ik->find_field(
    vmSymbols::finalizer_histogram_entry_count_field(), vmSymbols::int_signature(), &count_fd);

  Klass* name_res = ik->find_field(
    vmSymbols::finalizer_histogram_entry_name_field(), vmSymbols::string_signature(), &name_fd);

  assert(count_res != NULL && name_res != NULL, "Unexpected layout of FinalizerHistogramEntry");

  output()->print_cr("Unreachable instances waiting for finalization");
  output()->print_cr("#instances  class name");
  output()->print_cr("-----------------------");

  for (int i = 0; i < result_oop->length(); ++i) {
    oop element_oop = result_oop->obj_at(i);
    oop str_oop = element_oop->obj_field(name_fd.offset());
    char *name = java_lang_String::as_utf8_string(str_oop);
    int count = element_oop->int_field(count_fd.offset());
    output()->print_cr("%10d  %s", count, name);
  }
}

#if INCLUDE_SERVICES // Heap dumping/inspection supported
HeapDumpDCmd::HeapDumpDCmd(outputStream* output, bool heap) :
                           DCmdWithParser(output, heap),
  _filename("filename","Name of the dump file", "STRING",true),
  _all("-all", "Dump all objects, including unreachable objects",
       "BOOLEAN", false, "false"),
  _gzip("-gz", "If specified, the heap dump is written in gzipped format "
               "using the given compression level. 1 (recommended) is the fastest, "
               "9 the strongest compression.", "INT", false, "1") {
  _dcmdparser.add_dcmd_option(&_all);
  _dcmdparser.add_dcmd_argument(&_filename);
  _dcmdparser.add_dcmd_option(&_gzip);
}

void HeapDumpDCmd::execute(DCmdSource source, TRAPS) {
  jlong level = -1; // -1 means no compression.

  if (_gzip.is_set()) {
    level = _gzip.value();

    if (level < 1 || level > 9) {
      output()->print_cr("Compression level out of range (1-9): " JLONG_FORMAT, level);
      return;
    }
  }

  // Request a full GC before heap dump if _all is false
  // This helps reduces the amount of unreachable objects in the dump
  // and makes it easier to browse.
  HeapDumper dumper(!_all.value() /* request GC if _all is false*/);
  dumper.dump(_filename.value(), output(), (int) level);
}

ClassHistogramDCmd::ClassHistogramDCmd(outputStream* output, bool heap) :
                                       DCmdWithParser(output, heap),
  _all("-all", "Inspect all objects, including unreachable objects",
       "BOOLEAN", false, "false") {
  _dcmdparser.add_dcmd_option(&_all);
}

void ClassHistogramDCmd::execute(DCmdSource source, TRAPS) {
  VM_GC_HeapInspection heapop(output(),
                              !_all.value() /* request full gc if false */);
  VMThread::execute(&heapop);
}

#endif // INCLUDE_SERVICES

ThreadDumpDCmd::ThreadDumpDCmd(outputStream* output, bool heap) :
                               DCmdWithParser(output, heap),
  _locks("-l", "print java.util.concurrent locks", "BOOLEAN", false, "false"),
  _extended("-e", "print extended thread information", "BOOLEAN", false, "false") {
  _dcmdparser.add_dcmd_option(&_locks);
  _dcmdparser.add_dcmd_option(&_extended);
}

void ThreadDumpDCmd::execute(DCmdSource source, TRAPS) {
  // thread stacks
  VM_PrintThreads op1(output(), _locks.value(), _extended.value());
  VMThread::execute(&op1);

  // JNI global handles
  VM_PrintJNI op2(output());
  VMThread::execute(&op2);

  // Deadlock detection
  VM_FindDeadlocks op3(output());
  VMThread::execute(&op3);
}

// Enhanced JMX Agent support

JMXStartRemoteDCmd::JMXStartRemoteDCmd(outputStream *output, bool heap_allocated) :

  DCmdWithParser(output, heap_allocated),

  _config_file
  ("config.file",
   "set com.sun.management.config.file", "STRING", false),

  _jmxremote_host
  ("jmxremote.host",
   "set com.sun.management.jmxremote.host", "STRING", false),

  _jmxremote_port
  ("jmxremote.port",
   "set com.sun.management.jmxremote.port", "STRING", false),

  _jmxremote_rmi_port
  ("jmxremote.rmi.port",
   "set com.sun.management.jmxremote.rmi.port", "STRING", false),

  _jmxremote_ssl
  ("jmxremote.ssl",
   "set com.sun.management.jmxremote.ssl", "STRING", false),

  _jmxremote_registry_ssl
  ("jmxremote.registry.ssl",
   "set com.sun.management.jmxremote.registry.ssl", "STRING", false),

  _jmxremote_authenticate
  ("jmxremote.authenticate",
   "set com.sun.management.jmxremote.authenticate", "STRING", false),

  _jmxremote_password_file
  ("jmxremote.password.file",
   "set com.sun.management.jmxremote.password.file", "STRING", false),

  _jmxremote_access_file
  ("jmxremote.access.file",
   "set com.sun.management.jmxremote.access.file", "STRING", false),

  _jmxremote_login_config
  ("jmxremote.login.config",
   "set com.sun.management.jmxremote.login.config", "STRING", false),

  _jmxremote_ssl_enabled_cipher_suites
  ("jmxremote.ssl.enabled.cipher.suites",
   "set com.sun.management.jmxremote.ssl.enabled.cipher.suite", "STRING", false),

  _jmxremote_ssl_enabled_protocols
  ("jmxremote.ssl.enabled.protocols",
   "set com.sun.management.jmxremote.ssl.enabled.protocols", "STRING", false),

  _jmxremote_ssl_need_client_auth
  ("jmxremote.ssl.need.client.auth",
   "set com.sun.management.jmxremote.need.client.auth", "STRING", false),

  _jmxremote_ssl_config_file
  ("jmxremote.ssl.config.file",
   "set com.sun.management.jmxremote.ssl.config.file", "STRING", false),

// JDP Protocol support
  _jmxremote_autodiscovery
  ("jmxremote.autodiscovery",
   "set com.sun.management.jmxremote.autodiscovery", "STRING", false),

   _jdp_port
  ("jdp.port",
   "set com.sun.management.jdp.port", "INT", false),

   _jdp_address
  ("jdp.address",
   "set com.sun.management.jdp.address", "STRING", false),

   _jdp_source_addr
  ("jdp.source_addr",
   "set com.sun.management.jdp.source_addr", "STRING", false),

   _jdp_ttl
  ("jdp.ttl",
   "set com.sun.management.jdp.ttl", "INT", false),

   _jdp_pause
  ("jdp.pause",
   "set com.sun.management.jdp.pause", "INT", false),

   _jdp_name
  ("jdp.name",
   "set com.sun.management.jdp.name", "STRING", false)

  {
    _dcmdparser.add_dcmd_option(&_config_file);
    _dcmdparser.add_dcmd_option(&_jmxremote_host);
    _dcmdparser.add_dcmd_option(&_jmxremote_port);
    _dcmdparser.add_dcmd_option(&_jmxremote_rmi_port);
    _dcmdparser.add_dcmd_option(&_jmxremote_ssl);
    _dcmdparser.add_dcmd_option(&_jmxremote_registry_ssl);
    _dcmdparser.add_dcmd_option(&_jmxremote_authenticate);
    _dcmdparser.add_dcmd_option(&_jmxremote_password_file);
    _dcmdparser.add_dcmd_option(&_jmxremote_access_file);
    _dcmdparser.add_dcmd_option(&_jmxremote_login_config);
    _dcmdparser.add_dcmd_option(&_jmxremote_ssl_enabled_cipher_suites);
    _dcmdparser.add_dcmd_option(&_jmxremote_ssl_enabled_protocols);
    _dcmdparser.add_dcmd_option(&_jmxremote_ssl_need_client_auth);
    _dcmdparser.add_dcmd_option(&_jmxremote_ssl_config_file);
    _dcmdparser.add_dcmd_option(&_jmxremote_autodiscovery);
    _dcmdparser.add_dcmd_option(&_jdp_port);
    _dcmdparser.add_dcmd_option(&_jdp_address);
    _dcmdparser.add_dcmd_option(&_jdp_source_addr);
    _dcmdparser.add_dcmd_option(&_jdp_ttl);
    _dcmdparser.add_dcmd_option(&_jdp_pause);
    _dcmdparser.add_dcmd_option(&_jdp_name);
}

void JMXStartRemoteDCmd::execute(DCmdSource source, TRAPS) {
    ResourceMark rm(THREAD);
    HandleMark hm(THREAD);

    // Load and initialize the jdk.internal.agent.Agent class
    // invoke startRemoteManagementAgent(string) method to start
    // the remote management server.
    // throw java.lang.NoSuchMethodError if the method doesn't exist

    loadAgentModule(CHECK);
    Handle loader = Handle(THREAD, SystemDictionary::java_system_loader());
    Klass* k = SystemDictionary::resolve_or_fail(vmSymbols::jdk_internal_agent_Agent(), loader, Handle(), true, CHECK);

    JavaValue result(T_VOID);

    // Pass all command line arguments to java as key=value,...
    // All checks are done on java side

    int len = 0;
    stringStream options;
    char comma[2] = {0,0};

    // Leave default values on Agent.class side and pass only
    // agruments explicitly set by user. All arguments passed
    // to jcmd override properties with the same name set by
    // command line with -D or by managmenent.properties
    // file.
#define PUT_OPTION(a) \
    do { \
        if ( (a).is_set() ){ \
            if ( *((a).type()) == 'I' ) { \
                options.print("%scom.sun.management.%s=" JLONG_FORMAT, comma, (a).name(), (jlong)((a).value())); \
            } else { \
                options.print("%scom.sun.management.%s=%s", comma, (a).name(), (char*)((a).value())); \
            } \
            comma[0] = ','; \
        }\
    } while(0);


    PUT_OPTION(_config_file);
    PUT_OPTION(_jmxremote_host);
    PUT_OPTION(_jmxremote_port);
    PUT_OPTION(_jmxremote_rmi_port);
    PUT_OPTION(_jmxremote_ssl);
    PUT_OPTION(_jmxremote_registry_ssl);
    PUT_OPTION(_jmxremote_authenticate);
    PUT_OPTION(_jmxremote_password_file);
    PUT_OPTION(_jmxremote_access_file);
    PUT_OPTION(_jmxremote_login_config);
    PUT_OPTION(_jmxremote_ssl_enabled_cipher_suites);
    PUT_OPTION(_jmxremote_ssl_enabled_protocols);
    PUT_OPTION(_jmxremote_ssl_need_client_auth);
    PUT_OPTION(_jmxremote_ssl_config_file);
    PUT_OPTION(_jmxremote_autodiscovery);
    PUT_OPTION(_jdp_port);
    PUT_OPTION(_jdp_address);
    PUT_OPTION(_jdp_source_addr);
    PUT_OPTION(_jdp_ttl);
    PUT_OPTION(_jdp_pause);
    PUT_OPTION(_jdp_name);

#undef PUT_OPTION

    Handle str = java_lang_String::create_from_str(options.as_string(), CHECK);
    JavaCalls::call_static(&result, k, vmSymbols::startRemoteAgent_name(), vmSymbols::string_void_signature(), str, CHECK);
}

JMXStartLocalDCmd::JMXStartLocalDCmd(outputStream *output, bool heap_allocated) :
  DCmd(output, heap_allocated) {
  // do nothing
}

void JMXStartLocalDCmd::execute(DCmdSource source, TRAPS) {
    ResourceMark rm(THREAD);
    HandleMark hm(THREAD);

    // Load and initialize the jdk.internal.agent.Agent class
    // invoke startLocalManagementAgent(void) method to start
    // the local management server
    // throw java.lang.NoSuchMethodError if method doesn't exist

    loadAgentModule(CHECK);
    Handle loader = Handle(THREAD, SystemDictionary::java_system_loader());
    Klass* k = SystemDictionary::resolve_or_fail(vmSymbols::jdk_internal_agent_Agent(), loader, Handle(), true, CHECK);

    JavaValue result(T_VOID);
    JavaCalls::call_static(&result, k, vmSymbols::startLocalAgent_name(), vmSymbols::void_method_signature(), CHECK);
}

void JMXStopRemoteDCmd::execute(DCmdSource source, TRAPS) {
    ResourceMark rm(THREAD);
    HandleMark hm(THREAD);

    // Load and initialize the jdk.internal.agent.Agent class
    // invoke stopRemoteManagementAgent method to stop the
    // management server
    // throw java.lang.NoSuchMethodError if method doesn't exist

    loadAgentModule(CHECK);
    Handle loader = Handle(THREAD, SystemDictionary::java_system_loader());
    Klass* k = SystemDictionary::resolve_or_fail(vmSymbols::jdk_internal_agent_Agent(), loader, Handle(), true, CHECK);

    JavaValue result(T_VOID);
    JavaCalls::call_static(&result, k, vmSymbols::stopRemoteAgent_name(), vmSymbols::void_method_signature(), CHECK);
}

JMXStatusDCmd::JMXStatusDCmd(outputStream *output, bool heap_allocated) :
  DCmd(output, heap_allocated) {
  // do nothing
}

void JMXStatusDCmd::execute(DCmdSource source, TRAPS) {
  ResourceMark rm(THREAD);
  HandleMark hm(THREAD);

  // Load and initialize the jdk.internal.agent.Agent class
  // invoke getManagementAgentStatus() method to generate the status info
  // throw java.lang.NoSuchMethodError if method doesn't exist

  loadAgentModule(CHECK);
  Handle loader = Handle(THREAD, SystemDictionary::java_system_loader());
  Klass* k = SystemDictionary::resolve_or_fail(vmSymbols::jdk_internal_agent_Agent(), loader, Handle(), true, CHECK);

  JavaValue result(T_OBJECT);
  JavaCalls::call_static(&result, k, vmSymbols::getAgentStatus_name(), vmSymbols::void_string_signature(), CHECK);

  jvalue* jv = (jvalue*) result.get_value_addr();
  oop str = cast_to_oop(jv->l);
  if (str != NULL) {
      char* out = java_lang_String::as_utf8_string(str);
      if (out) {
          output()->print_cr("%s", out);
          return;
      }
  }
  output()->print_cr("Error obtaining management agent status");
}

VMDynamicLibrariesDCmd::VMDynamicLibrariesDCmd(outputStream *output, bool heap_allocated) :
  DCmd(output, heap_allocated) {
  // do nothing
}

void VMDynamicLibrariesDCmd::execute(DCmdSource source, TRAPS) {
  os::print_dll_info(output());
  output()->cr();
}

void CompileQueueDCmd::execute(DCmdSource source, TRAPS) {
  VM_PrintCompileQueue printCompileQueueOp(output());
  VMThread::execute(&printCompileQueueOp);
}

void CodeListDCmd::execute(DCmdSource source, TRAPS) {
  CodeCache::print_codelist(output());
}

void CodeCacheDCmd::execute(DCmdSource source, TRAPS) {
  CodeCache::print_layout(output());
}

#ifdef LINUX
void PerfMapDCmd::execute(DCmdSource source, TRAPS) {
  CodeCache::write_perf_map();
}
#endif // LINUX

//---<  BEGIN  >--- CodeHeap State Analytics.
CodeHeapAnalyticsDCmd::CodeHeapAnalyticsDCmd(outputStream* output, bool heap) :
                                             DCmdWithParser(output, heap),
  _function("function", "Function to be performed (aggregate, UsedSpace, FreeSpace, MethodCount, MethodSpace, MethodAge, MethodNames, discard", "STRING", false, "all"),
  _granularity("granularity", "Detail level - smaller value -> more detail", "INT", false, "4096") {
  _dcmdparser.add_dcmd_argument(&_function);
  _dcmdparser.add_dcmd_argument(&_granularity);
}

void CodeHeapAnalyticsDCmd::execute(DCmdSource source, TRAPS) {
  jlong granularity = _granularity.value();
  if (granularity < 1) {
    Exceptions::fthrow(THREAD_AND_LOCATION, vmSymbols::java_lang_IllegalArgumentException(),
                       "Invalid granularity value " JLONG_FORMAT  ". Should be positive.\n", granularity);
    return;
  }

  CompileBroker::print_heapinfo(output(), _function.value(), granularity);
}
//---<  END  >--- CodeHeap State Analytics.

EventLogDCmd::EventLogDCmd(outputStream* output, bool heap) :
  DCmdWithParser(output, heap),
  _log("log", "Name of log to be printed. If omitted, all logs are printed.", "STRING", false, NULL),
  _max("max", "Maximum number of events to be printed (newest first). If omitted, all events are printed.", "STRING", false, NULL)
{
  _dcmdparser.add_dcmd_option(&_log);
  _dcmdparser.add_dcmd_option(&_max);
}

void EventLogDCmd::execute(DCmdSource source, TRAPS) {
  const char* max_value = _max.value();
  long max = -1;
  if (max_value != NULL) {
    char* endptr = NULL;
    max = ::strtol(max_value, &endptr, 10);
    if (max == 0 && max_value == endptr) {
      output()->print_cr("Invalid max option: \"%s\".", max_value);
      return;
    }
  }
  const char* log_name = _log.value();
  if (log_name != NULL) {
    Events::print_one(output(), log_name, max);
  } else {
    Events::print_all(output(), max);
  }
}

void CompilerDirectivesPrintDCmd::execute(DCmdSource source, TRAPS) {
  DirectivesStack::print(output());
}

CompilerDirectivesAddDCmd::CompilerDirectivesAddDCmd(outputStream* output, bool heap) :
                           DCmdWithParser(output, heap),
  _filename("filename","Name of the directives file", "STRING",true) {
  _dcmdparser.add_dcmd_argument(&_filename);
}

void CompilerDirectivesAddDCmd::execute(DCmdSource source, TRAPS) {
  DirectivesParser::parse_from_file(_filename.value(), output());
}

void CompilerDirectivesRemoveDCmd::execute(DCmdSource source, TRAPS) {
  DirectivesStack::pop(1);
}

void CompilerDirectivesClearDCmd::execute(DCmdSource source, TRAPS) {
  DirectivesStack::clear();
}
#if INCLUDE_SERVICES
ClassHierarchyDCmd::ClassHierarchyDCmd(outputStream* output, bool heap) :
                                       DCmdWithParser(output, heap),
  _print_interfaces("-i", "Inherited interfaces should be printed.", "BOOLEAN", false, "false"),
  _print_subclasses("-s", "If a classname is specified, print its subclasses. "
                    "Otherwise only its superclasses are printed.", "BOOLEAN", false, "false"),
  _classname("classname", "Name of class whose hierarchy should be printed. "
             "If not specified, all class hierarchies are printed.",
             "STRING", false) {
  _dcmdparser.add_dcmd_option(&_print_interfaces);
  _dcmdparser.add_dcmd_option(&_print_subclasses);
  _dcmdparser.add_dcmd_argument(&_classname);
}

void ClassHierarchyDCmd::execute(DCmdSource source, TRAPS) {
  VM_PrintClassHierarchy printClassHierarchyOp(output(), _print_interfaces.value(),
                                               _print_subclasses.value(), _classname.value());
  VMThread::execute(&printClassHierarchyOp);
}
#endif

class VM_DumpTouchedMethods : public VM_Operation {
private:
  outputStream* _out;
public:
  VM_DumpTouchedMethods(outputStream* out) {
    _out = out;
  }

  virtual VMOp_Type type() const { return VMOp_DumpTouchedMethods; }

  virtual void doit() {
    Method::print_touched_methods(_out);
  }
};

void TouchedMethodsDCmd::execute(DCmdSource source, TRAPS) {
  if (!LogTouchedMethods) {
    output()->print_cr("VM.print_touched_methods command requires -XX:+LogTouchedMethods");
    return;
  }
  VM_DumpTouchedMethods dumper(output());
  VMThread::execute(&dumper);
}
<<<<<<< HEAD

int TouchedMethodsDCmd::num_arguments() {
  return 0;
}

#if INCLUDE_CDS
DumpSharedArchiveDCmd::DumpSharedArchiveDCmd(outputStream* output, bool heap) :
                                     DCmdWithParser(output, heap),
  _suboption("subcmd", "static_dump | dynamic_dump", "STRING", true),
  _filename("filename", "Name of shared archive to be dumped", "STRING", false)
{
  _dcmdparser.add_dcmd_argument(&_suboption);
  _dcmdparser.add_dcmd_argument(&_filename);
}

void DumpSharedArchiveDCmd::execute(DCmdSource source, TRAPS) {
  jboolean is_static;
  const char* scmd = _suboption.value();
  const char* file = _filename.value();

  if (strcmp(scmd, "static_dump") == 0) {
    is_static = JNI_TRUE;
    output()->print_cr("Static dump:");
  } else if (strcmp(scmd, "dynamic_dump") == 0) {
    is_static = JNI_FALSE;
    output()->print_cr("Dynamic dump:");
    if (!UseSharedSpaces) {
      output()->print_cr("Dynamic dump is unsupported when base CDS archive is not loaded");
      return;
    }
    if (!RecordDynamicDumpInfo) {
      output()->print_cr("Dump dynamic should run with -XX:+RecordDynamicDumpInfo");
      return;
    }
  } else {
    output()->print_cr("Invalid command for VM.cds, valid input is static_dump or dynamic_dump");
    return;
  }

  // call CDS.dumpSharedArchive
  Handle fileh;
  if (file != NULL) {
    fileh =  java_lang_String::create_from_str(_filename.value(), CHECK);
  }
  Symbol* cds_name  = vmSymbols::jdk_internal_misc_CDS();
  Klass*  cds_klass = SystemDictionary::resolve_or_fail(cds_name, true /*throw error*/,  CHECK);
  JavaValue result(T_VOID);
  JavaCallArguments args;
  args.push_int(is_static);
  args.push_oop(fileh);
  JavaCalls::call_static(&result,
                         cds_klass,
                         vmSymbols::dumpSharedArchive(),
                         vmSymbols::dumpSharedArchive_signature(),
                         &args, CHECK);
}

int DumpSharedArchiveDCmd::num_arguments() {
  ResourceMark rm;
  DumpSharedArchiveDCmd* dcmd = new DumpSharedArchiveDCmd(NULL, false);
  if (dcmd != NULL) {
    DCmdMark mark(dcmd);
    return dcmd->_dcmdparser.num_arguments();
  } else {
    return 0;
  }
}
#endif // INCLUDE_CDS

=======
>>>>>>> a756d8d7
#if INCLUDE_JVMTI
extern "C" typedef char const* (JNICALL *debugInit_startDebuggingViaCommandPtr)(JNIEnv* env, jthread thread, char const** transport_name,
                                                                                char const** address, jboolean* first_start);
static debugInit_startDebuggingViaCommandPtr dvc_start_ptr = NULL;

void DebugOnCmdStartDCmd::execute(DCmdSource source, TRAPS) {
  char const* transport = NULL;
  char const* addr = NULL;
  jboolean is_first_start = JNI_FALSE;
  JavaThread* thread = THREAD->as_Java_thread();
  jthread jt = JNIHandles::make_local(thread->threadObj());
  ThreadToNativeFromVM ttn(thread);
  const char *error = "Could not find jdwp agent.";

  if (!dvc_start_ptr) {
    for (AgentLibrary* agent = Arguments::agents(); agent != NULL; agent = agent->next()) {
      if ((strcmp("jdwp", agent->name()) == 0) && (dvc_start_ptr == NULL)) {
        char const* func = "debugInit_startDebuggingViaCommand";
        dvc_start_ptr = (debugInit_startDebuggingViaCommandPtr) os::find_agent_function(agent, false, &func, 1);
      }
    }
  }

  if (dvc_start_ptr) {
    error = dvc_start_ptr(thread->jni_environment(), jt, &transport, &addr, &is_first_start);
  }

  if (error != NULL) {
    output()->print_cr("Debugging has not been started: %s", error);
  } else {
    output()->print_cr(is_first_start ? "Debugging has been started." : "Debugging is already active.");
    output()->print_cr("Transport : %s", transport ? transport : "#unknown");
    output()->print_cr("Address : %s", addr ? addr : "#unknown");
  }
}
#endif // INCLUDE_JVMTI<|MERGE_RESOLUTION|>--- conflicted
+++ resolved
@@ -927,11 +927,6 @@
   VM_DumpTouchedMethods dumper(output());
   VMThread::execute(&dumper);
 }
-<<<<<<< HEAD
-
-int TouchedMethodsDCmd::num_arguments() {
-  return 0;
-}
 
 #if INCLUDE_CDS
 DumpSharedArchiveDCmd::DumpSharedArchiveDCmd(outputStream* output, bool heap) :
@@ -984,21 +979,8 @@
                          vmSymbols::dumpSharedArchive_signature(),
                          &args, CHECK);
 }
-
-int DumpSharedArchiveDCmd::num_arguments() {
-  ResourceMark rm;
-  DumpSharedArchiveDCmd* dcmd = new DumpSharedArchiveDCmd(NULL, false);
-  if (dcmd != NULL) {
-    DCmdMark mark(dcmd);
-    return dcmd->_dcmdparser.num_arguments();
-  } else {
-    return 0;
-  }
-}
 #endif // INCLUDE_CDS
 
-=======
->>>>>>> a756d8d7
 #if INCLUDE_JVMTI
 extern "C" typedef char const* (JNICALL *debugInit_startDebuggingViaCommandPtr)(JNIEnv* env, jthread thread, char const** transport_name,
                                                                                 char const** address, jboolean* first_start);
