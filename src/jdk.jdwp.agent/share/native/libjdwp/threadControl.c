--- conflicted
+++ resolved
@@ -645,37 +645,27 @@
      *
      * stepControl_beginStep() grabs the eventHandler lock and stepControl lock
      * before eventually ending up here, so we need to maintain that order here.
-<<<<<<< HEAD
-     */
-=======
      * Similarly, invoker_completeInvokeRequest() grabs the eventHandler lock
      * and invoker lock.
      */
     callback_lock();
->>>>>>> c4e6255a
     eventHandler_lock();
     stepControl_lock();
     invoker_lock();
     eventHelper_lock();
     debugMonitorEnter(threadLock);
     commonRef_lock();
-<<<<<<< HEAD
     if (gdata->rankedMonitors) {
         dbgRawMonitor_lock();
     }
-=======
->>>>>>> c4e6255a
 }
 
 static void
 releaseLocks(void)
 {
-<<<<<<< HEAD
     if (gdata->rankedMonitors) {
         dbgRawMonitor_unlock();
     }
-=======
->>>>>>> c4e6255a
     commonRef_unlock();
     debugMonitorExit(threadLock);
     eventHelper_unlock();
