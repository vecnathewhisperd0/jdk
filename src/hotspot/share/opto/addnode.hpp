--- conflicted
+++ resolved
@@ -28,11 +28,8 @@
 #include "opto/node.hpp"
 #include "opto/opcodes.hpp"
 #include "opto/type.hpp"
-<<<<<<< HEAD
 #include "opto/loopnode.hpp"
-=======
 #include "utilities/pair.hpp"
->>>>>>> 01455a07
 
 // Portions of code courtesy of Clifford Click
 
