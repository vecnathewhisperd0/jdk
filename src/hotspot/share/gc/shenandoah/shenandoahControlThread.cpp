/*
 * Copyright (c) 2013, 2021, Red Hat, Inc. All rights reserved.
 * Copyright (C) 2022 THL A29 Limited, a Tencent company. All rights reserved.
 * DO NOT ALTER OR REMOVE COPYRIGHT NOTICES OR THIS FILE HEADER.
 *
 * This code is free software; you can redistribute it and/or modify it
 * under the terms of the GNU General Public License version 2 only, as
 * published by the Free Software Foundation.
 *
 * This code is distributed in the hope that it will be useful, but WITHOUT
 * ANY WARRANTY; without even the implied warranty of MERCHANTABILITY or
 * FITNESS FOR A PARTICULAR PURPOSE.  See the GNU General Public License
 * version 2 for more details (a copy is included in the LICENSE file that
 * accompanied this code).
 *
 * You should have received a copy of the GNU General Public License version
 * 2 along with this work; if not, write to the Free Software Foundation,
 * Inc., 51 Franklin St, Fifth Floor, Boston, MA 02110-1301 USA.
 *
 * Please contact Oracle, 500 Oracle Parkway, Redwood Shores, CA 94065 USA
 * or visit www.oracle.com if you need additional information or have any
 * questions.
 *
 */

#include "precompiled.hpp"
#include "gc/shenandoah/shenandoahCollectorPolicy.hpp"
#include "gc/shenandoah/shenandoahConcurrentGC.hpp"
#include "gc/shenandoah/shenandoahControlThread.hpp"
#include "gc/shenandoah/shenandoahDegeneratedGC.hpp"
#include "gc/shenandoah/shenandoahFreeSet.hpp"
#include "gc/shenandoah/shenandoahFullGC.hpp"
#include "gc/shenandoah/shenandoahGeneration.hpp"
#include "gc/shenandoah/shenandoahYoungGeneration.hpp"
#include "gc/shenandoah/shenandoahOldGeneration.hpp"
#include "gc/shenandoah/shenandoahPhaseTimings.hpp"
#include "gc/shenandoah/shenandoahHeap.inline.hpp"
#include "gc/shenandoah/shenandoahMark.inline.hpp"
#include "gc/shenandoah/shenandoahMonitoringSupport.hpp"
#include "gc/shenandoah/shenandoahOopClosures.inline.hpp"
#include "gc/shenandoah/shenandoahOldGC.hpp"
#include "gc/shenandoah/shenandoahRootProcessor.inline.hpp"
#include "gc/shenandoah/shenandoahUtils.hpp"
#include "gc/shenandoah/shenandoahVMOperations.hpp"
#include "gc/shenandoah/shenandoahWorkerPolicy.hpp"
#include "gc/shenandoah/heuristics/shenandoahHeuristics.hpp"
#include "gc/shenandoah/mode/shenandoahMode.hpp"
#include "memory/iterator.hpp"
#include "memory/metaspaceUtils.hpp"
#include "memory/metaspaceStats.hpp"
#include "memory/universe.hpp"
#include "runtime/atomic.hpp"

ShenandoahControlThread::ShenandoahControlThread() :
  ConcurrentGCThread(),
  _alloc_failure_waiters_lock(Mutex::safepoint - 1, "ShenandoahAllocFailureGC_lock", true),
  _gc_waiters_lock(Mutex::safepoint - 1, "ShenandoahRequestedGC_lock", true),
  _control_lock(Mutex::nosafepoint - 1, "ShenandoahControlGC_lock", true),
  _regulator_lock(Mutex::nosafepoint - 1, "ShenandoahRegulatorGC_lock", true),
  _periodic_task(this),
  _requested_gc_cause(GCCause::_no_cause_specified),
  _requested_generation(GenerationMode::GLOBAL),
  _degen_point(ShenandoahGC::_degenerated_outside_cycle),
<<<<<<< HEAD
  _degen_generation(NULL),
  _allocs_seen(0),
  _mode(none) {

=======
  _allocs_seen(0) {
  set_name("Shenandoah Control Thread");
>>>>>>> 0ec18382
  reset_gc_id();
  create_and_start();
  _periodic_task.enroll();
  if (ShenandoahPacing) {
    _periodic_pacer_notify_task.enroll();
  }
}

ShenandoahControlThread::~ShenandoahControlThread() {
  // This is here so that super is called.
}

void ShenandoahPeriodicTask::task() {
  _thread->handle_force_counters_update();
  _thread->handle_counters_update();
}

void ShenandoahPeriodicPacerNotify::task() {
  assert(ShenandoahPacing, "Should not be here otherwise");
  ShenandoahHeap::heap()->pacer()->notify_waiters();
}

void ShenandoahControlThread::run_service() {
  ShenandoahHeap* heap = ShenandoahHeap::heap();

  GCMode default_mode = concurrent_normal;
  GenerationMode generation = GLOBAL;
  GCCause::Cause default_cause = GCCause::_shenandoah_concurrent_gc;

  double last_shrink_time = os::elapsedTime();
  uint age_period = 0;

  // Shrink period avoids constantly polling regions for shrinking.
  // Having a period 10x lower than the delay would mean we hit the
  // shrinking with lag of less than 1/10-th of true delay.
  // ShenandoahUncommitDelay is in msecs, but shrink_period is in seconds.
  double shrink_period = (double)ShenandoahUncommitDelay / 1000 / 10;

  ShenandoahCollectorPolicy* policy = heap->shenandoah_policy();

  // Heuristics are notified of allocation failures here and other outcomes
  // of the cycle. They're also used here to control whether the Nth consecutive
  // degenerated cycle should be 'promoted' to a full cycle. The decision to
  // trigger a cycle or not is evaluated on the regulator thread.
  ShenandoahHeuristics* global_heuristics = heap->global_generation()->heuristics();
  while (!in_graceful_shutdown() && !should_terminate()) {
    // Figure out if we have pending requests.
    bool alloc_failure_pending = _alloc_failure_gc.is_set();
    bool is_gc_requested = _gc_requested.is_set();
    GCCause::Cause requested_gc_cause = _requested_gc_cause;
    bool explicit_gc_requested = is_gc_requested && is_explicit_gc(requested_gc_cause);
    bool implicit_gc_requested = is_gc_requested && is_implicit_gc(requested_gc_cause);

    // This control loop iteration have seen this much allocations.
    size_t allocs_seen = Atomic::xchg(&_allocs_seen, (size_t)0, memory_order_relaxed);

    // Check if we have seen a new target for soft max heap size.
    bool soft_max_changed = check_soft_max_changed();

    // Choose which GC mode to run in. The block below should select a single mode.
    set_gc_mode(none);
    GCCause::Cause cause = GCCause::_last_gc_cause;
    ShenandoahGC::ShenandoahDegenPoint degen_point = ShenandoahGC::_degenerated_unset;

    if (alloc_failure_pending) {
      // Allocation failure takes precedence: we have to deal with it first thing
      log_info(gc)("Trigger: Handle Allocation Failure");

      cause = GCCause::_allocation_failure;

      // Consume the degen point, and seed it with default value
      degen_point = _degen_point;
      _degen_point = ShenandoahGC::_degenerated_outside_cycle;

      if (degen_point == ShenandoahGC::_degenerated_outside_cycle) {
        _degen_generation = heap->mode()->is_generational() ? heap->young_generation() : heap->global_generation();
      } else {
        assert(_degen_generation != NULL, "Need to know which generation to resume.");
      }

      ShenandoahHeuristics* heuristics = _degen_generation->heuristics();
      generation = _degen_generation->generation_mode();
      bool old_gen_evacuation_failed = heap->clear_old_evacuation_failure();

      // Do not bother with degenerated cycle if old generation evacuation failed.
      if (ShenandoahDegeneratedGC && heuristics->should_degenerate_cycle() && !old_gen_evacuation_failed) {
        heuristics->record_allocation_failure_gc();
        policy->record_alloc_failure_to_degenerated(degen_point);
        set_gc_mode(stw_degenerated);
      } else {
        heuristics->record_allocation_failure_gc();
        policy->record_alloc_failure_to_full();
        generation = GLOBAL;
        set_gc_mode(stw_full);
      }
    } else if (explicit_gc_requested) {
      cause = requested_gc_cause;
      generation = GLOBAL;
      log_info(gc)("Trigger: Explicit GC request (%s)", GCCause::to_string(cause));

      global_heuristics->record_requested_gc();

      if (ExplicitGCInvokesConcurrent) {
        policy->record_explicit_to_concurrent();
        set_gc_mode(default_mode);
        // Unload and clean up everything
        heap->set_unload_classes(global_heuristics->can_unload_classes());
      } else {
        policy->record_explicit_to_full();
        set_gc_mode(stw_full);
      }
    } else if (implicit_gc_requested) {
      cause = requested_gc_cause;
      generation = GLOBAL;
      log_info(gc)("Trigger: Implicit GC request (%s)", GCCause::to_string(cause));

      global_heuristics->record_requested_gc();

      if (ShenandoahImplicitGCInvokesConcurrent) {
        policy->record_implicit_to_concurrent();
        set_gc_mode(default_mode);

        // Unload and clean up everything
        heap->set_unload_classes(global_heuristics->can_unload_classes());
      } else {
        policy->record_implicit_to_full();
        set_gc_mode(stw_full);
      }
    } else {
      // We should only be here if the regulator requested a cycle or if
      // there is an old generation mark in progress.
      if (_requested_gc_cause == GCCause::_shenandoah_concurrent_gc) {
        if (_requested_generation == OLD && heap->doing_mixed_evacuations()) {
          // If a request to start an old cycle arrived while an old cycle was running, but _before_
          // it chose any regions for evacuation we don't want to start a new old cycle. Rather, we want
          // the heuristic to run a young collection so that we can evacuate some old regions.
          assert(!heap->is_concurrent_old_mark_in_progress(), "Should not be running mixed collections and concurrent marking.");
          generation = YOUNG;
        } else {
          generation = _requested_generation;
        }

        // preemption was requested or this is a regular cycle
        cause = GCCause::_shenandoah_concurrent_gc;
        set_gc_mode(default_mode);

        // Don't start a new old marking if there is one already in progress.
        if (generation == OLD && heap->is_concurrent_old_mark_in_progress()) {
          set_gc_mode(servicing_old);
        }

        if (generation == GLOBAL) {
          heap->set_unload_classes(global_heuristics->should_unload_classes());
        } else {
          heap->set_unload_classes(false);
        }

        // Don't want to spin in this loop and start a cycle every time, so
        // clear requested gc cause. This creates a race with callers of the
        // blocking 'request_gc' method, but there it loops and resets the
        // '_requested_gc_cause' until a full cycle is completed.
        _requested_gc_cause = GCCause::_no_gc;
      } else if (heap->is_concurrent_old_mark_in_progress() || heap->is_prepare_for_old_mark_in_progress()) {
        // Nobody asked us to do anything, but we have an old-generation mark or old-generation preparation for
        // mixed evacuation in progress, so resume working on that.
        log_info(gc)("Resume old gc: marking=%s, preparing=%s",
                     BOOL_TO_STR(heap->is_concurrent_old_mark_in_progress()),
                     BOOL_TO_STR(heap->is_prepare_for_old_mark_in_progress()));

        cause = GCCause::_shenandoah_concurrent_gc;
        generation = OLD;
        set_gc_mode(servicing_old);
      }
    }

    // Blow all soft references on this cycle, if handling allocation failure,
    // either implicit or explicit GC request, or we are requested to do so unconditionally.
    if (generation == GLOBAL && (alloc_failure_pending || implicit_gc_requested || explicit_gc_requested || ShenandoahAlwaysClearSoftRefs)) {
      heap->soft_ref_policy()->set_should_clear_all_soft_refs(true);
    }

    bool gc_requested = (_mode != none);
    assert (!gc_requested || cause != GCCause::_last_gc_cause, "GC cause should be set");

    if (gc_requested) {
      // GC is starting, bump the internal ID
      update_gc_id();

      heap->reset_bytes_allocated_since_gc_start();

      MetaspaceCombinedStats meta_sizes = MetaspaceUtils::get_combined_statistics();

      // If GC was requested, we are sampling the counters even without actual triggers
      // from allocation machinery. This captures GC phases more accurately.
      set_forced_counters_update(true);

      // If GC was requested, we better dump freeset data for performance debugging
      {
        ShenandoahHeapLocker locker(heap->lock());
        heap->free_set()->log_status();
      }

      heap->set_aging_cycle(false);
      {
        switch (_mode) {
          case concurrent_normal: {
            if ((generation == YOUNG) && (age_period-- == 0)) {
              heap->set_aging_cycle(true);
              age_period = ShenandoahAgingCyclePeriod - 1;
            }
            service_concurrent_normal_cycle(heap, generation, cause);
            break;
          }
          case stw_degenerated: {
            if (!service_stw_degenerated_cycle(cause, degen_point)) {
              // The degenerated GC was upgraded to a Full GC
              generation = GLOBAL;
            }
            break;
          }
          case stw_full: {
            service_stw_full_cycle(cause);
            break;
          }
          case servicing_old: {
            assert(generation == OLD, "Expected old generation here");
            service_concurrent_old_cycle(heap, cause);
            break;
          }
          default: {
            ShouldNotReachHere();
          }
        }
      }

      // If this was the requested GC cycle, notify waiters about it
      if (explicit_gc_requested || implicit_gc_requested) {
        notify_gc_waiters();
      }

      // If this was the allocation failure GC cycle, notify waiters about it
      if (alloc_failure_pending) {
        notify_alloc_failure_waiters();
      }

      // Report current free set state at the end of cycle, whether
      // it is a normal completion, or the abort.
      {
        ShenandoahHeapLocker locker(heap->lock());
        heap->free_set()->log_status();

        // Notify Universe about new heap usage. This has implications for
        // global soft refs policy, and we better report it every time heap
        // usage goes down.
        Universe::heap()->update_capacity_and_used_at_gc();

        // Signal that we have completed a visit to all live objects.
        Universe::heap()->record_whole_heap_examined_timestamp();
      }

      // Disable forced counters update, and update counters one more time
      // to capture the state at the end of GC session.
      handle_force_counters_update();
      set_forced_counters_update(false);

      // Retract forceful part of soft refs policy
      heap->soft_ref_policy()->set_should_clear_all_soft_refs(false);

      // Clear metaspace oom flag, if current cycle unloaded classes
      if (heap->unload_classes()) {
        assert(generation == GLOBAL, "Only unload classes during GLOBAL cycle");
        global_heuristics->clear_metaspace_oom();
      }

      process_phase_timings(heap);

      // Print Metaspace change following GC (if logging is enabled).
      MetaspaceUtils::print_metaspace_change(meta_sizes);

      // GC is over, we are at idle now
      if (ShenandoahPacing) {
        heap->pacer()->setup_for_idle();
      }
    } else {
      // Allow allocators to know we have seen this much regions
      if (ShenandoahPacing && (allocs_seen > 0)) {
        heap->pacer()->report_alloc(allocs_seen);
      }
    }

    double current = os::elapsedTime();

    if (ShenandoahUncommit && (explicit_gc_requested || soft_max_changed || (current - last_shrink_time > shrink_period))) {
      // Explicit GC tries to uncommit everything down to min capacity.
      // Soft max change tries to uncommit everything down to target capacity.
      // Periodic uncommit tries to uncommit suitable regions down to min capacity.

      double shrink_before = (explicit_gc_requested || soft_max_changed) ?
                             current :
                             current - (ShenandoahUncommitDelay / 1000.0);

      size_t shrink_until = soft_max_changed ?
                             heap->soft_max_capacity() :
                             heap->min_capacity();

      service_uncommit(shrink_before, shrink_until);
      heap->phase_timings()->flush_cycle_to_global();
      last_shrink_time = current;
    }

    // Don't wait around if there was an allocation failure - start the next cycle immediately.
    if (!is_alloc_failure_gc()) {
      // The timed wait is necessary because this thread has a responsibility to send
      // 'alloc_words' to the pacer when it does not perform a GC.
      MonitorLocker lock(&_control_lock, Mutex::_no_safepoint_check_flag);
      lock.wait(ShenandoahControlIntervalMax);
    }
  }

  // Wait for the actual stop(), can't leave run_service() earlier.
  while (!should_terminate()) {
    os::naked_short_sleep(ShenandoahControlIntervalMin);
  }
}

void ShenandoahControlThread::process_phase_timings(const ShenandoahHeap* heap) {

  // Commit worker statistics to cycle data
  heap->phase_timings()->flush_par_workers_to_cycle();
  if (ShenandoahPacing) {
    heap->pacer()->flush_stats_to_cycle();
  }

  // Print GC stats for current cycle
  {
    LogTarget(Info, gc, stats) lt;
    if (lt.is_enabled()) {
      ResourceMark rm;
      LogStream ls(lt);
      heap->phase_timings()->print_cycle_on(&ls);
      if (ShenandoahPacing) {
        heap->pacer()->print_cycle_on(&ls);
      }
    }
  }

  // Commit statistics to globals
  heap->phase_timings()->flush_cycle_to_global();
}

// Young and old concurrent cycles are initiated by the regulator. Implicit
// and explicit GC requests are handled by the controller thread and always
// run a global cycle (which is concurrent by default, but may be overridden
// by command line options). Old cycles always degenerate to a global cycle.
// Young cycles are degenerated to complete the young cycle.  Young
// and old degen may upgrade to Full GC.  Full GC may also be
// triggered directly by a System.gc() invocation.
//
//
//      +-----+ Idle +-----+-----------+---------------------+
//      |         +        |           |                     |
//      |         |        |           |                     |
//      |         |        v           |                     |
//      |         |  Bootstrap Old +-- | ------------+       |
//      |         |   +                |             |       |
//      |         |   |                |             |       |
//      |         v   v                v             v       |
//      |    Resume Old <----------+ Young +--> Young Degen  |
//      |     +  +   ^                            +  +       |
//      v     |  |   |                            |  |       |
//   Global <-+  |   +----------------------------+  |       |
//      +        |                                   |       |
//      |        v                                   v       |
//      +--->  Global Degen +--------------------> Full <----+
//
void ShenandoahControlThread::service_concurrent_normal_cycle(
  const ShenandoahHeap* heap, const GenerationMode generation, GCCause::Cause cause) {

  switch (generation) {
    case YOUNG: {
      // Run a young cycle. This might or might not, have interrupted an ongoing
      // concurrent mark in the old generation. We need to think about promotions
      // in this case. Promoted objects should be above the TAMS in the old regions
      // they end up in, but we have to be sure we don't promote into any regions
      // that are in the cset.
      log_info(gc, ergo)("Start GC cycle (YOUNG)");
      service_concurrent_cycle(heap->young_generation(), cause, false);
      heap->young_generation()->log_status();
      break;
    }
    case GLOBAL: {
      log_info(gc, ergo)("Start GC cycle (GLOBAL)");
      service_concurrent_cycle(heap->global_generation(), cause, false);
      heap->global_generation()->log_status();
      break;
    }
    case OLD: {
      log_info(gc, ergo)("Start GC cycle (OLD)");
      service_concurrent_old_cycle(heap, cause);
      heap->old_generation()->log_status();
      break;
    }
    default:
      ShouldNotReachHere();
  }
}

void ShenandoahControlThread::service_concurrent_old_cycle(const ShenandoahHeap* heap, GCCause::Cause &cause) {

  ShenandoahOldGeneration* old_generation = heap->old_generation();
  ShenandoahYoungGeneration* young_generation = heap->young_generation();

  GCIdMark gc_id_mark;
  TraceCollectorStats tcs(heap->monitoring_support()->concurrent_collection_counters());

  switch (old_generation->state()) {
    case ShenandoahOldGeneration::IDLE: {
      assert(!heap->is_concurrent_old_mark_in_progress(), "Old already in progress.");
      assert(old_generation->task_queues()->is_empty(), "Old mark queues should be empty.");
    }
    case ShenandoahOldGeneration::FILLING: {
      _allow_old_preemption.set();
      ShenandoahGCSession session(cause, old_generation);
      old_generation->prepare_gc();
      _allow_old_preemption.unset();

      if (heap->is_prepare_for_old_mark_in_progress()) {
        assert(old_generation->state() == ShenandoahOldGeneration::FILLING, "Prepare for mark should be in progress.");
        return;
      }

      assert(old_generation->state() == ShenandoahOldGeneration::BOOTSTRAPPING, "Finished with filling, should be bootstrapping.");
    }
    case ShenandoahOldGeneration::BOOTSTRAPPING: {
      // Configure the young generation's concurrent mark to put objects in
      // old regions into the concurrent mark queues associated with the old
      // generation. The young cycle will run as normal except that rather than
      // ignore old references it will mark and enqueue them in the old concurrent
      // task queues but it will not traverse them.
      young_generation->set_old_gen_task_queues(old_generation->task_queues());
      ShenandoahGCSession session(cause, young_generation);
      service_concurrent_cycle(heap,young_generation, cause, true);
      process_phase_timings(heap);
      if (heap->cancelled_gc()) {
        // Young generation bootstrap cycle has failed. Concurrent mark for old generation
        // is going to resume after degenerated bootstrap cycle completes.
        log_info(gc)("Bootstrap cycle for old generation was cancelled.");
        return;
      }

      // Reset the degenerated point. Normally this would happen at the top
      // of the control loop, but here we have just completed a young cycle
      // which has bootstrapped the old concurrent marking.
      _degen_point = ShenandoahGC::_degenerated_outside_cycle;

      // From here we will 'resume' the old concurrent mark. This will skip reset
      // and init mark for the concurrent mark. All of that work will have been
      // done by the bootstrapping young cycle. In order to simplify the debugging
      // effort, the old cycle will ONLY complete the mark phase. No actual
      // collection of the old generation is happening here.
      set_gc_mode(servicing_old);
      old_generation->transition_to(ShenandoahOldGeneration::MARKING);
    }
    case ShenandoahOldGeneration::MARKING: {
      ShenandoahGCSession session(cause, old_generation);
      bool marking_complete = resume_concurrent_old_cycle(old_generation, cause);
      if (marking_complete) {
        assert(old_generation->state() != ShenandoahOldGeneration::MARKING, "Should not still be marking.");
      }
      break;
    }
    default:
      log_error(gc)("Unexpected state for old GC: %d", old_generation->state());
      ShouldNotReachHere();
  }
}

bool ShenandoahControlThread::resume_concurrent_old_cycle(ShenandoahGeneration* generation, GCCause::Cause cause) {

  assert(ShenandoahHeap::heap()->is_concurrent_old_mark_in_progress(), "Old mark should be in progress");
  log_debug(gc)("Resuming old generation with " UINT32_FORMAT " marking tasks queued.", generation->task_queues()->tasks());

  ShenandoahHeap* heap = ShenandoahHeap::heap();

  // We can only tolerate being cancelled during concurrent marking or during preparation for mixed
  // evacuation. This flag here (passed by reference) is used to control precisely where the regulator
  // is allowed to cancel a GC.
  ShenandoahOldGC gc(generation, _allow_old_preemption);
  if (gc.collect(cause)) {
    generation->record_success_concurrent(false);
  }

  if (heap->cancelled_gc()) {
    // It's possible the gc cycle was cancelled after the last time
    // the collection checked for cancellation. In which case, the
    // old gc cycle is still completed, and we have to deal with this
    // cancellation. We set the degeneration point to be outside
    // the cycle because if this is an allocation failure, that is
    // what must be done (there is no degenerated old cycle). If the
    // cancellation was due to a heuristic wanting to start a young
    // cycle, then we are not actually going to a degenerated cycle,
    // so the degenerated point doesn't matter here.
    check_cancellation_or_degen(ShenandoahGC::_degenerated_outside_cycle);
    if (_requested_gc_cause == GCCause::_shenandoah_concurrent_gc) {
      heap->shenandoah_policy()->record_interrupted_old();
    }
    return false;
  }
  return true;
}

bool ShenandoahControlThread::check_soft_max_changed() const {
  ShenandoahHeap* heap = ShenandoahHeap::heap();
  size_t new_soft_max = Atomic::load(&SoftMaxHeapSize);
  size_t old_soft_max = heap->soft_max_capacity();
  if (new_soft_max != old_soft_max) {
    new_soft_max = MAX2(heap->min_capacity(), new_soft_max);
    new_soft_max = MIN2(heap->max_capacity(), new_soft_max);
    if (new_soft_max != old_soft_max) {
      log_info(gc)("Soft Max Heap Size: " SIZE_FORMAT "%s -> " SIZE_FORMAT "%s",
                   byte_size_in_proper_unit(old_soft_max), proper_unit_for_byte_size(old_soft_max),
                   byte_size_in_proper_unit(new_soft_max), proper_unit_for_byte_size(new_soft_max)
      );
      heap->set_soft_max_capacity(new_soft_max);
      return true;
    }
  }
  return false;
}

void ShenandoahControlThread::service_concurrent_cycle(ShenandoahGeneration* generation, GCCause::Cause cause, bool do_old_gc_bootstrap) {
  // Normal cycle goes via all concurrent phases. If allocation failure (af) happens during
  // any of the concurrent phases, it first degrades to Degenerated GC and completes GC there.
  // If second allocation failure happens during Degenerated GC cycle (for example, when GC
  // tries to evac something and no memory is available), cycle degrades to Full GC.
  //
  // There are also a shortcut through the normal cycle: immediate garbage shortcut, when
  // heuristics says there are no regions to compact, and all the collection comes from immediately
  // reclaimable regions.
  //
  // ................................................................................................
  //
  //                                    (immediate garbage shortcut)                Concurrent GC
  //                             /-------------------------------------------\
  //                             |                                           |
  //                             |                                           |
  //                             |                                           |
  //                             |                                           v
  // [START] ----> Conc Mark ----o----> Conc Evac --o--> Conc Update-Refs ---o----> [END]
  //                   |                    |                 |              ^
  //                   | (af)               | (af)            | (af)         |
  // ..................|....................|.................|..............|.......................
  //                   |                    |                 |              |
  //                   |                    |                 |              |      Degenerated GC
  //                   v                    v                 v              |
  //               STW Mark ----------> STW Evac ----> STW Update-Refs ----->o
  //                   |                    |                 |              ^
  //                   | (af)               | (af)            | (af)         |
  // ..................|....................|.................|..............|.......................
  //                   |                    |                 |              |
  //                   |                    v                 |              |      Full GC
  //                   \------------------->o<----------------/              |
  //                                        |                                |
  //                                        v                                |
  //                                      Full GC  --------------------------/
  //
  if (check_cancellation_or_degen(ShenandoahGC::_degenerated_outside_cycle)) return;

  ShenandoahHeap* heap = ShenandoahHeap::heap();
  GCIdMark gc_id_mark;
  ShenandoahGCSession session(cause, generation);
  TraceCollectorStats tcs(heap->monitoring_support()->concurrent_collection_counters());

  service_concurrent_cycle(heap, generation, cause, do_old_gc_bootstrap);
}

void ShenandoahControlThread::service_concurrent_cycle(const ShenandoahHeap* heap, ShenandoahGeneration* generation,
                                                       GCCause::Cause &cause, bool do_old_gc_bootstrap) {
  ShenandoahConcurrentGC gc(generation, do_old_gc_bootstrap);
  if (gc.collect(cause)) {
    // Cycle is complete
    generation->record_success_concurrent(gc.abbreviated());
  } else {
    assert(heap->cancelled_gc(), "Must have been cancelled");
    check_cancellation_or_degen(gc.degen_point());
    assert(generation->generation_mode() != OLD, "Old GC takes a different control path");
    // Concurrent young-gen collection degenerates to young
    // collection.  Same for global collections.
    _degen_generation = generation;
  }
}

bool ShenandoahControlThread::check_cancellation_or_degen(ShenandoahGC::ShenandoahDegenPoint point) {
  ShenandoahHeap* heap = ShenandoahHeap::heap();
  if (!heap->cancelled_gc()) {
    return false;
  }

  if (in_graceful_shutdown()) {
    return true;
  }

  assert(_degen_point == ShenandoahGC::_degenerated_outside_cycle,
         "Should not be set yet: %s", ShenandoahGC::degen_point_to_string(_degen_point));

  if (is_alloc_failure_gc()) {
    _degen_point = point;
    return true;
  }

  if (_preemption_requested.is_set()) {
    assert(_requested_generation == YOUNG, "Only young GCs may preempt old.");
    _preemption_requested.unset();

    // Old generation marking is only cancellable during concurrent marking.
    // Once final mark is complete, the code does not check again for cancellation.
    // If old generation was cancelled for an allocation failure, we wouldn't
    // make it to this case. The calling code is responsible for forcing a
    // cancellation due to allocation failure into a degenerated cycle.
    _degen_point = point;
    heap->clear_cancelled_gc(false /* clear oom handler */);
    return true;
  }

  fatal("Cancel GC either for alloc failure GC, or gracefully exiting, or to pause old generation marking.");
  return false;
}

void ShenandoahControlThread::stop_service() {
  // Nothing to do here.
}

void ShenandoahControlThread::service_stw_full_cycle(GCCause::Cause cause) {
  ShenandoahHeap* const heap = ShenandoahHeap::heap();

  GCIdMark gc_id_mark;
  ShenandoahGCSession session(cause, heap->global_generation());

  ShenandoahFullGC gc;
  gc.collect(cause);

  heap->global_generation()->heuristics()->record_success_full();
  heap->shenandoah_policy()->record_success_full();
}

bool ShenandoahControlThread::service_stw_degenerated_cycle(GCCause::Cause cause, ShenandoahGC::ShenandoahDegenPoint point) {
  assert (point != ShenandoahGC::_degenerated_unset, "Degenerated point should be set");
  ShenandoahHeap* const heap = ShenandoahHeap::heap();

  GCIdMark gc_id_mark;
  ShenandoahGCSession session(cause, _degen_generation);

  ShenandoahDegenGC gc(point, _degen_generation);
  gc.collect(cause);

  assert(heap->young_generation()->task_queues()->is_empty(), "Unexpected young generation marking tasks");
  if (_degen_generation->generation_mode() == GLOBAL) {
    assert(heap->old_generation()->task_queues()->is_empty(), "Unexpected old generation marking tasks");
    assert(heap->global_generation()->task_queues()->is_empty(), "Unexpected global generation marking tasks");
  } else {
    assert(_degen_generation->generation_mode() == YOUNG, "Expected degenerated young cycle, if not global.");
    ShenandoahOldGeneration* old_generation = (ShenandoahOldGeneration*) heap->old_generation();
    if (old_generation->state() == ShenandoahOldGeneration::BOOTSTRAPPING && !gc.upgraded_to_full()) {
      old_generation->transition_to(ShenandoahOldGeneration::MARKING);
    }
  }

  _degen_generation->heuristics()->record_success_degenerated();
  heap->shenandoah_policy()->record_success_degenerated();
  return !gc.upgraded_to_full();
}

void ShenandoahControlThread::service_uncommit(double shrink_before, size_t shrink_until) {
  ShenandoahHeap* heap = ShenandoahHeap::heap();

  // Determine if there is work to do. This avoids taking heap lock if there is
  // no work available, avoids spamming logs with superfluous logging messages,
  // and minimises the amount of work while locks are taken.

  if (heap->committed() <= shrink_until) return;

  bool has_work = false;
  for (size_t i = 0; i < heap->num_regions(); i++) {
    ShenandoahHeapRegion *r = heap->get_region(i);
    if (r->is_empty_committed() && (r->empty_time() < shrink_before)) {
      has_work = true;
      break;
    }
  }

  if (has_work) {
    heap->entry_uncommit(shrink_before, shrink_until);
  }
}

bool ShenandoahControlThread::is_explicit_gc(GCCause::Cause cause) const {
  return GCCause::is_user_requested_gc(cause) ||
         GCCause::is_serviceability_requested_gc(cause);
}

bool ShenandoahControlThread::is_implicit_gc(GCCause::Cause cause) const {
  return !is_explicit_gc(cause) && cause != GCCause::_shenandoah_concurrent_gc;
}

void ShenandoahControlThread::request_gc(GCCause::Cause cause) {
  assert(GCCause::is_user_requested_gc(cause) ||
         GCCause::is_serviceability_requested_gc(cause) ||
         cause == GCCause::_metadata_GC_clear_soft_refs ||
         cause == GCCause::_codecache_GC_aggressive ||
         cause == GCCause::_codecache_GC_threshold ||
         cause == GCCause::_full_gc_alot ||
         cause == GCCause::_wb_full_gc ||
         cause == GCCause::_wb_breakpoint ||
         cause == GCCause::_scavenge_alot,
         "only requested GCs here");

  if (is_explicit_gc(cause)) {
    if (!DisableExplicitGC) {
      handle_requested_gc(cause);
    }
  } else {
    handle_requested_gc(cause);
  }
}

bool ShenandoahControlThread::request_concurrent_gc(GenerationMode generation) {
  if (_preemption_requested.is_set() || _gc_requested.is_set() || ShenandoahHeap::heap()->cancelled_gc()) {
    // ignore subsequent requests from the heuristics
    return false;
  }

  if (_mode == none) {
    _requested_gc_cause = GCCause::_shenandoah_concurrent_gc;
    _requested_generation = generation;
    notify_control_thread();
    MonitorLocker ml(&_regulator_lock, Mutex::_no_safepoint_check_flag);
    ml.wait();
    return true;
  }

  if (preempt_old_marking(generation)) {
    log_info(gc)("Preempting old generation mark to allow %s GC.", generation_name(generation));
    _requested_gc_cause = GCCause::_shenandoah_concurrent_gc;
    _requested_generation = generation;
    _preemption_requested.set();
    ShenandoahHeap::heap()->cancel_gc(GCCause::_shenandoah_concurrent_gc);
    notify_control_thread();

    MonitorLocker ml(&_regulator_lock, Mutex::_no_safepoint_check_flag);
    ml.wait();
    return true;
  }

  return false;
}

void ShenandoahControlThread::notify_control_thread() {
  MonitorLocker locker(&_control_lock, Mutex::_no_safepoint_check_flag);
  _control_lock.notify();
}

bool ShenandoahControlThread::preempt_old_marking(GenerationMode generation) {
  return generation == YOUNG && _allow_old_preemption.try_unset();
}

void ShenandoahControlThread::handle_requested_gc(GCCause::Cause cause) {
  // Make sure we have at least one complete GC cycle before unblocking
  // from the explicit GC request.
  //
  // This is especially important for weak references cleanup and/or native
  // resources (e.g. DirectByteBuffers) machinery: when explicit GC request
  // comes very late in the already running cycle, it would miss lots of new
  // opportunities for cleanup that were made available before the caller
  // requested the GC.

  MonitorLocker ml(&_gc_waiters_lock);
  size_t current_gc_id = get_gc_id();
  size_t required_gc_id = current_gc_id + 1;
  while (current_gc_id < required_gc_id) {
    // Although setting gc request is under _gc_waiters_lock, but read side (run_service())
    // does not take the lock. We need to enforce following order, so that read side sees
    // latest requested gc cause when the flag is set.
    _requested_gc_cause = cause;
    _gc_requested.set();
    notify_control_thread();
    if (cause != GCCause::_wb_breakpoint) {
      ml.wait();
    }
    current_gc_id = get_gc_id();
  }
}

void ShenandoahControlThread::handle_alloc_failure(ShenandoahAllocRequest& req) {
  ShenandoahHeap* heap = ShenandoahHeap::heap();

  assert(current()->is_Java_thread(), "expect Java thread here");

  if (try_set_alloc_failure_gc()) {
    // Only report the first allocation failure
    log_info(gc)("Failed to allocate %s, " SIZE_FORMAT "%s",
                 req.type_string(),
                 byte_size_in_proper_unit(req.size() * HeapWordSize), proper_unit_for_byte_size(req.size() * HeapWordSize));

    // Now that alloc failure GC is scheduled, we can abort everything else
    heap->cancel_gc(GCCause::_allocation_failure);
  }

  MonitorLocker ml(&_alloc_failure_waiters_lock);
  while (is_alloc_failure_gc()) {
    ml.wait();
  }
}

void ShenandoahControlThread::handle_alloc_failure_evac(size_t words) {
  ShenandoahHeap* heap = ShenandoahHeap::heap();

  if (try_set_alloc_failure_gc()) {
    // Only report the first allocation failure
    log_info(gc)("Failed to allocate " SIZE_FORMAT "%s for evacuation",
                 byte_size_in_proper_unit(words * HeapWordSize), proper_unit_for_byte_size(words * HeapWordSize));
  }

  // Forcefully report allocation failure
  heap->cancel_gc(GCCause::_shenandoah_allocation_failure_evac);
}

void ShenandoahControlThread::notify_alloc_failure_waiters() {
  _alloc_failure_gc.unset();
  MonitorLocker ml(&_alloc_failure_waiters_lock);
  ml.notify_all();
}

bool ShenandoahControlThread::try_set_alloc_failure_gc() {
  return _alloc_failure_gc.try_set();
}

bool ShenandoahControlThread::is_alloc_failure_gc() {
  return _alloc_failure_gc.is_set();
}

void ShenandoahControlThread::notify_gc_waiters() {
  _gc_requested.unset();
  MonitorLocker ml(&_gc_waiters_lock);
  ml.notify_all();
}

void ShenandoahControlThread::handle_counters_update() {
  if (_do_counters_update.is_set()) {
    _do_counters_update.unset();
    ShenandoahHeap::heap()->monitoring_support()->update_counters();
  }
}

void ShenandoahControlThread::handle_force_counters_update() {
  if (_force_counters_update.is_set()) {
    _do_counters_update.unset(); // reset these too, we do update now!
    ShenandoahHeap::heap()->monitoring_support()->update_counters();
  }
}

void ShenandoahControlThread::notify_heap_changed() {
  // This is called from allocation path, and thus should be fast.

  // Update monitoring counters when we took a new region. This amortizes the
  // update costs on slow path.
  if (_do_counters_update.is_unset()) {
    _do_counters_update.set();
  }
}

void ShenandoahControlThread::pacing_notify_alloc(size_t words) {
  assert(ShenandoahPacing, "should only call when pacing is enabled");
  Atomic::add(&_allocs_seen, words, memory_order_relaxed);
}

void ShenandoahControlThread::set_forced_counters_update(bool value) {
  _force_counters_update.set_cond(value);
}

void ShenandoahControlThread::reset_gc_id() {
  Atomic::store(&_gc_id, (size_t)0);
}

void ShenandoahControlThread::update_gc_id() {
  Atomic::inc(&_gc_id);
}

size_t ShenandoahControlThread::get_gc_id() {
  return Atomic::load(&_gc_id);
}

void ShenandoahControlThread::start() {
  create_and_start();
}

void ShenandoahControlThread::prepare_for_graceful_shutdown() {
  _graceful_shutdown.set();
}

bool ShenandoahControlThread::in_graceful_shutdown() {
  return _graceful_shutdown.is_set();
}

const char* ShenandoahControlThread::gc_mode_name(ShenandoahControlThread::GCMode mode) {
  switch (mode) {
    case none:              return "idle";
    case concurrent_normal: return "normal";
    case stw_degenerated:   return "degenerated";
    case stw_full:          return "full";
    case servicing_old:     return "old";
    default:                return "unknown";
  }
}

void ShenandoahControlThread::set_gc_mode(ShenandoahControlThread::GCMode new_mode) {
  if (_mode != new_mode) {
    log_info(gc)("Transition from: %s to: %s", gc_mode_name(_mode), gc_mode_name(new_mode));
    _mode = new_mode;
    MonitorLocker ml(&_regulator_lock, Mutex::_no_safepoint_check_flag);
    ml.notify_all();
  }
}<|MERGE_RESOLUTION|>--- conflicted
+++ resolved
@@ -61,15 +61,10 @@
   _requested_gc_cause(GCCause::_no_cause_specified),
   _requested_generation(GenerationMode::GLOBAL),
   _degen_point(ShenandoahGC::_degenerated_outside_cycle),
-<<<<<<< HEAD
   _degen_generation(NULL),
   _allocs_seen(0),
   _mode(none) {
-
-=======
-  _allocs_seen(0) {
   set_name("Shenandoah Control Thread");
->>>>>>> 0ec18382
   reset_gc_id();
   create_and_start();
   _periodic_task.enroll();
