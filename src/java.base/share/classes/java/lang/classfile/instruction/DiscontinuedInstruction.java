--- conflicted
+++ resolved
@@ -41,14 +41,10 @@
  * attribute. Delivered as a {@link CodeElement} when traversing the elements of
  * a {@link CodeModel}.
  *
-<<<<<<< HEAD
  * @jvms 4.9.1 Static Constraints
  *
  * @sealedGraph
- * @since 22
-=======
  * @since 24
->>>>>>> 1866c0c2
  */
 public sealed interface DiscontinuedInstruction extends Instruction {
 
