--- conflicted
+++ resolved
@@ -416,15 +416,9 @@
      S extends VectorSpecies<E>,
      M extends VectorMask<E>>
     V loadMasked(Class<? extends V> vClass, Class<M> mClass, Class<E> eClass,
-<<<<<<< HEAD
                  int length, Object base, long offset,
                  M m, int offsetInRange,
-                 C container, int index, S s,
-=======
-                 int length,
-                 Object base, long offset,
-                 M m, C container, long index, S s,
->>>>>>> 8fc201e5
+                 C container, long index, S s,
                  LoadVectorMaskedOperation<C, V, S, M> defaultImpl) {
         assert isNonCapturingLambda(defaultImpl) : defaultImpl;
         return defaultImpl.load(container, index, s, m);
