/*
 * Copyright (c) 1997, 2023, Oracle and/or its affiliates. All rights reserved.
 * DO NOT ALTER OR REMOVE COPYRIGHT NOTICES OR THIS FILE HEADER.
 *
 * This code is free software; you can redistribute it and/or modify it
 * under the terms of the GNU General Public License version 2 only, as
 * published by the Free Software Foundation.
 *
 * This code is distributed in the hope that it will be useful, but WITHOUT
 * ANY WARRANTY; without even the implied warranty of MERCHANTABILITY or
 * FITNESS FOR A PARTICULAR PURPOSE.  See the GNU General Public License
 * version 2 for more details (a copy is included in the LICENSE file that
 * accompanied this code).
 *
 * You should have received a copy of the GNU General Public License version
 * 2 along with this work; if not, write to the Free Software Foundation,
 * Inc., 51 Franklin St, Fifth Floor, Boston, MA 02110-1301 USA.
 *
 * Please contact Oracle, 500 Oracle Parkway, Redwood Shores, CA 94065 USA
 * or visit www.oracle.com if you need additional information or have any
 * questions.
 *
 */

#ifndef SHARE_RUNTIME_ABSTRACT_VM_VERSION_HPP
#define SHARE_RUNTIME_ABSTRACT_VM_VERSION_HPP

#include "memory/allStatic.hpp"  // For declaration of class AllStatic
#include "utilities/globalDefinitions.hpp"

typedef enum {
  NoDetectedVirtualization,
  XenHVM,
  XenPVHVM, // mix-mode on Linux aarch64
  KVM,
  VMWare,
  HyperV,
  HyperVRole,
  PowerVM, // on AIX or Linux ppc64(le)
  PowerFullPartitionMode, // on Linux ppc64(le)
  PowerKVM
} VirtualizationType;

class outputStream;
enum class vmIntrinsicID;

// Abstract_VM_Version provides information about the VM.

class Abstract_VM_Version: AllStatic {
  friend class VMStructs;
  friend class JVMCIVMStructs;

 protected:
  static const char*  _s_vm_release;
  static const char*  _s_internal_vm_info_string;

  // CPU feature flags.
  static uint64_t _features;
  static const char* _features_string;

  // These are set by machine-dependent initializations
  static bool         _supports_cx8;
  static bool         _supports_atomic_getset4;
  static bool         _supports_atomic_getset8;
  static bool         _supports_atomic_getadd4;
  static bool         _supports_atomic_getadd8;
  static unsigned int _logical_processors_per_package;
  static unsigned int _L1_data_cache_line_size;
  static int          _vm_major_version;
  static int          _vm_minor_version;
  static int          _vm_security_version;
  static int          _vm_patch_version;
  static int          _vm_build_number;
  static unsigned int _data_cache_line_flush_size;

 public:

  static VirtualizationType _detected_virtualization;

  // Called as part of the runtime services initialization which is
  // called from the management module initialization (via init_globals())
  // after argument parsing and attaching of the main thread has
  // occurred.  Examines a variety of the hardware capabilities of
  // the platform to determine which features can be used to execute the
  // program.
  static void initialize() { }

  // This allows for early initialization of VM_Version information
  // that may be needed later in the initialization sequence but before
  // full VM_Version initialization is possible. It can not depend on any
  // other part of the VM being initialized when called. Platforms that
  // need to specialize this define VM_Version::early_initialize().
  static void early_initialize() { }

  // Called to initialize VM variables needing initialization
  // after command line parsing. Platforms that need to specialize
  // this should define VM_Version::init_before_ergo().
  static void init_before_ergo() {}

  // Name
  static const char* vm_name();
  // Vendor
  static const char* vm_vendor();
  // VM version information string printed by launcher (java -version)
  static const char* vm_info_string();
  static const char* vm_release();
  static const char* vm_platform_string();

  static int vm_major_version()               { return _vm_major_version; }
  static int vm_minor_version()               { return _vm_minor_version; }
  static int vm_security_version()            { return _vm_security_version; }
  static int vm_patch_version()               { return _vm_patch_version; }
  static int vm_build_number()                { return _vm_build_number; }

  // Gets the jvm_version_info.jvm_version
  static unsigned int jvm_version();

  // Internal version providing additional build information
  static const char* internal_vm_info_string();
  static const char* jdk_debug_level();
  static const char* printable_jdk_debug_level();

  static uint64_t features()           { return _features; }
  static const char* features_string() { return _features_string; }
  static void insert_features_names(char* buf, size_t buflen, const char* features_names[]);

  static VirtualizationType get_detected_virtualization() {
    return _detected_virtualization;
  }

  // platforms that need to specialize this
  // define VM_Version::print_platform_virtualization_info()
  static void print_platform_virtualization_info(outputStream*) { }

  // does HW support an 8-byte compare-exchange operation?
  static bool supports_cx8()  {
#ifdef SUPPORTS_NATIVE_CX8
    return true;
#else
    return _supports_cx8;
#endif
  }
  // does HW support atomic get-and-set or atomic get-and-add?  Used
  // to guide intrinsification decisions for Unsafe atomic ops
  static bool supports_atomic_getset4()  {return _supports_atomic_getset4;}
  static bool supports_atomic_getset8()  {return _supports_atomic_getset8;}
  static bool supports_atomic_getadd4()  {return _supports_atomic_getadd4;}
  static bool supports_atomic_getadd8()  {return _supports_atomic_getadd8;}

  static unsigned int logical_processors_per_package() {
    return _logical_processors_per_package;
  }

  static unsigned int L1_data_cache_line_size() {
    return _L1_data_cache_line_size;
  }

  // the size in bytes of a data cache line flushed by a flush
  // operation which should be a power of two or zero if cache line
  // writeback is not supported by the current os_cpu combination
  static unsigned int data_cache_line_flush_size() {
    return _data_cache_line_flush_size;
  }

  // returns true if and only if cache line writeback is supported
  static bool supports_data_cache_line_flush() {
    return _data_cache_line_flush_size != 0;
  }

  // Denominator for computing default ParallelGCThreads for machines with
  // a large number of cores.
  static uint parallel_worker_threads_denominator() { return 8; }

  // Does this CPU support spin wait instruction?
  static bool supports_on_spin_wait() { return false; }

  // Does platform support fast class initialization checks for static methods?
  static bool supports_fast_class_init_checks() { return false; }

  // Does platform support stack watermark barriers for concurrent stack processing?
  constexpr static bool supports_stack_watermark_barrier() { return false; }

<<<<<<< HEAD
  // Does this CPU support this intrinsic?
  static bool is_intrinsic_supported(vmIntrinsicID id) { return true; }

=======
  // Does platform support float16 instructions?
  static bool supports_float16() { return false; }
>>>>>>> 56851075
  static bool print_matching_lines_from_file(const char* filename, outputStream* st, const char* keywords_to_match[]);

 protected:
  // VM_Version statics
  static const size_t      CPU_TYPE_DESC_BUF_SIZE = 256;
  static const size_t      CPU_DETAILED_DESC_BUF_SIZE = 4096;

  static int   _no_of_threads;
  static int   _no_of_cores;
  static int   _no_of_sockets;
  static bool  _initialized;
  static char  _cpu_name[CPU_TYPE_DESC_BUF_SIZE];
  static char  _cpu_desc[CPU_DETAILED_DESC_BUF_SIZE];

 public:
  static int number_of_threads(void);
  static int number_of_cores(void);
  static int number_of_sockets(void);

  static const char* cpu_name(void);
  static const char* cpu_description(void);
};

#endif // SHARE_RUNTIME_ABSTRACT_VM_VERSION_HPP<|MERGE_RESOLUTION|>--- conflicted
+++ resolved
@@ -180,14 +180,12 @@
   // Does platform support stack watermark barriers for concurrent stack processing?
   constexpr static bool supports_stack_watermark_barrier() { return false; }
 
-<<<<<<< HEAD
+  // Does platform support float16 instructions?
+  static bool supports_float16() { return false; }
+
   // Does this CPU support this intrinsic?
   static bool is_intrinsic_supported(vmIntrinsicID id) { return true; }
 
-=======
-  // Does platform support float16 instructions?
-  static bool supports_float16() { return false; }
->>>>>>> 56851075
   static bool print_matching_lines_from_file(const char* filename, outputStream* st, const char* keywords_to_match[]);
 
  protected:
