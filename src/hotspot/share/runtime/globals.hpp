/*
 * Copyright (c) 1997, 2021, Oracle and/or its affiliates. All rights reserved.
 * DO NOT ALTER OR REMOVE COPYRIGHT NOTICES OR THIS FILE HEADER.
 *
 * This code is free software; you can redistribute it and/or modify it
 * under the terms of the GNU General Public License version 2 only, as
 * published by the Free Software Foundation.
 *
 * This code is distributed in the hope that it will be useful, but WITHOUT
 * ANY WARRANTY; without even the implied warranty of MERCHANTABILITY or
 * FITNESS FOR A PARTICULAR PURPOSE.  See the GNU General Public License
 * version 2 for more details (a copy is included in the LICENSE file that
 * accompanied this code).
 *
 * You should have received a copy of the GNU General Public License version
 * 2 along with this work; if not, write to the Free Software Foundation,
 * Inc., 51 Franklin St, Fifth Floor, Boston, MA 02110-1301 USA.
 *
 * Please contact Oracle, 500 Oracle Parkway, Redwood Shores, CA 94065 USA
 * or visit www.oracle.com if you need additional information or have any
 * questions.
 *
 */

#ifndef SHARE_RUNTIME_GLOBALS_HPP
#define SHARE_RUNTIME_GLOBALS_HPP

#include "compiler/compiler_globals_pd.hpp"
#include "runtime/globals_shared.hpp"
#include "utilities/align.hpp"
#include "utilities/globalDefinitions.hpp"
#include "utilities/macros.hpp"
#include CPU_HEADER(globals)
#include OS_HEADER(globals)
#include OS_CPU_HEADER(globals)

// develop flags are settable / visible only during development and are constant in the PRODUCT version
// product flags are always settable / visible
// notproduct flags are settable / visible only during development and are not declared in the PRODUCT version
// develop_pd/product_pd flags are the same as develop/product, except that their default values
// are specified in platform-dependent header files.

// Flags must be declared with the following number of parameters:
// non-pd flags:
//    (type, name, default_value, doc), or
//    (type, name, default_value, extra_attrs, doc)
// pd flags:
//    (type, name, doc), or
//    (type, name, extra_attrs, doc)

// A flag must be declared with one of the following types:
// bool, int, uint, intx, uintx, size_t, ccstr, ccstrlist, double, or uint64_t.
// The type "ccstr" and "ccstrlist" are an alias for "const char*" and is used
// only in this file, because the macrology requires single-token type names.

// The optional extra_attrs parameter may have one of the following values:
// DIAGNOSTIC, EXPERIMENTAL, or MANAGEABLE. Currently extra_attrs can be used
// only with product/product_pd flags.
//
// DIAGNOSTIC options are not meant for VM tuning or for product modes.
//    They are to be used for VM quality assurance or field diagnosis
//    of VM bugs.  They are hidden so that users will not be encouraged to
//    try them as if they were VM ordinary execution options.  However, they
//    are available in the product version of the VM.  Under instruction
//    from support engineers, VM customers can turn them on to collect
//    diagnostic information about VM problems.  To use a VM diagnostic
//    option, you must first specify +UnlockDiagnosticVMOptions.
//    (This master switch also affects the behavior of -Xprintflags.)
//
// EXPERIMENTAL flags are in support of features that are not
//    part of the officially supported product, but are available
//    for experimenting with. They could, for example, be performance
//    features that may not have undergone full or rigorous QA, but which may
//    help performance in some cases and released for experimentation
//    by the community of users and developers. This flag also allows one to
//    be able to build a fully supported product that nonetheless also
//    ships with some unsupported, lightly tested, experimental features.
//    Like the UnlockDiagnosticVMOptions flag above, there is a corresponding
//    UnlockExperimentalVMOptions flag, which allows the control and
//    modification of the experimental flags.
//
// Nota bene: neither diagnostic nor experimental options should be used casually,
//    and they are not supported on production loads, except under explicit
//    direction from support engineers.
//
// MANAGEABLE flags are writeable external product flags.
//    They are dynamically writeable through the JDK management interface
//    (com.sun.management.HotSpotDiagnosticMXBean API) and also through JConsole.
//    These flags are external exported interface (see CCC).  The list of
//    manageable flags can be queried programmatically through the management
//    interface.
//
//    A flag can be made as "manageable" only if
//    - the flag is defined in a CCC as an external exported interface.
//    - the VM implementation supports dynamic setting of the flag.
//      This implies that the VM must *always* query the flag variable
//      and not reuse state related to the flag state at any given time.
//    - you want the flag to be queried programmatically by the customers.
//

//
// range is a macro that will expand to min and max arguments for range
//    checking code if provided - see jvmFlagLimit.hpp
//
// constraint is a macro that will expand to custom function call
//    for constraint checking if provided - see jvmFlagLimit.hpp

// Default and minimum StringTable and SymbolTable size values
// Must be powers of 2
const size_t defaultStringTableSize = NOT_LP64(1024) LP64_ONLY(65536);
const size_t minimumStringTableSize = 128;
const size_t defaultSymbolTableSize = 32768; // 2^15
const size_t minimumSymbolTableSize = 1024;

#ifdef _LP64
#define LP64_RUNTIME_FLAGS(develop,                                         \
                           develop_pd,                                      \
                           product,                                         \
                           product_pd,                                      \
                           notproduct,                                      \
                           range,                                           \
                           constraint)                                      \
                                                                            \
  product(bool, UseCompressedOops, false,                                   \
          "Use 32-bit object references in 64-bit VM. "                     \
          "lp64_product means flag is always constant in 32 bit VM")        \
                                                                            \
  product(bool, UseCompressedClassPointers, false,                          \
          "Use 32-bit class pointers in 64-bit VM. "                        \
          "lp64_product means flag is always constant in 32 bit VM")        \
                                                                            \
  product(intx, ObjectAlignmentInBytes, 8,                                  \
          "Default object alignment in bytes, 8 is minimum")                \
          range(8, 256)                                                     \
          constraint(ObjectAlignmentInBytesConstraintFunc, AtParse)

#else
// !_LP64

#define LP64_RUNTIME_FLAGS(develop,                                         \
                           develop_pd,                                      \
                           product,                                         \
                           product_pd,                                      \
                           notproduct,                                      \
                           range,                                           \
                           constraint)
const bool UseCompressedOops = false;
const bool UseCompressedClassPointers = false;
const intx ObjectAlignmentInBytes = 8;

#endif // _LP64

#define RUNTIME_FLAGS(develop,                                              \
                      develop_pd,                                           \
                      product,                                              \
                      product_pd,                                           \
                      notproduct,                                           \
                      range,                                                \
                      constraint)                                           \
                                                                            \
  notproduct(bool, CheckCompressedOops, true,                               \
          "Generate checks in encoding/decoding code in debug VM")          \
                                                                            \
  product(uintx, HeapSearchSteps, 3 PPC64_ONLY(+17),                        \
          "Heap allocation steps through preferred address regions to find" \
          " where it can allocate the heap. Number of steps to take per "   \
          "region.")                                                        \
          range(1, max_uintx)                                               \
                                                                            \
  product(uint, HandshakeTimeout, 0, DIAGNOSTIC,                            \
          "If nonzero set a timeout in milliseconds for handshakes")        \
                                                                            \
  product(bool, AlwaysSafeConstructors, false, EXPERIMENTAL,                \
          "Force safe construction, as if all fields are final.")           \
                                                                            \
  product(bool, UnlockDiagnosticVMOptions, trueInDebug, DIAGNOSTIC,         \
          "Enable normal processing of flags relating to field diagnostics")\
                                                                            \
  product(bool, UnlockExperimentalVMOptions, false, EXPERIMENTAL,           \
          "Enable normal processing of flags relating to experimental "     \
          "features")                                                       \
                                                                            \
  product(bool, JavaMonitorsInStackTrace, true,                             \
          "Print information about Java monitor locks when the stacks are " \
          "dumped")                                                         \
                                                                            \
  product_pd(bool, UseLargePages,                                           \
          "Use large page memory")                                          \
                                                                            \
  product_pd(bool, UseLargePagesIndividualAllocation,                       \
          "Allocate large pages individually for better affinity")          \
                                                                            \
  develop(bool, LargePagesIndividualAllocationInjectError, false,           \
          "Fail large pages individual allocation")                         \
                                                                            \
  product(bool, UseNUMA, false,                                             \
          "Use NUMA if available")                                          \
                                                                            \
  product(bool, UseNUMAInterleaving, false,                                 \
          "Interleave memory across NUMA nodes if available")               \
                                                                            \
  product(size_t, NUMAInterleaveGranularity, 2*M,                           \
          "Granularity to use for NUMA interleaving on Windows OS")         \
          constraint(NUMAInterleaveGranularityConstraintFunc, AtParse)      \
                                                                            \
  product(uintx, NUMAChunkResizeWeight, 20,                                 \
          "Percentage (0-100) used to weight the current sample when "      \
          "computing exponentially decaying average for "                   \
          "AdaptiveNUMAChunkSizing")                                        \
          range(0, 100)                                                     \
                                                                            \
  product(size_t, NUMASpaceResizeRate, 1*G,                                 \
          "Do not reallocate more than this amount per collection")         \
          range(0, max_uintx)                                               \
                                                                            \
  product(bool, UseAdaptiveNUMAChunkSizing, true,                           \
          "Enable adaptive chunk sizing for NUMA")                          \
                                                                            \
  product(bool, NUMAStats, false,                                           \
          "Print NUMA stats in detailed heap information")                  \
                                                                            \
  product(uintx, NUMAPageScanRate, 256,                                     \
          "Maximum number of pages to include in the page scan procedure")  \
          range(0, max_uintx)                                               \
                                                                            \
  product(bool, UseAES, false,                                              \
          "Control whether AES instructions are used when available")       \
                                                                            \
  product(bool, UseFMA, false,                                              \
          "Control whether FMA instructions are used when available")       \
                                                                            \
  product(bool, UseSHA, false,                                              \
          "Control whether SHA instructions are used when available")       \
                                                                            \
  product(bool, UseGHASHIntrinsics, false, DIAGNOSTIC,                      \
          "Use intrinsics for GHASH versions of crypto")                    \
                                                                            \
  product(bool, UseBASE64Intrinsics, false,                                 \
          "Use intrinsics for java.util.Base64")                            \
                                                                            \
  product(size_t, LargePageSizeInBytes, 0,                                  \
          "Large page size (0 to let VM choose the page size)")             \
          range(0, max_uintx)                                               \
                                                                            \
  product(size_t, LargePageHeapSizeThreshold, 128*M,                        \
          "Use large pages if maximum heap is at least this big")           \
          range(0, max_uintx)                                               \
                                                                            \
  product(bool, ForceTimeHighResolution, false,                             \
          "Using high time resolution (for Win32 only)")                    \
                                                                            \
  develop(bool, TracePcPatching, false,                                     \
          "Trace usage of frame::patch_pc")                                 \
                                                                            \
  develop(bool, TraceRelocator, false,                                      \
          "Trace the bytecode relocator")                                   \
                                                                            \
                                                                            \
  product(bool, SafepointALot, false, DIAGNOSTIC,                           \
          "Generate a lot of safepoints. This works with "                  \
          "GuaranteedSafepointInterval")                                    \
                                                                            \
  product(bool, HandshakeALot, false, DIAGNOSTIC,                           \
          "Generate a lot of handshakes. This works with "                  \
          "GuaranteedSafepointInterval")                                    \
                                                                            \
  product_pd(bool, BackgroundCompilation,                                   \
          "A thread requesting compilation is not blocked during "          \
          "compilation")                                                    \
                                                                            \
  product(bool, MethodFlushing, true,                                       \
          "Reclamation of zombie and not-entrant methods")                  \
                                                                            \
  develop(bool, VerifyStack, false,                                         \
          "Verify stack of each thread when it is entering a runtime call") \
                                                                            \
  product(bool, ForceUnreachable, false, DIAGNOSTIC,                        \
          "Make all non code cache addresses to be unreachable by "         \
          "forcing use of 64bit literal fixups")                            \
                                                                            \
  develop(bool, TraceDerivedPointers, false,                                \
          "Trace traversal of derived pointers on stack")                   \
                                                                            \
  notproduct(bool, TraceCodeBlobStacks, false,                              \
          "Trace stack-walk of codeblobs")                                  \
                                                                            \
  notproduct(bool, PrintRewrites, false,                                    \
          "Print methods that are being rewritten")                         \
                                                                            \
  product(bool, UseInlineCaches, true,                                      \
          "Use Inline Caches for virtual calls ")                           \
                                                                            \
  product(bool, InlineArrayCopy, true, DIAGNOSTIC,                          \
          "Inline arraycopy native that is known to be part of "            \
          "base library DLL")                                               \
                                                                            \
  product(bool, InlineObjectHash, true, DIAGNOSTIC,                         \
          "Inline Object::hashCode() native that is known to be part "      \
          "of base library DLL")                                            \
                                                                            \
  product(bool, InlineNatives, true, DIAGNOSTIC,                            \
          "Inline natives that are known to be part of base library DLL")   \
                                                                            \
  product(bool, InlineMathNatives, true, DIAGNOSTIC,                        \
          "Inline SinD, CosD, etc.")                                        \
                                                                            \
  product(bool, InlineClassNatives, true, DIAGNOSTIC,                       \
          "Inline Class.isInstance, etc")                                   \
                                                                            \
  product(bool, InlineThreadNatives, true, DIAGNOSTIC,                      \
          "Inline Thread.currentThread, etc")                               \
                                                                            \
  product(bool, InlineUnsafeOps, true, DIAGNOSTIC,                          \
          "Inline memory ops (native methods) from Unsafe")                 \
                                                                            \
  product(bool, CriticalJNINatives, false,                                  \
          "(Deprecated) Check for critical JNI entry points")               \
                                                                            \
  product(bool, UseAESIntrinsics, false, DIAGNOSTIC,                        \
          "Use intrinsics for AES versions of crypto")                      \
                                                                            \
  product(bool, UseAESCTRIntrinsics, false, DIAGNOSTIC,                     \
          "Use intrinsics for the paralleled version of AES/CTR crypto")    \
                                                                            \
  product(bool, UseMD5Intrinsics, false, DIAGNOSTIC,                        \
          "Use intrinsics for MD5 crypto hash function")                    \
                                                                            \
  product(bool, UseSHA1Intrinsics, false, DIAGNOSTIC,                       \
          "Use intrinsics for SHA-1 crypto hash function. "                 \
          "Requires that UseSHA is enabled.")                               \
                                                                            \
  product(bool, UseSHA256Intrinsics, false, DIAGNOSTIC,                     \
          "Use intrinsics for SHA-224 and SHA-256 crypto hash functions. "  \
          "Requires that UseSHA is enabled.")                               \
                                                                            \
  product(bool, UseSHA512Intrinsics, false, DIAGNOSTIC,                     \
          "Use intrinsics for SHA-384 and SHA-512 crypto hash functions. "  \
          "Requires that UseSHA is enabled.")                               \
                                                                            \
  product(bool, UseSHA3Intrinsics, false, DIAGNOSTIC,                       \
          "Use intrinsics for SHA3 crypto hash function. "                  \
          "Requires that UseSHA is enabled.")                               \
                                                                            \
  product(bool, UseCRC32Intrinsics, false, DIAGNOSTIC,                      \
          "use intrinsics for java.util.zip.CRC32")                         \
                                                                            \
  product(bool, UseCRC32CIntrinsics, false, DIAGNOSTIC,                     \
          "use intrinsics for java.util.zip.CRC32C")                        \
                                                                            \
  product(bool, UseAdler32Intrinsics, false, DIAGNOSTIC,                    \
          "use intrinsics for java.util.zip.Adler32")                       \
                                                                            \
  product(bool, UseVectorizedMismatchIntrinsic, false, DIAGNOSTIC,          \
          "Enables intrinsification of ArraysSupport.vectorizedMismatch()") \
                                                                            \
  product(bool, UseCopySignIntrinsic, false, DIAGNOSTIC,                    \
          "Enables intrinsification of Math.copySign")                      \
                                                                            \
  product(bool, UseSignumIntrinsic, false, DIAGNOSTIC,                      \
          "Enables intrinsification of Math.signum")                        \
                                                                            \
  product(ccstrlist, DisableIntrinsic, "", DIAGNOSTIC,                      \
         "do not expand intrinsics whose (internal) names appear here")     \
         constraint(DisableIntrinsicConstraintFunc,AfterErgo)               \
                                                                            \
  product(ccstrlist, ControlIntrinsic, "", DIAGNOSTIC,                      \
         "Control intrinsics using a list of +/- (internal) names, "        \
         "separated by commas")                                             \
         constraint(ControlIntrinsicConstraintFunc,AfterErgo)               \
                                                                            \
  develop(bool, TraceCallFixup, false,                                      \
          "Trace all call fixups")                                          \
                                                                            \
  develop(bool, DeoptimizeALot, false,                                      \
          "Deoptimize at every exit from the runtime system")               \
                                                                            \
  notproduct(ccstrlist, DeoptimizeOnlyAt, "",                               \
          "A comma separated list of bcis to deoptimize at")                \
                                                                            \
  develop(bool, DeoptimizeRandom, false,                                    \
          "Deoptimize random frames on random exit from the runtime system")\
                                                                            \
  notproduct(bool, ZombieALot, false,                                       \
          "Create zombies (non-entrant) at exit from the runtime system")   \
                                                                            \
  notproduct(bool, WalkStackALot, false,                                    \
          "Trace stack (no print) at every exit from the runtime system")   \
                                                                            \
  develop(bool, DeoptimizeObjectsALot, false,                               \
          "For testing purposes concurrent threads revert optimizations "   \
          "based on escape analysis at intervals given with "               \
          "DeoptimizeObjectsALotInterval=n. The thread count is given "     \
          "with DeoptimizeObjectsALotThreadCountSingle and "                \
          "DeoptimizeObjectsALotThreadCountAll.")                           \
                                                                            \
  develop(uint64_t, DeoptimizeObjectsALotInterval, 5,                       \
          "Interval for DeoptimizeObjectsALot.")                            \
          range(0, max_jlong)                                               \
                                                                            \
  develop(int, DeoptimizeObjectsALotThreadCountSingle, 1,                   \
          "The number of threads that revert optimizations based on "       \
          "escape analysis for a single thread if DeoptimizeObjectsALot "   \
          "is enabled. The target thread is selected round robin." )        \
          range(0, max_jint)                                                \
                                                                            \
  develop(int, DeoptimizeObjectsALotThreadCountAll, 1,                      \
          "The number of threads that revert optimizations based on "       \
          "escape analysis for all threads if DeoptimizeObjectsALot "       \
          "is enabled." )                                                   \
          range(0, max_jint)                                                \
                                                                            \
  notproduct(bool, VerifyLastFrame, false,                                  \
          "Verify oops on last frame on entry to VM")                       \
                                                                            \
  product(bool, SafepointTimeout, false,                                    \
          "Time out and warn or fail after SafepointTimeoutDelay "          \
          "milliseconds if failed to reach safepoint")                      \
                                                                            \
  product(bool, AbortVMOnSafepointTimeout, false, DIAGNOSTIC,               \
          "Abort upon failure to reach safepoint (see SafepointTimeout)")   \
                                                                            \
  product(bool, AbortVMOnVMOperationTimeout, false, DIAGNOSTIC,             \
          "Abort upon failure to complete VM operation promptly")           \
                                                                            \
  product(intx, AbortVMOnVMOperationTimeoutDelay, 1000, DIAGNOSTIC,         \
          "Delay in milliseconds for option AbortVMOnVMOperationTimeout")   \
          range(0, max_intx)                                                \
                                                                            \
<<<<<<< HEAD
  product(bool, AssertOnSuspendWaitFailure, false,                          \
          "Assert/Guarantee on external suspend wait failure")              \
                                                                            \
  product(bool, TraceSuspendWaitFailures, false,                            \
          "Trace external suspend wait failures")                           \
=======
  /* 50 retries * (5 * current_retry_count) millis = ~6.375 seconds */      \
  /* typically, at most a few retries are needed                    */      \
  product(intx, SuspendRetryCount, 50,                                      \
          "Maximum retry count for an external suspend request")            \
          range(0, max_intx)                                                \
                                                                            \
  product(intx, SuspendRetryDelay, 5,                                       \
          "Milliseconds to delay per retry (* current_retry_count)")        \
          range(0, max_intx)                                                \
>>>>>>> e390e550
                                                                            \
  product(bool, MaxFDLimit, true,                                           \
          "Bump the number of file descriptors to maximum (Unix only)")     \
                                                                            \
  product(bool, LogEvents, true, DIAGNOSTIC,                                \
          "Enable the various ring buffer event logs")                      \
                                                                            \
  product(uintx, LogEventsBufferEntries, 20, DIAGNOSTIC,                    \
          "Number of ring buffer event logs")                               \
          range(1, NOT_LP64(1*K) LP64_ONLY(1*M))                            \
                                                                            \
  product(bool, BytecodeVerificationRemote, true, DIAGNOSTIC,               \
          "Enable the Java bytecode verifier for remote classes")           \
                                                                            \
  product(bool, BytecodeVerificationLocal, false, DIAGNOSTIC,               \
          "Enable the Java bytecode verifier for local classes")            \
                                                                            \
  develop(bool, VerifyStackAtCalls, false,                                  \
          "Verify that the stack pointer is unchanged after calls")         \
                                                                            \
  develop(bool, TraceJavaAssertions, false,                                 \
          "Trace java language assertions")                                 \
                                                                            \
  notproduct(bool, VerifyCodeCache, false,                                  \
          "Verify code cache on memory allocation/deallocation")            \
                                                                            \
  develop(bool, UseMallocOnly, false,                                       \
          "Use only malloc/free for allocation (no resource area/arena)")   \
                                                                            \
  develop(bool, ZapResourceArea, trueInDebug,                               \
          "Zap freed resource/arena space with 0xABABABAB")                 \
                                                                            \
  notproduct(bool, ZapVMHandleArea, trueInDebug,                            \
          "Zap freed VM handle space with 0xBCBCBCBC")                      \
                                                                            \
  notproduct(bool, ZapStackSegments, trueInDebug,                           \
          "Zap allocated/freed stack segments with 0xFADFADED")             \
                                                                            \
  develop(bool, ZapUnusedHeapArea, trueInDebug,                             \
          "Zap unused heap space with 0xBAADBABE")                          \
                                                                            \
  develop(bool, CheckZapUnusedHeapArea, false,                              \
          "Check zapping of unused heap space")                             \
                                                                            \
  develop(bool, ZapFillerObjects, trueInDebug,                              \
          "Zap filler objects with 0xDEAFBABE")                             \
                                                                            \
  product(bool, ExecutingUnitTests, false,                                  \
          "Whether the JVM is running unit tests or not")                   \
                                                                            \
  develop(uintx, ErrorHandlerTest, 0,                                       \
          "If > 0, provokes an error after VM initialization; the value "   \
          "determines which error to provoke. See controlled_crash() "      \
          "in vmError.cpp.")                                                \
          range(0, 17)                                                      \
                                                                            \
  develop(uintx, TestCrashInErrorHandler, 0,                                \
          "If > 0, provokes an error inside VM error handler (a secondary " \
          "crash). see controlled_crash() in vmError.cpp")                  \
          range(0, 17)                                                      \
                                                                            \
  develop(bool, TestSafeFetchInErrorHandler, false   ,                      \
          "If true, tests SafeFetch inside error handler.")                 \
                                                                            \
  develop(bool, TestUnresponsiveErrorHandler, false,                        \
          "If true, simulates an unresponsive error handler.")              \
                                                                            \
  develop(bool, Verbose, false,                                             \
          "Print additional debugging information from other modes")        \
                                                                            \
  develop(bool, PrintMiscellaneous, false,                                  \
          "Print uncategorized debugging information (requires +Verbose)")  \
                                                                            \
  develop(bool, WizardMode, false,                                          \
          "Print much more debugging information")                          \
                                                                            \
  product(bool, ShowMessageBoxOnError, false,                               \
          "Keep process alive on VM fatal error")                           \
                                                                            \
  product(bool, CreateCoredumpOnCrash, true,                                \
          "Create core/mini dump on VM fatal error")                        \
                                                                            \
  product(uint64_t, ErrorLogTimeout, 2 * 60,                                \
          "Timeout, in seconds, to limit the time spent on writing an "     \
          "error log in case of a crash.")                                  \
          range(0, (uint64_t)max_jlong/1000)                                \
                                                                            \
  product(bool, SuppressFatalErrorMessage, false,                           \
          "Report NO fatal error message (avoid deadlock)")                 \
                                                                            \
  product(ccstrlist, OnError, "",                                           \
          "Run user-defined commands on fatal error; see VMError.cpp "      \
          "for examples")                                                   \
                                                                            \
  product(ccstrlist, OnOutOfMemoryError, "",                                \
          "Run user-defined commands on first java.lang.OutOfMemoryError "  \
          "thrown from JVM")                                                \
                                                                            \
  product(bool, HeapDumpBeforeFullGC, false, MANAGEABLE,                    \
          "Dump heap to file before any major stop-the-world GC")           \
                                                                            \
  product(bool, HeapDumpAfterFullGC, false, MANAGEABLE,                     \
          "Dump heap to file after any major stop-the-world GC")            \
                                                                            \
  product(bool, HeapDumpOnOutOfMemoryError, false, MANAGEABLE,              \
          "Dump heap to file when java.lang.OutOfMemoryError is thrown "    \
          "from JVM")                                                       \
                                                                            \
  product(ccstr, HeapDumpPath, NULL, MANAGEABLE,                            \
          "When HeapDumpOnOutOfMemoryError is on, the path (filename or "   \
          "directory) of the dump file (defaults to java_pid<pid>.hprof "   \
          "in the working directory)")                                      \
                                                                            \
  product(intx, HeapDumpGzipLevel, 0, MANAGEABLE,                           \
          "When HeapDumpOnOutOfMemoryError is on, the gzip compression "    \
          "level of the dump file. 0 (the default) disables gzip "          \
          "compression. Otherwise the level must be between 1 and 9.")      \
          range(0, 9)                                                       \
                                                                            \
  product(ccstr, NativeMemoryTracking, "off",                               \
          "Native memory tracking options")                                 \
                                                                            \
  product(bool, PrintNMTStatistics, false, DIAGNOSTIC,                      \
          "Print native memory tracking summary data if it is on")          \
                                                                            \
  product(bool, LogCompilation, false, DIAGNOSTIC,                          \
          "Log compilation activity in detail to LogFile")                  \
                                                                            \
  product(bool, PrintCompilation, false,                                    \
          "Print compilations")                                             \
                                                                            \
  product(intx, RepeatCompilation, 0, DIAGNOSTIC,                           \
          "Repeat compilation without installing code (number of times)")   \
          range(0, max_jint)                                                \
                                                                            \
  product(bool, PrintExtendedThreadInfo, false,                             \
          "Print more information in thread dump")                          \
                                                                            \
  product(intx, ScavengeRootsInCode, 2, DIAGNOSTIC,                         \
          "0: do not allow scavengable oops in the code cache; "            \
          "1: allow scavenging from the code cache; "                       \
          "2: emit as many constants as the compiler can see")              \
          range(0, 2)                                                       \
                                                                            \
  product(bool, AlwaysRestoreFPU, false,                                    \
          "Restore the FPU control word after every JNI call (expensive)")  \
                                                                            \
  product(bool, PrintCompilation2, false, DIAGNOSTIC,                       \
          "Print additional statistics per compilation")                    \
                                                                            \
  product(bool, PrintAdapterHandlers, false, DIAGNOSTIC,                    \
          "Print code generated for i2c/c2i adapters")                      \
                                                                            \
  product(bool, VerifyAdapterCalls, trueInDebug, DIAGNOSTIC,                \
          "Verify that i2c/c2i adapters are called properly")               \
                                                                            \
  develop(bool, VerifyAdapterSharing, false,                                \
          "Verify that the code for shared adapters is the equivalent")     \
                                                                            \
  product(bool, PrintAssembly, false, DIAGNOSTIC,                           \
          "Print assembly code (using external disassembler.so)")           \
                                                                            \
  product(ccstr, PrintAssemblyOptions, NULL, DIAGNOSTIC,                    \
          "Print options string passed to disassembler.so")                 \
                                                                            \
  notproduct(bool, PrintNMethodStatistics, false,                           \
          "Print a summary statistic for the generated nmethods")           \
                                                                            \
  product(bool, PrintNMethods, false, DIAGNOSTIC,                           \
          "Print assembly code for nmethods when generated")                \
                                                                            \
  product(bool, PrintNativeNMethods, false, DIAGNOSTIC,                     \
          "Print assembly code for native nmethods when generated")         \
                                                                            \
  develop(bool, PrintDebugInfo, false,                                      \
          "Print debug information for all nmethods when generated")        \
                                                                            \
  develop(bool, PrintRelocations, false,                                    \
          "Print relocation information for all nmethods when generated")   \
                                                                            \
  develop(bool, PrintDependencies, false,                                   \
          "Print dependency information for all nmethods when generated")   \
                                                                            \
  develop(bool, PrintExceptionHandlers, false,                              \
          "Print exception handler tables for all nmethods when generated") \
                                                                            \
  develop(bool, StressCompiledExceptionHandlers, false,                     \
          "Exercise compiled exception handlers")                           \
                                                                            \
  develop(bool, InterceptOSException, false,                                \
          "Start debugger when an implicit OS (e.g. NULL) "                 \
          "exception happens")                                              \
                                                                            \
  product(bool, PrintCodeCache, false,                                      \
          "Print the code cache memory usage when exiting")                 \
                                                                            \
  develop(bool, PrintCodeCache2, false,                                     \
          "Print detailed usage information on the code cache when exiting")\
                                                                            \
  product(bool, PrintCodeCacheOnCompilation, false,                         \
          "Print the code cache memory usage each time a method is "        \
          "compiled")                                                       \
                                                                            \
  product(bool, PrintCodeHeapAnalytics, false, DIAGNOSTIC,                  \
          "Print code heap usage statistics on exit and on full condition") \
                                                                            \
  product(bool, PrintStubCode, false, DIAGNOSTIC,                           \
          "Print generated stub code")                                      \
                                                                            \
  product(bool, StackTraceInThrowable, true,                                \
          "Collect backtrace in throwable when exception happens")          \
                                                                            \
  product(bool, OmitStackTraceInFastThrow, true,                            \
          "Omit backtraces for some 'hot' exceptions in optimized code")    \
                                                                            \
  product(bool, ShowCodeDetailsInExceptionMessages, true, MANAGEABLE,       \
          "Show exception messages from RuntimeExceptions that contain "    \
          "snippets of the failing code. Disable this to improve privacy.") \
                                                                            \
  product(bool, PrintWarnings, true,                                        \
          "Print JVM warnings to output stream")                            \
                                                                            \
  product(bool, RegisterFinalizersAtInit, true,                             \
          "Register finalizable objects at end of Object.<init> or "        \
          "after allocation")                                               \
                                                                            \
  develop(bool, RegisterReferences, true,                                   \
          "Tell whether the VM should register soft/weak/final/phantom "    \
          "references")                                                     \
                                                                            \
  develop(bool, PrintCodeCacheExtension, false,                             \
          "Print extension of code cache")                                  \
                                                                            \
  develop(bool, UsePrivilegedStack, true,                                   \
          "Enable the security JVM functions")                              \
                                                                            \
  product(bool, ClassUnloading, true,                                       \
          "Do unloading of classes")                                        \
                                                                            \
  product(bool, ClassUnloadingWithConcurrentMark, true,                     \
          "Do unloading of classes with a concurrent marking cycle")        \
                                                                            \
  notproduct(bool, PrintSystemDictionaryAtExit, false,                      \
          "Print the system dictionary at exit")                            \
                                                                            \
  notproduct(bool, PrintClassLoaderDataGraphAtExit, false,                  \
          "Print the class loader data graph at exit")                      \
                                                                            \
  product(bool, DynamicallyResizeSystemDictionaries, true, DIAGNOSTIC,      \
          "Dynamically resize system dictionaries as needed")               \
                                                                            \
  product(bool, AlwaysLockClassLoader, false,                               \
          "(Deprecated) Require the VM to acquire the class loader lock "   \
          "before calling loadClass() even for class loaders registering "  \
          "as parallel capable")                                            \
                                                                            \
  product(bool, AllowParallelDefineClass, false,                            \
          "Allow parallel defineClass requests for class loaders "          \
          "registering as parallel capable")                                \
                                                                            \
  product_pd(bool, DontYieldALot,                                           \
          "Throw away obvious excess yield calls")                          \
                                                                            \
  product(bool, DisablePrimordialThreadGuardPages, false, EXPERIMENTAL,     \
               "Disable the use of stack guard pages if the JVM is loaded " \
               "on the primordial process thread")                          \
                                                                            \
  /* notice: the max range value here is max_jint, not max_intx  */         \
  /* because of overflow issue                                   */         \
  product(intx, AsyncDeflationInterval, 250, DIAGNOSTIC,                    \
          "Async deflate idle monitors every so many milliseconds when "    \
          "MonitorUsedDeflationThreshold is exceeded (0 is off).")          \
          range(0, max_jint)                                                \
                                                                            \
  product(size_t, AvgMonitorsPerThreadEstimate, 1024, DIAGNOSTIC,           \
          "Used to estimate a variable ceiling based on number of threads " \
          "for use with MonitorUsedDeflationThreshold (0 is off).")         \
          range(0, max_uintx)                                               \
                                                                            \
  /* notice: the max range value here is max_jint, not max_intx  */         \
  /* because of overflow issue                                   */         \
  product(intx, MonitorDeflationMax, 1000000, DIAGNOSTIC,                   \
          "The maximum number of monitors to deflate, unlink and delete "   \
          "at one time (minimum is 1024).")                      \
          range(1024, max_jint)                                             \
                                                                            \
  product(intx, MonitorUsedDeflationThreshold, 90, EXPERIMENTAL,            \
          "Percentage of used monitors before triggering deflation (0 is "  \
          "off). The check is performed on GuaranteedSafepointInterval "    \
          "or AsyncDeflationInterval.")                                     \
          range(0, 100)                                                     \
                                                                            \
  product(uintx, NoAsyncDeflationProgressMax, 3, DIAGNOSTIC,                \
          "Max number of no progress async deflation attempts to tolerate " \
          "before adjusting the in_use_list_ceiling up (0 is off).")        \
          range(0, max_uintx)                                               \
                                                                            \
  product(intx, hashCode, 5, EXPERIMENTAL,                                  \
               "(Unstable) select hashCode generation algorithm")           \
                                                                            \
  product(bool, FilterSpuriousWakeups, true,                                \
          "When true prevents OS-level spurious, or premature, wakeups "    \
          "from Object.wait (Ignored for Windows)")                         \
                                                                            \
  product(bool, ReduceSignalUsage, false,                                   \
          "Reduce the use of OS signals in Java and/or the VM")             \
                                                                            \
  develop(bool, LoadLineNumberTables, true,                                 \
          "Tell whether the class file parser loads line number tables")    \
                                                                            \
  develop(bool, LoadLocalVariableTables, true,                              \
          "Tell whether the class file parser loads local variable tables") \
                                                                            \
  develop(bool, LoadLocalVariableTypeTables, true,                          \
          "Tell whether the class file parser loads local variable type"    \
          "tables")                                                         \
                                                                            \
  product(bool, AllowUserSignalHandlers, false,                             \
          "Application will install primary signal handlers for the JVM "   \
          "(Unix only)")                                                    \
                                                                            \
  product(bool, UseSignalChaining, true,                                    \
          "Use signal-chaining to invoke signal handlers installed "        \
          "by the application (Unix only)")                                 \
                                                                            \
  product(bool, RestoreMXCSROnJNICalls, false,                              \
          "Restore MXCSR when returning from JNI calls")                    \
                                                                            \
  product(bool, CheckJNICalls, false,                                       \
          "Verify all arguments to JNI calls")                              \
                                                                            \
  product(bool, UseFastJNIAccessors, true,                                  \
          "Use optimized versions of Get<Primitive>Field")                  \
                                                                            \
  product(intx, MaxJNILocalCapacity, 65536,                                 \
          "Maximum allowable local JNI handle capacity to "                 \
          "EnsureLocalCapacity() and PushLocalFrame(), "                    \
          "where <= 0 is unlimited, default: 65536")                        \
          range(min_intx, max_intx)                                         \
                                                                            \
  product(bool, EagerXrunInit, false,                                       \
          "Eagerly initialize -Xrun libraries; allows startup profiling, "  \
          "but not all -Xrun libraries may support the state of the VM "    \
          "at this time")                                                   \
                                                                            \
  product(bool, PreserveAllAnnotations, false,                              \
          "Preserve RuntimeInvisibleAnnotations as well "                   \
          "as RuntimeVisibleAnnotations")                                   \
                                                                            \
  develop(uintx, PreallocatedOutOfMemoryErrorCount, 4,                      \
          "Number of OutOfMemoryErrors preallocated with backtrace")        \
                                                                            \
  product(bool, UseXMMForArrayCopy, false,                                  \
          "Use SSE2 MOVQ instruction for Arraycopy")                        \
                                                                            \
  notproduct(bool, PrintFieldLayout, false,                                 \
          "Print field layout for each class")                              \
                                                                            \
  /* Need to limit the extent of the padding to reasonable size.          */\
  /* 8K is well beyond the reasonable HW cache line size, even with       */\
  /* aggressive prefetching, while still leaving the room for segregating */\
  /* among the distinct pages.                                            */\
  product(intx, ContendedPaddingWidth, 128,                                 \
          "How many bytes to pad the fields/classes marked @Contended with")\
          range(0, 8192)                                                    \
          constraint(ContendedPaddingWidthConstraintFunc,AfterErgo)         \
                                                                            \
  product(bool, EnableContended, true,                                      \
          "Enable @Contended annotation support")                           \
                                                                            \
  product(bool, RestrictContended, true,                                    \
          "Restrict @Contended to trusted classes")                         \
                                                                            \
  product(bool, UseBiasedLocking, false,                                    \
          "(Deprecated) Enable biased locking in JVM")                      \
                                                                            \
  product(intx, BiasedLockingStartupDelay, 0,                               \
          "(Deprecated) Number of milliseconds to wait before enabling "    \
          "biased locking")                                                 \
          range(0, (intx)(max_jint-(max_jint%PeriodicTask::interval_gran))) \
          constraint(BiasedLockingStartupDelayFunc,AfterErgo)               \
                                                                            \
  product(bool, PrintBiasedLockingStatistics, false, DIAGNOSTIC,            \
          "(Deprecated) Print statistics of biased locking in JVM")         \
                                                                            \
  product(intx, BiasedLockingBulkRebiasThreshold, 20,                       \
          "(Deprecated) Threshold of number of revocations per type to "    \
          "try to rebias all objects in the heap of that type")             \
          range(0, max_intx)                                                \
          constraint(BiasedLockingBulkRebiasThresholdFunc,AfterErgo)        \
                                                                            \
  product(intx, BiasedLockingBulkRevokeThreshold, 40,                       \
          "(Deprecated) Threshold of number of revocations per type to "    \
          "permanently revoke biases of all objects in the heap of that "   \
          "type")                                                           \
          range(0, max_intx)                                                \
          constraint(BiasedLockingBulkRevokeThresholdFunc,AfterErgo)        \
                                                                            \
  product(intx, BiasedLockingDecayTime, 25000,                              \
          "(Deprecated) Decay time (in milliseconds) to re-enable bulk "    \
          "rebiasing of a type after previous bulk rebias")                 \
          range(500, max_intx)                                              \
          constraint(BiasedLockingDecayTimeFunc,AfterErgo)                  \
                                                                            \
  product(intx, DiagnoseSyncOnValueBasedClasses, 0, DIAGNOSTIC,             \
             "Detect and take action upon identifying synchronization on "  \
             "value based classes. Modes: "                                 \
             "0: off; "                                                     \
             "1: exit with fatal error; "                                   \
             "2: log message to stdout. Output file can be specified with " \
             "   -Xlog:valuebasedclasses. If JFR is running it will "       \
             "   also generate JFR events.")                                \
             range(0, 2)                                                    \
                                                                            \
  product(bool, ExitOnOutOfMemoryError, false,                              \
          "JVM exits on the first occurrence of an out-of-memory error "    \
          "thrown from JVM")                                                \
                                                                            \
  product(bool, CrashOnOutOfMemoryError, false,                             \
          "JVM aborts, producing an error log and core/mini dump, on the "  \
          "first occurrence of an out-of-memory error thrown from JVM")     \
                                                                            \
  /* tracing */                                                             \
                                                                            \
  develop(bool, StressRewriter, false,                                      \
          "Stress linktime bytecode rewriting")                             \
                                                                            \
  product(ccstr, TraceJVMTI, NULL,                                          \
          "Trace flags for JVMTI functions and events")                     \
                                                                            \
  product(bool, StressLdcRewrite, false, DIAGNOSTIC,                        \
          "Force ldc -> ldc_w rewrite during RedefineClasses. "             \
          "This option can change an EMCP method into an obsolete method "  \
          "and can affect tests that expect specific methods to be EMCP. "  \
          "This option should be used with caution.")                       \
                                                                            \
  product(bool, AllowRedefinitionToAddDeleteMethods, false,                 \
          "(Deprecated) Allow redefinition to add and delete private "      \
          "static or final methods for compatibility with old releases")    \
                                                                            \
  develop(bool, TraceBytecodes, false,                                      \
          "Trace bytecode execution")                                       \
                                                                            \
  develop(bool, TraceICs, false,                                            \
          "Trace inline cache changes")                                     \
                                                                            \
  notproduct(bool, TraceInvocationCounterOverflow, false,                   \
          "Trace method invocation counter overflow")                       \
                                                                            \
  develop(bool, TraceInlineCacheClearing, false,                            \
          "Trace clearing of inline caches in nmethods")                    \
                                                                            \
  develop(bool, TraceDependencies, false,                                   \
          "Trace dependencies")                                             \
                                                                            \
  develop(bool, VerifyDependencies, trueInDebug,                            \
          "Exercise and verify the compilation dependency mechanism")       \
                                                                            \
  develop(bool, TraceNewOopMapGeneration, false,                            \
          "Trace OopMapGeneration")                                         \
                                                                            \
  develop(bool, TraceNewOopMapGenerationDetailed, false,                    \
          "Trace OopMapGeneration: print detailed cell states")             \
                                                                            \
  develop(bool, TimeOopMap, false,                                          \
          "Time calls to GenerateOopMap::compute_map() in sum")             \
                                                                            \
  develop(bool, TimeOopMap2, false,                                         \
          "Time calls to GenerateOopMap::compute_map() individually")       \
                                                                            \
  develop(bool, TraceOopMapRewrites, false,                                 \
          "Trace rewriting of methods during oop map generation")           \
                                                                            \
  develop(bool, TraceICBuffer, false,                                       \
          "Trace usage of IC buffer")                                       \
                                                                            \
  develop(bool, TraceCompiledIC, false,                                     \
          "Trace changes of compiled IC")                                   \
                                                                            \
  develop(bool, FLSVerifyDictionary, false,                                 \
          "Do lots of (expensive) FLS dictionary verification")             \
                                                                            \
                                                                            \
  notproduct(bool, CheckMemoryInitialization, false,                        \
          "Check memory initialization")                                    \
                                                                            \
  product(uintx, ProcessDistributionStride, 4,                              \
          "Stride through processors when distributing processes")          \
          range(0, max_juint)                                               \
                                                                            \
  develop(bool, TraceFinalizerRegistration, false,                          \
          "Trace registration of final references")                         \
                                                                            \
  product(bool, IgnoreEmptyClassPaths, false,                               \
          "Ignore empty path elements in -classpath")                       \
                                                                            \
  product(bool, PrintHeapAtSIGBREAK, true,                                  \
          "Print heap layout in response to SIGBREAK")                      \
                                                                            \
  product(bool, PrintClassHistogram, false, MANAGEABLE,                     \
          "Print a histogram of class instances")                           \
                                                                            \
  product(double, ObjectCountCutOffPercent, 0.5, EXPERIMENTAL,              \
          "The percentage of the used heap that the instances of a class "  \
          "must occupy for the class to generate a trace event")            \
          range(0.0, 100.0)                                                 \
                                                                            \
  /* JVMTI heap profiling */                                                \
                                                                            \
  product(bool, VerifyBeforeIteration, false, DIAGNOSTIC,                   \
          "Verify memory system before JVMTI iteration")                    \
                                                                            \
  /* compiler */                                                            \
                                                                            \
  /* notice: the max range value here is max_jint, not max_intx  */         \
  /* because of overflow issue                                   */         \
  product(intx, CICompilerCount, CI_COMPILER_COUNT,                         \
          "Number of compiler threads to run")                              \
          range(0, max_jint)                                                \
          constraint(CICompilerCountConstraintFunc, AfterErgo)              \
                                                                            \
  product(bool, UseDynamicNumberOfCompilerThreads, true,                    \
          "Dynamically choose the number of parallel compiler threads")     \
                                                                            \
  product(bool, ReduceNumberOfCompilerThreads, true, DIAGNOSTIC,            \
             "Reduce the number of parallel compiler threads when they "    \
             "are not used")                                                \
                                                                            \
  product(bool, TraceCompilerThreads, false, DIAGNOSTIC,                    \
             "Trace creation and removal of compiler threads")              \
                                                                            \
  develop(bool, InjectCompilerCreationFailure, false,                       \
          "Inject thread creation failures for "                            \
          "UseDynamicNumberOfCompilerThreads")                              \
                                                                            \
  develop(bool, GenerateSynchronizationCode, true,                          \
          "generate locking/unlocking code for synchronized methods and "   \
          "monitors")                                                       \
                                                                            \
  develop(bool, GenerateRangeChecks, true,                                  \
          "Generate range checks for array accesses")                       \
                                                                            \
  product_pd(bool, ImplicitNullChecks, DIAGNOSTIC,                          \
          "Generate code for implicit null checks")                         \
                                                                            \
  product_pd(bool, TrapBasedNullChecks,                                     \
          "Generate code for null checks that uses a cmp and trap "         \
          "instruction raising SIGTRAP.  This is only used if an access to" \
          "null (+offset) will not raise a SIGSEGV, i.e.,"                  \
          "ImplicitNullChecks don't work (PPC64).")                         \
                                                                            \
  product(bool, EnableThreadSMRExtraValidityChecks, true, DIAGNOSTIC,       \
             "Enable Thread SMR extra validity checks")                     \
                                                                            \
  product(bool, EnableThreadSMRStatistics, trueInDebug, DIAGNOSTIC,         \
             "Enable Thread SMR Statistics")                                \
                                                                            \
  product(bool, UseNotificationThread, true,                                \
          "Use Notification Thread")                                        \
                                                                            \
  product(bool, Inline, true,                                               \
          "Enable inlining")                                                \
                                                                            \
  product(bool, ClipInlining, true,                                         \
          "Clip inlining if aggregate method exceeds DesiredMethodLimit")   \
                                                                            \
  develop(bool, UseCHA, true,                                               \
          "Enable CHA")                                                     \
                                                                            \
  product(bool, UseTypeProfile, true,                                       \
          "Check interpreter profile for historically monomorphic calls")   \
                                                                            \
  product(bool, PrintInlining, false, DIAGNOSTIC,                           \
          "Print inlining optimizations")                                   \
                                                                            \
  product(bool, UsePopCountInstruction, false,                              \
          "Use population count instruction")                               \
                                                                            \
  develop(bool, EagerInitialization, false,                                 \
          "Eagerly initialize classes if possible")                         \
                                                                            \
  product(bool, LogTouchedMethods, false, DIAGNOSTIC,                       \
          "Log methods which have been ever touched in runtime")            \
                                                                            \
  product(bool, PrintTouchedMethodsAtExit, false, DIAGNOSTIC,               \
          "Print all methods that have been ever touched in runtime")       \
                                                                            \
  develop(bool, TraceMethodReplacement, false,                              \
          "Print when methods are replaced do to recompilation")            \
                                                                            \
  develop(bool, PrintMethodFlushing, false,                                 \
          "Print the nmethods being flushed")                               \
                                                                            \
  product(bool, PrintMethodFlushingStatistics, false, DIAGNOSTIC,           \
          "print statistics about method flushing")                         \
                                                                            \
  product(intx, HotMethodDetectionLimit, 100000, DIAGNOSTIC,                \
          "Number of compiled code invocations after which "                \
          "the method is considered as hot by the flusher")                 \
          range(1, max_jint)                                                \
                                                                            \
  product(intx, MinPassesBeforeFlush, 10, DIAGNOSTIC,                       \
          "Minimum number of sweeper passes before an nmethod "             \
          "can be flushed")                                                 \
          range(0, max_intx)                                                \
                                                                            \
  product(bool, UseCodeAging, true,                                         \
          "Insert counter to detect warm methods")                          \
                                                                            \
  product(bool, StressCodeAging, false, DIAGNOSTIC,                         \
          "Start with counters compiled in")                                \
                                                                            \
  develop(bool, StressCodeBuffers, false,                                   \
          "Exercise code buffer expansion and other rare state changes")    \
                                                                            \
  product(bool, DebugNonSafepoints, trueInDebug, DIAGNOSTIC,                \
          "Generate extra debugging information for non-safepoints in "     \
          "nmethods")                                                       \
                                                                            \
  product(bool, PrintVMOptions, false,                                      \
          "Print flags that appeared on the command line")                  \
                                                                            \
  product(bool, IgnoreUnrecognizedVMOptions, false,                         \
          "Ignore unrecognized VM options")                                 \
                                                                            \
  product(bool, PrintCommandLineFlags, false,                               \
          "Print flags specified on command line or set by ergonomics")     \
                                                                            \
  product(bool, PrintFlagsInitial, false,                                   \
          "Print all VM flags before argument processing and exit VM")      \
                                                                            \
  product(bool, PrintFlagsFinal, false,                                     \
          "Print all VM flags after argument and ergonomic processing")     \
                                                                            \
  notproduct(bool, PrintFlagsWithComments, false,                           \
          "Print all VM flags with default values and descriptions and "    \
          "exit")                                                           \
                                                                            \
  product(bool, PrintFlagsRanges, false,                                    \
          "Print VM flags and their ranges")                                \
                                                                            \
  product(bool, SerializeVMOutput, true, DIAGNOSTIC,                        \
          "Use a mutex to serialize output to tty and LogFile")             \
                                                                            \
  product(bool, DisplayVMOutput, true, DIAGNOSTIC,                          \
          "Display all VM output on the tty, independently of LogVMOutput") \
                                                                            \
  product(bool, LogVMOutput, false, DIAGNOSTIC,                             \
          "Save VM output to LogFile")                                      \
                                                                            \
  product(ccstr, LogFile, NULL, DIAGNOSTIC,                                 \
          "If LogVMOutput or LogCompilation is on, save VM output to "      \
          "this file [default: ./hotspot_pid%p.log] (%p replaced with pid)")\
                                                                            \
  product(ccstr, ErrorFile, NULL,                                           \
          "If an error occurs, save the error data to this file "           \
          "[default: ./hs_err_pid%p.log] (%p replaced with pid)")           \
                                                                            \
  product(bool, ExtensiveErrorReports,                                      \
          PRODUCT_ONLY(false) NOT_PRODUCT(true),                            \
          "Error reports are more extensive.")                              \
                                                                            \
  product(bool, DisplayVMOutputToStderr, false,                             \
          "If DisplayVMOutput is true, display all VM output to stderr")    \
                                                                            \
  product(bool, DisplayVMOutputToStdout, false,                             \
          "If DisplayVMOutput is true, display all VM output to stdout")    \
                                                                            \
  product(bool, ErrorFileToStderr, false,                                   \
          "If true, error data is printed to stderr instead of a file")     \
                                                                            \
  product(bool, ErrorFileToStdout, false,                                   \
          "If true, error data is printed to stdout instead of a file")     \
                                                                            \
  product(bool, UseHeavyMonitors, false,                                    \
          "use heavyweight instead of lightweight Java monitors")           \
                                                                            \
  product(bool, PrintStringTableStatistics, false,                          \
          "print statistics about the StringTable and SymbolTable")         \
                                                                            \
  product(bool, VerifyStringTableAtExit, false, DIAGNOSTIC,                 \
          "verify StringTable contents at exit")                            \
                                                                            \
  notproduct(bool, PrintSymbolTableSizeHistogram, false,                    \
          "print histogram of the symbol table")                            \
                                                                            \
  product(ccstr, AbortVMOnException, NULL, DIAGNOSTIC,                      \
          "Call fatal if this exception is thrown.  Example: "              \
          "java -XX:AbortVMOnException=java.lang.NullPointerException Foo") \
                                                                            \
  product(ccstr, AbortVMOnExceptionMessage, NULL, DIAGNOSTIC,               \
          "Call fatal if the exception pointed by AbortVMOnException "      \
          "has this message")                                               \
                                                                            \
  develop(bool, DebugVtables, false,                                        \
          "add debugging code to vtable dispatch")                          \
                                                                            \
  notproduct(bool, PrintVtableStats, false,                                 \
          "print vtables stats at end of run")                              \
                                                                            \
  develop(bool, TraceCreateZombies, false,                                  \
          "trace creation of zombie nmethods")                              \
                                                                            \
  product(bool, RangeCheckElimination, true,                                \
          "Eliminate range checks")                                         \
                                                                            \
  develop_pd(bool, UncommonNullCast,                                        \
          "track occurrences of null in casts; adjust compiler tactics")    \
                                                                            \
  develop(bool, TypeProfileCasts,  true,                                    \
          "treat casts like calls for purposes of type profiling")          \
                                                                            \
  develop(bool, TraceLivenessGen, false,                                    \
          "Trace the generation of liveness analysis information")          \
                                                                            \
  notproduct(bool, TraceLivenessQuery, false,                               \
          "Trace queries of liveness analysis information")                 \
                                                                            \
  notproduct(bool, CollectIndexSetStatistics, false,                        \
          "Collect information about IndexSets")                            \
                                                                            \
  develop(bool, UseLoopSafepoints, true,                                    \
          "Generate Safepoint nodes in every loop")                         \
                                                                            \
  develop(intx, FastAllocateSizeLimit, 128*K,                               \
          /* Note:  This value is zero mod 1<<13 for a cheap sparc set. */  \
          "Inline allocations larger than this in doublewords must go slow")\
                                                                            \
  product_pd(bool, CompactStrings,                                          \
          "Enable Strings to use single byte chars in backing store")       \
                                                                            \
  product_pd(uintx, TypeProfileLevel,                                       \
          "=XYZ, with Z: Type profiling of arguments at call; "             \
                     "Y: Type profiling of return value at call; "          \
                     "X: Type profiling of parameters to methods; "         \
          "X, Y and Z in 0=off ; 1=jsr292 only; 2=all methods")             \
          constraint(TypeProfileLevelConstraintFunc, AfterErgo)             \
                                                                            \
  product(intx, TypeProfileArgsLimit,     2,                                \
          "max number of call arguments to consider for type profiling")    \
          range(0, 16)                                                      \
                                                                            \
  product(intx, TypeProfileParmsLimit,    2,                                \
          "max number of incoming parameters to consider for type profiling"\
          ", -1 for all")                                                   \
          range(-1, 64)                                                     \
                                                                            \
  /* statistics */                                                          \
  develop(bool, CountCompiledCalls, false,                                  \
          "Count method invocations")                                       \
                                                                            \
  notproduct(bool, ICMissHistogram, false,                                  \
          "Produce histogram of IC misses")                                 \
                                                                            \
  /* interpreter */                                                         \
  product_pd(bool, RewriteBytecodes,                                        \
          "Allow rewriting of bytecodes (bytecodes are not immutable)")     \
                                                                            \
  product_pd(bool, RewriteFrequentPairs,                                    \
          "Rewrite frequently used bytecode pairs into a single bytecode")  \
                                                                            \
  product(bool, PrintInterpreter, false, DIAGNOSTIC,                        \
          "Print the generated interpreter code")                           \
                                                                            \
  product(bool, UseInterpreter, true,                                       \
          "Use interpreter for non-compiled methods")                       \
                                                                            \
  develop(bool, UseFastSignatureHandlers, true,                             \
          "Use fast signature handlers for native calls")                   \
                                                                            \
  product(bool, UseLoopCounter, true,                                       \
          "Increment invocation counter on backward branch")                \
                                                                            \
  product_pd(bool, UseOnStackReplacement,                                   \
          "Use on stack replacement, calls runtime if invoc. counter "      \
          "overflows in loop")                                              \
                                                                            \
  notproduct(bool, TraceOnStackReplacement, false,                          \
          "Trace on stack replacement")                                     \
                                                                            \
  product_pd(bool, PreferInterpreterNativeStubs,                            \
          "Use always interpreter stubs for native methods invoked via "    \
          "interpreter")                                                    \
                                                                            \
  develop(bool, CountBytecodes, false,                                      \
          "Count number of bytecodes executed")                             \
                                                                            \
  develop(bool, PrintBytecodeHistogram, false,                              \
          "Print histogram of the executed bytecodes")                      \
                                                                            \
  develop(bool, PrintBytecodePairHistogram, false,                          \
          "Print histogram of the executed bytecode pairs")                 \
                                                                            \
  product(bool, PrintSignatureHandlers, false, DIAGNOSTIC,                  \
          "Print code generated for native method signature handlers")      \
                                                                            \
  develop(bool, VerifyOops, false,                                          \
          "Do plausibility checks for oops")                                \
                                                                            \
  develop(bool, CheckUnhandledOops, false,                                  \
          "Check for unhandled oops in VM code")                            \
                                                                            \
  develop(bool, VerifyJNIFields, trueInDebug,                               \
          "Verify jfieldIDs for instance fields")                           \
                                                                            \
  notproduct(bool, VerifyJNIEnvThread, false,                               \
          "Verify JNIEnv.thread == Thread::current() when entering VM "     \
          "from JNI")                                                       \
                                                                            \
  develop(bool, VerifyFPU, false,                                           \
          "Verify FPU state (check for NaN's, etc.)")                       \
                                                                            \
  develop(bool, VerifyThread, false,                                        \
          "Watch the thread register for corruption (SPARC only)")          \
                                                                            \
  develop(bool, VerifyActivationFrameSize, false,                           \
          "Verify that activation frame didn't become smaller than its "    \
          "minimal size")                                                   \
                                                                            \
  develop(bool, TraceFrequencyInlining, false,                              \
          "Trace frequency based inlining")                                 \
                                                                            \
  develop_pd(bool, InlineIntrinsics,                                        \
          "Inline intrinsics that can be statically resolved")              \
                                                                            \
  product_pd(bool, ProfileInterpreter,                                      \
          "Profile at the bytecode level during interpretation")            \
                                                                            \
  develop_pd(bool, ProfileTraps,                                            \
          "Profile deoptimization traps at the bytecode level")             \
                                                                            \
  product(intx, ProfileMaturityPercentage, 20,                              \
          "number of method invocations/branches (expressed as % of "       \
          "CompileThreshold) before using the method's profile")            \
          range(0, 100)                                                     \
                                                                            \
  product(bool, PrintMethodData, false, DIAGNOSTIC,                         \
          "Print the results of +ProfileInterpreter at end of run")         \
                                                                            \
  develop(bool, VerifyDataPointer, trueInDebug,                             \
          "Verify the method data pointer during interpreter profiling")    \
                                                                            \
  notproduct(bool, CrashGCForDumpingJavaThread, false,                      \
          "Manually make GC thread crash then dump java stack trace;  "     \
          "Test only")                                                      \
                                                                            \
  /* compilation */                                                         \
  product(bool, UseCompiler, true,                                          \
          "Use Just-In-Time compilation")                                   \
                                                                            \
  product(bool, UseCounterDecay, true,                                      \
          "Adjust recompilation counters")                                  \
                                                                            \
  develop(intx, CounterHalfLifeTime,    30,                                 \
          "Half-life time of invocation counters (in seconds)")             \
                                                                            \
  develop(intx, CounterDecayMinIntervalLength,   500,                       \
          "The minimum interval (in milliseconds) between invocation of "   \
          "CounterDecay")                                                   \
                                                                            \
  product(bool, AlwaysCompileLoopMethods, false,                            \
          "When using recompilation, never interpret methods "              \
          "containing loops")                                               \
                                                                            \
  product(intx,  AllocatePrefetchStyle, 1,                                  \
          "0 = no prefetch, "                                               \
          "1 = generate prefetch instructions for each allocation, "        \
          "2 = use TLAB watermark to gate allocation prefetch, "            \
          "3 = generate one prefetch instruction per cache line")           \
          range(0, 3)                                                       \
                                                                            \
  product(intx,  AllocatePrefetchDistance, -1,                              \
          "Distance to prefetch ahead of allocation pointer. "              \
          "-1: use system-specific value (automatically determined")        \
          constraint(AllocatePrefetchDistanceConstraintFunc,AfterMemoryInit)\
                                                                            \
  product(intx,  AllocatePrefetchLines, 3,                                  \
          "Number of lines to prefetch ahead of array allocation pointer")  \
          range(1, 64)                                                      \
                                                                            \
  product(intx,  AllocateInstancePrefetchLines, 1,                          \
          "Number of lines to prefetch ahead of instance allocation "       \
          "pointer")                                                        \
          range(1, 64)                                                      \
                                                                            \
  product(intx,  AllocatePrefetchStepSize, 16,                              \
          "Step size in bytes of sequential prefetch instructions")         \
          range(1, 512)                                                     \
          constraint(AllocatePrefetchStepSizeConstraintFunc,AfterMemoryInit)\
                                                                            \
  product(intx,  AllocatePrefetchInstr, 0,                                  \
          "Select instruction to prefetch ahead of allocation pointer")     \
          constraint(AllocatePrefetchInstrConstraintFunc, AfterMemoryInit)  \
                                                                            \
  /* deoptimization */                                                      \
  develop(bool, TraceDeoptimization, false,                                 \
          "Trace deoptimization")                                           \
                                                                            \
  develop(bool, PrintDeoptimizationDetails, false,                          \
          "Print more information about deoptimization")                    \
                                                                            \
  develop(bool, DebugDeoptimization, false,                                 \
          "Tracing various information while debugging deoptimization")     \
                                                                            \
  product(intx, SelfDestructTimer, 0,                                       \
          "Will cause VM to terminate after a given time (in minutes) "     \
          "(0 means off)")                                                  \
          range(0, max_intx)                                                \
                                                                            \
  product(intx, MaxJavaStackTraceDepth, 1024,                               \
          "The maximum number of lines in the stack trace for Java "        \
          "exceptions (0 means all)")                                       \
          range(0, max_jint/2)                                              \
                                                                            \
  /* notice: the max range value here is max_jint, not max_intx  */         \
  /* because of overflow issue                                   */         \
  product(intx, GuaranteedSafepointInterval, 1000, DIAGNOSTIC,              \
          "Guarantee a safepoint (at least) every so many milliseconds "    \
          "(0 means none)")                                                 \
          range(0, max_jint)                                                \
                                                                            \
  product(intx, SafepointTimeoutDelay, 10000,                               \
          "Delay in milliseconds for option SafepointTimeout")              \
          range(0, max_intx LP64_ONLY(/MICROUNITS))                         \
                                                                            \
  product(intx, NmethodSweepActivity, 10,                                   \
          "Removes cold nmethods from code cache if > 0. Higher values "    \
          "result in more aggressive sweeping")                             \
          range(0, 2000)                                                    \
                                                                            \
  notproduct(bool, LogSweeper, false,                                       \
          "Keep a ring buffer of sweeper activity")                         \
                                                                            \
  notproduct(intx, SweeperLogEntries, 1024,                                 \
          "Number of records in the ring buffer of sweeper activity")       \
                                                                            \
  develop(intx, MallocCatchPtr, -1,                                         \
          "Hit breakpoint when mallocing/freeing this pointer")             \
                                                                            \
  notproduct(ccstrlist, SuppressErrorAt, "",                                \
          "List of assertions (file:line) to muzzle")                       \
                                                                            \
  develop(intx, StackPrintLimit, 100,                                       \
          "number of stack frames to print in VM-level stack dump")         \
                                                                            \
  notproduct(intx, MaxElementPrintSize, 256,                                \
          "maximum number of elements to print")                            \
                                                                            \
  notproduct(intx, MaxSubklassPrintSize, 4,                                 \
          "maximum number of subklasses to print when printing klass")      \
                                                                            \
  develop(intx, MaxForceInlineLevel, 100,                                   \
          "maximum number of nested calls that are forced for inlining "    \
          "(using CompileCommand or marked w/ @ForceInline)")               \
          range(0, max_jint)                                                \
                                                                            \
  product(intx, MinInliningThreshold, 250,                                  \
          "The minimum invocation count a method needs to have to be "      \
          "inlined")                                                        \
          range(0, max_jint)                                                \
                                                                            \
  develop(intx, MethodHistogramCutoff, 100,                                 \
          "The cutoff value for method invocation histogram (+CountCalls)") \
                                                                            \
  develop(intx, DontYieldALotInterval,    10,                               \
          "Interval between which yields will be dropped (milliseconds)")   \
                                                                            \
  notproduct(intx, DeoptimizeALotInterval,     5,                           \
          "Number of exits until DeoptimizeALot kicks in")                  \
                                                                            \
  notproduct(intx, ZombieALotInterval,     5,                               \
          "Number of exits until ZombieALot kicks in")                      \
                                                                            \
  product(uintx, MallocMaxTestWords,     0, DIAGNOSTIC,                     \
          "If non-zero, maximum number of words that malloc/realloc can "   \
          "allocate (for testing only)")                                    \
          range(0, max_uintx)                                               \
                                                                            \
  product(intx, TypeProfileWidth, 2,                                        \
          "Number of receiver types to record in call/cast profile")        \
          range(0, 8)                                                       \
                                                                            \
  develop(intx, BciProfileWidth,      2,                                    \
          "Number of return bci's to record in ret profile")                \
                                                                            \
  product(intx, PerMethodRecompilationCutoff, 400,                          \
          "After recompiling N times, stay in the interpreter (-1=>'Inf')") \
          range(-1, max_intx)                                               \
                                                                            \
  product(intx, PerBytecodeRecompilationCutoff, 200,                        \
          "Per-BCI limit on repeated recompilation (-1=>'Inf')")            \
          range(-1, max_intx)                                               \
                                                                            \
  product(intx, PerMethodTrapLimit,  100,                                   \
          "Limit on traps (of one kind) in a method (includes inlines)")    \
          range(0, max_jint)                                                \
                                                                            \
  product(intx, PerMethodSpecTrapLimit,  5000, EXPERIMENTAL,                \
          "Limit on speculative traps (of one kind) in a method "           \
          "(includes inlines)")                                             \
          range(0, max_jint)                                                \
                                                                            \
  product(intx, PerBytecodeTrapLimit,  4,                                   \
          "Limit on traps (of one kind) at a particular BCI")               \
          range(0, max_jint)                                                \
                                                                            \
  product(intx, SpecTrapLimitExtraEntries,  3, EXPERIMENTAL,                \
          "Extra method data trap entries for speculation")                 \
                                                                            \
  develop(intx, InlineFrequencyRatio,    20,                                \
          "Ratio of call site execution to caller method invocation")       \
          range(0, max_jint)                                                \
                                                                            \
  product_pd(intx, InlineFrequencyCount, DIAGNOSTIC,                        \
          "Count of call site execution necessary to trigger frequent "     \
          "inlining")                                                       \
          range(0, max_jint)                                                \
                                                                            \
  develop(intx, InlineThrowCount,    50,                                    \
          "Force inlining of interpreted methods that throw this often")    \
          range(0, max_jint)                                                \
                                                                            \
  develop(intx, InlineThrowMaxSize,   200,                                  \
          "Force inlining of throwing methods smaller than this")           \
          range(0, max_jint)                                                \
                                                                            \
  product(size_t, MetaspaceSize, NOT_LP64(16 * M) LP64_ONLY(21 * M),        \
          "Initial threshold (in bytes) at which a garbage collection "     \
          "is done to reduce Metaspace usage")                              \
          constraint(MetaspaceSizeConstraintFunc,AfterErgo)                 \
                                                                            \
  product(size_t, MaxMetaspaceSize, max_uintx,                              \
          "Maximum size of Metaspaces (in bytes)")                          \
          constraint(MaxMetaspaceSizeConstraintFunc,AfterErgo)              \
                                                                            \
  product(size_t, CompressedClassSpaceSize, 1*G,                            \
          "Maximum size of class area in Metaspace when compressed "        \
          "class pointers are used")                                        \
          range(1*M, 3*G)                                                   \
                                                                            \
  product(ccstr, MetaspaceReclaimPolicy, "balanced",                        \
          "options: balanced, aggressive, none")                            \
                                                                            \
  product(bool, PrintMetaspaceStatisticsAtExit, false, DIAGNOSTIC,          \
          "Print metaspace statistics upon VM exit.")                       \
                                                                            \
  product(bool, MetaspaceGuardAllocations, false, DIAGNOSTIC,               \
          "Metapace allocations are guarded.")                              \
                                                                            \
  product(bool, MetaspaceHandleDeallocations, true, DIAGNOSTIC,             \
          "Switch off Metapace deallocation handling.")                     \
                                                                            \
  product(uintx, MinHeapFreeRatio, 40, MANAGEABLE,                          \
          "The minimum percentage of heap free after GC to avoid expansion."\
          " For most GCs this applies to the old generation. In G1 and"     \
          " ParallelGC it applies to the whole heap.")                      \
          range(0, 100)                                                     \
          constraint(MinHeapFreeRatioConstraintFunc,AfterErgo)              \
                                                                            \
  product(uintx, MaxHeapFreeRatio, 70, MANAGEABLE,                          \
          "The maximum percentage of heap free after GC to avoid shrinking."\
          " For most GCs this applies to the old generation. In G1 and"     \
          " ParallelGC it applies to the whole heap.")                      \
          range(0, 100)                                                     \
          constraint(MaxHeapFreeRatioConstraintFunc,AfterErgo)              \
                                                                            \
  product(bool, ShrinkHeapInSteps, true,                                    \
          "When disabled, informs the GC to shrink the java heap directly"  \
          " to the target size at the next full GC rather than requiring"   \
          " smaller steps during multiple full GCs.")                       \
                                                                            \
  product(intx, SoftRefLRUPolicyMSPerMB, 1000,                              \
          "Number of milliseconds per MB of free space in the heap")        \
          range(0, max_intx)                                                \
          constraint(SoftRefLRUPolicyMSPerMBConstraintFunc,AfterMemoryInit) \
                                                                            \
  product(size_t, MinHeapDeltaBytes, ScaleForWordSize(128*K),               \
          "The minimum change in heap space due to GC (in bytes)")          \
          range(0, max_uintx)                                               \
                                                                            \
  product(size_t, MinMetaspaceExpansion, ScaleForWordSize(256*K),           \
          "The minimum expansion of Metaspace (in bytes)")                  \
          range(0, max_uintx)                                               \
                                                                            \
  product(uintx, MaxMetaspaceFreeRatio,    70,                              \
          "The maximum percentage of Metaspace free after GC to avoid "     \
          "shrinking")                                                      \
          range(0, 100)                                                     \
          constraint(MaxMetaspaceFreeRatioConstraintFunc,AfterErgo)         \
                                                                            \
  product(uintx, MinMetaspaceFreeRatio,    40,                              \
          "The minimum percentage of Metaspace free after GC to avoid "     \
          "expansion")                                                      \
          range(0, 99)                                                      \
          constraint(MinMetaspaceFreeRatioConstraintFunc,AfterErgo)         \
                                                                            \
  product(size_t, MaxMetaspaceExpansion, ScaleForWordSize(4*M),             \
          "The maximum expansion of Metaspace without full GC (in bytes)")  \
          range(0, max_uintx)                                               \
                                                                            \
  /* stack parameters */                                                    \
  product_pd(intx, StackYellowPages,                                        \
          "Number of yellow zone (recoverable overflows) pages of size "    \
          "4KB. If pages are bigger yellow zone is aligned up.")            \
          range(MIN_STACK_YELLOW_PAGES, (DEFAULT_STACK_YELLOW_PAGES+5))     \
                                                                            \
  product_pd(intx, StackRedPages,                                           \
          "Number of red zone (unrecoverable overflows) pages of size "     \
          "4KB. If pages are bigger red zone is aligned up.")               \
          range(MIN_STACK_RED_PAGES, (DEFAULT_STACK_RED_PAGES+2))           \
                                                                            \
  product_pd(intx, StackReservedPages,                                      \
          "Number of reserved zone (reserved to annotated methods) pages"   \
          " of size 4KB. If pages are bigger reserved zone is aligned up.") \
          range(MIN_STACK_RESERVED_PAGES, (DEFAULT_STACK_RESERVED_PAGES+10))\
                                                                            \
  product(bool, RestrictReservedStack, true,                                \
          "Restrict @ReservedStackAccess to trusted classes")               \
                                                                            \
  /* greater stack shadow pages can't generate instruction to bang stack */ \
  product_pd(intx, StackShadowPages,                                        \
          "Number of shadow zone (for overflow checking) pages of size "    \
          "4KB. If pages are bigger shadow zone is aligned up. "            \
          "This should exceed the depth of the VM and native call stack.")  \
          range(MIN_STACK_SHADOW_PAGES, (DEFAULT_STACK_SHADOW_PAGES+30))    \
                                                                            \
  product_pd(intx, ThreadStackSize,                                         \
          "Thread Stack Size (in Kbytes)")                                  \
          range(0, 1 * M)                                                   \
                                                                            \
  product_pd(intx, VMThreadStackSize,                                       \
          "Non-Java Thread Stack Size (in Kbytes)")                         \
          range(0, max_intx/(1 * K))                                        \
                                                                            \
  product_pd(intx, CompilerThreadStackSize,                                 \
          "Compiler Thread Stack Size (in Kbytes)")                         \
          range(0, max_intx/(1 * K))                                        \
                                                                            \
  develop_pd(size_t, JVMInvokeMethodSlack,                                  \
          "Stack space (bytes) required for JVM_InvokeMethod to complete")  \
                                                                            \
  /* code cache parameters                                    */            \
  develop_pd(uintx, CodeCacheSegmentSize,                                   \
          "Code cache segment size (in bytes) - smallest unit of "          \
          "allocation")                                                     \
          range(1, 1024)                                                    \
          constraint(CodeCacheSegmentSizeConstraintFunc, AfterErgo)         \
                                                                            \
  develop_pd(intx, CodeEntryAlignment,                                      \
          "Code entry alignment for generated code (in bytes)")             \
          constraint(CodeEntryAlignmentConstraintFunc, AfterErgo)           \
                                                                            \
  product_pd(intx, OptoLoopAlignment,                                       \
          "Align inner loops to zero relative to this modulus")             \
          range(1, 16)                                                      \
          constraint(OptoLoopAlignmentConstraintFunc, AfterErgo)            \
                                                                            \
  product_pd(uintx, InitialCodeCacheSize,                                   \
          "Initial code cache size (in bytes)")                             \
          constraint(VMPageSizeConstraintFunc, AtParse)                     \
                                                                            \
  develop_pd(uintx, CodeCacheMinimumUseSpace,                               \
          "Minimum code cache size (in bytes) required to start VM.")       \
          range(0, max_uintx)                                               \
                                                                            \
  product(bool, SegmentedCodeCache, false,                                  \
          "Use a segmented code cache")                                     \
                                                                            \
  product_pd(uintx, ReservedCodeCacheSize,                                  \
          "Reserved code cache size (in bytes) - maximum code cache size")  \
          constraint(VMPageSizeConstraintFunc, AtParse)                     \
                                                                            \
  product_pd(uintx, NonProfiledCodeHeapSize,                                \
          "Size of code heap with non-profiled methods (in bytes)")         \
          range(0, max_uintx)                                               \
                                                                            \
  product_pd(uintx, ProfiledCodeHeapSize,                                   \
          "Size of code heap with profiled methods (in bytes)")             \
          range(0, max_uintx)                                               \
                                                                            \
  product_pd(uintx, NonNMethodCodeHeapSize,                                 \
          "Size of code heap with non-nmethods (in bytes)")                 \
          constraint(VMPageSizeConstraintFunc, AtParse)                     \
                                                                            \
  product_pd(uintx, CodeCacheExpansionSize,                                 \
          "Code cache expansion size (in bytes)")                           \
          range(32*K, max_uintx)                                            \
                                                                            \
  product_pd(uintx, CodeCacheMinBlockLength, DIAGNOSTIC,                    \
          "Minimum number of segments in a code cache block")               \
          range(1, 100)                                                     \
                                                                            \
  notproduct(bool, ExitOnFullCodeCache, false,                              \
          "Exit the VM if we fill the code cache")                          \
                                                                            \
  product(bool, UseCodeCacheFlushing, true,                                 \
          "Remove cold/old nmethods from the code cache")                   \
                                                                            \
  product(double, SweeperThreshold, 0.5,                                    \
          "Threshold controlling when code cache sweeper is invoked."       \
          "Value is percentage of ReservedCodeCacheSize.")                  \
          range(0.0, 100.0)                                                 \
                                                                            \
  product(uintx, StartAggressiveSweepingAt, 10,                             \
          "Start aggressive sweeping if X[%] of the code cache is free."    \
          "Segmented code cache: X[%] of the non-profiled heap."            \
          "Non-segmented code cache: X[%] of the total code cache")         \
          range(0, 100)                                                     \
                                                                            \
  /* AOT parameters */                                                      \
  product(bool, UseAOT, false, EXPERIMENTAL,                                \
          "Use AOT compiled files")                                         \
                                                                            \
  product(ccstrlist, AOTLibrary, NULL, EXPERIMENTAL,                        \
          "AOT library")                                                    \
                                                                            \
  product(bool, PrintAOT, false, EXPERIMENTAL,                              \
          "Print used AOT klasses and methods")                             \
                                                                            \
  notproduct(bool, PrintAOTStatistics, false,                               \
          "Print AOT statistics")                                           \
                                                                            \
  product(bool, UseAOTStrictLoading, false, DIAGNOSTIC,                     \
          "Exit the VM if any of the AOT libraries has invalid config")     \
                                                                            \
  product(bool, CalculateClassFingerprint, false,                           \
          "Calculate class fingerprint")                                    \
                                                                            \
  /* interpreter debugging */                                               \
  develop(intx, BinarySwitchThreshold, 5,                                   \
          "Minimal number of lookupswitch entries for rewriting to binary " \
          "switch")                                                         \
                                                                            \
  develop(intx, StopInterpreterAt, 0,                                       \
          "Stop interpreter execution at specified bytecode number")        \
                                                                            \
  develop(intx, TraceBytecodesAt, 0,                                        \
          "Trace bytecodes starting with specified bytecode number")        \
                                                                            \
  /* Priorities */                                                          \
  product_pd(bool, UseThreadPriorities,  "Use native thread priorities")    \
                                                                            \
  product(intx, ThreadPriorityPolicy, 0,                                    \
          "0 : Normal.                                                     "\
          "    VM chooses priorities that are appropriate for normal       "\
          "    applications.                                               "\
          "    On Windows applications are allowed to use higher native    "\
          "    priorities. However, with ThreadPriorityPolicy=0, VM will   "\
          "    not use the highest possible native priority,               "\
          "    THREAD_PRIORITY_TIME_CRITICAL, as it may interfere with     "\
          "    system threads. On Linux thread priorities are ignored      "\
          "    because the OS does not support static priority in          "\
          "    SCHED_OTHER scheduling class which is the only choice for   "\
          "    non-root, non-realtime applications.                        "\
          "1 : Aggressive.                                                 "\
          "    Java thread priorities map over to the entire range of      "\
          "    native thread priorities. Higher Java thread priorities map "\
          "    to higher native thread priorities. This policy should be   "\
          "    used with care, as sometimes it can cause performance       "\
          "    degradation in the application and/or the entire system. On "\
          "    Linux/BSD/macOS this policy requires root privilege or an   "\
          "    extended capability.")                                       \
          range(0, 1)                                                       \
                                                                            \
  product(bool, ThreadPriorityVerbose, false,                               \
          "Print priority changes")                                         \
                                                                            \
  product(intx, CompilerThreadPriority, -1,                                 \
          "The native priority at which compiler threads should run "       \
          "(-1 means no change)")                                           \
          range(min_jint, max_jint)                                         \
                                                                            \
  product(intx, VMThreadPriority, -1,                                       \
          "The native priority at which the VM thread should run "          \
          "(-1 means no change)")                                           \
          range(-1, 127)                                                    \
                                                                            \
  product(intx, JavaPriority1_To_OSPriority, -1,                            \
          "Map Java priorities to OS priorities")                           \
          range(-1, 127)                                                    \
                                                                            \
  product(intx, JavaPriority2_To_OSPriority, -1,                            \
          "Map Java priorities to OS priorities")                           \
          range(-1, 127)                                                    \
                                                                            \
  product(intx, JavaPriority3_To_OSPriority, -1,                            \
          "Map Java priorities to OS priorities")                           \
          range(-1, 127)                                                    \
                                                                            \
  product(intx, JavaPriority4_To_OSPriority, -1,                            \
          "Map Java priorities to OS priorities")                           \
          range(-1, 127)                                                    \
                                                                            \
  product(intx, JavaPriority5_To_OSPriority, -1,                            \
          "Map Java priorities to OS priorities")                           \
          range(-1, 127)                                                    \
                                                                            \
  product(intx, JavaPriority6_To_OSPriority, -1,                            \
          "Map Java priorities to OS priorities")                           \
          range(-1, 127)                                                    \
                                                                            \
  product(intx, JavaPriority7_To_OSPriority, -1,                            \
          "Map Java priorities to OS priorities")                           \
          range(-1, 127)                                                    \
                                                                            \
  product(intx, JavaPriority8_To_OSPriority, -1,                            \
          "Map Java priorities to OS priorities")                           \
          range(-1, 127)                                                    \
                                                                            \
  product(intx, JavaPriority9_To_OSPriority, -1,                            \
          "Map Java priorities to OS priorities")                           \
          range(-1, 127)                                                    \
                                                                            \
  product(intx, JavaPriority10_To_OSPriority,-1,                            \
          "Map Java priorities to OS priorities")                           \
          range(-1, 127)                                                    \
                                                                            \
  product(bool, UseCriticalJavaThreadPriority, false, EXPERIMENTAL,         \
          "Java thread priority 10 maps to critical scheduling priority")   \
                                                                            \
  product(bool, UseCriticalCompilerThreadPriority, false, EXPERIMENTAL,     \
          "Compiler thread(s) run at critical scheduling priority")         \
                                                                            \
  develop(intx, NewCodeParameter,      0,                                   \
          "Testing Only: Create a dedicated integer parameter before "      \
          "putback")                                                        \
                                                                            \
  /* new oopmap storage allocation */                                       \
  develop(intx, MinOopMapAllocation,     8,                                 \
          "Minimum number of OopMap entries in an OopMapSet")               \
                                                                            \
  /* recompilation */                                                       \
  product_pd(intx, CompileThreshold,                                        \
          "number of interpreted method invocations before (re-)compiling") \
          constraint(CompileThresholdConstraintFunc, AfterErgo)             \
                                                                            \
  product_pd(bool, TieredCompilation,                                       \
          "Enable tiered compilation")                                      \
                                                                            \
  /* Properties for Java libraries  */                                      \
                                                                            \
  product(uint64_t, MaxDirectMemorySize, 0,                                 \
          "Maximum total size of NIO direct-buffer allocations")            \
          range(0, max_jlong)                                               \
                                                                            \
  /* Flags used for temporary code during development  */                   \
                                                                            \
  product(bool, UseNewCode, false, DIAGNOSTIC,                              \
          "Testing Only: Use the new version while testing")                \
                                                                            \
  product(bool, UseNewCode2, false, DIAGNOSTIC,                             \
          "Testing Only: Use the new version while testing")                \
                                                                            \
  product(bool, UseNewCode3, false, DIAGNOSTIC,                             \
          "Testing Only: Use the new version while testing")                \
                                                                            \
  notproduct(bool, UseDebuggerErgo, false,                                  \
          "Debugging Only: Adjust the VM to be more debugger-friendly. "    \
          "Turns on the other UseDebuggerErgo* flags")                      \
                                                                            \
  notproduct(bool, UseDebuggerErgo1, false,                                 \
          "Debugging Only: Enable workarounds for debugger induced "        \
          "os::processor_id() >= os::processor_count() problems")           \
                                                                            \
  notproduct(bool, UseDebuggerErgo2, false,                                 \
          "Debugging Only: Limit the number of spawned JVM threads")        \
                                                                            \
  notproduct(bool, EnableJVMTIStackDepthAsserts, true,                      \
          "Enable JVMTI asserts related to stack depth checks")             \
                                                                            \
  /* flags for performance data collection */                               \
                                                                            \
  product(bool, UsePerfData, true,                                          \
          "Flag to disable jvmstat instrumentation for performance testing "\
          "and problem isolation purposes")                                 \
                                                                            \
  product(bool, PerfDataSaveToFile, false,                                  \
          "Save PerfData memory to hsperfdata_<pid> file on exit")          \
                                                                            \
  product(ccstr, PerfDataSaveFile, NULL,                                    \
          "Save PerfData memory to the specified absolute pathname. "       \
          "The string %p in the file name (if present) "                    \
          "will be replaced by pid")                                        \
                                                                            \
  product(intx, PerfDataSamplingInterval, 50,                               \
          "Data sampling interval (in milliseconds)")                       \
          range(PeriodicTask::min_interval, max_jint)                       \
          constraint(PerfDataSamplingIntervalFunc, AfterErgo)               \
                                                                            \
  product(bool, PerfDisableSharedMem, false,                                \
          "Store performance data in standard memory")                      \
                                                                            \
  product(intx, PerfDataMemorySize, 32*K,                                   \
          "Size of performance data memory region. Will be rounded "        \
          "up to a multiple of the native os page size.")                   \
          range(128, 32*64*K)                                               \
                                                                            \
  product(intx, PerfMaxStringConstLength, 1024,                             \
          "Maximum PerfStringConstant string length before truncation")     \
          range(32, 32*K)                                                   \
                                                                            \
  product(bool, PerfAllowAtExitRegistration, false,                         \
          "Allow registration of atexit() methods")                         \
                                                                            \
  product(bool, PerfBypassFileSystemCheck, false,                           \
          "Bypass Win32 file system criteria checks (Windows Only)")        \
                                                                            \
  product(intx, UnguardOnExecutionViolation, 0,                             \
          "Unguard page and retry on no-execute fault (Win32 only) "        \
          "0=off, 1=conservative, 2=aggressive")                            \
          range(0, 2)                                                       \
                                                                            \
  /* Serviceability Support */                                              \
                                                                            \
  product(bool, ManagementServer, false,                                    \
          "Create JMX Management Server")                                   \
                                                                            \
  product(bool, DisableAttachMechanism, false,                              \
          "Disable mechanism that allows tools to attach to this VM")       \
                                                                            \
  product(bool, StartAttachListener, false,                                 \
          "Always start Attach Listener at VM startup")                     \
                                                                            \
  product(bool, EnableDynamicAgentLoading, true,                            \
          "Allow tools to load agents with the attach mechanism")           \
                                                                            \
  product(bool, PrintConcurrentLocks, false, MANAGEABLE,                    \
          "Print java.util.concurrent locks in thread dump")                \
                                                                            \
  /* Shared spaces */                                                       \
                                                                            \
  product(bool, UseSharedSpaces, true,                                      \
          "Use shared spaces for metadata")                                 \
                                                                            \
  product(bool, VerifySharedSpaces, false,                                  \
          "Verify integrity of shared spaces")                              \
                                                                            \
  product(bool, RequireSharedSpaces, false,                                 \
          "Require shared spaces for metadata")                             \
                                                                            \
  product(bool, DumpSharedSpaces, false,                                    \
          "Special mode: JVM reads a class list, loads classes, builds "    \
          "shared spaces, and dumps the shared spaces to a file to be "     \
          "used in future JVM runs")                                        \
                                                                            \
  product(bool, DynamicDumpSharedSpaces, false,                             \
          "Dynamic archive")                                                \
                                                                            \
  product(bool, RecordDynamicDumpInfo, false,                               \
          "Record class info for jcmd VM.cds dynamic_dump")                 \
                                                                            \
  product(bool, PrintSharedArchiveAndExit, false,                           \
          "Print shared archive file contents")                             \
                                                                            \
  product(bool, PrintSharedDictionary, false,                               \
          "If PrintSharedArchiveAndExit is true, also print the shared "    \
          "dictionary")                                                     \
                                                                            \
  product(size_t, SharedBaseAddress, LP64_ONLY(32*G)                        \
          NOT_LP64(LINUX_ONLY(2*G) NOT_LINUX(0)),                           \
          "Address to allocate shared memory region for class data")        \
          range(0, SIZE_MAX)                                                \
                                                                            \
  product(ccstr, SharedArchiveConfigFile, NULL,                             \
          "Data to add to the CDS archive file")                            \
                                                                            \
  product(uintx, SharedSymbolTableBucketSize, 4,                            \
          "Average number of symbols per bucket in shared table")           \
          range(2, 246)                                                     \
                                                                            \
  product(bool, AllowArchivingWithJavaAgent, false, DIAGNOSTIC,             \
          "Allow Java agent to be run with CDS dumping")                    \
                                                                            \
  product(bool, PrintMethodHandleStubs, false, DIAGNOSTIC,                  \
          "Print generated stub code for method handles")                   \
                                                                            \
  product(bool, VerifyMethodHandles, trueInDebug, DIAGNOSTIC,               \
          "perform extra checks when constructing method handles")          \
                                                                            \
  product(bool, ShowHiddenFrames, false, DIAGNOSTIC,                        \
          "show method handle implementation frames (usually hidden)")      \
                                                                            \
  product(bool, TrustFinalNonStaticFields, false, EXPERIMENTAL,             \
          "trust final non-static declarations for constant folding")       \
                                                                            \
  product(bool, FoldStableValues, true, DIAGNOSTIC,                         \
          "Optimize loads from stable fields (marked w/ @Stable)")          \
                                                                            \
  product(int, UseBootstrapCallInfo, 1, DIAGNOSTIC,                         \
          "0: when resolving InDy or ConDy, force all BSM arguments to be " \
          "resolved before the bootstrap method is called; 1: when a BSM "  \
          "that may accept a BootstrapCallInfo is detected, use that API "  \
          "to pass BSM arguments, which allows the BSM to delay their "     \
          "resolution; 2+: stress test the BCI API by calling more BSMs "   \
          "via that API, instead of with the eagerly-resolved array.")      \
                                                                            \
  product(bool, PauseAtStartup,      false, DIAGNOSTIC,                     \
          "Causes the VM to pause at startup time and wait for the pause "  \
          "file to be removed (default: ./vm.paused.<pid>)")                \
                                                                            \
  product(ccstr, PauseAtStartupFile, NULL, DIAGNOSTIC,                      \
          "The file to create and for whose removal to await when pausing " \
          "at startup. (default: ./vm.paused.<pid>)")                       \
                                                                            \
  product(bool, PauseAtExit, false, DIAGNOSTIC,                             \
          "Pause and wait for keypress on exit if a debugger is attached")  \
                                                                            \
  product(bool, ExtendedDTraceProbes,    false,                             \
          "Enable performance-impacting dtrace probes")                     \
                                                                            \
  product(bool, DTraceMethodProbes, false,                                  \
          "Enable dtrace probes for method-entry and method-exit")          \
                                                                            \
  product(bool, DTraceAllocProbes, false,                                   \
          "Enable dtrace probes for object allocation")                     \
                                                                            \
  product(bool, DTraceMonitorProbes, false,                                 \
          "Enable dtrace probes for monitor events")                        \
                                                                            \
  product(bool, RelaxAccessControlCheck, false,                             \
          "Relax the access control checks in the verifier")                \
                                                                            \
  product(uintx, StringTableSize, defaultStringTableSize,                   \
          "Number of buckets in the interned String table "                 \
          "(will be rounded to nearest higher power of 2)")                 \
          range(minimumStringTableSize, 16777216ul /* 2^24 */)              \
                                                                            \
  product(uintx, SymbolTableSize, defaultSymbolTableSize, EXPERIMENTAL,     \
          "Number of buckets in the JVM internal Symbol table")             \
          range(minimumSymbolTableSize, 16777216ul /* 2^24 */)              \
                                                                            \
  product(bool, UseStringDeduplication, false,                              \
          "Use string deduplication")                                       \
                                                                            \
  product(uintx, StringDeduplicationAgeThreshold, 3,                        \
          "A string must reach this age (or be promoted to an old region) " \
          "to be considered for deduplication")                             \
          range(1, markWord::max_age)                                       \
                                                                            \
  product(bool, StringDeduplicationResizeALot, false, DIAGNOSTIC,           \
          "Force table resize every time the table is scanned")             \
                                                                            \
  product(bool, StringDeduplicationRehashALot, false, DIAGNOSTIC,           \
          "Force table rehash every time the table is scanned")             \
                                                                            \
  product(bool, WhiteBoxAPI, false, DIAGNOSTIC,                             \
          "Enable internal testing APIs")                                   \
                                                                            \
  product(ccstr, DumpLoadedClassList, NULL,                                 \
          "Dump the names all loaded classes, that could be stored into "   \
          "the CDS archive, in the specified file")                         \
                                                                            \
  product(ccstr, SharedClassListFile, NULL,                                 \
          "Override the default CDS class list")                            \
                                                                            \
  product(ccstr, SharedArchiveFile, NULL,                                   \
          "Override the default location of the CDS archive file")          \
                                                                            \
  product(ccstr, ArchiveClassesAtExit, NULL,                                \
          "The path and name of the dynamic archive file")                  \
                                                                            \
  product(ccstr, ExtraSharedClassListFile, NULL,                            \
          "Extra classlist for building the CDS archive file")              \
                                                                            \
  product(intx, ArchiveRelocationMode, 0, DIAGNOSTIC,                       \
           "(0) first map at preferred address, and if "                    \
           "unsuccessful, map at alternative address (default); "           \
           "(1) always map at alternative address; "                        \
           "(2) always map at preferred address, and if unsuccessful, "     \
           "do not map the archive")                                        \
           range(0, 2)                                                      \
                                                                            \
  product(size_t, ArrayAllocatorMallocLimit, (size_t)-1, EXPERIMENTAL,      \
          "Allocation less than this value will be allocated "              \
          "using malloc. Larger allocations will use mmap.")                \
                                                                            \
  product(bool, AlwaysAtomicAccesses, false, EXPERIMENTAL,                  \
          "Accesses to all variables should always be atomic")              \
                                                                            \
  product(bool, UseUnalignedAccesses, false, DIAGNOSTIC,                    \
          "Use unaligned memory accesses in Unsafe")                        \
                                                                            \
  product_pd(bool, PreserveFramePointer,                                    \
             "Use the FP register for holding the frame pointer "           \
             "and not as a general purpose register.")                      \
                                                                            \
  product(bool, CheckIntrinsics, true, DIAGNOSTIC,                          \
             "When a class C is loaded, check that "                        \
             "(1) all intrinsics defined by the VM for class C are present "\
             "in the loaded class file and are marked with the "            \
             "@IntrinsicCandidate annotation, that "                        \
             "(2) there is an intrinsic registered for all loaded methods " \
             "that are annotated with the @IntrinsicCandidate annotation, " \
             "and that "                                                    \
             "(3) no orphan methods exist for class C (i.e., methods for "  \
             "which the VM declares an intrinsic but that are not declared "\
             "in the loaded class C. "                                      \
             "Check (3) is available only in debug builds.")                \
                                                                            \
  product_pd(intx, InitArrayShortSize, DIAGNOSTIC,                          \
          "Threshold small size (in bytes) for clearing arrays. "           \
          "Anything this size or smaller may get converted to discrete "    \
          "scalar stores.")                                                 \
          range(0, max_intx)                                                \
          constraint(InitArrayShortSizeConstraintFunc, AfterErgo)           \
                                                                            \
  product(ccstr, AllocateHeapAt, NULL,                                      \
          "Path to the directory where a temporary file will be created "   \
          "to use as the backing store for Java Heap.")                     \
                                                                            \
  develop(int, VerifyMetaspaceInterval, DEBUG_ONLY(500) NOT_DEBUG(0),       \
               "Run periodic metaspace verifications (0 - none, "           \
               "1 - always, >1 every nth interval)")                        \
                                                                            \
  product(bool, ShowRegistersOnAssert, true, DIAGNOSTIC,                    \
          "On internal errors, include registers in error report.")         \
                                                                            \
  product(bool, UseSwitchProfiling, true, DIAGNOSTIC,                       \
          "leverage profiling for table/lookup switch")                     \
                                                                            \
  develop(bool, TraceMemoryWriteback, false,                                \
          "Trace memory writeback operations")                              \
                                                                            \
  JFR_ONLY(product(bool, FlightRecorder, false,                             \
          "(Deprecated) Enable Flight Recorder"))                           \
                                                                            \
  JFR_ONLY(product(ccstr, FlightRecorderOptions, NULL,                      \
          "Flight Recorder options"))                                       \
                                                                            \
  JFR_ONLY(product(ccstr, StartFlightRecording, NULL,                       \
          "Start flight recording with options"))                           \
                                                                            \
  product(bool, UseFastUnorderedTimeStamps, false, EXPERIMENTAL,            \
          "Use platform unstable time where supported for timestamps only") \
                                                                            \
  product(bool, UseEmptySlotsInSupers, true,                                \
                "Allow allocating fields in empty slots of super-classes")  \
                                                                            \
  product(bool, DeoptimizeNMethodBarriersALot, false, DIAGNOSTIC,           \
                "Make nmethod barriers deoptimise a lot.")                  \
                                                                            \
  develop(bool, VerifyCrossModifyFence,                                     \
          false AARCH64_ONLY(DEBUG_ONLY(||true)),                           \
             "Mark all threads after a safepoint, and clear on a modify "   \
             "fence. Add cleanliness checks.")                              \

// end of RUNTIME_FLAGS

DECLARE_FLAGS(LP64_RUNTIME_FLAGS)
DECLARE_ARCH_FLAGS(ARCH_FLAGS)
DECLARE_FLAGS(RUNTIME_FLAGS)
DECLARE_FLAGS(RUNTIME_OS_FLAGS)

#endif // SHARE_RUNTIME_GLOBALS_HPP<|MERGE_RESOLUTION|>--- conflicted
+++ resolved
@@ -426,24 +426,6 @@
           "Delay in milliseconds for option AbortVMOnVMOperationTimeout")   \
           range(0, max_intx)                                                \
                                                                             \
-<<<<<<< HEAD
-  product(bool, AssertOnSuspendWaitFailure, false,                          \
-          "Assert/Guarantee on external suspend wait failure")              \
-                                                                            \
-  product(bool, TraceSuspendWaitFailures, false,                            \
-          "Trace external suspend wait failures")                           \
-=======
-  /* 50 retries * (5 * current_retry_count) millis = ~6.375 seconds */      \
-  /* typically, at most a few retries are needed                    */      \
-  product(intx, SuspendRetryCount, 50,                                      \
-          "Maximum retry count for an external suspend request")            \
-          range(0, max_intx)                                                \
-                                                                            \
-  product(intx, SuspendRetryDelay, 5,                                       \
-          "Milliseconds to delay per retry (* current_retry_count)")        \
-          range(0, max_intx)                                                \
->>>>>>> e390e550
-                                                                            \
   product(bool, MaxFDLimit, true,                                           \
           "Bump the number of file descriptors to maximum (Unix only)")     \
                                                                             \
