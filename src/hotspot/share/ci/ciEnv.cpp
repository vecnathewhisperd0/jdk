/*
 * Copyright (c) 1999, 2022, Oracle and/or its affiliates. All rights reserved.
 * DO NOT ALTER OR REMOVE COPYRIGHT NOTICES OR THIS FILE HEADER.
 *
 * This code is free software; you can redistribute it and/or modify it
 * under the terms of the GNU General Public License version 2 only, as
 * published by the Free Software Foundation.
 *
 * This code is distributed in the hope that it will be useful, but WITHOUT
 * ANY WARRANTY; without even the implied warranty of MERCHANTABILITY or
 * FITNESS FOR A PARTICULAR PURPOSE.  See the GNU General Public License
 * version 2 for more details (a copy is included in the LICENSE file that
 * accompanied this code).
 *
 * You should have received a copy of the GNU General Public License version
 * 2 along with this work; if not, write to the Free Software Foundation,
 * Inc., 51 Franklin St, Fifth Floor, Boston, MA 02110-1301 USA.
 *
 * Please contact Oracle, 500 Oracle Parkway, Redwood Shores, CA 94065 USA
 * or visit www.oracle.com if you need additional information or have any
 * questions.
 *
 */

#include "precompiled.hpp"
#include "jvm.h"
#include "ci/ciConstant.hpp"
#include "ci/ciEnv.hpp"
#include "ci/ciField.hpp"
#include "ci/ciInstance.hpp"
#include "ci/ciInstanceKlass.hpp"
#include "ci/ciMethod.hpp"
#include "ci/ciNullObject.hpp"
#include "ci/ciReplay.hpp"
#include "ci/ciSymbols.hpp"
#include "ci/ciUtilities.inline.hpp"
#include "classfile/javaClasses.hpp"
#include "classfile/javaClasses.inline.hpp"
#include "classfile/symbolTable.hpp"
#include "classfile/systemDictionary.hpp"
#include "classfile/vmClasses.hpp"
#include "classfile/vmSymbols.hpp"
#include "code/codeCache.hpp"
#include "code/scopeDesc.hpp"
#include "compiler/compilationPolicy.hpp"
#include "compiler/compileBroker.hpp"
#include "compiler/compilerEvent.hpp"
#include "compiler/compileLog.hpp"
#include "compiler/compileTask.hpp"
#include "compiler/disassembler.hpp"
#include "gc/shared/collectedHeap.inline.hpp"
#include "interpreter/bytecodeStream.hpp"
#include "interpreter/linkResolver.hpp"
#include "jfr/jfrEvents.hpp"
#include "logging/log.hpp"
#include "memory/allocation.inline.hpp"
#include "memory/oopFactory.hpp"
#include "memory/resourceArea.hpp"
#include "memory/universe.hpp"
#include "oops/constantPool.inline.hpp"
#include "oops/cpCache.inline.hpp"
#include "oops/method.inline.hpp"
#include "oops/methodData.hpp"
#include "oops/objArrayKlass.hpp"
#include "oops/objArrayOop.inline.hpp"
#include "oops/oop.inline.hpp"
#include "prims/jvmtiExport.hpp"
#include "prims/methodHandles.hpp"
#include "runtime/fieldDescriptor.inline.hpp"
#include "runtime/handles.inline.hpp"
#include "runtime/init.hpp"
#include "runtime/reflection.hpp"
#include "runtime/jniHandles.inline.hpp"
#include "runtime/safepointVerifiers.hpp"
#include "runtime/sharedRuntime.hpp"
#include "runtime/thread.inline.hpp"
#include "utilities/dtrace.hpp"
#include "utilities/macros.hpp"
#ifdef COMPILER1
#include "c1/c1_Runtime1.hpp"
#endif
#ifdef COMPILER2
#include "opto/runtime.hpp"
#endif

// ciEnv
//
// This class is the top level broker for requests from the compiler
// to the VM.

ciObject*              ciEnv::_null_object_instance;

#define VM_CLASS_DEFN(name, ignore_s) ciInstanceKlass* ciEnv::_##name = NULL;
VM_CLASSES_DO(VM_CLASS_DEFN)
#undef VM_CLASS_DEFN

ciSymbol*        ciEnv::_unloaded_cisymbol = NULL;
ciInstanceKlass* ciEnv::_unloaded_ciinstance_klass = NULL;
ciObjArrayKlass* ciEnv::_unloaded_ciobjarrayklass = NULL;

jobject ciEnv::_ArrayIndexOutOfBoundsException_handle = NULL;
jobject ciEnv::_ArrayStoreException_handle = NULL;
jobject ciEnv::_ClassCastException_handle = NULL;

#ifndef PRODUCT
static bool firstEnv = true;
#endif /* PRODUCT */

// ------------------------------------------------------------------
// ciEnv::ciEnv
ciEnv::ciEnv(CompileTask* task)
  : _ciEnv_arena(mtCompiler) {
  VM_ENTRY_MARK;

  // Set up ciEnv::current immediately, for the sake of ciObjectFactory, etc.
  thread->set_env(this);
  assert(ciEnv::current() == this, "sanity");

  _oop_recorder = NULL;
  _debug_info = NULL;
  _dependencies = NULL;
  _failure_reason = NULL;
  _inc_decompile_count_on_failure = true;
  _compilable = MethodCompilable;
  _break_at_compile = false;
  _compiler_data = NULL;
#ifndef PRODUCT
  assert(!firstEnv, "not initialized properly");
#endif /* !PRODUCT */

  _num_inlined_bytecodes = 0;
  assert(task == NULL || thread->task() == task, "sanity");
  if (task != NULL) {
    task->mark_started(os::elapsed_counter());
  }
  _task = task;
  _log = NULL;

  // Temporary buffer for creating symbols and such.
  _name_buffer = NULL;
  _name_buffer_len = 0;

  _arena   = &_ciEnv_arena;
  _factory = new (_arena) ciObjectFactory(_arena, 128);

  // Preload commonly referenced system ciObjects.

  // During VM initialization, these instances have not yet been created.
  // Assertions ensure that these instances are not accessed before
  // their initialization.

  assert(Universe::is_fully_initialized(), "should be complete");

  oop o = Universe::null_ptr_exception_instance();
  assert(o != NULL, "should have been initialized");
  _NullPointerException_instance = get_object(o)->as_instance();
  o = Universe::arithmetic_exception_instance();
  assert(o != NULL, "should have been initialized");
  _ArithmeticException_instance = get_object(o)->as_instance();

  _ArrayIndexOutOfBoundsException_instance = NULL;
  _ArrayStoreException_instance = NULL;
  _ClassCastException_instance = NULL;
  _the_null_string = NULL;
  _the_min_jint_string = NULL;

  _jvmti_redefinition_count = 0;
  _jvmti_can_hotswap_or_post_breakpoint = false;
  _jvmti_can_access_local_variables = false;
  _jvmti_can_post_on_exceptions = false;
  _jvmti_can_pop_frame = false;

  _dyno_klasses = NULL;
  _dyno_locs = NULL;
  _dyno_name[0] = '\0';
}

// Record components of a location descriptor string.  Components are appended by the constructor and
// removed by the destructor, like a stack, so scope matters.  These location descriptors are used to
// locate dynamic classes, and terminate at a Method* or oop field associated with dynamic/hidden class.
//
// Example use:
//
// {
//   RecordLocation fp(this, "field1");
//   // location: "field1"
//   { RecordLocation fp(this, " field2"); // location: "field1 field2" }
//   // location: "field1"
//   { RecordLocation fp(this, " field3"); // location: "field1 field3" }
//   // location: "field1"
// }
// // location: ""
//
// Examples of actual locations
// @bci compiler/ciReplay/CiReplayBase$TestMain test (I)V 1 <appendix> argL0 ;
// // resolve invokedynamic at bci 1 of TestMain.test, then read field "argL0" from appendix
// @bci compiler/ciReplay/CiReplayBase$TestMain main ([Ljava/lang/String;)V 0 <appendix> form vmentry <vmtarget> ;
// // resolve invokedynamic at bci 0 of TestMain.main, then read field "form.vmentry.method.vmtarget" from appendix
// @cpi compiler/ciReplay/CiReplayBase$TestMain 56 form vmentry <vmtarget> ;
// // resolve MethodHandle at cpi 56 of TestMain, then read field "vmentry.method.vmtarget" from resolved MethodHandle
class RecordLocation {
private:
  char* end;

  ATTRIBUTE_PRINTF(3, 4)
  void push(ciEnv* ci, const char* fmt, ...) {
    va_list args;
    va_start(args, fmt);
    push_va(ci, fmt, args);
    va_end(args);
  }

public:
  ATTRIBUTE_PRINTF(3, 0)
  void push_va(ciEnv* ci, const char* fmt, va_list args) {
    char *e = ci->_dyno_name + strlen(ci->_dyno_name);
    char *m = ci->_dyno_name + ARRAY_SIZE(ci->_dyno_name) - 1;
    os::vsnprintf(e, m - e, fmt, args);
    assert(strlen(ci->_dyno_name) < (ARRAY_SIZE(ci->_dyno_name) - 1), "overflow");
  }

  // append a new component
  ATTRIBUTE_PRINTF(3, 4)
  RecordLocation(ciEnv* ci, const char* fmt, ...) {
    end = ci->_dyno_name + strlen(ci->_dyno_name);
    va_list args;
    va_start(args, fmt);
    push(ci, " ");
    push_va(ci, fmt, args);
    va_end(args);
  }

  // reset to previous state
  ~RecordLocation() {
    *end = '\0';
  }
};

ciEnv::ciEnv(Arena* arena) : _ciEnv_arena(mtCompiler) {
  ASSERT_IN_VM;

  // Set up ciEnv::current immediately, for the sake of ciObjectFactory, etc.
  CompilerThread* current_thread = CompilerThread::current();
  assert(current_thread->env() == NULL, "must be");
  current_thread->set_env(this);
  assert(ciEnv::current() == this, "sanity");

  _oop_recorder = NULL;
  _debug_info = NULL;
  _dependencies = NULL;
  _failure_reason = NULL;
  _inc_decompile_count_on_failure = true;
  _compilable = MethodCompilable_never;
  _break_at_compile = false;
  _compiler_data = NULL;
#ifndef PRODUCT
  assert(firstEnv, "must be first");
  firstEnv = false;
#endif /* !PRODUCT */

  _num_inlined_bytecodes = 0;
  _task = NULL;
  _log = NULL;

  // Temporary buffer for creating symbols and such.
  _name_buffer = NULL;
  _name_buffer_len = 0;

  _arena   = arena;
  _factory = new (_arena) ciObjectFactory(_arena, 128);

  // Preload commonly referenced system ciObjects.

  // During VM initialization, these instances have not yet been created.
  // Assertions ensure that these instances are not accessed before
  // their initialization.

  assert(Universe::is_fully_initialized(), "must be");

  _NullPointerException_instance = NULL;
  _ArithmeticException_instance = NULL;
  _ArrayIndexOutOfBoundsException_instance = NULL;
  _ArrayStoreException_instance = NULL;
  _ClassCastException_instance = NULL;
  _the_null_string = NULL;
  _the_min_jint_string = NULL;

  _jvmti_redefinition_count = 0;
  _jvmti_can_hotswap_or_post_breakpoint = false;
  _jvmti_can_access_local_variables = false;
  _jvmti_can_post_on_exceptions = false;
  _jvmti_can_pop_frame = false;

  _dyno_klasses = NULL;
  _dyno_locs = NULL;
}

ciEnv::~ciEnv() {
  GUARDED_VM_ENTRY(
      CompilerThread* current_thread = CompilerThread::current();
      _factory->remove_symbols();
      // Need safepoint to clear the env on the thread.  RedefineClasses might
      // be reading it.
      current_thread->set_env(NULL);
  )
}

// ------------------------------------------------------------------
// Cache Jvmti state
bool ciEnv::cache_jvmti_state() {
  VM_ENTRY_MARK;
  // Get Jvmti capabilities under lock to get consistent values.
  MutexLocker mu(JvmtiThreadState_lock);
  _jvmti_redefinition_count             = JvmtiExport::redefinition_count();
  _jvmti_can_hotswap_or_post_breakpoint = JvmtiExport::can_hotswap_or_post_breakpoint();
  _jvmti_can_access_local_variables     = JvmtiExport::can_access_local_variables();
  _jvmti_can_post_on_exceptions         = JvmtiExport::can_post_on_exceptions();
  _jvmti_can_pop_frame                  = JvmtiExport::can_pop_frame();
  _jvmti_can_get_owned_monitor_info     = JvmtiExport::can_get_owned_monitor_info();
  _jvmti_can_walk_any_space             = JvmtiExport::can_walk_any_space();
  return _task != NULL && _task->method()->is_old();
}

bool ciEnv::jvmti_state_changed() const {
  // Some classes were redefined
  if (_jvmti_redefinition_count != JvmtiExport::redefinition_count()) {
    return true;
  }

  if (!_jvmti_can_access_local_variables &&
      JvmtiExport::can_access_local_variables()) {
    return true;
  }
  if (!_jvmti_can_hotswap_or_post_breakpoint &&
      JvmtiExport::can_hotswap_or_post_breakpoint()) {
    return true;
  }
  if (!_jvmti_can_post_on_exceptions &&
      JvmtiExport::can_post_on_exceptions()) {
    return true;
  }
  if (!_jvmti_can_pop_frame &&
      JvmtiExport::can_pop_frame()) {
    return true;
  }
  if (!_jvmti_can_get_owned_monitor_info &&
      JvmtiExport::can_get_owned_monitor_info()) {
    return true;
  }
  if (!_jvmti_can_walk_any_space &&
      JvmtiExport::can_walk_any_space()) {
    return true;
  }

  return false;
}

// ------------------------------------------------------------------
// Cache DTrace flags
void ciEnv::cache_dtrace_flags() {
  // Need lock?
  _dtrace_extended_probes = ExtendedDTraceProbes;
  if (_dtrace_extended_probes) {
    _dtrace_method_probes   = true;
    _dtrace_alloc_probes    = true;
  } else {
    _dtrace_method_probes   = DTraceMethodProbes;
    _dtrace_alloc_probes    = DTraceAllocProbes;
  }
}

// ------------------------------------------------------------------
// helper for lazy exception creation
ciInstance* ciEnv::get_or_create_exception(jobject& handle, Symbol* name) {
  VM_ENTRY_MARK;
  if (handle == NULL) {
    // Cf. universe.cpp, creation of Universe::_null_ptr_exception_instance.
    InstanceKlass* ik = SystemDictionary::find_instance_klass(name, Handle(), Handle());
    jobject objh = NULL;
    if (ik != NULL) {
      oop obj = ik->allocate_instance(THREAD);
      if (!HAS_PENDING_EXCEPTION)
        objh = JNIHandles::make_global(Handle(THREAD, obj));
    }
    if (HAS_PENDING_EXCEPTION) {
      CLEAR_PENDING_EXCEPTION;
    } else {
      handle = objh;
    }
  }
  oop obj = JNIHandles::resolve(handle);
  return obj == NULL? NULL: get_object(obj)->as_instance();
}

ciInstanceKlass* ciEnv::get_box_klass_for_primitive_type(BasicType type) {
  switch (type) {
    case T_BOOLEAN: return Boolean_klass();
    case T_BYTE   : return Byte_klass();
    case T_CHAR   : return Character_klass();
    case T_SHORT  : return Short_klass();
    case T_INT    : return Integer_klass();
    case T_LONG   : return Long_klass();
    case T_FLOAT  : return Float_klass();
    case T_DOUBLE : return Double_klass();

    default:
      assert(false, "not a primitive: %s", type2name(type));
      return NULL;
  }
}

ciInstance* ciEnv::ArrayIndexOutOfBoundsException_instance() {
  if (_ArrayIndexOutOfBoundsException_instance == NULL) {
    _ArrayIndexOutOfBoundsException_instance
          = get_or_create_exception(_ArrayIndexOutOfBoundsException_handle,
          vmSymbols::java_lang_ArrayIndexOutOfBoundsException());
  }
  return _ArrayIndexOutOfBoundsException_instance;
}
ciInstance* ciEnv::ArrayStoreException_instance() {
  if (_ArrayStoreException_instance == NULL) {
    _ArrayStoreException_instance
          = get_or_create_exception(_ArrayStoreException_handle,
          vmSymbols::java_lang_ArrayStoreException());
  }
  return _ArrayStoreException_instance;
}
ciInstance* ciEnv::ClassCastException_instance() {
  if (_ClassCastException_instance == NULL) {
    _ClassCastException_instance
          = get_or_create_exception(_ClassCastException_handle,
          vmSymbols::java_lang_ClassCastException());
  }
  return _ClassCastException_instance;
}

ciInstance* ciEnv::the_null_string() {
  if (_the_null_string == NULL) {
    VM_ENTRY_MARK;
    _the_null_string = get_object(Universe::the_null_string())->as_instance();
  }
  return _the_null_string;
}

ciInstance* ciEnv::the_min_jint_string() {
  if (_the_min_jint_string == NULL) {
    VM_ENTRY_MARK;
    _the_min_jint_string = get_object(Universe::the_min_jint_string())->as_instance();
  }
  return _the_min_jint_string;
}

// ------------------------------------------------------------------
// ciEnv::get_method_from_handle
ciMethod* ciEnv::get_method_from_handle(Method* method) {
  VM_ENTRY_MARK;
  return get_metadata(method)->as_method();
}

// ------------------------------------------------------------------
// ciEnv::check_klass_accessiblity
//
// Note: the logic of this method should mirror the logic of
// ConstantPool::verify_constant_pool_resolve.
bool ciEnv::check_klass_accessibility(ciKlass* accessing_klass,
                                      Klass* resolved_klass) {
  if (accessing_klass == NULL || !accessing_klass->is_loaded()) {
    return true;
  }
  if (accessing_klass->is_obj_array_klass()) {
    accessing_klass = accessing_klass->as_obj_array_klass()->base_element_klass();
  }
  if (!accessing_klass->is_instance_klass()) {
    return true;
  }

  if (resolved_klass->is_objArray_klass()) {
    // Find the element klass, if this is an array.
    resolved_klass = ObjArrayKlass::cast(resolved_klass)->bottom_klass();
  }
  if (resolved_klass->is_instance_klass()) {
    return (Reflection::verify_class_access(accessing_klass->get_Klass(),
                                            InstanceKlass::cast(resolved_klass),
                                            true) == Reflection::ACCESS_OK);
  }
  return true;
}

// ------------------------------------------------------------------
// ciEnv::get_klass_by_name_impl
ciKlass* ciEnv::get_klass_by_name_impl(ciKlass* accessing_klass,
                                       const constantPoolHandle& cpool,
                                       ciSymbol* name,
                                       bool require_local) {
  ASSERT_IN_VM;
  Thread* current = Thread::current();

  // Now we need to check the SystemDictionary
  Symbol* sym = name->get_symbol();
  if (Signature::has_envelope(sym)) {
    // This is a name from a signature.  Strip off the trimmings.
    // Call recursive to keep scope of strippedsym.
    TempNewSymbol strippedsym = Signature::strip_envelope(sym);
    ciSymbol* strippedname = get_symbol(strippedsym);
    return get_klass_by_name_impl(accessing_klass, cpool, strippedname, require_local);
  }

  // Check for prior unloaded klass.  The SystemDictionary's answers
  // can vary over time but the compiler needs consistency.
  ciKlass* unloaded_klass = check_get_unloaded_klass(accessing_klass, name);
  if (unloaded_klass != NULL) {
    if (require_local)  return NULL;
    return unloaded_klass;
  }

  Handle loader;
  Handle domain;
  if (accessing_klass != NULL) {
    loader = Handle(current, accessing_klass->loader());
    domain = Handle(current, accessing_klass->protection_domain());
  }

  Klass* found_klass;
  {
    ttyUnlocker ttyul;  // release tty lock to avoid ordering problems
    MutexLocker ml(current, Compile_lock);
    Klass* kls;
    if (!require_local) {
      kls = SystemDictionary::find_constrained_instance_or_array_klass(current, sym, loader);
    } else {
      kls = SystemDictionary::find_instance_or_array_klass(sym, loader, domain);
    }
    found_klass = kls;
  }

  // If we fail to find an array klass, look again for its element type.
  // The element type may be available either locally or via constraints.
  // In either case, if we can find the element type in the system dictionary,
  // we must build an array type around it.  The CI requires array klasses
  // to be loaded if their element klasses are loaded, except when memory
  // is exhausted.
  if (Signature::is_array(sym) &&
      (sym->char_at(1) == JVM_SIGNATURE_ARRAY || sym->char_at(1) == JVM_SIGNATURE_CLASS)) {
    // We have an unloaded array.
    // Build it on the fly if the element class exists.
    SignatureStream ss(sym, false);
    ss.skip_array_prefix(1);
    // Get element ciKlass recursively.
    ciKlass* elem_klass =
      get_klass_by_name_impl(accessing_klass,
                             cpool,
                             get_symbol(ss.as_symbol()),
                             require_local);
    if (elem_klass != NULL && elem_klass->is_loaded()) {
      // Now make an array for it
      return ciObjArrayKlass::make_impl(elem_klass);
    }
  }

  if (found_klass == NULL && !cpool.is_null() && cpool->has_preresolution()) {
    // Look inside the constant pool for pre-resolved class entries.
    for (int i = cpool->length() - 1; i >= 1; i--) {
      if (cpool->tag_at(i).is_klass()) {
        Klass* kls = cpool->resolved_klass_at(i);
        if (kls->name() == sym) {
          found_klass = kls;
          break;
        }
      }
    }
  }

  if (found_klass != NULL) {
    // Found it.  Build a CI handle.
    return get_klass(found_klass);
  }

  if (require_local)  return NULL;

  // Not yet loaded into the VM, or not governed by loader constraints.
  // Make a CI representative for it.
  return get_unloaded_klass(accessing_klass, name);
}

// ------------------------------------------------------------------
// ciEnv::get_klass_by_name
ciKlass* ciEnv::get_klass_by_name(ciKlass* accessing_klass,
                                  ciSymbol* klass_name,
                                  bool require_local) {
  GUARDED_VM_ENTRY(return get_klass_by_name_impl(accessing_klass,
                                                 constantPoolHandle(),
                                                 klass_name,
                                                 require_local);)
}

// ------------------------------------------------------------------
// ciEnv::get_klass_by_index_impl
//
// Implementation of get_klass_by_index.
ciKlass* ciEnv::get_klass_by_index_impl(const constantPoolHandle& cpool,
                                        int index,
                                        bool& is_accessible,
                                        ciInstanceKlass* accessor) {
  Klass* klass = NULL;
  Symbol* klass_name = NULL;

  if (cpool->tag_at(index).is_symbol()) {
    klass_name = cpool->symbol_at(index);
  } else {
    // Check if it's resolved if it's not a symbol constant pool entry.
    klass = ConstantPool::klass_at_if_loaded(cpool, index);
    // Try to look it up by name.
    if (klass == NULL) {
      klass_name = cpool->klass_name_at(index);
    }
  }

  if (klass == NULL) {
    // Not found in constant pool.  Use the name to do the lookup.
    ciKlass* k = get_klass_by_name_impl(accessor,
                                        cpool,
                                        get_symbol(klass_name),
                                        false);
    // Calculate accessibility the hard way.
    if (!k->is_loaded()) {
      is_accessible = false;
    } else if (k->loader() != accessor->loader() &&
               get_klass_by_name_impl(accessor, cpool, k->name(), true) == NULL) {
      // Loaded only remotely.  Not linked yet.
      is_accessible = false;
    } else {
      // Linked locally, and we must also check public/private, etc.
      is_accessible = check_klass_accessibility(accessor, k->get_Klass());
    }
    return k;
  }

  // Check for prior unloaded klass.  The SystemDictionary's answers
  // can vary over time but the compiler needs consistency.
  ciSymbol* name = get_symbol(klass->name());
  ciKlass* unloaded_klass = check_get_unloaded_klass(accessor, name);
  if (unloaded_klass != NULL) {
    is_accessible = false;
    return unloaded_klass;
  }

  // It is known to be accessible, since it was found in the constant pool.
  ciKlass* ciKlass = get_klass(klass);
  is_accessible = true;
#ifndef PRODUCT
  if (ReplayCompiles && ciKlass == _unloaded_ciinstance_klass) {
    // Klass was unresolved at replay dump time and therefore not accessible.
    is_accessible = false;
  }
#endif
  return ciKlass;
}

// ------------------------------------------------------------------
// ciEnv::get_klass_by_index
//
// Get a klass from the constant pool.
ciKlass* ciEnv::get_klass_by_index(const constantPoolHandle& cpool,
                                   int index,
                                   bool& is_accessible,
                                   ciInstanceKlass* accessor) {
  GUARDED_VM_ENTRY(return get_klass_by_index_impl(cpool, index, is_accessible, accessor);)
}

// ------------------------------------------------------------------
// ciEnv::unbox_primitive_value
//
// Unbox a primitive and return it as a ciConstant.
ciConstant ciEnv::unbox_primitive_value(ciObject* cibox, BasicType expected_bt) {
  jvalue value;
  BasicType bt = java_lang_boxing_object::get_value(cibox->get_oop(), &value);
  if (bt != expected_bt && expected_bt != T_ILLEGAL) {
    assert(false, "type mismatch: %s vs %s", type2name(expected_bt), cibox->klass()->name()->as_klass_external_name());
    return ciConstant();
  }
  switch (bt) {
    case T_BOOLEAN: return ciConstant(bt, value.z);
    case T_BYTE:    return ciConstant(bt, value.b);
    case T_SHORT:   return ciConstant(bt, value.s);
    case T_CHAR:    return ciConstant(bt, value.c);
    case T_INT:     return ciConstant(bt, value.i);
    case T_LONG:    return ciConstant(value.j);
    case T_FLOAT:   return ciConstant(value.f);
    case T_DOUBLE:  return ciConstant(value.d);

    default:
      assert(false, "not a primitive type: %s", type2name(bt));
      return ciConstant();
  }
}

// ------------------------------------------------------------------
// ciEnv::get_resolved_constant
//
ciConstant ciEnv::get_resolved_constant(const constantPoolHandle& cpool, int obj_index) {
  assert(obj_index >= 0, "");
  oop obj = cpool->resolved_references()->obj_at(obj_index);
  if (obj == NULL) {
    // Unresolved constant. It is resolved when the corresponding slot contains a non-null reference.
    // Null constant is represented as a sentinel (non-null) value.
    return ciConstant();
  } else if (obj == Universe::the_null_sentinel()) {
    return ciConstant(T_OBJECT, get_object(NULL));
  } else {
    ciObject* ciobj = get_object(obj);
    if (ciobj->is_array()) {
      return ciConstant(T_ARRAY, ciobj);
    } else {
      int cp_index = cpool->object_to_cp_index(obj_index);
      BasicType bt = cpool->basic_type_for_constant_at(cp_index);
      if (is_java_primitive(bt)) {
        assert(cpool->tag_at(cp_index).is_dynamic_constant(), "sanity");
        return unbox_primitive_value(ciobj, bt);
      } else {
        assert(ciobj->is_instance(), "should be an instance");
        return ciConstant(T_OBJECT, ciobj);
      }
    }
  }
}

// ------------------------------------------------------------------
// ciEnv::get_constant_by_index_impl
//
// Implementation of get_constant_by_index().
ciConstant ciEnv::get_constant_by_index_impl(const constantPoolHandle& cpool,
                                             int index, int obj_index,
                                             ciInstanceKlass* accessor) {
  bool ignore_will_link;
  if (obj_index >= 0) {
    ciConstant con = get_resolved_constant(cpool, obj_index);
    if (con.is_valid()) {
      return con;
    }
  }
  constantTag tag = cpool->tag_at(index);
  if (tag.is_int()) {
    return ciConstant(T_INT, (jint)cpool->int_at(index));
  } else if (tag.is_long()) {
    return ciConstant((jlong)cpool->long_at(index));
  } else if (tag.is_float()) {
    return ciConstant((jfloat)cpool->float_at(index));
  } else if (tag.is_double()) {
    return ciConstant((jdouble)cpool->double_at(index));
  } else if (tag.is_string()) {
    EXCEPTION_CONTEXT;
    assert(obj_index >= 0, "should have an object index");
    oop string = cpool->string_at(index, obj_index, THREAD);
    if (HAS_PENDING_EXCEPTION) {
      CLEAR_PENDING_EXCEPTION;
      record_out_of_memory_failure();
      return ciConstant();
    }
    ciInstance* constant = get_object(string)->as_instance();
    return ciConstant(T_OBJECT, constant);
  } else if (tag.is_unresolved_klass_in_error()) {
    return ciConstant(T_OBJECT, get_unloaded_klass_mirror(NULL));
  } else if (tag.is_klass() || tag.is_unresolved_klass()) {
    ciKlass* klass = get_klass_by_index_impl(cpool, index, ignore_will_link, accessor);
    return ciConstant(T_OBJECT, klass->java_mirror());
  } else if (tag.is_method_type() || tag.is_method_type_in_error()) {
    // must execute Java code to link this CP entry into cache[i].f1
    assert(obj_index >= 0, "should have an object index");
    ciSymbol* signature = get_symbol(cpool->method_type_signature_at(index));
    ciObject* ciobj = get_unloaded_method_type_constant(signature);
    return ciConstant(T_OBJECT, ciobj);
  } else if (tag.is_method_handle() || tag.is_method_handle_in_error()) {
    // must execute Java code to link this CP entry into cache[i].f1
    assert(obj_index >= 0, "should have an object index");
    int ref_kind        = cpool->method_handle_ref_kind_at(index);
    int callee_index    = cpool->method_handle_klass_index_at(index);
    ciKlass* callee     = get_klass_by_index_impl(cpool, callee_index, ignore_will_link, accessor);
    ciSymbol* name      = get_symbol(cpool->method_handle_name_ref_at(index));
    ciSymbol* signature = get_symbol(cpool->method_handle_signature_ref_at(index));
    ciObject* ciobj     = get_unloaded_method_handle_constant(callee, name, signature, ref_kind);
    return ciConstant(T_OBJECT, ciobj);
  } else if (tag.is_dynamic_constant() || tag.is_dynamic_constant_in_error()) {
    assert(obj_index >= 0, "should have an object index");
    return ciConstant(T_OBJECT, unloaded_ciinstance()); // unresolved dynamic constant
  } else {
    assert(false, "unknown tag: %d (%s)", tag.value(), tag.internal_name());
    return ciConstant();
  }
}

// ------------------------------------------------------------------
// ciEnv::get_constant_by_index
//
// Pull a constant out of the constant pool.  How appropriate.
//
// Implementation note: this query is currently in no way cached.
ciConstant ciEnv::get_constant_by_index(const constantPoolHandle& cpool,
                                        int pool_index, int cache_index,
                                        ciInstanceKlass* accessor) {
  GUARDED_VM_ENTRY(return get_constant_by_index_impl(cpool, pool_index, cache_index, accessor);)
}

// ------------------------------------------------------------------
// ciEnv::get_field_by_index_impl
//
// Implementation of get_field_by_index.
//
// Implementation note: the results of field lookups are cached
// in the accessor klass.
ciField* ciEnv::get_field_by_index_impl(ciInstanceKlass* accessor,
                                        int index) {
  ciConstantPoolCache* cache = accessor->field_cache();
  if (cache == NULL) {
    ciField* field = new (arena()) ciField(accessor, index);
    return field;
  } else {
    ciField* field = (ciField*)cache->get(index);
    if (field == NULL) {
      field = new (arena()) ciField(accessor, index);
      cache->insert(index, field);
    }
    return field;
  }
}

// ------------------------------------------------------------------
// ciEnv::get_field_by_index
//
// Get a field by index from a klass's constant pool.
ciField* ciEnv::get_field_by_index(ciInstanceKlass* accessor,
                                   int index) {
  GUARDED_VM_ENTRY(return get_field_by_index_impl(accessor, index);)
}

// ------------------------------------------------------------------
// ciEnv::lookup_method
//
// Perform an appropriate method lookup based on accessor, holder,
// name, signature, and bytecode.
Method* ciEnv::lookup_method(ciInstanceKlass* accessor,
                             ciKlass*         holder,
                             Symbol*          name,
                             Symbol*          sig,
                             Bytecodes::Code  bc,
                             constantTag      tag) {
  InstanceKlass* accessor_klass = accessor->get_instanceKlass();
  Klass* holder_klass = holder->get_Klass();

  // Accessibility checks are performed in ciEnv::get_method_by_index_impl.
  assert(check_klass_accessibility(accessor, holder_klass), "holder not accessible");

  LinkInfo link_info(holder_klass, name, sig, accessor_klass,
                     LinkInfo::AccessCheck::required,
                     LinkInfo::LoaderConstraintCheck::required,
                     tag);
  switch (bc) {
    case Bytecodes::_invokestatic:
      return LinkResolver::resolve_static_call_or_null(link_info);
    case Bytecodes::_invokespecial:
      return LinkResolver::resolve_special_call_or_null(link_info);
    case Bytecodes::_invokeinterface:
      return LinkResolver::linktime_resolve_interface_method_or_null(link_info);
    case Bytecodes::_invokevirtual:
      return LinkResolver::linktime_resolve_virtual_method_or_null(link_info);
    default:
      fatal("Unhandled bytecode: %s", Bytecodes::name(bc));
      return NULL; // silence compiler warnings
  }
}


// ------------------------------------------------------------------
// ciEnv::get_method_by_index_impl
ciMethod* ciEnv::get_method_by_index_impl(const constantPoolHandle& cpool,
                                          int index, Bytecodes::Code bc,
                                          ciInstanceKlass* accessor) {
  assert(cpool.not_null(), "need constant pool");
  assert(accessor != NULL, "need origin of access");
  if (bc == Bytecodes::_invokedynamic) {
    ConstantPoolCacheEntry* cpce = cpool->invokedynamic_cp_cache_entry_at(index);
    bool is_resolved = !cpce->is_f1_null();
    // FIXME: code generation could allow for null (unlinked) call site
    // The call site could be made patchable as follows:
    // Load the appendix argument from the constant pool.
    // Test the appendix argument and jump to a known deopt routine if it is null.
    // Jump through a patchable call site, which is initially a deopt routine.
    // Patch the call site to the nmethod entry point of the static compiled lambda form.
    // As with other two-component call sites, both values must be independently verified.

    if (is_resolved) {
      // Get the invoker Method* from the constant pool.
      // (The appendix argument, if any, will be noted in the method's signature.)
      Method* adapter = cpce->f1_as_method();
      return get_method(adapter);
    }

    // Fake a method that is equivalent to a declared method.
    ciInstanceKlass* holder    = get_instance_klass(vmClasses::MethodHandle_klass());
    ciSymbol*        name      = ciSymbols::invokeBasic_name();
    ciSymbol*        signature = get_symbol(cpool->signature_ref_at(index));
    return get_unloaded_method(holder, name, signature, accessor);
  } else {
    const int holder_index = cpool->klass_ref_index_at(index);
    bool holder_is_accessible;
    ciKlass* holder = get_klass_by_index_impl(cpool, holder_index, holder_is_accessible, accessor);

    // Get the method's name and signature.
    Symbol* name_sym = cpool->name_ref_at(index);
    Symbol* sig_sym  = cpool->signature_ref_at(index);

    if (cpool->has_preresolution()
        || ((holder == ciEnv::MethodHandle_klass() || holder == ciEnv::VarHandle_klass()) &&
            MethodHandles::is_signature_polymorphic_name(holder->get_Klass(), name_sym))) {
      // Short-circuit lookups for JSR 292-related call sites.
      // That is, do not rely only on name-based lookups, because they may fail
      // if the names are not resolvable in the boot class loader (7056328).
      switch (bc) {
      case Bytecodes::_invokevirtual:
      case Bytecodes::_invokeinterface:
      case Bytecodes::_invokespecial:
      case Bytecodes::_invokestatic:
        {
          Method* m = ConstantPool::method_at_if_loaded(cpool, index);
          if (m != NULL) {
            return get_method(m);
          }
        }
        break;
      default:
        break;
      }
    }

    if (holder_is_accessible) {  // Our declared holder is loaded.
      constantTag tag = cpool->tag_ref_at(index);
      assert(accessor->get_instanceKlass() == cpool->pool_holder(), "not the pool holder?");
      Method* m = lookup_method(accessor, holder, name_sym, sig_sym, bc, tag);
      if (m != NULL &&
          (bc == Bytecodes::_invokestatic
           ?  m->method_holder()->is_not_initialized()
           : !m->method_holder()->is_loaded())) {
        m = NULL;
      }
#ifdef ASSERT
      if (m != NULL && ReplayCompiles && !ciReplay::is_loaded(m)) {
        m = NULL;
      }
#endif
      if (m != NULL) {
        // We found the method.
        return get_method(m);
      }
    }

    // Either the declared holder was not loaded, or the method could
    // not be found.  Create a dummy ciMethod to represent the failed
    // lookup.
    ciSymbol* name      = get_symbol(name_sym);
    ciSymbol* signature = get_symbol(sig_sym);
    return get_unloaded_method(holder, name, signature, accessor);
  }
}


// ------------------------------------------------------------------
// ciEnv::get_instance_klass_for_declared_method_holder
ciInstanceKlass* ciEnv::get_instance_klass_for_declared_method_holder(ciKlass* method_holder) {
  // For the case of <array>.clone(), the method holder can be a ciArrayKlass
  // instead of a ciInstanceKlass.  For that case simply pretend that the
  // declared holder is Object.clone since that's where the call will bottom out.
  // A more correct fix would trickle out through many interfaces in CI,
  // requiring ciInstanceKlass* to become ciKlass* and many more places would
  // require checks to make sure the expected type was found.  Given that this
  // only occurs for clone() the more extensive fix seems like overkill so
  // instead we simply smear the array type into Object.
  guarantee(method_holder != NULL, "no method holder");
  if (method_holder->is_instance_klass()) {
    return method_holder->as_instance_klass();
  } else if (method_holder->is_array_klass()) {
    return current()->Object_klass();
  } else {
    ShouldNotReachHere();
  }
  return NULL;
}


// ------------------------------------------------------------------
// ciEnv::get_method_by_index
ciMethod* ciEnv::get_method_by_index(const constantPoolHandle& cpool,
                                     int index, Bytecodes::Code bc,
                                     ciInstanceKlass* accessor) {
  GUARDED_VM_ENTRY(return get_method_by_index_impl(cpool, index, bc, accessor);)
}


// ------------------------------------------------------------------
// ciEnv::name_buffer
char *ciEnv::name_buffer(int req_len) {
  if (_name_buffer_len < req_len) {
    if (_name_buffer == NULL) {
      _name_buffer = (char*)arena()->Amalloc(sizeof(char)*req_len);
      _name_buffer_len = req_len;
    } else {
      _name_buffer =
        (char*)arena()->Arealloc(_name_buffer, _name_buffer_len, req_len);
      _name_buffer_len = req_len;
    }
  }
  return _name_buffer;
}

// ------------------------------------------------------------------
// ciEnv::is_in_vm
bool ciEnv::is_in_vm() {
  return JavaThread::current()->thread_state() == _thread_in_vm;
}

// ------------------------------------------------------------------
// ciEnv::validate_compile_task_dependencies
//
// Check for changes during compilation (e.g. class loads, evolution,
// breakpoints, call site invalidation).
void ciEnv::validate_compile_task_dependencies(ciMethod* target) {
  if (failing())  return;  // no need for further checks

  Dependencies::DepType result = dependencies()->validate_dependencies(_task);
  if (result != Dependencies::end_marker) {
    if (result == Dependencies::call_site_target_value) {
      _inc_decompile_count_on_failure = false;
      record_failure("call site target change");
    } else if (Dependencies::is_klass_type(result)) {
      record_failure("concurrent class loading");
    } else {
      record_failure("invalid non-klass dependency");
    }
  }
}

// ------------------------------------------------------------------
// ciEnv::register_method
void ciEnv::register_method(ciMethod* target,
                            int entry_bci,
                            CodeOffsets* offsets,
                            int orig_pc_offset,
                            CodeBuffer* code_buffer,
                            int frame_words,
                            OopMapSet* oop_map_set,
                            ExceptionHandlerTable* handler_table,
                            ImplicitExceptionTable* inc_table,
                            AbstractCompiler* compiler,
                            bool has_unsafe_access,
                            bool has_wide_vectors,
<<<<<<< HEAD
                            RTMState  rtm_state) {
=======
                            bool has_monitors,
                            int immediate_oops_patched,
                            RTMState  rtm_state,
                            const GrowableArrayView<RuntimeStub*>& native_invokers) {
>>>>>>> 3c88a2ef
  VM_ENTRY_MARK;
  nmethod* nm = NULL;
  {
    methodHandle method(THREAD, target->get_Method());

    // We require method counters to store some method state (max compilation levels) required by the compilation policy.
    if (method->get_method_counters(THREAD) == NULL) {
      record_failure("can't create method counters");
      // All buffers in the CodeBuffer are allocated in the CodeCache.
      // If the code buffer is created on each compile attempt
      // as in C2, then it must be freed.
      code_buffer->free_blob();
      return;
    }

    // To prevent compile queue updates.
    MutexLocker locker(THREAD, MethodCompileQueue_lock);

    // Prevent SystemDictionary::add_to_hierarchy from running
    // and invalidating our dependencies until we install this method.
    // No safepoints are allowed. Otherwise, class redefinition can occur in between.
    MutexLocker ml(Compile_lock);
    NoSafepointVerifier nsv;

    // Change in Jvmti state may invalidate compilation.
    if (!failing() && jvmti_state_changed()) {
      record_failure("Jvmti state change invalidated dependencies");
    }

    // Change in DTrace flags may invalidate compilation.
    if (!failing() &&
        ( (!dtrace_extended_probes() && ExtendedDTraceProbes) ||
          (!dtrace_method_probes() && DTraceMethodProbes) ||
          (!dtrace_alloc_probes() && DTraceAllocProbes) )) {
      record_failure("DTrace flags change invalidated dependencies");
    }

    if (!failing() && target->needs_clinit_barrier() &&
        target->holder()->is_in_error_state()) {
      record_failure("method holder is in error state");
    }

    if (!failing()) {
      if (log() != NULL) {
        // Log the dependencies which this compilation declares.
        dependencies()->log_all_dependencies();
      }

      // Encode the dependencies now, so we can check them right away.
      dependencies()->encode_content_bytes();

      // Check for {class loads, evolution, breakpoints, ...} during compilation
      validate_compile_task_dependencies(target);
    }
#if INCLUDE_RTM_OPT
    if (!failing() && (rtm_state != NoRTM) &&
        (method()->method_data() != NULL) &&
        (method()->method_data()->rtm_state() != rtm_state)) {
      // Preemptive decompile if rtm state was changed.
      record_failure("RTM state change invalidated rtm code");
    }
#endif

    if (failing()) {
      // While not a true deoptimization, it is a preemptive decompile.
      MethodData* mdo = method()->method_data();
      if (mdo != NULL && _inc_decompile_count_on_failure) {
        mdo->inc_decompile_count();
      }

      // All buffers in the CodeBuffer are allocated in the CodeCache.
      // If the code buffer is created on each compile attempt
      // as in C2, then it must be freed.
      code_buffer->free_blob();
      return;
    }

    assert(offsets->value(CodeOffsets::Deopt) != -1, "must have deopt entry");
    assert(offsets->value(CodeOffsets::Exceptions) != -1, "must have exception entry");

    nm =  nmethod::new_nmethod(method,
                               compile_id(),
                               entry_bci,
                               offsets,
                               orig_pc_offset,
                               debug_info(), dependencies(), code_buffer,
                               frame_words, oop_map_set,
                               handler_table, inc_table,
                               compiler, task()->comp_level());

    // Free codeBlobs
    code_buffer->free_blob();

    if (nm != NULL) {
      nm->set_has_unsafe_access(has_unsafe_access);
      nm->set_has_wide_vectors(has_wide_vectors);
      nm->set_has_monitors(has_monitors);
      assert(!method->is_synchronized() || nm->has_monitors(), "");
#if INCLUDE_RTM_OPT
      nm->set_rtm_state(rtm_state);
#endif

      // Record successful registration.
      // (Put nm into the task handle *before* publishing to the Java heap.)
      if (task() != NULL) {
        task()->set_code(nm);
      }

      if (entry_bci == InvocationEntryBci) {
        if (TieredCompilation) {
          // If there is an old version we're done with it
          CompiledMethod* old = method->code();
          if (TraceMethodReplacement && old != NULL) {
            ResourceMark rm;
            char *method_name = method->name_and_sig_as_C_string();
            tty->print_cr("Replacing method %s", method_name);
          }
          if (old != NULL) {
            old->make_not_used();
          }
        }

        LogTarget(Info, nmethod, install) lt;
        if (lt.is_enabled()) {
          ResourceMark rm;
          char *method_name = method->name_and_sig_as_C_string();
          lt.print("Installing method (%d) %s ",
                    task()->comp_level(), method_name);
        }
        // Allow the code to be executed
        MutexLocker ml(CompiledMethod_lock, Mutex::_no_safepoint_check_flag);
        if (nm->make_in_use()) {
          method->set_code(method, nm);
        }
      } else {
        LogTarget(Info, nmethod, install) lt;
        if (lt.is_enabled()) {
          ResourceMark rm;
          char *method_name = method->name_and_sig_as_C_string();
          lt.print("Installing osr method (%d) %s @ %d",
                    task()->comp_level(), method_name, entry_bci);
        }
        MutexLocker ml(CompiledMethod_lock, Mutex::_no_safepoint_check_flag);
        if (nm->make_in_use()) {
          method->method_holder()->add_osr_nmethod(nm);
        }
      }
    }
  }  // safepoints are allowed again

  if (nm != NULL) {
    // JVMTI -- compiled method notification (must be done outside lock)
    nm->post_compiled_method_load_event();
  } else {
    // The CodeCache is full.
    record_failure("code cache is full");
  }
}

// ------------------------------------------------------------------
// ciEnv::find_system_klass
ciKlass* ciEnv::find_system_klass(ciSymbol* klass_name) {
  VM_ENTRY_MARK;
  return get_klass_by_name_impl(NULL, constantPoolHandle(), klass_name, false);
}

// ------------------------------------------------------------------
// ciEnv::comp_level
int ciEnv::comp_level() {
  if (task() == NULL)  return CompilationPolicy::highest_compile_level();
  return task()->comp_level();
}

// ------------------------------------------------------------------
// ciEnv::compile_id
uint ciEnv::compile_id() {
  if (task() == NULL)  return 0;
  return task()->compile_id();
}

// ------------------------------------------------------------------
// ciEnv::notice_inlined_method()
void ciEnv::notice_inlined_method(ciMethod* method) {
  _num_inlined_bytecodes += method->code_size_for_inlining();
}

// ------------------------------------------------------------------
// ciEnv::num_inlined_bytecodes()
int ciEnv::num_inlined_bytecodes() const {
  return _num_inlined_bytecodes;
}

// ------------------------------------------------------------------
// ciEnv::record_failure()
void ciEnv::record_failure(const char* reason) {
  if (_failure_reason == NULL) {
    // Record the first failure reason.
    _failure_reason = reason;
  }
}

void ciEnv::report_failure(const char* reason) {
  EventCompilationFailure event;
  if (event.should_commit()) {
    CompilerEvent::CompilationFailureEvent::post(event, compile_id(), reason);
  }
}

// ------------------------------------------------------------------
// ciEnv::record_method_not_compilable()
void ciEnv::record_method_not_compilable(const char* reason, bool all_tiers) {
  int new_compilable =
    all_tiers ? MethodCompilable_never : MethodCompilable_not_at_tier ;

  // Only note transitions to a worse state
  if (new_compilable > _compilable) {
    if (log() != NULL) {
      if (all_tiers) {
        log()->elem("method_not_compilable");
      } else {
        log()->elem("method_not_compilable_at_tier level='%d'",
                    current()->task()->comp_level());
      }
    }
    _compilable = new_compilable;

    // Reset failure reason; this one is more important.
    _failure_reason = NULL;
    record_failure(reason);
  }
}

// ------------------------------------------------------------------
// ciEnv::record_out_of_memory_failure()
void ciEnv::record_out_of_memory_failure() {
  // If memory is low, we stop compiling methods.
  record_method_not_compilable("out of memory");
}

ciInstance* ciEnv::unloaded_ciinstance() {
  GUARDED_VM_ENTRY(return _factory->get_unloaded_object_constant();)
}

// ------------------------------------------------------------------
// Replay support


// Lookup location descriptor for the class, if any.
// Returns false if not found.
bool ciEnv::dyno_loc(const InstanceKlass* ik, const char *&loc) const {
  bool found = false;
  int pos = _dyno_klasses->find_sorted<const InstanceKlass*, klass_compare>(ik, found);
  if (!found) {
    return false;
  }
  loc = _dyno_locs->at(pos);
  return found;
}

// Associate the current location descriptor with the given class and record for later lookup.
void ciEnv::set_dyno_loc(const InstanceKlass* ik) {
  const char *loc = os::strdup(_dyno_name);
  bool found = false;
  int pos = _dyno_klasses->find_sorted<const InstanceKlass*, klass_compare>(ik, found);
  if (found) {
    _dyno_locs->at_put(pos, loc);
  } else {
    _dyno_klasses->insert_before(pos, ik);
    _dyno_locs->insert_before(pos, loc);
  }
}

// Associate the current location descriptor with the given class and record for later lookup.
// If it turns out that there are multiple locations for the given class, that conflict should
// be handled here.  Currently we choose the first location found.
void ciEnv::record_best_dyno_loc(const InstanceKlass* ik) {
  if (!ik->is_hidden()) {
    return;
  }
  const char *loc0;
  if (dyno_loc(ik, loc0)) {
    // TODO: found multiple references, see if we can improve
    if (Verbose) {
      tty->print_cr("existing call site @ %s for %s",
                     loc0, ik->external_name());
    }
  } else {
    set_dyno_loc(ik);
  }
}

// Look up the location descriptor for the given class and print it to the output stream.
bool ciEnv::print_dyno_loc(outputStream* out, const InstanceKlass* ik) const {
  const char *loc;
  if (dyno_loc(ik, loc)) {
    out->print("%s", loc);
    return true;
  } else {
    return false;
  }
}

// Look up the location descriptor for the given class and return it as a string.
// Returns NULL if no location is found.
const char *ciEnv::dyno_name(const InstanceKlass* ik) const {
  if (ik->is_hidden()) {
    stringStream ss;
    if (print_dyno_loc(&ss, ik)) {
      ss.print(" ;"); // add terminator
      const char* call_site = ss.as_string();
      return call_site;
    }
  }
  return NULL;
}

// Look up the location descriptor for the given class and return it as a string.
// Returns the class name as a fallback if no location is found.
const char *ciEnv::replay_name(ciKlass* k) const {
  if (k->is_instance_klass()) {
    return replay_name(k->as_instance_klass()->get_instanceKlass());
  }
  return k->name()->as_quoted_ascii();
}

// Look up the location descriptor for the given class and return it as a string.
// Returns the class name as a fallback if no location is found.
const char *ciEnv::replay_name(const InstanceKlass* ik) const {
  const char* name = dyno_name(ik);
  if (name != NULL) {
      return name;
  }
  return ik->name()->as_quoted_ascii();
}

// Process a java.lang.invoke.MemberName object and record any dynamic locations.
void ciEnv::record_member(Thread* thread, oop member) {
  assert(java_lang_invoke_MemberName::is_instance(member), "!");
  // Check MemberName.clazz field
  oop clazz = java_lang_invoke_MemberName::clazz(member);
  if (clazz->klass()->is_instance_klass()) {
    RecordLocation fp(this, "clazz");
    InstanceKlass* ik = InstanceKlass::cast(clazz->klass());
    record_best_dyno_loc(ik);
  }
  // Check MemberName.method.vmtarget field
  Method* vmtarget = java_lang_invoke_MemberName::vmtarget(member);
  if (vmtarget != NULL) {
    RecordLocation fp2(this, "<vmtarget>");
    InstanceKlass* ik = vmtarget->method_holder();
    record_best_dyno_loc(ik);
  }
}

// Read an object field.  Lookup is done by name only.
static inline oop obj_field(oop obj, const char* name) {
    return ciReplay::obj_field(obj, name);
}

// Process a java.lang.invoke.LambdaForm object and record any dynamic locations.
void ciEnv::record_lambdaform(Thread* thread, oop form) {
  assert(java_lang_invoke_LambdaForm::is_instance(form), "!");

  {
    // Check LambdaForm.vmentry field
    oop member = java_lang_invoke_LambdaForm::vmentry(form);
    RecordLocation fp0(this, "vmentry");
    record_member(thread, member);
  }

  // Check LambdaForm.names array
  objArrayOop names = (objArrayOop)obj_field(form, "names");
  if (names != NULL) {
    RecordLocation lp0(this, "names");
    int len = names->length();
    for (int i = 0; i < len; ++i) {
      oop name = names->obj_at(i);
      RecordLocation lp1(this, "%d", i);
     // Check LambdaForm.names[i].function field
      RecordLocation lp2(this, "function");
      oop function = obj_field(name, "function");
      if (function != NULL) {
        // Check LambdaForm.names[i].function.member field
        oop member = obj_field(function, "member");
        if (member != NULL) {
          RecordLocation lp3(this, "member");
          record_member(thread, member);
        }
        // Check LambdaForm.names[i].function.resolvedHandle field
        oop mh = obj_field(function, "resolvedHandle");
        if (mh != NULL) {
          RecordLocation lp3(this, "resolvedHandle");
          record_mh(thread, mh);
        }
        // Check LambdaForm.names[i].function.invoker field
        oop invoker = obj_field(function, "invoker");
        if (invoker != NULL) {
          RecordLocation lp3(this, "invoker");
          record_mh(thread, invoker);
        }
      }
    }
  }
}

// Process a java.lang.invoke.MethodHandle object and record any dynamic locations.
void ciEnv::record_mh(Thread* thread, oop mh) {
  {
    // Check MethodHandle.form field
    oop form = java_lang_invoke_MethodHandle::form(mh);
    RecordLocation fp(this, "form");
    record_lambdaform(thread, form);
  }
  // Check DirectMethodHandle.member field
  if (java_lang_invoke_DirectMethodHandle::is_instance(mh)) {
    oop member = java_lang_invoke_DirectMethodHandle::member(mh);
    RecordLocation fp(this, "member");
    record_member(thread, member);
  } else {
    // Check <MethodHandle subclass>.argL<n> fields
    // Probably BoundMethodHandle.Species_L*, but we only care if the field exists
    char arg_name[] = "argLXX";
    int max_arg = 99;
    for (int index = 0; index <= max_arg; ++index) {
      jio_snprintf(arg_name, sizeof (arg_name), "argL%d", index);
      oop arg = obj_field(mh, arg_name);
      if (arg != NULL) {
        RecordLocation fp(this, "%s", arg_name);
        if (arg->klass()->is_instance_klass()) {
          InstanceKlass* ik2 = InstanceKlass::cast(arg->klass());
          record_best_dyno_loc(ik2);
          record_call_site_obj(thread, arg);
        }
      } else {
        break;
      }
    }
  }
}

// Process an object found at an invokedynamic/invokehandle call site and record any dynamic locations.
// Types currently supported are MethodHandle and CallSite.
// The object is typically the "appendix" object, or Bootstrap Method (BSM) object.
void ciEnv::record_call_site_obj(Thread* thread, oop obj)
{
  if (obj != NULL) {
    if (java_lang_invoke_MethodHandle::is_instance(obj)) {
        record_mh(thread, obj);
    } else if (java_lang_invoke_ConstantCallSite::is_instance(obj)) {
      oop target = java_lang_invoke_CallSite::target(obj);
      if (target->klass()->is_instance_klass()) {
        RecordLocation fp(this, "target");
        InstanceKlass* ik = InstanceKlass::cast(target->klass());
        record_best_dyno_loc(ik);
      }
    }
  }
}

// Process an adapter Method* found at an invokedynamic/invokehandle call site and record any dynamic locations.
void ciEnv::record_call_site_method(Thread* thread, Method* adapter) {
  InstanceKlass* holder = adapter->method_holder();
  if (!holder->is_hidden()) {
    return;
  }
  RecordLocation fp(this, "<adapter>");
  record_best_dyno_loc(holder);
}

// Process an invokedynamic call site and record any dynamic locations.
void ciEnv::process_invokedynamic(const constantPoolHandle &cp, int indy_index, JavaThread* thread) {
  ConstantPoolCacheEntry* cp_cache_entry = cp->invokedynamic_cp_cache_entry_at(indy_index);
  if (cp_cache_entry->is_resolved(Bytecodes::_invokedynamic)) {
    // process the adapter
    Method* adapter = cp_cache_entry->f1_as_method();
    record_call_site_method(thread, adapter);
    // process the appendix
    oop appendix = cp_cache_entry->appendix_if_resolved(cp);
    {
      RecordLocation fp(this, "<appendix>");
      record_call_site_obj(thread, appendix);
    }
    // process the BSM
    int pool_index = cp_cache_entry->constant_pool_index();
    BootstrapInfo bootstrap_specifier(cp, pool_index, indy_index);
    oop bsm = cp->resolve_possibly_cached_constant_at(bootstrap_specifier.bsm_index(), thread);
    {
      RecordLocation fp(this, "<bsm>");
      record_call_site_obj(thread, bsm);
    }
  }
}

// Process an invokehandle call site and record any dynamic locations.
void ciEnv::process_invokehandle(const constantPoolHandle &cp, int index, JavaThread* thread) {
  const int holder_index = cp->klass_ref_index_at(index);
  if (!cp->tag_at(holder_index).is_klass()) {
    return;  // not resolved
  }
  Klass* holder = ConstantPool::klass_at_if_loaded(cp, holder_index);
  Symbol* name = cp->name_ref_at(index);
  if (MethodHandles::is_signature_polymorphic_name(holder, name)) {
    ConstantPoolCacheEntry* cp_cache_entry = cp->cache()->entry_at(cp->decode_cpcache_index(index));
    if (cp_cache_entry->is_resolved(Bytecodes::_invokehandle)) {
      // process the adapter
      Method* adapter = cp_cache_entry->f1_as_method();
      oop appendix = cp_cache_entry->appendix_if_resolved(cp);
      record_call_site_method(thread, adapter);
      // process the appendix
      {
        RecordLocation fp(this, "<appendix>");
        record_call_site_obj(thread, appendix);
      }
    }
  }
}

// Search the class hierarchy for dynamic classes reachable through dynamic call sites or
// constant pool entries and record for future lookup.
void ciEnv::find_dynamic_call_sites() {
  _dyno_klasses = new (arena()) GrowableArray<const InstanceKlass*>(arena(), 100, 0, NULL);
  _dyno_locs    = new (arena()) GrowableArray<const char *>(arena(), 100, 0, NULL);

  // Iterate over the class hierarchy
  for (ClassHierarchyIterator iter(vmClasses::Object_klass()); !iter.done(); iter.next()) {
    Klass* sub = iter.klass();
    if (sub->is_instance_klass()) {
      InstanceKlass *isub = InstanceKlass::cast(sub);
      InstanceKlass* ik = isub;
      if (!ik->is_linked()) {
        continue;
      }
      if (ik->is_hidden()) {
        continue;
      }
      JavaThread* thread = JavaThread::current();
      const constantPoolHandle pool(thread, ik->constants());

      // Look for invokedynamic/invokehandle call sites
      for (int i = 0; i < ik->methods()->length(); ++i) {
        Method* m = ik->methods()->at(i);

        BytecodeStream bcs(methodHandle(thread, m));
        while (!bcs.is_last_bytecode()) {
          Bytecodes::Code opcode = bcs.next();
          opcode = bcs.raw_code();
          switch (opcode) {
          case Bytecodes::_invokedynamic:
          case Bytecodes::_invokehandle: {
            RecordLocation fp(this, "@bci %s %s %s %d",
                         ik->name()->as_quoted_ascii(),
                         m->name()->as_quoted_ascii(), m->signature()->as_quoted_ascii(),
                         bcs.bci());
            if (opcode == Bytecodes::_invokedynamic) {
              int index = bcs.get_index_u4();
              process_invokedynamic(pool, index, thread);
            } else {
              assert(opcode == Bytecodes::_invokehandle, "new switch label added?");
              int cp_cache_index = bcs.get_index_u2_cpcache();
              process_invokehandle(pool, cp_cache_index, thread);
            }
            break;
          }
          default:
            break;
          }
        }
      }

      // Look for MethodHandle constant pool entries
      RecordLocation fp(this, "@cpi %s", ik->name()->as_quoted_ascii());
      int len = pool->length();
      for (int i = 0; i < len; ++i) {
        if (pool->tag_at(i).is_method_handle()) {
          bool found_it;
          oop mh = pool->find_cached_constant_at(i, found_it, thread);
          if (mh != NULL) {
            RecordLocation fp(this, "%d", i);
            record_mh(thread, mh);
          }
        }
      }
    }
  }
}

void ciEnv::dump_compile_data(outputStream* out) {
  CompileTask* task = this->task();
  if (task) {
    Method* method = task->method();
    int entry_bci = task->osr_bci();
    int comp_level = task->comp_level();
    out->print("compile ");
    get_method(method)->dump_name_as_ascii(out);
    out->print(" %d %d", entry_bci, comp_level);
    if (compiler_data() != NULL) {
      if (is_c2_compile(comp_level)) {
#ifdef COMPILER2
        // Dump C2 inlining data.
        ((Compile*)compiler_data())->dump_inline_data(out);
#endif
      } else if (is_c1_compile(comp_level)) {
#ifdef COMPILER1
        // Dump C1 inlining data.
        ((Compilation*)compiler_data())->dump_inline_data(out);
#endif
      }
    }
    out->cr();
  }
}

// Called from VM error reporter, so be careful.
// Don't safepoint or acquire any locks.
//
void ciEnv::dump_replay_data_helper(outputStream* out) {
  NoSafepointVerifier no_safepoint;
  ResourceMark rm;

  out->print_cr("version %d", REPLAY_VERSION);
#if INCLUDE_JVMTI
  out->print_cr("JvmtiExport can_access_local_variables %d",     _jvmti_can_access_local_variables);
  out->print_cr("JvmtiExport can_hotswap_or_post_breakpoint %d", _jvmti_can_hotswap_or_post_breakpoint);
  out->print_cr("JvmtiExport can_post_on_exceptions %d",         _jvmti_can_post_on_exceptions);
#endif // INCLUDE_JVMTI

  find_dynamic_call_sites();

  GrowableArray<ciMetadata*>* objects = _factory->get_ci_metadata();
  out->print_cr("# %d ciObject found", objects->length());

  // The very first entry is the InstanceKlass of the root method of the current compilation in order to get the right
  // protection domain to load subsequent classes during replay compilation.
  ciInstanceKlass::dump_replay_instanceKlass(out, task()->method()->method_holder());

  for (int i = 0; i < objects->length(); i++) {
    objects->at(i)->dump_replay_data(out);
  }
  dump_compile_data(out);
  out->flush();
}

// Called from VM error reporter, so be careful.
// Don't safepoint or acquire any locks.
//
void ciEnv::dump_replay_data_unsafe(outputStream* out) {
  GUARDED_VM_ENTRY(
    dump_replay_data_helper(out);
  )
}

void ciEnv::dump_replay_data(outputStream* out) {
  GUARDED_VM_ENTRY(
    MutexLocker ml(Compile_lock);
    dump_replay_data_helper(out);
  )
}

void ciEnv::dump_replay_data(int compile_id) {
  char buffer[64];
  int ret = jio_snprintf(buffer, sizeof(buffer), "replay_pid%d_compid%d.log", os::current_process_id(), compile_id);
  if (ret > 0) {
    int fd = os::open(buffer, O_RDWR | O_CREAT | O_TRUNC, 0666);
    if (fd != -1) {
      FILE* replay_data_file = os::fdopen(fd, "w");
      if (replay_data_file != NULL) {
        fileStream replay_data_stream(replay_data_file, /*need_close=*/true);
        dump_replay_data(&replay_data_stream);
        tty->print_cr("# Compiler replay data is saved as: %s", buffer);
      } else {
        tty->print_cr("# Can't open file to dump replay data.");
      }
    }
  }
}

void ciEnv::dump_inline_data(int compile_id) {
  char buffer[64];
  int ret = jio_snprintf(buffer, sizeof(buffer), "inline_pid%d_compid%d.log", os::current_process_id(), compile_id);
  if (ret > 0) {
    int fd = os::open(buffer, O_RDWR | O_CREAT | O_TRUNC, 0666);
    if (fd != -1) {
      FILE* inline_data_file = os::fdopen(fd, "w");
      if (inline_data_file != NULL) {
        fileStream replay_data_stream(inline_data_file, /*need_close=*/true);
        GUARDED_VM_ENTRY(
          MutexLocker ml(Compile_lock);
          dump_compile_data(&replay_data_stream);
        )
        replay_data_stream.flush();
        tty->print("# Compiler inline data is saved as: ");
        tty->print_cr("%s", buffer);
      } else {
        tty->print_cr("# Can't open file to dump inline data.");
      }
    }
  }
}<|MERGE_RESOLUTION|>--- conflicted
+++ resolved
@@ -1051,14 +1051,9 @@
                             AbstractCompiler* compiler,
                             bool has_unsafe_access,
                             bool has_wide_vectors,
-<<<<<<< HEAD
-                            RTMState  rtm_state) {
-=======
                             bool has_monitors,
                             int immediate_oops_patched,
-                            RTMState  rtm_state,
-                            const GrowableArrayView<RuntimeStub*>& native_invokers) {
->>>>>>> 3c88a2ef
+                            RTMState  rtm_state) {
   VM_ENTRY_MARK;
   nmethod* nm = NULL;
   {
