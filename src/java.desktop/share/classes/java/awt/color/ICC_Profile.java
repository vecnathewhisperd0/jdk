--- conflicted
+++ resolved
@@ -843,13 +843,8 @@
                     ProfileDeferralInfo pdi =
                         new ProfileDeferralInfo("CIEXYZ.pf",
                                                 ColorSpace.TYPE_XYZ, 3,
-<<<<<<< HEAD
-                                                CLASS_DISPLAY);
+                                                CLASS_ABSTRACT);
                     XYZprofile = new ICC_Profile(pdi);
-=======
-                                                CLASS_ABSTRACT);
-                    XYZprofile = getDeferredInstance(pInfo);
->>>>>>> 67c22114
                 }
                 thisProfile = XYZprofile;
             }
@@ -862,13 +857,8 @@
                     ProfileDeferralInfo pdi =
                         new ProfileDeferralInfo("PYCC.pf",
                                                 ColorSpace.TYPE_3CLR, 3,
-<<<<<<< HEAD
-                                                CLASS_DISPLAY);
+                                                CLASS_COLORSPACECONVERSION);
                     PYCCprofile = new ICC_Profile(pdi);
-=======
-                                                CLASS_COLORSPACECONVERSION);
-                    PYCCprofile = getDeferredInstance(pInfo);
->>>>>>> 67c22114
                 }
                 thisProfile = PYCCprofile;
             }
