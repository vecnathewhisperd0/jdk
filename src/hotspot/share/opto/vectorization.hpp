/*
 * Copyright (c) 2023, 2024, Oracle and/or its affiliates. All rights reserved.
 * Copyright (c) 2023, Arm Limited. All rights reserved.
 * DO NOT ALTER OR REMOVE COPYRIGHT NOTICES OR THIS FILE HEADER.
 *
 * This code is free software; you can redistribute it and/or modify it
 * under the terms of the GNU General Public License version 2 only, as
 * published by the Free Software Foundation.
 *
 * This code is distributed in the hope that it will be useful, but WITHOUT
 * ANY WARRANTY; without even the implied warranty of MERCHANTABILITY or
 * FITNESS FOR A PARTICULAR PURPOSE.  See the GNU General Public License
 * version 2 for more details (a copy is included in the LICENSE file that
 * accompanied this code).
 *
 * You should have received a copy of the GNU General Public License version
 * 2 along with this work; if not, write to the Free Software Foundation,
 * Inc., 51 Franklin St, Fifth Floor, Boston, MA 02110-1301 USA.
 *
 * Please contact Oracle, 500 Oracle Parkway, Redwood Shores, CA 94065 USA
 * or visit www.oracle.com if you need additional information or have any
 * questions.
 */

#ifndef SHARE_OPTO_VECTORIZATION_HPP
#define SHARE_OPTO_VECTORIZATION_HPP

#include "opto/matcher.hpp"
#include "opto/loopnode.hpp"
#include "opto/traceAutoVectorizationTag.hpp"
#include "opto/mempointer.hpp"
#include "utilities/pair.hpp"

// Code in this file and the vectorization.cpp contains shared logics and
// utilities for C2's loop auto-vectorization.

class VPointer;
class XPointer;

class VStatus : public StackObj {
private:
  const char* _failure_reason;

  VStatus(const char* failure_reason) : _failure_reason(failure_reason) {}

public:
  static VStatus make_success() { return VStatus(nullptr); }

  static VStatus make_failure(const char* failure_reason) {
    assert(failure_reason != nullptr, "must have reason");
    return VStatus(failure_reason);
  }

  bool is_success() const { return _failure_reason == nullptr; }

  const char* failure_reason() const {
    assert(!is_success(), "only failures have reason");
    return _failure_reason;
  }
};

#ifndef PRODUCT
// Access to TraceAutoVectorization tags
class VTrace : public StackObj {
private:
  const CHeapBitMap &_trace_tags;

public:
  VTrace() : _trace_tags(Compile::current()->directive()->trace_auto_vectorization_tags()) {}
  NONCOPYABLE(VTrace);

  bool is_trace(TraceAutoVectorizationTag tag) const {
    return _trace_tags.at(tag);
  }
};
#endif

// Basic loop structure accessors and vectorization preconditions checking
class VLoop : public StackObj {
private:
  PhaseIdealLoop* const _phase;
  IdealLoopTree* const _lpt;
  const bool _allow_cfg;
  CountedLoopNode* _cl;
  Node* _cl_exit;
  PhiNode* _iv;
  CountedLoopEndNode* _pre_loop_end; // cache access to pre-loop for main loops only

  NOT_PRODUCT(VTrace _vtrace;)
  NOT_PRODUCT(TraceMemPointer _mptrace; )

  static constexpr char const* FAILURE_ALREADY_VECTORIZED = "loop already vectorized";
  static constexpr char const* FAILURE_UNROLL_ONLY        = "loop only wants to be unrolled";
  static constexpr char const* FAILURE_VECTOR_WIDTH       = "vector_width must be power of 2";
  static constexpr char const* FAILURE_VALID_COUNTED_LOOP = "must be valid counted loop (int)";
  static constexpr char const* FAILURE_CONTROL_FLOW       = "control flow in loop not allowed";
  static constexpr char const* FAILURE_BACKEDGE           = "nodes on backedge not allowed";
  static constexpr char const* FAILURE_PRE_LOOP_LIMIT     = "main-loop must be able to adjust pre-loop-limit (not found)";

public:
  VLoop(IdealLoopTree* lpt, bool allow_cfg) :
    _phase     (lpt->_phase),
    _lpt       (lpt),
    _allow_cfg (allow_cfg),
    _cl        (nullptr),
    _cl_exit   (nullptr),
    _iv        (nullptr),
    _pre_loop_end (nullptr)
#ifndef PRODUCT
    COMMA
    _mptrace(TraceMemPointer(
      _vtrace.is_trace(TraceAutoVectorizationTag::POINTER),
      _vtrace.is_trace(TraceAutoVectorizationTag::ALIASING),
      _vtrace.is_trace(TraceAutoVectorizationTag::ADJACENCY),
      _vtrace.is_trace(TraceAutoVectorizationTag::OVERLAP)
    ))
#endif
    {}

  NONCOPYABLE(VLoop);

  IdealLoopTree* lpt()        const { return _lpt; };
  PhaseIdealLoop* phase()     const { return _phase; }
  CountedLoopNode* cl()       const { return _cl; };
  Node* cl_exit()             const { return _cl_exit; };
  PhiNode* iv()               const { return _iv; };
  int iv_stride()             const { return cl()->stride_con(); };
  bool is_allow_cfg()         const { return _allow_cfg; }

  CountedLoopEndNode* pre_loop_end() const {
    assert(cl()->is_main_loop(), "only main loop can reference pre-loop");
    assert(_pre_loop_end != nullptr, "must have found it");
    return _pre_loop_end;
  };

  CountedLoopNode* pre_loop_head() const {
    CountedLoopNode* head = pre_loop_end()->loopnode();
    assert(head != nullptr, "must find head");
    return head;
  };

  // Estimate maximum size for data structures, to avoid repeated reallocation
  int estimated_body_length() const { return lpt()->_body.size(); };
  int estimated_node_count()  const { return (int)(1.10 * phase()->C->unique()); };

  // Should we align vector memory references on this platform?
  static bool vectors_should_be_aligned() { return !Matcher::misaligned_vectors_ok() || AlignVector; }

#ifndef PRODUCT
  const VTrace& vtrace()           const { return _vtrace; }
  const TraceMemPointer& mptrace() const { return _mptrace; }

  bool is_trace_preconditions() const {
    return _vtrace.is_trace(TraceAutoVectorizationTag::PRECONDITIONS);
  }

  bool is_trace_loop_analyzer() const {
    return _vtrace.is_trace(TraceAutoVectorizationTag::LOOP_ANALYZER);
  }

  bool is_trace_memory_slices() const {
    return _vtrace.is_trace(TraceAutoVectorizationTag::MEMORY_SLICES);
  }

  bool is_trace_body() const {
    return _vtrace.is_trace(TraceAutoVectorizationTag::BODY);
  }

  bool is_trace_vector_element_type() const {
    return _vtrace.is_trace(TraceAutoVectorizationTag::TYPES);
  }

  bool is_trace_dependency_graph() const {
    return _vtrace.is_trace(TraceAutoVectorizationTag::DEPENDENCY_GRAPH);
  }

  bool is_trace_vpointers() const {
    return _vtrace.is_trace(TraceAutoVectorizationTag::POINTERS);
  }
#endif

  // Is the node in the basic block of the loop?
  // We only accept any nodes which have the loop head as their ctrl.
  bool in_bb(const Node* n) const {
    const Node* ctrl = _phase->has_ctrl(n) ? _phase->get_ctrl(n) : n;
    return n != nullptr && n->outcnt() > 0 && ctrl == _cl;
  }

  // Check if the loop passes some basic preconditions for vectorization.
  // Return indicates if analysis succeeded.
  bool check_preconditions();

private:
  VStatus check_preconditions_helper();
};

// Optimization to keep allocation of large arrays in AutoVectorization low.
// We allocate the arrays once, and reuse them for multiple loops that we
// AutoVectorize, clearing them before every new use.
class VSharedData : public StackObj {
private:
  // Arena, used to allocate all arrays from.
  Arena _arena;

  // An array that maps node->_idx to a much smaller idx, which is at most the
  // size of a loop body. This allow us to have smaller arrays for other data
  // structures, since we are using smaller indices.
  GrowableArray<int> _node_idx_to_loop_body_idx;

public:
  VSharedData() :
    _arena(mtCompiler),
    _node_idx_to_loop_body_idx(&_arena, estimated_node_count(), 0, 0)
  {
  }

  GrowableArray<int>& node_idx_to_loop_body_idx() {
    return _node_idx_to_loop_body_idx;
  }

  // Must be cleared before each AutoVectorization use
  void clear() {
    _node_idx_to_loop_body_idx.clear();
  }

private:
  static int estimated_node_count() {
    return (int)(1.10 * Compile::current()->unique());
  }
};

// Submodule of VLoopAnalyzer.
// Identify and mark all reductions in the loop.
class VLoopReductions : public StackObj {
private:
  typedef const Pair<const Node*, int> PathEnd;

  const VLoop& _vloop;
  VectorSet _loop_reductions;

public:
  VLoopReductions(Arena* arena, const VLoop& vloop) :
    _vloop(vloop),
    _loop_reductions(arena){};

  NONCOPYABLE(VLoopReductions);

private:
  // Search for a path P = (n_1, n_2, ..., n_k) such that:
  // - original_input(n_i, input) = n_i+1 for all 1 <= i < k,
  // - path(n) for all n in P,
  // - k <= max, and
  // - there exists a node e such that original_input(n_k, input) = e and end(e).
  // Return <e, k>, if P is found, or <nullptr, -1> otherwise.
  // Note that original_input(n, i) has the same behavior as n->in(i) except
  // that it commutes the inputs of binary nodes whose edges have been swapped.
  template <typename NodePredicate1, typename NodePredicate2>
  static PathEnd find_in_path(const Node* n1, uint input, int max,
                              NodePredicate1 path, NodePredicate2 end) {
    const PathEnd no_path(nullptr, -1);
    const Node* current = n1;
    int k = 0;
    for (int i = 0; i <= max; i++) {
      if (current == nullptr) {
        return no_path;
      }
      if (end(current)) {
        return PathEnd(current, k);
      }
      if (!path(current)) {
        return no_path;
      }
      current = original_input(current, input);
      k++;
    }
    return no_path;
  }

public:
  // Find and mark reductions in a loop. Running mark_reductions() is similar to
  // querying is_reduction(n) for every node in the loop, but stricter in
  // that it assumes counted loops and requires that reduction nodes are not
  // used within the loop except by their reduction cycle predecessors.
  void mark_reductions();

  // Whether n is a reduction operator and part of a reduction cycle.
  // This function can be used for individual queries outside auto-vectorization,
  // e.g. to inform matching in target-specific code. Otherwise, the
  // almost-equivalent but faster mark_reductions() is preferable.
  static bool is_reduction(const Node* n);

  // Whether n is marked as a reduction node.
  bool is_marked_reduction(const Node* n) const { return _loop_reductions.test(n->_idx); }

  bool is_marked_reduction_loop() const { return !_loop_reductions.is_empty(); }

  // Are s1 and s2 reductions with a data path between them?
  bool is_marked_reduction_pair(const Node* s1, const Node* s2) const;

private:
  // Whether n is a standard reduction operator.
  static bool is_reduction_operator(const Node* n);

  // Whether n is part of a reduction cycle via the 'input' edge index. To bound
  // the search, constrain the size of reduction cycles to LoopMaxUnroll.
  static bool in_reduction_cycle(const Node* n, uint input);

  // Reference to the i'th input node of n, commuting the inputs of binary nodes
  // whose edges have been swapped. Assumes n is a commutative operation.
  static Node* original_input(const Node* n, uint i);
};

// Submodule of VLoopAnalyzer.
// Find the memory slices in the loop.
class VLoopMemorySlices : public StackObj {
private:
  const VLoop& _vloop;

  GrowableArray<PhiNode*> _heads;
  GrowableArray<MemNode*> _tails;

public:
  VLoopMemorySlices(Arena* arena, const VLoop& vloop) :
    _vloop(vloop),
    _heads(arena, 8, 0, nullptr),
    _tails(arena, 8, 0, nullptr) {};
  NONCOPYABLE(VLoopMemorySlices);

  void find_memory_slices();

  const GrowableArray<PhiNode*>& heads() const { return _heads; }
  const GrowableArray<MemNode*>& tails() const { return _tails; }

  // Get all memory nodes of a slice, in reverse order
  void get_slice_in_reverse_order(PhiNode* head, MemNode* tail, GrowableArray<MemNode*>& slice) const;

  bool same_memory_slice(MemNode* m1, MemNode* m2) const;

#ifndef PRODUCT
  void print() const;
#endif
};

// Submodule of VLoopAnalyzer.
// Finds all nodes in the body, and creates a mapping node->_idx to a body_idx.
// This mapping is used so that subsequent datastructures sizes only grow with
// the body size, and not the number of all nodes in the compilation.
class VLoopBody : public StackObj {
private:
  static constexpr char const* FAILURE_NODE_NOT_ALLOWED = "encontered unhandled node";
  static constexpr char const* FAILURE_UNEXPECTED_CTRL  = "data node in loop has no input in loop";

  const VLoop& _vloop;

  // Mapping body_idx -> Node*
  GrowableArray<Node*> _body;

  // Mapping node->_idx -> body_idx
  // Can be very large, and thus lives in VSharedData
  GrowableArray<int>& _body_idx;

public:
  VLoopBody(Arena* arena, const VLoop& vloop, VSharedData& vshared) :
    _vloop(vloop),
    _body(arena, vloop.estimated_body_length(), 0, nullptr),
    _body_idx(vshared.node_idx_to_loop_body_idx()) {}

  NONCOPYABLE(VLoopBody);

  VStatus construct();
  const GrowableArray<Node*>& body() const { return _body; }
  NOT_PRODUCT( void print() const; )

  int bb_idx(const Node* n) const {
    assert(_vloop.in_bb(n), "must be in basic block");
    return _body_idx.at(n->_idx);
  }

  template<typename Callback>
  void for_each_mem(Callback callback) const {
    for (int i = 0; i < _body.length(); i++) {
      MemNode* mem = _body.at(i)->isa_Mem();
      if (mem != nullptr && _vloop.in_bb(mem)) {
        callback(mem, i);
      }
    }
  }

private:
  void set_bb_idx(Node* n, int i) {
    _body_idx.at_put_grow(n->_idx, i);
  }
};

// Submodule of VLoopAnalyzer.
// Compute the vector element type for every node in the loop body.
// We need to do this to be able to vectorize the narrower integer
// types (byte, char, short). In the C2 IR, their operations are
// done with full int type with 4 byte precision (e.g. AddI, MulI).
// Example:  char a,b,c;  a = (char)(b + c);
// However, if we can prove the the upper bits are only truncated,
// and the lower bits for the narrower type computed correctly, we
// can compute the operations in the narrower type directly (e.g we
// perform the AddI or MulI with 1 or 2 bytes). This allows us to
// fit more operations in a vector, and can remove the otherwise
// required conversion (int <-> narrower type).
// We compute the types backwards (use-to-def): If all use nodes
// only require the lower bits, then the def node can do the operation
// with only the lower bits, and we propagate the narrower type to it.
class VLoopTypes : public StackObj {
private:
  const VLoop&     _vloop;
  const VLoopBody& _body;

  // bb_idx -> vector element type
  GrowableArray<const Type*> _velt_type;

public:
  VLoopTypes(Arena* arena,
             const VLoop& vloop,
             const VLoopBody& body) :
    _vloop(vloop),
    _body(body),
    _velt_type(arena, vloop.estimated_body_length(), 0, nullptr) {}
  NONCOPYABLE(VLoopTypes);

  void compute_vector_element_type();
  NOT_PRODUCT( void print() const; )

  const Type* velt_type(const Node* n) const {
    assert(_vloop.in_bb(n), "only call on nodes in loop");
    const Type* t = _velt_type.at(_body.bb_idx(n));
    assert(t != nullptr, "must have type");
    return t;
  }

  BasicType velt_basic_type(const Node* n) const {
    return velt_type(n)->array_element_basic_type();
  }

  int data_size(const Node* s) const {
    int bsize = type2aelembytes(velt_basic_type(s));
    assert(bsize != 0, "valid size");
    return bsize;
  }

  bool same_velt_type(Node* n1, Node* n2) const {
    const Type* vt1 = velt_type(n1);
    const Type* vt2 = velt_type(n2);
    if (vt1->basic_type() == T_INT && vt2->basic_type() == T_INT) {
      // Compare vectors element sizes for integer types.
      return data_size(n1) == data_size(n2);
    }
    return vt1 == vt2;
  }

  int vector_width(const Node* n) const {
    BasicType bt = velt_basic_type(n);
    return MIN2(ABS(_vloop.iv_stride()), Matcher::max_vector_size(bt));
  }

  int vector_width_in_bytes(const Node* n) const {
    BasicType bt = velt_basic_type(n);
    return vector_width(n) * type2aelembytes(bt);
  }

private:
  void set_velt_type(Node* n, const Type* t) {
    assert(t != nullptr, "cannot set nullptr");
    assert(_vloop.in_bb(n), "only call on nodes in loop");
    _velt_type.at_put(_body.bb_idx(n), t);
  }

  // Smallest type containing range of values
  const Type* container_type(Node* n) const;
};

// Submodule of VLoopAnalyzer.
// We compute and cache the VPointer for every load and store.
class VLoopVPointers : public StackObj {
private:
  Arena*                   _arena;
  const VLoop&             _vloop;
  const VLoopBody&         _body;

  // Array of cached pointers
  VPointer* _vpointers;
  XPointer* _xpointers;
  int _vpointers_length;

  // Map bb_idx -> index in _vpointers. -1 if not mapped.
  GrowableArray<int> _bb_idx_to_vpointer;

public:
  VLoopVPointers(Arena* arena,
                 const VLoop& vloop,
                 const VLoopBody& body) :
    _arena(arena),
    _vloop(vloop),
    _body(body),
    _vpointers(nullptr),
    _xpointers(nullptr),
    _bb_idx_to_vpointer(arena,
                        vloop.estimated_body_length(),
                        vloop.estimated_body_length(),
                        -1) {}
  NONCOPYABLE(VLoopVPointers);

  void compute_vpointers();
  const VPointer& vpointer(const MemNode* mem) const;
  const XPointer& xpointer(const MemNode* mem) const;
  NOT_PRODUCT( void print() const; )

private:
  void count_vpointers();
  void allocate_vpointers_array();
  void compute_and_cache_vpointers();
};

// Submodule of VLoopAnalyzer.
// The dependency graph is used to determine if nodes are independent, and can thus potentially
// be executed in parallel. That is a prerequisite for packing nodes into vector operations.
// The dependency graph is a combination:
//  - Data-dependencies: they can directly be taken from the C2 node inputs.
//  - Memory-dependencies: the edges in the C2 memory-slice are too restrictive: for example all
//                         stores are serialized, even if their memory does not overlap. Thus,
//                         we refine the memory-dependencies (see construct method).
class VLoopDependencyGraph : public StackObj {
private:
  class DependencyNode;

  Arena*                   _arena;
  const VLoop&             _vloop;
  const VLoopBody&         _body;
  const VLoopMemorySlices& _memory_slices;
  const VLoopVPointers&    _vpointers;

  // bb_idx -> DependenceNode*
  GrowableArray<DependencyNode*> _dependency_nodes;

  // Node depth in DAG: bb_idx -> depth
  GrowableArray<int> _depths;

public:
  VLoopDependencyGraph(Arena* arena,
                       const VLoop& vloop,
                       const VLoopBody& body,
                       const VLoopMemorySlices& memory_slices,
                       const VLoopVPointers& pointers) :
    _arena(arena),
    _vloop(vloop),
    _body(body),
    _memory_slices(memory_slices),
    _vpointers(pointers),
    _dependency_nodes(arena,
                      vloop.estimated_body_length(),
                      vloop.estimated_body_length(),
                      nullptr),
    _depths(arena,
            vloop.estimated_body_length(),
            vloop.estimated_body_length(),
            0) {}
  NONCOPYABLE(VLoopDependencyGraph);

  void construct();
  bool independent(Node* s1, Node* s2) const;
  bool mutually_independent(const Node_List* nodes) const;

private:
  void add_node(MemNode* n, GrowableArray<int>& memory_pred_edges);
  int depth(const Node* n) const { return _depths.at(_body.bb_idx(n)); }
  void set_depth(const Node* n, int d) { _depths.at_put(_body.bb_idx(n), d); }
  int find_max_pred_depth(const Node* n) const;
  void compute_depth();
  NOT_PRODUCT( void print() const; )

  const DependencyNode* dependency_node(const Node* n) const {
    return _dependency_nodes.at(_body.bb_idx(n));
  }

  class DependencyNode : public ArenaObj {
  private:
    MemNode* _node; // Corresponding ideal node
    const uint _memory_pred_edges_length;
    int* _memory_pred_edges; // memory pred-edges, mapping to bb_idx
  public:
    DependencyNode(MemNode* n, GrowableArray<int>& memory_pred_edges, Arena* arena);
    NONCOPYABLE(DependencyNode);
    uint memory_pred_edges_length() const { return _memory_pred_edges_length; }

    int memory_pred_edge(uint i) const {
      assert(i < _memory_pred_edges_length, "bounds check");
      return _memory_pred_edges[i];
    }
  };

public:
  // Iterator for dependency graph predecessors of a node.
  class PredsIterator : public StackObj {
  private:
    const VLoopDependencyGraph& _dependency_graph;

    const Node* _node;
    const DependencyNode* _dependency_node;

    Node* _current;

    // Iterate in node->in(i)
    int _next_pred;
    int _end_pred;

    // Iterate in dependency_node->memory_pred_edge(i)
    int _next_memory_pred;
    int _end_memory_pred;
  public:
    PredsIterator(const VLoopDependencyGraph& dependency_graph, const Node* node);
    NONCOPYABLE(PredsIterator);
    void next();
    bool done() const { return _current == nullptr; }
    Node* current() const {
      assert(!done(), "not done yet");
      return _current;
    }
  };
};

// Analyze the loop in preparation for auto-vectorization. This class is
// deliberately structured into many submodules, which are as independent
// as possible, though some submodules do require other submodules.
class VLoopAnalyzer : StackObj {
private:
  static constexpr char const* FAILURE_NO_MAX_UNROLL         = "slp max unroll analysis required";
  static constexpr char const* FAILURE_NO_REDUCTION_OR_STORE = "no reduction and no store in loop";

  const VLoop&         _vloop;

  // Arena for all submodules
  Arena                _arena;

  // If all submodules are setup successfully, we set this flag at the
  // end of the constructor
  bool                 _success;

  // Submodules
  VLoopReductions      _reductions;
  VLoopMemorySlices    _memory_slices;
  VLoopBody            _body;
  VLoopTypes           _types;
  VLoopVPointers       _vpointers;
  VLoopDependencyGraph _dependency_graph;

public:
  VLoopAnalyzer(const VLoop& vloop, VSharedData& vshared) :
    _vloop(vloop),
    _arena(mtCompiler),
    _success(false),
    _reductions      (&_arena, vloop),
    _memory_slices   (&_arena, vloop),
    _body            (&_arena, vloop, vshared),
    _types           (&_arena, vloop, _body),
    _vpointers       (&_arena, vloop, _body),
    _dependency_graph(&_arena, vloop, _body, _memory_slices, _vpointers)
  {
    _success = setup_submodules();
  }
  NONCOPYABLE(VLoopAnalyzer);

  bool success() const { return _success; }

  // Read-only accessors for submodules
  const VLoop& vloop()                           const { return _vloop; }
  const VLoopReductions& reductions()            const { return _reductions; }
  const VLoopMemorySlices& memory_slices()       const { return _memory_slices; }
  const VLoopBody& body()                        const { return _body; }
  const VLoopTypes& types()                      const { return _types; }
  const VLoopVPointers& vpointers()              const { return _vpointers; }
  const VLoopDependencyGraph& dependency_graph() const { return _dependency_graph; }

private:
  bool setup_submodules();
  VStatus setup_submodules_helper();
};

// XPointer adapts the MemPointerDecomposedForm to the use in a loop:
//
//   pointer = SUM(summands) + con
//
// We define invar_summands as all summands, except those where the variable is
// the base of the memory object or the loop iv. We can thus write:
//
//   pointer = base + SUM(invar_summands) + iv_scale * iv + con
//
// We check that all variables in invar_summands are pre-loop invariant. This is
// important when we need to memory align a pointer using the pre-loop limit.
// For heap objects the base is the memory object base, and for off-heap/native
// memory we set base to nullptr. If we find a summand where the variable is the
// iv, we set iv_scale to the corresponding scale. If there is no such summand,
// then we know that the pointer does not depend on the iv, since otherwise there
// would have to be a summand where its variable it main-loop variant.
//
class XPointer : public ArenaObj {
private:
  typedef MemPointerDecomposedFormParser::Callback Callback;

  const MemPointerDecomposedForm _decomposed_form;
  const jint _size;

  // Derived, for quicker use.
  Node* _base;
  const jint  _iv_scale;
  const jint  _con_value;

  const bool _is_valid; // TODO any accessor should assert if not valid!

public:
  // Default constructor, e.g. for GrowableArray.
  XPointer() :
    _decomposed_form(),
    _size(0),
    _base(nullptr),
    _iv_scale(0),
    _con_value(0),
    _is_valid(false) {}

  template<typename Callback>
  XPointer(const MemNode* mem, const VLoop& vloop, Callback& adr_node_callback) :
    _decomposed_form(init_decomposed_form(mem, adr_node_callback)),
    _size(mem->memory_size()),
    _base(init_base(_decomposed_form)),
    _iv_scale(init_iv_scale(_decomposed_form, vloop)),
    _con_value(init_con_value(_decomposed_form)),
    _is_valid(init_is_valid(_decomposed_form, vloop))
  {
#ifndef PRODUCT
    if (vloop.mptrace().is_trace_pointer()) {
      tty->print_cr("XPointer::XPointer:");
      tty->print("mem: "); mem->dump();
      print_on(tty);
      mem->in(MemNode::Address)->dump_bfs(7, 0, "d");
    }
#endif
  }

  // Accessors
  bool is_valid() const { return _is_valid; }
  const MemPointerDecomposedForm& decomposed_form() const { return _decomposed_form; }
  jint size() const { return _size; }
  Node* base() const { return _base; }
  jint iv_scale() const { return _iv_scale; }
  jint con_value() const { return _con_value; }
  // TODO for each in invar_summands - maybe make it static so we can use it during init?

  // Aliasing
  // TODO refactor together with MemPointer - should be shared code. Maybe the _size needs to be in ...Form?
  bool is_adjacent_to_and_before(const XPointer& other, const VLoop& vloop) const;
  bool never_overlaps_with(const XPointer& other, const VLoop& vloop) const;

  NOT_PRODUCT( void print_on(outputStream* st) const; )

private:
  static const MemPointerDecomposedForm init_decomposed_form(const MemNode* mem, Callback& adr_node_callback) {
    assert(mem->is_Store() || mem->is_Load(), "only stores and loads are supported");
    ResourceMark rm;
    MemPointerDecomposedFormParser parser(mem, adr_node_callback);
    return parser.decomposed_form();
  }

  static Node* init_base(const MemPointerDecomposedForm& decomposed_form) {
    if (!decomposed_form.base().is_known()) { return nullptr; }
    return decomposed_form.base().get();
  }

  static jint init_iv_scale(const MemPointerDecomposedForm& decomposed_form, const VLoop& vloop) {
    for (uint i = 0; i < MemPointerDecomposedForm::SUMMANDS_SIZE; i++) {
      const MemPointerSummand& summand = decomposed_form.summands_at(i);
      Node* variable = summand.variable();
      if (variable == vloop.iv()) {
        return summand.scale().value();
      }
    }
    // No summand with variable == iv.
    return 0;
  }

  static jint init_con_value(const MemPointerDecomposedForm& decomposed_form) {
    return decomposed_form.con().value(); // TODO can this fail - else simplify.
  }

  // Check that all variables are either the iv, or else invariants.
  // TODO why pre-loop
  static bool init_is_valid(const MemPointerDecomposedForm& decomposed_form, const VLoop& vloop) {
    if (!decomposed_form.base().is_known()) {
      // XPointer needs to know if it is native (off-heap) or object (on-heap).
      assert(false, "TODO find me!");
      return false;
    }

    for (uint i = 0; i < MemPointerDecomposedForm::SUMMANDS_SIZE; i++) {
      const MemPointerSummand& summand = decomposed_form.summands_at(i);
      Node* variable = summand.variable();
      if (variable != nullptr && variable != vloop.iv() && !is_invariant(variable, vloop)) {
        return false;
      }
    }
    return true;
  }

  // TODO refactor to VLoop?
  // Is it invariant of the loop, i.e. the main-loop and even the pre-loop?
  // The invariants are used for alignment, in the exit check of the pre-loop,
  // this is why we need invariance of even the pre-loop.
  static bool is_invariant(Node* n, const VLoop& vloop) {
    assert(vloop.cl()->is_main_loop(), "must be");
    Node* ctrl = vloop.phase()->get_ctrl(n);

    // Quick test: is it in the main-loop?
    if (vloop.lpt()->is_member(vloop.phase()->get_loop(ctrl))) {
      return false;
    }

    // Is it before the pre-loop?
    return vloop.phase()->is_dominator(ctrl, vloop.pre_loop_head());
  }
};

// TODO rm
// vpointer = base + con + invar + scale * iv
//
//
class VPointer : public ArenaObj {
 protected:
  MemNode* const  _mem;      // My memory reference node
  const VLoop&    _vloop;

  // Components of the simple form:
  Node* _base;               // Base address of an array OR null if some off-heap memory.
  Node* _adr;                // Same as _base if an array pointer OR some off-heap memory pointer.
  int   _scale;              // multiplier for iv (in bytes), 0 if no loop iv
  int   _offset;             // constant offset (in bytes)

  Node* _invar;              // invariant offset (in bytes), null if none
#ifdef ASSERT
  Node* _debug_invar;
  bool  _debug_negate_invar; // if true then use: (0 - _invar)
  Node* _debug_invar_scale;  // multiplier for invariant
#endif

  Node_Stack* _nstack;       // stack used to record a vpointer trace of variants
  bool        _analyze_only; // Used in loop unrolling only for vpointer trace
  uint        _stack_idx;    // Used in loop unrolling only for vpointer trace

  PhaseIdealLoop* phase() const { return _vloop.phase(); }
  IdealLoopTree*  lpt() const   { return _vloop.lpt(); }
  PhiNode*        iv() const    { return _vloop.iv(); }

 public:
  enum CMP {
    Less          = 1,
    Greater       = 2,
    Equal         = 4,
    NotEqual      = (Less | Greater),
    NotComparable = (Less | Greater | Equal)
  };

  VPointer(MemNode* const mem, const VLoop& vloop) :
    VPointer(mem, vloop, nullptr, false) {}
  VPointer(MemNode* const mem, const VLoop& vloop, Node_Stack* nstack) :
    VPointer(mem, vloop, nstack, true) {}
 private:
  VPointer(MemNode* const mem, const VLoop& vloop,
           Node_Stack* nstack, bool analyze_only);
  NONCOPYABLE(VPointer);

 public:
  bool valid()             const { return _adr != nullptr; }
  bool has_iv()            const { return _scale != 0; }

  Node* base()             const { return _base; }
  Node* adr()              const { return _adr; }
  MemNode* mem()           const { return _mem; }
  int   scale_in_bytes()   const { return _scale; }
  Node* invar()            const { return _invar; }
  int   offset_in_bytes()  const { return _offset; }
  int   memory_size()      const { return _mem->memory_size(); }
  Node_Stack* node_stack() const { return _nstack; }

  // Biggest detectable factor of the invariant.
  int   invar_factor() const;

  // Comparable?
  bool invar_equals(const VPointer& q) const {
    assert(_debug_invar == NodeSentinel || q._debug_invar == NodeSentinel ||
           (_invar == q._invar) == (_debug_invar == q._debug_invar &&
                                    _debug_invar_scale == q._debug_invar_scale &&
                                    _debug_negate_invar == q._debug_negate_invar), "");
    return _invar == q._invar;
  }

  // We compute if and how two VPointers can alias at runtime, i.e. if the two addressed regions of memory can
  // ever overlap. There are essentially 3 relevant return states:
  //  - NotComparable:  Synonymous to "unknown aliasing".
  //                    We have no information about how the two VPointers can alias. They could overlap, refer
  //                    to another location in the same memory object, or point to a completely different object.
  //                    -> Memory edge required. Aliasing unlikely but possible.
  //
  //  - Less / Greater: Synonymous to "never aliasing".
  //                    The two VPointers may point into the same memory object, but be non-aliasing (i.e. we
  //                    know both address regions inside the same memory object, but these regions are non-
  //                    overlapping), or the VPointers point to entirely different objects.
  //                    -> No memory edge required. Aliasing impossible.
  //
  //  - Equal:          Synonymous to "overlap, or point to different memory objects".
  //                    The two VPointers either overlap on the same memory object, or point to two different
  //                    memory objects.
  //                    -> Memory edge required. Aliasing likely.
  //
  // In a future refactoring, we can simplify to two states:
  //  - NeverAlias:     instead of Less / Greater
  //  - MayAlias:       instead of Equal / NotComparable
  //
  // Two VPointer are "comparable" (Less / Greater / Equal), iff all of these conditions apply:
  //   1) Both are valid, i.e. expressible in the compound-long-int or simple form.
  //   2) The adr are identical, or both are array bases of different arrays.
  //   3) They have identical scale.
  //   4) They have identical invar.
  //   5) The difference in offsets is limited: abs(offset0 - offset1) < 2^31.
  int cmp(const VPointer& q) const {
    if (valid() && q.valid() &&
        (_adr == q._adr || (_base == _adr && q._base == q._adr)) &&
        _scale == q._scale   && invar_equals(q)) {
      jlong difference = abs(java_subtract((jlong)_offset, (jlong)q._offset));
      jlong max_diff = (jlong)1 << 31;
      if (difference >= max_diff) {
        return NotComparable;
      }
      bool overlap = q._offset <   _offset +   memory_size() &&
                       _offset < q._offset + q.memory_size();
      return overlap ? Equal : (_offset < q._offset ? Less : Greater);
    } else {
      return NotComparable;
    }
  }

  bool overlap_possible_with_any_in(const GrowableArray<Node*>& nodes) const {
    for (int i = 0; i < nodes.length(); i++) {
      MemNode* mem = nodes.at(i)->as_Mem();
      VPointer p_mem(mem, _vloop);
      // Only if we know that we have Less or Greater can we
      // be sure that there can never be an overlap between
      // the two memory regions.
      if (!not_equal(p_mem)) {
        return true;
      }
    }
    return false;
  }

  bool not_equal(const VPointer& q)  const { return not_equal(cmp(q)); }
  bool equal(const VPointer& q)      const { return equal(cmp(q)); }
  bool comparable(const VPointer& q) const { return comparable(cmp(q)); }
  static bool not_equal(int cmp)  { return cmp <= NotEqual; }
  static bool equal(int cmp)      { return cmp == Equal; }
  static bool comparable(int cmp) { return cmp < NotComparable; }

  // We need to be able to sort the VPointer to efficiently group the
  // memops into groups, and to find adjacent memops.
  static int cmp_for_sort_by_group(const VPointer** p1, const VPointer** p2);
  static int cmp_for_sort(const VPointer** p1, const VPointer** p2);

  NOT_PRODUCT( void print() const; )
<<<<<<< HEAD
=======
  NOT_PRODUCT( static void print_con_or_idx(const Node* n); )

#ifndef PRODUCT
  class Tracer {
    friend class VPointer;
    bool _is_trace_alignment;
    static int _depth;
    int _depth_save;
    void print_depth() const;
    int  depth() const    { return _depth; }
    void set_depth(int d) { _depth = d; }
    void inc_depth()      { _depth++; }
    void dec_depth()      { if (_depth > 0) _depth--; }
    void store_depth()    { _depth_save = _depth; }
    void restore_depth()  { _depth = _depth_save; }

    class Depth {
      friend class VPointer;
      Depth()      { ++_depth; }
      Depth(int x) { _depth = 0; }
      ~Depth()     { if (_depth > 0) --_depth; }
    };
    Tracer(bool is_trace_alignment) : _is_trace_alignment(is_trace_alignment) {}

    // tracing functions
    void ctor_1(const Node* mem);
    void ctor_2(Node* adr);
    void ctor_3(Node* adr, int i);
    void ctor_4(Node* adr, int i);
    void ctor_5(Node* adr, Node* base,  int i);
    void ctor_6(const Node* mem);

    void scaled_iv_plus_offset_1(Node* n);
    void scaled_iv_plus_offset_2(Node* n);
    void scaled_iv_plus_offset_3(Node* n);
    void scaled_iv_plus_offset_4(Node* n);
    void scaled_iv_plus_offset_5(Node* n);
    void scaled_iv_plus_offset_6(Node* n);
    void scaled_iv_plus_offset_7(Node* n);
    void scaled_iv_plus_offset_8(Node* n);

    void scaled_iv_1(Node* n);
    void scaled_iv_2(Node* n, int scale);
    void scaled_iv_3(Node* n, int scale);
    void scaled_iv_4(Node* n, int scale);
    void scaled_iv_5(Node* n, int scale);
    void scaled_iv_6(Node* n, int scale);
    void scaled_iv_7(Node* n);
    void scaled_iv_8(Node* n, VPointer* tmp);
    void scaled_iv_9(Node* n, int _scale, int _offset, Node* _invar);
    void scaled_iv_10(Node* n);

    void offset_plus_k_1(Node* n);
    void offset_plus_k_2(Node* n, int _offset);
    void offset_plus_k_3(Node* n, int _offset);
    void offset_plus_k_4(Node* n);
    void offset_plus_k_5(Node* n, Node* _invar);
    void offset_plus_k_6(Node* n, Node* _invar, bool _negate_invar, int _offset);
    void offset_plus_k_7(Node* n, Node* _invar, bool _negate_invar, int _offset);
    void offset_plus_k_8(Node* n, Node* _invar, bool _negate_invar, int _offset);
    void offset_plus_k_9(Node* n, Node* _invar, bool _negate_invar, int _offset);
    void offset_plus_k_10(Node* n, Node* _invar, bool _negate_invar, int _offset);
    void offset_plus_k_11(Node* n);
  } _tracer; // Tracer
#endif

  Node* maybe_negate_invar(bool negate, Node* invar);

  void maybe_add_to_invar(Node* new_invar, bool negate);

  static bool try_AddI_no_overflow(int offset1, int offset2, int& result);
  static bool try_SubI_no_overflow(int offset1, int offset2, int& result);
  static bool try_AddSubI_no_overflow(int offset1, int offset2, bool is_sub, int& result);
  static bool try_LShiftI_no_overflow(int offset1, int offset2, int& result);
  static bool try_MulI_no_overflow(int offset1, int offset2, int& result);

  Node* register_if_new(Node* n) const;
>>>>>>> 93aa7e2f
};


// Vector element size statistics for loop vectorization with vector masks
class VectorElementSizeStats {
 private:
  static const int NO_SIZE = -1;
  static const int MIXED_SIZE = -2;
  int* _stats;

 public:
  VectorElementSizeStats(Arena* a) : _stats(NEW_ARENA_ARRAY(a, int, 4)) {
    clear();
  }

  void clear() { memset(_stats, 0, sizeof(int) * 4); }

  void record_size(int size) {
    assert(1 <= size && size <= 8 && is_power_of_2(size), "Illegal size");
    _stats[exact_log2(size)]++;
  }

  int count_size(int size) {
    assert(1 <= size && size <= 8 && is_power_of_2(size), "Illegal size");
    return _stats[exact_log2(size)];
  }

  int smallest_size() {
    for (int i = 0; i <= 3; i++) {
      if (_stats[i] > 0) return (1 << i);
    }
    return NO_SIZE;
  }

  int largest_size() {
    for (int i = 3; i >= 0; i--) {
      if (_stats[i] > 0) return (1 << i);
    }
    return NO_SIZE;
  }

  int unique_size() {
    int small = smallest_size();
    int large = largest_size();
    return (small == large) ? small : MIXED_SIZE;
  }
};

// When alignment is required, we must adjust the pre-loop iteration count pre_iter,
// such that the address is aligned for any main_iter >= 0:
//
//   adr = base + offset + invar + scale * init
//                               + scale * pre_stride * pre_iter
//                               + scale * main_stride * main_iter
//
// The AlignmentSolver generates solutions of the following forms:
//   1. Empty:       No pre_iter guarantees alignment.
//   2. Trivial:     Any pre_iter guarantees alignment.
//   3. Constrained: There is a periodic solution, but it is not trivial.
//
// The Constrained solution is of the following form:
//
//   pre_iter = m * q + r                                    (for any integer m)
//                   [- invar / (scale * pre_stride)  ]      (if there is an invariant)
//                   [- init / pre_stride             ]      (if init is variable)
//
// The solution is periodic with periodicity q, which is guaranteed to be a power of 2.
// This periodic solution is "rotated" by three alignment terms: one for constants (r),
// one for the invariant (if present), and one for init (if it is variable).
//
// The "filter" method combines the solutions of two mem_refs, such that the new set of
// values for pre_iter guarantees alignment for both mem_refs.
//
class EmptyAlignmentSolution;
class TrivialAlignmentSolution;
class ConstrainedAlignmentSolution;

class AlignmentSolution : public ResourceObj {
public:
  virtual bool is_empty() const = 0;
  virtual bool is_trivial() const = 0;
  virtual bool is_constrained() const = 0;

  virtual const ConstrainedAlignmentSolution* as_constrained() const {
    assert(is_constrained(), "must be constrained");
    return nullptr;
  }

  // Implemented by each subclass
  virtual const AlignmentSolution* filter(const AlignmentSolution* other) const = 0;
  virtual void print() const = 0;

  // Compute modulo and ensure that we get a positive remainder
  static int mod(int i, int q) {
    assert(q >= 1, "modulo value must be large enough");

    // Modulo operator: Get positive 0 <= r < q  for positive i, but
    //                  get negative 0 >= r > -q for negative i.
    int r = i % q;

    // Make negative r into positive ones:
    r = (r >= 0) ? r : r + q;

    assert(0 <= r && r < q, "remainder must fit in modulo space");
    return r;
  }
};

class EmptyAlignmentSolution : public AlignmentSolution {
private:
  const char* _reason;
public:
  EmptyAlignmentSolution(const char* reason) :  _reason(reason) {}
  virtual bool is_empty() const override final       { return true; }
  virtual bool is_trivial() const override final     { return false; }
  virtual bool is_constrained() const override final { return false; }
  const char* reason() const { return _reason; }

  virtual const AlignmentSolution* filter(const AlignmentSolution* other) const override final {
    // If "this" cannot be guaranteed to be aligned, then we also cannot guarantee to align
    // "this" and "other" together.
    return new EmptyAlignmentSolution("empty solution input to filter");
  }

  virtual void print() const override final {
    tty->print_cr("empty solution: %s", reason());
  };
};

class TrivialAlignmentSolution : public AlignmentSolution {
public:
  TrivialAlignmentSolution() {}
  virtual bool is_empty() const override final       { return false; }
  virtual bool is_trivial() const override final     { return true; }
  virtual bool is_constrained() const override final { return false; }

  virtual const AlignmentSolution* filter(const AlignmentSolution* other) const override final {
    if (other->is_empty()) {
      // If "other" cannot be guaranteed to be aligned, then we also cannot guarantee to align
      // "this" and "other".
      return new EmptyAlignmentSolution("empty solution input to filter");
    }
    // Since "this" is trivial (no constraints), the solution of "other" guarantees alignment
    // of both.
    return other;
  }

  virtual void print() const override final {
    tty->print_cr("pre_iter >= 0 (trivial)");
  };
};

class ConstrainedAlignmentSolution : public AlignmentSolution {
private:
  const MemNode* _mem_ref;
  const int _q;
  const int _r;
  const Node* _invar;
  const int _scale;
public:
  ConstrainedAlignmentSolution(const MemNode* mem_ref,
                               const int q,
                               const int r,
                               const Node* invar,
                               int scale) :
      _mem_ref(mem_ref),
      _q(q),
      _r(r),
      _invar(invar),
      _scale(scale) {
    assert(q > 1 && is_power_of_2(q), "q must be power of 2");
    assert(0 <= r && r < q, "r must be in modulo space of q");
    assert(_mem_ref != nullptr, "must have mem_ref");
  }

  virtual bool is_empty() const override final       { return false; }
  virtual bool is_trivial() const override final     { return false; }
  virtual bool is_constrained() const override final { return true; }

  const MemNode* mem_ref() const        { return _mem_ref; }

  virtual const ConstrainedAlignmentSolution* as_constrained() const override final { return this; }

  virtual const AlignmentSolution* filter(const AlignmentSolution* other) const override final {
    if (other->is_empty()) {
      // If "other" cannot be guaranteed to be aligned, then we also cannot guarantee to align
      // "this" and "other" together.
      return new EmptyAlignmentSolution("empty solution input to filter");
    }
    // Since "other" is trivial (no constraints), the solution of "this" guarantees alignment
    // of both.
    if (other->is_trivial()) {
      return this;
    }

    // Both solutions are constrained:
    ConstrainedAlignmentSolution const* s1 = this;
    ConstrainedAlignmentSolution const* s2 = other->as_constrained();

    // Thus, pre_iter is the intersection of two sets, i.e. constrained by these two equations,
    // for any integers m1 and m2:
    //
    //   pre_iter = m1 * q1 + r1
    //                     [- invar1 / (scale1 * pre_stride)  ]
    //                     [- init / pre_stride               ]
    //
    //   pre_iter = m2 * q2 + r2
    //                     [- invar2 / (scale2 * pre_stride)  ]
    //                     [- init / pre_stride               ]
    //
    // Note: pre_stride and init are identical for all mem_refs in the loop.
    //
    // The init alignment term either does not exist for both mem_refs, or exists identically
    // for both. The init alignment term is thus trivially identical.
    //
    // The invar alignment term is identical if either:
    //   - both mem_refs have no invariant.
    //   - both mem_refs have the same invariant and the same scale.
    //
    if (s1->_invar != s2->_invar) {
      return new EmptyAlignmentSolution("invar not identical");
    }
    if (s1->_invar != nullptr && s1->_scale != s2->_scale) {
      return new EmptyAlignmentSolution("has invar with different scale");
    }

    // Now, we have reduced the problem to:
    //
    //   pre_iter = m1 * q1 + r1 [- x]       (S1)
    //   pre_iter = m2 * q2 + r2 [- x]       (S2)
    //

    // Make s2 the bigger modulo space, i.e. has larger periodicity q.
    // This guarantees that S2 is either identical to, a subset of,
    // or disjunct from S1 (but cannot be a strict superset of S1).
    if (s1->_q > s2->_q) {
      swap(s1, s2);
    }
    assert(s1->_q <= s2->_q, "s1 is a smaller modulo space than s2");

    // Is S2 subset of (or equal to) S1?
    //
    // for any m2, there are integers a, b, m1: m2 * q2     + r2          =
    //                                          m2 * a * q1 + b * q1 + r1 =
    //                                          (m2 * a + b) * q1 + r1
    //
    // Since q1 and q2 are both powers of 2, and q1 <= q2, we know there
    // is an integer a: a * q1 = q2. Thus, it remains to check if there
    // is an integer b: b * q1 + r1 = r2. This is equivalent to checking:
    //
    //   r1 = r1 % q1 = r2 % q1
    //
    if (mod(s2->_r, s1->_q) != s1->_r) {
      // Neither is subset of the other -> no intersection
      return new EmptyAlignmentSolution("empty intersection (r and q)");
    }

    // Now we know: "s1 = m1 * q1 + r1" is a superset of "s2 = m2 * q2 + r2"
    // Hence, any solution of S2 guarantees alignment for both mem_refs.
    return s2; // return the subset
  }

  virtual void print() const override final {
    tty->print("m * q(%d) + r(%d)", _q, _r);
    if (_invar != nullptr) {
      tty->print(" - invar[%d] / (scale(%d) * pre_stride)", _invar->_idx, _scale);
    }
    tty->print_cr(" [- init / pre_stride], mem_ref[%d]", mem_ref()->_idx);
  };
};

// When strict alignment is required (e.g. -XX:+AlignVector), then we must ensure
// that all vector memory accesses can be aligned. We achieve this alignment by
// adjusting the pre-loop limit, which adjusts the number of iterations executed
// in the pre-loop.
//
// This is how the pre-loop and unrolled main-loop look like for a memref (adr):
//
// iv = init
// i = 0 // single-iteration counter
//
// pre-loop:
//   iv = init + i * pre_stride
//   adr = base + offset + invar + scale * iv
//   adr = base + offset + invar + scale * (init + i * pre_stride)
//   iv += pre_stride
//   i++
//
// pre_iter = i // number of iterations in the pre-loop
// iv = init + pre_iter * pre_stride
//
// main_iter = 0 // main-loop iteration counter
// main_stride = unroll_factor * pre_stride
//
// main-loop:
//   i = pre_iter + main_iter * unroll_factor
//   iv = init + i * pre_stride = init + pre_iter * pre_stride + main_iter * unroll_factor * pre_stride
//                              = init + pre_iter * pre_stride + main_iter * main_stride
//   adr = base + offset + invar + scale * iv // must be aligned
//   iv += main_stride
//   i  += unroll_factor
//   main_iter++
//
// For each vector memory access, we can find the set of pre_iter (number of pre-loop
// iterations) which would align its address. The AlignmentSolver finds such an
// AlignmentSolution. We can then check which solutions are compatible, and thus
// decide if we have to (partially) reject vectorization if not all vectors have
// a compatible solutions.
class AlignmentSolver {
private:
  const MemNode* _mem_ref;       // first element
  const uint     _vector_length; // number of elements in vector
  const int      _element_size;
  const int      _vector_width;  // in bytes

  // All vector loads and stores need to be memory aligned. The alignment width (aw) in
  // principle is the vector_width. But when vector_width > ObjectAlignmentInBytes this is
  // too strict, since any memory object is only guaranteed to be ObjectAlignmentInBytes
  // aligned. For example, the relative offset between two arrays is only guaranteed to
  // be divisible by ObjectAlignmentInBytes.
  const int      _aw;

  // We analyze the address of mem_ref. The idea is to disassemble it into a linear
  // expression, where we can use the constant factors as the basis for ensuring the
  // alignment of vector memory accesses.
  //
  // The Simple form of the address is disassembled by VPointer into:
  //
  //   adr = base + offset + invar + scale * iv
  //
  // Where the iv can be written as:
  //
  //   iv = init + pre_stride * pre_iter + main_stride * main_iter
  //
  // pre_iter:    number of pre-loop iterations (adjustable via pre-loop limit)
  // main_iter:   number of main-loop iterations (main_iter >= 0)
  //
  const Node*    _base;           // base of address (e.g. Java array object, aw-aligned)
  const int      _offset;
  const Node*    _invar;
  const int      _invar_factor;   // known constant factor of invar
  const int      _scale;
  const Node*    _init_node;      // value of iv before pre-loop
  const int      _pre_stride;     // address increment per pre-loop iteration
  const int      _main_stride;    // address increment per main-loop iteration

  DEBUG_ONLY( const bool _is_trace; );

  static const MemNode* mem_ref_not_null(const MemNode* mem_ref) {
    assert(mem_ref != nullptr, "not nullptr");
    return mem_ref;
  }

public:
  AlignmentSolver(const MemNode* mem_ref,
                  const uint vector_length,
                  const Node* base,
                  const int offset,
                  const Node* invar,
                  const int invar_factor,
                  const int scale,
                  const Node* init_node,
                  const int pre_stride,
                  const int main_stride
                  DEBUG_ONLY( COMMA const bool is_trace)
                  ) :
      _mem_ref(           mem_ref_not_null(mem_ref)),
      _vector_length(     vector_length),
      _element_size(      _mem_ref->memory_size()),
      _vector_width(      _vector_length * _element_size),
      _aw(                MIN2(_vector_width, ObjectAlignmentInBytes)),
      _base(              base),
      _offset(            offset),
      _invar(             invar),
      _invar_factor(      invar_factor),
      _scale(             scale),
      _init_node(         init_node),
      _pre_stride(        pre_stride),
      _main_stride(       main_stride)
      DEBUG_ONLY( COMMA _is_trace(is_trace) )
  {
    assert(_mem_ref != nullptr &&
           (_mem_ref->is_Load() || _mem_ref->is_Store()),
           "only load or store vectors allowed");
  }

  AlignmentSolution* solve() const;

private:
  class EQ4 {
   private:
    const int _C_const;
    const int _C_invar;
    const int _C_init;
    const int _C_pre;
    const int _aw;

   public:
    EQ4(const int C_const, const int C_invar, const int C_init, const int C_pre, const int aw) :
    _C_const(C_const), _C_invar(C_invar), _C_init(C_init), _C_pre(C_pre), _aw(aw) {}

    enum State { TRIVIAL, CONSTRAINED, EMPTY };

    State eq4a_state() const {
      return (abs(_C_pre) >= _aw) ? ( (C_const_mod_aw() == 0       ) ? TRIVIAL     : EMPTY)
                                  : ( (C_const_mod_abs_C_pre() == 0) ? CONSTRAINED : EMPTY);
    }

    State eq4b_state() const {
      return (abs(_C_pre) >= _aw) ? ( (C_invar_mod_aw() == 0       ) ? TRIVIAL     : EMPTY)
                                  : ( (C_invar_mod_abs_C_pre() == 0) ? CONSTRAINED : EMPTY);
    }

    State eq4c_state() const {
      return (abs(_C_pre) >= _aw) ? ( (C_init_mod_aw() == 0       )  ? TRIVIAL     : EMPTY)
                                  : ( (C_init_mod_abs_C_pre() == 0)  ? CONSTRAINED : EMPTY);
    }

   private:
    int C_const_mod_aw() const        { return AlignmentSolution::mod(_C_const, _aw); }
    int C_invar_mod_aw() const        { return AlignmentSolution::mod(_C_invar, _aw); }
    int C_init_mod_aw() const         { return AlignmentSolution::mod(_C_init,  _aw); }
    int C_const_mod_abs_C_pre() const { return AlignmentSolution::mod(_C_const, abs(_C_pre)); }
    int C_invar_mod_abs_C_pre() const { return AlignmentSolution::mod(_C_invar, abs(_C_pre)); }
    int C_init_mod_abs_C_pre() const  { return AlignmentSolution::mod(_C_init,  abs(_C_pre)); }

#ifdef ASSERT
   public:
    void trace() const;

   private:
    static const char* state_to_str(State s) {
      if (s == TRIVIAL)     { return "trivial"; }
      if (s == CONSTRAINED) { return "constrained"; }
      return "empty";
    }
#endif
  };

#ifdef ASSERT
  bool is_trace() const { return _is_trace; }
  void trace_start_solve() const;
  void trace_reshaped_form(const int C_const,
                           const int C_const_init,
                           const int C_invar,
                           const int C_init,
                           const int C_pre,
                           const int C_main) const;
  void trace_main_iteration_alignment(const int C_const,
                                      const int C_invar,
                                      const int C_init,
                                      const int C_pre,
                                      const int C_main,
                                      const int C_main_mod_aw) const;
  void trace_constrained_solution(const int C_const,
                                  const int C_invar,
                                  const int C_init,
                                  const int C_pre,
                                  const int q,
                                  const int r) const;
#endif
};

#endif // SHARE_OPTO_VECTORIZATION_HPP<|MERGE_RESOLUTION|>--- conflicted
+++ resolved
@@ -968,86 +968,7 @@
   static int cmp_for_sort(const VPointer** p1, const VPointer** p2);
 
   NOT_PRODUCT( void print() const; )
-<<<<<<< HEAD
-=======
   NOT_PRODUCT( static void print_con_or_idx(const Node* n); )
-
-#ifndef PRODUCT
-  class Tracer {
-    friend class VPointer;
-    bool _is_trace_alignment;
-    static int _depth;
-    int _depth_save;
-    void print_depth() const;
-    int  depth() const    { return _depth; }
-    void set_depth(int d) { _depth = d; }
-    void inc_depth()      { _depth++; }
-    void dec_depth()      { if (_depth > 0) _depth--; }
-    void store_depth()    { _depth_save = _depth; }
-    void restore_depth()  { _depth = _depth_save; }
-
-    class Depth {
-      friend class VPointer;
-      Depth()      { ++_depth; }
-      Depth(int x) { _depth = 0; }
-      ~Depth()     { if (_depth > 0) --_depth; }
-    };
-    Tracer(bool is_trace_alignment) : _is_trace_alignment(is_trace_alignment) {}
-
-    // tracing functions
-    void ctor_1(const Node* mem);
-    void ctor_2(Node* adr);
-    void ctor_3(Node* adr, int i);
-    void ctor_4(Node* adr, int i);
-    void ctor_5(Node* adr, Node* base,  int i);
-    void ctor_6(const Node* mem);
-
-    void scaled_iv_plus_offset_1(Node* n);
-    void scaled_iv_plus_offset_2(Node* n);
-    void scaled_iv_plus_offset_3(Node* n);
-    void scaled_iv_plus_offset_4(Node* n);
-    void scaled_iv_plus_offset_5(Node* n);
-    void scaled_iv_plus_offset_6(Node* n);
-    void scaled_iv_plus_offset_7(Node* n);
-    void scaled_iv_plus_offset_8(Node* n);
-
-    void scaled_iv_1(Node* n);
-    void scaled_iv_2(Node* n, int scale);
-    void scaled_iv_3(Node* n, int scale);
-    void scaled_iv_4(Node* n, int scale);
-    void scaled_iv_5(Node* n, int scale);
-    void scaled_iv_6(Node* n, int scale);
-    void scaled_iv_7(Node* n);
-    void scaled_iv_8(Node* n, VPointer* tmp);
-    void scaled_iv_9(Node* n, int _scale, int _offset, Node* _invar);
-    void scaled_iv_10(Node* n);
-
-    void offset_plus_k_1(Node* n);
-    void offset_plus_k_2(Node* n, int _offset);
-    void offset_plus_k_3(Node* n, int _offset);
-    void offset_plus_k_4(Node* n);
-    void offset_plus_k_5(Node* n, Node* _invar);
-    void offset_plus_k_6(Node* n, Node* _invar, bool _negate_invar, int _offset);
-    void offset_plus_k_7(Node* n, Node* _invar, bool _negate_invar, int _offset);
-    void offset_plus_k_8(Node* n, Node* _invar, bool _negate_invar, int _offset);
-    void offset_plus_k_9(Node* n, Node* _invar, bool _negate_invar, int _offset);
-    void offset_plus_k_10(Node* n, Node* _invar, bool _negate_invar, int _offset);
-    void offset_plus_k_11(Node* n);
-  } _tracer; // Tracer
-#endif
-
-  Node* maybe_negate_invar(bool negate, Node* invar);
-
-  void maybe_add_to_invar(Node* new_invar, bool negate);
-
-  static bool try_AddI_no_overflow(int offset1, int offset2, int& result);
-  static bool try_SubI_no_overflow(int offset1, int offset2, int& result);
-  static bool try_AddSubI_no_overflow(int offset1, int offset2, bool is_sub, int& result);
-  static bool try_LShiftI_no_overflow(int offset1, int offset2, int& result);
-  static bool try_MulI_no_overflow(int offset1, int offset2, int& result);
-
-  Node* register_if_new(Node* n) const;
->>>>>>> 93aa7e2f
 };
 
 
