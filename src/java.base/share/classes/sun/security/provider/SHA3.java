/*
 * Copyright (c) 2016, 2024, Oracle and/or its affiliates. All rights reserved.
 * DO NOT ALTER OR REMOVE COPYRIGHT NOTICES OR THIS FILE HEADER.
 *
 * This code is free software; you can redistribute it and/or modify it
 * under the terms of the GNU General Public License version 2 only, as
 * published by the Free Software Foundation.  Oracle designates this
 * particular file as subject to the "Classpath" exception as provided
 * by Oracle in the LICENSE file that accompanied this code.
 *
 * This code is distributed in the hope that it will be useful, but WITHOUT
 * ANY WARRANTY; without even the implied warranty of MERCHANTABILITY or
 * FITNESS FOR A PARTICULAR PURPOSE.  See the GNU General Public License
 * version 2 for more details (a copy is included in the LICENSE file that
 * accompanied this code).
 *
 * You should have received a copy of the GNU General Public License version
 * 2 along with this work; if not, write to the Free Software Foundation,
 * Inc., 51 Franklin St, Fifth Floor, Boston, MA 02110-1301 USA.
 *
 * Please contact Oracle, 500 Oracle Parkway, Redwood Shores, CA 94065 USA
 * or visit www.oracle.com if you need additional information or have any
 * questions.
 */

package sun.security.provider;

import java.security.ProviderException;
import java.util.Arrays;
import java.util.Objects;

import jdk.internal.vm.annotation.IntrinsicCandidate;
import static sun.security.provider.ByteArrayAccess.b2lLittle;
import static sun.security.provider.ByteArrayAccess.l2bLittle;

import static java.lang.Math.min;

/**
 * This class implements the Secure Hash Algorithm SHA-3 developed by
 * the National Institute of Standards and Technology along with the
 * National Security Agency as defined in FIPS PUB 202.
 *
 * <p>It implements java.security.MessageDigestSpi, and can be used
 * through Java Cryptography Architecture (JCA), as a pluggable
 * MessageDigest implementation.
 *
 * @since       9
 * @author      Valerie Peng
 */
public abstract class SHA3 extends DigestBase {

    private static final int WIDTH = 200; // in bytes, e.g. 1600 bits
    private static final int DM = 5; // dimension of state matrix

    private static final int NR = 24; // number of rounds

    // precomputed round constants needed by the step mapping Iota
    private static final long[] RC_CONSTANTS = {
        0x01L, 0x8082L, 0x800000000000808aL,
        0x8000000080008000L, 0x808bL, 0x80000001L,
        0x8000000080008081L, 0x8000000000008009L, 0x8aL,
        0x88L, 0x80008009L, 0x8000000aL,
        0x8000808bL, 0x800000000000008bL, 0x8000000000008089L,
        0x8000000000008003L, 0x8000000000008002L, 0x8000000000000080L,
        0x800aL, 0x800000008000000aL, 0x8000000080008081L,
        0x8000000000008080L, 0x80000001L, 0x8000000080008008L,
    };

    // The starting byte combining the 2 or 4-bit domain separator and
    // leading bits of the 10*1 padding, see Table 6 in B.2 of FIPS PUB 202
    // for examples
    private final byte suffix;

    // the state matrix flattened into an array
    private long[] state = new long[DM*DM];

<<<<<<< HEAD
    // The following two arrays are allocated to size WIDTH bytes, but we only
    // ever use the first blockSize bytes of them (for bytes <-> long conversions)
    private byte[] byteState = new byte[WIDTH];
    private long[] longBuf = new long[DM*DM];
    private int squeezeOffset = -1;
=======
    // The byte offset in the state where the next squeeze() will start.
    // -1 indicates that either we are in the absorbing phase (only
    // update() calls were made so far) in an extendable-output function (XOF)
    // or the class was initialized as a hash.
    // The first squeeze() call (after a possibly empty sequence of update()
    // calls) will set it to 0 at its start.
    // When a squeeze() call uses up all available bytes from this state
    // and so a new keccak() call is made, squeezeOffset is reset to 0.
    protected int squeezeOffset = -1;

    static final VarHandle asLittleEndian
            = MethodHandles.byteArrayViewVarHandle(long[].class,
            ByteOrder.LITTLE_ENDIAN).withInvokeExactBehavior();
>>>>>>> 77468c28

    /**
     * Creates a new SHA-3 object.
     */
    private SHA3(String name, int digestLength, byte suffix, int c) {
        super(name, digestLength, (WIDTH - c));
        this.suffix = suffix;
    }

    private void implCompressCheck(byte[] b, int ofs) {
        Objects.requireNonNull(b);
    }

    /**
     * Core compression function. Processes blockSize bytes at a time
     * and updates the state of this object.
     */
    void implCompress(byte[] b, int ofs) {
        implCompressCheck(b, ofs);
        implCompress0(b, ofs);
    }

    @IntrinsicCandidate
    private void implCompress0(byte[] b, int ofs) {
        b2lLittle(b, ofs, longBuf, 0, blockSize);
        for (int i = 0; i < blockSize / 8; i++) {
            state[i] ^= longBuf[i];
        }

        keccak();
    }

<<<<<<< HEAD
    void finishAbsorb() {
        int numOfPadding =
            setPaddingBytes(suffix, buffer, (int)(bytesProcessed % buffer.length));
=======
     void finishAbsorb() {
        int numOfPadding =
                setPaddingBytes(suffix, buffer, (int)(bytesProcessed % blockSize));
>>>>>>> 77468c28
        if (numOfPadding < 1) {
            throw new ProviderException("Incorrect pad size: " + numOfPadding);
        }
        implCompress(buffer, 0);
    }

    /**
     * Return the digest. Subclasses do not need to reset() themselves,
     * DigestBase calls implReset() when necessary.
     */
    void implDigest(byte[] out, int ofs) {
<<<<<<< HEAD
        if (engineGetDigestLength() == 0) {
            // this is an XOF, so the digest() call is illegal
=======
        // Moving this allocation to the block where it is used causes a little
        // performance drop, that is why it is here.
        byte[] byteState = new byte[8];
        if (engineGetDigestLength() == 0) {
            // This is an XOF, so the digest() call is illegal.
>>>>>>> 77468c28
            throw new ProviderException("Calling digest() is not allowed in an XOF");
        }

        finishAbsorb();

        int availableBytes = blockSize;
        int numBytes = engineGetDigestLength();

        while (numBytes > availableBytes) {
<<<<<<< HEAD
            l2bLittle(state, 0, out, ofs, availableBytes);
=======
            for (int i = 0; i < availableBytes / 8; i++) {
                asLittleEndian.set(out, ofs, state[i]);
                ofs += 8;
            }
>>>>>>> 77468c28
            numBytes -= availableBytes;
            ofs += availableBytes;
            keccak();
        }
<<<<<<< HEAD
        int numLongs = (numBytes + 7) / 8;
        l2bLittle(state, 0, byteState, 0, numLongs * 8);
        System.arraycopy(byteState, 0, out, ofs, numBytes);
    }

    void implSqueeze(byte[]output, int offset, int numBytes) {
        if (engineGetDigestLength() != 0) {
            // this is not an XOF, so the squeeze() call is illegal
            throw new ProviderException("Squeezing is only allowed in XOF mode");
        }

        if (squeezeOffset == -1) {
            finishAbsorb();
            squeezeOffset = 0;
        }
        int availableBytes = blockSize - squeezeOffset;
        while (numBytes > availableBytes) {
            if (squeezeOffset == 0) { // and therefore numBytes > blockSize
                l2bLittle(state, 0, output, offset, blockSize);
            } else {
                int longOffset = squeezeOffset / 8;
                l2bLittle(state, longOffset, byteState,
                    longOffset * 8, blockSize - longOffset * 8);
                System.arraycopy(byteState, squeezeOffset, output, offset, availableBytes);
                squeezeOffset = 0;
            }
            numBytes -= availableBytes;
            offset += availableBytes;
            availableBytes = blockSize;
            keccak();
        }
        if ((squeezeOffset % 8 == 0) && (numBytes % 8 == 0)) {
            l2bLittle(state, squeezeOffset / 8, output, offset, numBytes);
        } else {
            int longOffset = squeezeOffset / 8;
            int longsToConvert =
                ((squeezeOffset + numBytes - longOffset * 8) + 7 ) / 8;
            l2bLittle(state, longOffset,
                byteState, longOffset * 8, longsToConvert * 8);
            System.arraycopy(byteState, squeezeOffset, output, offset, numBytes);
        }
        squeezeOffset += numBytes;
        if (squeezeOffset == blockSize) {
            squeezeOffset = 0;
            keccak();
        }
    }

=======
        int numLongs = numBytes / 8;

        for (int i = 0; i < numLongs; i++) {
            asLittleEndian.set(out, ofs, state[i]);
            ofs += 8;
        }
        if (numBytes % 8 != 0) {
            asLittleEndian.set(byteState, 0, state[numLongs]);
            System.arraycopy(byteState, 0, out, ofs, numBytes % 8);
        }
    }

    void implSqueeze(byte[] output, int offset, int numBytes) {
        // Moving this allocation to the block where it is used causes a little
        // performance drop, that is why it is here.
        byte[] byteState = new byte[8];
        if (engineGetDigestLength() != 0) {
            // This is not an XOF, so the squeeze() call is illegal.
            throw new ProviderException("Squeezing is only allowed in XOF mode.");
        }

        if (squeezeOffset == -1) {
            finishAbsorb();
            squeezeOffset = 0;
        }

        int availableBytes = blockSize - squeezeOffset;

        while (numBytes > availableBytes) {
            int longOffset = squeezeOffset / 8;
            int bytesToCopy = 0;

            if (longOffset * 8 < squeezeOffset) {
                asLittleEndian.set(byteState, 0, state[longOffset]);
                longOffset++;
                bytesToCopy = longOffset * 8 - squeezeOffset;
                System.arraycopy(byteState, 8 - bytesToCopy,
                        output, offset, bytesToCopy);
                offset += bytesToCopy;
            }
            for (int i = longOffset; i < blockSize / 8; i++) {
                asLittleEndian.set(output, offset, state[i]);
                offset += 8;
            }
            keccak();
            squeezeOffset = 0;
            numBytes -= availableBytes;
            availableBytes = blockSize;
        }
        // now numBytes <= availableBytes
        int longOffset = squeezeOffset / 8;

        if (longOffset * 8 < squeezeOffset) {
            asLittleEndian.set(byteState, 0, state[longOffset]);
            int bytesToCopy = min((longOffset + 1) * 8 - squeezeOffset, numBytes);
            System.arraycopy(byteState, squeezeOffset - 8 * longOffset,
                    output, offset, bytesToCopy);
            longOffset++;
            numBytes -= bytesToCopy;
            offset += bytesToCopy;
            squeezeOffset += bytesToCopy;

            if (numBytes == 0) return;
        }

        int numLongs = numBytes / 8;

        for (int i = longOffset; i < longOffset + numLongs; i++) {
            asLittleEndian.set(output, offset, state[i]);
            offset += 8;
            numBytes -= 8;
            squeezeOffset += 8;
        }

        if (numBytes > 0) {
            asLittleEndian.set(byteState, 0, state[squeezeOffset / 8]);
            System.arraycopy(byteState, 0, output, offset, numBytes);
            squeezeOffset += numBytes;
        }
    }

>>>>>>> 77468c28
    byte[] implSqueeze(int numBytes) {
        byte[] result = new byte[numBytes];
        implSqueeze(result, 0, numBytes);
        return result;
    }

<<<<<<< HEAD


=======
>>>>>>> 77468c28
    /**
     * Resets the internal state to start a new hash.
     */
    void implReset() {
        Arrays.fill(state, 0L);
        squeezeOffset = -1;
    }

    /**
     * Utility function for padding the specified data based on the
     * pad10*1 algorithm (section 5.1) and the 2-bit suffix "01" or 4-bit
     * suffix "1111" required for SHA-3 hash functions (section 6.1) and
     * extendable-output functions (section 6.1) respectively.
     */
    private static int setPaddingBytes(byte suffix, byte[] in, int len) {
        if (len != in.length) {
            // erase leftover values
            Arrays.fill(in, len, in.length, (byte)0);
            // directly store the padding bytes into the input
            // as the specified buffer is allocated w/ size = rateR
            in[len] |= suffix;
            in[in.length - 1] |= (byte) 0x80;
        }
        return (in.length - len);
    }

    /**
     * The function Keccak as defined in section 5.2 with
     * rate r = 1600 and capacity c.
     */
    private void keccak() {
        keccak(state);
    }

    public static void keccak(long[] stateArr) {
        long a0, a1, a2, a3, a4, a5, a6, a7, a8, a9, a10, a11, a12;
        long a13, a14, a15, a16, a17, a18, a19, a20, a21, a22, a23, a24;
        // move data into local variables
        a0 = stateArr[0]; a1 = stateArr[1]; a2 = stateArr[2]; a3 = stateArr[3]; a4 = stateArr[4];
        a5 = stateArr[5]; a6 = stateArr[6]; a7 = stateArr[7]; a8 = stateArr[8]; a9 = stateArr[9];
        a10 = stateArr[10]; a11 = stateArr[11]; a12 = stateArr[12]; a13 = stateArr[13]; a14 = stateArr[14];
        a15 = stateArr[15]; a16 = stateArr[16]; a17 = stateArr[17]; a18 = stateArr[18]; a19 = stateArr[19];
        a20 = stateArr[20]; a21 = stateArr[21]; a22 = stateArr[22]; a23 = stateArr[23]; a24 = stateArr[24];

<<<<<<< HEAD
        // process the state through step mappings
=======
        // process the stateArr through step mappings
>>>>>>> 77468c28
        for (int ir = 0; ir < NR; ir++) {
            // Step mapping Theta as defined in section 3.2.1.
            long c0 = a0^a5^a10^a15^a20;
            long c1 = a1^a6^a11^a16^a21;
            long c2 = a2^a7^a12^a17^a22;
            long c3 = a3^a8^a13^a18^a23;
            long c4 = a4^a9^a14^a19^a24;
            long d0 = c4 ^ Long.rotateLeft(c1, 1);
            long d1 = c0 ^ Long.rotateLeft(c2, 1);
            long d2 = c1 ^ Long.rotateLeft(c3, 1);
            long d3 = c2 ^ Long.rotateLeft(c4, 1);
            long d4 = c3 ^ Long.rotateLeft(c0, 1);
            a0  ^= d0; a1  ^= d1; a2  ^= d2; a3  ^= d3; a4  ^= d4;
            a5  ^= d0; a6  ^= d1; a7  ^= d2; a8  ^= d3; a9  ^= d4;
            a10 ^= d0; a11 ^= d1; a12 ^= d2; a13 ^= d3; a14 ^= d4;
            a15 ^= d0; a16 ^= d1; a17 ^= d2; a18 ^= d3; a19 ^= d4;
            a20 ^= d0; a21 ^= d1; a22 ^= d2; a23 ^= d3; a24 ^= d4;

            /*
             * Merged Step mapping Rho (section 3.2.2) and Pi (section 3.2.3).
             * for performance. Optimization is achieved by precalculating
             * shift constants for the following loop
             *   int xNext, yNext;
             *   for (int t = 0, x = 1, y = 0; t <= 23; t++, x = xNext, y = yNext) {
             *        int numberOfShift = ((t + 1)*(t + 2)/2) % 64;
             *        a[y][x] = Long.rotateLeft(a[y][x], numberOfShift);
             *        xNext = y;
             *        yNext = (2 * x + 3 * y) % DM;
             *   }
             * and with inplace permutation.
             */
            long ay = Long.rotateLeft(a10, 3);
            a10 = Long.rotateLeft(a1, 1);
            a1 = Long.rotateLeft(a6, 44);
            a6 = Long.rotateLeft(a9, 20);
            a9 = Long.rotateLeft(a22, 61);
            a22 = Long.rotateLeft(a14, 39);
            a14 = Long.rotateLeft(a20, 18);
            a20 = Long.rotateLeft(a2, 62);
            a2 = Long.rotateLeft(a12, 43);
            a12 = Long.rotateLeft(a13, 25);
            a13 = Long.rotateLeft(a19, 8);
            a19 = Long.rotateLeft(a23, 56);
            a23 = Long.rotateLeft(a15, 41);
            a15 = Long.rotateLeft(a4, 27);
            a4 = Long.rotateLeft(a24, 14);
            a24 = Long.rotateLeft(a21, 2);
            a21 = Long.rotateLeft(a8, 55);
            a8 = Long.rotateLeft(a16, 45);
            a16 = Long.rotateLeft(a5, 36);
            a5 = Long.rotateLeft(a3, 28);
            a3 = Long.rotateLeft(a18, 21);
            a18 = Long.rotateLeft(a17, 15);
            a17 = Long.rotateLeft(a11, 10);
            a11 = Long.rotateLeft(a7, 6);
            a7 = ay;

            // Step mapping Chi as defined in section 3.2.4.
            long tmp0 = a0;
            long tmp1 = a1;
            long tmp2 = a2;
            long tmp3 = a3;
            long tmp4 = a4;
            a0 = tmp0 ^ ((~tmp1) & tmp2);
            a1 = tmp1 ^ ((~tmp2) & tmp3);
            a2 = tmp2 ^ ((~tmp3) & tmp4);
            a3 = tmp3 ^ ((~tmp4) & tmp0);
            a4 = tmp4 ^ ((~tmp0) & tmp1);

            tmp0 = a5; tmp1 = a6; tmp2 = a7; tmp3 = a8; tmp4 = a9;
            a5 = tmp0 ^ ((~tmp1) & tmp2);
            a6 = tmp1 ^ ((~tmp2) & tmp3);
            a7 = tmp2 ^ ((~tmp3) & tmp4);
            a8 = tmp3 ^ ((~tmp4) & tmp0);
            a9 = tmp4 ^ ((~tmp0) & tmp1);

            tmp0 = a10; tmp1 = a11; tmp2 = a12; tmp3 = a13; tmp4 = a14;
            a10 = tmp0 ^ ((~tmp1) & tmp2);
            a11 = tmp1 ^ ((~tmp2) & tmp3);
            a12 = tmp2 ^ ((~tmp3) & tmp4);
            a13 = tmp3 ^ ((~tmp4) & tmp0);
            a14 = tmp4 ^ ((~tmp0) & tmp1);

            tmp0 = a15; tmp1 = a16; tmp2 = a17; tmp3 = a18; tmp4 = a19;
            a15 = tmp0 ^ ((~tmp1) & tmp2);
            a16 = tmp1 ^ ((~tmp2) & tmp3);
            a17 = tmp2 ^ ((~tmp3) & tmp4);
            a18 = tmp3 ^ ((~tmp4) & tmp0);
            a19 = tmp4 ^ ((~tmp0) & tmp1);

            tmp0 = a20; tmp1 = a21; tmp2 = a22; tmp3 = a23; tmp4 = a24;
            a20 = tmp0 ^ ((~tmp1) & tmp2);
            a21 = tmp1 ^ ((~tmp2) & tmp3);
            a22 = tmp2 ^ ((~tmp3) & tmp4);
            a23 = tmp3 ^ ((~tmp4) & tmp0);
            a24 = tmp4 ^ ((~tmp0) & tmp1);

            // Step mapping Iota as defined in section 3.2.5.
            a0 ^= RC_CONSTANTS[ir];
        }

        stateArr[0] = a0; stateArr[1] = a1; stateArr[2] = a2; stateArr[3] = a3; stateArr[4] = a4;
        stateArr[5] = a5; stateArr[6] = a6; stateArr[7] = a7; stateArr[8] = a8; stateArr[9] = a9;
        stateArr[10] = a10; stateArr[11] = a11; stateArr[12] = a12; stateArr[13] = a13; stateArr[14] = a14;
        stateArr[15] = a15; stateArr[16] = a16; stateArr[17] = a17; stateArr[18] = a18; stateArr[19] = a19;
        stateArr[20] = a20; stateArr[21] = a21; stateArr[22] = a22; stateArr[23] = a23; stateArr[24] = a24;
    }

    public Object clone() throws CloneNotSupportedException {
        SHA3 copy = (SHA3) super.clone();
        copy.state = copy.state.clone();
        return copy;
    }

    /**
     * SHA3-224 implementation class.
     */
    public static final class SHA224 extends SHA3 {
        public SHA224() {
            super("SHA3-224", 28, (byte)0x06, 56);
        }
    }

    /**
     * SHA3-256 implementation class.
     */
    public static final class SHA256 extends SHA3 {
        public SHA256() {
            super("SHA3-256", 32, (byte)0x06, 64);
        }
    }

    /**
     * SHAs-384 implementation class.
     */
    public static final class SHA384 extends SHA3 {
        public SHA384() {
            super("SHA3-384", 48, (byte)0x06, 96);
        }
    }

    /**
     * SHA3-512 implementation class.
     */
    public static final class SHA512 extends SHA3 {
        public SHA512() {
            super("SHA3-512", 64, (byte)0x06, 128);
        }
    }

    public abstract static class SHA3XOF extends SHA3 {
        public SHA3XOF(String name, int digestLength, byte offset, int c) {
            super(name, digestLength, offset, c);
        }
        public void update(byte in) {
            if (squeezeOffset != -1) {
                throw new ProviderException("update() after squeeze() is not allowed.");
            }
            engineUpdate(in);
        }
        public void update(byte[] in, int off, int len) {
            if (squeezeOffset != -1) {
                throw new ProviderException("update() after squeeze() is not allowed.");
            }
            engineUpdate(in, off, len);
        }

        public void update(byte[] in) {
            if (squeezeOffset != -1) {
                throw new ProviderException("update() after squeeze() is not allowed.");
            }
            engineUpdate(in, 0, in.length);
        }

        public byte[] digest() {
            return engineDigest();
        }

        public void squeeze(byte[] output, int offset, int numBytes) {
            implSqueeze(output, offset, numBytes);
        }
        public byte[] squeeze(int numBytes) {
            return implSqueeze(numBytes);
        }

        public void reset() {
            engineReset();
        }
    }

    /*
     * The SHAKE128 extendable output function.
     */
    public static final class SHAKE128 extends SHA3XOF {
        // d is the required number of output bytes.
        // If this constructor is used with d > 0, the squeezing methods
        // will throw a ProviderException.
        public SHAKE128(int d) {
            super("SHAKE128", d, (byte) 0x1F, 32);
        }

        // If this constructor is used to get an instance of the class, then,
        // after the last update, one can get the generated bytes using the
        // squeezing methods.
        // Calling digest method will throw a ProviderException.
        public SHAKE128() {
            super("SHAKE128", 0, (byte) 0x1F, 32);
        }
    }

    /*
     * The SHAKE256 extendable output function.
     */
    public static final class SHAKE256 extends SHA3XOF {
        // d is the required number of output bytes.
        // If this constructor is used with d > 0, the squeezing methods will
        // throw a ProviderException.
        public SHAKE256(int d) {
            super("SHAKE256", d, (byte) 0x1F, 64);
        }

        // If this constructor is used to get an instance of the class, then,
        // after the last update, one can get the generated bytes using the
        // squeezing methods.
        // Calling a digest method will throw a ProviderException.
        public SHAKE256() {
            super("SHAKE256", 0, (byte) 0x1F, 64);
        }
    }

}<|MERGE_RESOLUTION|>--- conflicted
+++ resolved
@@ -25,13 +25,14 @@
 
 package sun.security.provider;
 
+import java.lang.invoke.MethodHandles;
+import java.lang.invoke.VarHandle;
+import java.nio.ByteOrder;
 import java.security.ProviderException;
 import java.util.Arrays;
 import java.util.Objects;
 
 import jdk.internal.vm.annotation.IntrinsicCandidate;
-import static sun.security.provider.ByteArrayAccess.b2lLittle;
-import static sun.security.provider.ByteArrayAccess.l2bLittle;
 
 import static java.lang.Math.min;
 
@@ -74,13 +75,6 @@
     // the state matrix flattened into an array
     private long[] state = new long[DM*DM];
 
-<<<<<<< HEAD
-    // The following two arrays are allocated to size WIDTH bytes, but we only
-    // ever use the first blockSize bytes of them (for bytes <-> long conversions)
-    private byte[] byteState = new byte[WIDTH];
-    private long[] longBuf = new long[DM*DM];
-    private int squeezeOffset = -1;
-=======
     // The byte offset in the state where the next squeeze() will start.
     // -1 indicates that either we are in the absorbing phase (only
     // update() calls were made so far) in an extendable-output function (XOF)
@@ -94,7 +88,6 @@
     static final VarHandle asLittleEndian
             = MethodHandles.byteArrayViewVarHandle(long[].class,
             ByteOrder.LITTLE_ENDIAN).withInvokeExactBehavior();
->>>>>>> 77468c28
 
     /**
      * Creates a new SHA-3 object.
@@ -119,23 +112,17 @@
 
     @IntrinsicCandidate
     private void implCompress0(byte[] b, int ofs) {
-        b2lLittle(b, ofs, longBuf, 0, blockSize);
         for (int i = 0; i < blockSize / 8; i++) {
-            state[i] ^= longBuf[i];
+            state[i] ^= (long) asLittleEndian.get(b, ofs);
+            ofs += 8;
         }
 
         keccak();
     }
 
-<<<<<<< HEAD
-    void finishAbsorb() {
-        int numOfPadding =
-            setPaddingBytes(suffix, buffer, (int)(bytesProcessed % buffer.length));
-=======
      void finishAbsorb() {
         int numOfPadding =
                 setPaddingBytes(suffix, buffer, (int)(bytesProcessed % blockSize));
->>>>>>> 77468c28
         if (numOfPadding < 1) {
             throw new ProviderException("Incorrect pad size: " + numOfPadding);
         }
@@ -147,16 +134,11 @@
      * DigestBase calls implReset() when necessary.
      */
     void implDigest(byte[] out, int ofs) {
-<<<<<<< HEAD
-        if (engineGetDigestLength() == 0) {
-            // this is an XOF, so the digest() call is illegal
-=======
         // Moving this allocation to the block where it is used causes a little
         // performance drop, that is why it is here.
         byte[] byteState = new byte[8];
         if (engineGetDigestLength() == 0) {
             // This is an XOF, so the digest() call is illegal.
->>>>>>> 77468c28
             throw new ProviderException("Calling digest() is not allowed in an XOF");
         }
 
@@ -166,68 +148,13 @@
         int numBytes = engineGetDigestLength();
 
         while (numBytes > availableBytes) {
-<<<<<<< HEAD
-            l2bLittle(state, 0, out, ofs, availableBytes);
-=======
             for (int i = 0; i < availableBytes / 8; i++) {
                 asLittleEndian.set(out, ofs, state[i]);
                 ofs += 8;
             }
->>>>>>> 77468c28
             numBytes -= availableBytes;
-            ofs += availableBytes;
             keccak();
         }
-<<<<<<< HEAD
-        int numLongs = (numBytes + 7) / 8;
-        l2bLittle(state, 0, byteState, 0, numLongs * 8);
-        System.arraycopy(byteState, 0, out, ofs, numBytes);
-    }
-
-    void implSqueeze(byte[]output, int offset, int numBytes) {
-        if (engineGetDigestLength() != 0) {
-            // this is not an XOF, so the squeeze() call is illegal
-            throw new ProviderException("Squeezing is only allowed in XOF mode");
-        }
-
-        if (squeezeOffset == -1) {
-            finishAbsorb();
-            squeezeOffset = 0;
-        }
-        int availableBytes = blockSize - squeezeOffset;
-        while (numBytes > availableBytes) {
-            if (squeezeOffset == 0) { // and therefore numBytes > blockSize
-                l2bLittle(state, 0, output, offset, blockSize);
-            } else {
-                int longOffset = squeezeOffset / 8;
-                l2bLittle(state, longOffset, byteState,
-                    longOffset * 8, blockSize - longOffset * 8);
-                System.arraycopy(byteState, squeezeOffset, output, offset, availableBytes);
-                squeezeOffset = 0;
-            }
-            numBytes -= availableBytes;
-            offset += availableBytes;
-            availableBytes = blockSize;
-            keccak();
-        }
-        if ((squeezeOffset % 8 == 0) && (numBytes % 8 == 0)) {
-            l2bLittle(state, squeezeOffset / 8, output, offset, numBytes);
-        } else {
-            int longOffset = squeezeOffset / 8;
-            int longsToConvert =
-                ((squeezeOffset + numBytes - longOffset * 8) + 7 ) / 8;
-            l2bLittle(state, longOffset,
-                byteState, longOffset * 8, longsToConvert * 8);
-            System.arraycopy(byteState, squeezeOffset, output, offset, numBytes);
-        }
-        squeezeOffset += numBytes;
-        if (squeezeOffset == blockSize) {
-            squeezeOffset = 0;
-            keccak();
-        }
-    }
-
-=======
         int numLongs = numBytes / 8;
 
         for (int i = 0; i < numLongs; i++) {
@@ -309,18 +236,12 @@
         }
     }
 
->>>>>>> 77468c28
     byte[] implSqueeze(int numBytes) {
         byte[] result = new byte[numBytes];
         implSqueeze(result, 0, numBytes);
         return result;
     }
 
-<<<<<<< HEAD
-
-
-=======
->>>>>>> 77468c28
     /**
      * Resets the internal state to start a new hash.
      */
@@ -365,11 +286,7 @@
         a15 = stateArr[15]; a16 = stateArr[16]; a17 = stateArr[17]; a18 = stateArr[18]; a19 = stateArr[19];
         a20 = stateArr[20]; a21 = stateArr[21]; a22 = stateArr[22]; a23 = stateArr[23]; a24 = stateArr[24];
 
-<<<<<<< HEAD
-        // process the state through step mappings
-=======
         // process the stateArr through step mappings
->>>>>>> 77468c28
         for (int ir = 0; ir < NR; ir++) {
             // Step mapping Theta as defined in section 3.2.1.
             long c0 = a0^a5^a10^a15^a20;
