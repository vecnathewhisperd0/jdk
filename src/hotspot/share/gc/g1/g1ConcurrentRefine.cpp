/*
 * Copyright (c) 2001, 2024, Oracle and/or its affiliates. All rights reserved.
 * DO NOT ALTER OR REMOVE COPYRIGHT NOTICES OR THIS FILE HEADER.
 *
 * This code is free software; you can redistribute it and/or modify it
 * under the terms of the GNU General Public License version 2 only, as
 * published by the Free Software Foundation.
 *
 * This code is distributed in the hope that it will be useful, but WITHOUT
 * ANY WARRANTY; without even the implied warranty of MERCHANTABILITY or
 * FITNESS FOR A PARTICULAR PURPOSE.  See the GNU General Public License
 * version 2 for more details (a copy is included in the LICENSE file that
 * accompanied this code).
 *
 * You should have received a copy of the GNU General Public License version
 * 2 along with this work; if not, write to the Free Software Foundation,
 * Inc., 51 Franklin St, Fifth Floor, Boston, MA 02110-1301 USA.
 *
 * Please contact Oracle, 500 Oracle Parkway, Redwood Shores, CA 94065 USA
 * or visit www.oracle.com if you need additional information or have any
 * questions.
 *
 */

#include "precompiled.hpp"
#include "gc/g1/g1BarrierSet.hpp"
#include "gc/g1/g1CollectionSet.hpp"
#include "gc/g1/g1ConcurrentRefine.hpp"
#include "gc/g1/g1ConcurrentRefineThread.hpp"
#include "gc/g1/g1DirtyCardQueue.hpp"
#include "gc/g1/g1HeapRegion.inline.hpp"
#include "gc/g1/g1HeapRegionRemSet.inline.hpp"
#include "gc/g1/g1Policy.hpp"
#include "gc/shared/gc_globals.hpp"
#include "logging/log.hpp"
#include "memory/allocation.inline.hpp"
#include "memory/iterator.hpp"
#include "runtime/java.hpp"
#include "runtime/mutexLocker.hpp"
#include "utilities/debug.hpp"
#include "utilities/globalDefinitions.hpp"
#include <math.h>

G1ConcurrentRefineThread* G1ConcurrentRefineThreadControl::create_refinement_thread(uint worker_id, bool initializing) {
  G1ConcurrentRefineThread* result = nullptr;
  if (initializing || !InjectGCWorkerCreationFailure) {
    result = G1ConcurrentRefineThread::create(_cr, worker_id);
  }
  if (result == nullptr || result->osthread() == nullptr) {
    log_warning(gc)("Failed to create refinement thread %u, no more %s",
                    worker_id,
                    result == nullptr ? "memory" : "OS threads");
    if (result != nullptr) {
      delete result;
      result = nullptr;
    }
  }
  return result;
}

G1ConcurrentRefineThreadControl::G1ConcurrentRefineThreadControl(uint max_num_threads) :
  _cr(nullptr),
  _threads(max_num_threads)
{}

G1ConcurrentRefineThreadControl::~G1ConcurrentRefineThreadControl() {
  while (_threads.is_nonempty()) {
    delete _threads.pop();
  }
}

bool G1ConcurrentRefineThreadControl::ensure_threads_created(uint worker_id, bool initializing) {
  assert(worker_id < max_num_threads(), "precondition");

  while ((uint)_threads.length() <= worker_id) {
    G1ConcurrentRefineThread* rt = create_refinement_thread(_threads.length(), initializing);
    if (rt == nullptr) {
      return false;
    }
    _threads.push(rt);
  }

  return true;
}

jint G1ConcurrentRefineThreadControl::initialize(G1ConcurrentRefine* cr) {
  assert(cr != nullptr, "G1ConcurrentRefine must not be null");
  _cr = cr;

  if (max_num_threads() > 0) {
    _threads.push(create_refinement_thread(0, true));
    if (_threads.at(0) == nullptr) {
      vm_shutdown_during_initialization("Could not allocate primary refinement thread");
      return JNI_ENOMEM;
    }

    if (!UseDynamicNumberOfGCThreads) {
      if (!ensure_threads_created(max_num_threads() - 1, true)) {
        vm_shutdown_during_initialization("Could not allocate refinement threads");
        return JNI_ENOMEM;
      }
    }
  }

  return JNI_OK;
}

#ifdef ASSERT
void G1ConcurrentRefineThreadControl::assert_current_thread_is_primary_refinement_thread() const {
  assert(Thread::current() == _threads.at(0), "Not primary thread");
}
#endif // ASSERT

bool G1ConcurrentRefineThreadControl::activate(uint worker_id) {
  if (ensure_threads_created(worker_id, false)) {
    _threads.at(worker_id)->activate();
    return true;
  }

  return false;
}

void G1ConcurrentRefineThreadControl::worker_threads_do(ThreadClosure* tc) {
  for (G1ConcurrentRefineThread* t : _threads) {
    tc->do_thread(t);
  }
}

void G1ConcurrentRefineThreadControl::stop() {
  for (G1ConcurrentRefineThread* t : _threads) {
    t->stop();
  }
}

uint64_t G1ConcurrentRefine::adjust_threads_period_ms() const {
  // Instead of a fixed value, this could be a command line option.  But then
  // we might also want to allow configuration of adjust_threads_wait_ms().
  return 50;
}

static size_t minimum_pending_cards_target() {
  // One buffer per thread.
  return ParallelGCThreads * G1UpdateBufferSize;
}

G1ConcurrentRefine::G1ConcurrentRefine(G1Policy* policy) :
  _policy(policy),
  _threads_wanted(0),
  _pending_cards_target(PendingCardsTargetUninitialized),
  _last_adjust(),
  _needs_adjust(false),
  _threads_needed(policy, adjust_threads_period_ms()),
  _thread_control(G1ConcRefinementThreads),
  _dcqs(G1BarrierSet::dirty_card_queue_set())
{}

jint G1ConcurrentRefine::initialize() {
  return _thread_control.initialize(this);
}

G1ConcurrentRefine* G1ConcurrentRefine::create(G1Policy* policy, jint* ecode) {
  G1ConcurrentRefine* cr = new G1ConcurrentRefine(policy);
  *ecode = cr->initialize();
  if (*ecode != 0) {
    delete cr;
    cr = nullptr;
  }
  return cr;
}

void G1ConcurrentRefine::stop() {
  _thread_control.stop();
}

G1ConcurrentRefine::~G1ConcurrentRefine() {
}

void G1ConcurrentRefine::threads_do(ThreadClosure *tc) {
  _thread_control.worker_threads_do(tc);
}

void G1ConcurrentRefine::update_pending_cards_target(double logged_cards_time_ms,
                                                     size_t processed_logged_cards,
                                                     size_t predicted_thread_buffer_cards,
                                                     double goal_ms) {
  size_t minimum = minimum_pending_cards_target();
  if ((processed_logged_cards < minimum) || (logged_cards_time_ms == 0.0)) {
    log_debug(gc, ergo, refine)("Unchanged pending cards target: %zu",
                                _pending_cards_target);
    return;
  }

  // Base the pending cards budget on the measured rate.
  double rate = processed_logged_cards / logged_cards_time_ms;
  size_t budget = static_cast<size_t>(goal_ms * rate);
  // Deduct predicted cards in thread buffers to get target.
  size_t new_target = budget - MIN2(budget, predicted_thread_buffer_cards);
  // Add some hysteresis with previous values.
  if (is_pending_cards_target_initialized()) {
    new_target = (new_target + _pending_cards_target) / 2;
  }
  // Apply minimum target.
  new_target = MAX2(new_target, minimum_pending_cards_target());
  _pending_cards_target = new_target;
  log_debug(gc, ergo, refine)("New pending cards target: %zu", new_target);
}

void G1ConcurrentRefine::adjust_after_gc(double logged_cards_time_ms,
                                         size_t processed_logged_cards,
                                         size_t predicted_thread_buffer_cards,
                                         double goal_ms) {
  if (!G1UseConcRefinement) return;

  update_pending_cards_target(logged_cards_time_ms,
                              processed_logged_cards,
                              predicted_thread_buffer_cards,
                              goal_ms);
  if (_thread_control.max_num_threads() == 0) {
    // If no refinement threads then the mutator threshold is the target.
    _dcqs.set_mutator_refinement_threshold(_pending_cards_target);
  } else {
    // Provisionally make the mutator threshold unlimited, to be updated by
    // the next periodic adjustment.  Because card state may have changed
    // drastically, record that adjustment is needed and kick the primary
    // thread, in case it is waiting.
    _dcqs.set_mutator_refinement_threshold(SIZE_MAX);
    _needs_adjust = true;
    if (is_pending_cards_target_initialized()) {
      _thread_control.activate(0);
    }
  }
}

// Wake up the primary thread less frequently when the time available until
// the next GC is longer.  But don't increase the wait time too rapidly.
// This reduces the number of primary thread wakeups that just immediately
// go back to waiting, while still being responsive to behavior changes.
static uint64_t compute_adjust_wait_time_ms(double available_ms) {
  return static_cast<uint64_t>(sqrt(available_ms) * 4.0);
}

uint64_t G1ConcurrentRefine::adjust_threads_wait_ms() const {
  assert_current_thread_is_primary_refinement_thread();
  if (is_pending_cards_target_initialized()) {
    double available_ms = _threads_needed.predicted_time_until_next_gc_ms();
    uint64_t wait_time_ms = compute_adjust_wait_time_ms(available_ms);
    return MAX2(wait_time_ms, adjust_threads_period_ms());
  } else {
    // If target not yet initialized then wait forever (until explicitly
    // activated).  This happens during startup, when we don't bother with
    // refinement.
    return 0;
  }
}

<<<<<<< HEAD
class G1ConcurrentRefine::RemSetSamplingClosure : public HeapRegionClosure {
  G1CollectionSet* _cset;
  size_t _sampled_code_root_rs_length;

public:
  explicit RemSetSamplingClosure(G1CollectionSet* cset) :
    _cset(cset), _sampled_code_root_rs_length(0) {}

  bool do_heap_region(G1HeapRegion* r) override {
    HeapRegionRemSet* rem_set = r->rem_set();
=======
class G1ConcurrentRefine::RemSetSamplingClosure : public G1HeapRegionClosure {
  size_t _sampled_card_rs_length;
  size_t _sampled_code_root_rs_length;

public:
  RemSetSamplingClosure() :
    _sampled_card_rs_length(0), _sampled_code_root_rs_length(0) {}

  bool do_heap_region(G1HeapRegion* r) override {
    G1HeapRegionRemSet* rem_set = r->rem_set();
    _sampled_card_rs_length += rem_set->occupied();
>>>>>>> c34a1b70
    _sampled_code_root_rs_length += rem_set->code_roots_list_length();
    return false;
  }

  size_t sampled_code_root_rs_length() const { return _sampled_code_root_rs_length; }
};

// Adjust the target length (in regions) of the young gen, based on the the
// current length of the remembered sets.
//
// At the end of the GC G1 determines the length of the young gen based on
// how much time the next GC can take, and when the next GC may occur
// according to the MMU.
//
// The assumption is that a significant part of the GC is spent on scanning
// the remembered sets (and many other components), so this thread constantly
// reevaluates the prediction for the remembered set scanning costs, and potentially
// resizes the young gen. This may do a premature GC or even increase the young
// gen size to keep pause time length goal.
void G1ConcurrentRefine::adjust_young_list_target_length() {
  if (_policy->use_adaptive_young_list_length()) {
<<<<<<< HEAD
    G1CollectedHeap* g1h = G1CollectedHeap::heap();
    G1CollectionSet* cset = g1h->collection_set();
    RemSetSamplingClosure cl{cset};
=======
    RemSetSamplingClosure cl;
    G1CollectionSet* cset = G1CollectedHeap::heap()->collection_set();
>>>>>>> c34a1b70
    cset->iterate(&cl);

    size_t card_rs_length = g1h->young_regions_cardset()->occupied();

    size_t sampled_code_root_rs_length = cl.sampled_code_root_rs_length();
    _policy->revise_young_list_target_length(card_rs_length, sampled_code_root_rs_length);
  }
}

bool G1ConcurrentRefine::adjust_threads_periodically() {
  assert_current_thread_is_primary_refinement_thread();

  // Check whether it's time to do a periodic adjustment.
  if (!_needs_adjust) {
    Tickspan since_adjust = Ticks::now() - _last_adjust;
    if (since_adjust.milliseconds() >= adjust_threads_period_ms()) {
      _needs_adjust = true;
    }
  }

  // If needed, try to adjust threads wanted.
  if (_needs_adjust) {
    // Getting used young bytes requires holding Heap_lock.  But we can't use
    // normal lock and block until available.  Blocking on the lock could
    // deadlock with a GC VMOp that is holding the lock and requesting a
    // safepoint.  Instead try to lock, and if fail then skip adjustment for
    // this iteration of the thread, do some refinement work, and retry the
    // adjustment later.
    if (Heap_lock->try_lock()) {
      size_t used_bytes = _policy->estimate_used_young_bytes_locked();
      Heap_lock->unlock();
      adjust_young_list_target_length();
      size_t young_bytes = _policy->young_list_target_length() * G1HeapRegion::GrainBytes;
      size_t available_bytes = young_bytes - MIN2(young_bytes, used_bytes);
      adjust_threads_wanted(available_bytes);
      _needs_adjust = false;
      _last_adjust = Ticks::now();
      return true;
    }
  }

  return false;
}

bool G1ConcurrentRefine::is_in_last_adjustment_period() const {
  return _threads_needed.predicted_time_until_next_gc_ms() <= adjust_threads_period_ms();
}

void G1ConcurrentRefine::adjust_threads_wanted(size_t available_bytes) {
  assert_current_thread_is_primary_refinement_thread();
  size_t num_cards = _dcqs.num_cards();
  size_t mutator_threshold = SIZE_MAX;
  uint old_wanted = Atomic::load(&_threads_wanted);

  _threads_needed.update(old_wanted,
                         available_bytes,
                         num_cards,
                         _pending_cards_target);
  uint new_wanted = _threads_needed.threads_needed();
  if (new_wanted > _thread_control.max_num_threads()) {
    // If running all the threads can't reach goal, turn on refinement by
    // mutator threads.  Using target as the threshold may be stronger
    // than required, but will do the most to get us under goal, and we'll
    // reevaluate with the next adjustment.
    mutator_threshold = _pending_cards_target;
    new_wanted = _thread_control.max_num_threads();
  } else if (is_in_last_adjustment_period()) {
    // If very little time remains until GC, enable mutator refinement.  If
    // the target has been reached, this keeps the number of pending cards on
    // target even if refinement threads deactivate in the meantime.  And if
    // the target hasn't been reached, this prevents things from getting
    // worse.
    mutator_threshold = _pending_cards_target;
  }
  Atomic::store(&_threads_wanted, new_wanted);
  _dcqs.set_mutator_refinement_threshold(mutator_threshold);
  log_debug(gc, refine)("Concurrent refinement: wanted %u, cards: %zu, "
                        "predicted: %zu, time: %1.2fms",
                        new_wanted,
                        num_cards,
                        _threads_needed.predicted_cards_at_next_gc(),
                        _threads_needed.predicted_time_until_next_gc_ms());
  // Activate newly wanted threads.  The current thread is the primary
  // refinement thread, so is already active.
  for (uint i = MAX2(old_wanted, 1u); i < new_wanted; ++i) {
    if (!_thread_control.activate(i)) {
      // Failed to allocate and activate thread.  Stop trying to activate, and
      // instead use mutator threads to make up the gap.
      Atomic::store(&_threads_wanted, i);
      _dcqs.set_mutator_refinement_threshold(_pending_cards_target);
      break;
    }
  }
}

void G1ConcurrentRefine::reduce_threads_wanted() {
  assert_current_thread_is_primary_refinement_thread();
  if (!_needs_adjust) {         // Defer if adjustment request is active.
    uint wanted = Atomic::load(&_threads_wanted);
    if (wanted > 0) {
      Atomic::store(&_threads_wanted, --wanted);
    }
    // If very little time remains until GC, enable mutator refinement.  If
    // the target has been reached, this keeps the number of pending cards on
    // target even as refinement threads deactivate in the meantime.
    if (is_in_last_adjustment_period()) {
      _dcqs.set_mutator_refinement_threshold(_pending_cards_target);
    }
  }
}

bool G1ConcurrentRefine::is_thread_wanted(uint worker_id) const {
  return worker_id < Atomic::load(&_threads_wanted);
}

bool G1ConcurrentRefine::is_thread_adjustment_needed() const {
  assert_current_thread_is_primary_refinement_thread();
  return _needs_adjust;
}

void G1ConcurrentRefine::record_thread_adjustment_needed() {
  assert_current_thread_is_primary_refinement_thread();
  _needs_adjust = true;
}

G1ConcurrentRefineStats G1ConcurrentRefine::get_and_reset_refinement_stats() {
  struct CollectStats : public ThreadClosure {
    G1ConcurrentRefineStats _total_stats;
    virtual void do_thread(Thread* t) {
      G1ConcurrentRefineThread* crt = static_cast<G1ConcurrentRefineThread*>(t);
      G1ConcurrentRefineStats& stats = *crt->refinement_stats();
      _total_stats += stats;
      stats.reset();
    }
  } collector;
  threads_do(&collector);
  return collector._total_stats;
}

uint G1ConcurrentRefine::worker_id_offset() {
  return G1DirtyCardQueueSet::num_par_ids();
}

bool G1ConcurrentRefine::try_refinement_step(uint worker_id,
                                             size_t stop_at,
                                             G1ConcurrentRefineStats* stats) {
  uint adjusted_id = worker_id + worker_id_offset();
  return _dcqs.refine_completed_buffer_concurrently(adjusted_id, stop_at, stats);
}<|MERGE_RESOLUTION|>--- conflicted
+++ resolved
@@ -253,30 +253,16 @@
   }
 }
 
-<<<<<<< HEAD
-class G1ConcurrentRefine::RemSetSamplingClosure : public HeapRegionClosure {
-  G1CollectionSet* _cset;
-  size_t _sampled_code_root_rs_length;
-
-public:
-  explicit RemSetSamplingClosure(G1CollectionSet* cset) :
-    _cset(cset), _sampled_code_root_rs_length(0) {}
-
-  bool do_heap_region(G1HeapRegion* r) override {
-    HeapRegionRemSet* rem_set = r->rem_set();
-=======
 class G1ConcurrentRefine::RemSetSamplingClosure : public G1HeapRegionClosure {
   size_t _sampled_card_rs_length;
   size_t _sampled_code_root_rs_length;
 
 public:
-  RemSetSamplingClosure() :
-    _sampled_card_rs_length(0), _sampled_code_root_rs_length(0) {}
+  explicit RemSetSamplingClosure(G1CollectionSet* cset) :
+    _cset(cset), _sampled_card_rs_length(0), _sampled_code_root_rs_length(0) {}
 
   bool do_heap_region(G1HeapRegion* r) override {
     G1HeapRegionRemSet* rem_set = r->rem_set();
-    _sampled_card_rs_length += rem_set->occupied();
->>>>>>> c34a1b70
     _sampled_code_root_rs_length += rem_set->code_roots_list_length();
     return false;
   }
@@ -298,14 +284,9 @@
 // gen size to keep pause time length goal.
 void G1ConcurrentRefine::adjust_young_list_target_length() {
   if (_policy->use_adaptive_young_list_length()) {
-<<<<<<< HEAD
     G1CollectedHeap* g1h = G1CollectedHeap::heap();
     G1CollectionSet* cset = g1h->collection_set();
     RemSetSamplingClosure cl{cset};
-=======
-    RemSetSamplingClosure cl;
-    G1CollectionSet* cset = G1CollectedHeap::heap()->collection_set();
->>>>>>> c34a1b70
     cset->iterate(&cl);
 
     size_t card_rs_length = g1h->young_regions_cardset()->occupied();
