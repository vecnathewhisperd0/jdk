--- conflicted
+++ resolved
@@ -53,26 +53,15 @@
     private static final String STORE_OF_CLASS_POSTFIX = "(:|\\+)\\S* \\*" + END;
     private static final String LOAD_OF_CLASS_POSTFIX = "(:|\\+)\\S* \\*" + END;
 
-<<<<<<< HEAD
-    public static final String ALLOC = "(.*precise .*\\R(.*(movl|xorl|nop|spill).*\\R)*.*call,static  wrapper for: _new_instance_Java" + END;
-    public static final String ALLOC_OF = "(.*precise .*";
-    public static final String ALLOC_ARRAY = "(.*precise \\[.*\\R(.*(movl|xorl|nop|spill).*\\R)*.*call,static  wrapper for: _new_array_Java" + END;
-    public static final String ALLOC_ARRAY_OF = "(.*precise \\[.*";
-
-    public static final String CHECKCAST_ARRAY = "(cmp.*precise \\[.*:" + END;
-    public static final String CHECKCAST_ARRAY_OF = "(cmp.*precise \\[.*";
-    public static final String CHECKCAST_ARRAYCOPY = "(.*call_leaf_nofp,runtime  checkcast_arraycopy.*" + END;
-=======
-    public static final String ALLOC = "(.*precise klass .*\\R((.*(?i:mov|xorl|nop|spill).*|\\s*|.*LGHI.*)\\R)*.*(?i:call,static).*wrapper for: _new_instance_Java" + END;
-    public static final String ALLOC_OF = COMPOSITE_PREFIX + "(.*precise klass .*" + IS_REPLACED + ":.*\\R((.*(?i:mov|xorl|nop|spill).*|\\s*|.*LGHI.*)\\R)*.*(?i:call,static).*wrapper for: _new_instance_Java" + END;
-    public static final String ALLOC_ARRAY = "(.*precise klass \\[L.*\\R((.*(?i:mov|xor|nop|spill).*|\\s*|.*LGHI.*)\\R)*.*(?i:call,static).*wrapper for: _new_array_Java" + END;
-    public static final String ALLOC_ARRAY_OF = COMPOSITE_PREFIX + "(.*precise klass \\[L.*" + IS_REPLACED + ";:.*\\R((.*(?i:mov|xorl|nop|spill).*|\\s*|.*LGHI.*)\\R)*.*(?i:call,static).*wrapper for: _new_array_Java" + END;
-
-    public static final String CHECKCAST_ARRAY = "(((?i:cmp|CLFI|CLR).*precise klass \\[.*;:|.*(?i:mov|or).*precise klass \\[.*;:.*\\R.*(cmp|CMP|CLR))" + END;
-    public static final String CHECKCAST_ARRAY_OF = COMPOSITE_PREFIX + "(((?i:cmp|CLFI|CLR).*precise klass \\[.*" + IS_REPLACED + ";:|.*(?i:mov|or).*precise klass \\[.*" + IS_REPLACED + ";:.*\\R.*(cmp|CMP|CLR))" + END;
+    public static final String ALLOC = "(.*precise .*\\R((.*(?i:mov|xorl|nop|spill).*|\\s*|.*LGHI.*)\\R)*.*(?i:call,static).*wrapper for: _new_instance_Java" + END;
+    public static final String ALLOC_OF = COMPOSITE_PREFIX + "(.*precise .*" + IS_REPLACED + ":.*\\R((.*(?i:mov|xorl|nop|spill).*|\\s*|.*LGHI.*)\\R)*.*(?i:call,static).*wrapper for: _new_instance_Java" + END;
+    public static final String ALLOC_ARRAY = "(.*precise \\[.*\\R((.*(?i:mov|xor|nop|spill).*|\\s*|.*LGHI.*)\\R)*.*(?i:call,static).*wrapper for: _new_array_Java" + END;
+    public static final String ALLOC_ARRAY_OF = COMPOSITE_PREFIX + "(.*precise \\[.*" + IS_REPLACED + ";:.*\\R((.*(?i:mov|xorl|nop|spill).*|\\s*|.*LGHI.*)\\R)*.*(?i:call,static).*wrapper for: _new_array_Java" + END;
+
+    public static final String CHECKCAST_ARRAY = "(((?i:cmp|CLFI|CLR).*precise \\[.*:|.*(?i:mov|or).*precise klass \\[.*;:.*\\R.*(cmp|CMP|CLR))" + END;
+    public static final String CHECKCAST_ARRAY_OF = COMPOSITE_PREFIX + "(((?i:cmp|CLFI|CLR).*precise \\[.*" + IS_REPLACED + ";:|.*(?i:mov|or).*precise klass \\[.*" + IS_REPLACED + ";:.*\\R.*(cmp|CMP|CLR))" + END;
     // Does not work on s390 (a rule containing this regex will be skipped on s390).
     public static final String CHECKCAST_ARRAYCOPY = "(.*((?i:call_leaf_nofp,runtime)|CALL,\\s?runtime leaf nofp|BCTRL.*.leaf call).*checkcast_arraycopy.*" + END;
->>>>>>> b7f75c0a
 
     public static final String FIELD_ACCESS = "(.*Field: *" + END;
 
@@ -140,18 +129,6 @@
     public static final String SCOPE_OBJECT = "(.*# ScObj.*" + END;
     public static final String MEMBAR = START + "MemBar" + MID + END;
 
-<<<<<<< HEAD
-
-    private static final String ALLOC_OF_POSTFIX =  ":.*\\R(.*(movl|xorl|nop|spill).*\\R)*.*call,static  wrapper for: _new_instance_Java" + END;
-    private static final String ALLOC_ARRAY_OF_POSTFIX = ":.*\\R(.*(movl|xorl|nop|spill).*\\R)*.*call,static  wrapper for: _new_array_Java" + END;
-    private static final String CHECKCAST_ARRAY_OF_POSTFIX = ":" + END;
-    private static final String STORE_OF_FIELD_POSTFIX = ",.*" + END;
-    private static final String STORE_OF_CLASS_POSTFIX = "(:|\\+)\\S* \\*" + END;
-    private static final String LOAD_OF_CLASS_POSTFIX = "(:|\\+)\\S* \\*" + END;
-    private static final String LOAD_OF_FIELD_POSTFIX = ",.*" + END;
-
-=======
->>>>>>> b7f75c0a
     /**
      * Called by {@link IRMatcher} to merge special composite nodes together with additional user-defined input.
      */
