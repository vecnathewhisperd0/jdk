/*
 * Copyright (c) 1997, 2021, Oracle and/or its affiliates. All rights reserved.
 * DO NOT ALTER OR REMOVE COPYRIGHT NOTICES OR THIS FILE HEADER.
 *
 * This code is free software; you can redistribute it and/or modify it
 * under the terms of the GNU General Public License version 2 only, as
 * published by the Free Software Foundation.  Oracle designates this
 * particular file as subject to the "Classpath" exception as provided
 * by Oracle in the LICENSE file that accompanied this code.
 *
 * This code is distributed in the hope that it will be useful, but WITHOUT
 * ANY WARRANTY; without even the implied warranty of MERCHANTABILITY or
 * FITNESS FOR A PARTICULAR PURPOSE.  See the GNU General Public License
 * version 2 for more details (a copy is included in the LICENSE file that
 * accompanied this code).
 *
 * You should have received a copy of the GNU General Public License version
 * 2 along with this work; if not, write to the Free Software Foundation,
 * Inc., 51 Franklin St, Fifth Floor, Boston, MA 02110-1301 USA.
 *
 * Please contact Oracle, 500 Oracle Parkway, Redwood Shores, CA 94065 USA
 * or visit www.oracle.com if you need additional information or have any
 * questions.
 */

package jdk.javadoc.internal.doclets.formats.html;

import java.util.List;
import java.util.SortedSet;

import javax.lang.model.element.Element;
import javax.lang.model.element.ModuleElement;
import javax.lang.model.element.PackageElement;
import javax.lang.model.element.TypeElement;

import com.sun.source.doctree.DeprecatedTree;
import com.sun.source.doctree.DocTree;
import jdk.javadoc.internal.doclets.formats.html.markup.BodyContents;
import jdk.javadoc.internal.doclets.formats.html.markup.ContentBuilder;
import jdk.javadoc.internal.doclets.formats.html.markup.Entity;
import jdk.javadoc.internal.doclets.formats.html.markup.HtmlStyle;
import jdk.javadoc.internal.doclets.formats.html.markup.TagName;
import jdk.javadoc.internal.doclets.formats.html.markup.HtmlTree;
import jdk.javadoc.internal.doclets.formats.html.Navigation.PageMode;
import jdk.javadoc.internal.doclets.formats.html.markup.Text;
import jdk.javadoc.internal.doclets.toolkit.Content;
import jdk.javadoc.internal.doclets.toolkit.PackageSummaryWriter;
import jdk.javadoc.internal.doclets.toolkit.util.CommentHelper;
import jdk.javadoc.internal.doclets.toolkit.util.DocFileIOException;
import jdk.javadoc.internal.doclets.toolkit.util.DocPath;
import jdk.javadoc.internal.doclets.toolkit.util.DocPaths;

/**
 * Class to generate file for each package contents in the right-hand
 * frame. This will list all the Class Kinds in the package. A click on any
 * class-kind will update the frame with the clicked class-kind page.
 *
 *  <p><b>This is NOT part of any supported API.
 *  If you write code that depends on this, you do so at your own risk.
 *  This code and its internal interfaces are subject to change or
 *  deletion without notice.</b>
 */
public class PackageWriterImpl extends HtmlDocletWriter
    implements PackageSummaryWriter {

    /**
     * The package being documented.
     */
    protected PackageElement packageElement;

    /**
     * The HTML tree for section tag.
     */
    protected HtmlTree sectionTree = HtmlTree.SECTION(HtmlStyle.packageDescription, new ContentBuilder());

    private final BodyContents bodyContents = new BodyContents();

    /**
     * Constructor to construct PackageWriter object and to generate
     * "package-summary.html" file in the respective package directory.
     * For example for package "java.lang" this will generate file
     * "package-summary.html" file in the "java/lang" directory. It will also
     * create "java/lang" directory in the current or the destination directory
     * if it doesn't exist.
     *
     * @param configuration the configuration of the doclet.
     * @param packageElement    PackageElement under consideration.
     */
    public PackageWriterImpl(HtmlConfiguration configuration, PackageElement packageElement) {
        super(configuration,
                configuration.docPaths.forPackage(packageElement)
                .resolve(DocPaths.PACKAGE_SUMMARY));
        this.packageElement = packageElement;
    }

    @Override
    public Content getPackageHeader() {
        String packageName = getLocalizedPackageName(packageElement).toString();
        HtmlTree bodyTree = getBody(getWindowTitle(packageName));
        HtmlTree div = new HtmlTree(TagName.DIV);
        div.setStyle(HtmlStyle.header);
        if (configuration.showModules) {
            ModuleElement mdle = configuration.docEnv.getElementUtils().getModuleOf(packageElement);
            Content classModuleLabel = HtmlTree.SPAN(HtmlStyle.moduleLabelInPackage, contents.moduleLabel);
            Content moduleNameDiv = HtmlTree.DIV(HtmlStyle.subTitle, classModuleLabel);
            moduleNameDiv.add(Entity.NO_BREAK_SPACE);
            moduleNameDiv.add(getModuleLink(mdle,
                    Text.of(mdle.getQualifiedName().toString())));
            div.add(moduleNameDiv);
        }
        Content packageHead = new ContentBuilder();
        if (!packageElement.isUnnamed()) {
            packageHead.add(contents.packageLabel).add(" ");
        }
        packageHead.add(packageName);
        Content tHeading = HtmlTree.HEADING_TITLE(Headings.PAGE_TITLE_HEADING,
<<<<<<< HEAD
                HtmlStyle.title, contents.packageLabel);
        tHeading.add(Entity.NO_BREAK_SPACE);
        Content packageHead = Text.of(heading);
        tHeading.add(packageHead);
=======
                HtmlStyle.title, packageHead);
>>>>>>> c30a90bb
        div.add(tHeading);
        bodyContents.setHeader(getHeader(PageMode.PACKAGE, packageElement))
                .addMainContent(div);
        return bodyTree;
    }

    @Override
    public Content getContentHeader() {
        return new ContentBuilder();
    }

    @Override
    protected Navigation getNavBar(PageMode pageMode, Element element) {
        Content linkContent = getModuleLink(utils.elementUtils.getModuleOf(packageElement),
                contents.moduleLabel);
        return super.getNavBar(pageMode, element)
                .setNavLinkModule(linkContent);
    }

    /**
     * Add the package deprecation information to the documentation tree.
     *
     * @param div the content tree to which the deprecation information will be added
     */
    public void addDeprecationInfo(Content div) {
        List<? extends DeprecatedTree> deprs = utils.getDeprecatedTrees(packageElement);
        if (utils.isDeprecated(packageElement)) {
            CommentHelper ch = utils.getCommentHelper(packageElement);
            HtmlTree deprDiv = new HtmlTree(TagName.DIV);
            deprDiv.setStyle(HtmlStyle.deprecationBlock);
            Content deprPhrase = HtmlTree.SPAN(HtmlStyle.deprecatedLabel, getDeprecatedPhrase(packageElement));
            deprDiv.add(deprPhrase);
            if (!deprs.isEmpty()) {
                List<? extends DocTree> commentTags = ch.getDescription(deprs.get(0));
                if (!commentTags.isEmpty()) {
                    addInlineDeprecatedComment(packageElement, deprs.get(0), deprDiv);
                }
            }
            div.add(deprDiv);
        }
    }

    @Override
    public Content getSummariesList() {
        return new HtmlTree(TagName.UL).setStyle(HtmlStyle.summaryList);
    }

    @Override
    public void addInterfaceSummary(SortedSet<TypeElement> interfaces, Content summaryContentTree) {
        TableHeader tableHeader= new TableHeader(contents.interfaceLabel, contents.descriptionLabel);
        addClassesSummary(interfaces, contents.interfaceSummary, tableHeader, summaryContentTree);
    }

    @Override
    public void addClassSummary(SortedSet<TypeElement> classes, Content summaryContentTree) {
        TableHeader tableHeader= new TableHeader(contents.classLabel, contents.descriptionLabel);
        addClassesSummary(classes, contents.classSummary, tableHeader, summaryContentTree);
    }

    @Override
    public void addEnumSummary(SortedSet<TypeElement> enums, Content summaryContentTree) {
        TableHeader tableHeader= new TableHeader(contents.enum_, contents.descriptionLabel);
        addClassesSummary(enums, contents.enumSummary, tableHeader, summaryContentTree);
    }

    @Override
    public void addRecordSummary(SortedSet<TypeElement> records, Content summaryContentTree) {
        TableHeader tableHeader= new TableHeader(contents.record, contents.descriptionLabel);
        addClassesSummary(records, contents.recordSummary, tableHeader, summaryContentTree);
    }

    @Override
    public void addExceptionSummary(SortedSet<TypeElement> exceptions, Content summaryContentTree) {
        TableHeader tableHeader= new TableHeader(contents.exception, contents.descriptionLabel);
        addClassesSummary(exceptions, contents.exceptionSummary, tableHeader, summaryContentTree);
    }

    @Override
    public void addErrorSummary(SortedSet<TypeElement> errors, Content summaryContentTree) {
        TableHeader tableHeader= new TableHeader(contents.error, contents.descriptionLabel);
        addClassesSummary(errors, contents.errorSummary, tableHeader, summaryContentTree);
    }

    @Override
    public void addAnnotationTypeSummary(SortedSet<TypeElement> annoTypes, Content summaryContentTree) {
        TableHeader tableHeader= new TableHeader(contents.annotationType, contents.descriptionLabel);
        addClassesSummary(annoTypes, contents.annotationTypeSummary, tableHeader, summaryContentTree);
    }

    public void addClassesSummary(SortedSet<TypeElement> classes, String label,
            TableHeader tableHeader, Content summaryContentTree) {
        if(!classes.isEmpty()) {
            Table table = new Table(HtmlStyle.summaryTable)
                    .setCaption(Text.of(label))
                    .setHeader(tableHeader)
                    .setColumnStyles(HtmlStyle.colFirst, HtmlStyle.colLast);

            for (TypeElement klass : classes) {
                if (!utils.isCoreClass(klass) || !configuration.isGeneratedDoc(klass)) {
                    continue;
                }
                Content classLink = getLink(new HtmlLinkInfo(
                        configuration, HtmlLinkInfo.Kind.PACKAGE, klass));
                ContentBuilder description = new ContentBuilder();
                addPreviewSummary(klass, description);
                if (utils.isDeprecated(klass)) {
                    description.add(getDeprecatedPhrase(klass));
                    List<? extends DeprecatedTree> tags = utils.getDeprecatedTrees(klass);
                    if (!tags.isEmpty()) {
                        addSummaryDeprecatedComment(klass, tags.get(0), description);
                    }
                } else {
                    addSummaryComment(klass, description);
                }
                table.addRow(classLink, description);
            }
            summaryContentTree.add(HtmlTree.LI(table));
        }
    }

    @Override
    public void addPackageDescription(Content packageContentTree) {
        addPreviewInfo(packageElement, packageContentTree);
        if (!utils.getBody(packageElement).isEmpty()) {
            HtmlTree tree = sectionTree;
            tree.setId(HtmlIds.PACKAGE_DESCRIPTION);
            addDeprecationInfo(tree);
            addInlineComment(packageElement, tree);
        }
    }

    @Override
    public void addPackageTags(Content packageContentTree) {
        Content htmlTree = sectionTree;
        addTagsInfo(packageElement, htmlTree);
        packageContentTree.add(sectionTree);
    }

    @Override
    public void addPackageSignature(Content packageContentTree) {
        packageContentTree.add(new HtmlTree(TagName.HR));
        packageContentTree.add(Signatures.getPackageSignature(packageElement, this));
    }

    @Override
    public void addPackageContent(Content packageContentTree) {
        bodyContents.addMainContent(packageContentTree);
    }

    @Override
    public void addPackageFooter() {
        bodyContents.setFooter(getFooter());
    }

    @Override
    public void printDocument(Content contentTree) throws DocFileIOException {
        String description = getDescription("declaration", packageElement);
        List<DocPath> localStylesheets = getLocalStylesheets(packageElement);
        contentTree.add(bodyContents);
        printHtmlDocument(configuration.metakeywords.getMetaKeywords(packageElement),
                description, localStylesheets, contentTree);
    }

    @Override
    public Content getPackageSummary(Content summaryContentTree) {
        return HtmlTree.SECTION(HtmlStyle.summary, summaryContentTree);
    }
}<|MERGE_RESOLUTION|>--- conflicted
+++ resolved
@@ -114,14 +114,7 @@
         }
         packageHead.add(packageName);
         Content tHeading = HtmlTree.HEADING_TITLE(Headings.PAGE_TITLE_HEADING,
-<<<<<<< HEAD
-                HtmlStyle.title, contents.packageLabel);
-        tHeading.add(Entity.NO_BREAK_SPACE);
-        Content packageHead = Text.of(heading);
-        tHeading.add(packageHead);
-=======
                 HtmlStyle.title, packageHead);
->>>>>>> c30a90bb
         div.add(tHeading);
         bodyContents.setHeader(getHeader(PageMode.PACKAGE, packageElement))
                 .addMainContent(div);
