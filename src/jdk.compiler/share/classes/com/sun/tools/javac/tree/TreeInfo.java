/*
 * Copyright (c) 1999, 2024, Oracle and/or its affiliates. All rights reserved.
 * DO NOT ALTER OR REMOVE COPYRIGHT NOTICES OR THIS FILE HEADER.
 *
 * This code is free software; you can redistribute it and/or modify it
 * under the terms of the GNU General Public License version 2 only, as
 * published by the Free Software Foundation.  Oracle designates this
 * particular file as subject to the "Classpath" exception as provided
 * by Oracle in the LICENSE file that accompanied this code.
 *
 * This code is distributed in the hope that it will be useful, but WITHOUT
 * ANY WARRANTY; without even the implied warranty of MERCHANTABILITY or
 * FITNESS FOR A PARTICULAR PURPOSE.  See the GNU General Public License
 * version 2 for more details (a copy is included in the LICENSE file that
 * accompanied this code).
 *
 * You should have received a copy of the GNU General Public License version
 * 2 along with this work; if not, write to the Free Software Foundation,
 * Inc., 51 Franklin St, Fifth Floor, Boston, MA 02110-1301 USA.
 *
 * Please contact Oracle, 500 Oracle Parkway, Redwood Shores, CA 94065 USA
 * or visit www.oracle.com if you need additional information or have any
 * questions.
 */

package com.sun.tools.javac.tree;



import com.sun.source.tree.Tree;
import com.sun.source.util.TreePath;
import com.sun.tools.javac.code.*;
import com.sun.tools.javac.code.Symbol.RecordComponent;
import com.sun.tools.javac.comp.AttrContext;
import com.sun.tools.javac.comp.Env;
import com.sun.tools.javac.tree.JCTree.*;
import com.sun.tools.javac.tree.JCTree.JCPolyExpression.*;
import com.sun.tools.javac.util.*;
import com.sun.tools.javac.util.JCDiagnostic.DiagnosticPosition;

import static com.sun.tools.javac.code.Flags.*;
import static com.sun.tools.javac.code.Kinds.Kind.*;
import com.sun.tools.javac.code.Symbol.VarSymbol;
import static com.sun.tools.javac.code.TypeTag.BOOLEAN;
import static com.sun.tools.javac.code.TypeTag.BOT;
import static com.sun.tools.javac.tree.JCTree.Tag.*;
import static com.sun.tools.javac.tree.JCTree.Tag.BLOCK;
import static com.sun.tools.javac.tree.JCTree.Tag.SYNCHRONIZED;

import javax.lang.model.element.ElementKind;
import javax.tools.JavaFileObject;

import java.util.function.Function;
import java.util.function.Predicate;
import java.util.function.ToIntFunction;

import static com.sun.tools.javac.tree.JCTree.JCOperatorExpression.OperandPos.LEFT;
import static com.sun.tools.javac.tree.JCTree.JCOperatorExpression.OperandPos.RIGHT;

/** Utility class containing inspector methods for trees.
 *
 *  <p><b>This is NOT part of any supported API.
 *  If you write code that depends on this, you do so at your own risk.
 *  This code and its internal interfaces are subject to change or
 *  deletion without notice.</b>
 */
public class TreeInfo {

    public static List<JCExpression> args(JCTree t) {
        switch (t.getTag()) {
            case APPLY:
                return ((JCMethodInvocation)t).args;
            case NEWCLASS:
                return ((JCNewClass)t).args;
            default:
                return null;
        }
    }

    /** Is tree a constructor declaration?
     */
    public static boolean isConstructor(JCTree tree) {
        if (tree.hasTag(METHODDEF)) {
            Name name = ((JCMethodDecl) tree).name;
            return name == name.table.names.init;
        } else {
            return false;
        }
    }

    public static boolean isCanonicalConstructor(JCTree tree) {
        // the record flag is only set to the canonical constructor
        return isConstructor(tree) && (((JCMethodDecl)tree).sym.flags_field & RECORD) != 0;
    }

    public static boolean isCompactConstructor(JCTree tree) {
        // the record flag is only set to the canonical constructor
        return isCanonicalConstructor(tree) && (((JCMethodDecl)tree).sym.flags_field & COMPACT_RECORD_CONSTRUCTOR) != 0;
    }

    public static boolean isReceiverParam(JCTree tree) {
        if (tree.hasTag(VARDEF)) {
            return ((JCVariableDecl)tree).nameexpr != null;
        } else {
            return false;
        }
    }

    /** Is there a constructor declaration in the given list of trees?
     */
    public static boolean hasConstructors(List<JCTree> trees) {
        for (List<JCTree> l = trees; l.nonEmpty(); l = l.tail)
            if (isConstructor(l.head)) return true;
        return false;
    }

    public static boolean isMultiCatch(JCCatch catchClause) {
        return catchClause.param.vartype.hasTag(TYPEUNION);
    }

    /** Is statement an initializer for a synthetic field?
     */
    public static boolean isSyntheticInit(JCTree stat) {
        if (stat.hasTag(EXEC)) {
            JCExpressionStatement exec = (JCExpressionStatement)stat;
            if (exec.expr.hasTag(ASSIGN)) {
                JCAssign assign = (JCAssign)exec.expr;
                if (assign.lhs.hasTag(SELECT)) {
                    JCFieldAccess select = (JCFieldAccess)assign.lhs;
                    if (select.sym != null &&
                        (select.sym.flags() & SYNTHETIC) != 0) {
                        Name selected = name(select.selected);
                        if (selected != null && selected == selected.table.names._this)
                            return true;
                    }
                }
            }
        }
        return false;
    }

    /** If the expression is a method call, return the method name, null
     *  otherwise. */
    public static Name calledMethodName(JCTree tree) {
        if (tree.hasTag(EXEC)) {
            JCExpressionStatement exec = (JCExpressionStatement)tree;
            if (exec.expr.hasTag(APPLY)) {
                Name mname = TreeInfo.name(((JCMethodInvocation) exec.expr).meth);
                return mname;
            }
        }
        return null;
    }

    /** Is this tree a 'this' identifier?
     */
    public static boolean isThisQualifier(JCTree tree) {
        switch (tree.getTag()) {
            case PARENS:
                return isThisQualifier(skipParens(tree));
            case IDENT: {
                JCIdent id = (JCIdent)tree;
                return id.name == id.name.table.names._this;
            }
            default:
                return false;
        }
    }

    /** Is this tree an identifier, possibly qualified by 'this'?
     */
    public static boolean isIdentOrThisDotIdent(JCTree tree) {
        switch (tree.getTag()) {
            case PARENS:
                return isIdentOrThisDotIdent(skipParens(tree));
            case IDENT:
                return true;
            case SELECT:
                return isThisQualifier(((JCFieldAccess)tree).selected);
            default:
                return false;
        }
    }

    /** Check if the given tree is an explicit reference to the 'this' instance of the
     *  class currently being compiled. This is true if tree is:
     *  - An unqualified 'this' identifier
     *  - A 'super' identifier qualified by a class name whose type is 'currentClass' or a supertype
     *  - A 'this' identifier qualified by a class name whose type is 'currentClass' or a supertype
     *    but also NOT an enclosing outer class of 'currentClass'.
     */
    public static boolean isExplicitThisReference(Types types, Type.ClassType currentClass, JCTree tree) {
        switch (tree.getTag()) {
            case PARENS:
                return isExplicitThisReference(types, currentClass, skipParens(tree));
            case IDENT: {
                JCIdent ident = (JCIdent)tree;
                Names names = ident.name.table.names;
                return ident.name == names._this || ident.name == names._super;
            }
            case SELECT: {
                JCFieldAccess select = (JCFieldAccess)tree;
                Type selectedType = types.erasure(select.selected.type);
                if (!selectedType.hasTag(TypeTag.CLASS))
                    return false;
                Symbol.ClassSymbol currentClassSym = (Symbol.ClassSymbol)((Type.ClassType)types.erasure(currentClass)).tsym;
                Symbol.ClassSymbol selectedClassSym = (Symbol.ClassSymbol)((Type.ClassType)selectedType).tsym;
                Names names = select.name.table.names;
                return currentClassSym.isSubClass(selectedClassSym, types) &&
                        (select.name == names._super ||
                        (select.name == names._this &&
                            (currentClassSym == selectedClassSym ||
                            !currentClassSym.isEnclosedBy(selectedClassSym))));
            }
            default:
                return false;
        }
    }

    /** Is this a call to super?
     */
    public static boolean isSuperCall(JCTree tree) {
        Name name = calledMethodName(tree);
        if (name != null) {
            Names names = name.table.names;
            return name==names._super;
        } else {
            return false;
        }
    }

    public static List<JCVariableDecl> recordFields(JCClassDecl tree) {
        return tree.defs.stream()
                .filter(t -> t.hasTag(VARDEF))
                .map(t -> (JCVariableDecl)t)
                .filter(vd -> (vd.getModifiers().flags & (Flags.RECORD)) == RECORD)
                .collect(List.collector());
    }

    public static List<Type> recordFieldTypes(JCClassDecl tree) {
        return recordFields(tree).stream()
                .map(vd -> vd.type)
                .collect(List.collector());
    }

    /** Is the given method a constructor containing a super() or this() call?
      */
    public static boolean hasAnyConstructorCall(JCMethodDecl tree) {
        return hasConstructorCall(tree, null);
    }

    /** Is the given method a constructor containing a super() and/or this() call?
      * The "target" is either names._this, names._super, or null for either/both.
      */
    public static boolean hasConstructorCall(JCMethodDecl tree, Name target) {
        JCMethodInvocation app = findConstructorCall(tree);
        return app != null && (target == null || target == name(app.meth));
    }

    /** Find the first super() or init() call in the given constructor.
     */
    public static JCMethodInvocation findConstructorCall(JCMethodDecl md) {
        if (!TreeInfo.isConstructor(md) || md.body == null)
            return null;
        return new ConstructorCallFinder(md.name.table.names).find(md).head;
    }

    /** Finds all calls to this() and/or super() in a given constructor.
     *  We can't assume they will be "top level" statements, because
     *  some synthetic calls to super() are added inside { } blocks.
     *  So we must recurse through the method's entire syntax tree.
     */
    private static class ConstructorCallFinder extends TreeScanner {

        final ListBuffer<JCMethodInvocation> calls = new ListBuffer<>();
        final Names names;

        ConstructorCallFinder(Names names) {
            this.names = names;
        }

        List<JCMethodInvocation> find(JCMethodDecl meth) {
            scan(meth);
            return calls.toList();
        }

        @Override
        public void visitApply(JCMethodInvocation invoke) {
            Name name = TreeInfo.name(invoke.meth);
            if ((name == names._this || name == names._super))
                calls.append(invoke);
            super.visitApply(invoke);
        }

        @Override
        public void visitClassDef(JCClassDecl tree) {
            // don't descend any further
        }

        @Override
        public void visitLambda(JCLambda tree) {
            // don't descend any further
        }
    }

    /** Finds super() invocations and translates them using the given mapping.
     */
    public static void mapSuperCalls(JCBlock block, Function<? super JCExpressionStatement, ? extends JCStatement> mapper) {
        block.stats = block.stats.map(new TreeInfo.SuperCallTranslator(mapper)::translate);
    }

    /** Finds all super() invocations and translates them somehow.
     */
    private static class SuperCallTranslator extends TreeTranslator {

        final Function<? super JCExpressionStatement, ? extends JCStatement> translator;

        /** Constructor.
         *
         * @param translator translates super() invocations, returning replacement statement or null for no change
         */
        SuperCallTranslator(Function<? super JCExpressionStatement, ? extends JCStatement> translator) {
            this.translator = translator;
        }

        // Because it returns void, anywhere super() can legally appear must be a location where a JCStatement
        // could also appear, so it's OK that we are replacing a JCExpressionStatement with a JCStatement here.
        @Override
        public void visitExec(JCExpressionStatement stat) {
            if (!TreeInfo.isSuperCall(stat) || (result = this.translator.apply(stat)) == null)
                super.visitExec(stat);
        }

        @Override
        public void visitClassDef(JCClassDecl tree) {
            // don't descend any further
        }

        @Override
        public void visitLambda(JCLambda tree) {
            // don't descend any further
        }
    }

    /** Return true if a tree represents a diamond new expr. */
    public static boolean isDiamond(JCTree tree) {
        switch(tree.getTag()) {
            case TYPEAPPLY: return ((JCTypeApply)tree).getTypeArguments().isEmpty();
            case NEWCLASS: return isDiamond(((JCNewClass)tree).clazz);
            case ANNOTATED_TYPE: return isDiamond(((JCAnnotatedType)tree).underlyingType);
            default: return false;
        }
    }

    public static boolean isEnumInit(JCTree tree) {
        switch (tree.getTag()) {
            case VARDEF:
                return (((JCVariableDecl)tree).mods.flags & ENUM) != 0;
            default:
                return false;
        }
    }

    /** set 'polyKind' on given tree */
    public static void setPolyKind(JCTree tree, PolyKind pkind) {
        switch (tree.getTag()) {
            case APPLY:
                ((JCMethodInvocation)tree).polyKind = pkind;
                break;
            case NEWCLASS:
                ((JCNewClass)tree).polyKind = pkind;
                break;
            case REFERENCE:
                ((JCMemberReference)tree).refPolyKind = pkind;
                break;
            default:
                throw new AssertionError("Unexpected tree: " + tree);
        }
    }

    /** set 'varargsElement' on given tree */
    public static void setVarargsElement(JCTree tree, Type varargsElement) {
        switch (tree.getTag()) {
            case APPLY:
                ((JCMethodInvocation)tree).varargsElement = varargsElement;
                break;
            case NEWCLASS:
                ((JCNewClass)tree).varargsElement = varargsElement;
                break;
            case REFERENCE:
                ((JCMemberReference)tree).varargsElement = varargsElement;
                break;
            default:
                throw new AssertionError("Unexpected tree: " + tree);
        }
    }

    /** Return true if the tree corresponds to an expression statement */
    public static boolean isExpressionStatement(JCExpression tree) {
        switch(tree.getTag()) {
            case PREINC: case PREDEC:
            case POSTINC: case POSTDEC:
            case ASSIGN:
            case BITOR_ASG: case BITXOR_ASG: case BITAND_ASG:
            case SL_ASG: case SR_ASG: case USR_ASG:
            case PLUS_ASG: case MINUS_ASG:
            case MUL_ASG: case DIV_ASG: case MOD_ASG:
            case APPLY: case NEWCLASS:
            case ERRONEOUS:
                return true;
            default:
                return false;
        }
    }

    /** Return true if the tree corresponds to a statement */
    public static boolean isStatement(JCTree tree) {
        return (tree instanceof JCStatement) &&
                !tree.hasTag(CLASSDEF) &&
                !tree.hasTag(Tag.BLOCK) &&
                !tree.hasTag(METHODDEF);
    }

    /**
     * Return true if the AST corresponds to a static select of the kind A.B
     */
    public static boolean isStaticSelector(JCTree base, Names names) {
        if (base == null)
            return false;
        switch (base.getTag()) {
            case IDENT:
                JCIdent id = (JCIdent)base;
                return id.name != names._this &&
                        id.name != names._super &&
                        isStaticSym(base);
            case SELECT:
                return isStaticSym(base) &&
                    isStaticSelector(((JCFieldAccess)base).selected, names);
            case TYPEAPPLY:
            case TYPEARRAY:
                return true;
            case ANNOTATED_TYPE:
                return isStaticSelector(((JCAnnotatedType)base).underlyingType, names);
            default:
                return false;
        }
    }
    //where
        private static boolean isStaticSym(JCTree tree) {
            Symbol sym = symbol(tree);
            return (sym.kind == TYP || sym.kind == PCK);
        }

    /** Return true if a tree represents the null literal. */
    public static boolean isNull(JCTree tree) {
        if (!tree.hasTag(LITERAL))
            return false;
        JCLiteral lit = (JCLiteral) tree;
        return (lit.typetag == BOT);
    }

    /** Return true iff this tree is a child of some annotation. */
    public static boolean isInAnnotation(Env<?> env, JCTree tree) {
        TreePath tp = TreePath.getPath(env.toplevel, tree);
        if (tp != null) {
            for (Tree t : tp) {
                if (t.getKind() == Tree.Kind.ANNOTATION)
                    return true;
            }
        }
        return false;
    }

    public static String getCommentText(Env<?> env, JCTree tree) {
        DocCommentTable docComments = (tree.hasTag(JCTree.Tag.TOPLEVEL))
                ? ((JCCompilationUnit) tree).docComments
                : env.toplevel.docComments;
        return (docComments == null) ? null : docComments.getCommentText(tree);
    }

    public static DCTree.DCDocComment getCommentTree(Env<?> env, JCTree tree) {
        DocCommentTable docComments = (tree.hasTag(JCTree.Tag.TOPLEVEL))
                ? ((JCCompilationUnit) tree).docComments
                : env.toplevel.docComments;
        return (docComments == null) ? null : docComments.getCommentTree(tree);
    }

    /** The position of the first statement in a block, or the position of
     *  the block itself if it is empty.
     */
    public static int firstStatPos(JCTree tree) {
        if (tree.hasTag(BLOCK) && ((JCBlock) tree).stats.nonEmpty())
            return ((JCBlock) tree).stats.head.pos;
        else
            return tree.pos;
    }

    /** The end position of given tree, if it is a block with
     *  defined endpos.
     */
    public static int endPos(JCTree tree) {
        if (tree.hasTag(BLOCK) && ((JCBlock) tree).endpos != Position.NOPOS)
            return ((JCBlock) tree).endpos;
        else if (tree.hasTag(SYNCHRONIZED))
            return endPos(((JCSynchronized) tree).body);
        else if (tree.hasTag(TRY)) {
            JCTry t = (JCTry) tree;
            return endPos((t.finalizer != null) ? t.finalizer
                          : (t.catchers.nonEmpty() ? t.catchers.last().body : t.body));
        } else if (tree.hasTag(SWITCH) &&
                   ((JCSwitch) tree).endpos != Position.NOPOS) {
            return ((JCSwitch) tree).endpos;
        } else if (tree.hasTag(SWITCH_EXPRESSION) &&
                   ((JCSwitchExpression) tree).endpos != Position.NOPOS) {
            return ((JCSwitchExpression) tree).endpos;
        } else
            return tree.pos;
    }


    /** Get the start position for a tree node.  The start position is
     * defined to be the position of the first character of the first
     * token of the node's source text.
     * @param tree  The tree node
     */
    public static int getStartPos(JCTree tree) {
        if (tree == null)
            return Position.NOPOS;

        switch(tree.getTag()) {
            case MODULEDEF: {
                JCModuleDecl md = (JCModuleDecl)tree;
                return md.mods.annotations.isEmpty() ? md.pos :
                       md.mods.annotations.head.pos;
            }
            case PACKAGEDEF: {
                JCPackageDecl pd = (JCPackageDecl)tree;
                return pd.annotations.isEmpty() ? pd.pos :
                       pd.annotations.head.pos;
            }
            case APPLY:
                return getStartPos(((JCMethodInvocation) tree).meth);
            case ASSIGN:
                return getStartPos(((JCAssign) tree).lhs);
            case BITOR_ASG: case BITXOR_ASG: case BITAND_ASG:
            case SL_ASG: case SR_ASG: case USR_ASG:
            case PLUS_ASG: case MINUS_ASG: case MUL_ASG:
            case DIV_ASG: case MOD_ASG:
            case OR: case AND: case BITOR:
            case BITXOR: case BITAND: case EQ:
            case NE: case LT: case GT:
            case LE: case GE: case SL:
            case SR: case USR: case PLUS:
            case MINUS: case MUL: case DIV:
            case MOD:
            case POSTINC:
            case POSTDEC:
                return getStartPos(((JCOperatorExpression) tree).getOperand(LEFT));
            case CLASSDEF: {
                JCClassDecl node = (JCClassDecl)tree;
                if (node.mods.pos != Position.NOPOS)
                    return node.mods.pos;
                break;
            }
            case CONDEXPR:
                return getStartPos(((JCConditional) tree).cond);
            case EXEC:
                return getStartPos(((JCExpressionStatement) tree).expr);
            case INDEXED:
                return getStartPos(((JCArrayAccess) tree).indexed);
            case METHODDEF: {
                JCMethodDecl node = (JCMethodDecl)tree;
                if (node.mods.pos != Position.NOPOS)
                    return node.mods.pos;
                if (node.typarams.nonEmpty()) // List.nil() used for no typarams
                    return getStartPos(node.typarams.head);
                return node.restype == null ? node.pos : getStartPos(node.restype);
            }
            case SELECT:
                return getStartPos(((JCFieldAccess) tree).selected);
            case TYPEAPPLY:
                return getStartPos(((JCTypeApply) tree).clazz);
            case TYPEARRAY:
                return getStartPos(((JCArrayTypeTree) tree).elemtype);
            case TYPETEST:
                return getStartPos(((JCInstanceOf) tree).expr);
            case ANNOTATED_TYPE: {
                JCAnnotatedType node = (JCAnnotatedType) tree;
                if (node.annotations.nonEmpty()) {
                    if (node.underlyingType.hasTag(TYPEARRAY) ||
                            node.underlyingType.hasTag(SELECT)) {
                        return getStartPos(node.underlyingType);
                    } else {
                        return getStartPos(node.annotations.head);
                    }
                } else {
                    return getStartPos(node.underlyingType);
                }
            }
            case NEWCLASS: {
                JCNewClass node = (JCNewClass)tree;
                if (node.encl != null)
                    return getStartPos(node.encl);
                break;
            }
            case VARDEF: {
                JCVariableDecl node = (JCVariableDecl)tree;
                if (node.startPos != Position.NOPOS) {
                    return node.startPos;
                } else if (node.mods.pos != Position.NOPOS) {
                    return node.mods.pos;
                } else if (node.vartype == null || node.vartype.pos == Position.NOPOS) {
                    //if there's no type (partially typed lambda parameter)
                    //simply return node position
                    return node.pos;
                } else {
                    return getStartPos(node.vartype);
                }
            }
            case BINDINGPATTERN: {
                JCBindingPattern node = (JCBindingPattern)tree;
                return getStartPos(node.var);
            }
<<<<<<< HEAD
            case STRING_TEMPLATE: {
                JCStringTemplate node = (JCStringTemplate) tree;
                return node.processor == null ? node.pos : getStartPos(node.processor);
            }
            case DERIVEDRECORDCREATION: {
                JCDerivedInstance node = (JCDerivedInstance) tree;
                return getStartPos(node.expr);
            }
=======
>>>>>>> 177092b9
            case ERRONEOUS: {
                JCErroneous node = (JCErroneous)tree;
                if (node.errs != null && node.errs.nonEmpty()) {
                    int pos = getStartPos(node.errs.head);
                    if (pos != Position.NOPOS) {
                        return pos;
                    }
                }
                break;
            }
        }
        return tree.pos;
    }

    /** The end position of given tree, given  a table of end positions generated by the parser
     */
    public static int getEndPos(JCTree tree, EndPosTable endPosTable) {
        if (tree == null)
            return Position.NOPOS;

        if (endPosTable == null) {
            // fall back on limited info in the tree
            return endPos(tree);
        }

        int mapPos = endPosTable.getEndPos(tree);
        if (mapPos != Position.NOPOS)
            return mapPos;

        switch(tree.getTag()) {
            case BITOR_ASG: case BITXOR_ASG: case BITAND_ASG:
            case SL_ASG: case SR_ASG: case USR_ASG:
            case PLUS_ASG: case MINUS_ASG: case MUL_ASG:
            case DIV_ASG: case MOD_ASG:
            case OR: case AND: case BITOR:
            case BITXOR: case BITAND: case EQ:
            case NE: case LT: case GT:
            case LE: case GE: case SL:
            case SR: case USR: case PLUS:
            case MINUS: case MUL: case DIV:
            case MOD:
            case POS:
            case NEG:
            case NOT:
            case COMPL:
            case PREINC:
            case PREDEC:
                return getEndPos(((JCOperatorExpression) tree).getOperand(RIGHT), endPosTable);
            case CASE:
                return getEndPos(((JCCase) tree).stats.last(), endPosTable);
            case CATCH:
                return getEndPos(((JCCatch) tree).body, endPosTable);
            case CONDEXPR:
                return getEndPos(((JCConditional) tree).falsepart, endPosTable);
            case FORLOOP:
                return getEndPos(((JCForLoop) tree).body, endPosTable);
            case FOREACHLOOP:
                return getEndPos(((JCEnhancedForLoop) tree).body, endPosTable);
            case IF: {
                JCIf node = (JCIf)tree;
                if (node.elsepart == null) {
                    return getEndPos(node.thenpart, endPosTable);
                } else {
                    return getEndPos(node.elsepart, endPosTable);
                }
            }
            case LABELLED:
                return getEndPos(((JCLabeledStatement) tree).body, endPosTable);
            case MODIFIERS:
                return getEndPos(((JCModifiers) tree).annotations.last(), endPosTable);
            case SYNCHRONIZED:
                return getEndPos(((JCSynchronized) tree).body, endPosTable);
            case TOPLEVEL:
                return getEndPos(((JCCompilationUnit) tree).defs.last(), endPosTable);
            case TRY: {
                JCTry node = (JCTry)tree;
                if (node.finalizer != null) {
                    return getEndPos(node.finalizer, endPosTable);
                } else if (!node.catchers.isEmpty()) {
                    return getEndPos(node.catchers.last(), endPosTable);
                } else {
                    return getEndPos(node.body, endPosTable);
                }
            }
            case WILDCARD:
                return getEndPos(((JCWildcard) tree).inner, endPosTable);
            case TYPECAST:
                return getEndPos(((JCTypeCast) tree).expr, endPosTable);
            case TYPETEST:
                return getEndPos(((JCInstanceOf) tree).pattern, endPosTable);
            case WHILELOOP:
                return getEndPos(((JCWhileLoop) tree).body, endPosTable);
            case ANNOTATED_TYPE:
                return getEndPos(((JCAnnotatedType) tree).underlyingType, endPosTable);
            case ERRONEOUS: {
                JCErroneous node = (JCErroneous)tree;
                if (node.errs != null && node.errs.nonEmpty())
                    return getEndPos(node.errs.last(), endPosTable);
            }
        }
        return Position.NOPOS;
    }


    /** A DiagnosticPosition with the preferred position set to the
     *  end position of given tree, if it is a block with
     *  defined endpos.
     */
    public static DiagnosticPosition diagEndPos(final JCTree tree) {
        final int endPos = TreeInfo.endPos(tree);
        return new DiagnosticPosition() {
            public JCTree getTree() { return tree; }
            public int getStartPosition() { return TreeInfo.getStartPos(tree); }
            public int getPreferredPosition() { return endPos; }
            public int getEndPosition(EndPosTable endPosTable) {
                return TreeInfo.getEndPos(tree, endPosTable);
            }
        };
    }

    public enum PosKind {
        START_POS(TreeInfo::getStartPos),
        FIRST_STAT_POS(TreeInfo::firstStatPos),
        END_POS(TreeInfo::endPos);

        final ToIntFunction<JCTree> posFunc;

        PosKind(ToIntFunction<JCTree> posFunc) {
            this.posFunc = posFunc;
        }

        int toPos(JCTree tree) {
            return posFunc.applyAsInt(tree);
        }
    }

    /** The position of the finalizer of given try/synchronized statement.
     */
    public static int finalizerPos(JCTree tree, PosKind posKind) {
        if (tree.hasTag(TRY)) {
            JCTry t = (JCTry) tree;
            Assert.checkNonNull(t.finalizer);
            return posKind.toPos(t.finalizer);
        } else if (tree.hasTag(SYNCHRONIZED)) {
            return endPos(((JCSynchronized) tree).body);
        } else {
            throw new AssertionError();
        }
    }

    /** Find the position for reporting an error about a symbol, where
     *  that symbol is defined somewhere in the given tree. */
    public static int positionFor(final Symbol sym, final JCTree tree) {
        JCTree decl = declarationFor(sym, tree);
        return ((decl != null) ? decl : tree).pos;
    }

    /** Find the position for reporting an error about a symbol, where
     *  that symbol is defined somewhere in the given tree. */
    public static DiagnosticPosition diagnosticPositionFor(final Symbol sym, final JCTree tree) {
        return diagnosticPositionFor(sym, tree, false);
    }

    public static DiagnosticPosition diagnosticPositionFor(final Symbol sym, final JCTree tree, boolean returnNullIfNotFound) {
        return diagnosticPositionFor(sym, tree, returnNullIfNotFound, null);
    }

    public static DiagnosticPosition diagnosticPositionFor(final Symbol sym, final JCTree tree, boolean returnNullIfNotFound,
            Predicate<? super JCTree> filter) {
        class DiagScanner extends DeclScanner {
            DiagScanner(Symbol sym, Predicate<? super JCTree> filter) {
                super(sym, filter);
            }

            public void visitIdent(JCIdent that) {
                if (!checkMatch(that, that.sym))
                    super.visitIdent(that);
            }
            public void visitSelect(JCFieldAccess that) {
                if (!checkMatch(that, that.sym))
                    super.visitSelect(that);
            }
        }
        DiagScanner s = new DiagScanner(sym, filter);
        tree.accept(s);
        JCTree decl = s.result;
        if (decl == null && returnNullIfNotFound) { return null; }
        return ((decl != null) ? decl : tree).pos();
    }

    public static DiagnosticPosition diagnosticPositionFor(final Symbol sym, final List<? extends JCTree> trees) {
        return trees.stream().map(t -> TreeInfo.diagnosticPositionFor(sym, t)).filter(t -> t != null).findFirst().get();
    }

    private static class DeclScanner extends TreeScanner {
        final Symbol sym;
        final Predicate<? super JCTree> filter;

        DeclScanner(final Symbol sym) {
            this(sym, null);
        }
        DeclScanner(final Symbol sym, Predicate<? super JCTree> filter) {
            this.sym = sym;
            this.filter = filter;
        }

        JCTree result = null;
        public void scan(JCTree tree) {
            if (tree!=null && result==null)
                tree.accept(this);
        }
        public void visitTopLevel(JCCompilationUnit that) {
            if (!checkMatch(that, that.packge))
                super.visitTopLevel(that);
        }
        public void visitModuleDef(JCModuleDecl that) {
            checkMatch(that, that.sym);
            // no need to scan within module declaration
        }
        public void visitPackageDef(JCPackageDecl that) {
            if (!checkMatch(that, that.packge))
                super.visitPackageDef(that);
        }
        public void visitClassDef(JCClassDecl that) {
            if (!checkMatch(that, that.sym))
                super.visitClassDef(that);
        }
        public void visitMethodDef(JCMethodDecl that) {
            if (!checkMatch(that, that.sym))
                super.visitMethodDef(that);
        }
        public void visitVarDef(JCVariableDecl that) {
            if (!checkMatch(that, that.sym))
                super.visitVarDef(that);
        }
        public void visitTypeParameter(JCTypeParameter that) {
            if (that.type == null || !checkMatch(that, that.type.tsym))
                super.visitTypeParameter(that);
        }

        protected boolean checkMatch(JCTree that, Symbol thatSym) {
            if (thatSym == this.sym && (filter == null || filter.test(that))) {
                result = that;
                return true;
            }
            if (this.sym.getKind() == ElementKind.RECORD_COMPONENT) {
                if (thatSym != null && thatSym.getKind() == ElementKind.FIELD && (thatSym.flags_field & RECORD) != 0) {
                    RecordComponent rc = thatSym.enclClass().getRecordComponent((VarSymbol)thatSym);
                    return checkMatch(rc.declarationFor(), rc);
                }
            }
            return false;
        }
    }

    /** Find the declaration for a symbol, where
     *  that symbol is defined somewhere in the given tree. */
    public static JCTree declarationFor(final Symbol sym, final JCTree tree) {
        DeclScanner s = new DeclScanner(sym);
        tree.accept(s);
        return s.result;
    }

    /** Return the statement referenced by a label.
     *  If the label refers to a loop or switch, return that switch
     *  otherwise return the labelled statement itself
     */
    public static JCTree referencedStatement(JCLabeledStatement tree) {
        JCTree t = tree;
        do t = ((JCLabeledStatement) t).body;
        while (t.hasTag(LABELLED));
        switch (t.getTag()) {
        case DOLOOP: case WHILELOOP: case FORLOOP: case FOREACHLOOP: case SWITCH:
            return t;
        default:
            return tree;
        }
    }

    /** Skip parens and return the enclosed expression
     */
    public static JCExpression skipParens(JCExpression tree) {
        while (tree.hasTag(PARENS)) {
            tree = ((JCParens) tree).expr;
        }
        return tree;
    }

    /** Skip parens and return the enclosed expression
     */
    public static JCTree skipParens(JCTree tree) {
        if (tree.hasTag(PARENS))
            return skipParens((JCParens)tree);
        else
            return tree;
    }

    /** Return the types of a list of trees.
     */
    public static List<Type> types(List<? extends JCTree> trees) {
        ListBuffer<Type> ts = new ListBuffer<>();
        for (List<? extends JCTree> l = trees; l.nonEmpty(); l = l.tail)
            ts.append(l.head.type);
        return ts.toList();
    }

    /** If this tree is an identifier or a field or a parameterized type,
     *  return its name, otherwise return null.
     */
    public static Name name(JCTree tree) {
        switch (tree.getTag()) {
        case IDENT:
            return ((JCIdent) tree).name;
        case SELECT:
            return ((JCFieldAccess) tree).name;
        case TYPEAPPLY:
            return name(((JCTypeApply) tree).clazz);
        default:
            return null;
        }
    }

    /** If this tree is a qualified identifier, its return fully qualified name,
     *  otherwise return null.
     */
    public static Name fullName(JCTree tree) {
        tree = skipParens(tree);
        switch (tree.getTag()) {
        case IDENT:
            return ((JCIdent) tree).name;
        case SELECT:
            Name sname = fullName(((JCFieldAccess) tree).selected);
            return sname == null ? null : sname.append('.', name(tree));
        default:
            return null;
        }
    }

    public static Symbol symbolFor(JCTree node) {
        Symbol sym = symbolForImpl(node);

        return sym != null ? sym.baseSymbol() : null;
    }

    private static Symbol symbolForImpl(JCTree node) {
        node = skipParens(node);
        switch (node.getTag()) {
        case TOPLEVEL:
            JCCompilationUnit cut = (JCCompilationUnit) node;
            JCModuleDecl moduleDecl = cut.getModuleDecl();
            if (isModuleInfo(cut) && moduleDecl != null)
                return symbolFor(moduleDecl);
            return cut.packge;
        case MODULEDEF:
            return ((JCModuleDecl) node).sym;
        case PACKAGEDEF:
            return ((JCPackageDecl) node).packge;
        case CLASSDEF:
            return ((JCClassDecl) node).sym;
        case METHODDEF:
            return ((JCMethodDecl) node).sym;
        case VARDEF:
            return ((JCVariableDecl) node).sym;
        case IDENT:
            return ((JCIdent) node).sym;
        case SELECT:
            return ((JCFieldAccess) node).sym;
        case REFERENCE:
            return ((JCMemberReference) node).sym;
        case NEWCLASS:
            return ((JCNewClass) node).constructor;
        case APPLY:
            return symbolFor(((JCMethodInvocation) node).meth);
        case TYPEAPPLY:
            return symbolFor(((JCTypeApply) node).clazz);
        case ANNOTATION:
        case TYPE_ANNOTATION:
        case TYPEPARAMETER:
            if (node.type != null)
                return node.type.tsym;
            return null;
        default:
            return null;
        }
    }

    public static boolean isDeclaration(JCTree node) {
        node = skipParens(node);
        switch (node.getTag()) {
        case PACKAGEDEF:
        case CLASSDEF:
        case METHODDEF:
        case VARDEF:
            return true;
        default:
            return false;
        }
    }

    /** If this tree is an identifier or a field, return its symbol,
     *  otherwise return null.
     */
    public static Symbol symbol(JCTree tree) {
        tree = skipParens(tree);
        switch (tree.getTag()) {
        case IDENT:
            return ((JCIdent) tree).sym;
        case SELECT:
            return ((JCFieldAccess) tree).sym;
        case TYPEAPPLY:
            return symbol(((JCTypeApply) tree).clazz);
        case ANNOTATED_TYPE:
            return symbol(((JCAnnotatedType) tree).underlyingType);
        case REFERENCE:
            return ((JCMemberReference) tree).sym;
        case CLASSDEF:
            return ((JCClassDecl) tree).sym;
        default:
            return null;
        }
    }

    /** If this tree has a modifiers field, return it otherwise return null
     */
    public static JCModifiers getModifiers(JCTree tree) {
        tree = skipParens(tree);
        switch (tree.getTag()) {
            case VARDEF:
                return ((JCVariableDecl) tree).mods;
            case METHODDEF:
                return ((JCMethodDecl) tree).mods;
            case CLASSDEF:
                return ((JCClassDecl) tree).mods;
            case MODULEDEF:
                return ((JCModuleDecl) tree).mods;
        default:
            return null;
        }
    }

    /** Return true if this is a nonstatic selection. */
    public static boolean nonstaticSelect(JCTree tree) {
        tree = skipParens(tree);
        if (!tree.hasTag(SELECT)) return false;
        JCFieldAccess s = (JCFieldAccess) tree;
        Symbol e = symbol(s.selected);
        return e == null || (e.kind != PCK && e.kind != TYP);
    }

    /** If this tree is an identifier or a field, set its symbol, otherwise skip.
     */
    public static void setSymbol(JCTree tree, Symbol sym) {
        tree = skipParens(tree);
        switch (tree.getTag()) {
        case IDENT:
            ((JCIdent) tree).sym = sym; break;
        case SELECT:
            ((JCFieldAccess) tree).sym = sym; break;
        default:
        }
    }

    /** If this tree is a declaration or a block, return its flags field,
     *  otherwise return 0.
     */
    public static long flags(JCTree tree) {
        switch (tree.getTag()) {
        case VARDEF:
            return ((JCVariableDecl) tree).mods.flags;
        case METHODDEF:
            return ((JCMethodDecl) tree).mods.flags;
        case CLASSDEF:
            return ((JCClassDecl) tree).mods.flags;
        case BLOCK:
            return ((JCBlock) tree).flags;
        default:
            return 0;
        }
    }

    /** Return first (smallest) flag in `flags':
     *  pre: flags != 0
     */
    public static long firstFlag(long flags) {
        long flag = 1;
        while ((flag & flags) == 0)
            flag = flag << 1;
        return flag;
    }

    /** Return flags as a string, separated by " ".
     */
    public static String flagNames(long flags) {
        return Flags.toString(flags & ExtendedStandardFlags).trim();
    }

    /** Operator precedences values.
     */
    public static final int
        notExpression = -1,   // not an expression
        noPrec = 0,           // no enclosing expression
        assignPrec = 1,
        assignopPrec = 2,
        condPrec = 3,
        orPrec = 4,
        andPrec = 5,
        bitorPrec = 6,
        bitxorPrec = 7,
        bitandPrec = 8,
        eqPrec = 9,
        ordPrec = 10,
        shiftPrec = 11,
        addPrec = 12,
        mulPrec = 13,
        prefixPrec = 14,
        postfixPrec = 15,
        precCount = 16;


    /** Map operators to their precedence levels.
     */
    public static int opPrec(JCTree.Tag op) {
        switch(op) {
        case POS:
        case NEG:
        case NOT:
        case COMPL:
        case PREINC:
        case PREDEC: return prefixPrec;
        case POSTINC:
        case POSTDEC:
        case NULLCHK: return postfixPrec;
        case ASSIGN: return assignPrec;
        case BITOR_ASG:
        case BITXOR_ASG:
        case BITAND_ASG:
        case SL_ASG:
        case SR_ASG:
        case USR_ASG:
        case PLUS_ASG:
        case MINUS_ASG:
        case MUL_ASG:
        case DIV_ASG:
        case MOD_ASG: return assignopPrec;
        case OR: return orPrec;
        case AND: return andPrec;
        case EQ:
        case NE: return eqPrec;
        case LT:
        case GT:
        case LE:
        case GE: return ordPrec;
        case BITOR: return bitorPrec;
        case BITXOR: return bitxorPrec;
        case BITAND: return bitandPrec;
        case SL:
        case SR:
        case USR: return shiftPrec;
        case PLUS:
        case MINUS: return addPrec;
        case MUL:
        case DIV:
        case MOD: return mulPrec;
        case TYPETEST: return ordPrec;
        default: throw new AssertionError();
        }
    }

    static Tree.Kind tagToKind(JCTree.Tag tag) {
        switch (tag) {
        // Postfix expressions
        case POSTINC:           // _ ++
            return Tree.Kind.POSTFIX_INCREMENT;
        case POSTDEC:           // _ --
            return Tree.Kind.POSTFIX_DECREMENT;

        // Unary operators
        case PREINC:            // ++ _
            return Tree.Kind.PREFIX_INCREMENT;
        case PREDEC:            // -- _
            return Tree.Kind.PREFIX_DECREMENT;
        case POS:               // +
            return Tree.Kind.UNARY_PLUS;
        case NEG:               // -
            return Tree.Kind.UNARY_MINUS;
        case COMPL:             // ~
            return Tree.Kind.BITWISE_COMPLEMENT;
        case NOT:               // !
            return Tree.Kind.LOGICAL_COMPLEMENT;

        // Binary operators

        // Multiplicative operators
        case MUL:               // *
            return Tree.Kind.MULTIPLY;
        case DIV:               // /
            return Tree.Kind.DIVIDE;
        case MOD:               // %
            return Tree.Kind.REMAINDER;

        // Additive operators
        case PLUS:              // +
            return Tree.Kind.PLUS;
        case MINUS:             // -
            return Tree.Kind.MINUS;

        // Shift operators
        case SL:                // <<
            return Tree.Kind.LEFT_SHIFT;
        case SR:                // >>
            return Tree.Kind.RIGHT_SHIFT;
        case USR:               // >>>
            return Tree.Kind.UNSIGNED_RIGHT_SHIFT;

        // Relational operators
        case LT:                // <
            return Tree.Kind.LESS_THAN;
        case GT:                // >
            return Tree.Kind.GREATER_THAN;
        case LE:                // <=
            return Tree.Kind.LESS_THAN_EQUAL;
        case GE:                // >=
            return Tree.Kind.GREATER_THAN_EQUAL;

        // Equality operators
        case EQ:                // ==
            return Tree.Kind.EQUAL_TO;
        case NE:                // !=
            return Tree.Kind.NOT_EQUAL_TO;

        // Bitwise and logical operators
        case BITAND:            // &
            return Tree.Kind.AND;
        case BITXOR:            // ^
            return Tree.Kind.XOR;
        case BITOR:             // |
            return Tree.Kind.OR;

        // Conditional operators
        case AND:               // &&
            return Tree.Kind.CONDITIONAL_AND;
        case OR:                // ||
            return Tree.Kind.CONDITIONAL_OR;

        // Assignment operators
        case MUL_ASG:           // *=
            return Tree.Kind.MULTIPLY_ASSIGNMENT;
        case DIV_ASG:           // /=
            return Tree.Kind.DIVIDE_ASSIGNMENT;
        case MOD_ASG:           // %=
            return Tree.Kind.REMAINDER_ASSIGNMENT;
        case PLUS_ASG:          // +=
            return Tree.Kind.PLUS_ASSIGNMENT;
        case MINUS_ASG:         // -=
            return Tree.Kind.MINUS_ASSIGNMENT;
        case SL_ASG:            // <<=
            return Tree.Kind.LEFT_SHIFT_ASSIGNMENT;
        case SR_ASG:            // >>=
            return Tree.Kind.RIGHT_SHIFT_ASSIGNMENT;
        case USR_ASG:           // >>>=
            return Tree.Kind.UNSIGNED_RIGHT_SHIFT_ASSIGNMENT;
        case BITAND_ASG:        // &=
            return Tree.Kind.AND_ASSIGNMENT;
        case BITXOR_ASG:        // ^=
            return Tree.Kind.XOR_ASSIGNMENT;
        case BITOR_ASG:         // |=
            return Tree.Kind.OR_ASSIGNMENT;

        // Null check (implementation detail), for example, __.getClass()
        case NULLCHK:
            return Tree.Kind.OTHER;

        case ANNOTATION:
            return Tree.Kind.ANNOTATION;
        case TYPE_ANNOTATION:
            return Tree.Kind.TYPE_ANNOTATION;

        case EXPORTS:
            return Tree.Kind.EXPORTS;
        case OPENS:
            return Tree.Kind.OPENS;

        default:
            return null;
        }
    }

    /**
     * Returns the underlying type of the tree if it is an annotated type,
     * or the tree itself otherwise.
     */
    public static JCExpression typeIn(JCExpression tree) {
        switch (tree.getTag()) {
        case ANNOTATED_TYPE:
            return ((JCAnnotatedType)tree).underlyingType;
        case IDENT: /* simple names */
        case TYPEIDENT: /* primitive name */
        case SELECT: /* qualified name */
        case TYPEARRAY: /* array types */
        case WILDCARD: /* wild cards */
        case TYPEPARAMETER: /* type parameters */
        case TYPEAPPLY: /* parameterized types */
        case ERRONEOUS: /* error tree TODO: needed for BadCast JSR308 test case. Better way? */
            return tree;
        default:
            throw new AssertionError("Unexpected type tree: " + tree);
        }
    }

    /* Return the inner-most type of a type tree.
     * For an array that contains an annotated type, return that annotated type.
     * TODO: currently only used by Pretty. Describe behavior better.
     */
    public static JCTree innermostType(JCTree type, boolean skipAnnos) {
        JCTree lastAnnotatedType = null;
        JCTree cur = type;
        loop: while (true) {
            switch (cur.getTag()) {
            case TYPEARRAY:
                lastAnnotatedType = null;
                cur = ((JCArrayTypeTree)cur).elemtype;
                break;
            case WILDCARD:
                lastAnnotatedType = null;
                cur = ((JCWildcard)cur).inner;
                break;
            case ANNOTATED_TYPE:
                lastAnnotatedType = cur;
                cur = ((JCAnnotatedType)cur).underlyingType;
                break;
            default:
                break loop;
            }
        }
        if (!skipAnnos && lastAnnotatedType!=null) {
            return lastAnnotatedType;
        } else {
            return cur;
        }
    }

    private static class TypeAnnotationFinder extends TreeScanner {
        public boolean foundTypeAnno = false;

        @Override
        public void scan(JCTree tree) {
            if (foundTypeAnno || tree == null)
                return;
            super.scan(tree);
        }

        public void visitAnnotation(JCAnnotation tree) {
            foundTypeAnno = foundTypeAnno || tree.hasTag(TYPE_ANNOTATION);
        }
    }

    public static boolean containsTypeAnnotation(JCTree e) {
        TypeAnnotationFinder finder = new TypeAnnotationFinder();
        finder.scan(e);
        return finder.foundTypeAnno;
    }

    public static boolean isModuleInfo(JCCompilationUnit tree) {
        return tree.sourcefile.isNameCompatible("module-info", JavaFileObject.Kind.SOURCE)
                && tree.getModuleDecl() != null;
    }

    public static boolean isPackageInfo(JCCompilationUnit tree) {
        return tree.sourcefile.isNameCompatible("package-info", JavaFileObject.Kind.SOURCE);
    }

    public static boolean isErrorEnumSwitch(JCExpression selector, List<JCCase> cases) {
        return selector.type.tsym.kind == Kinds.Kind.ERR &&
               cases.stream().flatMap(c -> c.labels.stream())
                             .filter(l -> l.hasTag(CONSTANTCASELABEL))
                             .map(l -> ((JCConstantCaseLabel) l).expr)
                             .allMatch(p -> p.hasTag(IDENT));
    }

    public static Type primaryPatternType(JCTree pat) {
        return switch (pat.getTag()) {
            case BINDINGPATTERN -> pat.type;
            case RECORDPATTERN -> ((JCRecordPattern) pat).type;
            case ANYPATTERN -> ((JCAnyPattern) pat).type;
            default -> throw new AssertionError();
        };
    }

    public static JCTree primaryPatternTypeTree(JCTree pat) {
        return switch (pat.getTag()) {
            case BINDINGPATTERN -> ((JCBindingPattern) pat).var.vartype;
            case RECORDPATTERN -> ((JCRecordPattern) pat).deconstructor;
            default -> throw new AssertionError();
        };
    }

    public static boolean expectedExhaustive(JCSwitch tree) {
        return tree.patternSwitch ||
               tree.cases.stream()
                         .flatMap(c -> c.labels.stream())
                         .anyMatch(l -> TreeInfo.isNullCaseLabel(l));
    }

    public static boolean unguardedCase(JCCase cse) {
        JCExpression guard = cse.guard;
        if (guard == null) {
            return true;
        }
        return isBooleanWithValue(guard, 1);
    }

    public static boolean isBooleanWithValue(JCExpression guard, int value) {
        var constValue = guard.type.constValue();
        return constValue != null &&
                guard.type.hasTag(BOOLEAN) &&
                ((int) constValue) == value;
    }

    public static boolean isNullCaseLabel(JCCaseLabel label) {
        return label.hasTag(CONSTANTCASELABEL) &&
               TreeInfo.isNull(((JCConstantCaseLabel) label).expr);
    }
}<|MERGE_RESOLUTION|>--- conflicted
+++ resolved
@@ -621,17 +621,10 @@
                 JCBindingPattern node = (JCBindingPattern)tree;
                 return getStartPos(node.var);
             }
-<<<<<<< HEAD
-            case STRING_TEMPLATE: {
-                JCStringTemplate node = (JCStringTemplate) tree;
-                return node.processor == null ? node.pos : getStartPos(node.processor);
-            }
             case DERIVEDRECORDCREATION: {
                 JCDerivedInstance node = (JCDerivedInstance) tree;
                 return getStartPos(node.expr);
             }
-=======
->>>>>>> 177092b9
             case ERRONEOUS: {
                 JCErroneous node = (JCErroneous)tree;
                 if (node.errs != null && node.errs.nonEmpty()) {
