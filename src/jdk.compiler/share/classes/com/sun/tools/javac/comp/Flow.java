/*
 * Copyright (c) 1999, 2021, Oracle and/or its affiliates. All rights reserved.
 * DO NOT ALTER OR REMOVE COPYRIGHT NOTICES OR THIS FILE HEADER.
 *
 * This code is free software; you can redistribute it and/or modify it
 * under the terms of the GNU General Public License version 2 only, as
 * published by the Free Software Foundation.  Oracle designates this
 * particular file as subject to the "Classpath" exception as provided
 * by Oracle in the LICENSE file that accompanied this code.
 *
 * This code is distributed in the hope that it will be useful, but WITHOUT
 * ANY WARRANTY; without even the implied warranty of MERCHANTABILITY or
 * FITNESS FOR A PARTICULAR PURPOSE.  See the GNU General Public License
 * version 2 for more details (a copy is included in the LICENSE file that
 * accompanied this code).
 *
 * You should have received a copy of the GNU General Public License version
 * 2 along with this work; if not, write to the Free Software Foundation,
 * Inc., 51 Franklin St, Fifth Floor, Boston, MA 02110-1301 USA.
 *
 * Please contact Oracle, 500 Oracle Parkway, Redwood Shores, CA 94065 USA
 * or visit www.oracle.com if you need additional information or have any
 * questions.
 */

//todo: one might eliminate uninits.andSets when monotonic

package com.sun.tools.javac.comp;

import java.util.HashMap;
import java.util.HashSet;
import java.util.Set;
import java.util.stream.StreamSupport;

import com.sun.source.tree.LambdaExpressionTree.BodyKind;
import com.sun.tools.javac.code.*;
import com.sun.tools.javac.code.Scope.WriteableScope;
import com.sun.tools.javac.code.Source.Feature;
import com.sun.tools.javac.resources.CompilerProperties.Errors;
import com.sun.tools.javac.resources.CompilerProperties.Warnings;
import com.sun.tools.javac.tree.*;
import com.sun.tools.javac.tree.TreeInfo.PatternPrimaryType;
import com.sun.tools.javac.util.*;
import com.sun.tools.javac.util.JCDiagnostic.DiagnosticPosition;
import com.sun.tools.javac.util.JCDiagnostic.Error;
import com.sun.tools.javac.util.JCDiagnostic.Warning;

import com.sun.tools.javac.code.Symbol.*;
import com.sun.tools.javac.tree.JCTree.*;

import static com.sun.tools.javac.code.Flags.*;
import static com.sun.tools.javac.code.Flags.BLOCK;
import static com.sun.tools.javac.code.Kinds.Kind.*;
import com.sun.tools.javac.code.Type.TypeVar;
import static com.sun.tools.javac.code.TypeTag.BOOLEAN;
import static com.sun.tools.javac.code.TypeTag.VOID;
import com.sun.tools.javac.resources.CompilerProperties.Fragments;
import static com.sun.tools.javac.tree.JCTree.Tag.*;
import com.sun.tools.javac.util.JCDiagnostic.Fragment;

/** This pass implements dataflow analysis for Java programs though
 *  different AST visitor steps. Liveness analysis (see AliveAnalyzer) checks that
 *  every statement is reachable. Exception analysis (see FlowAnalyzer) ensures that
 *  every checked exception that is thrown is declared or caught.  Definite assignment analysis
 *  (see AssignAnalyzer) ensures that each variable is assigned when used.  Definite
 *  unassignment analysis (see AssignAnalyzer) in ensures that no final variable
 *  is assigned more than once. Finally, local variable capture analysis (see CaptureAnalyzer)
 *  determines that local variables accessed within the scope of an inner class/lambda
 *  are either final or effectively-final.
 *
 *  <p>The JLS has a number of problems in the
 *  specification of these flow analysis problems. This implementation
 *  attempts to address those issues.
 *
 *  <p>First, there is no accommodation for a finally clause that cannot
 *  complete normally. For liveness analysis, an intervening finally
 *  clause can cause a break, continue, or return not to reach its
 *  target.  For exception analysis, an intervening finally clause can
 *  cause any exception to be "caught".  For DA/DU analysis, the finally
 *  clause can prevent a transfer of control from propagating DA/DU
 *  state to the target.  In addition, code in the finally clause can
 *  affect the DA/DU status of variables.
 *
 *  <p>For try statements, we introduce the idea of a variable being
 *  definitely unassigned "everywhere" in a block.  A variable V is
 *  "unassigned everywhere" in a block iff it is unassigned at the
 *  beginning of the block and there is no reachable assignment to V
 *  in the block.  An assignment V=e is reachable iff V is not DA
 *  after e.  Then we can say that V is DU at the beginning of the
 *  catch block iff V is DU everywhere in the try block.  Similarly, V
 *  is DU at the beginning of the finally block iff V is DU everywhere
 *  in the try block and in every catch block.  Specifically, the
 *  following bullet is added to 16.2.2
 *  <pre>
 *      V is <em>unassigned everywhere</em> in a block if it is
 *      unassigned before the block and there is no reachable
 *      assignment to V within the block.
 *  </pre>
 *  <p>In 16.2.15, the third bullet (and all of its sub-bullets) for all
 *  try blocks is changed to
 *  <pre>
 *      V is definitely unassigned before a catch block iff V is
 *      definitely unassigned everywhere in the try block.
 *  </pre>
 *  <p>The last bullet (and all of its sub-bullets) for try blocks that
 *  have a finally block is changed to
 *  <pre>
 *      V is definitely unassigned before the finally block iff
 *      V is definitely unassigned everywhere in the try block
 *      and everywhere in each catch block of the try statement.
 *  </pre>
 *  <p>In addition,
 *  <pre>
 *      V is definitely assigned at the end of a constructor iff
 *      V is definitely assigned after the block that is the body
 *      of the constructor and V is definitely assigned at every
 *      return that can return from the constructor.
 *  </pre>
 *  <p>In addition, each continue statement with the loop as its target
 *  is treated as a jump to the end of the loop body, and "intervening"
 *  finally clauses are treated as follows: V is DA "due to the
 *  continue" iff V is DA before the continue statement or V is DA at
 *  the end of any intervening finally block.  V is DU "due to the
 *  continue" iff any intervening finally cannot complete normally or V
 *  is DU at the end of every intervening finally block.  This "due to
 *  the continue" concept is then used in the spec for the loops.
 *
 *  <p>Similarly, break statements must consider intervening finally
 *  blocks.  For liveness analysis, a break statement for which any
 *  intervening finally cannot complete normally is not considered to
 *  cause the target statement to be able to complete normally. Then
 *  we say V is DA "due to the break" iff V is DA before the break or
 *  V is DA at the end of any intervening finally block.  V is DU "due
 *  to the break" iff any intervening finally cannot complete normally
 *  or V is DU at the break and at the end of every intervening
 *  finally block.  (I suspect this latter condition can be
 *  simplified.)  This "due to the break" is then used in the spec for
 *  all statements that can be "broken".
 *
 *  <p>The return statement is treated similarly.  V is DA "due to a
 *  return statement" iff V is DA before the return statement or V is
 *  DA at the end of any intervening finally block.  Note that we
 *  don't have to worry about the return expression because this
 *  concept is only used for constructors.
 *
 *  <p>There is no spec in the JLS for when a variable is definitely
 *  assigned at the end of a constructor, which is needed for final
 *  fields (8.3.1.2).  We implement the rule that V is DA at the end
 *  of the constructor iff it is DA and the end of the body of the
 *  constructor and V is DA "due to" every return of the constructor.
 *
 *  <p>Intervening finally blocks similarly affect exception analysis.  An
 *  intervening finally that cannot complete normally allows us to ignore
 *  an otherwise uncaught exception.
 *
 *  <p>To implement the semantics of intervening finally clauses, all
 *  nonlocal transfers (break, continue, return, throw, method call that
 *  can throw a checked exception, and a constructor invocation that can
 *  thrown a checked exception) are recorded in a queue, and removed
 *  from the queue when we complete processing the target of the
 *  nonlocal transfer.  This allows us to modify the queue in accordance
 *  with the above rules when we encounter a finally clause.  The only
 *  exception to this [no pun intended] is that checked exceptions that
 *  are known to be caught or declared to be caught in the enclosing
 *  method are not recorded in the queue, but instead are recorded in a
 *  global variable "{@code Set<Type> thrown}" that records the type of all
 *  exceptions that can be thrown.
 *
 *  <p>Other minor issues the treatment of members of other classes
 *  (always considered DA except that within an anonymous class
 *  constructor, where DA status from the enclosing scope is
 *  preserved), treatment of the case expression (V is DA before the
 *  case expression iff V is DA after the switch expression),
 *  treatment of variables declared in a switch block (the implied
 *  DA/DU status after the switch expression is DU and not DA for
 *  variables defined in a switch block), the treatment of boolean ?:
 *  expressions (The JLS rules only handle b and c non-boolean; the
 *  new rule is that if b and c are boolean valued, then V is
 *  (un)assigned after a?b:c when true/false iff V is (un)assigned
 *  after b when true/false and V is (un)assigned after c when
 *  true/false).
 *
 *  <p>There is the remaining question of what syntactic forms constitute a
 *  reference to a variable.  It is conventional to allow this.x on the
 *  left-hand-side to initialize a final instance field named x, yet
 *  this.x isn't considered a "use" when appearing on a right-hand-side
 *  in most implementations.  Should parentheses affect what is
 *  considered a variable reference?  The simplest rule would be to
 *  allow unqualified forms only, parentheses optional, and phase out
 *  support for assigning to a final field via this.x.
 *
 *  <p><b>This is NOT part of any supported API.
 *  If you write code that depends on this, you do so at your own risk.
 *  This code and its internal interfaces are subject to change or
 *  deletion without notice.</b>
 */
public class Flow {
    protected static final Context.Key<Flow> flowKey = new Context.Key<>();

    private final Names names;
    private final Log log;
    private final Symtab syms;
    private final Types types;
    private final Check chk;
    private       TreeMaker make;
    private final Resolve rs;
    private final JCDiagnostic.Factory diags;
    private Env<AttrContext> attrEnv;
    private       Lint lint;
    private final boolean allowEffectivelyFinalInInnerClasses;

    public static Flow instance(Context context) {
        Flow instance = context.get(flowKey);
        if (instance == null)
            instance = new Flow(context);
        return instance;
    }

    public void analyzeTree(Env<AttrContext> env, TreeMaker make) {
        new AliveAnalyzer().analyzeTree(env, make);
        new AssignAnalyzer().analyzeTree(env, make);
        new FlowAnalyzer().analyzeTree(env, make);
        new CaptureAnalyzer().analyzeTree(env, make);
    }

    public void analyzeLambda(Env<AttrContext> env, JCLambda that, TreeMaker make, boolean speculative) {
        Log.DiagnosticHandler diagHandler = null;
        //we need to disable diagnostics temporarily; the problem is that if
        //a lambda expression contains e.g. an unreachable statement, an error
        //message will be reported and will cause compilation to skip the flow analysis
        //step - if we suppress diagnostics, we won't stop at Attr for flow-analysis
        //related errors, which will allow for more errors to be detected
        if (!speculative) {
            diagHandler = new Log.DiscardDiagnosticHandler(log);
        }
        try {
            new LambdaAliveAnalyzer().analyzeTree(env, that, make);
        } finally {
            if (!speculative) {
                log.popDiagnosticHandler(diagHandler);
            }
        }
    }

    public List<Type> analyzeLambdaThrownTypes(final Env<AttrContext> env,
            JCLambda that, TreeMaker make) {
        //we need to disable diagnostics temporarily; the problem is that if
        //a lambda expression contains e.g. an unreachable statement, an error
        //message will be reported and will cause compilation to skip the flow analysis
        //step - if we suppress diagnostics, we won't stop at Attr for flow-analysis
        //related errors, which will allow for more errors to be detected
        Log.DiagnosticHandler diagHandler = new Log.DiscardDiagnosticHandler(log);
        try {
            new LambdaAssignAnalyzer(env).analyzeTree(env, that, make);
            LambdaFlowAnalyzer flowAnalyzer = new LambdaFlowAnalyzer();
            flowAnalyzer.analyzeTree(env, that, make);
            return flowAnalyzer.inferredThrownTypes;
        } finally {
            log.popDiagnosticHandler(diagHandler);
        }
    }

    public boolean aliveAfter(Env<AttrContext> env, JCTree that, TreeMaker make) {
        //we need to disable diagnostics temporarily; the problem is that if
        //"that" contains e.g. an unreachable statement, an error
        //message will be reported and will cause compilation to skip the flow analysis
        //step - if we suppress diagnostics, we won't stop at Attr for flow-analysis
        //related errors, which will allow for more errors to be detected
        Log.DiagnosticHandler diagHandler = new Log.DiscardDiagnosticHandler(log);
        try {
            SnippetAliveAnalyzer analyzer = new SnippetAliveAnalyzer();

            analyzer.analyzeTree(env, that, make);
            return analyzer.isAlive();
        } finally {
            log.popDiagnosticHandler(diagHandler);
        }
    }

    public boolean breaksOutOf(Env<AttrContext> env, JCTree loop, JCTree body, TreeMaker make) {
        //we need to disable diagnostics temporarily; the problem is that if
        //"that" contains e.g. an unreachable statement, an error
        //message will be reported and will cause compilation to skip the flow analysis
        //step - if we suppress diagnostics, we won't stop at Attr for flow-analysis
        //related errors, which will allow for more errors to be detected
        Log.DiagnosticHandler diagHandler = new Log.DiscardDiagnosticHandler(log);
        try {
            SnippetBreakAnalyzer analyzer = new SnippetBreakAnalyzer();

            analyzer.analyzeTree(env, body, make);
            return analyzer.breaksOut();
        } finally {
            log.popDiagnosticHandler(diagHandler);
        }
    }

    /**
     * Definite assignment scan mode
     */
    enum FlowKind {
        /**
         * This is the normal DA/DU analysis mode
         */
        NORMAL("var.might.already.be.assigned", false),
        /**
         * This is the speculative DA/DU analysis mode used to speculatively
         * derive assertions within loop bodies
         */
        SPECULATIVE_LOOP("var.might.be.assigned.in.loop", true);

        final String errKey;
        final boolean isFinal;

        FlowKind(String errKey, boolean isFinal) {
            this.errKey = errKey;
            this.isFinal = isFinal;
        }

        boolean isFinal() {
            return isFinal;
        }
    }

    protected Flow(Context context) {
        context.put(flowKey, this);
        names = Names.instance(context);
        log = Log.instance(context);
        syms = Symtab.instance(context);
        types = Types.instance(context);
        chk = Check.instance(context);
        lint = Lint.instance(context);
        rs = Resolve.instance(context);
        diags = JCDiagnostic.Factory.instance(context);
        Source source = Source.instance(context);
        allowEffectivelyFinalInInnerClasses = Feature.EFFECTIVELY_FINAL_IN_INNER_CLASSES.allowedInSource(source);
    }

    /**
     * Base visitor class for all visitors implementing dataflow analysis logic.
     * This class define the shared logic for handling jumps (break/continue statements).
     */
    abstract static class BaseAnalyzer extends TreeScanner {

        enum JumpKind {
            BREAK(JCTree.Tag.BREAK) {
                @Override
                JCTree getTarget(JCTree tree) {
                    return ((JCBreak)tree).target;
                }
            },
            CONTINUE(JCTree.Tag.CONTINUE) {
                @Override
                JCTree getTarget(JCTree tree) {
                    return ((JCContinue)tree).target;
                }
            },
            YIELD(JCTree.Tag.YIELD) {
                @Override
                JCTree getTarget(JCTree tree) {
                    return ((JCYield)tree).target;
                }
            };

            final JCTree.Tag treeTag;

            private JumpKind(Tag treeTag) {
                this.treeTag = treeTag;
            }

            abstract JCTree getTarget(JCTree tree);
        }

        /** The currently pending exits that go from current inner blocks
         *  to an enclosing block, in source order.
         */
        ListBuffer<PendingExit> pendingExits;

        /** A pending exit.  These are the statements return, break, and
         *  continue.  In addition, exception-throwing expressions or
         *  statements are put here when not known to be caught.  This
         *  will typically result in an error unless it is within a
         *  try-finally whose finally block cannot complete normally.
         */
        static class PendingExit {
            JCTree tree;

            PendingExit(JCTree tree) {
                this.tree = tree;
            }

            void resolveJump() {
                //do nothing
            }
        }

        abstract void markDead();

        /** Record an outward transfer of control. */
        void recordExit(PendingExit pe) {
            pendingExits.append(pe);
            markDead();
        }

        /** Resolve all jumps of this statement. */
        private Liveness resolveJump(JCTree tree,
                         ListBuffer<PendingExit> oldPendingExits,
                         JumpKind jk) {
            boolean resolved = false;
            List<PendingExit> exits = pendingExits.toList();
            pendingExits = oldPendingExits;
            for (; exits.nonEmpty(); exits = exits.tail) {
                PendingExit exit = exits.head;
                if (exit.tree.hasTag(jk.treeTag) &&
                        jk.getTarget(exit.tree) == tree) {
                    exit.resolveJump();
                    resolved = true;
                } else {
                    pendingExits.append(exit);
                }
            }
            return Liveness.from(resolved);
        }

        /** Resolve all continues of this statement. */
        Liveness resolveContinues(JCTree tree) {
            return resolveJump(tree, new ListBuffer<PendingExit>(), JumpKind.CONTINUE);
        }

        /** Resolve all breaks of this statement. */
        Liveness resolveBreaks(JCTree tree, ListBuffer<PendingExit> oldPendingExits) {
            return resolveJump(tree, oldPendingExits, JumpKind.BREAK);
        }

        /** Resolve all yields of this statement. */
        Liveness resolveYields(JCTree tree, ListBuffer<PendingExit> oldPendingExits) {
            return resolveJump(tree, oldPendingExits, JumpKind.YIELD);
        }

        @Override
        public void scan(JCTree tree) {
            if (tree != null && (
                    tree.type == null ||
                    tree.type != Type.stuckType)) {
                super.scan(tree);
            }
        }

        public void visitPackageDef(JCPackageDecl tree) {
            // Do nothing for PackageDecl
        }

        protected void scanSyntheticBreak(TreeMaker make, JCTree swtch) {
            if (swtch.hasTag(SWITCH_EXPRESSION)) {
                JCYield brk = make.at(Position.NOPOS).Yield(null);
                brk.target = swtch;
                scan(brk);
            } else {
                JCBreak brk = make.at(Position.NOPOS).Break(null);
                brk.target = swtch;
                scan(brk);
            }
        }
    }

    /**
     * This pass implements the first step of the dataflow analysis, namely
     * the liveness analysis check. This checks that every statement is reachable.
     * The output of this analysis pass are used by other analyzers. This analyzer
     * sets the 'finallyCanCompleteNormally' field in the JCTry class.
     */
    class AliveAnalyzer extends BaseAnalyzer {

        /** A flag that indicates whether the last statement could
         *  complete normally.
         */
        private Liveness alive;

        @Override
        void markDead() {
            alive = Liveness.DEAD;
        }

    /*************************************************************************
     * Visitor methods for statements and definitions
     *************************************************************************/

        /** Analyze a definition.
         */
        void scanDef(JCTree tree) {
            scanStat(tree);
            if (tree != null && tree.hasTag(JCTree.Tag.BLOCK) && alive == Liveness.DEAD) {
                log.error(tree.pos(),
                          Errors.InitializerMustBeAbleToCompleteNormally);
            }
        }

        /** Analyze a statement. Check that statement is reachable.
         */
        void scanStat(JCTree tree) {
            if (alive == Liveness.DEAD && tree != null) {
                log.error(tree.pos(), Errors.UnreachableStmt);
                if (!tree.hasTag(SKIP)) alive = Liveness.RECOVERY;
            }
            scan(tree);
        }

        /** Analyze list of statements.
         */
        void scanStats(List<? extends JCStatement> trees) {
            if (trees != null)
                for (List<? extends JCStatement> l = trees; l.nonEmpty(); l = l.tail)
                    scanStat(l.head);
        }

        /* ------------ Visitor methods for various sorts of trees -------------*/

        public void visitClassDef(JCClassDecl tree) {
            if (tree.sym == null) return;
            Liveness alivePrev = alive;
            ListBuffer<PendingExit> pendingExitsPrev = pendingExits;
            Lint lintPrev = lint;

            pendingExits = new ListBuffer<>();
            lint = lint.augment(tree.sym);

            try {
                // process all the static initializers
                for (List<JCTree> l = tree.defs; l.nonEmpty(); l = l.tail) {
                    if (!l.head.hasTag(METHODDEF) &&
                        (TreeInfo.flags(l.head) & STATIC) != 0) {
                        scanDef(l.head);
                        clearPendingExits(false);
                    }
                }

                // process all the instance initializers
                for (List<JCTree> l = tree.defs; l.nonEmpty(); l = l.tail) {
                    if (!l.head.hasTag(METHODDEF) &&
                        (TreeInfo.flags(l.head) & STATIC) == 0) {
                        scanDef(l.head);
                        clearPendingExits(false);
                    }
                }

                // process all the methods
                for (List<JCTree> l = tree.defs; l.nonEmpty(); l = l.tail) {
                    if (l.head.hasTag(METHODDEF)) {
                        scan(l.head);
                    }
                }
            } finally {
                pendingExits = pendingExitsPrev;
                alive = alivePrev;
                lint = lintPrev;
            }
        }

        public void visitMethodDef(JCMethodDecl tree) {
            if (tree.body == null) return;
            Lint lintPrev = lint;

            lint = lint.augment(tree.sym);

            Assert.check(pendingExits.isEmpty());

            try {
                alive = Liveness.ALIVE;
                scanStat(tree.body);
                tree.completesNormally = alive != Liveness.DEAD;

                if (alive == Liveness.ALIVE && !tree.sym.type.getReturnType().hasTag(VOID))
                    log.error(TreeInfo.diagEndPos(tree.body), Errors.MissingRetStmt);

                clearPendingExits(true);
            } finally {
                lint = lintPrev;
            }
        }

        private void clearPendingExits(boolean inMethod) {
            List<PendingExit> exits = pendingExits.toList();
            pendingExits = new ListBuffer<>();
            while (exits.nonEmpty()) {
                PendingExit exit = exits.head;
                exits = exits.tail;
                Assert.check((inMethod && exit.tree.hasTag(RETURN)) ||
                                log.hasErrorOn(exit.tree.pos()));
            }
        }

        public void visitVarDef(JCVariableDecl tree) {
            if (tree.init != null) {
                Lint lintPrev = lint;
                lint = lint.augment(tree.sym);
                try{
                    scan(tree.init);
                } finally {
                    lint = lintPrev;
                }
            }
        }

        public void visitBlock(JCBlock tree) {
            scanStats(tree.stats);
        }

        public void visitDoLoop(JCDoWhileLoop tree) {
            ListBuffer<PendingExit> prevPendingExits = pendingExits;
            pendingExits = new ListBuffer<>();
            scanStat(tree.body);
            alive = alive.or(resolveContinues(tree));
            scan(tree.cond);
            alive = alive.and(!tree.cond.type.isTrue());
            alive = alive.or(resolveBreaks(tree, prevPendingExits));
        }

        public void visitWhileLoop(JCWhileLoop tree) {
            ListBuffer<PendingExit> prevPendingExits = pendingExits;
            pendingExits = new ListBuffer<>();
            scan(tree.cond);
            alive = Liveness.from(!tree.cond.type.isFalse());
            scanStat(tree.body);
            alive = alive.or(resolveContinues(tree));
            alive = resolveBreaks(tree, prevPendingExits).or(
                !tree.cond.type.isTrue());
        }

        public void visitForLoop(JCForLoop tree) {
            ListBuffer<PendingExit> prevPendingExits = pendingExits;
            scanStats(tree.init);
            pendingExits = new ListBuffer<>();
            if (tree.cond != null) {
                scan(tree.cond);
                alive = Liveness.from(!tree.cond.type.isFalse());
            } else {
                alive = Liveness.ALIVE;
            }
            scanStat(tree.body);
            alive = alive.or(resolveContinues(tree));
            scan(tree.step);
            alive = resolveBreaks(tree, prevPendingExits).or(
                tree.cond != null && !tree.cond.type.isTrue());
        }

        public void visitForeachLoop(JCEnhancedForLoop tree) {
            visitVarDef(tree.var);
            ListBuffer<PendingExit> prevPendingExits = pendingExits;
            scan(tree.expr);
            pendingExits = new ListBuffer<>();
            scanStat(tree.body);
            alive = alive.or(resolveContinues(tree));
            resolveBreaks(tree, prevPendingExits);
            alive = Liveness.ALIVE;
        }

        public void visitLabelled(JCLabeledStatement tree) {
            ListBuffer<PendingExit> prevPendingExits = pendingExits;
            pendingExits = new ListBuffer<>();
            scanStat(tree.body);
            alive = alive.or(resolveBreaks(tree, prevPendingExits));
        }

        public void visitSwitch(JCSwitch tree) {
            ListBuffer<PendingExit> prevPendingExits = pendingExits;
            pendingExits = new ListBuffer<>();
            scan(tree.selector);
            boolean exhaustiveSwitch = tree.patternSwitch ||
                                       tree.cases.stream()
                                                 .flatMap(c -> c.labels.stream())
                                                 .anyMatch(l -> TreeInfo.isNull(l));
            Set<Symbol> constants = exhaustiveSwitch ? new HashSet<>() : null;
            for (List<JCCase> l = tree.cases; l.nonEmpty(); l = l.tail) {
                alive = Liveness.ALIVE;
                JCCase c = l.head;
                for (JCCaseLabel pat : c.labels) {
                    scan(pat);
                    handleConstantCaseLabel(constants, pat);
                }
                scanStats(c.stats);
                if (alive != Liveness.DEAD && c.caseKind == JCCase.RULE) {
                    scanSyntheticBreak(make, tree);
                    alive = Liveness.DEAD;
                }
                // Warn about fall-through if lint switch fallthrough enabled.
                if (alive == Liveness.ALIVE &&
                    lint.isEnabled(Lint.LintCategory.FALLTHROUGH) &&
                    c.stats.nonEmpty() && l.tail.nonEmpty())
                    log.warning(Lint.LintCategory.FALLTHROUGH,
                                l.tail.head.pos(),
                                Warnings.PossibleFallThroughIntoCase);
            }
            if (!tree.hasTotalPattern && exhaustiveSwitch &&
                !TreeInfo.isErrorEnumSwitch(tree.selector, tree.cases) &&
                (constants == null || !isExhaustive(tree.selector.pos(), tree.selector.type, constants))) {
                log.error(tree, Errors.NotExhaustiveStatement);
            }
            if (!tree.hasTotalPattern) {
                alive = Liveness.ALIVE;
            }
            alive = alive.or(resolveBreaks(tree, prevPendingExits));
        }

        @Override
        public void visitSwitchExpression(JCSwitchExpression tree) {
            ListBuffer<PendingExit> prevPendingExits = pendingExits;
            pendingExits = new ListBuffer<>();
            scan(tree.selector);
            Set<Symbol> constants = new HashSet<>();
            Liveness prevAlive = alive;
            for (List<JCCase> l = tree.cases; l.nonEmpty(); l = l.tail) {
                alive = Liveness.ALIVE;
                JCCase c = l.head;
                for (JCCaseLabel pat : c.labels) {
                    scan(pat);
                    handleConstantCaseLabel(constants, pat);
                }
                scanStats(c.stats);
                if (alive == Liveness.ALIVE) {
                    if (c.caseKind == JCCase.RULE) {
                        log.error(TreeInfo.diagEndPos(c.body),
                                  Errors.RuleCompletesNormally);
                    } else if (l.tail.isEmpty()) {
                        log.error(TreeInfo.diagEndPos(tree),
                                  Errors.SwitchExpressionCompletesNormally);
                    }
                }
            }
            if (!tree.hasTotalPattern && !TreeInfo.isErrorEnumSwitch(tree.selector, tree.cases) &&
                !isExhaustive(tree.selector.pos(), tree.selector.type, constants)) {
                log.error(tree, Errors.NotExhaustive);
            }
            alive = prevAlive;
            alive = alive.or(resolveYields(tree, prevPendingExits));
        }

        private void handleConstantCaseLabel(Set<Symbol> constants, JCCaseLabel pat) {
            if (constants != null) {
                if (pat.isExpression()) {
                    JCExpression expr = (JCExpression) pat;
                    if (expr.hasTag(IDENT) && ((JCIdent) expr).sym.isEnum())
                        constants.add(((JCIdent) expr).sym);
                } else if (pat.isPattern()) {
                    PatternPrimaryType patternType = TreeInfo.primaryPatternType((JCPattern) pat);

                    if (patternType.unconditional()) {
                        constants.add(patternType.type().tsym);
                    }
                }
            }
        }

<<<<<<< HEAD
        private void transitiveCovers(DiagnosticPosition pos, Set<Symbol> covered) {
=======
        private void transitiveCovers(Type seltype, Set<Symbol> covered) {
>>>>>>> 194cdf4e
            List<Symbol> todo = List.from(covered);
            while (todo.nonEmpty()) {
                Symbol sym = todo.head;
                todo = todo.tail;
                switch (sym.kind) {
                    case VAR -> {
                        Iterable<Symbol> constants = sym.owner
                                                        .members()
                                                        .getSymbols(s -> s.isEnum() &&
                                                                         s.kind == VAR);
                        boolean hasAll = StreamSupport.stream(constants.spliterator(), false)
                                                      .allMatch(covered::contains);

                        if (hasAll && covered.add(sym.owner)) {
                            todo = todo.prepend(sym.owner);
                        }
                    }

                    case TYP -> {
                        for (Type sup : types.directSupertypes(sym.type)) {
                            if (sup.tsym.kind == TYP) {
<<<<<<< HEAD
                                if (isTransitivelyCovered(pos, sup.tsym, covered) &&
=======
                                if (isTransitivelyCovered(seltype, sup.tsym, covered) &&
>>>>>>> 194cdf4e
                                    covered.add(sup.tsym)) {
                                    todo = todo.prepend(sup.tsym);
                                }
                            }
                        }
                    }
                }
            }
        }

<<<<<<< HEAD
        private boolean isTransitivelyCovered(DiagnosticPosition pos, Symbol sealed,
                                              Set<Symbol> covered) {
=======
        private boolean isTransitivelyCovered(Type seltype, Symbol sealed, Set<Symbol> covered) {
            DeferredCompletionFailureHandler.Handler prevHandler =
                    dcfh.setHandler(dcfh.speculativeCodeHandler);
>>>>>>> 194cdf4e
            try {
                if (covered.stream().anyMatch(c -> sealed.isSubClass(c, types)))
                    return true;
                if (sealed.kind == TYP && sealed.isAbstract() && sealed.isSealed()) {
                    return ((ClassSymbol) sealed).permitted
                                                 .stream()
<<<<<<< HEAD
                                                 .allMatch(s -> isTransitivelyCovered(pos, s, covered));
=======
                                                 .filter(s -> {
                                                     return types.isCastable(seltype, s.type/*, types.noWarnings*/);
                                                 })
                                                 .allMatch(s -> isTransitivelyCovered(seltype, s, covered));
>>>>>>> 194cdf4e
                }
                return false;
            } catch (CompletionFailure cf) {
                chk.completionError(pos, cf);
                return true;
            }
        }

<<<<<<< HEAD
        private boolean isExhaustive(DiagnosticPosition pos, Type seltype, Set<Symbol> covered) {
            transitiveCovers(pos, covered);
=======
        private boolean isExhaustive(Type seltype, Set<Symbol> covered) {
            transitiveCovers(seltype, covered);
>>>>>>> 194cdf4e
            return switch (seltype.getTag()) {
                case CLASS -> {
                    if (seltype.isCompound()) {
                        if (seltype.isIntersection()) {
                            yield ((Type.IntersectionClassType) seltype).getComponents()
                                                                        .stream()
                                                                        .anyMatch(t -> isExhaustive(pos, t, covered));
                        }
                        yield false;
                    }
                    yield covered.contains(seltype.tsym);
                }
                case TYPEVAR -> isExhaustive(pos, ((TypeVar) seltype).getUpperBound(), covered);
                default -> false;
            };
        }

        public void visitTry(JCTry tree) {
            ListBuffer<PendingExit> prevPendingExits = pendingExits;
            pendingExits = new ListBuffer<>();
            for (JCTree resource : tree.resources) {
                if (resource instanceof JCVariableDecl variableDecl) {
                    visitVarDef(variableDecl);
                } else if (resource instanceof JCExpression expression) {
                    scan(expression);
                } else {
                    throw new AssertionError(tree);  // parser error
                }
            }

            scanStat(tree.body);
            Liveness aliveEnd = alive;

            for (List<JCCatch> l = tree.catchers; l.nonEmpty(); l = l.tail) {
                alive = Liveness.ALIVE;
                JCVariableDecl param = l.head.param;
                scan(param);
                scanStat(l.head.body);
                aliveEnd = aliveEnd.or(alive);
            }
            if (tree.finalizer != null) {
                ListBuffer<PendingExit> exits = pendingExits;
                pendingExits = prevPendingExits;
                alive = Liveness.ALIVE;
                scanStat(tree.finalizer);
                tree.finallyCanCompleteNormally = alive != Liveness.DEAD;
                if (alive == Liveness.DEAD) {
                    if (lint.isEnabled(Lint.LintCategory.FINALLY)) {
                        log.warning(Lint.LintCategory.FINALLY,
                                TreeInfo.diagEndPos(tree.finalizer),
                                Warnings.FinallyCannotComplete);
                    }
                } else {
                    while (exits.nonEmpty()) {
                        pendingExits.append(exits.next());
                    }
                    alive = aliveEnd;
                }
            } else {
                alive = aliveEnd;
                ListBuffer<PendingExit> exits = pendingExits;
                pendingExits = prevPendingExits;
                while (exits.nonEmpty()) pendingExits.append(exits.next());
            }
        }

        @Override
        public void visitIf(JCIf tree) {
            scan(tree.cond);
            scanStat(tree.thenpart);
            if (tree.elsepart != null) {
                Liveness aliveAfterThen = alive;
                alive = Liveness.ALIVE;
                scanStat(tree.elsepart);
                alive = alive.or(aliveAfterThen);
            } else {
                alive = Liveness.ALIVE;
            }
        }

        public void visitBreak(JCBreak tree) {
            recordExit(new PendingExit(tree));
        }

        @Override
        public void visitYield(JCYield tree) {
            scan(tree.value);
            recordExit(new PendingExit(tree));
        }

        public void visitContinue(JCContinue tree) {
            recordExit(new PendingExit(tree));
        }

        public void visitReturn(JCReturn tree) {
            scan(tree.expr);
            recordExit(new PendingExit(tree));
        }

        public void visitThrow(JCThrow tree) {
            scan(tree.expr);
            markDead();
        }

        public void visitApply(JCMethodInvocation tree) {
            scan(tree.meth);
            scan(tree.args);
        }

        public void visitNewClass(JCNewClass tree) {
            scan(tree.encl);
            scan(tree.args);
            if (tree.def != null) {
                scan(tree.def);
            }
        }

        @Override
        public void visitLambda(JCLambda tree) {
            if (tree.type != null &&
                    tree.type.isErroneous()) {
                return;
            }

            ListBuffer<PendingExit> prevPending = pendingExits;
            Liveness prevAlive = alive;
            try {
                pendingExits = new ListBuffer<>();
                alive = Liveness.ALIVE;
                scanStat(tree.body);
                tree.canCompleteNormally = alive != Liveness.DEAD;
            }
            finally {
                pendingExits = prevPending;
                alive = prevAlive;
            }
        }

        public void visitModuleDef(JCModuleDecl tree) {
            // Do nothing for modules
        }

    /**************************************************************************
     * main method
     *************************************************************************/

        /** Perform definite assignment/unassignment analysis on a tree.
         */
        public void analyzeTree(Env<AttrContext> env, TreeMaker make) {
            analyzeTree(env, env.tree, make);
        }
        public void analyzeTree(Env<AttrContext> env, JCTree tree, TreeMaker make) {
            try {
                attrEnv = env;
                Flow.this.make = make;
                pendingExits = new ListBuffer<>();
                alive = Liveness.ALIVE;
                scan(tree);
            } finally {
                pendingExits = null;
                Flow.this.make = null;
            }
        }
    }

    /**
     * This pass implements the second step of the dataflow analysis, namely
     * the exception analysis. This is to ensure that every checked exception that is
     * thrown is declared or caught. The analyzer uses some info that has been set by
     * the liveliness analyzer.
     */
    class FlowAnalyzer extends BaseAnalyzer {

        /** A flag that indicates whether the last statement could
         *  complete normally.
         */
        HashMap<Symbol, List<Type>> preciseRethrowTypes;

        /** The current class being defined.
         */
        JCClassDecl classDef;

        /** The list of possibly thrown declarable exceptions.
         */
        List<Type> thrown;

        /** The list of exceptions that are either caught or declared to be
         *  thrown.
         */
        List<Type> caught;

        class ThrownPendingExit extends BaseAnalyzer.PendingExit {

            Type thrown;

            ThrownPendingExit(JCTree tree, Type thrown) {
                super(tree);
                this.thrown = thrown;
            }
        }

        @Override
        void markDead() {
            //do nothing
        }

        /*-------------------- Exceptions ----------------------*/

        /** Complain that pending exceptions are not caught.
         */
        void errorUncaught() {
            for (PendingExit exit = pendingExits.next();
                 exit != null;
                 exit = pendingExits.next()) {
                if (exit instanceof ThrownPendingExit thrownExit) {
                    if (classDef != null &&
                        classDef.pos == exit.tree.pos) {
                        log.error(exit.tree.pos(),
                                  Errors.UnreportedExceptionDefaultConstructor(thrownExit.thrown));
                    } else if (exit.tree.hasTag(VARDEF) &&
                            ((JCVariableDecl)exit.tree).sym.isResourceVariable()) {
                        log.error(exit.tree.pos(),
                                  Errors.UnreportedExceptionImplicitClose(thrownExit.thrown,
                                                                          ((JCVariableDecl)exit.tree).sym.name));
                    } else {
                        log.error(exit.tree.pos(),
                                  Errors.UnreportedExceptionNeedToCatchOrThrow(thrownExit.thrown));
                    }
                } else {
                    Assert.check(log.hasErrorOn(exit.tree.pos()));
                }
            }
        }

        /** Record that exception is potentially thrown and check that it
         *  is caught.
         */
        void markThrown(JCTree tree, Type exc) {
            if (!chk.isUnchecked(tree.pos(), exc)) {
                if (!chk.isHandled(exc, caught)) {
                    pendingExits.append(new ThrownPendingExit(tree, exc));
                }
                thrown = chk.incl(exc, thrown);
            }
        }

    /*************************************************************************
     * Visitor methods for statements and definitions
     *************************************************************************/

        /* ------------ Visitor methods for various sorts of trees -------------*/

        public void visitClassDef(JCClassDecl tree) {
            if (tree.sym == null) return;

            JCClassDecl classDefPrev = classDef;
            List<Type> thrownPrev = thrown;
            List<Type> caughtPrev = caught;
            ListBuffer<PendingExit> pendingExitsPrev = pendingExits;
            Lint lintPrev = lint;
            boolean anonymousClass = tree.name == names.empty;
            pendingExits = new ListBuffer<>();
            if (!anonymousClass) {
                caught = List.nil();
            }
            classDef = tree;
            thrown = List.nil();
            lint = lint.augment(tree.sym);

            try {
                // process all the static initializers
                for (List<JCTree> l = tree.defs; l.nonEmpty(); l = l.tail) {
                    if (!l.head.hasTag(METHODDEF) &&
                        (TreeInfo.flags(l.head) & STATIC) != 0) {
                        scan(l.head);
                        errorUncaught();
                    }
                }

                // add intersection of all thrown clauses of initial constructors
                // to set of caught exceptions, unless class is anonymous.
                if (!anonymousClass) {
                    boolean firstConstructor = true;
                    for (List<JCTree> l = tree.defs; l.nonEmpty(); l = l.tail) {
                        if (TreeInfo.isInitialConstructor(l.head)) {
                            List<Type> mthrown =
                                ((JCMethodDecl) l.head).sym.type.getThrownTypes();
                            if (firstConstructor) {
                                caught = mthrown;
                                firstConstructor = false;
                            } else {
                                caught = chk.intersect(mthrown, caught);
                            }
                        }
                    }
                }

                // process all the instance initializers
                for (List<JCTree> l = tree.defs; l.nonEmpty(); l = l.tail) {
                    if (!l.head.hasTag(METHODDEF) &&
                        (TreeInfo.flags(l.head) & STATIC) == 0) {
                        scan(l.head);
                        errorUncaught();
                    }
                }

                // in an anonymous class, add the set of thrown exceptions to
                // the throws clause of the synthetic constructor and propagate
                // outwards.
                // Changing the throws clause on the fly is okay here because
                // the anonymous constructor can't be invoked anywhere else,
                // and its type hasn't been cached.
                if (anonymousClass) {
                    for (List<JCTree> l = tree.defs; l.nonEmpty(); l = l.tail) {
                        if (TreeInfo.isConstructor(l.head)) {
                            JCMethodDecl mdef = (JCMethodDecl)l.head;
                            scan(mdef);
                            mdef.thrown = make.Types(thrown);
                            mdef.sym.type = types.createMethodTypeWithThrown(mdef.sym.type, thrown);
                        }
                    }
                    thrownPrev = chk.union(thrown, thrownPrev);
                }

                // process all the methods
                for (List<JCTree> l = tree.defs; l.nonEmpty(); l = l.tail) {
                    if (anonymousClass && TreeInfo.isConstructor(l.head))
                        continue; // there can never be an uncaught exception.
                    if (l.head.hasTag(METHODDEF)) {
                        scan(l.head);
                        errorUncaught();
                    }
                }

                thrown = thrownPrev;
            } finally {
                pendingExits = pendingExitsPrev;
                caught = caughtPrev;
                classDef = classDefPrev;
                lint = lintPrev;
            }
        }

        public void visitMethodDef(JCMethodDecl tree) {
            if (tree.body == null) return;

            List<Type> caughtPrev = caught;
            List<Type> mthrown = tree.sym.type.getThrownTypes();
            Lint lintPrev = lint;

            lint = lint.augment(tree.sym);

            Assert.check(pendingExits.isEmpty());

            try {
                for (List<JCVariableDecl> l = tree.params; l.nonEmpty(); l = l.tail) {
                    JCVariableDecl def = l.head;
                    scan(def);
                }
                if (TreeInfo.isInitialConstructor(tree))
                    caught = chk.union(caught, mthrown);
                else if ((tree.sym.flags() & (BLOCK | STATIC)) != BLOCK)
                    caught = mthrown;
                // else we are in an instance initializer block;
                // leave caught unchanged.

                scan(tree.body);

                List<PendingExit> exits = pendingExits.toList();
                pendingExits = new ListBuffer<>();
                while (exits.nonEmpty()) {
                    PendingExit exit = exits.head;
                    exits = exits.tail;
                    if (!(exit instanceof ThrownPendingExit)) {
                        Assert.check(exit.tree.hasTag(RETURN) ||
                                         log.hasErrorOn(exit.tree.pos()));
                    } else {
                        // uncaught throws will be reported later
                        pendingExits.append(exit);
                    }
                }
            } finally {
                caught = caughtPrev;
                lint = lintPrev;
            }
        }

        public void visitVarDef(JCVariableDecl tree) {
            if (tree.init != null) {
                Lint lintPrev = lint;
                lint = lint.augment(tree.sym);
                try{
                    scan(tree.init);
                } finally {
                    lint = lintPrev;
                }
            }
        }

        public void visitBlock(JCBlock tree) {
            scan(tree.stats);
        }

        public void visitDoLoop(JCDoWhileLoop tree) {
            ListBuffer<PendingExit> prevPendingExits = pendingExits;
            pendingExits = new ListBuffer<>();
            scan(tree.body);
            resolveContinues(tree);
            scan(tree.cond);
            resolveBreaks(tree, prevPendingExits);
        }

        public void visitWhileLoop(JCWhileLoop tree) {
            ListBuffer<PendingExit> prevPendingExits = pendingExits;
            pendingExits = new ListBuffer<>();
            scan(tree.cond);
            scan(tree.body);
            resolveContinues(tree);
            resolveBreaks(tree, prevPendingExits);
        }

        public void visitForLoop(JCForLoop tree) {
            ListBuffer<PendingExit> prevPendingExits = pendingExits;
            scan(tree.init);
            pendingExits = new ListBuffer<>();
            if (tree.cond != null) {
                scan(tree.cond);
            }
            scan(tree.body);
            resolveContinues(tree);
            scan(tree.step);
            resolveBreaks(tree, prevPendingExits);
        }

        public void visitForeachLoop(JCEnhancedForLoop tree) {
            visitVarDef(tree.var);
            ListBuffer<PendingExit> prevPendingExits = pendingExits;
            scan(tree.expr);
            pendingExits = new ListBuffer<>();
            scan(tree.body);
            resolveContinues(tree);
            resolveBreaks(tree, prevPendingExits);
        }

        public void visitLabelled(JCLabeledStatement tree) {
            ListBuffer<PendingExit> prevPendingExits = pendingExits;
            pendingExits = new ListBuffer<>();
            scan(tree.body);
            resolveBreaks(tree, prevPendingExits);
        }

        public void visitSwitch(JCSwitch tree) {
            handleSwitch(tree, tree.selector, tree.cases);
        }

        @Override
        public void visitSwitchExpression(JCSwitchExpression tree) {
            handleSwitch(tree, tree.selector, tree.cases);
        }

        private void handleSwitch(JCTree tree, JCExpression selector, List<JCCase> cases) {
            ListBuffer<PendingExit> prevPendingExits = pendingExits;
            pendingExits = new ListBuffer<>();
            scan(selector);
            for (List<JCCase> l = cases; l.nonEmpty(); l = l.tail) {
                JCCase c = l.head;
                scan(c.labels);
                scan(c.stats);
            }
            if (tree.hasTag(SWITCH_EXPRESSION)) {
                resolveYields(tree, prevPendingExits);
            } else {
                resolveBreaks(tree, prevPendingExits);
            }
        }

        public void visitTry(JCTry tree) {
            List<Type> caughtPrev = caught;
            List<Type> thrownPrev = thrown;
            thrown = List.nil();
            for (List<JCCatch> l = tree.catchers; l.nonEmpty(); l = l.tail) {
                List<JCExpression> subClauses = TreeInfo.isMultiCatch(l.head) ?
                        ((JCTypeUnion)l.head.param.vartype).alternatives :
                        List.of(l.head.param.vartype);
                for (JCExpression ct : subClauses) {
                    caught = chk.incl(ct.type, caught);
                }
            }

            ListBuffer<PendingExit> prevPendingExits = pendingExits;
            pendingExits = new ListBuffer<>();
            for (JCTree resource : tree.resources) {
                if (resource instanceof JCVariableDecl variableDecl) {
                    visitVarDef(variableDecl);
                } else if (resource instanceof JCExpression expression) {
                    scan(expression);
                } else {
                    throw new AssertionError(tree);  // parser error
                }
            }
            for (JCTree resource : tree.resources) {
                List<Type> closeableSupertypes = resource.type.isCompound() ?
                    types.interfaces(resource.type).prepend(types.supertype(resource.type)) :
                    List.of(resource.type);
                for (Type sup : closeableSupertypes) {
                    if (types.asSuper(sup, syms.autoCloseableType.tsym) != null) {
                        Symbol closeMethod = rs.resolveQualifiedMethod(tree,
                                attrEnv,
                                types.skipTypeVars(sup, false),
                                names.close,
                                List.nil(),
                                List.nil());
                        Type mt = types.memberType(resource.type, closeMethod);
                        if (closeMethod.kind == MTH) {
                            for (Type t : mt.getThrownTypes()) {
                                markThrown(resource, t);
                            }
                        }
                    }
                }
            }
            scan(tree.body);
            List<Type> thrownInTry = chk.union(thrown, List.of(syms.runtimeExceptionType, syms.errorType));
            thrown = thrownPrev;
            caught = caughtPrev;

            List<Type> caughtInTry = List.nil();
            for (List<JCCatch> l = tree.catchers; l.nonEmpty(); l = l.tail) {
                JCVariableDecl param = l.head.param;
                List<JCExpression> subClauses = TreeInfo.isMultiCatch(l.head) ?
                        ((JCTypeUnion)l.head.param.vartype).alternatives :
                        List.of(l.head.param.vartype);
                List<Type> ctypes = List.nil();
                List<Type> rethrownTypes = chk.diff(thrownInTry, caughtInTry);
                for (JCExpression ct : subClauses) {
                    Type exc = ct.type;
                    if (exc != syms.unknownType) {
                        ctypes = ctypes.append(exc);
                        if (types.isSameType(exc, syms.objectType))
                            continue;
                        var pos = subClauses.size() > 1 ? ct.pos() : l.head.pos();
                        checkCaughtType(pos, exc, thrownInTry, caughtInTry);
                        caughtInTry = chk.incl(exc, caughtInTry);
                    }
                }
                scan(param);
                preciseRethrowTypes.put(param.sym, chk.intersect(ctypes, rethrownTypes));
                scan(l.head.body);
                preciseRethrowTypes.remove(param.sym);
            }
            if (tree.finalizer != null) {
                List<Type> savedThrown = thrown;
                thrown = List.nil();
                ListBuffer<PendingExit> exits = pendingExits;
                pendingExits = prevPendingExits;
                scan(tree.finalizer);
                if (!tree.finallyCanCompleteNormally) {
                    // discard exits and exceptions from try and finally
                    thrown = chk.union(thrown, thrownPrev);
                } else {
                    thrown = chk.union(thrown, chk.diff(thrownInTry, caughtInTry));
                    thrown = chk.union(thrown, savedThrown);
                    // FIX: this doesn't preserve source order of exits in catch
                    // versus finally!
                    while (exits.nonEmpty()) {
                        pendingExits.append(exits.next());
                    }
                }
            } else {
                thrown = chk.union(thrown, chk.diff(thrownInTry, caughtInTry));
                ListBuffer<PendingExit> exits = pendingExits;
                pendingExits = prevPendingExits;
                while (exits.nonEmpty()) pendingExits.append(exits.next());
            }
        }

        @Override
        public void visitIf(JCIf tree) {
            scan(tree.cond);
            scan(tree.thenpart);
            if (tree.elsepart != null) {
                scan(tree.elsepart);
            }
        }

        void checkCaughtType(DiagnosticPosition pos, Type exc, List<Type> thrownInTry, List<Type> caughtInTry) {
            if (chk.subset(exc, caughtInTry)) {
                log.error(pos, Errors.ExceptAlreadyCaught(exc));
            } else if (!chk.isUnchecked(pos, exc) &&
                    !isExceptionOrThrowable(exc) &&
                    !chk.intersects(exc, thrownInTry)) {
                log.error(pos, Errors.ExceptNeverThrownInTry(exc));
            } else {
                List<Type> catchableThrownTypes = chk.intersect(List.of(exc), thrownInTry);
                // 'catchableThrownTypes' cannot possibly be empty - if 'exc' was an
                // unchecked exception, the result list would not be empty, as the augmented
                // thrown set includes { RuntimeException, Error }; if 'exc' was a checked
                // exception, that would have been covered in the branch above
                if (chk.diff(catchableThrownTypes, caughtInTry).isEmpty() &&
                        !isExceptionOrThrowable(exc)) {
                    Warning key = catchableThrownTypes.length() == 1 ?
                            Warnings.UnreachableCatch(catchableThrownTypes) :
                            Warnings.UnreachableCatch1(catchableThrownTypes);
                    log.warning(pos, key);
                }
            }
        }
        //where
            private boolean isExceptionOrThrowable(Type exc) {
                return exc.tsym == syms.throwableType.tsym ||
                    exc.tsym == syms.exceptionType.tsym;
            }

        public void visitBreak(JCBreak tree) {
            recordExit(new PendingExit(tree));
        }

        public void visitYield(JCYield tree) {
            scan(tree.value);
            recordExit(new PendingExit(tree));
        }

        public void visitContinue(JCContinue tree) {
            recordExit(new PendingExit(tree));
        }

        public void visitReturn(JCReturn tree) {
            scan(tree.expr);
            recordExit(new PendingExit(tree));
        }

        public void visitThrow(JCThrow tree) {
            scan(tree.expr);
            Symbol sym = TreeInfo.symbol(tree.expr);
            if (sym != null &&
                sym.kind == VAR &&
                (sym.flags() & (FINAL | EFFECTIVELY_FINAL)) != 0 &&
                preciseRethrowTypes.get(sym) != null) {
                for (Type t : preciseRethrowTypes.get(sym)) {
                    markThrown(tree, t);
                }
            }
            else {
                markThrown(tree, tree.expr.type);
            }
            markDead();
        }

        public void visitApply(JCMethodInvocation tree) {
            scan(tree.meth);
            scan(tree.args);
            for (List<Type> l = tree.meth.type.getThrownTypes(); l.nonEmpty(); l = l.tail)
                markThrown(tree, l.head);
        }

        public void visitNewClass(JCNewClass tree) {
            scan(tree.encl);
            scan(tree.args);
           // scan(tree.def);
            for (List<Type> l = tree.constructorType.getThrownTypes();
                 l.nonEmpty();
                 l = l.tail) {
                markThrown(tree, l.head);
            }
            List<Type> caughtPrev = caught;
            try {
                // If the new class expression defines an anonymous class,
                // analysis of the anonymous constructor may encounter thrown
                // types which are unsubstituted type variables.
                // However, since the constructor's actual thrown types have
                // already been marked as thrown, it is safe to simply include
                // each of the constructor's formal thrown types in the set of
                // 'caught/declared to be thrown' types, for the duration of
                // the class def analysis.
                if (tree.def != null)
                    for (List<Type> l = tree.constructor.type.getThrownTypes();
                         l.nonEmpty();
                         l = l.tail) {
                        caught = chk.incl(l.head, caught);
                    }
                scan(tree.def);
            }
            finally {
                caught = caughtPrev;
            }
        }

        @Override
        public void visitLambda(JCLambda tree) {
            if (tree.type != null &&
                    tree.type.isErroneous()) {
                return;
            }
            List<Type> prevCaught = caught;
            List<Type> prevThrown = thrown;
            ListBuffer<PendingExit> prevPending = pendingExits;
            try {
                pendingExits = new ListBuffer<>();
                caught = tree.getDescriptorType(types).getThrownTypes();
                thrown = List.nil();
                scan(tree.body);
                List<PendingExit> exits = pendingExits.toList();
                pendingExits = new ListBuffer<>();
                while (exits.nonEmpty()) {
                    PendingExit exit = exits.head;
                    exits = exits.tail;
                    if (!(exit instanceof ThrownPendingExit)) {
                        Assert.check(exit.tree.hasTag(RETURN) ||
                                        log.hasErrorOn(exit.tree.pos()));
                    } else {
                        // uncaught throws will be reported later
                        pendingExits.append(exit);
                    }
                }

                errorUncaught();
            } finally {
                pendingExits = prevPending;
                caught = prevCaught;
                thrown = prevThrown;
            }
        }

        public void visitModuleDef(JCModuleDecl tree) {
            // Do nothing for modules
        }

    /**************************************************************************
     * main method
     *************************************************************************/

        /** Perform definite assignment/unassignment analysis on a tree.
         */
        public void analyzeTree(Env<AttrContext> env, TreeMaker make) {
            analyzeTree(env, env.tree, make);
        }
        public void analyzeTree(Env<AttrContext> env, JCTree tree, TreeMaker make) {
            try {
                attrEnv = env;
                Flow.this.make = make;
                pendingExits = new ListBuffer<>();
                preciseRethrowTypes = new HashMap<>();
                this.thrown = this.caught = null;
                this.classDef = null;
                scan(tree);
            } finally {
                pendingExits = null;
                Flow.this.make = null;
                this.thrown = this.caught = null;
                this.classDef = null;
            }
        }
    }

    /**
     * Specialized pass that performs reachability analysis on a lambda
     */
    class LambdaAliveAnalyzer extends AliveAnalyzer {

        boolean inLambda;

        @Override
        public void visitReturn(JCReturn tree) {
            //ignore lambda return expression (which might not even be attributed)
            recordExit(new PendingExit(tree));
        }

        @Override
        public void visitLambda(JCLambda tree) {
            if (inLambda || tree.getBodyKind() == BodyKind.EXPRESSION) {
                return;
            }
            inLambda = true;
            try {
                super.visitLambda(tree);
            } finally {
                inLambda = false;
            }
        }

        @Override
        public void visitClassDef(JCClassDecl tree) {
            //skip
        }
    }

    /**
     * Determine if alive after the given tree.
     */
    class SnippetAliveAnalyzer extends AliveAnalyzer {
        @Override
        public void visitClassDef(JCClassDecl tree) {
            //skip
        }
        @Override
        public void visitLambda(JCLambda tree) {
            //skip
        }
        public boolean isAlive() {
            return super.alive != Liveness.DEAD;
        }
    }

    class SnippetBreakAnalyzer extends AliveAnalyzer {
        private final Set<JCTree> seenTrees = new HashSet<>();
        private boolean breaksOut;

        public SnippetBreakAnalyzer() {
        }

        @Override
        public void visitLabelled(JCTree.JCLabeledStatement tree) {
            seenTrees.add(tree);
            super.visitLabelled(tree);
        }

        @Override
        public void visitWhileLoop(JCTree.JCWhileLoop tree) {
            seenTrees.add(tree);
            super.visitWhileLoop(tree);
        }

        @Override
        public void visitForLoop(JCTree.JCForLoop tree) {
            seenTrees.add(tree);
            super.visitForLoop(tree);
        }

        @Override
        public void visitForeachLoop(JCTree.JCEnhancedForLoop tree) {
            seenTrees.add(tree);
            super.visitForeachLoop(tree);
        }

        @Override
        public void visitDoLoop(JCTree.JCDoWhileLoop tree) {
            seenTrees.add(tree);
            super.visitDoLoop(tree);
        }

        @Override
        public void visitBreak(JCBreak tree) {
            breaksOut |= (super.alive == Liveness.ALIVE &&
                          !seenTrees.contains(tree.target));
            super.visitBreak(tree);
        }

        public boolean breaksOut() {
            return breaksOut;
        }
    }

    /**
     * Specialized pass that performs DA/DU on a lambda
     */
    class LambdaAssignAnalyzer extends AssignAnalyzer {
        WriteableScope enclosedSymbols;
        boolean inLambda;

        LambdaAssignAnalyzer(Env<AttrContext> env) {
            enclosedSymbols = WriteableScope.create(env.enclClass.sym);
        }

        @Override
        public void visitLambda(JCLambda tree) {
            if (inLambda) {
                return;
            }
            inLambda = true;
            try {
                super.visitLambda(tree);
            } finally {
                inLambda = false;
            }
        }

        @Override
        public void visitVarDef(JCVariableDecl tree) {
            enclosedSymbols.enter(tree.sym);
            super.visitVarDef(tree);
        }
        @Override
        protected boolean trackable(VarSymbol sym) {
            return enclosedSymbols.includes(sym) &&
                   sym.owner.kind == MTH;
        }

        @Override
        public void visitClassDef(JCClassDecl tree) {
            //skip
        }
    }

    /**
     * Specialized pass that performs inference of thrown types for lambdas.
     */
    class LambdaFlowAnalyzer extends FlowAnalyzer {
        List<Type> inferredThrownTypes;
        boolean inLambda;
        @Override
        public void visitLambda(JCLambda tree) {
            if ((tree.type != null &&
                    tree.type.isErroneous()) || inLambda) {
                return;
            }
            List<Type> prevCaught = caught;
            List<Type> prevThrown = thrown;
            ListBuffer<PendingExit> prevPending = pendingExits;
            inLambda = true;
            try {
                pendingExits = new ListBuffer<>();
                caught = List.of(syms.throwableType);
                thrown = List.nil();
                scan(tree.body);
                inferredThrownTypes = thrown;
            } finally {
                pendingExits = prevPending;
                caught = prevCaught;
                thrown = prevThrown;
                inLambda = false;
            }
        }
        @Override
        public void visitClassDef(JCClassDecl tree) {
            //skip
        }
    }

    /**
     * This pass implements (i) definite assignment analysis, which ensures that
     * each variable is assigned when used and (ii) definite unassignment analysis,
     * which ensures that no final variable is assigned more than once. This visitor
     * depends on the results of the liveliness analyzer. This pass is also used to mark
     * effectively-final local variables/parameters.
     */

    public class AssignAnalyzer extends BaseAnalyzer {

        /** The set of definitely assigned variables.
         */
        final Bits inits;

        /** The set of definitely unassigned variables.
         */
        final Bits uninits;

        /** The set of variables that are definitely unassigned everywhere
         *  in current try block. This variable is maintained lazily; it is
         *  updated only when something gets removed from uninits,
         *  typically by being assigned in reachable code.  To obtain the
         *  correct set of variables which are definitely unassigned
         *  anywhere in current try block, intersect uninitsTry and
         *  uninits.
         */
        final Bits uninitsTry;

        /** When analyzing a condition, inits and uninits are null.
         *  Instead we have:
         */
        final Bits initsWhenTrue;
        final Bits initsWhenFalse;
        final Bits uninitsWhenTrue;
        final Bits uninitsWhenFalse;

        /** A mapping from addresses to variable symbols.
         */
        protected JCVariableDecl[] vardecls;

        /** The current class being defined.
         */
        JCClassDecl classDef;

        /** The first variable sequence number in this class definition.
         */
        int firstadr;

        /** The next available variable sequence number.
         */
        protected int nextadr;

        /** The first variable sequence number in a block that can return.
         */
        protected int returnadr;

        /** The list of unreferenced automatic resources.
         */
        WriteableScope unrefdResources;

        /** Modified when processing a loop body the second time for DU analysis. */
        FlowKind flowKind = FlowKind.NORMAL;

        /** The starting position of the analyzed tree */
        int startPos;

        public class AssignPendingExit extends BaseAnalyzer.PendingExit {

            final Bits inits;
            final Bits uninits;
            final Bits exit_inits = new Bits(true);
            final Bits exit_uninits = new Bits(true);

            public AssignPendingExit(JCTree tree, final Bits inits, final Bits uninits) {
                super(tree);
                this.inits = inits;
                this.uninits = uninits;
                this.exit_inits.assign(inits);
                this.exit_uninits.assign(uninits);
            }

            @Override
            public void resolveJump() {
                inits.andSet(exit_inits);
                uninits.andSet(exit_uninits);
            }
        }

        public AssignAnalyzer() {
            this.inits = new Bits();
            uninits = new Bits();
            uninitsTry = new Bits();
            initsWhenTrue = new Bits(true);
            initsWhenFalse = new Bits(true);
            uninitsWhenTrue = new Bits(true);
            uninitsWhenFalse = new Bits(true);
        }

        private boolean isInitialConstructor = false;

        @Override
        protected void markDead() {
            if (!isInitialConstructor) {
                inits.inclRange(returnadr, nextadr);
            } else {
                for (int address = returnadr; address < nextadr; address++) {
                    if (!(isFinalUninitializedStaticField(vardecls[address].sym))) {
                        inits.incl(address);
                    }
                }
            }
            uninits.inclRange(returnadr, nextadr);
        }

        /*-------------- Processing variables ----------------------*/

        /** Do we need to track init/uninit state of this symbol?
         *  I.e. is symbol either a local or a blank final variable?
         */
        protected boolean trackable(VarSymbol sym) {
            return
                sym.pos >= startPos &&
                ((sym.owner.kind == MTH || sym.owner.kind == VAR ||
                isFinalUninitializedField(sym)));
        }

        boolean isFinalUninitializedField(VarSymbol sym) {
            return sym.owner.kind == TYP &&
                   ((sym.flags() & (FINAL | HASINIT | PARAMETER)) == FINAL &&
                   classDef.sym.isEnclosedBy((ClassSymbol)sym.owner));
        }

        boolean isFinalUninitializedStaticField(VarSymbol sym) {
            return isFinalUninitializedField(sym) && sym.isStatic();
        }

        /** Initialize new trackable variable by setting its address field
         *  to the next available sequence number and entering it under that
         *  index into the vars array.
         */
        void newVar(JCVariableDecl varDecl) {
            VarSymbol sym = varDecl.sym;
            vardecls = ArrayUtils.ensureCapacity(vardecls, nextadr);
            if ((sym.flags() & FINAL) == 0) {
                sym.flags_field |= EFFECTIVELY_FINAL;
            }
            sym.adr = nextadr;
            vardecls[nextadr] = varDecl;
            inits.excl(nextadr);
            uninits.incl(nextadr);
            nextadr++;
        }

        /** Record an initialization of a trackable variable.
         */
        void letInit(DiagnosticPosition pos, VarSymbol sym) {
            if (sym.adr >= firstadr && trackable(sym)) {
                if ((sym.flags() & EFFECTIVELY_FINAL) != 0) {
                    if (!uninits.isMember(sym.adr)) {
                        //assignment targeting an effectively final variable
                        //makes the variable lose its status of effectively final
                        //if the variable is _not_ definitively unassigned
                        sym.flags_field &= ~EFFECTIVELY_FINAL;
                    } else {
                        uninit(sym);
                    }
                }
                else if ((sym.flags() & FINAL) != 0) {
                    if ((sym.flags() & PARAMETER) != 0) {
                        if ((sym.flags() & UNION) != 0) { //multi-catch parameter
                            log.error(pos, Errors.MulticatchParameterMayNotBeAssigned(sym));
                        }
                        else {
                            log.error(pos,
                                      Errors.FinalParameterMayNotBeAssigned(sym));
                        }
                    } else if (!uninits.isMember(sym.adr)) {
                        log.error(pos, diags.errorKey(flowKind.errKey, sym));
                    } else {
                        uninit(sym);
                    }
                }
                inits.incl(sym.adr);
            } else if ((sym.flags() & FINAL) != 0) {
                log.error(pos, Errors.VarMightAlreadyBeAssigned(sym));
            }
        }
        //where
            void uninit(VarSymbol sym) {
                if (!inits.isMember(sym.adr)) {
                    // reachable assignment
                    uninits.excl(sym.adr);
                    uninitsTry.excl(sym.adr);
                } else {
                    //log.rawWarning(pos, "unreachable assignment");//DEBUG
                    uninits.excl(sym.adr);
                }
            }

        /** If tree is either a simple name or of the form this.name or
         *  C.this.name, and tree represents a trackable variable,
         *  record an initialization of the variable.
         */
        void letInit(JCTree tree) {
            tree = TreeInfo.skipParens(tree);
            if (tree.hasTag(IDENT) || tree.hasTag(SELECT)) {
                Symbol sym = TreeInfo.symbol(tree);
                if (sym.kind == VAR) {
                    letInit(tree.pos(), (VarSymbol)sym);
                }
            }
        }

        /** Check that trackable variable is initialized.
         */
        void checkInit(DiagnosticPosition pos, VarSymbol sym) {
            checkInit(pos, sym, Errors.VarMightNotHaveBeenInitialized(sym));
        }

        void checkInit(DiagnosticPosition pos, VarSymbol sym, Error errkey) {
            if ((sym.adr >= firstadr || sym.owner.kind != TYP) &&
                trackable(sym) &&
                !inits.isMember(sym.adr) &&
                (sym.flags_field & CLASH) == 0) {
                    log.error(pos, errkey);
                inits.incl(sym.adr);
            }
        }

        /** Utility method to reset several Bits instances.
         */
        private void resetBits(Bits... bits) {
            for (Bits b : bits) {
                b.reset();
            }
        }

        /** Split (duplicate) inits/uninits into WhenTrue/WhenFalse sets
         */
        void split(boolean setToNull) {
            initsWhenFalse.assign(inits);
            uninitsWhenFalse.assign(uninits);
            initsWhenTrue.assign(inits);
            uninitsWhenTrue.assign(uninits);
            if (setToNull) {
                resetBits(inits, uninits);
            }
        }

        /** Merge (intersect) inits/uninits from WhenTrue/WhenFalse sets.
         */
        protected void merge() {
            inits.assign(initsWhenFalse.andSet(initsWhenTrue));
            uninits.assign(uninitsWhenFalse.andSet(uninitsWhenTrue));
        }

    /* ************************************************************************
     * Visitor methods for statements and definitions
     *************************************************************************/

        /** Analyze an expression. Make sure to set (un)inits rather than
         *  (un)initsWhenTrue(WhenFalse) on exit.
         */
        void scanExpr(JCTree tree) {
            if (tree != null) {
                scan(tree);
                if (inits.isReset()) {
                    merge();
                }
            }
        }

        /** Analyze a list of expressions.
         */
        void scanExprs(List<? extends JCExpression> trees) {
            if (trees != null)
                for (List<? extends JCExpression> l = trees; l.nonEmpty(); l = l.tail)
                    scanExpr(l.head);
        }

        /** Analyze a condition. Make sure to set (un)initsWhenTrue(WhenFalse)
         *  rather than (un)inits on exit.
         */
        void scanCond(JCTree tree) {
            if (tree.type.isFalse()) {
                if (inits.isReset()) merge();
                initsWhenTrue.assign(inits);
                initsWhenTrue.inclRange(firstadr, nextadr);
                uninitsWhenTrue.assign(uninits);
                uninitsWhenTrue.inclRange(firstadr, nextadr);
                initsWhenFalse.assign(inits);
                uninitsWhenFalse.assign(uninits);
            } else if (tree.type.isTrue()) {
                if (inits.isReset()) merge();
                initsWhenFalse.assign(inits);
                initsWhenFalse.inclRange(firstadr, nextadr);
                uninitsWhenFalse.assign(uninits);
                uninitsWhenFalse.inclRange(firstadr, nextadr);
                initsWhenTrue.assign(inits);
                uninitsWhenTrue.assign(uninits);
            } else {
                scan(tree);
                if (!inits.isReset())
                    split(tree.type != syms.unknownType);
            }
            if (tree.type != syms.unknownType) {
                resetBits(inits, uninits);
            }
        }

        /* ------------ Visitor methods for various sorts of trees -------------*/

        public void visitClassDef(JCClassDecl tree) {
            if (tree.sym == null) {
                return;
            }

            Lint lintPrev = lint;
            lint = lint.augment(tree.sym);
            try {
                if (tree.sym == null) {
                    return;
                }

                JCClassDecl classDefPrev = classDef;
                int firstadrPrev = firstadr;
                int nextadrPrev = nextadr;
                ListBuffer<PendingExit> pendingExitsPrev = pendingExits;

                pendingExits = new ListBuffer<>();
                if (tree.name != names.empty) {
                    firstadr = nextadr;
                }
                classDef = tree;
                try {
                    // define all the static fields
                    for (List<JCTree> l = tree.defs; l.nonEmpty(); l = l.tail) {
                        if (l.head.hasTag(VARDEF)) {
                            JCVariableDecl def = (JCVariableDecl)l.head;
                            if ((def.mods.flags & STATIC) != 0) {
                                VarSymbol sym = def.sym;
                                if (trackable(sym)) {
                                    newVar(def);
                                }
                            }
                        }
                    }

                    // process all the static initializers
                    for (List<JCTree> l = tree.defs; l.nonEmpty(); l = l.tail) {
                        if (!l.head.hasTag(METHODDEF) &&
                            (TreeInfo.flags(l.head) & STATIC) != 0) {
                            scan(l.head);
                            clearPendingExits(false);
                        }
                    }

                    // define all the instance fields
                    for (List<JCTree> l = tree.defs; l.nonEmpty(); l = l.tail) {
                        if (l.head.hasTag(VARDEF)) {
                            JCVariableDecl def = (JCVariableDecl)l.head;
                            if ((def.mods.flags & STATIC) == 0) {
                                VarSymbol sym = def.sym;
                                if (trackable(sym)) {
                                    newVar(def);
                                }
                            }
                        }
                    }

                    // process all the instance initializers
                    for (List<JCTree> l = tree.defs; l.nonEmpty(); l = l.tail) {
                        if (!l.head.hasTag(METHODDEF) &&
                            (TreeInfo.flags(l.head) & STATIC) == 0) {
                            scan(l.head);
                            clearPendingExits(false);
                        }
                    }

                    // process all the methods
                    for (List<JCTree> l = tree.defs; l.nonEmpty(); l = l.tail) {
                        if (l.head.hasTag(METHODDEF)) {
                            scan(l.head);
                        }
                    }
                } finally {
                    pendingExits = pendingExitsPrev;
                    nextadr = nextadrPrev;
                    firstadr = firstadrPrev;
                    classDef = classDefPrev;
                }
            } finally {
                lint = lintPrev;
            }
        }

        public void visitMethodDef(JCMethodDecl tree) {
            if (tree.body == null) {
                return;
            }

            /*  MemberEnter can generate synthetic methods ignore them
             */
            if ((tree.sym.flags() & SYNTHETIC) != 0) {
                return;
            }

            Lint lintPrev = lint;
            lint = lint.augment(tree.sym);
            try {
                if (tree.body == null) {
                    return;
                }
                /*  Ignore synthetic methods, except for translated lambda methods.
                 */
                if ((tree.sym.flags() & (SYNTHETIC | LAMBDA_METHOD)) == SYNTHETIC) {
                    return;
                }

                final Bits initsPrev = new Bits(inits);
                final Bits uninitsPrev = new Bits(uninits);
                int nextadrPrev = nextadr;
                int firstadrPrev = firstadr;
                int returnadrPrev = returnadr;

                Assert.check(pendingExits.isEmpty());
                boolean lastInitialConstructor = isInitialConstructor;
                try {
                    isInitialConstructor = TreeInfo.isInitialConstructor(tree);

                    if (!isInitialConstructor) {
                        firstadr = nextadr;
                    }
                    for (List<JCVariableDecl> l = tree.params; l.nonEmpty(); l = l.tail) {
                        JCVariableDecl def = l.head;
                        scan(def);
                        Assert.check((def.sym.flags() & PARAMETER) != 0, "Method parameter without PARAMETER flag");
                        /*  If we are executing the code from Gen, then there can be
                         *  synthetic or mandated variables, ignore them.
                         */
                        initParam(def);
                    }
                    // else we are in an instance initializer block;
                    // leave caught unchanged.
                    scan(tree.body);

                    boolean isCompactConstructor = (tree.sym.flags() & Flags.COMPACT_RECORD_CONSTRUCTOR) != 0;
                    if (isInitialConstructor) {
                        boolean isSynthesized = (tree.sym.flags() &
                                                 GENERATEDCONSTR) != 0;
                        for (int i = firstadr; i < nextadr; i++) {
                            JCVariableDecl vardecl = vardecls[i];
                            VarSymbol var = vardecl.sym;
                            if (var.owner == classDef.sym) {
                                // choose the diagnostic position based on whether
                                // the ctor is default(synthesized) or not
                                if (isSynthesized && !isCompactConstructor) {
                                    checkInit(TreeInfo.diagnosticPositionFor(var, vardecl),
                                            var, Errors.VarNotInitializedInDefaultConstructor(var));
                                } else if (isCompactConstructor) {
                                    boolean isInstanceRecordField = var.enclClass().isRecord() &&
                                            (var.flags_field & (Flags.PRIVATE | Flags.FINAL | Flags.GENERATED_MEMBER | Flags.RECORD)) != 0 &&
                                            !var.isStatic() &&
                                            var.owner.kind == TYP;
                                    if (isInstanceRecordField) {
                                        boolean notInitialized = !inits.isMember(var.adr);
                                        if (notInitialized && uninits.isMember(var.adr) && tree.completesNormally) {
                                        /*  this way we indicate Lower that it should generate an initialization for this field
                                         *  in the compact constructor
                                         */
                                            var.flags_field |= UNINITIALIZED_FIELD;
                                        } else {
                                            checkInit(TreeInfo.diagEndPos(tree.body), var);
                                        }
                                    } else {
                                        checkInit(TreeInfo.diagnosticPositionFor(var, vardecl), var);
                                    }
                                } else {
                                    checkInit(TreeInfo.diagEndPos(tree.body), var);
                                }
                            }
                        }
                    }
                    clearPendingExits(true);
                } finally {
                    inits.assign(initsPrev);
                    uninits.assign(uninitsPrev);
                    nextadr = nextadrPrev;
                    firstadr = firstadrPrev;
                    returnadr = returnadrPrev;
                    isInitialConstructor = lastInitialConstructor;
                }
            } finally {
                lint = lintPrev;
            }
        }

        private void clearPendingExits(boolean inMethod) {
            List<PendingExit> exits = pendingExits.toList();
            pendingExits = new ListBuffer<>();
            while (exits.nonEmpty()) {
                PendingExit exit = exits.head;
                exits = exits.tail;
                Assert.check((inMethod && exit.tree.hasTag(RETURN)) ||
                                 log.hasErrorOn(exit.tree.pos()),
                             exit.tree);
                if (inMethod && isInitialConstructor) {
                    Assert.check(exit instanceof AssignPendingExit);
                    inits.assign(((AssignPendingExit) exit).exit_inits);
                    for (int i = firstadr; i < nextadr; i++) {
                        checkInit(exit.tree.pos(), vardecls[i].sym);
                    }
                }
            }
        }
        protected void initParam(JCVariableDecl def) {
            inits.incl(def.sym.adr);
            uninits.excl(def.sym.adr);
        }

        public void visitVarDef(JCVariableDecl tree) {
            Lint lintPrev = lint;
            lint = lint.augment(tree.sym);
            try{
                boolean track = trackable(tree.sym);
                if (track && (tree.sym.owner.kind == MTH || tree.sym.owner.kind == VAR)) {
                    newVar(tree);
                }
                if (tree.init != null) {
                    scanExpr(tree.init);
                    if (track) {
                        letInit(tree.pos(), tree.sym);
                    }
                }
            } finally {
                lint = lintPrev;
            }
        }

        public void visitBlock(JCBlock tree) {
            int nextadrPrev = nextadr;
            scan(tree.stats);
            nextadr = nextadrPrev;
        }

        public void visitDoLoop(JCDoWhileLoop tree) {
            ListBuffer<PendingExit> prevPendingExits = pendingExits;
            FlowKind prevFlowKind = flowKind;
            flowKind = FlowKind.NORMAL;
            final Bits initsSkip = new Bits(true);
            final Bits uninitsSkip = new Bits(true);
            pendingExits = new ListBuffer<>();
            int prevErrors = log.nerrors;
            do {
                final Bits uninitsEntry = new Bits(uninits);
                uninitsEntry.excludeFrom(nextadr);
                scan(tree.body);
                resolveContinues(tree);
                scanCond(tree.cond);
                if (!flowKind.isFinal()) {
                    initsSkip.assign(initsWhenFalse);
                    uninitsSkip.assign(uninitsWhenFalse);
                }
                if (log.nerrors !=  prevErrors ||
                    flowKind.isFinal() ||
                    new Bits(uninitsEntry).diffSet(uninitsWhenTrue).nextBit(firstadr)==-1)
                    break;
                inits.assign(initsWhenTrue);
                uninits.assign(uninitsEntry.andSet(uninitsWhenTrue));
                flowKind = FlowKind.SPECULATIVE_LOOP;
            } while (true);
            flowKind = prevFlowKind;
            inits.assign(initsSkip);
            uninits.assign(uninitsSkip);
            resolveBreaks(tree, prevPendingExits);
        }

        public void visitWhileLoop(JCWhileLoop tree) {
            ListBuffer<PendingExit> prevPendingExits = pendingExits;
            FlowKind prevFlowKind = flowKind;
            flowKind = FlowKind.NORMAL;
            final Bits initsSkip = new Bits(true);
            final Bits uninitsSkip = new Bits(true);
            pendingExits = new ListBuffer<>();
            int prevErrors = log.nerrors;
            final Bits uninitsEntry = new Bits(uninits);
            uninitsEntry.excludeFrom(nextadr);
            do {
                scanCond(tree.cond);
                if (!flowKind.isFinal()) {
                    initsSkip.assign(initsWhenFalse) ;
                    uninitsSkip.assign(uninitsWhenFalse);
                }
                inits.assign(initsWhenTrue);
                uninits.assign(uninitsWhenTrue);
                scan(tree.body);
                resolveContinues(tree);
                if (log.nerrors != prevErrors ||
                    flowKind.isFinal() ||
                    new Bits(uninitsEntry).diffSet(uninits).nextBit(firstadr) == -1) {
                    break;
                }
                uninits.assign(uninitsEntry.andSet(uninits));
                flowKind = FlowKind.SPECULATIVE_LOOP;
            } while (true);
            flowKind = prevFlowKind;
            //a variable is DA/DU after the while statement, if it's DA/DU assuming the
            //branch is not taken AND if it's DA/DU before any break statement
            inits.assign(initsSkip);
            uninits.assign(uninitsSkip);
            resolveBreaks(tree, prevPendingExits);
        }

        public void visitForLoop(JCForLoop tree) {
            ListBuffer<PendingExit> prevPendingExits = pendingExits;
            FlowKind prevFlowKind = flowKind;
            flowKind = FlowKind.NORMAL;
            int nextadrPrev = nextadr;
            scan(tree.init);
            final Bits initsSkip = new Bits(true);
            final Bits uninitsSkip = new Bits(true);
            pendingExits = new ListBuffer<>();
            int prevErrors = log.nerrors;
            do {
                final Bits uninitsEntry = new Bits(uninits);
                uninitsEntry.excludeFrom(nextadr);
                if (tree.cond != null) {
                    scanCond(tree.cond);
                    if (!flowKind.isFinal()) {
                        initsSkip.assign(initsWhenFalse);
                        uninitsSkip.assign(uninitsWhenFalse);
                    }
                    inits.assign(initsWhenTrue);
                    uninits.assign(uninitsWhenTrue);
                } else if (!flowKind.isFinal()) {
                    initsSkip.assign(inits);
                    initsSkip.inclRange(firstadr, nextadr);
                    uninitsSkip.assign(uninits);
                    uninitsSkip.inclRange(firstadr, nextadr);
                }
                scan(tree.body);
                resolveContinues(tree);
                scan(tree.step);
                if (log.nerrors != prevErrors ||
                    flowKind.isFinal() ||
                    new Bits(uninitsEntry).diffSet(uninits).nextBit(firstadr) == -1)
                    break;
                uninits.assign(uninitsEntry.andSet(uninits));
                flowKind = FlowKind.SPECULATIVE_LOOP;
            } while (true);
            flowKind = prevFlowKind;
            //a variable is DA/DU after a for loop, if it's DA/DU assuming the
            //branch is not taken AND if it's DA/DU before any break statement
            inits.assign(initsSkip);
            uninits.assign(uninitsSkip);
            resolveBreaks(tree, prevPendingExits);
            nextadr = nextadrPrev;
        }

        public void visitForeachLoop(JCEnhancedForLoop tree) {
            visitVarDef(tree.var);

            ListBuffer<PendingExit> prevPendingExits = pendingExits;
            FlowKind prevFlowKind = flowKind;
            flowKind = FlowKind.NORMAL;
            int nextadrPrev = nextadr;
            scan(tree.expr);
            final Bits initsStart = new Bits(inits);
            final Bits uninitsStart = new Bits(uninits);

            letInit(tree.pos(), tree.var.sym);
            pendingExits = new ListBuffer<>();
            int prevErrors = log.nerrors;
            do {
                final Bits uninitsEntry = new Bits(uninits);
                uninitsEntry.excludeFrom(nextadr);
                scan(tree.body);
                resolveContinues(tree);
                if (log.nerrors != prevErrors ||
                    flowKind.isFinal() ||
                    new Bits(uninitsEntry).diffSet(uninits).nextBit(firstadr) == -1)
                    break;
                uninits.assign(uninitsEntry.andSet(uninits));
                flowKind = FlowKind.SPECULATIVE_LOOP;
            } while (true);
            flowKind = prevFlowKind;
            inits.assign(initsStart);
            uninits.assign(uninitsStart.andSet(uninits));
            resolveBreaks(tree, prevPendingExits);
            nextadr = nextadrPrev;
        }

        public void visitLabelled(JCLabeledStatement tree) {
            ListBuffer<PendingExit> prevPendingExits = pendingExits;
            pendingExits = new ListBuffer<>();
            scan(tree.body);
            resolveBreaks(tree, prevPendingExits);
        }

        public void visitSwitch(JCSwitch tree) {
            handleSwitch(tree, tree.selector, tree.cases, tree.hasTotalPattern);
        }

        public void visitSwitchExpression(JCSwitchExpression tree) {
            handleSwitch(tree, tree.selector, tree.cases, tree.hasTotalPattern);
        }

        private void handleSwitch(JCTree tree, JCExpression selector,
                                  List<JCCase> cases, boolean hasTotalPattern) {
            ListBuffer<PendingExit> prevPendingExits = pendingExits;
            pendingExits = new ListBuffer<>();
            int nextadrPrev = nextadr;
            scanExpr(selector);
            final Bits initsSwitch = new Bits(inits);
            final Bits uninitsSwitch = new Bits(uninits);
            for (List<JCCase> l = cases; l.nonEmpty(); l = l.tail) {
                inits.assign(initsSwitch);
                uninits.assign(uninits.andSet(uninitsSwitch));
                JCCase c = l.head;
                for (JCCaseLabel pat : c.labels) {
                    scan(pat);
                    if (inits.isReset()) {
                        inits.assign(initsWhenTrue);
                        uninits.assign(uninitsWhenTrue);
                    }
                }
                if (l.head.stats.isEmpty() &&
                    l.tail.nonEmpty() &&
                    l.tail.head.labels.size() == 1 &&
                    l.tail.head.labels.head.isExpression() &&
                    TreeInfo.isNull(l.tail.head.labels.head)) {
                    //handling:
                    //case Integer i:
                    //case null:
                    //joining these two cases together - processing Integer i pattern,
                    //but statements from case null:
                    l = l.tail;
                    c = l.head;
                }
                scan(c.stats);
                if (c.completesNormally && c.caseKind == JCCase.RULE) {
                    scanSyntheticBreak(make, tree);
                }
                addVars(c.stats, initsSwitch, uninitsSwitch);
                // Warn about fall-through if lint switch fallthrough enabled.
            }
            if (!hasTotalPattern) {
                if (tree.hasTag(SWITCH_EXPRESSION)) {
                    markDead();
                } else {
                    inits.assign(initsSwitch);
                    uninits.assign(uninits.andSet(uninitsSwitch));
                }
            }
            if (tree.hasTag(SWITCH_EXPRESSION)) {
                resolveYields(tree, prevPendingExits);
            } else {
                resolveBreaks(tree, prevPendingExits);
            }
            nextadr = nextadrPrev;
        }
        // where
            /** Add any variables defined in stats to inits and uninits. */
            private void addVars(List<JCStatement> stats, final Bits inits,
                                        final Bits uninits) {
                for (;stats.nonEmpty(); stats = stats.tail) {
                    JCTree stat = stats.head;
                    if (stat.hasTag(VARDEF)) {
                        int adr = ((JCVariableDecl) stat).sym.adr;
                        inits.excl(adr);
                        uninits.incl(adr);
                    }
                }
            }

        public void visitTry(JCTry tree) {
            ListBuffer<JCVariableDecl> resourceVarDecls = new ListBuffer<>();
            final Bits uninitsTryPrev = new Bits(uninitsTry);
            ListBuffer<PendingExit> prevPendingExits = pendingExits;
            pendingExits = new ListBuffer<>();
            final Bits initsTry = new Bits(inits);
            uninitsTry.assign(uninits);
            for (JCTree resource : tree.resources) {
                if (resource instanceof JCVariableDecl variableDecl) {
                    visitVarDef(variableDecl);
                    unrefdResources.enter(variableDecl.sym);
                    resourceVarDecls.append(variableDecl);
                } else if (resource instanceof JCExpression expression) {
                    scanExpr(expression);
                } else {
                    throw new AssertionError(tree);  // parser error
                }
            }
            scan(tree.body);
            uninitsTry.andSet(uninits);
            final Bits initsEnd = new Bits(inits);
            final Bits uninitsEnd = new Bits(uninits);
            int nextadrCatch = nextadr;

            if (!resourceVarDecls.isEmpty() &&
                    lint.isEnabled(Lint.LintCategory.TRY)) {
                for (JCVariableDecl resVar : resourceVarDecls) {
                    if (unrefdResources.includes(resVar.sym)) {
                        log.warning(Lint.LintCategory.TRY, resVar.pos(),
                                    Warnings.TryResourceNotReferenced(resVar.sym));
                        unrefdResources.remove(resVar.sym);
                    }
                }
            }

            /*  The analysis of each catch should be independent.
             *  Each one should have the same initial values of inits and
             *  uninits.
             */
            final Bits initsCatchPrev = new Bits(initsTry);
            final Bits uninitsCatchPrev = new Bits(uninitsTry);

            for (List<JCCatch> l = tree.catchers; l.nonEmpty(); l = l.tail) {
                JCVariableDecl param = l.head.param;
                inits.assign(initsCatchPrev);
                uninits.assign(uninitsCatchPrev);
                scan(param);
                /* If this is a TWR and we are executing the code from Gen,
                 * then there can be synthetic variables, ignore them.
                 */
                initParam(param);
                scan(l.head.body);
                initsEnd.andSet(inits);
                uninitsEnd.andSet(uninits);
                nextadr = nextadrCatch;
            }
            if (tree.finalizer != null) {
                inits.assign(initsTry);
                uninits.assign(uninitsTry);
                ListBuffer<PendingExit> exits = pendingExits;
                pendingExits = prevPendingExits;
                scan(tree.finalizer);
                if (!tree.finallyCanCompleteNormally) {
                    // discard exits and exceptions from try and finally
                } else {
                    uninits.andSet(uninitsEnd);
                    // FIX: this doesn't preserve source order of exits in catch
                    // versus finally!
                    while (exits.nonEmpty()) {
                        PendingExit exit = exits.next();
                        if (exit instanceof AssignPendingExit assignPendingExit) {
                            assignPendingExit.exit_inits.orSet(inits);
                            assignPendingExit.exit_uninits.andSet(uninits);
                        }
                        pendingExits.append(exit);
                    }
                    inits.orSet(initsEnd);
                }
            } else {
                inits.assign(initsEnd);
                uninits.assign(uninitsEnd);
                ListBuffer<PendingExit> exits = pendingExits;
                pendingExits = prevPendingExits;
                while (exits.nonEmpty()) pendingExits.append(exits.next());
            }
            uninitsTry.andSet(uninitsTryPrev).andSet(uninits);
        }

        public void visitConditional(JCConditional tree) {
            scanCond(tree.cond);
            final Bits initsBeforeElse = new Bits(initsWhenFalse);
            final Bits uninitsBeforeElse = new Bits(uninitsWhenFalse);
            inits.assign(initsWhenTrue);
            uninits.assign(uninitsWhenTrue);
            if (tree.truepart.type.hasTag(BOOLEAN) &&
                tree.falsepart.type.hasTag(BOOLEAN)) {
                // if b and c are boolean valued, then
                // v is (un)assigned after a?b:c when true iff
                //    v is (un)assigned after b when true and
                //    v is (un)assigned after c when true
                scanCond(tree.truepart);
                final Bits initsAfterThenWhenTrue = new Bits(initsWhenTrue);
                final Bits initsAfterThenWhenFalse = new Bits(initsWhenFalse);
                final Bits uninitsAfterThenWhenTrue = new Bits(uninitsWhenTrue);
                final Bits uninitsAfterThenWhenFalse = new Bits(uninitsWhenFalse);
                inits.assign(initsBeforeElse);
                uninits.assign(uninitsBeforeElse);
                scanCond(tree.falsepart);
                initsWhenTrue.andSet(initsAfterThenWhenTrue);
                initsWhenFalse.andSet(initsAfterThenWhenFalse);
                uninitsWhenTrue.andSet(uninitsAfterThenWhenTrue);
                uninitsWhenFalse.andSet(uninitsAfterThenWhenFalse);
            } else {
                scanExpr(tree.truepart);
                final Bits initsAfterThen = new Bits(inits);
                final Bits uninitsAfterThen = new Bits(uninits);
                inits.assign(initsBeforeElse);
                uninits.assign(uninitsBeforeElse);
                scanExpr(tree.falsepart);
                inits.andSet(initsAfterThen);
                uninits.andSet(uninitsAfterThen);
            }
        }

        public void visitIf(JCIf tree) {
            scanCond(tree.cond);
            final Bits initsBeforeElse = new Bits(initsWhenFalse);
            final Bits uninitsBeforeElse = new Bits(uninitsWhenFalse);
            inits.assign(initsWhenTrue);
            uninits.assign(uninitsWhenTrue);
            scan(tree.thenpart);
            if (tree.elsepart != null) {
                final Bits initsAfterThen = new Bits(inits);
                final Bits uninitsAfterThen = new Bits(uninits);
                inits.assign(initsBeforeElse);
                uninits.assign(uninitsBeforeElse);
                scan(tree.elsepart);
                inits.andSet(initsAfterThen);
                uninits.andSet(uninitsAfterThen);
            } else {
                inits.andSet(initsBeforeElse);
                uninits.andSet(uninitsBeforeElse);
            }
        }

        @Override
        public void visitBreak(JCBreak tree) {
            recordExit(new AssignPendingExit(tree, inits, uninits));
        }

        @Override
        public void visitYield(JCYield tree) {
            JCSwitchExpression expr = (JCSwitchExpression) tree.target;
            if (expr != null && expr.type.hasTag(BOOLEAN)) {
                scanCond(tree.value);
                Bits initsAfterBreakWhenTrue = new Bits(initsWhenTrue);
                Bits initsAfterBreakWhenFalse = new Bits(initsWhenFalse);
                Bits uninitsAfterBreakWhenTrue = new Bits(uninitsWhenTrue);
                Bits uninitsAfterBreakWhenFalse = new Bits(uninitsWhenFalse);
                PendingExit exit = new PendingExit(tree) {
                    @Override
                    void resolveJump() {
                        if (!inits.isReset()) {
                            split(true);
                        }
                        initsWhenTrue.andSet(initsAfterBreakWhenTrue);
                        initsWhenFalse.andSet(initsAfterBreakWhenFalse);
                        uninitsWhenTrue.andSet(uninitsAfterBreakWhenTrue);
                        uninitsWhenFalse.andSet(uninitsAfterBreakWhenFalse);
                    }
                };
                merge();
                recordExit(exit);
                return ;
            } else {
                scanExpr(tree.value);
                recordExit(new AssignPendingExit(tree, inits, uninits));
            }
        }

        @Override
        public void visitContinue(JCContinue tree) {
            recordExit(new AssignPendingExit(tree, inits, uninits));
        }

        @Override
        public void visitReturn(JCReturn tree) {
            scanExpr(tree.expr);
            recordExit(new AssignPendingExit(tree, inits, uninits));
        }

        public void visitThrow(JCThrow tree) {
            scanExpr(tree.expr);
            markDead();
        }

        public void visitApply(JCMethodInvocation tree) {
            scanExpr(tree.meth);
            scanExprs(tree.args);
        }

        public void visitNewClass(JCNewClass tree) {
            scanExpr(tree.encl);
            scanExprs(tree.args);
            scan(tree.def);
        }

        @Override
        public void visitLambda(JCLambda tree) {
            final Bits prevUninits = new Bits(uninits);
            final Bits prevInits = new Bits(inits);
            int returnadrPrev = returnadr;
            int nextadrPrev = nextadr;
            ListBuffer<PendingExit> prevPending = pendingExits;
            try {
                returnadr = nextadr;
                pendingExits = new ListBuffer<>();
                for (List<JCVariableDecl> l = tree.params; l.nonEmpty(); l = l.tail) {
                    JCVariableDecl def = l.head;
                    scan(def);
                    inits.incl(def.sym.adr);
                    uninits.excl(def.sym.adr);
                }
                if (tree.getBodyKind() == JCLambda.BodyKind.EXPRESSION) {
                    scanExpr(tree.body);
                } else {
                    scan(tree.body);
                }
            }
            finally {
                returnadr = returnadrPrev;
                uninits.assign(prevUninits);
                inits.assign(prevInits);
                pendingExits = prevPending;
                nextadr = nextadrPrev;
            }
        }

        public void visitNewArray(JCNewArray tree) {
            scanExprs(tree.dims);
            scanExprs(tree.elems);
        }

        public void visitAssert(JCAssert tree) {
            final Bits initsExit = new Bits(inits);
            final Bits uninitsExit = new Bits(uninits);
            scanCond(tree.cond);
            uninitsExit.andSet(uninitsWhenTrue);
            if (tree.detail != null) {
                inits.assign(initsWhenFalse);
                uninits.assign(uninitsWhenFalse);
                scanExpr(tree.detail);
            }
            inits.assign(initsExit);
            uninits.assign(uninitsExit);
        }

        public void visitAssign(JCAssign tree) {
            if (!TreeInfo.isIdentOrThisDotIdent(tree.lhs))
                scanExpr(tree.lhs);
            scanExpr(tree.rhs);
            letInit(tree.lhs);
        }

        // check fields accessed through this.<field> are definitely
        // assigned before reading their value
        public void visitSelect(JCFieldAccess tree) {
            super.visitSelect(tree);
            if (TreeInfo.isThisQualifier(tree.selected) &&
                tree.sym.kind == VAR) {
                checkInit(tree.pos(), (VarSymbol)tree.sym);
            }
        }

        public void visitAssignop(JCAssignOp tree) {
            scanExpr(tree.lhs);
            scanExpr(tree.rhs);
            letInit(tree.lhs);
        }

        public void visitUnary(JCUnary tree) {
            switch (tree.getTag()) {
            case NOT:
                scanCond(tree.arg);
                final Bits t = new Bits(initsWhenFalse);
                initsWhenFalse.assign(initsWhenTrue);
                initsWhenTrue.assign(t);
                t.assign(uninitsWhenFalse);
                uninitsWhenFalse.assign(uninitsWhenTrue);
                uninitsWhenTrue.assign(t);
                break;
            case PREINC: case POSTINC:
            case PREDEC: case POSTDEC:
                scanExpr(tree.arg);
                letInit(tree.arg);
                break;
            default:
                scanExpr(tree.arg);
            }
        }

        public void visitBinary(JCBinary tree) {
            switch (tree.getTag()) {
            case AND:
                scanCond(tree.lhs);
                final Bits initsWhenFalseLeft = new Bits(initsWhenFalse);
                final Bits uninitsWhenFalseLeft = new Bits(uninitsWhenFalse);
                inits.assign(initsWhenTrue);
                uninits.assign(uninitsWhenTrue);
                scanCond(tree.rhs);
                initsWhenFalse.andSet(initsWhenFalseLeft);
                uninitsWhenFalse.andSet(uninitsWhenFalseLeft);
                break;
            case OR:
                scanCond(tree.lhs);
                final Bits initsWhenTrueLeft = new Bits(initsWhenTrue);
                final Bits uninitsWhenTrueLeft = new Bits(uninitsWhenTrue);
                inits.assign(initsWhenFalse);
                uninits.assign(uninitsWhenFalse);
                scanCond(tree.rhs);
                initsWhenTrue.andSet(initsWhenTrueLeft);
                uninitsWhenTrue.andSet(uninitsWhenTrueLeft);
                break;
            default:
                scanExpr(tree.lhs);
                scanExpr(tree.rhs);
            }
        }

        public void visitIdent(JCIdent tree) {
            if (tree.sym.kind == VAR) {
                checkInit(tree.pos(), (VarSymbol)tree.sym);
                referenced(tree.sym);
            }
        }

        @Override
        public void visitBindingPattern(JCBindingPattern tree) {
            super.visitBindingPattern(tree);
            initParam(tree.var);
        }

        void referenced(Symbol sym) {
            unrefdResources.remove(sym);
        }

        public void visitAnnotatedType(JCAnnotatedType tree) {
            // annotations don't get scanned
            tree.underlyingType.accept(this);
        }

        public void visitModuleDef(JCModuleDecl tree) {
            // Do nothing for modules
        }

    /**************************************************************************
     * main method
     *************************************************************************/

        /** Perform definite assignment/unassignment analysis on a tree.
         */
        public void analyzeTree(Env<?> env, TreeMaker make) {
            analyzeTree(env, env.tree, make);
         }

        public void analyzeTree(Env<?> env, JCTree tree, TreeMaker make) {
            try {
                startPos = tree.pos().getStartPosition();

                if (vardecls == null)
                    vardecls = new JCVariableDecl[32];
                else
                    for (int i=0; i<vardecls.length; i++)
                        vardecls[i] = null;
                firstadr = 0;
                nextadr = 0;
                Flow.this.make = make;
                pendingExits = new ListBuffer<>();
                this.classDef = null;
                unrefdResources = WriteableScope.create(env.enclClass.sym);
                scan(tree);
            } finally {
                // note that recursive invocations of this method fail hard
                startPos = -1;
                resetBits(inits, uninits, uninitsTry, initsWhenTrue,
                        initsWhenFalse, uninitsWhenTrue, uninitsWhenFalse);
                if (vardecls != null) {
                    for (int i=0; i<vardecls.length; i++)
                        vardecls[i] = null;
                }
                firstadr = 0;
                nextadr = 0;
                Flow.this.make = null;
                pendingExits = null;
                this.classDef = null;
                unrefdResources = null;
            }
        }
    }

    /**
     * This pass implements the last step of the dataflow analysis, namely
     * the effectively-final analysis check. This checks that every local variable
     * reference from a lambda body/local inner class is either final or effectively final.
     * Additional this also checks that every variable that is used as an operand to
     * try-with-resources is final or effectively final.
     * As effectively final variables are marked as such during DA/DU, this pass must run after
     * AssignAnalyzer.
     */
    class CaptureAnalyzer extends BaseAnalyzer {

        JCTree currentTree; //local class or lambda

        @Override
        void markDead() {
            //do nothing
        }

        @SuppressWarnings("fallthrough")
        void checkEffectivelyFinal(DiagnosticPosition pos, VarSymbol sym) {
            if (currentTree != null &&
                    sym.owner.kind == MTH &&
                    sym.pos < currentTree.getStartPosition()) {
                switch (currentTree.getTag()) {
                    case CLASSDEF:
                        if (!allowEffectivelyFinalInInnerClasses) {
                            if ((sym.flags() & FINAL) == 0) {
                                reportInnerClsNeedsFinalError(pos, sym);
                            }
                            break;
                        }
                    case GUARDPATTERN:
                    case LAMBDA:
                        if ((sym.flags() & (EFFECTIVELY_FINAL | FINAL)) == 0) {
                           reportEffectivelyFinalError(pos, sym);
                        }
                }
            }
        }

        @SuppressWarnings("fallthrough")
        void letInit(JCTree tree) {
            tree = TreeInfo.skipParens(tree);
            if (tree.hasTag(IDENT) || tree.hasTag(SELECT)) {
                Symbol sym = TreeInfo.symbol(tree);
                if (currentTree != null &&
                        sym.kind == VAR &&
                        sym.owner.kind == MTH &&
                        ((VarSymbol)sym).pos < currentTree.getStartPosition()) {
                    switch (currentTree.getTag()) {
                        case CLASSDEF:
                            if (!allowEffectivelyFinalInInnerClasses) {
                                reportInnerClsNeedsFinalError(tree, sym);
                                break;
                            }
                        case GUARDPATTERN:
                        case LAMBDA:
                            reportEffectivelyFinalError(tree, sym);
                    }
                }
            }
        }

        void reportEffectivelyFinalError(DiagnosticPosition pos, Symbol sym) {
            Fragment subKey = switch (currentTree.getTag()) {
                case LAMBDA -> Fragments.Lambda;
                case GUARDPATTERN -> Fragments.Guard;
                case CLASSDEF -> Fragments.InnerCls;
                default -> throw new AssertionError("Unexpected tree kind: " + currentTree.getTag());
            };
            log.error(pos, Errors.CantRefNonEffectivelyFinalVar(sym, diags.fragment(subKey)));
        }

        void reportInnerClsNeedsFinalError(DiagnosticPosition pos, Symbol sym) {
            log.error(pos,
                      Errors.LocalVarAccessedFromIclsNeedsFinal(sym));
        }

    /*************************************************************************
     * Visitor methods for statements and definitions
     *************************************************************************/

        /* ------------ Visitor methods for various sorts of trees -------------*/

        public void visitClassDef(JCClassDecl tree) {
            JCTree prevTree = currentTree;
            try {
                currentTree = tree.sym.isDirectlyOrIndirectlyLocal() ? tree : null;
                super.visitClassDef(tree);
            } finally {
                currentTree = prevTree;
            }
        }

        @Override
        public void visitLambda(JCLambda tree) {
            JCTree prevTree = currentTree;
            try {
                currentTree = tree;
                super.visitLambda(tree);
            } finally {
                currentTree = prevTree;
            }
        }

        @Override
        public void visitGuardPattern(JCGuardPattern tree) {
            scan(tree.patt);
            JCTree prevTree = currentTree;
            try {
                currentTree = tree;
                scan(tree.expr);
            } finally {
                currentTree = prevTree;
            }
        }

        @Override
        public void visitIdent(JCIdent tree) {
            if (tree.sym.kind == VAR) {
                checkEffectivelyFinal(tree, (VarSymbol)tree.sym);
            }
        }

        public void visitAssign(JCAssign tree) {
            JCTree lhs = TreeInfo.skipParens(tree.lhs);
            if (!(lhs instanceof JCIdent)) {
                scan(lhs);
            }
            scan(tree.rhs);
            letInit(lhs);
        }

        public void visitAssignop(JCAssignOp tree) {
            scan(tree.lhs);
            scan(tree.rhs);
            letInit(tree.lhs);
        }

        public void visitUnary(JCUnary tree) {
            switch (tree.getTag()) {
                case PREINC: case POSTINC:
                case PREDEC: case POSTDEC:
                    scan(tree.arg);
                    letInit(tree.arg);
                    break;
                default:
                    scan(tree.arg);
            }
        }

        public void visitTry(JCTry tree) {
            for (JCTree resource : tree.resources) {
                if (!resource.hasTag(VARDEF)) {
                    Symbol var = TreeInfo.symbol(resource);
                    if (var != null && (var.flags() & (FINAL | EFFECTIVELY_FINAL)) == 0) {
                        log.error(resource.pos(), Errors.TryWithResourcesExprEffectivelyFinalVar(var));
                    }
                }
            }
            super.visitTry(tree);
        }

        @Override
        public void visitYield(JCYield tree) {
            scan(tree.value);
        }

        public void visitModuleDef(JCModuleDecl tree) {
            // Do nothing for modules
        }

    /**************************************************************************
     * main method
     *************************************************************************/

        /** Perform definite assignment/unassignment analysis on a tree.
         */
        public void analyzeTree(Env<AttrContext> env, TreeMaker make) {
            analyzeTree(env, env.tree, make);
        }
        public void analyzeTree(Env<AttrContext> env, JCTree tree, TreeMaker make) {
            try {
                attrEnv = env;
                Flow.this.make = make;
                pendingExits = new ListBuffer<>();
                scan(tree);
            } finally {
                pendingExits = null;
                Flow.this.make = null;
            }
        }
    }

    enum Liveness {
        ALIVE {
            @Override
            public Liveness or(Liveness other) {
                return this;
            }
            @Override
            public Liveness and(Liveness other) {
                return other;
            }
        },
        DEAD {
            @Override
            public Liveness or(Liveness other) {
                return other;
            }
            @Override
            public Liveness and(Liveness other) {
                return this;
            }
        },
        RECOVERY {
            @Override
            public Liveness or(Liveness other) {
                if (other == ALIVE) {
                    return ALIVE;
                } else {
                    return this;
                }
            }
            @Override
            public Liveness and(Liveness other) {
                if (other == DEAD) {
                    return DEAD;
                } else {
                    return this;
                }
            }
        };

        public abstract Liveness or(Liveness other);
        public abstract Liveness and(Liveness other);
        public Liveness or(boolean value) {
            return or(from(value));
        }
        public Liveness and(boolean value) {
            return and(from(value));
        }
        public static Liveness from(boolean value) {
            return value ? ALIVE : DEAD;
        }
    }

}<|MERGE_RESOLUTION|>--- conflicted
+++ resolved
@@ -749,11 +749,7 @@
             }
         }
 
-<<<<<<< HEAD
-        private void transitiveCovers(DiagnosticPosition pos, Set<Symbol> covered) {
-=======
-        private void transitiveCovers(Type seltype, Set<Symbol> covered) {
->>>>>>> 194cdf4e
+        private void transitiveCovers(DiagnosticPosition pos, Type seltype, Set<Symbol> covered) {
             List<Symbol> todo = List.from(covered);
             while (todo.nonEmpty()) {
                 Symbol sym = todo.head;
@@ -775,11 +771,7 @@
                     case TYP -> {
                         for (Type sup : types.directSupertypes(sym.type)) {
                             if (sup.tsym.kind == TYP) {
-<<<<<<< HEAD
-                                if (isTransitivelyCovered(pos, sup.tsym, covered) &&
-=======
-                                if (isTransitivelyCovered(seltype, sup.tsym, covered) &&
->>>>>>> 194cdf4e
+                                if (isTransitivelyCovered(pos, seltype, sup.tsym, covered) &&
                                     covered.add(sup.tsym)) {
                                     todo = todo.prepend(sup.tsym);
                                 }
@@ -790,28 +782,18 @@
             }
         }
 
-<<<<<<< HEAD
-        private boolean isTransitivelyCovered(DiagnosticPosition pos, Symbol sealed,
-                                              Set<Symbol> covered) {
-=======
-        private boolean isTransitivelyCovered(Type seltype, Symbol sealed, Set<Symbol> covered) {
-            DeferredCompletionFailureHandler.Handler prevHandler =
-                    dcfh.setHandler(dcfh.speculativeCodeHandler);
->>>>>>> 194cdf4e
+        private boolean isTransitivelyCovered(DiagnosticPosition pos, Type seltype,
+                                              Symbol sealed, Set<Symbol> covered) {
             try {
                 if (covered.stream().anyMatch(c -> sealed.isSubClass(c, types)))
                     return true;
                 if (sealed.kind == TYP && sealed.isAbstract() && sealed.isSealed()) {
                     return ((ClassSymbol) sealed).permitted
                                                  .stream()
-<<<<<<< HEAD
-                                                 .allMatch(s -> isTransitivelyCovered(pos, s, covered));
-=======
                                                  .filter(s -> {
                                                      return types.isCastable(seltype, s.type/*, types.noWarnings*/);
                                                  })
-                                                 .allMatch(s -> isTransitivelyCovered(seltype, s, covered));
->>>>>>> 194cdf4e
+                                                 .allMatch(s -> isTransitivelyCovered(pos, seltype, s, covered));
                 }
                 return false;
             } catch (CompletionFailure cf) {
@@ -820,13 +802,8 @@
             }
         }
 
-<<<<<<< HEAD
         private boolean isExhaustive(DiagnosticPosition pos, Type seltype, Set<Symbol> covered) {
-            transitiveCovers(pos, covered);
-=======
-        private boolean isExhaustive(Type seltype, Set<Symbol> covered) {
-            transitiveCovers(seltype, covered);
->>>>>>> 194cdf4e
+            transitiveCovers(pos, seltype, covered);
             return switch (seltype.getTag()) {
                 case CLASS -> {
                     if (seltype.isCompound()) {
