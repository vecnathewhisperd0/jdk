--- conflicted
+++ resolved
@@ -98,21 +98,7 @@
 
   ~ResourceHashtableBase() {
     if (ALLOC_TYPE == AnyObj::C_HEAP) {
-<<<<<<< HEAD
       unlink_all();
-=======
-      Node* const* bucket = table();
-      const unsigned sz = table_size();
-      while (bucket < bucket_at(sz)) {
-        Node* node = *bucket;
-        while (node != nullptr) {
-          Node* cur = node;
-          node = node->_next;
-          delete cur;
-        }
-        ++bucket;
-      }
->>>>>>> 4b0e656b
     }
   }
 
@@ -266,10 +252,7 @@
 
     for (unsigned index = 0; cnt > 0 && index < sz; ++index) {
       Node** ptr = bucket_at(index);
-<<<<<<< HEAD
-
-=======
->>>>>>> 4b0e656b
+
       while (*ptr != nullptr) {
         Node* node = *ptr;
         // do_entry must clean up the key and value in Node.
