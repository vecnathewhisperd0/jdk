/*
 * Copyright (c) 2022, Oracle and/or its affiliates. All rights reserved.
 * DO NOT ALTER OR REMOVE COPYRIGHT NOTICES OR THIS FILE HEADER.
 *
 * This code is free software; you can redistribute it and/or modify it
 * under the terms of the GNU General Public License version 2 only, as
 * published by the Free Software Foundation.  Oracle designates this
 * particular file as subject to the "Classpath" exception as provided
 * by Oracle in the LICENSE file that accompanied this code.
 *
 * This code is distributed in the hope that it will be useful, but WITHOUT
 * ANY WARRANTY; without even the implied warranty of MERCHANTABILITY or
 * FITNESS FOR A PARTICULAR PURPOSE.  See the GNU General Public License
 * version 2 for more details (a copy is included in the LICENSE file that
 * accompanied this code).
 *
 * You should have received a copy of the GNU General Public License version
 * 2 along with this work; if not, write to the Free Software Foundation,
 * Inc., 51 Franklin St, Fifth Floor, Boston, MA 02110-1301 USA.
 *
 * Please contact Oracle, 500 Oracle Parkway, Redwood Shores, CA 94065 USA
 * or visit www.oracle.com if you need additional information or have any
 * questions.
 */

/*
 * @test
 * @summary Testing Classfile stack maps generator.
 * @bug 8305990
 * @build testdata.*
 * @run junit StackMapsTest
 */

import jdk.internal.classfile.*;
import jdk.internal.classfile.components.ClassPrinter;
import java.net.URI;
import java.nio.file.FileSystem;
import java.nio.file.FileSystems;
import java.nio.file.Files;
import org.junit.jupiter.api.Test;
import static org.junit.jupiter.api.Assertions.*;
import static helpers.TestUtil.assertEmpty;
import static jdk.internal.classfile.Classfile.ACC_STATIC;

import java.lang.constant.ClassDesc;
import java.lang.constant.ConstantDescs;
import java.lang.constant.MethodTypeDesc;
import java.util.List;
import java.lang.reflect.AccessFlag;

/**
 * StackMapsTest
 */
class StackMapsTest {

    private byte[] buildDeadCode() {
        return Classfile.of(Classfile.StackMapsOption.STACK_MAPS_NEVER,
                                    Classfile.DeadCodeOption.KEEP_DEAD_CODE).build(
                ClassDesc.of("DeadCodePattern"),
                clb -> clb.withMethodBody(
                                "twoReturns",
                                MethodTypeDesc.of(ConstantDescs.CD_void),
                                0,
                                cob -> cob.return_().return_())
                        .withMethodBody(
                                "deadJumpInExceptionBlocks",
                                MethodTypeDesc.of(ConstantDescs.CD_void),
                                0,
                                cob -> {
                                    var deadEnd = cob.newLabel();
                                    cob.goto_(deadEnd);
                                    var deadStart = cob.newBoundLabel();
                                    cob.return_(); //dead code
                                    cob.labelBinding(deadEnd);
                                    cob.return_();
                                    var handler = cob.newBoundLabel();
                                    cob.athrow();
                                    //exception block before dead code to stay untouched
                                    cob.exceptionCatch(cob.startLabel(), deadStart, handler, ConstantDescs.CD_Throwable);
                                    //exception block after dead code to stay untouched
                                    cob.exceptionCatch(deadEnd, handler, handler, ConstantDescs.CD_Throwable);
                                     //exception block overlapping dead code to cut from right
                                    cob.exceptionCatch(cob.startLabel(), deadEnd, handler, ConstantDescs.CD_Throwable);
                                    //exception block overlapping dead code to from left
                                    cob.exceptionCatch(deadStart, handler, handler, ConstantDescs.CD_Throwable);
                                    //exception block matching dead code to remove
                                    cob.exceptionCatch(deadStart, deadEnd, handler, ConstantDescs.CD_Throwable);
                                    //exception block around dead code to split
                                    cob.exceptionCatch(cob.startLabel(), handler, handler, ConstantDescs.CD_Throwable);
                                }));
    }

    @Test
    void testDeadCodePatternPatch() throws Exception {
        testTransformedStackMaps(buildDeadCode());
    }

    @Test
    void testDeadCodePatternFail() throws Exception {
<<<<<<< HEAD
        var error = assertThrows(IllegalStateException.class, () -> testTransformedStackMaps(buildDeadCode(), Classfile.DeadCodeOption.KEEP_DEAD_CODE));
=======
        var error = assertThrows(IllegalArgumentException.class, () -> testTransformedStackMaps(buildDeadCode(), Classfile.Option.patchDeadCode(false)));
>>>>>>> 4b8922f5
        assertLinesMatch(
            """
            Unable to generate stack map frame for dead code at bytecode offset 1 of method twoReturns()
            >> more lines >>
                0: {opcode: RETURN}
                1: {opcode: RETURN}
            """.lines(),
            error.getMessage().lines(),
            error.getMessage()
        );
    }

    @Test
    void testUnresolvedPermission() throws Exception {
        testTransformedStackMaps("modules/java.base/java/security/UnresolvedPermission.class");
    }

    @Test
    void testURL() throws Exception {
        testTransformedStackMaps("modules/java.base/java/net/URL.class");
    }

    @Test
    void testPattern1() throws Exception {
        testTransformedStackMaps("/testdata/Pattern1.class");
    }

    @Test
    void testPattern2() throws Exception {
        testTransformedStackMaps("/testdata/Pattern2.class");
    }

    @Test
    void testPattern3() throws Exception {
        testTransformedStackMaps("/testdata/Pattern3.class");
    }

    @Test
    void testPattern4() throws Exception {
        testTransformedStackMaps("/testdata/Pattern4.class");
    }

    @Test
    void testPattern5() throws Exception {
        testTransformedStackMaps("/testdata/Pattern5.class");
    }

    @Test
    void testPattern6() throws Exception {
        testTransformedStackMaps("/testdata/Pattern6.class");
    }

    @Test
    void testPattern7() throws Exception {
        testTransformedStackMaps("/testdata/Pattern7.class");
    }

    @Test
    void testPattern8() throws Exception {
        testTransformedStackMaps("/testdata/Pattern8.class");
    }

    @Test
    void testPattern9() throws Exception {
        testTransformedStackMaps("/testdata/Pattern9.class");
    }

    @Test
    void testPattern10() throws Exception {
        testTransformedStackMaps("/testdata/Pattern10.class");
    }

    @Test
    void testFrameOutOfBytecodeRange() {
<<<<<<< HEAD
        var cc = Classfile.of();
        var error = assertThrows(IllegalStateException.class, () ->
        cc.parse(
                cc.build(ClassDesc.of("TestClass"), clb ->
=======
        var error = assertThrows(IllegalArgumentException.class, () ->
        Classfile.parse(
                Classfile.build(ClassDesc.of("TestClass"), clb ->
>>>>>>> 4b8922f5
                        clb.withMethodBody("frameOutOfRangeMethod", MethodTypeDesc.of(ConstantDescs.CD_void), 0, cob -> {
                            var l = cob.newLabel();
                            cob.goto_(l);//jump to the end of method body triggers invalid frame creation
                            cob.labelBinding(l);
                        }))));
        assertLinesMatch(
            """
            Detected branch target out of bytecode range at bytecode offset 0 of method frameOutOfRangeMethod()
            >> more lines >>
                0: {opcode: GOTO, target: 3}
            """.lines(),
            error.getMessage().lines(),
            error.getMessage()
        );
    }

    @Test
    void testMethodSwitchFromStatic() {
        assertThrows(IllegalArgumentException.class, () ->
        Classfile.of().build(ClassDesc.of("TestClass"), clb ->
                clb.withMethod("testMethod", MethodTypeDesc.of(ConstantDescs.CD_Object, ConstantDescs.CD_int),
                               ACC_STATIC,
                               mb -> mb.withCode(cob -> {
                                           var t = cob.newLabel();
                                           cob.aload(0).goto_(t).labelBinding(t).areturn();
                                       })
                                       .withFlags())));
    }

    @Test
    void testMethodSwitchToStatic() {
        assertThrows(IllegalArgumentException.class, () ->
        Classfile.of().build(ClassDesc.of("TestClass"), clb ->
                clb.withMethod("testMethod", MethodTypeDesc.of(ConstantDescs.CD_int, ConstantDescs.CD_int),
                               0, mb ->
                                       mb.withCode(cob -> {
                                             var t = cob.newLabel();
                                             cob.iload(0).goto_(t).labelBinding(t).ireturn();
                                         })
                                         .withFlags(AccessFlag.STATIC))));
    }

    @Test
    void testClassVersions() throws Exception {
        var cc = Classfile.of();
        var actualVersion = cc.parse(StackMapsTest.class.getResourceAsStream("/testdata/Pattern1.class").readAllBytes());

        //test transformation to class version 49 with removal of StackMapTable attributes
        var version49 = cc.parse(cc.transform(
                                    actualVersion,
                                    ClassTransform.transformingMethodBodies(CodeTransform.ACCEPT_ALL)
                                                  .andThen(ClassTransform.endHandler(clb -> clb.withVersion(49, 0)))));
        assertFalse(ClassPrinter.toTree(version49, ClassPrinter.Verbosity.CRITICAL_ATTRIBUTES)
                                .walk().anyMatch(n -> n.name().equals("stack map frames")));

        //test transformation to class version 50 with re-generation of StackMapTable attributes
         assertEmpty(cc.parse(cc.transform(
                                    version49,
                                    ClassTransform.transformingMethodBodies(CodeTransform.ACCEPT_ALL)
                                                  .andThen(ClassTransform.endHandler(clb -> clb.withVersion(50, 0)))))
                              .verify(null));
    }

    private static final FileSystem JRT = FileSystems.getFileSystem(URI.create("jrt:/"));

    private static void testTransformedStackMaps(String classPath, Classfile.Option... options) throws Exception {
        testTransformedStackMaps(
                classPath.startsWith("/")
                            ? StackMapsTest.class.getResourceAsStream(classPath).readAllBytes()
                            : Files.readAllBytes(JRT.getPath(classPath)),
                options);
    }

    private static void testTransformedStackMaps(byte[] originalBytes, Classfile.Option... options) throws Exception {
        //transform the class model
        Classfile cc = Classfile.of(options);
        var classModel = cc.parse(originalBytes);
        var transformedBytes = cc.build(classModel.thisClass().asSymbol(),
                                               cb -> {
//                                                   classModel.superclass().ifPresent(cb::withSuperclass);
//                                                   cb.withInterfaces(classModel.interfaces());
//                                                   cb.withVersion(classModel.majorVersion(), classModel.minorVersion());
                                                   classModel.forEachElement(cb);
                                               });

        //then verify transformed bytecode
        assertEmpty(cc.parse(transformedBytes).verify(null));
    }
}<|MERGE_RESOLUTION|>--- conflicted
+++ resolved
@@ -97,11 +97,7 @@
 
     @Test
     void testDeadCodePatternFail() throws Exception {
-<<<<<<< HEAD
-        var error = assertThrows(IllegalStateException.class, () -> testTransformedStackMaps(buildDeadCode(), Classfile.DeadCodeOption.KEEP_DEAD_CODE));
-=======
-        var error = assertThrows(IllegalArgumentException.class, () -> testTransformedStackMaps(buildDeadCode(), Classfile.Option.patchDeadCode(false)));
->>>>>>> 4b8922f5
+        var error = assertThrows(IllegalArgumentException.class, () -> testTransformedStackMaps(buildDeadCode(), Classfile.DeadCodeOption.KEEP_DEAD_CODE));
         assertLinesMatch(
             """
             Unable to generate stack map frame for dead code at bytecode offset 1 of method twoReturns()
@@ -176,16 +172,10 @@
 
     @Test
     void testFrameOutOfBytecodeRange() {
-<<<<<<< HEAD
         var cc = Classfile.of();
-        var error = assertThrows(IllegalStateException.class, () ->
+        var error = assertThrows(IllegalArgumentException.class, () ->
         cc.parse(
                 cc.build(ClassDesc.of("TestClass"), clb ->
-=======
-        var error = assertThrows(IllegalArgumentException.class, () ->
-        Classfile.parse(
-                Classfile.build(ClassDesc.of("TestClass"), clb ->
->>>>>>> 4b8922f5
                         clb.withMethodBody("frameOutOfRangeMethod", MethodTypeDesc.of(ConstantDescs.CD_void), 0, cob -> {
                             var l = cob.newLabel();
                             cob.goto_(l);//jump to the end of method body triggers invalid frame creation
