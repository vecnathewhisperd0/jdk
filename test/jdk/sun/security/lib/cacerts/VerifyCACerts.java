/*
 * Copyright (c) 2017, 2023, Oracle and/or its affiliates. All rights reserved.
 * DO NOT ALTER OR REMOVE COPYRIGHT NOTICES OR THIS FILE HEADER.
 *
 * This code is free software; you can redistribute it and/or modify it
 * under the terms of the GNU General Public License version 2 only, as
 * published by the Free Software Foundation.
 *
 * This code is distributed in the hope that it will be useful, but WITHOUT
 * ANY WARRANTY; without even the implied warranty of MERCHANTABILITY or
 * FITNESS FOR A PARTICULAR PURPOSE.  See the GNU General Public License
 * version 2 for more details (a copy is included in the LICENSE file that
 * accompanied this code).
 *
 * You should have received a copy of the GNU General Public License version
 * 2 along with this work; if not, write to the Free Software Foundation,
 * Inc., 51 Franklin St, Fifth Floor, Boston, MA 02110-1301 USA.
 *
 * Please contact Oracle, 500 Oracle Parkway, Redwood Shores, CA 94065 USA
 * or visit www.oracle.com if you need additional information or have any
 * questions.
 *
 */

/**
 * @test
 * @bug 8189131 8198240 8191844 8189949 8191031 8196141 8204923 8195774 8199779
 *      8209452 8209506 8210432 8195793 8216577 8222089 8222133 8222137 8222136
 *      8223499 8225392 8232019 8234245 8233223 8225068 8225069 8243321 8243320
 *      8243559 8225072 8258630 8259312 8256421 8225081 8225082 8225083 8245654
<<<<<<< HEAD
 *      8303393
=======
 *      8305975
>>>>>>> 9ff55508
 * @summary Check root CA entries in cacerts file
 */
import java.io.ByteArrayInputStream;
import java.io.File;
import java.nio.file.Files;
import java.nio.file.Path;
import java.security.KeyStore;
import java.security.MessageDigest;
import java.security.cert.*;
import java.util.*;

public class VerifyCACerts {

    private static final String CACERTS
            = System.getProperty("java.home") + File.separator + "lib"
            + File.separator + "security" + File.separator + "cacerts";

    // The numbers of certs now.
<<<<<<< HEAD
    private static final int COUNT = 92;
=======
    private static final int COUNT = 91;
>>>>>>> 9ff55508

    // SHA-256 of cacerts, can be generated with
    // shasum -a 256 cacerts | sed -e 's/../&:/g' | tr '[:lower:]' '[:upper:]' | cut -c1-95
    private static final String CHECKSUM
<<<<<<< HEAD
            = "80:41:BF:DF:F0:4E:5D:CF:6F:71:25:EE:20:B0:E0:CE:A7:21:C5:B6:B2:E0:40:11:A1:0C:23:98:0D:05:34:07";
=======
            = "5E:38:7A:3A:3A:4D:08:B5:4F:26:16:93:BA:2B:85:8E:54:86:9F:39:10:FA:A5:A2:F7:E6:2F:52:E1:3C:53:DA";
>>>>>>> 9ff55508

    // Hex formatter to upper case with ":" delimiter
    private static final HexFormat HEX = HexFormat.ofDelimiter(":").withUpperCase();

    // map of cert alias to SHA-256 fingerprint
    @SuppressWarnings("serial")
    private static final Map<String, String> FINGERPRINT_MAP = new HashMap<>() {
        {
            put("actalisauthenticationrootca [jdk]",
                    "55:92:60:84:EC:96:3A:64:B9:6E:2A:BE:01:CE:0B:A8:6A:64:FB:FE:BC:C7:AA:B5:AF:C1:55:B3:7F:D7:60:66");
            put("buypassclass2ca [jdk]",
                    "9A:11:40:25:19:7C:5B:B9:5D:94:E6:3D:55:CD:43:79:08:47:B6:46:B2:3C:DF:11:AD:A4:A0:0E:FF:15:FB:48");
            put("buypassclass3ca [jdk]",
                    "ED:F7:EB:BC:A2:7A:2A:38:4D:38:7B:7D:40:10:C6:66:E2:ED:B4:84:3E:4C:29:B4:AE:1D:5B:93:32:E6:B2:4D");
            put("camerfirmachambersca [jdk]",
                    "06:3E:4A:FA:C4:91:DF:D3:32:F3:08:9B:85:42:E9:46:17:D8:93:D7:FE:94:4E:10:A7:93:7E:E2:9D:96:93:C0");
            put("camerfirmachambersignca [jdk]",
                    "13:63:35:43:93:34:A7:69:80:16:A0:D3:24:DE:72:28:4E:07:9D:7B:52:20:BB:8F:BD:74:78:16:EE:BE:BA:CA");
            put("camerfirmachamberscommerceca [jdk]",
                    "0C:25:8A:12:A5:67:4A:EF:25:F2:8B:A7:DC:FA:EC:EE:A3:48:E5:41:E6:F5:CC:4E:E6:3B:71:B3:61:60:6A:C3");
            put("certumca [jdk]",
                    "D8:E0:FE:BC:1D:B2:E3:8D:00:94:0F:37:D2:7D:41:34:4D:99:3E:73:4B:99:D5:65:6D:97:78:D4:D8:14:36:24");
            put("certumtrustednetworkca [jdk]",
                    "5C:58:46:8D:55:F5:8E:49:7E:74:39:82:D2:B5:00:10:B6:D1:65:37:4A:CF:83:A7:D4:A3:2D:B7:68:C4:40:8E");
            put("chunghwaepkirootca [jdk]",
                    "C0:A6:F4:DC:63:A2:4B:FD:CF:54:EF:2A:6A:08:2A:0A:72:DE:35:80:3E:2F:F5:FF:52:7A:E5:D8:72:06:DF:D5");
            put("comodorsaca [jdk]",
                    "52:F0:E1:C4:E5:8E:C6:29:29:1B:60:31:7F:07:46:71:B8:5D:7E:A8:0D:5B:07:27:34:63:53:4B:32:B4:02:34");
            put("comodoaaaca [jdk]",
                    "D7:A7:A0:FB:5D:7E:27:31:D7:71:E9:48:4E:BC:DE:F7:1D:5F:0C:3E:0A:29:48:78:2B:C8:3E:E0:EA:69:9E:F4");
            put("comodoeccca [jdk]",
                    "17:93:92:7A:06:14:54:97:89:AD:CE:2F:8F:34:F7:F0:B6:6D:0F:3A:E3:A3:B8:4D:21:EC:15:DB:BA:4F:AD:C7");
            put("usertrustrsaca [jdk]",
                    "E7:93:C9:B0:2F:D8:AA:13:E2:1C:31:22:8A:CC:B0:81:19:64:3B:74:9C:89:89:64:B1:74:6D:46:C3:D4:CB:D2");
            put("usertrusteccca [jdk]",
                    "4F:F4:60:D5:4B:9C:86:DA:BF:BC:FC:57:12:E0:40:0D:2B:ED:3F:BC:4D:4F:BD:AA:86:E0:6A:DC:D2:A9:AD:7A");
            put("utnuserfirstobjectca [jdk]",
                    "6F:FF:78:E4:00:A7:0C:11:01:1C:D8:59:77:C4:59:FB:5A:F9:6A:3D:F0:54:08:20:D0:F4:B8:60:78:75:E5:8F");
            put("addtrustexternalca [jdk]",
                    "68:7F:A4:51:38:22:78:FF:F0:C8:B1:1F:8D:43:D5:76:67:1C:6E:B2:BC:EA:B4:13:FB:83:D9:65:D0:6D:2F:F2");
            put("addtrustqualifiedca [jdk]",
                    "80:95:21:08:05:DB:4B:BC:35:5E:44:28:D8:FD:6E:C2:CD:E3:AB:5F:B9:7A:99:42:98:8E:B8:F4:DC:D0:60:16");
            put("baltimorecybertrustca [jdk]",
                    "16:AF:57:A9:F6:76:B0:AB:12:60:95:AA:5E:BA:DE:F2:2A:B3:11:19:D6:44:AC:95:CD:4B:93:DB:F3:F2:6A:EB");
            put("digicertglobalrootca [jdk]",
                    "43:48:A0:E9:44:4C:78:CB:26:5E:05:8D:5E:89:44:B4:D8:4F:96:62:BD:26:DB:25:7F:89:34:A4:43:C7:01:61");
            put("digicertglobalrootg2 [jdk]",
                    "CB:3C:CB:B7:60:31:E5:E0:13:8F:8D:D3:9A:23:F9:DE:47:FF:C3:5E:43:C1:14:4C:EA:27:D4:6A:5A:B1:CB:5F");
            put("digicertglobalrootg3 [jdk]",
                    "31:AD:66:48:F8:10:41:38:C7:38:F3:9E:A4:32:01:33:39:3E:3A:18:CC:02:29:6E:F9:7C:2A:C9:EF:67:31:D0");
            put("digicerttrustedrootg4 [jdk]",
                    "55:2F:7B:DC:F1:A7:AF:9E:6C:E6:72:01:7F:4F:12:AB:F7:72:40:C7:8E:76:1A:C2:03:D1:D9:D2:0A:C8:99:88");
            put("digicertassuredidrootca [jdk]",
                    "3E:90:99:B5:01:5E:8F:48:6C:00:BC:EA:9D:11:1E:E7:21:FA:BA:35:5A:89:BC:F1:DF:69:56:1E:3D:C6:32:5C");
            put("digicertassuredidg2 [jdk]",
                    "7D:05:EB:B6:82:33:9F:8C:94:51:EE:09:4E:EB:FE:FA:79:53:A1:14:ED:B2:F4:49:49:45:2F:AB:7D:2F:C1:85");
            put("digicertassuredidg3 [jdk]",
                    "7E:37:CB:8B:4C:47:09:0C:AB:36:55:1B:A6:F4:5D:B8:40:68:0F:BA:16:6A:95:2D:B1:00:71:7F:43:05:3F:C2");
            put("digicerthighassuranceevrootca [jdk]",
                    "74:31:E5:F4:C3:C1:CE:46:90:77:4F:0B:61:E0:54:40:88:3B:A9:A0:1E:D0:0B:A6:AB:D7:80:6E:D3:B1:18:CF");
            put("geotrustglobalca [jdk]",
                    "FF:85:6A:2D:25:1D:CD:88:D3:66:56:F4:50:12:67:98:CF:AB:AA:DE:40:79:9C:72:2D:E4:D2:B5:DB:36:A7:3A");
            put("geotrustprimaryca [jdk]",
                    "37:D5:10:06:C5:12:EA:AB:62:64:21:F1:EC:8C:92:01:3F:C5:F8:2A:E9:8E:E5:33:EB:46:19:B8:DE:B4:D0:6C");
            put("geotrustprimarycag2 [jdk]",
                    "5E:DB:7A:C4:3B:82:A0:6A:87:61:E8:D7:BE:49:79:EB:F2:61:1F:7D:D7:9B:F9:1C:1C:6B:56:6A:21:9E:D7:66");
            put("geotrustprimarycag3 [jdk]",
                    "B4:78:B8:12:25:0D:F8:78:63:5C:2A:A7:EC:7D:15:5E:AA:62:5E:E8:29:16:E2:CD:29:43:61:88:6C:D1:FB:D4");
            put("geotrustuniversalca [jdk]",
                    "A0:45:9B:9F:63:B2:25:59:F5:FA:5D:4C:6D:B3:F9:F7:2F:F1:93:42:03:35:78:F0:73:BF:1D:1B:46:CB:B9:12");
            put("thawteprimaryrootca [jdk]",
                    "8D:72:2F:81:A9:C1:13:C0:79:1D:F1:36:A2:96:6D:B2:6C:95:0A:97:1D:B4:6B:41:99:F4:EA:54:B7:8B:FB:9F");
            put("thawteprimaryrootcag2 [jdk]",
                    "A4:31:0D:50:AF:18:A6:44:71:90:37:2A:86:AF:AF:8B:95:1F:FB:43:1D:83:7F:1E:56:88:B4:59:71:ED:15:57");
            put("thawteprimaryrootcag3 [jdk]",
                    "4B:03:F4:58:07:AD:70:F2:1B:FC:2C:AE:71:C9:FD:E4:60:4C:06:4C:F5:FF:B6:86:BA:E5:DB:AA:D7:FD:D3:4C");
            put("verisignuniversalrootca [jdk]",
                    "23:99:56:11:27:A5:71:25:DE:8C:EF:EA:61:0D:DF:2F:A0:78:B5:C8:06:7F:4E:82:82:90:BF:B8:60:E8:4B:3C");
            put("verisignclass3g3ca [jdk]",
                    "EB:04:CF:5E:B1:F3:9A:FA:76:2F:2B:B1:20:F2:96:CB:A5:20:C1:B9:7D:B1:58:95:65:B8:1C:B9:A1:7B:72:44");
            put("verisignclass3g4ca [jdk]",
                    "69:DD:D7:EA:90:BB:57:C9:3E:13:5D:C8:5E:A6:FC:D5:48:0B:60:32:39:BD:C4:54:FC:75:8B:2A:26:CF:7F:79");
            put("verisignclass3g5ca [jdk]",
                    "9A:CF:AB:7E:43:C8:D8:80:D0:6B:26:2A:94:DE:EE:E4:B4:65:99:89:C3:D0:CA:F1:9B:AF:64:05:E4:1A:B7:DF");
            put("dtrustclass3ca2 [jdk]",
                    "49:E7:A4:42:AC:F0:EA:62:87:05:00:54:B5:25:64:B6:50:E4:F4:9E:42:E3:48:D6:AA:38:E0:39:E9:57:B1:C1");
            put("dtrustclass3ca2ev [jdk]",
                    "EE:C5:49:6B:98:8C:E9:86:25:B9:34:09:2E:EC:29:08:BE:D0:B0:F3:16:C2:D4:73:0C:84:EA:F1:F3:D3:48:81");
            put("identrustpublicca [jdk]",
                    "30:D0:89:5A:9A:44:8A:26:20:91:63:55:22:D1:F5:20:10:B5:86:7A:CA:E1:2C:78:EF:95:8F:D4:F4:38:9F:2F");
            put("identrustcommercial [jdk]",
                    "5D:56:49:9B:E4:D2:E0:8B:CF:CA:D0:8A:3E:38:72:3D:50:50:3B:DE:70:69:48:E4:2F:55:60:30:19:E5:28:AE");
            put("letsencryptisrgx1 [jdk]",
                    "96:BC:EC:06:26:49:76:F3:74:60:77:9A:CF:28:C5:A7:CF:E8:A3:C0:AA:E1:1A:8F:FC:EE:05:C0:BD:DF:08:C6");
            put("luxtrustglobalrootca [jdk]",
                    "A1:B2:DB:EB:64:E7:06:C6:16:9E:3C:41:18:B2:3B:AA:09:01:8A:84:27:66:6D:8B:F0:E2:88:91:EC:05:19:50");
            put("quovadisrootca [jdk]",
                    "A4:5E:DE:3B:BB:F0:9C:8A:E1:5C:72:EF:C0:72:68:D6:93:A2:1C:99:6F:D5:1E:67:CA:07:94:60:FD:6D:88:73");
            put("quovadisrootca1g3 [jdk]",
                    "8A:86:6F:D1:B2:76:B5:7E:57:8E:92:1C:65:82:8A:2B:ED:58:E9:F2:F2:88:05:41:34:B7:F1:F4:BF:C9:CC:74");
            put("quovadisrootca2 [jdk]",
                    "85:A0:DD:7D:D7:20:AD:B7:FF:05:F8:3D:54:2B:20:9D:C7:FF:45:28:F7:D6:77:B1:83:89:FE:A5:E5:C4:9E:86");
            put("quovadisrootca2g3 [jdk]",
                    "8F:E4:FB:0A:F9:3A:4D:0D:67:DB:0B:EB:B2:3E:37:C7:1B:F3:25:DC:BC:DD:24:0E:A0:4D:AF:58:B4:7E:18:40");
            put("quovadisrootca3 [jdk]",
                    "18:F1:FC:7F:20:5D:F8:AD:DD:EB:7F:E0:07:DD:57:E3:AF:37:5A:9C:4D:8D:73:54:6B:F4:F1:FE:D1:E1:8D:35");
            put("quovadisrootca3g3 [jdk]",
                    "88:EF:81:DE:20:2E:B0:18:45:2E:43:F8:64:72:5C:EA:5F:BD:1F:C2:D9:D2:05:73:07:09:C5:D8:B8:69:0F:46");
            put("secomscrootca1 [jdk]",
                    "E7:5E:72:ED:9F:56:0E:EC:6E:B4:80:00:73:A4:3F:C3:AD:19:19:5A:39:22:82:01:78:95:97:4A:99:02:6B:6C");
            put("secomscrootca2 [jdk]",
                    "51:3B:2C:EC:B8:10:D4:CD:E5:DD:85:39:1A:DF:C6:C2:DD:60:D8:7B:B7:36:D2:B5:21:48:4A:A4:7A:0E:BE:F6");
            put("swisssigngoldg2ca [jdk]",
                    "62:DD:0B:E9:B9:F5:0A:16:3E:A0:F8:E7:5C:05:3B:1E:CA:57:EA:55:C8:68:8F:64:7C:68:81:F2:C8:35:7B:95");
            put("swisssignplatinumg2ca [jdk]",
                    "3B:22:2E:56:67:11:E9:92:30:0D:C0:B1:5A:B9:47:3D:AF:DE:F8:C8:4D:0C:EF:7D:33:17:B4:C1:82:1D:14:36");
            put("swisssignsilverg2ca [jdk]",
                    "BE:6C:4D:A2:BB:B9:BA:59:B6:F3:93:97:68:37:42:46:C3:C0:05:99:3F:A9:8F:02:0D:1D:ED:BE:D4:8A:81:D5");
            put("securetrustca [jdk]",
                    "F1:C1:B5:0A:E5:A2:0D:D8:03:0E:C9:F6:BC:24:82:3D:D3:67:B5:25:57:59:B4:E7:1B:61:FC:E9:F7:37:5D:73");
            put("xrampglobalca [jdk]",
                    "CE:CD:DC:90:50:99:D8:DA:DF:C5:B1:D2:09:B7:37:CB:E2:C1:8C:FB:2C:10:C0:FF:0B:CF:0D:32:86:FC:1A:A2");
            put("godaddyrootg2ca [jdk]",
                    "45:14:0B:32:47:EB:9C:C8:C5:B4:F0:D7:B5:30:91:F7:32:92:08:9E:6E:5A:63:E2:74:9D:D3:AC:A9:19:8E:DA");
            put("godaddyclass2ca [jdk]",
                    "C3:84:6B:F2:4B:9E:93:CA:64:27:4C:0E:C6:7C:1E:CC:5E:02:4F:FC:AC:D2:D7:40:19:35:0E:81:FE:54:6A:E4");
            put("starfieldclass2ca [jdk]",
                    "14:65:FA:20:53:97:B8:76:FA:A6:F0:A9:95:8E:55:90:E4:0F:CC:7F:AA:4F:B7:C2:C8:67:75:21:FB:5F:B6:58");
            put("starfieldrootg2ca [jdk]",
                    "2C:E1:CB:0B:F9:D2:F9:E1:02:99:3F:BE:21:51:52:C3:B2:DD:0C:AB:DE:1C:68:E5:31:9B:83:91:54:DB:B7:F5");
            put("entrustrootcaec1 [jdk]",
                    "02:ED:0E:B2:8C:14:DA:45:16:5C:56:67:91:70:0D:64:51:D7:FB:56:F0:B2:AB:1D:3B:8E:B0:70:E5:6E:DF:F5");
            put("entrust2048ca [jdk]",
                    "6D:C4:71:72:E0:1C:BC:B0:BF:62:58:0D:89:5F:E2:B8:AC:9A:D4:F8:73:80:1E:0C:10:B9:C8:37:D2:1E:B1:77");
            put("entrustrootcag2 [jdk]",
                    "43:DF:57:74:B0:3E:7F:EF:5F:E4:0D:93:1A:7B:ED:F1:BB:2E:6B:42:73:8C:4E:6D:38:41:10:3D:3A:A7:F3:39");
            put("entrustevca [jdk]",
                    "73:C1:76:43:4F:1B:C6:D5:AD:F4:5B:0E:76:E7:27:28:7C:8D:E5:76:16:C1:E6:E6:14:1A:2B:2C:BC:7D:8E:4C");
            put("affirmtrustnetworkingca [jdk]",
                    "0A:81:EC:5A:92:97:77:F1:45:90:4A:F3:8D:5D:50:9F:66:B5:E2:C5:8F:CD:B5:31:05:8B:0E:17:F3:F0:B4:1B");
            put("affirmtrustpremiumca [jdk]",
                    "70:A7:3F:7F:37:6B:60:07:42:48:90:45:34:B1:14:82:D5:BF:0E:69:8E:CC:49:8D:F5:25:77:EB:F2:E9:3B:9A");
            put("affirmtrustcommercialca [jdk]",
                    "03:76:AB:1D:54:C5:F9:80:3C:E4:B2:E2:01:A0:EE:7E:EF:7B:57:B6:36:E8:A9:3C:9B:8D:48:60:C9:6F:5F:A7");
            put("affirmtrustpremiumeccca [jdk]",
                    "BD:71:FD:F6:DA:97:E4:CF:62:D1:64:7A:DD:25:81:B0:7D:79:AD:F8:39:7E:B4:EC:BA:9C:5E:84:88:82:14:23");
            put("ttelesecglobalrootclass3ca [jdk]",
                    "FD:73:DA:D3:1C:64:4F:F1:B4:3B:EF:0C:CD:DA:96:71:0B:9C:D9:87:5E:CA:7E:31:70:7A:F3:E9:6D:52:2B:BD");
            put("ttelesecglobalrootclass2ca [jdk]",
                    "91:E2:F5:78:8D:58:10:EB:A7:BA:58:73:7D:E1:54:8A:8E:CA:CD:01:45:98:BC:0B:14:3E:04:1B:17:05:25:52");
            put("starfieldservicesrootg2ca [jdk]",
                    "56:8D:69:05:A2:C8:87:08:A4:B3:02:51:90:ED:CF:ED:B1:97:4A:60:6A:13:C6:E5:29:0F:CB:2A:E6:3E:DA:B5");
            put("globalsignca [jdk]",
                    "EB:D4:10:40:E4:BB:3E:C7:42:C9:E3:81:D3:1E:F2:A4:1A:48:B6:68:5C:96:E7:CE:F3:C1:DF:6C:D4:33:1C:99");
            put("globalsignr3ca [jdk]",
                    "CB:B5:22:D7:B7:F1:27:AD:6A:01:13:86:5B:DF:1C:D4:10:2E:7D:07:59:AF:63:5A:7C:F4:72:0D:C9:63:C5:3B");
            put("globalsigneccrootcar5 [jdk]",
                    "17:9F:BC:14:8A:3D:D0:0F:D2:4E:A1:34:58:CC:43:BF:A7:F5:9C:81:82:D7:83:A5:13:F6:EB:EC:10:0C:89:24");
            put("globalsigneccrootcar4 [jdk]",
                    "BE:C9:49:11:C2:95:56:76:DB:6C:0A:55:09:86:D7:6E:3B:A0:05:66:7C:44:2C:97:62:B4:FB:B7:73:DE:22:8C");
            put("teliasonerarootcav1 [jdk]",
                    "DD:69:36:FE:21:F8:F0:77:C1:23:A1:A5:21:C1:22:24:F7:22:55:B7:3E:03:A7:26:06:93:E8:A2:4B:0F:A3:89");
            put("globalsignrootcar6 [jdk]",
                    "2C:AB:EA:FE:37:D0:6C:A2:2A:BA:73:91:C0:03:3D:25:98:29:52:C4:53:64:73:49:76:3A:3A:B5:AD:6C:CF:69");
            put("luxtrustglobalroot2ca [jdk]",
                    "54:45:5F:71:29:C2:0B:14:47:C4:18:F9:97:16:8F:24:C5:8F:C5:02:3B:F5:DA:5B:E2:EB:6E:1D:D8:90:2E:D5");
            put("amazonrootca1 [jdk]",
                    "8E:CD:E6:88:4F:3D:87:B1:12:5B:A3:1A:C3:FC:B1:3D:70:16:DE:7F:57:CC:90:4F:E1:CB:97:C6:AE:98:19:6E");
            put("amazonrootca2 [jdk]",
                    "1B:A5:B2:AA:8C:65:40:1A:82:96:01:18:F8:0B:EC:4F:62:30:4D:83:CE:C4:71:3A:19:C3:9C:01:1E:A4:6D:B4");
            put("amazonrootca3 [jdk]",
                    "18:CE:6C:FE:7B:F1:4E:60:B2:E3:47:B8:DF:E8:68:CB:31:D0:2E:BB:3A:DA:27:15:69:F5:03:43:B4:6D:B3:A4");
            put("amazonrootca4 [jdk]",
                    "E3:5D:28:41:9E:D0:20:25:CF:A6:90:38:CD:62:39:62:45:8D:A5:C6:95:FB:DE:A3:C2:2B:0B:FB:25:89:70:92");
            put("entrustrootcag4 [jdk]",
                    "DB:35:17:D1:F6:73:2A:2D:5A:B9:7C:53:3E:C7:07:79:EE:32:70:A6:2F:B4:AC:42:38:37:24:60:E6:F0:1E:88");
            put("sslrootrsaca [jdk]",
                    "85:66:6A:56:2E:E0:BE:5C:E9:25:C1:D8:89:0A:6F:76:A8:7E:C1:6D:4D:7D:5F:29:EA:74:19:CF:20:12:3B:69");
            put("sslrootevrsaca [jdk]",
                    "2E:7B:F1:6C:C2:24:85:A7:BB:E2:AA:86:96:75:07:61:B0:AE:39:BE:3B:2F:E9:D0:CC:6D:4E:F7:34:91:42:5C");
            put("sslrooteccca [jdk]",
                    "34:17:BB:06:CC:60:07:DA:1B:96:1C:92:0B:8A:B4:CE:3F:AD:82:0E:4A:A3:0B:9A:CB:C4:A7:4E:BD:CE:BC:65");
            put("haricarootca2015 [jdk]",
                    "A0:40:92:9A:02:CE:53:B4:AC:F4:F2:FF:C6:98:1C:E4:49:6F:75:5E:6D:45:FE:0B:2A:69:2B:CD:52:52:3F:36");
            put("haricaeccrootca2015 [jdk]",
                    "44:B5:45:AA:8A:25:E6:5A:73:CA:15:DC:27:FC:36:D2:4C:1C:B9:95:3A:06:65:39:B1:15:82:DC:48:7B:48:33");
            put("certignaca [jdk]",
                    "E3:B6:A2:DB:2E:D7:CE:48:84:2F:7A:C5:32:41:C7:B7:1D:54:14:4B:FB:40:C1:1F:3F:1D:0B:42:F5:EE:A1:2D");
<<<<<<< HEAD
            put("microsoftecc2017 [jdk]",
                    "35:8D:F3:9D:76:4A:F9:E1:B7:66:E9:C9:72:DF:35:2E:E1:5C:FA:C2:27:AF:6A:D1:D7:0E:8E:4A:6E:DC:BA:02");
            put("microsoftrsa2017 [jdk]",
                    "C7:41:F7:0F:4B:2A:8D:88:BF:2E:71:C1:41:22:EF:53:EF:10:EB:A0:CF:A5:E6:4C:FA:20:F4:18:85:30:73:E0");
=======
            put("twcaglobalrootca [jdk]",
                    "59:76:90:07:F7:68:5D:0F:CD:50:87:2F:9F:95:D5:75:5A:5B:2B:45:7D:81:F3:69:2B:61:0A:98:67:2F:0E:1B");
>>>>>>> 9ff55508
        }
    };

    // No error will be reported if certificate in this list expires
    @SuppressWarnings("serial")
    private static final HashSet<String> EXPIRY_EXC_ENTRIES = new HashSet<>() {
        {
            // Valid until: Tue Jul 09 14:40:36 EDT 2019
            add("utnuserfirstobjectca [jdk]");
            // Valid until: Sat May 30 10:38:31 GMT 2020
            add("addtrustexternalca [jdk]");
            // Valid until: Sat May 30 10:44:50 GMT 2020
            add("addtrustqualifiedca [jdk]");
            // Valid until: Wed Mar 17 02:51:37 PDT 2021
            add("luxtrustglobalrootca [jdk]");
            // Valid until: Wed Mar 17 11:33:33 PDT 2021
            add("quovadisrootca [jdk]");
            // Valid until: Sat May 21 04:00:00 GMT 2022
            add("geotrustglobalca [jdk]");
        }
    };

    // Ninety days in milliseconds
    private static final long NINETY_DAYS = 7776000000L;

    private static boolean atLeastOneFailed = false;

    private static MessageDigest md;

    public static void main(String[] args) throws Exception {
        System.out.println("cacerts file: " + CACERTS);

        // verify integrity of cacerts
        md = MessageDigest.getInstance("SHA-256");
        byte[] data = Files.readAllBytes(Path.of(CACERTS));
        String checksum = HEX.formatHex(md.digest(data));
        if (!checksum.equals(CHECKSUM)) {
            atLeastOneFailed = true;
            System.err.println("ERROR: wrong checksum" + checksum);
            System.err.println("Expected checksum" + CHECKSUM);
        }

        KeyStore ks = KeyStore.getInstance("JKS");
        ks.load(new ByteArrayInputStream(data), "changeit".toCharArray());

        // check the count of certs inside
        if (ks.size() != COUNT) {
            atLeastOneFailed = true;
            System.err.println("ERROR: " + ks.size() + " entries, should be "
                    + COUNT);
        }

        System.out.println("Trusted CA Certificate count: " + ks.size());

        // also ensure FINGERPRINT_MAP lists correct count
        if (FINGERPRINT_MAP.size() != COUNT) {
            atLeastOneFailed = true;
            System.err.println("ERROR: " + FINGERPRINT_MAP.size()
                    + " FINGERPRINT_MAP entries, should be " + COUNT);
        }

        // check that all entries in the map are in the keystore
        for (String alias : FINGERPRINT_MAP.keySet()) {
            if (!ks.isCertificateEntry(alias)) {
                atLeastOneFailed = true;
                System.err.println("ERROR: " + alias + " is not in cacerts");
            }
        }

        // pull all the trusted self-signed CA certs out of the cacerts file
        // and verify their signatures
        Enumeration<String> aliases = ks.aliases();
        while (aliases.hasMoreElements()) {
            String alias = aliases.nextElement();
            System.out.println("Verifying " + alias);

            // Is cert trusted?
            if (!ks.isCertificateEntry(alias)) {
                atLeastOneFailed = true;
                System.err.println("ERROR: " + alias + " is not a trusted cert entry");
            }

            // Does fingerprint match?
            X509Certificate cert = (X509Certificate) ks.getCertificate(alias);
            if (!checkFingerprint(alias, cert)) {
                atLeastOneFailed = true;
                System.err.println("ERROR: " + alias + " SHA-256 fingerprint is incorrect");
            }

            // Can cert be self-verified?
            try {
                cert.verify(cert.getPublicKey());
            } catch (Exception e) {
                atLeastOneFailed = true;
                System.err.println("ERROR: cert cannot be verified:" + e.getMessage());
            }

            // Is cert expired?
            try {
                cert.checkValidity();
            } catch (CertificateExpiredException cee) {
                if (!EXPIRY_EXC_ENTRIES.contains(alias)) {
                    atLeastOneFailed = true;
                    System.err.println("ERROR: cert is expired but not in EXPIRY_EXC_ENTRIES");
                }
            } catch (CertificateNotYetValidException cne) {
                atLeastOneFailed = true;
                System.err.println("ERROR: cert is not yet valid");
            }

            // If cert is within 90 days of expiring, mark as warning so
            // that cert can be scheduled to be removed/renewed.
            Date notAfter = cert.getNotAfter();
            if (notAfter.getTime() - System.currentTimeMillis() < NINETY_DAYS) {
                if (!EXPIRY_EXC_ENTRIES.contains(alias)) {
                    System.err.println("WARNING: cert \"" + alias + "\" expiry \""
                            + notAfter + "\" will expire within 90 days");
                }
            }
        }

        if (atLeastOneFailed) {
            throw new RuntimeException("At least one cacert test failed");
        }
    }

    private static boolean checkFingerprint(String alias, Certificate cert)
            throws CertificateEncodingException {
        String fingerprint = FINGERPRINT_MAP.get(alias);
        if (fingerprint == null) {
            // no entry for alias
            return false;
        }
        byte[] digest = md.digest(cert.getEncoded());
        return fingerprint.equals(HEX.formatHex(digest));
    }
}<|MERGE_RESOLUTION|>--- conflicted
+++ resolved
@@ -28,11 +28,7 @@
  *      8209452 8209506 8210432 8195793 8216577 8222089 8222133 8222137 8222136
  *      8223499 8225392 8232019 8234245 8233223 8225068 8225069 8243321 8243320
  *      8243559 8225072 8258630 8259312 8256421 8225081 8225082 8225083 8245654
-<<<<<<< HEAD
- *      8303393
-=======
- *      8305975
->>>>>>> 9ff55508
+ *      8305975 8304760
  * @summary Check root CA entries in cacerts file
  */
 import java.io.ByteArrayInputStream;
@@ -51,20 +47,12 @@
             + File.separator + "security" + File.separator + "cacerts";
 
     // The numbers of certs now.
-<<<<<<< HEAD
-    private static final int COUNT = 92;
-=======
-    private static final int COUNT = 91;
->>>>>>> 9ff55508
+    private static final int COUNT = 93;
 
     // SHA-256 of cacerts, can be generated with
     // shasum -a 256 cacerts | sed -e 's/../&:/g' | tr '[:lower:]' '[:upper:]' | cut -c1-95
     private static final String CHECKSUM
-<<<<<<< HEAD
             = "80:41:BF:DF:F0:4E:5D:CF:6F:71:25:EE:20:B0:E0:CE:A7:21:C5:B6:B2:E0:40:11:A1:0C:23:98:0D:05:34:07";
-=======
-            = "5E:38:7A:3A:3A:4D:08:B5:4F:26:16:93:BA:2B:85:8E:54:86:9F:39:10:FA:A5:A2:F7:E6:2F:52:E1:3C:53:DA";
->>>>>>> 9ff55508
 
     // Hex formatter to upper case with ":" delimiter
     private static final HexFormat HEX = HexFormat.ofDelimiter(":").withUpperCase();
@@ -253,15 +241,12 @@
                     "44:B5:45:AA:8A:25:E6:5A:73:CA:15:DC:27:FC:36:D2:4C:1C:B9:95:3A:06:65:39:B1:15:82:DC:48:7B:48:33");
             put("certignaca [jdk]",
                     "E3:B6:A2:DB:2E:D7:CE:48:84:2F:7A:C5:32:41:C7:B7:1D:54:14:4B:FB:40:C1:1F:3F:1D:0B:42:F5:EE:A1:2D");
-<<<<<<< HEAD
+            put("twcaglobalrootca [jdk]",
+                    "59:76:90:07:F7:68:5D:0F:CD:50:87:2F:9F:95:D5:75:5A:5B:2B:45:7D:81:F3:69:2B:61:0A:98:67:2F:0E:1B");
             put("microsoftecc2017 [jdk]",
                     "35:8D:F3:9D:76:4A:F9:E1:B7:66:E9:C9:72:DF:35:2E:E1:5C:FA:C2:27:AF:6A:D1:D7:0E:8E:4A:6E:DC:BA:02");
             put("microsoftrsa2017 [jdk]",
                     "C7:41:F7:0F:4B:2A:8D:88:BF:2E:71:C1:41:22:EF:53:EF:10:EB:A0:CF:A5:E6:4C:FA:20:F4:18:85:30:73:E0");
-=======
-            put("twcaglobalrootca [jdk]",
-                    "59:76:90:07:F7:68:5D:0F:CD:50:87:2F:9F:95:D5:75:5A:5B:2B:45:7D:81:F3:69:2B:61:0A:98:67:2F:0E:1B");
->>>>>>> 9ff55508
         }
     };
 
