/*
 * Copyright (c) 1998, 2020, Oracle and/or its affiliates. All rights reserved.
 * DO NOT ALTER OR REMOVE COPYRIGHT NOTICES OR THIS FILE HEADER.
 *
 * This code is free software; you can redistribute it and/or modify it
 * under the terms of the GNU General Public License version 2 only, as
 * published by the Free Software Foundation.
 *
 * This code is distributed in the hope that it will be useful, but WITHOUT
 * ANY WARRANTY; without even the implied warranty of MERCHANTABILITY or
 * FITNESS FOR A PARTICULAR PURPOSE.  See the GNU General Public License
 * version 2 for more details (a copy is included in the LICENSE file that
 * accompanied this code).
 *
 * You should have received a copy of the GNU General Public License version
 * 2 along with this work; if not, write to the Free Software Foundation,
 * Inc., 51 Franklin St, Fifth Floor, Boston, MA 02110-1301 USA.
 *
 * Please contact Oracle, 500 Oracle Parkway, Redwood Shores, CA 94065 USA
 * or visit www.oracle.com if you need additional information or have any
 * questions.
 *
 */

#include "precompiled.hpp"
#include "jvm.h"
#include "classfile/symbolTable.hpp"
#include "compiler/compilerOracle.hpp"
#include "compiler/methodMatcher.hpp"
#include "memory/allocation.inline.hpp"
#include "memory/oopFactory.hpp"
#include "memory/resourceArea.hpp"
#include "oops/klass.hpp"
#include "oops/method.hpp"
#include "oops/symbol.hpp"
#include "runtime/globals_extension.hpp"
#include "runtime/handles.inline.hpp"
#include "runtime/jniHandles.hpp"
#include "runtime/os.hpp"

static const char* optiontype_names[] = {
#define enum_of_types(type, name) name,
        OPTION_TYPES(enum_of_types)
#undef enum_of_types
};

const char* optiontype2name(enum OptionType type) {
  return optiontype_names[static_cast<int>(type)];
}

static enum OptionType option_types[] = {
#define enum_of_options(option, name, ctype) OptionType::ctype,
        COMPILECOMMAND_OPTIONS(enum_of_options)
#undef enum_of_options
};

enum OptionType option2type(enum CompileCommand option) {
  return option_types[static_cast<int>(option)];
}

static const char* option_names[] = {
#define enum_of_options(option, name, ctype) name,
        COMPILECOMMAND_OPTIONS(enum_of_options)
#undef enum_of_options
};

const char* option2name(enum CompileCommand option) {
  return option_names[static_cast<int>(option)];
}

/* Methods to map real type names to OptionType */
template<typename T>
static OptionType get_type_for() {
  return OptionType::Unknown;
};

template<> OptionType get_type_for<intx>() {
  return OptionType::Intx;
}

template<> OptionType get_type_for<uintx>() {
  return OptionType::Uintx;
}

template<> OptionType get_type_for<bool>() {
  return OptionType::Bool;
}

template<> OptionType get_type_for<ccstr>() {
  return OptionType::Ccstr;
}

template<> OptionType get_type_for<double>() {
<<<<<<< HEAD
  return DoubleType;
}

// this must parallel the command_names below
enum OracleCommand {
  UnknownCommand = -1,
  OracleFirstCommand = 0,
  BreakCommand = OracleFirstCommand,
  PrintCommand,
  ExcludeCommand,
  InlineCommand,
  DontInlineCommand,
  CompileOnlyCommand,
  BlackholeCommand,
  LogCommand,
  OptionCommand,
  QuietCommand,
  HelpCommand,
  OracleCommandCount
};

// this must parallel the enum OracleCommand
static const char * command_names[] = {
  "break",
  "print",
  "exclude",
  "inline",
  "dontinline",
  "compileonly",
  "blackhole",
  "log",
  "option",
  "quiet",
  "help"
};
=======
  return OptionType::Double;
}
>>>>>>> dee79d60

class MethodMatcher;
class TypedMethodOptionMatcher;

static TypedMethodOptionMatcher* option_list = NULL;
static bool any_set = false;

class TypedMethodOptionMatcher : public MethodMatcher {
 private:
  TypedMethodOptionMatcher* _next;
  enum CompileCommand _option;
  OptionType    _type;
 public:

  union {
    bool bool_value;
    intx intx_value;
    uintx uintx_value;
    double double_value;
    ccstr ccstr_value;
  } _u;

  TypedMethodOptionMatcher() : MethodMatcher(),
    _next(NULL),
    _option(CompileCommand::Unknown),
    _type(OptionType::Unknown) {
      memset(&_u, 0, sizeof(_u));
  }

  ~TypedMethodOptionMatcher();
  static TypedMethodOptionMatcher* parse_method_pattern(char*& line, char* errorbuf, const int buf_size);
  TypedMethodOptionMatcher* match(const methodHandle &method, enum CompileCommand option, OptionType type);

  void init(enum CompileCommand option, OptionType type, TypedMethodOptionMatcher* next) {
    _next = next;
    _type = type;
    _option = option;
  }

  void init_matcher(Symbol* class_name, Mode class_mode,
                    Symbol* method_name, Mode method_mode,
                    Symbol* signature) {
    MethodMatcher::init(class_name, class_mode, method_name, method_mode, signature);
  }

  void set_next(TypedMethodOptionMatcher* next) {_next = next; }
  TypedMethodOptionMatcher* next() { return _next; }
  OptionType type() { return _type; }
  enum CompileCommand option() { return _option; }
  template<typename T> T value();
  template<typename T> void set_value(T value);
  void print();
  void print_all();
  TypedMethodOptionMatcher* clone();
};

// A few templated accessors instead of a full template class.
template<> intx TypedMethodOptionMatcher::value<intx>() {
  return _u.intx_value;
}

template<> uintx TypedMethodOptionMatcher::value<uintx>() {
  return _u.uintx_value;
}

template<> bool TypedMethodOptionMatcher::value<bool>() {
  return _u.bool_value;
}

template<> double TypedMethodOptionMatcher::value<double>() {
  return _u.double_value;
}

template<> ccstr TypedMethodOptionMatcher::value<ccstr>() {
  return _u.ccstr_value;
}

template<> void TypedMethodOptionMatcher::set_value(intx value) {
  _u.intx_value = value;
}

template<> void TypedMethodOptionMatcher::set_value(uintx value) {
  _u.uintx_value = value;
}

template<> void TypedMethodOptionMatcher::set_value(double value) {
  _u.double_value = value;
}

template<> void TypedMethodOptionMatcher::set_value(bool value) {
  _u.bool_value = value;
}

template<> void TypedMethodOptionMatcher::set_value(ccstr value) {
  _u.ccstr_value = (const ccstr)os::strdup_check_oom(value);
}

void TypedMethodOptionMatcher::print() {
  ttyLocker ttyl;
  print_base(tty);
  const char* name = option2name(_option);
  switch (_type) {
  case OptionType::Intx:
    tty->print_cr(" intx %s = " INTX_FORMAT, name, value<intx>());
    break;
    case OptionType::Uintx:
    tty->print_cr(" uintx %s = " UINTX_FORMAT, name, value<uintx>());
    break;
    case OptionType::Bool:
    tty->print_cr(" bool %s = %s", name, value<bool>() ? "true" : "false");
    break;
    case OptionType::Double:
    tty->print_cr(" double %s = %f", name, value<double>());
    break;
    case OptionType::Ccstr:
    tty->print_cr(" const char* %s = '%s'", name, value<ccstr>());
    break;
  default:
    ShouldNotReachHere();
  }
}

void TypedMethodOptionMatcher::print_all() {
   print();
   if (_next != NULL) {
     tty->print(" ");
     _next->print_all();
   }
 }

TypedMethodOptionMatcher* TypedMethodOptionMatcher::clone() {
  TypedMethodOptionMatcher* m = new TypedMethodOptionMatcher();
  m->_class_mode = _class_mode;
  m->_class_name = _class_name;
  m->_method_mode = _method_mode;
  m->_method_name = _method_name;
  m->_signature = _signature;
  // Need to ref count the symbols
  if (_class_name != NULL) {
    _class_name->increment_refcount();
  }
  if (_method_name != NULL) {
    _method_name->increment_refcount();
  }
  if (_signature != NULL) {
    _signature->increment_refcount();
  }
  return m;
}

TypedMethodOptionMatcher::~TypedMethodOptionMatcher() {
  if (type() == OptionType::Ccstr) {
    ccstr v = value<ccstr>();
    os::free((void*)v);
  }
}

TypedMethodOptionMatcher* TypedMethodOptionMatcher::parse_method_pattern(char*& line, char* errorbuf, const int buf_size) {
  assert(*errorbuf == '\0', "Dont call here with error_msg already set");
  const char* error_msg = NULL;
  TypedMethodOptionMatcher* tom = new TypedMethodOptionMatcher();
  MethodMatcher::parse_method_pattern(line, error_msg, tom);
  if (error_msg != NULL) {
    jio_snprintf(errorbuf, buf_size, error_msg);
    delete tom;
    return NULL;
  }
  return tom;
}

TypedMethodOptionMatcher* TypedMethodOptionMatcher::match(const methodHandle& method, enum CompileCommand option, OptionType type) {
  TypedMethodOptionMatcher* current = this;
  while (current != NULL) {
    if (current->_option == option) {
      if (current->matches(method)) {
        return current;
      }
    }
    current = current->next();
  }
  return NULL;
}

template<typename T>
static void register_command(TypedMethodOptionMatcher* matcher,
                             enum CompileCommand option,
                             T value) {
  assert(matcher != option_list, "No circular lists please");
  if (option == CompileCommand::Log && !LogCompilation) {
    tty->print_cr("Warning:  +LogCompilation must be enabled in order for individual methods to be logged with ");
    tty->print_cr("          CompileCommand=log,<method pattern>");
  }
  enum OptionType type = option2type(option);
  if (type == OptionType::Ccstrlist) {
    type = OptionType::Ccstr; // ccstrlists are stores as ccstr
  }
  assert(type == get_type_for<T>(), "sanity");
  matcher->init(option, type, option_list);
  matcher->set_value<T>(value);
  option_list = matcher;
  if ((option != CompileCommand::DontInline) &&
      (option != CompileCommand::Inline) &&
      (option != CompileCommand::Log)) {
    any_set = true;
  }
  if (!CompilerOracle::be_quiet()) {
    // Print out the succesful registration of a comile command
    ttyLocker ttyl;
    tty->print("CompileCommand: %s ", option2name(option));
    matcher->print();
  }
  return;
}

template<typename T>
bool CompilerOracle::has_option_value(const methodHandle& method, enum CompileCommand option, T& value, bool verify_type) {
  enum OptionType type = option2type(option);
  if (type == OptionType::Unknown) {
    return false; // Can't query options with type Unknown.
  }
  if (type == OptionType::Ccstrlist) {
    type = OptionType::Ccstr; // CCstrList type options are stored as Ccstr
  }
  if (verify_type) {
    if (type != get_type_for<T>()) {
      // Whitebox API expects false if option and type doesn't match
      return false;
    }
  } else {
    assert(type == get_type_for<T>(), "Value type (%s) must match option %s (%s)",
            optiontype2name(get_type_for<T>()),
           option2name(option), optiontype2name(option2type(option)));
  }
  if (option_list != NULL) {
    TypedMethodOptionMatcher* m = option_list->match(method, option, type);
    if (m != NULL) {
      value = m->value<T>();
      return true;
    }
  }
  return false;
}

static bool check_predicate(enum CompileCommand option, const methodHandle& method) {
  bool value = false;
  if (CompilerOracle::has_option_value(method, option, value)) {
    return value;
  }
  return false;
}

static bool has_command(enum CompileCommand option) {
  TypedMethodOptionMatcher* m = option_list;
  while (m != NULL) {
    if (m->option() == option) {
      return true;
    } else {
      m = m->next();
    }
  }
  return false;
}

bool CompilerOracle::has_any_command_set() {
  return any_set;
}

// Explicit instantiation for all OptionTypes supported.
template bool CompilerOracle::has_option_value<intx>(const methodHandle& method, enum CompileCommand option, intx& value, bool verify_type);
template bool CompilerOracle::has_option_value<uintx>(const methodHandle& method, enum CompileCommand option, uintx& value, bool verify_type);
template bool CompilerOracle::has_option_value<bool>(const methodHandle& method, enum CompileCommand option, bool& value, bool verify_type);
template bool CompilerOracle::has_option_value<ccstr>(const methodHandle& method, enum CompileCommand option, ccstr& value, bool verify_type);
template bool CompilerOracle::has_option_value<double>(const methodHandle& method, enum CompileCommand option, double& value, bool verify_type);

bool CompilerOracle::has_option(const methodHandle& method, enum CompileCommand option) {
  bool value = false;
  has_option_value(method, option, value);
  return value;
}

bool CompilerOracle::should_exclude(const methodHandle& method) {
  if (check_predicate(CompileCommand::Exclude, method)) {
    return true;
  }
  if (has_command(CompileCommand::CompileOnly)) {
    return !check_predicate(CompileCommand::CompileOnly, method);
  }
  return false;
}

bool CompilerOracle::should_inline(const methodHandle& method) {
  return (check_predicate(CompileCommand::Inline, method));
}

bool CompilerOracle::should_not_inline(const methodHandle& method) {
<<<<<<< HEAD
  return check_predicate(DontInlineCommand, method)
    || check_predicate(ExcludeCommand, method)
    || check_predicate(BlackholeCommand, method);
=======
  return check_predicate(CompileCommand::DontInline, method) || check_predicate(CompileCommand::Exclude, method);
>>>>>>> dee79d60
}

bool CompilerOracle::should_print(const methodHandle& method) {
  return check_predicate(CompileCommand::Print, method);
}

bool CompilerOracle::should_print_methods() {
  return has_command(CompileCommand::Print);
}

bool CompilerOracle::should_log(const methodHandle& method) {
  if (!LogCompilation) return false;
  if (!has_command(CompileCommand::Log)) {
    return true;  // by default, log all
  }
  return (check_predicate(CompileCommand::Log, method));
}

bool CompilerOracle::should_break_at(const methodHandle& method) {
  return check_predicate(CompileCommand::Break, method);
}

<<<<<<< HEAD
bool CompilerOracle::should_blackhole(const methodHandle& method) {
  return (check_predicate(BlackholeCommand, method));
}

static OracleCommand parse_command_name(const char * line, int* bytes_read) {
  assert(ARRAY_SIZE(command_names) == OracleCommandCount,
         "command_names size mismatch");
=======
static enum CompileCommand parse_option_name(const char* line, int* bytes_read, char* errorbuf, int bufsize) {
  assert(ARRAY_SIZE(option_names) == static_cast<int>(CompileCommand::Count), "option_names size mismatch");
>>>>>>> dee79d60

  *bytes_read = 0;
  char option_buf[256];
  int matches = sscanf(line, "%255[a-zA-Z0-9]%n", option_buf, bytes_read);
  if (matches > 0) {
    for (uint i = 0; i < ARRAY_SIZE(option_names); i++) {
      if (strcasecmp(option_buf, option_names[i]) == 0) {
        return static_cast<enum CompileCommand>(i);
      }
    }
  }
  jio_snprintf(errorbuf, bufsize, "Unrecognized option '%s'", option_buf);
  return CompileCommand::Unknown;
}

void print_tip() { // CMH Update info
  tty->cr();
  tty->print_cr("Usage: '-XX:CompileCommand=<option>,<method pattern>' - to set boolean option to true");
  tty->print_cr("Usage: '-XX:CompileCommand=<option>,<method pattern>,<value>'");
  tty->print_cr("Use:   '-XX:CompileCommand=help' for more information and to list all option.");
  tty->cr();
}

void print_option(enum CompileCommand option, const char* name, enum OptionType type) {
  if (type != OptionType::Unknown) {
    tty->print_cr("    %s (%s)", name, optiontype2name(type));
  }
}

void print_commands() {
  tty->cr();
  tty->print_cr("All available options:");
#define enum_of_options(option, name, ctype) print_option(CompileCommand::option, name, OptionType::ctype);
  COMPILECOMMAND_OPTIONS(enum_of_options)
#undef enum_of_options
  tty->cr();
}

static void usage() {
  tty->cr();
  tty->print_cr("The CompileCommand option enables the user of the JVM to control specific");
  tty->print_cr("behavior of the dynamic compilers.");
  tty->cr();
  tty->print_cr("Compile commands has this general form:");
  tty->print_cr("-XX:CompileCommand=<option><method pattern><value>");
  tty->print_cr("    Sets <option> to the specified value for methods matching <method pattern>");
  tty->print_cr("    All options are typed");
  tty->cr();
  tty->print_cr("-XX:CompileCommand=<option><method pattern>");
  tty->print_cr("    Sets <option> to true for methods matching <method pattern>");
  tty->print_cr("    Only applies to boolean options.");
  tty->cr();
<<<<<<< HEAD
  tty->print_cr("  break,<pattern>       - debug breakpoint in compiler and in generated code");
  tty->print_cr("  print,<pattern>       - print assembly");
  tty->print_cr("  exclude,<pattern>     - don't compile or inline");
  tty->print_cr("  inline,<pattern>      - always inline");
  tty->print_cr("  dontinline,<pattern>  - don't inline");
  tty->print_cr("  blackhole,<pattern>   - eliminate the call and blackhole all arguments");
  tty->print_cr("  compileonly,<pattern> - compile only");
  tty->print_cr("  log,<pattern>         - log compilation");
  tty->print_cr("  option,<pattern>,<option type>,<option name>,<value>");
  tty->print_cr("                        - set value of custom option");
  tty->print_cr("  option,<pattern>,<bool option name>");
  tty->print_cr("                        - shorthand for setting boolean flag");
  tty->print_cr("  quiet                 - silence the compile command output");
  tty->print_cr("  help                  - print this text");
=======
  tty->print_cr("-XX:CompileCommand=quiet");
  tty->print_cr("    Silence the compile command output");
>>>>>>> dee79d60
  tty->cr();
  tty->print_cr("-XX:CompileCommand=help");
  tty->print_cr("    Prints this help text");
  tty->cr();
  print_commands();
  tty->cr();
    tty->print_cr("Method patterns has the format:");
  tty->print_cr("  package/Class.method()");
  tty->cr();
  tty->print_cr("For backward compatibility this form is also allowed:");
  tty->print_cr("  package.Class::method()");
  tty->cr();
  tty->print_cr("The signature can be separated by an optional whitespace or comma:");
  tty->print_cr("  package/Class.method ()");
  tty->cr();
  tty->print_cr("The class and method identifier can be used together with leading or");
  tty->print_cr("trailing *'s for wildcard matching:");
  tty->print_cr("  *ackage/Clas*.*etho*()");
  tty->cr();
  tty->print_cr("It is possible to use more than one CompileCommand on the command line:");
  tty->print_cr("  -XX:CompileCommand=exclude,java/*.* -XX:CompileCommand=log,java*.*");
  tty->cr();
  tty->print_cr("The CompileCommands can be loaded from a file with the flag");
  tty->print_cr("-XX:CompileCommandFile=<file> or be added to the file '.hotspot_compiler'");
  tty->print_cr("Use the same format in the file as the argument to the CompileCommand flag.");
  tty->print_cr("Add one command on each line.");
  tty->print_cr("  exclude java/*.*");
  tty->print_cr("  option java/*.* ReplayInline");
  tty->cr();
  tty->print_cr("The following commands have conflicting behavior: 'exclude', 'inline', 'dontinline',");
  tty->print_cr("and 'compileonly'. There is no priority of commands. Applying (a subset of) these");
  tty->print_cr("commands to the same method results in undefined behavior.");
  tty->cr();
};

int skip_whitespace(char* &line) {
  // Skip any leading spaces
  int whitespace_read = 0;
  sscanf(line, "%*[ \t]%n", &whitespace_read);
  line += whitespace_read;
  return whitespace_read;
}

void skip_comma(char* &line) {
  // Skip any leading spaces
  if (*line == ',') {
    line++;
  }
}

static void scan_value(enum OptionType type, char* line, int& total_bytes_read,
        TypedMethodOptionMatcher* matcher, enum CompileCommand option, char* errorbuf, const int buf_size) {
  int bytes_read = 0;
  const char* ccname = option2name(option);
  const char* type_str = optiontype2name(type);
  int skipped = skip_whitespace(line);
  total_bytes_read += skipped;
  if (type == OptionType::Intx) {
    intx value;
    if (sscanf(line, "" INTX_FORMAT "%n", &value, &bytes_read) == 1) {
      total_bytes_read += bytes_read;
      line += bytes_read;
      register_command(matcher, option, value);
      return;
    } else {
      jio_snprintf(errorbuf, buf_size, "Value cannot be read for option '%s' of type '%s'", ccname, type_str);
    }
  } else if (type == OptionType::Uintx) {
    uintx value;
    if (sscanf(line, "" UINTX_FORMAT "%n", &value, &bytes_read) == 1) {
      total_bytes_read += bytes_read;
      line += bytes_read;
      register_command(matcher, option, value);
      return;
    } else {
      jio_snprintf(errorbuf, buf_size, "Value cannot be read for option '%s' of type '%s'", ccname, type_str);
    }
  } else if (type == OptionType::Ccstr) {
    ResourceMark rm;
    char* value = NEW_RESOURCE_ARRAY(char, strlen(line) + 1);
    if (sscanf(line, "%255[_a-zA-Z0-9]%n", value, &bytes_read) == 1) {
      total_bytes_read += bytes_read;
      line += bytes_read;
      register_command(matcher, option, (ccstr) value);
      return;
    } else {
      jio_snprintf(errorbuf, buf_size, "Value cannot be read for option '%s' of type '%s'", ccname, type_str);
    }
  } else if (type == OptionType::Ccstrlist) {
    // Accumulates several strings into one. The internal type is ccstr.
    ResourceMark rm;
    char* value = NEW_RESOURCE_ARRAY(char, strlen(line) + 1);
    char* next_value = value;
    if (sscanf(line, "%255[_a-zA-Z0-9+\\-]%n", next_value, &bytes_read) == 1) {
      total_bytes_read += bytes_read;
      line += bytes_read;
      next_value += bytes_read + 1;
      char* end_value = next_value - 1;
      while (sscanf(line, "%*[ \t]%255[_a-zA-Z0-9+\\-]%n", next_value, &bytes_read) == 1) {
        total_bytes_read += bytes_read;
        line += bytes_read;
        *end_value = ' '; // override '\0'
        next_value += bytes_read;
        end_value = next_value-1;
      }
      register_command(matcher, option, (ccstr) value);
      return;
    } else {
      jio_snprintf(errorbuf, buf_size, "Value cannot be read for option '%s' of type '%s'", ccname, type_str);
    }
  } else if (type == OptionType::Bool) {
    char value[256];
    if (*line == '\0') {
      // Short version of a CompileCommand sets a boolean Option to true
      // -XXCompileCommand=<Option>,<method pattern>
      register_command(matcher, option, true);
      return;
    }
    if (sscanf(line, "%255[a-zA-Z]%n", value, &bytes_read) == 1) {
      if (strcasecmp(value, "true") == 0) {
        total_bytes_read += bytes_read;
        line += bytes_read;
        register_command(matcher, option, true);
        return;
      } else if (strcasecmp(value, "false") == 0) {
        total_bytes_read += bytes_read;
        line += bytes_read;
        register_command(matcher, option, false);
        return;
      } else {
        jio_snprintf(errorbuf, buf_size, "Value cannot be read for option '%s' of type '%s'", ccname, type_str);
      }
    } else {
      jio_snprintf(errorbuf, buf_size, "Value cannot be read for option '%s' of type '%s'", ccname, type_str);
    }
  } else if (type == OptionType::Double) {
    char buffer[2][256];
    // Decimal separator '.' has been replaced with ' ' or '/' earlier,
    // so read integer and fraction part of double value separately.
    if (sscanf(line, "%255[0-9]%*[ /\t]%255[0-9]%n", buffer[0], buffer[1], &bytes_read) == 2) {
      char value[512] = "";
      jio_snprintf(value, sizeof(value), "%s.%s", buffer[0], buffer[1]);
      total_bytes_read += bytes_read;
      line += bytes_read;
      register_command(matcher, option, atof(value));
      return;
    } else {
      jio_snprintf(errorbuf, buf_size, "Value cannot be read for option '%s' of type '%s'", ccname, type_str);
    }
  } else {
    jio_snprintf(errorbuf, buf_size, "Type '%s' not supported ", type_str);
  }
}

// Scan next option and value in line, return MethodMatcher object on success, NULL on failure.
// On failure, error_msg contains description for the first error.
// For future extensions: set error_msg on first error.
static void scan_option_and_value(enum OptionType type, char* line, int& total_bytes_read,
                                TypedMethodOptionMatcher* matcher,
                                char* errorbuf, const int buf_size) {
  total_bytes_read = 0;
  int bytes_read = 0;
  char option_buf[256];

  // Read option name.
  if (sscanf(line, "%*[ \t]%255[a-zA-Z0-9]%n", option_buf, &bytes_read) == 1) {
    line += bytes_read;
    total_bytes_read += bytes_read;
    int bytes_read2 = 0;
    total_bytes_read += skip_whitespace(line);
    enum CompileCommand option = parse_option_name(option_buf, &bytes_read2, errorbuf, buf_size);
    if (option == CompileCommand::Unknown) {
      assert(*errorbuf != '\0', "error must have been set");
      return;
    }
    enum OptionType optiontype = option2type(option);
    if (option2type(option) != type) {
      const char* optiontype_name = optiontype2name(optiontype);
      const char* type_name = optiontype2name(type);
      jio_snprintf(errorbuf, buf_size, "Option '%s' with type '%s' doesn't match supplied type '%s'", option_buf, optiontype_name, type_name);
      return;
    }
    scan_value(type, line, total_bytes_read, matcher, option, errorbuf, buf_size);
  } else {
    const char* type_str = optiontype2name(type);
    jio_snprintf(errorbuf, buf_size, "Option name for type '%s' should be alphanumeric ", type_str);
  }
  return;
}

void CompilerOracle::print_parse_error(char* error_msg, char* original_line) {
  assert(*error_msg != '\0', "Must have error_message");
  ttyLocker ttyl;
  tty->print_cr("CompileCommand: An error occurred during parsing");
  tty->print_cr("Error: %s", error_msg);
  tty->print_cr("Line: '%s'", original_line);
  print_tip();
}

enum OptionType parse_option_type(const char* type_str) {
  for (uint i = 0; i < ARRAY_SIZE(optiontype_names); i++) {
    if (strcasecmp(type_str, optiontype_names[i]) == 0) {
      return static_cast<enum OptionType>(i);
    }
  }
  return OptionType::Unknown;
}

class LineCopy : StackObj {
  const char* _copy;
public:
    LineCopy(char* line) {
      _copy = os::strdup(line, mtInternal);
    }
    ~LineCopy() {
      os::free((void*)_copy);
    }
    char* get() {
      return (char*)_copy;
    }
};

void CompilerOracle::parse_from_line(char* line) {
  if (line[0] == '\0') return;
  if (line[0] == '#')  return;

  LineCopy original(line);
  int bytes_read;
  char error_buf[1024] = {0};

  enum CompileCommand option = parse_option_name(line, &bytes_read, error_buf, sizeof(error_buf));
  line += bytes_read;
  ResourceMark rm;

  if (option == CompileCommand::Unknown) {
    print_parse_error(error_buf, original.get());
    return;
  }

  if (option == CompileCommand::Quiet) {
    _quiet = true;
    return;
  }

  if (option == CompileCommand::Help) {
    usage();
    return;
  }

  if (option == CompileCommand::Option) {
    // Look for trailing options.
    //
    // Two types of trailing options are
    // supported:
    //
    // (1) CompileCommand=option,Klass::method,option
    // (2) CompileCommand=option,Klass::method,type,option,value
    //
    // Type (1) is used to enable a boolean option for a method.
    //
    // Type (2) is used to support options with a value. Values can have the
    // the following types: intx, uintx, bool, ccstr, ccstrlist, and double.

    char option_type[256]; // stores option for Type (1) and type of Type (2)
    skip_comma(line);
    TypedMethodOptionMatcher* archetype = TypedMethodOptionMatcher::parse_method_pattern(line, error_buf, sizeof(error_buf));
    if (archetype == NULL) {
      print_parse_error(error_buf, original.get());
      return;
    }

    skip_whitespace(line);

    // This is unnecessarily complex. Should retire multi-option lines and skip while loop
    while (sscanf(line, "%255[a-zA-Z0-9]%n", option_type, &bytes_read) == 1) {
      line += bytes_read;

      // typed_matcher is used as a blueprint for each option, deleted at the end
      TypedMethodOptionMatcher* typed_matcher = archetype->clone();
      enum OptionType type = parse_option_type(option_type);
      if (type != OptionType::Unknown) {
        // Type (2) option: parse option name and value.
        scan_option_and_value(type, line, bytes_read, typed_matcher, error_buf, sizeof(error_buf));
        if (*error_buf != '\0') {
          print_parse_error(error_buf, original.get());
          return;
        }
        line += bytes_read;
      } else {
        // Type (1) option - option_type contains the option name -> bool value = true is implied
        int bytes_read;
        enum CompileCommand option = parse_option_name(option_type, &bytes_read, error_buf, sizeof(error_buf));
        if (option == CompileCommand::Unknown) {
          print_parse_error(error_buf, original.get());
          return;
        }
        register_command(typed_matcher, option, true);
      }
      assert(typed_matcher != NULL, "sanity");
      assert(*error_buf == '\0', "No error here");
      skip_whitespace(line);
    } // while(
    delete archetype;
  } else {  // not an OptionCommand
    // Command has the following form:
    // CompileCommand=<option>,<method pattern><value>
    // CompileCommand=<option>,<method pattern>     (implies option is bool and value is true)
    assert(*error_buf == '\0', "Don't call here with error_buf already set");
    enum OptionType type = option2type(option);
    int bytes_read = 0;
    skip_comma(line);
    TypedMethodOptionMatcher* matcher = TypedMethodOptionMatcher::parse_method_pattern(line, error_buf, sizeof(error_buf));
    if (matcher == NULL) {
      print_parse_error(error_buf, original.get());
      return;
    }
    skip_whitespace(line);
    if (*line == '\0') {
      // if this is a bool option this implies true
      if (option2type(option) == OptionType::Bool) {
        register_command(matcher, option, true);
        return;
      } else {
        jio_snprintf(error_buf, sizeof(error_buf), "  Option '%s' is not followed by a value", option2name(option));
        print_parse_error(error_buf, original.get());
        return;
      }
    }
    scan_value(type, line, bytes_read, matcher, option, error_buf, sizeof(error_buf));
    if (*error_buf != '\0') {
      print_parse_error(error_buf, original.get());
      return;
    }
    assert(matcher != NULL, "consistency");
  }
}

static const char* default_cc_file = ".hotspot_compiler";

static const char* cc_file() {
#ifdef ASSERT
  if (CompileCommandFile == NULL)
    return default_cc_file;
#endif
  return CompileCommandFile;
}

bool CompilerOracle::has_command_file() {
  return cc_file() != NULL;
}

bool CompilerOracle::_quiet = false;

void CompilerOracle::parse_from_file() {
  assert(has_command_file(), "command file must be specified");
  FILE* stream = fopen(cc_file(), "rt");
  if (stream == NULL) return;

  char token[1024];
  int  pos = 0;
  int  c = getc(stream);
  while(c != EOF && pos < (int)(sizeof(token)-1)) {
    if (c == '\n') {
      token[pos++] = '\0';
      parse_from_line(token);
      pos = 0;
    } else {
      token[pos++] = c;
    }
    c = getc(stream);
  }
  token[pos++] = '\0';
  parse_from_line(token);

  fclose(stream);
}

void CompilerOracle::parse_from_string(const char* str, void (*parse_line)(char*)) {
  char token[1024];
  int  pos = 0;
  const char* sp = str;
  int  c = *sp++;
  while (c != '\0' && pos < (int)(sizeof(token)-1)) {
    if (c == '\n') {
      token[pos++] = '\0';
      parse_line(token);
      pos = 0;
    } else {
      token[pos++] = c;
    }
    c = *sp++;
  }
  token[pos++] = '\0';
  parse_line(token);
}

void compilerOracle_init() {
  CompilerOracle::parse_from_string(CompileCommand, CompilerOracle::parse_from_line);
  CompilerOracle::parse_from_string(CompileOnly, CompilerOracle::parse_compile_only);
  if (CompilerOracle::has_command_file()) {
    CompilerOracle::parse_from_file();
  } else {
    struct stat buf;
    if (os::stat(default_cc_file, &buf) == 0) {
      warning("%s file is present but has been ignored.  "
              "Run with -XX:CompileCommandFile=%s to load the file.",
              default_cc_file, default_cc_file);
    }
  }
  if (has_command(CompileCommand::Print)) {
    if (PrintAssembly) {
      warning("CompileCommand and/or %s file contains 'print' commands, but PrintAssembly is also enabled", default_cc_file);
    } else if (FLAG_IS_DEFAULT(DebugNonSafepoints)) {
      warning("printing of assembly code is enabled; turning on DebugNonSafepoints to gain additional output");
      DebugNonSafepoints = true;
    }
  }
}

void CompilerOracle::parse_compile_only(char* line) {
  int i;
  char name[1024];
  const char* className = NULL;
  const char* methodName = NULL;

  bool have_colon = (strstr(line, "::") != NULL);
  char method_sep = have_colon ? ':' : '.';

  if (Verbose) {
    tty->print_cr("%s", line);
  }

  ResourceMark rm;
  while (*line != '\0') {
    MethodMatcher::Mode c_match = MethodMatcher::Exact;
    MethodMatcher::Mode m_match = MethodMatcher::Exact;

    for (i = 0;
         i < 1024 && *line != '\0' && *line != method_sep && *line != ',' && !isspace(*line);
         line++, i++) {
      name[i] = *line;
      if (name[i] == '.')  name[i] = '/';  // package prefix uses '/'
    }

    if (i > 0) {
      char* newName = NEW_RESOURCE_ARRAY( char, i + 1);
      if (newName == NULL)
        return;
      strncpy(newName, name, i);
      newName[i] = '\0';

      if (className == NULL) {
        className = newName;
      } else {
        methodName = newName;
      }
    }

    if (*line == method_sep) {
      if (className == NULL) {
        className = "";
        c_match = MethodMatcher::Any;
      }
    } else {
      // got foo or foo/bar
      if (className == NULL) {
        ShouldNotReachHere();
      } else {
        // missing class name handled as "Any" class match
        if (className[0] == '\0') {
          c_match = MethodMatcher::Any;
        }
      }
    }

    // each directive is terminated by , or NUL or . followed by NUL
    if (*line == ',' || *line == '\0' || (line[0] == '.' && line[1] == '\0')) {
      if (methodName == NULL) {
        methodName = "";
        if (*line != method_sep) {
          m_match = MethodMatcher::Any;
        }
      }

      EXCEPTION_MARK;
      Symbol* c_name = SymbolTable::new_symbol(className);
      Symbol* m_name = SymbolTable::new_symbol(methodName);
      Symbol* signature = NULL;

      TypedMethodOptionMatcher* tom = new TypedMethodOptionMatcher();
      tom->init_matcher(c_name, c_match, m_name, m_match, signature);
      register_command(tom, CompileCommand::CompileOnly, true);
      if (PrintVMOptions) {
        tty->print("CompileOnly: compileonly ");
        tom->print();
      }

      className = NULL;
      methodName = NULL;
    }

    line = *line == '\0' ? line : line + 1;
  }
}

enum CompileCommand CompilerOracle::string_to_option(const char* name) {
  int bytes_read = 0;
  char errorbuf[1024] = {0};
  return parse_option_name(name, &bytes_read, errorbuf, sizeof(errorbuf));
}<|MERGE_RESOLUTION|>--- conflicted
+++ resolved
@@ -91,8 +91,7 @@
 }
 
 template<> OptionType get_type_for<double>() {
-<<<<<<< HEAD
-  return DoubleType;
+  return OptionType::Double;
 }
 
 // this must parallel the command_names below
@@ -127,10 +126,6 @@
   "quiet",
   "help"
 };
-=======
-  return OptionType::Double;
-}
->>>>>>> dee79d60
 
 class MethodMatcher;
 class TypedMethodOptionMatcher;
@@ -426,13 +421,9 @@
 }
 
 bool CompilerOracle::should_not_inline(const methodHandle& method) {
-<<<<<<< HEAD
-  return check_predicate(DontInlineCommand, method)
-    || check_predicate(ExcludeCommand, method)
-    || check_predicate(BlackholeCommand, method);
-=======
-  return check_predicate(CompileCommand::DontInline, method) || check_predicate(CompileCommand::Exclude, method);
->>>>>>> dee79d60
+  return check_predicate(CompileCommand::DontInline, method)
+    || check_predicate(CompileCommand::Exclude, method)
+    || check_predicate(CompileCommand::BlackholeCommand, method);
 }
 
 bool CompilerOracle::should_print(const methodHandle& method) {
@@ -455,18 +446,12 @@
   return check_predicate(CompileCommand::Break, method);
 }
 
-<<<<<<< HEAD
 bool CompilerOracle::should_blackhole(const methodHandle& method) {
-  return (check_predicate(BlackholeCommand, method));
-}
-
-static OracleCommand parse_command_name(const char * line, int* bytes_read) {
-  assert(ARRAY_SIZE(command_names) == OracleCommandCount,
-         "command_names size mismatch");
-=======
+  return (check_predicate(CompileCommand::BlackholeCommand, method));
+}
+
 static enum CompileCommand parse_option_name(const char* line, int* bytes_read, char* errorbuf, int bufsize) {
   assert(ARRAY_SIZE(option_names) == static_cast<int>(CompileCommand::Count), "option_names size mismatch");
->>>>>>> dee79d60
 
   *bytes_read = 0;
   char option_buf[256];
@@ -519,25 +504,8 @@
   tty->print_cr("    Sets <option> to true for methods matching <method pattern>");
   tty->print_cr("    Only applies to boolean options.");
   tty->cr();
-<<<<<<< HEAD
-  tty->print_cr("  break,<pattern>       - debug breakpoint in compiler and in generated code");
-  tty->print_cr("  print,<pattern>       - print assembly");
-  tty->print_cr("  exclude,<pattern>     - don't compile or inline");
-  tty->print_cr("  inline,<pattern>      - always inline");
-  tty->print_cr("  dontinline,<pattern>  - don't inline");
-  tty->print_cr("  blackhole,<pattern>   - eliminate the call and blackhole all arguments");
-  tty->print_cr("  compileonly,<pattern> - compile only");
-  tty->print_cr("  log,<pattern>         - log compilation");
-  tty->print_cr("  option,<pattern>,<option type>,<option name>,<value>");
-  tty->print_cr("                        - set value of custom option");
-  tty->print_cr("  option,<pattern>,<bool option name>");
-  tty->print_cr("                        - shorthand for setting boolean flag");
-  tty->print_cr("  quiet                 - silence the compile command output");
-  tty->print_cr("  help                  - print this text");
-=======
   tty->print_cr("-XX:CompileCommand=quiet");
   tty->print_cr("    Silence the compile command output");
->>>>>>> dee79d60
   tty->cr();
   tty->print_cr("-XX:CompileCommand=help");
   tty->print_cr("    Prints this help text");
