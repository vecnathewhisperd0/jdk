--- conflicted
+++ resolved
@@ -48,27 +48,9 @@
   }
 };
 
-<<<<<<< HEAD
-class ZRootsIteratorClosure : public OopClosure {
-=======
-template <typename Iterator>
-class ZSerialWeakApply {
-private:
-  Iterator      _iter;
-  volatile bool _claimed;
-
-public:
-  ZSerialWeakApply() :
-      _iter(),
-      _claimed(false) {}
-
-  void apply(BoolObjectClosure* is_alive, OopClosure* cl);
-};
-
 class ZStrongOopStorageSetIterator {
   OopStorageSetStrongParState<true /* concurrent */, false /* is_const */> _iter;
 
->>>>>>> 0e19ded9
 public:
   ZStrongOopStorageSetIterator();
 
@@ -129,24 +111,6 @@
   void report_num_dead();
 };
 
-class ZJVMTITagMapIterator {
-public:
-  void apply(BoolObjectClosure* is_alive, OopClosure* cl);
-};
-
-<<<<<<< HEAD
-=======
-class ZWeakRootsIterator {
-private:
-  ZSerialWeakApply<ZJVMTITagMapIterator> _jvmti_tag_map;
-
-public:
-  ZWeakRootsIterator();
-
-  void apply(BoolObjectClosure* is_alive, OopClosure* cl);
-};
-
->>>>>>> 0e19ded9
 class ZConcurrentWeakRootsIterator {
 private:
   ZParallelApply<ZWeakOopStorageSetIterator> _oop_storage_set;
