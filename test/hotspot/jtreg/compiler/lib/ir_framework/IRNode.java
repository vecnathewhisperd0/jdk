--- conflicted
+++ resolved
@@ -169,15 +169,10 @@
     public static final String MUL = START + "Mul(I|L|F|D)" + MID + END;
     public static final String MUL_I = START + "MulI" + MID + END;
     public static final String MUL_L = START + "MulL" + MID + END;
-<<<<<<< HEAD
     public static final String DIV = START + "(NO)?Div(I|L|F|D)" + MID + END;
     public static final String DIV_L = START + "(NO)?DivL" + MID + END;
-=======
-    public static final String DIV = START + "Div(I|L|F|D)" + MID + END;
-    public static final String DIV_L = START + "DivL" + MID + END;
     public static final String CON_I = START + "ConI" + MID + END;
     public static final String CON_L = START + "ConL" + MID + END;
->>>>>>> ea0706de
     public static final String CONV_I2L = START + "ConvI2L" + MID + END;
     public static final String CONV_L2I = START + "ConvL2I" + MID + END;
     public static final String POPCOUNT_L = START + "PopCountL" + MID + END;
