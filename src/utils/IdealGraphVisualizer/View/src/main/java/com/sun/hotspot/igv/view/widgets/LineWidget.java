--- conflicted
+++ resolved
@@ -68,11 +68,8 @@
     private final boolean isBold;
     private final boolean isDashed;
     private boolean needToInitToolTipText = true;
-<<<<<<< HEAD
     private int fromControlYOffset;
     private int toControlYOffset;
-=======
->>>>>>> a80ccf2c
 
     public LineWidget(DiagramScene scene, OutputSlot s, List<? extends Connection> connections, Point from, Point to, LineWidget predecessor, boolean isBold, boolean isDashed) {
         super(scene);
@@ -101,58 +98,6 @@
 
         getActions().addAction(ActionFactory.createPopupMenuAction(this));
         setBackground(color);
-<<<<<<< HEAD
-    }
-
-    public Point getClientAreaLocation() {
-        return clientArea.getLocation();
-    }
-
-    private void computeClientArea() {
-        int minX = from.x;
-        int minY = from.y;
-        int maxX = to.x;
-        int maxY = to.y;
-
-        if (fromControlYOffset != 0 && toControlYOffset != 0) {
-            // Adjust the bounding box to accommodate control points for curves
-            if (from.y < to.y) { // non-reversed edges
-                minY = Math.min(minY, from.y + fromControlYOffset);
-                maxY = Math.max(maxY, to.y + toControlYOffset);
-            } else { // reversed edges
-                if (from.x - to.x > 0) {
-                    minX = Math.min(minX, from.x);
-                    maxX = Math.max(maxX, to.x);
-                    minY = Math.min(minY, from.y + fromControlYOffset);
-                    maxY = Math.max(maxY, to.y + toControlYOffset);
-                } else {
-                    minX = Math.min(minX, from.x);
-                    maxX = Math.max(maxX, to.x);
-                    minY = Math.min(minY, from.y + fromControlYOffset);
-                    maxY = Math.max(maxY, to.y + toControlYOffset);
-                }
-            }
-        }
-
-        // Ensure min and max values are correct
-        if (minX > maxX) {
-            int tmp = minX;
-            minX = maxX;
-            maxX = tmp;
-        }
-
-        if (minY > maxY) {
-            int tmp = minY;
-            minY = maxY;
-            maxY = tmp;
-        }
-
-        // Set client area to include the curve and add a BORDER for extra space
-        clientArea = new Rectangle(minX, minY, maxX - minX + 1, maxY - minY + 1);
-        clientArea.grow(BORDER, BORDER);
-    }
-
-=======
 
         getActions().addAction(new CustomSelectAction(new SelectProvider() {
 
@@ -208,7 +153,6 @@
         clientArea.grow(BORDER, BORDER);
     }
 
->>>>>>> a80ccf2c
     private String generateToolTipText(List<? extends Connection> conn) {
         StringBuilder sb = new StringBuilder();
         for (Connection c : conn) {
@@ -228,7 +172,6 @@
         computeClientArea();
     }
 
-<<<<<<< HEAD
     public void setFromControlYOffset(int fromControlYOffset) {
         this.fromControlYOffset = fromControlYOffset;
         computeClientArea();
@@ -239,8 +182,6 @@
         computeClientArea();
     }
 
-=======
->>>>>>> a80ccf2c
     public Point getFrom() {
         return from;
     }
