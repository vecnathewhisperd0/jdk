/*
 * Copyright (c) 2018, 2024, Oracle and/or its affiliates. All rights reserved.
 * Copyright (c) 2018 SAP SE. All rights reserved.
 * DO NOT ALTER OR REMOVE COPYRIGHT NOTICES OR THIS FILE HEADER.
 *
 * This code is free software; you can redistribute it and/or modify it
 * under the terms of the GNU General Public License version 2 only, as
 * published by the Free Software Foundation.  Oracle designates this
 * particular file as subject to the "Classpath" exception as provided
 * by Oracle in the LICENSE file that accompanied this code.
 *
 * This code is distributed in the hope that it will be useful, but WITHOUT
 * ANY WARRANTY; without even the implied warranty of MERCHANTABILITY or
 * FITNESS FOR A PARTICULAR PURPOSE.  See the GNU General Public License
 * version 2 for more details (a copy is included in the LICENSE file that
 * accompanied this code).
 *
 * You should have received a copy of the GNU General Public License version
 * 2 along with this work; if not, write to the Free Software Foundation,
 * Inc., 51 Franklin St, Fifth Floor, Boston, MA 02110-1301 USA.
 *
 * Please contact Oracle, 500 Oracle Parkway, Redwood Shores, CA 94065 USA
 * or visit www.oracle.com if you need additional information or have any
 * questions.
 */

package sun.security.util;

import java.security.Security;
import java.util.Locale;

/**
 * Utility methods for retrieving security and system properties.
 */
public class SecurityProperties {

    public static final boolean INCLUDE_JAR_NAME_IN_EXCEPTIONS
        = includedInExceptions("jar");

    /**
     * Returns the value of the security property propName, which can be overridden
     * by a system property of the same name
     *
     * @param  propName the name of the system or security property
     * @return the value of the system or security property
     */
    public static String getOverridableProperty(String propName) {
        String val = System.getProperty(propName);
        if (val == null) {
            return Security.getProperty(propName);
        } else {
            return val;
        }
    }

    /**
     * Returns true in case the system or security property "jdk.includeInExceptions"
     * contains the category refName
     *
     * @param refName the category to check
     * @return true in case the system or security property "jdk.includeInExceptions"
     *         contains refName, false otherwise
     */
    public static boolean includedInExceptions(String refName) {
        String val = getOverridableProperty("jdk.includeInExceptions");
        if (val == null) {
            return false;
        }

        String[] tokens = val.split(",");
        for (String token : tokens) {
            token = token.trim();
            if (token.equalsIgnoreCase(refName)) {
                return true;
            }
        }
        return false;
    }

    /**
     * Convenience method for fetching System property values that are timeouts.
     * Accepted timeout values may be purely numeric, a numeric value
     * followed by "s" (both interpreted as seconds), or a numeric value
     * followed by "ms" (interpreted as milliseconds).
     *
     * @param prop the name of the System property
     * @param def a default value (in milliseconds)
     * @param dbg a Debug object, if null no debug messages will be sent
     *
     * @return an integer value corresponding to the timeout value in the System
     *      property in milliseconds.  If the property value is empty, negative,
     *      or contains non-numeric characters (besides a trailing "s" or "ms")
     *      then the default value will be returned.  If a negative value for
     *      the "def" parameter is supplied, zero will be returned if the
     *      property's value does not conform to the allowed syntax.
     */
    public static int getTimeoutSystemProp(String prop, int def, Debug dbg) {
        if (def < 0) {
            def = 0;
        }

        String rawPropVal = System.getProperty(prop, "").trim();
        if (rawPropVal.length() == 0) {
            return def;
        }

        // Determine if "ms" or just "s" is on the end of the string.
        // We may do a little surgery on the value so we'll retain
        // the original value in rawPropVal for debug messages.
        boolean isMillis = false;
        String propVal = rawPropVal;
        if (rawPropVal.toLowerCase(Locale.ROOT).endsWith("ms")) {
            propVal = rawPropVal.substring(0, rawPropVal.length() - 2);
            isMillis = true;
        } else if (rawPropVal.toLowerCase(Locale.ROOT).endsWith("s")) {
            propVal = rawPropVal.substring(0, rawPropVal.length() - 1);
        }

        // Next check to make sure the string is built only from digits
        if (propVal.matches("^\\d+$")) {
            try {
                int timeout = Integer.parseInt(propVal);
                return isMillis ? timeout : timeout * 1000;
            } catch (NumberFormatException nfe) {
                if (dbg != null) {
                    dbg.println("Warning: Unexpected " + nfe +
                            " for timeout value " + rawPropVal +
                            ". Using default value of " + def + " msec.");
                }
                return def;
            }
        } else {
            if (dbg != null) {
                dbg.println("Warning: Incorrect syntax for timeout value " +
                        rawPropVal + ". Using default value of " + def +
                        " msec.");
            }
            return def;
        }
    }

    /**
     * Convenience method for fetching System property values that are booleans.
     *
     * @param prop the name of the System property
     * @param def a default value
     * @param dbg a Debug object, if null no debug messages will be sent
     *
     * @return a boolean value corresponding to the value in the System property.
     *      If the property value is neither "true" or "false", the default value
     *      will be returned.
     */
    public static boolean getBooleanSystemProp(String prop, boolean def, Debug dbg) {
        String rawPropVal = System.getProperty(prop, "");
        if ("".equals(rawPropVal)) {
            return def;
        }
<<<<<<< HEAD
     
=======

>>>>>>> 3a3bcd53
        String lower = rawPropVal.toLowerCase(Locale.ROOT);
        if ("true".equals(lower)) {
            return true;
        } else if ("false".equals(lower)) {
            return false;
        } else {
            if (dbg != null) {
                dbg.println("Warning: Unexpected value for " + prop +
                            ": " + rawPropVal +
                            ". Using default value: " + def);
<<<<<<< HEAD
            } 
            return def;
        }
    }   
=======
            }
            return def;
        }
    }
>>>>>>> 3a3bcd53
}<|MERGE_RESOLUTION|>--- conflicted
+++ resolved
@@ -155,11 +155,7 @@
         if ("".equals(rawPropVal)) {
             return def;
         }
-<<<<<<< HEAD
-     
-=======
 
->>>>>>> 3a3bcd53
         String lower = rawPropVal.toLowerCase(Locale.ROOT);
         if ("true".equals(lower)) {
             return true;
@@ -170,15 +166,8 @@
                 dbg.println("Warning: Unexpected value for " + prop +
                             ": " + rawPropVal +
                             ". Using default value: " + def);
-<<<<<<< HEAD
-            } 
-            return def;
-        }
-    }   
-=======
             }
             return def;
         }
     }
->>>>>>> 3a3bcd53
 }