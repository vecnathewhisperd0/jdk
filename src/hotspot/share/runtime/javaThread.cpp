/*
 * Copyright (c) 1997, 2022, Oracle and/or its affiliates. All rights reserved.
 * Copyright (c) 2021, Azul Systems, Inc. All rights reserved.
 * DO NOT ALTER OR REMOVE COPYRIGHT NOTICES OR THIS FILE HEADER.
 *
 * This code is free software; you can redistribute it and/or modify it
 * under the terms of the GNU General Public License version 2 only, as
 * published by the Free Software Foundation.
 *
 * This code is distributed in the hope that it will be useful, but WITHOUT
 * ANY WARRANTY; without even the implied warranty of MERCHANTABILITY or
 * FITNESS FOR A PARTICULAR PURPOSE.  See the GNU General Public License
 * version 2 for more details (a copy is included in the LICENSE file that
 * accompanied this code).
 *
 * You should have received a copy of the GNU General Public License version
 * 2 along with this work; if not, write to the Free Software Foundation,
 * Inc., 51 Franklin St, Fifth Floor, Boston, MA 02110-1301 USA.
 *
 * Please contact Oracle, 500 Oracle Parkway, Redwood Shores, CA 94065 USA
 * or visit www.oracle.com if you need additional information or have any
 * questions.
 *
 */

#include "precompiled.hpp"
#include "cds/dynamicArchive.hpp"
#include "ci/ciEnv.hpp"
#include "classfile/javaClasses.inline.hpp"
#include "classfile/javaThreadStatus.hpp"
#include "classfile/systemDictionary.hpp"
#include "classfile/vmClasses.hpp"
#include "classfile/vmSymbols.hpp"
#include "code/codeCache.hpp"
#include "code/scopeDesc.hpp"
#include "compiler/compileTask.hpp"
#include "compiler/compilerThread.hpp"
#include "gc/shared/oopStorage.hpp"
#include "gc/shared/oopStorageSet.hpp"
#include "gc/shared/tlab_globals.hpp"
#include "jfr/jfrEvents.hpp"
#include "jvm.h"
#include "jvmtifiles/jvmtiEnv.hpp"
#include "logging/log.hpp"
#include "logging/logAsyncWriter.hpp"
#include "logging/logStream.hpp"
#include "memory/allocation.inline.hpp"
#include "memory/iterator.hpp"
#include "memory/universe.hpp"
#include "oops/access.inline.hpp"
#include "oops/instanceKlass.hpp"
#include "oops/klass.inline.hpp"
#include "oops/oop.inline.hpp"
#include "oops/oopHandle.inline.hpp"
#include "oops/verifyOopClosure.hpp"
#include "prims/jvm_misc.hpp"
#include "prims/jvmtiDeferredUpdates.hpp"
#include "prims/jvmtiExport.hpp"
#include "prims/jvmtiThreadState.inline.hpp"
#include "runtime/atomic.hpp"
#include "runtime/continuation.hpp"
#include "runtime/continuationEntry.inline.hpp"
#include "runtime/continuationHelper.inline.hpp"
#include "runtime/deoptimization.hpp"
#include "runtime/frame.inline.hpp"
#include "runtime/handles.inline.hpp"
#include "runtime/handshake.hpp"
#include "runtime/interfaceSupport.inline.hpp"
#include "runtime/java.hpp"
#include "runtime/javaCalls.hpp"
#include "runtime/javaThread.inline.hpp"
#include "runtime/jniHandles.inline.hpp"
#include "runtime/lockStack.inline.hpp"
#include "runtime/mutexLocker.hpp"
#include "runtime/orderAccess.hpp"
#include "runtime/osThread.hpp"
#include "runtime/safepoint.hpp"
#include "runtime/safepointMechanism.inline.hpp"
#include "runtime/safepointVerifiers.hpp"
#include "runtime/serviceThread.hpp"
#include "runtime/stackFrameStream.inline.hpp"
#include "runtime/stackWatermarkSet.hpp"
#include "runtime/synchronizer.hpp"
#include "runtime/threadCritical.hpp"
#include "runtime/threadSMR.inline.hpp"
#include "runtime/threadStatisticalInfo.hpp"
#include "runtime/threadWXSetters.inline.hpp"
#include "runtime/timer.hpp"
#include "runtime/timerTrace.hpp"
#include "runtime/vframe.inline.hpp"
#include "runtime/vframeArray.hpp"
#include "runtime/vframe_hp.hpp"
#include "runtime/vmThread.hpp"
#include "runtime/vmOperations.hpp"
#include "services/threadService.hpp"
#include "utilities/copy.hpp"
#include "utilities/defaultStream.hpp"
#include "utilities/dtrace.hpp"
#include "utilities/events.hpp"
#include "utilities/macros.hpp"
#include "utilities/preserveException.hpp"
#include "utilities/spinYield.hpp"
#if INCLUDE_JVMCI
#include "jvmci/jvmci.hpp"
#include "jvmci/jvmciEnv.hpp"
#endif
#if INCLUDE_JFR
#include "jfr/jfr.hpp"
#endif

// Set by os layer.
size_t      JavaThread::_stack_size_at_create = 0;

#ifdef DTRACE_ENABLED

// Only bother with this argument setup if dtrace is available

  #define HOTSPOT_THREAD_PROBE_start HOTSPOT_THREAD_START
  #define HOTSPOT_THREAD_PROBE_stop HOTSPOT_THREAD_STOP

  #define DTRACE_THREAD_PROBE(probe, javathread)                           \
    {                                                                      \
      ResourceMark rm(this);                                               \
      int len = 0;                                                         \
      const char* name = (javathread)->name();                             \
      len = strlen(name);                                                  \
      HOTSPOT_THREAD_PROBE_##probe(/* probe = start, stop */               \
        (char *) name, len,                                                \
        java_lang_Thread::thread_id((javathread)->threadObj()),            \
        (uintptr_t) (javathread)->osthread()->thread_id(),                 \
        java_lang_Thread::is_daemon((javathread)->threadObj()));           \
    }

#else //  ndef DTRACE_ENABLED

  #define DTRACE_THREAD_PROBE(probe, javathread)

#endif // ndef DTRACE_ENABLED

void JavaThread::smr_delete() {
  if (_on_thread_list) {
    ThreadsSMRSupport::smr_delete(this);
  } else {
    delete this;
  }
}

// Initialized by VMThread at vm_global_init
OopStorage* JavaThread::_thread_oop_storage = NULL;

OopStorage* JavaThread::thread_oop_storage() {
  assert(_thread_oop_storage != NULL, "not yet initialized");
  return _thread_oop_storage;
}

void JavaThread::set_threadOopHandles(oop p) {
  assert(_thread_oop_storage != NULL, "not yet initialized");
  _threadObj   = OopHandle(_thread_oop_storage, p);
  _vthread     = OopHandle(_thread_oop_storage, p);
  _jvmti_vthread = OopHandle(_thread_oop_storage, NULL);
  _scopedValueCache = OopHandle(_thread_oop_storage, NULL);
}

oop JavaThread::threadObj() const {
  // Ideally we would verify the current thread is oop_safe when this is called, but as we can
  // be called from a signal handler we would have to use Thread::current_or_null_safe(). That
  // has overhead and also interacts poorly with GetLastError on Windows due to the use of TLS.
  // Instead callers must verify oop safe access.
  return _threadObj.resolve();
}

oop JavaThread::vthread() const {
  return _vthread.resolve();
}

void JavaThread::set_vthread(oop p) {
  assert(_thread_oop_storage != NULL, "not yet initialized");
  _vthread.replace(p);
}

oop JavaThread::jvmti_vthread() const {
  return _jvmti_vthread.resolve();
}

void JavaThread::set_jvmti_vthread(oop p) {
  assert(_thread_oop_storage != NULL, "not yet initialized");
  _jvmti_vthread.replace(p);
}

oop JavaThread::scopedValueCache() const {
  return _scopedValueCache.resolve();
}

void JavaThread::set_scopedValueCache(oop p) {
  if (_scopedValueCache.ptr_raw() != NULL) { // i.e. if the OopHandle has been allocated
    _scopedValueCache.replace(p);
  } else {
    assert(p == NULL, "not yet initialized");
  }
}

void JavaThread::clear_scopedValueBindings() {
  set_scopedValueCache(NULL);
  oop vthread_oop = vthread();
  // vthread may be null here if we get a VM error during startup,
  // before the java.lang.Thread instance has been created.
  if (vthread_oop != NULL) {
    java_lang_Thread::clear_scopedValueBindings(vthread_oop);
  }
}

void JavaThread::allocate_threadObj(Handle thread_group, const char* thread_name,
                                    bool daemon, TRAPS) {
  assert(thread_group.not_null(), "thread group should be specified");
  assert(threadObj() == NULL, "should only create Java thread object once");

  InstanceKlass* ik = vmClasses::Thread_klass();
  assert(ik->is_initialized(), "must be");
  instanceHandle thread_oop = ik->allocate_instance_handle(CHECK);

  // We are called from jni_AttachCurrentThread/jni_AttachCurrentThreadAsDaemon.
  // We cannot use JavaCalls::construct_new_instance because the java.lang.Thread
  // constructor calls Thread.current(), which must be set here.
  java_lang_Thread::set_thread(thread_oop(), this);
  set_threadOopHandles(thread_oop());

  JavaValue result(T_VOID);
  if (thread_name != NULL) {
    Handle name = java_lang_String::create_from_str(thread_name, CHECK);
    // Thread gets assigned specified name and null target
    JavaCalls::call_special(&result,
                            thread_oop,
                            ik,
                            vmSymbols::object_initializer_name(),
                            vmSymbols::threadgroup_string_void_signature(),
                            thread_group,
                            name,
                            THREAD);
  } else {
    // Thread gets assigned name "Thread-nnn" and null target
    // (java.lang.Thread doesn't have a constructor taking only a ThreadGroup argument)
    JavaCalls::call_special(&result,
                            thread_oop,
                            ik,
                            vmSymbols::object_initializer_name(),
                            vmSymbols::threadgroup_runnable_void_signature(),
                            thread_group,
                            Handle(),
                            THREAD);
  }
  os::set_priority(this, NormPriority);

  if (daemon) {
    java_lang_Thread::set_daemon(thread_oop());
  }
}

// ======= JavaThread ========

#if INCLUDE_JVMCI

jlong* JavaThread::_jvmci_old_thread_counters;

bool jvmci_counters_include(JavaThread* thread) {
  return !JVMCICountersExcludeCompiler || !thread->is_Compiler_thread();
}

void JavaThread::collect_counters(jlong* array, int length) {
  assert(length == JVMCICounterSize, "wrong value");
  for (int i = 0; i < length; i++) {
    array[i] = _jvmci_old_thread_counters[i];
  }
  for (JavaThread* tp : ThreadsListHandle()) {
    if (jvmci_counters_include(tp)) {
      for (int i = 0; i < length; i++) {
        array[i] += tp->_jvmci_counters[i];
      }
    }
  }
}

// Attempt to enlarge the array for per thread counters.
jlong* resize_counters_array(jlong* old_counters, int current_size, int new_size) {
  jlong* new_counters = NEW_C_HEAP_ARRAY_RETURN_NULL(jlong, new_size, mtJVMCI);
  if (new_counters == NULL) {
    return NULL;
  }
  if (old_counters == NULL) {
    old_counters = new_counters;
    memset(old_counters, 0, sizeof(jlong) * new_size);
  } else {
    for (int i = 0; i < MIN2((int) current_size, new_size); i++) {
      new_counters[i] = old_counters[i];
    }
    if (new_size > current_size) {
      memset(new_counters + current_size, 0, sizeof(jlong) * (new_size - current_size));
    }
    FREE_C_HEAP_ARRAY(jlong, old_counters);
  }
  return new_counters;
}

// Attempt to enlarge the array for per thread counters.
bool JavaThread::resize_counters(int current_size, int new_size) {
  jlong* new_counters = resize_counters_array(_jvmci_counters, current_size, new_size);
  if (new_counters == NULL) {
    return false;
  } else {
    _jvmci_counters = new_counters;
    return true;
  }
}

class VM_JVMCIResizeCounters : public VM_Operation {
 private:
  int _new_size;
  bool _failed;

 public:
  VM_JVMCIResizeCounters(int new_size) : _new_size(new_size), _failed(false) { }
  VMOp_Type type()                  const        { return VMOp_JVMCIResizeCounters; }
  bool allow_nested_vm_operations() const        { return true; }
  void doit() {
    // Resize the old thread counters array
    jlong* new_counters = resize_counters_array(JavaThread::_jvmci_old_thread_counters, JVMCICounterSize, _new_size);
    if (new_counters == NULL) {
      _failed = true;
      return;
    } else {
      JavaThread::_jvmci_old_thread_counters = new_counters;
    }

    // Now resize each threads array
    for (JavaThread* tp : ThreadsListHandle()) {
      if (!tp->resize_counters(JVMCICounterSize, _new_size)) {
        _failed = true;
        break;
      }
    }
    if (!_failed) {
      JVMCICounterSize = _new_size;
    }
  }

  bool failed() { return _failed; }
};

bool JavaThread::resize_all_jvmci_counters(int new_size) {
  VM_JVMCIResizeCounters op(new_size);
  VMThread::execute(&op);
  return !op.failed();
}

#endif // INCLUDE_JVMCI

#ifdef ASSERT
// Checks safepoint allowed and clears unhandled oops at potential safepoints.
void JavaThread::check_possible_safepoint() {
  if (_no_safepoint_count > 0) {
    print_owned_locks();
    assert(false, "Possible safepoint reached by thread that does not allow it");
  }
#ifdef CHECK_UNHANDLED_OOPS
  // Clear unhandled oops in JavaThreads so we get a crash right away.
  clear_unhandled_oops();
#endif // CHECK_UNHANDLED_OOPS

  // Macos/aarch64 should be in the right state for safepoint (e.g.
  // deoptimization needs WXWrite).  Crashes caused by the wrong state rarely
  // happens in practice, making such issues hard to find and reproduce.
#if defined(__APPLE__) && defined(AARCH64)
  if (AssertWXAtThreadSync) {
    assert_wx_state(WXWrite);
  }
#endif
}

void JavaThread::check_for_valid_safepoint_state() {
  // Check NoSafepointVerifier, which is implied by locks taken that can be
  // shared with the VM thread.  This makes sure that no locks with allow_vm_block
  // are held.
  check_possible_safepoint();

  if (thread_state() != _thread_in_vm) {
    fatal("LEAF method calling lock?");
  }

  if (GCALotAtAllSafepoints) {
    // We could enter a safepoint here and thus have a gc
    InterfaceSupport::check_gc_alot();
  }
}
#endif // ASSERT

// A JavaThread is a normal Java thread

JavaThread::JavaThread() :
  // Initialize fields

  _on_thread_list(false),
  DEBUG_ONLY(_java_call_counter(0) COMMA)
  _entry_point(nullptr),
  _deopt_mark(nullptr),
  _deopt_nmethod(nullptr),
  _vframe_array_head(nullptr),
  _vframe_array_last(nullptr),
  _jvmti_deferred_updates(nullptr),
  _callee_target(nullptr),
  _vm_result(nullptr),
  _vm_result_2(nullptr),

  _current_pending_monitor(NULL),
  _current_pending_monitor_is_from_java(true),
  _current_waiting_monitor(NULL),
  _active_handles(NULL),
  _free_handle_block(NULL),
  _Stalled(0),

  _monitor_chunks(nullptr),

  _suspend_flags(0),

  _thread_state(_thread_new),
  _saved_exception_pc(nullptr),
#ifdef ASSERT
  _no_safepoint_count(0),
  _visited_for_critical_count(false),
#endif

  _terminated(_not_terminated),
  _in_deopt_handler(0),
  _doing_unsafe_access(false),
  _do_not_unlock_if_synchronized(false),
#if INCLUDE_JVMTI
  _carrier_thread_suspended(false),
  _is_in_VTMS_transition(false),
  _is_in_tmp_VTMS_transition(false),
#ifdef ASSERT
  _is_VTMS_transition_disabler(false),
#endif
#endif
  _jni_attach_state(_not_attaching_via_jni),
#if INCLUDE_JVMCI
  _pending_deoptimization(-1),
  _pending_monitorenter(false),
  _pending_transfer_to_interpreter(false),
  _in_retryable_allocation(false),
  _pending_failed_speculation(0),
  _jvmci{nullptr},
  _libjvmci_runtime(nullptr),
  _jvmci_counters(nullptr),
  _jvmci_reserved0(0),
  _jvmci_reserved1(0),
  _jvmci_reserved_oop0(nullptr),
#endif // INCLUDE_JVMCI

  _exception_oop(oop()),
  _exception_pc(0),
  _exception_handler_pc(0),
  _is_method_handle_return(0),

  _jni_active_critical(0),
  _pending_jni_exception_check_fn(nullptr),
  _depth_first_number(0),

  // JVMTI PopFrame support
  _popframe_condition(popframe_inactive),
  _frames_to_pop_failed_realloc(0),

  _cont_entry(nullptr),
  _cont_fastpath(0),
  _cont_fastpath_thread_state(1),
  _held_monitor_count(0),
  _jni_monitor_count(0),

  _handshake(this),

  _popframe_preserved_args(nullptr),
  _popframe_preserved_args_size(0),

  _jvmti_thread_state(nullptr),
  _interp_only_mode(0),
  _should_post_on_exceptions_flag(JNI_FALSE),
  _thread_stat(new ThreadStatistics()),

  _parker(),

  _class_to_be_initialized(nullptr),

  _SleepEvent(ParkEvent::Allocate(this)),

  _lock_stack() {
  set_jni_functions(jni_functions());

#if INCLUDE_JVMCI
  assert(_jvmci._implicit_exception_pc == nullptr, "must be");
  if (JVMCICounterSize > 0) {
    resize_counters(0, (int) JVMCICounterSize);
  }
#endif // INCLUDE_JVMCI

  // Setup safepoint state info for this thread
  ThreadSafepointState::create(this);

  SafepointMechanism::initialize_header(this);

  set_requires_cross_modify_fence(false);

  pd_initialize();
  assert(deferred_card_mark().is_empty(), "Default MemRegion ctor");
}

JavaThread::JavaThread(bool is_attaching_via_jni) : JavaThread() {
  if (is_attaching_via_jni) {
    _jni_attach_state = _attaching_via_jni;
  }
}


// interrupt support

void JavaThread::interrupt() {
  // All callers should have 'this' thread protected by a
  // ThreadsListHandle so that it cannot terminate and deallocate
  // itself.
  debug_only(check_for_dangling_thread_pointer(this);)

  // For Windows _interrupt_event
  WINDOWS_ONLY(osthread()->set_interrupted(true);)

  // For Thread.sleep
  _SleepEvent->unpark();

  // For JSR166 LockSupport.park
  parker()->unpark();

  // For ObjectMonitor and JvmtiRawMonitor
  _ParkEvent->unpark();
}


bool JavaThread::is_interrupted(bool clear_interrupted) {
  debug_only(check_for_dangling_thread_pointer(this);)

  if (_threadObj.peek() == NULL) {
    // If there is no j.l.Thread then it is impossible to have
    // been interrupted. We can find NULL during VM initialization
    // or when a JNI thread is still in the process of attaching.
    // In such cases this must be the current thread.
    assert(this == Thread::current(), "invariant");
    return false;
  }

  bool interrupted = java_lang_Thread::interrupted(threadObj());

  // NOTE that since there is no "lock" around the interrupt and
  // is_interrupted operations, there is the possibility that the
  // interrupted flag will be "false" but that the
  // low-level events will be in the signaled state. This is
  // intentional. The effect of this is that Object.wait() and
  // LockSupport.park() will appear to have a spurious wakeup, which
  // is allowed and not harmful, and the possibility is so rare that
  // it is not worth the added complexity to add yet another lock.
  // For the sleep event an explicit reset is performed on entry
  // to JavaThread::sleep, so there is no early return. It has also been
  // recommended not to put the interrupted flag into the "event"
  // structure because it hides the issue.
  // Also, because there is no lock, we must only clear the interrupt
  // state if we are going to report that we were interrupted; otherwise
  // an interrupt that happens just after we read the field would be lost.
  if (interrupted && clear_interrupted) {
    assert(this == Thread::current(), "only the current thread can clear");
    java_lang_Thread::set_interrupted(threadObj(), false);
    WINDOWS_ONLY(osthread()->set_interrupted(false);)
  }

  return interrupted;
}

void JavaThread::block_if_vm_exited() {
  if (_terminated == _vm_exited) {
    // _vm_exited is set at safepoint, and Threads_lock is never released
    // so we will block here forever.
    // Here we can be doing a jump from a safe state to an unsafe state without
    // proper transition, but it happens after the final safepoint has begun so
    // this jump won't cause any safepoint problems.
    set_thread_state(_thread_in_vm);
    Threads_lock->lock();
    ShouldNotReachHere();
  }
}

JavaThread::JavaThread(ThreadFunction entry_point, size_t stack_sz) : JavaThread() {
  _jni_attach_state = _not_attaching_via_jni;
  set_entry_point(entry_point);
  // Create the native thread itself.
  // %note runtime_23
  os::ThreadType thr_type = os::java_thread;
  thr_type = entry_point == &CompilerThread::thread_entry ? os::compiler_thread :
                                                            os::java_thread;
  os::create_thread(this, thr_type, stack_sz);
  // The _osthread may be NULL here because we ran out of memory (too many threads active).
  // We need to throw and OutOfMemoryError - however we cannot do this here because the caller
  // may hold a lock and all locks must be unlocked before throwing the exception (throwing
  // the exception consists of creating the exception object & initializing it, initialization
  // will leave the VM via a JavaCall and then all locks must be unlocked).
  //
  // The thread is still suspended when we reach here. Thread must be explicit started
  // by creator! Furthermore, the thread must also explicitly be added to the Threads list
  // by calling Threads:add. The reason why this is not done here, is because the thread
  // object must be fully initialized (take a look at JVM_Start)
}

JavaThread::~JavaThread() {

  // Enqueue OopHandles for release by the service thread.
  add_oop_handles_for_release();

  // Return the sleep event to the free list
  ParkEvent::Release(_SleepEvent);
  _SleepEvent = NULL;

  // Free any remaining  previous UnrollBlock
  vframeArray* old_array = vframe_array_last();

  if (old_array != NULL) {
    Deoptimization::UnrollBlock* old_info = old_array->unroll_block();
    old_array->set_unroll_block(NULL);
    delete old_info;
    delete old_array;
  }

  JvmtiDeferredUpdates* updates = deferred_updates();
  if (updates != NULL) {
    // This can only happen if thread is destroyed before deoptimization occurs.
    assert(updates->count() > 0, "Updates holder not deleted");
    // free deferred updates.
    delete updates;
    set_deferred_updates(NULL);
  }

  // All Java related clean up happens in exit
  ThreadSafepointState::destroy(this);
  if (_thread_stat != NULL) delete _thread_stat;

#if INCLUDE_JVMCI
  if (JVMCICounterSize > 0) {
    FREE_C_HEAP_ARRAY(jlong, _jvmci_counters);
  }
#endif // INCLUDE_JVMCI
}


// First JavaThread specific code executed by a new Java thread.
void JavaThread::pre_run() {
  // empty - see comments in run()
}

// The main routine called by a new Java thread. This isn't overridden
// by subclasses, instead different subclasses define a different "entry_point"
// which defines the actual logic for that kind of thread.
void JavaThread::run() {
  // initialize thread-local alloc buffer related fields
  initialize_tlab();

  _stack_overflow_state.create_stack_guard_pages();

  cache_global_variables();

  // Thread is now sufficiently initialized to be handled by the safepoint code as being
  // in the VM. Change thread state from _thread_new to _thread_in_vm
  assert(this->thread_state() == _thread_new, "wrong thread state");
  set_thread_state(_thread_in_vm);

  // Before a thread is on the threads list it is always safe, so after leaving the
  // _thread_new we should emit a instruction barrier. The distance to modified code
  // from here is probably far enough, but this is consistent and safe.
  OrderAccess::cross_modify_fence();

  assert(JavaThread::current() == this, "sanity check");
  assert(!Thread::current()->owns_locks(), "sanity check");

  DTRACE_THREAD_PROBE(start, this);

  // This operation might block. We call that after all safepoint checks for a new thread has
  // been completed.
  set_active_handles(JNIHandleBlock::allocate_block());

  if (JvmtiExport::should_post_thread_life()) {
    JvmtiExport::post_thread_start(this);

  }

  // We call another function to do the rest so we are sure that the stack addresses used
  // from there will be lower than the stack base just computed.
  thread_main_inner();
}

void JavaThread::thread_main_inner() {
  assert(JavaThread::current() == this, "sanity check");
  assert(_threadObj.peek() != NULL, "just checking");

  // Execute thread entry point unless this thread has a pending exception.
  // Note: Due to JVMTI StopThread we can have pending exceptions already!
  if (!this->has_pending_exception()) {
    {
      ResourceMark rm(this);
      this->set_native_thread_name(this->name());
    }
    HandleMark hm(this);
    this->entry_point()(this, this);
  }

  DTRACE_THREAD_PROBE(stop, this);

  // Cleanup is handled in post_run()
}

// Shared teardown for all JavaThreads
void JavaThread::post_run() {
  this->exit(false);
  this->unregister_thread_stack_with_NMT();
  // Defer deletion to here to ensure 'this' is still referenceable in call_run
  // for any shared tear-down.
  this->smr_delete();
}

static void ensure_join(JavaThread* thread) {
  // We do not need to grab the Threads_lock, since we are operating on ourself.
  Handle threadObj(thread, thread->threadObj());
  assert(threadObj.not_null(), "java thread object must exist");
  ObjectLocker lock(threadObj, thread);
  // Thread is exiting. So set thread_status field in  java.lang.Thread class to TERMINATED.
  java_lang_Thread::set_thread_status(threadObj(), JavaThreadStatus::TERMINATED);
  // Clear the native thread instance - this makes isAlive return false and allows the join()
  // to complete once we've done the notify_all below
  java_lang_Thread::set_thread(threadObj(), NULL);
  lock.notify_all(thread);
  // Ignore pending exception, since we are exiting anyway
  thread->clear_pending_exception();
}

static bool is_daemon(oop threadObj) {
  return (threadObj != NULL && java_lang_Thread::is_daemon(threadObj));
}

// For any new cleanup additions, please check to see if they need to be applied to
// cleanup_failed_attach_current_thread as well.
void JavaThread::exit(bool destroy_vm, ExitType exit_type) {
  assert(this == JavaThread::current(), "thread consistency check");
  assert(!is_exiting(), "should not be exiting or terminated already");

  elapsedTimer _timer_exit_phase1;
  elapsedTimer _timer_exit_phase2;
  elapsedTimer _timer_exit_phase3;
  elapsedTimer _timer_exit_phase4;

  if (log_is_enabled(Debug, os, thread, timer)) {
    _timer_exit_phase1.start();
  }

  HandleMark hm(this);
  Handle uncaught_exception(this, this->pending_exception());
  this->clear_pending_exception();
  Handle threadObj(this, this->threadObj());
  assert(threadObj.not_null(), "Java thread object should be created");

  if (!destroy_vm) {
    if (uncaught_exception.not_null()) {
      EXCEPTION_MARK;
      // Call method Thread.dispatchUncaughtException().
      Klass* thread_klass = vmClasses::Thread_klass();
      JavaValue result(T_VOID);
      JavaCalls::call_virtual(&result,
                              threadObj, thread_klass,
                              vmSymbols::dispatchUncaughtException_name(),
                              vmSymbols::throwable_void_signature(),
                              uncaught_exception,
                              THREAD);
      if (HAS_PENDING_EXCEPTION) {
        ResourceMark rm(this);
        jio_fprintf(defaultStream::error_stream(),
                    "\nException: %s thrown from the UncaughtExceptionHandler"
                    " in thread \"%s\"\n",
                    pending_exception()->klass()->external_name(),
                    name());
        CLEAR_PENDING_EXCEPTION;
      }
    }

    if (!is_Compiler_thread()) {
      // We have finished executing user-defined Java code and now have to do the
      // implementation specific clean-up by calling Thread.exit(). We prevent any
      // asynchronous exceptions from being delivered while in Thread.exit()
      // to ensure the clean-up is not corrupted.
      NoAsyncExceptionDeliveryMark _no_async(this);

      EXCEPTION_MARK;
      JavaValue result(T_VOID);
      Klass* thread_klass = vmClasses::Thread_klass();
      JavaCalls::call_virtual(&result,
                              threadObj, thread_klass,
                              vmSymbols::exit_method_name(),
                              vmSymbols::void_method_signature(),
                              THREAD);
      CLEAR_PENDING_EXCEPTION;
    }

    // notify JVMTI
    if (JvmtiExport::should_post_thread_life()) {
      JvmtiExport::post_thread_end(this);
    }
  } else {
    // before_exit() has already posted JVMTI THREAD_END events
  }

  // Cleanup any pending async exception now since we cannot access oops after
  // BarrierSet::barrier_set()->on_thread_detach() has been executed.
  if (has_async_exception_condition()) {
    handshake_state()->clean_async_exception_operation();
  }

  // The careful dance between thread suspension and exit is handled here.
  // Since we are in thread_in_vm state and suspension is done with handshakes,
  // we can just put in the exiting state and it will be correctly handled.
  // Also, no more async exceptions will be added to the queue after this point.
  set_terminated(_thread_exiting);
  ThreadService::current_thread_exiting(this, is_daemon(threadObj()));

  if (log_is_enabled(Debug, os, thread, timer)) {
    _timer_exit_phase1.stop();
    _timer_exit_phase2.start();
  }

  // Capture daemon status before the thread is marked as terminated.
  bool daemon = is_daemon(threadObj());

  // Notify waiters on thread object. This has to be done after exit() is called
  // on the thread (if the thread is the last thread in a daemon ThreadGroup the
  // group should have the destroyed bit set before waiters are notified).
  ensure_join(this);
  assert(!this->has_pending_exception(), "ensure_join should have cleared");

  if (log_is_enabled(Debug, os, thread, timer)) {
    _timer_exit_phase2.stop();
    _timer_exit_phase3.start();
  }
  // 6282335 JNI DetachCurrentThread spec states that all Java monitors
  // held by this thread must be released. The spec does not distinguish
  // between JNI-acquired and regular Java monitors. We can only see
  // regular Java monitors here if monitor enter-exit matching is broken.
  //
  // ensure_join() ignores IllegalThreadStateExceptions, and so does
  // ObjectSynchronizer::release_monitors_owned_by_thread().
  if (exit_type == jni_detach) {
    // Sanity check even though JNI DetachCurrentThread() would have
    // returned JNI_ERR if there was a Java frame. JavaThread exit
    // should be done executing Java code by the time we get here.
    assert(!this->has_last_Java_frame(),
           "should not have a Java frame when detaching or exiting");
    ObjectSynchronizer::release_monitors_owned_by_thread(this);
    assert(!this->has_pending_exception(), "release_monitors should have cleared");
  }

  // Since above code may not release JNI monitors and if someone forgot to do an
  // JNI monitorexit, held count should be equal jni count.
  // Consider scan all object monitor for this owner if JNI count > 0 (at least on detach).
  assert(this->held_monitor_count() == this->jni_monitor_count(),
         "held monitor count should be equal to jni: " INT64_FORMAT " != " INT64_FORMAT,
         (int64_t)this->held_monitor_count(), (int64_t)this->jni_monitor_count());
  if (CheckJNICalls && this->jni_monitor_count() > 0) {
    // We would like a fatal here, but due to we never checked this before there
    // is a lot of tests which breaks, even with an error log.
    log_debug(jni)("JavaThread %s (tid: " UINTX_FORMAT ") with Objects still locked by JNI MonitorEnter.",
      exit_type == JavaThread::normal_exit ? "exiting" : "detaching", os::current_thread_id());
  }

  // These things needs to be done while we are still a Java Thread. Make sure that thread
  // is in a consistent state, in case GC happens
  JFR_ONLY(Jfr::on_thread_exit(this);)

  if (active_handles() != NULL) {
    JNIHandleBlock* block = active_handles();
    set_active_handles(NULL);
    JNIHandleBlock::release_block(block);
  }

  if (free_handle_block() != NULL) {
    JNIHandleBlock* block = free_handle_block();
    set_free_handle_block(NULL);
    JNIHandleBlock::release_block(block);
  }

  // These have to be removed while this is still a valid thread.
  _stack_overflow_state.remove_stack_guard_pages();

  if (UseTLAB) {
    tlab().retire();
  }

  if (JvmtiEnv::environments_might_exist()) {
    JvmtiExport::cleanup_thread(this);
  }

  // We need to cache the thread name for logging purposes below as once
  // we have called on_thread_detach this thread must not access any oops.
  char* thread_name = NULL;
  if (log_is_enabled(Debug, os, thread, timer)) {
    ResourceMark rm(this);
    thread_name = os::strdup(name());
  }

  log_info(os, thread)("JavaThread %s (tid: " UINTX_FORMAT ").",
    exit_type == JavaThread::normal_exit ? "exiting" : "detaching",
    os::current_thread_id());

  if (log_is_enabled(Debug, os, thread, timer)) {
    _timer_exit_phase3.stop();
    _timer_exit_phase4.start();
  }

#if INCLUDE_JVMCI
  if (JVMCICounterSize > 0) {
    if (jvmci_counters_include(this)) {
      for (int i = 0; i < JVMCICounterSize; i++) {
        _jvmci_old_thread_counters[i] += _jvmci_counters[i];
      }
    }
  }
#endif // INCLUDE_JVMCI

  // Remove from list of active threads list, and notify VM thread if we are the last non-daemon thread.
  // We call BarrierSet::barrier_set()->on_thread_detach() here so no touching of oops after this point.
  Threads::remove(this, daemon);

  if (log_is_enabled(Debug, os, thread, timer)) {
    _timer_exit_phase4.stop();
    log_debug(os, thread, timer)("name='%s'"
                                 ", exit-phase1=" JLONG_FORMAT
                                 ", exit-phase2=" JLONG_FORMAT
                                 ", exit-phase3=" JLONG_FORMAT
                                 ", exit-phase4=" JLONG_FORMAT,
                                 thread_name,
                                 _timer_exit_phase1.milliseconds(),
                                 _timer_exit_phase2.milliseconds(),
                                 _timer_exit_phase3.milliseconds(),
                                 _timer_exit_phase4.milliseconds());
    os::free(thread_name);
  }
}

void JavaThread::cleanup_failed_attach_current_thread(bool is_daemon) {
  if (active_handles() != NULL) {
    JNIHandleBlock* block = active_handles();
    set_active_handles(NULL);
    JNIHandleBlock::release_block(block);
  }

  if (free_handle_block() != NULL) {
    JNIHandleBlock* block = free_handle_block();
    set_free_handle_block(NULL);
    JNIHandleBlock::release_block(block);
  }

  // These have to be removed while this is still a valid thread.
  _stack_overflow_state.remove_stack_guard_pages();

  if (UseTLAB) {
    tlab().retire();
  }

  Threads::remove(this, is_daemon);
  this->smr_delete();
}

JavaThread* JavaThread::active() {
  Thread* thread = Thread::current();
  if (thread->is_Java_thread()) {
    return JavaThread::cast(thread);
  } else {
    assert(thread->is_VM_thread(), "this must be a vm thread");
    VM_Operation* op = ((VMThread*) thread)->vm_operation();
    JavaThread *ret = op == NULL ? NULL : JavaThread::cast(op->calling_thread());
    return ret;
  }
}

bool JavaThread::is_lock_owned(address adr) const {
  assert(!UseFastLocking, "should not be called with fast-locking");
  if (Thread::is_lock_owned(adr)) return true;

  for (MonitorChunk* chunk = monitor_chunks(); chunk != NULL; chunk = chunk->next()) {
    if (chunk->contains(adr)) return true;
  }

  return false;
}

oop JavaThread::exception_oop() const {
  return Atomic::load(&_exception_oop);
}

void JavaThread::set_exception_oop(oop o) {
  Atomic::store(&_exception_oop, o);
}

void JavaThread::add_monitor_chunk(MonitorChunk* chunk) {
  chunk->set_next(monitor_chunks());
  set_monitor_chunks(chunk);
}

void JavaThread::remove_monitor_chunk(MonitorChunk* chunk) {
  guarantee(monitor_chunks() != NULL, "must be non empty");
  if (monitor_chunks() == chunk) {
    set_monitor_chunks(chunk->next());
  } else {
    MonitorChunk* prev = monitor_chunks();
    while (prev->next() != chunk) prev = prev->next();
    prev->set_next(chunk->next());
  }
}

void JavaThread::handle_special_runtime_exit_condition() {
  if (is_obj_deopt_suspend()) {
    frame_anchor()->make_walkable();
    wait_for_object_deoptimization();
  }
  JFR_ONLY(SUSPEND_THREAD_CONDITIONAL(this);)
}


// Asynchronous exceptions support
//
void JavaThread::handle_async_exception(oop java_throwable) {
  assert(java_throwable != NULL, "should have an _async_exception to throw");
  assert(!is_at_poll_safepoint(), "should have never called this method");

  if (has_last_Java_frame()) {
    frame f = last_frame();
    if (f.is_runtime_frame()) {
      // If the topmost frame is a runtime stub, then we are calling into
      // OptoRuntime from compiled code. Some runtime stubs (new, monitor_exit..)
      // must deoptimize the caller before continuing, as the compiled exception
      // handler table may not be valid.
      RegisterMap reg_map(this,
                          RegisterMap::UpdateMap::skip,
                          RegisterMap::ProcessFrames::include,
                          RegisterMap::WalkContinuation::skip);
      frame compiled_frame = f.sender(&reg_map);
      if (!StressCompiledExceptionHandlers && compiled_frame.can_be_deoptimized()) {
        Deoptimization::deoptimize(this, compiled_frame);
      }
    }
  }

  // We cannot call Exceptions::_throw(...) here because we cannot block
  set_pending_exception(java_throwable, __FILE__, __LINE__);

  clear_scopedValueBindings();

  LogTarget(Info, exceptions) lt;
  if (lt.is_enabled()) {
    ResourceMark rm;
    LogStream ls(lt);
    ls.print("Async. exception installed at runtime exit (" INTPTR_FORMAT ")", p2i(this));
    if (has_last_Java_frame()) {
      frame f = last_frame();
      ls.print(" (pc: " INTPTR_FORMAT " sp: " INTPTR_FORMAT " )", p2i(f.pc()), p2i(f.sp()));
    }
    ls.print_cr(" of type: %s", java_throwable->klass()->external_name());
  }
}

void JavaThread::install_async_exception(AsyncExceptionHandshake* aeh) {
  // Do not throw asynchronous exceptions against the compiler thread
  // or if the thread is already exiting.
  if (!can_call_java() || is_exiting()) {
    delete aeh;
    return;
  }

  oop exception = aeh->exception();
  Handshake::execute(aeh, this);  // Install asynchronous handshake

  ResourceMark rm;
  if (log_is_enabled(Info, exceptions)) {
    log_info(exceptions)("Pending Async. exception installed of type: %s",
                         InstanceKlass::cast(exception->klass())->external_name());
  }
  // for AbortVMOnException flag
  Exceptions::debug_check_abort(exception->klass()->external_name());

  // Interrupt thread so it will wake up from a potential wait()/sleep()/park()
  java_lang_Thread::set_interrupted(threadObj(), true);
  this->interrupt();
}

class InstallAsyncExceptionHandshake : public HandshakeClosure {
  AsyncExceptionHandshake* _aeh;
public:
  InstallAsyncExceptionHandshake(AsyncExceptionHandshake* aeh) :
    HandshakeClosure("InstallAsyncException"), _aeh(aeh) {}
  ~InstallAsyncExceptionHandshake() {
    // If InstallAsyncExceptionHandshake was never executed we need to clean up _aeh.
    delete _aeh;
  }
  void do_thread(Thread* thr) {
    JavaThread* target = JavaThread::cast(thr);
    target->install_async_exception(_aeh);
    _aeh = nullptr;
  }
};

void JavaThread::send_async_exception(JavaThread* target, oop java_throwable) {
  OopHandle e(Universe::vm_global(), java_throwable);
  InstallAsyncExceptionHandshake iaeh(new AsyncExceptionHandshake(e));
  Handshake::execute(&iaeh, target);
}

#if INCLUDE_JVMTI
void JavaThread::set_is_in_VTMS_transition(bool val) {
  _is_in_VTMS_transition = val;
}

#ifdef ASSERT
void JavaThread::set_is_VTMS_transition_disabler(bool val) {
  _is_VTMS_transition_disabler = val;
}
#endif
#endif

// External suspension mechanism.
//
// Guarantees on return (for a valid target thread):
//   - Target thread will not execute any new bytecode.
//   - Target thread will not enter any new monitors.
//
bool JavaThread::java_suspend() {
#if INCLUDE_JVMTI
  // Suspending a JavaThread in VTMS transition or disabling VTMS transitions can cause deadlocks.
  assert(!is_in_VTMS_transition(), "no suspend allowed in VTMS transition");
  assert(!is_VTMS_transition_disabler(), "no suspend allowed for VTMS transition disablers");
#endif

  guarantee(Thread::is_JavaThread_protected(/* target */ this),
            "target JavaThread is not protected in calling context.");
  return this->handshake_state()->suspend();
}

bool JavaThread::java_resume() {
  guarantee(Thread::is_JavaThread_protected_by_TLH(/* target */ this),
            "missing ThreadsListHandle in calling context.");
  return this->handshake_state()->resume();
}

// Wait for another thread to perform object reallocation and relocking on behalf of
// this thread. The current thread is required to change to _thread_blocked in order
// to be seen to be safepoint/handshake safe whilst suspended and only after becoming
// handshake safe, the other thread can complete the handshake used to synchronize
// with this thread and then perform the reallocation and relocking.
// See EscapeBarrier::sync_and_suspend_*()

void JavaThread::wait_for_object_deoptimization() {
  assert(!has_last_Java_frame() || frame_anchor()->walkable(), "should have walkable stack");
  assert(this == Thread::current(), "invariant");

  bool spin_wait = os::is_MP();
  do {
    ThreadBlockInVM tbivm(this, true /* allow_suspend */);
    // Wait for object deoptimization if requested.
    if (spin_wait) {
      // A single deoptimization is typically very short. Microbenchmarks
      // showed 5% better performance when spinning.
      const uint spin_limit = 10 * SpinYield::default_spin_limit;
      SpinYield spin(spin_limit);
      for (uint i = 0; is_obj_deopt_suspend() && i < spin_limit; i++) {
        spin.wait();
      }
      // Spin just once
      spin_wait = false;
    } else {
      MonitorLocker ml(this, EscapeBarrier_lock, Monitor::_no_safepoint_check_flag);
      if (is_obj_deopt_suspend()) {
        ml.wait();
      }
    }
    // A handshake for obj. deoptimization suspend could have been processed so
    // we must check after processing.
  } while (is_obj_deopt_suspend());
}

#ifdef ASSERT
// Verify the JavaThread has not yet been published in the Threads::list, and
// hence doesn't need protection from concurrent access at this stage.
void JavaThread::verify_not_published() {
  // Cannot create a ThreadsListHandle here and check !tlh.includes(this)
  // since an unpublished JavaThread doesn't participate in the
  // Thread-SMR protocol for keeping a ThreadsList alive.
  assert(!on_thread_list(), "JavaThread shouldn't have been published yet!");
}
#endif

// Slow path when the native==>Java barriers detect a safepoint/handshake is
// pending, when _suspend_flags is non-zero or when we need to process a stack
// watermark. Also check for pending async exceptions (except unsafe access error).
// Note only the native==>Java barriers can call this function when thread state
// is _thread_in_native_trans.
void JavaThread::check_special_condition_for_native_trans(JavaThread *thread) {
  assert(thread->thread_state() == _thread_in_native_trans, "wrong state");
  assert(!thread->has_last_Java_frame() || thread->frame_anchor()->walkable(), "Unwalkable stack in native->Java transition");

  thread->set_thread_state(_thread_in_vm);

  // Enable WXWrite: called directly from interpreter native wrapper.
  MACOS_AARCH64_ONLY(ThreadWXEnable wx(WXWrite, thread));

  SafepointMechanism::process_if_requested_with_exit_check(thread, true /* check asyncs */);

  // After returning from native, it could be that the stack frames are not
  // yet safe to use. We catch such situations in the subsequent stack watermark
  // barrier, which will trap unsafe stack frames.
  StackWatermarkSet::before_unwind(thread);
}

#ifndef PRODUCT
// Deoptimization
// Function for testing deoptimization
void JavaThread::deoptimize() {
  StackFrameStream fst(this, false /* update */, true /* process_frames */);
  bool deopt = false;           // Dump stack only if a deopt actually happens.
  bool only_at = strlen(DeoptimizeOnlyAt) > 0;
  // Iterate over all frames in the thread and deoptimize
  for (; !fst.is_done(); fst.next()) {
    if (fst.current()->can_be_deoptimized()) {

      if (only_at) {
        // Deoptimize only at particular bcis.  DeoptimizeOnlyAt
        // consists of comma or carriage return separated numbers so
        // search for the current bci in that string.
        address pc = fst.current()->pc();
        nmethod* nm =  (nmethod*) fst.current()->cb();
        ScopeDesc* sd = nm->scope_desc_at(pc);
        char buffer[8];
        jio_snprintf(buffer, sizeof(buffer), "%d", sd->bci());
        size_t len = strlen(buffer);
        const char * found = strstr(DeoptimizeOnlyAt, buffer);
        while (found != NULL) {
          if ((found[len] == ',' || found[len] == '\n' || found[len] == '\0') &&
              (found == DeoptimizeOnlyAt || found[-1] == ',' || found[-1] == '\n')) {
            // Check that the bci found is bracketed by terminators.
            break;
          }
          found = strstr(found + 1, buffer);
        }
        if (!found) {
          continue;
        }
      }

      if (DebugDeoptimization && !deopt) {
        deopt = true; // One-time only print before deopt
        tty->print_cr("[BEFORE Deoptimization]");
        trace_frames();
        trace_stack();
      }
      Deoptimization::deoptimize(this, *fst.current());
    }
  }

  if (DebugDeoptimization && deopt) {
    tty->print_cr("[AFTER Deoptimization]");
    trace_frames();
  }
}


// Make zombies
void JavaThread::make_zombies() {
  for (StackFrameStream fst(this, true /* update */, true /* process_frames */); !fst.is_done(); fst.next()) {
    if (fst.current()->can_be_deoptimized()) {
      // it is a Java nmethod
      nmethod* nm = CodeCache::find_nmethod(fst.current()->pc());
      nm->make_not_entrant();
    }
  }
}
#endif // PRODUCT


void JavaThread::deoptimize_marked_methods() {
  if (!has_last_Java_frame()) return;
  StackFrameStream fst(this, false /* update */, true /* process_frames */);
  for (; !fst.is_done(); fst.next()) {
    if (fst.current()->should_be_deoptimized()) {
      Deoptimization::deoptimize(this, *fst.current());
    }
  }
}

#ifdef ASSERT
void JavaThread::verify_frame_info() {
  assert((!has_last_Java_frame() && java_call_counter() == 0) ||
         (has_last_Java_frame() && java_call_counter() > 0),
         "unexpected frame info: has_last_frame=%s, java_call_counter=%d",
         has_last_Java_frame() ? "true" : "false", java_call_counter());
}
#endif

// Push on a new block of JNI handles.
void JavaThread::push_jni_handle_block() {
  // Allocate a new block for JNI handles.
  // Inlined code from jni_PushLocalFrame()
  JNIHandleBlock* old_handles = active_handles();
  JNIHandleBlock* new_handles = JNIHandleBlock::allocate_block(this);
  assert(old_handles != NULL && new_handles != NULL, "should not be NULL");
  new_handles->set_pop_frame_link(old_handles);  // make sure java handles get gc'd.
  set_active_handles(new_handles);
}

// Pop off the current block of JNI handles.
void JavaThread::pop_jni_handle_block() {
  // Release our JNI handle block
  JNIHandleBlock* old_handles = active_handles();
  JNIHandleBlock* new_handles = old_handles->pop_frame_link();
  assert(new_handles != nullptr, "should never set active handles to null");
  set_active_handles(new_handles);
  old_handles->set_pop_frame_link(NULL);
  JNIHandleBlock::release_block(old_handles, this);
}

void JavaThread::oops_do_no_frames(OopClosure* f, CodeBlobClosure* cf) {
  // Verify that the deferred card marks have been flushed.
  assert(deferred_card_mark().is_empty(), "Should be empty during GC");

  // Traverse the GCHandles
  Thread::oops_do_no_frames(f, cf);

  if (active_handles() != NULL) {
    active_handles()->oops_do(f);
  }

  DEBUG_ONLY(verify_frame_info();)

  if (has_last_Java_frame()) {
    // Traverse the monitor chunks
    for (MonitorChunk* chunk = monitor_chunks(); chunk != NULL; chunk = chunk->next()) {
      chunk->oops_do(f);
    }
  }

  assert(vframe_array_head() == NULL, "deopt in progress at a safepoint!");
  // If we have deferred set_locals there might be oops waiting to be
  // written
  GrowableArray<jvmtiDeferredLocalVariableSet*>* list = JvmtiDeferredUpdates::deferred_locals(this);
  if (list != NULL) {
    for (int i = 0; i < list->length(); i++) {
      list->at(i)->oops_do(f);
    }
  }

  // Traverse instance variables at the end since the GC may be moving things
  // around using this function
  f->do_oop((oop*) &_vm_result);
  f->do_oop((oop*) &_exception_oop);
#if INCLUDE_JVMCI
  f->do_oop((oop*) &_jvmci_reserved_oop0);
#endif

  if (jvmti_thread_state() != NULL) {
    jvmti_thread_state()->oops_do(f, cf);
  }

<<<<<<< HEAD
  // The continuation oops are really on the stack. But there is typically at most
  // one of those per thread, so we handle them here in the oops_do_no_frames part
  // so that we don't have to sprinkle as many stack watermark checks where these
  // oops are used. We just need to make sure the thread has started processing.
  ContinuationEntry* entry = _cont_entry;
  while (entry != nullptr) {
    f->do_oop((oop*)entry->cont_addr());
    f->do_oop((oop*)entry->chunk_addr());
    entry = entry->parent();
=======
  if (!UseHeavyMonitors && UseFastLocking) {
    lock_stack().oops_do(f);
>>>>>>> dd5454e8
  }
}

void JavaThread::oops_do_frames(OopClosure* f, CodeBlobClosure* cf) {
  if (!has_last_Java_frame()) {
    return;
  }
  // Finish any pending lazy GC activity for the frames
  StackWatermarkSet::finish_processing(this, NULL /* context */, StackWatermarkKind::gc);
  // Traverse the execution stack
  for (StackFrameStream fst(this, true /* update */, false /* process_frames */); !fst.is_done(); fst.next()) {
    fst.current()->oops_do(f, cf, fst.register_map());
  }
}

#ifdef ASSERT
void JavaThread::verify_states_for_handshake() {
  // This checks that the thread has a correct frame state during a handshake.
  verify_frame_info();
}
#endif

void JavaThread::nmethods_do(CodeBlobClosure* cf) {
  DEBUG_ONLY(verify_frame_info();)
  MACOS_AARCH64_ONLY(ThreadWXEnable wx(WXWrite, Thread::current());)

  if (has_last_Java_frame()) {
    // Traverse the execution stack
    for (StackFrameStream fst(this, true /* update */, true /* process_frames */); !fst.is_done(); fst.next()) {
      fst.current()->nmethods_do(cf);
    }
  }

  if (jvmti_thread_state() != NULL) {
    jvmti_thread_state()->nmethods_do(cf);
  }
}

void JavaThread::metadata_do(MetadataClosure* f) {
  if (has_last_Java_frame()) {
    // Traverse the execution stack to call f() on the methods in the stack
    for (StackFrameStream fst(this, true /* update */, true /* process_frames */); !fst.is_done(); fst.next()) {
      fst.current()->metadata_do(f);
    }
  } else if (is_Compiler_thread()) {
    // need to walk ciMetadata in current compile tasks to keep alive.
    CompilerThread* ct = (CompilerThread*)this;
    if (ct->env() != NULL) {
      ct->env()->metadata_do(f);
    }
    CompileTask* task = ct->task();
    if (task != NULL) {
      task->metadata_do(f);
    }
  }
}

// Printing
const char* _get_thread_state_name(JavaThreadState _thread_state) {
  switch (_thread_state) {
  case _thread_uninitialized:     return "_thread_uninitialized";
  case _thread_new:               return "_thread_new";
  case _thread_new_trans:         return "_thread_new_trans";
  case _thread_in_native:         return "_thread_in_native";
  case _thread_in_native_trans:   return "_thread_in_native_trans";
  case _thread_in_vm:             return "_thread_in_vm";
  case _thread_in_vm_trans:       return "_thread_in_vm_trans";
  case _thread_in_Java:           return "_thread_in_Java";
  case _thread_in_Java_trans:     return "_thread_in_Java_trans";
  case _thread_blocked:           return "_thread_blocked";
  case _thread_blocked_trans:     return "_thread_blocked_trans";
  default:                        return "unknown thread state";
  }
}

void JavaThread::print_thread_state_on(outputStream *st) const {
  st->print_cr("   JavaThread state: %s", _get_thread_state_name(_thread_state));
}

// Called by Threads::print() for VM_PrintThreads operation
void JavaThread::print_on(outputStream *st, bool print_extended_info) const {
  st->print_raw("\"");
  st->print_raw(name());
  st->print_raw("\" ");
  oop thread_oop = threadObj();
  if (thread_oop != NULL) {
    st->print("#" INT64_FORMAT " [%ld] ", (int64_t)java_lang_Thread::thread_id(thread_oop), (long) osthread()->thread_id());
    if (java_lang_Thread::is_daemon(thread_oop))  st->print("daemon ");
    st->print("prio=%d ", java_lang_Thread::priority(thread_oop));
  }
  Thread::print_on(st, print_extended_info);
  // print guess for valid stack memory region (assume 4K pages); helps lock debugging
  st->print_cr("[" INTPTR_FORMAT "]", (intptr_t)last_Java_sp() & ~right_n_bits(12));
  if (thread_oop != NULL) {
    if (is_vthread_mounted()) {
      oop vt = vthread();
      assert(vt != NULL, "");
      st->print_cr("   Carrying virtual thread #" INT64_FORMAT, (int64_t)java_lang_Thread::thread_id(vt));
    } else {
      st->print_cr("   java.lang.Thread.State: %s", java_lang_Thread::thread_status_name(thread_oop));
    }
  }
#ifndef PRODUCT
  _safepoint_state->print_on(st);
#endif // PRODUCT
  if (is_Compiler_thread()) {
    CompileTask *task = ((CompilerThread*)this)->task();
    if (task != NULL) {
      st->print("   Compiling: ");
      task->print(st, NULL, true, false);
    } else {
      st->print("   No compile task");
    }
    st->cr();
  }
}

void JavaThread::print() const { print_on(tty); }

void JavaThread::print_name_on_error(outputStream* st, char *buf, int buflen) const {
  st->print("%s", get_thread_name_string(buf, buflen));
}

// Called by fatal error handler. The difference between this and
// JavaThread::print() is that we can't grab lock or allocate memory.
void JavaThread::print_on_error(outputStream* st, char *buf, int buflen) const {
  st->print("%s \"%s\"", type_name(), get_thread_name_string(buf, buflen));
  Thread* current = Thread::current_or_null_safe();
  assert(current != nullptr, "cannot be called by a detached thread");
  if (!current->is_Java_thread() || JavaThread::cast(current)->is_oop_safe()) {
    // Only access threadObj() if current thread is not a JavaThread
    // or if it is a JavaThread that can safely access oops.
    oop thread_obj = threadObj();
    if (thread_obj != nullptr) {
      if (java_lang_Thread::is_daemon(thread_obj)) st->print(" daemon");
    }
  }
  st->print(" [");
  st->print("%s", _get_thread_state_name(_thread_state));
  if (osthread()) {
    st->print(", id=%d", osthread()->thread_id());
  }
  st->print(", stack(" PTR_FORMAT "," PTR_FORMAT ")",
            p2i(stack_end()), p2i(stack_base()));
  st->print("]");

  ThreadsSMRSupport::print_info_on(this, st);
  return;
}


// Verification

void JavaThread::frames_do(void f(frame*, const RegisterMap* map)) {
  // ignore if there is no stack
  if (!has_last_Java_frame()) return;
  // traverse the stack frames. Starts from top frame.
  for (StackFrameStream fst(this, true /* update_map */, true /* process_frames */, false /* walk_cont */); !fst.is_done(); fst.next()) {
    frame* fr = fst.current();
    f(fr, fst.register_map());
  }
}

static void frame_verify(frame* f, const RegisterMap *map) { f->verify(map); }

void JavaThread::verify() {
  // Verify oops in the thread.
  oops_do(&VerifyOopClosure::verify_oop, NULL);

  // Verify the stack frames.
  frames_do(frame_verify);
}

// CR 6300358 (sub-CR 2137150)
// Most callers of this method assume that it can't return NULL but a
// thread may not have a name whilst it is in the process of attaching to
// the VM - see CR 6412693, and there are places where a JavaThread can be
// seen prior to having its threadObj set (e.g., JNI attaching threads and
// if vm exit occurs during initialization). These cases can all be accounted
// for such that this method never returns NULL.
const char* JavaThread::name() const  {
  if (Thread::is_JavaThread_protected(/* target */ this)) {
    // The target JavaThread is protected so get_thread_name_string() is safe:
    return get_thread_name_string();
  }

  // The target JavaThread is not protected so we return the default:
  return Thread::name();
}

// Returns a non-NULL representation of this thread's name, or a suitable
// descriptive string if there is no set name.
const char* JavaThread::get_thread_name_string(char* buf, int buflen) const {
  const char* name_str;
#ifdef ASSERT
  Thread* current = Thread::current_or_null_safe();
  assert(current != nullptr, "cannot be called by a detached thread");
  if (!current->is_Java_thread() || JavaThread::cast(current)->is_oop_safe()) {
    // Only access threadObj() if current thread is not a JavaThread
    // or if it is a JavaThread that can safely access oops.
#endif
    oop thread_obj = threadObj();
    if (thread_obj != NULL) {
      oop name = java_lang_Thread::name(thread_obj);
      if (name != NULL) {
        if (buf == NULL) {
          name_str = java_lang_String::as_utf8_string(name);
        } else {
          name_str = java_lang_String::as_utf8_string(name, buf, buflen);
        }
      } else if (is_attaching_via_jni()) { // workaround for 6412693 - see 6404306
        name_str = "<no-name - thread is attaching>";
      } else {
        name_str = "<un-named>";
      }
    } else {
      name_str = Thread::name();
    }
#ifdef ASSERT
  } else {
    // Current JavaThread has exited...
    if (current == this) {
      // ... and is asking about itself:
      name_str = "<no-name - current JavaThread has exited>";
    } else {
      // ... and it can't safely determine this JavaThread's name so
      // use the default thread name.
      name_str = Thread::name();
    }
  }
#endif
  assert(name_str != NULL, "unexpected NULL thread name");
  return name_str;
}

// Helper to extract the name from the thread oop for logging.
const char* JavaThread::name_for(oop thread_obj) {
  assert(thread_obj != NULL, "precondition");
  oop name = java_lang_Thread::name(thread_obj);
  const char* name_str;
  if (name != NULL) {
    name_str = java_lang_String::as_utf8_string(name);
  } else {
    name_str = "<un-named>";
  }
  return name_str;
}

void JavaThread::prepare(jobject jni_thread, ThreadPriority prio) {

  assert(Threads_lock->owner() == Thread::current(), "must have threads lock");
  assert(NoPriority <= prio && prio <= MaxPriority, "sanity check");
  // Link Java Thread object <-> C++ Thread

  // Get the C++ thread object (an oop) from the JNI handle (a jthread)
  // and put it into a new Handle.  The Handle "thread_oop" can then
  // be used to pass the C++ thread object to other methods.

  // Set the Java level thread object (jthread) field of the
  // new thread (a JavaThread *) to C++ thread object using the
  // "thread_oop" handle.

  // Set the thread field (a JavaThread *) of the
  // oop representing the java_lang_Thread to the new thread (a JavaThread *).

  Handle thread_oop(Thread::current(),
                    JNIHandles::resolve_non_null(jni_thread));
  assert(InstanceKlass::cast(thread_oop->klass())->is_linked(),
         "must be initialized");
  set_threadOopHandles(thread_oop());
  java_lang_Thread::set_thread(thread_oop(), this);

  if (prio == NoPriority) {
    prio = java_lang_Thread::priority(thread_oop());
    assert(prio != NoPriority, "A valid priority should be present");
  }

  // Push the Java priority down to the native thread; needs Threads_lock
  Thread::set_priority(this, prio);

  // Add the new thread to the Threads list and set it in motion.
  // We must have threads lock in order to call Threads::add.
  // It is crucial that we do not block before the thread is
  // added to the Threads list for if a GC happens, then the java_thread oop
  // will not be visited by GC.
  Threads::add(this);
}

oop JavaThread::current_park_blocker() {
  // Support for JSR-166 locks
  oop thread_oop = threadObj();
  if (thread_oop != NULL) {
    return java_lang_Thread::park_blocker(thread_oop);
  }
  return NULL;
}


void JavaThread::print_stack_on(outputStream* st) {
  if (!has_last_Java_frame()) return;

  Thread* current_thread = Thread::current();
  ResourceMark rm(current_thread);
  HandleMark hm(current_thread);

  RegisterMap reg_map(this,
                      RegisterMap::UpdateMap::include,
                      RegisterMap::ProcessFrames::include,
                      RegisterMap::WalkContinuation::skip);
  vframe* start_vf = platform_thread_last_java_vframe(&reg_map);
  int count = 0;
  for (vframe* f = start_vf; f != NULL; f = f->sender()) {
    if (f->is_java_frame()) {
      javaVFrame* jvf = javaVFrame::cast(f);
      java_lang_Throwable::print_stack_element(st, jvf->method(), jvf->bci());

      // Print out lock information
      if (JavaMonitorsInStackTrace) {
        jvf->print_lock_info_on(st, count);
      }
    } else {
      // Ignore non-Java frames
    }

    // Bail-out case for too deep stacks if MaxJavaStackTraceDepth > 0
    count++;
    if (MaxJavaStackTraceDepth > 0 && MaxJavaStackTraceDepth == count) return;
  }
}

#if INCLUDE_JVMTI
// Rebind JVMTI thread state from carrier to virtual or from virtual to carrier.
JvmtiThreadState* JavaThread::rebind_to_jvmti_thread_state_of(oop thread_oop) {
  set_jvmti_vthread(thread_oop);

  // unbind current JvmtiThreadState from JavaThread
  JvmtiThreadState::unbind_from(jvmti_thread_state(), this);

  // bind new JvmtiThreadState to JavaThread
  JvmtiThreadState::bind_to(java_lang_Thread::jvmti_thread_state(thread_oop), this);

  return jvmti_thread_state();
}
#endif

// JVMTI PopFrame support
void JavaThread::popframe_preserve_args(ByteSize size_in_bytes, void* start) {
  assert(_popframe_preserved_args == NULL, "should not wipe out old PopFrame preserved arguments");
  if (in_bytes(size_in_bytes) != 0) {
    _popframe_preserved_args = NEW_C_HEAP_ARRAY(char, in_bytes(size_in_bytes), mtThread);
    _popframe_preserved_args_size = in_bytes(size_in_bytes);
    Copy::conjoint_jbytes(start, _popframe_preserved_args, _popframe_preserved_args_size);
  }
}

void* JavaThread::popframe_preserved_args() {
  return _popframe_preserved_args;
}

ByteSize JavaThread::popframe_preserved_args_size() {
  return in_ByteSize(_popframe_preserved_args_size);
}

WordSize JavaThread::popframe_preserved_args_size_in_words() {
  int sz = in_bytes(popframe_preserved_args_size());
  assert(sz % wordSize == 0, "argument size must be multiple of wordSize");
  return in_WordSize(sz / wordSize);
}

void JavaThread::popframe_free_preserved_args() {
  assert(_popframe_preserved_args != NULL, "should not free PopFrame preserved arguments twice");
  FREE_C_HEAP_ARRAY(char, (char*)_popframe_preserved_args);
  _popframe_preserved_args = NULL;
  _popframe_preserved_args_size = 0;
}

#ifndef PRODUCT

void JavaThread::trace_frames() {
  tty->print_cr("[Describe stack]");
  int frame_no = 1;
  for (StackFrameStream fst(this, true /* update */, true /* process_frames */); !fst.is_done(); fst.next()) {
    tty->print("  %d. ", frame_no++);
    fst.current()->print_value_on(tty, this);
    tty->cr();
  }
}

class PrintAndVerifyOopClosure: public OopClosure {
 protected:
  template <class T> inline void do_oop_work(T* p) {
    oop obj = RawAccess<>::oop_load(p);
    if (obj == NULL) return;
    tty->print(INTPTR_FORMAT ": ", p2i(p));
    if (oopDesc::is_oop_or_null(obj)) {
      if (obj->is_objArray()) {
        tty->print_cr("valid objArray: " INTPTR_FORMAT, p2i(obj));
      } else {
        obj->print();
      }
    } else {
      tty->print_cr("invalid oop: " INTPTR_FORMAT, p2i(obj));
    }
    tty->cr();
  }
 public:
  virtual void do_oop(oop* p) { do_oop_work(p); }
  virtual void do_oop(narrowOop* p)  { do_oop_work(p); }
};

#ifdef ASSERT
// Print or validate the layout of stack frames
void JavaThread::print_frame_layout(int depth, bool validate_only) {
  ResourceMark rm;
  PreserveExceptionMark pm(this);
  FrameValues values;
  int frame_no = 0;
  for (StackFrameStream fst(this, true, true, true); !fst.is_done(); fst.next()) {
    fst.current()->describe(values, ++frame_no, fst.register_map());
    if (depth == frame_no) break;
  }
  Continuation::describe(values);
  if (validate_only) {
    values.validate();
  } else {
    tty->print_cr("[Describe stack layout]");
    values.print(this);
  }
}
#endif

void JavaThread::trace_stack_from(vframe* start_vf) {
  ResourceMark rm;
  int vframe_no = 1;
  for (vframe* f = start_vf; f; f = f->sender()) {
    if (f->is_java_frame()) {
      javaVFrame::cast(f)->print_activation(vframe_no++);
    } else {
      f->print();
    }
    if (vframe_no > StackPrintLimit) {
      tty->print_cr("...<more frames>...");
      return;
    }
  }
}


void JavaThread::trace_stack() {
  if (!has_last_Java_frame()) return;
  Thread* current_thread = Thread::current();
  ResourceMark rm(current_thread);
  HandleMark hm(current_thread);
  RegisterMap reg_map(this,
                      RegisterMap::UpdateMap::include,
                      RegisterMap::ProcessFrames::include,
                      RegisterMap::WalkContinuation::skip);
  trace_stack_from(last_java_vframe(&reg_map));
}


#endif // PRODUCT

void JavaThread::inc_held_monitor_count(int i, bool jni) {
#ifdef SUPPORT_MONITOR_COUNT
  assert(_held_monitor_count >= 0, "Must always be greater than 0: " INT64_FORMAT, (int64_t)_held_monitor_count);
  _held_monitor_count += i;
  if (jni) {
    assert(_jni_monitor_count >= 0, "Must always be greater than 0: " INT64_FORMAT, (int64_t)_jni_monitor_count);
    _jni_monitor_count += i;
  }
#endif
}

void JavaThread::dec_held_monitor_count(int i, bool jni) {
#ifdef SUPPORT_MONITOR_COUNT
  _held_monitor_count -= i;
  assert(_held_monitor_count >= 0, "Must always be greater than 0: " INT64_FORMAT, (int64_t)_held_monitor_count);
  if (jni) {
    _jni_monitor_count -= i;
    assert(_jni_monitor_count >= 0, "Must always be greater than 0: " INT64_FORMAT, (int64_t)_jni_monitor_count);
  }
#endif
}

frame JavaThread::vthread_last_frame() {
  assert (is_vthread_mounted(), "Virtual thread not mounted");
  return last_frame();
}

frame JavaThread::carrier_last_frame(RegisterMap* reg_map) {
  const ContinuationEntry* entry = vthread_continuation();
  guarantee (entry != NULL, "Not a carrier thread");
  frame f = entry->to_frame();
  if (reg_map->process_frames()) {
    entry->flush_stack_processing(this);
  }
  entry->update_register_map(reg_map);
  return f.sender(reg_map);
}

frame JavaThread::platform_thread_last_frame(RegisterMap* reg_map) {
  return is_vthread_mounted() ? carrier_last_frame(reg_map) : last_frame();
}

javaVFrame* JavaThread::last_java_vframe(const frame f, RegisterMap *reg_map) {
  assert(reg_map != NULL, "a map must be given");
  for (vframe* vf = vframe::new_vframe(&f, reg_map, this); vf; vf = vf->sender()) {
    if (vf->is_java_frame()) return javaVFrame::cast(vf);
  }
  return NULL;
}

Klass* JavaThread::security_get_caller_class(int depth) {
  ResetNoHandleMark rnhm;
  HandleMark hm(Thread::current());

  vframeStream vfst(this);
  vfst.security_get_caller_frame(depth);
  if (!vfst.at_end()) {
    return vfst.method()->method_holder();
  }
  return NULL;
}

// java.lang.Thread.sleep support
// Returns true if sleep time elapsed as expected, and false
// if the thread was interrupted.
bool JavaThread::sleep(jlong millis) {
  assert(this == Thread::current(),  "thread consistency check");

  ParkEvent * const slp = this->_SleepEvent;
  // Because there can be races with thread interruption sending an unpark()
  // to the event, we explicitly reset it here to avoid an immediate return.
  // The actual interrupt state will be checked before we park().
  slp->reset();
  // Thread interruption establishes a happens-before ordering in the
  // Java Memory Model, so we need to ensure we synchronize with the
  // interrupt state.
  OrderAccess::fence();

  jlong prevtime = os::javaTimeNanos();

  for (;;) {
    // interruption has precedence over timing out
    if (this->is_interrupted(true)) {
      return false;
    }

    if (millis <= 0) {
      return true;
    }

    {
      ThreadBlockInVM tbivm(this);
      OSThreadWaitState osts(this->osthread(), false /* not Object.wait() */);
      slp->park(millis);
    }

    // Update elapsed time tracking
    jlong newtime = os::javaTimeNanos();
    if (newtime - prevtime < 0) {
      // time moving backwards, should only happen if no monotonic clock
      // not a guarantee() because JVM should not abort on kernel/glibc bugs
      assert(false,
             "unexpected time moving backwards detected in JavaThread::sleep()");
    } else {
      millis -= (newtime - prevtime) / NANOSECS_PER_MILLISEC;
    }
    prevtime = newtime;
  }
}

// Last thread running calls java.lang.Shutdown.shutdown()
void JavaThread::invoke_shutdown_hooks() {
  HandleMark hm(this);

  // We could get here with a pending exception, if so clear it now or
  // it will cause MetaspaceShared::link_shared_classes to
  // fail for dynamic dump.
  if (this->has_pending_exception()) {
    this->clear_pending_exception();
  }

#if INCLUDE_CDS
  // Link all classes for dynamic CDS dumping before vm exit.
  // Same operation is being done in JVM_BeforeHalt for handling the
  // case where the application calls System.exit().
  if (DynamicArchive::should_dump_at_vm_exit()) {
    DynamicArchive::prepare_for_dump_at_exit();
  }
#endif

  EXCEPTION_MARK;
  Klass* shutdown_klass =
    SystemDictionary::resolve_or_null(vmSymbols::java_lang_Shutdown(),
                                      THREAD);
  if (shutdown_klass != NULL) {
    // SystemDictionary::resolve_or_null will return null if there was
    // an exception.  If we cannot load the Shutdown class, just don't
    // call Shutdown.shutdown() at all.  This will mean the shutdown hooks
    // won't be run.  Note that if a shutdown hook was registered,
    // the Shutdown class would have already been loaded
    // (Runtime.addShutdownHook will load it).
    JavaValue result(T_VOID);
    JavaCalls::call_static(&result,
                           shutdown_klass,
                           vmSymbols::shutdown_name(),
                           vmSymbols::void_method_signature(),
                           THREAD);
  }
  CLEAR_PENDING_EXCEPTION;
}

#ifndef PRODUCT
void JavaThread::verify_cross_modify_fence_failure(JavaThread *thread) {
   report_vm_error(__FILE__, __LINE__, "Cross modify fence failure", "%p", thread);
}
#endif

// Helper function to create the java.lang.Thread object for a
// VM-internal thread. The thread will have the given name, and be
// a member of the "system" ThreadGroup.
Handle JavaThread::create_system_thread_object(const char* name,
                                               bool is_visible, TRAPS) {
  Handle string = java_lang_String::create_from_str(name, CHECK_NH);

  // Initialize thread_oop to put it into the system threadGroup.
  // This is done by calling the Thread(ThreadGroup group, String name) constructor.
  Handle thread_group(THREAD, Universe::system_thread_group());
  Handle thread_oop =
    JavaCalls::construct_new_instance(vmClasses::Thread_klass(),
                                      vmSymbols::threadgroup_string_void_signature(),
                                      thread_group,
                                      string,
                                      CHECK_NH);

  return thread_oop;
}

// Starts the target JavaThread as a daemon of the given priority, and
// bound to the given java.lang.Thread instance.
// The Threads_lock is held for the duration.
void JavaThread::start_internal_daemon(JavaThread* current, JavaThread* target,
                                       Handle thread_oop, ThreadPriority prio) {

  assert(target->osthread() != NULL, "target thread is not properly initialized");

  MutexLocker mu(current, Threads_lock);

  // Initialize the fields of the thread_oop first.

  java_lang_Thread::set_thread(thread_oop(), target); // isAlive == true now

  if (prio != NoPriority) {
    java_lang_Thread::set_priority(thread_oop(), prio);
    // Note: we don't call os::set_priority here. Possibly we should,
    // else all threads should call it themselves when they first run.
  }

  java_lang_Thread::set_daemon(thread_oop());

  // Now bind the thread_oop to the target JavaThread.
  target->set_threadOopHandles(thread_oop());

  Threads::add(target); // target is now visible for safepoint/handshake
  Thread::start(target);
}

void JavaThread::vm_exit_on_osthread_failure(JavaThread* thread) {
  // At this point it may be possible that no osthread was created for the
  // JavaThread due to lack of resources. However, since this must work
  // for critical system threads just check and abort if this fails.
  if (thread->osthread() == nullptr) {
    // This isn't really an OOM condition, but historically this is what
    // we report.
    vm_exit_during_initialization("java.lang.OutOfMemoryError",
                                  os::native_thread_creation_failed_msg());
  }
}

// Deferred OopHandle release support.

class OopHandleList : public CHeapObj<mtInternal> {
  static const int _count = 4;
  OopHandle _handles[_count];
  OopHandleList* _next;
  int _index;
 public:
  OopHandleList(OopHandleList* next) : _next(next), _index(0) {}
  void add(OopHandle h) {
    assert(_index < _count, "too many additions");
    _handles[_index++] = h;
  }
  ~OopHandleList() {
    assert(_index == _count, "usage error");
    for (int i = 0; i < _index; i++) {
      _handles[i].release(JavaThread::thread_oop_storage());
    }
  }
  OopHandleList* next() const { return _next; }
};

OopHandleList* JavaThread::_oop_handle_list = nullptr;

// Called by the ServiceThread to do the work of releasing
// the OopHandles.
void JavaThread::release_oop_handles() {
  OopHandleList* list;
  {
    MutexLocker ml(Service_lock, Mutex::_no_safepoint_check_flag);
    list = _oop_handle_list;
    _oop_handle_list = nullptr;
  }
  assert(!SafepointSynchronize::is_at_safepoint(), "cannot be called at a safepoint");

  while (list != nullptr) {
    OopHandleList* l = list;
    list = l->next();
    delete l;
  }
}

// Add our OopHandles for later release.
void JavaThread::add_oop_handles_for_release() {
  MutexLocker ml(Service_lock, Mutex::_no_safepoint_check_flag);
  OopHandleList* new_head = new OopHandleList(_oop_handle_list);
  new_head->add(_threadObj);
  new_head->add(_vthread);
  new_head->add(_jvmti_vthread);
  new_head->add(_scopedValueCache);
  _oop_handle_list = new_head;
  Service_lock->notify_all();
}<|MERGE_RESOLUTION|>--- conflicted
+++ resolved
@@ -1370,7 +1370,6 @@
     jvmti_thread_state()->oops_do(f, cf);
   }
 
-<<<<<<< HEAD
   // The continuation oops are really on the stack. But there is typically at most
   // one of those per thread, so we handle them here in the oops_do_no_frames part
   // so that we don't have to sprinkle as many stack watermark checks where these
@@ -1380,10 +1379,10 @@
     f->do_oop((oop*)entry->cont_addr());
     f->do_oop((oop*)entry->chunk_addr());
     entry = entry->parent();
-=======
+  }
+
   if (!UseHeavyMonitors && UseFastLocking) {
     lock_stack().oops_do(f);
->>>>>>> dd5454e8
   }
 }
 
