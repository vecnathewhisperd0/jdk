/*
 * Copyright (c) 2005, 2022, Oracle and/or its affiliates. All rights reserved.
 * DO NOT ALTER OR REMOVE COPYRIGHT NOTICES OR THIS FILE HEADER.
 *
 * This code is free software; you can redistribute it and/or modify it
 * under the terms of the GNU General Public License version 2 only, as
 * published by the Free Software Foundation.  Oracle designates this
 * particular file as subject to the "Classpath" exception as provided
 * by Oracle in the LICENSE file that accompanied this code.
 *
 * This code is distributed in the hope that it will be useful, but WITHOUT
 * ANY WARRANTY; without even the implied warranty of MERCHANTABILITY or
 * FITNESS FOR A PARTICULAR PURPOSE.  See the GNU General Public License
 * version 2 for more details (a copy is included in the LICENSE file that
 * accompanied this code).
 *
 * You should have received a copy of the GNU General Public License version
 * 2 along with this work; if not, write to the Free Software Foundation,
 * Inc., 51 Franklin St, Fifth Floor, Boston, MA 02110-1301 USA.
 *
 * Please contact Oracle, 500 Oracle Parkway, Redwood Shores, CA 94065 USA
 * or visit www.oracle.com if you need additional information or have any
 * questions.
 */

package com.sun.source.tree;

import jdk.internal.javac.PreviewFeature;

/**
 * A visitor of trees, in the style of the visitor design pattern.
 * Classes implementing this interface are used to operate
 * on a tree when the kind of tree is unknown at compile time.
 * When a visitor is passed to a tree's {@link Tree#accept
 * accept} method, the <code>visit<i>Xyz</i></code> method most applicable
 * to that tree is invoked.
 *
 * <p> Classes implementing this interface may or may not throw a
 * {@code NullPointerException} if the additional parameter {@code p}
 * is {@code null}; see documentation of the implementing class for
 * details.
 *
 * <p> <b>WARNING:</b> It is possible that methods will be added to
 * this interface to accommodate new, currently unknown, language
 * structures added to future versions of the Java programming
 * language.  Therefore, visitor classes directly implementing this
 * interface may be source incompatible with future versions of the
 * platform.
 *
 * @param <R> the return type of this visitor's methods.  Use {@link
 *            Void} for visitors that do not need to return results.
 * @param <P> the type of the additional parameter to this visitor's
 *            methods.  Use {@code Void} for visitors that do not need an
 *            additional parameter.
 *
 * @author Peter von der Ah&eacute;
 * @author Jonathan Gibbons
 *
 * @since 1.6
 */
public interface TreeVisitor<R,P> {
    /**
     * Visits an {@code AnnotatedTypeTree} node.
     * @param node the node being visited
     * @param p a parameter value
     * @return a result value
     */
    R visitAnnotatedType(AnnotatedTypeTree node, P p);

    /**
     * Visits an {@code AnnotatedTree} node.
     * @param node the node being visited
     * @param p a parameter value
     * @return a result value
     */
    R visitAnnotation(AnnotationTree node, P p);

    /**
     * Visits a {@code MethodInvocationTree} node.
     * @param node the node being visited
     * @param p a parameter value
     * @return a result value
     */
    R visitMethodInvocation(MethodInvocationTree node, P p);

    /**
     * Visits an {@code AssertTree} node.
     * @param node the node being visited
     * @param p a parameter value
     * @return a result value
     */
    R visitAssert(AssertTree node, P p);

    /**
     * Visits an {@code AssignmentTree} node.
     * @param node the node being visited
     * @param p a parameter value
     * @return a result value
     */
    R visitAssignment(AssignmentTree node, P p);

    /**
     * Visits a {@code CompoundAssignmentTree} node.
     * @param node the node being visited
     * @param p a parameter value
     * @return a result value
     */
    R visitCompoundAssignment(CompoundAssignmentTree node, P p);

    /**
     * Visits a {@code BinaryTree} node.
     * @param node the node being visited
     * @param p a parameter value
     * @return a result value
     */
    R visitBinary(BinaryTree node, P p);

    /**
     * Visits a {@code BlockTree} node.
     * @param node the node being visited
     * @param p a parameter value
     * @return a result value
     */
    R visitBlock(BlockTree node, P p);

    /**
     * Visits a {@code BreakTree} node.
     * @param node the node being visited
     * @param p a parameter value
     * @return a result value
     */
    R visitBreak(BreakTree node, P p);

    /**
     * Visits a {@code CaseTree} node.
     * @param node the node being visited
     * @param p a parameter value
     * @return a result value
     */
    R visitCase(CaseTree node, P p);

    /**
     * Visits a {@code CatchTree} node.
     * @param node the node being visited
     * @param p a parameter value
     * @return a result value
     */
    R visitCatch(CatchTree node, P p);

    /**
     * Visits a {@code ClassTree} node.
     * @param node the node being visited
     * @param p a parameter value
     * @return a result value
     */
    R visitClass(ClassTree node, P p);

    /**
     * Visits a {@code ConditionalExpressionTree} node.
     * @param node the node being visited
     * @param p a parameter value
     * @return a result value
     */
    R visitConditionalExpression(ConditionalExpressionTree node, P p);

    /**
     * Visits a {@code ContinueTree} node.
     * @param node the node being visited
     * @param p a parameter value
     * @return a result value
     */
    R visitContinue(ContinueTree node, P p);

    /**
     * Visits a {@code DoWhileTree} node.
     * @param node the node being visited
     * @param p a parameter value
     * @return a result value
     */
    R visitDoWhileLoop(DoWhileLoopTree node, P p);

    /**
     * Visits an {@code ErroneousTree} node.
     * @param node the node being visited
     * @param p a parameter value
     * @return a result value
     */
    R visitErroneous(ErroneousTree node, P p);

    /**
     * Visits an {@code ExpressionStatementTree} node.
     * @param node the node being visited
     * @param p a parameter value
     * @return a result value
     */
    R visitExpressionStatement(ExpressionStatementTree node, P p);

    /**
     * Visits an {@code EnhancedForLoopTree} node.
     * @param node the node being visited
     * @param p a parameter value
     * @return a result value
     */
    R visitEnhancedForLoop(EnhancedForLoopTree node, P p);

    /**
     * Visits a {@code ForLoopTree} node.
     * @param node the node being visited
     * @param p a parameter value
     * @return a result value
     */
    R visitForLoop(ForLoopTree node, P p);

    /**
     * Visits an {@code IdentifierTree} node.
     * @param node the node being visited
     * @param p a parameter value
     * @return a result value
     */
    R visitIdentifier(IdentifierTree node, P p);

    /**
     * Visits an {@code IfTree} node.
     * @param node the node being visited
     * @param p a parameter value
     * @return a result value
     */
    R visitIf(IfTree node, P p);

    /**
     * Visits an {@code ImportTree} node.
     * @param node the node being visited
     * @param p a parameter value
     * @return a result value
     */
    R visitImport(ImportTree node, P p);

    /**
     * Visits an {@code ArrayAccessTree} node.
     * @param node the node being visited
     * @param p a parameter value
     * @return a result value
     */
    R visitArrayAccess(ArrayAccessTree node, P p);

    /**
     * Visits a {@code LabeledStatementTree} node.
     * @param node the node being visited
     * @param p a parameter value
     * @return a result value
     */
    R visitLabeledStatement(LabeledStatementTree node, P p);

    /**
     * Visits a {@code LiteralTree} node.
     * @param node the node being visited
     * @param p a parameter value
     * @return a result value
     */
    R visitLiteral(LiteralTree node, P p);

    /**
     * Visits a {@code BindingPatternTree} node.
     * @param node the node being visited
     * @param p a parameter value
     * @return a result value
     * @since 16
     */
    R visitBindingPattern(BindingPatternTree node, P p);

    /**
     * Visits a {@code DefaultCaseLabelTree} node.
     * @param node the node being visited
     * @param p a parameter value
     * @return a result value
     * @since 17
     */
    @PreviewFeature(feature=PreviewFeature.Feature.SWITCH_PATTERN_MATCHING, reflective=true)
    R visitDefaultCaseLabel(DefaultCaseLabelTree node, P p);

    /**
<<<<<<< HEAD
     * Visits a {@code ExpressionCaseLabelTree} node.
=======
     * Visits a {@code DeconstructionPatternTree} node.
>>>>>>> f235955e
     * @param node the node being visited
     * @param p a parameter value
     * @return a result value
     * @since 19
     */
<<<<<<< HEAD
    @PreviewFeature(feature=PreviewFeature.Feature.SWITCH_PATTERN_MATCHING, reflective=true)
    R visitExpressionCaseLabel(ExpressionCaseLabelTree node, P p);

    /**
     * Visits a {@code PatternCaseLabelTree} node.
     * @param node the node being visited
     * @param p a parameter value
     * @return a result value
     * @since 19
     */
    @PreviewFeature(feature=PreviewFeature.Feature.SWITCH_PATTERN_MATCHING, reflective=true)
    R visitPatternCaseLabel(PatternCaseLabelTree node, P p);
=======
    @PreviewFeature(feature=PreviewFeature.Feature.RECORD_PATTERNS, reflective=true)
    R visitDeconstructionPattern(DeconstructionPatternTree node, P p);
>>>>>>> f235955e

    /**
     * Visits a {@code MethodTree} node.
     * @param node the node being visited
     * @param p a parameter value
     * @return a result value
     */
    R visitMethod(MethodTree node, P p);

    /**
     * Visits a {@code ModifiersTree} node.
     * @param node the node being visited
     * @param p a parameter value
     * @return a result value
     */
    R visitModifiers(ModifiersTree node, P p);

    /**
     * Visits a {@code NewArrayTree} node.
     * @param node the node being visited
     * @param p a parameter value
     * @return a result value
     */
    R visitNewArray(NewArrayTree node, P p);

    /**
     * Visits a {@code ParenthesizedPatternTree} node.
     * @param node the node being visited
     * @param p a parameter value
     * @return a result value
     * @since 17
     */
    @PreviewFeature(feature=PreviewFeature.Feature.SWITCH_PATTERN_MATCHING, reflective=true)
    R visitParenthesizedPattern(ParenthesizedPatternTree node, P p);

    /**
     * Visits a {@code NewClassTree} node.
     * @param node the node being visited
     * @param p a parameter value
     * @return a result value
     */
    R visitNewClass(NewClassTree node, P p);

    /**
     * Visits a {@code LambdaExpressionTree} node.
     * @param node the node being visited
     * @param p a parameter value
     * @return a result value
     */
    R visitLambdaExpression(LambdaExpressionTree node, P p);

    /**
     * Visits a {@code PackageTree} node.
     * @param node the node being visited
     * @param p a parameter value
     * @return a result value
     */
    R visitPackage(PackageTree node, P p);

    /**
     * Visits a {@code ParenthesizedTree} node.
     * @param node the node being visited
     * @param p a parameter value
     * @return a result value
     */
    R visitParenthesized(ParenthesizedTree node, P p);

    /**
     * Visits a {@code ReturnTree} node.
     * @param node the node being visited
     * @param p a parameter value
     * @return a result value
     */
    R visitReturn(ReturnTree node, P p);

    /**
     * Visits a {@code MemberSelectTree} node.
     * @param node the node being visited
     * @param p a parameter value
     * @return a result value
     */
    R visitMemberSelect(MemberSelectTree node, P p);

    /**
     * Visits a {@code MemberReferenceTree} node.
     * @param node the node being visited
     * @param p a parameter value
     * @return a result value
     */
    R visitMemberReference(MemberReferenceTree node, P p);

    /**
     * Visits an {@code EmptyStatementTree} node.
     * @param node the node being visited
     * @param p a parameter value
     * @return a result value
     */
    R visitEmptyStatement(EmptyStatementTree node, P p);

    /**
     * Visits a {@code SwitchTree} node.
     * @param node the node being visited
     * @param p a parameter value
     * @return a result value
     */
    R visitSwitch(SwitchTree node, P p);

    /**
     * Visits a {@code SwitchExpressionTree} node.
     *
     * @param node the node being visited
     * @param p a parameter value
     * @return a result value
     * @since 12
     */
    R visitSwitchExpression(SwitchExpressionTree node, P p);

    /**
     * Visits a {@code SynchronizedTree} node.
     * @param node the node being visited
     * @param p a parameter value
     * @return a result value
     */
    R visitSynchronized(SynchronizedTree node, P p);

    /**
     * Visits a {@code ThrowTree} node.
     * @param node the node being visited
     * @param p a parameter value
     * @return a result value
     */
    R visitThrow(ThrowTree node, P p);

    /**
     * Visits a {@code CompilationUnitTree} node.
     * @param node the node being visited
     * @param p a parameter value
     * @return a result value
     */
    R visitCompilationUnit(CompilationUnitTree node, P p);

    /**
     * Visits a {@code TryTree} node.
     * @param node the node being visited
     * @param p a parameter value
     * @return a result value
     */
    R visitTry(TryTree node, P p);

    /**
     * Visits a {@code ParameterizedTypeTree} node.
     * @param node the node being visited
     * @param p a parameter value
     * @return a result value
     */
    R visitParameterizedType(ParameterizedTypeTree node, P p);

    /**
     * Visits a {@code UnionTypeTree} node.
     * @param node the node being visited
     * @param p a parameter value
     * @return a result value
     */
    R visitUnionType(UnionTypeTree node, P p);

    /**
     * Visits an {@code IntersectionTypeTree} node.
     * @param node the node being visited
     * @param p a parameter value
     * @return a result value
     */
    R visitIntersectionType(IntersectionTypeTree node, P p);

    /**
     * Visits an {@code ArrayTypeTree} node.
     * @param node the node being visited
     * @param p a parameter value
     * @return a result value
     */
    R visitArrayType(ArrayTypeTree node, P p);

    /**
     * Visits a {@code TypeCastTree} node.
     * @param node the node being visited
     * @param p a parameter value
     * @return a result value
     */
    R visitTypeCast(TypeCastTree node, P p);

    /**
     * Visits a {@code PrimitiveTypeTree} node.
     * @param node the node being visited
     * @param p a parameter value
     * @return a result value
     */
    R visitPrimitiveType(PrimitiveTypeTree node, P p);

    /**
     * Visits a {@code TypeParameterTree} node.
     * @param node the node being visited
     * @param p a parameter value
     * @return a result value
     */
    R visitTypeParameter(TypeParameterTree node, P p);

    /**
     * Visits an {@code InstanceOfTree} node.
     * @param node the node being visited
     * @param p a parameter value
     * @return a result value
     */
    R visitInstanceOf(InstanceOfTree node, P p);

    /**
     * Visits a {@code UnaryTree} node.
     * @param node the node being visited
     * @param p a parameter value
     * @return a result value
     */
    R visitUnary(UnaryTree node, P p);

    /**
     * Visits a {@code VariableTree} node.
     * @param node the node being visited
     * @param p a parameter value
     * @return a result value
     */
    R visitVariable(VariableTree node, P p);

    /**
     * Visits a {@code WhileLoopTree} node.
     * @param node the node being visited
     * @param p a parameter value
     * @return a result value
     */
    R visitWhileLoop(WhileLoopTree node, P p);

    /**
     * Visits a {@code WildcardTypeTree} node.
     * @param node the node being visited
     * @param p a parameter value
     * @return a result value
     */
    R visitWildcard(WildcardTree node, P p);

    /**
     * Visits a {@code ModuleTree} node.
     * @param node the node being visited
     * @param p a parameter value
     * @return a result value
     */
    R visitModule(ModuleTree node, P p);

    /**
     * Visits an {@code ExportsTree} node.
     * @param node the node being visited
     * @param p a parameter value
     * @return a result value
     */
    R visitExports(ExportsTree node, P p);

    /**
     * Visits an {@code OpensTree} node.
     * @param node the node being visited
     * @param p a parameter value
     * @return a result value
     */
    R visitOpens(OpensTree node, P p);

    /**
     * Visits a {@code ProvidesTree} node.
     * @param node the node being visited
     * @param p a parameter value
     * @return a result value
     */
    R visitProvides(ProvidesTree node, P p);

    /**
     * Visits a {@code RequiresTree} node.
     * @param node the node being visited
     * @param p a parameter value
     * @return a result value
     */
    R visitRequires(RequiresTree node, P p);

    /**
     * Visits a {@code UsesTree} node.
     * @param node the node being visited
     * @param p a parameter value
     * @return a result value
     */
    R visitUses(UsesTree node, P p);

    /**
     * Visits an unknown type of {@code Tree} node.
     * This can occur if the language evolves and new kinds
     * of nodes are added to the {@code Tree} hierarchy.
     * @param node the node being visited
     * @param p a parameter value
     * @return a result value
     */
    R visitOther(Tree node, P p);

    /**
     * Visits a {@code YieldTree} node.
     * @param node the node being visited
     * @param p a parameter value
     * @return a result value
     * @since 13
     */
    R visitYield(YieldTree node, P p);
}<|MERGE_RESOLUTION|>--- conflicted
+++ resolved
@@ -279,17 +279,12 @@
     R visitDefaultCaseLabel(DefaultCaseLabelTree node, P p);
 
     /**
-<<<<<<< HEAD
      * Visits a {@code ExpressionCaseLabelTree} node.
-=======
-     * Visits a {@code DeconstructionPatternTree} node.
->>>>>>> f235955e
      * @param node the node being visited
      * @param p a parameter value
      * @return a result value
      * @since 19
      */
-<<<<<<< HEAD
     @PreviewFeature(feature=PreviewFeature.Feature.SWITCH_PATTERN_MATCHING, reflective=true)
     R visitExpressionCaseLabel(ExpressionCaseLabelTree node, P p);
 
@@ -302,10 +297,16 @@
      */
     @PreviewFeature(feature=PreviewFeature.Feature.SWITCH_PATTERN_MATCHING, reflective=true)
     R visitPatternCaseLabel(PatternCaseLabelTree node, P p);
-=======
+
+    /**
+     * Visits a {@code DeconstructionPatternTree} node.
+     * @param node the node being visited
+     * @param p a parameter value
+     * @return a result value
+     * @since 19
+     */
     @PreviewFeature(feature=PreviewFeature.Feature.RECORD_PATTERNS, reflective=true)
     R visitDeconstructionPattern(DeconstructionPatternTree node, P p);
->>>>>>> f235955e
 
     /**
      * Visits a {@code MethodTree} node.
