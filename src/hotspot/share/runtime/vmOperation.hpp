--- conflicted
+++ resolved
@@ -116,11 +116,7 @@
   template(GTestStopSafepoint)                    \
   template(JFROldObject)                          \
   template(JvmtiPostObjectFree)                   \
-<<<<<<< HEAD
   template(MSweepGC)
-=======
-  template(RendezvousGCThreads)
->>>>>>> a667213e
 
 class Thread;
 class outputStream;
