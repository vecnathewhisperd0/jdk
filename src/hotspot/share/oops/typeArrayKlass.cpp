--- conflicted
+++ resolved
@@ -199,14 +199,7 @@
   }
 
   ObjArrayKlass* h_ak = ObjArrayKlass::cast(higher_dimension());
-<<<<<<< HEAD
-  THREAD->check_possible_safepoint();
-=======
-  if (or_null) {
-    return h_ak->array_klass_or_null(n);
-  }
   THREAD->as_Java_thread()->check_possible_safepoint();
->>>>>>> 7f4a9f68
   return h_ak->array_klass(n, THREAD);
 }
 
