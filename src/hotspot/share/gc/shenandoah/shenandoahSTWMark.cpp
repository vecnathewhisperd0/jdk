/*
 * Copyright (c) 2021, 2022, Red Hat, Inc. All rights reserved.
 * DO NOT ALTER OR REMOVE COPYRIGHT NOTICES OR THIS FILE HEADER.
 *
 * This code is free software; you can redistribute it and/or modify it
 * under the terms of the GNU General Public License version 2 only, as
 * published by the Free Software Foundation.
 *
 * This code is distributed in the hope that it will be useful, but WITHOUT
 * ANY WARRANTY; without even the implied warranty of MERCHANTABILITY or
 * FITNESS FOR A PARTICULAR PURPOSE.  See the GNU General Public License
 * version 2 for more details (a copy is included in the LICENSE file that
 * accompanied this code).
 *
 * You should have received a copy of the GNU General Public License version
 * 2 along with this work; if not, write to the Free Software Foundation,
 * Inc., 51 Franklin St, Fifth Floor, Boston, MA 02110-1301 USA.
 *
 * Please contact Oracle, 500 Oracle Parkway, Redwood Shores, CA 94065 USA
 * or visit www.oracle.com if you need additional information or have any
 * questions.
 *
 */


#include "precompiled.hpp"

#include "gc/shared/strongRootsScope.hpp"
#include "gc/shared/taskTerminator.hpp"
#include "gc/shared/workerThread.hpp"
#include "gc/shenandoah/shenandoahClosures.inline.hpp"
#include "gc/shenandoah/shenandoahGeneration.hpp"
#include "gc/shenandoah/shenandoahMark.inline.hpp"
#include "gc/shenandoah/shenandoahOopClosures.inline.hpp"
#include "gc/shenandoah/shenandoahReferenceProcessor.hpp"
#include "gc/shenandoah/shenandoahRootProcessor.inline.hpp"
#include "gc/shenandoah/shenandoahSTWMark.hpp"
#include "gc/shenandoah/shenandoahVerifier.hpp"

template<GenerationMode GENERATION>
class ShenandoahInitMarkRootsClosure : public OopClosure {
 private:
  ShenandoahObjToScanQueue* const _queue;
  ShenandoahMarkingContext* const _mark_context;

  template <class T>
    inline void do_oop_work(T* p);

 public:
  ShenandoahInitMarkRootsClosure(ShenandoahObjToScanQueue* q);

  void do_oop(narrowOop* p) { do_oop_work(p); }
  void do_oop(oop* p)       { do_oop_work(p); }
};

template<GenerationMode GENERATION>
ShenandoahInitMarkRootsClosure<GENERATION>::ShenandoahInitMarkRootsClosure(ShenandoahObjToScanQueue* q) :
_queue(q),
_mark_context(ShenandoahHeap::heap()->marking_context()) {
}

template <GenerationMode GENERATION>
template <class T>
void ShenandoahInitMarkRootsClosure<GENERATION>::do_oop_work(T* p) {
  // Only called from STW mark, should not be used to bootstrap old generation marking.
  ShenandoahMark::mark_through_ref<T, GENERATION>(p, _queue, nullptr, _mark_context, false);
}

class ShenandoahSTWMarkTask : public WorkerTask {
private:
  ShenandoahSTWMark* const _mark;

public:
  ShenandoahSTWMarkTask(ShenandoahSTWMark* mark);
  void work(uint worker_id);
};

ShenandoahSTWMarkTask::ShenandoahSTWMarkTask(ShenandoahSTWMark* mark) :
  WorkerTask("Shenandoah STW mark"),
  _mark(mark) {
}

void ShenandoahSTWMarkTask::work(uint worker_id) {
  ShenandoahParallelWorkerSession worker_session(worker_id);
  _mark->mark_roots(worker_id);
  _mark->finish_mark(worker_id);
}

ShenandoahSTWMark::ShenandoahSTWMark(ShenandoahGeneration* generation, bool full_gc) :
  ShenandoahMark(generation),
  _root_scanner(full_gc ? ShenandoahPhaseTimings::full_gc_mark : ShenandoahPhaseTimings::degen_gc_stw_mark),
  _terminator(ShenandoahHeap::heap()->workers()->active_workers(), task_queues()),
  _full_gc(full_gc) {
  assert(ShenandoahSafepoint::is_at_shenandoah_safepoint(), "Must be at a Shenandoah safepoint");
}

void ShenandoahSTWMark::mark() {
  // Weak reference processing
  ShenandoahHeap* const heap = ShenandoahHeap::heap();
  ShenandoahReferenceProcessor* rp = heap->active_generation()->ref_processor();
  rp->reset_thread_locals();
  rp->set_soft_reference_policy(heap->soft_ref_policy()->should_clear_all_soft_refs());

  // Init mark, do not expect forwarded pointers in roots
  if (ShenandoahVerify) {
    assert(Thread::current()->is_VM_thread(), "Must be");
    heap->verifier()->verify_roots_no_forwarded();
  }

  start_mark();

  uint nworkers = heap->workers()->active_workers();
  task_queues()->reserve(nworkers);

  TASKQUEUE_STATS_ONLY(task_queues()->reset_taskqueue_stats());

  {
    // Mark
    if (_generation->generation_mode() == YOUNG) {
      // But only scan the remembered set for young generation.
      _generation->scan_remembered_set(false /* is_concurrent */);
    }

    StrongRootsScope scope(nworkers);
    ShenandoahSTWMarkTask task(this);
    heap->workers()->run_task(&task);

    assert(task_queues()->is_empty(), "Should be empty");
  }

<<<<<<< HEAD
  _generation->set_mark_complete();
=======
  heap->mark_complete_marking_context();
  end_mark();
>>>>>>> dc74ea21

  assert(task_queues()->is_empty(), "Should be empty");
  TASKQUEUE_STATS_ONLY(task_queues()->print_taskqueue_stats());
  TASKQUEUE_STATS_ONLY(task_queues()->reset_taskqueue_stats());
}

void ShenandoahSTWMark::mark_roots(uint worker_id) {
  switch (_generation->generation_mode()) {
    case GLOBAL: {
      ShenandoahInitMarkRootsClosure<GLOBAL> init_mark(task_queues()->queue(worker_id));
      _root_scanner.roots_do(&init_mark, worker_id);
      break;
    }
    case YOUNG: {
      ShenandoahInitMarkRootsClosure<YOUNG> init_mark(task_queues()->queue(worker_id));
      _root_scanner.roots_do(&init_mark, worker_id);
      break;
    }
    default:
      ShouldNotReachHere();
  }
}

void ShenandoahSTWMark::finish_mark(uint worker_id) {
  ShenandoahPhaseTimings::Phase phase = _full_gc ? ShenandoahPhaseTimings::full_gc_mark : ShenandoahPhaseTimings::degen_gc_stw_mark;
  ShenandoahWorkerTimingsTracker timer(phase, ShenandoahPhaseTimings::ParallelMark, worker_id);
  ShenandoahReferenceProcessor* rp = ShenandoahHeap::heap()->active_generation()->ref_processor();
  StringDedup::Requests requests;

  mark_loop(_generation->generation_mode(),
            worker_id, &_terminator, rp,
            false /* not cancellable */,
            ShenandoahStringDedup::is_enabled() ? ALWAYS_DEDUP : NO_DEDUP, &requests);
}
<|MERGE_RESOLUTION|>--- conflicted
+++ resolved
@@ -128,12 +128,8 @@
     assert(task_queues()->is_empty(), "Should be empty");
   }
 
-<<<<<<< HEAD
   _generation->set_mark_complete();
-=======
-  heap->mark_complete_marking_context();
   end_mark();
->>>>>>> dc74ea21
 
   assert(task_queues()->is_empty(), "Should be empty");
   TASKQUEUE_STATS_ONLY(task_queues()->print_taskqueue_stats());
