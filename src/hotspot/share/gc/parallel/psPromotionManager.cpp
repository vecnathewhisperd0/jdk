/*
 * Copyright (c) 2002, 2023, Oracle and/or its affiliates. All rights reserved.
 * DO NOT ALTER OR REMOVE COPYRIGHT NOTICES OR THIS FILE HEADER.
 *
 * This code is free software; you can redistribute it and/or modify it
 * under the terms of the GNU General Public License version 2 only, as
 * published by the Free Software Foundation.
 *
 * This code is distributed in the hope that it will be useful, but WITHOUT
 * ANY WARRANTY; without even the implied warranty of MERCHANTABILITY or
 * FITNESS FOR A PARTICULAR PURPOSE.  See the GNU General Public License
 * version 2 for more details (a copy is included in the LICENSE file that
 * accompanied this code).
 *
 * You should have received a copy of the GNU General Public License version
 * 2 along with this work; if not, write to the Free Software Foundation,
 * Inc., 51 Franklin St, Fifth Floor, Boston, MA 02110-1301 USA.
 *
 * Please contact Oracle, 500 Oracle Parkway, Redwood Shores, CA 94065 USA
 * or visit www.oracle.com if you need additional information or have any
 * questions.
 *
 */

#include "precompiled.hpp"
#include "classfile/javaClasses.inline.hpp"
#include "gc/parallel/mutableSpace.hpp"
#include "gc/parallel/parallelScavengeHeap.hpp"
#include "gc/parallel/psOldGen.hpp"
#include "gc/parallel/psPromotionManager.inline.hpp"
#include "gc/parallel/psScavenge.inline.hpp"
#include "gc/shared/continuationGCSupport.inline.hpp"
#include "gc/shared/gcTrace.hpp"
#include "gc/shared/preservedMarks.inline.hpp"
#include "gc/shared/taskqueue.inline.hpp"
#include "logging/log.hpp"
#include "logging/logStream.hpp"
#include "memory/allocation.inline.hpp"
#include "memory/iterator.inline.hpp"
#include "memory/memRegion.hpp"
#include "memory/padded.inline.hpp"
#include "memory/resourceArea.hpp"
#include "oops/access.inline.hpp"
#include "oops/compressedOops.inline.hpp"

PaddedEnd<PSPromotionManager>* PSPromotionManager::_manager_array = nullptr;
PSPromotionManager::PSScannerTasksQueueSet* PSPromotionManager::_stack_array_depth = nullptr;
PreservedMarksSet*             PSPromotionManager::_preserved_marks_set = nullptr;
PSOldGen*                      PSPromotionManager::_old_gen = nullptr;
MutableSpace*                  PSPromotionManager::_young_space = nullptr;

void PSPromotionManager::initialize() {
  ParallelScavengeHeap* heap = ParallelScavengeHeap::heap();

  _old_gen = heap->old_gen();
  _young_space = heap->young_gen()->to_space();

  const uint promotion_manager_num = ParallelGCThreads;

  // To prevent false sharing, we pad the PSPromotionManagers
  // and make sure that the first instance starts at a cache line.
  assert(_manager_array == nullptr, "Attempt to initialize twice");
  _manager_array = PaddedArray<PSPromotionManager, mtGC>::create_unfreeable(promotion_manager_num);

  _stack_array_depth = new PSScannerTasksQueueSet(ParallelGCThreads);

  // Create and register the PSPromotionManager(s) for the worker threads.
  for(uint i=0; i<ParallelGCThreads; i++) {
    stack_array_depth()->register_queue(i, _manager_array[i].claimed_stack_depth());
  }
  // The VMThread gets its own PSPromotionManager, which is not available
  // for work stealing.

  assert(_preserved_marks_set == nullptr, "Attempt to initialize twice");
  _preserved_marks_set = new PreservedMarksSet(true /* in_c_heap */);
  _preserved_marks_set->init(promotion_manager_num);
  for (uint i = 0; i < promotion_manager_num; i += 1) {
    _manager_array[i].register_preserved_marks(_preserved_marks_set->get(i));
  }
}

// Helper functions to get around the circular dependency between
// psScavenge.inline.hpp and psPromotionManager.inline.hpp.
bool PSPromotionManager::should_scavenge(oop* p, bool check_to_space) {
  return PSScavenge::should_scavenge(p, check_to_space);
}
bool PSPromotionManager::should_scavenge(narrowOop* p, bool check_to_space) {
  return PSScavenge::should_scavenge(p, check_to_space);
}

PSPromotionManager* PSPromotionManager::gc_thread_promotion_manager(uint index) {
  assert(index < ParallelGCThreads, "index out of range");
  assert(_manager_array != nullptr, "Sanity");
  return &_manager_array[index];
}

PSPromotionManager* PSPromotionManager::vm_thread_promotion_manager() {
  assert(_manager_array != nullptr, "Sanity");
  return &_manager_array[0];
}

void PSPromotionManager::pre_scavenge() {
  ParallelScavengeHeap* heap = ParallelScavengeHeap::heap();

  _preserved_marks_set->assert_empty();
  _young_space = heap->young_gen()->to_space();

  for(uint i=0; i<ParallelGCThreads; i++) {
    manager_array(i)->reset();
  }
}

bool PSPromotionManager::post_scavenge(YoungGCTracer& gc_tracer) {
  bool promotion_failure_occurred = false;

  TASKQUEUE_STATS_ONLY(print_taskqueue_stats());
  for (uint i = 0; i < ParallelGCThreads; i++) {
    PSPromotionManager* manager = manager_array(i);
    assert(manager->claimed_stack_depth()->is_empty(), "should be empty");
    if (manager->_promotion_failed_info.has_failed()) {
      gc_tracer.report_promotion_failed(manager->_promotion_failed_info);
      promotion_failure_occurred = true;
    }
    manager->flush_labs();
    manager->flush_string_dedup_requests();
  }
  if (!promotion_failure_occurred) {
    // If there was no promotion failure, the preserved mark stacks
    // should be empty.
    _preserved_marks_set->assert_empty();
  }
  return promotion_failure_occurred;
}

#if TASKQUEUE_STATS
void
PSPromotionManager::print_local_stats(outputStream* const out, uint i) const {
  #define FMT " " SIZE_FORMAT_W(10)
  out->print_cr("%3u" FMT FMT FMT FMT,
                i, _array_chunk_pushes, _array_chunk_steals,
                _arrays_chunked, _array_chunks_processed);
  #undef FMT
}

static const char* const pm_stats_hdr[] = {
  "    ----partial array----     arrays      array",
  "thr       push      steal    chunked     chunks",
  "--- ---------- ---------- ---------- ----------"
};

void PSPromotionManager::print_taskqueue_stats() {
  if (!log_is_enabled(Trace, gc, task, stats)) {
    return;
  }
  Log(gc, task, stats) log;
  ResourceMark rm;
  LogStream ls(log.trace());

  stack_array_depth()->print_taskqueue_stats(&ls, "Oop Queue");

  const uint hlines = sizeof(pm_stats_hdr) / sizeof(pm_stats_hdr[0]);
  for (uint i = 0; i < hlines; ++i) ls.print_cr("%s", pm_stats_hdr[i]);
  for (uint i = 0; i < ParallelGCThreads; ++i) {
    manager_array(i)->print_local_stats(&ls, i);
  }
}

void PSPromotionManager::reset_stats() {
  claimed_stack_depth()->stats.reset();
  _array_chunk_pushes = _array_chunk_steals = 0;
  _arrays_chunked = _array_chunks_processed = 0;
}
#endif // TASKQUEUE_STATS

PSPromotionManager::PSPromotionManager() {
  ParallelScavengeHeap* heap = ParallelScavengeHeap::heap();

  // We set the old lab's start array.
  _old_lab.set_start_array(old_gen()->start_array());

  uint queue_size;
  queue_size = claimed_stack_depth()->max_elems();

  if (ParallelGCThreads == 1) {
    _target_stack_size = 0;
  } else {
    // don't let the target stack size to be more than 1/4 of the entries
    _target_stack_size = (uint) MIN2((uint) GCDrainStackTargetSize,
                                     (uint) (queue_size / 4));
  }

  _array_chunk_size = ParGCArrayScanChunk;
  // let's choose 1.5x the chunk size
  _min_array_size_for_chunking = 3 * _array_chunk_size / 2;

  _preserved_marks = nullptr;

  reset();
}

void PSPromotionManager::reset() {
  assert(stacks_empty(), "reset of non-empty stack");

  // We need to get an assert in here to make sure the labs are always flushed.

  // Do not prefill the LAB's, save heap wastage!
  HeapWord* lab_base = young_space()->top();
  _young_lab.initialize(MemRegion(lab_base, (size_t)0));
  _young_gen_is_full = false;

  lab_base = old_gen()->object_space()->top();
  _old_lab.initialize(MemRegion(lab_base, (size_t)0));
  _old_gen_is_full = false;

  _promotion_failed_info.reset();

  TASKQUEUE_STATS_ONLY(reset_stats());
}

void PSPromotionManager::register_preserved_marks(PreservedMarks* preserved_marks) {
  assert(_preserved_marks == nullptr, "do not set it twice");
  _preserved_marks = preserved_marks;
}

void PSPromotionManager::restore_preserved_marks() {
  _preserved_marks_set->restore(&ParallelScavengeHeap::heap()->workers());
}

void PSPromotionManager::drain_stacks_depth(bool totally_drain) {
  const uint threshold = totally_drain ? 0
                                       : _target_stack_size;

  PSScannerTasksQueue* const tq = claimed_stack_depth();
  do {
    ScannerTask task;

    // Drain overflow stack first, so other threads can steal from
    // claimed stack while we work.
    while (tq->pop_overflow(task)) {
      if (!tq->try_push_to_taskqueue(task)) {
        process_popped_location_depth(task);
      }
    }

    while (tq->pop_local(task, threshold)) {
      process_popped_location_depth(task);
    }
  } while (!tq->overflow_empty());

  assert(!totally_drain || tq->taskqueue_empty(), "Sanity");
  assert(totally_drain || tq->size() <= _target_stack_size, "Sanity");
  assert(tq->overflow_empty(), "Sanity");
}

void PSPromotionManager::flush_labs() {
  assert(stacks_empty(), "Attempt to flush lab with live stack");

  // If either promotion lab fills up, we can flush the
  // lab but not refill it, so check first.
  assert(!_young_lab.is_flushed() || _young_gen_is_full, "Sanity");
  if (!_young_lab.is_flushed())
    _young_lab.flush();

  assert(!_old_lab.is_flushed() || _old_gen_is_full, "Sanity");
  if (!_old_lab.is_flushed())
    _old_lab.flush();

  // Let PSScavenge know if we overflowed
  if (_young_gen_is_full) {
    PSScavenge::set_survivor_overflow(true);
  }
}

template <class T> void PSPromotionManager::process_array_chunk_work(
                                                 oop obj,
                                                 int start, int end) {
  assert(start <= end, "invariant");
  T* const base      = (T*)objArrayOop(obj)->base();
  T* p               = base + start;
  T* const chunk_end = base + end;
  while (p < chunk_end) {
    if (PSScavenge::should_scavenge(p)) {
      claim_or_forward_depth(p);
    }
    ++p;
  }
}

void PSPromotionManager::process_array_chunk(PartialArrayScanTask task) {
  assert(PSChunkLargeArrays, "invariant");

  oop old = task.to_source_array();
  assert(old->is_forwarded(), "invariant");

  TASKQUEUE_STATS_ONLY(++_array_chunks_processed);

  oop const obj = old->forwardee();

  int start;
  int const end = arrayOop(old)->length();
  if (end > (int) _min_array_size_for_chunking) {
    // we'll chunk more
    start = end - _array_chunk_size;
    assert(start > 0, "invariant");
    arrayOop(old)->set_length(start);
    push_depth(ScannerTask(PartialArrayScanTask(old)));
    TASKQUEUE_STATS_ONLY(++_array_chunk_pushes);
  } else {
    // this is the final chunk for this array
    start = 0;
    int const actual_length = arrayOop(obj)->length();
    arrayOop(old)->set_length(actual_length);
  }

  if (UseCompressedOops) {
    process_array_chunk_work<narrowOop>(obj, start, end);
  } else {
    process_array_chunk_work<oop>(obj, start, end);
  }
}

oop PSPromotionManager::oop_promotion_failed(oop obj, markWord obj_mark) {
  assert(_old_gen_is_full || PromotionFailureALot, "Sanity");

  // Attempt to CAS in the header.
  // This tests if the header is still the same as when
  // this started.  If it is the same (i.e., no forwarding
  // pointer has been installed), then this thread owns
  // it.
<<<<<<< HEAD
  if (obj->forward_to_self_atomic(obj_mark) == NULL) {
=======
  if (obj->forward_to_atomic(obj, obj_mark) == nullptr) {
>>>>>>> bc750f70
    // We won any races, we "own" this object.
    assert(obj == obj->forwardee(), "Sanity");

    _promotion_failed_info.register_copy_failure(obj->size());

    ContinuationGCSupport::transform_stack_chunk(obj);

    push_contents(obj);

    // Save the markWord of promotion-failed objs in _preserved_marks for later
    // restoration. This way we don't have to walk the young-gen to locate
    // these promotion-failed objs.
    _preserved_marks->push_always(obj, obj_mark);
  }  else {
    // We lost, someone else "owns" this object
    guarantee(obj->is_forwarded(), "Object must be forwarded if the cas failed.");

    // No unallocation to worry about.
    obj = obj->forwardee();
  }

  return obj;
}<|MERGE_RESOLUTION|>--- conflicted
+++ resolved
@@ -327,11 +327,7 @@
   // this started.  If it is the same (i.e., no forwarding
   // pointer has been installed), then this thread owns
   // it.
-<<<<<<< HEAD
-  if (obj->forward_to_self_atomic(obj_mark) == NULL) {
-=======
-  if (obj->forward_to_atomic(obj, obj_mark) == nullptr) {
->>>>>>> bc750f70
+  if (obj->forward_to_self_atomic(obj_mark) == nullptr) {
     // We won any races, we "own" this object.
     assert(obj == obj->forwardee(), "Sanity");
 
