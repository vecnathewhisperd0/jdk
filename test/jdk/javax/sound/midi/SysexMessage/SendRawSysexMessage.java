/*
 * Copyright (c) 2020, 2023, Oracle and/or its affiliates. All rights reserved.
 * DO NOT ALTER OR REMOVE COPYRIGHT NOTICES OR THIS FILE HEADER.
 *
 * This code is free software; you can redistribute it and/or modify it
 * under the terms of the GNU General Public License version 2 only, as
 * published by the Free Software Foundation.
 *
 * This code is distributed in the hope that it will be useful, but WITHOUT
 * ANY WARRANTY; without even the implied warranty of MERCHANTABILITY or
 * FITNESS FOR A PARTICULAR PURPOSE.  See the GNU General Public License
 * version 2 for more details (a copy is included in the LICENSE file that
 * accompanied this code).
 *
 * You should have received a copy of the GNU General Public License version
 * 2 along with this work; if not, write to the Free Software Foundation,
 * Inc., 51 Franklin St, Fifth Floor, Boston, MA 02110-1301 USA.
 *
 * Please contact Oracle, 500 Oracle Parkway, Redwood Shores, CA 94065 USA
 * or visit www.oracle.com if you need additional information or have any
 * questions.
 */

import javax.sound.midi.MidiDevice;
import javax.sound.midi.MidiMessage;
import javax.sound.midi.MidiSystem;
import javax.sound.midi.MidiUnavailableException;
import javax.sound.midi.Receiver;
import javax.sound.midi.ShortMessage;
import javax.sound.midi.SysexMessage;

import static javax.sound.midi.SysexMessage.SPECIAL_SYSTEM_EXCLUSIVE;
import static javax.sound.midi.SysexMessage.SYSTEM_EXCLUSIVE;

/**
 * @test
<<<<<<< HEAD
 * @bug 8237495 8301310
=======
 * @bug 8074211 8237495 8301310
>>>>>>> 2c003f1f
 * @summary fail with memory errors when asked to send a sysex message starting
 *          with 0xF7
 */
public final class SendRawSysexMessage {

    private static final class RawMidiMessage extends MidiMessage {
        @Override
        public RawMidiMessage clone() {
            return new RawMidiMessage(getMessage());
        }
        @Override
        public int getStatus() {
            return SYSTEM_EXCLUSIVE; // not that this really matters
        }

        RawMidiMessage(byte[] data) {
            super(data.clone());
        }
    }

    public static void main(String[] args) throws Exception {
        MidiDevice.Info[] infos = MidiSystem.getMidiDeviceInfo();
        System.err.println("List of devices to test:");
        for (int i = 0; i < infos.length; i++) {
            System.err.printf("\t%d.\t%s%n", i, infos[i]);
        }
        for (int i = 0; i < infos.length; i++) {
            System.err.printf("%d.\t%s%n", i, infos[i]);
            try {
                test(infos[i]);
            } catch (MidiUnavailableException ignored){
                // try next
            }
        }
    }

    private static void test(MidiDevice.Info info) throws Exception {
        try (MidiDevice device = MidiSystem.getMidiDevice(info)) {
            System.err.println("Sending to " + device + " (" + info + ")");
            if (!device.isOpen())
                device.open();
            try (Receiver r = device.getReceiver()) {
                System.err.println("note on");
                r.send(new ShortMessage(ShortMessage.NOTE_ON, 5, 5), -1);
                System.err.println("sysex");
                r.send(new SysexMessage(new byte[]{
                        (byte) SYSTEM_EXCLUSIVE, 0x0, 0x03, 0x04,
                        (byte) SPECIAL_SYSTEM_EXCLUSIVE}, 5), -1);
                System.err.println("raw 1");
                r.send(new RawMidiMessage(new byte[]{
                        (byte) 0x02, 0x02, 0x03, 0x04}), -1);
                System.err.println("raw 2");
                r.send(new RawMidiMessage(new byte[]{
                        (byte) 0x09, 0x02, 0x03, 0x04}), -1);
                System.err.println("raw 3");
                r.send(new RawMidiMessage(new byte[]{
                        (byte) SYSTEM_EXCLUSIVE, 0x02, 0x03, 0x04}), -1);
                System.err.println("raw 4");
                r.send(new RawMidiMessage(new byte[]{
                        (byte) 0x02, 0x02, 0x03, 0x04}), -1);
                System.err.println("raw 5");
                r.send(new RawMidiMessage(new byte[]{
                        (byte) 0x02, 0x02, 0x03,
                        (byte) SPECIAL_SYSTEM_EXCLUSIVE}), -1);
                System.err.println("raw 6");
                r.send(new RawMidiMessage(new byte[]{
                        (byte) SYSTEM_EXCLUSIVE, 0x02, 0x03, 0x04}), -1);
                System.err.println("sleep");
                Thread.sleep(1000);
                System.err.println("raw 7");
                r.send(new RawMidiMessage(new byte[]{
                        (byte) 0x02, 0x02, 0x03, 0x04}), -1);
                System.err.println("sleep");
                Thread.sleep(1000);
                System.err.println("raw 8");
                r.send(new RawMidiMessage(new byte[]{
                        (byte) SPECIAL_SYSTEM_EXCLUSIVE}), -1);
                System.err.println("note off");
                r.send(new ShortMessage(ShortMessage.NOTE_OFF, 5, 5), -1);
<<<<<<< HEAD
=======
                // The three parts of the sysex below are added for
                // JDK-8301310, but it can also used to test JDK-8074211.
                // However, The testcase does not fail when JDK-8074211 occurs.
                // It's recommended to setup a loopback MIDI device then check
                // whether the sysex received is the same as the testcase.
>>>>>>> 2c003f1f
                System.err.println("sysex part 1 of 3");
                r.send(new SysexMessage(new byte[]{
                        (byte) SYSTEM_EXCLUSIVE, 0x7D, 0x01, 0x02}, 4), -1);
                System.err.println("sysex part 2 of 3");
                r.send(new SysexMessage(new byte[]{
                        (byte) SPECIAL_SYSTEM_EXCLUSIVE, 0x03, 0x04}, 3), -1);
                System.err.println("sysex part 3 of 3");
                r.send(new SysexMessage(new byte[]{
                        (byte) SPECIAL_SYSTEM_EXCLUSIVE, 0x05, 0x06, 0x07,
                        (byte) SPECIAL_SYSTEM_EXCLUSIVE}, 4), -1);
                System.err.println("done, should quit");
                System.err.println();
            }
        }
    }
}<|MERGE_RESOLUTION|>--- conflicted
+++ resolved
@@ -34,11 +34,7 @@
 
 /**
  * @test
-<<<<<<< HEAD
- * @bug 8237495 8301310
-=======
  * @bug 8074211 8237495 8301310
->>>>>>> 2c003f1f
  * @summary fail with memory errors when asked to send a sysex message starting
  *          with 0xF7
  */
@@ -118,14 +114,11 @@
                         (byte) SPECIAL_SYSTEM_EXCLUSIVE}), -1);
                 System.err.println("note off");
                 r.send(new ShortMessage(ShortMessage.NOTE_OFF, 5, 5), -1);
-<<<<<<< HEAD
-=======
                 // The three parts of the sysex below are added for
                 // JDK-8301310, but it can also used to test JDK-8074211.
                 // However, The testcase does not fail when JDK-8074211 occurs.
                 // It's recommended to setup a loopback MIDI device then check
                 // whether the sysex received is the same as the testcase.
->>>>>>> 2c003f1f
                 System.err.println("sysex part 1 of 3");
                 r.send(new SysexMessage(new byte[]{
                         (byte) SYSTEM_EXCLUSIVE, 0x7D, 0x01, 0x02}, 4), -1);
