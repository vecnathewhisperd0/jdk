/*
 * Copyright (c) 2012, 2024, Oracle and/or its affiliates. All rights reserved.
 * DO NOT ALTER OR REMOVE COPYRIGHT NOTICES OR THIS FILE HEADER.
 *
 * This code is free software; you can redistribute it and/or modify it
 * under the terms of the GNU General Public License version 2 only, as
 * published by the Free Software Foundation.  Oracle designates this
 * particular file as subject to the "Classpath" exception as provided
 * by Oracle in the LICENSE file that accompanied this code.
 *
 * This code is distributed in the hope that it will be useful, but WITHOUT
 * ANY WARRANTY; without even the implied warranty of MERCHANTABILITY or
 * FITNESS FOR A PARTICULAR PURPOSE.  See the GNU General Public License
 * version 2 for more details (a copy is included in the LICENSE file that
 * accompanied this code).
 *
 * You should have received a copy of the GNU General Public License version
 * 2 along with this work; if not, write to the Free Software Foundation,
 * Inc., 51 Franklin St, Fifth Floor, Boston, MA 02110-1301 USA.
 *
 * Please contact Oracle, 500 Oracle Parkway, Redwood Shores, CA 94065 USA
 * or visit www.oracle.com if you need additional information or have any
 * questions.
 */

#include "java.h"
#include "jvm_md.h"
#include <dirent.h>
#include <dlfcn.h>
#include <fcntl.h>
#include <inttypes.h>
#include <stdio.h>
#include <string.h>
#include <stdlib.h>
#include <sys/stat.h>
#include <unistd.h>
#include <sys/types.h>
#include <sys/time.h>

#include "manifest_info.h"

/* Support Cocoa event loop on the main thread */
#include <Cocoa/Cocoa.h>
#include <objc/objc-runtime.h>
#include <objc/objc-auto.h>

#include <errno.h>
#include <spawn.h>
#include <unistd.h>

struct NSAppArgs {
    int argc;
    char **argv;
};

#define JVM_DLL "libjvm.dylib"
#define JAVA_DLL "libjava.dylib"
/* FALLBACK avoids naming conflicts with system libraries
 * (eg, ImageIO's libJPEG.dylib) */
#define LD_LIBRARY_PATH "DYLD_FALLBACK_LIBRARY_PATH"

/*
 * Following is the high level flow of the launcher
 * code residing in the common java.c and this
 * macosx specific java_md_macosx file:
 *
 *  - JLI_Launch function, which is the entry point
 *    to the launcher, calls CreateExecutionEnvironment.
 *
 *  - CreateExecutionEnvironment does the following
 *    (not necessarily in this order):
 *      - determines the relevant JVM type that needs
 *        to be ultimately created
 *      - determines the path and asserts the presence
 *        of libjava and relevant libjvm library
 *      - removes any JVM selection options from the
 *        arguments that were passed to the launcher
 *
 *  - CreateExecutionEnvironment then creates a new
 *    thread, within the same process, to launch the
 *    application's main() Java method and parks the
 *    current thread, on which CreateExecutionEnvironment
 *    was invoked, in Apple's Cocoa event loop. Before
 *    doing so, CreateExecutionEnvironment maintains a
 *    state flag to keep note that a new thread has
 *    been spawned.
 *
 *  - The newly created thread (in which the application's
 *    main() method will ultimately run) starts right from
 *    the beginning of the current process' main function,
 *    which effectively means that JLI_Launch is re-invoked
 *    on this new thread and the same above sequence of code
 *    flow repeats again. During this "recursive" call, when
 *    at the point of creating a new thread in
 *    CreateExecutionEnvironment, the CreateExecutionEnvironment
 *    will check for the state flag to see if a new thread
 *    has already been spawned and upon noticing that it
 *    has, it will skip spawning any more threads and will
 *    return back from CreateExecutionEnvironment.
 *
 *  - The control returns back from CreateExecutionEnvironment
 *    to JLI_Launch, and the thread on which the control
 *    returns is the thread on which the application's main()
 *    Java method will be invoked.
 *
 *  - JLI_Launch then invokes LoadJavaVM which dlopen()s the
 *    JVM library and asserts the presence of JNI Invocation
 *    Functions "JNI_CreateJavaVM", "JNI_GetDefaultJavaVMInitArgs"
 *    and "JNI_GetCreatedJavaVMs" in that library. It then sets
 *    internal function pointers in the launcher to point to
 *    those functions.
 *
 *  - JLI_Launch then translates any -J options by invoking
 *    TranslateApplicationArgs.
 *
 *  - JLI_Launch then invokes ParseArguments to parse/process
 *    the launcher arguments.
 *
 *  - JLI_Launch then ultimately calls JVMInit.
 *
 *  - JVMInit then invokes JavaMain.
 *
 *  - JavaMain, before launching the application, invokes
 *    PostJVMInit.
 *
 *  - PostJVMInit invokes ShowSplashScreen which displays
 *    a splash screen for the application, if applicable.
 *
 *  - Control then returns back from PostJVMInit into
 *    JavaMain, which then loads the application's main
 *    class and invokes the relevant main() Java method.
 *
 *  - JavaMain then returns back an integer result which
 *    then gets propagated as a return value all the way
 *    out of the JLI_Launch function.
 */

/* Store the name of the executable once computed */
static char *execname = NULL;

/*
 * execname accessor from other parts of platform dependent logic
 */
const char *
GetExecName() {
    return execname;
}

/*
 * Exports the JNI interface from libjli
 *
 * This allows client code to link against the JDK bundles,
 * and not worry about trying to pick a HotSpot to link against.
 *
 * Switching architectures is unsupported, since client code has
 * made that choice before the JVM was requested.
 */

static InvocationFunctions *sExportedJNIFunctions = NULL;
static char *sPreferredJVMType = NULL;

static InvocationFunctions *GetExportedJNIFunctions() {
    if (sExportedJNIFunctions != NULL) return sExportedJNIFunctions;

    char jdkRoot[PATH_MAX];
    jboolean got = GetJDKInstallRoot(jdkRoot, sizeof(jdkRoot), JNI_FALSE);
    if (!got) {
        JLI_ReportErrorMessage("Failed to determine JDK installation root");
        return NULL;
    }

    char *preferredJVM = sPreferredJVMType;
    if (preferredJVM == NULL) {
#if defined(__i386__)
        preferredJVM = "client";
#elif defined(__x86_64__)
        preferredJVM = "server";
#elif defined(__aarch64__)
        preferredJVM = "server";
#else
#error "Unknown architecture - needs definition"
#endif
    }

    char jvmPath[PATH_MAX];
    jboolean gotJVMPath = GetJVMPath(jdkRoot, preferredJVM, jvmPath, sizeof(jvmPath));
    if (!gotJVMPath) {
        JLI_ReportErrorMessage("Failed to GetJVMPath()");
        return NULL;
    }

    InvocationFunctions *fxns = malloc(sizeof(InvocationFunctions));
    jboolean vmLoaded = LoadJavaVM(jvmPath, fxns);
    if (!vmLoaded) {
        JLI_ReportErrorMessage("Failed to LoadJavaVM()");
        return NULL;
    }

    return sExportedJNIFunctions = fxns;
}

#ifndef STATIC_BUILD

JNIEXPORT jint JNICALL
JNI_GetDefaultJavaVMInitArgs(void *args) {
    InvocationFunctions *ifn = GetExportedJNIFunctions();
    if (ifn == NULL) return JNI_ERR;
    return ifn->GetDefaultJavaVMInitArgs(args);
}

JNIEXPORT jint JNICALL
JNI_CreateJavaVM(JavaVM **pvm, void **penv, void *args) {
    InvocationFunctions *ifn = GetExportedJNIFunctions();
    if (ifn == NULL) return JNI_ERR;
    return ifn->CreateJavaVM(pvm, penv, args);
}

JNIEXPORT jint JNICALL
JNI_GetCreatedJavaVMs(JavaVM **vmBuf, jsize bufLen, jsize *nVMs) {
    InvocationFunctions *ifn = GetExportedJNIFunctions();
    if (ifn == NULL) return JNI_ERR;
    return ifn->GetCreatedJavaVMs(vmBuf, bufLen, nVMs);
}
#endif

/*
 * Allow JLI-aware launchers to specify a client/server preference
 */
JNIEXPORT void JNICALL
JLI_SetPreferredJVM(const char *prefJVM) {
    if (sPreferredJVMType != NULL) {
        free(sPreferredJVMType);
        sPreferredJVMType = NULL;
    }

    if (prefJVM == NULL) return;
    sPreferredJVMType = strdup(prefJVM);
}

static BOOL awtLoaded = NO;
static pthread_mutex_t awtLoaded_mutex = PTHREAD_MUTEX_INITIALIZER;
static pthread_cond_t  awtLoaded_cv = PTHREAD_COND_INITIALIZER;

JNIEXPORT void JNICALL
JLI_NotifyAWTLoaded()
{
    pthread_mutex_lock(&awtLoaded_mutex);
    awtLoaded = YES;
    pthread_cond_signal(&awtLoaded_cv);
    pthread_mutex_unlock(&awtLoaded_mutex);
}

static int (*main_fptr)(int argc, char **argv) = NULL;

/*
 * Unwrap the arguments and re-run main()
 */
static void *apple_main (void *arg)
{
    if (main_fptr == NULL) {
#ifdef STATIC_BUILD
        extern int main(int argc, char **argv);
        main_fptr = &main;
#else
        main_fptr = (int (*)())dlsym(RTLD_DEFAULT, "main");
#endif
        if (main_fptr == NULL) {
            JLI_ReportErrorMessageSys("error locating main entrypoint\n");
            exit(1);
        }
    }

    struct NSAppArgs *args = (struct NSAppArgs *) arg;
    exit(main_fptr(args->argc, args->argv));
}

static void dummyTimer(CFRunLoopTimerRef timer, void *info) {}

static void ParkEventLoop() {
    // RunLoop needs at least one source, and 1e20 is pretty far into the future
    CFRunLoopTimerRef t = CFRunLoopTimerCreate(kCFAllocatorDefault, 1.0e20, 0.0, 0, 0, dummyTimer, NULL);
    CFRunLoopAddTimer(CFRunLoopGetCurrent(), t, kCFRunLoopDefaultMode);
    CFRelease(t);

    // Park this thread in the main run loop.
    int32_t result;
    do {
        result = CFRunLoopRunInMode(kCFRunLoopDefaultMode, 1.0e20, false);
    } while (result != kCFRunLoopRunFinished);
}

/*
 * Mac OS X mandates that the GUI event loop run on very first thread of
 * an application. This requires that we re-call Java's main() on a new
 * thread, reserving the 'main' thread for Cocoa.
 */
static void MacOSXStartup(int argc, char *argv[]) {
    // Thread already started?
    static jboolean started = false;
    int rc;
    if (started) {
        return;
    }
    started = true;

    // Hand off arguments
    struct NSAppArgs args;
    args.argc = argc;
    args.argv = argv;

    // Fire up the main thread
    pthread_t main_thr;
    rc = pthread_create(&main_thr, NULL, &apple_main, &args);
    if (rc != 0) {
        JLI_ReportErrorMessageSys("Could not create main thread, return code: %d\n", rc);
        exit(1);
    }
    rc = pthread_detach(main_thr);
    if (rc != 0) {
        JLI_ReportErrorMessage("pthread_detach() failed, return code: %d\n", rc);
        exit(1);
    }

    ParkEventLoop();
}

void
CreateExecutionEnvironment(int *pargc, char ***pargv,
                           char jdkroot[], jint so_jdkroot,
                           char jvmpath[], jint so_jvmpath,
                           char jvmcfg[], jint so_jvmcfg) {
    /* Compute/set the name of the executable */
    SetExecname(*pargv);

    char * jvmtype    = NULL;
    int  argc         = *pargc;
    char **argv       = *pargv;

<<<<<<< HEAD
    if (!JLI_IsStaticallyLinked()) {
        /* Find out where the JRE is that we will be using. */
        if (!GetJREPath(jrepath, so_jrepath, JNI_FALSE) ) {
            JLI_ReportErrorMessage(JRE_ERROR1);
            exit(2);
        }
        JLI_Snprintf(jvmcfg, so_jvmcfg, "%s%slib%sjvm.cfg",
                    jrepath, FILESEP, FILESEP);
        /* Find the specified JVM type */
        if (ReadKnownVMs(jvmcfg, JNI_FALSE) < 1) {
            JLI_ReportErrorMessage(CFG_ERROR7);
            exit(1);
        }
=======
    /* Find out where the JDK is that we will be using. */
    if (!GetJDKInstallRoot(jdkroot, so_jdkroot, JNI_FALSE) ) {
        JLI_ReportErrorMessage(LAUNCHER_ERROR1);
        exit(2);
    }
    JLI_Snprintf(jvmcfg, so_jvmcfg, "%s%slib%sjvm.cfg",
                 jdkroot, FILESEP, FILESEP);
    /* Find the specified JVM type */
    if (ReadKnownVMs(jvmcfg, JNI_FALSE) < 1) {
        JLI_ReportErrorMessage(CFG_ERROR7);
        exit(1);
    }
>>>>>>> 5995786d

        jvmpath[0] = '\0';
        jvmtype = CheckJvmType(pargc, pargv, JNI_FALSE);
        if (JLI_StrCmp(jvmtype, "ERROR") == 0) {
            JLI_ReportErrorMessage(CFG_ERROR9);
            exit(4);
        }

<<<<<<< HEAD
        if (!GetJVMPath(jrepath, jvmtype, jvmpath, so_jvmpath)) {
            JLI_ReportErrorMessage(CFG_ERROR8, jvmtype, jvmpath);
            exit(4);
        }
=======
    if (!GetJVMPath(jdkroot, jvmtype, jvmpath, so_jvmpath)) {
        JLI_ReportErrorMessage(CFG_ERROR8, jvmtype, jvmpath);
        exit(4);
>>>>>>> 5995786d
    }

    /*
     * Mac OS X requires the Cocoa event loop to be run on the "main"
     * thread. Spawn off a new thread to run main() and pass
     * this thread off to the Cocoa event loop.
     */
    MacOSXStartup(argc, argv);

    /*
     * we seem to have everything we need
     */
    return;
}

/*
 * VM choosing is done by the launcher (java.c).
 */
static jboolean
GetJVMPath(const char *jdkroot, const char *jvmtype,
           char *jvmpath, jint jvmpathsize)
{
    struct stat s;

    if (JLI_StrChr(jvmtype, '/')) {
        JLI_Snprintf(jvmpath, jvmpathsize, "%s/" JVM_DLL, jvmtype);
    } else {
        /*
         * macosx client library is built thin, i386 only.
         * 64 bit client requests must load server library
         */
        JLI_Snprintf(jvmpath, jvmpathsize, "%s/lib/%s/" JVM_DLL, jdkroot, jvmtype);
    }

    JLI_TraceLauncher("Does `%s' exist ... ", jvmpath);

    if (JLI_IsStaticallyLinked()) {
        return JNI_TRUE;
    }
    if (stat(jvmpath, &s) == 0) {
        JLI_TraceLauncher("yes.\n");
        return JNI_TRUE;
    } else {
        JLI_TraceLauncher("no.\n");
        return JNI_FALSE;
    }
}

/*
 * Find path to the JDK installation root
 */
static jboolean
GetJDKInstallRoot(char *path, jint pathsize, jboolean speculative)
{
    char libjava[MAXPATHLEN];

    if (GetApplicationHome(path, pathsize)) {
        /* Is the JDK co-located with the application? */
        if (JLI_IsStaticallyLinked()) {
            char jvm_cfg[MAXPATHLEN];
            JLI_Snprintf(jvm_cfg, sizeof(jvm_cfg), "%s/lib/jvm.cfg", path);
            if (access(jvm_cfg, F_OK) == 0) {
                return JNI_TRUE;
            }
        } else {
            JLI_Snprintf(libjava, sizeof(libjava), "%s/lib/" JAVA_DLL, path);
            if (access(libjava, F_OK) == 0) {
                return JNI_TRUE;
            }
        }
        /* ensure storage for path + /jre + NULL */
        if ((JLI_StrLen(path) + 4 + 1) > (size_t) pathsize) {
            JLI_TraceLauncher("Insufficient space to store JRE path\n");
            return JNI_FALSE;
        }
        /* Does the app ship a private JRE in <apphome>/jre directory? */
        JLI_Snprintf(libjava, sizeof(libjava), "%s/jre/lib/" JAVA_DLL, path);
        if (access(libjava, F_OK) == 0) {
            JLI_StrCat(path, "/jre");
            JLI_TraceLauncher("JRE path is %s\n", path);
            return JNI_TRUE;
        }
    }

    /* try to find ourselves instead */
    Dl_info selfInfo;
    dladdr(&GetJDKInstallRoot, &selfInfo);

    if (JLI_IsStaticallyLinked()) {
        char jvm_cfg[MAXPATHLEN];
        char *p = NULL;
        strncpy(jvm_cfg, selfInfo.dli_fname, MAXPATHLEN);
        p = strrchr(jvm_cfg, '/'); *p = '\0';
        p = strrchr(jvm_cfg, '/');
        if (strcmp(p, "/.") == 0) {
            *p = '\0';
            p = strrchr(jvm_cfg, '/'); *p = '\0';
        } else {
          *p = '\0';
        }
        strncpy(path, jvm_cfg, pathsize);
        strncat(jvm_cfg, "/lib/jvm.cfg", MAXPATHLEN);
        if (access(jvm_cfg, F_OK) == 0) {
           return JNI_TRUE;
        }
    }

    char *realPathToSelf = realpath(selfInfo.dli_fname, path);
    if (realPathToSelf != path) {
        return JNI_FALSE;
    }

    size_t pathLen = strlen(realPathToSelf);
    if (pathLen == 0) {
        return JNI_FALSE;
    }

    const char lastPathComponent[] = "/lib/libjli.dylib";
    size_t sizeOfLastPathComponent = sizeof(lastPathComponent) - 1;
    if (pathLen < sizeOfLastPathComponent) {
        return JNI_FALSE;
    }

    size_t indexOfLastPathComponent = pathLen - sizeOfLastPathComponent;
    if (0 == strncmp(realPathToSelf + indexOfLastPathComponent, lastPathComponent, sizeOfLastPathComponent)) {
        realPathToSelf[indexOfLastPathComponent + 1] = '\0';
        return JNI_TRUE;
    }

    // If libjli.dylib is loaded from a macos bundle MacOS dir, find the JDK
    // install root at ../Home.
    const char altLastPathComponent[] = "/MacOS/libjli.dylib";
    size_t sizeOfAltLastPathComponent = sizeof(altLastPathComponent) - 1;
    if (pathLen < sizeOfLastPathComponent) {
        return JNI_FALSE;
    }

    size_t indexOfAltLastPathComponent = pathLen - sizeOfAltLastPathComponent;
    if (0 == strncmp(realPathToSelf + indexOfAltLastPathComponent, altLastPathComponent, sizeOfAltLastPathComponent)) {
        JLI_Snprintf(realPathToSelf + indexOfAltLastPathComponent, sizeOfAltLastPathComponent, "%s", "/Home");
        if (access(realPathToSelf, F_OK) == 0) {
            return JNI_TRUE;
        }
    }

    if (!speculative)
      JLI_ReportErrorMessage(LAUNCHER_ERROR2 JAVA_DLL);
    return JNI_FALSE;
}

jboolean
LoadJavaVM(const char *jvmpath, InvocationFunctions *ifn)
{
    void *libjvm;

    JLI_TraceLauncher("JVM path is %s\n", jvmpath);

    if (!JLI_IsStaticallyLinked()) {
        libjvm = dlopen(jvmpath, RTLD_NOW + RTLD_GLOBAL);
    } else {
        libjvm = dlopen(NULL, RTLD_FIRST);
    }

    if (libjvm == NULL) {
        JLI_ReportErrorMessage(DLL_ERROR1, __LINE__);
        JLI_ReportErrorMessage(DLL_ERROR2, jvmpath, dlerror());
        return JNI_FALSE;
    }

    ifn->CreateJavaVM = (CreateJavaVM_t)
        dlsym(libjvm, "JNI_CreateJavaVM");
    if (ifn->CreateJavaVM == NULL) {
        JLI_ReportErrorMessage(DLL_ERROR2, jvmpath, dlerror());
        return JNI_FALSE;
    }

    ifn->GetDefaultJavaVMInitArgs = (GetDefaultJavaVMInitArgs_t)
        dlsym(libjvm, "JNI_GetDefaultJavaVMInitArgs");
    if (ifn->GetDefaultJavaVMInitArgs == NULL) {
        JLI_ReportErrorMessage(DLL_ERROR2, jvmpath, dlerror());
        return JNI_FALSE;
    }

    ifn->GetCreatedJavaVMs = (GetCreatedJavaVMs_t)
    dlsym(libjvm, "JNI_GetCreatedJavaVMs");
    if (ifn->GetCreatedJavaVMs == NULL) {
        JLI_ReportErrorMessage(DLL_ERROR2, jvmpath, dlerror());
        return JNI_FALSE;
    }

    return JNI_TRUE;
}

/*
 * Compute the name of the executable
 *
 * In order to re-exec securely we need the absolute path of the
 * executable. On Solaris getexecname(3c) may not return an absolute
 * path so we use dladdr to get the filename of the executable and
 * then use realpath to derive an absolute path. From Solaris 9
 * onwards the filename returned in DL_info structure from dladdr is
 * an absolute pathname so technically realpath isn't required.
 * On Linux we read the executable name from /proc/self/exe.
 * As a fallback, and for platforms other than Solaris and Linux,
 * we use FindExecName to compute the executable name.
 */
const char*
SetExecname(char **argv)
{
    char* exec_path = NULL;
    {
        Dl_info dlinfo;
        void *fptr;

        if (JLI_IsStaticallyLinked()) {
            fptr = (void *)&SetExecname;
        } else {
            fptr = dlsym(RTLD_DEFAULT, "main");
        }
        if (fptr == NULL) {
            JLI_ReportErrorMessage(DLL_ERROR3, dlerror());
            return JNI_FALSE;
        }

        if (dladdr((void*)fptr, &dlinfo)) {
            char *resolved = (char*)JLI_MemAlloc(PATH_MAX+1);
            if (resolved != NULL) {
                exec_path = realpath(dlinfo.dli_fname, resolved);
                if (exec_path == NULL) {
                    JLI_MemFree(resolved);
                }
            }
        }
    }
    if (exec_path == NULL) {
        exec_path = FindExecName(argv[0]);
    }
    execname = exec_path;
    return exec_path;
}

/* --- Splash Screen shared library support --- */

static JavaVM* SetJavaVMValue()
{
    JavaVM * jvm = NULL;

    // The handle is good for both the launcher and the libosxapp.dylib
    void * handle = dlopen(NULL, RTLD_LAZY | RTLD_GLOBAL);
    if (handle) {
        typedef JavaVM* (*JLI_GetJavaVMInstance_t)();

        JLI_GetJavaVMInstance_t JLI_GetJavaVMInstance =
            (JLI_GetJavaVMInstance_t)dlsym(handle,
                    "JLI_GetJavaVMInstance");
        if (JLI_GetJavaVMInstance) {
            jvm = JLI_GetJavaVMInstance();
        }

        if (jvm) {
            typedef void (*OSXAPP_SetJavaVM_t)(JavaVM*);

            OSXAPP_SetJavaVM_t OSXAPP_SetJavaVM =
                (OSXAPP_SetJavaVM_t)dlsym(handle, "OSXAPP_SetJavaVM");
            if (OSXAPP_SetJavaVM) {
                OSXAPP_SetJavaVM(jvm);
            } else {
                jvm = NULL;
            }
        }

        dlclose(handle);
    }

    return jvm;
}

static const char* SPLASHSCREEN_SO = JNI_LIB_NAME("splashscreen");

static void* hSplashLib = NULL;

void* SplashProcAddress(const char* name) {
    if (!hSplashLib) {
        char jdkRoot[PATH_MAX];
        if (!GetJDKInstallRoot(jdkRoot, sizeof(jdkRoot), JNI_FALSE)) {
            JLI_ReportErrorMessage(LAUNCHER_ERROR1);
            return NULL;
        }

        char splashPath[PATH_MAX];
        const int ret = JLI_Snprintf(splashPath, sizeof(splashPath),
                                     "%s/lib/%s", jdkRoot, SPLASHSCREEN_SO);
        if (ret >= (int)sizeof(splashPath)) {
            JLI_ReportErrorMessage(LAUNCHER_ERROR3);
            return NULL;
        }
        if (ret < 0) {
            JLI_ReportErrorMessage(LAUNCHER_ERROR5);
            return NULL;
        }

        hSplashLib = dlopen(splashPath, RTLD_LAZY | RTLD_GLOBAL);
        // It's OK if dlopen() fails. The splash screen library binary file
        // might have been stripped out from the JDK image to reduce its size
        // (e.g. on embedded platforms).

        if (hSplashLib) {
            if (!SetJavaVMValue()) {
                dlclose(hSplashLib);
                hSplashLib = NULL;
            }
        }
    }
    if (hSplashLib) {
        void* sym = dlsym(hSplashLib, name);
        return sym;
    } else {
        return NULL;
    }
}

/*
 * Signature adapter for pthread_create().
 */
static void* ThreadJavaMain(void* args) {
    return (void*)(intptr_t)JavaMain(args);
}

static size_t adjustStackSize(size_t stack_size) {
    long page_size = getpagesize();
    if (stack_size % page_size == 0) {
        return stack_size;
    } else {
        long pages = stack_size / page_size;
        // Ensure we don't go over limit
        if (stack_size <= SIZE_MAX - page_size) {
            pages++;
        }
        return page_size * pages;
    }
}

/*
 * Block current thread and continue execution in a new thread.
 */
int
CallJavaMainInNewThread(jlong stack_size, void* args) {
    int rslt;
    pthread_t tid;
    pthread_attr_t attr;
    pthread_attr_init(&attr);
    pthread_attr_setdetachstate(&attr, PTHREAD_CREATE_JOINABLE);

    if (stack_size > 0) {
        pthread_attr_setstacksize(&attr, adjustStackSize(stack_size));
    }
    pthread_attr_setguardsize(&attr, 0); // no pthread guard page on java threads

    if (pthread_create(&tid, &attr, ThreadJavaMain, args) == 0) {
        void* tmp;
        pthread_join(tid, &tmp);
        rslt = (int)(intptr_t)tmp;
    } else {
       /*
        * Continue execution in current thread if for some reason (e.g. out of
        * memory/LWP)  a new thread can't be created. This will likely fail
        * later in JavaMain as JNI_CreateJavaVM needs to create quite a
        * few new threads, anyway, just give it a try..
        */
        rslt = JavaMain(args);
    }

    pthread_attr_destroy(&attr);
    return rslt;
}

static JavaVM* jvmInstance = NULL;
static jboolean sameThread = JNI_FALSE; /* start VM in current thread */

/*
 * Note there is a callback on this function from the splashscreen logic,
 * this as well SetJavaVMValue() needs to be simplified.
 */
JNIEXPORT JavaVM* JNICALL
JLI_GetJavaVMInstance()
{
    return jvmInstance;
}

void
RegisterThread()
{
    // stubbed out for windows and *nixes.
}

static void
SetXDockArgForAWT(const char *arg)
{
    char envVar[80];
    if (strstr(arg, "-Xdock:name=") == arg) {
        /*
         * The APP_NAME_<pid> environment variable is used to pass
         * an application name as specified with the -Xdock:name command
         * line option from Java launcher code to the AWT code in order
         * to assign this name to the app's dock tile on the Mac.
         * The _<pid> part is added to avoid collisions with child processes.
         *
         * WARNING: This environment variable is an implementation detail and
         * isn't meant for use outside of the core platform. The mechanism for
         * passing this information from Java launcher to other modules may
         * change drastically between update release, and it may even be
         * removed or replaced with another mechanism.
         *
         * NOTE: It is used by SWT
         */
        snprintf(envVar, sizeof(envVar), "APP_NAME_%d", getpid());
        setenv(envVar, (arg + 12), 1);
    }

    if (strstr(arg, "-Xdock:icon=") == arg) {
        /*
         * The APP_ICON_<pid> environment variable is used to pass
         * an application icon as specified with the -Xdock:icon command
         * line option from Java launcher code to the AWT code in order
         * to assign this icon to the app's dock tile on the Mac.
         * The _<pid> part is added to avoid collisions with child processes.
         *
         * WARNING: This environment variable is an implementation detail and
         * isn't meant for use outside of the core platform. The mechanism for
         * passing this information from Java launcher to other modules may
         * change drastically between update release, and it may even be
         * removed or replaced with another mechanism.
         *
         * NOTE: It is used by SWT, and JavaFX.
         */
        snprintf(envVar, sizeof(envVar), "APP_ICON_%d", getpid());
        setenv(envVar, (arg + 12), 1);
    }
}

static void
SetMainClassForAWT(JNIEnv *env, jclass mainClass) {
    jclass classClass = NULL;
    NULL_CHECK(classClass = FindBootStrapClass(env, "java/lang/Class"));

    jmethodID getCanonicalNameMID = NULL;
    NULL_CHECK(getCanonicalNameMID = (*env)->GetMethodID(env, classClass, "getCanonicalName", "()Ljava/lang/String;"));

    jclass strClass = NULL;
    NULL_CHECK(strClass = (*env)->FindClass(env, "java/lang/String"));

    jmethodID lastIndexMID = NULL;
    NULL_CHECK(lastIndexMID = (*env)->GetMethodID(env, strClass, "lastIndexOf", "(I)I"));

    jmethodID subStringMID = NULL;
    NULL_CHECK(subStringMID = (*env)->GetMethodID(env, strClass, "substring", "(I)Ljava/lang/String;"));

    jstring mainClassString = (*env)->CallObjectMethod(env, mainClass, getCanonicalNameMID);
    if ((*env)->ExceptionCheck(env) || NULL == mainClassString) {
        (*env)->ExceptionClear(env);
        return;
    }

    jint lastPeriod = (*env)->CallIntMethod(env, mainClassString, lastIndexMID, (jint)'.');
    if ((*env)->ExceptionCheck(env)) {
        (*env)->ExceptionClear(env);
        return;
    }

    if (lastPeriod != -1) {
        mainClassString = (*env)->CallObjectMethod(env, mainClassString, subStringMID, lastPeriod+1);
        if ((*env)->ExceptionCheck(env)) {
            (*env)->ExceptionClear(env);
            return;
        }
    }

    /* There are multiple apple.awt.*" system properties that AWT(the desktop module)
     * references that are inherited from Apple JDK.
     * This inherited AWT code looks for this property and uses it for the name
     * of the app as it appears in the system menu bar.
     *
     * No idea if how much external code ever sets it, but use it if set, else
     * if not set (the high probability event) set it to the application class name.
     */
    const char* propName = "apple.awt.application.name";
    jstring jKey = NULL;
    NULL_CHECK(jKey = (*env)->NewStringUTF(env, propName));

    jclass sysClass = NULL;
    NULL_CHECK(sysClass = (*env)->FindClass(env, "java/lang/System"));

    jmethodID getPropertyMID = NULL;
    NULL_CHECK(getPropertyMID = (*env)->GetStaticMethodID(env, sysClass,
               "getProperty", "(Ljava/lang/String;)Ljava/lang/String;"));

    jmethodID setPropertyMID = NULL;
    NULL_CHECK(setPropertyMID = (*env)->GetStaticMethodID(env, sysClass,
               "setProperty",
               "(Ljava/lang/String;Ljava/lang/String;)Ljava/lang/String;"));

    jstring jValue = (*env)->CallStaticObjectMethod(env, sysClass, getPropertyMID, jKey);
    if ((*env)->ExceptionCheck(env)) {
        (*env)->ExceptionClear(env);
        (*env)->DeleteLocalRef(env, jKey);
        return;
    }
    if (jValue == NULL) {
        (*env)->CallStaticObjectMethod(env, sysClass, setPropertyMID,
                                       jKey, mainClassString);
        if ((*env)->ExceptionCheck(env)) {
            (*env)->ExceptionClear(env);
            (*env)->DeleteLocalRef(env, jKey);
            return;
        }
    } else {
        (*env)->DeleteLocalRef(env, jValue);
    }

    (*env)->DeleteLocalRef(env, jKey);
}

void
SetXStartOnFirstThreadArg()
{
    // XXX: BEGIN HACK
    // short circuit hack for <https://bugs.eclipse.org/bugs/show_bug.cgi?id=211625>
    // need a way to get AWT/Swing apps launched when spawned from Eclipse,
    // which currently has no UI to not pass the -XstartOnFirstThread option
    if (getenv("HACK_IGNORE_START_ON_FIRST_THREAD") != NULL) return;
    // XXX: END HACK

    sameThread = JNI_TRUE;
    // Set a variable that tells us we started on the main thread.
    // This is used by the AWT during startup. (See LWCToolkit.m)
    char envVar[80];
    snprintf(envVar, sizeof(envVar), "JAVA_STARTED_ON_FIRST_THREAD_%d", getpid());
    setenv(envVar, "1", 1);
}

// MacOSX we may continue in the same thread
int
JVMInit(InvocationFunctions* ifn, jlong threadStackSize,
                 int argc, char **argv,
                 int mode, char *what, int ret) {
    if (sameThread) {
        JLI_TraceLauncher("In same thread\n");
        // need to block this thread against the main thread
        // so signals get caught correctly
        __block int rslt = 0;
        NSAutoreleasePool *pool = [[NSAutoreleasePool alloc] init];
        {
            NSBlockOperation *op = [NSBlockOperation blockOperationWithBlock: ^{
                JavaMainArgs args;
                args.argc = argc;
                args.argv = argv;
                args.mode = mode;
                args.what = what;
                args.ifn  = *ifn;
                rslt = JavaMain(&args);
            }];

            /*
             * We cannot use dispatch_sync here, because it blocks the main dispatch queue.
             * Using the main NSRunLoop allows the dispatch queue to run properly once
             * SWT (or whatever toolkit this is needed for) kicks off it's own NSRunLoop
             * and starts running.
             */
            [op performSelectorOnMainThread:@selector(start) withObject:nil waitUntilDone:YES];
        }
        [pool drain];
        return rslt;
    } else {
        return ContinueInNewThread(ifn, threadStackSize, argc, argv, mode, what, ret);
    }
}

/*
 * Note the jvmInstance must be initialized first before entering into
 * ShowSplashScreen, as there is a callback into the JLI_GetJavaVMInstance.
 */
void PostJVMInit(JNIEnv *env, jclass mainClass, JavaVM *vm) {
    jvmInstance = vm;
    SetMainClassForAWT(env, mainClass);
    CHECK_EXCEPTION_RETURN();
    ShowSplashScreen();
}

jboolean
ProcessPlatformOption(const char* arg)
{
    if (JLI_StrCmp(arg, "-XstartOnFirstThread") == 0) {
       SetXStartOnFirstThreadArg();
       return JNI_TRUE;
    } else if (JLI_StrCCmp(arg, "-Xdock:") == 0) {
       SetXDockArgForAWT(arg);
       return JNI_TRUE;
    }
    // arguments we know not
    return JNI_FALSE;
}<|MERGE_RESOLUTION|>--- conflicted
+++ resolved
@@ -336,34 +336,19 @@
     int  argc         = *pargc;
     char **argv       = *pargv;
 
-<<<<<<< HEAD
     if (!JLI_IsStaticallyLinked()) {
-        /* Find out where the JRE is that we will be using. */
-        if (!GetJREPath(jrepath, so_jrepath, JNI_FALSE) ) {
-            JLI_ReportErrorMessage(JRE_ERROR1);
+        /* Find out where the JDK is that we will be using. */
+        if (!GetJDKInstallRoot(jdkroot, so_jdkroot, JNI_FALSE) ) {
+            JLI_ReportErrorMessage(LAUNCHER_ERROR1);
             exit(2);
         }
         JLI_Snprintf(jvmcfg, so_jvmcfg, "%s%slib%sjvm.cfg",
-                    jrepath, FILESEP, FILESEP);
+                     jdkroot, FILESEP, FILESEP);
         /* Find the specified JVM type */
         if (ReadKnownVMs(jvmcfg, JNI_FALSE) < 1) {
             JLI_ReportErrorMessage(CFG_ERROR7);
             exit(1);
         }
-=======
-    /* Find out where the JDK is that we will be using. */
-    if (!GetJDKInstallRoot(jdkroot, so_jdkroot, JNI_FALSE) ) {
-        JLI_ReportErrorMessage(LAUNCHER_ERROR1);
-        exit(2);
-    }
-    JLI_Snprintf(jvmcfg, so_jvmcfg, "%s%slib%sjvm.cfg",
-                 jdkroot, FILESEP, FILESEP);
-    /* Find the specified JVM type */
-    if (ReadKnownVMs(jvmcfg, JNI_FALSE) < 1) {
-        JLI_ReportErrorMessage(CFG_ERROR7);
-        exit(1);
-    }
->>>>>>> 5995786d
 
         jvmpath[0] = '\0';
         jvmtype = CheckJvmType(pargc, pargv, JNI_FALSE);
@@ -372,16 +357,10 @@
             exit(4);
         }
 
-<<<<<<< HEAD
-        if (!GetJVMPath(jrepath, jvmtype, jvmpath, so_jvmpath)) {
+        if (!GetJVMPath(jdkroot, jvmtype, jvmpath, so_jvmpath)) {
             JLI_ReportErrorMessage(CFG_ERROR8, jvmtype, jvmpath);
             exit(4);
         }
-=======
-    if (!GetJVMPath(jdkroot, jvmtype, jvmpath, so_jvmpath)) {
-        JLI_ReportErrorMessage(CFG_ERROR8, jvmtype, jvmpath);
-        exit(4);
->>>>>>> 5995786d
     }
 
     /*
