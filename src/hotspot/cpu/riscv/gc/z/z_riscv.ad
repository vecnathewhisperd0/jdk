--- conflicted
+++ resolved
@@ -94,13 +94,8 @@
 instruct zLoadP(iRegPNoSp dst, memory mem, iRegPNoSp tmp, rFlagsReg cr)
 %{
   match(Set dst (LoadP mem));
-<<<<<<< HEAD
   predicate(UseZGC && n->as_Load()->barrier_data() != 0);
-  effect(TEMP dst, TEMP tmp);
-=======
-  predicate(UseZGC && ZGenerational && n->as_Load()->barrier_data() != 0);
   effect(TEMP dst, TEMP tmp, KILL cr);
->>>>>>> 7a64fbbb
 
   ins_cost(4 * DEFAULT_COST);
 
@@ -136,13 +131,8 @@
                           iRegPNoSp oldval_tmp, iRegPNoSp newval_tmp, iRegPNoSp tmp1, rFlagsReg cr) %{
   match(Set res (CompareAndSwapP mem (Binary oldval newval)));
   match(Set res (WeakCompareAndSwapP mem (Binary oldval newval)));
-<<<<<<< HEAD
   predicate(UseZGC && !needs_acquiring_load_reserved(n) && n->as_LoadStore()->barrier_data() != 0);
-  effect(TEMP oldval_tmp, TEMP newval_tmp, TEMP tmp1, TEMP_DEF res);
-=======
-  predicate(UseZGC && ZGenerational && !needs_acquiring_load_reserved(n) && n->as_LoadStore()->barrier_data() != 0);
-  effect(TEMP oldval_tmp, TEMP newval_tmp, TEMP tmp1, TEMP_DEF res, KILL cr);
->>>>>>> 7a64fbbb
+  effect(TEMP oldval_tmp, TEMP newval_tmp, TEMP tmp1, TEMP_DEF res, KILL cr);
 
   ins_cost(2 * VOLATILE_REF_COST);
 
@@ -164,13 +154,8 @@
                              iRegPNoSp oldval_tmp, iRegPNoSp newval_tmp, iRegPNoSp tmp1, rFlagsReg cr) %{
   match(Set res (CompareAndSwapP mem (Binary oldval newval)));
   match(Set res (WeakCompareAndSwapP mem (Binary oldval newval)));
-<<<<<<< HEAD
   predicate(UseZGC && needs_acquiring_load_reserved(n) && n->as_LoadStore()->barrier_data() != 0);
-  effect(TEMP oldval_tmp, TEMP newval_tmp, TEMP tmp1, TEMP_DEF res);
-=======
-  predicate(UseZGC && ZGenerational && needs_acquiring_load_reserved(n) && n->as_LoadStore()->barrier_data() != 0);
-  effect(TEMP oldval_tmp, TEMP newval_tmp, TEMP tmp1, TEMP_DEF res, KILL cr);
->>>>>>> 7a64fbbb
+  effect(TEMP oldval_tmp, TEMP newval_tmp, TEMP tmp1, TEMP_DEF res, KILL cr);
 
   ins_cost(2 * VOLATILE_REF_COST);
 
@@ -191,13 +176,8 @@
 instruct zCompareAndExchangeP(iRegPNoSp res, indirect mem, iRegP oldval, iRegP newval,
                               iRegPNoSp oldval_tmp, iRegPNoSp newval_tmp, iRegPNoSp tmp1, rFlagsReg cr) %{
   match(Set res (CompareAndExchangeP mem (Binary oldval newval)));
-<<<<<<< HEAD
   predicate(UseZGC && !needs_acquiring_load_reserved(n) && n->as_LoadStore()->barrier_data() != 0);
-  effect(TEMP oldval_tmp, TEMP newval_tmp, TEMP tmp1, TEMP_DEF res);
-=======
-  predicate(UseZGC && ZGenerational && !needs_acquiring_load_reserved(n) && n->as_LoadStore()->barrier_data() != 0);
-  effect(TEMP oldval_tmp, TEMP newval_tmp, TEMP tmp1, TEMP_DEF res, KILL cr);
->>>>>>> 7a64fbbb
+  effect(TEMP oldval_tmp, TEMP newval_tmp, TEMP tmp1, TEMP_DEF res, KILL cr);
 
   ins_cost(2 * VOLATILE_REF_COST);
 
@@ -218,13 +198,8 @@
 instruct zCompareAndExchangePAcq(iRegPNoSp res, indirect mem, iRegP oldval, iRegP newval,
                                  iRegPNoSp oldval_tmp, iRegPNoSp newval_tmp, iRegPNoSp tmp1, rFlagsReg cr) %{
   match(Set res (CompareAndExchangeP mem (Binary oldval newval)));
-<<<<<<< HEAD
   predicate(UseZGC && needs_acquiring_load_reserved(n) && n->as_LoadStore()->barrier_data() != 0);
-  effect(TEMP oldval_tmp, TEMP newval_tmp, TEMP tmp1, TEMP_DEF res);
-=======
-  predicate(UseZGC && ZGenerational && needs_acquiring_load_reserved(n) && n->as_LoadStore()->barrier_data() != 0);
-  effect(TEMP oldval_tmp, TEMP newval_tmp, TEMP tmp1, TEMP_DEF res, KILL cr);
->>>>>>> 7a64fbbb
+  effect(TEMP oldval_tmp, TEMP newval_tmp, TEMP tmp1, TEMP_DEF res, KILL cr);
 
   ins_cost(2 * VOLATILE_REF_COST);
 
@@ -244,13 +219,8 @@
 
 instruct zGetAndSetP(indirect mem, iRegP newv, iRegPNoSp prev, iRegPNoSp tmp, rFlagsReg cr) %{
   match(Set prev (GetAndSetP mem newv));
-<<<<<<< HEAD
   predicate(UseZGC && !needs_acquiring_load_reserved(n) && n->as_LoadStore()->barrier_data() != 0);
-  effect(TEMP_DEF prev, TEMP tmp);
-=======
-  predicate(UseZGC && ZGenerational && !needs_acquiring_load_reserved(n) && n->as_LoadStore()->barrier_data() != 0);
   effect(TEMP_DEF prev, TEMP tmp, KILL cr);
->>>>>>> 7a64fbbb
 
   ins_cost(2 * VOLATILE_REF_COST);
 
@@ -267,13 +237,8 @@
 
 instruct zGetAndSetPAcq(indirect mem, iRegP newv, iRegPNoSp prev, iRegPNoSp tmp, rFlagsReg cr) %{
   match(Set prev (GetAndSetP mem newv));
-<<<<<<< HEAD
   predicate(UseZGC && needs_acquiring_load_reserved(n) && n->as_LoadStore()->barrier_data() != 0);
-  effect(TEMP_DEF prev, TEMP tmp);
-=======
-  predicate(UseZGC && ZGenerational && needs_acquiring_load_reserved(n) && n->as_LoadStore()->barrier_data() != 0);
   effect(TEMP_DEF prev, TEMP tmp, KILL cr);
->>>>>>> 7a64fbbb
 
   ins_cost(2 * VOLATILE_REF_COST);
 
