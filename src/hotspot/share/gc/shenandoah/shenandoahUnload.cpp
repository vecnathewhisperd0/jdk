/*
 * Copyright (c) 2019, 2021, Red Hat, Inc. All rights reserved.
 * DO NOT ALTER OR REMOVE COPYRIGHT NOTICES OR THIS FILE HEADER.
 *
 * This code is free software; you can redistribute it and/or modify it
 * under the terms of the GNU General Public License version 2 only, as
 * published by the Free Software Foundation.
 *
 * This code is distributed in the hope that it will be useful, but WITHOUT
 * ANY WARRANTY; without even the implied warranty of MERCHANTABILITY or
 * FITNESS FOR A PARTICULAR PURPOSE.  See the GNU General Public License
 * version 2 for more details (a copy is included in the LICENSE file that
 * accompanied this code).
 *
 * You should have received a copy of the GNU General Public License version
 * 2 along with this work; if not, write to the Free Software Foundation,
 * Inc., 51 Franklin St, Fifth Floor, Boston, MA 02110-1301 USA.
 *
 * Please contact Oracle, 500 Oracle Parkway, Redwood Shores, CA 94065 USA
 * or visit www.oracle.com if you need additional information or have any
 * questions.
 *
 */

#include "precompiled.hpp"

#include "classfile/classLoaderDataGraph.hpp"
#include "classfile/systemDictionary.hpp"
#include "code/codeBehaviours.hpp"
#include "code/codeCache.hpp"
#include "code/dependencyContext.hpp"
#include "gc/shared/gcBehaviours.hpp"
#include "gc/shared/classUnloadingContext.hpp"
#include "gc/shared/suspendibleThreadSet.hpp"
#include "gc/shenandoah/shenandoahNMethod.inline.hpp"
#include "gc/shenandoah/shenandoahLock.hpp"
#include "gc/shenandoah/shenandoahPhaseTimings.hpp"
#include "gc/shenandoah/shenandoahRootProcessor.hpp"
#include "gc/shenandoah/shenandoahUnload.hpp"
#include "gc/shenandoah/shenandoahVerifier.hpp"
#include "memory/iterator.hpp"
#include "memory/metaspaceUtils.hpp"
#include "memory/resourceArea.hpp"
#include "oops/access.inline.hpp"

class ShenandoahIsUnloadingOopClosure : public OopClosure {
private:
  ShenandoahMarkingContext* const _marking_context;
  bool                            _is_unloading;

public:
  ShenandoahIsUnloadingOopClosure() :
    _marking_context(ShenandoahHeap::heap()->complete_marking_context()),
    _is_unloading(false) {
  }

  virtual void do_oop(oop* p) {
    if (_is_unloading) {
      return;
    }

    const oop o = RawAccess<>::oop_load(p);
    if (!CompressedOops::is_null(o) &&
        !_marking_context->is_marked(o)) {
      _is_unloading = true;
    }
  }

  virtual void do_oop(narrowOop* p) {
    ShouldNotReachHere();
  }

  bool is_unloading() const {
    return _is_unloading;
  }
};

class ShenandoahIsUnloadingBehaviour : public IsUnloadingBehaviour {
public:
  virtual bool has_dead_oop(CompiledMethod* method) const {
    nmethod* const nm = method->as_nmethod();
    assert(ShenandoahHeap::heap()->is_concurrent_weak_root_in_progress(), "Only for this phase");
    ShenandoahNMethod* data = ShenandoahNMethod::gc_data(nm);
    ShenandoahReentrantLocker locker(data->lock());
    ShenandoahIsUnloadingOopClosure cl;
    data->oops_do(&cl);
    return  cl.is_unloading();
  }
};

class ShenandoahCompiledICProtectionBehaviour : public CompiledICProtectionBehaviour {
public:
  virtual bool lock(CompiledMethod* method) {
    nmethod* const nm = method->as_nmethod();
    ShenandoahReentrantLock* const lock = ShenandoahNMethod::lock_for_nmethod(nm);
    assert(lock != nullptr, "Not yet registered?");
    lock->lock();
    return true;
  }

  virtual void unlock(CompiledMethod* method) {
    nmethod* const nm = method->as_nmethod();
    ShenandoahReentrantLock* const lock = ShenandoahNMethod::lock_for_nmethod(nm);
    assert(lock != nullptr, "Not yet registered?");
    lock->unlock();
  }

  virtual bool is_safe(CompiledMethod* method) {
    if (SafepointSynchronize::is_at_safepoint()) {
      return true;
    }

    nmethod* const nm = method->as_nmethod();
    ShenandoahReentrantLock* const lock = ShenandoahNMethod::lock_for_nmethod(nm);
    assert(lock != nullptr, "Not yet registered?");
    return lock->owned_by_self();
  }
};

ShenandoahUnload::ShenandoahUnload() {
  if (ClassUnloading) {
    static ShenandoahIsUnloadingBehaviour is_unloading_behaviour;
    IsUnloadingBehaviour::set_current(&is_unloading_behaviour);

    static ShenandoahCompiledICProtectionBehaviour ic_protection_behaviour;
    CompiledICProtectionBehaviour::set_current(&ic_protection_behaviour);
  }
}

void ShenandoahUnload::prepare() {
  assert(SafepointSynchronize::is_at_safepoint(), "Should be at safepoint");
  assert(ClassUnloading, "Sanity");
  CodeCache::increment_unloading_cycle();
  DependencyContext::cleaning_start();
}

void ShenandoahUnload::unload() {
  ShenandoahHeap* heap = ShenandoahHeap::heap();
  assert(ClassUnloading, "Filtered by caller");
  assert(heap->is_concurrent_weak_root_in_progress(), "Filtered by caller");

<<<<<<< HEAD
  DefaultClassUnloadingContext ctx(heap->workers()->active_workers(),
                                   true /* lock_codeblob_free_separately */);
=======
  ClassUnloadingContext ctx(heap->workers()->active_workers(),
                            true /* lock_codeblob_free_separately */);
>>>>>>> 672f3732

  // Unlink stale metadata and nmethods
  {
    ShenandoahTimingsTracker t(ShenandoahPhaseTimings::conc_class_unload_unlink);

    SuspendibleThreadSetJoiner sts;
    bool unloadingOccurred;
    {
      ShenandoahTimingsTracker t(ShenandoahPhaseTimings::conc_class_unload_unlink_sd);
      MutexLocker cldgMl(ClassLoaderDataGraph_lock);
      unloadingOccurred = SystemDictionary::do_unloading(heap->gc_timer());
    }

    {
      ShenandoahTimingsTracker t(ShenandoahPhaseTimings::conc_class_unload_unlink_weak_klass);
      Klass::clean_weak_klass_links(unloadingOccurred);
    }

    {
      ShenandoahTimingsTracker t(ShenandoahPhaseTimings::conc_class_unload_unlink_code_roots);
      ShenandoahCodeRoots::unlink(heap->workers(), unloadingOccurred);
    }

    DependencyContext::cleaning_end();
  }

  // Make sure stale metadata and nmethods are no longer observable
  {
    ShenandoahTimingsTracker t(ShenandoahPhaseTimings::conc_class_unload_rendezvous);
    heap->rendezvous_threads();
  }

  // Purge stale metadata and nmethods that were unlinked
  {
    ShenandoahTimingsTracker t(ShenandoahPhaseTimings::conc_class_unload_purge);

    {
      ShenandoahTimingsTracker t(ShenandoahPhaseTimings::conc_class_unload_purge_coderoots);
      SuspendibleThreadSetJoiner sts;
      ShenandoahCodeRoots::purge();
    }

    {
      ShenandoahTimingsTracker t(ShenandoahPhaseTimings::conc_class_unload_purge_cldg);
      ClassLoaderDataGraph::purge(false /* at_safepoint */);
    }

    {
      ShenandoahTimingsTracker t(ShenandoahPhaseTimings::conc_class_unload_purge_ec);
      CodeCache::purge_exception_caches();
    }
  }
}

void ShenandoahUnload::finish() {
  MetaspaceGC::compute_new_size();
  DEBUG_ONLY(MetaspaceUtils::verify();)
}<|MERGE_RESOLUTION|>--- conflicted
+++ resolved
@@ -139,13 +139,8 @@
   assert(ClassUnloading, "Filtered by caller");
   assert(heap->is_concurrent_weak_root_in_progress(), "Filtered by caller");
 
-<<<<<<< HEAD
-  DefaultClassUnloadingContext ctx(heap->workers()->active_workers(),
-                                   true /* lock_codeblob_free_separately */);
-=======
   ClassUnloadingContext ctx(heap->workers()->active_workers(),
                             true /* lock_codeblob_free_separately */);
->>>>>>> 672f3732
 
   // Unlink stale metadata and nmethods
   {
