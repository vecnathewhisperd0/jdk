/*
 * Copyright (c) 2001, 2022, Oracle and/or its affiliates. All rights reserved.
 * DO NOT ALTER OR REMOVE COPYRIGHT NOTICES OR THIS FILE HEADER.
 *
 * This code is free software; you can redistribute it and/or modify it
 * under the terms of the GNU General Public License version 2 only, as
 * published by the Free Software Foundation.
 *
 * This code is distributed in the hope that it will be useful, but WITHOUT
 * ANY WARRANTY; without even the implied warranty of MERCHANTABILITY or
 * FITNESS FOR A PARTICULAR PURPOSE.  See the GNU General Public License
 * version 2 for more details (a copy is included in the LICENSE file that
 * accompanied this code).
 *
 * You should have received a copy of the GNU General Public License version
 * 2 along with this work; if not, write to the Free Software Foundation,
 * Inc., 51 Franklin St, Fifth Floor, Boston, MA 02110-1301 USA.
 *
 * Please contact Oracle, 500 Oracle Parkway, Redwood Shores, CA 94065 USA
 * or visit www.oracle.com if you need additional information or have any
 * questions.
 *
 */

#ifndef SHARE_GC_G1_HEAPREGION_HPP
#define SHARE_GC_G1_HEAPREGION_HPP

#include "gc/g1/g1BlockOffsetTable.hpp"
#include "gc/g1/g1HeapRegionTraceType.hpp"
#include "gc/g1/g1SurvRateGroup.hpp"
#include "gc/g1/heapRegionTracer.hpp"
#include "gc/g1/heapRegionType.hpp"
#include "gc/shared/ageTable.hpp"
#include "gc/shared/spaceDecorator.hpp"
#include "gc/shared/verifyOption.hpp"
#include "runtime/mutex.hpp"
#include "utilities/macros.hpp"

class G1CardSetConfiguration;
class G1CollectedHeap;
class G1CMBitMap;
class G1Predictions;
class HeapRegionRemSet;
class HeapRegion;
class HeapRegionSetBase;
class nmethod;

#define HR_FORMAT "%u:(%s)[" PTR_FORMAT "," PTR_FORMAT "," PTR_FORMAT "]"
#define HR_FORMAT_PARAMS(_hr_) \
                (_hr_)->hrm_index(), \
                (_hr_)->get_short_type_str(), \
                p2i((_hr_)->bottom()), p2i((_hr_)->top()), p2i((_hr_)->end())

// sentinel value for hrm_index
#define G1_NO_HRM_INDEX ((uint) -1)

// A HeapRegion is the smallest piece of a G1CollectedHeap that
// can be collected independently.

// Each heap region is self contained. top() and end() can never
// be set beyond the end of the region. For humongous objects,
// the first region is a StartsHumongous region. If the humongous
// object is larger than a heap region, the following regions will
// be of type ContinuesHumongous. In this case the top() of the
// StartHumongous region and all ContinuesHumongous regions except
// the last will point to their own end. The last ContinuesHumongous
// region may have top() equal the end of object if there isn't
// room for filler objects to pad out to the end of the region.
class HeapRegion : public CHeapObj<mtGC> {
  friend class VMStructs;

  HeapWord* const _bottom;
  HeapWord* const _end;

  HeapWord* volatile _top;
  HeapWord* _compaction_top;

  G1BlockOffsetTablePart _bot_part;

  // When we need to retire an allocation region, while other threads
  // are also concurrently trying to allocate into it, we typically
  // allocate a dummy object at the end of the region to ensure that
  // no more allocations can take place in it. However, sometimes we
  // want to know where the end of the last "real" object we allocated
  // into the region was and this is what this keeps track.
  HeapWord* _pre_dummy_top;

public:
  HeapWord* bottom() const         { return _bottom; }
  HeapWord* end() const            { return _end;    }

  void set_compaction_top(HeapWord* compaction_top) { _compaction_top = compaction_top; }
  HeapWord* compaction_top() const { return _compaction_top; }

  void set_top(HeapWord* value) { _top = value; }
  HeapWord* top() const { return _top; }

  // See the comment above in the declaration of _pre_dummy_top for an
  // explanation of what it is.
  void set_pre_dummy_top(HeapWord* pre_dummy_top) {
    assert(is_in(pre_dummy_top) && pre_dummy_top <= top(), "pre-condition");
    _pre_dummy_top = pre_dummy_top;
  }
  HeapWord* pre_dummy_top() const { return (_pre_dummy_top == NULL) ? top() : _pre_dummy_top; }
  void reset_pre_dummy_top() { _pre_dummy_top = NULL; }

  // Returns true iff the given the heap  region contains the
  // given address as part of an allocated object. This may
  // be a potentially, so we restrict its use to assertion checks only.
  bool is_in(const void* p) const {
    return is_in_reserved(p);
  }
  bool is_in(oop obj) const {
    return is_in((void*)obj);
  }
  // Returns true iff the given reserved memory of the space contains the
  // given address.
  bool is_in_reserved(const void* p) const { return _bottom <= p && p < _end; }

  size_t capacity() const { return byte_size(bottom(), end()); }
  size_t used() const { return byte_size(bottom(), top()); }
  size_t free() const { return byte_size(top(), end()); }

  bool is_empty() const { return used() == 0; }

private:
  void reset_compaction_top_after_compaction();

  void reset_after_full_gc_common();

  void clear(bool mangle_space);

  void mangle_unused_area() PRODUCT_RETURN;

  // Try to allocate at least min_word_size and up to desired_size from this region.
  // Returns NULL if not possible, otherwise sets actual_word_size to the amount of
  // space allocated.
  // This version assumes that all allocation requests to this HeapRegion are properly
  // synchronized.
  inline HeapWord* allocate_impl(size_t min_word_size, size_t desired_word_size, size_t* actual_word_size);
  // Try to allocate at least min_word_size and up to desired_size from this HeapRegion.
  // Returns NULL if not possible, otherwise sets actual_word_size to the amount of
  // space allocated.
  // This version synchronizes with other calls to par_allocate_impl().
  inline HeapWord* par_allocate_impl(size_t min_word_size, size_t desired_word_size, size_t* actual_word_size);

<<<<<<< HEAD
  // Return the address of the beginning of the block that contains "addr".
  // "q" is a block boundary that is <= "addr"; "n" is the address of the
  // next block (or the end of the HeapRegion.)
  inline HeapWord* forward_to_block_containing_addr(HeapWord* q, HeapWord* n,
                                                    const void* addr) const;

public:
  // Returns the address of the block reaching into or starting at addr.
  HeapWord* block_start(const void* addr) const;
=======
  static bool obj_is_filler(oop obj);

public:
  HeapWord* block_start(const void* addr, HeapWord* const pb);
>>>>>>> 95e3190d

  void object_iterate(ObjectClosure* blk);

  // At the given address create an object with the given size. If the region
  // is old the BOT will be updated if the object spans a threshold.
  void fill_with_dummy_object(HeapWord* address, size_t word_size, bool zap = true);

  // Create objects in the given range. The BOT will be updated if needed and
  // the created objects will have their header marked to show that they are
  // dead.
  void fill_range_with_dead_objects(HeapWord* start, HeapWord* end);

  // All allocations are done without updating the BOT. The BOT
  // needs to be kept in sync for old generation regions and
  // this is done by explicit updates when crossing thresholds.
  inline HeapWord* par_allocate(size_t min_word_size, size_t desired_word_size, size_t* word_size);
  inline HeapWord* allocate(size_t word_size);
  inline HeapWord* allocate(size_t min_word_size, size_t desired_word_size, size_t* actual_size);

  // Update BOT if this obj is the first entering a new card (i.e. crossing the card boundary).
  inline void update_bot_for_obj(HeapWord* obj_start, size_t obj_size);

  // Full GC support methods.

  void update_bot_for_block(HeapWord* start, HeapWord* end);

  // Update heap region that has been compacted to be consistent after Full GC.
  void reset_compacted_after_full_gc();
  // Update skip-compacting heap region to be consistent after Full GC.
  void reset_skip_compacting_after_full_gc();

  // All allocated blocks are occupied by objects in a HeapRegion.
  bool block_is_obj(const HeapWord* p, HeapWord* pb) const;

  // Returns whether the given object is dead based on the given parsable_bottom (pb).
  // For an object to be considered dead it must be below pb and scrubbed.
  bool is_obj_dead(oop obj, HeapWord* pb) const;

  // Returns the object size for all valid block starts. If parsable_bottom (pb)
  // is given, calculates the block size based on that parsable_bottom, not the
  // current value of this HeapRegion.
  size_t block_size(const HeapWord* p) const;
  size_t block_size(const HeapWord* p, HeapWord* pb) const;

  // Scans through the region using the bitmap to determine what
  // objects to call size_t ApplyToMarkedClosure::apply(oop) for.
  template<typename ApplyToMarkedClosure>
  inline void apply_to_marked_objects(G1CMBitMap* bitmap, ApplyToMarkedClosure* closure);

<<<<<<< HEAD
=======
  // Update the BOT for the entire region - assumes that all objects are parsable
  // and contiguous for this region.
>>>>>>> 95e3190d
  void update_bot();

private:
  // The remembered set for this region.
  HeapRegionRemSet* _rem_set;

  // Cached index of this region in the heap region sequence.
  const uint _hrm_index;

  HeapRegionType _type;

  // For a humongous region, region in which it starts.
  HeapRegion* _humongous_start_region;

  static const uint InvalidCSetIndex = UINT_MAX;

  // The index in the optional regions array, if this region
  // is considered optional during a mixed collections.
  uint _index_in_opt_cset;

  // Fields used by the HeapRegionSetBase class and subclasses.
  HeapRegion* _next;
  HeapRegion* _prev;
#ifdef ASSERT
  HeapRegionSetBase* _containing_set;
#endif // ASSERT

  // The start of the unmarked area. The unmarked area extends from this
  // word until the top and/or end of the region, and is the part
  // of the region for which no marking was done, i.e. objects may
  // have been allocated in this part since the last mark phase.
  HeapWord* volatile _top_at_mark_start;

  // The area above this limit is fully parsable. This limit
  // is equal to bottom except from Remark and until the region has been
  // scrubbed concurrently. The scrubbing ensures that all dead objects (with
  // possibly unloaded classes) have beenreplaced with filler objects that
  // are parsable. Below this limit the marking bitmap must be used to
  // determine size and liveness.
  HeapWord* volatile _parsable_bottom;

  // Amount of dead data in the region.
  size_t _garbage_bytes;
  // We use concurrent marking to determine the amount of live data
  // in each heap region.
  size_t _marked_bytes;    // Bytes known to be live via last completed marking.

  void init_top_at_mark_start() {
    set_top_at_mark_start(bottom());
    _parsable_bottom = bottom();
    _garbage_bytes = 0;
    _marked_bytes = 0;
  }

  // Data for young region survivor prediction.
  uint  _young_index_in_cset;
  G1SurvRateGroup* _surv_rate_group;
  int  _age_index;

  // Cached attributes used in the collection set policy information

  // The calculated GC efficiency of the region.
  double _gc_efficiency;

  uint _node_index;

  void report_region_type_change(G1HeapRegionTraceType::Type to);

  template <class Closure, bool in_gc_pause>
  inline HeapWord* oops_on_memregion_iterate(MemRegion mr, Closure* cl);

  template <class Closure>
  inline HeapWord* oops_on_memregion_iterate_in_unparsable(MemRegion mr, HeapWord* pb, Closure* cl);

  // Iterate over the references covered by the given MemRegion in a humongous
  // object and apply the given closure to them.
  // Humongous objects are allocated directly in the old-gen. So we need special
  // handling for concurrent processing encountering an in-progress allocation.
  // Returns the address after the last actually scanned or NULL if the area could
  // not be scanned (That should only happen when invoked concurrently with the
  // mutator).
  template <class Closure, bool in_gc_pause>
  inline HeapWord* do_oops_on_memregion_in_humongous(MemRegion mr,
                                                     Closure* cl);

  inline bool is_marked_in_bitmap(oop obj) const;

  inline HeapWord* next_live_in_unparsable(G1CMBitMap* bitmap, const HeapWord* p, HeapWord* limit) const;
  inline HeapWord* next_live_in_unparsable(const HeapWord* p, HeapWord* limit) const;

public:
  HeapRegion(uint hrm_index,
             G1BlockOffsetTable* bot,
             MemRegion mr,
             G1CardSetConfiguration* config);

  // If this region is a member of a HeapRegionManager, the index in that
  // sequence, otherwise -1.
  uint hrm_index() const { return _hrm_index; }

  // Initializing the HeapRegion not only resets the data structure, but also
  // resets the BOT for that heap region.
  // The default values for clear_space means that we will do the clearing if
  // there's clearing to be done ourselves. We also always mangle the space.
  void initialize(bool clear_space = false, bool mangle_space = SpaceDecorator::Mangle);

  static int    LogOfHRGrainBytes;
  static int    LogCardsPerRegion;

  static size_t GrainBytes;
  static size_t GrainWords;
  static size_t CardsPerRegion;

  static size_t align_up_to_region_byte_size(size_t sz) {
    return (sz + (size_t) GrainBytes - 1) &
                                      ~((1 << (size_t) LogOfHRGrainBytes) - 1);
  }

  // Returns whether a field is in the same region as the obj it points to.
  template <typename T>
  static bool is_in_same_region(T* p, oop obj) {
    assert(p != NULL, "p can't be NULL");
    assert(obj != NULL, "obj can't be NULL");
    return (((uintptr_t) p ^ cast_from_oop<uintptr_t>(obj)) >> LogOfHRGrainBytes) == 0;
  }

  static size_t max_region_size();
  static size_t min_region_size_in_words();

  // It sets up the heap region size (GrainBytes / GrainWords), as well as
  // other related fields that are based on the heap region size
  // (LogOfHRGrainBytes / CardsPerRegion). All those fields are considered
  // constant throughout the JVM's execution, therefore they should only be set
  // up once during initialization time.
  static void setup_heap_region_size(size_t max_heap_size);

  // The number of bytes marked live in the region in the last marking phase.
  size_t marked_bytes() const { return _marked_bytes; }
  // An upper bound on the number of live bytes in the region.
  size_t live_bytes() const {
    return used() - garbage_bytes();
  }

  // A lower bound on the amount of garbage bytes in the region.
  size_t garbage_bytes() const { return _garbage_bytes; }

  // Return the amount of bytes we'll reclaim if we collect this
  // region. This includes not only the known garbage bytes in the
  // region but also any unallocated space in it, i.e., [top, end),
  // since it will also be reclaimed if we collect the region.
  size_t reclaimable_bytes() {
    size_t known_live_bytes = live_bytes();
    assert(known_live_bytes <= capacity(), "sanity");
    return capacity() - known_live_bytes;
  }

  // Get the start of the unmarked area in this region.
  HeapWord* top_at_mark_start() const;
  void set_top_at_mark_start(HeapWord* value);

  // Retrieve parsable bottom; since it may be modified concurrently, outside a
  // safepoint the _acquire method must be used.
  HeapWord* parsable_bottom() const;
  HeapWord* parsable_bottom_acquire() const;
  void reset_parsable_bottom();

  // Note the start or end of marking. This tells the heap region
  // that the collector is about to start or has finished (concurrently)
  // marking the heap.

  // Notify the region that concurrent marking is starting. Initialize
  // all fields related to the next marking info.
  inline void note_start_of_marking();

  // Notify the region that concurrent marking has finished. Passes the number of
  // bytes between bottom and TAMS.
  inline void note_end_of_marking(size_t marked_bytes);

  // Notify the region that scrubbing has completed.
  inline void note_end_of_scrubbing();

  // Notify the region that the (corresponding) bitmap has been cleared.
  inline void note_end_of_clearing();

  // During the concurrent scrubbing phase, can there be any areas with unloaded
  // classes or dead objects in this region?
  // This set only includes old and open archive regions - humongous regions only
  // contain a single object which is either dead or live, contents of closed archive
  // regions never die (so is always contiguous), and young regions are never even
  // considered during concurrent scrub.
  bool needs_scrubbing() const { return is_old() || is_open_archive(); }
  // Same question as above, during full gc. Full gc needs to scrub any region that
  // might be skipped for compaction. This includes young generation regions as the
  // region relabeling to old happens later than scrubbing.
  bool needs_scrubbing_during_full_gc() const { return is_young() || needs_scrubbing(); }

  const char* get_type_str() const { return _type.get_str(); }
  const char* get_short_type_str() const { return _type.get_short_str(); }
  G1HeapRegionTraceType::Type get_trace_type() { return _type.get_trace_type(); }

  bool is_free() const { return _type.is_free(); }

  bool is_young()    const { return _type.is_young();    }
  bool is_eden()     const { return _type.is_eden();     }
  bool is_survivor() const { return _type.is_survivor(); }

  bool is_humongous() const { return _type.is_humongous(); }
  bool is_starts_humongous() const { return _type.is_starts_humongous(); }
  bool is_continues_humongous() const { return _type.is_continues_humongous();   }

  bool is_old() const { return _type.is_old(); }

  bool is_old_or_humongous() const { return _type.is_old_or_humongous(); }

  bool is_old_or_humongous_or_archive() const { return _type.is_old_or_humongous_or_archive(); }

  // A pinned region contains objects which are not moved by garbage collections.
  // Humongous regions and archive regions are pinned.
  bool is_pinned() const { return _type.is_pinned(); }

  // An archive region is a pinned region, also tagged as old, which
  // should not be marked during mark/sweep. This allows the address
  // space to be shared by JVM instances.
  bool is_archive()        const { return _type.is_archive(); }
  bool is_open_archive()   const { return _type.is_open_archive(); }
  bool is_closed_archive() const { return _type.is_closed_archive(); }

  void set_free();

  void set_eden();
  void set_eden_pre_gc();
  void set_survivor();

  void move_to_old();
  void set_old();

  void set_open_archive();
  void set_closed_archive();

  // For a humongous region, region in which it starts.
  HeapRegion* humongous_start_region() const {
    return _humongous_start_region;
  }

  // Makes the current region be a "starts humongous" region, i.e.,
  // the first region in a series of one or more contiguous regions
  // that will contain a single "humongous" object.
  //
  // obj_top : points to the top of the humongous object.
  // fill_size : size of the filler object at the end of the region series.
  void set_starts_humongous(HeapWord* obj_top, size_t fill_size);

  // Makes the current region be a "continues humongous'
  // region. first_hr is the "start humongous" region of the series
  // which this region will be part of.
  void set_continues_humongous(HeapRegion* first_hr);

  // Unsets the humongous-related fields on the region.
  void clear_humongous();

  void set_rem_set(HeapRegionRemSet* rem_set) { _rem_set = rem_set; }
  // If the region has a remembered set, return a pointer to it.
  HeapRegionRemSet* rem_set() const {
    return _rem_set;
  }

  inline bool in_collection_set() const;

  // Methods used by the HeapRegionSetBase class and subclasses.

  // Getter and setter for the next and prev fields used to link regions into
  // linked lists.
  void set_next(HeapRegion* next) { _next = next; }
  HeapRegion* next()              { return _next; }

  void set_prev(HeapRegion* prev) { _prev = prev; }
  HeapRegion* prev()              { return _prev; }

  void unlink_from_list();

  // Every region added to a set is tagged with a reference to that
  // set. This is used for doing consistency checking to make sure that
  // the contents of a set are as they should be and it's only
  // available in non-product builds.
#ifdef ASSERT
  void set_containing_set(HeapRegionSetBase* containing_set) {
    assert((containing_set != NULL && _containing_set == NULL) ||
            containing_set == NULL,
           "containing_set: " PTR_FORMAT " "
           "_containing_set: " PTR_FORMAT,
           p2i(containing_set), p2i(_containing_set));

    _containing_set = containing_set;
  }

  HeapRegionSetBase* containing_set() { return _containing_set; }
#else // ASSERT
  void set_containing_set(HeapRegionSetBase* containing_set) { }

  // containing_set() is only used in asserts so there's no reason
  // to provide a dummy version of it.
#endif // ASSERT


  // Reset the HeapRegion to default values and clear its remembered set.
  // If clear_space is true, clear the HeapRegion's memory.
  // Callers must ensure this is not called by multiple threads at the same time.
  void hr_clear(bool clear_space);
  // Clear the card table corresponding to this region.
  void clear_cardtable();

  // Notify the region that we are about to start processing
  // self-forwarded objects during evac failure handling.
  void note_self_forwarding_removal_start(bool during_concurrent_start,
                                          bool during_conc_mark);

  // Notify the region that we have finished processing self-forwarded
  // objects during evac failure handling.
  void note_self_forwarding_removal_end(size_t marked_bytes);

  uint index_in_opt_cset() const {
    assert(has_index_in_opt_cset(), "Opt cset index not set.");
    return _index_in_opt_cset;
  }
  bool has_index_in_opt_cset() const { return _index_in_opt_cset != InvalidCSetIndex; }
  void set_index_in_opt_cset(uint index) { _index_in_opt_cset = index; }
  void clear_index_in_opt_cset() { _index_in_opt_cset = InvalidCSetIndex; }

  void calc_gc_efficiency(void);
  double gc_efficiency() const { return _gc_efficiency;}

  uint  young_index_in_cset() const { return _young_index_in_cset; }
  void clear_young_index_in_cset() { _young_index_in_cset = 0; }
  void set_young_index_in_cset(uint index) {
    assert(index != UINT_MAX, "just checking");
    assert(index != 0, "just checking");
    assert(is_young(), "pre-condition");
    _young_index_in_cset = index;
  }

  int age_in_surv_rate_group() const;
  bool has_valid_age_in_surv_rate() const;

  bool has_surv_rate_group() const;

  double surv_rate_prediction(G1Predictions const& predictor) const;

  void install_surv_rate_group(G1SurvRateGroup* surv_rate_group);
  void uninstall_surv_rate_group();

  void record_surv_words_in_group(size_t words_survived);

  // Determine if an object is in the parsable or the to-be-scrubbed area.
  inline static bool obj_in_parsable_area(const HeapWord* addr, HeapWord* pb);
  inline static bool obj_in_unparsable_area(oop obj, HeapWord* pb);

  bool obj_allocated_since_marking_start(oop obj) const {
    return cast_from_oop<HeapWord*>(obj) >= top_at_mark_start();
  }

  // Update the region state after a failed evacuation.
  void handle_evacuation_failure();

  // Iterate over the objects overlapping the given memory region, applying cl
  // to all references in the region.  This is a helper for
  // G1RemSet::refine_card*, and is tightly coupled with them.
  // mr must not be empty. Must be trimmed to the allocated/parseable space in this region.
  // This region must be old or humongous.
  // Returns the next unscanned address if the designated objects were successfully
  // processed, NULL if an unparseable part of the heap was encountered (That should
  // only happen when invoked concurrently with the mutator).
  template <bool in_gc_pause, class Closure>
  inline HeapWord* oops_on_memregion_seq_iterate_careful(MemRegion mr, Closure* cl);

  // Routines for managing a list of code roots (attached to the
  // this region's RSet) that point into this heap region.
  void add_code_root(nmethod* nm);
  void add_code_root_locked(nmethod* nm);
  void remove_code_root(nmethod* nm);

  // Applies blk->do_code_blob() to each of the entries in
  // the code roots list for this region
  void code_roots_do(CodeBlobClosure* blk) const;

  uint node_index() const { return _node_index; }
  void set_node_index(uint node_index) { _node_index = node_index; }

  // Verify that the entries on the code root list for this
  // region are live and include at least one pointer into this region.
  void verify_code_roots(VerifyOption vo, bool* failures) const;

  void print() const;
  void print_on(outputStream* st) const;

  void verify(VerifyOption vo, bool *failures) const;

  void verify_rem_set(VerifyOption vo, bool *failures) const;
  void verify_rem_set() const;
};

// HeapRegionClosure is used for iterating over regions.
// Terminates the iteration when the "do_heap_region" method returns "true".
class HeapRegionClosure : public StackObj {
  friend class HeapRegionManager;
  friend class G1CollectionSet;
  friend class G1CollectionSetCandidates;

  bool _is_complete;
  void set_incomplete() { _is_complete = false; }

public:
  HeapRegionClosure(): _is_complete(true) {}

  // Typically called on each region until it returns true.
  virtual bool do_heap_region(HeapRegion* r) = 0;

  // True after iteration if the closure was applied to all heap regions
  // and returned "false" in all cases.
  bool is_complete() { return _is_complete; }
};

#endif // SHARE_GC_G1_HEAPREGION_HPP<|MERGE_RESOLUTION|>--- conflicted
+++ resolved
@@ -144,22 +144,19 @@
   // This version synchronizes with other calls to par_allocate_impl().
   inline HeapWord* par_allocate_impl(size_t min_word_size, size_t desired_word_size, size_t* actual_word_size);
 
-<<<<<<< HEAD
   // Return the address of the beginning of the block that contains "addr".
   // "q" is a block boundary that is <= "addr"; "n" is the address of the
   // next block (or the end of the HeapRegion.)
   inline HeapWord* forward_to_block_containing_addr(HeapWord* q, HeapWord* n,
-                                                    const void* addr) const;
+                                                    const void* addr,
+                                                    HeapWord* pb) const;
+
+  static bool obj_is_filler(oop obj);
 
 public:
   // Returns the address of the block reaching into or starting at addr.
   HeapWord* block_start(const void* addr) const;
-=======
-  static bool obj_is_filler(oop obj);
-
-public:
-  HeapWord* block_start(const void* addr, HeapWord* const pb);
->>>>>>> 95e3190d
+  HeapWord* block_start(const void* addr, HeapWord* const pb) const;
 
   void object_iterate(ObjectClosure* blk);
 
@@ -209,11 +206,8 @@
   template<typename ApplyToMarkedClosure>
   inline void apply_to_marked_objects(G1CMBitMap* bitmap, ApplyToMarkedClosure* closure);
 
-<<<<<<< HEAD
-=======
   // Update the BOT for the entire region - assumes that all objects are parsable
   // and contiguous for this region.
->>>>>>> 95e3190d
   void update_bot();
 
 private:
