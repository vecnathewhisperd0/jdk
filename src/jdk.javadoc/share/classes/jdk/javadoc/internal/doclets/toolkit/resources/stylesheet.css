--- conflicted
+++ resolved
@@ -280,14 +280,8 @@
     padding: 0;
     list-style: none;
 }
-<<<<<<< HEAD
 ul.contents-list li {
-    font-size: 13px;
-=======
-.header ul li {
-    list-style:none;
     font-size:0.93em;
->>>>>>> 36c9034f
 }
 /*
  * Styles for headings.
