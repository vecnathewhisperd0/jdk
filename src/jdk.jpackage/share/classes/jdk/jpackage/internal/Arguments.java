--- conflicted
+++ resolved
@@ -708,10 +708,10 @@
 
         Map<String, ? super Object> localParams = new HashMap<>(params);
         try {
-<<<<<<< HEAD
             try {
                 bundler.validate(localParams);
-                Path result = bundler.execute(localParams, deployParams.outdir);
+                Path result = bundler.execute(localParams,
+                        StandardBundlerParam.OUTPUT_DIR.fetchFrom(params));
                 if (result == null) {
                     throw new PackagerException("MSG_BundlerFailed",
                             bundler.getID(), bundler.getName());
@@ -727,14 +727,6 @@
                 } else {
                     throw ex;
                 }
-=======
-            bundler.validate(localParams);
-            Path result = bundler.execute(localParams,
-                    StandardBundlerParam.OUTPUT_DIR.fetchFrom(params));
-            if (result == null) {
-                throw new PackagerException("MSG_BundlerFailed",
-                        bundler.getID(), bundler.getName());
->>>>>>> 29882bfe
             }
         } catch (ConfigException e) {
             Log.verbose(e);
