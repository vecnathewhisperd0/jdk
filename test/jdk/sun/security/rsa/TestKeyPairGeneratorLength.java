/*
 * Copyright (c) 2004, 2024, Oracle and/or its affiliates. All rights reserved.
 * DO NOT ALTER OR REMOVE COPYRIGHT NOTICES OR THIS FILE HEADER.
 *
 * This code is free software; you can redistribute it and/or modify it
 * under the terms of the GNU General Public License version 2 only, as
 * published by the Free Software Foundation.
 *
 * This code is distributed in the hope that it will be useful, but WITHOUT
 * ANY WARRANTY; without even the implied warranty of MERCHANTABILITY or
 * FITNESS FOR A PARTICULAR PURPOSE.  See the GNU General Public License
 * version 2 for more details (a copy is included in the LICENSE file that
 * accompanied this code).
 *
 * You should have received a copy of the GNU General Public License version
 * 2 along with this work; if not, write to the Free Software Foundation,
 * Inc., 51 Franklin St, Fifth Floor, Boston, MA 02110-1301 USA.
 *
 * Please contact Oracle, 500 Oracle Parkway, Redwood Shores, CA 94065 USA
 * or visit www.oracle.com if you need additional information or have any
 * questions.
 */

/**
 * @test
 * @bug     5078280
 * @library /test/lib
 * @summary make sure generated key pairs are exactly the requested length
 * @author  Andreas Sterbenz
 */

import java.security.*;
import java.security.interfaces.*;
import jdk.test.lib.security.SecurityUtils;

public class TestKeyPairGeneratorLength {
    private static final String KPG_ALGORITHM = "RSA";
    private static final int KEY_LENGTH = SecurityUtils.getTestKeySize(KPG_ALGORITHM);

    public static void main(String[] args) throws Exception {
        test(KEY_LENGTH);
        test(KEY_LENGTH + 1);
        System.out.println("Done.");
    }

    private static void test(int len) throws Exception {
<<<<<<< HEAD
        KeyPairGenerator kpg = KeyPairGenerator.getInstance(KPG_ALGORITHM, "SunRsaSign");
=======
        KeyPairGenerator kpg = KeyPairGenerator.getInstance("RSA",
                        System.getProperty("test.provider.name", "SunRsaSign"));
>>>>>>> 9a9ac1d0
        kpg.initialize(len);
        for (int i = 0; i < 6; i++) {
            System.out.println("Generating keypair " + len + " bit keypair " + (i + 1) + "...");
            KeyPair kp = kpg.generateKeyPair();
            RSAPublicKey key = (RSAPublicKey)kp.getPublic();
            int k = key.getModulus().bitLength();
            if (k != len) {
                throw new Exception("length mismatch: " + k);
            }
        }
    }

}<|MERGE_RESOLUTION|>--- conflicted
+++ resolved
@@ -44,12 +44,8 @@
     }
 
     private static void test(int len) throws Exception {
-<<<<<<< HEAD
-        KeyPairGenerator kpg = KeyPairGenerator.getInstance(KPG_ALGORITHM, "SunRsaSign");
-=======
-        KeyPairGenerator kpg = KeyPairGenerator.getInstance("RSA",
+        KeyPairGenerator kpg = KeyPairGenerator.getInstance(KPG_ALGORITHM,
                         System.getProperty("test.provider.name", "SunRsaSign"));
->>>>>>> 9a9ac1d0
         kpg.initialize(len);
         for (int i = 0; i < 6; i++) {
             System.out.println("Generating keypair " + len + " bit keypair " + (i + 1) + "...");
