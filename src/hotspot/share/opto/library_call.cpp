/*
 * Copyright (c) 1999, 2021, Oracle and/or its affiliates. All rights reserved.
 * DO NOT ALTER OR REMOVE COPYRIGHT NOTICES OR THIS FILE HEADER.
 *
 * This code is free software; you can redistribute it and/or modify it
 * under the terms of the GNU General Public License version 2 only, as
 * published by the Free Software Foundation.
 *
 * This code is distributed in the hope that it will be useful, but WITHOUT
 * ANY WARRANTY; without even the implied warranty of MERCHANTABILITY or
 * FITNESS FOR A PARTICULAR PURPOSE.  See the GNU General Public License
 * version 2 for more details (a copy is included in the LICENSE file that
 * accompanied this code).
 *
 * You should have received a copy of the GNU General Public License version
 * 2 along with this work; if not, write to the Free Software Foundation,
 * Inc., 51 Franklin St, Fifth Floor, Boston, MA 02110-1301 USA.
 *
 * Please contact Oracle, 500 Oracle Parkway, Redwood Shores, CA 94065 USA
 * or visit www.oracle.com if you need additional information or have any
 * questions.
 *
 */

#include "precompiled.hpp"
#include "asm/macroAssembler.hpp"
#include "ci/ciUtilities.inline.hpp"
#include "classfile/vmIntrinsics.hpp"
#include "compiler/compileBroker.hpp"
#include "compiler/compileLog.hpp"
#include "gc/shared/barrierSet.hpp"
#include "jfr/support/jfrIntrinsics.hpp"
#include "memory/resourceArea.hpp"
#include "oops/klass.inline.hpp"
#include "oops/objArrayKlass.hpp"
#include "opto/addnode.hpp"
#include "opto/arraycopynode.hpp"
#include "opto/c2compiler.hpp"
#include "opto/castnode.hpp"
#include "opto/cfgnode.hpp"
#include "opto/convertnode.hpp"
#include "opto/countbitsnode.hpp"
#include "opto/idealKit.hpp"
#include "opto/library_call.hpp"
#include "opto/mathexactnode.hpp"
#include "opto/mulnode.hpp"
#include "opto/narrowptrnode.hpp"
#include "opto/opaquenode.hpp"
#include "opto/parse.hpp"
#include "opto/runtime.hpp"
#include "opto/rootnode.hpp"
#include "opto/subnode.hpp"
#include "prims/unsafe.hpp"
#include "runtime/objectMonitor.hpp"
#include "runtime/sharedRuntime.hpp"
#include "runtime/stubRoutines.hpp"
#include "utilities/macros.hpp"
#include "utilities/powerOfTwo.hpp"

#if INCLUDE_JFR
#include "jfr/jfr.hpp"
#endif

//---------------------------make_vm_intrinsic----------------------------
CallGenerator* Compile::make_vm_intrinsic(ciMethod* m, bool is_virtual) {
  vmIntrinsicID id = m->intrinsic_id();
  assert(id != vmIntrinsics::_none, "must be a VM intrinsic");

  if (!m->is_loaded()) {
    // Do not attempt to inline unloaded methods.
    return NULL;
  }

  C2Compiler* compiler = (C2Compiler*)CompileBroker::compiler(CompLevel_full_optimization);
  bool is_available = false;

  {
    // For calling is_intrinsic_supported and is_intrinsic_disabled_by_flag
    // the compiler must transition to '_thread_in_vm' state because both
    // methods access VM-internal data.
    VM_ENTRY_MARK;
    methodHandle mh(THREAD, m->get_Method());
    is_available = compiler != NULL && compiler->is_intrinsic_supported(mh, is_virtual) &&
                   !C->directive()->is_intrinsic_disabled(mh) &&
                   !vmIntrinsics::is_disabled_by_flags(mh);

  }

  if (is_available) {
    assert(id <= vmIntrinsics::LAST_COMPILER_INLINE, "caller responsibility");
    assert(id != vmIntrinsics::_Object_init && id != vmIntrinsics::_invoke, "enum out of order?");
    return new LibraryIntrinsic(m, is_virtual,
                                vmIntrinsics::predicates_needed(id),
                                vmIntrinsics::does_virtual_dispatch(id),
                                id);
  } else {
    return NULL;
  }
}

JVMState* LibraryIntrinsic::generate(JVMState* jvms) {
  LibraryCallKit kit(jvms, this);
  Compile* C = kit.C;
  int nodes = C->unique();
#ifndef PRODUCT
  if ((C->print_intrinsics() || C->print_inlining()) && Verbose) {
    char buf[1000];
    const char* str = vmIntrinsics::short_name_as_C_string(intrinsic_id(), buf, sizeof(buf));
    tty->print_cr("Intrinsic %s", str);
  }
#endif
  ciMethod* callee = kit.callee();
  const int bci    = kit.bci();
#ifdef ASSERT
  Node* ctrl = kit.control();
#endif
  // Try to inline the intrinsic.
  if (callee->check_intrinsic_candidate() &&
      kit.try_to_inline(_last_predicate)) {
    const char *inline_msg = is_virtual() ? "(intrinsic, virtual)"
                                          : "(intrinsic)";
    CompileTask::print_inlining_ul(callee, jvms->depth() - 1, bci, inline_msg);
    if (C->print_intrinsics() || C->print_inlining()) {
      C->print_inlining(callee, jvms->depth() - 1, bci, inline_msg);
    }
    C->gather_intrinsic_statistics(intrinsic_id(), is_virtual(), Compile::_intrinsic_worked);
    if (C->log()) {
      C->log()->elem("intrinsic id='%s'%s nodes='%d'",
                     vmIntrinsics::name_at(intrinsic_id()),
                     (is_virtual() ? " virtual='1'" : ""),
                     C->unique() - nodes);
    }
    // Push the result from the inlined method onto the stack.
    kit.push_result();
    C->print_inlining_update(this);
    return kit.transfer_exceptions_into_jvms();
  }

  // The intrinsic bailed out
  assert(ctrl == kit.control(), "Control flow was added although the intrinsic bailed out");
  if (jvms->has_method()) {
    // Not a root compile.
    const char* msg;
    if (callee->intrinsic_candidate()) {
      msg = is_virtual() ? "failed to inline (intrinsic, virtual)" : "failed to inline (intrinsic)";
    } else {
      msg = is_virtual() ? "failed to inline (intrinsic, virtual), method not annotated"
                         : "failed to inline (intrinsic), method not annotated";
    }
    CompileTask::print_inlining_ul(callee, jvms->depth() - 1, bci, msg);
    if (C->print_intrinsics() || C->print_inlining()) {
      C->print_inlining(callee, jvms->depth() - 1, bci, msg);
    }
  } else {
    // Root compile
    ResourceMark rm;
    stringStream msg_stream;
    msg_stream.print("Did not generate intrinsic %s%s at bci:%d in",
                     vmIntrinsics::name_at(intrinsic_id()),
                     is_virtual() ? " (virtual)" : "", bci);
    const char *msg = msg_stream.as_string();
    log_debug(jit, inlining)("%s", msg);
    if (C->print_intrinsics() || C->print_inlining()) {
      tty->print("%s", msg);
    }
  }
  C->gather_intrinsic_statistics(intrinsic_id(), is_virtual(), Compile::_intrinsic_failed);
  C->print_inlining_update(this);

  return NULL;
}

Node* LibraryIntrinsic::generate_predicate(JVMState* jvms, int predicate) {
  LibraryCallKit kit(jvms, this);
  Compile* C = kit.C;
  int nodes = C->unique();
  _last_predicate = predicate;
#ifndef PRODUCT
  assert(is_predicated() && predicate < predicates_count(), "sanity");
  if ((C->print_intrinsics() || C->print_inlining()) && Verbose) {
    char buf[1000];
    const char* str = vmIntrinsics::short_name_as_C_string(intrinsic_id(), buf, sizeof(buf));
    tty->print_cr("Predicate for intrinsic %s", str);
  }
#endif
  ciMethod* callee = kit.callee();
  const int bci    = kit.bci();

  Node* slow_ctl = kit.try_to_predicate(predicate);
  if (!kit.failing()) {
    const char *inline_msg = is_virtual() ? "(intrinsic, virtual, predicate)"
                                          : "(intrinsic, predicate)";
    CompileTask::print_inlining_ul(callee, jvms->depth() - 1, bci, inline_msg);
    if (C->print_intrinsics() || C->print_inlining()) {
      C->print_inlining(callee, jvms->depth() - 1, bci, inline_msg);
    }
    C->gather_intrinsic_statistics(intrinsic_id(), is_virtual(), Compile::_intrinsic_worked);
    if (C->log()) {
      C->log()->elem("predicate_intrinsic id='%s'%s nodes='%d'",
                     vmIntrinsics::name_at(intrinsic_id()),
                     (is_virtual() ? " virtual='1'" : ""),
                     C->unique() - nodes);
    }
    return slow_ctl; // Could be NULL if the check folds.
  }

  // The intrinsic bailed out
  if (jvms->has_method()) {
    // Not a root compile.
    const char* msg = "failed to generate predicate for intrinsic";
    CompileTask::print_inlining_ul(kit.callee(), jvms->depth() - 1, bci, msg);
    if (C->print_intrinsics() || C->print_inlining()) {
      C->print_inlining(kit.callee(), jvms->depth() - 1, bci, msg);
    }
  } else {
    // Root compile
    ResourceMark rm;
    stringStream msg_stream;
    msg_stream.print("Did not generate intrinsic %s%s at bci:%d in",
                     vmIntrinsics::name_at(intrinsic_id()),
                     is_virtual() ? " (virtual)" : "", bci);
    const char *msg = msg_stream.as_string();
    log_debug(jit, inlining)("%s", msg);
    if (C->print_intrinsics() || C->print_inlining()) {
      C->print_inlining_stream()->print("%s", msg);
    }
  }
  C->gather_intrinsic_statistics(intrinsic_id(), is_virtual(), Compile::_intrinsic_failed);
  return NULL;
}

bool LibraryCallKit::try_to_inline(int predicate) {
  // Handle symbolic names for otherwise undistinguished boolean switches:
  const bool is_store       = true;
  const bool is_compress    = true;
  const bool is_static      = true;
  const bool is_volatile    = true;

  if (!jvms()->has_method()) {
    // Root JVMState has a null method.
    assert(map()->memory()->Opcode() == Op_Parm, "");
    // Insert the memory aliasing node
    set_all_memory(reset_memory());
  }
  assert(merged_memory(), "");

  switch (intrinsic_id()) {
  case vmIntrinsics::_hashCode:                 return inline_native_hashcode(intrinsic()->is_virtual(), !is_static);
  case vmIntrinsics::_identityHashCode:         return inline_native_hashcode(/*!virtual*/ false,         is_static);
  case vmIntrinsics::_getClass:                 return inline_native_getClass();

  case vmIntrinsics::_ceil:
  case vmIntrinsics::_floor:
  case vmIntrinsics::_rint:
  case vmIntrinsics::_dsin:
  case vmIntrinsics::_dcos:
  case vmIntrinsics::_dtan:
  case vmIntrinsics::_dabs:
  case vmIntrinsics::_fabs:
  case vmIntrinsics::_iabs:
  case vmIntrinsics::_labs:
  case vmIntrinsics::_datan2:
  case vmIntrinsics::_dsqrt:
  case vmIntrinsics::_dexp:
  case vmIntrinsics::_dlog:
  case vmIntrinsics::_dlog10:
  case vmIntrinsics::_dpow:
  case vmIntrinsics::_dcopySign:
  case vmIntrinsics::_fcopySign:
  case vmIntrinsics::_dsignum:
  case vmIntrinsics::_fsignum:                  return inline_math_native(intrinsic_id());

  case vmIntrinsics::_min:
  case vmIntrinsics::_max:                      return inline_min_max(intrinsic_id());

  case vmIntrinsics::_notify:
  case vmIntrinsics::_notifyAll:
    return inline_notify(intrinsic_id());

  case vmIntrinsics::_addExactI:                return inline_math_addExactI(false /* add */);
  case vmIntrinsics::_addExactL:                return inline_math_addExactL(false /* add */);
  case vmIntrinsics::_decrementExactI:          return inline_math_subtractExactI(true /* decrement */);
  case vmIntrinsics::_decrementExactL:          return inline_math_subtractExactL(true /* decrement */);
  case vmIntrinsics::_incrementExactI:          return inline_math_addExactI(true /* increment */);
  case vmIntrinsics::_incrementExactL:          return inline_math_addExactL(true /* increment */);
  case vmIntrinsics::_multiplyExactI:           return inline_math_multiplyExactI();
  case vmIntrinsics::_multiplyExactL:           return inline_math_multiplyExactL();
  case vmIntrinsics::_multiplyHigh:             return inline_math_multiplyHigh();
  case vmIntrinsics::_negateExactI:             return inline_math_negateExactI();
  case vmIntrinsics::_negateExactL:             return inline_math_negateExactL();
  case vmIntrinsics::_subtractExactI:           return inline_math_subtractExactI(false /* subtract */);
  case vmIntrinsics::_subtractExactL:           return inline_math_subtractExactL(false /* subtract */);

  case vmIntrinsics::_arraycopy:                return inline_arraycopy();

  case vmIntrinsics::_compareToL:               return inline_string_compareTo(StrIntrinsicNode::LL);
  case vmIntrinsics::_compareToU:               return inline_string_compareTo(StrIntrinsicNode::UU);
  case vmIntrinsics::_compareToLU:              return inline_string_compareTo(StrIntrinsicNode::LU);
  case vmIntrinsics::_compareToUL:              return inline_string_compareTo(StrIntrinsicNode::UL);

  case vmIntrinsics::_indexOfL:                 return inline_string_indexOf(StrIntrinsicNode::LL);
  case vmIntrinsics::_indexOfU:                 return inline_string_indexOf(StrIntrinsicNode::UU);
  case vmIntrinsics::_indexOfUL:                return inline_string_indexOf(StrIntrinsicNode::UL);
  case vmIntrinsics::_indexOfIL:                return inline_string_indexOfI(StrIntrinsicNode::LL);
  case vmIntrinsics::_indexOfIU:                return inline_string_indexOfI(StrIntrinsicNode::UU);
  case vmIntrinsics::_indexOfIUL:               return inline_string_indexOfI(StrIntrinsicNode::UL);
  case vmIntrinsics::_indexOfU_char:            return inline_string_indexOfChar(StrIntrinsicNode::U);
  case vmIntrinsics::_indexOfL_char:            return inline_string_indexOfChar(StrIntrinsicNode::L);

  case vmIntrinsics::_equalsL:                  return inline_string_equals(StrIntrinsicNode::LL);
  case vmIntrinsics::_equalsU:                  return inline_string_equals(StrIntrinsicNode::UU);

  case vmIntrinsics::_toBytesStringU:           return inline_string_toBytesU();
  case vmIntrinsics::_getCharsStringU:          return inline_string_getCharsU();
  case vmIntrinsics::_getCharStringU:           return inline_string_char_access(!is_store);
  case vmIntrinsics::_putCharStringU:           return inline_string_char_access( is_store);

  case vmIntrinsics::_compressStringC:
  case vmIntrinsics::_compressStringB:          return inline_string_copy( is_compress);
  case vmIntrinsics::_inflateStringC:
  case vmIntrinsics::_inflateStringB:           return inline_string_copy(!is_compress);

  case vmIntrinsics::_getReference:             return inline_unsafe_access(!is_store, T_OBJECT,   Relaxed, false);
  case vmIntrinsics::_getBoolean:               return inline_unsafe_access(!is_store, T_BOOLEAN,  Relaxed, false);
  case vmIntrinsics::_getByte:                  return inline_unsafe_access(!is_store, T_BYTE,     Relaxed, false);
  case vmIntrinsics::_getShort:                 return inline_unsafe_access(!is_store, T_SHORT,    Relaxed, false);
  case vmIntrinsics::_getChar:                  return inline_unsafe_access(!is_store, T_CHAR,     Relaxed, false);
  case vmIntrinsics::_getInt:                   return inline_unsafe_access(!is_store, T_INT,      Relaxed, false);
  case vmIntrinsics::_getLong:                  return inline_unsafe_access(!is_store, T_LONG,     Relaxed, false);
  case vmIntrinsics::_getFloat:                 return inline_unsafe_access(!is_store, T_FLOAT,    Relaxed, false);
  case vmIntrinsics::_getDouble:                return inline_unsafe_access(!is_store, T_DOUBLE,   Relaxed, false);

  case vmIntrinsics::_putReference:             return inline_unsafe_access( is_store, T_OBJECT,   Relaxed, false);
  case vmIntrinsics::_putBoolean:               return inline_unsafe_access( is_store, T_BOOLEAN,  Relaxed, false);
  case vmIntrinsics::_putByte:                  return inline_unsafe_access( is_store, T_BYTE,     Relaxed, false);
  case vmIntrinsics::_putShort:                 return inline_unsafe_access( is_store, T_SHORT,    Relaxed, false);
  case vmIntrinsics::_putChar:                  return inline_unsafe_access( is_store, T_CHAR,     Relaxed, false);
  case vmIntrinsics::_putInt:                   return inline_unsafe_access( is_store, T_INT,      Relaxed, false);
  case vmIntrinsics::_putLong:                  return inline_unsafe_access( is_store, T_LONG,     Relaxed, false);
  case vmIntrinsics::_putFloat:                 return inline_unsafe_access( is_store, T_FLOAT,    Relaxed, false);
  case vmIntrinsics::_putDouble:                return inline_unsafe_access( is_store, T_DOUBLE,   Relaxed, false);

  case vmIntrinsics::_getReferenceVolatile:     return inline_unsafe_access(!is_store, T_OBJECT,   Volatile, false);
  case vmIntrinsics::_getBooleanVolatile:       return inline_unsafe_access(!is_store, T_BOOLEAN,  Volatile, false);
  case vmIntrinsics::_getByteVolatile:          return inline_unsafe_access(!is_store, T_BYTE,     Volatile, false);
  case vmIntrinsics::_getShortVolatile:         return inline_unsafe_access(!is_store, T_SHORT,    Volatile, false);
  case vmIntrinsics::_getCharVolatile:          return inline_unsafe_access(!is_store, T_CHAR,     Volatile, false);
  case vmIntrinsics::_getIntVolatile:           return inline_unsafe_access(!is_store, T_INT,      Volatile, false);
  case vmIntrinsics::_getLongVolatile:          return inline_unsafe_access(!is_store, T_LONG,     Volatile, false);
  case vmIntrinsics::_getFloatVolatile:         return inline_unsafe_access(!is_store, T_FLOAT,    Volatile, false);
  case vmIntrinsics::_getDoubleVolatile:        return inline_unsafe_access(!is_store, T_DOUBLE,   Volatile, false);

  case vmIntrinsics::_putReferenceVolatile:     return inline_unsafe_access( is_store, T_OBJECT,   Volatile, false);
  case vmIntrinsics::_putBooleanVolatile:       return inline_unsafe_access( is_store, T_BOOLEAN,  Volatile, false);
  case vmIntrinsics::_putByteVolatile:          return inline_unsafe_access( is_store, T_BYTE,     Volatile, false);
  case vmIntrinsics::_putShortVolatile:         return inline_unsafe_access( is_store, T_SHORT,    Volatile, false);
  case vmIntrinsics::_putCharVolatile:          return inline_unsafe_access( is_store, T_CHAR,     Volatile, false);
  case vmIntrinsics::_putIntVolatile:           return inline_unsafe_access( is_store, T_INT,      Volatile, false);
  case vmIntrinsics::_putLongVolatile:          return inline_unsafe_access( is_store, T_LONG,     Volatile, false);
  case vmIntrinsics::_putFloatVolatile:         return inline_unsafe_access( is_store, T_FLOAT,    Volatile, false);
  case vmIntrinsics::_putDoubleVolatile:        return inline_unsafe_access( is_store, T_DOUBLE,   Volatile, false);

  case vmIntrinsics::_getShortUnaligned:        return inline_unsafe_access(!is_store, T_SHORT,    Relaxed, true);
  case vmIntrinsics::_getCharUnaligned:         return inline_unsafe_access(!is_store, T_CHAR,     Relaxed, true);
  case vmIntrinsics::_getIntUnaligned:          return inline_unsafe_access(!is_store, T_INT,      Relaxed, true);
  case vmIntrinsics::_getLongUnaligned:         return inline_unsafe_access(!is_store, T_LONG,     Relaxed, true);

  case vmIntrinsics::_putShortUnaligned:        return inline_unsafe_access( is_store, T_SHORT,    Relaxed, true);
  case vmIntrinsics::_putCharUnaligned:         return inline_unsafe_access( is_store, T_CHAR,     Relaxed, true);
  case vmIntrinsics::_putIntUnaligned:          return inline_unsafe_access( is_store, T_INT,      Relaxed, true);
  case vmIntrinsics::_putLongUnaligned:         return inline_unsafe_access( is_store, T_LONG,     Relaxed, true);

  case vmIntrinsics::_getReferenceAcquire:      return inline_unsafe_access(!is_store, T_OBJECT,   Acquire, false);
  case vmIntrinsics::_getBooleanAcquire:        return inline_unsafe_access(!is_store, T_BOOLEAN,  Acquire, false);
  case vmIntrinsics::_getByteAcquire:           return inline_unsafe_access(!is_store, T_BYTE,     Acquire, false);
  case vmIntrinsics::_getShortAcquire:          return inline_unsafe_access(!is_store, T_SHORT,    Acquire, false);
  case vmIntrinsics::_getCharAcquire:           return inline_unsafe_access(!is_store, T_CHAR,     Acquire, false);
  case vmIntrinsics::_getIntAcquire:            return inline_unsafe_access(!is_store, T_INT,      Acquire, false);
  case vmIntrinsics::_getLongAcquire:           return inline_unsafe_access(!is_store, T_LONG,     Acquire, false);
  case vmIntrinsics::_getFloatAcquire:          return inline_unsafe_access(!is_store, T_FLOAT,    Acquire, false);
  case vmIntrinsics::_getDoubleAcquire:         return inline_unsafe_access(!is_store, T_DOUBLE,   Acquire, false);

  case vmIntrinsics::_putReferenceRelease:      return inline_unsafe_access( is_store, T_OBJECT,   Release, false);
  case vmIntrinsics::_putBooleanRelease:        return inline_unsafe_access( is_store, T_BOOLEAN,  Release, false);
  case vmIntrinsics::_putByteRelease:           return inline_unsafe_access( is_store, T_BYTE,     Release, false);
  case vmIntrinsics::_putShortRelease:          return inline_unsafe_access( is_store, T_SHORT,    Release, false);
  case vmIntrinsics::_putCharRelease:           return inline_unsafe_access( is_store, T_CHAR,     Release, false);
  case vmIntrinsics::_putIntRelease:            return inline_unsafe_access( is_store, T_INT,      Release, false);
  case vmIntrinsics::_putLongRelease:           return inline_unsafe_access( is_store, T_LONG,     Release, false);
  case vmIntrinsics::_putFloatRelease:          return inline_unsafe_access( is_store, T_FLOAT,    Release, false);
  case vmIntrinsics::_putDoubleRelease:         return inline_unsafe_access( is_store, T_DOUBLE,   Release, false);

  case vmIntrinsics::_getReferenceOpaque:       return inline_unsafe_access(!is_store, T_OBJECT,   Opaque, false);
  case vmIntrinsics::_getBooleanOpaque:         return inline_unsafe_access(!is_store, T_BOOLEAN,  Opaque, false);
  case vmIntrinsics::_getByteOpaque:            return inline_unsafe_access(!is_store, T_BYTE,     Opaque, false);
  case vmIntrinsics::_getShortOpaque:           return inline_unsafe_access(!is_store, T_SHORT,    Opaque, false);
  case vmIntrinsics::_getCharOpaque:            return inline_unsafe_access(!is_store, T_CHAR,     Opaque, false);
  case vmIntrinsics::_getIntOpaque:             return inline_unsafe_access(!is_store, T_INT,      Opaque, false);
  case vmIntrinsics::_getLongOpaque:            return inline_unsafe_access(!is_store, T_LONG,     Opaque, false);
  case vmIntrinsics::_getFloatOpaque:           return inline_unsafe_access(!is_store, T_FLOAT,    Opaque, false);
  case vmIntrinsics::_getDoubleOpaque:          return inline_unsafe_access(!is_store, T_DOUBLE,   Opaque, false);

  case vmIntrinsics::_putReferenceOpaque:       return inline_unsafe_access( is_store, T_OBJECT,   Opaque, false);
  case vmIntrinsics::_putBooleanOpaque:         return inline_unsafe_access( is_store, T_BOOLEAN,  Opaque, false);
  case vmIntrinsics::_putByteOpaque:            return inline_unsafe_access( is_store, T_BYTE,     Opaque, false);
  case vmIntrinsics::_putShortOpaque:           return inline_unsafe_access( is_store, T_SHORT,    Opaque, false);
  case vmIntrinsics::_putCharOpaque:            return inline_unsafe_access( is_store, T_CHAR,     Opaque, false);
  case vmIntrinsics::_putIntOpaque:             return inline_unsafe_access( is_store, T_INT,      Opaque, false);
  case vmIntrinsics::_putLongOpaque:            return inline_unsafe_access( is_store, T_LONG,     Opaque, false);
  case vmIntrinsics::_putFloatOpaque:           return inline_unsafe_access( is_store, T_FLOAT,    Opaque, false);
  case vmIntrinsics::_putDoubleOpaque:          return inline_unsafe_access( is_store, T_DOUBLE,   Opaque, false);

  case vmIntrinsics::_compareAndSetReference:   return inline_unsafe_load_store(T_OBJECT, LS_cmp_swap,      Volatile);
  case vmIntrinsics::_compareAndSetByte:        return inline_unsafe_load_store(T_BYTE,   LS_cmp_swap,      Volatile);
  case vmIntrinsics::_compareAndSetShort:       return inline_unsafe_load_store(T_SHORT,  LS_cmp_swap,      Volatile);
  case vmIntrinsics::_compareAndSetInt:         return inline_unsafe_load_store(T_INT,    LS_cmp_swap,      Volatile);
  case vmIntrinsics::_compareAndSetLong:        return inline_unsafe_load_store(T_LONG,   LS_cmp_swap,      Volatile);

  case vmIntrinsics::_weakCompareAndSetReferencePlain:     return inline_unsafe_load_store(T_OBJECT, LS_cmp_swap_weak, Relaxed);
  case vmIntrinsics::_weakCompareAndSetReferenceAcquire:   return inline_unsafe_load_store(T_OBJECT, LS_cmp_swap_weak, Acquire);
  case vmIntrinsics::_weakCompareAndSetReferenceRelease:   return inline_unsafe_load_store(T_OBJECT, LS_cmp_swap_weak, Release);
  case vmIntrinsics::_weakCompareAndSetReference:          return inline_unsafe_load_store(T_OBJECT, LS_cmp_swap_weak, Volatile);
  case vmIntrinsics::_weakCompareAndSetBytePlain:          return inline_unsafe_load_store(T_BYTE,   LS_cmp_swap_weak, Relaxed);
  case vmIntrinsics::_weakCompareAndSetByteAcquire:        return inline_unsafe_load_store(T_BYTE,   LS_cmp_swap_weak, Acquire);
  case vmIntrinsics::_weakCompareAndSetByteRelease:        return inline_unsafe_load_store(T_BYTE,   LS_cmp_swap_weak, Release);
  case vmIntrinsics::_weakCompareAndSetByte:               return inline_unsafe_load_store(T_BYTE,   LS_cmp_swap_weak, Volatile);
  case vmIntrinsics::_weakCompareAndSetShortPlain:         return inline_unsafe_load_store(T_SHORT,  LS_cmp_swap_weak, Relaxed);
  case vmIntrinsics::_weakCompareAndSetShortAcquire:       return inline_unsafe_load_store(T_SHORT,  LS_cmp_swap_weak, Acquire);
  case vmIntrinsics::_weakCompareAndSetShortRelease:       return inline_unsafe_load_store(T_SHORT,  LS_cmp_swap_weak, Release);
  case vmIntrinsics::_weakCompareAndSetShort:              return inline_unsafe_load_store(T_SHORT,  LS_cmp_swap_weak, Volatile);
  case vmIntrinsics::_weakCompareAndSetIntPlain:           return inline_unsafe_load_store(T_INT,    LS_cmp_swap_weak, Relaxed);
  case vmIntrinsics::_weakCompareAndSetIntAcquire:         return inline_unsafe_load_store(T_INT,    LS_cmp_swap_weak, Acquire);
  case vmIntrinsics::_weakCompareAndSetIntRelease:         return inline_unsafe_load_store(T_INT,    LS_cmp_swap_weak, Release);
  case vmIntrinsics::_weakCompareAndSetInt:                return inline_unsafe_load_store(T_INT,    LS_cmp_swap_weak, Volatile);
  case vmIntrinsics::_weakCompareAndSetLongPlain:          return inline_unsafe_load_store(T_LONG,   LS_cmp_swap_weak, Relaxed);
  case vmIntrinsics::_weakCompareAndSetLongAcquire:        return inline_unsafe_load_store(T_LONG,   LS_cmp_swap_weak, Acquire);
  case vmIntrinsics::_weakCompareAndSetLongRelease:        return inline_unsafe_load_store(T_LONG,   LS_cmp_swap_weak, Release);
  case vmIntrinsics::_weakCompareAndSetLong:               return inline_unsafe_load_store(T_LONG,   LS_cmp_swap_weak, Volatile);

  case vmIntrinsics::_compareAndExchangeReference:         return inline_unsafe_load_store(T_OBJECT, LS_cmp_exchange,  Volatile);
  case vmIntrinsics::_compareAndExchangeReferenceAcquire:  return inline_unsafe_load_store(T_OBJECT, LS_cmp_exchange,  Acquire);
  case vmIntrinsics::_compareAndExchangeReferenceRelease:  return inline_unsafe_load_store(T_OBJECT, LS_cmp_exchange,  Release);
  case vmIntrinsics::_compareAndExchangeByte:              return inline_unsafe_load_store(T_BYTE,   LS_cmp_exchange,  Volatile);
  case vmIntrinsics::_compareAndExchangeByteAcquire:       return inline_unsafe_load_store(T_BYTE,   LS_cmp_exchange,  Acquire);
  case vmIntrinsics::_compareAndExchangeByteRelease:       return inline_unsafe_load_store(T_BYTE,   LS_cmp_exchange,  Release);
  case vmIntrinsics::_compareAndExchangeShort:             return inline_unsafe_load_store(T_SHORT,  LS_cmp_exchange,  Volatile);
  case vmIntrinsics::_compareAndExchangeShortAcquire:      return inline_unsafe_load_store(T_SHORT,  LS_cmp_exchange,  Acquire);
  case vmIntrinsics::_compareAndExchangeShortRelease:      return inline_unsafe_load_store(T_SHORT,  LS_cmp_exchange,  Release);
  case vmIntrinsics::_compareAndExchangeInt:               return inline_unsafe_load_store(T_INT,    LS_cmp_exchange,  Volatile);
  case vmIntrinsics::_compareAndExchangeIntAcquire:        return inline_unsafe_load_store(T_INT,    LS_cmp_exchange,  Acquire);
  case vmIntrinsics::_compareAndExchangeIntRelease:        return inline_unsafe_load_store(T_INT,    LS_cmp_exchange,  Release);
  case vmIntrinsics::_compareAndExchangeLong:              return inline_unsafe_load_store(T_LONG,   LS_cmp_exchange,  Volatile);
  case vmIntrinsics::_compareAndExchangeLongAcquire:       return inline_unsafe_load_store(T_LONG,   LS_cmp_exchange,  Acquire);
  case vmIntrinsics::_compareAndExchangeLongRelease:       return inline_unsafe_load_store(T_LONG,   LS_cmp_exchange,  Release);

  case vmIntrinsics::_getAndAddByte:                    return inline_unsafe_load_store(T_BYTE,   LS_get_add,       Volatile);
  case vmIntrinsics::_getAndAddShort:                   return inline_unsafe_load_store(T_SHORT,  LS_get_add,       Volatile);
  case vmIntrinsics::_getAndAddInt:                     return inline_unsafe_load_store(T_INT,    LS_get_add,       Volatile);
  case vmIntrinsics::_getAndAddLong:                    return inline_unsafe_load_store(T_LONG,   LS_get_add,       Volatile);

  case vmIntrinsics::_getAndSetByte:                    return inline_unsafe_load_store(T_BYTE,   LS_get_set,       Volatile);
  case vmIntrinsics::_getAndSetShort:                   return inline_unsafe_load_store(T_SHORT,  LS_get_set,       Volatile);
  case vmIntrinsics::_getAndSetInt:                     return inline_unsafe_load_store(T_INT,    LS_get_set,       Volatile);
  case vmIntrinsics::_getAndSetLong:                    return inline_unsafe_load_store(T_LONG,   LS_get_set,       Volatile);
  case vmIntrinsics::_getAndSetReference:               return inline_unsafe_load_store(T_OBJECT, LS_get_set,       Volatile);

  case vmIntrinsics::_loadFence:
  case vmIntrinsics::_storeFence:
  case vmIntrinsics::_fullFence:                return inline_unsafe_fence(intrinsic_id());

  case vmIntrinsics::_onSpinWait:               return inline_onspinwait();

  case vmIntrinsics::_currentThread:            return inline_native_currentThread();

#ifdef JFR_HAVE_INTRINSICS
  case vmIntrinsics::_counterTime:              return inline_native_time_funcs(CAST_FROM_FN_PTR(address, JFR_TIME_FUNCTION), "counterTime");
  case vmIntrinsics::_getClassId:               return inline_native_classID();
  case vmIntrinsics::_getEventWriter:           return inline_native_getEventWriter();
#endif
  case vmIntrinsics::_currentTimeMillis:        return inline_native_time_funcs(CAST_FROM_FN_PTR(address, os::javaTimeMillis), "currentTimeMillis");
  case vmIntrinsics::_nanoTime:                 return inline_native_time_funcs(CAST_FROM_FN_PTR(address, os::javaTimeNanos), "nanoTime");
  case vmIntrinsics::_writeback0:               return inline_unsafe_writeback0();
  case vmIntrinsics::_writebackPreSync0:        return inline_unsafe_writebackSync0(true);
  case vmIntrinsics::_writebackPostSync0:       return inline_unsafe_writebackSync0(false);
  case vmIntrinsics::_allocateInstance:         return inline_unsafe_allocate();
  case vmIntrinsics::_copyMemory:               return inline_unsafe_copyMemory();
  case vmIntrinsics::_getLength:                return inline_native_getLength();
  case vmIntrinsics::_copyOf:                   return inline_array_copyOf(false);
  case vmIntrinsics::_copyOfRange:              return inline_array_copyOf(true);
  case vmIntrinsics::_equalsB:                  return inline_array_equals(StrIntrinsicNode::LL);
  case vmIntrinsics::_equalsC:                  return inline_array_equals(StrIntrinsicNode::UU);
  case vmIntrinsics::_Preconditions_checkIndex: return inline_preconditions_checkIndex(T_INT);
  case vmIntrinsics::_Preconditions_checkLongIndex: return inline_preconditions_checkIndex(T_LONG);
  case vmIntrinsics::_clone:                    return inline_native_clone(intrinsic()->is_virtual());

  case vmIntrinsics::_allocateUninitializedArray: return inline_unsafe_newArray(true);
  case vmIntrinsics::_newArray:                   return inline_unsafe_newArray(false);

  case vmIntrinsics::_isAssignableFrom:         return inline_native_subtype_check();

  case vmIntrinsics::_isInstance:
  case vmIntrinsics::_getModifiers:
  case vmIntrinsics::_isInterface:
  case vmIntrinsics::_isArray:
  case vmIntrinsics::_isPrimitive:
  case vmIntrinsics::_isHidden:
  case vmIntrinsics::_getSuperclass:
  case vmIntrinsics::_getClassAccessFlags:      return inline_native_Class_query(intrinsic_id());

  case vmIntrinsics::_floatToRawIntBits:
  case vmIntrinsics::_floatToIntBits:
  case vmIntrinsics::_intBitsToFloat:
  case vmIntrinsics::_doubleToRawLongBits:
  case vmIntrinsics::_doubleToLongBits:
  case vmIntrinsics::_longBitsToDouble:         return inline_fp_conversions(intrinsic_id());

  case vmIntrinsics::_numberOfLeadingZeros_i:
  case vmIntrinsics::_numberOfLeadingZeros_l:
  case vmIntrinsics::_numberOfTrailingZeros_i:
  case vmIntrinsics::_numberOfTrailingZeros_l:
  case vmIntrinsics::_bitCount_i:
  case vmIntrinsics::_bitCount_l:
  case vmIntrinsics::_reverseBytes_i:
  case vmIntrinsics::_reverseBytes_l:
  case vmIntrinsics::_reverseBytes_s:
  case vmIntrinsics::_reverseBytes_c:           return inline_number_methods(intrinsic_id());

  case vmIntrinsics::_getCallerClass:           return inline_native_Reflection_getCallerClass();

  case vmIntrinsics::_Reference_get:            return inline_reference_get();
  case vmIntrinsics::_Reference_refersTo0:      return inline_reference_refersTo0(false);
  case vmIntrinsics::_PhantomReference_refersTo0: return inline_reference_refersTo0(true);

  case vmIntrinsics::_Class_cast:               return inline_Class_cast();

  case vmIntrinsics::_aescrypt_encryptBlock:
  case vmIntrinsics::_aescrypt_decryptBlock:    return inline_aescrypt_Block(intrinsic_id());

  case vmIntrinsics::_cipherBlockChaining_encryptAESCrypt:
  case vmIntrinsics::_cipherBlockChaining_decryptAESCrypt:
    return inline_cipherBlockChaining_AESCrypt(intrinsic_id());

  case vmIntrinsics::_electronicCodeBook_encryptAESCrypt:
  case vmIntrinsics::_electronicCodeBook_decryptAESCrypt:
    return inline_electronicCodeBook_AESCrypt(intrinsic_id());

  case vmIntrinsics::_counterMode_AESCrypt:
    return inline_counterMode_AESCrypt(intrinsic_id());

  case vmIntrinsics::_galoisCounterMode_AESCrypt:
    return inline_galoisCounterMode_AESCrypt();

  case vmIntrinsics::_md5_implCompress:
  case vmIntrinsics::_sha_implCompress:
  case vmIntrinsics::_sha2_implCompress:
  case vmIntrinsics::_sha5_implCompress:
  case vmIntrinsics::_sha3_implCompress:
    return inline_digestBase_implCompress(intrinsic_id());

  case vmIntrinsics::_digestBase_implCompressMB:
    return inline_digestBase_implCompressMB(predicate);

  case vmIntrinsics::_multiplyToLen:
    return inline_multiplyToLen();

  case vmIntrinsics::_squareToLen:
    return inline_squareToLen();

  case vmIntrinsics::_mulAdd:
    return inline_mulAdd();

  case vmIntrinsics::_montgomeryMultiply:
    return inline_montgomeryMultiply();
  case vmIntrinsics::_montgomerySquare:
    return inline_montgomerySquare();

  case vmIntrinsics::_bigIntegerRightShiftWorker:
    return inline_bigIntegerShift(true);
  case vmIntrinsics::_bigIntegerLeftShiftWorker:
    return inline_bigIntegerShift(false);

  case vmIntrinsics::_vectorizedMismatch:
    return inline_vectorizedMismatch();

  case vmIntrinsics::_ghash_processBlocks:
    return inline_ghash_processBlocks();
  case vmIntrinsics::_base64_encodeBlock:
    return inline_base64_encodeBlock();
  case vmIntrinsics::_base64_decodeBlock:
    return inline_base64_decodeBlock();

  case vmIntrinsics::_encodeISOArray:
  case vmIntrinsics::_encodeByteISOArray:
    return inline_encodeISOArray();

  case vmIntrinsics::_updateCRC32:
    return inline_updateCRC32();
  case vmIntrinsics::_updateBytesCRC32:
    return inline_updateBytesCRC32();
  case vmIntrinsics::_updateByteBufferCRC32:
    return inline_updateByteBufferCRC32();

  case vmIntrinsics::_updateBytesCRC32C:
    return inline_updateBytesCRC32C();
  case vmIntrinsics::_updateDirectByteBufferCRC32C:
    return inline_updateDirectByteBufferCRC32C();

  case vmIntrinsics::_updateBytesAdler32:
    return inline_updateBytesAdler32();
  case vmIntrinsics::_updateByteBufferAdler32:
    return inline_updateByteBufferAdler32();

  case vmIntrinsics::_profileBoolean:
    return inline_profileBoolean();
  case vmIntrinsics::_isCompileConstant:
    return inline_isCompileConstant();

  case vmIntrinsics::_hasNegatives:
    return inline_hasNegatives();

  case vmIntrinsics::_fmaD:
  case vmIntrinsics::_fmaF:
    return inline_fma(intrinsic_id());

  case vmIntrinsics::_isDigit:
  case vmIntrinsics::_isLowerCase:
  case vmIntrinsics::_isUpperCase:
  case vmIntrinsics::_isWhitespace:
    return inline_character_compare(intrinsic_id());

  case vmIntrinsics::_maxF:
  case vmIntrinsics::_minF:
  case vmIntrinsics::_maxD:
  case vmIntrinsics::_minD:
    return inline_fp_min_max(intrinsic_id());

  case vmIntrinsics::_VectorUnaryOp:
    return inline_vector_nary_operation(1);
  case vmIntrinsics::_VectorBinaryOp:
    return inline_vector_nary_operation(2);
  case vmIntrinsics::_VectorTernaryOp:
    return inline_vector_nary_operation(3);
  case vmIntrinsics::_VectorBroadcastCoerced:
    return inline_vector_broadcast_coerced();
  case vmIntrinsics::_VectorShuffleIota:
    return inline_vector_shuffle_iota();
  case vmIntrinsics::_VectorMaskOp:
    return inline_vector_mask_operation();
  case vmIntrinsics::_VectorShuffleToVector:
    return inline_vector_shuffle_to_vector();
  case vmIntrinsics::_VectorLoadOp:
    return inline_vector_mem_operation(/*is_store=*/false);
  case vmIntrinsics::_VectorStoreOp:
    return inline_vector_mem_operation(/*is_store=*/true);
  case vmIntrinsics::_VectorGatherOp:
    return inline_vector_gather_scatter(/*is_scatter*/ false);
  case vmIntrinsics::_VectorScatterOp:
    return inline_vector_gather_scatter(/*is_scatter*/ true);
  case vmIntrinsics::_VectorReductionCoerced:
    return inline_vector_reduction();
  case vmIntrinsics::_VectorTest:
    return inline_vector_test();
  case vmIntrinsics::_VectorBlend:
    return inline_vector_blend();
  case vmIntrinsics::_VectorRearrange:
    return inline_vector_rearrange();
  case vmIntrinsics::_VectorCompare:
    return inline_vector_compare();
  case vmIntrinsics::_VectorBroadcastInt:
    return inline_vector_broadcast_int();
  case vmIntrinsics::_VectorConvert:
    return inline_vector_convert();
  case vmIntrinsics::_VectorInsert:
    return inline_vector_insert();
  case vmIntrinsics::_VectorExtract:
    return inline_vector_extract();

  case vmIntrinsics::_getObjectSize:
    return inline_getObjectSize();

  case vmIntrinsics::_blackhole:
    return inline_blackhole();

  default:
    // If you get here, it may be that someone has added a new intrinsic
    // to the list in vmIntrinsics.hpp without implementing it here.
#ifndef PRODUCT
    if ((PrintMiscellaneous && (Verbose || WizardMode)) || PrintOpto) {
      tty->print_cr("*** Warning: Unimplemented intrinsic %s(%d)",
                    vmIntrinsics::name_at(intrinsic_id()), vmIntrinsics::as_int(intrinsic_id()));
    }
#endif
    return false;
  }
}

Node* LibraryCallKit::try_to_predicate(int predicate) {
  if (!jvms()->has_method()) {
    // Root JVMState has a null method.
    assert(map()->memory()->Opcode() == Op_Parm, "");
    // Insert the memory aliasing node
    set_all_memory(reset_memory());
  }
  assert(merged_memory(), "");

  switch (intrinsic_id()) {
  case vmIntrinsics::_cipherBlockChaining_encryptAESCrypt:
    return inline_cipherBlockChaining_AESCrypt_predicate(false);
  case vmIntrinsics::_cipherBlockChaining_decryptAESCrypt:
    return inline_cipherBlockChaining_AESCrypt_predicate(true);
  case vmIntrinsics::_electronicCodeBook_encryptAESCrypt:
    return inline_electronicCodeBook_AESCrypt_predicate(false);
  case vmIntrinsics::_electronicCodeBook_decryptAESCrypt:
    return inline_electronicCodeBook_AESCrypt_predicate(true);
  case vmIntrinsics::_counterMode_AESCrypt:
    return inline_counterMode_AESCrypt_predicate();
  case vmIntrinsics::_digestBase_implCompressMB:
    return inline_digestBase_implCompressMB_predicate(predicate);
  case vmIntrinsics::_galoisCounterMode_AESCrypt:
    return inline_galoisCounterMode_AESCrypt_predicate();

  default:
    // If you get here, it may be that someone has added a new intrinsic
    // to the list in vmIntrinsics.hpp without implementing it here.
#ifndef PRODUCT
    if ((PrintMiscellaneous && (Verbose || WizardMode)) || PrintOpto) {
      tty->print_cr("*** Warning: Unimplemented predicate for intrinsic %s(%d)",
                    vmIntrinsics::name_at(intrinsic_id()), vmIntrinsics::as_int(intrinsic_id()));
    }
#endif
    Node* slow_ctl = control();
    set_control(top()); // No fast path instrinsic
    return slow_ctl;
  }
}

//------------------------------set_result-------------------------------
// Helper function for finishing intrinsics.
void LibraryCallKit::set_result(RegionNode* region, PhiNode* value) {
  record_for_igvn(region);
  set_control(_gvn.transform(region));
  set_result( _gvn.transform(value));
  assert(value->type()->basic_type() == result()->bottom_type()->basic_type(), "sanity");
}

//------------------------------generate_guard---------------------------
// Helper function for generating guarded fast-slow graph structures.
// The given 'test', if true, guards a slow path.  If the test fails
// then a fast path can be taken.  (We generally hope it fails.)
// In all cases, GraphKit::control() is updated to the fast path.
// The returned value represents the control for the slow path.
// The return value is never 'top'; it is either a valid control
// or NULL if it is obvious that the slow path can never be taken.
// Also, if region and the slow control are not NULL, the slow edge
// is appended to the region.
Node* LibraryCallKit::generate_guard(Node* test, RegionNode* region, float true_prob) {
  if (stopped()) {
    // Already short circuited.
    return NULL;
  }

  // Build an if node and its projections.
  // If test is true we take the slow path, which we assume is uncommon.
  if (_gvn.type(test) == TypeInt::ZERO) {
    // The slow branch is never taken.  No need to build this guard.
    return NULL;
  }

  IfNode* iff = create_and_map_if(control(), test, true_prob, COUNT_UNKNOWN);

  Node* if_slow = _gvn.transform(new IfTrueNode(iff));
  if (if_slow == top()) {
    // The slow branch is never taken.  No need to build this guard.
    return NULL;
  }

  if (region != NULL)
    region->add_req(if_slow);

  Node* if_fast = _gvn.transform(new IfFalseNode(iff));
  set_control(if_fast);

  return if_slow;
}

inline Node* LibraryCallKit::generate_slow_guard(Node* test, RegionNode* region) {
  return generate_guard(test, region, PROB_UNLIKELY_MAG(3));
}
inline Node* LibraryCallKit::generate_fair_guard(Node* test, RegionNode* region) {
  return generate_guard(test, region, PROB_FAIR);
}

inline Node* LibraryCallKit::generate_negative_guard(Node* index, RegionNode* region,
                                                     Node* *pos_index) {
  if (stopped())
    return NULL;                // already stopped
  if (_gvn.type(index)->higher_equal(TypeInt::POS)) // [0,maxint]
    return NULL;                // index is already adequately typed
  Node* cmp_lt = _gvn.transform(new CmpINode(index, intcon(0)));
  Node* bol_lt = _gvn.transform(new BoolNode(cmp_lt, BoolTest::lt));
  Node* is_neg = generate_guard(bol_lt, region, PROB_MIN);
  if (is_neg != NULL && pos_index != NULL) {
    // Emulate effect of Parse::adjust_map_after_if.
    Node* ccast = new CastIINode(index, TypeInt::POS);
    ccast->set_req(0, control());
    (*pos_index) = _gvn.transform(ccast);
  }
  return is_neg;
}

// Make sure that 'position' is a valid limit index, in [0..length].
// There are two equivalent plans for checking this:
//   A. (offset + copyLength)  unsigned<=  arrayLength
//   B. offset  <=  (arrayLength - copyLength)
// We require that all of the values above, except for the sum and
// difference, are already known to be non-negative.
// Plan A is robust in the face of overflow, if offset and copyLength
// are both hugely positive.
//
// Plan B is less direct and intuitive, but it does not overflow at
// all, since the difference of two non-negatives is always
// representable.  Whenever Java methods must perform the equivalent
// check they generally use Plan B instead of Plan A.
// For the moment we use Plan A.
inline Node* LibraryCallKit::generate_limit_guard(Node* offset,
                                                  Node* subseq_length,
                                                  Node* array_length,
                                                  RegionNode* region) {
  if (stopped())
    return NULL;                // already stopped
  bool zero_offset = _gvn.type(offset) == TypeInt::ZERO;
  if (zero_offset && subseq_length->eqv_uncast(array_length))
    return NULL;                // common case of whole-array copy
  Node* last = subseq_length;
  if (!zero_offset)             // last += offset
    last = _gvn.transform(new AddINode(last, offset));
  Node* cmp_lt = _gvn.transform(new CmpUNode(array_length, last));
  Node* bol_lt = _gvn.transform(new BoolNode(cmp_lt, BoolTest::lt));
  Node* is_over = generate_guard(bol_lt, region, PROB_MIN);
  return is_over;
}

// Emit range checks for the given String.value byte array
void LibraryCallKit::generate_string_range_check(Node* array, Node* offset, Node* count, bool char_count) {
  if (stopped()) {
    return; // already stopped
  }
  RegionNode* bailout = new RegionNode(1);
  record_for_igvn(bailout);
  if (char_count) {
    // Convert char count to byte count
    count = _gvn.transform(new LShiftINode(count, intcon(1)));
  }

  // Offset and count must not be negative
  generate_negative_guard(offset, bailout);
  generate_negative_guard(count, bailout);
  // Offset + count must not exceed length of array
  generate_limit_guard(offset, count, load_array_length(array), bailout);

  if (bailout->req() > 1) {
    PreserveJVMState pjvms(this);
    set_control(_gvn.transform(bailout));
    uncommon_trap(Deoptimization::Reason_intrinsic,
                  Deoptimization::Action_maybe_recompile);
  }
}

//--------------------------generate_current_thread--------------------
Node* LibraryCallKit::generate_current_thread(Node* &tls_output) {
  ciKlass*    thread_klass = env()->Thread_klass();
  const Type* thread_type  = TypeOopPtr::make_from_klass(thread_klass)->cast_to_ptr_type(TypePtr::NotNull);
  Node* thread = _gvn.transform(new ThreadLocalNode());
  Node* p = basic_plus_adr(top()/*!oop*/, thread, in_bytes(JavaThread::threadObj_offset()));
  tls_output = thread;
  Node* thread_obj_handle = LoadNode::make(_gvn, NULL, immutable_memory(), p, p->bottom_type()->is_ptr(), TypeRawPtr::NOTNULL, T_ADDRESS, MemNode::unordered);
  thread_obj_handle = _gvn.transform(thread_obj_handle);
  return access_load(thread_obj_handle, thread_type, T_OBJECT, IN_NATIVE | C2_IMMUTABLE_MEMORY);
}


//------------------------------make_string_method_node------------------------
// Helper method for String intrinsic functions. This version is called with
// str1 and str2 pointing to byte[] nodes containing Latin1 or UTF16 encoded
// characters (depending on 'is_byte'). cnt1 and cnt2 are pointing to Int nodes
// containing the lengths of str1 and str2.
Node* LibraryCallKit::make_string_method_node(int opcode, Node* str1_start, Node* cnt1, Node* str2_start, Node* cnt2, StrIntrinsicNode::ArgEnc ae) {
  Node* result = NULL;
  switch (opcode) {
  case Op_StrIndexOf:
    result = new StrIndexOfNode(control(), memory(TypeAryPtr::BYTES),
                                str1_start, cnt1, str2_start, cnt2, ae);
    break;
  case Op_StrComp:
    result = new StrCompNode(control(), memory(TypeAryPtr::BYTES),
                             str1_start, cnt1, str2_start, cnt2, ae);
    break;
  case Op_StrEquals:
    // We already know that cnt1 == cnt2 here (checked in 'inline_string_equals').
    // Use the constant length if there is one because optimized match rule may exist.
    result = new StrEqualsNode(control(), memory(TypeAryPtr::BYTES),
                               str1_start, str2_start, cnt2->is_Con() ? cnt2 : cnt1, ae);
    break;
  default:
    ShouldNotReachHere();
    return NULL;
  }

  // All these intrinsics have checks.
  C->set_has_split_ifs(true); // Has chance for split-if optimization
  clear_upper_avx();

  return _gvn.transform(result);
}

//------------------------------inline_string_compareTo------------------------
bool LibraryCallKit::inline_string_compareTo(StrIntrinsicNode::ArgEnc ae) {
  Node* arg1 = argument(0);
  Node* arg2 = argument(1);

  arg1 = must_be_not_null(arg1, true);
  arg2 = must_be_not_null(arg2, true);

  // Get start addr and length of first argument
  Node* arg1_start  = array_element_address(arg1, intcon(0), T_BYTE);
  Node* arg1_cnt    = load_array_length(arg1);

  // Get start addr and length of second argument
  Node* arg2_start  = array_element_address(arg2, intcon(0), T_BYTE);
  Node* arg2_cnt    = load_array_length(arg2);

  Node* result = make_string_method_node(Op_StrComp, arg1_start, arg1_cnt, arg2_start, arg2_cnt, ae);
  set_result(result);
  return true;
}

//------------------------------inline_string_equals------------------------
bool LibraryCallKit::inline_string_equals(StrIntrinsicNode::ArgEnc ae) {
  Node* arg1 = argument(0);
  Node* arg2 = argument(1);

  // paths (plus control) merge
  RegionNode* region = new RegionNode(3);
  Node* phi = new PhiNode(region, TypeInt::BOOL);

  if (!stopped()) {

    arg1 = must_be_not_null(arg1, true);
    arg2 = must_be_not_null(arg2, true);

    // Get start addr and length of first argument
    Node* arg1_start  = array_element_address(arg1, intcon(0), T_BYTE);
    Node* arg1_cnt    = load_array_length(arg1);

    // Get start addr and length of second argument
    Node* arg2_start  = array_element_address(arg2, intcon(0), T_BYTE);
    Node* arg2_cnt    = load_array_length(arg2);

    // Check for arg1_cnt != arg2_cnt
    Node* cmp = _gvn.transform(new CmpINode(arg1_cnt, arg2_cnt));
    Node* bol = _gvn.transform(new BoolNode(cmp, BoolTest::ne));
    Node* if_ne = generate_slow_guard(bol, NULL);
    if (if_ne != NULL) {
      phi->init_req(2, intcon(0));
      region->init_req(2, if_ne);
    }

    // Check for count == 0 is done by assembler code for StrEquals.

    if (!stopped()) {
      Node* equals = make_string_method_node(Op_StrEquals, arg1_start, arg1_cnt, arg2_start, arg2_cnt, ae);
      phi->init_req(1, equals);
      region->init_req(1, control());
    }
  }

  // post merge
  set_control(_gvn.transform(region));
  record_for_igvn(region);

  set_result(_gvn.transform(phi));
  return true;
}

//------------------------------inline_array_equals----------------------------
bool LibraryCallKit::inline_array_equals(StrIntrinsicNode::ArgEnc ae) {
  assert(ae == StrIntrinsicNode::UU || ae == StrIntrinsicNode::LL, "unsupported array types");
  Node* arg1 = argument(0);
  Node* arg2 = argument(1);

  const TypeAryPtr* mtype = (ae == StrIntrinsicNode::UU) ? TypeAryPtr::CHARS : TypeAryPtr::BYTES;
  set_result(_gvn.transform(new AryEqNode(control(), memory(mtype), arg1, arg2, ae)));
  clear_upper_avx();

  return true;
}

//------------------------------inline_hasNegatives------------------------------
bool LibraryCallKit::inline_hasNegatives() {
  if (too_many_traps(Deoptimization::Reason_intrinsic)) {
    return false;
  }

  assert(callee()->signature()->size() == 3, "hasNegatives has 3 parameters");
  // no receiver since it is static method
  Node* ba         = argument(0);
  Node* offset     = argument(1);
  Node* len        = argument(2);

  ba = must_be_not_null(ba, true);

  // Range checks
  generate_string_range_check(ba, offset, len, false);
  if (stopped()) {
    return true;
  }
  Node* ba_start = array_element_address(ba, offset, T_BYTE);
  Node* result = new HasNegativesNode(control(), memory(TypeAryPtr::BYTES), ba_start, len);
  set_result(_gvn.transform(result));
  return true;
}

bool LibraryCallKit::inline_preconditions_checkIndex(BasicType bt) {
  Node* index = argument(0);
  Node* length = bt == T_INT ? argument(1) : argument(2);
  if (too_many_traps(Deoptimization::Reason_intrinsic) || too_many_traps(Deoptimization::Reason_range_check)) {
    return false;
  }

  // check that length is positive
  Node* len_pos_cmp = _gvn.transform(CmpNode::make(length, integercon(0, bt), bt));
  Node* len_pos_bol = _gvn.transform(new BoolNode(len_pos_cmp, BoolTest::ge));

  {
    BuildCutout unless(this, len_pos_bol, PROB_MAX);
    uncommon_trap(Deoptimization::Reason_intrinsic,
                  Deoptimization::Action_make_not_entrant);
  }

  if (stopped()) {
    // Length is known to be always negative during compilation and the IR graph so far constructed is good so return success
    return true;
  }

  // length is now known postive, add a cast node to make this explicit
  jlong upper_bound = _gvn.type(length)->is_integer(bt)->hi_as_long();
  Node* casted_length = ConstraintCastNode::make(control(), length, TypeInteger::make(0, upper_bound, Type::WidenMax, bt), bt);
  casted_length = _gvn.transform(casted_length);
  replace_in_map(length, casted_length);
  length = casted_length;

  // Use an unsigned comparison for the range check itself
  Node* rc_cmp = _gvn.transform(CmpNode::make(index, length, bt, true));
  BoolTest::mask btest = BoolTest::lt;
  Node* rc_bool = _gvn.transform(new BoolNode(rc_cmp, btest));
  RangeCheckNode* rc = new RangeCheckNode(control(), rc_bool, PROB_MAX, COUNT_UNKNOWN);
  _gvn.set_type(rc, rc->Value(&_gvn));
  if (!rc_bool->is_Con()) {
    record_for_igvn(rc);
  }
  set_control(_gvn.transform(new IfTrueNode(rc)));
  {
    PreserveJVMState pjvms(this);
    set_control(_gvn.transform(new IfFalseNode(rc)));
    uncommon_trap(Deoptimization::Reason_range_check,
                  Deoptimization::Action_make_not_entrant);
  }

  if (stopped()) {
    // Range check is known to always fail during compilation and the IR graph so far constructed is good so return success
    return true;
  }

  // index is now known to be >= 0 and < length, cast it
  Node* result = ConstraintCastNode::make(control(), index, TypeInteger::make(0, upper_bound, Type::WidenMax, bt), bt);
  result = _gvn.transform(result);
  set_result(result);
  replace_in_map(index, result);
  clear_upper_avx();
  return true;
}

//------------------------------inline_string_indexOf------------------------
bool LibraryCallKit::inline_string_indexOf(StrIntrinsicNode::ArgEnc ae) {
  if (!Matcher::match_rule_supported(Op_StrIndexOf)) {
    return false;
  }
  Node* src = argument(0);
  Node* tgt = argument(1);

  // Make the merge point
  RegionNode* result_rgn = new RegionNode(4);
  Node*       result_phi = new PhiNode(result_rgn, TypeInt::INT);

  src = must_be_not_null(src, true);
  tgt = must_be_not_null(tgt, true);

  // Get start addr and length of source string
  Node* src_start = array_element_address(src, intcon(0), T_BYTE);
  Node* src_count = load_array_length(src);

  // Get start addr and length of substring
  Node* tgt_start = array_element_address(tgt, intcon(0), T_BYTE);
  Node* tgt_count = load_array_length(tgt);

  if (ae == StrIntrinsicNode::UU || ae == StrIntrinsicNode::UL) {
    // Divide src size by 2 if String is UTF16 encoded
    src_count = _gvn.transform(new RShiftINode(src_count, intcon(1)));
  }
  if (ae == StrIntrinsicNode::UU) {
    // Divide substring size by 2 if String is UTF16 encoded
    tgt_count = _gvn.transform(new RShiftINode(tgt_count, intcon(1)));
  }

  Node* result = make_indexOf_node(src_start, src_count, tgt_start, tgt_count, result_rgn, result_phi, ae);
  if (result != NULL) {
    result_phi->init_req(3, result);
    result_rgn->init_req(3, control());
  }
  set_control(_gvn.transform(result_rgn));
  record_for_igvn(result_rgn);
  set_result(_gvn.transform(result_phi));

  return true;
}

//-----------------------------inline_string_indexOf-----------------------
bool LibraryCallKit::inline_string_indexOfI(StrIntrinsicNode::ArgEnc ae) {
  if (too_many_traps(Deoptimization::Reason_intrinsic)) {
    return false;
  }
  if (!Matcher::match_rule_supported(Op_StrIndexOf)) {
    return false;
  }
  assert(callee()->signature()->size() == 5, "String.indexOf() has 5 arguments");
  Node* src         = argument(0); // byte[]
  Node* src_count   = argument(1); // char count
  Node* tgt         = argument(2); // byte[]
  Node* tgt_count   = argument(3); // char count
  Node* from_index  = argument(4); // char index

  src = must_be_not_null(src, true);
  tgt = must_be_not_null(tgt, true);

  // Multiply byte array index by 2 if String is UTF16 encoded
  Node* src_offset = (ae == StrIntrinsicNode::LL) ? from_index : _gvn.transform(new LShiftINode(from_index, intcon(1)));
  src_count = _gvn.transform(new SubINode(src_count, from_index));
  Node* src_start = array_element_address(src, src_offset, T_BYTE);
  Node* tgt_start = array_element_address(tgt, intcon(0), T_BYTE);

  // Range checks
  generate_string_range_check(src, src_offset, src_count, ae != StrIntrinsicNode::LL);
  generate_string_range_check(tgt, intcon(0), tgt_count, ae == StrIntrinsicNode::UU);
  if (stopped()) {
    return true;
  }

  RegionNode* region = new RegionNode(5);
  Node* phi = new PhiNode(region, TypeInt::INT);

  Node* result = make_indexOf_node(src_start, src_count, tgt_start, tgt_count, region, phi, ae);
  if (result != NULL) {
    // The result is index relative to from_index if substring was found, -1 otherwise.
    // Generate code which will fold into cmove.
    Node* cmp = _gvn.transform(new CmpINode(result, intcon(0)));
    Node* bol = _gvn.transform(new BoolNode(cmp, BoolTest::lt));

    Node* if_lt = generate_slow_guard(bol, NULL);
    if (if_lt != NULL) {
      // result == -1
      phi->init_req(3, result);
      region->init_req(3, if_lt);
    }
    if (!stopped()) {
      result = _gvn.transform(new AddINode(result, from_index));
      phi->init_req(4, result);
      region->init_req(4, control());
    }
  }

  set_control(_gvn.transform(region));
  record_for_igvn(region);
  set_result(_gvn.transform(phi));
  clear_upper_avx();

  return true;
}

// Create StrIndexOfNode with fast path checks
Node* LibraryCallKit::make_indexOf_node(Node* src_start, Node* src_count, Node* tgt_start, Node* tgt_count,
                                        RegionNode* region, Node* phi, StrIntrinsicNode::ArgEnc ae) {
  // Check for substr count > string count
  Node* cmp = _gvn.transform(new CmpINode(tgt_count, src_count));
  Node* bol = _gvn.transform(new BoolNode(cmp, BoolTest::gt));
  Node* if_gt = generate_slow_guard(bol, NULL);
  if (if_gt != NULL) {
    phi->init_req(1, intcon(-1));
    region->init_req(1, if_gt);
  }
  if (!stopped()) {
    // Check for substr count == 0
    cmp = _gvn.transform(new CmpINode(tgt_count, intcon(0)));
    bol = _gvn.transform(new BoolNode(cmp, BoolTest::eq));
    Node* if_zero = generate_slow_guard(bol, NULL);
    if (if_zero != NULL) {
      phi->init_req(2, intcon(0));
      region->init_req(2, if_zero);
    }
  }
  if (!stopped()) {
    return make_string_method_node(Op_StrIndexOf, src_start, src_count, tgt_start, tgt_count, ae);
  }
  return NULL;
}

//-----------------------------inline_string_indexOfChar-----------------------
bool LibraryCallKit::inline_string_indexOfChar(StrIntrinsicNode::ArgEnc ae) {
  if (too_many_traps(Deoptimization::Reason_intrinsic)) {
    return false;
  }
  if (!Matcher::match_rule_supported(Op_StrIndexOfChar)) {
    return false;
  }
  assert(callee()->signature()->size() == 4, "String.indexOfChar() has 4 arguments");
  Node* src         = argument(0); // byte[]
  Node* tgt         = argument(1); // tgt is int ch
  Node* from_index  = argument(2);
  Node* max         = argument(3);

  src = must_be_not_null(src, true);

  Node* src_offset = ae == StrIntrinsicNode::L ? from_index : _gvn.transform(new LShiftINode(from_index, intcon(1)));
  Node* src_start = array_element_address(src, src_offset, T_BYTE);
  Node* src_count = _gvn.transform(new SubINode(max, from_index));

  // Range checks
  generate_string_range_check(src, src_offset, src_count, ae == StrIntrinsicNode::U);
  if (stopped()) {
    return true;
  }

  RegionNode* region = new RegionNode(3);
  Node* phi = new PhiNode(region, TypeInt::INT);

  Node* result = new StrIndexOfCharNode(control(), memory(TypeAryPtr::BYTES), src_start, src_count, tgt, ae);
  C->set_has_split_ifs(true); // Has chance for split-if optimization
  _gvn.transform(result);

  Node* cmp = _gvn.transform(new CmpINode(result, intcon(0)));
  Node* bol = _gvn.transform(new BoolNode(cmp, BoolTest::lt));

  Node* if_lt = generate_slow_guard(bol, NULL);
  if (if_lt != NULL) {
    // result == -1
    phi->init_req(2, result);
    region->init_req(2, if_lt);
  }
  if (!stopped()) {
    result = _gvn.transform(new AddINode(result, from_index));
    phi->init_req(1, result);
    region->init_req(1, control());
  }
  set_control(_gvn.transform(region));
  record_for_igvn(region);
  set_result(_gvn.transform(phi));

  return true;
}
//---------------------------inline_string_copy---------------------
// compressIt == true --> generate a compressed copy operation (compress char[]/byte[] to byte[])
//   int StringUTF16.compress(char[] src, int srcOff, byte[] dst, int dstOff, int len)
//   int StringUTF16.compress(byte[] src, int srcOff, byte[] dst, int dstOff, int len)
// compressIt == false --> generate an inflated copy operation (inflate byte[] to char[]/byte[])
//   void StringLatin1.inflate(byte[] src, int srcOff, char[] dst, int dstOff, int len)
//   void StringLatin1.inflate(byte[] src, int srcOff, byte[] dst, int dstOff, int len)
bool LibraryCallKit::inline_string_copy(bool compress) {
  if (too_many_traps(Deoptimization::Reason_intrinsic)) {
    return false;
  }
  int nargs = 5;  // 2 oops, 3 ints
  assert(callee()->signature()->size() == nargs, "string copy has 5 arguments");

  Node* src         = argument(0);
  Node* src_offset  = argument(1);
  Node* dst         = argument(2);
  Node* dst_offset  = argument(3);
  Node* length      = argument(4);

  // Check for allocation before we add nodes that would confuse
  // tightly_coupled_allocation()
  AllocateArrayNode* alloc = tightly_coupled_allocation(dst);

  // Figure out the size and type of the elements we will be copying.
  const Type* src_type = src->Value(&_gvn);
  const Type* dst_type = dst->Value(&_gvn);
  BasicType src_elem = src_type->isa_aryptr()->klass()->as_array_klass()->element_type()->basic_type();
  BasicType dst_elem = dst_type->isa_aryptr()->klass()->as_array_klass()->element_type()->basic_type();
  assert((compress && dst_elem == T_BYTE && (src_elem == T_BYTE || src_elem == T_CHAR)) ||
         (!compress && src_elem == T_BYTE && (dst_elem == T_BYTE || dst_elem == T_CHAR)),
         "Unsupported array types for inline_string_copy");

  src = must_be_not_null(src, true);
  dst = must_be_not_null(dst, true);

  // Convert char[] offsets to byte[] offsets
  bool convert_src = (compress && src_elem == T_BYTE);
  bool convert_dst = (!compress && dst_elem == T_BYTE);
  if (convert_src) {
    src_offset = _gvn.transform(new LShiftINode(src_offset, intcon(1)));
  } else if (convert_dst) {
    dst_offset = _gvn.transform(new LShiftINode(dst_offset, intcon(1)));
  }

  // Range checks
  generate_string_range_check(src, src_offset, length, convert_src);
  generate_string_range_check(dst, dst_offset, length, convert_dst);
  if (stopped()) {
    return true;
  }

  Node* src_start = array_element_address(src, src_offset, src_elem);
  Node* dst_start = array_element_address(dst, dst_offset, dst_elem);
  // 'src_start' points to src array + scaled offset
  // 'dst_start' points to dst array + scaled offset
  Node* count = NULL;
  if (compress) {
    count = compress_string(src_start, TypeAryPtr::get_array_body_type(src_elem), dst_start, length);
  } else {
    inflate_string(src_start, dst_start, TypeAryPtr::get_array_body_type(dst_elem), length);
  }

  if (alloc != NULL) {
    if (alloc->maybe_set_complete(&_gvn)) {
      // "You break it, you buy it."
      InitializeNode* init = alloc->initialization();
      assert(init->is_complete(), "we just did this");
      init->set_complete_with_arraycopy();
      assert(dst->is_CheckCastPP(), "sanity");
      assert(dst->in(0)->in(0) == init, "dest pinned");
    }
    // Do not let stores that initialize this object be reordered with
    // a subsequent store that would make this object accessible by
    // other threads.
    // Record what AllocateNode this StoreStore protects so that
    // escape analysis can go from the MemBarStoreStoreNode to the
    // AllocateNode and eliminate the MemBarStoreStoreNode if possible
    // based on the escape status of the AllocateNode.
    insert_mem_bar(Op_MemBarStoreStore, alloc->proj_out_or_null(AllocateNode::RawAddress));
  }
  if (compress) {
    set_result(_gvn.transform(count));
  }
  clear_upper_avx();

  return true;
}

#ifdef _LP64
#define XTOP ,top() /*additional argument*/
#else  //_LP64
#define XTOP        /*no additional argument*/
#endif //_LP64

//------------------------inline_string_toBytesU--------------------------
// public static byte[] StringUTF16.toBytes(char[] value, int off, int len)
bool LibraryCallKit::inline_string_toBytesU() {
  if (too_many_traps(Deoptimization::Reason_intrinsic)) {
    return false;
  }
  // Get the arguments.
  Node* value     = argument(0);
  Node* offset    = argument(1);
  Node* length    = argument(2);

  Node* newcopy = NULL;

  // Set the original stack and the reexecute bit for the interpreter to reexecute
  // the bytecode that invokes StringUTF16.toBytes() if deoptimization happens.
  { PreserveReexecuteState preexecs(this);
    jvms()->set_should_reexecute(true);

    // Check if a null path was taken unconditionally.
    value = null_check(value);

    RegionNode* bailout = new RegionNode(1);
    record_for_igvn(bailout);

    // Range checks
    generate_negative_guard(offset, bailout);
    generate_negative_guard(length, bailout);
    generate_limit_guard(offset, length, load_array_length(value), bailout);
    // Make sure that resulting byte[] length does not overflow Integer.MAX_VALUE
    generate_limit_guard(length, intcon(0), intcon(max_jint/2), bailout);

    if (bailout->req() > 1) {
      PreserveJVMState pjvms(this);
      set_control(_gvn.transform(bailout));
      uncommon_trap(Deoptimization::Reason_intrinsic,
                    Deoptimization::Action_maybe_recompile);
    }
    if (stopped()) {
      return true;
    }

    Node* size = _gvn.transform(new LShiftINode(length, intcon(1)));
    Node* klass_node = makecon(TypeKlassPtr::make(ciTypeArrayKlass::make(T_BYTE)));
    newcopy = new_array(klass_node, size, 0);  // no arguments to push
    AllocateArrayNode* alloc = tightly_coupled_allocation(newcopy);
    guarantee(alloc != NULL, "created above");

    // Calculate starting addresses.
    Node* src_start = array_element_address(value, offset, T_CHAR);
    Node* dst_start = basic_plus_adr(newcopy, arrayOopDesc::base_offset_in_bytes(T_BYTE));

    // Check if src array address is aligned to HeapWordSize (dst is always aligned)
    const TypeInt* toffset = gvn().type(offset)->is_int();
    bool aligned = toffset->is_con() && ((toffset->get_con() * type2aelembytes(T_CHAR)) % HeapWordSize == 0);

    // Figure out which arraycopy runtime method to call (disjoint, uninitialized).
    const char* copyfunc_name = "arraycopy";
    address     copyfunc_addr = StubRoutines::select_arraycopy_function(T_CHAR, aligned, true, copyfunc_name, true);
    Node* call = make_runtime_call(RC_LEAF|RC_NO_FP,
                      OptoRuntime::fast_arraycopy_Type(),
                      copyfunc_addr, copyfunc_name, TypeRawPtr::BOTTOM,
                      src_start, dst_start, ConvI2X(length) XTOP);
    // Do not let reads from the cloned object float above the arraycopy.
    if (alloc->maybe_set_complete(&_gvn)) {
      // "You break it, you buy it."
      InitializeNode* init = alloc->initialization();
      assert(init->is_complete(), "we just did this");
      init->set_complete_with_arraycopy();
      assert(newcopy->is_CheckCastPP(), "sanity");
      assert(newcopy->in(0)->in(0) == init, "dest pinned");
    }
    // Do not let stores that initialize this object be reordered with
    // a subsequent store that would make this object accessible by
    // other threads.
    // Record what AllocateNode this StoreStore protects so that
    // escape analysis can go from the MemBarStoreStoreNode to the
    // AllocateNode and eliminate the MemBarStoreStoreNode if possible
    // based on the escape status of the AllocateNode.
    insert_mem_bar(Op_MemBarStoreStore, alloc->proj_out_or_null(AllocateNode::RawAddress));
  } // original reexecute is set back here

  C->set_has_split_ifs(true); // Has chance for split-if optimization
  if (!stopped()) {
    set_result(newcopy);
  }
  clear_upper_avx();

  return true;
}

//------------------------inline_string_getCharsU--------------------------
// public void StringUTF16.getChars(byte[] src, int srcBegin, int srcEnd, char dst[], int dstBegin)
bool LibraryCallKit::inline_string_getCharsU() {
  if (too_many_traps(Deoptimization::Reason_intrinsic)) {
    return false;
  }

  // Get the arguments.
  Node* src       = argument(0);
  Node* src_begin = argument(1);
  Node* src_end   = argument(2); // exclusive offset (i < src_end)
  Node* dst       = argument(3);
  Node* dst_begin = argument(4);

  // Check for allocation before we add nodes that would confuse
  // tightly_coupled_allocation()
  AllocateArrayNode* alloc = tightly_coupled_allocation(dst);

  // Check if a null path was taken unconditionally.
  src = null_check(src);
  dst = null_check(dst);
  if (stopped()) {
    return true;
  }

  // Get length and convert char[] offset to byte[] offset
  Node* length = _gvn.transform(new SubINode(src_end, src_begin));
  src_begin = _gvn.transform(new LShiftINode(src_begin, intcon(1)));

  // Range checks
  generate_string_range_check(src, src_begin, length, true);
  generate_string_range_check(dst, dst_begin, length, false);
  if (stopped()) {
    return true;
  }

  if (!stopped()) {
    // Calculate starting addresses.
    Node* src_start = array_element_address(src, src_begin, T_BYTE);
    Node* dst_start = array_element_address(dst, dst_begin, T_CHAR);

    // Check if array addresses are aligned to HeapWordSize
    const TypeInt* tsrc = gvn().type(src_begin)->is_int();
    const TypeInt* tdst = gvn().type(dst_begin)->is_int();
    bool aligned = tsrc->is_con() && ((tsrc->get_con() * type2aelembytes(T_BYTE)) % HeapWordSize == 0) &&
                   tdst->is_con() && ((tdst->get_con() * type2aelembytes(T_CHAR)) % HeapWordSize == 0);

    // Figure out which arraycopy runtime method to call (disjoint, uninitialized).
    const char* copyfunc_name = "arraycopy";
    address     copyfunc_addr = StubRoutines::select_arraycopy_function(T_CHAR, aligned, true, copyfunc_name, true);
    Node* call = make_runtime_call(RC_LEAF|RC_NO_FP,
                      OptoRuntime::fast_arraycopy_Type(),
                      copyfunc_addr, copyfunc_name, TypeRawPtr::BOTTOM,
                      src_start, dst_start, ConvI2X(length) XTOP);
    // Do not let reads from the cloned object float above the arraycopy.
    if (alloc != NULL) {
      if (alloc->maybe_set_complete(&_gvn)) {
        // "You break it, you buy it."
        InitializeNode* init = alloc->initialization();
        assert(init->is_complete(), "we just did this");
        init->set_complete_with_arraycopy();
        assert(dst->is_CheckCastPP(), "sanity");
        assert(dst->in(0)->in(0) == init, "dest pinned");
      }
      // Do not let stores that initialize this object be reordered with
      // a subsequent store that would make this object accessible by
      // other threads.
      // Record what AllocateNode this StoreStore protects so that
      // escape analysis can go from the MemBarStoreStoreNode to the
      // AllocateNode and eliminate the MemBarStoreStoreNode if possible
      // based on the escape status of the AllocateNode.
      insert_mem_bar(Op_MemBarStoreStore, alloc->proj_out_or_null(AllocateNode::RawAddress));
    } else {
      insert_mem_bar(Op_MemBarCPUOrder);
    }
  }

  C->set_has_split_ifs(true); // Has chance for split-if optimization
  return true;
}

//----------------------inline_string_char_access----------------------------
// Store/Load char to/from byte[] array.
// static void StringUTF16.putChar(byte[] val, int index, int c)
// static char StringUTF16.getChar(byte[] val, int index)
bool LibraryCallKit::inline_string_char_access(bool is_store) {
  Node* value  = argument(0);
  Node* index  = argument(1);
  Node* ch = is_store ? argument(2) : NULL;

  // This intrinsic accesses byte[] array as char[] array. Computing the offsets
  // correctly requires matched array shapes.
  assert (arrayOopDesc::base_offset_in_bytes(T_CHAR) == arrayOopDesc::base_offset_in_bytes(T_BYTE),
          "sanity: byte[] and char[] bases agree");
  assert (type2aelembytes(T_CHAR) == type2aelembytes(T_BYTE)*2,
          "sanity: byte[] and char[] scales agree");

  // Bail when getChar over constants is requested: constant folding would
  // reject folding mismatched char access over byte[]. A normal inlining for getChar
  // Java method would constant fold nicely instead.
  if (!is_store && value->is_Con() && index->is_Con()) {
    return false;
  }

  value = must_be_not_null(value, true);

  Node* adr = array_element_address(value, index, T_CHAR);
  if (adr->is_top()) {
    return false;
  }
  if (is_store) {
    access_store_at(value, adr, TypeAryPtr::BYTES, ch, TypeInt::CHAR, T_CHAR, IN_HEAP | MO_UNORDERED | C2_MISMATCHED);
  } else {
    ch = access_load_at(value, adr, TypeAryPtr::BYTES, TypeInt::CHAR, T_CHAR, IN_HEAP | MO_UNORDERED | C2_MISMATCHED | C2_CONTROL_DEPENDENT_LOAD);
    set_result(ch);
  }
  return true;
}

//--------------------------round_double_node--------------------------------
// Round a double node if necessary.
Node* LibraryCallKit::round_double_node(Node* n) {
  if (Matcher::strict_fp_requires_explicit_rounding) {
#ifdef IA32
    if (UseSSE < 2) {
      n = _gvn.transform(new RoundDoubleNode(NULL, n));
    }
#else
    Unimplemented();
#endif // IA32
  }
  return n;
}

//------------------------------inline_math-----------------------------------
// public static double Math.abs(double)
// public static double Math.sqrt(double)
// public static double Math.log(double)
// public static double Math.log10(double)
bool LibraryCallKit::inline_double_math(vmIntrinsics::ID id) {
  Node* arg = round_double_node(argument(0));
  Node* n = NULL;
  switch (id) {
  case vmIntrinsics::_dabs:   n = new AbsDNode(                arg);  break;
  case vmIntrinsics::_dsqrt:  n = new SqrtDNode(C, control(),  arg);  break;
  case vmIntrinsics::_ceil:   n = RoundDoubleModeNode::make(_gvn, arg, RoundDoubleModeNode::rmode_ceil); break;
  case vmIntrinsics::_floor:  n = RoundDoubleModeNode::make(_gvn, arg, RoundDoubleModeNode::rmode_floor); break;
  case vmIntrinsics::_rint:   n = RoundDoubleModeNode::make(_gvn, arg, RoundDoubleModeNode::rmode_rint); break;
  case vmIntrinsics::_dcopySign: n = CopySignDNode::make(_gvn, arg, round_double_node(argument(2))); break;
  case vmIntrinsics::_dsignum: n = SignumDNode::make(_gvn, arg); break;
  default:  fatal_unexpected_iid(id);  break;
  }
  set_result(_gvn.transform(n));
  return true;
}

//------------------------------inline_math-----------------------------------
// public static float Math.abs(float)
// public static int Math.abs(int)
// public static long Math.abs(long)
bool LibraryCallKit::inline_math(vmIntrinsics::ID id) {
  Node* arg = argument(0);
  Node* n = NULL;
  switch (id) {
  case vmIntrinsics::_fabs:   n = new AbsFNode(                arg);  break;
  case vmIntrinsics::_iabs:   n = new AbsINode(                arg);  break;
  case vmIntrinsics::_labs:   n = new AbsLNode(                arg);  break;
  case vmIntrinsics::_fcopySign: n = new CopySignFNode(arg, argument(1)); break;
  case vmIntrinsics::_fsignum: n = SignumFNode::make(_gvn, arg); break;
  default:  fatal_unexpected_iid(id);  break;
  }
  set_result(_gvn.transform(n));
  return true;
}

//------------------------------runtime_math-----------------------------
bool LibraryCallKit::runtime_math(const TypeFunc* call_type, address funcAddr, const char* funcName) {
  assert(call_type == OptoRuntime::Math_DD_D_Type() || call_type == OptoRuntime::Math_D_D_Type(),
         "must be (DD)D or (D)D type");

  // Inputs
  Node* a = round_double_node(argument(0));
  Node* b = (call_type == OptoRuntime::Math_DD_D_Type()) ? round_double_node(argument(2)) : NULL;

  const TypePtr* no_memory_effects = NULL;
  Node* trig = make_runtime_call(RC_LEAF, call_type, funcAddr, funcName,
                                 no_memory_effects,
                                 a, top(), b, b ? top() : NULL);
  Node* value = _gvn.transform(new ProjNode(trig, TypeFunc::Parms+0));
#ifdef ASSERT
  Node* value_top = _gvn.transform(new ProjNode(trig, TypeFunc::Parms+1));
  assert(value_top == top(), "second value must be top");
#endif

  set_result(value);
  return true;
}

//------------------------------inline_math_pow-----------------------------
bool LibraryCallKit::inline_math_pow() {
  Node* exp = round_double_node(argument(2));
  const TypeD* d = _gvn.type(exp)->isa_double_constant();
  if (d != NULL) {
    if (d->getd() == 2.0) {
      // Special case: pow(x, 2.0) => x * x
      Node* base = round_double_node(argument(0));
      set_result(_gvn.transform(new MulDNode(base, base)));
      return true;
    } else if (d->getd() == 0.5 && Matcher::match_rule_supported(Op_SqrtD)) {
      // Special case: pow(x, 0.5) => sqrt(x)
      Node* base = round_double_node(argument(0));
      Node* zero = _gvn.zerocon(T_DOUBLE);

      RegionNode* region = new RegionNode(3);
      Node* phi = new PhiNode(region, Type::DOUBLE);

      Node* cmp  = _gvn.transform(new CmpDNode(base, zero));
      // According to the API specs, pow(-0.0, 0.5) = 0.0 and sqrt(-0.0) = -0.0.
      // So pow(-0.0, 0.5) shouldn't be replaced with sqrt(-0.0).
      // -0.0/+0.0 are both excluded since floating-point comparison doesn't distinguish -0.0 from +0.0.
      Node* test = _gvn.transform(new BoolNode(cmp, BoolTest::le));

      Node* if_pow = generate_slow_guard(test, NULL);
      Node* value_sqrt = _gvn.transform(new SqrtDNode(C, control(), base));
      phi->init_req(1, value_sqrt);
      region->init_req(1, control());

      if (if_pow != NULL) {
        set_control(if_pow);
        address target = StubRoutines::dpow() != NULL ? StubRoutines::dpow() :
                                                        CAST_FROM_FN_PTR(address, SharedRuntime::dpow);
        const TypePtr* no_memory_effects = NULL;
        Node* trig = make_runtime_call(RC_LEAF, OptoRuntime::Math_DD_D_Type(), target, "POW",
                                       no_memory_effects, base, top(), exp, top());
        Node* value_pow = _gvn.transform(new ProjNode(trig, TypeFunc::Parms+0));
#ifdef ASSERT
        Node* value_top = _gvn.transform(new ProjNode(trig, TypeFunc::Parms+1));
        assert(value_top == top(), "second value must be top");
#endif
        phi->init_req(2, value_pow);
        region->init_req(2, _gvn.transform(new ProjNode(trig, TypeFunc::Control)));
      }

      C->set_has_split_ifs(true); // Has chance for split-if optimization
      set_control(_gvn.transform(region));
      record_for_igvn(region);
      set_result(_gvn.transform(phi));

      return true;
    }
  }

  return StubRoutines::dpow() != NULL ?
    runtime_math(OptoRuntime::Math_DD_D_Type(), StubRoutines::dpow(),  "dpow") :
    runtime_math(OptoRuntime::Math_DD_D_Type(), CAST_FROM_FN_PTR(address, SharedRuntime::dpow),  "POW");
}

//------------------------------inline_math_native-----------------------------
bool LibraryCallKit::inline_math_native(vmIntrinsics::ID id) {
#define FN_PTR(f) CAST_FROM_FN_PTR(address, f)
  switch (id) {
    // These intrinsics are not properly supported on all hardware
  case vmIntrinsics::_dsin:
    return StubRoutines::dsin() != NULL ?
      runtime_math(OptoRuntime::Math_D_D_Type(), StubRoutines::dsin(), "dsin") :
      runtime_math(OptoRuntime::Math_D_D_Type(), FN_PTR(SharedRuntime::dsin),   "SIN");
  case vmIntrinsics::_dcos:
    return StubRoutines::dcos() != NULL ?
      runtime_math(OptoRuntime::Math_D_D_Type(), StubRoutines::dcos(), "dcos") :
      runtime_math(OptoRuntime::Math_D_D_Type(), FN_PTR(SharedRuntime::dcos),   "COS");
  case vmIntrinsics::_dtan:
    return StubRoutines::dtan() != NULL ?
      runtime_math(OptoRuntime::Math_D_D_Type(), StubRoutines::dtan(), "dtan") :
      runtime_math(OptoRuntime::Math_D_D_Type(), FN_PTR(SharedRuntime::dtan), "TAN");
  case vmIntrinsics::_dlog:
    return StubRoutines::dlog() != NULL ?
      runtime_math(OptoRuntime::Math_D_D_Type(), StubRoutines::dlog(), "dlog") :
      runtime_math(OptoRuntime::Math_D_D_Type(), FN_PTR(SharedRuntime::dlog),   "LOG");
  case vmIntrinsics::_dlog10:
    return StubRoutines::dlog10() != NULL ?
      runtime_math(OptoRuntime::Math_D_D_Type(), StubRoutines::dlog10(), "dlog10") :
      runtime_math(OptoRuntime::Math_D_D_Type(), FN_PTR(SharedRuntime::dlog10), "LOG10");

    // These intrinsics are supported on all hardware
  case vmIntrinsics::_ceil:
  case vmIntrinsics::_floor:
  case vmIntrinsics::_rint:   return Matcher::match_rule_supported(Op_RoundDoubleMode) ? inline_double_math(id) : false;
  case vmIntrinsics::_dsqrt:  return Matcher::match_rule_supported(Op_SqrtD) ? inline_double_math(id) : false;
  case vmIntrinsics::_dabs:   return Matcher::has_match_rule(Op_AbsD)   ? inline_double_math(id) : false;
  case vmIntrinsics::_fabs:   return Matcher::match_rule_supported(Op_AbsF)   ? inline_math(id) : false;
  case vmIntrinsics::_iabs:   return Matcher::match_rule_supported(Op_AbsI)   ? inline_math(id) : false;
  case vmIntrinsics::_labs:   return Matcher::match_rule_supported(Op_AbsL)   ? inline_math(id) : false;

  case vmIntrinsics::_dexp:
    return StubRoutines::dexp() != NULL ?
      runtime_math(OptoRuntime::Math_D_D_Type(), StubRoutines::dexp(),  "dexp") :
      runtime_math(OptoRuntime::Math_D_D_Type(), FN_PTR(SharedRuntime::dexp),  "EXP");
#undef FN_PTR

  case vmIntrinsics::_dpow:      return inline_math_pow();
  case vmIntrinsics::_dcopySign: return inline_double_math(id);
  case vmIntrinsics::_fcopySign: return inline_math(id);
  case vmIntrinsics::_dsignum: return Matcher::match_rule_supported(Op_SignumD) ? inline_double_math(id) : false;
  case vmIntrinsics::_fsignum: return Matcher::match_rule_supported(Op_SignumF) ? inline_math(id) : false;

   // These intrinsics are not yet correctly implemented
  case vmIntrinsics::_datan2:
    return false;

  default:
    fatal_unexpected_iid(id);
    return false;
  }
}

static bool is_simple_name(Node* n) {
  return (n->req() == 1         // constant
          || (n->is_Type() && n->as_Type()->type()->singleton())
          || n->is_Proj()       // parameter or return value
          || n->is_Phi()        // local of some sort
          );
}

//----------------------------inline_notify-----------------------------------*
bool LibraryCallKit::inline_notify(vmIntrinsics::ID id) {
  const TypeFunc* ftype = OptoRuntime::monitor_notify_Type();
  address func;
  if (id == vmIntrinsics::_notify) {
    func = OptoRuntime::monitor_notify_Java();
  } else {
    func = OptoRuntime::monitor_notifyAll_Java();
  }
  Node* call = make_runtime_call(RC_NO_LEAF, ftype, func, NULL, TypeRawPtr::BOTTOM, argument(0));
  make_slow_call_ex(call, env()->Throwable_klass(), false);
  return true;
}


//----------------------------inline_min_max-----------------------------------
bool LibraryCallKit::inline_min_max(vmIntrinsics::ID id) {
  set_result(generate_min_max(id, argument(0), argument(1)));
  return true;
}

void LibraryCallKit::inline_math_mathExact(Node* math, Node *test) {
  Node* bol = _gvn.transform( new BoolNode(test, BoolTest::overflow) );
  IfNode* check = create_and_map_if(control(), bol, PROB_UNLIKELY_MAG(3), COUNT_UNKNOWN);
  Node* fast_path = _gvn.transform( new IfFalseNode(check));
  Node* slow_path = _gvn.transform( new IfTrueNode(check) );

  {
    PreserveJVMState pjvms(this);
    PreserveReexecuteState preexecs(this);
    jvms()->set_should_reexecute(true);

    set_control(slow_path);
    set_i_o(i_o());

    uncommon_trap(Deoptimization::Reason_intrinsic,
                  Deoptimization::Action_none);
  }

  set_control(fast_path);
  set_result(math);
}

template <typename OverflowOp>
bool LibraryCallKit::inline_math_overflow(Node* arg1, Node* arg2) {
  typedef typename OverflowOp::MathOp MathOp;

  MathOp* mathOp = new MathOp(arg1, arg2);
  Node* operation = _gvn.transform( mathOp );
  Node* ofcheck = _gvn.transform( new OverflowOp(arg1, arg2) );
  inline_math_mathExact(operation, ofcheck);
  return true;
}

bool LibraryCallKit::inline_math_addExactI(bool is_increment) {
  return inline_math_overflow<OverflowAddINode>(argument(0), is_increment ? intcon(1) : argument(1));
}

bool LibraryCallKit::inline_math_addExactL(bool is_increment) {
  return inline_math_overflow<OverflowAddLNode>(argument(0), is_increment ? longcon(1) : argument(2));
}

bool LibraryCallKit::inline_math_subtractExactI(bool is_decrement) {
  return inline_math_overflow<OverflowSubINode>(argument(0), is_decrement ? intcon(1) : argument(1));
}

bool LibraryCallKit::inline_math_subtractExactL(bool is_decrement) {
  return inline_math_overflow<OverflowSubLNode>(argument(0), is_decrement ? longcon(1) : argument(2));
}

bool LibraryCallKit::inline_math_negateExactI() {
  return inline_math_overflow<OverflowSubINode>(intcon(0), argument(0));
}

bool LibraryCallKit::inline_math_negateExactL() {
  return inline_math_overflow<OverflowSubLNode>(longcon(0), argument(0));
}

bool LibraryCallKit::inline_math_multiplyExactI() {
  return inline_math_overflow<OverflowMulINode>(argument(0), argument(1));
}

bool LibraryCallKit::inline_math_multiplyExactL() {
  return inline_math_overflow<OverflowMulLNode>(argument(0), argument(2));
}

bool LibraryCallKit::inline_math_multiplyHigh() {
  set_result(_gvn.transform(new MulHiLNode(argument(0), argument(2))));
  return true;
}

Node*
LibraryCallKit::generate_min_max(vmIntrinsics::ID id, Node* x0, Node* y0) {
  // These are the candidate return value:
  Node* xvalue = x0;
  Node* yvalue = y0;

  if (xvalue == yvalue) {
    return xvalue;
  }

  bool want_max = (id == vmIntrinsics::_max);

  const TypeInt* txvalue = _gvn.type(xvalue)->isa_int();
  const TypeInt* tyvalue = _gvn.type(yvalue)->isa_int();
  if (txvalue == NULL || tyvalue == NULL)  return top();
  // This is not really necessary, but it is consistent with a
  // hypothetical MaxINode::Value method:
  int widen = MAX2(txvalue->_widen, tyvalue->_widen);

  // %%% This folding logic should (ideally) be in a different place.
  // Some should be inside IfNode, and there to be a more reliable
  // transformation of ?: style patterns into cmoves.  We also want
  // more powerful optimizations around cmove and min/max.

  // Try to find a dominating comparison of these guys.
  // It can simplify the index computation for Arrays.copyOf
  // and similar uses of System.arraycopy.
  // First, compute the normalized version of CmpI(x, y).
  int   cmp_op = Op_CmpI;
  Node* xkey = xvalue;
  Node* ykey = yvalue;
  Node* ideal_cmpxy = _gvn.transform(new CmpINode(xkey, ykey));
  if (ideal_cmpxy->is_Cmp()) {
    // E.g., if we have CmpI(length - offset, count),
    // it might idealize to CmpI(length, count + offset)
    cmp_op = ideal_cmpxy->Opcode();
    xkey = ideal_cmpxy->in(1);
    ykey = ideal_cmpxy->in(2);
  }

  // Start by locating any relevant comparisons.
  Node* start_from = (xkey->outcnt() < ykey->outcnt()) ? xkey : ykey;
  Node* cmpxy = NULL;
  Node* cmpyx = NULL;
  for (DUIterator_Fast kmax, k = start_from->fast_outs(kmax); k < kmax; k++) {
    Node* cmp = start_from->fast_out(k);
    if (cmp->outcnt() > 0 &&            // must have prior uses
        cmp->in(0) == NULL &&           // must be context-independent
        cmp->Opcode() == cmp_op) {      // right kind of compare
      if (cmp->in(1) == xkey && cmp->in(2) == ykey)  cmpxy = cmp;
      if (cmp->in(1) == ykey && cmp->in(2) == xkey)  cmpyx = cmp;
    }
  }

  const int NCMPS = 2;
  Node* cmps[NCMPS] = { cmpxy, cmpyx };
  int cmpn;
  for (cmpn = 0; cmpn < NCMPS; cmpn++) {
    if (cmps[cmpn] != NULL)  break;     // find a result
  }
  if (cmpn < NCMPS) {
    // Look for a dominating test that tells us the min and max.
    int depth = 0;                // Limit search depth for speed
    Node* dom = control();
    for (; dom != NULL; dom = IfNode::up_one_dom(dom, true)) {
      if (++depth >= 100)  break;
      Node* ifproj = dom;
      if (!ifproj->is_Proj())  continue;
      Node* iff = ifproj->in(0);
      if (!iff->is_If())  continue;
      Node* bol = iff->in(1);
      if (!bol->is_Bool())  continue;
      Node* cmp = bol->in(1);
      if (cmp == NULL)  continue;
      for (cmpn = 0; cmpn < NCMPS; cmpn++)
        if (cmps[cmpn] == cmp)  break;
      if (cmpn == NCMPS)  continue;
      BoolTest::mask btest = bol->as_Bool()->_test._test;
      if (ifproj->is_IfFalse())  btest = BoolTest(btest).negate();
      if (cmp->in(1) == ykey)    btest = BoolTest(btest).commute();
      // At this point, we know that 'x btest y' is true.
      switch (btest) {
      case BoolTest::eq:
        // They are proven equal, so we can collapse the min/max.
        // Either value is the answer.  Choose the simpler.
        if (is_simple_name(yvalue) && !is_simple_name(xvalue))
          return yvalue;
        return xvalue;
      case BoolTest::lt:          // x < y
      case BoolTest::le:          // x <= y
        return (want_max ? yvalue : xvalue);
      case BoolTest::gt:          // x > y
      case BoolTest::ge:          // x >= y
        return (want_max ? xvalue : yvalue);
      default:
        break;
      }
    }
  }

  // We failed to find a dominating test.
  // Let's pick a test that might GVN with prior tests.
  Node*          best_bol   = NULL;
  BoolTest::mask best_btest = BoolTest::illegal;
  for (cmpn = 0; cmpn < NCMPS; cmpn++) {
    Node* cmp = cmps[cmpn];
    if (cmp == NULL)  continue;
    for (DUIterator_Fast jmax, j = cmp->fast_outs(jmax); j < jmax; j++) {
      Node* bol = cmp->fast_out(j);
      if (!bol->is_Bool())  continue;
      BoolTest::mask btest = bol->as_Bool()->_test._test;
      if (btest == BoolTest::eq || btest == BoolTest::ne)  continue;
      if (cmp->in(1) == ykey)   btest = BoolTest(btest).commute();
      if (bol->outcnt() > (best_bol == NULL ? 0 : best_bol->outcnt())) {
        best_bol   = bol->as_Bool();
        best_btest = btest;
      }
    }
  }

  Node* answer_if_true  = NULL;
  Node* answer_if_false = NULL;
  switch (best_btest) {
  default:
    if (cmpxy == NULL)
      cmpxy = ideal_cmpxy;
    best_bol = _gvn.transform(new BoolNode(cmpxy, BoolTest::lt));
    // and fall through:
  case BoolTest::lt:          // x < y
  case BoolTest::le:          // x <= y
    answer_if_true  = (want_max ? yvalue : xvalue);
    answer_if_false = (want_max ? xvalue : yvalue);
    break;
  case BoolTest::gt:          // x > y
  case BoolTest::ge:          // x >= y
    answer_if_true  = (want_max ? xvalue : yvalue);
    answer_if_false = (want_max ? yvalue : xvalue);
    break;
  }

  jint hi, lo;
  if (want_max) {
    // We can sharpen the minimum.
    hi = MAX2(txvalue->_hi, tyvalue->_hi);
    lo = MAX2(txvalue->_lo, tyvalue->_lo);
  } else {
    // We can sharpen the maximum.
    hi = MIN2(txvalue->_hi, tyvalue->_hi);
    lo = MIN2(txvalue->_lo, tyvalue->_lo);
  }

  // Use a flow-free graph structure, to avoid creating excess control edges
  // which could hinder other optimizations.
  // Since Math.min/max is often used with arraycopy, we want
  // tightly_coupled_allocation to be able to see beyond min/max expressions.
  Node* cmov = CMoveNode::make(NULL, best_bol,
                               answer_if_false, answer_if_true,
                               TypeInt::make(lo, hi, widen));

  return _gvn.transform(cmov);

  /*
  // This is not as desirable as it may seem, since Min and Max
  // nodes do not have a full set of optimizations.
  // And they would interfere, anyway, with 'if' optimizations
  // and with CMoveI canonical forms.
  switch (id) {
  case vmIntrinsics::_min:
    result_val = _gvn.transform(new (C, 3) MinINode(x,y)); break;
  case vmIntrinsics::_max:
    result_val = _gvn.transform(new (C, 3) MaxINode(x,y)); break;
  default:
    ShouldNotReachHere();
  }
  */
}

inline int
LibraryCallKit::classify_unsafe_addr(Node* &base, Node* &offset, BasicType type) {
  const TypePtr* base_type = TypePtr::NULL_PTR;
  if (base != NULL)  base_type = _gvn.type(base)->isa_ptr();
  if (base_type == NULL) {
    // Unknown type.
    return Type::AnyPtr;
  } else if (base_type == TypePtr::NULL_PTR) {
    // Since this is a NULL+long form, we have to switch to a rawptr.
    base   = _gvn.transform(new CastX2PNode(offset));
    offset = MakeConX(0);
    return Type::RawPtr;
  } else if (base_type->base() == Type::RawPtr) {
    return Type::RawPtr;
  } else if (base_type->isa_oopptr()) {
    // Base is never null => always a heap address.
    if (!TypePtr::NULL_PTR->higher_equal(base_type)) {
      return Type::OopPtr;
    }
    // Offset is small => always a heap address.
    const TypeX* offset_type = _gvn.type(offset)->isa_intptr_t();
    if (offset_type != NULL &&
        base_type->offset() == 0 &&     // (should always be?)
        offset_type->_lo >= 0 &&
        !MacroAssembler::needs_explicit_null_check(offset_type->_hi)) {
      return Type::OopPtr;
    } else if (type == T_OBJECT) {
      // off heap access to an oop doesn't make any sense. Has to be on
      // heap.
      return Type::OopPtr;
    }
    // Otherwise, it might either be oop+off or NULL+addr.
    return Type::AnyPtr;
  } else {
    // No information:
    return Type::AnyPtr;
  }
}

Node* LibraryCallKit::make_unsafe_address(Node*& base, Node* offset, BasicType type, bool can_cast) {
  Node* uncasted_base = base;
  int kind = classify_unsafe_addr(uncasted_base, offset, type);
  if (kind == Type::RawPtr) {
    return basic_plus_adr(top(), uncasted_base, offset);
  } else if (kind == Type::AnyPtr) {
    assert(base == uncasted_base, "unexpected base change");
    if (can_cast) {
      if (!_gvn.type(base)->speculative_maybe_null() &&
          !too_many_traps(Deoptimization::Reason_speculate_null_check)) {
        // According to profiling, this access is always on
        // heap. Casting the base to not null and thus avoiding membars
        // around the access should allow better optimizations
        Node* null_ctl = top();
        base = null_check_oop(base, &null_ctl, true, true, true);
        assert(null_ctl->is_top(), "no null control here");
        return basic_plus_adr(base, offset);
      } else if (_gvn.type(base)->speculative_always_null() &&
                 !too_many_traps(Deoptimization::Reason_speculate_null_assert)) {
        // According to profiling, this access is always off
        // heap.
        base = null_assert(base);
        Node* raw_base = _gvn.transform(new CastX2PNode(offset));
        offset = MakeConX(0);
        return basic_plus_adr(top(), raw_base, offset);
      }
    }
    // We don't know if it's an on heap or off heap access. Fall back
    // to raw memory access.
    Node* raw = _gvn.transform(new CheckCastPPNode(control(), base, TypeRawPtr::BOTTOM));
    return basic_plus_adr(top(), raw, offset);
  } else {
    assert(base == uncasted_base, "unexpected base change");
    // We know it's an on heap access so base can't be null
    if (TypePtr::NULL_PTR->higher_equal(_gvn.type(base))) {
      base = must_be_not_null(base, true);
    }
    return basic_plus_adr(base, offset);
  }
}

//--------------------------inline_number_methods-----------------------------
// inline int     Integer.numberOfLeadingZeros(int)
// inline int        Long.numberOfLeadingZeros(long)
//
// inline int     Integer.numberOfTrailingZeros(int)
// inline int        Long.numberOfTrailingZeros(long)
//
// inline int     Integer.bitCount(int)
// inline int        Long.bitCount(long)
//
// inline char  Character.reverseBytes(char)
// inline short     Short.reverseBytes(short)
// inline int     Integer.reverseBytes(int)
// inline long       Long.reverseBytes(long)
bool LibraryCallKit::inline_number_methods(vmIntrinsics::ID id) {
  Node* arg = argument(0);
  Node* n = NULL;
  switch (id) {
  case vmIntrinsics::_numberOfLeadingZeros_i:   n = new CountLeadingZerosINode( arg);  break;
  case vmIntrinsics::_numberOfLeadingZeros_l:   n = new CountLeadingZerosLNode( arg);  break;
  case vmIntrinsics::_numberOfTrailingZeros_i:  n = new CountTrailingZerosINode(arg);  break;
  case vmIntrinsics::_numberOfTrailingZeros_l:  n = new CountTrailingZerosLNode(arg);  break;
  case vmIntrinsics::_bitCount_i:               n = new PopCountINode(          arg);  break;
  case vmIntrinsics::_bitCount_l:               n = new PopCountLNode(          arg);  break;
  case vmIntrinsics::_reverseBytes_c:           n = new ReverseBytesUSNode(0,   arg);  break;
  case vmIntrinsics::_reverseBytes_s:           n = new ReverseBytesSNode( 0,   arg);  break;
  case vmIntrinsics::_reverseBytes_i:           n = new ReverseBytesINode( 0,   arg);  break;
  case vmIntrinsics::_reverseBytes_l:           n = new ReverseBytesLNode( 0,   arg);  break;
  default:  fatal_unexpected_iid(id);  break;
  }
  set_result(_gvn.transform(n));
  return true;
}

//----------------------------inline_unsafe_access----------------------------

const TypeOopPtr* LibraryCallKit::sharpen_unsafe_type(Compile::AliasType* alias_type, const TypePtr *adr_type) {
  // Attempt to infer a sharper value type from the offset and base type.
  ciKlass* sharpened_klass = NULL;

  // See if it is an instance field, with an object type.
  if (alias_type->field() != NULL) {
    if (alias_type->field()->type()->is_klass()) {
      sharpened_klass = alias_type->field()->type()->as_klass();
    }
  }

  // See if it is a narrow oop array.
  if (adr_type->isa_aryptr()) {
    if (adr_type->offset() >= objArrayOopDesc::base_offset_in_bytes()) {
      const TypeOopPtr* elem_type = adr_type->is_aryptr()->elem()->make_oopptr();
      if (elem_type != NULL) {
        sharpened_klass = elem_type->klass();
      }
    }
  }

  // The sharpened class might be unloaded if there is no class loader
  // contraint in place.
  if (sharpened_klass != NULL && sharpened_klass->is_loaded()) {
    const TypeOopPtr* tjp = TypeOopPtr::make_from_klass(sharpened_klass);

#ifndef PRODUCT
    if (C->print_intrinsics() || C->print_inlining()) {
      tty->print("  from base type:  ");  adr_type->dump(); tty->cr();
      tty->print("  sharpened value: ");  tjp->dump();      tty->cr();
    }
#endif
    // Sharpen the value type.
    return tjp;
  }
  return NULL;
}

DecoratorSet LibraryCallKit::mo_decorator_for_access_kind(AccessKind kind) {
  switch (kind) {
      case Relaxed:
        return MO_UNORDERED;
      case Opaque:
        return MO_RELAXED;
      case Acquire:
        return MO_ACQUIRE;
      case Release:
        return MO_RELEASE;
      case Volatile:
        return MO_SEQ_CST;
      default:
        ShouldNotReachHere();
        return 0;
  }
}

bool LibraryCallKit::inline_unsafe_access(bool is_store, const BasicType type, const AccessKind kind, const bool unaligned) {
  if (callee()->is_static())  return false;  // caller must have the capability!
  DecoratorSet decorators = C2_UNSAFE_ACCESS;
  guarantee(!is_store || kind != Acquire, "Acquire accesses can be produced only for loads");
  guarantee( is_store || kind != Release, "Release accesses can be produced only for stores");
  assert(type != T_OBJECT || !unaligned, "unaligned access not supported with object type");

  if (is_reference_type(type)) {
    decorators |= ON_UNKNOWN_OOP_REF;
  }

  if (unaligned) {
    decorators |= C2_UNALIGNED;
  }

#ifndef PRODUCT
  {
    ResourceMark rm;
    // Check the signatures.
    ciSignature* sig = callee()->signature();
#ifdef ASSERT
    if (!is_store) {
      // Object getReference(Object base, int/long offset), etc.
      BasicType rtype = sig->return_type()->basic_type();
      assert(rtype == type, "getter must return the expected value");
      assert(sig->count() == 2, "oop getter has 2 arguments");
      assert(sig->type_at(0)->basic_type() == T_OBJECT, "getter base is object");
      assert(sig->type_at(1)->basic_type() == T_LONG, "getter offset is correct");
    } else {
      // void putReference(Object base, int/long offset, Object x), etc.
      assert(sig->return_type()->basic_type() == T_VOID, "putter must not return a value");
      assert(sig->count() == 3, "oop putter has 3 arguments");
      assert(sig->type_at(0)->basic_type() == T_OBJECT, "putter base is object");
      assert(sig->type_at(1)->basic_type() == T_LONG, "putter offset is correct");
      BasicType vtype = sig->type_at(sig->count()-1)->basic_type();
      assert(vtype == type, "putter must accept the expected value");
    }
#endif // ASSERT
 }
#endif //PRODUCT

  C->set_has_unsafe_access(true);  // Mark eventual nmethod as "unsafe".

  Node* receiver = argument(0);  // type: oop

  // Build address expression.
  Node* heap_base_oop = top();

  // The base is either a Java object or a value produced by Unsafe.staticFieldBase
  Node* base = argument(1);  // type: oop
  // The offset is a value produced by Unsafe.staticFieldOffset or Unsafe.objectFieldOffset
  Node* offset = argument(2);  // type: long
  // We currently rely on the cookies produced by Unsafe.xxxFieldOffset
  // to be plain byte offsets, which are also the same as those accepted
  // by oopDesc::field_addr.
  assert(Unsafe_field_offset_to_byte_offset(11) == 11,
         "fieldOffset must be byte-scaled");
  // 32-bit machines ignore the high half!
  offset = ConvL2X(offset);

  // Save state and restore on bailout
  uint old_sp = sp();
  SafePointNode* old_map = clone_map();

  Node* adr = make_unsafe_address(base, offset, type, kind == Relaxed);

  if (_gvn.type(base)->isa_ptr() == TypePtr::NULL_PTR) {
    if (type != T_OBJECT) {
      decorators |= IN_NATIVE; // off-heap primitive access
    } else {
      set_map(old_map);
      set_sp(old_sp);
      return false; // off-heap oop accesses are not supported
    }
  } else {
    heap_base_oop = base; // on-heap or mixed access
  }

  // Can base be NULL? Otherwise, always on-heap access.
  bool can_access_non_heap = TypePtr::NULL_PTR->higher_equal(_gvn.type(base));

  if (!can_access_non_heap) {
    decorators |= IN_HEAP;
  }

  Node* val = is_store ? argument(4) : NULL;

  const TypePtr* adr_type = _gvn.type(adr)->isa_ptr();
  if (adr_type == TypePtr::NULL_PTR) {
    set_map(old_map);
    set_sp(old_sp);
    return false; // off-heap access with zero address
  }

  // Try to categorize the address.
  Compile::AliasType* alias_type = C->alias_type(adr_type);
  assert(alias_type->index() != Compile::AliasIdxBot, "no bare pointers here");

  if (alias_type->adr_type() == TypeInstPtr::KLASS ||
      alias_type->adr_type() == TypeAryPtr::RANGE) {
    set_map(old_map);
    set_sp(old_sp);
    return false; // not supported
  }

  bool mismatched = false;
  BasicType bt = alias_type->basic_type();
  if (bt != T_ILLEGAL) {
    assert(alias_type->adr_type()->is_oopptr(), "should be on-heap access");
    if (bt == T_BYTE && adr_type->isa_aryptr()) {
      // Alias type doesn't differentiate between byte[] and boolean[]).
      // Use address type to get the element type.
      bt = adr_type->is_aryptr()->elem()->array_element_basic_type();
    }
    if (bt == T_ARRAY || bt == T_NARROWOOP) {
      // accessing an array field with getReference is not a mismatch
      bt = T_OBJECT;
    }
    if ((bt == T_OBJECT) != (type == T_OBJECT)) {
      // Don't intrinsify mismatched object accesses
      set_map(old_map);
      set_sp(old_sp);
      return false;
    }
    mismatched = (bt != type);
  } else if (alias_type->adr_type()->isa_oopptr()) {
    mismatched = true; // conservatively mark all "wide" on-heap accesses as mismatched
  }

  old_map->destruct(&_gvn);
  assert(!mismatched || alias_type->adr_type()->is_oopptr(), "off-heap access can't be mismatched");

  if (mismatched) {
    decorators |= C2_MISMATCHED;
  }

  // First guess at the value type.
  const Type *value_type = Type::get_const_basic_type(type);

  // Figure out the memory ordering.
  decorators |= mo_decorator_for_access_kind(kind);

  if (!is_store && type == T_OBJECT) {
    const TypeOopPtr* tjp = sharpen_unsafe_type(alias_type, adr_type);
    if (tjp != NULL) {
      value_type = tjp;
    }
  }

  receiver = null_check(receiver);
  if (stopped()) {
    return true;
  }
  // Heap pointers get a null-check from the interpreter,
  // as a courtesy.  However, this is not guaranteed by Unsafe,
  // and it is not possible to fully distinguish unintended nulls
  // from intended ones in this API.

  if (!is_store) {
    Node* p = NULL;
    // Try to constant fold a load from a constant field
    ciField* field = alias_type->field();
    if (heap_base_oop != top() && field != NULL && field->is_constant() && !mismatched) {
      // final or stable field
      p = make_constant_from_field(field, heap_base_oop);
    }

    if (p == NULL) { // Could not constant fold the load
      p = access_load_at(heap_base_oop, adr, adr_type, value_type, type, decorators);
      // Normalize the value returned by getBoolean in the following cases
      if (type == T_BOOLEAN &&
          (mismatched ||
           heap_base_oop == top() ||                  // - heap_base_oop is NULL or
           (can_access_non_heap && field == NULL))    // - heap_base_oop is potentially NULL
                                                      //   and the unsafe access is made to large offset
                                                      //   (i.e., larger than the maximum offset necessary for any
                                                      //   field access)
            ) {
          IdealKit ideal = IdealKit(this);
#define __ ideal.
          IdealVariable normalized_result(ideal);
          __ declarations_done();
          __ set(normalized_result, p);
          __ if_then(p, BoolTest::ne, ideal.ConI(0));
          __ set(normalized_result, ideal.ConI(1));
          ideal.end_if();
          final_sync(ideal);
          p = __ value(normalized_result);
#undef __
      }
    }
    if (type == T_ADDRESS) {
      p = gvn().transform(new CastP2XNode(NULL, p));
      p = ConvX2UL(p);
    }
    // The load node has the control of the preceding MemBarCPUOrder.  All
    // following nodes will have the control of the MemBarCPUOrder inserted at
    // the end of this method.  So, pushing the load onto the stack at a later
    // point is fine.
    set_result(p);
  } else {
    if (bt == T_ADDRESS) {
      // Repackage the long as a pointer.
      val = ConvL2X(val);
      val = gvn().transform(new CastX2PNode(val));
    }
    access_store_at(heap_base_oop, adr, adr_type, val, value_type, type, decorators);
  }

  return true;
}

//----------------------------inline_unsafe_load_store----------------------------
// This method serves a couple of different customers (depending on LoadStoreKind):
//
// LS_cmp_swap:
//
//   boolean compareAndSetReference(Object o, long offset, Object expected, Object x);
//   boolean compareAndSetInt(   Object o, long offset, int    expected, int    x);
//   boolean compareAndSetLong(  Object o, long offset, long   expected, long   x);
//
// LS_cmp_swap_weak:
//
//   boolean weakCompareAndSetReference(       Object o, long offset, Object expected, Object x);
//   boolean weakCompareAndSetReferencePlain(  Object o, long offset, Object expected, Object x);
//   boolean weakCompareAndSetReferenceAcquire(Object o, long offset, Object expected, Object x);
//   boolean weakCompareAndSetReferenceRelease(Object o, long offset, Object expected, Object x);
//
//   boolean weakCompareAndSetInt(          Object o, long offset, int    expected, int    x);
//   boolean weakCompareAndSetIntPlain(     Object o, long offset, int    expected, int    x);
//   boolean weakCompareAndSetIntAcquire(   Object o, long offset, int    expected, int    x);
//   boolean weakCompareAndSetIntRelease(   Object o, long offset, int    expected, int    x);
//
//   boolean weakCompareAndSetLong(         Object o, long offset, long   expected, long   x);
//   boolean weakCompareAndSetLongPlain(    Object o, long offset, long   expected, long   x);
//   boolean weakCompareAndSetLongAcquire(  Object o, long offset, long   expected, long   x);
//   boolean weakCompareAndSetLongRelease(  Object o, long offset, long   expected, long   x);
//
// LS_cmp_exchange:
//
//   Object compareAndExchangeReferenceVolatile(Object o, long offset, Object expected, Object x);
//   Object compareAndExchangeReferenceAcquire( Object o, long offset, Object expected, Object x);
//   Object compareAndExchangeReferenceRelease( Object o, long offset, Object expected, Object x);
//
//   Object compareAndExchangeIntVolatile(   Object o, long offset, Object expected, Object x);
//   Object compareAndExchangeIntAcquire(    Object o, long offset, Object expected, Object x);
//   Object compareAndExchangeIntRelease(    Object o, long offset, Object expected, Object x);
//
//   Object compareAndExchangeLongVolatile(  Object o, long offset, Object expected, Object x);
//   Object compareAndExchangeLongAcquire(   Object o, long offset, Object expected, Object x);
//   Object compareAndExchangeLongRelease(   Object o, long offset, Object expected, Object x);
//
// LS_get_add:
//
//   int  getAndAddInt( Object o, long offset, int  delta)
//   long getAndAddLong(Object o, long offset, long delta)
//
// LS_get_set:
//
//   int    getAndSet(Object o, long offset, int    newValue)
//   long   getAndSet(Object o, long offset, long   newValue)
//   Object getAndSet(Object o, long offset, Object newValue)
//
bool LibraryCallKit::inline_unsafe_load_store(const BasicType type, const LoadStoreKind kind, const AccessKind access_kind) {
  // This basic scheme here is the same as inline_unsafe_access, but
  // differs in enough details that combining them would make the code
  // overly confusing.  (This is a true fact! I originally combined
  // them, but even I was confused by it!) As much code/comments as
  // possible are retained from inline_unsafe_access though to make
  // the correspondences clearer. - dl

  if (callee()->is_static())  return false;  // caller must have the capability!

  DecoratorSet decorators = C2_UNSAFE_ACCESS;
  decorators |= mo_decorator_for_access_kind(access_kind);

#ifndef PRODUCT
  BasicType rtype;
  {
    ResourceMark rm;
    // Check the signatures.
    ciSignature* sig = callee()->signature();
    rtype = sig->return_type()->basic_type();
    switch(kind) {
      case LS_get_add:
      case LS_get_set: {
      // Check the signatures.
#ifdef ASSERT
      assert(rtype == type, "get and set must return the expected type");
      assert(sig->count() == 3, "get and set has 3 arguments");
      assert(sig->type_at(0)->basic_type() == T_OBJECT, "get and set base is object");
      assert(sig->type_at(1)->basic_type() == T_LONG, "get and set offset is long");
      assert(sig->type_at(2)->basic_type() == type, "get and set must take expected type as new value/delta");
      assert(access_kind == Volatile, "mo is not passed to intrinsic nodes in current implementation");
#endif // ASSERT
        break;
      }
      case LS_cmp_swap:
      case LS_cmp_swap_weak: {
      // Check the signatures.
#ifdef ASSERT
      assert(rtype == T_BOOLEAN, "CAS must return boolean");
      assert(sig->count() == 4, "CAS has 4 arguments");
      assert(sig->type_at(0)->basic_type() == T_OBJECT, "CAS base is object");
      assert(sig->type_at(1)->basic_type() == T_LONG, "CAS offset is long");
#endif // ASSERT
        break;
      }
      case LS_cmp_exchange: {
      // Check the signatures.
#ifdef ASSERT
      assert(rtype == type, "CAS must return the expected type");
      assert(sig->count() == 4, "CAS has 4 arguments");
      assert(sig->type_at(0)->basic_type() == T_OBJECT, "CAS base is object");
      assert(sig->type_at(1)->basic_type() == T_LONG, "CAS offset is long");
#endif // ASSERT
        break;
      }
      default:
        ShouldNotReachHere();
    }
  }
#endif //PRODUCT

  C->set_has_unsafe_access(true);  // Mark eventual nmethod as "unsafe".

  // Get arguments:
  Node* receiver = NULL;
  Node* base     = NULL;
  Node* offset   = NULL;
  Node* oldval   = NULL;
  Node* newval   = NULL;
  switch(kind) {
    case LS_cmp_swap:
    case LS_cmp_swap_weak:
    case LS_cmp_exchange: {
      const bool two_slot_type = type2size[type] == 2;
      receiver = argument(0);  // type: oop
      base     = argument(1);  // type: oop
      offset   = argument(2);  // type: long
      oldval   = argument(4);  // type: oop, int, or long
      newval   = argument(two_slot_type ? 6 : 5);  // type: oop, int, or long
      break;
    }
    case LS_get_add:
    case LS_get_set: {
      receiver = argument(0);  // type: oop
      base     = argument(1);  // type: oop
      offset   = argument(2);  // type: long
      oldval   = NULL;
      newval   = argument(4);  // type: oop, int, or long
      break;
    }
    default:
      ShouldNotReachHere();
  }

  // Build field offset expression.
  // We currently rely on the cookies produced by Unsafe.xxxFieldOffset
  // to be plain byte offsets, which are also the same as those accepted
  // by oopDesc::field_addr.
  assert(Unsafe_field_offset_to_byte_offset(11) == 11, "fieldOffset must be byte-scaled");
  // 32-bit machines ignore the high half of long offsets
  offset = ConvL2X(offset);
  // Save state and restore on bailout
  uint old_sp = sp();
  SafePointNode* old_map = clone_map();
  Node* adr = make_unsafe_address(base, offset,type, false);
  const TypePtr *adr_type = _gvn.type(adr)->isa_ptr();

  Compile::AliasType* alias_type = C->alias_type(adr_type);
  BasicType bt = alias_type->basic_type();
  if (bt != T_ILLEGAL &&
      (is_reference_type(bt) != (type == T_OBJECT))) {
    // Don't intrinsify mismatched object accesses.
    set_map(old_map);
    set_sp(old_sp);
    return false;
  }

  old_map->destruct(&_gvn);

  // For CAS, unlike inline_unsafe_access, there seems no point in
  // trying to refine types. Just use the coarse types here.
  assert(alias_type->index() != Compile::AliasIdxBot, "no bare pointers here");
  const Type *value_type = Type::get_const_basic_type(type);

  switch (kind) {
    case LS_get_set:
    case LS_cmp_exchange: {
      if (type == T_OBJECT) {
        const TypeOopPtr* tjp = sharpen_unsafe_type(alias_type, adr_type);
        if (tjp != NULL) {
          value_type = tjp;
        }
      }
      break;
    }
    case LS_cmp_swap:
    case LS_cmp_swap_weak:
    case LS_get_add:
      break;
    default:
      ShouldNotReachHere();
  }

  // Null check receiver.
  receiver = null_check(receiver);
  if (stopped()) {
    return true;
  }

  int alias_idx = C->get_alias_index(adr_type);

  if (is_reference_type(type)) {
    decorators |= IN_HEAP | ON_UNKNOWN_OOP_REF;

    // Transformation of a value which could be NULL pointer (CastPP #NULL)
    // could be delayed during Parse (for example, in adjust_map_after_if()).
    // Execute transformation here to avoid barrier generation in such case.
    if (_gvn.type(newval) == TypePtr::NULL_PTR)
      newval = _gvn.makecon(TypePtr::NULL_PTR);

    if (oldval != NULL && _gvn.type(oldval) == TypePtr::NULL_PTR) {
      // Refine the value to a null constant, when it is known to be null
      oldval = _gvn.makecon(TypePtr::NULL_PTR);
    }
  }

  Node* result = NULL;
  switch (kind) {
    case LS_cmp_exchange: {
      result = access_atomic_cmpxchg_val_at(base, adr, adr_type, alias_idx,
                                            oldval, newval, value_type, type, decorators);
      break;
    }
    case LS_cmp_swap_weak:
      decorators |= C2_WEAK_CMPXCHG;
    case LS_cmp_swap: {
      result = access_atomic_cmpxchg_bool_at(base, adr, adr_type, alias_idx,
                                             oldval, newval, value_type, type, decorators);
      break;
    }
    case LS_get_set: {
      result = access_atomic_xchg_at(base, adr, adr_type, alias_idx,
                                     newval, value_type, type, decorators);
      break;
    }
    case LS_get_add: {
      result = access_atomic_add_at(base, adr, adr_type, alias_idx,
                                    newval, value_type, type, decorators);
      break;
    }
    default:
      ShouldNotReachHere();
  }

  assert(type2size[result->bottom_type()->basic_type()] == type2size[rtype], "result type should match");
  set_result(result);
  return true;
}

bool LibraryCallKit::inline_unsafe_fence(vmIntrinsics::ID id) {
  // Regardless of form, don't allow previous ld/st to move down,
  // then issue acquire, release, or volatile mem_bar.
  insert_mem_bar(Op_MemBarCPUOrder);
  switch(id) {
    case vmIntrinsics::_loadFence:
      insert_mem_bar(Op_LoadFence);
      return true;
    case vmIntrinsics::_storeFence:
      insert_mem_bar(Op_StoreFence);
      return true;
    case vmIntrinsics::_fullFence:
      insert_mem_bar(Op_MemBarVolatile);
      return true;
    default:
      fatal_unexpected_iid(id);
      return false;
  }
}

bool LibraryCallKit::inline_onspinwait() {
  insert_mem_bar(Op_OnSpinWait);
  return true;
}

bool LibraryCallKit::klass_needs_init_guard(Node* kls) {
  if (!kls->is_Con()) {
    return true;
  }
  const TypeKlassPtr* klsptr = kls->bottom_type()->isa_klassptr();
  if (klsptr == NULL) {
    return true;
  }
  ciInstanceKlass* ik = klsptr->klass()->as_instance_klass();
  // don't need a guard for a klass that is already initialized
  return !ik->is_initialized();
}

//----------------------------inline_unsafe_writeback0-------------------------
// public native void Unsafe.writeback0(long address)
bool LibraryCallKit::inline_unsafe_writeback0() {
  if (!Matcher::has_match_rule(Op_CacheWB)) {
    return false;
  }
#ifndef PRODUCT
  assert(Matcher::has_match_rule(Op_CacheWBPreSync), "found match rule for CacheWB but not CacheWBPreSync");
  assert(Matcher::has_match_rule(Op_CacheWBPostSync), "found match rule for CacheWB but not CacheWBPostSync");
  ciSignature* sig = callee()->signature();
  assert(sig->type_at(0)->basic_type() == T_LONG, "Unsafe_writeback0 address is long!");
#endif
  null_check_receiver();  // null-check, then ignore
  Node *addr = argument(1);
  addr = new CastX2PNode(addr);
  addr = _gvn.transform(addr);
  Node *flush = new CacheWBNode(control(), memory(TypeRawPtr::BOTTOM), addr);
  flush = _gvn.transform(flush);
  set_memory(flush, TypeRawPtr::BOTTOM);
  return true;
}

//----------------------------inline_unsafe_writeback0-------------------------
// public native void Unsafe.writeback0(long address)
bool LibraryCallKit::inline_unsafe_writebackSync0(bool is_pre) {
  if (is_pre && !Matcher::has_match_rule(Op_CacheWBPreSync)) {
    return false;
  }
  if (!is_pre && !Matcher::has_match_rule(Op_CacheWBPostSync)) {
    return false;
  }
#ifndef PRODUCT
  assert(Matcher::has_match_rule(Op_CacheWB),
         (is_pre ? "found match rule for CacheWBPreSync but not CacheWB"
                : "found match rule for CacheWBPostSync but not CacheWB"));

#endif
  null_check_receiver();  // null-check, then ignore
  Node *sync;
  if (is_pre) {
    sync = new CacheWBPreSyncNode(control(), memory(TypeRawPtr::BOTTOM));
  } else {
    sync = new CacheWBPostSyncNode(control(), memory(TypeRawPtr::BOTTOM));
  }
  sync = _gvn.transform(sync);
  set_memory(sync, TypeRawPtr::BOTTOM);
  return true;
}

//----------------------------inline_unsafe_allocate---------------------------
// public native Object Unsafe.allocateInstance(Class<?> cls);
bool LibraryCallKit::inline_unsafe_allocate() {
  if (callee()->is_static())  return false;  // caller must have the capability!

  null_check_receiver();  // null-check, then ignore
  Node* cls = null_check(argument(1));
  if (stopped())  return true;

  Node* kls = load_klass_from_mirror(cls, false, NULL, 0);
  kls = null_check(kls);
  if (stopped())  return true;  // argument was like int.class

  Node* test = NULL;
  if (LibraryCallKit::klass_needs_init_guard(kls)) {
    // Note:  The argument might still be an illegal value like
    // Serializable.class or Object[].class.   The runtime will handle it.
    // But we must make an explicit check for initialization.
    Node* insp = basic_plus_adr(kls, in_bytes(InstanceKlass::init_state_offset()));
    // Use T_BOOLEAN for InstanceKlass::_init_state so the compiler
    // can generate code to load it as unsigned byte.
    Node* inst = make_load(NULL, insp, TypeInt::UBYTE, T_BOOLEAN, MemNode::unordered);
    Node* bits = intcon(InstanceKlass::fully_initialized);
    test = _gvn.transform(new SubINode(inst, bits));
    // The 'test' is non-zero if we need to take a slow path.
  }

  Node* obj = new_instance(kls, test);
  set_result(obj);
  return true;
}

//------------------------inline_native_time_funcs--------------
// inline code for System.currentTimeMillis() and System.nanoTime()
// these have the same type and signature
bool LibraryCallKit::inline_native_time_funcs(address funcAddr, const char* funcName) {
  const TypeFunc* tf = OptoRuntime::void_long_Type();
  const TypePtr* no_memory_effects = NULL;
  Node* time = make_runtime_call(RC_LEAF, tf, funcAddr, funcName, no_memory_effects);
  Node* value = _gvn.transform(new ProjNode(time, TypeFunc::Parms+0));
#ifdef ASSERT
  Node* value_top = _gvn.transform(new ProjNode(time, TypeFunc::Parms+1));
  assert(value_top == top(), "second value must be top");
#endif
  set_result(value);
  return true;
}

#ifdef JFR_HAVE_INTRINSICS

/**
 * if oop->klass != null
 *   // normal class
 *   epoch = _epoch_state ? 2 : 1
 *   if oop->klass->trace_id & ((epoch << META_SHIFT) | epoch)) != epoch {
 *     ... // enter slow path when the klass is first recorded or the epoch of JFR shifts
 *   }
 *   id = oop->klass->trace_id >> TRACE_ID_SHIFT // normal class path
 * else
 *   // primitive class
 *   if oop->array_klass != null
 *     id = (oop->array_klass->trace_id >> TRACE_ID_SHIFT) + 1 // primitive class path
 *   else
 *     id = LAST_TYPE_ID + 1 // void class path
 *   if (!signaled)
 *     signaled = true
 */
bool LibraryCallKit::inline_native_classID() {
  Node* cls = argument(0);

  IdealKit ideal(this);
#define __ ideal.
  IdealVariable result(ideal); __ declarations_done();
  Node* kls = _gvn.transform(LoadKlassNode::make(_gvn, NULL, immutable_memory(),
                                                 basic_plus_adr(cls, java_lang_Class::klass_offset()),
                                                 TypeRawPtr::BOTTOM, TypeKlassPtr::OBJECT_OR_NULL));


  __ if_then(kls, BoolTest::ne, null()); {
    Node* kls_trace_id_addr = basic_plus_adr(kls, in_bytes(KLASS_TRACE_ID_OFFSET));
    Node* kls_trace_id_raw = ideal.load(ideal.ctrl(), kls_trace_id_addr,TypeLong::LONG, T_LONG, Compile::AliasIdxRaw);

    Node* epoch_address = makecon(TypeRawPtr::make(Jfr::epoch_address()));
    Node* epoch = ideal.load(ideal.ctrl(), epoch_address, TypeInt::BOOL, T_BOOLEAN, Compile::AliasIdxRaw);
    epoch = _gvn.transform(new LShiftLNode(longcon(1), epoch));
    Node* mask = _gvn.transform(new LShiftLNode(epoch, intcon(META_SHIFT)));
    mask = _gvn.transform(new OrLNode(mask, epoch));
    Node* kls_trace_id_raw_and_mask = _gvn.transform(new AndLNode(kls_trace_id_raw, mask));

    float unlikely  = PROB_UNLIKELY(0.999);
    __ if_then(kls_trace_id_raw_and_mask, BoolTest::ne, epoch, unlikely); {
      sync_kit(ideal);
      make_runtime_call(RC_LEAF,
                        OptoRuntime::get_class_id_intrinsic_Type(),
                        CAST_FROM_FN_PTR(address, Jfr::get_class_id_intrinsic),
                        "get_class_id_intrinsic",
                        TypePtr::BOTTOM,
                        kls);
      ideal.sync_kit(this);
    } __ end_if();

    ideal.set(result,  _gvn.transform(new URShiftLNode(kls_trace_id_raw, ideal.ConI(TRACE_ID_SHIFT))));
  } __ else_(); {
    Node* array_kls = _gvn.transform(LoadKlassNode::make(_gvn, NULL, immutable_memory(),
                                                   basic_plus_adr(cls, java_lang_Class::array_klass_offset()),
                                                   TypeRawPtr::BOTTOM, TypeKlassPtr::OBJECT_OR_NULL));
    __ if_then(array_kls, BoolTest::ne, null()); {
      Node* array_kls_trace_id_addr = basic_plus_adr(array_kls, in_bytes(KLASS_TRACE_ID_OFFSET));
      Node* array_kls_trace_id_raw = ideal.load(ideal.ctrl(), array_kls_trace_id_addr, TypeLong::LONG, T_LONG, Compile::AliasIdxRaw);
      Node* array_kls_trace_id = _gvn.transform(new URShiftLNode(array_kls_trace_id_raw, ideal.ConI(TRACE_ID_SHIFT)));
      ideal.set(result, _gvn.transform(new AddLNode(array_kls_trace_id, longcon(1))));
    } __ else_(); {
      // void class case
      ideal.set(result, _gvn.transform(longcon(LAST_TYPE_ID + 1)));
    } __ end_if();

    Node* signaled_flag_address = makecon(TypeRawPtr::make(Jfr::signal_address()));
    Node* signaled = ideal.load(ideal.ctrl(), signaled_flag_address, TypeInt::BOOL, T_BOOLEAN, Compile::AliasIdxRaw, true, MemNode::acquire);
    __ if_then(signaled, BoolTest::ne, ideal.ConI(1)); {
      ideal.store(ideal.ctrl(), signaled_flag_address, ideal.ConI(1), T_BOOLEAN, Compile::AliasIdxRaw, MemNode::release, true);
    } __ end_if();
  } __ end_if();

  final_sync(ideal);
  set_result(ideal.value(result));
#undef __
  return true;
}

bool LibraryCallKit::inline_native_getEventWriter() {
  Node* tls_ptr = _gvn.transform(new ThreadLocalNode());

  Node* jobj_ptr = basic_plus_adr(top(), tls_ptr,
                                  in_bytes(THREAD_LOCAL_WRITER_OFFSET_JFR));

  Node* jobj = make_load(control(), jobj_ptr, TypeRawPtr::BOTTOM, T_ADDRESS, MemNode::unordered);

  Node* jobj_cmp_null = _gvn.transform( new CmpPNode(jobj, null()) );
  Node* test_jobj_eq_null  = _gvn.transform( new BoolNode(jobj_cmp_null, BoolTest::eq) );

  IfNode* iff_jobj_null =
    create_and_map_if(control(), test_jobj_eq_null, PROB_MIN, COUNT_UNKNOWN);

  enum { _normal_path = 1,
         _null_path = 2,
         PATH_LIMIT };

  RegionNode* result_rgn = new RegionNode(PATH_LIMIT);
  PhiNode*    result_val = new PhiNode(result_rgn, TypeInstPtr::BOTTOM);

  Node* jobj_is_null = _gvn.transform(new IfTrueNode(iff_jobj_null));
  result_rgn->init_req(_null_path, jobj_is_null);
  result_val->init_req(_null_path, null());

  Node* jobj_is_not_null = _gvn.transform(new IfFalseNode(iff_jobj_null));
  set_control(jobj_is_not_null);
  Node* res = access_load(jobj, TypeInstPtr::NOTNULL, T_OBJECT,
                          IN_NATIVE | C2_CONTROL_DEPENDENT_LOAD);
  result_rgn->init_req(_normal_path, control());
  result_val->init_req(_normal_path, res);

  set_result(result_rgn, result_val);

  return true;
}

#endif // JFR_HAVE_INTRINSICS

//------------------------inline_native_currentThread------------------
bool LibraryCallKit::inline_native_currentThread() {
  Node* junk = NULL;
  set_result(generate_current_thread(junk));
  return true;
}

//---------------------------load_mirror_from_klass----------------------------
// Given a klass oop, load its java mirror (a java.lang.Class oop).
Node* LibraryCallKit::load_mirror_from_klass(Node* klass) {
  Node* p = basic_plus_adr(klass, in_bytes(Klass::java_mirror_offset()));
  Node* load = make_load(NULL, p, TypeRawPtr::NOTNULL, T_ADDRESS, MemNode::unordered);
  // mirror = ((OopHandle)mirror)->resolve();
  return access_load(load, TypeInstPtr::MIRROR, T_OBJECT, IN_NATIVE);
}

//-----------------------load_klass_from_mirror_common-------------------------
// Given a java mirror (a java.lang.Class oop), load its corresponding klass oop.
// Test the klass oop for null (signifying a primitive Class like Integer.TYPE),
// and branch to the given path on the region.
// If never_see_null, take an uncommon trap on null, so we can optimistically
// compile for the non-null case.
// If the region is NULL, force never_see_null = true.
Node* LibraryCallKit::load_klass_from_mirror_common(Node* mirror,
                                                    bool never_see_null,
                                                    RegionNode* region,
                                                    int null_path,
                                                    int offset) {
  if (region == NULL)  never_see_null = true;
  Node* p = basic_plus_adr(mirror, offset);
  const TypeKlassPtr*  kls_type = TypeKlassPtr::OBJECT_OR_NULL;
  Node* kls = _gvn.transform(LoadKlassNode::make(_gvn, NULL, immutable_memory(), p, TypeRawPtr::BOTTOM, kls_type));
  Node* null_ctl = top();
  kls = null_check_oop(kls, &null_ctl, never_see_null);
  if (region != NULL) {
    // Set region->in(null_path) if the mirror is a primitive (e.g, int.class).
    region->init_req(null_path, null_ctl);
  } else {
    assert(null_ctl == top(), "no loose ends");
  }
  return kls;
}

//--------------------(inline_native_Class_query helpers)---------------------
// Use this for JVM_ACC_INTERFACE, JVM_ACC_IS_CLONEABLE_FAST, JVM_ACC_HAS_FINALIZER.
// Fall through if (mods & mask) == bits, take the guard otherwise.
Node* LibraryCallKit::generate_access_flags_guard(Node* kls, int modifier_mask, int modifier_bits, RegionNode* region) {
  // Branch around if the given klass has the given modifier bit set.
  // Like generate_guard, adds a new path onto the region.
  Node* modp = basic_plus_adr(kls, in_bytes(Klass::access_flags_offset()));
  Node* mods = make_load(NULL, modp, TypeInt::INT, T_INT, MemNode::unordered);
  Node* mask = intcon(modifier_mask);
  Node* bits = intcon(modifier_bits);
  Node* mbit = _gvn.transform(new AndINode(mods, mask));
  Node* cmp  = _gvn.transform(new CmpINode(mbit, bits));
  Node* bol  = _gvn.transform(new BoolNode(cmp, BoolTest::ne));
  return generate_fair_guard(bol, region);
}
Node* LibraryCallKit::generate_interface_guard(Node* kls, RegionNode* region) {
  return generate_access_flags_guard(kls, JVM_ACC_INTERFACE, 0, region);
}
Node* LibraryCallKit::generate_hidden_class_guard(Node* kls, RegionNode* region) {
  return generate_access_flags_guard(kls, JVM_ACC_IS_HIDDEN_CLASS, 0, region);
}

//-------------------------inline_native_Class_query-------------------
bool LibraryCallKit::inline_native_Class_query(vmIntrinsics::ID id) {
  const Type* return_type = TypeInt::BOOL;
  Node* prim_return_value = top();  // what happens if it's a primitive class?
  bool never_see_null = !too_many_traps(Deoptimization::Reason_null_check);
  bool expect_prim = false;     // most of these guys expect to work on refs

  enum { _normal_path = 1, _prim_path = 2, PATH_LIMIT };

  Node* mirror = argument(0);
  Node* obj    = top();

  switch (id) {
  case vmIntrinsics::_isInstance:
    // nothing is an instance of a primitive type
    prim_return_value = intcon(0);
    obj = argument(1);
    break;
  case vmIntrinsics::_getModifiers:
    prim_return_value = intcon(JVM_ACC_ABSTRACT | JVM_ACC_FINAL | JVM_ACC_PUBLIC);
    assert(is_power_of_2((int)JVM_ACC_WRITTEN_FLAGS+1), "change next line");
    return_type = TypeInt::make(0, JVM_ACC_WRITTEN_FLAGS, Type::WidenMin);
    break;
  case vmIntrinsics::_isInterface:
    prim_return_value = intcon(0);
    break;
  case vmIntrinsics::_isArray:
    prim_return_value = intcon(0);
    expect_prim = true;  // cf. ObjectStreamClass.getClassSignature
    break;
  case vmIntrinsics::_isPrimitive:
    prim_return_value = intcon(1);
    expect_prim = true;  // obviously
    break;
  case vmIntrinsics::_isHidden:
    prim_return_value = intcon(0);
    break;
  case vmIntrinsics::_getSuperclass:
    prim_return_value = null();
    return_type = TypeInstPtr::MIRROR->cast_to_ptr_type(TypePtr::BotPTR);
    break;
  case vmIntrinsics::_getClassAccessFlags:
    prim_return_value = intcon(JVM_ACC_ABSTRACT | JVM_ACC_FINAL | JVM_ACC_PUBLIC);
    return_type = TypeInt::INT;  // not bool!  6297094
    break;
  default:
    fatal_unexpected_iid(id);
    break;
  }

  const TypeInstPtr* mirror_con = _gvn.type(mirror)->isa_instptr();
  if (mirror_con == NULL)  return false;  // cannot happen?

#ifndef PRODUCT
  if (C->print_intrinsics() || C->print_inlining()) {
    ciType* k = mirror_con->java_mirror_type();
    if (k) {
      tty->print("Inlining %s on constant Class ", vmIntrinsics::name_at(intrinsic_id()));
      k->print_name();
      tty->cr();
    }
  }
#endif

  // Null-check the mirror, and the mirror's klass ptr (in case it is a primitive).
  RegionNode* region = new RegionNode(PATH_LIMIT);
  record_for_igvn(region);
  PhiNode* phi = new PhiNode(region, return_type);

  // The mirror will never be null of Reflection.getClassAccessFlags, however
  // it may be null for Class.isInstance or Class.getModifiers. Throw a NPE
  // if it is. See bug 4774291.

  // For Reflection.getClassAccessFlags(), the null check occurs in
  // the wrong place; see inline_unsafe_access(), above, for a similar
  // situation.
  mirror = null_check(mirror);
  // If mirror or obj is dead, only null-path is taken.
  if (stopped())  return true;

  if (expect_prim)  never_see_null = false;  // expect nulls (meaning prims)

  // Now load the mirror's klass metaobject, and null-check it.
  // Side-effects region with the control path if the klass is null.
  Node* kls = load_klass_from_mirror(mirror, never_see_null, region, _prim_path);
  // If kls is null, we have a primitive mirror.
  phi->init_req(_prim_path, prim_return_value);
  if (stopped()) { set_result(region, phi); return true; }
  bool safe_for_replace = (region->in(_prim_path) == top());

  Node* p;  // handy temp
  Node* null_ctl;

  // Now that we have the non-null klass, we can perform the real query.
  // For constant classes, the query will constant-fold in LoadNode::Value.
  Node* query_value = top();
  switch (id) {
  case vmIntrinsics::_isInstance:
    // nothing is an instance of a primitive type
    query_value = gen_instanceof(obj, kls, safe_for_replace);
    break;

  case vmIntrinsics::_getModifiers:
    p = basic_plus_adr(kls, in_bytes(Klass::modifier_flags_offset()));
    query_value = make_load(NULL, p, TypeInt::INT, T_INT, MemNode::unordered);
    break;

  case vmIntrinsics::_isInterface:
    // (To verify this code sequence, check the asserts in JVM_IsInterface.)
    if (generate_interface_guard(kls, region) != NULL)
      // A guard was added.  If the guard is taken, it was an interface.
      phi->add_req(intcon(1));
    // If we fall through, it's a plain class.
    query_value = intcon(0);
    break;

  case vmIntrinsics::_isArray:
    // (To verify this code sequence, check the asserts in JVM_IsArrayClass.)
    if (generate_array_guard(kls, region) != NULL)
      // A guard was added.  If the guard is taken, it was an array.
      phi->add_req(intcon(1));
    // If we fall through, it's a plain class.
    query_value = intcon(0);
    break;

  case vmIntrinsics::_isPrimitive:
    query_value = intcon(0); // "normal" path produces false
    break;

  case vmIntrinsics::_isHidden:
    // (To verify this code sequence, check the asserts in JVM_IsHiddenClass.)
    if (generate_hidden_class_guard(kls, region) != NULL)
      // A guard was added.  If the guard is taken, it was an hidden class.
      phi->add_req(intcon(1));
    // If we fall through, it's a plain class.
    query_value = intcon(0);
    break;


  case vmIntrinsics::_getSuperclass:
    // The rules here are somewhat unfortunate, but we can still do better
    // with random logic than with a JNI call.
    // Interfaces store null or Object as _super, but must report null.
    // Arrays store an intermediate super as _super, but must report Object.
    // Other types can report the actual _super.
    // (To verify this code sequence, check the asserts in JVM_IsInterface.)
    if (generate_interface_guard(kls, region) != NULL)
      // A guard was added.  If the guard is taken, it was an interface.
      phi->add_req(null());
    if (generate_array_guard(kls, region) != NULL)
      // A guard was added.  If the guard is taken, it was an array.
      phi->add_req(makecon(TypeInstPtr::make(env()->Object_klass()->java_mirror())));
    // If we fall through, it's a plain class.  Get its _super.
    p = basic_plus_adr(kls, in_bytes(Klass::super_offset()));
    kls = _gvn.transform(LoadKlassNode::make(_gvn, NULL, immutable_memory(), p, TypeRawPtr::BOTTOM, TypeKlassPtr::OBJECT_OR_NULL));
    null_ctl = top();
    kls = null_check_oop(kls, &null_ctl);
    if (null_ctl != top()) {
      // If the guard is taken, Object.superClass is null (both klass and mirror).
      region->add_req(null_ctl);
      phi   ->add_req(null());
    }
    if (!stopped()) {
      query_value = load_mirror_from_klass(kls);
    }
    break;

  case vmIntrinsics::_getClassAccessFlags:
    p = basic_plus_adr(kls, in_bytes(Klass::access_flags_offset()));
    query_value = make_load(NULL, p, TypeInt::INT, T_INT, MemNode::unordered);
    break;

  default:
    fatal_unexpected_iid(id);
    break;
  }

  // Fall-through is the normal case of a query to a real class.
  phi->init_req(1, query_value);
  region->init_req(1, control());

  C->set_has_split_ifs(true); // Has chance for split-if optimization
  set_result(region, phi);
  return true;
}

//-------------------------inline_Class_cast-------------------
bool LibraryCallKit::inline_Class_cast() {
  Node* mirror = argument(0); // Class
  Node* obj    = argument(1);
  const TypeInstPtr* mirror_con = _gvn.type(mirror)->isa_instptr();
  if (mirror_con == NULL) {
    return false;  // dead path (mirror->is_top()).
  }
  if (obj == NULL || obj->is_top()) {
    return false;  // dead path
  }
  const TypeOopPtr* tp = _gvn.type(obj)->isa_oopptr();

  // First, see if Class.cast() can be folded statically.
  // java_mirror_type() returns non-null for compile-time Class constants.
  ciType* tm = mirror_con->java_mirror_type();
  if (tm != NULL && tm->is_klass() &&
      tp != NULL && tp->klass() != NULL) {
    if (!tp->klass()->is_loaded()) {
      // Don't use intrinsic when class is not loaded.
      return false;
    } else {
      int static_res = C->static_subtype_check(tm->as_klass(), tp->klass());
      if (static_res == Compile::SSC_always_true) {
        // isInstance() is true - fold the code.
        set_result(obj);
        return true;
      } else if (static_res == Compile::SSC_always_false) {
        // Don't use intrinsic, have to throw ClassCastException.
        // If the reference is null, the non-intrinsic bytecode will
        // be optimized appropriately.
        return false;
      }
    }
  }

  // Bailout intrinsic and do normal inlining if exception path is frequent.
  if (too_many_traps(Deoptimization::Reason_intrinsic)) {
    return false;
  }

  // Generate dynamic checks.
  // Class.cast() is java implementation of _checkcast bytecode.
  // Do checkcast (Parse::do_checkcast()) optimizations here.

  mirror = null_check(mirror);
  // If mirror is dead, only null-path is taken.
  if (stopped()) {
    return true;
  }

  // Not-subtype or the mirror's klass ptr is NULL (in case it is a primitive).
  enum { _bad_type_path = 1, _prim_path = 2, PATH_LIMIT };
  RegionNode* region = new RegionNode(PATH_LIMIT);
  record_for_igvn(region);

  // Now load the mirror's klass metaobject, and null-check it.
  // If kls is null, we have a primitive mirror and
  // nothing is an instance of a primitive type.
  Node* kls = load_klass_from_mirror(mirror, false, region, _prim_path);

  Node* res = top();
  if (!stopped()) {
    Node* bad_type_ctrl = top();
    // Do checkcast optimizations.
    res = gen_checkcast(obj, kls, &bad_type_ctrl);
    region->init_req(_bad_type_path, bad_type_ctrl);
  }
  if (region->in(_prim_path) != top() ||
      region->in(_bad_type_path) != top()) {
    // Let Interpreter throw ClassCastException.
    PreserveJVMState pjvms(this);
    set_control(_gvn.transform(region));
    uncommon_trap(Deoptimization::Reason_intrinsic,
                  Deoptimization::Action_maybe_recompile);
  }
  if (!stopped()) {
    set_result(res);
  }
  return true;
}


//--------------------------inline_native_subtype_check------------------------
// This intrinsic takes the JNI calls out of the heart of
// UnsafeFieldAccessorImpl.set, which improves Field.set, readObject, etc.
bool LibraryCallKit::inline_native_subtype_check() {
  // Pull both arguments off the stack.
  Node* args[2];                // two java.lang.Class mirrors: superc, subc
  args[0] = argument(0);
  args[1] = argument(1);
  Node* klasses[2];             // corresponding Klasses: superk, subk
  klasses[0] = klasses[1] = top();

  enum {
    // A full decision tree on {superc is prim, subc is prim}:
    _prim_0_path = 1,           // {P,N} => false
                                // {P,P} & superc!=subc => false
    _prim_same_path,            // {P,P} & superc==subc => true
    _prim_1_path,               // {N,P} => false
    _ref_subtype_path,          // {N,N} & subtype check wins => true
    _both_ref_path,             // {N,N} & subtype check loses => false
    PATH_LIMIT
  };

  RegionNode* region = new RegionNode(PATH_LIMIT);
  Node*       phi    = new PhiNode(region, TypeInt::BOOL);
  record_for_igvn(region);

  const TypePtr* adr_type = TypeRawPtr::BOTTOM;   // memory type of loads
  const TypeKlassPtr* kls_type = TypeKlassPtr::OBJECT_OR_NULL;
  int class_klass_offset = java_lang_Class::klass_offset();

  // First null-check both mirrors and load each mirror's klass metaobject.
  int which_arg;
  for (which_arg = 0; which_arg <= 1; which_arg++) {
    Node* arg = args[which_arg];
    arg = null_check(arg);
    if (stopped())  break;
    args[which_arg] = arg;

    Node* p = basic_plus_adr(arg, class_klass_offset);
    Node* kls = LoadKlassNode::make(_gvn, NULL, immutable_memory(), p, adr_type, kls_type);
    klasses[which_arg] = _gvn.transform(kls);
  }

  // Having loaded both klasses, test each for null.
  bool never_see_null = !too_many_traps(Deoptimization::Reason_null_check);
  for (which_arg = 0; which_arg <= 1; which_arg++) {
    Node* kls = klasses[which_arg];
    Node* null_ctl = top();
    kls = null_check_oop(kls, &null_ctl, never_see_null);
    int prim_path = (which_arg == 0 ? _prim_0_path : _prim_1_path);
    region->init_req(prim_path, null_ctl);
    if (stopped())  break;
    klasses[which_arg] = kls;
  }

  if (!stopped()) {
    // now we have two reference types, in klasses[0..1]
    Node* subk   = klasses[1];  // the argument to isAssignableFrom
    Node* superk = klasses[0];  // the receiver
    region->set_req(_both_ref_path, gen_subtype_check(subk, superk));
    // now we have a successful reference subtype check
    region->set_req(_ref_subtype_path, control());
  }

  // If both operands are primitive (both klasses null), then
  // we must return true when they are identical primitives.
  // It is convenient to test this after the first null klass check.
  set_control(region->in(_prim_0_path)); // go back to first null check
  if (!stopped()) {
    // Since superc is primitive, make a guard for the superc==subc case.
    Node* cmp_eq = _gvn.transform(new CmpPNode(args[0], args[1]));
    Node* bol_eq = _gvn.transform(new BoolNode(cmp_eq, BoolTest::eq));
    generate_guard(bol_eq, region, PROB_FAIR);
    if (region->req() == PATH_LIMIT+1) {
      // A guard was added.  If the added guard is taken, superc==subc.
      region->swap_edges(PATH_LIMIT, _prim_same_path);
      region->del_req(PATH_LIMIT);
    }
    region->set_req(_prim_0_path, control()); // Not equal after all.
  }

  // these are the only paths that produce 'true':
  phi->set_req(_prim_same_path,   intcon(1));
  phi->set_req(_ref_subtype_path, intcon(1));

  // pull together the cases:
  assert(region->req() == PATH_LIMIT, "sane region");
  for (uint i = 1; i < region->req(); i++) {
    Node* ctl = region->in(i);
    if (ctl == NULL || ctl == top()) {
      region->set_req(i, top());
      phi   ->set_req(i, top());
    } else if (phi->in(i) == NULL) {
      phi->set_req(i, intcon(0)); // all other paths produce 'false'
    }
  }

  set_control(_gvn.transform(region));
  set_result(_gvn.transform(phi));
  return true;
}

//---------------------generate_array_guard_common------------------------
Node* LibraryCallKit::generate_array_guard_common(Node* kls, RegionNode* region,
                                                  bool obj_array, bool not_array) {

  if (stopped()) {
    return NULL;
  }

  // If obj_array/non_array==false/false:
  // Branch around if the given klass is in fact an array (either obj or prim).
  // If obj_array/non_array==false/true:
  // Branch around if the given klass is not an array klass of any kind.
  // If obj_array/non_array==true/true:
  // Branch around if the kls is not an oop array (kls is int[], String, etc.)
  // If obj_array/non_array==true/false:
  // Branch around if the kls is an oop array (Object[] or subtype)
  //
  // Like generate_guard, adds a new path onto the region.
  jint  layout_con = 0;
  Node* layout_val = get_layout_helper(kls, layout_con);
  if (layout_val == NULL) {
    bool query = (obj_array
                  ? Klass::layout_helper_is_objArray(layout_con)
                  : Klass::layout_helper_is_array(layout_con));
    if (query == not_array) {
      return NULL;                       // never a branch
    } else {                             // always a branch
      Node* always_branch = control();
      if (region != NULL)
        region->add_req(always_branch);
      set_control(top());
      return always_branch;
    }
  }
  // Now test the correct condition.
  jint  nval = (obj_array
                ? (jint)(Klass::_lh_array_tag_type_value
                   <<    Klass::_lh_array_tag_shift)
                : Klass::_lh_neutral_value);
  Node* cmp = _gvn.transform(new CmpINode(layout_val, intcon(nval)));
  BoolTest::mask btest = BoolTest::lt;  // correct for testing is_[obj]array
  // invert the test if we are looking for a non-array
  if (not_array)  btest = BoolTest(btest).negate();
  Node* bol = _gvn.transform(new BoolNode(cmp, btest));
  return generate_fair_guard(bol, region);
}


//-----------------------inline_native_newArray--------------------------
// private static native Object java.lang.reflect.newArray(Class<?> componentType, int length);
// private        native Object Unsafe.allocateUninitializedArray0(Class<?> cls, int size);
bool LibraryCallKit::inline_unsafe_newArray(bool uninitialized) {
  Node* mirror;
  Node* count_val;
  if (uninitialized) {
    mirror    = argument(1);
    count_val = argument(2);
  } else {
    mirror    = argument(0);
    count_val = argument(1);
  }

  mirror = null_check(mirror);
  // If mirror or obj is dead, only null-path is taken.
  if (stopped())  return true;

  enum { _normal_path = 1, _slow_path = 2, PATH_LIMIT };
  RegionNode* result_reg = new RegionNode(PATH_LIMIT);
  PhiNode*    result_val = new PhiNode(result_reg, TypeInstPtr::NOTNULL);
  PhiNode*    result_io  = new PhiNode(result_reg, Type::ABIO);
  PhiNode*    result_mem = new PhiNode(result_reg, Type::MEMORY, TypePtr::BOTTOM);

  bool never_see_null = !too_many_traps(Deoptimization::Reason_null_check);
  Node* klass_node = load_array_klass_from_mirror(mirror, never_see_null,
                                                  result_reg, _slow_path);
  Node* normal_ctl   = control();
  Node* no_array_ctl = result_reg->in(_slow_path);

  // Generate code for the slow case.  We make a call to newArray().
  set_control(no_array_ctl);
  if (!stopped()) {
    // Either the input type is void.class, or else the
    // array klass has not yet been cached.  Either the
    // ensuing call will throw an exception, or else it
    // will cache the array klass for next time.
    PreserveJVMState pjvms(this);
    CallJavaNode* slow_call = NULL;
    if (uninitialized) {
      // Generate optimized virtual call (holder class 'Unsafe' is final)
      slow_call = generate_method_call(vmIntrinsics::_allocateUninitializedArray, false, false);
    } else {
      slow_call = generate_method_call_static(vmIntrinsics::_newArray);
    }
    Node* slow_result = set_results_for_java_call(slow_call);
    // this->control() comes from set_results_for_java_call
    result_reg->set_req(_slow_path, control());
    result_val->set_req(_slow_path, slow_result);
    result_io ->set_req(_slow_path, i_o());
    result_mem->set_req(_slow_path, reset_memory());
  }

  set_control(normal_ctl);
  if (!stopped()) {
    // Normal case:  The array type has been cached in the java.lang.Class.
    // The following call works fine even if the array type is polymorphic.
    // It could be a dynamic mix of int[], boolean[], Object[], etc.
    Node* obj = new_array(klass_node, count_val, 0);  // no arguments to push
    result_reg->init_req(_normal_path, control());
    result_val->init_req(_normal_path, obj);
    result_io ->init_req(_normal_path, i_o());
    result_mem->init_req(_normal_path, reset_memory());

    if (uninitialized) {
      // Mark the allocation so that zeroing is skipped
      AllocateArrayNode* alloc = AllocateArrayNode::Ideal_array_allocation(obj, &_gvn);
      alloc->maybe_set_complete(&_gvn);
    }
  }

  // Return the combined state.
  set_i_o(        _gvn.transform(result_io)  );
  set_all_memory( _gvn.transform(result_mem));

  C->set_has_split_ifs(true); // Has chance for split-if optimization
  set_result(result_reg, result_val);
  return true;
}

//----------------------inline_native_getLength--------------------------
// public static native int java.lang.reflect.Array.getLength(Object array);
bool LibraryCallKit::inline_native_getLength() {
  if (too_many_traps(Deoptimization::Reason_intrinsic))  return false;

  Node* array = null_check(argument(0));
  // If array is dead, only null-path is taken.
  if (stopped())  return true;

  // Deoptimize if it is a non-array.
  Node* non_array = generate_non_array_guard(load_object_klass(array), NULL);

  if (non_array != NULL) {
    PreserveJVMState pjvms(this);
    set_control(non_array);
    uncommon_trap(Deoptimization::Reason_intrinsic,
                  Deoptimization::Action_maybe_recompile);
  }

  // If control is dead, only non-array-path is taken.
  if (stopped())  return true;

  // The works fine even if the array type is polymorphic.
  // It could be a dynamic mix of int[], boolean[], Object[], etc.
  Node* result = load_array_length(array);

  C->set_has_split_ifs(true);  // Has chance for split-if optimization
  set_result(result);
  return true;
}

//------------------------inline_array_copyOf----------------------------
// public static <T,U> T[] java.util.Arrays.copyOf(     U[] original, int newLength,         Class<? extends T[]> newType);
// public static <T,U> T[] java.util.Arrays.copyOfRange(U[] original, int from,      int to, Class<? extends T[]> newType);
bool LibraryCallKit::inline_array_copyOf(bool is_copyOfRange) {
  if (too_many_traps(Deoptimization::Reason_intrinsic))  return false;

  // Get the arguments.
  Node* original          = argument(0);
  Node* start             = is_copyOfRange? argument(1): intcon(0);
  Node* end               = is_copyOfRange? argument(2): argument(1);
  Node* array_type_mirror = is_copyOfRange? argument(3): argument(2);

  Node* newcopy = NULL;

  // Set the original stack and the reexecute bit for the interpreter to reexecute
  // the bytecode that invokes Arrays.copyOf if deoptimization happens.
  { PreserveReexecuteState preexecs(this);
    jvms()->set_should_reexecute(true);

    array_type_mirror = null_check(array_type_mirror);
    original          = null_check(original);

    // Check if a null path was taken unconditionally.
    if (stopped())  return true;

    Node* orig_length = load_array_length(original);

    Node* klass_node = load_klass_from_mirror(array_type_mirror, false, NULL, 0);
    klass_node = null_check(klass_node);

    RegionNode* bailout = new RegionNode(1);
    record_for_igvn(bailout);

    // Despite the generic type of Arrays.copyOf, the mirror might be int, int[], etc.
    // Bail out if that is so.
    Node* not_objArray = generate_non_objArray_guard(klass_node, bailout);
    if (not_objArray != NULL) {
      // Improve the klass node's type from the new optimistic assumption:
      ciKlass* ak = ciArrayKlass::make(env()->Object_klass());
      const Type* akls = TypeKlassPtr::make(TypePtr::NotNull, ak, 0/*offset*/);
      Node* cast = new CastPPNode(klass_node, akls);
      cast->init_req(0, control());
      klass_node = _gvn.transform(cast);
    }

    // Bail out if either start or end is negative.
    generate_negative_guard(start, bailout, &start);
    generate_negative_guard(end,   bailout, &end);

    Node* length = end;
    if (_gvn.type(start) != TypeInt::ZERO) {
      length = _gvn.transform(new SubINode(end, start));
    }

    // Bail out if length is negative.
    // Without this the new_array would throw
    // NegativeArraySizeException but IllegalArgumentException is what
    // should be thrown
    generate_negative_guard(length, bailout, &length);

    if (bailout->req() > 1) {
      PreserveJVMState pjvms(this);
      set_control(_gvn.transform(bailout));
      uncommon_trap(Deoptimization::Reason_intrinsic,
                    Deoptimization::Action_maybe_recompile);
    }

    if (!stopped()) {
      // How many elements will we copy from the original?
      // The answer is MinI(orig_length - start, length).
      Node* orig_tail = _gvn.transform(new SubINode(orig_length, start));
      Node* moved = generate_min_max(vmIntrinsics::_min, orig_tail, length);

      // Generate a direct call to the right arraycopy function(s).
      // We know the copy is disjoint but we might not know if the
      // oop stores need checking.
      // Extreme case:  Arrays.copyOf((Integer[])x, 10, String[].class).
      // This will fail a store-check if x contains any non-nulls.

      // ArrayCopyNode:Ideal may transform the ArrayCopyNode to
      // loads/stores but it is legal only if we're sure the
      // Arrays.copyOf would succeed. So we need all input arguments
      // to the copyOf to be validated, including that the copy to the
      // new array won't trigger an ArrayStoreException. That subtype
      // check can be optimized if we know something on the type of
      // the input array from type speculation.
      if (_gvn.type(klass_node)->singleton()) {
        ciKlass* subk   = _gvn.type(load_object_klass(original))->is_klassptr()->klass();
        ciKlass* superk = _gvn.type(klass_node)->is_klassptr()->klass();

        int test = C->static_subtype_check(superk, subk);
        if (test != Compile::SSC_always_true && test != Compile::SSC_always_false) {
          const TypeOopPtr* t_original = _gvn.type(original)->is_oopptr();
          if (t_original->speculative_type() != NULL) {
            original = maybe_cast_profiled_obj(original, t_original->speculative_type(), true);
          }
        }
      }

      bool validated = false;
      // Reason_class_check rather than Reason_intrinsic because we
      // want to intrinsify even if this traps.
      if (!too_many_traps(Deoptimization::Reason_class_check)) {
        Node* not_subtype_ctrl = gen_subtype_check(original, klass_node);

        if (not_subtype_ctrl != top()) {
          PreserveJVMState pjvms(this);
          set_control(not_subtype_ctrl);
          uncommon_trap(Deoptimization::Reason_class_check,
                        Deoptimization::Action_make_not_entrant);
          assert(stopped(), "Should be stopped");
        }
        validated = true;
      }

      if (!stopped()) {
        newcopy = new_array(klass_node, length, 0);  // no arguments to push

        ArrayCopyNode* ac = ArrayCopyNode::make(this, true, original, start, newcopy, intcon(0), moved, true, false,
                                                load_object_klass(original), klass_node);
        if (!is_copyOfRange) {
          ac->set_copyof(validated);
        } else {
          ac->set_copyofrange(validated);
        }
        Node* n = _gvn.transform(ac);
        if (n == ac) {
          ac->connect_outputs(this);
        } else {
          assert(validated, "shouldn't transform if all arguments not validated");
          set_all_memory(n);
        }
      }
    }
  } // original reexecute is set back here

  C->set_has_split_ifs(true); // Has chance for split-if optimization
  if (!stopped()) {
    set_result(newcopy);
  }
  return true;
}


//----------------------generate_virtual_guard---------------------------
// Helper for hashCode and clone.  Peeks inside the vtable to avoid a call.
Node* LibraryCallKit::generate_virtual_guard(Node* obj_klass,
                                             RegionNode* slow_region) {
  ciMethod* method = callee();
  int vtable_index = method->vtable_index();
  assert(vtable_index >= 0 || vtable_index == Method::nonvirtual_vtable_index,
         "bad index %d", vtable_index);
  // Get the Method* out of the appropriate vtable entry.
  int entry_offset  = in_bytes(Klass::vtable_start_offset()) +
                     vtable_index*vtableEntry::size_in_bytes() +
                     vtableEntry::method_offset_in_bytes();
  Node* entry_addr  = basic_plus_adr(obj_klass, entry_offset);
  Node* target_call = make_load(NULL, entry_addr, TypePtr::NOTNULL, T_ADDRESS, MemNode::unordered);

  // Compare the target method with the expected method (e.g., Object.hashCode).
  const TypePtr* native_call_addr = TypeMetadataPtr::make(method);

  Node* native_call = makecon(native_call_addr);
  Node* chk_native  = _gvn.transform(new CmpPNode(target_call, native_call));
  Node* test_native = _gvn.transform(new BoolNode(chk_native, BoolTest::ne));

  return generate_slow_guard(test_native, slow_region);
}

//-----------------------generate_method_call----------------------------
// Use generate_method_call to make a slow-call to the real
// method if the fast path fails.  An alternative would be to
// use a stub like OptoRuntime::slow_arraycopy_Java.
// This only works for expanding the current library call,
// not another intrinsic.  (E.g., don't use this for making an
// arraycopy call inside of the copyOf intrinsic.)
CallJavaNode*
LibraryCallKit::generate_method_call(vmIntrinsics::ID method_id, bool is_virtual, bool is_static) {
  // When compiling the intrinsic method itself, do not use this technique.
  guarantee(callee() != C->method(), "cannot make slow-call to self");

  ciMethod* method = callee();
  // ensure the JVMS we have will be correct for this call
  guarantee(method_id == method->intrinsic_id(), "must match");

  const TypeFunc* tf = TypeFunc::make(method);
  CallJavaNode* slow_call;
  if (is_static) {
    assert(!is_virtual, "");
    slow_call = new CallStaticJavaNode(C, tf,
                           SharedRuntime::get_resolve_static_call_stub(), method);
  } else if (is_virtual) {
    null_check_receiver();
    int vtable_index = Method::invalid_vtable_index;
    if (UseInlineCaches) {
      // Suppress the vtable call
    } else {
      // hashCode and clone are not a miranda methods,
      // so the vtable index is fixed.
      // No need to use the linkResolver to get it.
       vtable_index = method->vtable_index();
       assert(vtable_index >= 0 || vtable_index == Method::nonvirtual_vtable_index,
              "bad index %d", vtable_index);
    }
    slow_call = new CallDynamicJavaNode(tf,
                          SharedRuntime::get_resolve_virtual_call_stub(),
                          method, vtable_index);
  } else {  // neither virtual nor static:  opt_virtual
    null_check_receiver();
    slow_call = new CallStaticJavaNode(C, tf,
                                SharedRuntime::get_resolve_opt_virtual_call_stub(), method);
    slow_call->set_optimized_virtual(true);
  }
  if (CallGenerator::is_inlined_method_handle_intrinsic(this->method(), bci(), callee())) {
    // To be able to issue a direct call (optimized virtual or virtual)
    // and skip a call to MH.linkTo*/invokeBasic adapter, additional information
    // about the method being invoked should be attached to the call site to
    // make resolution logic work (see SharedRuntime::resolve_{virtual,opt_virtual}_call_C).
    slow_call->set_override_symbolic_info(true);
  }
  set_arguments_for_java_call(slow_call);
  set_edges_for_java_call(slow_call);
  return slow_call;
}


/**
 * Build special case code for calls to hashCode on an object. This call may
 * be virtual (invokevirtual) or bound (invokespecial). For each case we generate
 * slightly different code.
 */
bool LibraryCallKit::inline_native_hashcode(bool is_virtual, bool is_static) {
  assert(is_static == callee()->is_static(), "correct intrinsic selection");
  assert(!(is_virtual && is_static), "either virtual, special, or static");

  enum { _slow_path = 1, _fast_path, _null_path, PATH_LIMIT };

  RegionNode* result_reg = new RegionNode(PATH_LIMIT);
  PhiNode*    result_val = new PhiNode(result_reg, TypeInt::INT);
  PhiNode*    result_io  = new PhiNode(result_reg, Type::ABIO);
  PhiNode*    result_mem = new PhiNode(result_reg, Type::MEMORY, TypePtr::BOTTOM);
  Node* obj = NULL;
  if (!is_static) {
    // Check for hashing null object
    obj = null_check_receiver();
    if (stopped())  return true;        // unconditionally null
    result_reg->init_req(_null_path, top());
    result_val->init_req(_null_path, top());
  } else {
    // Do a null check, and return zero if null.
    // System.identityHashCode(null) == 0
    obj = argument(0);
    Node* null_ctl = top();
    obj = null_check_oop(obj, &null_ctl);
    result_reg->init_req(_null_path, null_ctl);
    result_val->init_req(_null_path, _gvn.intcon(0));
  }

  // Unconditionally null?  Then return right away.
  if (stopped()) {
    set_control( result_reg->in(_null_path));
    if (!stopped())
      set_result(result_val->in(_null_path));
    return true;
  }

  // We only go to the fast case code if we pass a number of guards.  The
  // paths which do not pass are accumulated in the slow_region.
  RegionNode* slow_region = new RegionNode(1);
  record_for_igvn(slow_region);

  // If this is a virtual call, we generate a funny guard.  We pull out
  // the vtable entry corresponding to hashCode() from the target object.
  // If the target method which we are calling happens to be the native
  // Object hashCode() method, we pass the guard.  We do not need this
  // guard for non-virtual calls -- the caller is known to be the native
  // Object hashCode().
  if (is_virtual) {
    // After null check, get the object's klass.
    Node* obj_klass = load_object_klass(obj);
    generate_virtual_guard(obj_klass, slow_region);
  }

  // Get the header out of the object, use LoadMarkNode when available
  Node* header_addr = basic_plus_adr(obj, oopDesc::mark_offset_in_bytes());
  // The control of the load must be NULL. Otherwise, the load can move before
  // the null check after castPP removal.
  Node* no_ctrl = NULL;
  Node* header = make_load(no_ctrl, header_addr, TypeX_X, TypeX_X->basic_type(), MemNode::unordered);

  // Test the header to see if it is unlocked.
  Node *lock_mask      = _gvn.MakeConX(markWord::lock_mask_in_place);
  Node *lmasked_header = _gvn.transform(new AndXNode(header, lock_mask));
  Node *unlocked_val   = _gvn.MakeConX(markWord::unlocked_value);
  Node *chk_unlocked   = _gvn.transform(new CmpXNode( lmasked_header, unlocked_val));
  Node *test_unlocked  = _gvn.transform(new BoolNode( chk_unlocked, BoolTest::ne));

  generate_slow_guard(test_unlocked, slow_region);

  // Get the hash value and check to see that it has been properly assigned.
  // We depend on hash_mask being at most 32 bits and avoid the use of
  // hash_mask_in_place because it could be larger than 32 bits in a 64-bit
  // vm: see markWord.hpp.
  Node *hash_mask      = _gvn.intcon(markWord::hash_mask);
  Node *hash_shift     = _gvn.intcon(markWord::hash_shift);
  Node *hshifted_header= _gvn.transform(new URShiftXNode(header, hash_shift));
  // This hack lets the hash bits live anywhere in the mark object now, as long
  // as the shift drops the relevant bits into the low 32 bits.  Note that
  // Java spec says that HashCode is an int so there's no point in capturing
  // an 'X'-sized hashcode (32 in 32-bit build or 64 in 64-bit build).
  hshifted_header      = ConvX2I(hshifted_header);
  Node *hash_val       = _gvn.transform(new AndINode(hshifted_header, hash_mask));

  Node *no_hash_val    = _gvn.intcon(markWord::no_hash);
  Node *chk_assigned   = _gvn.transform(new CmpINode( hash_val, no_hash_val));
  Node *test_assigned  = _gvn.transform(new BoolNode( chk_assigned, BoolTest::eq));

  generate_slow_guard(test_assigned, slow_region);

  Node* init_mem = reset_memory();
  // fill in the rest of the null path:
  result_io ->init_req(_null_path, i_o());
  result_mem->init_req(_null_path, init_mem);

  result_val->init_req(_fast_path, hash_val);
  result_reg->init_req(_fast_path, control());
  result_io ->init_req(_fast_path, i_o());
  result_mem->init_req(_fast_path, init_mem);

  // Generate code for the slow case.  We make a call to hashCode().
  set_control(_gvn.transform(slow_region));
  if (!stopped()) {
    // No need for PreserveJVMState, because we're using up the present state.
    set_all_memory(init_mem);
    vmIntrinsics::ID hashCode_id = is_static ? vmIntrinsics::_identityHashCode : vmIntrinsics::_hashCode;
    CallJavaNode* slow_call = generate_method_call(hashCode_id, is_virtual, is_static);
    Node* slow_result = set_results_for_java_call(slow_call);
    // this->control() comes from set_results_for_java_call
    result_reg->init_req(_slow_path, control());
    result_val->init_req(_slow_path, slow_result);
    result_io  ->set_req(_slow_path, i_o());
    result_mem ->set_req(_slow_path, reset_memory());
  }

  // Return the combined state.
  set_i_o(        _gvn.transform(result_io)  );
  set_all_memory( _gvn.transform(result_mem));

  set_result(result_reg, result_val);
  return true;
}

//---------------------------inline_native_getClass----------------------------
// public final native Class<?> java.lang.Object.getClass();
//
// Build special case code for calls to getClass on an object.
bool LibraryCallKit::inline_native_getClass() {
  Node* obj = null_check_receiver();
  if (stopped())  return true;
  set_result(load_mirror_from_klass(load_object_klass(obj)));
  return true;
}

//-----------------inline_native_Reflection_getCallerClass---------------------
// public static native Class<?> sun.reflect.Reflection.getCallerClass();
//
// In the presence of deep enough inlining, getCallerClass() becomes a no-op.
//
// NOTE: This code must perform the same logic as JVM_GetCallerClass
// in that it must skip particular security frames and checks for
// caller sensitive methods.
bool LibraryCallKit::inline_native_Reflection_getCallerClass() {
#ifndef PRODUCT
  if ((C->print_intrinsics() || C->print_inlining()) && Verbose) {
    tty->print_cr("Attempting to inline sun.reflect.Reflection.getCallerClass");
  }
#endif

  if (!jvms()->has_method()) {
#ifndef PRODUCT
    if ((C->print_intrinsics() || C->print_inlining()) && Verbose) {
      tty->print_cr("  Bailing out because intrinsic was inlined at top level");
    }
#endif
    return false;
  }

  // Walk back up the JVM state to find the caller at the required
  // depth.
  JVMState* caller_jvms = jvms();

  // Cf. JVM_GetCallerClass
  // NOTE: Start the loop at depth 1 because the current JVM state does
  // not include the Reflection.getCallerClass() frame.
  for (int n = 1; caller_jvms != NULL; caller_jvms = caller_jvms->caller(), n++) {
    ciMethod* m = caller_jvms->method();
    switch (n) {
    case 0:
      fatal("current JVM state does not include the Reflection.getCallerClass frame");
      break;
    case 1:
      // Frame 0 and 1 must be caller sensitive (see JVM_GetCallerClass).
      if (!m->caller_sensitive()) {
#ifndef PRODUCT
        if ((C->print_intrinsics() || C->print_inlining()) && Verbose) {
          tty->print_cr("  Bailing out: CallerSensitive annotation expected at frame %d", n);
        }
#endif
        return false;  // bail-out; let JVM_GetCallerClass do the work
      }
      break;
    default:
      if (!m->is_ignored_by_security_stack_walk()) {
        // We have reached the desired frame; return the holder class.
        // Acquire method holder as java.lang.Class and push as constant.
        ciInstanceKlass* caller_klass = caller_jvms->method()->holder();
        ciInstance* caller_mirror = caller_klass->java_mirror();
        set_result(makecon(TypeInstPtr::make(caller_mirror)));

#ifndef PRODUCT
        if ((C->print_intrinsics() || C->print_inlining()) && Verbose) {
          tty->print_cr("  Succeeded: caller = %d) %s.%s, JVMS depth = %d", n, caller_klass->name()->as_utf8(), caller_jvms->method()->name()->as_utf8(), jvms()->depth());
          tty->print_cr("  JVM state at this point:");
          for (int i = jvms()->depth(), n = 1; i >= 1; i--, n++) {
            ciMethod* m = jvms()->of_depth(i)->method();
            tty->print_cr("   %d) %s.%s", n, m->holder()->name()->as_utf8(), m->name()->as_utf8());
          }
        }
#endif
        return true;
      }
      break;
    }
  }

#ifndef PRODUCT
  if ((C->print_intrinsics() || C->print_inlining()) && Verbose) {
    tty->print_cr("  Bailing out because caller depth exceeded inlining depth = %d", jvms()->depth());
    tty->print_cr("  JVM state at this point:");
    for (int i = jvms()->depth(), n = 1; i >= 1; i--, n++) {
      ciMethod* m = jvms()->of_depth(i)->method();
      tty->print_cr("   %d) %s.%s", n, m->holder()->name()->as_utf8(), m->name()->as_utf8());
    }
  }
#endif

  return false;  // bail-out; let JVM_GetCallerClass do the work
}

bool LibraryCallKit::inline_fp_conversions(vmIntrinsics::ID id) {
  Node* arg = argument(0);
  Node* result = NULL;

  switch (id) {
  case vmIntrinsics::_floatToRawIntBits:    result = new MoveF2INode(arg);  break;
  case vmIntrinsics::_intBitsToFloat:       result = new MoveI2FNode(arg);  break;
  case vmIntrinsics::_doubleToRawLongBits:  result = new MoveD2LNode(arg);  break;
  case vmIntrinsics::_longBitsToDouble:     result = new MoveL2DNode(arg);  break;

  case vmIntrinsics::_doubleToLongBits: {
    // two paths (plus control) merge in a wood
    RegionNode *r = new RegionNode(3);
    Node *phi = new PhiNode(r, TypeLong::LONG);

    Node *cmpisnan = _gvn.transform(new CmpDNode(arg, arg));
    // Build the boolean node
    Node *bolisnan = _gvn.transform(new BoolNode(cmpisnan, BoolTest::ne));

    // Branch either way.
    // NaN case is less traveled, which makes all the difference.
    IfNode *ifisnan = create_and_xform_if(control(), bolisnan, PROB_STATIC_FREQUENT, COUNT_UNKNOWN);
    Node *opt_isnan = _gvn.transform(ifisnan);
    assert( opt_isnan->is_If(), "Expect an IfNode");
    IfNode *opt_ifisnan = (IfNode*)opt_isnan;
    Node *iftrue = _gvn.transform(new IfTrueNode(opt_ifisnan));

    set_control(iftrue);

    static const jlong nan_bits = CONST64(0x7ff8000000000000);
    Node *slow_result = longcon(nan_bits); // return NaN
    phi->init_req(1, _gvn.transform( slow_result ));
    r->init_req(1, iftrue);

    // Else fall through
    Node *iffalse = _gvn.transform(new IfFalseNode(opt_ifisnan));
    set_control(iffalse);

    phi->init_req(2, _gvn.transform(new MoveD2LNode(arg)));
    r->init_req(2, iffalse);

    // Post merge
    set_control(_gvn.transform(r));
    record_for_igvn(r);

    C->set_has_split_ifs(true); // Has chance for split-if optimization
    result = phi;
    assert(result->bottom_type()->isa_long(), "must be");
    break;
  }

  case vmIntrinsics::_floatToIntBits: {
    // two paths (plus control) merge in a wood
    RegionNode *r = new RegionNode(3);
    Node *phi = new PhiNode(r, TypeInt::INT);

    Node *cmpisnan = _gvn.transform(new CmpFNode(arg, arg));
    // Build the boolean node
    Node *bolisnan = _gvn.transform(new BoolNode(cmpisnan, BoolTest::ne));

    // Branch either way.
    // NaN case is less traveled, which makes all the difference.
    IfNode *ifisnan = create_and_xform_if(control(), bolisnan, PROB_STATIC_FREQUENT, COUNT_UNKNOWN);
    Node *opt_isnan = _gvn.transform(ifisnan);
    assert( opt_isnan->is_If(), "Expect an IfNode");
    IfNode *opt_ifisnan = (IfNode*)opt_isnan;
    Node *iftrue = _gvn.transform(new IfTrueNode(opt_ifisnan));

    set_control(iftrue);

    static const jint nan_bits = 0x7fc00000;
    Node *slow_result = makecon(TypeInt::make(nan_bits)); // return NaN
    phi->init_req(1, _gvn.transform( slow_result ));
    r->init_req(1, iftrue);

    // Else fall through
    Node *iffalse = _gvn.transform(new IfFalseNode(opt_ifisnan));
    set_control(iffalse);

    phi->init_req(2, _gvn.transform(new MoveF2INode(arg)));
    r->init_req(2, iffalse);

    // Post merge
    set_control(_gvn.transform(r));
    record_for_igvn(r);

    C->set_has_split_ifs(true); // Has chance for split-if optimization
    result = phi;
    assert(result->bottom_type()->isa_int(), "must be");
    break;
  }

  default:
    fatal_unexpected_iid(id);
    break;
  }
  set_result(_gvn.transform(result));
  return true;
}

//----------------------inline_unsafe_copyMemory-------------------------
// public native void Unsafe.copyMemory0(Object srcBase, long srcOffset, Object destBase, long destOffset, long bytes);

static bool has_wide_mem(PhaseGVN& gvn, Node* addr, Node* base) {
  const TypeAryPtr* addr_t = gvn.type(addr)->isa_aryptr();
  const Type*       base_t = gvn.type(base);

  bool in_native = (base_t == TypePtr::NULL_PTR);
  bool in_heap   = !TypePtr::NULL_PTR->higher_equal(base_t);
  bool is_mixed  = !in_heap && !in_native;

  if (is_mixed) {
    return true; // mixed accesses can touch both on-heap and off-heap memory
  }
  if (in_heap) {
    bool is_prim_array = (addr_t != NULL) && (addr_t->elem() != Type::BOTTOM);
    if (!is_prim_array) {
      // Though Unsafe.copyMemory() ensures at runtime for on-heap accesses that base is a primitive array,
      // there's not enough type information available to determine proper memory slice for it.
      return true;
    }
  }
  return false;
}

bool LibraryCallKit::inline_unsafe_copyMemory() {
  if (callee()->is_static())  return false;  // caller must have the capability!
  null_check_receiver();  // null-check receiver
  if (stopped())  return true;

  C->set_has_unsafe_access(true);  // Mark eventual nmethod as "unsafe".

  Node* src_base =         argument(1);  // type: oop
  Node* src_off  = ConvL2X(argument(2)); // type: long
  Node* dst_base =         argument(4);  // type: oop
  Node* dst_off  = ConvL2X(argument(5)); // type: long
  Node* size     = ConvL2X(argument(7)); // type: long

  assert(Unsafe_field_offset_to_byte_offset(11) == 11,
         "fieldOffset must be byte-scaled");

  Node* src_addr = make_unsafe_address(src_base, src_off);
  Node* dst_addr = make_unsafe_address(dst_base, dst_off);

  Node* thread = _gvn.transform(new ThreadLocalNode());
  Node* doing_unsafe_access_addr = basic_plus_adr(top(), thread, in_bytes(JavaThread::doing_unsafe_access_offset()));
  BasicType doing_unsafe_access_bt = T_BYTE;
  assert((sizeof(bool) * CHAR_BIT) == 8, "not implemented");

  // update volatile field
  store_to_memory(control(), doing_unsafe_access_addr, intcon(1), doing_unsafe_access_bt, Compile::AliasIdxRaw, MemNode::unordered);

  int flags = RC_LEAF | RC_NO_FP;

  const TypePtr* dst_type = TypePtr::BOTTOM;

  // Adjust memory effects of the runtime call based on input values.
  if (!has_wide_mem(_gvn, src_addr, src_base) &&
      !has_wide_mem(_gvn, dst_addr, dst_base)) {
    dst_type = _gvn.type(dst_addr)->is_ptr(); // narrow out memory

    const TypePtr* src_type = _gvn.type(src_addr)->is_ptr();
    if (C->get_alias_index(src_type) == C->get_alias_index(dst_type)) {
      flags |= RC_NARROW_MEM; // narrow in memory
    }
  }

  // Call it.  Note that the length argument is not scaled.
  make_runtime_call(flags,
                    OptoRuntime::fast_arraycopy_Type(),
                    StubRoutines::unsafe_arraycopy(),
                    "unsafe_arraycopy",
                    dst_type,
                    src_addr, dst_addr, size XTOP);

  store_to_memory(control(), doing_unsafe_access_addr, intcon(0), doing_unsafe_access_bt, Compile::AliasIdxRaw, MemNode::unordered);

  return true;
}

#undef XTOP

//------------------------clone_coping-----------------------------------
// Helper function for inline_native_clone.
void LibraryCallKit::copy_to_clone(Node* obj, Node* alloc_obj, Node* obj_size, bool is_array) {
  assert(obj_size != NULL, "");
  Node* raw_obj = alloc_obj->in(1);
  assert(alloc_obj->is_CheckCastPP() && raw_obj->is_Proj() && raw_obj->in(0)->is_Allocate(), "");

  AllocateNode* alloc = NULL;
  if (ReduceBulkZeroing) {
    // We will be completely responsible for initializing this object -
    // mark Initialize node as complete.
    alloc = AllocateNode::Ideal_allocation(alloc_obj, &_gvn);
    // The object was just allocated - there should be no any stores!
    guarantee(alloc != NULL && alloc->maybe_set_complete(&_gvn), "");
    // Mark as complete_with_arraycopy so that on AllocateNode
    // expansion, we know this AllocateNode is initialized by an array
    // copy and a StoreStore barrier exists after the array copy.
    alloc->initialization()->set_complete_with_arraycopy();
  }

  Node* size = _gvn.transform(obj_size);
  access_clone(obj, alloc_obj, size, is_array);

  // Do not let reads from the cloned object float above the arraycopy.
  if (alloc != NULL) {
    // Do not let stores that initialize this object be reordered with
    // a subsequent store that would make this object accessible by
    // other threads.
    // Record what AllocateNode this StoreStore protects so that
    // escape analysis can go from the MemBarStoreStoreNode to the
    // AllocateNode and eliminate the MemBarStoreStoreNode if possible
    // based on the escape status of the AllocateNode.
    insert_mem_bar(Op_MemBarStoreStore, alloc->proj_out_or_null(AllocateNode::RawAddress));
  } else {
    insert_mem_bar(Op_MemBarCPUOrder);
  }
}

//------------------------inline_native_clone----------------------------
// protected native Object java.lang.Object.clone();
//
// Here are the simple edge cases:
//  null receiver => normal trap
//  virtual and clone was overridden => slow path to out-of-line clone
//  not cloneable or finalizer => slow path to out-of-line Object.clone
//
// The general case has two steps, allocation and copying.
// Allocation has two cases, and uses GraphKit::new_instance or new_array.
//
// Copying also has two cases, oop arrays and everything else.
// Oop arrays use arrayof_oop_arraycopy (same as System.arraycopy).
// Everything else uses the tight inline loop supplied by CopyArrayNode.
//
// These steps fold up nicely if and when the cloned object's klass
// can be sharply typed as an object array, a type array, or an instance.
//
bool LibraryCallKit::inline_native_clone(bool is_virtual) {
  PhiNode* result_val;

  // Set the reexecute bit for the interpreter to reexecute
  // the bytecode that invokes Object.clone if deoptimization happens.
  { PreserveReexecuteState preexecs(this);
    jvms()->set_should_reexecute(true);

    Node* obj = null_check_receiver();
    if (stopped())  return true;

    const TypeOopPtr* obj_type = _gvn.type(obj)->is_oopptr();

    // If we are going to clone an instance, we need its exact type to
    // know the number and types of fields to convert the clone to
    // loads/stores. Maybe a speculative type can help us.
    if (!obj_type->klass_is_exact() &&
        obj_type->speculative_type() != NULL &&
        obj_type->speculative_type()->is_instance_klass()) {
      ciInstanceKlass* spec_ik = obj_type->speculative_type()->as_instance_klass();
      if (spec_ik->nof_nonstatic_fields() <= ArrayCopyLoadStoreMaxElem &&
          !spec_ik->has_injected_fields()) {
        ciKlass* k = obj_type->klass();
        if (!k->is_instance_klass() ||
            k->as_instance_klass()->is_interface() ||
            k->as_instance_klass()->has_subklass()) {
          obj = maybe_cast_profiled_obj(obj, obj_type->speculative_type(), false);
        }
      }
    }

    // Conservatively insert a memory barrier on all memory slices.
    // Do not let writes into the original float below the clone.
    insert_mem_bar(Op_MemBarCPUOrder);

    // paths into result_reg:
    enum {
      _slow_path = 1,     // out-of-line call to clone method (virtual or not)
      _objArray_path,     // plain array allocation, plus arrayof_oop_arraycopy
      _array_path,        // plain array allocation, plus arrayof_long_arraycopy
      _instance_path,     // plain instance allocation, plus arrayof_long_arraycopy
      PATH_LIMIT
    };
    RegionNode* result_reg = new RegionNode(PATH_LIMIT);
    result_val             = new PhiNode(result_reg, TypeInstPtr::NOTNULL);
    PhiNode*    result_i_o = new PhiNode(result_reg, Type::ABIO);
    PhiNode*    result_mem = new PhiNode(result_reg, Type::MEMORY, TypePtr::BOTTOM);
    record_for_igvn(result_reg);

    Node* obj_klass = load_object_klass(obj);
    Node* array_ctl = generate_array_guard(obj_klass, (RegionNode*)NULL);
    if (array_ctl != NULL) {
      // It's an array.
      PreserveJVMState pjvms(this);
      set_control(array_ctl);
      Node* obj_length = load_array_length(obj);
      Node* obj_size  = NULL;
      Node* alloc_obj = new_array(obj_klass, obj_length, 0, &obj_size, /*deoptimize_on_exception=*/true);

      BarrierSetC2* bs = BarrierSet::barrier_set()->barrier_set_c2();
      if (bs->array_copy_requires_gc_barriers(true, T_OBJECT, true, false, BarrierSetC2::Parsing)) {
        // If it is an oop array, it requires very special treatment,
        // because gc barriers are required when accessing the array.
        Node* is_obja = generate_objArray_guard(obj_klass, (RegionNode*)NULL);
        if (is_obja != NULL) {
          PreserveJVMState pjvms2(this);
          set_control(is_obja);
          // Generate a direct call to the right arraycopy function(s).
          // Clones are always tightly coupled.
          ArrayCopyNode* ac = ArrayCopyNode::make(this, true, obj, intcon(0), alloc_obj, intcon(0), obj_length, true, false);
          ac->set_clone_oop_array();
          Node* n = _gvn.transform(ac);
          assert(n == ac, "cannot disappear");
          ac->connect_outputs(this, /*deoptimize_on_exception=*/true);

          result_reg->init_req(_objArray_path, control());
          result_val->init_req(_objArray_path, alloc_obj);
          result_i_o ->set_req(_objArray_path, i_o());
          result_mem ->set_req(_objArray_path, reset_memory());
        }
      }
      // Otherwise, there are no barriers to worry about.
      // (We can dispense with card marks if we know the allocation
      //  comes out of eden (TLAB)...  In fact, ReduceInitialCardMarks
      //  causes the non-eden paths to take compensating steps to
      //  simulate a fresh allocation, so that no further
      //  card marks are required in compiled code to initialize
      //  the object.)

      if (!stopped()) {
        copy_to_clone(obj, alloc_obj, obj_size, true);

        // Present the results of the copy.
        result_reg->init_req(_array_path, control());
        result_val->init_req(_array_path, alloc_obj);
        result_i_o ->set_req(_array_path, i_o());
        result_mem ->set_req(_array_path, reset_memory());
      }
    }

    // We only go to the instance fast case code if we pass a number of guards.
    // The paths which do not pass are accumulated in the slow_region.
    RegionNode* slow_region = new RegionNode(1);
    record_for_igvn(slow_region);
    if (!stopped()) {
      // It's an instance (we did array above).  Make the slow-path tests.
      // If this is a virtual call, we generate a funny guard.  We grab
      // the vtable entry corresponding to clone() from the target object.
      // If the target method which we are calling happens to be the
      // Object clone() method, we pass the guard.  We do not need this
      // guard for non-virtual calls; the caller is known to be the native
      // Object clone().
      if (is_virtual) {
        generate_virtual_guard(obj_klass, slow_region);
      }

      // The object must be easily cloneable and must not have a finalizer.
      // Both of these conditions may be checked in a single test.
      // We could optimize the test further, but we don't care.
      generate_access_flags_guard(obj_klass,
                                  // Test both conditions:
                                  JVM_ACC_IS_CLONEABLE_FAST | JVM_ACC_HAS_FINALIZER,
                                  // Must be cloneable but not finalizer:
                                  JVM_ACC_IS_CLONEABLE_FAST,
                                  slow_region);
    }

    if (!stopped()) {
      // It's an instance, and it passed the slow-path tests.
      PreserveJVMState pjvms(this);
      Node* obj_size  = NULL;
      // Need to deoptimize on exception from allocation since Object.clone intrinsic
      // is reexecuted if deoptimization occurs and there could be problems when merging
      // exception state between multiple Object.clone versions (reexecute=true vs reexecute=false).
      Node* alloc_obj = new_instance(obj_klass, NULL, &obj_size, /*deoptimize_on_exception=*/true);

      copy_to_clone(obj, alloc_obj, obj_size, false);

      // Present the results of the slow call.
      result_reg->init_req(_instance_path, control());
      result_val->init_req(_instance_path, alloc_obj);
      result_i_o ->set_req(_instance_path, i_o());
      result_mem ->set_req(_instance_path, reset_memory());
    }

    // Generate code for the slow case.  We make a call to clone().
    set_control(_gvn.transform(slow_region));
    if (!stopped()) {
      PreserveJVMState pjvms(this);
      CallJavaNode* slow_call = generate_method_call(vmIntrinsics::_clone, is_virtual);
      // We need to deoptimize on exception (see comment above)
      Node* slow_result = set_results_for_java_call(slow_call, false, /* deoptimize */ true);
      // this->control() comes from set_results_for_java_call
      result_reg->init_req(_slow_path, control());
      result_val->init_req(_slow_path, slow_result);
      result_i_o ->set_req(_slow_path, i_o());
      result_mem ->set_req(_slow_path, reset_memory());
    }

    // Return the combined state.
    set_control(    _gvn.transform(result_reg));
    set_i_o(        _gvn.transform(result_i_o));
    set_all_memory( _gvn.transform(result_mem));
  } // original reexecute is set back here

  set_result(_gvn.transform(result_val));
  return true;
}

// If we have a tightly coupled allocation, the arraycopy may take care
// of the array initialization. If one of the guards we insert between
// the allocation and the arraycopy causes a deoptimization, an
// unitialized array will escape the compiled method. To prevent that
// we set the JVM state for uncommon traps between the allocation and
// the arraycopy to the state before the allocation so, in case of
// deoptimization, we'll reexecute the allocation and the
// initialization.
JVMState* LibraryCallKit::arraycopy_restore_alloc_state(AllocateArrayNode* alloc, int& saved_reexecute_sp) {
  if (alloc != NULL) {
    ciMethod* trap_method = alloc->jvms()->method();
    int trap_bci = alloc->jvms()->bci();

    if (!C->too_many_traps(trap_method, trap_bci, Deoptimization::Reason_intrinsic) &&
        !C->too_many_traps(trap_method, trap_bci, Deoptimization::Reason_null_check)) {
      // Make sure there's no store between the allocation and the
      // arraycopy otherwise visible side effects could be rexecuted
      // in case of deoptimization and cause incorrect execution.
      bool no_interfering_store = true;
      Node* mem = alloc->in(TypeFunc::Memory);
      if (mem->is_MergeMem()) {
        for (MergeMemStream mms(merged_memory(), mem->as_MergeMem()); mms.next_non_empty2(); ) {
          Node* n = mms.memory();
          if (n != mms.memory2() && !(n->is_Proj() && n->in(0) == alloc->initialization())) {
            assert(n->is_Store(), "what else?");
            no_interfering_store = false;
            break;
          }
        }
      } else {
        for (MergeMemStream mms(merged_memory()); mms.next_non_empty(); ) {
          Node* n = mms.memory();
          if (n != mem && !(n->is_Proj() && n->in(0) == alloc->initialization())) {
            assert(n->is_Store(), "what else?");
            no_interfering_store = false;
            break;
          }
        }
      }

      if (no_interfering_store) {
        JVMState* old_jvms = alloc->jvms()->clone_shallow(C);
        uint size = alloc->req();
        SafePointNode* sfpt = new SafePointNode(size, old_jvms);
        old_jvms->set_map(sfpt);
        for (uint i = 0; i < size; i++) {
          sfpt->init_req(i, alloc->in(i));
        }
        // re-push array length for deoptimization
        sfpt->ins_req(old_jvms->stkoff() + old_jvms->sp(), alloc->in(AllocateNode::ALength));
        old_jvms->set_sp(old_jvms->sp()+1);
        old_jvms->set_monoff(old_jvms->monoff()+1);
        old_jvms->set_scloff(old_jvms->scloff()+1);
        old_jvms->set_endoff(old_jvms->endoff()+1);
        old_jvms->set_should_reexecute(true);

        sfpt->set_i_o(map()->i_o());
        sfpt->set_memory(map()->memory());
        sfpt->set_control(map()->control());

        JVMState* saved_jvms = jvms();
        saved_reexecute_sp = _reexecute_sp;

        set_jvms(sfpt->jvms());
        _reexecute_sp = jvms()->sp();

        return saved_jvms;
      }
    }
  }
  return NULL;
}

// In case of a deoptimization, we restart execution at the
// allocation, allocating a new array. We would leave an uninitialized
// array in the heap that GCs wouldn't expect. Move the allocation
// after the traps so we don't allocate the array if we
// deoptimize. This is possible because tightly_coupled_allocation()
// guarantees there's no observer of the allocated array at this point
// and the control flow is simple enough.
void LibraryCallKit::arraycopy_move_allocation_here(AllocateArrayNode* alloc, Node* dest, JVMState* saved_jvms,
                                                    int saved_reexecute_sp, uint new_idx) {
  if (saved_jvms != NULL && !stopped()) {
    assert(alloc != NULL, "only with a tightly coupled allocation");
    // restore JVM state to the state at the arraycopy
    saved_jvms->map()->set_control(map()->control());
    assert(saved_jvms->map()->memory() == map()->memory(), "memory state changed?");
    assert(saved_jvms->map()->i_o() == map()->i_o(), "IO state changed?");
    // If we've improved the types of some nodes (null check) while
    // emitting the guards, propagate them to the current state
    map()->replaced_nodes().apply(saved_jvms->map(), new_idx);
    set_jvms(saved_jvms);
    _reexecute_sp = saved_reexecute_sp;

    // Remove the allocation from above the guards
    CallProjections callprojs;
    alloc->extract_projections(&callprojs, true);
    InitializeNode* init = alloc->initialization();
    Node* alloc_mem = alloc->in(TypeFunc::Memory);
    C->gvn_replace_by(callprojs.fallthrough_ioproj, alloc->in(TypeFunc::I_O));
    C->gvn_replace_by(init->proj_out(TypeFunc::Memory), alloc_mem);

    // The CastIINode created in GraphKit::new_array (in AllocateArrayNode::make_ideal_length) must stay below
    // the allocation (i.e. is only valid if the allocation succeeds):
    // 1) replace CastIINode with AllocateArrayNode's length here
    // 2) Create CastIINode again once allocation has moved (see below) at the end of this method
    //
    // Multiple identical CastIINodes might exist here. Each GraphKit::load_array_length() call will generate
    // new separate CastIINode (arraycopy guard checks or any array length use between array allocation and ararycopy)
    Node* init_control = init->proj_out(TypeFunc::Control);
    Node* alloc_length = alloc->Ideal_length();
#ifdef ASSERT
    Node* prev_cast = NULL;
#endif
    for (uint i = 0; i < init_control->outcnt(); i++) {
      Node* init_out = init_control->raw_out(i);
      if (init_out->is_CastII() && init_out->in(TypeFunc::Control) == init_control && init_out->in(1) == alloc_length) {
#ifdef ASSERT
        if (prev_cast == NULL) {
          prev_cast = init_out;
        } else {
          if (prev_cast->cmp(*init_out) == false) {
            prev_cast->dump();
            init_out->dump();
            assert(false, "not equal CastIINode");
          }
        }
#endif
        C->gvn_replace_by(init_out, alloc_length);
      }
    }
    C->gvn_replace_by(init->proj_out(TypeFunc::Control), alloc->in(0));

    // move the allocation here (after the guards)
    _gvn.hash_delete(alloc);
    alloc->set_req(TypeFunc::Control, control());
    alloc->set_req(TypeFunc::I_O, i_o());
    Node *mem = reset_memory();
    set_all_memory(mem);
    alloc->set_req(TypeFunc::Memory, mem);
    set_control(init->proj_out_or_null(TypeFunc::Control));
    set_i_o(callprojs.fallthrough_ioproj);

    // Update memory as done in GraphKit::set_output_for_allocation()
    const TypeInt* length_type = _gvn.find_int_type(alloc->in(AllocateNode::ALength));
    const TypeOopPtr* ary_type = _gvn.type(alloc->in(AllocateNode::KlassNode))->is_klassptr()->as_instance_type();
    if (ary_type->isa_aryptr() && length_type != NULL) {
      ary_type = ary_type->is_aryptr()->cast_to_size(length_type);
    }
    const TypePtr* telemref = ary_type->add_offset(Type::OffsetBot);
    int            elemidx  = C->get_alias_index(telemref);
    set_memory(init->proj_out_or_null(TypeFunc::Memory), Compile::AliasIdxRaw);
    set_memory(init->proj_out_or_null(TypeFunc::Memory), elemidx);

    Node* allocx = _gvn.transform(alloc);
    assert(allocx == alloc, "where has the allocation gone?");
    assert(dest->is_CheckCastPP(), "not an allocation result?");

    _gvn.hash_delete(dest);
    dest->set_req(0, control());
    Node* destx = _gvn.transform(dest);
    assert(destx == dest, "where has the allocation result gone?");

    array_ideal_length(alloc, ary_type, true);
  }
}


//------------------------------inline_arraycopy-----------------------
// public static native void java.lang.System.arraycopy(Object src,  int  srcPos,
//                                                      Object dest, int destPos,
//                                                      int length);
bool LibraryCallKit::inline_arraycopy() {
  // Get the arguments.
  Node* src         = argument(0);  // type: oop
  Node* src_offset  = argument(1);  // type: int
  Node* dest        = argument(2);  // type: oop
  Node* dest_offset = argument(3);  // type: int
  Node* length      = argument(4);  // type: int

  uint new_idx = C->unique();

  // Check for allocation before we add nodes that would confuse
  // tightly_coupled_allocation()
  AllocateArrayNode* alloc = tightly_coupled_allocation(dest);

  int saved_reexecute_sp = -1;
  JVMState* saved_jvms = arraycopy_restore_alloc_state(alloc, saved_reexecute_sp);
  // See arraycopy_restore_alloc_state() comment
  // if alloc == NULL we don't have to worry about a tightly coupled allocation so we can emit all needed guards
  // if saved_jvms != NULL (then alloc != NULL) then we can handle guards and a tightly coupled allocation
  // if saved_jvms == NULL and alloc != NULL, we can't emit any guards
  bool can_emit_guards = (alloc == NULL || saved_jvms != NULL);

  // The following tests must be performed
  // (1) src and dest are arrays.
  // (2) src and dest arrays must have elements of the same BasicType
  // (3) src and dest must not be null.
  // (4) src_offset must not be negative.
  // (5) dest_offset must not be negative.
  // (6) length must not be negative.
  // (7) src_offset + length must not exceed length of src.
  // (8) dest_offset + length must not exceed length of dest.
  // (9) each element of an oop array must be assignable

  // (3) src and dest must not be null.
  // always do this here because we need the JVM state for uncommon traps
  Node* null_ctl = top();
  src  = saved_jvms != NULL ? null_check_oop(src, &null_ctl, true, true) : null_check(src,  T_ARRAY);
  assert(null_ctl->is_top(), "no null control here");
  dest = null_check(dest, T_ARRAY);

  if (!can_emit_guards) {
    // if saved_jvms == NULL and alloc != NULL, we don't emit any
    // guards but the arraycopy node could still take advantage of a
    // tightly allocated allocation. tightly_coupled_allocation() is
    // called again to make sure it takes the null check above into
    // account: the null check is mandatory and if it caused an
    // uncommon trap to be emitted then the allocation can't be
    // considered tightly coupled in this context.
    alloc = tightly_coupled_allocation(dest);
  }

  bool validated = false;

  const Type* src_type  = _gvn.type(src);
  const Type* dest_type = _gvn.type(dest);
  const TypeAryPtr* top_src  = src_type->isa_aryptr();
  const TypeAryPtr* top_dest = dest_type->isa_aryptr();

  // Do we have the type of src?
  bool has_src = (top_src != NULL && top_src->klass() != NULL);
  // Do we have the type of dest?
  bool has_dest = (top_dest != NULL && top_dest->klass() != NULL);
  // Is the type for src from speculation?
  bool src_spec = false;
  // Is the type for dest from speculation?
  bool dest_spec = false;

  if ((!has_src || !has_dest) && can_emit_guards) {
    // We don't have sufficient type information, let's see if
    // speculative types can help. We need to have types for both src
    // and dest so that it pays off.

    // Do we already have or could we have type information for src
    bool could_have_src = has_src;
    // Do we already have or could we have type information for dest
    bool could_have_dest = has_dest;

    ciKlass* src_k = NULL;
    if (!has_src) {
      src_k = src_type->speculative_type_not_null();
      if (src_k != NULL && src_k->is_array_klass()) {
        could_have_src = true;
      }
    }

    ciKlass* dest_k = NULL;
    if (!has_dest) {
      dest_k = dest_type->speculative_type_not_null();
      if (dest_k != NULL && dest_k->is_array_klass()) {
        could_have_dest = true;
      }
    }

    if (could_have_src && could_have_dest) {
      // This is going to pay off so emit the required guards
      if (!has_src) {
        src = maybe_cast_profiled_obj(src, src_k, true);
        src_type  = _gvn.type(src);
        top_src  = src_type->isa_aryptr();
        has_src = (top_src != NULL && top_src->klass() != NULL);
        src_spec = true;
      }
      if (!has_dest) {
        dest = maybe_cast_profiled_obj(dest, dest_k, true);
        dest_type  = _gvn.type(dest);
        top_dest  = dest_type->isa_aryptr();
        has_dest = (top_dest != NULL && top_dest->klass() != NULL);
        dest_spec = true;
      }
    }
  }

  if (has_src && has_dest && can_emit_guards) {
    BasicType src_elem  = top_src->klass()->as_array_klass()->element_type()->basic_type();
    BasicType dest_elem = top_dest->klass()->as_array_klass()->element_type()->basic_type();
    if (is_reference_type(src_elem))   src_elem  = T_OBJECT;
    if (is_reference_type(dest_elem))  dest_elem = T_OBJECT;

    if (src_elem == dest_elem && src_elem == T_OBJECT) {
      // If both arrays are object arrays then having the exact types
      // for both will remove the need for a subtype check at runtime
      // before the call and may make it possible to pick a faster copy
      // routine (without a subtype check on every element)
      // Do we have the exact type of src?
      bool could_have_src = src_spec;
      // Do we have the exact type of dest?
      bool could_have_dest = dest_spec;
      ciKlass* src_k = top_src->klass();
      ciKlass* dest_k = top_dest->klass();
      if (!src_spec) {
        src_k = src_type->speculative_type_not_null();
        if (src_k != NULL && src_k->is_array_klass()) {
          could_have_src = true;
        }
      }
      if (!dest_spec) {
        dest_k = dest_type->speculative_type_not_null();
        if (dest_k != NULL && dest_k->is_array_klass()) {
          could_have_dest = true;
        }
      }
      if (could_have_src && could_have_dest) {
        // If we can have both exact types, emit the missing guards
        if (could_have_src && !src_spec) {
          src = maybe_cast_profiled_obj(src, src_k, true);
        }
        if (could_have_dest && !dest_spec) {
          dest = maybe_cast_profiled_obj(dest, dest_k, true);
        }
      }
    }
  }

  ciMethod* trap_method = method();
  int trap_bci = bci();
  if (saved_jvms != NULL) {
    trap_method = alloc->jvms()->method();
    trap_bci = alloc->jvms()->bci();
  }

  bool negative_length_guard_generated = false;

  if (!C->too_many_traps(trap_method, trap_bci, Deoptimization::Reason_intrinsic) &&
      can_emit_guards &&
      !src->is_top() && !dest->is_top()) {
    // validate arguments: enables transformation the ArrayCopyNode
    validated = true;

    RegionNode* slow_region = new RegionNode(1);
    record_for_igvn(slow_region);

    // (1) src and dest are arrays.
    generate_non_array_guard(load_object_klass(src), slow_region);
    generate_non_array_guard(load_object_klass(dest), slow_region);

    // (2) src and dest arrays must have elements of the same BasicType
    // done at macro expansion or at Ideal transformation time

    // (4) src_offset must not be negative.
    generate_negative_guard(src_offset, slow_region);

    // (5) dest_offset must not be negative.
    generate_negative_guard(dest_offset, slow_region);

    // (7) src_offset + length must not exceed length of src.
    generate_limit_guard(src_offset, length,
                         load_array_length(src),
                         slow_region);

    // (8) dest_offset + length must not exceed length of dest.
    generate_limit_guard(dest_offset, length,
                         load_array_length(dest),
                         slow_region);

    // (6) length must not be negative.
    // This is also checked in generate_arraycopy() during macro expansion, but
    // we also have to check it here for the case where the ArrayCopyNode will
    // be eliminated by Escape Analysis.
    if (EliminateAllocations) {
      generate_negative_guard(length, slow_region);
      negative_length_guard_generated = true;
    }

    // (9) each element of an oop array must be assignable
    Node* dest_klass = load_object_klass(dest);
    if (src != dest) {
      Node* not_subtype_ctrl = gen_subtype_check(src, dest_klass);

      if (not_subtype_ctrl != top()) {
        PreserveJVMState pjvms(this);
        set_control(not_subtype_ctrl);
        uncommon_trap(Deoptimization::Reason_intrinsic,
                      Deoptimization::Action_make_not_entrant);
        assert(stopped(), "Should be stopped");
      }
    }
    {
      PreserveJVMState pjvms(this);
      set_control(_gvn.transform(slow_region));
      uncommon_trap(Deoptimization::Reason_intrinsic,
                    Deoptimization::Action_make_not_entrant);
      assert(stopped(), "Should be stopped");
    }

    const TypeKlassPtr* dest_klass_t = _gvn.type(dest_klass)->is_klassptr();
    const Type *toop = TypeOopPtr::make_from_klass(dest_klass_t->klass());
    src = _gvn.transform(new CheckCastPPNode(control(), src, toop));
  }

  arraycopy_move_allocation_here(alloc, dest, saved_jvms, saved_reexecute_sp, new_idx);

  if (stopped()) {
    return true;
  }

  ArrayCopyNode* ac = ArrayCopyNode::make(this, true, src, src_offset, dest, dest_offset, length, alloc != NULL, negative_length_guard_generated,
                                          // Create LoadRange and LoadKlass nodes for use during macro expansion here
                                          // so the compiler has a chance to eliminate them: during macro expansion,
                                          // we have to set their control (CastPP nodes are eliminated).
                                          load_object_klass(src), load_object_klass(dest),
                                          load_array_length(src), load_array_length(dest));

  ac->set_arraycopy(validated);

  Node* n = _gvn.transform(ac);
  if (n == ac) {
    ac->connect_outputs(this);
  } else {
    assert(validated, "shouldn't transform if all arguments not validated");
    set_all_memory(n);
  }
  clear_upper_avx();


  return true;
}


// Helper function which determines if an arraycopy immediately follows
// an allocation, with no intervening tests or other escapes for the object.
AllocateArrayNode*
LibraryCallKit::tightly_coupled_allocation(Node* ptr) {
  if (stopped())             return NULL;  // no fast path
  if (C->AliasLevel() == 0)  return NULL;  // no MergeMems around

  AllocateArrayNode* alloc = AllocateArrayNode::Ideal_array_allocation(ptr, &_gvn);
  if (alloc == NULL)  return NULL;

  Node* rawmem = memory(Compile::AliasIdxRaw);
  // Is the allocation's memory state untouched?
  if (!(rawmem->is_Proj() && rawmem->in(0)->is_Initialize())) {
    // Bail out if there have been raw-memory effects since the allocation.
    // (Example:  There might have been a call or safepoint.)
    return NULL;
  }
  rawmem = rawmem->in(0)->as_Initialize()->memory(Compile::AliasIdxRaw);
  if (!(rawmem->is_Proj() && rawmem->in(0) == alloc)) {
    return NULL;
  }

  // There must be no unexpected observers of this allocation.
  for (DUIterator_Fast imax, i = ptr->fast_outs(imax); i < imax; i++) {
    Node* obs = ptr->fast_out(i);
    if (obs != this->map()) {
      return NULL;
    }
  }

  // This arraycopy must unconditionally follow the allocation of the ptr.
  Node* alloc_ctl = ptr->in(0);
  Node* ctl = control();
  while (ctl != alloc_ctl) {
    // There may be guards which feed into the slow_region.
    // Any other control flow means that we might not get a chance
    // to finish initializing the allocated object.
    if ((ctl->is_IfFalse() || ctl->is_IfTrue()) && ctl->in(0)->is_If()) {
      IfNode* iff = ctl->in(0)->as_If();
      Node* not_ctl = iff->proj_out_or_null(1 - ctl->as_Proj()->_con);
      assert(not_ctl != NULL && not_ctl != ctl, "found alternate");
      // One more try:  Various low-level checks bottom out in
      // uncommon traps.  If the debug-info of the trap omits
      // any reference to the allocation, as we've already
      // observed, then there can be no objection to the trap.
      bool found_trap = false;
      for (DUIterator_Fast jmax, j = not_ctl->fast_outs(jmax); j < jmax; j++) {
        Node* obs = not_ctl->fast_out(j);
        if (obs->in(0) == not_ctl && obs->is_Call() &&
            (obs->as_Call()->entry_point() == SharedRuntime::uncommon_trap_blob()->entry_point())) {
          found_trap = true; break;
        }
      }
      if (found_trap) {
        ctl = iff->in(0);       // This test feeds a harmless uncommon trap.
        continue;
      }
    }
    return NULL;
  }

  // If we get this far, we have an allocation which immediately
  // precedes the arraycopy, and we can take over zeroing the new object.
  // The arraycopy will finish the initialization, and provide
  // a new control state to which we will anchor the destination pointer.

  return alloc;
}

//-------------inline_encodeISOArray-----------------------------------
// encode char[] to byte[] in ISO_8859_1
bool LibraryCallKit::inline_encodeISOArray() {
  assert(callee()->signature()->size() == 5, "encodeISOArray has 5 parameters");
  // no receiver since it is static method
  Node *src         = argument(0);
  Node *src_offset  = argument(1);
  Node *dst         = argument(2);
  Node *dst_offset  = argument(3);
  Node *length      = argument(4);

  src = must_be_not_null(src, true);
  dst = must_be_not_null(dst, true);

  const Type* src_type = src->Value(&_gvn);
  const Type* dst_type = dst->Value(&_gvn);
  const TypeAryPtr* top_src = src_type->isa_aryptr();
  const TypeAryPtr* top_dest = dst_type->isa_aryptr();
  if (top_src  == NULL || top_src->klass()  == NULL ||
      top_dest == NULL || top_dest->klass() == NULL) {
    // failed array check
    return false;
  }

  // Figure out the size and type of the elements we will be copying.
  BasicType src_elem = src_type->isa_aryptr()->klass()->as_array_klass()->element_type()->basic_type();
  BasicType dst_elem = dst_type->isa_aryptr()->klass()->as_array_klass()->element_type()->basic_type();
  if (!((src_elem == T_CHAR) || (src_elem== T_BYTE)) || dst_elem != T_BYTE) {
    return false;
  }

  Node* src_start = array_element_address(src, src_offset, T_CHAR);
  Node* dst_start = array_element_address(dst, dst_offset, dst_elem);
  // 'src_start' points to src array + scaled offset
  // 'dst_start' points to dst array + scaled offset

  const TypeAryPtr* mtype = TypeAryPtr::BYTES;
  Node* enc = new EncodeISOArrayNode(control(), memory(mtype), src_start, dst_start, length);
  enc = _gvn.transform(enc);
  Node* res_mem = _gvn.transform(new SCMemProjNode(enc));
  set_memory(res_mem, mtype);
  set_result(enc);
  clear_upper_avx();

  return true;
}

//-------------inline_multiplyToLen-----------------------------------
bool LibraryCallKit::inline_multiplyToLen() {
  assert(UseMultiplyToLenIntrinsic, "not implemented on this platform");

  address stubAddr = StubRoutines::multiplyToLen();
  if (stubAddr == NULL) {
    return false; // Intrinsic's stub is not implemented on this platform
  }
  const char* stubName = "multiplyToLen";

  assert(callee()->signature()->size() == 5, "multiplyToLen has 5 parameters");

  // no receiver because it is a static method
  Node* x    = argument(0);
  Node* xlen = argument(1);
  Node* y    = argument(2);
  Node* ylen = argument(3);
  Node* z    = argument(4);

  x = must_be_not_null(x, true);
  y = must_be_not_null(y, true);

  const Type* x_type = x->Value(&_gvn);
  const Type* y_type = y->Value(&_gvn);
  const TypeAryPtr* top_x = x_type->isa_aryptr();
  const TypeAryPtr* top_y = y_type->isa_aryptr();
  if (top_x  == NULL || top_x->klass()  == NULL ||
      top_y == NULL || top_y->klass() == NULL) {
    // failed array check
    return false;
  }

  BasicType x_elem = x_type->isa_aryptr()->klass()->as_array_klass()->element_type()->basic_type();
  BasicType y_elem = y_type->isa_aryptr()->klass()->as_array_klass()->element_type()->basic_type();
  if (x_elem != T_INT || y_elem != T_INT) {
    return false;
  }

  // Set the original stack and the reexecute bit for the interpreter to reexecute
  // the bytecode that invokes BigInteger.multiplyToLen() if deoptimization happens
  // on the return from z array allocation in runtime.
  { PreserveReexecuteState preexecs(this);
    jvms()->set_should_reexecute(true);

    Node* x_start = array_element_address(x, intcon(0), x_elem);
    Node* y_start = array_element_address(y, intcon(0), y_elem);
    // 'x_start' points to x array + scaled xlen
    // 'y_start' points to y array + scaled ylen

    // Allocate the result array
    Node* zlen = _gvn.transform(new AddINode(xlen, ylen));
    ciKlass* klass = ciTypeArrayKlass::make(T_INT);
    Node* klass_node = makecon(TypeKlassPtr::make(klass));

    IdealKit ideal(this);

#define __ ideal.
     Node* one = __ ConI(1);
     Node* zero = __ ConI(0);
     IdealVariable need_alloc(ideal), z_alloc(ideal);  __ declarations_done();
     __ set(need_alloc, zero);
     __ set(z_alloc, z);
     __ if_then(z, BoolTest::eq, null()); {
       __ increment (need_alloc, one);
     } __ else_(); {
       // Update graphKit memory and control from IdealKit.
       sync_kit(ideal);
       Node *cast = new CastPPNode(z, TypePtr::NOTNULL);
       cast->init_req(0, control());
       _gvn.set_type(cast, cast->bottom_type());
       C->record_for_igvn(cast);

       Node* zlen_arg = load_array_length(cast);
       // Update IdealKit memory and control from graphKit.
       __ sync_kit(this);
       __ if_then(zlen_arg, BoolTest::lt, zlen); {
         __ increment (need_alloc, one);
       } __ end_if();
     } __ end_if();

     __ if_then(__ value(need_alloc), BoolTest::ne, zero); {
       // Update graphKit memory and control from IdealKit.
       sync_kit(ideal);
       Node * narr = new_array(klass_node, zlen, 1);
       // Update IdealKit memory and control from graphKit.
       __ sync_kit(this);
       __ set(z_alloc, narr);
     } __ end_if();

     sync_kit(ideal);
     z = __ value(z_alloc);
     // Can't use TypeAryPtr::INTS which uses Bottom offset.
     _gvn.set_type(z, TypeOopPtr::make_from_klass(klass));
     // Final sync IdealKit and GraphKit.
     final_sync(ideal);
#undef __

    Node* z_start = array_element_address(z, intcon(0), T_INT);

    Node* call = make_runtime_call(RC_LEAF|RC_NO_FP,
                                   OptoRuntime::multiplyToLen_Type(),
                                   stubAddr, stubName, TypePtr::BOTTOM,
                                   x_start, xlen, y_start, ylen, z_start, zlen);
  } // original reexecute is set back here

  C->set_has_split_ifs(true); // Has chance for split-if optimization
  set_result(z);
  return true;
}

//-------------inline_squareToLen------------------------------------
bool LibraryCallKit::inline_squareToLen() {
  assert(UseSquareToLenIntrinsic, "not implemented on this platform");

  address stubAddr = StubRoutines::squareToLen();
  if (stubAddr == NULL) {
    return false; // Intrinsic's stub is not implemented on this platform
  }
  const char* stubName = "squareToLen";

  assert(callee()->signature()->size() == 4, "implSquareToLen has 4 parameters");

  Node* x    = argument(0);
  Node* len  = argument(1);
  Node* z    = argument(2);
  Node* zlen = argument(3);

  x = must_be_not_null(x, true);
  z = must_be_not_null(z, true);

  const Type* x_type = x->Value(&_gvn);
  const Type* z_type = z->Value(&_gvn);
  const TypeAryPtr* top_x = x_type->isa_aryptr();
  const TypeAryPtr* top_z = z_type->isa_aryptr();
  if (top_x  == NULL || top_x->klass()  == NULL ||
      top_z  == NULL || top_z->klass()  == NULL) {
    // failed array check
    return false;
  }

  BasicType x_elem = x_type->isa_aryptr()->klass()->as_array_klass()->element_type()->basic_type();
  BasicType z_elem = z_type->isa_aryptr()->klass()->as_array_klass()->element_type()->basic_type();
  if (x_elem != T_INT || z_elem != T_INT) {
    return false;
  }


  Node* x_start = array_element_address(x, intcon(0), x_elem);
  Node* z_start = array_element_address(z, intcon(0), z_elem);

  Node*  call = make_runtime_call(RC_LEAF|RC_NO_FP,
                                  OptoRuntime::squareToLen_Type(),
                                  stubAddr, stubName, TypePtr::BOTTOM,
                                  x_start, len, z_start, zlen);

  set_result(z);
  return true;
}

//-------------inline_mulAdd------------------------------------------
bool LibraryCallKit::inline_mulAdd() {
  assert(UseMulAddIntrinsic, "not implemented on this platform");

  address stubAddr = StubRoutines::mulAdd();
  if (stubAddr == NULL) {
    return false; // Intrinsic's stub is not implemented on this platform
  }
  const char* stubName = "mulAdd";

  assert(callee()->signature()->size() == 5, "mulAdd has 5 parameters");

  Node* out      = argument(0);
  Node* in       = argument(1);
  Node* offset   = argument(2);
  Node* len      = argument(3);
  Node* k        = argument(4);

  out = must_be_not_null(out, true);

  const Type* out_type = out->Value(&_gvn);
  const Type* in_type = in->Value(&_gvn);
  const TypeAryPtr* top_out = out_type->isa_aryptr();
  const TypeAryPtr* top_in = in_type->isa_aryptr();
  if (top_out  == NULL || top_out->klass()  == NULL ||
      top_in == NULL || top_in->klass() == NULL) {
    // failed array check
    return false;
  }

  BasicType out_elem = out_type->isa_aryptr()->klass()->as_array_klass()->element_type()->basic_type();
  BasicType in_elem = in_type->isa_aryptr()->klass()->as_array_klass()->element_type()->basic_type();
  if (out_elem != T_INT || in_elem != T_INT) {
    return false;
  }

  Node* outlen = load_array_length(out);
  Node* new_offset = _gvn.transform(new SubINode(outlen, offset));
  Node* out_start = array_element_address(out, intcon(0), out_elem);
  Node* in_start = array_element_address(in, intcon(0), in_elem);

  Node*  call = make_runtime_call(RC_LEAF|RC_NO_FP,
                                  OptoRuntime::mulAdd_Type(),
                                  stubAddr, stubName, TypePtr::BOTTOM,
                                  out_start,in_start, new_offset, len, k);
  Node* result = _gvn.transform(new ProjNode(call, TypeFunc::Parms));
  set_result(result);
  return true;
}

//-------------inline_montgomeryMultiply-----------------------------------
bool LibraryCallKit::inline_montgomeryMultiply() {
  address stubAddr = StubRoutines::montgomeryMultiply();
  if (stubAddr == NULL) {
    return false; // Intrinsic's stub is not implemented on this platform
  }

  assert(UseMontgomeryMultiplyIntrinsic, "not implemented on this platform");
  const char* stubName = "montgomery_multiply";

  assert(callee()->signature()->size() == 7, "montgomeryMultiply has 7 parameters");

  Node* a    = argument(0);
  Node* b    = argument(1);
  Node* n    = argument(2);
  Node* len  = argument(3);
  Node* inv  = argument(4);
  Node* m    = argument(6);

  const Type* a_type = a->Value(&_gvn);
  const TypeAryPtr* top_a = a_type->isa_aryptr();
  const Type* b_type = b->Value(&_gvn);
  const TypeAryPtr* top_b = b_type->isa_aryptr();
  const Type* n_type = a->Value(&_gvn);
  const TypeAryPtr* top_n = n_type->isa_aryptr();
  const Type* m_type = a->Value(&_gvn);
  const TypeAryPtr* top_m = m_type->isa_aryptr();
  if (top_a  == NULL || top_a->klass()  == NULL ||
      top_b == NULL || top_b->klass()  == NULL ||
      top_n == NULL || top_n->klass()  == NULL ||
      top_m == NULL || top_m->klass()  == NULL) {
    // failed array check
    return false;
  }

  BasicType a_elem = a_type->isa_aryptr()->klass()->as_array_klass()->element_type()->basic_type();
  BasicType b_elem = b_type->isa_aryptr()->klass()->as_array_klass()->element_type()->basic_type();
  BasicType n_elem = n_type->isa_aryptr()->klass()->as_array_klass()->element_type()->basic_type();
  BasicType m_elem = m_type->isa_aryptr()->klass()->as_array_klass()->element_type()->basic_type();
  if (a_elem != T_INT || b_elem != T_INT || n_elem != T_INT || m_elem != T_INT) {
    return false;
  }

  // Make the call
  {
    Node* a_start = array_element_address(a, intcon(0), a_elem);
    Node* b_start = array_element_address(b, intcon(0), b_elem);
    Node* n_start = array_element_address(n, intcon(0), n_elem);
    Node* m_start = array_element_address(m, intcon(0), m_elem);

    Node* call = make_runtime_call(RC_LEAF,
                                   OptoRuntime::montgomeryMultiply_Type(),
                                   stubAddr, stubName, TypePtr::BOTTOM,
                                   a_start, b_start, n_start, len, inv, top(),
                                   m_start);
    set_result(m);
  }

  return true;
}

bool LibraryCallKit::inline_montgomerySquare() {
  address stubAddr = StubRoutines::montgomerySquare();
  if (stubAddr == NULL) {
    return false; // Intrinsic's stub is not implemented on this platform
  }

  assert(UseMontgomerySquareIntrinsic, "not implemented on this platform");
  const char* stubName = "montgomery_square";

  assert(callee()->signature()->size() == 6, "montgomerySquare has 6 parameters");

  Node* a    = argument(0);
  Node* n    = argument(1);
  Node* len  = argument(2);
  Node* inv  = argument(3);
  Node* m    = argument(5);

  const Type* a_type = a->Value(&_gvn);
  const TypeAryPtr* top_a = a_type->isa_aryptr();
  const Type* n_type = a->Value(&_gvn);
  const TypeAryPtr* top_n = n_type->isa_aryptr();
  const Type* m_type = a->Value(&_gvn);
  const TypeAryPtr* top_m = m_type->isa_aryptr();
  if (top_a  == NULL || top_a->klass()  == NULL ||
      top_n == NULL || top_n->klass()  == NULL ||
      top_m == NULL || top_m->klass()  == NULL) {
    // failed array check
    return false;
  }

  BasicType a_elem = a_type->isa_aryptr()->klass()->as_array_klass()->element_type()->basic_type();
  BasicType n_elem = n_type->isa_aryptr()->klass()->as_array_klass()->element_type()->basic_type();
  BasicType m_elem = m_type->isa_aryptr()->klass()->as_array_klass()->element_type()->basic_type();
  if (a_elem != T_INT || n_elem != T_INT || m_elem != T_INT) {
    return false;
  }

  // Make the call
  {
    Node* a_start = array_element_address(a, intcon(0), a_elem);
    Node* n_start = array_element_address(n, intcon(0), n_elem);
    Node* m_start = array_element_address(m, intcon(0), m_elem);

    Node* call = make_runtime_call(RC_LEAF,
                                   OptoRuntime::montgomerySquare_Type(),
                                   stubAddr, stubName, TypePtr::BOTTOM,
                                   a_start, n_start, len, inv, top(),
                                   m_start);
    set_result(m);
  }

  return true;
}

bool LibraryCallKit::inline_bigIntegerShift(bool isRightShift) {
  address stubAddr = NULL;
  const char* stubName = NULL;

  stubAddr = isRightShift? StubRoutines::bigIntegerRightShift(): StubRoutines::bigIntegerLeftShift();
  if (stubAddr == NULL) {
    return false; // Intrinsic's stub is not implemented on this platform
  }

  stubName = isRightShift? "bigIntegerRightShiftWorker" : "bigIntegerLeftShiftWorker";

  assert(callee()->signature()->size() == 5, "expected 5 arguments");

  Node* newArr = argument(0);
  Node* oldArr = argument(1);
  Node* newIdx = argument(2);
  Node* shiftCount = argument(3);
  Node* numIter = argument(4);

  const Type* newArr_type = newArr->Value(&_gvn);
  const TypeAryPtr* top_newArr = newArr_type->isa_aryptr();
  const Type* oldArr_type = oldArr->Value(&_gvn);
  const TypeAryPtr* top_oldArr = oldArr_type->isa_aryptr();
  if (top_newArr == NULL || top_newArr->klass() == NULL || top_oldArr == NULL
      || top_oldArr->klass() == NULL) {
    return false;
  }

  BasicType newArr_elem = newArr_type->isa_aryptr()->klass()->as_array_klass()->element_type()->basic_type();
  BasicType oldArr_elem = oldArr_type->isa_aryptr()->klass()->as_array_klass()->element_type()->basic_type();
  if (newArr_elem != T_INT || oldArr_elem != T_INT) {
    return false;
  }

  // Make the call
  {
    Node* newArr_start = array_element_address(newArr, intcon(0), newArr_elem);
    Node* oldArr_start = array_element_address(oldArr, intcon(0), oldArr_elem);

    Node* call = make_runtime_call(RC_LEAF,
                                   OptoRuntime::bigIntegerShift_Type(),
                                   stubAddr,
                                   stubName,
                                   TypePtr::BOTTOM,
                                   newArr_start,
                                   oldArr_start,
                                   newIdx,
                                   shiftCount,
                                   numIter);
  }

  return true;
}

//-------------inline_vectorizedMismatch------------------------------
bool LibraryCallKit::inline_vectorizedMismatch() {
  assert(UseVectorizedMismatchIntrinsic, "not implemented on this platform");

  assert(callee()->signature()->size() == 8, "vectorizedMismatch has 6 parameters");
  Node* obja    = argument(0); // Object
  Node* aoffset = argument(1); // long
  Node* objb    = argument(3); // Object
  Node* boffset = argument(4); // long
  Node* length  = argument(6); // int
  Node* scale   = argument(7); // int

  const TypeAryPtr* obja_t = _gvn.type(obja)->isa_aryptr();
  const TypeAryPtr* objb_t = _gvn.type(objb)->isa_aryptr();
  if (obja_t == NULL || obja_t->klass() == NULL ||
      objb_t == NULL || objb_t->klass() == NULL ||
      scale == top()) {
    return false; // failed input validation
  }

  Node* obja_adr = make_unsafe_address(obja, aoffset);
  Node* objb_adr = make_unsafe_address(objb, boffset);

  // Partial inlining handling for inputs smaller than ArrayOperationPartialInlineSize bytes in size.
  //
  //    inline_limit = ArrayOperationPartialInlineSize / element_size;
  //    if (length <= inline_limit) {
  //      inline_path:
  //        vmask   = VectorMaskGen length
  //        vload1  = LoadVectorMasked obja, vmask
  //        vload2  = LoadVectorMasked objb, vmask
  //        result1 = VectorCmpMasked vload1, vload2, vmask
  //    } else {
  //      call_stub_path:
  //        result2 = call vectorizedMismatch_stub(obja, objb, length, scale)
  //    }
  //    exit_block:
  //      return Phi(result1, result2);
  //
  enum { inline_path = 1,  // input is small enough to process it all at once
         stub_path   = 2,  // input is too large; call into the VM
         PATH_LIMIT  = 3
  };

  Node* exit_block = new RegionNode(PATH_LIMIT);
  Node* result_phi = new PhiNode(exit_block, TypeInt::INT);
  Node* memory_phi = new PhiNode(exit_block, Type::MEMORY, TypePtr::BOTTOM);

  Node* call_stub_path = control();

  BasicType elem_bt = T_ILLEGAL;

  const TypeInt* scale_t = _gvn.type(scale)->is_int();
  if (scale_t->is_con()) {
    switch (scale_t->get_con()) {
      case 0: elem_bt = T_BYTE;  break;
      case 1: elem_bt = T_SHORT; break;
      case 2: elem_bt = T_INT;   break;
      case 3: elem_bt = T_LONG;  break;

      default: elem_bt = T_ILLEGAL; break; // not supported
    }
  }

  int inline_limit = 0;
  bool do_partial_inline = false;

  if (elem_bt != T_ILLEGAL && ArrayOperationPartialInlineSize > 0) {
    inline_limit = ArrayOperationPartialInlineSize / type2aelembytes(elem_bt);
    do_partial_inline = inline_limit >= 16;
  }

  if (do_partial_inline) {
    assert(elem_bt != T_ILLEGAL, "sanity");

    if (Matcher::match_rule_supported_vector(Op_VectorMaskGen,    inline_limit, elem_bt) &&
        Matcher::match_rule_supported_vector(Op_LoadVectorMasked, inline_limit, elem_bt) &&
        Matcher::match_rule_supported_vector(Op_VectorCmpMasked,  inline_limit, elem_bt)) {

      const TypeVect* vt = TypeVect::make(elem_bt, inline_limit);
      Node* cmp_length = _gvn.transform(new CmpINode(length, intcon(inline_limit)));
      Node* bol_gt     = _gvn.transform(new BoolNode(cmp_length, BoolTest::gt));

      call_stub_path = generate_guard(bol_gt, NULL, PROB_MIN);

      if (!stopped()) {
        Node* casted_length = _gvn.transform(new CastIINode(control(), length, TypeInt::make(0, inline_limit, Type::WidenMin)));

        const TypePtr* obja_adr_t = _gvn.type(obja_adr)->isa_ptr();
        const TypePtr* objb_adr_t = _gvn.type(objb_adr)->isa_ptr();
        Node* obja_adr_mem = memory(C->get_alias_index(obja_adr_t));
        Node* objb_adr_mem = memory(C->get_alias_index(objb_adr_t));

        Node* vmask      = _gvn.transform(new VectorMaskGenNode(ConvI2X(casted_length), TypeVect::VECTMASK, elem_bt));
        Node* vload_obja = _gvn.transform(new LoadVectorMaskedNode(control(), obja_adr_mem, obja_adr, obja_adr_t, vt, vmask));
        Node* vload_objb = _gvn.transform(new LoadVectorMaskedNode(control(), objb_adr_mem, objb_adr, objb_adr_t, vt, vmask));
        Node* result     = _gvn.transform(new VectorCmpMaskedNode(vload_obja, vload_objb, vmask, TypeInt::INT));

        exit_block->init_req(inline_path, control());
        memory_phi->init_req(inline_path, map()->memory());
        result_phi->init_req(inline_path, result);

        C->set_max_vector_size(MAX2((uint)ArrayOperationPartialInlineSize, C->max_vector_size()));
        clear_upper_avx();
      }
    }
  }

  if (call_stub_path != NULL) {
    set_control(call_stub_path);

    Node* call = make_runtime_call(RC_LEAF,
                                   OptoRuntime::vectorizedMismatch_Type(),
                                   StubRoutines::vectorizedMismatch(), "vectorizedMismatch", TypePtr::BOTTOM,
                                   obja_adr, objb_adr, length, scale);

    exit_block->init_req(stub_path, control());
    memory_phi->init_req(stub_path, map()->memory());
    result_phi->init_req(stub_path, _gvn.transform(new ProjNode(call, TypeFunc::Parms)));
  }

  exit_block = _gvn.transform(exit_block);
  memory_phi = _gvn.transform(memory_phi);
  result_phi = _gvn.transform(result_phi);

  set_control(exit_block);
  set_all_memory(memory_phi);
  set_result(result_phi);

  return true;
}

/**
 * Calculate CRC32 for byte.
 * int java.util.zip.CRC32.update(int crc, int b)
 */
bool LibraryCallKit::inline_updateCRC32() {
  assert(UseCRC32Intrinsics, "need AVX and LCMUL instructions support");
  assert(callee()->signature()->size() == 2, "update has 2 parameters");
  // no receiver since it is static method
  Node* crc  = argument(0); // type: int
  Node* b    = argument(1); // type: int

  /*
   *    int c = ~ crc;
   *    b = timesXtoThe32[(b ^ c) & 0xFF];
   *    b = b ^ (c >>> 8);
   *    crc = ~b;
   */

  Node* M1 = intcon(-1);
  crc = _gvn.transform(new XorINode(crc, M1));
  Node* result = _gvn.transform(new XorINode(crc, b));
  result = _gvn.transform(new AndINode(result, intcon(0xFF)));

  Node* base = makecon(TypeRawPtr::make(StubRoutines::crc_table_addr()));
  Node* offset = _gvn.transform(new LShiftINode(result, intcon(0x2)));
  Node* adr = basic_plus_adr(top(), base, ConvI2X(offset));
  result = make_load(control(), adr, TypeInt::INT, T_INT, MemNode::unordered);

  crc = _gvn.transform(new URShiftINode(crc, intcon(8)));
  result = _gvn.transform(new XorINode(crc, result));
  result = _gvn.transform(new XorINode(result, M1));
  set_result(result);
  return true;
}

/**
 * Calculate CRC32 for byte[] array.
 * int java.util.zip.CRC32.updateBytes(int crc, byte[] buf, int off, int len)
 */
bool LibraryCallKit::inline_updateBytesCRC32() {
  assert(UseCRC32Intrinsics, "need AVX and LCMUL instructions support");
  assert(callee()->signature()->size() == 4, "updateBytes has 4 parameters");
  // no receiver since it is static method
  Node* crc     = argument(0); // type: int
  Node* src     = argument(1); // type: oop
  Node* offset  = argument(2); // type: int
  Node* length  = argument(3); // type: int

  const Type* src_type = src->Value(&_gvn);
  const TypeAryPtr* top_src = src_type->isa_aryptr();
  if (top_src  == NULL || top_src->klass()  == NULL) {
    // failed array check
    return false;
  }

  // Figure out the size and type of the elements we will be copying.
  BasicType src_elem = src_type->isa_aryptr()->klass()->as_array_klass()->element_type()->basic_type();
  if (src_elem != T_BYTE) {
    return false;
  }

  // 'src_start' points to src array + scaled offset
  src = must_be_not_null(src, true);
  Node* src_start = array_element_address(src, offset, src_elem);

  // We assume that range check is done by caller.
  // TODO: generate range check (offset+length < src.length) in debug VM.

  // Call the stub.
  address stubAddr = StubRoutines::updateBytesCRC32();
  const char *stubName = "updateBytesCRC32";

  Node* call = make_runtime_call(RC_LEAF|RC_NO_FP, OptoRuntime::updateBytesCRC32_Type(),
                                 stubAddr, stubName, TypePtr::BOTTOM,
                                 crc, src_start, length);
  Node* result = _gvn.transform(new ProjNode(call, TypeFunc::Parms));
  set_result(result);
  return true;
}

/**
 * Calculate CRC32 for ByteBuffer.
 * int java.util.zip.CRC32.updateByteBuffer(int crc, long buf, int off, int len)
 */
bool LibraryCallKit::inline_updateByteBufferCRC32() {
  assert(UseCRC32Intrinsics, "need AVX and LCMUL instructions support");
  assert(callee()->signature()->size() == 5, "updateByteBuffer has 4 parameters and one is long");
  // no receiver since it is static method
  Node* crc     = argument(0); // type: int
  Node* src     = argument(1); // type: long
  Node* offset  = argument(3); // type: int
  Node* length  = argument(4); // type: int

  src = ConvL2X(src);  // adjust Java long to machine word
  Node* base = _gvn.transform(new CastX2PNode(src));
  offset = ConvI2X(offset);

  // 'src_start' points to src array + scaled offset
  Node* src_start = basic_plus_adr(top(), base, offset);

  // Call the stub.
  address stubAddr = StubRoutines::updateBytesCRC32();
  const char *stubName = "updateBytesCRC32";

  Node* call = make_runtime_call(RC_LEAF|RC_NO_FP, OptoRuntime::updateBytesCRC32_Type(),
                                 stubAddr, stubName, TypePtr::BOTTOM,
                                 crc, src_start, length);
  Node* result = _gvn.transform(new ProjNode(call, TypeFunc::Parms));
  set_result(result);
  return true;
}

//------------------------------get_table_from_crc32c_class-----------------------
Node * LibraryCallKit::get_table_from_crc32c_class(ciInstanceKlass *crc32c_class) {
  Node* table = load_field_from_object(NULL, "byteTable", "[I", /*decorators*/ IN_HEAP, /*is_static*/ true, crc32c_class);
  assert (table != NULL, "wrong version of java.util.zip.CRC32C");

  return table;
}

//------------------------------inline_updateBytesCRC32C-----------------------
//
// Calculate CRC32C for byte[] array.
// int java.util.zip.CRC32C.updateBytes(int crc, byte[] buf, int off, int end)
//
bool LibraryCallKit::inline_updateBytesCRC32C() {
  assert(UseCRC32CIntrinsics, "need CRC32C instruction support");
  assert(callee()->signature()->size() == 4, "updateBytes has 4 parameters");
  assert(callee()->holder()->is_loaded(), "CRC32C class must be loaded");
  // no receiver since it is a static method
  Node* crc     = argument(0); // type: int
  Node* src     = argument(1); // type: oop
  Node* offset  = argument(2); // type: int
  Node* end     = argument(3); // type: int

  Node* length = _gvn.transform(new SubINode(end, offset));

  const Type* src_type = src->Value(&_gvn);
  const TypeAryPtr* top_src = src_type->isa_aryptr();
  if (top_src  == NULL || top_src->klass()  == NULL) {
    // failed array check
    return false;
  }

  // Figure out the size and type of the elements we will be copying.
  BasicType src_elem = src_type->isa_aryptr()->klass()->as_array_klass()->element_type()->basic_type();
  if (src_elem != T_BYTE) {
    return false;
  }

  // 'src_start' points to src array + scaled offset
  src = must_be_not_null(src, true);
  Node* src_start = array_element_address(src, offset, src_elem);

  // static final int[] byteTable in class CRC32C
  Node* table = get_table_from_crc32c_class(callee()->holder());
  table = must_be_not_null(table, true);
  Node* table_start = array_element_address(table, intcon(0), T_INT);

  // We assume that range check is done by caller.
  // TODO: generate range check (offset+length < src.length) in debug VM.

  // Call the stub.
  address stubAddr = StubRoutines::updateBytesCRC32C();
  const char *stubName = "updateBytesCRC32C";

  Node* call = make_runtime_call(RC_LEAF, OptoRuntime::updateBytesCRC32C_Type(),
                                 stubAddr, stubName, TypePtr::BOTTOM,
                                 crc, src_start, length, table_start);
  Node* result = _gvn.transform(new ProjNode(call, TypeFunc::Parms));
  set_result(result);
  return true;
}

//------------------------------inline_updateDirectByteBufferCRC32C-----------------------
//
// Calculate CRC32C for DirectByteBuffer.
// int java.util.zip.CRC32C.updateDirectByteBuffer(int crc, long buf, int off, int end)
//
bool LibraryCallKit::inline_updateDirectByteBufferCRC32C() {
  assert(UseCRC32CIntrinsics, "need CRC32C instruction support");
  assert(callee()->signature()->size() == 5, "updateDirectByteBuffer has 4 parameters and one is long");
  assert(callee()->holder()->is_loaded(), "CRC32C class must be loaded");
  // no receiver since it is a static method
  Node* crc     = argument(0); // type: int
  Node* src     = argument(1); // type: long
  Node* offset  = argument(3); // type: int
  Node* end     = argument(4); // type: int

  Node* length = _gvn.transform(new SubINode(end, offset));

  src = ConvL2X(src);  // adjust Java long to machine word
  Node* base = _gvn.transform(new CastX2PNode(src));
  offset = ConvI2X(offset);

  // 'src_start' points to src array + scaled offset
  Node* src_start = basic_plus_adr(top(), base, offset);

  // static final int[] byteTable in class CRC32C
  Node* table = get_table_from_crc32c_class(callee()->holder());
  table = must_be_not_null(table, true);
  Node* table_start = array_element_address(table, intcon(0), T_INT);

  // Call the stub.
  address stubAddr = StubRoutines::updateBytesCRC32C();
  const char *stubName = "updateBytesCRC32C";

  Node* call = make_runtime_call(RC_LEAF, OptoRuntime::updateBytesCRC32C_Type(),
                                 stubAddr, stubName, TypePtr::BOTTOM,
                                 crc, src_start, length, table_start);
  Node* result = _gvn.transform(new ProjNode(call, TypeFunc::Parms));
  set_result(result);
  return true;
}

//------------------------------inline_updateBytesAdler32----------------------
//
// Calculate Adler32 checksum for byte[] array.
// int java.util.zip.Adler32.updateBytes(int crc, byte[] buf, int off, int len)
//
bool LibraryCallKit::inline_updateBytesAdler32() {
  assert(UseAdler32Intrinsics, "Adler32 Instrinsic support need"); // check if we actually need to check this flag or check a different one
  assert(callee()->signature()->size() == 4, "updateBytes has 4 parameters");
  assert(callee()->holder()->is_loaded(), "Adler32 class must be loaded");
  // no receiver since it is static method
  Node* crc     = argument(0); // type: int
  Node* src     = argument(1); // type: oop
  Node* offset  = argument(2); // type: int
  Node* length  = argument(3); // type: int

  const Type* src_type = src->Value(&_gvn);
  const TypeAryPtr* top_src = src_type->isa_aryptr();
  if (top_src  == NULL || top_src->klass()  == NULL) {
    // failed array check
    return false;
  }

  // Figure out the size and type of the elements we will be copying.
  BasicType src_elem = src_type->isa_aryptr()->klass()->as_array_klass()->element_type()->basic_type();
  if (src_elem != T_BYTE) {
    return false;
  }

  // 'src_start' points to src array + scaled offset
  Node* src_start = array_element_address(src, offset, src_elem);

  // We assume that range check is done by caller.
  // TODO: generate range check (offset+length < src.length) in debug VM.

  // Call the stub.
  address stubAddr = StubRoutines::updateBytesAdler32();
  const char *stubName = "updateBytesAdler32";

  Node* call = make_runtime_call(RC_LEAF, OptoRuntime::updateBytesAdler32_Type(),
                                 stubAddr, stubName, TypePtr::BOTTOM,
                                 crc, src_start, length);
  Node* result = _gvn.transform(new ProjNode(call, TypeFunc::Parms));
  set_result(result);
  return true;
}

//------------------------------inline_updateByteBufferAdler32---------------
//
// Calculate Adler32 checksum for DirectByteBuffer.
// int java.util.zip.Adler32.updateByteBuffer(int crc, long buf, int off, int len)
//
bool LibraryCallKit::inline_updateByteBufferAdler32() {
  assert(UseAdler32Intrinsics, "Adler32 Instrinsic support need"); // check if we actually need to check this flag or check a different one
  assert(callee()->signature()->size() == 5, "updateByteBuffer has 4 parameters and one is long");
  assert(callee()->holder()->is_loaded(), "Adler32 class must be loaded");
  // no receiver since it is static method
  Node* crc     = argument(0); // type: int
  Node* src     = argument(1); // type: long
  Node* offset  = argument(3); // type: int
  Node* length  = argument(4); // type: int

  src = ConvL2X(src);  // adjust Java long to machine word
  Node* base = _gvn.transform(new CastX2PNode(src));
  offset = ConvI2X(offset);

  // 'src_start' points to src array + scaled offset
  Node* src_start = basic_plus_adr(top(), base, offset);

  // Call the stub.
  address stubAddr = StubRoutines::updateBytesAdler32();
  const char *stubName = "updateBytesAdler32";

  Node* call = make_runtime_call(RC_LEAF, OptoRuntime::updateBytesAdler32_Type(),
                                 stubAddr, stubName, TypePtr::BOTTOM,
                                 crc, src_start, length);

  Node* result = _gvn.transform(new ProjNode(call, TypeFunc::Parms));
  set_result(result);
  return true;
}

//----------------------------inline_reference_get----------------------------
// public T java.lang.ref.Reference.get();
bool LibraryCallKit::inline_reference_get() {
  const int referent_offset = java_lang_ref_Reference::referent_offset();

  // Get the argument:
  Node* reference_obj = null_check_receiver();
  if (stopped()) return true;

  DecoratorSet decorators = IN_HEAP | ON_WEAK_OOP_REF;
  Node* result = load_field_from_object(reference_obj, "referent", "Ljava/lang/Object;",
                                        decorators, /*is_static*/ false, NULL);
  if (result == NULL) return false;

  // Add memory barrier to prevent commoning reads from this field
  // across safepoint since GC can change its value.
  insert_mem_bar(Op_MemBarCPUOrder);

  set_result(result);
  return true;
}

//----------------------------inline_reference_refersTo0----------------------------
// bool java.lang.ref.Reference.refersTo0();
// bool java.lang.ref.PhantomReference.refersTo0();
bool LibraryCallKit::inline_reference_refersTo0(bool is_phantom) {
  // Get arguments:
  Node* reference_obj = null_check_receiver();
  Node* other_obj = argument(1);
  if (stopped()) return true;

  DecoratorSet decorators = IN_HEAP | AS_NO_KEEPALIVE;
  decorators |= (is_phantom ? ON_PHANTOM_OOP_REF : ON_WEAK_OOP_REF);
  Node* referent = load_field_from_object(reference_obj, "referent", "Ljava/lang/Object;",
                                          decorators, /*is_static*/ false, NULL);
  if (referent == NULL) return false;

  // Add memory barrier to prevent commoning reads from this field
  // across safepoint since GC can change its value.
  insert_mem_bar(Op_MemBarCPUOrder);

  Node* cmp = _gvn.transform(new CmpPNode(referent, other_obj));
  Node* bol = _gvn.transform(new BoolNode(cmp, BoolTest::eq));
  IfNode* if_node = create_and_map_if(control(), bol, PROB_FAIR, COUNT_UNKNOWN);

  RegionNode* region = new RegionNode(3);
  PhiNode* phi = new PhiNode(region, TypeInt::BOOL);

  Node* if_true = _gvn.transform(new IfTrueNode(if_node));
  region->init_req(1, if_true);
  phi->init_req(1, intcon(1));

  Node* if_false = _gvn.transform(new IfFalseNode(if_node));
  region->init_req(2, if_false);
  phi->init_req(2, intcon(0));

  set_control(_gvn.transform(region));
  record_for_igvn(region);
  set_result(_gvn.transform(phi));
  return true;
}


Node* LibraryCallKit::load_field_from_object(Node* fromObj, const char* fieldName, const char* fieldTypeString,
                                             DecoratorSet decorators = IN_HEAP, bool is_static = false,
                                             ciInstanceKlass* fromKls = NULL) {
  if (fromKls == NULL) {
    const TypeInstPtr* tinst = _gvn.type(fromObj)->isa_instptr();
    assert(tinst != NULL, "obj is null");
    assert(tinst->klass()->is_loaded(), "obj is not loaded");
    fromKls = tinst->klass()->as_instance_klass();
  } else {
    assert(is_static, "only for static field access");
  }
  ciField* field = fromKls->get_field_by_name(ciSymbol::make(fieldName),
                                              ciSymbol::make(fieldTypeString),
                                              is_static);

  assert (field != NULL, "undefined field");
  if (field == NULL) return (Node *) NULL;

  if (is_static) {
    const TypeInstPtr* tip = TypeInstPtr::make(fromKls->java_mirror());
    fromObj = makecon(tip);
  }

  // Next code  copied from Parse::do_get_xxx():

  // Compute address and memory type.
  int offset  = field->offset_in_bytes();
  bool is_vol = field->is_volatile();
  ciType* field_klass = field->type();
  assert(field_klass->is_loaded(), "should be loaded");
  const TypePtr* adr_type = C->alias_type(field)->adr_type();
  Node *adr = basic_plus_adr(fromObj, fromObj, offset);
  BasicType bt = field->layout_type();

  // Build the resultant type of the load
  const Type *type;
  if (bt == T_OBJECT) {
    type = TypeOopPtr::make_from_klass(field_klass->as_klass());
  } else {
    type = Type::get_const_basic_type(bt);
  }

  if (is_vol) {
    decorators |= MO_SEQ_CST;
  }

  return access_load_at(fromObj, adr, adr_type, type, bt, decorators);
}

Node * LibraryCallKit::field_address_from_object(Node * fromObj, const char * fieldName, const char * fieldTypeString,
                                                 bool is_exact = true, bool is_static = false,
                                                 ciInstanceKlass * fromKls = NULL) {
  if (fromKls == NULL) {
    const TypeInstPtr* tinst = _gvn.type(fromObj)->isa_instptr();
    assert(tinst != NULL, "obj is null");
    assert(tinst->klass()->is_loaded(), "obj is not loaded");
    assert(!is_exact || tinst->klass_is_exact(), "klass not exact");
    fromKls = tinst->klass()->as_instance_klass();
  }
  else {
    assert(is_static, "only for static field access");
  }
  ciField* field = fromKls->get_field_by_name(ciSymbol::make(fieldName),
    ciSymbol::make(fieldTypeString),
    is_static);

  assert(field != NULL, "undefined field");
  assert(!field->is_volatile(), "not defined for volatile fields");

  if (is_static) {
    const TypeInstPtr* tip = TypeInstPtr::make(fromKls->java_mirror());
    fromObj = makecon(tip);
  }

  // Next code  copied from Parse::do_get_xxx():

  // Compute address and memory type.
  int offset = field->offset_in_bytes();
  Node *adr = basic_plus_adr(fromObj, fromObj, offset);

  return adr;
}

//------------------------------inline_aescrypt_Block-----------------------
bool LibraryCallKit::inline_aescrypt_Block(vmIntrinsics::ID id) {
  address stubAddr = NULL;
  const char *stubName;
  assert(UseAES, "need AES instruction support");

  switch(id) {
  case vmIntrinsics::_aescrypt_encryptBlock:
    stubAddr = StubRoutines::aescrypt_encryptBlock();
    stubName = "aescrypt_encryptBlock";
    break;
  case vmIntrinsics::_aescrypt_decryptBlock:
    stubAddr = StubRoutines::aescrypt_decryptBlock();
    stubName = "aescrypt_decryptBlock";
    break;
  default:
    break;
  }
  if (stubAddr == NULL) return false;

  Node* aescrypt_object = argument(0);
  Node* src             = argument(1);
  Node* src_offset      = argument(2);
  Node* dest            = argument(3);
  Node* dest_offset     = argument(4);

  src = must_be_not_null(src, true);
  dest = must_be_not_null(dest, true);

  // (1) src and dest are arrays.
  const Type* src_type = src->Value(&_gvn);
  const Type* dest_type = dest->Value(&_gvn);
  const TypeAryPtr* top_src = src_type->isa_aryptr();
  const TypeAryPtr* top_dest = dest_type->isa_aryptr();
  assert (top_src  != NULL && top_src->klass()  != NULL &&  top_dest != NULL && top_dest->klass() != NULL, "args are strange");

  // for the quick and dirty code we will skip all the checks.
  // we are just trying to get the call to be generated.
  Node* src_start  = src;
  Node* dest_start = dest;
  if (src_offset != NULL || dest_offset != NULL) {
    assert(src_offset != NULL && dest_offset != NULL, "");
    src_start  = array_element_address(src,  src_offset,  T_BYTE);
    dest_start = array_element_address(dest, dest_offset, T_BYTE);
  }

  // now need to get the start of its expanded key array
  // this requires a newer class file that has this array as littleEndian ints, otherwise we revert to java
  Node* k_start = get_key_start_from_aescrypt_object(aescrypt_object);
  if (k_start == NULL) return false;

  // Call the stub.
  make_runtime_call(RC_LEAF|RC_NO_FP, OptoRuntime::aescrypt_block_Type(),
                    stubAddr, stubName, TypePtr::BOTTOM,
                    src_start, dest_start, k_start);

  return true;
}

//------------------------------inline_cipherBlockChaining_AESCrypt-----------------------
bool LibraryCallKit::inline_cipherBlockChaining_AESCrypt(vmIntrinsics::ID id) {
  address stubAddr = NULL;
  const char *stubName = NULL;

  assert(UseAES, "need AES instruction support");

  switch(id) {
  case vmIntrinsics::_cipherBlockChaining_encryptAESCrypt:
    stubAddr = StubRoutines::cipherBlockChaining_encryptAESCrypt();
    stubName = "cipherBlockChaining_encryptAESCrypt";
    break;
  case vmIntrinsics::_cipherBlockChaining_decryptAESCrypt:
    stubAddr = StubRoutines::cipherBlockChaining_decryptAESCrypt();
    stubName = "cipherBlockChaining_decryptAESCrypt";
    break;
  default:
    break;
  }
  if (stubAddr == NULL) return false;

  Node* cipherBlockChaining_object = argument(0);
  Node* src                        = argument(1);
  Node* src_offset                 = argument(2);
  Node* len                        = argument(3);
  Node* dest                       = argument(4);
  Node* dest_offset                = argument(5);

  src = must_be_not_null(src, false);
  dest = must_be_not_null(dest, false);

  // (1) src and dest are arrays.
  const Type* src_type = src->Value(&_gvn);
  const Type* dest_type = dest->Value(&_gvn);
  const TypeAryPtr* top_src = src_type->isa_aryptr();
  const TypeAryPtr* top_dest = dest_type->isa_aryptr();
  assert (top_src  != NULL && top_src->klass()  != NULL
          &&  top_dest != NULL && top_dest->klass() != NULL, "args are strange");

  // checks are the responsibility of the caller
  Node* src_start  = src;
  Node* dest_start = dest;
  if (src_offset != NULL || dest_offset != NULL) {
    assert(src_offset != NULL && dest_offset != NULL, "");
    src_start  = array_element_address(src,  src_offset,  T_BYTE);
    dest_start = array_element_address(dest, dest_offset, T_BYTE);
  }

  // if we are in this set of code, we "know" the embeddedCipher is an AESCrypt object
  // (because of the predicated logic executed earlier).
  // so we cast it here safely.
  // this requires a newer class file that has this array as littleEndian ints, otherwise we revert to java

  Node* embeddedCipherObj = load_field_from_object(cipherBlockChaining_object, "embeddedCipher", "Lcom/sun/crypto/provider/SymmetricCipher;");
  if (embeddedCipherObj == NULL) return false;

  // cast it to what we know it will be at runtime
  const TypeInstPtr* tinst = _gvn.type(cipherBlockChaining_object)->isa_instptr();
  assert(tinst != NULL, "CBC obj is null");
  assert(tinst->klass()->is_loaded(), "CBC obj is not loaded");
  ciKlass* klass_AESCrypt = tinst->klass()->as_instance_klass()->find_klass(ciSymbol::make("com/sun/crypto/provider/AESCrypt"));
  assert(klass_AESCrypt->is_loaded(), "predicate checks that this class is loaded");

  ciInstanceKlass* instklass_AESCrypt = klass_AESCrypt->as_instance_klass();
  const TypeKlassPtr* aklass = TypeKlassPtr::make(instklass_AESCrypt);
  const TypeOopPtr* xtype = aklass->as_instance_type();
  Node* aescrypt_object = new CheckCastPPNode(control(), embeddedCipherObj, xtype);
  aescrypt_object = _gvn.transform(aescrypt_object);

  // we need to get the start of the aescrypt_object's expanded key array
  Node* k_start = get_key_start_from_aescrypt_object(aescrypt_object);
  if (k_start == NULL) return false;

  // similarly, get the start address of the r vector
  Node* objRvec = load_field_from_object(cipherBlockChaining_object, "r", "[B");
  if (objRvec == NULL) return false;
  Node* r_start = array_element_address(objRvec, intcon(0), T_BYTE);

  // Call the stub, passing src_start, dest_start, k_start, r_start and src_len
  Node* cbcCrypt = make_runtime_call(RC_LEAF|RC_NO_FP,
                                     OptoRuntime::cipherBlockChaining_aescrypt_Type(),
                                     stubAddr, stubName, TypePtr::BOTTOM,
                                     src_start, dest_start, k_start, r_start, len);

  // return cipher length (int)
  Node* retvalue = _gvn.transform(new ProjNode(cbcCrypt, TypeFunc::Parms));
  set_result(retvalue);
  return true;
}

//------------------------------inline_electronicCodeBook_AESCrypt-----------------------
bool LibraryCallKit::inline_electronicCodeBook_AESCrypt(vmIntrinsics::ID id) {
  address stubAddr = NULL;
  const char *stubName = NULL;

  assert(UseAES, "need AES instruction support");

  switch (id) {
  case vmIntrinsics::_electronicCodeBook_encryptAESCrypt:
    stubAddr = StubRoutines::electronicCodeBook_encryptAESCrypt();
    stubName = "electronicCodeBook_encryptAESCrypt";
    break;
  case vmIntrinsics::_electronicCodeBook_decryptAESCrypt:
    stubAddr = StubRoutines::electronicCodeBook_decryptAESCrypt();
    stubName = "electronicCodeBook_decryptAESCrypt";
    break;
  default:
    break;
  }

  if (stubAddr == NULL) return false;

  Node* electronicCodeBook_object = argument(0);
  Node* src                       = argument(1);
  Node* src_offset                = argument(2);
  Node* len                       = argument(3);
  Node* dest                      = argument(4);
  Node* dest_offset               = argument(5);

  // (1) src and dest are arrays.
  const Type* src_type = src->Value(&_gvn);
  const Type* dest_type = dest->Value(&_gvn);
  const TypeAryPtr* top_src = src_type->isa_aryptr();
  const TypeAryPtr* top_dest = dest_type->isa_aryptr();
  assert(top_src != NULL && top_src->klass() != NULL
         &&  top_dest != NULL && top_dest->klass() != NULL, "args are strange");

  // checks are the responsibility of the caller
  Node* src_start = src;
  Node* dest_start = dest;
  if (src_offset != NULL || dest_offset != NULL) {
    assert(src_offset != NULL && dest_offset != NULL, "");
    src_start = array_element_address(src, src_offset, T_BYTE);
    dest_start = array_element_address(dest, dest_offset, T_BYTE);
  }

  // if we are in this set of code, we "know" the embeddedCipher is an AESCrypt object
  // (because of the predicated logic executed earlier).
  // so we cast it here safely.
  // this requires a newer class file that has this array as littleEndian ints, otherwise we revert to java

  Node* embeddedCipherObj = load_field_from_object(electronicCodeBook_object, "embeddedCipher", "Lcom/sun/crypto/provider/SymmetricCipher;");
  if (embeddedCipherObj == NULL) return false;

  // cast it to what we know it will be at runtime
  const TypeInstPtr* tinst = _gvn.type(electronicCodeBook_object)->isa_instptr();
  assert(tinst != NULL, "ECB obj is null");
  assert(tinst->klass()->is_loaded(), "ECB obj is not loaded");
  ciKlass* klass_AESCrypt = tinst->klass()->as_instance_klass()->find_klass(ciSymbol::make("com/sun/crypto/provider/AESCrypt"));
  assert(klass_AESCrypt->is_loaded(), "predicate checks that this class is loaded");

  ciInstanceKlass* instklass_AESCrypt = klass_AESCrypt->as_instance_klass();
  const TypeKlassPtr* aklass = TypeKlassPtr::make(instklass_AESCrypt);
  const TypeOopPtr* xtype = aklass->as_instance_type();
  Node* aescrypt_object = new CheckCastPPNode(control(), embeddedCipherObj, xtype);
  aescrypt_object = _gvn.transform(aescrypt_object);

  // we need to get the start of the aescrypt_object's expanded key array
  Node* k_start = get_key_start_from_aescrypt_object(aescrypt_object);
  if (k_start == NULL) return false;

  // Call the stub, passing src_start, dest_start, k_start, r_start and src_len
  Node* ecbCrypt = make_runtime_call(RC_LEAF | RC_NO_FP,
                                     OptoRuntime::electronicCodeBook_aescrypt_Type(),
                                     stubAddr, stubName, TypePtr::BOTTOM,
                                     src_start, dest_start, k_start, len);

  // return cipher length (int)
  Node* retvalue = _gvn.transform(new ProjNode(ecbCrypt, TypeFunc::Parms));
  set_result(retvalue);
  return true;
}

//------------------------------inline_counterMode_AESCrypt-----------------------
bool LibraryCallKit::inline_counterMode_AESCrypt(vmIntrinsics::ID id) {
  assert(UseAES, "need AES instruction support");
  if (!UseAESCTRIntrinsics) return false;

  address stubAddr = NULL;
  const char *stubName = NULL;
  if (id == vmIntrinsics::_counterMode_AESCrypt) {
    stubAddr = StubRoutines::counterMode_AESCrypt();
    stubName = "counterMode_AESCrypt";
  }
  if (stubAddr == NULL) return false;

  Node* counterMode_object = argument(0);
  Node* src = argument(1);
  Node* src_offset = argument(2);
  Node* len = argument(3);
  Node* dest = argument(4);
  Node* dest_offset = argument(5);

  // (1) src and dest are arrays.
  const Type* src_type = src->Value(&_gvn);
  const Type* dest_type = dest->Value(&_gvn);
  const TypeAryPtr* top_src = src_type->isa_aryptr();
  const TypeAryPtr* top_dest = dest_type->isa_aryptr();
  assert(top_src != NULL && top_src->klass() != NULL &&
         top_dest != NULL && top_dest->klass() != NULL, "args are strange");

  // checks are the responsibility of the caller
  Node* src_start = src;
  Node* dest_start = dest;
  if (src_offset != NULL || dest_offset != NULL) {
    assert(src_offset != NULL && dest_offset != NULL, "");
    src_start = array_element_address(src, src_offset, T_BYTE);
    dest_start = array_element_address(dest, dest_offset, T_BYTE);
  }

  // if we are in this set of code, we "know" the embeddedCipher is an AESCrypt object
  // (because of the predicated logic executed earlier).
  // so we cast it here safely.
  // this requires a newer class file that has this array as littleEndian ints, otherwise we revert to java
  Node* embeddedCipherObj = load_field_from_object(counterMode_object, "embeddedCipher", "Lcom/sun/crypto/provider/SymmetricCipher;");
  if (embeddedCipherObj == NULL) return false;
  // cast it to what we know it will be at runtime
  const TypeInstPtr* tinst = _gvn.type(counterMode_object)->isa_instptr();
  assert(tinst != NULL, "CTR obj is null");
  assert(tinst->klass()->is_loaded(), "CTR obj is not loaded");
  ciKlass* klass_AESCrypt = tinst->klass()->as_instance_klass()->find_klass(ciSymbol::make("com/sun/crypto/provider/AESCrypt"));
  assert(klass_AESCrypt->is_loaded(), "predicate checks that this class is loaded");
  ciInstanceKlass* instklass_AESCrypt = klass_AESCrypt->as_instance_klass();
  const TypeKlassPtr* aklass = TypeKlassPtr::make(instklass_AESCrypt);
  const TypeOopPtr* xtype = aklass->as_instance_type();
  Node* aescrypt_object = new CheckCastPPNode(control(), embeddedCipherObj, xtype);
  aescrypt_object = _gvn.transform(aescrypt_object);
  // we need to get the start of the aescrypt_object's expanded key array
  Node* k_start = get_key_start_from_aescrypt_object(aescrypt_object);
  if (k_start == NULL) return false;
  // similarly, get the start address of the r vector
  Node* obj_counter = load_field_from_object(counterMode_object, "counter", "[B");
  if (obj_counter == NULL) return false;
  Node* cnt_start = array_element_address(obj_counter, intcon(0), T_BYTE);

  Node* saved_encCounter = load_field_from_object(counterMode_object, "encryptedCounter", "[B");
  if (saved_encCounter == NULL) return false;
  Node* saved_encCounter_start = array_element_address(saved_encCounter, intcon(0), T_BYTE);
  Node* used = field_address_from_object(counterMode_object, "used", "I", /*is_exact*/ false);

  // Call the stub, passing src_start, dest_start, k_start, r_start and src_len
  Node* ctrCrypt = make_runtime_call(RC_LEAF|RC_NO_FP,
                                     OptoRuntime::counterMode_aescrypt_Type(),
                                     stubAddr, stubName, TypePtr::BOTTOM,
                                     src_start, dest_start, k_start, cnt_start, len, saved_encCounter_start, used);

  // return cipher length (int)
  Node* retvalue = _gvn.transform(new ProjNode(ctrCrypt, TypeFunc::Parms));
  set_result(retvalue);
  return true;
}

//------------------------------get_key_start_from_aescrypt_object-----------------------
Node * LibraryCallKit::get_key_start_from_aescrypt_object(Node *aescrypt_object) {
#if defined(PPC64) || defined(S390)
  // MixColumns for decryption can be reduced by preprocessing MixColumns with round keys.
  // Intel's extention is based on this optimization and AESCrypt generates round keys by preprocessing MixColumns.
  // However, ppc64 vncipher processes MixColumns and requires the same round keys with encryption.
  // The ppc64 stubs of encryption and decryption use the same round keys (sessionK[0]).
  Node* objSessionK = load_field_from_object(aescrypt_object, "sessionK", "[[I");
  assert (objSessionK != NULL, "wrong version of com.sun.crypto.provider.AESCrypt");
  if (objSessionK == NULL) {
    return (Node *) NULL;
  }
  Node* objAESCryptKey = load_array_element(control(), objSessionK, intcon(0), TypeAryPtr::OOPS);
#else
  Node* objAESCryptKey = load_field_from_object(aescrypt_object, "K", "[I");
#endif // PPC64
  assert (objAESCryptKey != NULL, "wrong version of com.sun.crypto.provider.AESCrypt");
  if (objAESCryptKey == NULL) return (Node *) NULL;

  // now have the array, need to get the start address of the K array
  Node* k_start = array_element_address(objAESCryptKey, intcon(0), T_INT);
  return k_start;
}

//----------------------------inline_cipherBlockChaining_AESCrypt_predicate----------------------------
// Return node representing slow path of predicate check.
// the pseudo code we want to emulate with this predicate is:
// for encryption:
//    if (embeddedCipherObj instanceof AESCrypt) do_intrinsic, else do_javapath
// for decryption:
//    if ((embeddedCipherObj instanceof AESCrypt) && (cipher!=plain)) do_intrinsic, else do_javapath
//    note cipher==plain is more conservative than the original java code but that's OK
//
Node* LibraryCallKit::inline_cipherBlockChaining_AESCrypt_predicate(bool decrypting) {
  // The receiver was checked for NULL already.
  Node* objCBC = argument(0);

  Node* src = argument(1);
  Node* dest = argument(4);

  // Load embeddedCipher field of CipherBlockChaining object.
  Node* embeddedCipherObj = load_field_from_object(objCBC, "embeddedCipher", "Lcom/sun/crypto/provider/SymmetricCipher;");

  // get AESCrypt klass for instanceOf check
  // AESCrypt might not be loaded yet if some other SymmetricCipher got us to this compile point
  // will have same classloader as CipherBlockChaining object
  const TypeInstPtr* tinst = _gvn.type(objCBC)->isa_instptr();
  assert(tinst != NULL, "CBCobj is null");
  assert(tinst->klass()->is_loaded(), "CBCobj is not loaded");

  // we want to do an instanceof comparison against the AESCrypt class
  ciKlass* klass_AESCrypt = tinst->klass()->as_instance_klass()->find_klass(ciSymbol::make("com/sun/crypto/provider/AESCrypt"));
  if (!klass_AESCrypt->is_loaded()) {
    // if AESCrypt is not even loaded, we never take the intrinsic fast path
    Node* ctrl = control();
    set_control(top()); // no regular fast path
    return ctrl;
  }

  src = must_be_not_null(src, true);
  dest = must_be_not_null(dest, true);

  // Resolve oops to stable for CmpP below.
  ciInstanceKlass* instklass_AESCrypt = klass_AESCrypt->as_instance_klass();

  Node* instof = gen_instanceof(embeddedCipherObj, makecon(TypeKlassPtr::make(instklass_AESCrypt)));
  Node* cmp_instof  = _gvn.transform(new CmpINode(instof, intcon(1)));
  Node* bool_instof  = _gvn.transform(new BoolNode(cmp_instof, BoolTest::ne));

  Node* instof_false = generate_guard(bool_instof, NULL, PROB_MIN);

  // for encryption, we are done
  if (!decrypting)
    return instof_false;  // even if it is NULL

  // for decryption, we need to add a further check to avoid
  // taking the intrinsic path when cipher and plain are the same
  // see the original java code for why.
  RegionNode* region = new RegionNode(3);
  region->init_req(1, instof_false);

  Node* cmp_src_dest = _gvn.transform(new CmpPNode(src, dest));
  Node* bool_src_dest = _gvn.transform(new BoolNode(cmp_src_dest, BoolTest::eq));
  Node* src_dest_conjoint = generate_guard(bool_src_dest, NULL, PROB_MIN);
  region->init_req(2, src_dest_conjoint);

  record_for_igvn(region);
  return _gvn.transform(region);
}

//----------------------------inline_electronicCodeBook_AESCrypt_predicate----------------------------
// Return node representing slow path of predicate check.
// the pseudo code we want to emulate with this predicate is:
// for encryption:
//    if (embeddedCipherObj instanceof AESCrypt) do_intrinsic, else do_javapath
// for decryption:
//    if ((embeddedCipherObj instanceof AESCrypt) && (cipher!=plain)) do_intrinsic, else do_javapath
//    note cipher==plain is more conservative than the original java code but that's OK
//
Node* LibraryCallKit::inline_electronicCodeBook_AESCrypt_predicate(bool decrypting) {
  // The receiver was checked for NULL already.
  Node* objECB = argument(0);

  // Load embeddedCipher field of ElectronicCodeBook object.
  Node* embeddedCipherObj = load_field_from_object(objECB, "embeddedCipher", "Lcom/sun/crypto/provider/SymmetricCipher;");

  // get AESCrypt klass for instanceOf check
  // AESCrypt might not be loaded yet if some other SymmetricCipher got us to this compile point
  // will have same classloader as ElectronicCodeBook object
  const TypeInstPtr* tinst = _gvn.type(objECB)->isa_instptr();
  assert(tinst != NULL, "ECBobj is null");
  assert(tinst->klass()->is_loaded(), "ECBobj is not loaded");

  // we want to do an instanceof comparison against the AESCrypt class
  ciKlass* klass_AESCrypt = tinst->klass()->as_instance_klass()->find_klass(ciSymbol::make("com/sun/crypto/provider/AESCrypt"));
  if (!klass_AESCrypt->is_loaded()) {
    // if AESCrypt is not even loaded, we never take the intrinsic fast path
    Node* ctrl = control();
    set_control(top()); // no regular fast path
    return ctrl;
  }
  ciInstanceKlass* instklass_AESCrypt = klass_AESCrypt->as_instance_klass();

  Node* instof = gen_instanceof(embeddedCipherObj, makecon(TypeKlassPtr::make(instklass_AESCrypt)));
  Node* cmp_instof = _gvn.transform(new CmpINode(instof, intcon(1)));
  Node* bool_instof = _gvn.transform(new BoolNode(cmp_instof, BoolTest::ne));

  Node* instof_false = generate_guard(bool_instof, NULL, PROB_MIN);

  // for encryption, we are done
  if (!decrypting)
    return instof_false;  // even if it is NULL

  // for decryption, we need to add a further check to avoid
  // taking the intrinsic path when cipher and plain are the same
  // see the original java code for why.
  RegionNode* region = new RegionNode(3);
  region->init_req(1, instof_false);
  Node* src = argument(1);
  Node* dest = argument(4);
  Node* cmp_src_dest = _gvn.transform(new CmpPNode(src, dest));
  Node* bool_src_dest = _gvn.transform(new BoolNode(cmp_src_dest, BoolTest::eq));
  Node* src_dest_conjoint = generate_guard(bool_src_dest, NULL, PROB_MIN);
  region->init_req(2, src_dest_conjoint);

  record_for_igvn(region);
  return _gvn.transform(region);
}

//----------------------------inline_counterMode_AESCrypt_predicate----------------------------
// Return node representing slow path of predicate check.
// the pseudo code we want to emulate with this predicate is:
// for encryption:
//    if (embeddedCipherObj instanceof AESCrypt) do_intrinsic, else do_javapath
// for decryption:
//    if ((embeddedCipherObj instanceof AESCrypt) && (cipher!=plain)) do_intrinsic, else do_javapath
//    note cipher==plain is more conservative than the original java code but that's OK
//

Node* LibraryCallKit::inline_counterMode_AESCrypt_predicate() {
  // The receiver was checked for NULL already.
  Node* objCTR = argument(0);

  // Load embeddedCipher field of CipherBlockChaining object.
  Node* embeddedCipherObj = load_field_from_object(objCTR, "embeddedCipher", "Lcom/sun/crypto/provider/SymmetricCipher;");

  // get AESCrypt klass for instanceOf check
  // AESCrypt might not be loaded yet if some other SymmetricCipher got us to this compile point
  // will have same classloader as CipherBlockChaining object
  const TypeInstPtr* tinst = _gvn.type(objCTR)->isa_instptr();
  assert(tinst != NULL, "CTRobj is null");
  assert(tinst->klass()->is_loaded(), "CTRobj is not loaded");

  // we want to do an instanceof comparison against the AESCrypt class
  ciKlass* klass_AESCrypt = tinst->klass()->as_instance_klass()->find_klass(ciSymbol::make("com/sun/crypto/provider/AESCrypt"));
  if (!klass_AESCrypt->is_loaded()) {
    // if AESCrypt is not even loaded, we never take the intrinsic fast path
    Node* ctrl = control();
    set_control(top()); // no regular fast path
    return ctrl;
  }

  ciInstanceKlass* instklass_AESCrypt = klass_AESCrypt->as_instance_klass();
  Node* instof = gen_instanceof(embeddedCipherObj, makecon(TypeKlassPtr::make(instklass_AESCrypt)));
  Node* cmp_instof = _gvn.transform(new CmpINode(instof, intcon(1)));
  Node* bool_instof = _gvn.transform(new BoolNode(cmp_instof, BoolTest::ne));
  Node* instof_false = generate_guard(bool_instof, NULL, PROB_MIN);

  return instof_false; // even if it is NULL
}

//------------------------------inline_ghash_processBlocks
bool LibraryCallKit::inline_ghash_processBlocks() {
  address stubAddr;
  const char *stubName;
  assert(UseGHASHIntrinsics, "need GHASH intrinsics support");

  stubAddr = StubRoutines::ghash_processBlocks();
  stubName = "ghash_processBlocks";

  Node* data           = argument(0);
  Node* offset         = argument(1);
  Node* len            = argument(2);
  Node* state          = argument(3);
  Node* subkeyH        = argument(4);

  state = must_be_not_null(state, true);
  subkeyH = must_be_not_null(subkeyH, true);
  data = must_be_not_null(data, true);

  Node* state_start  = array_element_address(state, intcon(0), T_LONG);
  assert(state_start, "state is NULL");
  Node* subkeyH_start  = array_element_address(subkeyH, intcon(0), T_LONG);
  assert(subkeyH_start, "subkeyH is NULL");
  Node* data_start  = array_element_address(data, offset, T_BYTE);
  assert(data_start, "data is NULL");

  Node* ghash = make_runtime_call(RC_LEAF|RC_NO_FP,
                                  OptoRuntime::ghash_processBlocks_Type(),
                                  stubAddr, stubName, TypePtr::BOTTOM,
                                  state_start, subkeyH_start, data_start, len);
  return true;
}

bool LibraryCallKit::inline_base64_encodeBlock() {
  address stubAddr;
  const char *stubName;
  assert(UseBASE64Intrinsics, "need Base64 intrinsics support");
  assert(callee()->signature()->size() == 6, "base64_encodeBlock has 6 parameters");
  stubAddr = StubRoutines::base64_encodeBlock();
  stubName = "encodeBlock";

  if (!stubAddr) return false;
  Node* base64obj = argument(0);
  Node* src = argument(1);
  Node* offset = argument(2);
  Node* len = argument(3);
  Node* dest = argument(4);
  Node* dp = argument(5);
  Node* isURL = argument(6);

  src = must_be_not_null(src, true);
  dest = must_be_not_null(dest, true);

  Node* src_start = array_element_address(src, intcon(0), T_BYTE);
  assert(src_start, "source array is NULL");
  Node* dest_start = array_element_address(dest, intcon(0), T_BYTE);
  assert(dest_start, "destination array is NULL");

  Node* base64 = make_runtime_call(RC_LEAF,
                                   OptoRuntime::base64_encodeBlock_Type(),
                                   stubAddr, stubName, TypePtr::BOTTOM,
                                   src_start, offset, len, dest_start, dp, isURL);
  return true;
}

bool LibraryCallKit::inline_base64_decodeBlock() {
  address stubAddr;
  const char *stubName;
  assert(UseBASE64Intrinsics, "need Base64 intrinsics support");
  assert(callee()->signature()->size() == 7, "base64_decodeBlock has 7 parameters");
  stubAddr = StubRoutines::base64_decodeBlock();
  stubName = "decodeBlock";

  if (!stubAddr) return false;
  Node* base64obj = argument(0);
  Node* src = argument(1);
  Node* src_offset = argument(2);
  Node* len = argument(3);
  Node* dest = argument(4);
  Node* dest_offset = argument(5);
  Node* isURL = argument(6);
  Node* isMIME = argument(7);

  src = must_be_not_null(src, true);
  dest = must_be_not_null(dest, true);

  Node* src_start = array_element_address(src, intcon(0), T_BYTE);
  assert(src_start, "source array is NULL");
  Node* dest_start = array_element_address(dest, intcon(0), T_BYTE);
  assert(dest_start, "destination array is NULL");

  Node* call = make_runtime_call(RC_LEAF,
                                 OptoRuntime::base64_decodeBlock_Type(),
                                 stubAddr, stubName, TypePtr::BOTTOM,
                                 src_start, src_offset, len, dest_start, dest_offset, isURL, isMIME);
  Node* result = _gvn.transform(new ProjNode(call, TypeFunc::Parms));
  set_result(result);
  return true;
}

//------------------------------inline_digestBase_implCompress-----------------------
//
// Calculate MD5 for single-block byte[] array.
// void com.sun.security.provider.MD5.implCompress(byte[] buf, int ofs)
//
// Calculate SHA (i.e., SHA-1) for single-block byte[] array.
// void com.sun.security.provider.SHA.implCompress(byte[] buf, int ofs)
//
// Calculate SHA2 (i.e., SHA-244 or SHA-256) for single-block byte[] array.
// void com.sun.security.provider.SHA2.implCompress(byte[] buf, int ofs)
//
// Calculate SHA5 (i.e., SHA-384 or SHA-512) for single-block byte[] array.
// void com.sun.security.provider.SHA5.implCompress(byte[] buf, int ofs)
//
// Calculate SHA3 (i.e., SHA3-224 or SHA3-256 or SHA3-384 or SHA3-512) for single-block byte[] array.
// void com.sun.security.provider.SHA3.implCompress(byte[] buf, int ofs)
//
bool LibraryCallKit::inline_digestBase_implCompress(vmIntrinsics::ID id) {
  assert(callee()->signature()->size() == 2, "sha_implCompress has 2 parameters");

  Node* digestBase_obj = argument(0);
  Node* src            = argument(1); // type oop
  Node* ofs            = argument(2); // type int

  const Type* src_type = src->Value(&_gvn);
  const TypeAryPtr* top_src = src_type->isa_aryptr();
  if (top_src  == NULL || top_src->klass()  == NULL) {
    // failed array check
    return false;
  }
  // Figure out the size and type of the elements we will be copying.
  BasicType src_elem = src_type->isa_aryptr()->klass()->as_array_klass()->element_type()->basic_type();
  if (src_elem != T_BYTE) {
    return false;
  }
  // 'src_start' points to src array + offset
  src = must_be_not_null(src, true);
  Node* src_start = array_element_address(src, ofs, src_elem);
  Node* state = NULL;
  Node* digest_length = NULL;
  address stubAddr;
  const char *stubName;

  switch(id) {
  case vmIntrinsics::_md5_implCompress:
    assert(UseMD5Intrinsics, "need MD5 instruction support");
    state = get_state_from_digest_object(digestBase_obj, "[I");
    stubAddr = StubRoutines::md5_implCompress();
    stubName = "md5_implCompress";
    break;
  case vmIntrinsics::_sha_implCompress:
    assert(UseSHA1Intrinsics, "need SHA1 instruction support");
    state = get_state_from_digest_object(digestBase_obj, "[I");
    stubAddr = StubRoutines::sha1_implCompress();
    stubName = "sha1_implCompress";
    break;
  case vmIntrinsics::_sha2_implCompress:
    assert(UseSHA256Intrinsics, "need SHA256 instruction support");
    state = get_state_from_digest_object(digestBase_obj, "[I");
    stubAddr = StubRoutines::sha256_implCompress();
    stubName = "sha256_implCompress";
    break;
  case vmIntrinsics::_sha5_implCompress:
    assert(UseSHA512Intrinsics, "need SHA512 instruction support");
    state = get_state_from_digest_object(digestBase_obj, "[J");
    stubAddr = StubRoutines::sha512_implCompress();
    stubName = "sha512_implCompress";
    break;
  case vmIntrinsics::_sha3_implCompress:
    assert(UseSHA3Intrinsics, "need SHA3 instruction support");
    state = get_state_from_digest_object(digestBase_obj, "[B");
    stubAddr = StubRoutines::sha3_implCompress();
    stubName = "sha3_implCompress";
    digest_length = get_digest_length_from_digest_object(digestBase_obj);
    if (digest_length == NULL) return false;
    break;
  default:
    fatal_unexpected_iid(id);
    return false;
  }
  if (state == NULL) return false;

  assert(stubAddr != NULL, "Stub is generated");
  if (stubAddr == NULL) return false;

  // Call the stub.
  Node* call;
  if (digest_length == NULL) {
    call = make_runtime_call(RC_LEAF|RC_NO_FP, OptoRuntime::digestBase_implCompress_Type(false),
                             stubAddr, stubName, TypePtr::BOTTOM,
                             src_start, state);
  } else {
    call = make_runtime_call(RC_LEAF|RC_NO_FP, OptoRuntime::digestBase_implCompress_Type(true),
                             stubAddr, stubName, TypePtr::BOTTOM,
                             src_start, state, digest_length);
  }

  return true;
}

//------------------------------inline_digestBase_implCompressMB-----------------------
//
// Calculate MD5/SHA/SHA2/SHA5/SHA3 for multi-block byte[] array.
// int com.sun.security.provider.DigestBase.implCompressMultiBlock(byte[] b, int ofs, int limit)
//
bool LibraryCallKit::inline_digestBase_implCompressMB(int predicate) {
  assert(UseMD5Intrinsics || UseSHA1Intrinsics || UseSHA256Intrinsics || UseSHA512Intrinsics || UseSHA3Intrinsics,
         "need MD5/SHA1/SHA256/SHA512/SHA3 instruction support");
  assert((uint)predicate < 5, "sanity");
  assert(callee()->signature()->size() == 3, "digestBase_implCompressMB has 3 parameters");

  Node* digestBase_obj = argument(0); // The receiver was checked for NULL already.
  Node* src            = argument(1); // byte[] array
  Node* ofs            = argument(2); // type int
  Node* limit          = argument(3); // type int

  const Type* src_type = src->Value(&_gvn);
  const TypeAryPtr* top_src = src_type->isa_aryptr();
  if (top_src  == NULL || top_src->klass()  == NULL) {
    // failed array check
    return false;
  }
  // Figure out the size and type of the elements we will be copying.
  BasicType src_elem = src_type->isa_aryptr()->klass()->as_array_klass()->element_type()->basic_type();
  if (src_elem != T_BYTE) {
    return false;
  }
  // 'src_start' points to src array + offset
  src = must_be_not_null(src, false);
  Node* src_start = array_element_address(src, ofs, src_elem);

  const char* klass_digestBase_name = NULL;
  const char* stub_name = NULL;
  address     stub_addr = NULL;
  const char* state_type = "[I";

  switch (predicate) {
  case 0:
    if (vmIntrinsics::is_intrinsic_available(vmIntrinsics::_md5_implCompress)) {
      klass_digestBase_name = "sun/security/provider/MD5";
      stub_name = "md5_implCompressMB";
      stub_addr = StubRoutines::md5_implCompressMB();
    }
    break;
  case 1:
    if (vmIntrinsics::is_intrinsic_available(vmIntrinsics::_sha_implCompress)) {
      klass_digestBase_name = "sun/security/provider/SHA";
      stub_name = "sha1_implCompressMB";
      stub_addr = StubRoutines::sha1_implCompressMB();
    }
    break;
  case 2:
    if (vmIntrinsics::is_intrinsic_available(vmIntrinsics::_sha2_implCompress)) {
      klass_digestBase_name = "sun/security/provider/SHA2";
      stub_name = "sha256_implCompressMB";
      stub_addr = StubRoutines::sha256_implCompressMB();
    }
    break;
  case 3:
    if (vmIntrinsics::is_intrinsic_available(vmIntrinsics::_sha5_implCompress)) {
      klass_digestBase_name = "sun/security/provider/SHA5";
      stub_name = "sha512_implCompressMB";
      stub_addr = StubRoutines::sha512_implCompressMB();
      state_type = "[J";
    }
    break;
  case 4:
    if (vmIntrinsics::is_intrinsic_available(vmIntrinsics::_sha3_implCompress)) {
      klass_digestBase_name = "sun/security/provider/SHA3";
      stub_name = "sha3_implCompressMB";
      stub_addr = StubRoutines::sha3_implCompressMB();
      state_type = "[B";
    }
    break;
  default:
    fatal("unknown DigestBase intrinsic predicate: %d", predicate);
  }
  if (klass_digestBase_name != NULL) {
    assert(stub_addr != NULL, "Stub is generated");
    if (stub_addr == NULL) return false;

    // get DigestBase klass to lookup for SHA klass
    const TypeInstPtr* tinst = _gvn.type(digestBase_obj)->isa_instptr();
    assert(tinst != NULL, "digestBase_obj is not instance???");
    assert(tinst->klass()->is_loaded(), "DigestBase is not loaded");

    ciKlass* klass_digestBase = tinst->klass()->as_instance_klass()->find_klass(ciSymbol::make(klass_digestBase_name));
    assert(klass_digestBase->is_loaded(), "predicate checks that this class is loaded");
    ciInstanceKlass* instklass_digestBase = klass_digestBase->as_instance_klass();
    return inline_digestBase_implCompressMB(digestBase_obj, instklass_digestBase, state_type, stub_addr, stub_name, src_start, ofs, limit);
  }
  return false;
}

//------------------------------inline_digestBase_implCompressMB-----------------------
bool LibraryCallKit::inline_digestBase_implCompressMB(Node* digestBase_obj, ciInstanceKlass* instklass_digestBase,
                                                      const char* state_type, address stubAddr, const char *stubName,
                                                      Node* src_start, Node* ofs, Node* limit) {
  const TypeKlassPtr* aklass = TypeKlassPtr::make(instklass_digestBase);
  const TypeOopPtr* xtype = aklass->as_instance_type();
  Node* digest_obj = new CheckCastPPNode(control(), digestBase_obj, xtype);
  digest_obj = _gvn.transform(digest_obj);

  Node* state = get_state_from_digest_object(digest_obj, state_type);
  if (state == NULL) return false;

  Node* digest_length = NULL;
  if (strcmp("sha3_implCompressMB", stubName) == 0) {
    digest_length = get_digest_length_from_digest_object(digest_obj);
    if (digest_length == NULL) return false;
  }

  // Call the stub.
  Node* call;
  if (digest_length == NULL) {
    call = make_runtime_call(RC_LEAF|RC_NO_FP,
                             OptoRuntime::digestBase_implCompressMB_Type(false),
                             stubAddr, stubName, TypePtr::BOTTOM,
                             src_start, state, ofs, limit);
  } else {
     call = make_runtime_call(RC_LEAF|RC_NO_FP,
                             OptoRuntime::digestBase_implCompressMB_Type(true),
                             stubAddr, stubName, TypePtr::BOTTOM,
                             src_start, state, digest_length, ofs, limit);
  }

  // return ofs (int)
  Node* result = _gvn.transform(new ProjNode(call, TypeFunc::Parms));
  set_result(result);

  return true;
}

//------------------------------inline_galoisCounterMode_AESCrypt-----------------------
bool LibraryCallKit::inline_galoisCounterMode_AESCrypt() {
  assert(UseAES, "need AES instruction support");
  address stubAddr = NULL;
  const char *stubName = NULL;
  stubAddr = StubRoutines::galoisCounterMode_AESCrypt();
  stubName = "galoisCounterMode_AESCrypt";

  if (stubAddr == NULL) return false;

  Node* in      = argument(0);
  Node* inOfs   = argument(1);
  Node* len     = argument(2);
  Node* ct      = argument(3);
  Node* ctOfs   = argument(4);
  Node* out     = argument(5);
  Node* outOfs  = argument(6);
  Node* gctr_object = argument(7);
  Node* ghash_object = argument(8);

  // (1) in, ct and out are arrays.
  const Type* in_type = in->Value(&_gvn);
  const Type* ct_type = ct->Value(&_gvn);
  const Type* out_type = out->Value(&_gvn);
  const TypeAryPtr* top_in = in_type->isa_aryptr();
  const TypeAryPtr* top_ct = ct_type->isa_aryptr();
  const TypeAryPtr* top_out = out_type->isa_aryptr();
  assert(top_in != NULL && top_in->klass() != NULL &&
         top_ct != NULL && top_ct->klass() != NULL &&
         top_out != NULL && top_out->klass() != NULL, "args are strange");

  // checks are the responsibility of the caller
  Node* in_start = in;
  Node* ct_start = ct;
  Node* out_start = out;
  if (inOfs != NULL || ctOfs != NULL || outOfs != NULL) {
    assert(inOfs != NULL && ctOfs != NULL && outOfs != NULL, "");
    in_start = array_element_address(in, inOfs, T_BYTE);
    ct_start = array_element_address(ct, ctOfs, T_BYTE);
    out_start = array_element_address(out, outOfs, T_BYTE);
  }

  // if we are in this set of code, we "know" the embeddedCipher is an AESCrypt object
  // (because of the predicated logic executed earlier).
  // so we cast it here safely.
  // this requires a newer class file that has this array as littleEndian ints, otherwise we revert to java
  Node* embeddedCipherObj = load_field_from_object(gctr_object, "embeddedCipher", "Lcom/sun/crypto/provider/SymmetricCipher;");
  Node* counter = load_field_from_object(gctr_object, "counter", "[B");
  Node* subkeyHtbl = load_field_from_object(ghash_object, "subkeyHtbl", "[J");
  Node* state = load_field_from_object(ghash_object, "state", "[J");

  if (embeddedCipherObj == NULL || counter == NULL || subkeyHtbl == NULL || state == NULL) {
      return false;
  }
  // cast it to what we know it will be at runtime
  const TypeInstPtr* tinst = _gvn.type(gctr_object)->isa_instptr();
  assert(tinst != NULL, "GCTR obj is null");
  assert(tinst->klass()->is_loaded(), "GCTR obj is not loaded");
  ciKlass* klass_AESCrypt = tinst->klass()->as_instance_klass()->find_klass(ciSymbol::make("com/sun/crypto/provider/AESCrypt"));
  assert(klass_AESCrypt->is_loaded(), "predicate checks that this class is loaded");
  ciInstanceKlass* instklass_AESCrypt = klass_AESCrypt->as_instance_klass();
  const TypeKlassPtr* aklass = TypeKlassPtr::make(instklass_AESCrypt);
  const TypeOopPtr* xtype = aklass->as_instance_type();
  Node* aescrypt_object = new CheckCastPPNode(control(), embeddedCipherObj, xtype);
  aescrypt_object = _gvn.transform(aescrypt_object);
  // we need to get the start of the aescrypt_object's expanded key array
  Node* k_start = get_key_start_from_aescrypt_object(aescrypt_object);
  if (k_start == NULL) return false;

  // similarly, get the start address of the r vector
  Node* cnt_start = array_element_address(counter, intcon(0), T_BYTE);
  Node* state_start = array_element_address(state, intcon(0), T_LONG);
  Node* subkeyHtbl_start = array_element_address(subkeyHtbl, intcon(0), T_LONG);

<<<<<<< HEAD
  ciKlass* klass = ciTypeArrayKlass::make(T_LONG);
  Node* klass_node = makecon(TypeKlassPtr::make(klass));

  Node* avx512_subkeyHtbl = new_array(klass_node, intcon(96), 0);
  if (avx512_subkeyHtbl == NULL) return false;

  Node* avx512_subkeyHtbl_start = array_element_address(avx512_subkeyHtbl, intcon(0), T_LONG);


=======
>>>>>>> d6d6c069
  // Call the stub, passing params
  Node* gcmCrypt = make_runtime_call(RC_LEAF|RC_NO_FP,
                               OptoRuntime::galoisCounterMode_aescrypt_Type(),
                               stubAddr, stubName, TypePtr::BOTTOM,
<<<<<<< HEAD
                               in_start, len, ct_start, out_start, k_start, state_start, subkeyHtbl_start, avx512_subkeyHtbl_start, cnt_start);
=======
                               in_start, len, ct_start, out_start, k_start, state_start, subkeyHtbl_start, cnt_start);
>>>>>>> d6d6c069

  // return cipher length (int)
  Node* retvalue = _gvn.transform(new ProjNode(gcmCrypt, TypeFunc::Parms));
  set_result(retvalue);
  return true;
}

//----------------------------inline_galoisCounterMode_AESCrypt_predicate----------------------------
// Return node representing slow path of predicate check.
// the pseudo code we want to emulate with this predicate is:
// for encryption:
//    if (embeddedCipherObj instanceof AESCrypt) do_intrinsic, else do_javapath
// for decryption:
//    if ((embeddedCipherObj instanceof AESCrypt) && (cipher!=plain)) do_intrinsic, else do_javapath
//    note cipher==plain is more conservative than the original java code but that's OK
//

Node* LibraryCallKit::inline_galoisCounterMode_AESCrypt_predicate() {
  // The receiver was checked for NULL already.
  Node* objGCTR = argument(7);
  // Load embeddedCipher field of GCTR object.
  Node* embeddedCipherObj = load_field_from_object(objGCTR, "embeddedCipher", "Lcom/sun/crypto/provider/SymmetricCipher;");
  assert(embeddedCipherObj != NULL, "embeddedCipherObj is null");

  // get AESCrypt klass for instanceOf check
  // AESCrypt might not be loaded yet if some other SymmetricCipher got us to this compile point
  // will have same classloader as CipherBlockChaining object
  const TypeInstPtr* tinst = _gvn.type(objGCTR)->isa_instptr();
  assert(tinst != NULL, "GCTR obj is null");
  assert(tinst->klass()->is_loaded(), "GCTR obj is not loaded");

  // we want to do an instanceof comparison against the AESCrypt class
  ciKlass* klass_AESCrypt = tinst->klass()->as_instance_klass()->find_klass(ciSymbol::make("com/sun/crypto/provider/AESCrypt"));
  if (!klass_AESCrypt->is_loaded()) {
    // if AESCrypt is not even loaded, we never take the intrinsic fast path
    Node* ctrl = control();
    set_control(top()); // no regular fast path
    return ctrl;
  }

  ciInstanceKlass* instklass_AESCrypt = klass_AESCrypt->as_instance_klass();
  Node* instof = gen_instanceof(embeddedCipherObj, makecon(TypeKlassPtr::make(instklass_AESCrypt)));
  Node* cmp_instof = _gvn.transform(new CmpINode(instof, intcon(1)));
  Node* bool_instof = _gvn.transform(new BoolNode(cmp_instof, BoolTest::ne));
  Node* instof_false = generate_guard(bool_instof, NULL, PROB_MIN);

  return instof_false; // even if it is NULL
}

//------------------------------get_state_from_digest_object-----------------------
Node * LibraryCallKit::get_state_from_digest_object(Node *digest_object, const char *state_type) {
  Node* digest_state = load_field_from_object(digest_object, "state", state_type);
  assert (digest_state != NULL, "wrong version of sun.security.provider.MD5/SHA/SHA2/SHA5/SHA3");
  if (digest_state == NULL) return (Node *) NULL;

  // now have the array, need to get the start address of the state array
  Node* state = array_element_address(digest_state, intcon(0), T_INT);
  return state;
}

//------------------------------get_digest_length_from_sha3_object----------------------------------
Node * LibraryCallKit::get_digest_length_from_digest_object(Node *digest_object) {
  Node* digest_length = load_field_from_object(digest_object, "digestLength", "I");
  assert (digest_length != NULL, "sanity");
  return digest_length;
}

//----------------------------inline_digestBase_implCompressMB_predicate----------------------------
// Return node representing slow path of predicate check.
// the pseudo code we want to emulate with this predicate is:
//    if (digestBaseObj instanceof MD5/SHA/SHA2/SHA5/SHA3) do_intrinsic, else do_javapath
//
Node* LibraryCallKit::inline_digestBase_implCompressMB_predicate(int predicate) {
  assert(UseMD5Intrinsics || UseSHA1Intrinsics || UseSHA256Intrinsics || UseSHA512Intrinsics || UseSHA3Intrinsics,
         "need MD5/SHA1/SHA256/SHA512/SHA3 instruction support");
  assert((uint)predicate < 5, "sanity");

  // The receiver was checked for NULL already.
  Node* digestBaseObj = argument(0);

  // get DigestBase klass for instanceOf check
  const TypeInstPtr* tinst = _gvn.type(digestBaseObj)->isa_instptr();
  assert(tinst != NULL, "digestBaseObj is null");
  assert(tinst->klass()->is_loaded(), "DigestBase is not loaded");

  const char* klass_name = NULL;
  switch (predicate) {
  case 0:
    if (UseMD5Intrinsics) {
      // we want to do an instanceof comparison against the MD5 class
      klass_name = "sun/security/provider/MD5";
    }
    break;
  case 1:
    if (UseSHA1Intrinsics) {
      // we want to do an instanceof comparison against the SHA class
      klass_name = "sun/security/provider/SHA";
    }
    break;
  case 2:
    if (UseSHA256Intrinsics) {
      // we want to do an instanceof comparison against the SHA2 class
      klass_name = "sun/security/provider/SHA2";
    }
    break;
  case 3:
    if (UseSHA512Intrinsics) {
      // we want to do an instanceof comparison against the SHA5 class
      klass_name = "sun/security/provider/SHA5";
    }
    break;
  case 4:
    if (UseSHA3Intrinsics) {
      // we want to do an instanceof comparison against the SHA3 class
      klass_name = "sun/security/provider/SHA3";
    }
    break;
  default:
    fatal("unknown SHA intrinsic predicate: %d", predicate);
  }

  ciKlass* klass = NULL;
  if (klass_name != NULL) {
    klass = tinst->klass()->as_instance_klass()->find_klass(ciSymbol::make(klass_name));
  }
  if ((klass == NULL) || !klass->is_loaded()) {
    // if none of MD5/SHA/SHA2/SHA5 is loaded, we never take the intrinsic fast path
    Node* ctrl = control();
    set_control(top()); // no intrinsic path
    return ctrl;
  }
  ciInstanceKlass* instklass = klass->as_instance_klass();

  Node* instof = gen_instanceof(digestBaseObj, makecon(TypeKlassPtr::make(instklass)));
  Node* cmp_instof = _gvn.transform(new CmpINode(instof, intcon(1)));
  Node* bool_instof = _gvn.transform(new BoolNode(cmp_instof, BoolTest::ne));
  Node* instof_false = generate_guard(bool_instof, NULL, PROB_MIN);

  return instof_false;  // even if it is NULL
}

//-------------inline_fma-----------------------------------
bool LibraryCallKit::inline_fma(vmIntrinsics::ID id) {
  Node *a = NULL;
  Node *b = NULL;
  Node *c = NULL;
  Node* result = NULL;
  switch (id) {
  case vmIntrinsics::_fmaD:
    assert(callee()->signature()->size() == 6, "fma has 3 parameters of size 2 each.");
    // no receiver since it is static method
    a = round_double_node(argument(0));
    b = round_double_node(argument(2));
    c = round_double_node(argument(4));
    result = _gvn.transform(new FmaDNode(control(), a, b, c));
    break;
  case vmIntrinsics::_fmaF:
    assert(callee()->signature()->size() == 3, "fma has 3 parameters of size 1 each.");
    a = argument(0);
    b = argument(1);
    c = argument(2);
    result = _gvn.transform(new FmaFNode(control(), a, b, c));
    break;
  default:
    fatal_unexpected_iid(id);  break;
  }
  set_result(result);
  return true;
}

bool LibraryCallKit::inline_character_compare(vmIntrinsics::ID id) {
  // argument(0) is receiver
  Node* codePoint = argument(1);
  Node* n = NULL;

  switch (id) {
    case vmIntrinsics::_isDigit :
      n = new DigitNode(control(), codePoint);
      break;
    case vmIntrinsics::_isLowerCase :
      n = new LowerCaseNode(control(), codePoint);
      break;
    case vmIntrinsics::_isUpperCase :
      n = new UpperCaseNode(control(), codePoint);
      break;
    case vmIntrinsics::_isWhitespace :
      n = new WhitespaceNode(control(), codePoint);
      break;
    default:
      fatal_unexpected_iid(id);
  }

  set_result(_gvn.transform(n));
  return true;
}

//------------------------------inline_fp_min_max------------------------------
bool LibraryCallKit::inline_fp_min_max(vmIntrinsics::ID id) {
/* DISABLED BECAUSE METHOD DATA ISN'T COLLECTED PER CALL-SITE, SEE JDK-8015416.

  // The intrinsic should be used only when the API branches aren't predictable,
  // the last one performing the most important comparison. The following heuristic
  // uses the branch statistics to eventually bail out if necessary.

  ciMethodData *md = callee()->method_data();

  if ( md != NULL && md->is_mature() && md->invocation_count() > 0 ) {
    ciCallProfile cp = caller()->call_profile_at_bci(bci());

    if ( ((double)cp.count()) / ((double)md->invocation_count()) < 0.8 ) {
      // Bail out if the call-site didn't contribute enough to the statistics.
      return false;
    }

    uint taken = 0, not_taken = 0;

    for (ciProfileData *p = md->first_data(); md->is_valid(p); p = md->next_data(p)) {
      if (p->is_BranchData()) {
        taken = ((ciBranchData*)p)->taken();
        not_taken = ((ciBranchData*)p)->not_taken();
      }
    }

    double balance = (((double)taken) - ((double)not_taken)) / ((double)md->invocation_count());
    balance = balance < 0 ? -balance : balance;
    if ( balance > 0.2 ) {
      // Bail out if the most important branch is predictable enough.
      return false;
    }
  }
*/

  Node *a = NULL;
  Node *b = NULL;
  Node *n = NULL;
  switch (id) {
  case vmIntrinsics::_maxF:
  case vmIntrinsics::_minF:
    assert(callee()->signature()->size() == 2, "minF/maxF has 2 parameters of size 1 each.");
    a = argument(0);
    b = argument(1);
    break;
  case vmIntrinsics::_maxD:
  case vmIntrinsics::_minD:
    assert(callee()->signature()->size() == 4, "minD/maxD has 2 parameters of size 2 each.");
    a = round_double_node(argument(0));
    b = round_double_node(argument(2));
    break;
  default:
    fatal_unexpected_iid(id);
    break;
  }
  switch (id) {
  case vmIntrinsics::_maxF:  n = new MaxFNode(a, b);  break;
  case vmIntrinsics::_minF:  n = new MinFNode(a, b);  break;
  case vmIntrinsics::_maxD:  n = new MaxDNode(a, b);  break;
  case vmIntrinsics::_minD:  n = new MinDNode(a, b);  break;
  default:  fatal_unexpected_iid(id);  break;
  }
  set_result(_gvn.transform(n));
  return true;
}

bool LibraryCallKit::inline_profileBoolean() {
  Node* counts = argument(1);
  const TypeAryPtr* ary = NULL;
  ciArray* aobj = NULL;
  if (counts->is_Con()
      && (ary = counts->bottom_type()->isa_aryptr()) != NULL
      && (aobj = ary->const_oop()->as_array()) != NULL
      && (aobj->length() == 2)) {
    // Profile is int[2] where [0] and [1] correspond to false and true value occurrences respectively.
    jint false_cnt = aobj->element_value(0).as_int();
    jint  true_cnt = aobj->element_value(1).as_int();

    if (C->log() != NULL) {
      C->log()->elem("observe source='profileBoolean' false='%d' true='%d'",
                     false_cnt, true_cnt);
    }

    if (false_cnt + true_cnt == 0) {
      // According to profile, never executed.
      uncommon_trap_exact(Deoptimization::Reason_intrinsic,
                          Deoptimization::Action_reinterpret);
      return true;
    }

    // result is a boolean (0 or 1) and its profile (false_cnt & true_cnt)
    // is a number of each value occurrences.
    Node* result = argument(0);
    if (false_cnt == 0 || true_cnt == 0) {
      // According to profile, one value has been never seen.
      int expected_val = (false_cnt == 0) ? 1 : 0;

      Node* cmp  = _gvn.transform(new CmpINode(result, intcon(expected_val)));
      Node* test = _gvn.transform(new BoolNode(cmp, BoolTest::eq));

      IfNode* check = create_and_map_if(control(), test, PROB_ALWAYS, COUNT_UNKNOWN);
      Node* fast_path = _gvn.transform(new IfTrueNode(check));
      Node* slow_path = _gvn.transform(new IfFalseNode(check));

      { // Slow path: uncommon trap for never seen value and then reexecute
        // MethodHandleImpl::profileBoolean() to bump the count, so JIT knows
        // the value has been seen at least once.
        PreserveJVMState pjvms(this);
        PreserveReexecuteState preexecs(this);
        jvms()->set_should_reexecute(true);

        set_control(slow_path);
        set_i_o(i_o());

        uncommon_trap_exact(Deoptimization::Reason_intrinsic,
                            Deoptimization::Action_reinterpret);
      }
      // The guard for never seen value enables sharpening of the result and
      // returning a constant. It allows to eliminate branches on the same value
      // later on.
      set_control(fast_path);
      result = intcon(expected_val);
    }
    // Stop profiling.
    // MethodHandleImpl::profileBoolean() has profiling logic in its bytecode.
    // By replacing method body with profile data (represented as ProfileBooleanNode
    // on IR level) we effectively disable profiling.
    // It enables full speed execution once optimized code is generated.
    Node* profile = _gvn.transform(new ProfileBooleanNode(result, false_cnt, true_cnt));
    C->record_for_igvn(profile);
    set_result(profile);
    return true;
  } else {
    // Continue profiling.
    // Profile data isn't available at the moment. So, execute method's bytecode version.
    // Usually, when GWT LambdaForms are profiled it means that a stand-alone nmethod
    // is compiled and counters aren't available since corresponding MethodHandle
    // isn't a compile-time constant.
    return false;
  }
}

bool LibraryCallKit::inline_isCompileConstant() {
  Node* n = argument(0);
  set_result(n->is_Con() ? intcon(1) : intcon(0));
  return true;
}

//------------------------------- inline_getObjectSize --------------------------------------
//
// Calculate the runtime size of the object/array.
//   native long sun.instrument.InstrumentationImpl.getObjectSize0(long nativeAgent, Object objectToSize);
//
bool LibraryCallKit::inline_getObjectSize() {
  Node* obj = argument(3);
  Node* klass_node = load_object_klass(obj);

  jint  layout_con = Klass::_lh_neutral_value;
  Node* layout_val = get_layout_helper(klass_node, layout_con);
  int   layout_is_con = (layout_val == NULL);

  if (layout_is_con) {
    // Layout helper is constant, can figure out things at compile time.

    if (Klass::layout_helper_is_instance(layout_con)) {
      // Instance case:  layout_con contains the size itself.
      Node *size = longcon(Klass::layout_helper_size_in_bytes(layout_con));
      set_result(size);
    } else {
      // Array case: size is round(header + element_size*arraylength).
      // Since arraylength is different for every array instance, we have to
      // compute the whole thing at runtime.

      Node* arr_length = load_array_length(obj);

      int round_mask = MinObjAlignmentInBytes - 1;
      int hsize  = Klass::layout_helper_header_size(layout_con);
      int eshift = Klass::layout_helper_log2_element_size(layout_con);

      if ((round_mask & ~right_n_bits(eshift)) == 0) {
        round_mask = 0;  // strength-reduce it if it goes away completely
      }
      assert((hsize & right_n_bits(eshift)) == 0, "hsize is pre-rounded");
      Node* header_size = intcon(hsize + round_mask);

      Node* lengthx = ConvI2X(arr_length);
      Node* headerx = ConvI2X(header_size);

      Node* abody = lengthx;
      if (eshift != 0) {
        abody = _gvn.transform(new LShiftXNode(lengthx, intcon(eshift)));
      }
      Node* size = _gvn.transform( new AddXNode(headerx, abody) );
      if (round_mask != 0) {
        size = _gvn.transform( new AndXNode(size, MakeConX(~round_mask)) );
      }
      size = ConvX2L(size);
      set_result(size);
    }
  } else {
    // Layout helper is not constant, need to test for array-ness at runtime.

    enum { _instance_path = 1, _array_path, PATH_LIMIT };
    RegionNode* result_reg = new RegionNode(PATH_LIMIT);
    PhiNode* result_val = new PhiNode(result_reg, TypeLong::LONG);
    record_for_igvn(result_reg);

    Node* array_ctl = generate_array_guard(klass_node, NULL);
    if (array_ctl != NULL) {
      // Array case: size is round(header + element_size*arraylength).
      // Since arraylength is different for every array instance, we have to
      // compute the whole thing at runtime.

      PreserveJVMState pjvms(this);
      set_control(array_ctl);
      Node* arr_length = load_array_length(obj);

      int round_mask = MinObjAlignmentInBytes - 1;
      Node* mask = intcon(round_mask);

      Node* hss = intcon(Klass::_lh_header_size_shift);
      Node* hsm = intcon(Klass::_lh_header_size_mask);
      Node* header_size = _gvn.transform(new URShiftINode(layout_val, hss));
      header_size = _gvn.transform(new AndINode(header_size, hsm));
      header_size = _gvn.transform(new AddINode(header_size, mask));

      // There is no need to mask or shift this value.
      // The semantics of LShiftINode include an implicit mask to 0x1F.
      assert(Klass::_lh_log2_element_size_shift == 0, "use shift in place");
      Node* elem_shift = layout_val;

      Node* lengthx = ConvI2X(arr_length);
      Node* headerx = ConvI2X(header_size);

      Node* abody = _gvn.transform(new LShiftXNode(lengthx, elem_shift));
      Node* size = _gvn.transform(new AddXNode(headerx, abody));
      if (round_mask != 0) {
        size = _gvn.transform(new AndXNode(size, MakeConX(~round_mask)));
      }
      size = ConvX2L(size);

      result_reg->init_req(_array_path, control());
      result_val->init_req(_array_path, size);
    }

    if (!stopped()) {
      // Instance case: the layout helper gives us instance size almost directly,
      // but we need to mask out the _lh_instance_slow_path_bit.
      Node* size = ConvI2X(layout_val);
      assert((int) Klass::_lh_instance_slow_path_bit < BytesPerLong, "clear bit");
      Node* mask = MakeConX(~(intptr_t) right_n_bits(LogBytesPerLong));
      size = _gvn.transform(new AndXNode(size, mask));
      size = ConvX2L(size);

      result_reg->init_req(_instance_path, control());
      result_val->init_req(_instance_path, size);
    }

    set_result(result_reg, result_val);
  }

  return true;
}

//------------------------------- inline_blackhole --------------------------------------
//
// Make sure all arguments to this node are alive.
// This matches methods that were requested to be blackholed through compile commands.
//
bool LibraryCallKit::inline_blackhole() {
  assert(callee()->is_static(), "Should have been checked before: only static methods here");
  assert(callee()->is_empty(), "Should have been checked before: only empty methods here");
  assert(callee()->holder()->is_loaded(), "Should have been checked before: only methods for loaded classes here");

  // Bind call arguments as blackhole arguments to keep them alive
  Node* bh = insert_mem_bar(Op_Blackhole);
  uint nargs = callee()->arg_size();
  for (uint i = 0; i < nargs; i++) {
    bh->add_req(argument(i));
  }

  return true;
}<|MERGE_RESOLUTION|>--- conflicted
+++ resolved
@@ -6789,7 +6789,6 @@
   Node* state_start = array_element_address(state, intcon(0), T_LONG);
   Node* subkeyHtbl_start = array_element_address(subkeyHtbl, intcon(0), T_LONG);
 
-<<<<<<< HEAD
   ciKlass* klass = ciTypeArrayKlass::make(T_LONG);
   Node* klass_node = makecon(TypeKlassPtr::make(klass));
 
@@ -6799,17 +6798,11 @@
   Node* avx512_subkeyHtbl_start = array_element_address(avx512_subkeyHtbl, intcon(0), T_LONG);
 
 
-=======
->>>>>>> d6d6c069
   // Call the stub, passing params
   Node* gcmCrypt = make_runtime_call(RC_LEAF|RC_NO_FP,
                                OptoRuntime::galoisCounterMode_aescrypt_Type(),
                                stubAddr, stubName, TypePtr::BOTTOM,
-<<<<<<< HEAD
                                in_start, len, ct_start, out_start, k_start, state_start, subkeyHtbl_start, avx512_subkeyHtbl_start, cnt_start);
-=======
-                               in_start, len, ct_start, out_start, k_start, state_start, subkeyHtbl_start, cnt_start);
->>>>>>> d6d6c069
 
   // return cipher length (int)
   Node* retvalue = _gvn.transform(new ProjNode(gcmCrypt, TypeFunc::Parms));
