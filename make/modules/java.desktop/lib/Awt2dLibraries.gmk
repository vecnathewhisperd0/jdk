--- conflicted
+++ resolved
@@ -23,13 +23,8 @@
 # questions.
 #
 
-<<<<<<< HEAD
 include CopyFiles.gmk
 
-WIN_AWT_LIB := $(SUPPORT_OUTPUTDIR)/native/$(MODULE)/libawt/awt.lib
-
-=======
->>>>>>> 9acce7a6
 LIBAWT_DEFAULT_HEADER_DIRS := \
     common/awt/utility \
     libawt/awt/image \
