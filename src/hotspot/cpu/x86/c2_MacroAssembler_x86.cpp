--- conflicted
+++ resolved
@@ -5517,89 +5517,6 @@
   }
   bswapq(dst);
 }
-<<<<<<< HEAD
-#endif
-=======
-
-void C2_MacroAssembler::udivL(Register rax, Register divisor, Register rdx) {
-  Label done;
-  Label neg_divisor_fastpath;
-  cmpq(divisor, 0);
-  jccb(Assembler::less, neg_divisor_fastpath);
-  xorl(rdx, rdx);
-  divq(divisor);
-  jmpb(done);
-  bind(neg_divisor_fastpath);
-  // Fastpath for divisor < 0:
-  // quotient = (dividend & ~(dividend - divisor)) >>> (Long.SIZE - 1)
-  // See Hacker's Delight (2nd ed), section 9.3 which is implemented in java.lang.Long.divideUnsigned()
-  movq(rdx, rax);
-  subq(rdx, divisor);
-  if (VM_Version::supports_bmi1()) {
-    andnq(rax, rdx, rax);
-  } else {
-    notq(rdx);
-    andq(rax, rdx);
-  }
-  shrq(rax, 63);
-  bind(done);
-}
-
-void C2_MacroAssembler::umodL(Register rax, Register divisor, Register rdx) {
-  Label done;
-  Label neg_divisor_fastpath;
-  cmpq(divisor, 0);
-  jccb(Assembler::less, neg_divisor_fastpath);
-  xorq(rdx, rdx);
-  divq(divisor);
-  jmp(done);
-  bind(neg_divisor_fastpath);
-  // Fastpath when divisor < 0:
-  // remainder = dividend - (((dividend & ~(dividend - divisor)) >> (Long.SIZE - 1)) & divisor)
-  // See Hacker's Delight (2nd ed), section 9.3 which is implemented in java.lang.Long.remainderUnsigned()
-  movq(rdx, rax);
-  subq(rax, divisor);
-  if (VM_Version::supports_bmi1()) {
-    andnq(rax, rax, rdx);
-  } else {
-    notq(rax);
-    andq(rax, rdx);
-  }
-  sarq(rax, 63);
-  andq(rax, divisor);
-  subq(rdx, rax);
-  bind(done);
-}
-
-void C2_MacroAssembler::udivmodL(Register rax, Register divisor, Register rdx, Register tmp) {
-  Label done;
-  Label neg_divisor_fastpath;
-  cmpq(divisor, 0);
-  jccb(Assembler::less, neg_divisor_fastpath);
-  xorq(rdx, rdx);
-  divq(divisor);
-  jmp(done);
-  bind(neg_divisor_fastpath);
-  // Fastpath for divisor < 0:
-  // quotient = (dividend & ~(dividend - divisor)) >>> (Long.SIZE - 1)
-  // remainder = dividend - (((dividend & ~(dividend - divisor)) >> (Long.SIZE - 1)) & divisor)
-  // See Hacker's Delight (2nd ed), section 9.3 which is implemented in
-  // java.lang.Long.divideUnsigned() and java.lang.Long.remainderUnsigned()
-  movq(rdx, rax);
-  subq(rax, divisor);
-  if (VM_Version::supports_bmi1()) {
-    andnq(rax, rax, rdx);
-  } else {
-    notq(rax);
-    andq(rax, rdx);
-  }
-  movq(tmp, rax);
-  shrq(rax, 63); // quotient
-  sarq(tmp, 63);
-  andq(tmp, divisor);
-  subq(rdx, tmp); // remainder
-  bind(done);
-}
 #endif
 
 void C2_MacroAssembler::rearrange_bytes(XMMRegister dst, XMMRegister shuffle, XMMRegister src, XMMRegister xtmp1,
@@ -5646,5 +5563,4 @@
   evpcmpb(ktmp, ktmp, shuffle,  xtmp2, Assembler::lt, true, vlen_enc);
   evshufi64x2(xtmp3, src, src, 0xFF, vlen_enc);
   evpshufb(dst, ktmp, xtmp3, shuffle, true, vlen_enc);
-}
->>>>>>> 38a81913
+}