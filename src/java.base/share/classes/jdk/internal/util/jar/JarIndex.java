--- conflicted
+++ resolved
@@ -288,11 +288,7 @@
         String currentJar = null;
 
         /* an ordered list of jar file names */
-<<<<<<< HEAD
-        List<String> jars = new ArrayList<>();
-=======
         ArrayList<String> jars = new ArrayList<>();
->>>>>>> 7cc1eb3e
 
         /* read until we see a .jar line */
         while((line = br.readLine()) != null && !line.endsWith(".jar"));
