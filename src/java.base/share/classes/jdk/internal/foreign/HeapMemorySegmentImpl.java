/*
 *  Copyright (c) 2020, 2023, Oracle and/or its affiliates. All rights reserved.
 *  DO NOT ALTER OR REMOVE COPYRIGHT NOTICES OR THIS FILE HEADER.
 *
 *  This code is free software; you can redistribute it and/or modify it
 *  under the terms of the GNU General Public License version 2 only, as
 *  published by the Free Software Foundation.  Oracle designates this
 *  particular file as subject to the "Classpath" exception as provided
 *  by Oracle in the LICENSE file that accompanied this code.
 *
 *  This code is distributed in the hope that it will be useful, but WITHOUT
 *  ANY WARRANTY; without even the implied warranty of MERCHANTABILITY or
 *  FITNESS FOR A PARTICULAR PURPOSE.  See the GNU General Public License
 *  version 2 for more details (a copy is included in the LICENSE file that
 *  accompanied this code).
 *
 *  You should have received a copy of the GNU General Public License version
 *  2 along with this work; if not, write to the Free Software Foundation,
 *  Inc., 51 Franklin St, Fifth Floor, Boston, MA 02110-1301 USA.
 *
 *   Please contact Oracle, 500 Oracle Parkway, Redwood Shores, CA 94065 USA
 *  or visit www.oracle.com if you need additional information or have any
 *  questions.
 *
 */

package jdk.internal.foreign;

import java.lang.foreign.ValueLayout;
import java.nio.ByteBuffer;
import java.util.Objects;
import java.util.Optional;

import jdk.internal.access.JavaNioAccess;
import jdk.internal.access.SharedSecrets;
import jdk.internal.misc.Unsafe;
import jdk.internal.vm.annotation.ForceInline;

/**
 * Implementation for heap memory segments. A heap memory segment is composed by an offset and
 * a base object (typically an array). To enhance performances, the access to the base object needs to feature
 * sharp type information, as well as sharp null-check information. For this reason, many concrete subclasses
 * of {@link HeapMemorySegmentImpl} are defined (e.g. {@link OfFloat}, so that each subclass can override the
 * {@link HeapMemorySegmentImpl#unsafeGetBase()} method so that it returns an array of the correct (sharp) type. Note that
 * the field type storing the 'base' coordinate is just Object; similarly, all the constructor in the subclasses
 * accept an Object 'base' parameter instead of a sharper type (e.g. {@code byte[]}). This is deliberate, as
 * using sharper types would require use of type-conversions, which in turn would inhibit some C2 optimizations,
 * such as the elimination of store barriers in methods like {@link HeapMemorySegmentImpl#dup(long, long, boolean, MemorySessionImpl)}.
 */
abstract sealed class HeapMemorySegmentImpl extends AbstractMemorySegmentImpl {

    private static final Unsafe UNSAFE = Unsafe.getUnsafe();
    private static final int BYTE_ARR_BASE = UNSAFE.arrayBaseOffset(byte[].class);

    private static final long MAX_ALIGN_1 = ValueLayout.JAVA_BYTE.byteAlignment();
    private static final long MAX_ALIGN_2 = ValueLayout.JAVA_SHORT.byteAlignment();
    private static final long MAX_ALIGN_4 = ValueLayout.JAVA_INT.byteAlignment();
    private static final long MAX_ALIGN_8 = ValueLayout.JAVA_LONG.byteAlignment();

    final long offset;
    final Object base;

    @Override
    public Optional<Object> heapBase() {
        return readOnly ?
                Optional.empty() :
                Optional.of(base);
    }

    @ForceInline
    HeapMemorySegmentImpl(long offset, Object base, long length, boolean readOnly, MemorySessionImpl session) {
        super(length, readOnly, session);
        this.offset = offset;
        this.base = base;
    }

    @Override
    public long unsafeGetOffset() {
        return offset;
    }

    @Override
    abstract HeapMemorySegmentImpl dup(long offset, long size, boolean readOnly, MemorySessionImpl scope);

    @Override
    ByteBuffer makeByteBuffer() {
        if (!(base instanceof byte[] baseByte)) {
            throw new UnsupportedOperationException("Not an address to an heap-allocated byte array");
        }
        JavaNioAccess nioAccess = SharedSecrets.getJavaNioAccess();
        return nioAccess.newHeapByteBuffer(baseByte, (int)offset - BYTE_ARR_BASE, (int) byteSize(), null);
    }

    // factories

    public static final class OfByte extends HeapMemorySegmentImpl {

        OfByte(long offset, Object base, long length, boolean readOnly, MemorySessionImpl session) {
            super(offset, base, length, readOnly, session);
        }

        @Override
        OfByte dup(long offset, long size, boolean readOnly, MemorySessionImpl scope) {
            return new OfByte(this.offset + offset, base, size, readOnly, scope);
        }

        @Override
        public byte[] unsafeGetBase() {
            return (byte[])Objects.requireNonNull(base);
        }

<<<<<<< HEAD
        public static MemorySegment fromArray(byte[] arr) {
            Objects.requireNonNull(arr);
            long byteSize = (long)arr.length * Unsafe.ARRAY_BYTE_INDEX_SCALE;
            return new OfByte(Unsafe.ARRAY_BYTE_BASE_OFFSET, arr, byteSize, false,
                    MemorySessionImpl.createHeap(arr));
        }

=======
>>>>>>> 15acf4b8
        @Override
        public long maxAlignMask() {
            return MAX_ALIGN_1;
        }

        @Override
        public long address() {
            return offset - Unsafe.ARRAY_BYTE_BASE_OFFSET;
        }
    }

    public static final class OfChar extends HeapMemorySegmentImpl {

        OfChar(long offset, Object base, long length, boolean readOnly, MemorySessionImpl session) {
            super(offset, base, length, readOnly, session);
        }

        @Override
        OfChar dup(long offset, long size, boolean readOnly, MemorySessionImpl scope) {
            return new OfChar(this.offset + offset, base, size, readOnly, scope);
        }

        @Override
        public char[] unsafeGetBase() {
            return (char[])Objects.requireNonNull(base);
        }

<<<<<<< HEAD
        public static MemorySegment fromArray(char[] arr) {
            Objects.requireNonNull(arr);
            long byteSize = (long)arr.length * Unsafe.ARRAY_CHAR_INDEX_SCALE;
            return new OfChar(Unsafe.ARRAY_CHAR_BASE_OFFSET, arr, byteSize, false,
                    MemorySessionImpl.createHeap(arr));
        }

=======
>>>>>>> 15acf4b8
        @Override
        public long maxAlignMask() {
            return MAX_ALIGN_2;
        }

        @Override
        public long address() {
            return offset - Unsafe.ARRAY_CHAR_BASE_OFFSET;
        }
    }

    public static final class OfShort extends HeapMemorySegmentImpl {

        OfShort(long offset, Object base, long length, boolean readOnly, MemorySessionImpl session) {
            super(offset, base, length, readOnly, session);
        }

        @Override
        OfShort dup(long offset, long size, boolean readOnly, MemorySessionImpl scope) {
            return new OfShort(this.offset + offset, base, size, readOnly, scope);
        }

        @Override
        public short[] unsafeGetBase() {
            return (short[])Objects.requireNonNull(base);
        }

<<<<<<< HEAD
        public static MemorySegment fromArray(short[] arr) {
            Objects.requireNonNull(arr);
            long byteSize = (long)arr.length * Unsafe.ARRAY_SHORT_INDEX_SCALE;
            return new OfShort(Unsafe.ARRAY_SHORT_BASE_OFFSET, arr, byteSize, false,
                    MemorySessionImpl.createHeap(arr));
        }

=======
>>>>>>> 15acf4b8
        @Override
        public long maxAlignMask() {
            return MAX_ALIGN_2;
        }

        @Override
        public long address() {
            return offset - Unsafe.ARRAY_SHORT_BASE_OFFSET;
        }
    }

    public static final class OfInt extends HeapMemorySegmentImpl {

        OfInt(long offset, Object base, long length, boolean readOnly, MemorySessionImpl session) {
            super(offset, base, length, readOnly, session);
        }

        @Override
        OfInt dup(long offset, long size, boolean readOnly, MemorySessionImpl scope) {
            return new OfInt(this.offset + offset, base, size, readOnly, scope);
        }

        @Override
        public int[] unsafeGetBase() {
            return (int[])Objects.requireNonNull(base);
        }

<<<<<<< HEAD
        public static MemorySegment fromArray(int[] arr) {
            Objects.requireNonNull(arr);
            long byteSize = (long)arr.length * Unsafe.ARRAY_INT_INDEX_SCALE;
            return new OfInt(Unsafe.ARRAY_INT_BASE_OFFSET, arr, byteSize, false,
                    MemorySessionImpl.createHeap(arr));
        }

=======
>>>>>>> 15acf4b8
        @Override
        public long maxAlignMask() {
            return MAX_ALIGN_4;
        }

        @Override
        public long address() {
            return offset - Unsafe.ARRAY_INT_BASE_OFFSET;
        }
    }

    public static final class OfLong extends HeapMemorySegmentImpl {

        OfLong(long offset, Object base, long length, boolean readOnly, MemorySessionImpl session) {
            super(offset, base, length, readOnly, session);
        }

        @Override
        OfLong dup(long offset, long size, boolean readOnly, MemorySessionImpl scope) {
            return new OfLong(this.offset + offset, base, size, readOnly, scope);
        }

        @Override
        public long[] unsafeGetBase() {
            return (long[])Objects.requireNonNull(base);
        }

<<<<<<< HEAD
        public static MemorySegment fromArray(long[] arr) {
            Objects.requireNonNull(arr);
            long byteSize = (long)arr.length * Unsafe.ARRAY_LONG_INDEX_SCALE;
            return new OfLong(Unsafe.ARRAY_LONG_BASE_OFFSET, arr, byteSize, false,
                    MemorySessionImpl.createHeap(arr));
        }

=======
>>>>>>> 15acf4b8
        @Override
        public long maxAlignMask() {
            return MAX_ALIGN_8;
        }

        @Override
        public long address() {
            return offset - Unsafe.ARRAY_LONG_BASE_OFFSET;
        }
    }

    public static final class OfFloat extends HeapMemorySegmentImpl {

        OfFloat(long offset, Object base, long length, boolean readOnly, MemorySessionImpl session) {
            super(offset, base, length, readOnly, session);
        }

        @Override
        OfFloat dup(long offset, long size, boolean readOnly, MemorySessionImpl scope) {
            return new OfFloat(this.offset + offset, base, size, readOnly, scope);
        }

        @Override
        public float[] unsafeGetBase() {
            return (float[])Objects.requireNonNull(base);
        }

<<<<<<< HEAD
        public static MemorySegment fromArray(float[] arr) {
            Objects.requireNonNull(arr);
            long byteSize = (long)arr.length * Unsafe.ARRAY_FLOAT_INDEX_SCALE;
            return new OfFloat(Unsafe.ARRAY_FLOAT_BASE_OFFSET, arr, byteSize, false,
                    MemorySessionImpl.createHeap(arr));
        }

=======
>>>>>>> 15acf4b8
        @Override
        public long maxAlignMask() {
            return MAX_ALIGN_4;
        }

        @Override
        public long address() {
            return offset - Unsafe.ARRAY_FLOAT_BASE_OFFSET;
        }
    }

    public static final class OfDouble extends HeapMemorySegmentImpl {

        OfDouble(long offset, Object base, long length, boolean readOnly, MemorySessionImpl session) {
            super(offset, base, length, readOnly, session);
        }

        @Override
        OfDouble dup(long offset, long size, boolean readOnly, MemorySessionImpl scope) {
            return new OfDouble(this.offset + offset, base, size, readOnly, scope);
        }

        @Override
        public double[] unsafeGetBase() {
            return (double[])Objects.requireNonNull(base);
        }

<<<<<<< HEAD
        public static MemorySegment fromArray(double[] arr) {
            Objects.requireNonNull(arr);
            long byteSize = (long)arr.length * Unsafe.ARRAY_DOUBLE_INDEX_SCALE;
            return new OfDouble(Unsafe.ARRAY_DOUBLE_BASE_OFFSET, arr, byteSize, false,
                    MemorySessionImpl.createHeap(arr));
        }

=======
>>>>>>> 15acf4b8
        @Override
        public long maxAlignMask() {
            return MAX_ALIGN_8;
        }

        @Override
        public long address() {
            return offset - Unsafe.ARRAY_DOUBLE_BASE_OFFSET;
        }
    }

}<|MERGE_RESOLUTION|>--- conflicted
+++ resolved
@@ -109,16 +109,6 @@
             return (byte[])Objects.requireNonNull(base);
         }
 
-<<<<<<< HEAD
-        public static MemorySegment fromArray(byte[] arr) {
-            Objects.requireNonNull(arr);
-            long byteSize = (long)arr.length * Unsafe.ARRAY_BYTE_INDEX_SCALE;
-            return new OfByte(Unsafe.ARRAY_BYTE_BASE_OFFSET, arr, byteSize, false,
-                    MemorySessionImpl.createHeap(arr));
-        }
-
-=======
->>>>>>> 15acf4b8
         @Override
         public long maxAlignMask() {
             return MAX_ALIGN_1;
@@ -146,16 +136,6 @@
             return (char[])Objects.requireNonNull(base);
         }
 
-<<<<<<< HEAD
-        public static MemorySegment fromArray(char[] arr) {
-            Objects.requireNonNull(arr);
-            long byteSize = (long)arr.length * Unsafe.ARRAY_CHAR_INDEX_SCALE;
-            return new OfChar(Unsafe.ARRAY_CHAR_BASE_OFFSET, arr, byteSize, false,
-                    MemorySessionImpl.createHeap(arr));
-        }
-
-=======
->>>>>>> 15acf4b8
         @Override
         public long maxAlignMask() {
             return MAX_ALIGN_2;
@@ -183,16 +163,6 @@
             return (short[])Objects.requireNonNull(base);
         }
 
-<<<<<<< HEAD
-        public static MemorySegment fromArray(short[] arr) {
-            Objects.requireNonNull(arr);
-            long byteSize = (long)arr.length * Unsafe.ARRAY_SHORT_INDEX_SCALE;
-            return new OfShort(Unsafe.ARRAY_SHORT_BASE_OFFSET, arr, byteSize, false,
-                    MemorySessionImpl.createHeap(arr));
-        }
-
-=======
->>>>>>> 15acf4b8
         @Override
         public long maxAlignMask() {
             return MAX_ALIGN_2;
@@ -220,16 +190,6 @@
             return (int[])Objects.requireNonNull(base);
         }
 
-<<<<<<< HEAD
-        public static MemorySegment fromArray(int[] arr) {
-            Objects.requireNonNull(arr);
-            long byteSize = (long)arr.length * Unsafe.ARRAY_INT_INDEX_SCALE;
-            return new OfInt(Unsafe.ARRAY_INT_BASE_OFFSET, arr, byteSize, false,
-                    MemorySessionImpl.createHeap(arr));
-        }
-
-=======
->>>>>>> 15acf4b8
         @Override
         public long maxAlignMask() {
             return MAX_ALIGN_4;
@@ -257,16 +217,6 @@
             return (long[])Objects.requireNonNull(base);
         }
 
-<<<<<<< HEAD
-        public static MemorySegment fromArray(long[] arr) {
-            Objects.requireNonNull(arr);
-            long byteSize = (long)arr.length * Unsafe.ARRAY_LONG_INDEX_SCALE;
-            return new OfLong(Unsafe.ARRAY_LONG_BASE_OFFSET, arr, byteSize, false,
-                    MemorySessionImpl.createHeap(arr));
-        }
-
-=======
->>>>>>> 15acf4b8
         @Override
         public long maxAlignMask() {
             return MAX_ALIGN_8;
@@ -294,16 +244,6 @@
             return (float[])Objects.requireNonNull(base);
         }
 
-<<<<<<< HEAD
-        public static MemorySegment fromArray(float[] arr) {
-            Objects.requireNonNull(arr);
-            long byteSize = (long)arr.length * Unsafe.ARRAY_FLOAT_INDEX_SCALE;
-            return new OfFloat(Unsafe.ARRAY_FLOAT_BASE_OFFSET, arr, byteSize, false,
-                    MemorySessionImpl.createHeap(arr));
-        }
-
-=======
->>>>>>> 15acf4b8
         @Override
         public long maxAlignMask() {
             return MAX_ALIGN_4;
@@ -331,16 +271,6 @@
             return (double[])Objects.requireNonNull(base);
         }
 
-<<<<<<< HEAD
-        public static MemorySegment fromArray(double[] arr) {
-            Objects.requireNonNull(arr);
-            long byteSize = (long)arr.length * Unsafe.ARRAY_DOUBLE_INDEX_SCALE;
-            return new OfDouble(Unsafe.ARRAY_DOUBLE_BASE_OFFSET, arr, byteSize, false,
-                    MemorySessionImpl.createHeap(arr));
-        }
-
-=======
->>>>>>> 15acf4b8
         @Override
         public long maxAlignMask() {
             return MAX_ALIGN_8;
