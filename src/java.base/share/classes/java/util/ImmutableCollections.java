/*
 * Copyright (c) 2016, 2020, Oracle and/or its affiliates. All rights reserved.
 * DO NOT ALTER OR REMOVE COPYRIGHT NOTICES OR THIS FILE HEADER.
 *
 * This code is free software; you can redistribute it and/or modify it
 * under the terms of the GNU General Public License version 2 only, as
 * published by the Free Software Foundation.  Oracle designates this
 * particular file as subject to the "Classpath" exception as provided
 * by Oracle in the LICENSE file that accompanied this code.
 *
 * This code is distributed in the hope that it will be useful, but WITHOUT
 * ANY WARRANTY; without even the implied warranty of MERCHANTABILITY or
 * FITNESS FOR A PARTICULAR PURPOSE.  See the GNU General Public License
 * version 2 for more details (a copy is included in the LICENSE file that
 * accompanied this code).
 *
 * You should have received a copy of the GNU General Public License version
 * 2 along with this work; if not, write to the Free Software Foundation,
 * Inc., 51 Franklin St, Fifth Floor, Boston, MA 02110-1301 USA.
 *
 * Please contact Oracle, 500 Oracle Parkway, Redwood Shores, CA 94065 USA
 * or visit www.oracle.com if you need additional information or have any
 * questions.
 */

package java.util;

import java.io.IOException;
import java.io.InvalidObjectException;
import java.io.ObjectInputStream;
import java.io.ObjectOutputStream;
import java.io.ObjectStreamException;
import java.io.Serializable;
import java.lang.reflect.Array;
import java.util.function.BiFunction;
import java.util.function.Function;
import java.util.function.Predicate;
import java.util.function.UnaryOperator;
import jdk.internal.access.JavaUtilCollectionAccess;
import jdk.internal.access.SharedSecrets;
import jdk.internal.misc.CDS;
import jdk.internal.vm.annotation.Stable;

/**
 * Container class for immutable collections. Not part of the public API.
 * Mainly for namespace management and shared infrastructure.
 *
 * Serial warnings are suppressed throughout because all implementation
 * classes use a serial proxy and thus have no need to declare serialVersionUID.
 */
@SuppressWarnings("serial")
class ImmutableCollections {
    /**
     * A "salt" value used for randomizing iteration order. This is initialized once
     * and stays constant for the lifetime of the JVM. It need not be truly random, but
     * it needs to vary sufficiently from one run to the next so that iteration order
     * will vary between JVM runs.
     */
    private static final long SALT32L;

    /**
     * For set and map iteration, we will iterate in "reverse" stochastically,
     * decided at bootstrap time.
     */
    private static final boolean REVERSE;
    static {
        // to generate a reasonably random and well-mixed SALT, use an arbitrary
        // value (a slice of pi), multiply with a random seed, then pick
        // the mid 32-bits from the product. By picking a SALT value in the
        // [0 ... 0xFFFF_FFFFL == 2^32-1] range, we ensure that for any positive
        // int N, (SALT32L * N) >> 32 is a number in the [0 ... N-1] range. This
        // property will be used to avoid more expensive modulo-based
        // calculations.
        long color = 0x243F_6A88_85A3_08D3L; // slice of pi

        // When running with -Xshare:dump, the VM will supply a "random" seed that's
        // derived from the JVM build/version, so can we generate the exact same
        // CDS archive for the same JDK build. This makes it possible to verify the
        // consistency of the JDK build.
        long seed = CDS.getRandomSeedForDumping();
        if (seed == 0) {
          seed = System.nanoTime();
        }
        SALT32L = (int)((color * seed) >> 16) & 0xFFFF_FFFFL;
        // use the lowest bit to determine if we should reverse iteration
        REVERSE = (SALT32L & 1) == 0;
    }

    /**
     * Constants following this might be initialized from the CDS archive via
     * this array.
     */
    private static Object[] archivedObjects;

    private static final Object EMPTY;
    static final ListN<?> EMPTY_LIST;
    static final ListN<?> EMPTY_LIST_NULLS;
    static final SetN<?> EMPTY_SET;
    static final MapN<?,?> EMPTY_MAP;

    static {
        CDS.initializeFromArchive(ImmutableCollections.class);
        if (archivedObjects == null) {
            EMPTY = new Object();
            EMPTY_LIST = new ListN<>(new Object[0], false);
            EMPTY_LIST_NULLS = new ListN<>(new Object[0], true);
            EMPTY_SET = new SetN<>();
            EMPTY_MAP = new MapN<>();
            archivedObjects =
                new Object[] { EMPTY, EMPTY_LIST, EMPTY_LIST_NULLS, EMPTY_SET, EMPTY_MAP };
        } else {
            EMPTY = archivedObjects[0];
            EMPTY_LIST = (ListN)archivedObjects[1];
            EMPTY_LIST_NULLS = (ListN)archivedObjects[2];
            EMPTY_SET = (SetN)archivedObjects[3];
            EMPTY_MAP = (MapN)archivedObjects[4];
        }
    }

    static class Access {
        static {
            SharedSecrets.setJavaUtilCollectionAccess(new JavaUtilCollectionAccess() {
                public <E> List<E> listFromTrustedArray(Object[] array) {
                    return ImmutableCollections.listFromTrustedArray(array);
                }
                public <E> List<E> listFromTrustedArrayNullsAllowed(Object[] array) {
                    return ImmutableCollections.listFromTrustedArrayNullsAllowed(array);
                }
            });
        }
    }

    /** No instances. */
    private ImmutableCollections() { }

    /**
     * The reciprocal of load factor. Given a number of elements
     * to store, multiply by this factor to get the table size.
     */
    static final int EXPAND_FACTOR = 2;

    static UnsupportedOperationException uoe() { return new UnsupportedOperationException(); }

    @jdk.internal.ValueBased
    static abstract class AbstractImmutableCollection<E> extends AbstractCollection<E> {
        // all mutating methods throw UnsupportedOperationException
        @Override public boolean add(E e) { throw uoe(); }
        @Override public boolean addAll(Collection<? extends E> c) { throw uoe(); }
        @Override public void    clear() { throw uoe(); }
        @Override public boolean remove(Object o) { throw uoe(); }
        @Override public boolean removeAll(Collection<?> c) { throw uoe(); }
        @Override public boolean removeIf(Predicate<? super E> filter) { throw uoe(); }
        @Override public boolean retainAll(Collection<?> c) { throw uoe(); }
    }

    // ---------- List Static Factory Methods ----------

    /**
     * Copies a collection into a new List, unless the arg is already a safe,
     * null-prohibiting unmodifiable list, in which case the arg itself is returned.
     * Null argument or null elements in the argument will result in NPE.
     *
     * @param <E> the List's element type
     * @param input the input array
     * @return the new list
     */
    @SuppressWarnings("unchecked")
    static <E> List<E> listCopy(Collection<? extends E> coll) {
        if (coll instanceof List12 || (coll instanceof ListN && ! ((ListN<?>)coll).allowNulls)) {
            return (List<E>)coll;
        } else {
            return (List<E>)List.of(coll.toArray()); // implicit nullcheck of coll
        }
    }

    /**
     * Creates a new List from an untrusted array, creating a new array for internal
     * storage, and checking for and rejecting null elements.
     *
     * @param <E> the List's element type
     * @param input the input array
     * @return the new list
     */
    @SafeVarargs
    static <E> List<E> listFromArray(E... input) {
        // copy and check manually to avoid TOCTOU
        @SuppressWarnings("unchecked")
        E[] tmp = (E[])new Object[input.length]; // implicit nullcheck of input
        for (int i = 0; i < input.length; i++) {
            tmp[i] = Objects.requireNonNull(input[i]);
        }
        return new ListN<>(tmp, false);
    }

    /**
     * Creates a new List from a trusted array, checking for and rejecting null
     * elements.
     *
     * <p>A trusted array has no references retained by the caller. It can therefore be
     * safely reused as the List's internal storage, avoiding a defensive copy. The array's
     * class must be Object[].class. This method is declared with a parameter type of
     * Object... instead of E... so that a varargs call doesn't accidentally create an array
     * of some class other than Object[].class.
     *
     * @param <E> the List's element type
     * @param input the input array
     * @return the new list
     */
    @SuppressWarnings("unchecked")
    static <E> List<E> listFromTrustedArray(Object... input) {
        assert input.getClass() == Object[].class;
        for (Object o : input) { // implicit null check of 'input' array
            Objects.requireNonNull(o);
        }

        return switch (input.length) {
            case 0  -> (List<E>) ImmutableCollections.EMPTY_LIST;
            case 1  -> (List<E>) new List12<>(input[0]);
            case 2  -> (List<E>) new List12<>(input[0], input[1]);
            default -> (List<E>) new ListN<>(input, false);
        };
    }

    /**
     * Creates a new List from a trusted array, allowing null elements.
     *
     * <p>A trusted array has no references retained by the caller. It can therefore be
     * safely reused as the List's internal storage, avoiding a defensive copy. The array's
     * class must be Object[].class. This method is declared with a parameter type of
     * Object... instead of E... so that a varargs call doesn't accidentally create an array
     * of some class other than Object[].class.
     *
     * <p>Avoids creating a List12 instance, as it cannot accommodate null elements.
     *
     * @param <E> the List's element type
     * @param input the input array
     * @return the new list
     */
    @SuppressWarnings("unchecked")
    static <E> List<E> listFromTrustedArrayNullsAllowed(Object... input) {
        assert input.getClass() == Object[].class;
        if (input.length == 0) {
            return (List<E>) EMPTY_LIST_NULLS;
        } else {
            return new ListN<>((E[])input, true);
        }
    }

<<<<<<< HEAD
    @jdk.internal.ValueBased
=======
    // ---------- List Implementations ----------

>>>>>>> 93b6ab56
    static abstract class AbstractImmutableList<E> extends AbstractImmutableCollection<E>
            implements List<E>, RandomAccess {

        // all mutating methods throw UnsupportedOperationException
        @Override public void    add(int index, E element) { throw uoe(); }
        @Override public boolean addAll(int index, Collection<? extends E> c) { throw uoe(); }
        @Override public E       remove(int index) { throw uoe(); }
        @Override public void    replaceAll(UnaryOperator<E> operator) { throw uoe(); }
        @Override public E       set(int index, E element) { throw uoe(); }
        @Override public void    sort(Comparator<? super E> c) { throw uoe(); }

        @Override
        public List<E> subList(int fromIndex, int toIndex) {
            int size = size();
            subListRangeCheck(fromIndex, toIndex, size);
            return SubList.fromList(this, fromIndex, toIndex);
        }

        static void subListRangeCheck(int fromIndex, int toIndex, int size) {
            if (fromIndex < 0)
                throw new IndexOutOfBoundsException("fromIndex = " + fromIndex);
            if (toIndex > size)
                throw new IndexOutOfBoundsException("toIndex = " + toIndex);
            if (fromIndex > toIndex)
                throw new IllegalArgumentException("fromIndex(" + fromIndex +
                        ") > toIndex(" + toIndex + ")");
        }

        @Override
        public Iterator<E> iterator() {
            return new ListItr<E>(this, size());
        }

        @Override
        public ListIterator<E> listIterator() {
            return listIterator(0);
        }

        @Override
        public ListIterator<E> listIterator(final int index) {
            int size = size();
            if (index < 0 || index > size) {
                throw outOfBounds(index);
            }
            return new ListItr<E>(this, size, index);
        }

        @Override
        public boolean equals(Object o) {
            if (o == this) {
                return true;
            }

            if (!(o instanceof List)) {
                return false;
            }

            Iterator<?> oit = ((List<?>) o).iterator();
            for (int i = 0, s = size(); i < s; i++) {
                if (!oit.hasNext() || !Objects.equals(get(i), oit.next())) {
                    return false;
                }
            }
            return !oit.hasNext();
        }

        @Override
        public int hashCode() {
            int hash = 1;
            for (int i = 0, s = size(); i < s; i++) {
                hash = 31 * hash + Objects.hashCode(get(i));
            }
            return hash;
        }

        @Override
        public boolean contains(Object o) {
            return indexOf(o) >= 0;
        }

        IndexOutOfBoundsException outOfBounds(int index) {
            return new IndexOutOfBoundsException("Index: " + index + " Size: " + size());
        }
    }

    static final class ListItr<E> implements ListIterator<E> {

        @Stable
        private final List<E> list;

        @Stable
        private final int size;

        @Stable
        private final boolean isListIterator;

        private int cursor;

        ListItr(List<E> list, int size) {
            this.list = list;
            this.size = size;
            this.cursor = 0;
            isListIterator = false;
        }

        ListItr(List<E> list, int size, int index) {
            this.list = list;
            this.size = size;
            this.cursor = index;
            isListIterator = true;
        }

        public boolean hasNext() {
            return cursor != size;
        }

        public E next() {
            try {
                int i = cursor;
                E next = list.get(i);
                cursor = i + 1;
                return next;
            } catch (IndexOutOfBoundsException e) {
                throw new NoSuchElementException();
            }
        }

        public void remove() {
            throw uoe();
        }

        public boolean hasPrevious() {
            if (!isListIterator) {
                throw uoe();
            }
            return cursor != 0;
        }

        public E previous() {
            if (!isListIterator) {
                throw uoe();
            }
            try {
                int i = cursor - 1;
                E previous = list.get(i);
                cursor = i;
                return previous;
            } catch (IndexOutOfBoundsException e) {
                throw new NoSuchElementException();
            }
        }

        public int nextIndex() {
            if (!isListIterator) {
                throw uoe();
            }
            return cursor;
        }

        public int previousIndex() {
            if (!isListIterator) {
                throw uoe();
            }
            return cursor - 1;
        }

        public void set(E e) {
            throw uoe();
        }

        public void add(E e) {
            throw uoe();
        }
    }

    static final class SubList<E> extends AbstractImmutableList<E>
            implements RandomAccess {

        @Stable
        private final AbstractImmutableList<E> root;

        @Stable
        private final int offset;

        @Stable
        private final int size;

        private SubList(AbstractImmutableList<E> root, int offset, int size) {
            assert root instanceof List12 || root instanceof ListN;
            this.root = root;
            this.offset = offset;
            this.size = size;
        }

        /**
         * Constructs a sublist of another SubList.
         */
        static <E> SubList<E> fromSubList(SubList<E> parent, int fromIndex, int toIndex) {
            return new SubList<>(parent.root, parent.offset + fromIndex, toIndex - fromIndex);
        }

        /**
         * Constructs a sublist of an arbitrary AbstractImmutableList, which is
         * not a SubList itself.
         */
        static <E> SubList<E> fromList(AbstractImmutableList<E> list, int fromIndex, int toIndex) {
            return new SubList<>(list, fromIndex, toIndex - fromIndex);
        }

        public E get(int index) {
            Objects.checkIndex(index, size);
            return root.get(offset + index);
        }

        public int size() {
            return size;
        }

        public Iterator<E> iterator() {
            return new ListItr<>(this, size());
        }

        public ListIterator<E> listIterator(int index) {
            rangeCheck(index);
            return new ListItr<>(this, size(), index);
        }

        public List<E> subList(int fromIndex, int toIndex) {
            subListRangeCheck(fromIndex, toIndex, size);
            return SubList.fromSubList(this, fromIndex, toIndex);
        }

        private void rangeCheck(int index) {
            if (index < 0 || index > size) {
                throw outOfBounds(index);
            }
        }

        private boolean allowNulls() {
            return root instanceof ListN && ((ListN<?>)root).allowNulls;
        }

        @Override
        public int indexOf(Object o) {
            if (!allowNulls() && o == null) {
                throw new NullPointerException();
            }
            for (int i = 0, s = size(); i < s; i++) {
                if (Objects.equals(o, get(i))) {
                    return i;
                }
            }
            return -1;
        }

        @Override
        public int lastIndexOf(Object o) {
            if (!allowNulls() && o == null) {
                throw new NullPointerException();
            }
            for (int i = size() - 1; i >= 0; i--) {
                if (Objects.equals(o, get(i))) {
                    return i;
                }
            }
            return -1;
        }

        @Override
        public Object[] toArray() {
            Object[] array = new Object[size];
            for (int i = 0; i < size; i++) {
                array[i] = get(i);
            }
            return array;
        }

        @Override
        @SuppressWarnings("unchecked")
        public <T> T[] toArray(T[] a) {
            T[] array = a.length >= size ? a :
                    (T[])java.lang.reflect.Array
                            .newInstance(a.getClass().getComponentType(), size);
            for (int i = 0; i < size; i++) {
                array[i] = (T)get(i);
            }
            if (array.length > size) {
                array[size] = null; // null-terminate
            }
            return array;
        }
    }

    @jdk.internal.ValueBased
    static final class List12<E> extends AbstractImmutableList<E>
            implements Serializable {

        @Stable
        private final E e0;

        @Stable
        private final Object e1;

        List12(E e0) {
            this.e0 = Objects.requireNonNull(e0);
            // Use EMPTY as a sentinel for an unused element: not using null
            // enables constant folding optimizations over single-element lists
            this.e1 = EMPTY;
        }

        List12(E e0, E e1) {
            this.e0 = Objects.requireNonNull(e0);
            this.e1 = Objects.requireNonNull(e1);
        }

        @Override
        public int size() {
            return e1 != EMPTY ? 2 : 1;
        }

        @Override
        public boolean isEmpty() {
            return false;
        }

        @Override
        @SuppressWarnings("unchecked")
        public E get(int index) {
            if (index == 0) {
                return e0;
            } else if (index == 1 && e1 != EMPTY) {
                return (E)e1;
            }
            throw outOfBounds(index);
        }

        @Override
        public int indexOf(Object o) {
            Objects.requireNonNull(o);
            if (o.equals(e0)) {
                return 0;
            } else if (e1 != EMPTY && o.equals(e1)) {
                return 1;
            } else {
                return -1;
            }
        }

        @Override
        public int lastIndexOf(Object o) {
            Objects.requireNonNull(o);
            if (e1 != EMPTY && o.equals(e1)) {
                return 1;
            } else if (o.equals(e0)) {
                return 0;
            } else {
                return -1;
            }
        }

        @java.io.Serial
        private void readObject(ObjectInputStream in) throws IOException, ClassNotFoundException {
            throw new InvalidObjectException("not serial proxy");
        }

        @java.io.Serial
        private Object writeReplace() {
            if (e1 == EMPTY) {
                return new CollSer(CollSer.IMM_LIST, e0);
            } else {
                return new CollSer(CollSer.IMM_LIST, e0, e1);
            }
        }

        @Override
        public Object[] toArray() {
            if (e1 == EMPTY) {
                return new Object[] { e0 };
            } else {
                return new Object[] { e0, e1 };
            }
        }

        @Override
        @SuppressWarnings("unchecked")
        public <T> T[] toArray(T[] a) {
            int size = size();
            T[] array = a.length >= size ? a :
                    (T[])Array.newInstance(a.getClass().getComponentType(), size);
            array[0] = (T)e0;
            if (size == 2) {
                array[1] = (T)e1;
            }
            if (array.length > size) {
                array[size] = null; // null-terminate
            }
            return array;
        }
    }

    @jdk.internal.ValueBased
    static final class ListN<E> extends AbstractImmutableList<E>
            implements Serializable {

        @Stable
        private final E[] elements;

        @Stable
        private final boolean allowNulls;

        // caller must ensure that elements has no nulls if allowNulls is false
        private ListN(E[] elements, boolean allowNulls) {
            this.elements = elements;
            this.allowNulls = allowNulls;
        }

        @Override
        public boolean isEmpty() {
            return elements.length == 0;
        }

        @Override
        public int size() {
            return elements.length;
        }

        @Override
        public E get(int index) {
            return elements[index];
        }

        @java.io.Serial
        private void readObject(ObjectInputStream in) throws IOException, ClassNotFoundException {
            throw new InvalidObjectException("not serial proxy");
        }

        @java.io.Serial
        private Object writeReplace() {
            return new CollSer(allowNulls ? CollSer.IMM_LIST_NULLS : CollSer.IMM_LIST, elements);
        }

        @Override
        public Object[] toArray() {
            return Arrays.copyOf(elements, elements.length);
        }

        @Override
        @SuppressWarnings("unchecked")
        public <T> T[] toArray(T[] a) {
            int size = elements.length;
            if (a.length < size) {
                // Make a new array of a's runtime type, but my contents:
                return (T[]) Arrays.copyOf(elements, size, a.getClass());
            }
            System.arraycopy(elements, 0, a, 0, size);
            if (a.length > size) {
                a[size] = null; // null-terminate
            }
            return a;
        }

        @Override
        public int indexOf(Object o) {
            if (!allowNulls && o == null) {
                throw new NullPointerException();
            }
            Object[] es = elements;
            for (int i = 0; i < es.length; i++) {
                if (Objects.equals(o, es[i])) {
                    return i;
                }
            }
            return -1;
        }

        @Override
        public int lastIndexOf(Object o) {
            if (!allowNulls && o == null) {
                throw new NullPointerException();
            }
            Object[] es = elements;
            for (int i = es.length - 1; i >= 0; i--) {
                if (Objects.equals(o, es[i])) {
                    return i;
                }
            }
            return -1;
        }
    }

    // ---------- Set Implementations ----------

    @jdk.internal.ValueBased
    static abstract class AbstractImmutableSet<E> extends AbstractImmutableCollection<E>
            implements Set<E> {

        @Override
        public boolean equals(Object o) {
            if (o == this) {
                return true;
            } else if (!(o instanceof Set)) {
                return false;
            }

            Collection<?> c = (Collection<?>) o;
            if (c.size() != size()) {
                return false;
            }
            for (Object e : c) {
                if (e == null || !contains(e)) {
                    return false;
                }
            }
            return true;
        }

        @Override
        public abstract int hashCode();
    }

    @jdk.internal.ValueBased
    static final class Set12<E> extends AbstractImmutableSet<E>
            implements Serializable {

        @Stable
        private final E e0;

        @Stable
        private final Object e1;

        Set12(E e0) {
            this.e0 = Objects.requireNonNull(e0);
            // Use EMPTY as a sentinel for an unused element: not using null
            // enable constant folding optimizations over single-element sets
            this.e1 = EMPTY;
        }

        Set12(E e0, E e1) {
            if (e0.equals(Objects.requireNonNull(e1))) { // implicit nullcheck of e0
                throw new IllegalArgumentException("duplicate element: " + e0);
            }

            this.e0 = e0;
            this.e1 = e1;
        }

        @Override
        public int size() {
            return (e1 == EMPTY) ? 1 : 2;
        }

        @Override
        public boolean isEmpty() {
            return false;
        }

        @Override
        public boolean contains(Object o) {
            return o.equals(e0) || e1.equals(o); // implicit nullcheck of o
        }

        @Override
        public int hashCode() {
            return e0.hashCode() + (e1 == EMPTY ? 0 : e1.hashCode());
        }

        @Override
        public Iterator<E> iterator() {
            return new Iterator<>() {
                private int idx = (e1 == EMPTY) ? 1 : 2;

                @Override
                public boolean hasNext() {
                    return idx > 0;
                }

                @Override
                @SuppressWarnings("unchecked")
                public E next() {
                    if (idx == 1) {
                        idx = 0;
                        return (REVERSE || e1 == EMPTY) ? e0 : (E)e1;
                    } else if (idx == 2) {
                        idx = 1;
                        return REVERSE ? (E)e1 : e0;
                    } else {
                        throw new NoSuchElementException();
                    }
                }
            };
        }

        @java.io.Serial
        private void readObject(ObjectInputStream in) throws IOException, ClassNotFoundException {
            throw new InvalidObjectException("not serial proxy");
        }

        @java.io.Serial
        private Object writeReplace() {
            if (e1 == EMPTY) {
                return new CollSer(CollSer.IMM_SET, e0);
            } else {
                return new CollSer(CollSer.IMM_SET, e0, e1);
            }
        }

        @Override
        public Object[] toArray() {
            if (e1 == EMPTY) {
                return new Object[] { e0 };
            } else if (REVERSE) {
                return new Object[] { e1, e0 };
            } else {
                return new Object[] { e0, e1 };
            }
        }

        @Override
        @SuppressWarnings("unchecked")
        public <T> T[] toArray(T[] a) {
            int size = size();
            T[] array = a.length >= size ? a :
                    (T[])Array.newInstance(a.getClass().getComponentType(), size);
            if (size == 1) {
                array[0] = (T)e0;
            } else if (REVERSE) {
                array[0] = (T)e1;
                array[1] = (T)e0;
            } else {
                array[0] = (T)e0;
                array[1] = (T)e1;
            }
            if (array.length > size) {
                array[size] = null; // null-terminate
            }
            return array;
        }
    }


    /**
     * An array-based Set implementation. The element array must be strictly
     * larger than the size (the number of contained elements) so that at
     * least one null is always present.
     * @param <E> the element type
     */
    @jdk.internal.ValueBased
    static final class SetN<E> extends AbstractImmutableSet<E>
            implements Serializable {

        @Stable
        final E[] elements;

        @Stable
        final int size;

        @SafeVarargs
        @SuppressWarnings("unchecked")
        SetN(E... input) {
            size = input.length; // implicit nullcheck of input

            elements = (E[])new Object[EXPAND_FACTOR * input.length];
            for (int i = 0; i < input.length; i++) {
                E e = input[i];
                int idx = probe(e); // implicit nullcheck of e
                if (idx >= 0) {
                    throw new IllegalArgumentException("duplicate element: " + e);
                } else {
                    elements[-(idx + 1)] = e;
                }
            }
        }

        @Override
        public int size() {
            return size;
        }

        @Override
        public boolean isEmpty() {
            return size == 0;
        }

        @Override
        public boolean contains(Object o) {
            Objects.requireNonNull(o);
            return size > 0 && probe(o) >= 0;
        }

        private final class SetNIterator implements Iterator<E> {

            private int remaining;

            private int idx;

            SetNIterator() {
                remaining = size;
                // pick a starting index in the [0 .. element.length-1] range
                // randomly based on SALT32L
                idx = (int) ((SALT32L * elements.length) >>> 32);
            }

            @Override
            public boolean hasNext() {
                return remaining > 0;
            }

            @Override
            public E next() {
                if (remaining > 0) {
                    E element;
                    int idx = this.idx;
                    int len = elements.length;
                    // step to the next element; skip null elements
                    do {
                        if (REVERSE) {
                            if (++idx >= len) {
                                idx = 0;
                            }
                        } else {
                            if (--idx < 0) {
                                idx = len - 1;
                            }
                        }
                    } while ((element = elements[idx]) == null);
                    this.idx = idx;
                    remaining--;
                    return element;
                } else {
                    throw new NoSuchElementException();
                }
            }
        }

        @Override
        public Iterator<E> iterator() {
            return new SetNIterator();
        }

        @Override
        public int hashCode() {
            int h = 0;
            for (E e : elements) {
                if (e != null) {
                    h += e.hashCode();
                }
            }
            return h;
        }

        // returns index at which element is present; or if absent,
        // (-i - 1) where i is location where element should be inserted.
        // Callers are relying on this method to perform an implicit nullcheck
        // of pe
        private int probe(Object pe) {
            int idx = Math.floorMod(pe.hashCode(), elements.length);
            while (true) {
                E ee = elements[idx];
                if (ee == null) {
                    return -idx - 1;
                } else if (pe.equals(ee)) {
                    return idx;
                } else if (++idx == elements.length) {
                    idx = 0;
                }
            }
        }

        @java.io.Serial
        private void readObject(ObjectInputStream in) throws IOException, ClassNotFoundException {
            throw new InvalidObjectException("not serial proxy");
        }

        @java.io.Serial
        private Object writeReplace() {
            Object[] array = new Object[size];
            int dest = 0;
            for (Object o : elements) {
                if (o != null) {
                    array[dest++] = o;
                }
            }
            return new CollSer(CollSer.IMM_SET, array);
        }

        @Override
        public Object[] toArray() {
            Object[] array = new Object[size];
            Iterator<E> it = iterator();
            for (int i = 0; i < size; i++) {
                array[i] = it.next();
            }
            return array;
        }

        @Override
        @SuppressWarnings("unchecked")
        public <T> T[] toArray(T[] a) {
            T[] array = a.length >= size ? a :
                    (T[])Array.newInstance(a.getClass().getComponentType(), size);
            Iterator<E> it = iterator();
            for (int i = 0; i < size; i++) {
                array[i] = (T)it.next();
            }
            if (array.length > size) {
                array[size] = null; // null-terminate
            }
            return array;
        }
    }

    // ---------- Map Implementations ----------

    @jdk.internal.ValueBased
    abstract static class AbstractImmutableMap<K,V> extends AbstractMap<K,V> implements Serializable {
        @Override public void clear() { throw uoe(); }
        @Override public V compute(K key, BiFunction<? super K,? super V,? extends V> rf) { throw uoe(); }
        @Override public V computeIfAbsent(K key, Function<? super K,? extends V> mf) { throw uoe(); }
        @Override public V computeIfPresent(K key, BiFunction<? super K,? super V,? extends V> rf) { throw uoe(); }
        @Override public V merge(K key, V value, BiFunction<? super V,? super V,? extends V> rf) { throw uoe(); }
        @Override public V put(K key, V value) { throw uoe(); }
        @Override public void putAll(Map<? extends K,? extends V> m) { throw uoe(); }
        @Override public V putIfAbsent(K key, V value) { throw uoe(); }
        @Override public V remove(Object key) { throw uoe(); }
        @Override public boolean remove(Object key, Object value) { throw uoe(); }
        @Override public V replace(K key, V value) { throw uoe(); }
        @Override public boolean replace(K key, V oldValue, V newValue) { throw uoe(); }
        @Override public void replaceAll(BiFunction<? super K,? super V,? extends V> f) { throw uoe(); }

        /**
         * @implNote {@code null} values are disallowed in these immutable maps,
         * so we can improve upon the default implementation since a
         * {@code null} return from {@code get(key)} always means the default
         * value should be returned.
         */
        @Override
        public V getOrDefault(Object key, V defaultValue) {
            V v;
            return ((v = get(key)) != null)
                    ? v
                    : defaultValue;
        }
    }

    @jdk.internal.ValueBased
    static final class Map1<K,V> extends AbstractImmutableMap<K,V> {
        @Stable
        private final K k0;
        @Stable
        private final V v0;

        Map1(K k0, V v0) {
            this.k0 = Objects.requireNonNull(k0);
            this.v0 = Objects.requireNonNull(v0);
        }

        @Override
        public Set<Map.Entry<K,V>> entrySet() {
            return Set.of(new KeyValueHolder<>(k0, v0));
        }

        @Override
        public V get(Object o) {
            return o.equals(k0) ? v0 : null; // implicit nullcheck of o
        }

        @Override
        public boolean containsKey(Object o) {
            return o.equals(k0); // implicit nullcheck of o
        }

        @Override
        public boolean containsValue(Object o) {
            return o.equals(v0); // implicit nullcheck of o
        }

        @Override
        public int size() {
            return 1;
        }

        @Override
        public boolean isEmpty() {
            return false;
        }

        @java.io.Serial
        private void readObject(ObjectInputStream in) throws IOException, ClassNotFoundException {
            throw new InvalidObjectException("not serial proxy");
        }

        @java.io.Serial
        private Object writeReplace() {
            return new CollSer(CollSer.IMM_MAP, k0, v0);
        }

        @Override
        public int hashCode() {
            return k0.hashCode() ^ v0.hashCode();
        }
    }

    /**
     * An array-based Map implementation. There is a single array "table" that
     * contains keys and values interleaved: table[0] is kA, table[1] is vA,
     * table[2] is kB, table[3] is vB, etc. The table size must be even. It must
     * also be strictly larger than the size (the number of key-value pairs contained
     * in the map) so that at least one null key is always present.
     * @param <K> the key type
     * @param <V> the value type
     */
    @jdk.internal.ValueBased
    static final class MapN<K,V> extends AbstractImmutableMap<K,V> {

        @Stable
        final Object[] table; // pairs of key, value

        @Stable
        final int size; // number of pairs

        MapN(Object... input) {
            if ((input.length & 1) != 0) { // implicit nullcheck of input
                throw new InternalError("length is odd");
            }
            size = input.length >> 1;

            int len = EXPAND_FACTOR * input.length;
            len = (len + 1) & ~1; // ensure table is even length
            table = new Object[len];

            for (int i = 0; i < input.length; i += 2) {
                @SuppressWarnings("unchecked")
                    K k = Objects.requireNonNull((K)input[i]);
                @SuppressWarnings("unchecked")
                    V v = Objects.requireNonNull((V)input[i+1]);
                int idx = probe(k);
                if (idx >= 0) {
                    throw new IllegalArgumentException("duplicate key: " + k);
                } else {
                    int dest = -(idx + 1);
                    table[dest] = k;
                    table[dest+1] = v;
                }
            }
        }

        @Override
        public boolean containsKey(Object o) {
            Objects.requireNonNull(o);
            return size > 0 && probe(o) >= 0;
        }

        @Override
        public boolean containsValue(Object o) {
            Objects.requireNonNull(o);
            for (int i = 1; i < table.length; i += 2) {
                Object v = table[i];
                if (v != null && o.equals(v)) {
                    return true;
                }
            }
            return false;
        }

        @Override
        public int hashCode() {
            int hash = 0;
            for (int i = 0; i < table.length; i += 2) {
                Object k = table[i];
                if (k != null) {
                    hash += k.hashCode() ^ table[i + 1].hashCode();
                }
            }
            return hash;
        }

        @Override
        @SuppressWarnings("unchecked")
        public V get(Object o) {
            if (size == 0) {
                Objects.requireNonNull(o);
                return null;
            }
            int i = probe(o);
            if (i >= 0) {
                return (V)table[i+1];
            } else {
                return null;
            }
        }

        @Override
        public int size() {
            return size;
        }

        @Override
        public boolean isEmpty() {
            return size == 0;
        }

        class MapNIterator implements Iterator<Map.Entry<K,V>> {

            private int remaining;

            private int idx;

            MapNIterator() {
                remaining = size;
                // pick an even starting index in the [0 .. table.length-1]
                // range randomly based on SALT32L
                idx = (int) ((SALT32L * (table.length >> 1)) >>> 32) << 1;
            }

            @Override
            public boolean hasNext() {
                return remaining > 0;
            }

            private int nextIndex() {
                int idx = this.idx;
                if (REVERSE) {
                    if ((idx += 2) >= table.length) {
                        idx = 0;
                    }
                } else {
                    if ((idx -= 2) < 0) {
                        idx = table.length - 2;
                    }
                }
                return this.idx = idx;
            }

            @Override
            public Map.Entry<K,V> next() {
                if (remaining > 0) {
                    int idx;
                    while (table[idx = nextIndex()] == null) {}
                    @SuppressWarnings("unchecked")
                    Map.Entry<K,V> e =
                            new KeyValueHolder<>((K)table[idx], (V)table[idx+1]);
                    remaining--;
                    return e;
                } else {
                    throw new NoSuchElementException();
                }
            }
        }

        @Override
        public Set<Map.Entry<K,V>> entrySet() {
            return new AbstractSet<>() {
                @Override
                public int size() {
                    return MapN.this.size;
                }

                @Override
                public Iterator<Map.Entry<K,V>> iterator() {
                    return new MapNIterator();
                }
            };
        }

        // returns index at which the probe key is present; or if absent,
        // (-i - 1) where i is location where element should be inserted.
        // Callers are relying on this method to perform an implicit nullcheck
        // of pk.
        private int probe(Object pk) {
            int idx = Math.floorMod(pk.hashCode(), table.length >> 1) << 1;
            while (true) {
                @SuppressWarnings("unchecked")
                K ek = (K)table[idx];
                if (ek == null) {
                    return -idx - 1;
                } else if (pk.equals(ek)) {
                    return idx;
                } else if ((idx += 2) == table.length) {
                    idx = 0;
                }
            }
        }

        @java.io.Serial
        private void readObject(ObjectInputStream in) throws IOException, ClassNotFoundException {
            throw new InvalidObjectException("not serial proxy");
        }

        @java.io.Serial
        private Object writeReplace() {
            Object[] array = new Object[2 * size];
            int len = table.length;
            int dest = 0;
            for (int i = 0; i < len; i += 2) {
                if (table[i] != null) {
                    array[dest++] = table[i];
                    array[dest++] = table[i+1];
                }
            }
            return new CollSer(CollSer.IMM_MAP, array);
        }
    }
}

// ---------- Serialization Proxy ----------

/**
 * A unified serialization proxy class for the immutable collections.
 *
 * @serial
 * @since 9
 */
final class CollSer implements Serializable {
    @java.io.Serial
    private static final long serialVersionUID = 6309168927139932177L;

    static final int IMM_LIST       = 1;
    static final int IMM_SET        = 2;
    static final int IMM_MAP        = 3;
    static final int IMM_LIST_NULLS = 4;

    /**
     * Indicates the type of collection that is serialized.
     * The low order 8 bits have the value 1 for an immutable
     * {@code List}, 2 for an immutable {@code Set}, 3 for
     * an immutable {@code Map}, and 4 for an immutable
     * {@code List} that allows null elements.
     *
     * Any other value causes an
     * {@link InvalidObjectException} to be thrown. The high
     * order 24 bits are zero when an instance is serialized,
     * and they are ignored when an instance is deserialized.
     * They can thus be used by future implementations without
     * causing compatibility issues.
     *
     * <p>The tag value also determines the interpretation of the
     * transient {@code Object[] array} field.
     * For {@code List} and {@code Set}, the array's length is the size
     * of the collection, and the array contains the elements of the collection.
     * Null elements are not allowed. For {@code Set}, duplicate elements
     * are not allowed.
     *
     * <p>For {@code Map}, the array's length is twice the number of mappings
     * present in the map. The array length is necessarily even.
     * The array contains a succession of key and value pairs:
     * {@code k1, v1, k2, v2, ..., kN, vN.} Nulls are not allowed,
     * and duplicate keys are not allowed.
     *
     * @serial
     * @since 9
     */
    private final int tag;

    /**
     * @serial
     * @since 9
     */
    private transient Object[] array;

    CollSer(int t, Object... a) {
        tag = t;
        array = a;
    }

    /**
     * Reads objects from the stream and stores them
     * in the transient {@code Object[] array} field.
     *
     * @serialData
     * A nonnegative int, indicating the count of objects,
     * followed by that many objects.
     *
     * @param ois the ObjectInputStream from which data is read
     * @throws IOException if an I/O error occurs
     * @throws ClassNotFoundException if a serialized class cannot be loaded
     * @throws InvalidObjectException if the count is negative
     * @since 9
     */
    @java.io.Serial
    private void readObject(ObjectInputStream ois) throws IOException, ClassNotFoundException {
        ois.defaultReadObject();
        int len = ois.readInt();

        if (len < 0) {
            throw new InvalidObjectException("negative length " + len);
        }

        SharedSecrets.getJavaObjectInputStreamAccess().checkArray(ois, Object[].class, len);
        Object[] a = new Object[len];
        for (int i = 0; i < len; i++) {
            a[i] = ois.readObject();
        }

        array = a;
    }

    /**
     * Writes objects to the stream from
     * the transient {@code Object[] array} field.
     *
     * @serialData
     * A nonnegative int, indicating the count of objects,
     * followed by that many objects.
     *
     * @param oos the ObjectOutputStream to which data is written
     * @throws IOException if an I/O error occurs
     * @since 9
     */
    @java.io.Serial
    private void writeObject(ObjectOutputStream oos) throws IOException {
        oos.defaultWriteObject();
        oos.writeInt(array.length);
        for (int i = 0; i < array.length; i++) {
            oos.writeObject(array[i]);
        }
    }

    /**
     * Creates and returns an immutable collection from this proxy class.
     * The instance returned is created as if by calling one of the
     * static factory methods for
     * <a href="List.html#unmodifiable">List</a>,
     * <a href="Map.html#unmodifiable">Map</a>, or
     * <a href="Set.html#unmodifiable">Set</a>.
     * This proxy class is the serial form for all immutable collection instances,
     * regardless of implementation type. This is necessary to ensure that the
     * existence of any particular implementation type is kept out of the
     * serialized form.
     *
     * @return a collection created from this proxy object
     * @throws InvalidObjectException if the tag value is illegal or if an exception
     *         is thrown during creation of the collection
     * @throws ObjectStreamException if another serialization error has occurred
     * @since 9
     */
    @java.io.Serial
    private Object readResolve() throws ObjectStreamException {
        try {
            if (array == null) {
                throw new InvalidObjectException("null array");
            }

            // use low order 8 bits to indicate "kind"
            // ignore high order 24 bits
            switch (tag & 0xff) {
                case IMM_LIST:
                    return List.of(array);
                case IMM_LIST_NULLS:
                    return ImmutableCollections.listFromTrustedArrayNullsAllowed(
                            Arrays.copyOf(array, array.length, Object[].class));
                case IMM_SET:
                    return Set.of(array);
                case IMM_MAP:
                    if (array.length == 0) {
                        return ImmutableCollections.EMPTY_MAP;
                    } else if (array.length == 2) {
                        return new ImmutableCollections.Map1<>(array[0], array[1]);
                    } else {
                        return new ImmutableCollections.MapN<>(array);
                    }
                default:
                    throw new InvalidObjectException(String.format("invalid flags 0x%x", tag));
            }
        } catch (NullPointerException|IllegalArgumentException ex) {
            InvalidObjectException ioe = new InvalidObjectException("invalid object");
            ioe.initCause(ex);
            throw ioe;
        }
    }
}<|MERGE_RESOLUTION|>--- conflicted
+++ resolved
@@ -246,12 +246,9 @@
         }
     }
 
-<<<<<<< HEAD
+    // ---------- List Implementations ----------
+
     @jdk.internal.ValueBased
-=======
-    // ---------- List Implementations ----------
-
->>>>>>> 93b6ab56
     static abstract class AbstractImmutableList<E> extends AbstractImmutableCollection<E>
             implements List<E>, RandomAccess {
 
