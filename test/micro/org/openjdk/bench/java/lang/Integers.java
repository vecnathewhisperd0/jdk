--- conflicted
+++ resolved
@@ -110,7 +110,22 @@
         }
     }
 
-<<<<<<< HEAD
+    /** Performs expand on small values */
+    @Benchmark
+    public void expand(Blackhole bh) {
+        for (int i : intsSmall) {
+            bh.consume(Integer.expand(i, 0xFF00F0F0));
+        }
+    }
+
+    /** Performs compress on large values */
+    @Benchmark
+    public void compress(Blackhole bh) {
+        for (int i : intsBig) {
+            bh.consume(Integer.compress(i, 0x000F0F1F));
+        }
+    }
+
     @Benchmark
     public void shiftRight(Blackhole bh) {
         for (int i = 0; i < size; i++) {
@@ -129,21 +144,6 @@
     public void shiftLeft(Blackhole bh) {
         for (int i = 0; i < size; i++) {
             bh.consume(intsBig[i] << intsSmall[i]);
-=======
-    /** Performs expand on small values */
-    @Benchmark
-    public void expand(Blackhole bh) {
-        for (int i : intsSmall) {
-            bh.consume(Integer.expand(i, 0xFF00F0F0));
-        }
-    }
-
-    /** Performs compress on large values */
-    @Benchmark
-    public void compress(Blackhole bh) {
-        for (int i : intsBig) {
-            bh.consume(Integer.compress(i, 0x000F0F1F));
->>>>>>> e5041ae3
         }
     }
 }