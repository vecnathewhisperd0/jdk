--- conflicted
+++ resolved
@@ -270,18 +270,12 @@
   }
 
   // Support for loading objects from CDS archive into the heap
-<<<<<<< HEAD
-  bool can_load_archived_objects() const { return UseCompressedOops; }
-  HeapWord* allocate_loaded_archive_space(size_t size);
-  void complete_loaded_archive_space(MemRegion archive_space);
-
-  void pin_object(JavaThread* thread, oop obj) override;
-  void unpin_object(JavaThread* thread, oop obj) override;
-=======
   bool can_load_archived_objects() const override { return UseCompressedOops; }
   HeapWord* allocate_loaded_archive_space(size_t size) override;
   void complete_loaded_archive_space(MemRegion archive_space) override;
->>>>>>> a7342853
+
+  void pin_object(JavaThread* thread, oop obj) override;
+  void unpin_object(JavaThread* thread, oop obj) override;
 };
 
 // Class that can be used to print information about the
