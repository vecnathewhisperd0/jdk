/*
 * Copyright (c) 2011, 2024, Oracle and/or its affiliates. All rights reserved.
 * DO NOT ALTER OR REMOVE COPYRIGHT NOTICES OR THIS FILE HEADER.
 *
 * This code is free software; you can redistribute it and/or modify it
 * under the terms of the GNU General Public License version 2 only, as
 * published by the Free Software Foundation.
 *
 * This code is distributed in the hope that it will be useful, but WITHOUT
 * ANY WARRANTY; without even the implied warranty of MERCHANTABILITY or
 * FITNESS FOR A PARTICULAR PURPOSE.  See the GNU General Public License
 * version 2 for more details (a copy is included in the LICENSE file that
 * accompanied this code).
 *
 * You should have received a copy of the GNU General Public License version
 * 2 along with this work; if not, write to the Free Software Foundation,
 * Inc., 51 Franklin St, Fifth Floor, Boston, MA 02110-1301 USA.
 *
 * Please contact Oracle, 500 Oracle Parkway, Redwood Shores, CA 94065 USA
 * or visit www.oracle.com if you need additional information or have any
 * questions.
 *
 */

#ifndef SHARE_SERVICES_DIAGNOSTICCOMMAND_HPP
#define SHARE_SERVICES_DIAGNOSTICCOMMAND_HPP

#include "classfile/stringTable.hpp"
#include "classfile/symbolTable.hpp"
#include "classfile/systemDictionary.hpp"
#include "classfile/vmSymbols.hpp"
#include "runtime/arguments.hpp"
#include "runtime/os.hpp"
#include "runtime/vmThread.hpp"
#include "services/diagnosticArgument.hpp"
#include "services/diagnosticCommand.hpp"
#include "services/diagnosticFramework.hpp"
#include "utilities/macros.hpp"
#include "utilities/ostream.hpp"
#include "oops/method.hpp"

class HelpDCmd : public DCmdWithParser {
protected:
  DCmdArgument<bool> _all;
  DCmdArgument<char*> _cmd;
public:
  static int num_arguments() { return 2; }
  HelpDCmd(outputStream* output, bool heap);
  static const char* name() { return "help"; }
  static const char* description() {
    return "For more information about a specific command use 'help <command>'. "
           "With no argument this will show a list of available commands. "
           "'help all' will show help for all commands.";
  }
  static const char* impact() { return "Low"; }
  virtual void execute(DCmdSource source, TRAPS);
};

class VersionDCmd : public DCmd {
public:
  VersionDCmd(outputStream* output, bool heap) : DCmd(output,heap) { }
  static const char* name() { return "VM.version"; }
  static const char* description() {
    return "Print JVM version information.";
  }
  static const char* impact() { return "Low"; }
  static const JavaPermission permission() {
    JavaPermission p = {"java.util.PropertyPermission",
                        "java.vm.version", "read"};
    return p;
  }
  virtual void execute(DCmdSource source, TRAPS);
};

class CommandLineDCmd : public DCmd {
public:
  CommandLineDCmd(outputStream* output, bool heap) : DCmd(output, heap) { }
  static const char* name() { return "VM.command_line"; }
  static const char* description() {
    return "Print the command line used to start this VM instance.";
  }
  static const char* impact() { return "Low"; }
  static const JavaPermission permission() {
    JavaPermission p = {"java.lang.management.ManagementPermission",
                        "monitor", nullptr};
    return p;
  }
  virtual void execute(DCmdSource source, TRAPS) {
    Arguments::print_on(_output);
  }
};

// See also: get_system_properties in attachListener.cpp
class PrintSystemPropertiesDCmd : public DCmd {
public:
  PrintSystemPropertiesDCmd(outputStream* output, bool heap) : DCmd(output, heap) { }
    static const char* name() { return "VM.system_properties"; }
    static const char* description() {
      return "Print system properties.";
    }
    static const char* impact() {
      return "Low";
    }
    static const JavaPermission permission() {
      JavaPermission p = {"java.util.PropertyPermission",
                          "*", "read"};
      return p;
    }
    virtual void execute(DCmdSource source, TRAPS);
};

// See also: print_flag in attachListener.cpp
class PrintVMFlagsDCmd : public DCmdWithParser {
protected:
  DCmdArgument<bool> _all;
public:
  static int num_arguments() { return 1; }
  PrintVMFlagsDCmd(outputStream* output, bool heap);
  static const char* name() { return "VM.flags"; }
  static const char* description() {
    return "Print VM flag options and their current values.";
  }
  static const char* impact() {
    return "Low";
  }
  static const JavaPermission permission() {
    JavaPermission p = {"java.lang.management.ManagementPermission",
                        "monitor", nullptr};
    return p;
  }
  virtual void execute(DCmdSource source, TRAPS);
};

class SetVMFlagDCmd : public DCmdWithParser {
protected:
  DCmdArgument<char*> _flag;
  DCmdArgument<char*> _value;

public:
  static int num_arguments() { return 2; }
  SetVMFlagDCmd(outputStream* output, bool heap);
  static const char* name() { return "VM.set_flag"; }
  static const char* description() {
    return "Sets VM flag option using the provided value.";
  }
  static const char* impact() {
    return "Low";
  }
  static const JavaPermission permission() {
    JavaPermission p = {"java.lang.management.ManagementPermission",
                        "control", nullptr};
    return p;
  }
  virtual void execute(DCmdSource source, TRAPS);
};

class JVMTIDataDumpDCmd : public DCmd {
public:
  JVMTIDataDumpDCmd(outputStream* output, bool heap) : DCmd(output, heap) { }
  static const char* name() { return "JVMTI.data_dump"; }
  static const char* description() {
    return "Signal the JVM to do a data-dump request for JVMTI.";
  }
  static const char* impact() {
    return "High";
  }
  static const JavaPermission permission() {
    JavaPermission p = {"java.lang.management.ManagementPermission",
                        "monitor", nullptr};
    return p;
  }
  virtual void execute(DCmdSource source, TRAPS);
};

#if INCLUDE_SERVICES
#if INCLUDE_JVMTI
class JVMTIAgentLoadDCmd : public DCmdWithParser {
protected:
  DCmdArgument<char*> _libpath;
  DCmdArgument<char*> _option;
public:
  static int num_arguments() { return 2; }
  JVMTIAgentLoadDCmd(outputStream* output, bool heap);
  static const char* name() { return "JVMTI.agent_load"; }
  static const char* description() {
    return "Load JVMTI native agent.";
  }
  static const char* impact() { return "Low"; }
  static const JavaPermission permission() {
    JavaPermission p = {"java.lang.management.ManagementPermission",
                        "control", nullptr};
    return p;
  }
  virtual void execute(DCmdSource source, TRAPS);
};
#endif // INCLUDE_JVMTI
#endif // INCLUDE_SERVICES

class VMDynamicLibrariesDCmd : public DCmd {
public:
  VMDynamicLibrariesDCmd(outputStream* output, bool heap);
  static const char* name() {
    return "VM.dynlibs";
  }
  static const char* description() {
    return "Print loaded dynamic libraries.";
  }
  static const char* impact() {
    return "Low";
  }
  static const JavaPermission permission() {
    JavaPermission p = {"java.lang.management.ManagementPermission",
                        "monitor", nullptr};
    return p;
  }
  virtual void execute(DCmdSource source, TRAPS);
};

class VMUptimeDCmd : public DCmdWithParser {
protected:
  DCmdArgument<bool> _date;
public:
  static int num_arguments() { return 1; }
  VMUptimeDCmd(outputStream* output, bool heap);
  static const char* name() { return "VM.uptime"; }
  static const char* description() {
    return "Print VM uptime.";
  }
  static const char* impact() {
    return "Low";
  }
  virtual void execute(DCmdSource source, TRAPS);
};

class VMInfoDCmd : public DCmd {
public:
  VMInfoDCmd(outputStream* output, bool heap) : DCmd(output, heap) { }
  static const char* name() { return "VM.info"; }
  static const char* description() {
    return "Print information about JVM environment and status.";
  }
  static const char* impact() { return "Low"; }
  static const JavaPermission permission() {
    JavaPermission p = {"java.lang.management.ManagementPermission",
                        "monitor", nullptr};
    return p;
  }
  virtual void execute(DCmdSource source, TRAPS);
};

class SystemGCDCmd : public DCmd {
public:
  SystemGCDCmd(outputStream* output, bool heap) : DCmd(output, heap) { }
    static const char* name() { return "GC.run"; }
    static const char* description() {
      return "Call java.lang.System.gc().";
    }
    static const char* impact() {
      return "Medium: Depends on Java heap size and content.";
    }
    virtual void execute(DCmdSource source, TRAPS);
};

class RunFinalizationDCmd : public DCmd {
public:
  RunFinalizationDCmd(outputStream* output, bool heap) : DCmd(output, heap) { }
    static const char* name() { return "GC.run_finalization"; }
    static const char* description() {
      return "Call java.lang.System.runFinalization().";
    }
    static const char* impact() {
      return "Medium: Depends on Java content.";
    }
    virtual void execute(DCmdSource source, TRAPS);
};

class HeapInfoDCmd : public DCmd {
public:
  HeapInfoDCmd(outputStream* output, bool heap) : DCmd(output, heap) { }
  static const char* name() { return "GC.heap_info"; }
  static const char* description() {
    return "Provide generic Java heap information.";
  }
  static const char* impact() {
    return "Medium";
  }
  static const JavaPermission permission() {
    JavaPermission p = {"java.lang.management.ManagementPermission",
      "monitor", nullptr};
      return p;
  }

  virtual void execute(DCmdSource source, TRAPS);
};

class FinalizerInfoDCmd : public DCmd {
public:
  FinalizerInfoDCmd(outputStream* output, bool heap) : DCmd(output, heap) { }
  static const char* name() { return "GC.finalizer_info"; }
  static const char* description() {
    return "Provide information about Java finalization queue.";
  }
  static const char* impact() {
    return "Medium";
  }
  static const JavaPermission permission() {
    JavaPermission p = {"java.lang.management.ManagementPermission",
      "monitor", nullptr};
      return p;
  }

  virtual void execute(DCmdSource source, TRAPS);
};

#if INCLUDE_SERVICES   // Heap dumping supported
// See also: dump_heap in attachListener.cpp
class HeapDumpDCmd : public DCmdWithParser {
protected:
  DCmdArgument<char*> _filename;
  DCmdArgument<bool>  _all;
  DCmdArgument<jlong> _gzip;
  DCmdArgument<bool> _overwrite;
  DCmdArgument<jlong> _parallel;
public:
  static int num_arguments() { return 5; }
  HeapDumpDCmd(outputStream* output, bool heap);
  static const char* name() {
    return "GC.heap_dump";
  }
  static const char* description() {
    return "Generate a HPROF format dump of the Java heap.";
  }
  static const char* impact() {
    return "High: Depends on Java heap size and content. "
           "Request a full GC unless the '-all' option is specified.";
  }
  static const JavaPermission permission() {
    JavaPermission p = {"java.lang.management.ManagementPermission",
                        "monitor", nullptr};
    return p;
  }
  virtual void execute(DCmdSource source, TRAPS);
};
#endif // INCLUDE_SERVICES

// See also: inspectheap in attachListener.cpp
class ClassHistogramDCmd : public DCmdWithParser {
protected:
  DCmdArgument<bool> _all;
  DCmdArgument<jlong> _parallel_thread_num;
public:
  static int num_arguments() { return 2; }
  ClassHistogramDCmd(outputStream* output, bool heap);
  static const char* name() {
    return "GC.class_histogram";
  }
  static const char* description() {
    return "Provide statistics about the Java heap usage.";
  }
  static const char* impact() {
    return "High: Depends on Java heap size and content.";
  }
  static const JavaPermission permission() {
    JavaPermission p = {"java.lang.management.ManagementPermission",
                        "monitor", nullptr};
    return p;
  }
  virtual void execute(DCmdSource source, TRAPS);
};

class ClassHierarchyDCmd : public DCmdWithParser {
protected:
  DCmdArgument<bool> _print_interfaces; // true if inherited interfaces should be printed.
  DCmdArgument<bool> _print_subclasses; // true if subclasses of the specified classname should be printed.
  DCmdArgument<char*> _classname; // Optional single class name whose hierarchy should be printed.
public:
  static int num_arguments() { return 3; }
  ClassHierarchyDCmd(outputStream* output, bool heap);
  static const char* name() {
    return "VM.class_hierarchy";
  }
  static const char* description() {
    return "Print a list of all loaded classes, indented to show the class hierarchy. "
           "The name of each class is followed by the ClassLoaderData* of its ClassLoader, "
           "or \"null\" if loaded by the bootstrap class loader.";
  }
  static const char* impact() {
      return "Medium: Depends on number of loaded classes.";
  }
  static const JavaPermission permission() {
    JavaPermission p = {"java.lang.management.ManagementPermission",
                        "monitor", nullptr};
    return p;
  }
  virtual void execute(DCmdSource source, TRAPS);
};

#if INCLUDE_CDS
class DumpSharedArchiveDCmd: public DCmdWithParser {
protected:
  DCmdArgument<char*> _suboption;   // option of VM.cds
  DCmdArgument<char*> _filename;    // file name, optional
public:
  static int num_arguments() { return 2; }
  DumpSharedArchiveDCmd(outputStream* output, bool heap);
  static const char* name() {
    return "VM.cds";
  }
  static const char* description() {
    return "Dump a static or dynamic shared archive including all shareable classes";
  }
  static const char* impact() {
    return "Medium: Pause time depends on number of loaded classes";
  }
  static const JavaPermission permission() {
    JavaPermission p = {"java.lang.management.ManagementPermission",
                        "monitor", nullptr};
    return p;
  }
  virtual void execute(DCmdSource source, TRAPS);
};
#endif // INCLUDE_CDS

// See also: thread_dump in attachListener.cpp
class ThreadDumpDCmd : public DCmdWithParser {
protected:
  DCmdArgument<bool> _locks;
  DCmdArgument<bool> _extended;
public:
  static int num_arguments() { return 2; }
  ThreadDumpDCmd(outputStream* output, bool heap);
  static const char* name() { return "Thread.print"; }
  static const char* description() {
    return "Print all threads with stacktraces.";
  }
  static const char* impact() {
    return "Medium: Depends on the number of threads.";
  }
  static const JavaPermission permission() {
    JavaPermission p = {"java.lang.management.ManagementPermission",
                        "monitor", nullptr};
    return p;
  }
  virtual void execute(DCmdSource source, TRAPS);
};

// Enhanced JMX Agent support

class JMXStartRemoteDCmd : public DCmdWithParser {

  // Explicitly list all properties that could be
  // passed to Agent.startRemoteManagementAgent()
  // com.sun.management is omitted

  DCmdArgument<char *> _config_file;
  DCmdArgument<char *> _jmxremote_host;
  DCmdArgument<char *> _jmxremote_port;
  DCmdArgument<char *> _jmxremote_rmi_port;
  DCmdArgument<char *> _jmxremote_ssl;
  DCmdArgument<char *> _jmxremote_registry_ssl;
  DCmdArgument<char *> _jmxremote_authenticate;
  DCmdArgument<char *> _jmxremote_password_file;
  DCmdArgument<char *> _jmxremote_access_file;
  DCmdArgument<char *> _jmxremote_login_config;
  DCmdArgument<char *> _jmxremote_ssl_enabled_cipher_suites;
  DCmdArgument<char *> _jmxremote_ssl_enabled_protocols;
  DCmdArgument<char *> _jmxremote_ssl_need_client_auth;
  DCmdArgument<char *> _jmxremote_ssl_config_file;

  // JDP support
  // Keep autodiscovery char* not bool to pass true/false
  // as property value to java level.
  DCmdArgument<char *> _jmxremote_autodiscovery;
  DCmdArgument<jlong>  _jdp_port;
  DCmdArgument<char *> _jdp_address;
  DCmdArgument<char *> _jdp_source_addr;
  DCmdArgument<jlong>  _jdp_ttl;
  DCmdArgument<jlong>  _jdp_pause;
  DCmdArgument<char *> _jdp_name;

public:
  static int num_arguments() { return 21; }

  JMXStartRemoteDCmd(outputStream *output, bool heap_allocated);

  static const char *name() {
    return "ManagementAgent.start";
  }

  static const char *description() {
    return "Start remote management agent.";
  }

  virtual void execute(DCmdSource source, TRAPS);
};

class JMXStartLocalDCmd : public DCmd {

  // Explicitly request start of local agent,
  // it will not be started by start dcmd


public:
  JMXStartLocalDCmd(outputStream *output, bool heap_allocated);

  static const char *name() {
    return "ManagementAgent.start_local";
  }

  static const char *description() {
    return "Start local management agent.";
  }

  virtual void execute(DCmdSource source, TRAPS);

};

class JMXStopRemoteDCmd : public DCmd {
public:
  JMXStopRemoteDCmd(outputStream *output, bool heap_allocated) :
  DCmd(output, heap_allocated) {
    // Do Nothing
  }

  static const char *name() {
    return "ManagementAgent.stop";
  }

  static const char *description() {
    return "Stop remote management agent.";
  }

  virtual void execute(DCmdSource source, TRAPS);
};

// Print the JMX system status
class JMXStatusDCmd : public DCmd {
public:
  JMXStatusDCmd(outputStream *output, bool heap_allocated);

  static const char *name() {
    return "ManagementAgent.status";
  }

  static const char *description() {
    return "Print the management agent status.";
  }

  static const JavaPermission permission() {
    JavaPermission p = {"java.lang.management.ManagementPermission",
                        "monitor", nullptr};
    return p;
  }

  virtual void execute(DCmdSource source, TRAPS);

};

class CompileQueueDCmd : public DCmd {
public:
  CompileQueueDCmd(outputStream* output, bool heap) : DCmd(output, heap) {}
  static const char* name() {
    return "Compiler.queue";
  }
  static const char* description() {
    return "Print methods queued for compilation.";
  }
  static const char* impact() {
    return "Low";
  }
  static const JavaPermission permission() {
    JavaPermission p = {"java.lang.management.ManagementPermission",
                        "monitor", nullptr};
    return p;
  }
  virtual void execute(DCmdSource source, TRAPS);
};

#ifdef LINUX
class PerfMapDCmd : public DCmdWithParser {
protected:
  DCmdArgument<char*> _filename;
public:
  static int num_arguments() { return 1; }
  PerfMapDCmd(outputStream* output, bool heap);
  static const char* name() {
    return "Compiler.perfmap";
  }
  static const char* description() {
    return "Write map file for Linux perf tool.";
  }
  static const char* impact() {
    return "Low";
  }
  static const JavaPermission permission() {
    JavaPermission p = {"java.lang.management.ManagementPermission",
                        "monitor", nullptr};
    return p;
  }
  virtual void execute(DCmdSource source, TRAPS);
};
#endif // LINUX

class CodeListDCmd : public DCmd {
public:
  CodeListDCmd(outputStream* output, bool heap) : DCmd(output, heap) {}
  static const char* name() {
    return "Compiler.codelist";
  }
  static const char* description() {
    return "Print all compiled methods in code cache that are alive";
  }
  static const char* impact() {
    return "Medium";
  }
  static const JavaPermission permission() {
    JavaPermission p = {"java.lang.management.ManagementPermission",
                        "monitor", nullptr};
    return p;
  }
  virtual void execute(DCmdSource source, TRAPS);
};

class CodeCacheDCmd : public DCmd {
public:
  CodeCacheDCmd(outputStream* output, bool heap) : DCmd(output, heap) {}
  static const char* name() {
    return "Compiler.codecache";
  }
  static const char* description() {
    return "Print code cache layout and bounds.";
  }
  static const char* impact() {
    return "Low";
  }
  static const JavaPermission permission() {
    JavaPermission p = {"java.lang.management.ManagementPermission",
                        "monitor", nullptr};
    return p;
  }
  virtual void execute(DCmdSource source, TRAPS);
};

//---<  BEGIN  >--- CodeHeap State Analytics.
class CodeHeapAnalyticsDCmd : public DCmdWithParser {
protected:
  DCmdArgument<char*> _function;
  DCmdArgument<jlong> _granularity;
public:
  static int num_arguments() { return 2; }
  CodeHeapAnalyticsDCmd(outputStream* output, bool heap);
  static const char* name() {
    return "Compiler.CodeHeap_Analytics";
  }
  static const char* description() {
    return "Print CodeHeap analytics";
  }
  static const char* impact() {
    return "Low: Depends on code heap size and content. "
           "Holds CodeCache_lock during analysis step, usually sub-second duration.";
  }
  static const JavaPermission permission() {
    JavaPermission p = {"java.lang.management.ManagementPermission",
                        "monitor", nullptr};
    return p;
  }
  virtual void execute(DCmdSource source, TRAPS);
};
//---<  END  >--- CodeHeap State Analytics.

class CompilerDirectivesPrintDCmd : public DCmd {
public:
  CompilerDirectivesPrintDCmd(outputStream* output, bool heap) : DCmd(output, heap) {}
  static const char* name() {
    return "Compiler.directives_print";
  }
  static const char* description() {
    return "Print all active compiler directives.";
  }
  static const char* impact() {
    return "Low";
  }
  static const JavaPermission permission() {
    JavaPermission p = {"java.lang.management.ManagementPermission",
                        "monitor", nullptr};
    return p;
  }
  virtual void execute(DCmdSource source, TRAPS);
};

class CompilerDirectivesRemoveDCmd : public DCmd {
public:
  CompilerDirectivesRemoveDCmd(outputStream* output, bool heap) : DCmd(output, heap) {}
  static const char* name() {
    return "Compiler.directives_remove";
  }
  static const char* description() {
    return "Remove latest added compiler directive.";
  }
  static const char* impact() {
    return "Low";
  }
  static const JavaPermission permission() {
    JavaPermission p = {"java.lang.management.ManagementPermission",
                        "control", nullptr};
    return p;
  }
  virtual void execute(DCmdSource source, TRAPS);
};

class CompilerDirectivesAddDCmd : public DCmdWithParser {
protected:
  DCmdArgument<char*> _filename;
public:
  static int num_arguments() { return 1; }
  CompilerDirectivesAddDCmd(outputStream* output, bool heap);
  static const char* name() {
    return "Compiler.directives_add";
  }
  static const char* description() {
    return "Add compiler directives from file.";
  }
  static const char* impact() {
    return "Low";
  }
  static const JavaPermission permission() {
    JavaPermission p = {"java.lang.management.ManagementPermission",
                        "control", nullptr};
    return p;
  }
  virtual void execute(DCmdSource source, TRAPS);
};

class CompilerDirectivesClearDCmd : public DCmd {
public:
  CompilerDirectivesClearDCmd(outputStream* output, bool heap) : DCmd(output, heap) {}
  static const char* name() {
    return "Compiler.directives_clear";
  }
  static const char* description() {
    return "Remove all compiler directives.";
  }
  static const char* impact() {
    return "Low";
  }
  static const JavaPermission permission() {
    JavaPermission p = {"java.lang.management.ManagementPermission",
                        "control", nullptr};
    return p;
  }
  virtual void execute(DCmdSource source, TRAPS);
};

///////////////////////////////////////////////////////////////////////
//
// jcmd command support for symbol table, string table and system dictionary dumping:
//   VM.symboltable -verbose: for dumping the symbol table
//   VM.stringtable -verbose: for dumping the string table
//   VM.systemdictionary -verbose: for dumping the system dictionary table
//
class VM_DumpHashtable : public VM_Operation {
private:
  outputStream* _out;
  int _which;
  bool _verbose;
public:
  enum {
    DumpSymbols = 1 << 0,
    DumpStrings = 1 << 1,
    DumpSysDict = 1 << 2  // not implemented yet
  };
  VM_DumpHashtable(outputStream* out, int which, bool verbose) {
    _out = out;
    _which = which;
    _verbose = verbose;
  }

  virtual VMOp_Type type() const { return VMOp_DumpHashtable; }

  virtual void doit() {
    switch (_which) {
    case DumpSymbols:
      SymbolTable::dump(_out, _verbose);
      break;
    case DumpStrings:
      StringTable::dump(_out, _verbose);
      break;
    case DumpSysDict:
      SystemDictionary::dump(_out, _verbose);
      break;
    default:
      ShouldNotReachHere();
    }
  }
};

class SymboltableDCmd : public DCmdWithParser {
protected:
  DCmdArgument<bool> _verbose;
public:
  static int num_arguments() { return 1; }
  SymboltableDCmd(outputStream* output, bool heap);
  static const char* name() {
    return "VM.symboltable";
  }
  static const char* description() {
    return "Dump symbol table.";
  }
  static const char* impact() {
    return "Medium: Depends on Java content.";
  }
  static const JavaPermission permission() {
    JavaPermission p = {"java.lang.management.ManagementPermission",
                        "monitor", nullptr};
    return p;
  }
  virtual void execute(DCmdSource source, TRAPS);
};

class StringtableDCmd : public DCmdWithParser {
protected:
  DCmdArgument<bool> _verbose;
public:
  static int num_arguments() { return 1; }
  StringtableDCmd(outputStream* output, bool heap);
  static const char* name() {
    return "VM.stringtable";
  }
  static const char* description() {
    return "Dump string table.";
  }
  static const char* impact() {
    return "Medium: Depends on Java content.";
  }
  static const JavaPermission permission() {
    JavaPermission p = {"java.lang.management.ManagementPermission",
                        "monitor", nullptr};
    return p;
  }
  virtual void execute(DCmdSource source, TRAPS);
};

class SystemDictionaryDCmd : public DCmdWithParser {
protected:
  DCmdArgument<bool> _verbose;
public:
  static int num_arguments() { return 1; }
  SystemDictionaryDCmd(outputStream* output, bool heap);
  static const char* name() {
    return "VM.systemdictionary";
  }
  static const char* description() {
    return "Prints the statistics for dictionary hashtable sizes and bucket length";
  }
  static const char* impact() {
      return "Medium: Depends on Java content.";
  }
  static const JavaPermission permission() {
    JavaPermission p = {"java.lang.management.ManagementPermission",
                        "monitor", nullptr};
    return p;
  }
  virtual void execute(DCmdSource source, TRAPS);
};

class ClassesDCmd : public DCmdWithParser {
protected:
  DCmdArgument<bool> _verbose;
public:
  static int num_arguments() { return 1; }
  ClassesDCmd(outputStream* output, bool heap);
  static const char* name() {
    return "VM.classes";
  }
  static const char* description() {
    return "Print all loaded classes";
  }
  static const char* impact() {
      return "Medium: Depends on number of loaded classes.";
  }
  static const JavaPermission permission() {
    JavaPermission p = {"java.lang.management.ManagementPermission",
                        "monitor", nullptr};
    return p;
  }
  virtual void execute(DCmdSource source, TRAPS);
};

#if INCLUDE_JVMTI
class DebugOnCmdStartDCmd : public DCmd {
public:
  DebugOnCmdStartDCmd(outputStream* output, bool heap) : DCmd(output, heap) {}
  static const char* name() {
    return "VM.start_java_debugging";
  }
  static const char* description() {
    return "Starts up the Java debugging if the jdwp agentlib was enabled with the option onjcmd=y.";
  }
  static const char* impact() {
    return "High: Switches the VM into Java debug mode.";
  }
  static const JavaPermission permission() {
    JavaPermission p = { "java.lang.management.ManagementPermission", "control", nullptr };
    return p;
  }
  virtual void execute(DCmdSource source, TRAPS);
};
#endif // INCLUDE_JVMTI

class EventLogDCmd : public DCmdWithParser {
protected:
  DCmdArgument<char*> _log;
  DCmdArgument<char*> _max;
public:
  static int num_arguments() { return 2; }
  EventLogDCmd(outputStream* output, bool heap);
  static const char* name() {
    return "VM.events";
  }
  static const char* description() {
    return "Print VM event logs";
  }
  static const char* impact() {
    return "Low: Depends on event log size. ";
  }
  static const JavaPermission permission() {
    JavaPermission p = {"java.lang.management.ManagementPermission",
                        "monitor", nullptr};
    return p;
  }
  virtual void execute(DCmdSource source, TRAPS);
};

class ThreadDumpToFileDCmd : public DCmdWithParser {
private:
  void dumpToFile(Symbol* name, Symbol* signature, const char* path, bool overwrite, TRAPS);
protected:
  DCmdArgument<bool> _overwrite;
  DCmdArgument<char*> _format;
  DCmdArgument<char*> _filepath;
public:
  static int num_arguments() { return 3; }
  ThreadDumpToFileDCmd(outputStream *output, bool heap);
  static const char *name() {
    return "Thread.dump_to_file";
  }
  static const char *description() {
    return "Dump threads, with stack traces, to a file in plain text or JSON format.";
  }
  static const char* impact() {
    return "Medium: Depends on the number of threads.";
  }
  static const JavaPermission permission() {
    JavaPermission p = {"java.lang.management.ManagementPermission", "monitor", nullptr};
    return p;
  }
  virtual void execute(DCmdSource source, TRAPS);
};

class CompilationMemoryStatisticDCmd: public DCmdWithParser {
protected:
  DCmdArgument<bool> _human_readable;
  DCmdArgument<MemorySizeArgument> _minsize;
public:
  static int num_arguments() { return 2; }
  CompilationMemoryStatisticDCmd(outputStream* output, bool heap);
  static const char* name() {
    return "Compiler.memory";
  }
  static const char* description() {
    return "Print compilation footprint";
  }
  static const char* impact() {
    return "Medium: Pause time depends on number of compiled methods";
  }
  static const JavaPermission permission() {
    JavaPermission p = {"java.lang.management.ManagementPermission",
                        "monitor", nullptr};
    return p;
  }
  virtual void execute(DCmdSource source, TRAPS);
};

<<<<<<< HEAD
#if defined(LINUX) || defined(_WIN64) || defined(__APPLE__)
=======
#if defined(LINUX) || defined(_WIN64)
>>>>>>> 4ff17c14

class SystemMapDCmd : public DCmd {
public:
  SystemMapDCmd(outputStream* output, bool heap);
  static const char* name() { return "System.map"; }
  static const char* description() {
    return "Prints an annotated process memory map of the VM process (linux and Windows only).";
  }
  static const char* impact() { return "Medium; can be high for very large java heaps."; }
  static const JavaPermission permission() {
    JavaPermission p = {"java.lang.management.ManagementPermission",
                        "control", nullptr};
    return p;
  }
  virtual void execute(DCmdSource source, TRAPS);
};

class SystemDumpMapDCmd : public DCmdWithParser {
  DCmdArgument<char*> _filename;
public:
  static int num_arguments() { return 1; }
  SystemDumpMapDCmd(outputStream* output, bool heap);
  static const char* name() { return "System.dump_map"; }
  static const char* description() {
    return "Dumps an annotated process memory map to an output file (linux and Windows only).";
  }
  static const char* impact() { return "Medium; can be high for very large java heaps."; }
  static const JavaPermission permission() {
    JavaPermission p = {"java.lang.management.ManagementPermission",
                        "control", nullptr};
    return p;
  }
  virtual void execute(DCmdSource source, TRAPS);
};

#endif // LINUX or WINDOWS

#endif // SHARE_SERVICES_DIAGNOSTICCOMMAND_HPP<|MERGE_RESOLUTION|>--- conflicted
+++ resolved
@@ -981,11 +981,7 @@
   virtual void execute(DCmdSource source, TRAPS);
 };
 
-<<<<<<< HEAD
 #if defined(LINUX) || defined(_WIN64) || defined(__APPLE__)
-=======
-#if defined(LINUX) || defined(_WIN64)
->>>>>>> 4ff17c14
 
 class SystemMapDCmd : public DCmd {
 public:
