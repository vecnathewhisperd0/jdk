--- conflicted
+++ resolved
@@ -27,27 +27,14 @@
  * @summary Stress test ldc to ensure HotSpot correctly manages oop maps
  * @library /java/lang/invoke/common
  * @build test.java.lang.invoke.lib.InstructionHelper
-<<<<<<< HEAD
- * @modules java.base/jdk.internal.classfile
- *          java.base/jdk.internal.classfile.attribute
- *          java.base/jdk.internal.classfile.constantpool
- *          java.base/jdk.internal.classfile.instruction
- *          java.base/jdk.internal.classfile.components
-=======
  * @enablePreview
->>>>>>> 2c003f1f
  * @run testng CondyWithGarbageTest
  * @run testng/othervm -XX:+UnlockDiagnosticVMOptions -XX:UseBootstrapCallInfo=3 CondyWithGarbageTest
  */
 
 
-<<<<<<< HEAD
-import jdk.internal.classfile.Classfile;
-import jdk.internal.classfile.CodeBuilder;
-=======
 import java.lang.classfile.ClassFile;
 import java.lang.classfile.CodeBuilder;
->>>>>>> 2c003f1f
 import org.testng.Assert;
 import org.testng.annotations.Test;
 
@@ -79,17 +66,10 @@
 
     static MethodHandle lcdStringBasher() throws Exception {
         ClassDesc cd = classDesc(L.lookupClass(), "$Code$String");
-<<<<<<< HEAD
-        byte[] bytes = Classfile.of().build(cd, classBuilder -> classBuilder
-                .withVersion(55, 0)
-                .withSuperclass(ConstantDescs.CD_Object)
-                .withMethod(ConstantDescs.INIT_NAME, ConstantDescs.MTD_void, Classfile.ACC_PUBLIC,
-=======
         byte[] bytes = ClassFile.of().build(cd, classBuilder -> classBuilder
                 .withVersion(55, 0)
                 .withSuperclass(ConstantDescs.CD_Object)
                 .withMethod(ConstantDescs.INIT_NAME, ConstantDescs.MTD_void, ClassFile.ACC_PUBLIC,
->>>>>>> 2c003f1f
                         methodBuilder -> methodBuilder
                                 .withCode(codeBuilder -> codeBuilder
                                         .aload(0)
@@ -97,11 +77,7 @@
                                                 ConstantDescs.MTD_void, false)
                                         .return_()))
                 .withMethod("m", MethodTypeDesc.of(ConstantDescs.CD_String),
-<<<<<<< HEAD
-                        Classfile.ACC_PUBLIC + Classfile.ACC_STATIC, methodBuilder -> methodBuilder
-=======
                         ClassFile.ACC_PUBLIC + ClassFile.ACC_STATIC, methodBuilder -> methodBuilder
->>>>>>> 2c003f1f
                                 .withCode(codeBuilder -> {
                                             codeBuilder
                                                     .new_(classDesc(StringBuilder.class))
@@ -169,17 +145,10 @@
 
     static MethodHandle lcdStringArrayBasher() throws Exception {
         ClassDesc cd = classDesc(L.lookupClass(), "$Code$StringArray");
-<<<<<<< HEAD
-        byte[] bytes = Classfile.of().build(cd, classBuilder -> classBuilder
-                .withVersion(55, 0)
-                .withSuperclass(ConstantDescs.CD_Object)
-                .withMethod(ConstantDescs.INIT_NAME, ConstantDescs.MTD_void, Classfile.ACC_PUBLIC,
-=======
         byte[] bytes = ClassFile.of().build(cd, classBuilder -> classBuilder
                 .withVersion(55, 0)
                 .withSuperclass(ConstantDescs.CD_Object)
                 .withMethod(ConstantDescs.INIT_NAME, ConstantDescs.MTD_void, ClassFile.ACC_PUBLIC,
->>>>>>> 2c003f1f
                         methodBuilder -> methodBuilder
                                 .withCode(codeBuilder -> codeBuilder
                                         .aload(0)
@@ -187,11 +156,7 @@
                                                 ConstantDescs.MTD_void, false)
                                         .return_()))
                 .withMethod("m", MethodTypeDesc.of(classDesc(String.class)),
-<<<<<<< HEAD
-                        Classfile.ACC_PUBLIC + Classfile.ACC_STATIC, methodBuilder -> methodBuilder
-=======
                         ClassFile.ACC_PUBLIC + ClassFile.ACC_STATIC, methodBuilder -> methodBuilder
->>>>>>> 2c003f1f
                                 .withCode(codeBuilder -> {
                                             codeBuilder
                                                     .new_(classDesc(StringBuilder.class))
