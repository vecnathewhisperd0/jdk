--- conflicted
+++ resolved
@@ -548,13 +548,9 @@
   Node* find_last_mem_state(Node_List* pk, Node* first_mem);
 
   // Convert packs into vector node operations
-<<<<<<< HEAD
-  void output();
+  bool output();
   // Create vector mask for post loop vectorization
   Node* create_post_loop_vmask();
-=======
-  bool output();
->>>>>>> 720e751f
   // Create a vector operand for the nodes in pack p for operand: in(opd_idx)
   Node* vector_opd(Node_List* p, int opd_idx);
   // Can code be generated for pack p?
