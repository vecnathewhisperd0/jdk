--- conflicted
+++ resolved
@@ -53,112 +53,6 @@
 #include "oops/oop.inline.hpp"
 #include "runtime/handles.inline.hpp"
 
-<<<<<<< HEAD
-template<GenerationMode GENERATION>
-class ShenandoahInitMarkRootsClosure : public OopClosure {
-private:
-  ShenandoahObjToScanQueue* _queue;
-  ShenandoahHeap* _heap;
-  ShenandoahMarkingContext* const _mark_context;
-
-  template <class T>
-  inline void do_oop_work(T* p) {
-    ShenandoahConcurrentMark::mark_through_ref<T, GENERATION, NONE, NO_DEDUP>(p, _heap, _queue, _mark_context, false);
-  }
-
-public:
-  ShenandoahInitMarkRootsClosure(ShenandoahObjToScanQueue* q) :
-    _queue(q),
-    _heap(ShenandoahHeap::heap()),
-    _mark_context(_heap->marking_context()) {};
-
-  void do_oop(narrowOop* p) { do_oop_work(p); }
-  void do_oop(oop* p)       { do_oop_work(p); }
-};
-
-ShenandoahMarkRefsSuperClosure::ShenandoahMarkRefsSuperClosure(ShenandoahObjToScanQueue* q, ShenandoahReferenceProcessor* rp) :
-  MetadataVisitingOopIterateClosure(rp),
-  _queue(q),
-  _heap(ShenandoahHeap::heap()),
-  _mark_context(_heap->marking_context()),
-  _weak(false)
-{ }
-
-class ShenandoahInitMarkRootsTask : public AbstractGangTask {
-private:
-  ShenandoahConcurrentMark* const _scm;
-  ShenandoahRootScanner* const _rp;
-  uint const _workers;
-public:
-
-  ShenandoahInitMarkRootsTask(ShenandoahConcurrentMark* scm, ShenandoahRootScanner* rp, uint worker_count) :
-    AbstractGangTask("Shenandoah Init Mark Roots"),
-    _scm(scm),
-    _rp(rp),
-    _workers(worker_count) {
-  }
-
-  void work(uint worker_id) {
-    assert(ShenandoahSafepoint::is_at_shenandoah_safepoint(), "Must be at a safepoint");
-    ShenandoahParallelWorkerSession worker_session(worker_id);
-
-    ShenandoahHeap* heap = ShenandoahHeap::heap();
-    ShenandoahObjToScanQueueSet* queues = _scm->task_queues();
-    assert(queues->get_reserved() > worker_id, "Queue has not been reserved for worker id: %d", worker_id);
-
-    ShenandoahObjToScanQueue* q = queues->queue(worker_id);
-
-    switch (_scm->generation_mode()) {
-      case YOUNG: {
-        ShenandoahInitMarkRootsClosure<YOUNG> mark_cl(q);
-
-        // Do the remembered set scanning before the root scanning as the current implementation of remembered set scanning
-        // does not do workload balancing.  If certain worker threads end up with disproportionate amounts of remembered set
-        // scanning effort, the subsequent root scanning effort will balance workload to even effort between threads.
-        uint32_t r;
-        RememberedScanner *rs = heap->card_scan();
-        ShenandoahReferenceProcessor* rp = heap->ref_processor();
-        unsigned int total_regions = heap->num_regions();
-
-        for (r = worker_id % _workers; r < total_regions; r += _workers) {
-          ShenandoahHeapRegion *region = heap->get_region(r);
-          if (region->affiliation() == OLD_GENERATION) {
-            uint32_t start_cluster_no = rs->cluster_for_addr(region->bottom());
-
-            // region->end() represents the end of memory spanned by this region, but not all of this
-            //   memory is eligible to be scanned because some of this memory has not yet been allocated.
-            //
-            // region->top() represents the end of allocated memory within this region.  Any addresses
-            //   beyond region->top() should not be scanned as that memory does not hold valid objects.
-            HeapWord *end_of_range = region->top();
-            uint32_t stop_cluster_no  = rs->cluster_for_addr(end_of_range);
-            rs->process_clusters<ShenandoahInitMarkRootsClosure<YOUNG>>(worker_id, rp, _scm, start_cluster_no,
-                                                                                     stop_cluster_no + 1 - start_cluster_no,
-                                                                                     end_of_range, &mark_cl);
-          }
-        }
-        do_work(heap, &mark_cl, worker_id);
-        break;
-      }
-      case GLOBAL: {
-        ShenandoahInitMarkRootsClosure<GLOBAL> mark_cl(q);
-        do_work(heap, &mark_cl, worker_id);
-        break;
-      }
-      default: {
-        ShouldNotReachHere();
-        break;
-      }
-    }
-  }
-
-private:
-  void do_work(ShenandoahHeap* heap, OopClosure* oops, uint worker_id) {
-    _rp->roots_do(worker_id, oops);
-  }
-};
-=======
->>>>>>> da6bcf96
 
 class ShenandoahUpdateRootsTask : public AbstractGangTask {
 private:
@@ -244,55 +138,6 @@
   }
 };
 
-<<<<<<< HEAD
-// Process concurrent roots at safepoints
-template <typename T>
-class ShenandoahProcessConcurrentRootsTask : public AbstractGangTask {
-private:
-  ShenandoahConcurrentRootScanner<false /* concurrent */> _rs;
-  ShenandoahConcurrentMark* const _cm;
-  ShenandoahReferenceProcessor*   _rp;
-public:
-
-  ShenandoahProcessConcurrentRootsTask(ShenandoahConcurrentMark* cm,
-                                       ShenandoahPhaseTimings::Phase phase,
-                                       uint nworkers);
-  void work(uint worker_id);
-};
-
-template <typename T>
-ShenandoahProcessConcurrentRootsTask<T>::ShenandoahProcessConcurrentRootsTask(ShenandoahConcurrentMark* cm,
-                                                                              ShenandoahPhaseTimings::Phase phase,
-                                                                              uint nworkers) :
-  AbstractGangTask("Shenandoah Process Concurrent Roots"),
-  _rs(nworkers, phase),
-  _cm(cm),
-  _rp(ShenandoahHeap::heap()->ref_processor()) {
-}
-
-template <typename T>
-void ShenandoahProcessConcurrentRootsTask<T>::work(uint worker_id) {
-  ShenandoahParallelWorkerSession worker_session(worker_id);
-  ShenandoahObjToScanQueue* q = _cm->task_queues()->queue(worker_id);
-  T cl(q, _rp);
-  _rs.oops_do(&cl, worker_id);
-}
-
-class ShenandoahClaimThreadClosure : public ThreadClosure {
-private:
-  const uintx _claim_token;
-public:
-  ShenandoahClaimThreadClosure() :
-   _claim_token(Threads::thread_claim_token()) {}
-
-  virtual void do_thread(Thread* thread) {
-    thread->claim_threads_do(false /*is_par*/, _claim_token);
-  }
-};
-
-template <GenerationMode GENERATION>
-=======
->>>>>>> da6bcf96
 class ShenandoahFinalMarkingTask : public AbstractGangTask {
 private:
   ShenandoahConcurrentMark* _cm;
@@ -313,12 +158,8 @@
     // First drain remaining SATB buffers.
     {
       ShenandoahObjToScanQueue* q = _cm->get_queue(worker_id);
-<<<<<<< HEAD
-      ShenandoahSATBBufferClosure<GENERATION> cl(q);
-=======
 
       ShenandoahSATBBufferClosure cl(q);
->>>>>>> da6bcf96
       SATBMarkQueueSet& satb_mq_set = ShenandoahBarrierSet::satb_mark_queue_set();
       while (satb_mq_set.apply_closure_to_completed_buffer(&cl)) {}
       assert(!heap->has_forwarded_objects(), "Not expected");
@@ -380,11 +221,7 @@
   TASKQUEUE_STATS_ONLY(task_queues()->reset_taskqueue_stats());
   task_queues()->reserve(nworkers);
 
-<<<<<<< HEAD
-  ShenandoahInitMarkRootsTask mark_roots(this, &root_proc, nworkers);
-=======
   ShenandoahInitMarkRootsTask mark_roots(nworkers, task_queues());
->>>>>>> da6bcf96
   workers->run_task(&mark_roots);
 }
 
@@ -478,12 +315,7 @@
                                                                      ShenandoahPhaseTimings::Phase phase,
                                                                      uint nworkers) :
   AbstractGangTask("Shenandoah Concurrent Mark Roots"),
-<<<<<<< HEAD
-  _scm(scm),
-  _rs(nworkers, phase),
-=======
   _root_scanner(nworkers, phase),
->>>>>>> da6bcf96
   _queue_set(qs),
   _rp(rp) {
   assert(!ShenandoahHeap::heap()->has_forwarded_objects(), "Not expected");
@@ -492,27 +324,8 @@
 void ShenandoahMarkConcurrentRootsTask::work(uint worker_id) {
   ShenandoahConcurrentWorkerSession worker_session(worker_id);
   ShenandoahObjToScanQueue* q = _queue_set->queue(worker_id);
-<<<<<<< HEAD
-  switch (_scm->generation_mode()) {
-    case YOUNG: {
-      ShenandoahMarkRefsClosure<YOUNG> cl(q, _rp);
-      _rs.oops_do(&cl, worker_id);
-      break;
-    }
-    case GLOBAL: {
-      ShenandoahMarkRefsClosure<GLOBAL> cl(q, _rp);
-      _rs.oops_do(&cl, worker_id);
-      break;
-    }
-    default: {
-      ShouldNotReachHere();
-      break;
-    }
-  }
-=======
   ShenandoahMarkRefsClosure cl(q, _rp);
   _root_scanner.roots_do(&cl, worker_id);
->>>>>>> da6bcf96
 }
 
 void ShenandoahConcurrentMark::mark_concurrent_roots() {
@@ -534,16 +347,6 @@
   task_queues()->reserve(nworkers);
 
   {
-<<<<<<< HEAD
-    ShenandoahGCPhase phase(ShenandoahPhaseTimings::conc_mark_roots);
-    // Use separate task to mark concurrent roots, since it may hold ClassLoaderData_lock and CodeCache_lock
-    ShenandoahMarkConcurrentRootsTask task(this, task_queues(), rp, ShenandoahPhaseTimings::conc_mark_roots, nworkers);
-    workers->run_task(&task);
-  }
-
-  {
-=======
->>>>>>> da6bcf96
     TaskTerminator terminator(nworkers, task_queues());
     ShenandoahConcurrentMarkingTask task(this, &terminator);
     workers->run_task(&task);
@@ -554,78 +357,8 @@
 
 void ShenandoahConcurrentMark::finish_mark() {
   assert(ShenandoahSafepoint::is_at_shenandoah_safepoint(), "Must be at a safepoint");
-<<<<<<< HEAD
-
-  uint nworkers = _heap->workers()->active_workers();
-
-  {
-    // Full GC does not execute concurrent cycle. Degenerated cycle may bypass concurrent cycle.
-    // In those cases, concurrent roots might not be scanned, scan them here. Ideally, this
-    // should piggyback to ShenandoahFinalMarkingTask, but it makes time tracking very hard.
-    // Given full GC and degenerated GC are rare, use a separate task.
-    if (_heap->is_degenerated_gc_in_progress() || _heap->is_full_gc_in_progress()) {
-      ShenandoahPhaseTimings::Phase phase = _heap->is_full_gc_in_progress() ?
-                                            ShenandoahPhaseTimings::full_gc_scan_conc_roots :
-                                            ShenandoahPhaseTimings::degen_gc_scan_conc_roots;
-      ShenandoahGCPhase gc_phase(phase);
-      switch (generation_mode()) {
-         case YOUNG: {
-           ShenandoahProcessConcurrentRootsTask<ShenandoahMarkRefsClosure<YOUNG>> task(this, phase, nworkers);
-           _heap->workers()->run_task(&task);
-           break;
-         }
-         case GLOBAL: {
-           ShenandoahProcessConcurrentRootsTask<ShenandoahMarkRefsClosure<GLOBAL>> task(this, phase, nworkers);
-           _heap->workers()->run_task(&task);
-           break;
-         }
-         default: {
-           ShouldNotReachHere();
-           break;
-         }
-      }
-    }
-
-    // Finally mark everything else we've got in our queues during the previous steps.
-    // It does two different things for concurrent vs. mark-compact GC:
-    // - For concurrent GC, it starts with empty task queues, drains the remaining
-    //   SATB buffers, and then completes the marking closure.
-    // - For mark-compact GC, it starts out with the task queues seeded by initial
-    //   root scan, and completes the closure, thus marking through all live objects
-    // The implementation is the same, so it's shared here.
-    {
-      ShenandoahGCPhase phase(full_gc ?
-                              ShenandoahPhaseTimings::full_gc_mark_finish_queues :
-                              ShenandoahPhaseTimings::finish_queues);
-      task_queues()->reserve(nworkers);
-
-      StrongRootsScope scope(nworkers);
-      TaskTerminator terminator(nworkers, task_queues());
-      switch (generation_mode()) {
-        case YOUNG: {
-          ShenandoahFinalMarkingTask<YOUNG> task(this, &terminator, ShenandoahStringDedup::is_enabled());
-          _heap->workers()->run_task(&task);
-          break;
-        }
-        case GLOBAL: {
-          ShenandoahFinalMarkingTask<GLOBAL> task(this, &terminator, ShenandoahStringDedup::is_enabled());
-          _heap->workers()->run_task(&task);
-          break;
-        }
-        default: {
-          ShouldNotReachHere();
-          break;
-        }
-      }
-    }
-
-    assert(task_queues()->is_empty(), "Should be empty");
-  }
-
-=======
   assert(Thread::current()->is_VM_thread(), "Must by VM Thread");
   finish_mark_work();
->>>>>>> da6bcf96
   assert(task_queues()->is_empty(), "Should be empty");
   TASKQUEUE_STATS_ONLY(task_queues()->print_taskqueue_stats());
   TASKQUEUE_STATS_ONLY(task_queues()->reset_taskqueue_stats());
@@ -644,115 +377,14 @@
   uint nworkers = heap->workers()->active_workers();
   task_queues()->reserve(nworkers);
 
-<<<<<<< HEAD
-template <GenerationMode GENERATION, bool CANCELLABLE>
-void ShenandoahConcurrentMark::mark_loop_prework(uint w, TaskTerminator *t, ShenandoahReferenceProcessor* rp,
-                                                 bool strdedup) {
-  ShenandoahObjToScanQueue* q = get_queue(w);
-
-  ShenandoahLiveData* ld = _heap->get_liveness_cache(w);
-
-  // TODO: We can clean up this if we figure out how to do templated oop closures that
-  // play nice with specialized_oop_iterators.
-  if (_heap->unload_classes()) {
-    if (_heap->has_forwarded_objects()) {
-      if (strdedup) {
-        ShenandoahMarkUpdateRefsMetadataDedupClosure<GENERATION> cl(q, rp);
-        mark_loop_work<ShenandoahMarkUpdateRefsMetadataDedupClosure<GENERATION>, GENERATION, CANCELLABLE>(&cl, ld, w, t);
-      } else {
-        ShenandoahMarkUpdateRefsMetadataClosure<GENERATION> cl(q, rp);
-        mark_loop_work<ShenandoahMarkUpdateRefsMetadataClosure<GENERATION>, GENERATION, CANCELLABLE>(&cl, ld, w, t);
-      }
-    } else {
-      if (strdedup) {
-        ShenandoahMarkRefsMetadataDedupClosure<GENERATION> cl(q, rp);
-        mark_loop_work<ShenandoahMarkRefsMetadataDedupClosure<GENERATION>, GENERATION, CANCELLABLE>(&cl, ld, w, t);
-      } else {
-        ShenandoahMarkRefsMetadataClosure<GENERATION> cl(q, rp);
-        mark_loop_work<ShenandoahMarkRefsMetadataClosure<GENERATION>, GENERATION, CANCELLABLE>(&cl, ld, w, t);
-      }
-    }
-  } else {
-    if (_heap->has_forwarded_objects()) {
-      if (strdedup) {
-        ShenandoahMarkUpdateRefsDedupClosure<GENERATION> cl(q, rp);
-        mark_loop_work<ShenandoahMarkUpdateRefsDedupClosure<GENERATION>, GENERATION, CANCELLABLE>(&cl, ld, w, t);
-      } else {
-        ShenandoahMarkUpdateRefsClosure<GENERATION> cl(q, rp);
-        mark_loop_work<ShenandoahMarkUpdateRefsClosure<GENERATION>, GENERATION, CANCELLABLE>(&cl, ld, w, t);
-      }
-    } else {
-      if (strdedup) {
-        ShenandoahMarkRefsDedupClosure<GENERATION> cl(q, rp);
-        mark_loop_work<ShenandoahMarkRefsDedupClosure<GENERATION>, GENERATION, CANCELLABLE>(&cl, ld, w, t);
-      } else {
-        ShenandoahMarkRefsClosure<GENERATION> cl(q, rp);
-        mark_loop_work<ShenandoahMarkRefsClosure<GENERATION>, GENERATION, CANCELLABLE>(&cl, ld, w, t);
-      }
-    }
-  }
-=======
   StrongRootsScope scope(nworkers);
   TaskTerminator terminator(nworkers, task_queues());
   ShenandoahFinalMarkingTask task(this, &terminator, ShenandoahStringDedup::is_enabled());
   heap->workers()->run_task(&task);
->>>>>>> da6bcf96
 
   assert(task_queues()->is_empty(), "Should be empty");
 }
 
-<<<<<<< HEAD
-template <class T, GenerationMode GENERATION, bool CANCELLABLE>
-void ShenandoahConcurrentMark::mark_loop_work(T* cl, ShenandoahLiveData* live_data, uint worker_id, TaskTerminator *terminator) {
-  uintx stride = ShenandoahMarkLoopStride;
-
-  ShenandoahHeap* heap = ShenandoahHeap::heap();
-  ShenandoahObjToScanQueueSet* queues = task_queues();
-  ShenandoahObjToScanQueue* q;
-  ShenandoahMarkTask t;
-
-  _heap->ref_processor()->set_mark_closure(worker_id, cl);
-
-  /*
-   * Process outstanding queues, if any.
-   *
-   * There can be more queues than workers. To deal with the imbalance, we claim
-   * extra queues first. Since marking can push new tasks into the queue associated
-   * with this worker id, we come back to process this queue in the normal loop.
-   */
-  assert(queues->get_reserved() == heap->workers()->active_workers(),
-         "Need to reserve proper number of queues: reserved: %u, active: %u", queues->get_reserved(), heap->workers()->active_workers());
-
-  q = queues->claim_next();
-  while (q != NULL) {
-    if (CANCELLABLE && heap->check_cancelled_gc_and_yield()) {
-      return;
-    }
-
-    for (uint i = 0; i < stride; i++) {
-      if (q->pop(t)) {
-        do_task<T>(q, cl, live_data, &t);
-      } else {
-        assert(q->is_empty(), "Must be empty");
-        q = queues->claim_next();
-        break;
-      }
-    }
-  }
-  q = get_queue(worker_id);
-
-  ShenandoahSATBBufferClosure<GENERATION> drain_satb(q);
-  SATBMarkQueueSet& satb_mq_set = ShenandoahBarrierSet::satb_mark_queue_set();
-
-  /*
-   * Normal marking loop:
-   */
-  while (true) {
-    if (CANCELLABLE && heap->check_cancelled_gc_and_yield()) {
-      return;
-    }
-=======
->>>>>>> da6bcf96
 
 void ShenandoahConcurrentMark::cancel() {
   clear();
