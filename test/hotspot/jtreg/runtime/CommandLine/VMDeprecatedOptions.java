/*
 * Copyright (c) 2015, 2024, Oracle and/or its affiliates. All rights reserved.
 * DO NOT ALTER OR REMOVE COPYRIGHT NOTICES OR THIS FILE HEADER.
 *
 * This code is free software; you can redistribute it and/or modify it
 * under the terms of the GNU General Public License version 2 only, as
 * published by the Free Software Foundation.
 *
 * This code is distributed in the hope that it will be useful, but WITHOUT
 * ANY WARRANTY; without even the implied warranty of MERCHANTABILITY or
 * FITNESS FOR A PARTICULAR PURPOSE.  See the GNU General Public License
 * version 2 for more details (a copy is included in the LICENSE file that
 * accompanied this code).
 *
 * You should have received a copy of the GNU General Public License version
 * 2 along with this work; if not, write to the Free Software Foundation,
 * Inc., 51 Franklin St, Fifth Floor, Boston, MA 02110-1301 USA.
 *
 * Please contact Oracle, 500 Oracle Parkway, Redwood Shores, CA 94065 USA
 * or visit www.oracle.com if you need additional information or have any
 * questions.
 */

import java.util.Arrays;
import java.util.ArrayList;

import jdk.test.lib.Platform;
import jdk.test.lib.process.ProcessTools;
import jdk.test.lib.process.OutputAnalyzer;
import jdk.test.lib.cli.*;
import jdk.test.whitebox.WhiteBox;

/*
 * @test
 * @bug 8066821
 * @summary Test that various options are deprecated. See deprecated_jvm_flags in arguments.cpp.
 * @requires vm.flagless
 * @modules java.base/jdk.internal.misc
 * @library /test/lib
 * @build jdk.test.whitebox.WhiteBox
 * @run driver jdk.test.lib.helpers.ClassFileInstaller jdk.test.whitebox.WhiteBox
 * @run main/othervm -Xbootclasspath/a:. -XX:+UnlockDiagnosticVMOptions -XX:+WhiteBoxAPI VMDeprecatedOptions

 */
public class VMDeprecatedOptions {

    private final static WhiteBox wb = WhiteBox.getWhiteBox();
    /**
     * each entry is {[0]: option name, [1]: value to set
     * (true/false/n/string)}.
     */
    public static final String[][] DEPRECATED_OPTIONS;
    static {
        // Use an ArrayList so platform-specific flags can be
        // optionally added.
        ArrayList<String[]> deprecated = new ArrayList(
          Arrays.asList(new String[][] {
            // deprecated non-alias flags:
<<<<<<< HEAD
=======
            {"DontYieldALot", "false"},
            {"UseNotificationThread", "true"},
            {"PreserveAllAnnotations", "true"},
>>>>>>> 2d622152
            {"AllowRedefinitionToAddDeleteMethods", "true"},

            // deprecated alias flags (see also aliased_jvm_flags):
            {"CreateMinidumpOnCrash", "false"}
          }
        ));
        if (Platform.isX86() || Platform.isX64()) {
          deprecated.addAll(
            Arrays.asList(new String[][] {
            })
          );
        }
        if (wb.isJFRIncluded()) {
            deprecated.add(new String[] {"FlightRecorder", "false"});
        }
        DEPRECATED_OPTIONS = deprecated.toArray(new String[][]{});
    };

    static String getDeprecationString(String optionName) {
        return "Option " + optionName
            + " was deprecated in version [\\S]+ and will likely be removed in a future release";
    }

    static void testDeprecated(String[][] optionInfo) throws Throwable {
        String optionNames[] = new String[optionInfo.length];
        String expectedValues[] = new String[optionInfo.length];
        for (int i = 0; i < optionInfo.length; i++) {
            optionNames[i] = optionInfo[i][0];
            expectedValues[i] = optionInfo[i][1];
        }

        OutputAnalyzer output = CommandLineOptionTest.startVMWithOptions(optionNames, expectedValues);

        // check for option deprecation messages:
        output.shouldHaveExitValue(0);
        for (String[] deprecated : optionInfo) {
            String match = getDeprecationString(deprecated[0]);
            output.shouldMatch(match);
        }
    }

    // Deprecated diagnostic command line options need to be preceded on the
    // command line by -XX:+UnlockDiagnosticVMOptions.
    static void testDeprecatedDiagnostic(String option, String value)  throws Throwable {
        String XXoption = CommandLineOptionTest.prepareFlag(option, value);
        ProcessBuilder processBuilder = ProcessTools.createLimitedTestJavaProcessBuilder(
            CommandLineOptionTest.UNLOCK_DIAGNOSTIC_VM_OPTIONS, XXoption, "-version");
        OutputAnalyzer output = new OutputAnalyzer(processBuilder.start());
        // check for option deprecation message:
        output.shouldHaveExitValue(0);
        String match = getDeprecationString(option);
        output.shouldMatch(match);
    }

    // Deprecated experimental command line options need to be preceded on the
    // command line by -XX:+UnlockExperimentalVMOption.
    static void testDeprecatedExperimental(String option, String value)  throws Throwable {
        String XXoption = CommandLineOptionTest.prepareFlag(option, value);
        ProcessBuilder processBuilder = ProcessTools.createLimitedTestJavaProcessBuilder(
            CommandLineOptionTest.UNLOCK_EXPERIMENTAL_VM_OPTIONS, XXoption, "-version");
        OutputAnalyzer output = new OutputAnalyzer(processBuilder.start());
        // check for option deprecation message:
        output.shouldHaveExitValue(0);
        String match = getDeprecationString(option);
        output.shouldMatch(match);
    }

    public static void main(String[] args) throws Throwable {
        testDeprecated(DEPRECATED_OPTIONS);  // Make sure that each deprecated option is mentioned in the output.
    }
}<|MERGE_RESOLUTION|>--- conflicted
+++ resolved
@@ -56,12 +56,9 @@
         ArrayList<String[]> deprecated = new ArrayList(
           Arrays.asList(new String[][] {
             // deprecated non-alias flags:
-<<<<<<< HEAD
-=======
             {"DontYieldALot", "false"},
             {"UseNotificationThread", "true"},
             {"PreserveAllAnnotations", "true"},
->>>>>>> 2d622152
             {"AllowRedefinitionToAddDeleteMethods", "true"},
 
             // deprecated alias flags (see also aliased_jvm_flags):
