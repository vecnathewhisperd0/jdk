--- conflicted
+++ resolved
@@ -2706,9 +2706,6 @@
   emit_operand(dst, src);
 }
 
-<<<<<<< HEAD
-void Assembler::evmovdquw(XMMRegister dst, Address src, bool merge, int vector_len) {
-=======
 void Assembler::evmovdqu(XMMRegister dst, KRegister mask, Address src, int vector_len, int type) {
   assert(VM_Version::supports_avx512vlbw(), "");
   assert(type == T_BYTE || type == T_SHORT || type == T_CHAR || type == T_INT || type == T_LONG, "");
@@ -2741,8 +2738,7 @@
   emit_operand(src, dst);
 }
 
-void Assembler::evmovdquw(XMMRegister dst, Address src, int vector_len) {
->>>>>>> 2a4328ba
+void Assembler::evmovdquw(XMMRegister dst, Address src, bool merge, int vector_len) {
   assert(VM_Version::supports_evex(), "");
   InstructionMark im(this);
   InstructionAttr attributes(vector_len, /* vex_w */ true, /* legacy_mode */ _legacy_mode_bw, /* no_mask_reg */ true, /* uses_vl */ true);
