--- conflicted
+++ resolved
@@ -1013,22 +1013,13 @@
   MetaspaceCriticalAllocation::process();
 }
 
-<<<<<<< HEAD
+
 // Returns true if pointer points into one of the metaspace regions, or
 // into the class space.
 bool Metaspace::is_in_shared_metaspace(const void* ptr) {
   return MetaspaceShared::is_in_shared_metaspace(ptr);
 }
 
-=======
-
-// Returns true if pointer points into one of the metaspace regions, or
-// into the class space.
-bool Metaspace::is_in_shared_metaspace(const void* ptr) {
-  return MetaspaceShared::is_in_shared_metaspace(ptr);
-}
-
->>>>>>> b45fe174
 // Returns true if pointer points into one of the non-class-space metaspace regions.
 bool Metaspace::is_in_nonclass_metaspace(const void* ptr) {
   return VirtualSpaceList::vslist_nonclass()->contains((MetaWord*)ptr);
