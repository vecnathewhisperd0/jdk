--- conflicted
+++ resolved
@@ -1384,13 +1384,6 @@
 
 jvmtiError
 JvmtiEnvBase::force_early_return(JavaThread* java_thread, jvalue value, TosState tos) {
-<<<<<<< HEAD
-=======
-  JavaThread* current_thread = JavaThread::current();
-  HandleMark   hm(current_thread);
-  uint32_t debug_bits = 0;
-
->>>>>>> 3267b09d
   // retrieve or create the state
   JvmtiThreadState* state = JvmtiThreadState::state_for(java_thread);
   if (state == NULL) {
@@ -1408,7 +1401,7 @@
 void
 SetForceEarlyReturn::doit(Thread *target, bool self) {
   JavaThread *java_thread = target->as_Java_thread();
-  Thread* current_thread = Thread::current();
+  JavaThread* current_thread = JavaThread::current();
   HandleMark   hm(current_thread);
 
   if (!self) {
@@ -1540,7 +1533,7 @@
 
 void
 UpdateForPopTopFrameClosure::doit(Thread *target, bool self) {
-  Thread* current_thread  = Thread::current();
+  JavaThread* current_thread  = JavaThread::current();
   HandleMark hm(current_thread);
   JavaThread* java_thread = target->as_Java_thread();
 
@@ -1566,6 +1559,14 @@
   OSThread* osThread = java_thread->osthread();
   if (osThread->get_state() == MONITOR_WAIT) {
     _result = JVMTI_ERROR_OPAQUE_FRAME;
+    return;
+  }
+  
+  if (java_thread->frames_to_pop_failed_realloc() > 0) {
+    // VM is in the process of popping the top frame because it has scalar replaced objects which
+    // could not be reallocated on the heap.
+    // Return JVMTI_ERROR_OUT_OF_MEMORY to avoid interfering with the VM.
+    _result = JVMTI_ERROR_OUT_OF_MEMORY;
     return;
   }
 
@@ -1604,9 +1605,16 @@
   }
 
   // If any of the top 2 frames is a compiled one, need to deoptimize it
+  EscapeBarrier eb(!is_interpreted[0] || !is_interpreted[1], current_thread, java_thread);
   for (int i = 0; i < 2; i++) {
     if (!is_interpreted[i]) {
       Deoptimization::deoptimize_frame(java_thread, frame_sp[i]);
+      // Eagerly reallocate scalar replaced objects.
+      if (!eb.deoptimize_objects(frame_sp[i])) {
+        // Reallocation of scalar replaced objects failed -> return with error
+        _result = JVMTI_ERROR_OUT_OF_MEMORY;
+        return;
+      }
     }
   }
 
