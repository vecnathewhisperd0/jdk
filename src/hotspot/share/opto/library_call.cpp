--- conflicted
+++ resolved
@@ -77,17 +77,10 @@
     // methods access VM-internal data.
     VM_ENTRY_MARK;
     methodHandle mh(THREAD, m->get_Method());
-<<<<<<< HEAD
-    is_available = compiler != NULL && compiler->is_intrinsic_available(mh, C->directive());
+    is_available = compiler != nullptr && compiler->is_intrinsic_available(mh, C->directive());
     if (is_available && is_virtual) {
       is_available = vmIntrinsics::does_virtual_dispatch(id);
     }
-=======
-    is_available = compiler != nullptr && compiler->is_intrinsic_supported(mh, is_virtual) &&
-                   !C->directive()->is_intrinsic_disabled(mh) &&
-                   !vmIntrinsics::is_disabled_by_flags(mh);
-
->>>>>>> 56851075
   }
 
   if (is_available) {
