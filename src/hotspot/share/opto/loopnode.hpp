--- conflicted
+++ resolved
@@ -73,20 +73,12 @@
          DoUnrollOnly          = 1<<9,
          VectorizedLoop        = 1<<10,
          HasAtomicPostLoop     = 1<<11,
-<<<<<<< HEAD
-         VectorMasked          = 1<<12,
-         StripMined            = 1<<13,
-         SubwordLoop           = 1<<14,
-         ProfileTripFailed     = 1<<15,
-         LoopNestInnerLoop     = 1<<16,
-         LoopNestLongOuterLoop = 1<<17};
-=======
          StripMined            = 1<<12,
          SubwordLoop           = 1<<13,
          ProfileTripFailed     = 1<<14,
          LoopNestInnerLoop     = 1<<15,
-         LoopNestLongOuterLoop = 1<<16 };
->>>>>>> 84124794
+         LoopNestLongOuterLoop = 1<<16,
+         VectorMasked          = 1<<17 };
   char _unswitch_count;
   enum { _unswitch_max=3 };
 
@@ -117,10 +109,7 @@
   void mark_do_unroll_only() { _loop_flags |= DoUnrollOnly; }
   void mark_loop_vectorized() { _loop_flags |= VectorizedLoop; }
   void mark_has_atomic_post_loop() { _loop_flags |= HasAtomicPostLoop; }
-<<<<<<< HEAD
   void mark_vector_masked() { _loop_flags |= VectorMasked; }
-=======
->>>>>>> 84124794
   void mark_strip_mined() { _loop_flags |= StripMined; }
   void clear_strip_mined() { _loop_flags &= ~StripMined; }
   void mark_profile_trip_failed() { _loop_flags |= ProfileTripFailed; }
@@ -141,11 +130,7 @@
 
   LoopNode(Node *entry, Node *backedge)
     : RegionNode(3), _loop_flags(0), _unswitch_count(0),
-<<<<<<< HEAD
-      _profile_trip_cnt(COUNT_UNKNOWN)  {
-=======
       _profile_trip_cnt(COUNT_UNKNOWN) {
->>>>>>> 84124794
     init_class_id(Class_Loop);
     init_req(EntryControl, entry);
     init_req(LoopBackControl, backedge);
