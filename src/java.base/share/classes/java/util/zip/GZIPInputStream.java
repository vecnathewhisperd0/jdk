--- conflicted
+++ resolved
@@ -88,33 +88,7 @@
      * @throws    IllegalArgumentException if {@code size <= 0}
      */
     public GZIPInputStream(InputStream in, int size) throws IOException {
-<<<<<<< HEAD
         this(in, size, true, true);
-=======
-        super(in, createInflater(in, size), size);
-        usesDefaultInflater = true;
-        try {
-            readHeader(in);
-        } catch (IOException ioe) {
-            this.inf.end();
-            throw ioe;
-        }
-    }
-
-    /*
-     * Creates and returns an Inflater only if the input stream is not null and the
-     * buffer size is > 0.
-     * If the input stream is null, then this method throws a
-     * NullPointerException. If the size is <= 0, then this method throws
-     * an IllegalArgumentException
-     */
-    private static Inflater createInflater(InputStream in, int size) {
-        Objects.requireNonNull(in);
-        if (size <= 0) {
-            throw new IllegalArgumentException("buffer size <= 0");
-        }
-        return new Inflater(true);
->>>>>>> 75dc2f85
     }
 
     /**
@@ -177,11 +151,31 @@
      */
     public GZIPInputStream(InputStream in, int size,
             boolean allowConcatenation, boolean ignoreExtraBytes) throws IOException {
-        super(in, in != null ? new Inflater(true) : null, size);
+        super(in, createInflater(in, size), size);
         usesDefaultInflater = true;
         this.allowConcatenation = allowConcatenation;
         this.ignoreExtraBytes = ignoreExtraBytes;
-        readHeader(in, -1);
+        try {
+            readHeader(in, -1);
+        } catch (IOException ioe) {
+            this.inf.end();
+            throw ioe;
+        }
+    }
+
+    /*
+     * Creates and returns an Inflater only if the input stream is not null and the
+     * buffer size is > 0.
+     * If the input stream is null, then this method throws a
+     * NullPointerException. If the size is <= 0, then this method throws
+     * an IllegalArgumentException
+     */
+    private static Inflater createInflater(InputStream in, int size) {
+        Objects.requireNonNull(in);
+        if (size <= 0) {
+            throw new IllegalArgumentException("buffer size <= 0");
+        }
+        return new Inflater(true);
     }
 
     /**
