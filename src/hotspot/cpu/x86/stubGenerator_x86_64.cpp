--- conflicted
+++ resolved
@@ -3897,13 +3897,10 @@
 void StubGenerator::create_control_words() {
   // Round to nearest, 64-bit mode, exceptions masked
   StubRoutines::x86::_mxcsr_std = 0x1F80;
-<<<<<<< HEAD
+  // Round to zero, 64-bit mode, exceptions masked
+  StubRoutines::x86::_mxcsr_rz = 0x7F80;
   StubRoutines::x86::_unity = 0x1.0p-1020;
   StubRoutines::x86::_thresh = 0x0.0000000000003p-1022;
-=======
-  // Round to zero, 64-bit mode, exceptions masked
-  StubRoutines::x86::_mxcsr_rz = 0x7F80;
->>>>>>> cef9fff0
 }
 
 // Initialization
