/*
 * Copyright (c) 2019, 2024, Oracle and/or its affiliates. All rights reserved.
 * DO NOT ALTER OR REMOVE COPYRIGHT NOTICES OR THIS FILE HEADER.
 *
 * This code is free software; you can redistribute it and/or modify it
 * under the terms of the GNU General Public License version 2 only, as
 * published by the Free Software Foundation.
 *
 * This code is distributed in the hope that it will be useful, but WITHOUT
 * ANY WARRANTY; without even the implied warranty of MERCHANTABILITY or
 * FITNESS FOR A PARTICULAR PURPOSE.  See the GNU General Public License
 * version 2 for more details (a copy is included in the LICENSE file that
 * accompanied this code).
 *
 * You should have received a copy of the GNU General Public License version
 * 2 along with this work; if not, write to the Free Software Foundation,
 * Inc., 51 Franklin St, Fifth Floor, Boston, MA 02110-1301 USA.
 *
 * Please contact Oracle, 500 Oracle Parkway, Redwood Shores, CA 94065 USA
 * or visit www.oracle.com if you need additional information or have any
 * questions.
 */
package jdk.jpackage.test;

import java.awt.GraphicsEnvironment;
import java.io.IOException;
import java.nio.file.Files;
import java.nio.file.Path;
import java.util.ArrayList;
import java.util.Collection;
import java.util.Collections;
import java.util.HashMap;
import java.util.HashSet;
import java.util.List;
import java.util.ListIterator;
import java.util.Map;
import java.util.Objects;
import java.util.Optional;
import java.util.Set;
import java.util.function.BiConsumer;
import java.util.function.BiFunction;
import java.util.function.Consumer;
import java.util.function.Predicate;
import java.util.function.Supplier;
import java.util.stream.Collectors;
import java.util.stream.Stream;
import java.util.stream.StreamSupport;
import jdk.jpackage.internal.ApplicationLayout;
import jdk.jpackage.test.Functional.ThrowingBiConsumer;
import static jdk.jpackage.test.Functional.ThrowingBiConsumer.toBiConsumer;
import jdk.jpackage.test.Functional.ThrowingConsumer;
import static jdk.jpackage.test.Functional.ThrowingConsumer.toConsumer;
import jdk.jpackage.test.Functional.ThrowingRunnable;
import static jdk.jpackage.test.Functional.ThrowingSupplier.toSupplier;
import static jdk.jpackage.test.Functional.rethrowUnchecked;
import static jdk.jpackage.test.PackageType.LINUX;
import static jdk.jpackage.test.PackageType.LINUX_DEB;
import static jdk.jpackage.test.PackageType.LINUX_RPM;
import static jdk.jpackage.test.PackageType.MAC_DMG;
import static jdk.jpackage.test.PackageType.MAC_PKG;
import static jdk.jpackage.test.PackageType.NATIVE;
import static jdk.jpackage.test.PackageType.WINDOWS;
import static jdk.jpackage.test.PackageType.WIN_EXE;
import static jdk.jpackage.test.PackageType.WIN_MSI;


/**
 * Instance of PackageTest is for configuring and running a single jpackage
 * command to produce platform specific package bundle.
 *
 * Provides methods to hook up custom configuration of jpackage command and
 * verification of the output bundle.
 */
public final class PackageTest extends RunnablePackageTest {

    public PackageTest() {
        excludeTypes = new HashSet<>();
        forTypes();
        setExpectedExitCode(0);
        namedInitializers = new HashSet<>();
        handlers = currentTypes.stream()
                .collect(Collectors.toMap(v -> v, v -> new Handler()));
        packageHandlers = createDefaultPackageHandlers();
    }

    public PackageTest excludeTypes(PackageType... types) {
        excludeTypes.addAll(Stream.of(types).collect(Collectors.toSet()));
        return forTypes(currentTypes);
    }

    public PackageTest excludeTypes(Collection<PackageType> types) {
        return excludeTypes(types.toArray(PackageType[]::new));
    }

    public PackageTest forTypes(PackageType... types) {
        Collection<PackageType> newTypes;
        if (types == null || types.length == 0) {
            newTypes = NATIVE;
        } else {
            newTypes = Stream.of(types).collect(Collectors.toSet());
        }
        currentTypes = newTypes.stream()
                .filter(PackageType::isSupported)
                .filter(Predicate.not(excludeTypes::contains))
                .collect(Collectors.toUnmodifiableSet());
        return this;
    }

    public PackageTest forTypes(Collection<PackageType> types) {
        return forTypes(types.toArray(PackageType[]::new));
    }

    public PackageTest notForTypes(PackageType... types) {
        return notForTypes(List.of(types));
    }

    public PackageTest notForTypes(Collection<PackageType> types) {
        Set<PackageType> workset = new HashSet<>(currentTypes);
        workset.removeAll(types);
        return forTypes(workset);
    }

    public PackageTest setExpectedExitCode(int v) {
        expectedJPackageExitCode = v;
        return this;
    }

    public PackageTest ignoreBundleOutputDir() {
        return ignoreBundleOutputDir(true);
    }

    public PackageTest ignoreBundleOutputDir(boolean v) {
        ignoreBundleOutputDir = v;
        return this;
    }

    private PackageTest addInitializer(ThrowingConsumer<JPackageCommand> v,
            String id) {
        if (id != null) {
            if (namedInitializers.contains(id)) {
                return this;
            }

            namedInitializers.add(id);
        }
        currentTypes.forEach(type -> handlers.get(type).addInitializer(
                toConsumer(v)));
        return this;
    }

    private PackageTest addRunOnceInitializer(ThrowingRunnable v, String id) {
        return addInitializer(new ThrowingConsumer<JPackageCommand>() {
            @Override
            public void accept(JPackageCommand unused) throws Throwable {
                if (!executed) {
                    executed = true;
                    v.run();
                }
            }

            private boolean executed;
        }, id);
    }

    public PackageTest addInitializer(ThrowingConsumer<JPackageCommand> v) {
        return addInitializer(v, null);
    }

    public PackageTest addRunOnceInitializer(ThrowingRunnable v) {
        return addRunOnceInitializer(v, null);
    }

    public PackageTest addBundleVerifier(
            ThrowingBiConsumer<JPackageCommand, Executor.Result> v) {
        currentTypes.forEach(type -> handlers.get(type).addBundleVerifier(
                toBiConsumer(v)));
        return this;
    }

    public PackageTest addBundleVerifier(ThrowingConsumer<JPackageCommand> v) {
        return addBundleVerifier((cmd, unused) -> toConsumer(v).accept(cmd));
    }

    public PackageTest addBundlePropertyVerifier(String propertyName,
            Predicate<String> pred, String predLabel) {
        return addBundleVerifier(cmd -> {
            final String value;
            if (TKit.isLinux()) {
                value = LinuxHelper.getBundleProperty(cmd, propertyName);
            } else if (TKit.isWindows()) {
                value = WindowsHelper.getMsiProperty(cmd, propertyName);
            } else {
                throw new IllegalStateException();
            }
            TKit.assertTrue(pred.test(value), String.format(
                    "Check value of %s property %s [%s]", propertyName,
                    predLabel, value));
        });
    }

    public PackageTest addBundlePropertyVerifier(String propertyName,
            String expectedPropertyValue) {
        return addBundlePropertyVerifier(propertyName,
                expectedPropertyValue::equals, "is");
    }

    public PackageTest addBundleDesktopIntegrationVerifier(boolean integrated) {
        forTypes(LINUX, () -> {
            LinuxHelper.addBundleDesktopIntegrationVerifier(this, integrated);
        });
        return this;
    }

    public PackageTest addInstallVerifier(ThrowingConsumer<JPackageCommand> v) {
        currentTypes.forEach(type -> handlers.get(type).addInstallVerifier(
                toConsumer(v)));
        return this;
    }

    public PackageTest addUninstallVerifier(ThrowingConsumer<JPackageCommand> v) {
        currentTypes.forEach(type -> handlers.get(type).addUninstallVerifier(
                toConsumer(v)));
        return this;
    }

    public PackageTest disablePackageInstaller() {
        currentTypes.forEach(
                type -> packageHandlers.get(type).installHandler = cmd -> {});
        return this;
    }

    public PackageTest disablePackageUninstaller() {
        currentTypes.forEach(
                type -> packageHandlers.get(type).uninstallHandler = cmd -> {});
        return this;
    }

    static void withFileAssociationsTestRuns(FileAssociations fa,
            ThrowingBiConsumer<FileAssociations.TestRun, List<Path>> consumer) {
        for (var testRun : fa.getTestRuns()) {
            TKit.withTempDirectory("fa-test-files", tempDir -> {
                List<Path> testFiles = StreamSupport.stream(testRun.getFileNames().spliterator(), false).map(fname -> {
                    return tempDir.resolve(fname + fa.getSuffix()).toAbsolutePath().normalize();
                }).toList();

                testFiles.forEach(toConsumer(Files::createFile));

                if (TKit.isLinux()) {
                    testFiles.forEach(LinuxHelper::initFileAssociationsTestFile);
                }

                consumer.accept(testRun, testFiles);
            });
        }
    }

    PackageTest addHelloAppFileAssociationsVerifier(FileAssociations fa) {

        // Setup test app to have valid jpackage command line before
        // running check of type of environment.
        addHelloAppInitializer(null);

        forTypes(LINUX, () -> {
            LinuxHelper.addFileAssociationsVerifier(this, fa);
        });

        String noActionMsg = "Not running file associations test";
        if (GraphicsEnvironment.isHeadless()) {
            TKit.trace(String.format(
                    "%s because running in headless environment", noActionMsg));
            return this;
        }

        addInstallVerifier(cmd -> {
            if (cmd.isFakeRuntime(noActionMsg) || cmd.isPackageUnpacked(noActionMsg)) {
                return;
            }

            withFileAssociationsTestRuns(fa, (testRun, testFiles) -> {
                final Path appOutput = testFiles.get(0).getParent()
                        .resolve(HelloApp.OUTPUT_FILENAME);
                Files.deleteIfExists(appOutput);

                List<String> expectedArgs = testRun.openFiles(testFiles);
                TKit.waitForFileCreated(appOutput, 7);

                // Wait a little bit after file has been created to
                // make sure there are no pending writes into it.
                Thread.sleep(3000);
                HelloApp.verifyOutputFile(appOutput, expectedArgs,
                        Collections.emptyMap());
            });

            if (TKit.isWindows()) {
                // Verify context menu label in registry.
                String progId = WindowsHelper.queryRegistryValue(
                        String.format("HKEY_LOCAL_MACHINE\\SOFTWARE\\Classes\\%s", fa.getSuffix()), "");
                TKit.assertNotNull(progId, "context menu progId found");
                String contextMenuLabel = WindowsHelper.queryRegistryValue(
                        String.format("HKEY_CLASSES_ROOT\\%s\\shell\\open", progId), "");
                TKit.assertNotNull(contextMenuLabel, "context menu label found");
                String appName = cmd.getArgumentValue("--name");
                TKit.assertTrue(String.format("Open with %s", appName).equals(contextMenuLabel), "context menu label text");
            }
        });

        return this;
    }

    public PackageTest forTypes(Collection<PackageType> types, Runnable action) {
        Set<PackageType> oldTypes = Set.of(currentTypes.toArray(
                PackageType[]::new));
        try {
            forTypes(types);
            action.run();
        } finally {
            forTypes(oldTypes);
        }
        return this;
    }

    public PackageTest forTypes(PackageType type, Runnable action) {
        return forTypes(List.of(type), action);
    }

    public PackageTest notForTypes(Collection<PackageType> types, Runnable action) {
        Set<PackageType> workset = new HashSet<>(currentTypes);
        workset.removeAll(types);
        return forTypes(workset, action);
    }

    public PackageTest notForTypes(PackageType type, Runnable action) {
        return notForTypes(List.of(type), action);
    }

    public PackageTest configureHelloApp() {
        return configureHelloApp(null);
    }

    public PackageTest configureHelloApp(String javaAppDesc) {
        addHelloAppInitializer(javaAppDesc);
        addInstallVerifier(HelloApp::executeLauncherAndVerifyOutput);
        return this;
    }

    public PackageTest addHelloAppInitializer(String javaAppDesc) {
        addInitializer(
                cmd -> new HelloApp(JavaAppDesc.parse(javaAppDesc)).addTo(cmd),
                "HelloApp");
        return this;
    }

    public static class Group extends RunnablePackageTest {
        public Group(PackageTest... tests) {
            handlers = Stream.of(tests)
                    .map(PackageTest::createPackageTypeHandlers)
                    .flatMap(List<Consumer<Action>>::stream)
                    .collect(Collectors.toUnmodifiableList());
        }

        @Override
        protected void runAction(Action... action) {
            if (Set.of(action).contains(Action.UNINSTALL)) {
                ListIterator<Consumer<Action>> listIterator = handlers.listIterator(
                        handlers.size());
                while (listIterator.hasPrevious()) {
                    var handler = listIterator.previous();
                    List.of(action).forEach(handler::accept);
                }
            } else {
                handlers.forEach(handler -> List.of(action).forEach(handler::accept));
            }
        }

        private final List<Consumer<Action>> handlers;
    }

    static final class PackageHandlers {
        Consumer<JPackageCommand> installHandler;
        Consumer<JPackageCommand> uninstallHandler;
        BiFunction<JPackageCommand, Path, Path> unpackHandler;
    }

    @Override
    protected void runActions(List<Action[]> actions) {
        createPackageTypeHandlers().forEach(
                handler -> actions.forEach(
                        action -> List.of(action).forEach(handler::accept)));
    }

    @Override
    protected void runAction(Action... action) {
        throw new UnsupportedOperationException();
    }

    private List<Consumer<Action>> createPackageTypeHandlers() {
        return NATIVE.stream()
                .map(type -> {
                    Handler handler = handlers.entrySet().stream()
                        .filter(entry -> !entry.getValue().isVoid())
                        .filter(entry -> entry.getKey() == type)
                        .map(entry -> entry.getValue())
                        .findAny().orElse(null);
                    Map.Entry<PackageType, Handler> result = null;
                    if (handler != null) {
                        result = Map.entry(type, handler);
                    }
                    return result;
                })
                .filter(Objects::nonNull)
                .map(entry -> createPackageTypeHandler(
                        entry.getKey(), entry.getValue()))
                .collect(Collectors.toList());
    }

    private Consumer<Action> createPackageTypeHandler(
            PackageType type, Handler handler) {
        return toConsumer(new ThrowingConsumer<Action>() {
            @Override
            public void accept(Action action) throws Throwable {
                if (terminated) {
                    throw new IllegalStateException();
                }

                if (action == Action.FINALIZE) {
                    if (unpackDir != null) {
                        if (Files.isDirectory(unpackDir)
                                && !unpackDir.startsWith(TKit.workDir())) {
                            TKit.deleteDirectoryRecursive(unpackDir);
                        }
                        unpackDir = null;
                    }
                    terminated = true;
                }

                boolean skip = false;

                if (unhandledAction != null) {
                    switch (unhandledAction) {
                        case CREATE:
                            skip = true;
                            break;
                        case UNPACK:
                        case INSTALL:
                            skip = (action == Action.VERIFY_INSTALL);
                            break;
                        case UNINSTALL:
                            skip = (action == Action.VERIFY_UNINSTALL);
                            break;
                    }
                }

                if (skip) {
                    TKit.trace(String.format("Skip [%s] action of %s command",
                            action, cmd.getPrintableCommandLine()));
                    return;
                }

                final Supplier<JPackageCommand> curCmd = () -> {
                    if (Set.of(Action.INITIALIZE, Action.CREATE).contains(action)) {
                        return cmd;
                    } else {
                        return cmd.createImmutableCopy();
                    }
                };

                switch (action) {
                    case UNPACK: {
                        cmd.setUnpackedPackageLocation(null);
                        handleAction(action,
                                packageHandlers.get(type).unpackHandler,
                                handler -> {
                                    unpackDir = TKit.createTempDirectory(
                                            String.format("unpacked-%s",
                                                    type.getName()));
                                    unpackDir = handler.apply(cmd, unpackDir);
                                    cmd.setUnpackedPackageLocation(unpackDir);
                                });
                        break;
                    }

                    case INSTALL: {
                        cmd.setUnpackedPackageLocation(null);
                        handleAction(action,
                                packageHandlers.get(type).installHandler,
                                handler -> {
                                    handler.accept(curCmd.get());
                                });
                        break;
                    }

                    case UNINSTALL: {
                        handleAction(action,
                                packageHandlers.get(type).uninstallHandler,
                                handler -> {
                                    handler.accept(curCmd.get());
                                });
                        break;
                    }

                    case CREATE:
                        cmd.setUnpackedPackageLocation(null);
                        handler.accept(action, curCmd.get());
                        handleAction(action,
                                (expectedJPackageExitCode == 0) ? Boolean.TRUE : null,
                                handler -> {
                                });
                        return;

                    default:
                        handler.accept(action, curCmd.get());
                        break;
                }

                Optional.ofNullable(unhandledAction).ifPresent(v -> {
                    TKit.trace(String.format(
                            "No handler of [%s] action for %s command", v,
                            cmd.getPrintableCommandLine()));
                });
            }

            private <T> void handleAction(Action action, T handler,
                    ThrowingConsumer<T> consumer) throws Throwable {
                if (handler == null) {
                    unhandledAction = action;
                } else {
                    unhandledAction = null;
                    consumer.accept(handler);
                }
            }

            private Path unpackDir;
            private Action unhandledAction;
            private boolean terminated;
            private final JPackageCommand cmd = Functional.identity(() -> {
                JPackageCommand result = new JPackageCommand();
                result.setDefaultInputOutput().setDefaultAppName();
                if (BUNDLE_OUTPUT_DIR != null && !ignoreBundleOutputDir) {
                    result.setArgumentValue("--dest", BUNDLE_OUTPUT_DIR.toString());
                }
                type.applyTo(result);
                return result;
            }).get();
        });
    }

    private class Handler implements BiConsumer<Action, JPackageCommand> {

        Handler() {
            initializers = new ArrayList<>();
            bundleVerifiers = new ArrayList<>();
            installVerifiers = new ArrayList<>();
            uninstallVerifiers = new ArrayList<>();
        }

        boolean isVoid() {
            return initializers.isEmpty();
        }

        void addInitializer(Consumer<JPackageCommand> v) {
            initializers.add(v);
        }

        void addBundleVerifier(BiConsumer<JPackageCommand, Executor.Result> v) {
            bundleVerifiers.add(v);
        }

        void addInstallVerifier(Consumer<JPackageCommand> v) {
            installVerifiers.add(v);
        }

        void addUninstallVerifier(Consumer<JPackageCommand> v) {
            uninstallVerifiers.add(v);
        }

        @Override
        public void accept(Action action, JPackageCommand cmd) {
            switch (action) {
                case INITIALIZE:
                    initializers.forEach(v -> v.accept(cmd));
                    if (cmd.isImagePackageType()) {
                        throw new UnsupportedOperationException();
                    }
                    cmd.executePrerequisiteActions();
                    break;

                case CREATE:
                    Executor.Result result = cmd.execute(expectedJPackageExitCode);
                    if (expectedJPackageExitCode == 0) {
                        TKit.assertFileExists(cmd.outputBundle());
                    } else {
                        cmd.nullableOutputBundle().ifPresent(outputBundle -> {
                            TKit.assertPathExists(outputBundle, false);
                        });
                    }
                    verifyPackageBundle(cmd, result);
                    break;

                case VERIFY_INSTALL:
                    if (expectedJPackageExitCode == 0) {
                        verifyPackageInstalled(cmd);
                    }
                    break;

                case VERIFY_UNINSTALL:
                    if (expectedJPackageExitCode == 0) {
                        verifyPackageUninstalled(cmd);
                    }
                    break;

                case PURGE:
                    if (expectedJPackageExitCode == 0) {
                        var bundle = cmd.outputBundle();
                        if (toSupplier(() -> TKit.deleteIfExists(bundle)).get()) {
                            TKit.trace(String.format("Deleted [%s] package",
                                    bundle));
                        }
                    }
                    break;
            }
        }

        private void verifyPackageBundle(JPackageCommand cmd,
                Executor.Result result) {
            if (expectedJPackageExitCode == 0) {
                if (LINUX.contains(cmd.packageType())) {
                    LinuxHelper.verifyPackageBundleEssential(cmd);
                }
            }
            bundleVerifiers.forEach(v -> v.accept(cmd, result));
        }

        private void verifyPackageInstalled(JPackageCommand cmd) {
            final String formatString;
            if (cmd.isPackageUnpacked()) {
                formatString = "Verify unpacked: %s";
            } else {
                formatString = "Verify installed: %s";
            }
            TKit.trace(String.format(formatString, cmd.getPrintableCommandLine()));

            Optional.ofNullable(cmd.unpackedPackageDirectory()).ifPresent(
                    unpackedDir -> {
                        verifyRootCountInUnpackedPackage(cmd, unpackedDir);
                    });

            if (!cmd.isRuntime()) {
                if (WINDOWS.contains(cmd.packageType())
                        && !cmd.isPackageUnpacked(
                                "Not verifying desktop integration")) {
                    // Check main launcher
                    WindowsHelper.verifyDesktopIntegration(cmd, null);
                    // Check additional launchers
                    cmd.addLauncherNames().forEach(name -> {
                        WindowsHelper.verifyDesktopIntegration(cmd, name);
                    });
                }
            }

            if (LauncherAsServiceVerifier.SUPPORTED_PACKAGES.contains(
                    cmd.packageType())) {
                LauncherAsServiceVerifier.verify(cmd);
            }

            cmd.assertAppLayout();

            installVerifiers.forEach(v -> v.accept(cmd));
        }

        private void verifyRootCountInUnpackedPackage(JPackageCommand cmd,
                Path unpackedDir) {

            final boolean withServices = !cmd.isRuntime()
                    && !LauncherAsServiceVerifier.getLaunchersAsServices(cmd).isEmpty();

            final long expectedRootCount;
            if (WINDOWS.contains(cmd.packageType())) {
                // On Windows it is always two entries:
                // installation home directory and MSI file
                expectedRootCount = 2;
            } else if (withServices && MAC_PKG.equals(cmd.packageType())) {
                expectedRootCount = 2;
            } else if (LINUX.contains(cmd.packageType())) {
                Set<Path> roots = new HashSet<>();
                roots.add(Path.of("/").resolve(Path.of(cmd.getArgumentValue(
                        "--install-dir", () -> "/opt")).getName(0)));
                if (withServices) {
                    // /lib/systemd
                    roots.add(Path.of("/lib"));
                }
                if (cmd.hasArgument("--license-file")) {
                    switch (cmd.packageType()) {
                        case LINUX_RPM -> {
                            // License file is in /usr/share/licenses subtree
                            roots.add(Path.of("/usr"));
                        }

                        case LINUX_DEB -> {
                            Path installDir = cmd.appInstallationDirectory();
                            if (installDir.equals(Path.of("/"))
                                    || installDir.startsWith("/usr")) {
                                // License file is in /usr/share/doc subtree
                                roots.add(Path.of("/usr"));
                            }
                        }
                    }
                }
                expectedRootCount = roots.size();
            } else {
                expectedRootCount = 1;
            }

            try ( var files = Files.list(unpackedDir)) {
                TKit.assertEquals(expectedRootCount, files.count(),
                        String.format(
                                "Check the package has %d top installation directories",
                                expectedRootCount));
            } catch (IOException ex) {
                rethrowUnchecked(ex);
            }
        }

        private void verifyPackageUninstalled(JPackageCommand cmd) {
            TKit.trace(String.format("Verify uninstalled: %s",
                    cmd.getPrintableCommandLine()));
            if (!cmd.isRuntime()) {
                TKit.assertPathExists(cmd.appLauncherPath(), false);

                if (WINDOWS.contains(cmd.packageType())) {
                    // Check main launcher
                    WindowsHelper.verifyDesktopIntegration(cmd, null);
                    // Check additional launchers
                    cmd.addLauncherNames().forEach(name -> {
                        WindowsHelper.verifyDesktopIntegration(cmd, name);
                    });
                }
            }

            Path appInstallDir = cmd.appInstallationDirectory();
            if (TKit.isLinux() && Path.of("/").equals(appInstallDir)) {
                ApplicationLayout appLayout = cmd.appLayout();
                TKit.assertPathExists(appLayout.runtimeDirectory(), false);
            } else {
                TKit.assertPathExists(appInstallDir, false);
            }

            if (LauncherAsServiceVerifier.SUPPORTED_PACKAGES.contains(
                    cmd.packageType())) {
                LauncherAsServiceVerifier.verifyUninstalled(cmd);
            }

            uninstallVerifiers.forEach(v -> v.accept(cmd));
        }

        private final List<Consumer<JPackageCommand>> initializers;
        private final List<BiConsumer<JPackageCommand, Executor.Result>> bundleVerifiers;
        private final List<Consumer<JPackageCommand>> installVerifiers;
        private final List<Consumer<JPackageCommand>> uninstallVerifiers;
    }

    private static Map<PackageType, PackageHandlers> createDefaultPackageHandlers() {
        HashMap<PackageType, PackageHandlers> handlers = new HashMap<>();
        if (TKit.isLinux()) {
            handlers.put(LINUX_DEB, LinuxHelper.createDebPackageHandlers());
            handlers.put(LINUX_RPM, LinuxHelper.createRpmPackageHandlers());
        }

        if (TKit.isWindows()) {
            handlers.put(WIN_MSI, WindowsHelper.createMsiPackageHandlers());
            handlers.put(WIN_EXE, WindowsHelper.createExePackageHandlers());
        }

        if (TKit.isOSX()) {
            handlers.put(MAC_DMG,  MacHelper.createDmgPackageHandlers());
            handlers.put(MAC_PKG,  MacHelper.createPkgPackageHandlers());
        }

        return handlers;
    }

    private Collection<PackageType> currentTypes;
    private Set<PackageType> excludeTypes;
    private int expectedJPackageExitCode;
    private Map<PackageType, Handler> handlers;
    private Set<String> namedInitializers;
    private Map<PackageType, PackageHandlers> packageHandlers;
    private boolean ignoreBundleOutputDir;

<<<<<<< HEAD
    private final static Path BUNDLE_OUTPUT_DIR;
=======
    private static final File BUNDLE_OUTPUT_DIR;
>>>>>>> c33a8f52

    static {
        final String propertyName = "output";
        String val = TKit.getConfigProperty(propertyName);
        if (val == null) {
            BUNDLE_OUTPUT_DIR = null;
        } else {
            BUNDLE_OUTPUT_DIR = Path.of(val).toAbsolutePath();

            if (!Files.isDirectory(BUNDLE_OUTPUT_DIR)) {
                throw new IllegalArgumentException(String.format("Invalid value of %s sytem property: [%s]. Should be existing directory",
                        TKit.getConfigPropertyName(propertyName),
                        BUNDLE_OUTPUT_DIR));
            }
        }
    }
}<|MERGE_RESOLUTION|>--- conflicted
+++ resolved
@@ -786,11 +786,7 @@
     private Map<PackageType, PackageHandlers> packageHandlers;
     private boolean ignoreBundleOutputDir;
 
-<<<<<<< HEAD
-    private final static Path BUNDLE_OUTPUT_DIR;
-=======
-    private static final File BUNDLE_OUTPUT_DIR;
->>>>>>> c33a8f52
+    private final static File BUNDLE_OUTPUT_DIR;
 
     static {
         final String propertyName = "output";
