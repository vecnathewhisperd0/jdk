--- conflicted
+++ resolved
@@ -1072,17 +1072,6 @@
 void ShenandoahVerifier::verify_after_concmark() {
   verify_at_safepoint(
           "After Mark",
-<<<<<<< HEAD
-          _verify_remembered_disable,  // do not verify remembered set
-          _verify_forwarded_none,      // no forwarded references
-          _verify_marked_complete_satb_empty,
-                                       // bitmaps as precise as we can get, except dangling j.l.r.Refs
-          _verify_cset_none,           // no references to cset anymore
-          _verify_liveness_complete,   // liveness data must be complete here
-          _verify_regions_disable,     // trash regions not yet recycled
-          _verify_size_exact,          // expect generation and heap sizes to match exactly
-          _verify_gcstate_stable_weakroots  // heap is still stable, weakroots are in progress
-=======
           _verify_remembered_disable,         // do not verify remembered set
           _verify_forwarded_none,             // no forwarded references
           _verify_marked_complete_satb_empty, // bitmaps as precise as we can get, except dangling j.l.r.Refs
@@ -1106,7 +1095,6 @@
           _verify_size_adjusted_for_padding,  // expect generation and heap sizes to match after adjustments
                                               // for promote in place padding
           _verify_gcstate_stable_weakroots    // heap is still stable, weakroots are in progress
->>>>>>> fdd5ed99
   );
 }
 
