/*
 * Copyright (c) 1999, 2023, Oracle and/or its affiliates. All rights reserved.
 * DO NOT ALTER OR REMOVE COPYRIGHT NOTICES OR THIS FILE HEADER.
 *
 * This code is free software; you can redistribute it and/or modify it
 * under the terms of the GNU General Public License version 2 only, as
 * published by the Free Software Foundation.  Oracle designates this
 * particular file as subject to the "Classpath" exception as provided
 * by Oracle in the LICENSE file that accompanied this code.
 *
 * This code is distributed in the hope that it will be useful, but WITHOUT
 * ANY WARRANTY; without even the implied warranty of MERCHANTABILITY or
 * FITNESS FOR A PARTICULAR PURPOSE.  See the GNU General Public License
 * version 2 for more details (a copy is included in the LICENSE file that
 * accompanied this code).
 *
 * You should have received a copy of the GNU General Public License version
 * 2 along with this work; if not, write to the Free Software Foundation,
 * Inc., 51 Franklin St, Fifth Floor, Boston, MA 02110-1301 USA.
 *
 * Please contact Oracle, 500 Oracle Parkway, Redwood Shores, CA 94065 USA
 * or visit www.oracle.com if you need additional information or have any
 * questions.
 */

package com.sun.tools.javac.parser;

import java.util.*;
import java.util.function.Function;
import java.util.function.Predicate;
import java.util.stream.Collectors;

import com.sun.source.tree.CaseTree;
import com.sun.source.tree.MemberReferenceTree.ReferenceMode;
import com.sun.source.tree.ModuleTree.ModuleKind;

import com.sun.tools.javac.code.*;
import com.sun.tools.javac.code.Source.Feature;
import com.sun.tools.javac.parser.Tokens.*;
import com.sun.tools.javac.parser.Tokens.Comment.CommentStyle;
import com.sun.tools.javac.resources.CompilerProperties.Errors;
import com.sun.tools.javac.resources.CompilerProperties.Fragments;
import com.sun.tools.javac.resources.CompilerProperties.Warnings;
import com.sun.tools.javac.tree.*;
import com.sun.tools.javac.tree.JCTree.*;
import com.sun.tools.javac.util.*;
import com.sun.tools.javac.util.JCDiagnostic.DiagnosticFlag;
import com.sun.tools.javac.util.JCDiagnostic.Error;
import com.sun.tools.javac.util.JCDiagnostic.Fragment;
import com.sun.tools.javac.util.List;

import static com.sun.tools.javac.parser.Tokens.TokenKind.*;
import static com.sun.tools.javac.parser.Tokens.TokenKind.ASSERT;
import static com.sun.tools.javac.parser.Tokens.TokenKind.CASE;
import static com.sun.tools.javac.parser.Tokens.TokenKind.CATCH;
import static com.sun.tools.javac.parser.Tokens.TokenKind.EQ;
import static com.sun.tools.javac.parser.Tokens.TokenKind.GT;
import static com.sun.tools.javac.parser.Tokens.TokenKind.IMPORT;
import static com.sun.tools.javac.parser.Tokens.TokenKind.LT;
import static com.sun.tools.javac.tree.JCTree.Tag.*;
import static com.sun.tools.javac.resources.CompilerProperties.Fragments.ImplicitAndExplicitNotAllowed;
import static com.sun.tools.javac.resources.CompilerProperties.Fragments.VarAndExplicitNotAllowed;
import static com.sun.tools.javac.resources.CompilerProperties.Fragments.VarAndImplicitNotAllowed;
import com.sun.tools.javac.util.JCDiagnostic.SimpleDiagnosticPosition;
import java.util.function.BiFunction;

/**
 * The parser maps a token sequence into an abstract syntax tree.
 * The parser is a hand-written recursive-descent parser that
 * implements the grammar described in the Java Language Specification.
 * For efficiency reasons, an operator precedence scheme is used
 * for parsing binary operation expressions.
 *
 *  <p><b>This is NOT part of any supported API.
 *  If you write code that depends on this, you do so at your own risk.
 *  This code and its internal interfaces are subject to change or
 *  deletion without notice.</b>
 */
public class JavacParser implements Parser {

    /** The number of precedence levels of infix operators.
     */
    private static final int infixPrecedenceLevels = 10;

    /** Is the parser instantiated to parse a module-info file ?
     */
    private final boolean parseModuleInfo;

    /** The scanner used for lexical analysis.
     */
    protected Lexer S;

    /** The factory to be used for abstract syntax tree construction.
     */
    protected TreeMaker F;

    /** The log to be used for error diagnostics.
     */
    private Log log;

    /** The Source language setting. */
    private Source source;

    /** The Preview language setting. */
    private Preview preview;

    /** The name table. */
    private Names names;

    /** End position mappings container */
    protected final AbstractEndPosTable endPosTable;

    // Because of javac's limited lookahead, some contexts are ambiguous in
    // the presence of type annotations even though they are not ambiguous
    // in the absence of type annotations.  Consider this code:
    //   void m(String [] m) { }
    //   void m(String ... m) { }
    // After parsing "String", javac calls bracketsOpt which immediately
    // returns if the next character is not '['.  Similarly, javac can see
    // if the next token is ... and in that case parse an ellipsis.  But in
    // the presence of type annotations:
    //   void m(String @A [] m) { }
    //   void m(String @A ... m) { }
    // no finite lookahead is enough to determine whether to read array
    // levels or an ellipsis.  Furthermore, if you call bracketsOpt, then
    // bracketsOpt first reads all the leading annotations and only then
    // discovers that it needs to fail.  bracketsOpt needs a way to push
    // back the extra annotations that it read.  (But, bracketsOpt should
    // not *always* be allowed to push back extra annotations that it finds
    // -- in most contexts, any such extra annotation is an error.
    //
    // The following two variables permit type annotations that have
    // already been read to be stored for later use.  Alternate
    // implementations are possible but would cause much larger changes to
    // the parser.

    /** Type annotations that have already been read but have not yet been used. **/
    private List<JCAnnotation> typeAnnotationsPushedBack = List.nil();

    /**
     * If the parser notices extra annotations, then it either immediately
     * issues an error (if this variable is false) or places the extra
     * annotations in variable typeAnnotationsPushedBack (if this variable
     * is true).
     */
    private boolean permitTypeAnnotationsPushBack = false;

    interface ErrorRecoveryAction {
        JCTree doRecover(JavacParser parser);
    }

    enum BasicErrorRecoveryAction implements ErrorRecoveryAction {
        BLOCK_STMT {public JCTree doRecover(JavacParser parser) { return parser.parseStatementAsBlock(); }},
        CATCH_CLAUSE {public JCTree doRecover(JavacParser parser) { return parser.catchClause(); }}
    }

    /** Construct a parser from a given scanner, tree factory and log.
     */
    protected JavacParser(ParserFactory fac,
                          Lexer S,
                          boolean keepDocComments,
                          boolean keepLineMap,
                          boolean keepEndPositions) {
        this(fac, S, keepDocComments, keepLineMap, keepEndPositions, false);

    }
    /** Construct a parser from a given scanner, tree factory and log.
     */
    @SuppressWarnings("this-escape")
    protected JavacParser(ParserFactory fac,
                     Lexer S,
                     boolean keepDocComments,
                     boolean keepLineMap,
                     boolean keepEndPositions,
                     boolean parseModuleInfo) {
        this.S = S;
        nextToken(); // prime the pump
        this.F = fac.F;
        this.log = fac.log;
        this.names = fac.names;
        this.source = fac.source;
        this.preview = fac.preview;
        this.allowStringFolding = fac.options.getBoolean("allowStringFolding", true);
        this.keepDocComments = keepDocComments;
        this.parseModuleInfo = parseModuleInfo;
        docComments = newDocCommentTable(keepDocComments, fac);
        this.keepLineMap = keepLineMap;
        this.errorTree = F.Erroneous();
        endPosTable = newEndPosTable(keepEndPositions);
        this.allowYieldStatement = Feature.SWITCH_EXPRESSION.allowedInSource(source);
        this.allowRecords = Feature.RECORDS.allowedInSource(source);
        this.allowSealedTypes = Feature.SEALED_CLASSES.allowedInSource(source);
    }

    protected AbstractEndPosTable newEndPosTable(boolean keepEndPositions) {
        return  keepEndPositions
                ? new SimpleEndPosTable(this)
                : new EmptyEndPosTable(this);
    }

    protected DocCommentTable newDocCommentTable(boolean keepDocComments, ParserFactory fac) {
        return keepDocComments ? new LazyDocCommentTable(fac) : null;
    }

    /** Switch: should we fold strings?
     */
    boolean allowStringFolding;

    /** Switch: should we keep docComments?
     */
    boolean keepDocComments;

    /** Switch: should we keep line table?
     */
    boolean keepLineMap;

    /** Switch: is "this" allowed as an identifier?
     * This is needed to parse receiver types.
     */
    boolean allowThisIdent;

    /** Switch: is yield statement allowed in this source level?
     */
    boolean allowYieldStatement;

    /** Switch: are records allowed in this source level?
     */
    boolean allowRecords;

    /** Switch: are sealed types allowed in this source level?
     */
    boolean allowSealedTypes;

    /** The type of the method receiver, as specified by a first "this" parameter.
     */
    JCVariableDecl receiverParam;

    /** When terms are parsed, the mode determines which is expected:
     *     mode = EXPR        : an expression
     *     mode = TYPE        : a type
     *     mode = NOPARAMS    : no parameters allowed for type
     *     mode = TYPEARG     : type argument
     *     mode |= NOLAMBDA   : lambdas are not allowed
     */
    protected static final int EXPR          = 1 << 0;
    protected static final int TYPE          = 1 << 1;
    protected static final int NOPARAMS      = 1 << 2;
    protected static final int TYPEARG       = 1 << 3;
    protected static final int DIAMOND       = 1 << 4;
    protected static final int NOLAMBDA      = 1 << 5;

    protected void setMode(int mode) {
        this.mode = mode;
    }

    protected void setLastMode(int mode) {
        lastmode = mode;
    }

    protected boolean isMode(int mode) {
        return (this.mode & mode) != 0;
    }

    protected boolean wasTypeMode() {
        return (lastmode & TYPE) != 0;
    }

    protected void selectExprMode() {
        setMode((mode & NOLAMBDA) | EXPR);
    }

    protected void selectTypeMode() {
        setMode((mode & NOLAMBDA) | TYPE);
    }

    /** The current mode.
     */
    protected int mode = 0;

    /** The mode of the term that was parsed last.
     */
    protected int lastmode = 0;

    /* ---------- token management -------------- */

    protected Token token;

    public Token token() {
        return token;
    }

    public void nextToken() {
        S.nextToken();
        token = S.token();
    }

    protected boolean peekToken(Predicate<TokenKind> tk) {
        return peekToken(0, tk);
    }

    protected boolean peekToken(int lookahead, Predicate<TokenKind> tk) {
        return tk.test(S.token(lookahead + 1).kind);
    }

    protected boolean peekToken(Predicate<TokenKind> tk1, Predicate<TokenKind> tk2) {
        return peekToken(0, tk1, tk2);
    }

    protected boolean peekToken(int lookahead, Predicate<TokenKind> tk1, Predicate<TokenKind> tk2) {
        return tk1.test(S.token(lookahead + 1).kind) &&
                tk2.test(S.token(lookahead + 2).kind);
    }

    protected boolean peekToken(Predicate<TokenKind> tk1, Predicate<TokenKind> tk2, Predicate<TokenKind> tk3) {
        return peekToken(0, tk1, tk2, tk3);
    }

    protected boolean peekToken(int lookahead, Predicate<TokenKind> tk1, Predicate<TokenKind> tk2, Predicate<TokenKind> tk3) {
        return tk1.test(S.token(lookahead + 1).kind) &&
                tk2.test(S.token(lookahead + 2).kind) &&
                tk3.test(S.token(lookahead + 3).kind);
    }

    @SuppressWarnings("unchecked")
    protected boolean peekToken(Predicate<TokenKind>... kinds) {
        return peekToken(0, kinds);
    }

    @SuppressWarnings("unchecked")
    protected boolean peekToken(int lookahead, Predicate<TokenKind>... kinds) {
        for (Predicate<TokenKind> kind : kinds) {
            if (!kind.test(S.token(++lookahead).kind)) {
                return false;
            }
        }
        return true;
    }

    /* ---------- error recovery -------------- */

    private JCErroneous errorTree;

    /** Skip forward until a suitable stop token is found.
     */
    protected void skip(boolean stopAtImport, boolean stopAtMemberDecl, boolean stopAtIdentifier, boolean stopAtStatement) {
         while (true) {
             switch (token.kind) {
                case SEMI:
                    nextToken();
                    return;
                case PUBLIC:
                case FINAL:
                case ABSTRACT:
                case MONKEYS_AT:
                case EOF:
                case CLASS:
                case INTERFACE:
                case ENUM:
                    return;
                case IMPORT:
                    if (stopAtImport)
                        return;
                    break;
                case LBRACE:
                case RBRACE:
                case PRIVATE:
                case PROTECTED:
                case STATIC:
                case TRANSIENT:
                case NATIVE:
                case VOLATILE:
                case SYNCHRONIZED:
                case STRICTFP:
                case LT:
                case BYTE:
                case SHORT:
                case CHAR:
                case INT:
                case LONG:
                case FLOAT:
                case DOUBLE:
                case BOOLEAN:
                case VOID:
                    if (stopAtMemberDecl)
                        return;
                    break;
                case UNDERSCORE:
                case IDENTIFIER:
                   if (stopAtIdentifier)
                        return;
                    break;
                case CASE:
                case DEFAULT:
                case IF:
                case FOR:
                case WHILE:
                case DO:
                case TRY:
                case SWITCH:
                case RETURN:
                case THROW:
                case BREAK:
                case CONTINUE:
                case ELSE:
                case FINALLY:
                case CATCH:
                case THIS:
                case SUPER:
                case NEW:
                    if (stopAtStatement)
                        return;
                    break;
                case ASSERT:
                    if (stopAtStatement)
                        return;
                    break;
            }
            nextToken();
        }
    }

    protected JCErroneous syntaxError(int pos, Error errorKey) {
        return syntaxError(pos, List.nil(), errorKey);
    }

    protected JCErroneous syntaxError(int pos, List<JCTree> errs, Error errorKey) {
        setErrorEndPos(pos);
        JCErroneous err = F.at(pos).Erroneous(errs);
        reportSyntaxError(err, errorKey);
        if (errs != null) {
            JCTree last = errs.last();
            if (last != null)
                storeEnd(last, pos);
        }
        return toP(err);
    }

    private static final int RECOVERY_THRESHOLD = 50;
    private int errorPos = Position.NOPOS;
    private int count = 0;

    /**
     * Report a syntax using the given the position parameter and arguments,
     * unless one was already reported at the same position.
     */
    protected void reportSyntaxError(int pos, Error errorKey) {
        JCDiagnostic.DiagnosticPosition diag = new JCDiagnostic.SimpleDiagnosticPosition(pos);
        reportSyntaxError(diag, errorKey);
    }

    /**
     * Report a syntax error using the given DiagnosticPosition object and
     * arguments, unless one was already reported at the same position.
     */
    protected void reportSyntaxError(JCDiagnostic.DiagnosticPosition diagPos, Error errorKey) {
        int pos = diagPos.getPreferredPosition();
        if (pos > S.errPos() || pos == Position.NOPOS) {
            if (token.kind == EOF) {
                log.error(DiagnosticFlag.SYNTAX, diagPos, Errors.PrematureEof);
            } else {
                log.error(DiagnosticFlag.SYNTAX, diagPos, errorKey);
            }
        }
        S.errPos(pos);
        if (token.pos == errorPos && token.kind != EOF) {
            //check for a possible infinite loop in parsing:
            Assert.check(count++ < RECOVERY_THRESHOLD);
        } else {
            count = 0;
            errorPos = token.pos;
        }
    }

    /** If next input token matches given token, skip it, otherwise report
     *  an error.
     */
    public void accept(TokenKind tk) {
        accept(tk, Errors::Expected);
    }

    /** If next input token matches given token, skip it, otherwise report
     *  an error.
     */
    public void accept(TokenKind tk, Function<TokenKind, Error> errorProvider) {
        if (token.kind == tk) {
            nextToken();
        } else {
            setErrorEndPos(token.pos);
            reportSyntaxError(S.prevToken().endPos, errorProvider.apply(tk));
        }
    }

    /** Report an illegal start of expression/type error at given position.
     */
    JCExpression illegal(int pos) {
        setErrorEndPos(pos);
        if (isMode(EXPR))
            return syntaxError(pos, Errors.IllegalStartOfExpr);
        else
            return syntaxError(pos, Errors.IllegalStartOfType);

    }

    /** Report an illegal start of expression/type error at current position.
     */
    JCExpression illegal() {
        return illegal(token.pos);
    }

    /** Diagnose a modifier flag from the set, if any. */
    protected void checkNoMods(long mods) {
        checkNoMods(token.pos, mods);
    }

    protected void checkNoMods(int pos, long mods) {
        if (mods != 0) {
            long lowestMod = mods & -mods;
            log.error(DiagnosticFlag.SYNTAX, pos, Errors.ModNotAllowedHere(Flags.asFlagSet(lowestMod)));
        }
    }

/* ---------- doc comments --------- */

    /** A table to store all documentation comments
     *  indexed by the tree nodes they refer to.
     *  defined only if option flag keepDocComment is set.
     */
    private final DocCommentTable docComments;

    /** Make an entry into docComments hashtable,
     *  provided flag keepDocComments is set and given doc comment is non-null.
     *  @param tree   The tree to be used as index in the hashtable
     *  @param dc     The doc comment to associate with the tree, or null.
     */
    protected void attach(JCTree tree, Comment dc) {
        if (keepDocComments && dc != null) {
//          System.out.println("doc comment = ");System.out.println(dc);//DEBUG
            docComments.putComment(tree, dc);
        }
    }

/* -------- source positions ------- */

    protected void setErrorEndPos(int errPos) {
        endPosTable.setErrorEndPos(errPos);
    }

    protected void storeEnd(JCTree tree, int endpos) {
        endPosTable.storeEnd(tree, endpos);
    }

    protected <T extends JCTree> T to(T t) {
        return endPosTable.to(t);
    }

    protected <T extends JCTree> T toP(T t) {
        return endPosTable.toP(t);
    }

    /** Get the start position for a tree node.  The start position is
     * defined to be the position of the first character of the first
     * token of the node's source text.
     * @param tree  The tree node
     */
    public int getStartPos(JCTree tree) {
        return TreeInfo.getStartPos(tree);
    }

    /**
     * Get the end position for a tree node.  The end position is
     * defined to be the position of the last character of the last
     * token of the node's source text.  Returns Position.NOPOS if end
     * positions are not generated or the position is otherwise not
     * found.
     * @param tree  The tree node
     */
    public int getEndPos(JCTree tree) {
        return endPosTable.getEndPos(tree);
    }



/* ---------- parsing -------------- */

    /**
     * Ident = IDENTIFIER
     */
    public Name ident() {
        return ident(false);
    }

    protected Name ident(boolean allowClass) {
        return ident(allowClass, false);
    }

    public Name identOrUnderscore() {
        return ident(false, true);
    }

    protected Name ident(boolean allowClass, boolean asVariable) {
        if (token.kind == IDENTIFIER) {
            Name name = token.name();
            nextToken();
            return name;
        } else if (token.kind == ASSERT) {
            log.error(DiagnosticFlag.SYNTAX, token.pos, Errors.AssertAsIdentifier);
            nextToken();
            return names.error;
        } else if (token.kind == ENUM) {
            log.error(DiagnosticFlag.SYNTAX, token.pos, Errors.EnumAsIdentifier);
            nextToken();
            return names.error;
        } else if (token.kind == THIS) {
            if (allowThisIdent) {
                Name name = token.name();
                nextToken();
                return name;
            } else {
                log.error(DiagnosticFlag.SYNTAX, token.pos, Errors.ThisAsIdentifier);
                nextToken();
                return names.error;
            }
        } else if (token.kind == UNDERSCORE) {
            if (Feature.UNDERSCORE_IDENTIFIER.allowedInSource(source)) {
                log.warning(token.pos, Warnings.UnderscoreAsIdentifier);
            } else if (asVariable) {
                checkSourceLevel(Feature.UNNAMED_VARIABLES);
            } else {
                log.error(DiagnosticFlag.SYNTAX, token.pos, Errors.UnderscoreAsIdentifier);
            }
            Name name = token.name();
            nextToken();
            return name;
        } else {
            accept(IDENTIFIER);
            if (allowClass && token.kind == CLASS) {
                nextToken();
                return names._class;
            }
            return names.error;
        }
    }

    /**
     * Qualident = Ident { DOT [Annotations] Ident }
     */
    public JCExpression qualident(boolean allowAnnos) {
        JCExpression t = toP(F.at(token.pos).Ident(ident()));
        while (token.kind == DOT) {
            int pos = token.pos;
            nextToken();
            List<JCAnnotation> tyannos = null;
            if (allowAnnos) {
                tyannos = typeAnnotationsOpt();
            }
            t = toP(F.at(pos).Select(t, ident()));
            if (tyannos != null && tyannos.nonEmpty()) {
                t = toP(F.at(tyannos.head.pos).AnnotatedType(tyannos, t));
            }
        }
        return t;
    }

    JCExpression literal(Name prefix) {
        return literal(prefix, token.pos);
    }

    /**
     * Literal =
     *     INTLITERAL
     *   | LONGLITERAL
     *   | FLOATLITERAL
     *   | DOUBLELITERAL
     *   | CHARLITERAL
     *   | STRINGLITERAL
     *   | TRUE
     *   | FALSE
     *   | NULL
     */
    JCExpression literal(Name prefix, int pos) {
        JCExpression t = errorTree;
        switch (token.kind) {
        case INTLITERAL:
            try {
                t = F.at(pos).Literal(
                    TypeTag.INT,
                    Convert.string2int(strval(prefix), token.radix()));
            } catch (NumberFormatException ex) {
                log.error(DiagnosticFlag.SYNTAX, token.pos, Errors.IntNumberTooLarge(strval(prefix)));
            }
            break;
        case LONGLITERAL:
            try {
                t = F.at(pos).Literal(
                    TypeTag.LONG,
                    Long.valueOf(Convert.string2long(strval(prefix), token.radix())));
            } catch (NumberFormatException ex) {
                log.error(DiagnosticFlag.SYNTAX, token.pos, Errors.IntNumberTooLarge(strval(prefix)));
            }
            break;
        case FLOATLITERAL: {
            String proper = token.radix() == 16 ?
                    ("0x"+ token.stringVal()) :
                    token.stringVal();
            Float n;
            try {
                n = Float.valueOf(proper);
            } catch (NumberFormatException ex) {
                // error already reported in scanner
                n = Float.NaN;
            }
            if (n.floatValue() == 0.0f && !isZero(proper))
                log.error(DiagnosticFlag.SYNTAX, token.pos, Errors.FpNumberTooSmall);
            else if (n.floatValue() == Float.POSITIVE_INFINITY)
                log.error(DiagnosticFlag.SYNTAX, token.pos, Errors.FpNumberTooLarge);
            else
                t = F.at(pos).Literal(TypeTag.FLOAT, n);
            break;
        }
        case DOUBLELITERAL: {
            String proper = token.radix() == 16 ?
                    ("0x"+ token.stringVal()) :
                    token.stringVal();
            Double n;
            try {
                n = Double.valueOf(proper);
            } catch (NumberFormatException ex) {
                // error already reported in scanner
                n = Double.NaN;
            }
            if (n.doubleValue() == 0.0d && !isZero(proper))
                log.error(DiagnosticFlag.SYNTAX, token.pos, Errors.FpNumberTooSmall);
            else if (n.doubleValue() == Double.POSITIVE_INFINITY)
                log.error(DiagnosticFlag.SYNTAX, token.pos, Errors.FpNumberTooLarge);
            else
                t = F.at(pos).Literal(TypeTag.DOUBLE, n);
            break;
        }
        case CHARLITERAL:
            t = F.at(pos).Literal(
                TypeTag.CHAR,
                token.stringVal().charAt(0) + 0);
            break;
        case STRINGLITERAL:
            t = F.at(pos).Literal(
                TypeTag.CLASS,
                token.stringVal());
            break;
        case TRUE: case FALSE:
            t = F.at(pos).Literal(
                TypeTag.BOOLEAN,
                (token.kind == TRUE ? 1 : 0));
            break;
        case NULL:
            t = F.at(pos).Literal(
                TypeTag.BOT,
                null);
            break;
        default:
            Assert.error();
        }
        if (t == errorTree)
            t = F.at(pos).Erroneous();
        storeEnd(t, token.endPos);
        nextToken();
        return t;
    }
    //where
        boolean isZero(String s) {
            char[] cs = s.toCharArray();
            int base = ((cs.length > 1 && Character.toLowerCase(cs[1]) == 'x') ? 16 : 10);
            int i = ((base==16) ? 2 : 0);
            while (i < cs.length && (cs[i] == '0' || cs[i] == '.')) i++;
            return !(i < cs.length && (Character.digit(cs[i], base) > 0));
        }

        String strval(Name prefix) {
            String s = token.stringVal();
            return prefix.isEmpty() ? s : prefix + s;
        }

    /** terms can be either expressions or types.
     */
    public JCExpression parseExpression() {
        return term(EXPR);
    }

    /** parses patterns.
     */

    public JCPattern parsePattern(int pos, JCModifiers mods, JCExpression parsedType,
                                  boolean allowVar, boolean checkGuard) {
        JCPattern pattern;
<<<<<<< HEAD
        if (token.kind == LPAREN && parsedType == null) {
            //parenthesized pattern:
            int startPos = token.pos;
            accept(LPAREN);
            JCPattern p = parsePattern(token.pos, null, null, true, false);
            accept(RPAREN);
            pattern = toP(F.at(startPos).ParenthesizedPattern(p));
        } else if (token.kind == UNDERSCORE) {
            nextToken();
            pattern = toP(F.at(token.pos).AnyPattern());
        } else {
            mods = mods != null ? mods : optFinal(0);
            JCExpression e;
            if (parsedType == null) {
                boolean var = token.kind == IDENTIFIER && token.name() == names.var;
                e = unannotatedType(allowVar, TYPE | NOLAMBDA);
                if (var) {
                    e = null;
                }
            } else {
                e = parsedType;
=======
        mods = mods != null ? mods : optFinal(0);
        JCExpression e;
        if (parsedType == null) {
            boolean var = token.kind == IDENTIFIER && token.name() == names.var;
            e = unannotatedType(allowVar, TYPE | NOLAMBDA);
            if (var) {
                e = null;
>>>>>>> d3d9cc60
            }
        } else {
            e = parsedType;
        }
        if (token.kind == LPAREN) {
            //deconstruction pattern:
            checkSourceLevel(Feature.RECORD_PATTERNS);
            ListBuffer<JCPattern> nested = new ListBuffer<>();
            if (!peekToken(RPAREN)) {
                do {
                    nextToken();
                    JCPattern nestedPattern = parsePattern(token.pos, null, null, true, false);
                    nested.append(nestedPattern);
                } while (token.kind == COMMA);
            } else {
<<<<<<< HEAD
                int varPos = token.pos;
                //type test pattern:
                Name name = identOrUnderscore();
                if (e == null && name == names.underscore) {
                    log.error(DiagnosticFlag.SYNTAX, varPos, Errors.UnderscoreAsIdentifier);
                }
                JCVariableDecl var = toP(F.at(varPos).VarDef(mods, name, e, null));
                pattern = toP(F.at(pos).BindingPattern(var));
=======
                nextToken();
>>>>>>> d3d9cc60
            }
            accept(RPAREN);
            pattern = toP(F.at(pos).RecordPattern(e, nested.toList()));
        } else {
            //type test pattern:
            JCVariableDecl var = toP(F.at(token.pos).VarDef(mods, ident(), e, null));
            if (e == null) {
                var.startPos = pos;
            }
            pattern = toP(F.at(pos).BindingPattern(var));
        }
        return pattern;
    }


    /**
     * parses (optional) type annotations followed by a type. If the
     * annotations are present before the type and are not consumed during array
     * parsing, this method returns a {@link JCAnnotatedType} consisting of
     * these annotations and the underlying type. Otherwise, it returns the
     * underlying type.
     *
     * <p>
     *
     * Note that this method sets {@code mode} to {@code TYPE} first, before
     * parsing annotations.
     */
    public JCExpression parseType() {
        return parseType(false);
    }

    public JCExpression parseType(boolean allowVar) {
        List<JCAnnotation> annotations = typeAnnotationsOpt();
        return parseType(allowVar, annotations);
    }

    public JCExpression parseType(boolean allowVar, List<JCAnnotation> annotations) {
        JCExpression result = unannotatedType(allowVar);

        if (annotations.nonEmpty()) {
            result = insertAnnotationsToMostInner(result, annotations, false);
        }

        return result;
    }

    public JCExpression unannotatedType(boolean allowVar) {
        return unannotatedType(allowVar, TYPE);
    }

    public JCExpression unannotatedType(boolean allowVar, int newmode) {
        JCExpression result = term(newmode);
        Name restrictedTypeName = restrictedTypeName(result, !allowVar);

        if (restrictedTypeName != null && (!allowVar || restrictedTypeName != names.var)) {
            syntaxError(result.pos, Errors.RestrictedTypeNotAllowedHere(restrictedTypeName));
        }

        return result;
    }



    protected JCExpression term(int newmode) {
        int prevmode = mode;
        setMode(newmode);
        JCExpression t = term();
        setLastMode(mode);
        setMode(prevmode);
        return t;
    }

    /**
     *  {@literal
     *  Expression = Expression1 [ExpressionRest]
     *  ExpressionRest = [AssignmentOperator Expression1]
     *  AssignmentOperator = "=" | "+=" | "-=" | "*=" | "/=" |
     *                       "&=" | "|=" | "^=" |
     *                       "%=" | "<<=" | ">>=" | ">>>="
     *  Type = Type1
     *  TypeNoParams = TypeNoParams1
     *  StatementExpression = Expression
     *  ConstantExpression = Expression
     *  }
     */
    JCExpression term() {
        JCExpression t = term1();
        if (isMode(EXPR) &&
            (token.kind == EQ || PLUSEQ.compareTo(token.kind) <= 0 && token.kind.compareTo(GTGTGTEQ) <= 0))
            return termRest(t);
        else
            return t;
    }

    JCExpression termRest(JCExpression t) {
        switch (token.kind) {
        case EQ: {
            int pos = token.pos;
            nextToken();
            selectExprMode();
            JCExpression t1 = term();
            return toP(F.at(pos).Assign(t, t1));
        }
        case PLUSEQ:
        case SUBEQ:
        case STAREQ:
        case SLASHEQ:
        case PERCENTEQ:
        case AMPEQ:
        case BAREQ:
        case CARETEQ:
        case LTLTEQ:
        case GTGTEQ:
        case GTGTGTEQ:
            int pos = token.pos;
            TokenKind tk = token.kind;
            nextToken();
            selectExprMode();
            JCExpression t1 = term();
            return F.at(pos).Assignop(optag(tk), t, t1);
        default:
            return t;
        }
    }

    /** Expression1   = Expression2 [Expression1Rest]
     *  Type1         = Type2
     *  TypeNoParams1 = TypeNoParams2
     */
    JCExpression term1() {
        JCExpression t = term2();
        if (isMode(EXPR) && token.kind == QUES) {
            selectExprMode();
            return term1Rest(t);
        } else {
            return t;
        }
    }

    /** Expression1Rest = ["?" Expression ":" Expression1]
     */
    JCExpression term1Rest(JCExpression t) {
        if (token.kind == QUES) {
            int pos = token.pos;
            nextToken();
            JCExpression t1 = term();
            accept(COLON);
            JCExpression t2 = term1();
            return F.at(pos).Conditional(t, t1, t2);
        } else {
            return t;
        }
    }

    /** Expression2   = Expression3 [Expression2Rest]
     *  Type2         = Type3
     *  TypeNoParams2 = TypeNoParams3
     */
    JCExpression term2() {
        JCExpression t = term3();
        if (isMode(EXPR) && prec(token.kind) >= TreeInfo.orPrec) {
            selectExprMode();
            return term2Rest(t, TreeInfo.orPrec);
        } else {
            return t;
        }
    }

    /*  Expression2Rest = {infixop Expression3}
     *                  | Expression3 instanceof Type
     *                  | Expression3 instanceof Pattern
     *  infixop         = "||"
     *                  | "&&"
     *                  | "|"
     *                  | "^"
     *                  | "&"
     *                  | "==" | "!="
     *                  | "<" | ">" | "<=" | ">="
     *                  | "<<" | ">>" | ">>>"
     *                  | "+" | "-"
     *                  | "*" | "/" | "%"
     */
    JCExpression term2Rest(JCExpression t, int minprec) {
        JCExpression[] odStack = newOdStack();
        Token[] opStack = newOpStack();

        // optimization, was odStack = new Tree[...]; opStack = new Tree[...];
        int top = 0;
        odStack[0] = t;
        int startPos = token.pos;
        Token topOp = Tokens.DUMMY;
        while (prec(token.kind) >= minprec) {
            opStack[top] = topOp;

            if (token.kind == INSTANCEOF) {
                int pos = token.pos;
                nextToken();
                JCTree pattern;
                if (token.kind == LPAREN) {
                    checkSourceLevel(token.pos, Feature.PATTERN_SWITCH);
                    pattern = parsePattern(token.pos, null, null, false, false);
                } else {
                    int patternPos = token.pos;
                    JCModifiers mods = optFinal(0);
                    int typePos = token.pos;
                    JCExpression type = unannotatedType(false);
                    if (token.kind == IDENTIFIER) {
                        checkSourceLevel(token.pos, Feature.PATTERN_MATCHING_IN_INSTANCEOF);
                        pattern = parsePattern(patternPos, mods, type, false, false);
                    } else if (token.kind == LPAREN) {
                        pattern = parsePattern(patternPos, mods, type, false, false);
                    } else {
                        checkNoMods(typePos, mods.flags & ~Flags.DEPRECATED);
                        if (mods.annotations.nonEmpty()) {
                            List<JCAnnotation> typeAnnos =
                                    mods.annotations
                                        .map(decl -> {
                                            JCAnnotation typeAnno = F.at(decl.pos)
                                                                     .TypeAnnotation(decl.annotationType,
                                                                                      decl.args);
                                            endPosTable.replaceTree(decl, typeAnno);
                                            return typeAnno;
                                        });
                            type = insertAnnotationsToMostInner(type, typeAnnos, false);
                        }
                        pattern = type;
                    }
                }
                odStack[top] = F.at(pos).TypeTest(odStack[top], pattern);
            } else {
                topOp = token;
                nextToken();
                top++;
                odStack[top] = term3();
            }
            while (top > 0 && prec(topOp.kind) >= prec(token.kind)) {
                odStack[top - 1] = F.at(topOp.pos).Binary(optag(topOp.kind), odStack[top - 1], odStack[top]);
                top--;
                topOp = opStack[top];
            }
        }
        Assert.check(top == 0);
        t = odStack[0];

        if (t.hasTag(JCTree.Tag.PLUS)) {
            t = foldStrings(t);
        }

        odStackSupply.add(odStack);
        opStackSupply.add(opStack);
        return t;
    }
    //where
        /** If tree is a concatenation of string literals, replace it
         *  by a single literal representing the concatenated string.
         */
        protected JCExpression foldStrings(JCExpression tree) {
            if (!allowStringFolding)
                return tree;
            ListBuffer<JCExpression> opStack = new ListBuffer<>();
            ListBuffer<JCLiteral> litBuf = new ListBuffer<>();
            boolean needsFolding = false;
            JCExpression curr = tree;
            while (true) {
                if (curr.hasTag(JCTree.Tag.PLUS)) {
                    JCBinary op = (JCBinary)curr;
                    needsFolding |= foldIfNeeded(op.rhs, litBuf, opStack, false);
                    curr = op.lhs;
                } else {
                    needsFolding |= foldIfNeeded(curr, litBuf, opStack, true);
                    break; //last one!
                }
            }
            if (needsFolding) {
                List<JCExpression> ops = opStack.toList();
                JCExpression res = ops.head;
                for (JCExpression op : ops.tail) {
                    res = F.at(op.getStartPosition()).Binary(optag(TokenKind.PLUS), res, op);
                    storeEnd(res, getEndPos(op));
                }
                return res;
            } else {
                return tree;
            }
        }

        private boolean foldIfNeeded(JCExpression tree, ListBuffer<JCLiteral> litBuf,
                                                ListBuffer<JCExpression> opStack, boolean last) {
            JCLiteral str = stringLiteral(tree);
            if (str != null) {
                litBuf.prepend(str);
                return last && merge(litBuf, opStack);
            } else {
                boolean res = merge(litBuf, opStack);
                litBuf.clear();
                opStack.prepend(tree);
                return res;
            }
        }

        boolean merge(ListBuffer<JCLiteral> litBuf, ListBuffer<JCExpression> opStack) {
            if (litBuf.isEmpty()) {
                return false;
            } else if (litBuf.size() == 1) {
                opStack.prepend(litBuf.first());
                return false;
            } else {
                JCExpression t = F.at(litBuf.first().getStartPosition()).Literal(TypeTag.CLASS,
                        litBuf.stream().map(lit -> (String)lit.getValue()).collect(Collectors.joining()));
                storeEnd(t, litBuf.last().getEndPosition(endPosTable));
                opStack.prepend(t);
                return true;
            }
        }

        private JCLiteral stringLiteral(JCTree tree) {
            if (tree.hasTag(LITERAL)) {
                JCLiteral lit = (JCLiteral)tree;
                if (lit.typetag == TypeTag.CLASS) {
                    return lit;
                }
            }
            return null;
        }


        /** optimization: To save allocating a new operand/operator stack
         *  for every binary operation, we use supplys.
         */
        ArrayList<JCExpression[]> odStackSupply = new ArrayList<>();
        ArrayList<Token[]> opStackSupply = new ArrayList<>();

        private JCExpression[] newOdStack() {
            if (odStackSupply.isEmpty())
                return new JCExpression[infixPrecedenceLevels + 1];
            return odStackSupply.remove(odStackSupply.size() - 1);
        }

        private Token[] newOpStack() {
            if (opStackSupply.isEmpty())
                return new Token[infixPrecedenceLevels + 1];
            return opStackSupply.remove(opStackSupply.size() - 1);
        }

    /**
     *  Expression3    = PrefixOp Expression3
     *                 | "(" Expr | TypeNoParams ")" Expression3
     *                 | Primary {Selector} {PostfixOp}
     *
     *  {@literal
     *  Primary        = "(" Expression ")"
     *                 | Literal
     *                 | [TypeArguments] THIS [Arguments]
     *                 | [TypeArguments] SUPER SuperSuffix
     *                 | NEW [TypeArguments] Creator
     *                 | "(" Arguments ")" "->" ( Expression | Block )
     *                 | Ident "->" ( Expression | Block )
     *                 | [Annotations] Ident { "." [Annotations] Ident }
     *                 | Expression3 MemberReferenceSuffix
     *                   [ [Annotations] "[" ( "]" BracketsOpt "." CLASS | Expression "]" )
     *                   | Arguments
     *                   | "." ( CLASS | THIS | [TypeArguments] SUPER Arguments | NEW [TypeArguments] InnerCreator )
     *                   ]
     *                 | BasicType BracketsOpt "." CLASS
     *  }
     *
     *  PrefixOp       = "++" | "--" | "!" | "~" | "+" | "-"
     *  PostfixOp      = "++" | "--"
     *  Type3          = Ident { "." Ident } [TypeArguments] {TypeSelector} BracketsOpt
     *                 | BasicType
     *  TypeNoParams3  = Ident { "." Ident } BracketsOpt
     *  Selector       = "." [TypeArguments] Ident [Arguments]
     *                 | "." THIS
     *                 | "." [TypeArguments] SUPER SuperSuffix
     *                 | "." NEW [TypeArguments] InnerCreator
     *                 | "[" Expression "]"
     *  TypeSelector   = "." Ident [TypeArguments]
     *  SuperSuffix    = Arguments | "." Ident [Arguments]
     */
    protected JCExpression term3() {
        int pos = token.pos;
        JCExpression t;
        List<JCExpression> typeArgs = typeArgumentsOpt(EXPR);
        switch (token.kind) {
        case QUES:
            if (isMode(TYPE) && isMode(TYPEARG) && !isMode(NOPARAMS)) {
                selectTypeMode();
                return typeArgument();
            } else
                return illegal();
        case PLUSPLUS: case SUBSUB: case BANG: case TILDE: case PLUS: case SUB:
            if (typeArgs == null && isMode(EXPR)) {
                TokenKind tk = token.kind;
                nextToken();
                selectExprMode();
                if (tk == SUB &&
                    (token.kind == INTLITERAL || token.kind == LONGLITERAL) &&
                    token.radix() == 10) {
                    selectExprMode();
                    t = literal(names.hyphen, pos);
                } else {
                    t = term3();
                    return F.at(pos).Unary(unoptag(tk), t);
                }
            } else return illegal();
            break;
        case LPAREN:
            if (typeArgs == null && isMode(EXPR)) {
                ParensResult pres = analyzeParens();
                switch (pres) {
                    case CAST:
                       accept(LPAREN);
                       selectTypeMode();
                       int pos1 = pos;
                       List<JCExpression> targets = List.of(t = parseType());
                       while (token.kind == AMP) {
                           accept(AMP);
                           targets = targets.prepend(parseType());
                       }
                       if (targets.length() > 1) {
                           t = toP(F.at(pos1).TypeIntersection(targets.reverse()));
                       }
                       accept(RPAREN);
                       selectExprMode();
                       JCExpression t1 = term3();
                       return F.at(pos).TypeCast(t, t1);
                    case IMPLICIT_LAMBDA:
                    case EXPLICIT_LAMBDA:
                        t = lambdaExpressionOrStatement(true, pres == ParensResult.EXPLICIT_LAMBDA, pos);
                        break;
                    default: //PARENS
                        accept(LPAREN);
                        selectExprMode();
                        t = termRest(term1Rest(term2Rest(term3(), TreeInfo.orPrec)));
                        accept(RPAREN);
                        t = toP(F.at(pos).Parens(t));
                        break;
                }
            } else {
                return illegal();
            }
            break;
        case THIS:
            if (isMode(EXPR)) {
                selectExprMode();
                t = to(F.at(pos).Ident(names._this));
                nextToken();
                if (typeArgs == null)
                    t = argumentsOpt(null, t);
                else
                    t = arguments(typeArgs, t);
                typeArgs = null;
            } else return illegal();
            break;
        case SUPER:
            if (isMode(EXPR)) {
                selectExprMode();
                t = to(F.at(pos).Ident(names._super));
                t = superSuffix(typeArgs, t);
                typeArgs = null;
            } else return illegal();
            break;
        case INTLITERAL: case LONGLITERAL: case FLOATLITERAL: case DOUBLELITERAL:
        case CHARLITERAL: case STRINGLITERAL:
        case TRUE: case FALSE: case NULL:
            if (typeArgs == null && isMode(EXPR)) {
                selectExprMode();
                t = literal(names.empty);
            } else return illegal();
            break;
        case NEW:
            if (typeArgs != null) return illegal();
            if (isMode(EXPR)) {
                selectExprMode();
                nextToken();
                if (token.kind == LT) typeArgs = typeArguments(false);
                t = creator(pos, typeArgs);
                typeArgs = null;
            } else return illegal();
            break;
        case MONKEYS_AT:
            // Only annotated cast types and method references are valid
            List<JCAnnotation> typeAnnos = typeAnnotationsOpt();
            if (typeAnnos.isEmpty()) {
                // else there would be no '@'
                throw new AssertionError("Expected type annotations, but found none!");
            }

            JCExpression expr = term3();

            if (!isMode(TYPE)) {
                // Type annotations on class literals no longer legal
                switch (expr.getTag()) {
                case REFERENCE: {
                    JCMemberReference mref = (JCMemberReference) expr;
                    mref.expr = toP(F.at(pos).AnnotatedType(typeAnnos, mref.expr));
                    t = mref;
                    break;
                }
                case SELECT: {
                    JCFieldAccess sel = (JCFieldAccess) expr;

                    if (sel.name != names._class) {
                        return illegal();
                    } else {
                        log.error(token.pos, Errors.NoAnnotationsOnDotClass);
                        return expr;
                    }
                }
                default:
                    return illegal(typeAnnos.head.pos);
                }

            } else {
                // Type annotations targeting a cast
                t = insertAnnotationsToMostInner(expr, typeAnnos, false);
            }
            break;
        case UNDERSCORE: case IDENTIFIER: case ASSERT: case ENUM:
            if (typeArgs != null) return illegal();
            if (isMode(EXPR) && !isMode(NOLAMBDA) && peekToken(ARROW)) {
                t = lambdaExpressionOrStatement(false, false, pos);
            } else {
                t = toP(F.at(token.pos).Ident(ident()));
                loop: while (true) {
                    pos = token.pos;
                    final List<JCAnnotation> annos = typeAnnotationsOpt();

                    // need to report an error later if LBRACKET is for array
                    // index access rather than array creation level
                    if (!annos.isEmpty() && token.kind != LBRACKET && token.kind != ELLIPSIS)
                        return illegal(annos.head.pos);

                    switch (token.kind) {
                    case LBRACKET:
                        nextToken();
                        if (token.kind == RBRACKET) {
                            nextToken();
                            t = bracketsOpt(t);
                            t = toP(F.at(pos).TypeArray(t));
                            if (annos.nonEmpty()) {
                                t = toP(F.at(pos).AnnotatedType(annos, t));
                            }
                            t = bracketsSuffix(t);
                        } else {
                            if (isMode(EXPR)) {
                                selectExprMode();
                                JCExpression t1 = term();
                                if (!annos.isEmpty()) t = illegal(annos.head.pos);
                                t = to(F.at(pos).Indexed(t, t1));
                            }
                            accept(RBRACKET);
                        }
                        break loop;
                    case LPAREN:
                        if (isMode(EXPR)) {
                            selectExprMode();
                            t = arguments(typeArgs, t);
                            if (!annos.isEmpty()) t = illegal(annos.head.pos);
                            typeArgs = null;
                        }
                        break loop;
                    case DOT:
                        nextToken();
                        if (token.kind == TokenKind.IDENTIFIER && typeArgs != null) {
                            return illegal();
                        }
                        int prevmode = mode;
                        setMode(mode & ~NOPARAMS);
                        typeArgs = typeArgumentsOpt(EXPR);
                        setMode(prevmode);
                        if (isMode(EXPR)) {
                            switch (token.kind) {
                            case CLASS:
                                if (typeArgs != null) return illegal();
                                selectExprMode();
                                t = to(F.at(pos).Select(t, names._class));
                                nextToken();
                                break loop;
                            case THIS:
                                if (typeArgs != null) return illegal();
                                selectExprMode();
                                t = to(F.at(pos).Select(t, names._this));
                                nextToken();
                                break loop;
                            case SUPER:
                                selectExprMode();
                                t = to(F.at(pos).Select(t, names._super));
                                t = superSuffix(typeArgs, t);
                                typeArgs = null;
                                break loop;
                            case NEW:
                                if (typeArgs != null) return illegal();
                                selectExprMode();
                                int pos1 = token.pos;
                                nextToken();
                                if (token.kind == LT) typeArgs = typeArguments(false);
                                t = innerCreator(pos1, typeArgs, t);
                                typeArgs = null;
                                break loop;
                            }
                        }

                        List<JCAnnotation> tyannos = null;
                        if (isMode(TYPE) && token.kind == MONKEYS_AT) {
                            tyannos = typeAnnotationsOpt();
                        }
                        // typeArgs saved for next loop iteration.
                        t = toP(F.at(pos).Select(t, ident()));
                        if (token.pos <= endPosTable.errorEndPos &&
                            token.kind == MONKEYS_AT) {
                            //error recovery, case like:
                            //int i = expr.<missing-ident>
                            //@Deprecated
                            if (typeArgs != null) illegal();
                            return toP(t);
                        }
                        if (tyannos != null && tyannos.nonEmpty()) {
                            t = toP(F.at(tyannos.head.pos).AnnotatedType(tyannos, t));
                        }
                        break;
                    case ELLIPSIS:
                        if (this.permitTypeAnnotationsPushBack) {
                            this.typeAnnotationsPushedBack = annos;
                        } else if (annos.nonEmpty()) {
                            // Don't return here -- error recovery attempt
                            illegal(annos.head.pos);
                        }
                        break loop;
                    case LT:
                        if (!isMode(TYPE) && isUnboundMemberRef()) {
                            //this is an unbound method reference whose qualifier
                            //is a generic type i.e. A<S>::m
                            int pos1 = token.pos;
                            accept(LT);
                            ListBuffer<JCExpression> args = new ListBuffer<>();
                            args.append(typeArgument());
                            while (token.kind == COMMA) {
                                nextToken();
                                args.append(typeArgument());
                            }
                            accept(GT);
                            t = toP(F.at(pos1).TypeApply(t, args.toList()));
                            while (token.kind == DOT) {
                                nextToken();
                                selectTypeMode();
                                t = toP(F.at(token.pos).Select(t, ident()));
                                t = typeArgumentsOpt(t);
                            }
                            t = bracketsOpt(t);
                            if (token.kind != COLCOL) {
                                //method reference expected here
                                t = illegal();
                            }
                            selectExprMode();
                            return term3Rest(t, typeArgs);
                        }
                        break loop;
                    default:
                        break loop;
                    }
                }
            }
            if (typeArgs != null) illegal();
            t = typeArgumentsOpt(t);
            break;
        case BYTE: case SHORT: case CHAR: case INT: case LONG: case FLOAT:
        case DOUBLE: case BOOLEAN:
            if (typeArgs != null) illegal();
            t = bracketsSuffix(bracketsOpt(basicType()));
            break;
        case VOID:
            if (typeArgs != null) illegal();
            if (isMode(EXPR)) {
                nextToken();
                if (token.kind == DOT) {
                    JCPrimitiveTypeTree ti = toP(F.at(pos).TypeIdent(TypeTag.VOID));
                    t = bracketsSuffix(ti);
                } else {
                    return illegal(pos);
                }
            } else {
                // Support the corner case of myMethodHandle.<void>invoke() by passing
                // a void type (like other primitive types) to the next phase.
                // The error will be reported in Attr.attribTypes or Attr.visitApply.
                JCPrimitiveTypeTree ti = to(F.at(pos).TypeIdent(TypeTag.VOID));
                nextToken();
                return ti;
                //return illegal();
            }
            break;
        case SWITCH:
            checkSourceLevel(Feature.SWITCH_EXPRESSION);
            allowYieldStatement = true;
            int switchPos = token.pos;
            nextToken();
            JCExpression selector = parExpression();
            accept(LBRACE);
            ListBuffer<JCCase> cases = new ListBuffer<>();
            while (true) {
                pos = token.pos;
                switch (token.kind) {
                case CASE:
                case DEFAULT:
                    cases.appendList(switchExpressionStatementGroup());
                    break;
                case RBRACE: case EOF:
                    JCSwitchExpression e = to(F.at(switchPos).SwitchExpression(selector,
                                                                               cases.toList()));
                    e.endpos = token.pos;
                    accept(RBRACE);
                    return e;
                default:
                    nextToken(); // to ensure progress
                    syntaxError(pos, Errors.Expected3(CASE, DEFAULT, RBRACE));
                }
            }
            // Not reachable.
        default:
            return illegal();
        }
        return term3Rest(t, typeArgs);
    }

    private List<JCCase> switchExpressionStatementGroup() {
        ListBuffer<JCCase> caseExprs = new ListBuffer<>();
        int casePos = token.pos;
        ListBuffer<JCCaseLabel> pats = new ListBuffer<>();

        if (token.kind == DEFAULT) {
            nextToken();
            pats.append(toP(F.at(casePos).DefaultCaseLabel()));
        } else {
            accept(CASE);
            boolean allowDefault = false;
            while (true) {
                JCCaseLabel label = parseCaseLabel(allowDefault);
                pats.append(label);
                if (token.kind != COMMA) break;
                checkSourceLevel(Feature.SWITCH_MULTIPLE_CASE_LABELS);
                nextToken();
                allowDefault = TreeInfo.isNullCaseLabel(label);
            };
        }
        JCExpression guard = parseGuard(pats.last());
        List<JCStatement> stats = null;
        JCTree body = null;
        CaseTree.CaseKind kind;
        switch (token.kind) {
            case ARROW:
                checkSourceLevel(Feature.SWITCH_RULE);
                nextToken();
                if (token.kind == TokenKind.THROW || token.kind == TokenKind.LBRACE) {
                    stats = List.of(parseStatement());
                    body = stats.head;
                    kind = JCCase.RULE;
                } else {
                    JCExpression value = parseExpression();
                    stats = List.of(to(F.at(value).Yield(value)));
                    body = value;
                    kind = JCCase.RULE;
                    accept(SEMI);
                }
                break;
            default:
                accept(COLON, tk -> Errors.Expected2(COLON, ARROW));
                stats = blockStatements();
                kind = JCCase.STATEMENT;
                break;
        }
        caseExprs.append(toP(F.at(casePos).Case(kind, pats.toList(), guard, stats, body)));
        return caseExprs.toList();
    }

    JCExpression term3Rest(JCExpression t, List<JCExpression> typeArgs) {
        if (typeArgs != null) illegal();
        while (true) {
            int pos1 = token.pos;
            final List<JCAnnotation> annos = typeAnnotationsOpt();

            if (token.kind == LBRACKET) {
                nextToken();
                if (isMode(TYPE)) {
                    int prevmode = mode;
                    selectTypeMode();
                    if (token.kind == RBRACKET) {
                        nextToken();
                        t = bracketsOpt(t);
                        t = toP(F.at(pos1).TypeArray(t));
                        if (token.kind == COLCOL) {
                            selectExprMode();
                            continue;
                        }
                        if (annos.nonEmpty()) {
                            t = toP(F.at(pos1).AnnotatedType(annos, t));
                        }
                        return t;
                    }
                    setMode(prevmode);
                }
                if (isMode(EXPR)) {
                    selectExprMode();
                    JCExpression t1 = term();
                    t = to(F.at(pos1).Indexed(t, t1));
                }
                accept(RBRACKET);
            } else if (token.kind == DOT) {
                nextToken();
                typeArgs = typeArgumentsOpt(EXPR);
                if (token.kind == SUPER && isMode(EXPR)) {
                    selectExprMode();
                    t = to(F.at(pos1).Select(t, names._super));
                    nextToken();
                    t = arguments(typeArgs, t);
                    typeArgs = null;
                } else if (token.kind == NEW && isMode(EXPR)) {
                    if (typeArgs != null) return illegal();
                    selectExprMode();
                    int pos2 = token.pos;
                    nextToken();
                    if (token.kind == LT) typeArgs = typeArguments(false);
                    t = innerCreator(pos2, typeArgs, t);
                    typeArgs = null;
                } else {
                    List<JCAnnotation> tyannos = null;
                    if (isMode(TYPE) && token.kind == MONKEYS_AT) {
                        // is the mode check needed?
                        tyannos = typeAnnotationsOpt();
                    }
                    t = toP(F.at(pos1).Select(t, ident(true)));
                    if (token.pos <= endPosTable.errorEndPos &&
                        token.kind == MONKEYS_AT) {
                        //error recovery, case like:
                        //int i = expr.<missing-ident>
                        //@Deprecated
                        break;
                    }
                    if (tyannos != null && tyannos.nonEmpty()) {
                        t = toP(F.at(tyannos.head.pos).AnnotatedType(tyannos, t));
                    }
                    t = argumentsOpt(typeArgs, typeArgumentsOpt(t));
                    typeArgs = null;
                }
            } else if (isMode(EXPR) && token.kind == COLCOL) {
                selectExprMode();
                if (typeArgs != null) return illegal();
                accept(COLCOL);
                t = memberReferenceSuffix(pos1, t);
            } else {
                if (!annos.isEmpty()) {
                    if (permitTypeAnnotationsPushBack)
                        typeAnnotationsPushedBack = annos;
                    else
                        return illegal(annos.head.pos);
                }
                break;
            }
        }
        while ((token.kind == PLUSPLUS || token.kind == SUBSUB) && isMode(EXPR)) {
            selectExprMode();
            t = to(F.at(token.pos).Unary(
                  token.kind == PLUSPLUS ? POSTINC : POSTDEC, t));
            nextToken();
        }
        return toP(t);
    }

    /**
     * If we see an identifier followed by a '&lt;' it could be an unbound
     * method reference or a binary expression. To disambiguate, look for a
     * matching '&gt;' and see if the subsequent terminal is either '.' or '::'.
     */
    @SuppressWarnings("fallthrough")
    boolean isUnboundMemberRef() {
        int pos = 0, depth = 0;
        outer: for (Token t = S.token(pos) ; ; t = S.token(++pos)) {
            switch (t.kind) {
                case IDENTIFIER: case UNDERSCORE: case QUES: case EXTENDS: case SUPER:
                case DOT: case RBRACKET: case LBRACKET: case COMMA:
                case BYTE: case SHORT: case INT: case LONG: case FLOAT:
                case DOUBLE: case BOOLEAN: case CHAR:
                case MONKEYS_AT:
                    break;

                case LPAREN:
                    // skip annotation values
                    int nesting = 0;
                    for (; ; pos++) {
                        TokenKind tk2 = S.token(pos).kind;
                        switch (tk2) {
                            case EOF:
                                return false;
                            case LPAREN:
                                nesting++;
                                break;
                            case RPAREN:
                                nesting--;
                                if (nesting == 0) {
                                    continue outer;
                                }
                                break;
                        }
                    }

                case LT:
                    depth++; break;
                case GTGTGT:
                    depth--;
                case GTGT:
                    depth--;
                case GT:
                    depth--;
                    if (depth == 0) {
                        TokenKind nextKind = S.token(pos + 1).kind;
                        return
                            nextKind == TokenKind.DOT ||
                            nextKind == TokenKind.LBRACKET ||
                            nextKind == TokenKind.COLCOL;
                    }
                    break;
                default:
                    return false;
            }
        }
    }

    /**
     * If we see an identifier followed by a '&lt;' it could be an unbound
     * method reference or a binary expression. To disambiguate, look for a
     * matching '&gt;' and see if the subsequent terminal is either '.' or '::'.
     */
    @SuppressWarnings("fallthrough")
    ParensResult analyzeParens() {
        int depth = 0;
        boolean type = false;
        ParensResult defaultResult = ParensResult.PARENS;
        outer: for (int lookahead = 0; ; lookahead++) {
            TokenKind tk = S.token(lookahead).kind;
            switch (tk) {
                case COMMA:
                    type = true;
                case EXTENDS: case SUPER: case DOT: case AMP:
                    //skip
                    break;
                case QUES:
                    if (peekToken(lookahead, EXTENDS) ||
                            peekToken(lookahead, SUPER)) {
                        //wildcards
                        type = true;
                    }
                    break;
                case BYTE: case SHORT: case INT: case LONG: case FLOAT:
                case DOUBLE: case BOOLEAN: case CHAR: case VOID:
                    if (peekToken(lookahead, RPAREN)) {
                        //Type, ')' -> cast
                        return ParensResult.CAST;
                    } else if (peekToken(lookahead, LAX_IDENTIFIER)) {
                        //Type, Identifier/'_'/'assert'/'enum' -> explicit lambda
                        return ParensResult.EXPLICIT_LAMBDA;
                    }
                    break;
                case LPAREN:
                    if (lookahead != 0) {
                        // '(' in a non-starting position -> parens
                        return ParensResult.PARENS;
                    } else if (peekToken(lookahead, RPAREN)) {
                        // '(', ')' -> explicit lambda
                        return ParensResult.EXPLICIT_LAMBDA;
                    }
                    break;
                case RPAREN:
                    // if we have seen something that looks like a type,
                    // then it's a cast expression
                    if (type) return ParensResult.CAST;
                    // otherwise, disambiguate cast vs. parenthesized expression
                    // based on subsequent token.
                    switch (S.token(lookahead + 1).kind) {
                        /*case PLUSPLUS: case SUBSUB: */
                        case BANG: case TILDE:
                        case LPAREN: case THIS: case SUPER:
                        case INTLITERAL: case LONGLITERAL: case FLOATLITERAL:
                        case DOUBLELITERAL: case CHARLITERAL: case STRINGLITERAL:
                        case TRUE: case FALSE: case NULL:
                        case NEW: case IDENTIFIER: case ASSERT: case ENUM: case UNDERSCORE:
                        case SWITCH:
                        case BYTE: case SHORT: case CHAR: case INT:
                        case LONG: case FLOAT: case DOUBLE: case BOOLEAN: case VOID:
                            return ParensResult.CAST;
                        default:
                            return defaultResult;
                    }
                case UNDERSCORE:
                case ASSERT:
                case ENUM:
                case IDENTIFIER:
                    if (peekToken(lookahead, LAX_IDENTIFIER)) {
                        // Identifier, Identifier/'_'/'assert'/'enum' -> explicit lambda
                        return ParensResult.EXPLICIT_LAMBDA;
                    } else if (peekToken(lookahead, RPAREN, ARROW)) {
                        // Identifier, ')' '->' -> implicit lambda
                        return !isMode(NOLAMBDA) ? ParensResult.IMPLICIT_LAMBDA
                                                 : ParensResult.PARENS;
                    } else if (depth == 0 && peekToken(lookahead, COMMA)) {
                        defaultResult = ParensResult.IMPLICIT_LAMBDA;
                    }
                    type = false;
                    break;
                case FINAL:
                case ELLIPSIS:
                    //those can only appear in explicit lambdas
                    return ParensResult.EXPLICIT_LAMBDA;
                case MONKEYS_AT:
                    type = true;
                    lookahead = skipAnnotation(lookahead);
                    break;
                case LBRACKET:
                    if (peekToken(lookahead, RBRACKET, LAX_IDENTIFIER)) {
                        // '[', ']', Identifier/'_'/'assert'/'enum' -> explicit lambda
                        return ParensResult.EXPLICIT_LAMBDA;
                    } else if (peekToken(lookahead, RBRACKET, RPAREN) ||
                            peekToken(lookahead, RBRACKET, AMP)) {
                        // '[', ']', ')' -> cast
                        // '[', ']', '&' -> cast (intersection type)
                        return ParensResult.CAST;
                    } else if (peekToken(lookahead, RBRACKET)) {
                        //consume the ']' and skip
                        type = true;
                        lookahead++;
                        break;
                    } else {
                        return ParensResult.PARENS;
                    }
                case LT:
                    depth++; break;
                case GTGTGT:
                    depth--;
                case GTGT:
                    depth--;
                case GT:
                    depth--;
                    if (depth == 0) {
                        if (peekToken(lookahead, RPAREN) ||
                                peekToken(lookahead, AMP)) {
                            // '>', ')' -> cast
                            // '>', '&' -> cast
                            return ParensResult.CAST;
                        } else if (peekToken(lookahead, LAX_IDENTIFIER, COMMA) ||
                                peekToken(lookahead, LAX_IDENTIFIER, RPAREN, ARROW) ||
                                peekToken(lookahead, ELLIPSIS)) {
                            // '>', Identifier/'_'/'assert'/'enum', ',' -> explicit lambda
                            // '>', Identifier/'_'/'assert'/'enum', ')', '->' -> explicit lambda
                            // '>', '...' -> explicit lambda
                            return ParensResult.EXPLICIT_LAMBDA;
                        }
                        //it looks a type, but could still be (i) a cast to generic type,
                        //(ii) an unbound method reference or (iii) an explicit lambda
                        type = true;
                        break;
                    } else if (depth < 0) {
                        //unbalanced '<', '>' - not a generic type
                        return ParensResult.PARENS;
                    }
                    break;
                default:
                    //this includes EOF
                    return defaultResult;
            }
        }
    }

    private int skipAnnotation(int lookahead) {
        lookahead += 1; //skip '@'
        while (peekToken(lookahead, DOT)) {
            lookahead += 2;
        }
        if (peekToken(lookahead, LPAREN)) {
            lookahead++;
            //skip annotation values
            int nesting = 0;
            for (; ; lookahead++) {
                TokenKind tk2 = S.token(lookahead).kind;
                switch (tk2) {
                    case EOF:
                        return lookahead;
                    case LPAREN:
                        nesting++;
                        break;
                    case RPAREN:
                        nesting--;
                        if (nesting == 0) {
                            return lookahead;
                        }
                    break;
                }
            }
        }
        return lookahead;
    }

    /** Accepts all identifier-like tokens */
    protected Predicate<TokenKind> LAX_IDENTIFIER = t -> t == IDENTIFIER || t == UNDERSCORE || t == ASSERT || t == ENUM;

    enum ParensResult {
        CAST,
        EXPLICIT_LAMBDA,
        IMPLICIT_LAMBDA,
        PARENS
    }

    JCExpression lambdaExpressionOrStatement(boolean hasParens, boolean explicitParams, int pos) {
        List<JCVariableDecl> params = explicitParams ?
                formalParameters(true, false) :
                implicitParameters(hasParens);
        if (explicitParams) {
            LambdaClassifier lambdaClassifier = new LambdaClassifier();
            for (JCVariableDecl param: params) {
                Name restrictedTypeName;
                if (param.vartype != null &&
                        (restrictedTypeName = restrictedTypeName(param.vartype, false)) != null &&
                        param.vartype.hasTag(TYPEARRAY)) {
                    log.error(DiagnosticFlag.SYNTAX, param.pos,
                        Feature.VAR_SYNTAX_IMPLICIT_LAMBDAS.allowedInSource(source)
                            ? Errors.RestrictedTypeNotAllowedArray(restrictedTypeName) : Errors.RestrictedTypeNotAllowedHere(restrictedTypeName));
                }
                lambdaClassifier.addParameter(param);
                if (lambdaClassifier.result() == LambdaParameterKind.ERROR) {
                    break;
                }
            }
            if (lambdaClassifier.diagFragment != null) {
                log.error(DiagnosticFlag.SYNTAX, pos, Errors.InvalidLambdaParameterDeclaration(lambdaClassifier.diagFragment));
            }
            for (JCVariableDecl param: params) {
                if (param.vartype != null
                        && restrictedTypeName(param.vartype, true) != null) {
                    checkSourceLevel(param.pos, Feature.VAR_SYNTAX_IMPLICIT_LAMBDAS);
                    param.startPos = TreeInfo.getStartPos(param.vartype);
                    param.vartype = null;
                }
            }
        }
        return lambdaExpressionOrStatementRest(params, pos);
    }

    enum LambdaParameterKind {
        VAR(0),
        EXPLICIT(1),
        IMPLICIT(2),
        ERROR(-1);

        private final int index;

        LambdaParameterKind(int index) {
            this.index = index;
        }
    }

    private static final Fragment[][] decisionTable = new Fragment[][] {
        /*              VAR                              EXPLICIT                         IMPLICIT  */
        /* VAR      */ {null,                            VarAndExplicitNotAllowed,        VarAndImplicitNotAllowed},
        /* EXPLICIT */ {VarAndExplicitNotAllowed,        null,                            ImplicitAndExplicitNotAllowed},
        /* IMPLICIT */ {VarAndImplicitNotAllowed,        ImplicitAndExplicitNotAllowed,   null},
    };

    class LambdaClassifier {

        LambdaParameterKind kind;
        Fragment diagFragment;
        List<JCVariableDecl> params;

        void addParameter(JCVariableDecl param) {
            if (param.vartype != null && param.name != names.empty) {
                if (restrictedTypeName(param.vartype, false) != null) {
                    reduce(LambdaParameterKind.VAR);
                } else {
                    reduce(LambdaParameterKind.EXPLICIT);
                }
            }
            if (param.vartype == null && param.name != names.empty ||
                param.vartype != null && param.name == names.empty) {
                reduce(LambdaParameterKind.IMPLICIT);
            }
        }

        private void reduce(LambdaParameterKind newKind) {
            if (kind == null) {
                kind = newKind;
            } else if (kind != newKind && kind != LambdaParameterKind.ERROR) {
                LambdaParameterKind currentKind = kind;
                kind = LambdaParameterKind.ERROR;
                boolean varIndex = currentKind.index == LambdaParameterKind.VAR.index ||
                        newKind.index == LambdaParameterKind.VAR.index;
                diagFragment = Feature.VAR_SYNTAX_IMPLICIT_LAMBDAS.allowedInSource(source) || !varIndex ?
                        decisionTable[currentKind.index][newKind.index] : null;
            }
        }

        LambdaParameterKind result() {
            return kind;
        }
    }

    JCExpression lambdaExpressionOrStatementRest(List<JCVariableDecl> args, int pos) {
        accept(ARROW);

        return token.kind == LBRACE ?
            lambdaStatement(args, pos, token.pos) :
            lambdaExpression(args, pos);
    }

    JCExpression lambdaStatement(List<JCVariableDecl> args, int pos, int pos2) {
        JCBlock block = block(pos2, 0);
        return toP(F.at(pos).Lambda(args, block));
    }

    JCExpression lambdaExpression(List<JCVariableDecl> args, int pos) {
        JCTree expr = parseExpression();
        return toP(F.at(pos).Lambda(args, expr));
    }

    /** SuperSuffix = Arguments | "." [TypeArguments] Ident [Arguments]
     */
    JCExpression superSuffix(List<JCExpression> typeArgs, JCExpression t) {
        nextToken();
        if (token.kind == LPAREN || typeArgs != null) {
            t = arguments(typeArgs, t);
        } else if (token.kind == COLCOL) {
            if (typeArgs != null) return illegal();
            t = memberReferenceSuffix(t);
        } else {
            int pos = token.pos;
            accept(DOT);
            typeArgs = (token.kind == LT) ? typeArguments(false) : null;
            t = toP(F.at(pos).Select(t, ident()));
            t = argumentsOpt(typeArgs, t);
        }
        return t;
    }

    /** BasicType = BYTE | SHORT | CHAR | INT | LONG | FLOAT | DOUBLE | BOOLEAN
     */
    JCPrimitiveTypeTree basicType() {
        JCPrimitiveTypeTree t = to(F.at(token.pos).TypeIdent(typetag(token.kind)));
        nextToken();
        return t;
    }

    /** ArgumentsOpt = [ Arguments ]
     */
    JCExpression argumentsOpt(List<JCExpression> typeArgs, JCExpression t) {
        if (isMode(EXPR) && token.kind == LPAREN || typeArgs != null) {
            selectExprMode();
            return arguments(typeArgs, t);
        } else {
            return t;
        }
    }

    /** Arguments = "(" [Expression { COMMA Expression }] ")"
     */
    List<JCExpression> arguments() {
        ListBuffer<JCExpression> args = new ListBuffer<>();
        if (token.kind == LPAREN) {
            nextToken();
            if (token.kind != RPAREN) {
                args.append(parseExpression());
                while (token.kind == COMMA) {
                    nextToken();
                    args.append(parseExpression());
                }
            }
            accept(RPAREN, tk -> Errors.Expected2(RPAREN, COMMA));
        } else {
            syntaxError(token.pos, Errors.Expected(LPAREN));
        }
        return args.toList();
    }

    JCExpression arguments(List<JCExpression> typeArgs, JCExpression t) {
        int pos = token.pos;
        List<JCExpression> args = arguments();
        JCExpression mi = F.at(pos).Apply(typeArgs, t, args);
        if (t.hasTag(IDENT) && isInvalidUnqualifiedMethodIdentifier(((JCIdent) t).pos,
                                                                    ((JCIdent) t).name)) {
            log.error(DiagnosticFlag.SYNTAX, t, Errors.InvalidYield);
            mi = F.Erroneous(List.of(mi));
        }
        return toP(mi);
    }

    boolean isInvalidUnqualifiedMethodIdentifier(int pos, Name name) {
        if (name == names.yield) {
            if (allowYieldStatement) {
                return true;
            } else {
                log.warning(pos, Warnings.InvalidYield);
            }
        }
        return false;
    }

    /**  TypeArgumentsOpt = [ TypeArguments ]
     */
    JCExpression typeArgumentsOpt(JCExpression t) {
        if (token.kind == LT &&
            isMode(TYPE) &&
            !isMode(NOPARAMS)) {
            selectTypeMode();
            return typeArguments(t, false);
        } else {
            return t;
        }
    }
    List<JCExpression> typeArgumentsOpt() {
        return typeArgumentsOpt(TYPE);
    }

    List<JCExpression> typeArgumentsOpt(int useMode) {
        if (token.kind == LT) {
            if (!isMode(useMode) ||
                isMode(NOPARAMS)) {
                illegal();
            }
            setMode(useMode);
            return typeArguments(false);
        }
        return null;
    }

    /**
     *  {@literal
     *  TypeArguments  = "<" TypeArgument {"," TypeArgument} ">"
     *  }
     */
    List<JCExpression> typeArguments(boolean diamondAllowed) {
        if (token.kind == LT) {
            nextToken();
            if (token.kind == GT && diamondAllowed) {
                setMode(mode | DIAMOND);
                nextToken();
                return List.nil();
            } else {
                ListBuffer<JCExpression> args = new ListBuffer<>();
                args.append(!isMode(EXPR) ? typeArgument() : parseType());
                while (token.kind == COMMA) {
                    nextToken();
                    args.append(!isMode(EXPR) ? typeArgument() : parseType());
                }
                switch (token.kind) {

                case GTGTGTEQ: case GTGTEQ: case GTEQ:
                case GTGTGT: case GTGT:
                    token = S.split();
                    break;
                case GT:
                    nextToken();
                    break;
                default:
                    args.append(syntaxError(token.pos, Errors.Expected2(GT, COMMA)));
                    break;
                }
                return args.toList();
            }
        } else {
            return List.of(syntaxError(token.pos, Errors.Expected(LT)));
        }
    }

    /**
     *  {@literal
     *  TypeArgument = Type
     *               | [Annotations] "?"
     *               | [Annotations] "?" EXTENDS Type {"&" Type}
     *               | [Annotations] "?" SUPER Type
     *  }
     */
    JCExpression typeArgument() {
        List<JCAnnotation> annotations = typeAnnotationsOpt();
        if (token.kind != QUES) return parseType(false, annotations);
        int pos = token.pos;
        nextToken();
        JCExpression result;
        if (token.kind == EXTENDS) {
            TypeBoundKind t = to(F.at(pos).TypeBoundKind(BoundKind.EXTENDS));
            nextToken();
            JCExpression bound = parseType();
            result = F.at(pos).Wildcard(t, bound);
        } else if (token.kind == SUPER) {
            TypeBoundKind t = to(F.at(pos).TypeBoundKind(BoundKind.SUPER));
            nextToken();
            JCExpression bound = parseType();
            result = F.at(pos).Wildcard(t, bound);
        } else if (LAX_IDENTIFIER.test(token.kind)) {
            //error recovery
            TypeBoundKind t = F.at(Position.NOPOS).TypeBoundKind(BoundKind.UNBOUND);
            JCExpression wc = toP(F.at(pos).Wildcard(t, null));
            JCIdent id = toP(F.at(token.pos).Ident(ident()));
            JCErroneous err = F.at(pos).Erroneous(List.<JCTree>of(wc, id));
            reportSyntaxError(err, Errors.Expected3(GT, EXTENDS, SUPER));
            result = err;
        } else {
            TypeBoundKind t = toP(F.at(pos).TypeBoundKind(BoundKind.UNBOUND));
            result = toP(F.at(pos).Wildcard(t, null));
        }
        if (!annotations.isEmpty()) {
            result = toP(F.at(annotations.head.pos).AnnotatedType(annotations,result));
        }
        return result;
    }

    JCTypeApply typeArguments(JCExpression t, boolean diamondAllowed) {
        int pos = token.pos;
        List<JCExpression> args = typeArguments(diamondAllowed);
        return toP(F.at(pos).TypeApply(t, args));
    }

    /**
     * BracketsOpt = { [Annotations] "[" "]" }*
     *
     * <p>
     *
     * <code>annotations</code> is the list of annotations targeting
     * the expression <code>t</code>.
     */
    private JCExpression bracketsOpt(JCExpression t,
            List<JCAnnotation> annotations) {
        List<JCAnnotation> nextLevelAnnotations = typeAnnotationsOpt();

        if (token.kind == LBRACKET) {
            int pos = token.pos;
            nextToken();
            t = bracketsOptCont(t, pos, nextLevelAnnotations);
        } else if (!nextLevelAnnotations.isEmpty()) {
            if (permitTypeAnnotationsPushBack) {
                this.typeAnnotationsPushedBack = nextLevelAnnotations;
            } else {
                return illegal(nextLevelAnnotations.head.pos);
            }
        }

        if (!annotations.isEmpty()) {
            t = toP(F.at(token.pos).AnnotatedType(annotations, t));
        }
        return t;
    }

    /** BracketsOpt = [ "[" "]" { [Annotations] "[" "]"} ]
     */
    private JCExpression bracketsOpt(JCExpression t) {
        return bracketsOpt(t, List.nil());
    }

    private JCExpression bracketsOptCont(JCExpression t, int pos,
            List<JCAnnotation> annotations) {
        accept(RBRACKET);
        t = bracketsOpt(t);
        t = toP(F.at(pos).TypeArray(t));
        if (annotations.nonEmpty()) {
            t = toP(F.at(pos).AnnotatedType(annotations, t));
        }
        return t;
    }

    /** BracketsSuffixExpr = "." CLASS
     *  BracketsSuffixType =
     */
    JCExpression bracketsSuffix(JCExpression t) {
        if (isMode(EXPR) && token.kind == DOT) {
            selectExprMode();
            int pos = token.pos;
            nextToken();
            accept(CLASS);
            if (token.pos == endPosTable.errorEndPos) {
                // error recovery
                Name name;
                if (LAX_IDENTIFIER.test(token.kind)) {
                    name = token.name();
                    nextToken();
                } else {
                    name = names.error;
                }
                t = F.at(pos).Erroneous(List.<JCTree>of(toP(F.at(pos).Select(t, name))));
            } else {
                Tag tag = t.getTag();
                // Type annotations are illegal on class literals. Annotated non array class literals
                // are complained about directly in term3(), Here check for type annotations on dimensions
                // taking care to handle some interior dimension(s) being annotated.
                if ((tag == TYPEARRAY && TreeInfo.containsTypeAnnotation(t)) || tag == ANNOTATED_TYPE)
                    syntaxError(token.pos, Errors.NoAnnotationsOnDotClass);
                t = toP(F.at(pos).Select(t, names._class));
            }
        } else if (isMode(TYPE)) {
            if (token.kind != COLCOL) {
                selectTypeMode();
            }
        } else if (token.kind != COLCOL) {
            syntaxError(token.pos, Errors.DotClassExpected);
        }
        return t;
    }

    /**
     * MemberReferenceSuffix = "::" [TypeArguments] Ident
     *                       | "::" [TypeArguments] "new"
     */
    JCExpression memberReferenceSuffix(JCExpression t) {
        int pos1 = token.pos;
        accept(COLCOL);
        return memberReferenceSuffix(pos1, t);
    }

    JCExpression memberReferenceSuffix(int pos1, JCExpression t) {
        selectExprMode();
        List<JCExpression> typeArgs = null;
        if (token.kind == LT) {
            typeArgs = typeArguments(false);
        }
        Name refName;
        ReferenceMode refMode;
        if (token.kind == NEW) {
            refMode = ReferenceMode.NEW;
            refName = names.init;
            nextToken();
        } else {
            refMode = ReferenceMode.INVOKE;
            refName = ident();
        }
        return toP(F.at(t.getStartPosition()).Reference(refMode, refName, t, typeArgs));
    }

    /** Creator = [Annotations] Qualident [TypeArguments] ( ArrayCreatorRest | ClassCreatorRest )
     */
    JCExpression creator(int newpos, List<JCExpression> typeArgs) {
        List<JCAnnotation> newAnnotations = typeAnnotationsOpt();

        switch (token.kind) {
        case BYTE: case SHORT: case CHAR: case INT: case LONG: case FLOAT:
        case DOUBLE: case BOOLEAN:
            if (typeArgs == null) {
                if (newAnnotations.isEmpty()) {
                    return arrayCreatorRest(newpos, basicType());
                } else {
                    return arrayCreatorRest(newpos, toP(F.at(newAnnotations.head.pos).AnnotatedType(newAnnotations, basicType())));
                }
            }
            break;
        default:
        }
        JCExpression t = qualident(true);

        int prevmode = mode;
        selectTypeMode();
        boolean diamondFound = false;
        int lastTypeargsPos = -1;
        if (token.kind == LT) {
            lastTypeargsPos = token.pos;
            t = typeArguments(t, true);
            diamondFound = isMode(DIAMOND);
        }
        while (token.kind == DOT) {
            if (diamondFound) {
                //cannot select after a diamond
                illegal();
            }
            int pos = token.pos;
            nextToken();
            List<JCAnnotation> tyannos = typeAnnotationsOpt();
            t = toP(F.at(pos).Select(t, ident()));

            if (tyannos != null && tyannos.nonEmpty()) {
                t = toP(F.at(tyannos.head.pos).AnnotatedType(tyannos, t));
            }

            if (token.kind == LT) {
                lastTypeargsPos = token.pos;
                t = typeArguments(t, true);
                diamondFound = isMode(DIAMOND);
            }
        }
        setMode(prevmode);
        if (token.kind == LBRACKET || token.kind == MONKEYS_AT) {
            // handle type annotations for non primitive arrays
            if (newAnnotations.nonEmpty()) {
                t = insertAnnotationsToMostInner(t, newAnnotations, false);
            }

            JCExpression e = arrayCreatorRest(newpos, t);
            if (diamondFound) {
                reportSyntaxError(lastTypeargsPos, Errors.CannotCreateArrayWithDiamond);
                return toP(F.at(newpos).Erroneous(List.of(e)));
            }
            else if (typeArgs != null) {
                int pos = newpos;
                if (!typeArgs.isEmpty() && typeArgs.head.pos != Position.NOPOS) {
                    // note: this should always happen but we should
                    // not rely on this as the parser is continuously
                    // modified to improve error recovery.
                    pos = typeArgs.head.pos;
                }
                setErrorEndPos(S.prevToken().endPos);
                JCErroneous err = F.at(pos).Erroneous(typeArgs.prepend(e));
                reportSyntaxError(err, Errors.CannotCreateArrayWithTypeArguments);
                return toP(err);
            }
            return e;
        } else if (token.kind == LPAREN) {
            // handle type annotations for instantiations and anonymous classes
            if (newAnnotations.nonEmpty()) {
                t = insertAnnotationsToMostInner(t, newAnnotations, false);
            }
            return classCreatorRest(newpos, null, typeArgs, t);
        } else {
            setErrorEndPos(token.pos);
            reportSyntaxError(token.pos, Errors.Expected2(LPAREN, LBRACKET));
            t = toP(F.at(newpos).NewClass(null, typeArgs, t, List.nil(), null));
            return toP(F.at(newpos).Erroneous(List.<JCTree>of(t)));
        }
    }

    /** InnerCreator = [Annotations] Ident [TypeArguments] ClassCreatorRest
     */
    JCExpression innerCreator(int newpos, List<JCExpression> typeArgs, JCExpression encl) {
        List<JCAnnotation> newAnnotations = typeAnnotationsOpt();

        JCExpression t = toP(F.at(token.pos).Ident(ident()));

        if (newAnnotations.nonEmpty()) {
            t = toP(F.at(newAnnotations.head.pos).AnnotatedType(newAnnotations, t));
        }

        if (token.kind == LT) {
            int prevmode = mode;
            t = typeArguments(t, true);
            setMode(prevmode);
        }
        return classCreatorRest(newpos, encl, typeArgs, t);
    }

    /** ArrayCreatorRest = [Annotations] "[" ( "]" BracketsOpt ArrayInitializer
     *                         | Expression "]" {[Annotations]  "[" Expression "]"} BracketsOpt )
     */
    JCExpression arrayCreatorRest(int newpos, JCExpression elemtype) {
        List<JCAnnotation> annos = typeAnnotationsOpt();

        accept(LBRACKET);
        if (token.kind == RBRACKET) {
            accept(RBRACKET);
            elemtype = bracketsOpt(elemtype, annos);
            if (token.kind == LBRACE) {
                JCNewArray na = (JCNewArray)arrayInitializer(newpos, elemtype);
                if (annos.nonEmpty()) {
                    // when an array initializer is present then
                    // the parsed annotations should target the
                    // new array tree
                    // bracketsOpt inserts the annotation in
                    // elemtype, and it needs to be corrected
                    //
                    JCAnnotatedType annotated = (JCAnnotatedType)elemtype;
                    assert annotated.annotations == annos;
                    na.annotations = annotated.annotations;
                    na.elemtype = annotated.underlyingType;
                }
                return na;
            } else {
                JCExpression t = toP(F.at(newpos).NewArray(elemtype, List.nil(), null));
                return syntaxError(token.pos, List.of(t), Errors.ArrayDimensionMissing);
            }
        } else {
            ListBuffer<JCExpression> dims = new ListBuffer<>();

            // maintain array dimension type annotations
            ListBuffer<List<JCAnnotation>> dimAnnotations = new ListBuffer<>();
            dimAnnotations.append(annos);

            dims.append(parseExpression());
            accept(RBRACKET);
            while (token.kind == LBRACKET
                    || token.kind == MONKEYS_AT) {
                List<JCAnnotation> maybeDimAnnos = typeAnnotationsOpt();
                int pos = token.pos;
                nextToken();
                if (token.kind == RBRACKET) { // no dimension
                    elemtype = bracketsOptCont(elemtype, pos, maybeDimAnnos);
                } else {
                    dimAnnotations.append(maybeDimAnnos);
                    dims.append(parseExpression());
                    accept(RBRACKET);
                }
            }

            List<JCExpression> elems = null;
            int errpos = token.pos;

            if (token.kind == LBRACE) {
                elems = arrayInitializerElements(newpos, elemtype);
            }

            JCNewArray na = toP(F.at(newpos).NewArray(elemtype, dims.toList(), elems));
            na.dimAnnotations = dimAnnotations.toList();

            if (elems != null) {
                return syntaxError(errpos, List.of(na), Errors.IllegalArrayCreationBothDimensionAndInitialization);
            }

            return na;
        }
    }

    /** ClassCreatorRest = Arguments [ClassBody]
     */
    JCNewClass classCreatorRest(int newpos,
                                  JCExpression encl,
                                  List<JCExpression> typeArgs,
                                  JCExpression t)
    {
        List<JCExpression> args = arguments();
        JCClassDecl body = null;
        if (token.kind == LBRACE) {
            int pos = token.pos;
            List<JCTree> defs = classInterfaceOrRecordBody(names.empty, false, false);
            JCModifiers mods = F.at(Position.NOPOS).Modifiers(0);
            body = toP(F.at(pos).AnonymousClassDef(mods, defs));
        }
        return toP(F.at(newpos).NewClass(encl, typeArgs, t, args, body));
    }

    /** ArrayInitializer = "{" [VariableInitializer {"," VariableInitializer}] [","] "}"
     */
    JCExpression arrayInitializer(int newpos, JCExpression t) {
        List<JCExpression> elems = arrayInitializerElements(newpos, t);
        return toP(F.at(newpos).NewArray(t, List.nil(), elems));
    }

    List<JCExpression> arrayInitializerElements(int newpos, JCExpression t) {
        accept(LBRACE);
        ListBuffer<JCExpression> elems = new ListBuffer<>();
        if (token.kind == COMMA) {
            nextToken();
        } else if (token.kind != RBRACE) {
            elems.append(variableInitializer());
            while (token.kind == COMMA) {
                nextToken();
                if (token.kind == RBRACE) break;
                elems.append(variableInitializer());
            }
        }
        accept(RBRACE);
        return elems.toList();
    }

    /** VariableInitializer = ArrayInitializer | Expression
     */
    public JCExpression variableInitializer() {
        return token.kind == LBRACE ? arrayInitializer(token.pos, null) : parseExpression();
    }

    /** ParExpression = "(" Expression ")"
     */
    JCExpression parExpression() {
        int pos = token.pos;
        accept(LPAREN);
        JCExpression t = parseExpression();
        accept(RPAREN);
        return toP(F.at(pos).Parens(t));
    }

    /** Block = "{" BlockStatements "}"
     */
    JCBlock block(int pos, long flags) {
        accept(LBRACE);
        List<JCStatement> stats = blockStatements();
        JCBlock t = F.at(pos).Block(flags, stats);
        while (token.kind == CASE || token.kind == DEFAULT) {
            syntaxError(token.pos, Errors.Orphaned(token.kind));
            switchBlockStatementGroups();
        }
        // the Block node has a field "endpos" for first char of last token, which is
        // usually but not necessarily the last char of the last token.
        t.endpos = token.pos;
        accept(RBRACE);
        return toP(t);
    }

    public JCBlock block() {
        return block(token.pos, 0);
    }

    /** BlockStatements = { BlockStatement }
     *  BlockStatement  = LocalVariableDeclarationStatement
     *                  | ClassOrInterfaceOrEnumDeclaration
     *                  | [Ident ":"] Statement
     *  LocalVariableDeclarationStatement
     *                  = { FINAL | '@' Annotation } Type VariableDeclarators ";"
     */
    @SuppressWarnings("fallthrough")
    List<JCStatement> blockStatements() {
        //todo: skip to anchor on error(?)
        int lastErrPos = -1;
        ListBuffer<JCStatement> stats = new ListBuffer<>();
        while (true) {
            List<JCStatement> stat = blockStatement();
            if (stat.isEmpty()) {
                return stats.toList();
            } else {
                // error recovery
                if (token.pos == lastErrPos)
                    return stats.toList();
                if (token.pos <= endPosTable.errorEndPos) {
                    skip(false, true, true, true);
                    lastErrPos = token.pos;
                }
                stats.addAll(stat);
            }
        }
    }

    /*
     * Parse a Statement (JLS 14.5). As an enhancement to improve error recovery,
     * this method will also recognize variable and class declarations (which are
     * not legal for a Statement) by delegating the parsing to BlockStatement (JLS 14.2).
     * If any illegal declarations are found, they will be wrapped in an erroneous tree,
     * and an error will be produced by this method.
     */
    JCStatement parseStatementAsBlock() {
        int pos = token.pos;
        List<JCStatement> stats = blockStatement();
        if (stats.isEmpty()) {
            JCErroneous e = syntaxError(pos, Errors.IllegalStartOfStmt);
            return toP(F.at(pos).Exec(e));
        } else {
            JCStatement first = stats.head;
            Error error = null;
            switch (first.getTag()) {
            case CLASSDEF:
                error = Errors.ClassNotAllowed;
                break;
            case VARDEF:
                error = Errors.VariableNotAllowed;
                break;
            }
            if (error != null) {
                log.error(DiagnosticFlag.SYNTAX, first, error);
                List<JCBlock> blist = List.of(F.at(first.pos).Block(0, stats));
                return toP(F.at(pos).Exec(F.at(first.pos).Erroneous(blist)));
            }
            return first;
        }
    }

    /**This method parses a statement appearing inside a block.
     */
    @SuppressWarnings("fallthrough")
    List<JCStatement> blockStatement() {
        //todo: skip to anchor on error(?)
        Comment dc;
        int pos = token.pos;
        switch (token.kind) {
        case RBRACE: case CASE: case DEFAULT: case EOF:
            return List.nil();
        case LBRACE: case IF: case FOR: case WHILE: case DO: case TRY:
        case SWITCH: case SYNCHRONIZED: case RETURN: case THROW: case BREAK:
        case CONTINUE: case SEMI: case ELSE: case FINALLY: case CATCH:
        case ASSERT:
            return List.of(parseSimpleStatement());
        case MONKEYS_AT:
        case FINAL: {
            dc = token.comment(CommentStyle.JAVADOC);
            JCModifiers mods = modifiersOpt();
            if (token.kind == INTERFACE ||
                token.kind == CLASS ||
                token.kind == ENUM ||
                isRecordStart()) {
                return List.of(classOrRecordOrInterfaceOrEnumDeclaration(mods, dc));
            } else {
                JCExpression t = parseType(true);
                return localVariableDeclarations(mods, t);
            }
        }
        case ABSTRACT: case STRICTFP: {
            dc = token.comment(CommentStyle.JAVADOC);
            JCModifiers mods = modifiersOpt();
            return List.of(classOrRecordOrInterfaceOrEnumDeclaration(mods, dc));
        }
        case INTERFACE:
        case CLASS:
            dc = token.comment(CommentStyle.JAVADOC);
            return List.of(classOrRecordOrInterfaceOrEnumDeclaration(modifiersOpt(), dc));
        case ENUM:
            if (!allowRecords) {
                log.error(DiagnosticFlag.SYNTAX, token.pos, Errors.LocalEnum);
            }
            dc = token.comment(CommentStyle.JAVADOC);
            return List.of(classOrRecordOrInterfaceOrEnumDeclaration(modifiersOpt(), dc));
        case IDENTIFIER:
            if (token.name() == names.yield && allowYieldStatement) {
                Token next = S.token(1);
                boolean isYieldStatement;
                switch (next.kind) {
                    case PLUS: case SUB: case STRINGLITERAL: case CHARLITERAL:
                    case INTLITERAL: case LONGLITERAL: case FLOATLITERAL: case DOUBLELITERAL:
                    case NULL: case IDENTIFIER: case TRUE: case FALSE:
                    case NEW: case SWITCH: case THIS: case SUPER:
                        isYieldStatement = true;
                        break;
                    case PLUSPLUS: case SUBSUB:
                        isYieldStatement = S.token(2).kind != SEMI;
                        break;
                    case BANG: case TILDE:
                        isYieldStatement = S.token(1).kind != SEMI;
                        break;
                    case LPAREN:
                        int lookahead = 2;
                        int balance = 1;
                        boolean hasComma = false;
                        Token l;
                        while ((l = S.token(lookahead)).kind != EOF && balance != 0) {
                            switch (l.kind) {
                                case LPAREN: balance++; break;
                                case RPAREN: balance--; break;
                                case COMMA: if (balance == 1) hasComma = true; break;
                            }
                            lookahead++;
                        }
                        isYieldStatement = (!hasComma && lookahead != 3) || l.kind == ARROW;
                        break;
                    case SEMI: //error recovery - this is not a valid statement:
                        isYieldStatement = true;
                        break;
                    default:
                        isYieldStatement = false;
                        break;
                }

                if (isYieldStatement) {
                    nextToken();
                    JCExpression t = term(EXPR);
                    accept(SEMI);
                    return List.of(toP(F.at(pos).Yield(t)));
                }

                //else intentional fall-through
            } else {
                if (isNonSealedClassStart(true)) {
                    log.error(token.pos, Errors.SealedOrNonSealedLocalClassesNotAllowed);
                    nextToken();
                    nextToken();
                    nextToken();
                    return List.of(classOrRecordOrInterfaceOrEnumDeclaration(modifiersOpt(), token.comment(CommentStyle.JAVADOC)));
                } else if (isSealedClassStart(true)) {
                    checkSourceLevel(Feature.SEALED_CLASSES);
                    log.error(token.pos, Errors.SealedOrNonSealedLocalClassesNotAllowed);
                    nextToken();
                    return List.of(classOrRecordOrInterfaceOrEnumDeclaration(modifiersOpt(), token.comment(CommentStyle.JAVADOC)));
                }
            }
        }
        if (isRecordStart() && allowRecords) {
            dc = token.comment(CommentStyle.JAVADOC);
            return List.of(recordDeclaration(F.at(pos).Modifiers(0), dc));
        } else {
            Token prevToken = token;
            JCExpression t = term(EXPR | TYPE);
            if (token.kind == COLON && t.hasTag(IDENT)) {
                nextToken();
                JCStatement stat = parseStatementAsBlock();
                return List.of(F.at(pos).Labelled(prevToken.name(), stat));
            } else if (wasTypeMode() && LAX_IDENTIFIER.test(token.kind)) {
                pos = token.pos;
                JCModifiers mods = F.at(Position.NOPOS).Modifiers(0);
                F.at(pos);
                return localVariableDeclarations(mods, t);
            } else {
                // This Exec is an "ExpressionStatement"; it subsumes the terminating semicolon
                t = checkExprStat(t);
                accept(SEMI);
                JCExpressionStatement expr = toP(F.at(pos).Exec(t));
                return List.of(expr);
            }
        }
    }
    //where
        private List<JCStatement> localVariableDeclarations(JCModifiers mods, JCExpression type) {
            ListBuffer<JCStatement> stats =
                    variableDeclarators(mods, type, new ListBuffer<>(), true);
            // A "LocalVariableDeclarationStatement" subsumes the terminating semicolon
            accept(SEMI);
            storeEnd(stats.last(), S.prevToken().endPos);
            return stats.toList();
        }

    /** Statement =
     *       Block
     *     | IF ParExpression Statement [ELSE Statement]
     *     | FOR "(" ForInitOpt ";" [Expression] ";" ForUpdateOpt ")" Statement
     *     | FOR "(" FormalParameter : Expression ")" Statement
     *     | WHILE ParExpression Statement
     *     | DO Statement WHILE ParExpression ";"
     *     | TRY Block ( Catches | [Catches] FinallyPart )
     *     | TRY "(" ResourceSpecification ";"opt ")" Block [Catches] [FinallyPart]
     *     | SWITCH ParExpression "{" SwitchBlockStatementGroups "}"
     *     | SYNCHRONIZED ParExpression Block
     *     | RETURN [Expression] ";"
     *     | THROW Expression ";"
     *     | BREAK [Ident] ";"
     *     | CONTINUE [Ident] ";"
     *     | ASSERT Expression [ ":" Expression ] ";"
     *     | ";"
     */
    public JCStatement parseSimpleStatement() {
        int pos = token.pos;
        switch (token.kind) {
        case LBRACE:
            return block();
        case IF: {
            nextToken();
            JCExpression cond = parExpression();
            JCStatement thenpart = parseStatementAsBlock();
            JCStatement elsepart = null;
            if (token.kind == ELSE) {
                nextToken();
                elsepart = parseStatementAsBlock();
            }
            return F.at(pos).If(cond, thenpart, elsepart);
        }
        case FOR: {
            nextToken();
            accept(LPAREN);
            List<JCStatement> inits = token.kind == SEMI ? List.nil() : forInit();
            if (inits.length() == 1 &&
                inits.head.hasTag(VARDEF) &&
                ((JCVariableDecl) inits.head).init == null &&
                token.kind == COLON) {
                JCVariableDecl var = (JCVariableDecl)inits.head;
                accept(COLON);
                JCExpression expr = parseExpression();
                accept(RPAREN);
                JCStatement body = parseStatementAsBlock();
                return F.at(pos).ForeachLoop(var, expr, body);
            } else {
                accept(SEMI);
                JCExpression cond = token.kind == SEMI ? null : parseExpression();
                accept(SEMI);
                List<JCExpressionStatement> steps = token.kind == RPAREN ? List.nil() : forUpdate();
                accept(RPAREN);
                JCStatement body = parseStatementAsBlock();
                return F.at(pos).ForLoop(inits, cond, steps, body);
            }
        }
        case WHILE: {
            nextToken();
            JCExpression cond = parExpression();
            JCStatement body = parseStatementAsBlock();
            return F.at(pos).WhileLoop(cond, body);
        }
        case DO: {
            nextToken();
            JCStatement body = parseStatementAsBlock();
            accept(WHILE);
            JCExpression cond = parExpression();
            accept(SEMI);
            JCDoWhileLoop t = toP(F.at(pos).DoLoop(body, cond));
            return t;
        }
        case TRY: {
            nextToken();
            List<JCTree> resources = List.nil();
            if (token.kind == LPAREN) {
                nextToken();
                resources = resources();
                accept(RPAREN);
            }
            JCBlock body = block();
            ListBuffer<JCCatch> catchers = new ListBuffer<>();
            JCBlock finalizer = null;
            if (token.kind == CATCH || token.kind == FINALLY) {
                while (token.kind == CATCH) catchers.append(catchClause());
                if (token.kind == FINALLY) {
                    nextToken();
                    finalizer = block();
                }
            } else {
                if (resources.isEmpty()) {
                    log.error(DiagnosticFlag.SYNTAX, pos, Errors.TryWithoutCatchFinallyOrResourceDecls);
                }
            }
            return F.at(pos).Try(resources, body, catchers.toList(), finalizer);
        }
        case SWITCH: {
            nextToken();
            JCExpression selector = parExpression();
            accept(LBRACE);
            List<JCCase> cases = switchBlockStatementGroups();
            JCSwitch t = to(F.at(pos).Switch(selector, cases));
            t.endpos = token.endPos;
            accept(RBRACE);
            return t;
        }
        case SYNCHRONIZED: {
            nextToken();
            JCExpression lock = parExpression();
            JCBlock body = block();
            return F.at(pos).Synchronized(lock, body);
        }
        case RETURN: {
            nextToken();
            JCExpression result = token.kind == SEMI ? null : parseExpression();
            accept(SEMI);
            JCReturn t = toP(F.at(pos).Return(result));
            return t;
        }
        case THROW: {
            nextToken();
            JCExpression exc = parseExpression();
            accept(SEMI);
            JCThrow t = toP(F.at(pos).Throw(exc));
            return t;
        }
        case BREAK: {
            nextToken();
            Name label = LAX_IDENTIFIER.test(token.kind) ? ident() : null;
            accept(SEMI);
            JCBreak t = toP(F.at(pos).Break(label));
            return t;
        }
        case CONTINUE: {
            nextToken();
            Name label = LAX_IDENTIFIER.test(token.kind) ? ident() : null;
            accept(SEMI);
            JCContinue t =  toP(F.at(pos).Continue(label));
            return t;
        }
        case SEMI:
            nextToken();
            return toP(F.at(pos).Skip());
        case ELSE:
            int elsePos = token.pos;
            nextToken();
            return doRecover(elsePos, BasicErrorRecoveryAction.BLOCK_STMT, Errors.ElseWithoutIf);
        case FINALLY:
            int finallyPos = token.pos;
            nextToken();
            return doRecover(finallyPos, BasicErrorRecoveryAction.BLOCK_STMT, Errors.FinallyWithoutTry);
        case CATCH:
            return doRecover(token.pos, BasicErrorRecoveryAction.CATCH_CLAUSE, Errors.CatchWithoutTry);
        case ASSERT: {
            nextToken();
            JCExpression assertion = parseExpression();
            JCExpression message = null;
            if (token.kind == COLON) {
                nextToken();
                message = parseExpression();
            }
            accept(SEMI);
            JCAssert t = toP(F.at(pos).Assert(assertion, message));
            return t;
        }
        default:
            Assert.error();
            return null;
        }
    }

    @Override
    public JCStatement parseStatement() {
        return parseStatementAsBlock();
    }

    private JCStatement doRecover(int startPos, ErrorRecoveryAction action, Error errorKey) {
        int errPos = S.errPos();
        JCTree stm = action.doRecover(this);
        S.errPos(errPos);
        return toP(F.Exec(syntaxError(startPos, List.of(stm), errorKey)));
    }

    /** CatchClause     = CATCH "(" FormalParameter ")" Block
     * TODO: the "FormalParameter" is not correct, it uses the special "catchTypes" rule below.
     */
    protected JCCatch catchClause() {
        int pos = token.pos;
        accept(CATCH);
        accept(LPAREN);
        JCModifiers mods = optFinal(Flags.PARAMETER);
        List<JCExpression> catchTypes = catchTypes();
        JCExpression paramType = catchTypes.size() > 1 ?
                toP(F.at(catchTypes.head.getStartPosition()).TypeUnion(catchTypes)) :
                catchTypes.head;
        JCVariableDecl formal = variableDeclaratorId(mods, paramType, true, false, false);
        accept(RPAREN);
        JCBlock body = block();
        return F.at(pos).Catch(formal, body);
    }

    List<JCExpression> catchTypes() {
        ListBuffer<JCExpression> catchTypes = new ListBuffer<>();
        catchTypes.add(parseType());
        while (token.kind == BAR) {
            nextToken();
            // Instead of qualident this is now parseType.
            // But would that allow too much, e.g. arrays or generics?
            catchTypes.add(parseType());
        }
        return catchTypes.toList();
    }

    /** SwitchBlockStatementGroups = { SwitchBlockStatementGroup }
     *  SwitchBlockStatementGroup = SwitchLabel BlockStatements
     *  SwitchLabel = CASE ConstantExpression ":" | DEFAULT ":"
     */
    List<JCCase> switchBlockStatementGroups() {
        ListBuffer<JCCase> cases = new ListBuffer<>();
        while (true) {
            int pos = token.pos;
            switch (token.kind) {
            case CASE:
            case DEFAULT:
                cases.appendList(switchBlockStatementGroup());
                break;
            case RBRACE: case EOF:
                return cases.toList();
            default:
                nextToken(); // to ensure progress
                syntaxError(pos, Errors.Expected3(CASE, DEFAULT, RBRACE));
            }
        }
    }

    protected List<JCCase> switchBlockStatementGroup() {
        int pos = token.pos;
        List<JCStatement> stats;
        JCCase c;
        ListBuffer<JCCase> cases = new ListBuffer<JCCase>();
        switch (token.kind) {
        case CASE: {
            nextToken();
            ListBuffer<JCCaseLabel> pats = new ListBuffer<>();
            boolean allowDefault = false;
            while (true) {
                JCCaseLabel label = parseCaseLabel(allowDefault);
                pats.append(label);
                if (token.kind != COMMA) break;
                nextToken();
                checkSourceLevel(Feature.SWITCH_MULTIPLE_CASE_LABELS);
                allowDefault = TreeInfo.isNullCaseLabel(label);
            };
            JCExpression guard = parseGuard(pats.last());
            CaseTree.CaseKind caseKind;
            JCTree body = null;
            if (token.kind == ARROW) {
                checkSourceLevel(Feature.SWITCH_RULE);
                accept(ARROW);
                caseKind = JCCase.RULE;
                JCStatement statement = parseStatementAsBlock();
                if (!statement.hasTag(EXEC) && !statement.hasTag(BLOCK) && !statement.hasTag(Tag.THROW)) {
                    log.error(statement.pos(), Errors.SwitchCaseUnexpectedStatement);
                }
                stats = List.of(statement);
                body = stats.head;
            } else {
                accept(COLON, tk -> Errors.Expected2(COLON, ARROW));
                caseKind = JCCase.STATEMENT;
                stats = blockStatements();
            }
            c = F.at(pos).Case(caseKind, pats.toList(), guard, stats, body);
            if (stats.isEmpty())
                storeEnd(c, S.prevToken().endPos);
            return cases.append(c).toList();
        }
        case DEFAULT: {
            nextToken();
            JCCaseLabel defaultPattern = toP(F.at(pos).DefaultCaseLabel());
            JCExpression guard = parseGuard(defaultPattern);
            CaseTree.CaseKind caseKind;
            JCTree body = null;
            if (token.kind == ARROW) {
                checkSourceLevel(Feature.SWITCH_RULE);
                accept(ARROW);
                caseKind = JCCase.RULE;
                JCStatement statement = parseStatementAsBlock();
                if (!statement.hasTag(EXEC) && !statement.hasTag(BLOCK) && !statement.hasTag(Tag.THROW)) {
                    log.error(statement.pos(), Errors.SwitchCaseUnexpectedStatement);
                }
                stats = List.of(statement);
                body = stats.head;
            } else {
                accept(COLON, tk -> Errors.Expected2(COLON, ARROW));
                caseKind = JCCase.STATEMENT;
                stats = blockStatements();
            }
            c = F.at(pos).Case(caseKind, List.of(defaultPattern), guard, stats, body);
            if (stats.isEmpty())
                storeEnd(c, S.prevToken().endPos);
            return cases.append(c).toList();
        }
        }
        throw new AssertionError("should not reach here");
    }

    private JCCaseLabel parseCaseLabel(boolean allowDefault) {
        int patternPos = token.pos;
        JCCaseLabel label;

        if (token.kind == DEFAULT) {
            checkSourceLevel(token.pos, Feature.PATTERN_SWITCH);
            if (!allowDefault) {
                reportSyntaxError(new SimpleDiagnosticPosition(token.pos),
                                  Errors.DefaultLabelNotAllowed);
            }
            nextToken();
            label = toP(F.at(patternPos).DefaultCaseLabel());
        } else {
            JCModifiers mods = optFinal(0);
            boolean pattern = mods.flags != 0 || mods.annotations.nonEmpty() ||
                              analyzePattern(0) == PatternResult.PATTERN;
            if (pattern) {
                checkSourceLevel(token.pos, Feature.PATTERN_SWITCH);
                JCPattern p = parsePattern(patternPos, mods, null, false, true);
                return toP(F.at(patternPos).PatternCaseLabel(p));
            } else {
                JCExpression expr = term(EXPR | NOLAMBDA);
                return toP(F.at(patternPos).ConstantCaseLabel(expr));
            }
        }

        return label;
    }

    private JCExpression parseGuard(JCCaseLabel label) {
        JCExpression guard = null;

        if (token.kind == IDENTIFIER && token.name() == names.when) {
            int pos = token.pos;

            nextToken();
            guard = term(EXPR | NOLAMBDA);

            if (!(label instanceof JCPatternCaseLabel)) {
                guard = syntaxError(pos, List.of(guard), Errors.GuardNotAllowed);
            }
        }

        return guard;
    }
    @SuppressWarnings("fallthrough")
    PatternResult analyzePattern(int lookahead) {
        int typeDepth = 0;
        int parenDepth = 0;
        PatternResult pendingResult = PatternResult.EXPRESSION;
        while (true) {
            TokenKind token = S.token(lookahead).kind;
            switch (token) {
                case BYTE: case SHORT: case INT: case LONG: case FLOAT:
                case DOUBLE: case BOOLEAN: case CHAR: case VOID:
                case ASSERT, ENUM, IDENTIFIER:
                    if (typeDepth == 0 && peekToken(lookahead, LAX_IDENTIFIER)) {
                        if (parenDepth == 0) {
                            return PatternResult.PATTERN;
                        } else {
                            pendingResult = PatternResult.PATTERN;
                        }
                    }
                    break;
                case UNDERSCORE:
                    // TODO: REFACTOR to remove the code duplication
                    if (typeDepth == 0 && peekToken(lookahead, tk -> tk == RPAREN || tk == COMMA)) {
                        return PatternResult.PATTERN;
                    } else if (typeDepth == 0 && peekToken(lookahead, LAX_IDENTIFIER)) {
                        if (parenDepth == 0) {
                            return PatternResult.PATTERN;
                        } else {
                            pendingResult = PatternResult.PATTERN;
                        }
                    }
                    break;
                case DOT, QUES, EXTENDS, SUPER, COMMA: break;
                case LT: typeDepth++; break;
                case GTGTGT: typeDepth--;
                case GTGT: typeDepth--;
                case GT:
                    typeDepth--;
                    if (typeDepth == 0) {
                         return peekToken(lookahead, LAX_IDENTIFIER) ||
                                peekToken(lookahead, tk -> tk == LPAREN) ? PatternResult.PATTERN
                                                                         : PatternResult.EXPRESSION;
                    } else if (typeDepth < 0) return PatternResult.EXPRESSION;
                    break;
                case MONKEYS_AT:
                    lookahead = skipAnnotation(lookahead);
                    break;
                case LBRACKET:
                    if (peekToken(lookahead, RBRACKET, LAX_IDENTIFIER)) {
                        return PatternResult.PATTERN;
                    } else if (peekToken(lookahead, RBRACKET)) {
                        lookahead++;
                        break;
                    } else {
                        // This is a potential guard, if we are already in a pattern
                        return pendingResult;
                    }
                case LPAREN:
                    if (S.token(lookahead + 1).kind == RPAREN) {
                        return parenDepth != 0 && S.token(lookahead + 2).kind == ARROW
                                ? PatternResult.EXPRESSION
                                : PatternResult.PATTERN;
                    }
                    parenDepth++; break;
                case RPAREN: parenDepth--; break;
                case ARROW: return parenDepth > 0 ? PatternResult.EXPRESSION
                                                   : pendingResult;
                default: return pendingResult;
            }
            lookahead++;
        }
    }

    private enum PatternResult {
        EXPRESSION,
        PATTERN;
    }

    /** MoreStatementExpressions = { COMMA StatementExpression }
     */
    <T extends ListBuffer<? super JCExpressionStatement>> T moreStatementExpressions(int pos,
                                                                    JCExpression first,
                                                                    T stats) {
        // This Exec is a "StatementExpression"; it subsumes no terminating token
        stats.append(toP(F.at(pos).Exec(checkExprStat(first))));
        while (token.kind == COMMA) {
            nextToken();
            pos = token.pos;
            JCExpression t = parseExpression();
            // This Exec is a "StatementExpression"; it subsumes no terminating token
            stats.append(toP(F.at(pos).Exec(checkExprStat(t))));
        }
        return stats;
    }

    /** ForInit = StatementExpression MoreStatementExpressions
     *           |  { FINAL | '@' Annotation } Type VariableDeclarators
     */
    List<JCStatement> forInit() {
        ListBuffer<JCStatement> stats = new ListBuffer<>();
        int pos = token.pos;
        if (token.kind == FINAL || token.kind == MONKEYS_AT) {
            return variableDeclarators(optFinal(0), parseType(true), stats, true).toList();
        } else {
            JCExpression t = term(EXPR | TYPE);
            if (wasTypeMode() && LAX_IDENTIFIER.test(token.kind)) {
                return variableDeclarators(modifiersOpt(), t, stats, true).toList();
            } else if (wasTypeMode() && token.kind == COLON) {
                log.error(DiagnosticFlag.SYNTAX, pos, Errors.BadInitializer("for-loop"));
                return List.of((JCStatement)F.at(pos).VarDef(modifiersOpt(), names.error, t, null));
            } else {
                return moreStatementExpressions(pos, t, stats).toList();
            }
        }
    }

    /** ForUpdate = StatementExpression MoreStatementExpressions
     */
    List<JCExpressionStatement> forUpdate() {
        return moreStatementExpressions(token.pos,
                                        parseExpression(),
                                        new ListBuffer<JCExpressionStatement>()).toList();
    }

    /** AnnotationsOpt = { '@' Annotation }
     *
     * @param kind Whether to parse an ANNOTATION or TYPE_ANNOTATION
     */
    protected List<JCAnnotation> annotationsOpt(Tag kind) {
        if (token.kind != MONKEYS_AT) return List.nil(); // optimization
        ListBuffer<JCAnnotation> buf = new ListBuffer<>();
        int prevmode = mode;
        while (token.kind == MONKEYS_AT) {
            int pos = token.pos;
            nextToken();
            buf.append(annotation(pos, kind));
        }
        setLastMode(mode);
        setMode(prevmode);
        List<JCAnnotation> annotations = buf.toList();

        return annotations;
    }

    List<JCAnnotation> typeAnnotationsOpt() {
        List<JCAnnotation> annotations = annotationsOpt(Tag.TYPE_ANNOTATION);
        return annotations;
    }

    /** ModifiersOpt = { Modifier }
     *  Modifier = PUBLIC | PROTECTED | PRIVATE | STATIC | ABSTRACT | FINAL
     *           | NATIVE | SYNCHRONIZED | TRANSIENT | VOLATILE | "@"
     *           | "@" Annotation
     */
    protected JCModifiers modifiersOpt() {
        return modifiersOpt(null);
    }
    protected JCModifiers modifiersOpt(JCModifiers partial) {
        long flags;
        ListBuffer<JCAnnotation> annotations = new ListBuffer<>();
        int pos;
        if (partial == null) {
            flags = 0;
            pos = token.pos;
        } else {
            flags = partial.flags;
            annotations.appendList(partial.annotations);
            pos = partial.pos;
        }
        if (token.deprecatedFlag()) {
            flags |= Flags.DEPRECATED;
        }
        int lastPos;
    loop:
        while (true) {
            long flag;
            switch (token.kind) {
            case PRIVATE     : flag = Flags.PRIVATE; break;
            case PROTECTED   : flag = Flags.PROTECTED; break;
            case PUBLIC      : flag = Flags.PUBLIC; break;
            case STATIC      : flag = Flags.STATIC; break;
            case TRANSIENT   : flag = Flags.TRANSIENT; break;
            case FINAL       : flag = Flags.FINAL; break;
            case ABSTRACT    : flag = Flags.ABSTRACT; break;
            case NATIVE      : flag = Flags.NATIVE; break;
            case VOLATILE    : flag = Flags.VOLATILE; break;
            case SYNCHRONIZED: flag = Flags.SYNCHRONIZED; break;
            case STRICTFP    : flag = Flags.STRICTFP; break;
            case MONKEYS_AT  : flag = Flags.ANNOTATION; break;
            case DEFAULT     : flag = Flags.DEFAULT; break;
            case ERROR       : flag = 0; nextToken(); break;
            case IDENTIFIER  : {
                if (isNonSealedClassStart(false)) {
                    flag = Flags.NON_SEALED;
                    nextToken();
                    nextToken();
                    break;
                }
                if (isSealedClassStart(false)) {
                    checkSourceLevel(Feature.SEALED_CLASSES);
                    flag = Flags.SEALED;
                    break;
                }
                break loop;
            }
            default: break loop;
            }
            if ((flags & flag) != 0) log.error(DiagnosticFlag.SYNTAX, token.pos, Errors.RepeatedModifier);
            lastPos = token.pos;
            nextToken();
            if (flag == Flags.ANNOTATION) {
                if (token.kind != INTERFACE) {
                    JCAnnotation ann = annotation(lastPos, Tag.ANNOTATION);
                    // if first modifier is an annotation, set pos to annotation's.
                    if (flags == 0 && annotations.isEmpty())
                        pos = ann.pos;
                    annotations.append(ann);
                    flag = 0;
                }
            }
            flags |= flag;
        }
        switch (token.kind) {
        case ENUM: flags |= Flags.ENUM; break;
        case INTERFACE: flags |= Flags.INTERFACE; break;
        default: break;
        }

        /* A modifiers tree with no modifier tokens or annotations
         * has no text position. */
        if ((flags & (Flags.ModifierFlags | Flags.ANNOTATION)) == 0 && annotations.isEmpty())
            pos = Position.NOPOS;

        JCModifiers mods = F.at(pos).Modifiers(flags, annotations.toList());
        if (pos != Position.NOPOS)
            storeEnd(mods, S.prevToken().endPos);
        return mods;
    }

    /** Annotation              = "@" Qualident [ "(" AnnotationFieldValues ")" ]
     *
     * @param pos position of "@" token
     * @param kind Whether to parse an ANNOTATION or TYPE_ANNOTATION
     */
    JCAnnotation annotation(int pos, Tag kind) {
        // accept(AT); // AT consumed by caller
        JCTree ident = qualident(false);
        List<JCExpression> fieldValues = annotationFieldValuesOpt();
        JCAnnotation ann;
        if (kind == Tag.ANNOTATION) {
            ann = F.at(pos).Annotation(ident, fieldValues);
        } else if (kind == Tag.TYPE_ANNOTATION) {
            ann = F.at(pos).TypeAnnotation(ident, fieldValues);
        } else {
            throw new AssertionError("Unhandled annotation kind: " + kind);
        }

        storeEnd(ann, S.prevToken().endPos);
        return ann;
    }

    List<JCExpression> annotationFieldValuesOpt() {
        return (token.kind == LPAREN) ? annotationFieldValues() : List.nil();
    }

    /** AnnotationFieldValues   = "(" [ AnnotationFieldValue { "," AnnotationFieldValue } ] ")" */
    List<JCExpression> annotationFieldValues() {
        accept(LPAREN);
        ListBuffer<JCExpression> buf = new ListBuffer<>();
        if (token.kind != RPAREN) {
            buf.append(annotationFieldValue());
            while (token.kind == COMMA) {
                nextToken();
                buf.append(annotationFieldValue());
            }
        }
        accept(RPAREN);
        return buf.toList();
    }

    /** AnnotationFieldValue    = AnnotationValue
     *                          | Identifier "=" AnnotationValue
     */
    JCExpression annotationFieldValue() {
        if (LAX_IDENTIFIER.test(token.kind)) {
            selectExprMode();
            JCExpression t1 = term1();
            if (t1.hasTag(IDENT) && token.kind == EQ) {
                int pos = token.pos;
                accept(EQ);
                JCExpression v = annotationValue();
                return toP(F.at(pos).Assign(t1, v));
            } else {
                return t1;
            }
        }
        return annotationValue();
    }

    /* AnnotationValue          = ConditionalExpression
     *                          | Annotation
     *                          | "{" [ AnnotationValue { "," AnnotationValue } ] [","] "}"
     */
    JCExpression annotationValue() {
        int pos;
        switch (token.kind) {
        case MONKEYS_AT:
            pos = token.pos;
            nextToken();
            return annotation(pos, Tag.ANNOTATION);
        case LBRACE:
            pos = token.pos;
            accept(LBRACE);
            ListBuffer<JCExpression> buf = new ListBuffer<>();
            if (token.kind == COMMA) {
                nextToken();
            } else if (token.kind != RBRACE) {
                buf.append(annotationValue());
                while (token.kind == COMMA) {
                    nextToken();
                    if (token.kind == RBRACE) break;
                    buf.append(annotationValue());
                }
            }
            accept(RBRACE, tk -> Errors.AnnotationMissingElementValue);
            return toP(F.at(pos).NewArray(null, List.nil(), buf.toList()));
        default:
            selectExprMode();
            return term1();
        }
    }

    /** VariableDeclarators = VariableDeclarator { "," VariableDeclarator }
     */
    public <T extends ListBuffer<? super JCVariableDecl>> T variableDeclarators(JCModifiers mods,
                                                                         JCExpression type,
                                                                         T vdefs,
                                                                         boolean localDecl)
    {
        return variableDeclaratorsRest(token.pos, mods, type, identOrUnderscore(), false, null, vdefs, localDecl);
    }

    /** VariableDeclaratorsRest = VariableDeclaratorRest { "," VariableDeclarator }
     *  ConstantDeclaratorsRest = ConstantDeclaratorRest { "," ConstantDeclarator }
     *
     *  @param reqInit  Is an initializer always required?
     *  @param dc       The documentation comment for the variable declarations, or null.
     */
    protected <T extends ListBuffer<? super JCVariableDecl>> T variableDeclaratorsRest(int pos,
                                                                     JCModifiers mods,
                                                                     JCExpression type,
                                                                     Name name,
                                                                     boolean reqInit,
                                                                     Comment dc,
                                                                     T vdefs,
                                                                     boolean localDecl)
    {
        JCVariableDecl head = variableDeclaratorRest(pos, mods, type, name, reqInit, dc, localDecl, false);
        vdefs.append(head);
        while (token.kind == COMMA) {
            // All but last of multiple declarators subsume a comma
            storeEnd((JCTree)vdefs.last(), token.endPos);
            nextToken();
            vdefs.append(variableDeclarator(mods, type, reqInit, dc, localDecl));
        }
        return vdefs;
    }

    /** VariableDeclarator = Ident VariableDeclaratorRest
     *  ConstantDeclarator = Ident ConstantDeclaratorRest
     */
    JCVariableDecl variableDeclarator(JCModifiers mods, JCExpression type, boolean reqInit, Comment dc, boolean localDecl) {
        return variableDeclaratorRest(token.pos, mods, type, identOrUnderscore(), reqInit, dc, localDecl, true);
    }

    /** VariableDeclaratorRest = BracketsOpt ["=" VariableInitializer]
     *  ConstantDeclaratorRest = BracketsOpt "=" VariableInitializer
     *
     *  @param reqInit  Is an initializer always required?
     *  @param dc       The documentation comment for the variable declarations, or null.
     */
    JCVariableDecl variableDeclaratorRest(int pos, JCModifiers mods, JCExpression type, Name name,
                                  boolean reqInit, Comment dc, boolean localDecl, boolean compound) {
        boolean declaredUsingVar = false;
        type = bracketsOpt(type);
        JCExpression init = null;
        if (token.kind == EQ) {
            nextToken();
            init = variableInitializer();
        }
        else if (reqInit) syntaxError(token.pos, Errors.Expected(EQ));
        JCTree elemType = TreeInfo.innermostType(type, true);
        int startPos = Position.NOPOS;
        if (elemType.hasTag(IDENT)) {
            Name typeName = ((JCIdent)elemType).name;
            if (restrictedTypeNameStartingAtSource(typeName, pos, !compound && localDecl) != null) {
                if (typeName != names.var) {
                    reportSyntaxError(elemType.pos, Errors.RestrictedTypeNotAllowedHere(typeName));
                } else if (type.hasTag(TYPEARRAY) && !compound) {
                    //error - 'var' and arrays
                    reportSyntaxError(elemType.pos, Errors.RestrictedTypeNotAllowedArray(typeName));
                } else {
                    declaredUsingVar = true;
                    if(compound)
                        //error - 'var' in compound local var decl
                        reportSyntaxError(elemType.pos, Errors.RestrictedTypeNotAllowedCompound(typeName));
                    startPos = TreeInfo.getStartPos(mods);
                    if (startPos == Position.NOPOS)
                        startPos = TreeInfo.getStartPos(type);
                    //implicit type
                    type = null;
                }
            }
        }
        JCVariableDecl result =
            toP(F.at(pos).VarDef(mods, name, type, init, declaredUsingVar));
        attach(result, dc);
        result.startPos = startPos;
        return result;
    }

    Name restrictedTypeName(JCExpression e, boolean shouldWarn) {
        switch (e.getTag()) {
            case IDENT:
                return restrictedTypeNameStartingAtSource(((JCIdent)e).name, e.pos, shouldWarn) != null ? ((JCIdent)e).name : null;
            case TYPEARRAY:
                return restrictedTypeName(((JCArrayTypeTree)e).elemtype, shouldWarn);
            default:
                return null;
        }
    }

    Source restrictedTypeNameStartingAtSource(Name name, int pos, boolean shouldWarn) {
        if (name == names.var) {
            if (Feature.LOCAL_VARIABLE_TYPE_INFERENCE.allowedInSource(source)) {
                return Source.JDK10;
            } else if (shouldWarn) {
                log.warning(pos, Warnings.RestrictedTypeNotAllowed(name, Source.JDK10));
            }
        }
        if (name == names.yield) {
            if (allowYieldStatement) {
                return Source.JDK14;
            } else if (shouldWarn) {
                log.warning(pos, Warnings.RestrictedTypeNotAllowed(name, Source.JDK14));
            }
        }
        if (name == names.record) {
            if (allowRecords) {
                return Source.JDK14;
            } else if (shouldWarn) {
                log.warning(pos, Warnings.RestrictedTypeNotAllowedPreview(name, Source.JDK14));
            }
        }
        if (name == names.sealed) {
            if (allowSealedTypes) {
                return Source.JDK15;
            } else if (shouldWarn) {
                log.warning(pos, Warnings.RestrictedTypeNotAllowedPreview(name, Source.JDK15));
            }
        }
        if (name == names.permits) {
            if (allowSealedTypes) {
                return Source.JDK15;
            } else if (shouldWarn) {
                log.warning(pos, Warnings.RestrictedTypeNotAllowedPreview(name, Source.JDK15));
            }
        }
        return null;
    }

    /** VariableDeclaratorId = Ident BracketsOpt
     */
    JCVariableDecl variableDeclaratorId(JCModifiers mods, JCExpression type, boolean catchParameter, boolean lambdaParameter, boolean recordComponent) {
        int pos = token.pos;
        Name name;
            //TODO: fix ident:
            if (allowThisIdent ||
                !lambdaParameter ||
                LAX_IDENTIFIER.test(token.kind) ||
                mods.flags != Flags.PARAMETER ||
                mods.annotations.nonEmpty()) {
                JCExpression pn;
                if (token.kind == UNDERSCORE && (catchParameter || lambdaParameter)) {
                    pn = toP(F.at(token.pos).Ident(identOrUnderscore()));
                } else {
                    pn = qualident(false);
                }
                if (pn.hasTag(Tag.IDENT) && ((JCIdent)pn).name != names._this) {
                    name = ((JCIdent)pn).name;
                } else if (lambdaParameter && type == null) {
                    // we have a lambda parameter that is not an identifier this is a syntax error
                    type = pn;
                    name = names.empty;
                    reportSyntaxError(pos, Errors.Expected(IDENTIFIER));
                } else {
                    if (allowThisIdent) {
                        if ((mods.flags & Flags.VARARGS) != 0) {
                            log.error(token.pos, Errors.VarargsAndReceiver);
                        }
                        if (token.kind == LBRACKET) {
                            log.error(token.pos, Errors.ArrayAndReceiver);
                        }
                        if (pn.hasTag(Tag.SELECT) && ((JCFieldAccess)pn).name != names._this) {
                            log.error(token.pos, Errors.WrongReceiver);
                        }
                    }
                    return toP(F.at(pos).ReceiverVarDef(mods, pn, type));
                }
            } else {
                /** if it is a lambda parameter and the token kind is not an identifier,
                 *  and there are no modifiers or annotations, then this means that the compiler
                 *  supposed the lambda to be explicit but it can contain a mix of implicit,
                 *  var or explicit parameters. So we assign the error name to the parameter name
                 *  instead of issuing an error and analyze the lambda parameters as a whole at
                 *  a higher level.
                 */
                name = names.empty;
            }
        if ((mods.flags & Flags.VARARGS) != 0 &&
                token.kind == LBRACKET) {
            log.error(token.pos, Errors.VarargsAndOldArraySyntax);
        }
        if (recordComponent && token.kind == LBRACKET) {
            log.error(token.pos, Errors.RecordComponentAndOldArraySyntax);
        }
        type = bracketsOpt(type);

        return toP(F.at(pos).VarDef(mods, name, type, null,
                type != null && type.hasTag(IDENT) && ((JCIdent)type).name == names.var));
    }

    /** Resources = Resource { ";" Resources }
     */
    List<JCTree> resources() {
        ListBuffer<JCTree> defs = new ListBuffer<>();
        defs.append(resource());
        while (token.kind == SEMI) {
            // All but last of multiple declarators must subsume a semicolon
            storeEnd(defs.last(), token.endPos);
            int semiColonPos = token.pos;
            nextToken();
            if (token.kind == RPAREN) { // Optional trailing semicolon
                                       // after last resource
                break;
            }
            defs.append(resource());
        }
        return defs.toList();
    }

    /** Resource = VariableModifiersOpt Type VariableDeclaratorId "=" Expression
     *           | Expression
     */
    protected JCTree resource() {
        if (token.kind == FINAL || token.kind == MONKEYS_AT) {
            JCModifiers mods = optFinal(0);
            JCExpression t = parseType(true);
            return variableDeclaratorRest(token.pos, mods, t, ident(), true, null, true, false);
        }
        JCExpression t = term(EXPR | TYPE);
        if (wasTypeMode() && LAX_IDENTIFIER.test(token.kind)) {
            JCModifiers mods = F.Modifiers(0);
            return variableDeclaratorRest(token.pos, mods, t, identOrUnderscore(), true, null, true, false);
        } else {
            checkSourceLevel(Feature.EFFECTIVELY_FINAL_VARIABLES_IN_TRY_WITH_RESOURCES);
            if (!t.hasTag(IDENT) && !t.hasTag(SELECT)) {
                log.error(t.pos(), Errors.TryWithResourcesExprNeedsVar);
            }

            return t;
        }
    }

    /** CompilationUnit = [ { "@" Annotation } PACKAGE Qualident ";"] {ImportDeclaration} {TypeDeclaration}
     */
    public JCTree.JCCompilationUnit parseCompilationUnit() {
        Token firstToken = token;
        JCModifiers mods = null;
        boolean consumedToplevelDoc = false;
        boolean seenImport = false;
        boolean seenPackage = false;
        ListBuffer<JCTree> defs = new ListBuffer<>();
        if (token.kind == MONKEYS_AT)
            mods = modifiersOpt();

        if (token.kind == PACKAGE) {
            int packagePos = token.pos;
            List<JCAnnotation> annotations = List.nil();
            seenPackage = true;
            if (mods != null) {
                checkNoMods(mods.flags & ~Flags.DEPRECATED);
                annotations = mods.annotations;
                mods = null;
            }
            nextToken();
            JCExpression pid = qualident(false);
            accept(SEMI);
            JCPackageDecl pd = toP(F.at(packagePos).PackageDecl(annotations, pid));
            attach(pd, firstToken.comment(CommentStyle.JAVADOC));
            consumedToplevelDoc = true;
            defs.append(pd);
        }

        boolean firstTypeDecl = true;   // have we see a class, enum, or interface declaration yet?
        while (token.kind != EOF) {
            if (token.pos <= endPosTable.errorEndPos) {
                // error recovery
                skip(firstTypeDecl, false, false, false);
                if (token.kind == EOF)
                    break;
            }
            // JLS 7.3 doesn't allow extra semicolons after package or import declarations,
            // but here we try to provide a more helpful error message if we encounter any.
            // Do that by slurping in as many semicolons as possible, and then seeing what
            // comes after before deciding how best to handle them.
            ListBuffer<JCTree> semiList = new ListBuffer<>();
            while (firstTypeDecl && mods == null && token.kind == SEMI) {
                semiList.append(toP(F.at(token.pos).Skip()));
                nextToken();
                if (token.kind == EOF)
                    break;
            }
            if (firstTypeDecl && mods == null && token.kind == IMPORT) {
                if (!semiList.isEmpty()) {
                    if (source.compareTo(Source.JDK21) >= 0)
                        reportSyntaxError(semiList.first().pos, Errors.ExtraneousSemicolon);
                    else
                        log.warning(semiList.first().pos, Warnings.ExtraneousSemicolon);
                }
                seenImport = true;
                defs.append(importDeclaration());
            } else {
                Comment docComment = token.comment(CommentStyle.JAVADOC);
                if (firstTypeDecl && !seenImport && !seenPackage) {
                    docComment = firstToken.comment(CommentStyle.JAVADOC);
                    consumedToplevelDoc = true;
                }
                if (mods != null || token.kind != SEMI)
                    mods = modifiersOpt(mods);
                if (firstTypeDecl && token.kind == IDENTIFIER) {
                    if (!semiList.isEmpty()) {
                        if (source.compareTo(Source.JDK21) >= 0)
                            reportSyntaxError(semiList.first().pos, Errors.ExtraneousSemicolon);
                        else
                            log.warning(semiList.first().pos, Warnings.ExtraneousSemicolon);
                    }
                    ModuleKind kind = ModuleKind.STRONG;
                    if (token.name() == names.open) {
                        kind = ModuleKind.OPEN;
                        nextToken();
                    }
                    if (token.kind == IDENTIFIER && token.name() == names.module) {
                        if (mods != null) {
                            checkNoMods(mods.flags & ~Flags.DEPRECATED);
                        }
                        defs.append(moduleDecl(mods, kind, docComment));
                        consumedToplevelDoc = true;
                        break;
                    } else if (kind != ModuleKind.STRONG) {
                        reportSyntaxError(token.pos, Errors.ExpectedModule);
                    }
                }
                defs.appendList(semiList.toList());
                JCTree def = typeDeclaration(mods, docComment);
                if (def instanceof JCExpressionStatement statement)
                    def = statement.expr;
                defs.append(def);
                mods = null;
                firstTypeDecl = false;
            }
        }
        JCTree.JCCompilationUnit toplevel = F.at(firstToken.pos).TopLevel(defs.toList());
        if (!consumedToplevelDoc)
            attach(toplevel, firstToken.comment(CommentStyle.JAVADOC));
        if (defs.isEmpty())
            storeEnd(toplevel, S.prevToken().endPos);
        if (keepDocComments)
            toplevel.docComments = docComments;
        if (keepLineMap)
            toplevel.lineMap = S.getLineMap();
        this.endPosTable.setParser(null); // remove reference to parser
        toplevel.endPositions = this.endPosTable;
        return toplevel;
    }

    JCModuleDecl moduleDecl(JCModifiers mods, ModuleKind kind, Comment dc) {
        int pos = token.pos;
        checkSourceLevel(Feature.MODULES);

        nextToken();
        JCExpression name = qualident(false);
        List<JCDirective> directives = null;

        accept(LBRACE);
        directives = moduleDirectiveList();
        accept(RBRACE);
        accept(EOF);

        JCModuleDecl result = toP(F.at(pos).ModuleDef(mods, kind, name, directives));
        attach(result, dc);
        return result;
    }

    List<JCDirective> moduleDirectiveList() {
        ListBuffer<JCDirective> defs = new ListBuffer<>();
        while (token.kind == IDENTIFIER) {
            int pos = token.pos;
            if (token.name() == names.requires) {
                nextToken();
                boolean isTransitive = false;
                boolean isStaticPhase = false;
            loop:
                while (true) {
                    switch (token.kind) {
                        case IDENTIFIER:
                            if (token.name() == names.transitive && !isTransitive) {
                                Token t1 = S.token(1);
                                if (t1.kind == SEMI || t1.kind == DOT) {
                                    break loop;
                                }
                                isTransitive = true;
                                break;
                            } else {
                                break loop;
                            }
                        case STATIC:
                            if (isStaticPhase) {
                                log.error(DiagnosticFlag.SYNTAX, token.pos, Errors.RepeatedModifier);
                            }
                            isStaticPhase = true;
                            break;
                        default:
                            break loop;
                    }
                    nextToken();
                }
                JCExpression moduleName = qualident(false);
                accept(SEMI);
                defs.append(toP(F.at(pos).Requires(isTransitive, isStaticPhase, moduleName)));
            } else if (token.name() == names.exports || token.name() == names.opens) {
                boolean exports = token.name() == names.exports;
                nextToken();
                JCExpression pkgName = qualident(false);
                List<JCExpression> moduleNames = null;
                if (token.kind == IDENTIFIER && token.name() == names.to) {
                    nextToken();
                    moduleNames = qualidentList(false);
                }
                accept(SEMI);
                JCDirective d;
                if (exports) {
                    d = F.at(pos).Exports(pkgName, moduleNames);
                } else {
                    d = F.at(pos).Opens(pkgName, moduleNames);
                }
                defs.append(toP(d));
            } else if (token.name() == names.provides) {
                nextToken();
                JCExpression serviceName = qualident(false);
                List<JCExpression> implNames;
                if (token.kind == IDENTIFIER && token.name() == names.with) {
                    nextToken();
                    implNames = qualidentList(false);
                } else {
                    log.error(DiagnosticFlag.SYNTAX, token.pos, Errors.ExpectedStr("'" + names.with + "'"));
                    implNames = List.nil();
                }
                accept(SEMI);
                defs.append(toP(F.at(pos).Provides(serviceName, implNames)));
            } else if (token.name() == names.uses) {
                nextToken();
                JCExpression service = qualident(false);
                accept(SEMI);
                defs.append(toP(F.at(pos).Uses(service)));
            } else {
                setErrorEndPos(pos);
                reportSyntaxError(pos, Errors.InvalidModuleDirective);
                break;
            }
        }
        return defs.toList();
    }

    /** ImportDeclaration = IMPORT [ STATIC ] Ident { "." Ident } [ "." "*" ] ";"
     */
    protected JCTree importDeclaration() {
        int pos = token.pos;
        nextToken();
        boolean importStatic = false;
        if (token.kind == STATIC) {
            importStatic = true;
            nextToken();
        }
        JCExpression pid = toP(F.at(token.pos).Ident(ident()));
        do {
            int pos1 = token.pos;
            accept(DOT);
            if (token.kind == STAR) {
                pid = to(F.at(pos1).Select(pid, names.asterisk));
                nextToken();
                break;
            } else {
                pid = toP(F.at(pos1).Select(pid, ident()));
            }
        } while (token.kind == DOT);
        accept(SEMI);
        return toP(F.at(pos).Import((JCFieldAccess)pid, importStatic));
    }

    /** TypeDeclaration = ClassOrInterfaceOrEnumDeclaration
     *                  | ";"
     */
    JCTree typeDeclaration(JCModifiers mods, Comment docComment) {
        int pos = token.pos;
        if (mods == null && token.kind == SEMI) {
            nextToken();
            return toP(F.at(pos).Skip());
        } else {
            return classOrRecordOrInterfaceOrEnumDeclaration(modifiersOpt(mods), docComment);
        }
    }

    /** ClassOrInterfaceOrEnumDeclaration = ModifiersOpt
     *           (ClassDeclaration | InterfaceDeclaration | EnumDeclaration)
     *  @param mods     Any modifiers starting the class or interface declaration
     *  @param dc       The documentation comment for the class, or null.
     */
    protected JCStatement classOrRecordOrInterfaceOrEnumDeclaration(JCModifiers mods, Comment dc) {
        if (token.kind == CLASS) {
            return classDeclaration(mods, dc);
        } if (isRecordStart()) {
            return recordDeclaration(mods, dc);
        } else if (token.kind == INTERFACE) {
            return interfaceDeclaration(mods, dc);
        } else if (token.kind == ENUM) {
            return enumDeclaration(mods, dc);
        } else {
            int pos = token.pos;
            List<JCTree> errs;
            if (LAX_IDENTIFIER.test(token.kind)) {
                errs = List.of(mods, toP(F.at(pos).Ident(ident())));
                setErrorEndPos(token.pos);
            } else {
                errs = List.of(mods);
            }
            final JCErroneous erroneousTree;
            if (parseModuleInfo) {
                erroneousTree = syntaxError(pos, errs, Errors.ExpectedModuleOrOpen);
            } else {
                if (allowRecords) {
                    erroneousTree = syntaxError(pos, errs, Errors.Expected4(CLASS, INTERFACE, ENUM, "record"));
                } else {
                    erroneousTree = syntaxError(pos, errs, Errors.Expected3(CLASS, INTERFACE, ENUM));
                }
            }
            return toP(F.Exec(erroneousTree));
        }
    }

    /** ClassDeclaration = CLASS Ident TypeParametersOpt [EXTENDS Type]
     *                     [IMPLEMENTS TypeList] ClassBody
     *  @param mods    The modifiers starting the class declaration
     *  @param dc       The documentation comment for the class, or null.
     */
    protected JCClassDecl classDeclaration(JCModifiers mods, Comment dc) {
        int pos = token.pos;
        accept(CLASS);
        Name name = typeName();

        List<JCTypeParameter> typarams = typeParametersOpt();

        JCExpression extending = null;
        if (token.kind == EXTENDS) {
            nextToken();
            extending = parseType();
        }
        List<JCExpression> implementing = List.nil();
        if (token.kind == IMPLEMENTS) {
            nextToken();
            implementing = typeList();
        }
        List<JCExpression> permitting = permitsClause(mods, "class");
        List<JCTree> defs = classInterfaceOrRecordBody(name, false, false);
        JCClassDecl result = toP(F.at(pos).ClassDef(
            mods, name, typarams, extending, implementing, permitting, defs));
        attach(result, dc);
        return result;
    }

    protected JCClassDecl recordDeclaration(JCModifiers mods, Comment dc) {
        int pos = token.pos;
        nextToken();
        mods.flags |= Flags.RECORD;
        Name name = typeName();

        List<JCTypeParameter> typarams = typeParametersOpt();

        List<JCVariableDecl> headerFields = formalParameters(false, true);

        List<JCExpression> implementing = List.nil();
        if (token.kind == IMPLEMENTS) {
            nextToken();
            implementing = typeList();
        }
        List<JCTree> defs = classInterfaceOrRecordBody(name, false, true);
        java.util.List<JCVariableDecl> fields = new ArrayList<>();
        for (JCVariableDecl field : headerFields) {
            fields.add(field);
        }
        for (JCTree def : defs) {
            if (def.hasTag(METHODDEF)) {
                JCMethodDecl methDef = (JCMethodDecl) def;
                if (methDef.name == names.init && methDef.params.isEmpty() && (methDef.mods.flags & Flags.COMPACT_RECORD_CONSTRUCTOR) != 0) {
                    ListBuffer<JCVariableDecl> tmpParams = new ListBuffer<>();
                    for (JCVariableDecl param : headerFields) {
                        tmpParams.add(F.at(param)
                                // we will get flags plus annotations from the record component
                                .VarDef(F.Modifiers(Flags.PARAMETER | Flags.GENERATED_MEMBER | param.mods.flags & Flags.VARARGS,
                                        param.mods.annotations),
                                param.name, param.vartype, null));
                    }
                    methDef.params = tmpParams.toList();
                }
            }
        }
        for (int i = fields.size() - 1; i >= 0; i--) {
            JCVariableDecl field = fields.get(i);
            defs = defs.prepend(field);
        }
        JCClassDecl result = toP(F.at(pos).ClassDef(mods, name, typarams, null, implementing, defs));
        attach(result, dc);
        return result;
    }

    Name typeName() {
        int pos = token.pos;
        Name name = ident();
        Source source = restrictedTypeNameStartingAtSource(name, pos, true);
        if (source != null) {
            reportSyntaxError(pos, Errors.RestrictedTypeNotAllowed(name, source));
        }
        return name;
    }

    /** InterfaceDeclaration = INTERFACE Ident TypeParametersOpt
     *                         [EXTENDS TypeList] InterfaceBody
     *  @param mods    The modifiers starting the interface declaration
     *  @param dc       The documentation comment for the interface, or null.
     */
    protected JCClassDecl interfaceDeclaration(JCModifiers mods, Comment dc) {
        int pos = token.pos;
        accept(INTERFACE);

        Name name = typeName();

        List<JCTypeParameter> typarams = typeParametersOpt();

        List<JCExpression> extending = List.nil();
        if (token.kind == EXTENDS) {
            nextToken();
            extending = typeList();
        }
        List<JCExpression> permitting = permitsClause(mods, "interface");
        List<JCTree> defs;
        defs = classInterfaceOrRecordBody(name, true, false);
        JCClassDecl result = toP(F.at(pos).ClassDef(
            mods, name, typarams, null, extending, permitting, defs));
        attach(result, dc);
        return result;
    }

    List<JCExpression> permitsClause(JCModifiers mods, String classOrInterface) {
        if (allowSealedTypes && token.kind == IDENTIFIER && token.name() == names.permits) {
            checkSourceLevel(Feature.SEALED_CLASSES);
            if ((mods.flags & Flags.SEALED) == 0) {
                log.error(token.pos, Errors.InvalidPermitsClause(Fragments.ClassIsNotSealed(classOrInterface)));
            }
            nextToken();
            return qualidentList(false);
        }
        return List.nil();
    }

    /** EnumDeclaration = ENUM Ident [IMPLEMENTS TypeList] EnumBody
     *  @param mods    The modifiers starting the enum declaration
     *  @param dc       The documentation comment for the enum, or null.
     */
    protected JCClassDecl enumDeclaration(JCModifiers mods, Comment dc) {
        int pos = token.pos;
        accept(ENUM);

        Name name = typeName();

        int typeNamePos = token.pos;
        List<JCTypeParameter> typarams = typeParametersOpt(true);
        if (typarams == null || !typarams.isEmpty()) {
            int errorPosition = typarams == null
                    ? typeNamePos
                    : typarams.head.pos;
            log.error(DiagnosticFlag.SYNTAX, errorPosition, Errors.EnumCantBeGeneric);
        }

        List<JCExpression> implementing = List.nil();
        if (token.kind == IMPLEMENTS) {
            nextToken();
            implementing = typeList();
        }

        List<JCTree> defs = enumBody(name);
        mods.flags |= Flags.ENUM;
        JCClassDecl result = toP(F.at(pos).
            ClassDef(mods, name, List.nil(),
                     null, implementing, defs));
        attach(result, dc);
        return result;
    }

    /** EnumBody = "{" { EnumeratorDeclarationList } [","]
     *                  [ ";" {ClassBodyDeclaration} ] "}"
     */
    List<JCTree> enumBody(Name enumName) {
        accept(LBRACE);
        ListBuffer<JCTree> defs = new ListBuffer<>();
        boolean wasSemi = false;
        boolean hasStructuralErrors = false;
        boolean wasError = false;
        if (token.kind == COMMA) {
            nextToken();
            if (token.kind == SEMI) {
                wasSemi = true;
                nextToken();
            } else if (token.kind != RBRACE) {
                reportSyntaxError(S.prevToken().endPos,
                                  Errors.Expected2(RBRACE, SEMI));
                wasError = true;
            }
        }
        while (token.kind != RBRACE && token.kind != EOF) {
            if (token.kind == SEMI) {
                accept(SEMI);
                wasSemi = true;
                if (token.kind == RBRACE || token.kind == EOF) break;
            }
            EnumeratorEstimate memberType = estimateEnumeratorOrMember(enumName);
            if (memberType == EnumeratorEstimate.UNKNOWN) {
                memberType = wasSemi ? EnumeratorEstimate.MEMBER
                                     : EnumeratorEstimate.ENUMERATOR;
            }
            if (memberType == EnumeratorEstimate.ENUMERATOR) {
                wasError = false;
                if (wasSemi && !hasStructuralErrors) {
                    reportSyntaxError(token.pos, Errors.EnumConstantNotExpected);
                    hasStructuralErrors = true;
                }
                defs.append(enumeratorDeclaration(enumName));
                if (token.pos <= endPosTable.errorEndPos) {
                    // error recovery
                   skip(false, true, true, false);
                } else {
                    if (token.kind != RBRACE && token.kind != SEMI && token.kind != EOF) {
                        if (token.kind == COMMA) {
                            nextToken();
                        } else {
                            setErrorEndPos(token.pos);
                            reportSyntaxError(S.prevToken().endPos,
                                              Errors.Expected3(COMMA, RBRACE, SEMI));
                            wasError = true;
                        }
                    }
                }
            } else {
                if (!wasSemi && !hasStructuralErrors && !wasError) {
                    reportSyntaxError(token.pos, Errors.EnumConstantExpected);
                    hasStructuralErrors = true;
                }
                wasError = false;
                defs.appendList(classOrInterfaceOrRecordBodyDeclaration(enumName,
                                                                false, false));
                if (token.pos <= endPosTable.errorEndPos) {
                    // error recovery
                   skip(false, true, true, false);
                }
            }
        }
        accept(RBRACE);
        return defs.toList();
    }

    @SuppressWarnings("fallthrough")
    private EnumeratorEstimate estimateEnumeratorOrMember(Name enumName) {
        // if we are seeing a record declaration inside of an enum we want the same error message as expected for a
        // let's say an interface declaration inside an enum
        boolean ident = token.kind == TokenKind.IDENTIFIER ||
                        token.kind == TokenKind.UNDERSCORE;
        if (ident && token.name() != enumName &&
                (!allowRecords || !isRecordStart())) {
            Token next = S.token(1);
            switch (next.kind) {
                case LPAREN: case LBRACE: case COMMA: case SEMI:
                    return EnumeratorEstimate.ENUMERATOR;
            }
        }
        switch (token.kind) {
            case IDENTIFIER:
                if (allowRecords && isRecordStart()) {
                    return EnumeratorEstimate.MEMBER;
                }
            case MONKEYS_AT: case LT: case UNDERSCORE:
                return EnumeratorEstimate.UNKNOWN;
            default:
                return EnumeratorEstimate.MEMBER;
        }
    }

    private enum EnumeratorEstimate {
        ENUMERATOR,
        MEMBER,
        UNKNOWN;
    }

    /** EnumeratorDeclaration = AnnotationsOpt [TypeArguments] IDENTIFIER [ Arguments ] [ "{" ClassBody "}" ]
     */
    JCTree enumeratorDeclaration(Name enumName) {
        Comment dc = token.comment(CommentStyle.JAVADOC);
        int flags = Flags.PUBLIC|Flags.STATIC|Flags.FINAL|Flags.ENUM;
        if (token.deprecatedFlag()) {
            flags |= Flags.DEPRECATED;
        }
        int pos = token.pos;
        List<JCAnnotation> annotations = annotationsOpt(Tag.ANNOTATION);
        JCModifiers mods = F.at(annotations.isEmpty() ? Position.NOPOS : pos).Modifiers(flags, annotations);
        List<JCExpression> typeArgs = typeArgumentsOpt();
        int identPos = token.pos;
        Name name = ident();
        int createPos = token.pos;
        List<JCExpression> args = (token.kind == LPAREN)
            ? arguments() : List.nil();
        JCClassDecl body = null;
        if (token.kind == LBRACE) {
            JCModifiers mods1 = F.at(Position.NOPOS).Modifiers(Flags.ENUM);
            List<JCTree> defs = classInterfaceOrRecordBody(names.empty, false, false);
            body = toP(F.at(identPos).AnonymousClassDef(mods1, defs));
        }
        if (args.isEmpty() && body == null)
            createPos = identPos;
        JCIdent ident = F.at(identPos).Ident(enumName);
        JCNewClass create = F.at(createPos).NewClass(null, typeArgs, ident, args, body);
        if (createPos != identPos)
            storeEnd(create, S.prevToken().endPos);
        ident = F.at(identPos).Ident(enumName);
        JCTree result = toP(F.at(pos).VarDef(mods, name, ident, create));
        attach(result, dc);
        return result;
    }

    /** TypeList = Type {"," Type}
     */
    List<JCExpression> typeList() {
        ListBuffer<JCExpression> ts = new ListBuffer<>();
        ts.append(parseType());
        while (token.kind == COMMA) {
            nextToken();
            ts.append(parseType());
        }
        return ts.toList();
    }

    /** ClassBody     = "{" {ClassBodyDeclaration} "}"
     *  InterfaceBody = "{" {InterfaceBodyDeclaration} "}"
     */
    List<JCTree> classInterfaceOrRecordBody(Name className, boolean isInterface, boolean isRecord) {
        accept(LBRACE);
        if (token.pos <= endPosTable.errorEndPos) {
            // error recovery
            skip(false, true, false, false);
            if (token.kind == LBRACE)
                nextToken();
            else
                return List.nil();
        }
        ListBuffer<JCTree> defs = new ListBuffer<>();
        while (token.kind != RBRACE && token.kind != EOF) {
            defs.appendList(classOrInterfaceOrRecordBodyDeclaration(className, isInterface, isRecord));
            if (token.pos <= endPosTable.errorEndPos) {
               // error recovery
               skip(false, true, true, false);
           }
        }
        accept(RBRACE);
        return defs.toList();
    }

    /** ClassBodyDeclaration =
     *      ";"
     *    | [STATIC] Block
     *    | ModifiersOpt
     *      ( Type Ident
     *        ( VariableDeclaratorsRest ";" | MethodDeclaratorRest )
     *      | VOID Ident VoidMethodDeclaratorRest
     *      | TypeParameters [Annotations]
     *        ( Type Ident MethodDeclaratorRest
     *        | VOID Ident VoidMethodDeclaratorRest
     *        )
     *      | Ident ConstructorDeclaratorRest
     *      | TypeParameters Ident ConstructorDeclaratorRest
     *      | ClassOrInterfaceOrEnumDeclaration
     *      )
     *  InterfaceBodyDeclaration =
     *      ";"
     *    | ModifiersOpt
     *      ( Type Ident
     *        ( ConstantDeclaratorsRest ";" | MethodDeclaratorRest )
     *      | VOID Ident MethodDeclaratorRest
     *      | TypeParameters [Annotations]
     *        ( Type Ident MethodDeclaratorRest
     *        | VOID Ident VoidMethodDeclaratorRest
     *        )
     *      | ClassOrInterfaceOrEnumDeclaration
     *      )
     *
     */
    protected List<JCTree> classOrInterfaceOrRecordBodyDeclaration(Name className, boolean isInterface, boolean isRecord) {
        if (token.kind == SEMI) {
            nextToken();
            return List.nil();
        } else {
            Comment dc = token.comment(CommentStyle.JAVADOC);
            int pos = token.pos;
            JCModifiers mods = modifiersOpt();
            if (token.kind == CLASS ||
                allowRecords && isRecordStart() ||
                token.kind == INTERFACE ||
                token.kind == ENUM) {
                return List.of(classOrRecordOrInterfaceOrEnumDeclaration(mods, dc));
            } else if (token.kind == LBRACE &&
                       (mods.flags & Flags.StandardFlags & ~Flags.STATIC) == 0 &&
                       mods.annotations.isEmpty()) {
                if (isInterface) {
                    log.error(DiagnosticFlag.SYNTAX, token.pos, Errors.InitializerNotAllowed);
                } else if (isRecord && (mods.flags & Flags.STATIC) == 0) {
                    log.error(DiagnosticFlag.SYNTAX, token.pos, Errors.InstanceInitializerNotAllowedInRecords);
                }
                return List.of(block(pos, mods.flags));
            } else {
                pos = token.pos;
                List<JCTypeParameter> typarams = typeParametersOpt();
                // if there are type parameters but no modifiers, save the start
                // position of the method in the modifiers.
                if (typarams.nonEmpty() && mods.pos == Position.NOPOS) {
                    mods.pos = pos;
                    storeEnd(mods, pos);
                }
                List<JCAnnotation> annosAfterParams = annotationsOpt(Tag.ANNOTATION);

                if (annosAfterParams.nonEmpty()) {
                    mods.annotations = mods.annotations.appendList(annosAfterParams);
                    if (mods.pos == Position.NOPOS)
                        mods.pos = mods.annotations.head.pos;
                }

                Token tk = token;
                pos = token.pos;
                JCExpression type;
                boolean isVoid = token.kind == VOID;
                if (isVoid) {
                    type = to(F.at(pos).TypeIdent(TypeTag.VOID));
                    nextToken();
                } else {
                    // method returns types are un-annotated types
                    type = unannotatedType(false);
                }
                if ((token.kind == LPAREN && !isInterface ||
                        isRecord && token.kind == LBRACE) && type.hasTag(IDENT)) {
                    if (isInterface || tk.name() != className)
                        log.error(DiagnosticFlag.SYNTAX, pos, Errors.InvalidMethDeclRetTypeReq);
                    else if (annosAfterParams.nonEmpty())
                        illegal(annosAfterParams.head.pos);
                    if (isRecord && token.kind == LBRACE) {
                        mods.flags |= Flags.COMPACT_RECORD_CONSTRUCTOR;
                    }
                    return List.of(methodDeclaratorRest(
                        pos, mods, null, names.init, typarams,
                        isInterface, true, isRecord, dc));
                } else if (isRecord && type.hasTag(IDENT) && token.kind == THROWS) {
                    // trying to define a compact constructor with a throws clause
                    log.error(DiagnosticFlag.SYNTAX, token.pos,
                            Errors.InvalidCanonicalConstructorInRecord(
                                    Fragments.Compact,
                                    className,
                                    Fragments.ThrowsClauseNotAllowedForCanonicalConstructor(Fragments.Compact)));
                    skip(false, true, false, false);
                    return List.of(methodDeclaratorRest(
                            pos, mods, null, names.init, typarams,
                            isInterface, true, isRecord, dc));
                } else {
                    pos = token.pos;
                    Name name = ident();
                    if (token.kind == LPAREN) {
                        return List.of(methodDeclaratorRest(
                            pos, mods, type, name, typarams,
                            isInterface, isVoid, false, dc));
                    } else if (!isVoid && typarams.isEmpty()) {
                        if (!isRecord || (isRecord && (mods.flags & Flags.STATIC) != 0)) {
                        List<JCTree> defs =
                            variableDeclaratorsRest(pos, mods, type, name, isInterface, dc,
                                                    new ListBuffer<JCTree>(), false).toList();
                        accept(SEMI);
                        storeEnd(defs.last(), S.prevToken().endPos);
                        return defs;
                    } else {
                            int errPos = pos;
                            variableDeclaratorsRest(pos, mods, type, name, isInterface, dc,
                                    new ListBuffer<JCTree>(), false).toList();
                            accept(SEMI);
                            return List.of(syntaxError(errPos, null, Errors.RecordCannotDeclareInstanceFields));
                        }
                    } else {
                        pos = token.pos;
                        List<JCTree> err;
                        if (isVoid || typarams.nonEmpty()) {
                            JCMethodDecl m =
                                    toP(F.at(pos).MethodDef(mods, name, type, typarams,
                                                            List.nil(), List.nil(), null, null));
                            attach(m, dc);
                            err = List.of(m);
                        } else {
                            err = List.nil();
                        }
                        return List.of(syntaxError(token.pos, err, Errors.Expected(LPAREN)));
                    }
                }
            }
        }
    }

    protected boolean isRecordStart() {
        if (token.kind == IDENTIFIER && token.name() == names.record && peekToken(TokenKind.IDENTIFIER)) {
            checkSourceLevel(Feature.RECORDS);
            return true;
        } else {
            return false;
        }
    }

    protected boolean isNonSealedClassStart(boolean local) {
        if (isNonSealedIdentifier(token, 0)) {
            Token next = S.token(3);
            return allowedAfterSealedOrNonSealed(next, local, true);
        }
        return false;
    }

    protected boolean isNonSealedIdentifier(Token someToken, int lookAheadOffset) {
        if (someToken.name() == names.non && peekToken(lookAheadOffset, TokenKind.SUB, TokenKind.IDENTIFIER)) {
            Token tokenSub = S.token(lookAheadOffset + 1);
            Token tokenSealed = S.token(lookAheadOffset + 2);
            if (someToken.endPos == tokenSub.pos &&
                    tokenSub.endPos == tokenSealed.pos &&
                    tokenSealed.name() == names.sealed) {
                checkSourceLevel(Feature.SEALED_CLASSES);
                return true;
            }
        }
        return false;
    }

    protected boolean isSealedClassStart(boolean local) {
        if (token.name() == names.sealed) {
            Token next = S.token(1);
            if (allowedAfterSealedOrNonSealed(next, local, false)) {
                checkSourceLevel(Feature.SEALED_CLASSES);
                return true;
            }
        }
        return false;
    }

    private boolean allowedAfterSealedOrNonSealed(Token next, boolean local, boolean currentIsNonSealed) {
        return local ?
            switch (next.kind) {
                case MONKEYS_AT -> {
                    Token afterNext = S.token(2);
                    yield afterNext.kind != INTERFACE || currentIsNonSealed;
                }
                case ABSTRACT, FINAL, STRICTFP, CLASS, INTERFACE, ENUM -> true;
                default -> false;
            } :
            switch (next.kind) {
                case MONKEYS_AT -> {
                    Token afterNext = S.token(2);
                    yield afterNext.kind != INTERFACE || currentIsNonSealed;
                }
                case PUBLIC, PROTECTED, PRIVATE, ABSTRACT, STATIC, FINAL, STRICTFP, CLASS, INTERFACE, ENUM -> true;
                case IDENTIFIER -> isNonSealedIdentifier(next, currentIsNonSealed ? 3 : 1) || next.name() == names.sealed;
                default -> false;
            };
    }

    /** MethodDeclaratorRest =
     *      FormalParameters BracketsOpt [THROWS TypeList] ( MethodBody | [DEFAULT AnnotationValue] ";")
     *  VoidMethodDeclaratorRest =
     *      FormalParameters [THROWS TypeList] ( MethodBody | ";")
     *  ConstructorDeclaratorRest =
     *      "(" FormalParameterListOpt ")" [THROWS TypeList] MethodBody
     */
    protected JCTree methodDeclaratorRest(int pos,
                              JCModifiers mods,
                              JCExpression type,
                              Name name,
                              List<JCTypeParameter> typarams,
                              boolean isInterface, boolean isVoid,
                              boolean isRecord,
                              Comment dc) {
        if (isInterface) {
            if ((mods.flags & Flags.PRIVATE) != 0) {
                checkSourceLevel(Feature.PRIVATE_INTERFACE_METHODS);
            }
        }
        JCVariableDecl prevReceiverParam = this.receiverParam;
        try {
            this.receiverParam = null;
            // Parsing formalParameters sets the receiverParam, if present
            List<JCVariableDecl> params = List.nil();
            List<JCExpression> thrown = List.nil();
            if (!isRecord || name != names.init || token.kind == LPAREN) {
                params = formalParameters();
                if (!isVoid) type = bracketsOpt(type);
                if (token.kind == THROWS) {
                    nextToken();
                    thrown = qualidentList(true);
                }
            }
            JCBlock body = null;
            JCExpression defaultValue;
            if (token.kind == LBRACE) {
                body = block();
                defaultValue = null;
            } else {
                if (token.kind == DEFAULT) {
                    accept(DEFAULT);
                    defaultValue = annotationValue();
                } else {
                    defaultValue = null;
                }
                accept(SEMI);
                if (token.pos <= endPosTable.errorEndPos) {
                    // error recovery
                    skip(false, true, false, false);
                    if (token.kind == LBRACE) {
                        body = block();
                    }
                }
            }

            JCMethodDecl result =
                    toP(F.at(pos).MethodDef(mods, name, type, typarams,
                                            receiverParam, params, thrown,
                                            body, defaultValue));
            attach(result, dc);
            return result;
        } finally {
            this.receiverParam = prevReceiverParam;
        }
    }

    /** QualidentList = [Annotations] Qualident {"," [Annotations] Qualident}
     */
    List<JCExpression> qualidentList(boolean allowAnnos) {
        ListBuffer<JCExpression> ts = new ListBuffer<>();

        List<JCAnnotation> typeAnnos = allowAnnos ? typeAnnotationsOpt() : List.nil();
        JCExpression qi = qualident(allowAnnos);
        if (!typeAnnos.isEmpty()) {
            JCExpression at = insertAnnotationsToMostInner(qi, typeAnnos, false);
            ts.append(at);
        } else {
            ts.append(qi);
        }
        while (token.kind == COMMA) {
            nextToken();

            typeAnnos = allowAnnos ? typeAnnotationsOpt() : List.nil();
            qi = qualident(allowAnnos);
            if (!typeAnnos.isEmpty()) {
                JCExpression at = insertAnnotationsToMostInner(qi, typeAnnos, false);
                ts.append(at);
            } else {
                ts.append(qi);
            }
        }
        return ts.toList();
    }

    /**
     *  {@literal
     *  TypeParametersOpt = ["<" TypeParameter {"," TypeParameter} ">"]
     *  }
     */
    protected List<JCTypeParameter> typeParametersOpt() {
        return typeParametersOpt(false);
    }
    /** Parses a potentially empty type parameter list if needed with `allowEmpty`.
     *  The caller is free to choose the desirable error message in this (erroneous) case.
     */
    protected List<JCTypeParameter> typeParametersOpt(boolean parseEmpty) {
        if (token.kind == LT) {
            ListBuffer<JCTypeParameter> typarams = new ListBuffer<>();
            nextToken();

            if (parseEmpty && token.kind == GT) {
                accept(GT);
                return null;
            }

            typarams.append(typeParameter());
            while (token.kind == COMMA) {
                nextToken();
                typarams.append(typeParameter());
            }
            accept(GT);
            return typarams.toList();
        } else {
            return List.nil();
        }
    }

    /**
     *  {@literal
     *  TypeParameter = [Annotations] TypeVariable [TypeParameterBound]
     *  TypeParameterBound = EXTENDS Type {"&" Type}
     *  TypeVariable = Ident
     *  }
     */
    JCTypeParameter typeParameter() {
        int pos = token.pos;
        List<JCAnnotation> annos = typeAnnotationsOpt();
        Name name = typeName();
        ListBuffer<JCExpression> bounds = new ListBuffer<>();
        if (token.kind == EXTENDS) {
            nextToken();
            bounds.append(parseType());
            while (token.kind == AMP) {
                nextToken();
                bounds.append(parseType());
            }
        }
        return toP(F.at(pos).TypeParameter(name, bounds.toList(), annos));
    }

    /** FormalParameters = "(" [ FormalParameterList ] ")"
     *  FormalParameterList = [ FormalParameterListNovarargs , ] LastFormalParameter
     *  FormalParameterListNovarargs = [ FormalParameterListNovarargs , ] FormalParameter
     */
    List<JCVariableDecl> formalParameters() {
        return formalParameters(false, false);
    }
    List<JCVariableDecl> formalParameters(boolean lambdaParameters, boolean recordComponents) {
        ListBuffer<JCVariableDecl> params = new ListBuffer<>();
        JCVariableDecl lastParam;
        accept(LPAREN);
        if (token.kind != RPAREN) {
            this.allowThisIdent = !lambdaParameters && !recordComponents;
            lastParam = formalParameter(lambdaParameters, recordComponents);
            if (lastParam.nameexpr != null) {
                this.receiverParam = lastParam;
            } else {
                params.append(lastParam);
            }
            this.allowThisIdent = false;
            while (token.kind == COMMA) {
                if ((lastParam.mods.flags & Flags.VARARGS) != 0) {
                    log.error(DiagnosticFlag.SYNTAX, lastParam, Errors.VarargsMustBeLast);
                }
                nextToken();
                params.append(lastParam = formalParameter(lambdaParameters, recordComponents));
            }
        }
        if (token.kind == RPAREN) {
            nextToken();
        } else {
            setErrorEndPos(token.pos);
            reportSyntaxError(S.prevToken().endPos, Errors.Expected3(COMMA, RPAREN, LBRACKET));
        }
        return params.toList();
    }

    List<JCVariableDecl> implicitParameters(boolean hasParens) {
        if (hasParens) {
            accept(LPAREN);
        }
        ListBuffer<JCVariableDecl> params = new ListBuffer<>();
        if (token.kind != RPAREN && token.kind != ARROW) {
            params.append(implicitParameter());
            while (token.kind == COMMA) {
                nextToken();
                params.append(implicitParameter());
            }
        }
        if (hasParens) {
            accept(RPAREN);
        }
        return params.toList();
    }

    JCModifiers optFinal(long flags) {
        JCModifiers mods = modifiersOpt();
        checkNoMods(mods.flags & ~(Flags.FINAL | Flags.DEPRECATED));
        mods.flags |= flags;
        return mods;
    }

    /**
     * Inserts the annotations (and possibly a new array level)
     * to the left-most type in an array or nested type.
     *
     * When parsing a type like {@code @B Outer.Inner @A []}, the
     * {@code @A} annotation should target the array itself, while
     * {@code @B} targets the nested type {@code Outer}.
     *
     * Currently the parser parses the annotation first, then
     * the array, and then inserts the annotation to the left-most
     * nested type.
     *
     * When {@code createNewLevel} is true, then a new array
     * level is inserted as the most inner type, and have the
     * annotations target it.  This is useful in the case of
     * varargs, e.g. {@code String @A [] @B ...}, as the parser
     * first parses the type {@code String @A []} then inserts
     * a new array level with {@code @B} annotation.
     */
    private JCExpression insertAnnotationsToMostInner(
            JCExpression type, List<JCAnnotation> annos,
            boolean createNewLevel) {
        int origEndPos = getEndPos(type);
        JCExpression mostInnerType = type;
        JCArrayTypeTree mostInnerArrayType = null;
        while (TreeInfo.typeIn(mostInnerType).hasTag(TYPEARRAY)) {
            mostInnerArrayType = (JCArrayTypeTree) TreeInfo.typeIn(mostInnerType);
            mostInnerType = mostInnerArrayType.elemtype;
        }

        if (createNewLevel) {
            mostInnerType = to(F.at(token.pos).TypeArray(mostInnerType));
            origEndPos = getEndPos(mostInnerType);
        }

        JCExpression mostInnerTypeToReturn = mostInnerType;
        if (annos.nonEmpty()) {
            JCExpression lastToModify = mostInnerType;

            while (TreeInfo.typeIn(mostInnerType).hasTag(SELECT) ||
                    TreeInfo.typeIn(mostInnerType).hasTag(TYPEAPPLY)) {
                while (TreeInfo.typeIn(mostInnerType).hasTag(SELECT)) {
                    lastToModify = mostInnerType;
                    mostInnerType = ((JCFieldAccess) TreeInfo.typeIn(mostInnerType)).getExpression();
                }
                while (TreeInfo.typeIn(mostInnerType).hasTag(TYPEAPPLY)) {
                    lastToModify = mostInnerType;
                    mostInnerType = ((JCTypeApply) TreeInfo.typeIn(mostInnerType)).clazz;
                }
            }

            mostInnerType = F.at(annos.head.pos).AnnotatedType(annos, mostInnerType);

            if (TreeInfo.typeIn(lastToModify).hasTag(TYPEAPPLY)) {
                ((JCTypeApply) TreeInfo.typeIn(lastToModify)).clazz = mostInnerType;
            } else if (TreeInfo.typeIn(lastToModify).hasTag(SELECT)) {
                ((JCFieldAccess) TreeInfo.typeIn(lastToModify)).selected = mostInnerType;
            } else {
                // We never saw a SELECT or TYPEAPPLY, return the annotated type.
                mostInnerTypeToReturn = mostInnerType;
            }
        }

        if (mostInnerArrayType == null) {
            return mostInnerTypeToReturn;
        } else {
            mostInnerArrayType.elemtype = mostInnerTypeToReturn;
            storeEnd(type, origEndPos);
            return type;
        }
    }

    /** FormalParameter = { FINAL | '@' Annotation } Type VariableDeclaratorId
     *  LastFormalParameter = { FINAL | '@' Annotation } Type '...' Ident | FormalParameter
     */
    protected JCVariableDecl formalParameter(boolean lambdaParameter, boolean recordComponent) {
        JCModifiers mods = !recordComponent ? optFinal(Flags.PARAMETER) : modifiersOpt();
        if (recordComponent && mods.flags != 0) {
            log.error(mods.pos, Errors.RecordCantDeclareFieldModifiers);
        }
        if (recordComponent) {
            mods.flags |= Flags.RECORD | Flags.FINAL | Flags.PRIVATE | Flags.GENERATED_MEMBER;
        }
        // need to distinguish between vararg annos and array annos
        // look at typeAnnotationsPushedBack comment
        this.permitTypeAnnotationsPushBack = true;
        JCExpression type = parseType(lambdaParameter);
        this.permitTypeAnnotationsPushBack = false;

        if (token.kind == ELLIPSIS) {
            List<JCAnnotation> varargsAnnos = typeAnnotationsPushedBack;
            typeAnnotationsPushedBack = List.nil();
            mods.flags |= Flags.VARARGS;
            // insert var arg type annotations
            type = insertAnnotationsToMostInner(type, varargsAnnos, true);
            nextToken();
        } else {
            // if not a var arg, then typeAnnotationsPushedBack should be null
            if (typeAnnotationsPushedBack.nonEmpty()) {
                reportSyntaxError(typeAnnotationsPushedBack.head.pos, Errors.IllegalStartOfType);
            }
            typeAnnotationsPushedBack = List.nil();
        }
        return variableDeclaratorId(mods, type, false, lambdaParameter, recordComponent);
    }

    protected JCVariableDecl implicitParameter() {
        JCModifiers mods = F.at(token.pos).Modifiers(Flags.PARAMETER);
        return variableDeclaratorId(mods, null, false, true, false);
    }

/* ---------- auxiliary methods -------------- */
    /** Check that given tree is a legal expression statement.
     */
    protected JCExpression checkExprStat(JCExpression t) {
        if (!TreeInfo.isExpressionStatement(t)) {
            JCExpression ret = F.at(t.pos).Erroneous(List.<JCTree>of(t));
            log.error(DiagnosticFlag.SYNTAX, ret, Errors.NotStmt);
            return ret;
        } else {
            return t;
        }
    }

    /** Return precedence of operator represented by token,
     *  -1 if token is not a binary operator. @see TreeInfo.opPrec
     */
    static int prec(TokenKind token) {
        JCTree.Tag oc = optag(token);
        return (oc != NO_TAG) ? TreeInfo.opPrec(oc) : -1;
    }

    /**
     * Return the lesser of two positions, making allowance for either one
     * being unset.
     */
    static int earlier(int pos1, int pos2) {
        if (pos1 == Position.NOPOS)
            return pos2;
        if (pos2 == Position.NOPOS)
            return pos1;
        return (pos1 < pos2 ? pos1 : pos2);
    }

    /** Return operation tag of binary operator represented by token,
     *  No_TAG if token is not a binary operator.
     */
    static JCTree.Tag optag(TokenKind token) {
        switch (token) {
        case BARBAR:
            return OR;
        case AMPAMP:
            return AND;
        case BAR:
            return BITOR;
        case BAREQ:
            return BITOR_ASG;
        case CARET:
            return BITXOR;
        case CARETEQ:
            return BITXOR_ASG;
        case AMP:
            return BITAND;
        case AMPEQ:
            return BITAND_ASG;
        case EQEQ:
            return JCTree.Tag.EQ;
        case BANGEQ:
            return NE;
        case LT:
            return JCTree.Tag.LT;
        case GT:
            return JCTree.Tag.GT;
        case LTEQ:
            return LE;
        case GTEQ:
            return GE;
        case LTLT:
            return SL;
        case LTLTEQ:
            return SL_ASG;
        case GTGT:
            return SR;
        case GTGTEQ:
            return SR_ASG;
        case GTGTGT:
            return USR;
        case GTGTGTEQ:
            return USR_ASG;
        case PLUS:
            return JCTree.Tag.PLUS;
        case PLUSEQ:
            return PLUS_ASG;
        case SUB:
            return MINUS;
        case SUBEQ:
            return MINUS_ASG;
        case STAR:
            return MUL;
        case STAREQ:
            return MUL_ASG;
        case SLASH:
            return DIV;
        case SLASHEQ:
            return DIV_ASG;
        case PERCENT:
            return MOD;
        case PERCENTEQ:
            return MOD_ASG;
        case INSTANCEOF:
            return TYPETEST;
        default:
            return NO_TAG;
        }
    }

    /** Return operation tag of unary operator represented by token,
     *  No_TAG if token is not a binary operator.
     */
    static JCTree.Tag unoptag(TokenKind token) {
        switch (token) {
        case PLUS:
            return POS;
        case SUB:
            return NEG;
        case BANG:
            return NOT;
        case TILDE:
            return COMPL;
        case PLUSPLUS:
            return PREINC;
        case SUBSUB:
            return PREDEC;
        default:
            return NO_TAG;
        }
    }

    /** Return type tag of basic type represented by token,
     *  NONE if token is not a basic type identifier.
     */
    static TypeTag typetag(TokenKind token) {
        switch (token) {
        case BYTE:
            return TypeTag.BYTE;
        case CHAR:
            return TypeTag.CHAR;
        case SHORT:
            return TypeTag.SHORT;
        case INT:
            return TypeTag.INT;
        case LONG:
            return TypeTag.LONG;
        case FLOAT:
            return TypeTag.FLOAT;
        case DOUBLE:
            return TypeTag.DOUBLE;
        case BOOLEAN:
            return TypeTag.BOOLEAN;
        default:
            return TypeTag.NONE;
        }
    }

    void checkSourceLevel(Feature feature) {
        checkSourceLevel(token.pos, feature);
    }

    protected void checkSourceLevel(int pos, Feature feature) {
        if (preview.isPreview(feature) && !preview.isEnabled()) {
            //preview feature without --preview flag, error
            log.error(DiagnosticFlag.SOURCE_LEVEL, pos, preview.disabledError(feature));
        } else if (!feature.allowedInSource(source)) {
            //incompatible source level, error
            log.error(DiagnosticFlag.SOURCE_LEVEL, pos, feature.error(source.name));
        } else if (preview.isPreview(feature)) {
            //use of preview feature, warn
            preview.warnPreview(pos, feature);
        }
    }

    /*
     * a functional source tree and end position mappings
     */
    protected static class SimpleEndPosTable extends AbstractEndPosTable {

        private final IntHashTable endPosMap;

        SimpleEndPosTable(JavacParser parser) {
            super(parser);
            endPosMap = new IntHashTable();
        }

        public void storeEnd(JCTree tree, int endpos) {
            endPosMap.put(tree, errorEndPos > endpos ? errorEndPos : endpos);
        }

        protected <T extends JCTree> T to(T t) {
            storeEnd(t, parser.token.endPos);
            return t;
        }

        protected <T extends JCTree> T toP(T t) {
            storeEnd(t, parser.S.prevToken().endPos);
            return t;
        }

        public int getEndPos(JCTree tree) {
            int value = endPosMap.get(tree);
            // As long as Position.NOPOS==-1, this just returns value.
            return (value == -1) ? Position.NOPOS : value;
        }

        public int replaceTree(JCTree oldTree, JCTree newTree) {
            int pos = endPosMap.remove(oldTree);
            if (pos != -1) {
                storeEnd(newTree, pos);
                return pos;
            }
            return Position.NOPOS;
        }
    }

    /*
     * a default skeletal implementation without any mapping overhead.
     */
    protected static class EmptyEndPosTable extends AbstractEndPosTable {

        EmptyEndPosTable(JavacParser parser) {
            super(parser);
        }

        public void storeEnd(JCTree tree, int endpos) { /* empty */ }

        protected <T extends JCTree> T to(T t) {
            return t;
        }

        protected <T extends JCTree> T toP(T t) {
            return t;
        }

        public int getEndPos(JCTree tree) {
            return Position.NOPOS;
        }

        public int replaceTree(JCTree oldTree, JCTree newTree) {
            return Position.NOPOS;
        }

    }

    protected abstract static class AbstractEndPosTable implements EndPosTable {
        /**
         * The current parser.
         */
        protected JavacParser parser;

        /**
         * Store the last error position.
         */
        public int errorEndPos = Position.NOPOS;

        public AbstractEndPosTable(JavacParser parser) {
            this.parser = parser;
        }

        /**
         * Store current token's ending position for a tree, the value of which
         * will be the greater of last error position and the ending position of
         * the current token.
         * @param t The tree.
         */
        protected abstract <T extends JCTree> T to(T t);

        /**
         * Store current token's ending position for a tree, the value of which
         * will be the greater of last error position and the ending position of
         * the previous token.
         * @param t The tree.
         */
        protected abstract <T extends JCTree> T toP(T t);

        /**
         * Set the error position during the parsing phases, the value of which
         * will be set only if it is greater than the last stored error position.
         * @param errPos The error position
         */
        public void setErrorEndPos(int errPos) {
            if (errPos > errorEndPos) {
                errorEndPos = errPos;
            }
        }

        public void setParser(JavacParser parser) {
            this.parser = parser;
        }
    }
}<|MERGE_RESOLUTION|>--- conflicted
+++ resolved
@@ -791,7 +791,6 @@
     public JCPattern parsePattern(int pos, JCModifiers mods, JCExpression parsedType,
                                   boolean allowVar, boolean checkGuard) {
         JCPattern pattern;
-<<<<<<< HEAD
         if (token.kind == LPAREN && parsedType == null) {
             //parenthesized pattern:
             int startPos = token.pos;
@@ -813,52 +812,31 @@
                 }
             } else {
                 e = parsedType;
-=======
-        mods = mods != null ? mods : optFinal(0);
-        JCExpression e;
-        if (parsedType == null) {
-            boolean var = token.kind == IDENTIFIER && token.name() == names.var;
-            e = unannotatedType(allowVar, TYPE | NOLAMBDA);
-            if (var) {
-                e = null;
->>>>>>> d3d9cc60
-            }
-        } else {
-            e = parsedType;
-        }
-        if (token.kind == LPAREN) {
-            //deconstruction pattern:
-            checkSourceLevel(Feature.RECORD_PATTERNS);
-            ListBuffer<JCPattern> nested = new ListBuffer<>();
-            if (!peekToken(RPAREN)) {
-                do {
+            }
+            if (token.kind == LPAREN) {
+                //deconstruction pattern:
+                checkSourceLevel(Feature.RECORD_PATTERNS);
+                ListBuffer<JCPattern> nested = new ListBuffer<>();
+                if (!peekToken(RPAREN)) {
+                    do {
+                        nextToken();
+                        JCPattern nestedPattern = parsePattern(token.pos, null, null, true, false);
+                        nested.append(nestedPattern);
+                    } while (token.kind == COMMA);
+                } else {
                     nextToken();
-                    JCPattern nestedPattern = parsePattern(token.pos, null, null, true, false);
-                    nested.append(nestedPattern);
-                } while (token.kind == COMMA);
+                }
+                accept(RPAREN);
+                pattern = toP(F.at(pos).RecordPattern(e, nested.toList()));
             } else {
-<<<<<<< HEAD
-                int varPos = token.pos;
+                Name name = identOrUnderscore();
                 //type test pattern:
-                Name name = identOrUnderscore();
+                JCVariableDecl var = toP(F.at(token.pos).VarDef(mods, ident(), e, null));
                 if (e == null && name == names.underscore) {
-                    log.error(DiagnosticFlag.SYNTAX, varPos, Errors.UnderscoreAsIdentifier);
-                }
-                JCVariableDecl var = toP(F.at(varPos).VarDef(mods, name, e, null));
+                    var.startPos = pos;
+                }
                 pattern = toP(F.at(pos).BindingPattern(var));
-=======
-                nextToken();
->>>>>>> d3d9cc60
-            }
-            accept(RPAREN);
-            pattern = toP(F.at(pos).RecordPattern(e, nested.toList()));
-        } else {
-            //type test pattern:
-            JCVariableDecl var = toP(F.at(token.pos).VarDef(mods, ident(), e, null));
-            if (e == null) {
-                var.startPos = pos;
-            }
-            pattern = toP(F.at(pos).BindingPattern(var));
+            }
         }
         return pattern;
     }
