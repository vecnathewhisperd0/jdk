/*
 * Copyright (c) 2000, 2022, Oracle and/or its affiliates. All rights reserved.
 * Copyright (c) 2012, 2022 SAP SE. All rights reserved.
 * DO NOT ALTER OR REMOVE COPYRIGHT NOTICES OR THIS FILE HEADER.
 *
 * This code is free software; you can redistribute it and/or modify it
 * under the terms of the GNU General Public License version 2 only, as
 * published by the Free Software Foundation.
 *
 * This code is distributed in the hope that it will be useful, but WITHOUT
 * ANY WARRANTY; without even the implied warranty of MERCHANTABILITY or
 * FITNESS FOR A PARTICULAR PURPOSE.  See the GNU General Public License
 * version 2 for more details (a copy is included in the LICENSE file that
 * accompanied this code).
 *
 * You should have received a copy of the GNU General Public License version
 * 2 along with this work; if not, write to the Free Software Foundation,
 * Inc., 51 Franklin St, Fifth Floor, Boston, MA 02110-1301 USA.
 *
 * Please contact Oracle, 500 Oracle Parkway, Redwood Shores, CA 94065 USA
 * or visit www.oracle.com if you need additional information or have any
 * questions.
 *
 */

#ifndef CPU_PPC_REGISTER_PPC_HPP
#define CPU_PPC_REGISTER_PPC_HPP

#include "asm/register.hpp"

// forward declaration
class VMRegImpl;
typedef VMRegImpl* VMReg;

//  PPC64 registers
//
//  See "64-bit PowerPC ELF ABI Supplement 1.7", IBM Corp. (2003-10-29).
//  (http://math-atlas.sourceforge.net/devel/assembly/PPC-elf64abi-1.7.pdf)
//
//  r0        Register used in function prologs (volatile)
//  r1        Stack pointer (nonvolatile)
//  r2        TOC pointer (volatile)
//  r3        Parameter and return value (volatile)
//  r4-r10    Function parameters (volatile)
//  r11       Register used in calls by pointer and as an environment pointer for languages which require one (volatile)
//  r12       Register used for exception handling and glink code (volatile)
//  r13       Reserved for use as system thread ID
//  r14-r31   Local variables (nonvolatile)
//
//  f0        Scratch register (volatile)
//  f1-f4     Floating point parameters and return value (volatile)
//  f5-f13    Floating point parameters (volatile)
//  f14-f31   Floating point values (nonvolatile)
//
//  LR        Link register for return address (volatile)
//  CTR       Loop counter (volatile)
//  XER       Fixed point exception register (volatile)
//  FPSCR     Floating point status and control register (volatile)
//
//  CR0-CR1   Condition code fields (volatile)
//  CR2-CR4   Condition code fields (nonvolatile)
//  CR5-CR7   Condition code fields (volatile)
//
//  ----------------------------------------------
//  On processors with the VMX feature:
//  v0-v1     Volatile scratch registers
//  v2-v13    Volatile vector parameters registers
//  v14-v19   Volatile scratch registers
//  v20-v31   Non-volatile registers
//  vrsave    Non-volatile 32-bit register
//
//  ----------------------------------------------
//  On processors with VSX feature:
//  vs0-31    Alias for f0-f31 (64 bit, see above)
//  vs32-63   Alias for v0-31 (128 bit, see above)


// The implementation of integer registers for the Power architecture
class Register {
  int _encoding;
 public:
  enum {
    number_of_registers = 32
  };

  constexpr Register(int encoding = -1) : _encoding(encoding) {}
  bool operator==(const Register rhs) const { return _encoding == rhs._encoding; }
  bool operator!=(const Register rhs) const { return _encoding != rhs._encoding; }
  const Register* operator->() const { return this; }

  // general construction
  inline constexpr friend Register as_Register(int encoding);

  // accessors
  int encoding() const { assert(is_valid(), "invalid register"); return _encoding; }
  inline VMReg as_VMReg() const;
  Register successor() const { return Register(encoding() + 1); }

  // testers
  bool is_valid()       const { return ( 0 <= _encoding && _encoding <  number_of_registers); }
  bool is_volatile()    const { return ( 0 <= _encoding && _encoding <= 13 ); }
  bool is_nonvolatile() const { return (14 <= _encoding && _encoding <= 31 ); }

  const char* name() const;
};

inline constexpr Register as_Register(int encoding) {
  assert(encoding >= -1 && encoding < 32, "bad register encoding");
  return Register(encoding);
}

// The integer registers of the PPC architecture
constexpr Register noreg = as_Register(-1);

constexpr Register  R0 = as_Register( 0);
constexpr Register  R1 = as_Register( 1);
constexpr Register  R2 = as_Register( 2);
constexpr Register  R3 = as_Register( 3);
constexpr Register  R4 = as_Register( 4);
constexpr Register  R5 = as_Register( 5);
constexpr Register  R6 = as_Register( 6);
constexpr Register  R7 = as_Register( 7);
constexpr Register  R8 = as_Register( 8);
constexpr Register  R9 = as_Register( 9);
constexpr Register R10 = as_Register(10);
constexpr Register R11 = as_Register(11);
constexpr Register R12 = as_Register(12);
constexpr Register R13 = as_Register(13);
constexpr Register R14 = as_Register(14);
constexpr Register R15 = as_Register(15);
constexpr Register R16 = as_Register(16);
constexpr Register R17 = as_Register(17);
constexpr Register R18 = as_Register(18);
constexpr Register R19 = as_Register(19);
constexpr Register R20 = as_Register(20);
constexpr Register R21 = as_Register(21);
constexpr Register R22 = as_Register(22);
constexpr Register R23 = as_Register(23);
constexpr Register R24 = as_Register(24);
constexpr Register R25 = as_Register(25);
constexpr Register R26 = as_Register(26);
constexpr Register R27 = as_Register(27);
constexpr Register R28 = as_Register(28);
constexpr Register R29 = as_Register(29);
constexpr Register R30 = as_Register(30);
constexpr Register R31 = as_Register(31);


// The implementation of condition register(s) for the PPC architecture
class ConditionRegister {
  int _encoding;
 public:
  enum {
    number_of_registers = 8
  };

  constexpr ConditionRegister(int encoding = -1) : _encoding(encoding) {}
  bool operator==(const ConditionRegister rhs) const { return _encoding == rhs._encoding; }
  bool operator!=(const ConditionRegister rhs) const { return _encoding != rhs._encoding; }
  const ConditionRegister* operator->() const { return this; }

  // construction.
  inline constexpr friend ConditionRegister as_ConditionRegister(int encoding);

  // accessors
  int encoding() const { assert(is_valid(), "invalid register"); return _encoding; }
  inline VMReg as_VMReg() const;

  // testers
  bool is_valid()       const { return (0 <= _encoding && _encoding <  number_of_registers); }
  bool is_nonvolatile() const { return (2 <= _encoding && _encoding <= 4 );  }

  const char* name() const;
};

inline constexpr ConditionRegister as_ConditionRegister(int encoding) {
  assert(encoding >= 0 && encoding < 8, "bad condition register encoding");
  return ConditionRegister(encoding);
}

constexpr ConditionRegister CCR0 = as_ConditionRegister(0);
constexpr ConditionRegister CCR1 = as_ConditionRegister(1);
constexpr ConditionRegister CCR2 = as_ConditionRegister(2);
constexpr ConditionRegister CCR3 = as_ConditionRegister(3);
constexpr ConditionRegister CCR4 = as_ConditionRegister(4);
constexpr ConditionRegister CCR5 = as_ConditionRegister(5);
constexpr ConditionRegister CCR6 = as_ConditionRegister(6);
constexpr ConditionRegister CCR7 = as_ConditionRegister(7);


class VectorSRegister;

// The implementation of float registers for the PPC architecture
class FloatRegister {
  int _encoding;
 public:
  enum {
    number_of_registers = 32
  };

  constexpr FloatRegister(int encoding = -1) : _encoding(encoding) {}
  bool operator==(const FloatRegister rhs) const { return _encoding == rhs._encoding; }
  bool operator!=(const FloatRegister rhs) const { return _encoding != rhs._encoding; }
  const FloatRegister* operator->() const { return this; }

  // construction
  inline constexpr friend FloatRegister as_FloatRegister(int encoding);

  // accessors
  int encoding() const { assert(is_valid(), "invalid register"); return _encoding; }
  inline VMReg as_VMReg() const;
  FloatRegister successor() const { return FloatRegister(encoding() + 1); }

  // testers
  bool is_valid() const { return (0 <= _encoding && _encoding < number_of_registers); }

  const char* name() const;

  // convert to VSR
  VectorSRegister to_vsr() const;
};

inline constexpr FloatRegister as_FloatRegister(int encoding) {
  assert(encoding >= -1 && encoding < 32, "bad float register encoding");
  return FloatRegister(encoding);
}

// The float registers of the PPC architecture
constexpr FloatRegister fnoreg = as_FloatRegister(-1);

constexpr FloatRegister  F0 = as_FloatRegister( 0);
constexpr FloatRegister  F1 = as_FloatRegister( 1);
constexpr FloatRegister  F2 = as_FloatRegister( 2);
constexpr FloatRegister  F3 = as_FloatRegister( 3);
constexpr FloatRegister  F4 = as_FloatRegister( 4);
constexpr FloatRegister  F5 = as_FloatRegister( 5);
constexpr FloatRegister  F6 = as_FloatRegister( 6);
constexpr FloatRegister  F7 = as_FloatRegister( 7);
constexpr FloatRegister  F8 = as_FloatRegister( 8);
constexpr FloatRegister  F9 = as_FloatRegister( 9);
constexpr FloatRegister F10 = as_FloatRegister(10);
constexpr FloatRegister F11 = as_FloatRegister(11);
constexpr FloatRegister F12 = as_FloatRegister(12);
constexpr FloatRegister F13 = as_FloatRegister(13);
constexpr FloatRegister F14 = as_FloatRegister(14);
constexpr FloatRegister F15 = as_FloatRegister(15);
constexpr FloatRegister F16 = as_FloatRegister(16);
constexpr FloatRegister F17 = as_FloatRegister(17);
constexpr FloatRegister F18 = as_FloatRegister(18);
constexpr FloatRegister F19 = as_FloatRegister(19);
constexpr FloatRegister F20 = as_FloatRegister(20);
constexpr FloatRegister F21 = as_FloatRegister(21);
constexpr FloatRegister F22 = as_FloatRegister(22);
constexpr FloatRegister F23 = as_FloatRegister(23);
constexpr FloatRegister F24 = as_FloatRegister(24);
constexpr FloatRegister F25 = as_FloatRegister(25);
constexpr FloatRegister F26 = as_FloatRegister(26);
constexpr FloatRegister F27 = as_FloatRegister(27);
constexpr FloatRegister F28 = as_FloatRegister(28);
constexpr FloatRegister F29 = as_FloatRegister(29);
constexpr FloatRegister F30 = as_FloatRegister(30);
constexpr FloatRegister F31 = as_FloatRegister(31);


// The implementation of special registers for the Power architecture (LR, CTR and friends)
class SpecialRegister {
  int _encoding;
 public:
  enum {
    number_of_registers = 6
  };

  constexpr SpecialRegister(int encoding = -1) : _encoding(encoding) {}
  bool operator==(const SpecialRegister rhs) const { return _encoding == rhs._encoding; }
  bool operator!=(const SpecialRegister rhs) const { return _encoding != rhs._encoding; }
  const SpecialRegister* operator->() const { return this; }

  // construction
  inline constexpr friend SpecialRegister as_SpecialRegister(int encoding);

  // accessors
  int encoding() const { assert(is_valid(), "invalid register"); return _encoding; }
  inline VMReg as_VMReg() const;

  // testers
  bool is_valid() const { return (0 <= _encoding && _encoding < number_of_registers); }

  const char* name() const;
};

inline constexpr SpecialRegister as_SpecialRegister(int encoding) {
  return SpecialRegister(encoding);
}

// The special registers of the PPC architecture
constexpr SpecialRegister SR_XER     = as_SpecialRegister(0);
constexpr SpecialRegister SR_LR      = as_SpecialRegister(1);
constexpr SpecialRegister SR_CTR     = as_SpecialRegister(2);
constexpr SpecialRegister SR_VRSAVE  = as_SpecialRegister(3);
constexpr SpecialRegister SR_SPEFSCR = as_SpecialRegister(4);
constexpr SpecialRegister SR_PPR     = as_SpecialRegister(5);


// The implementation of vector registers for the Power architecture
class VectorRegister {
  int _encoding;
 public:
  enum {
    number_of_registers = 32
  };

  constexpr VectorRegister(int encoding = -1) : _encoding(encoding) {}
  bool operator==(const VectorRegister rhs) const { return _encoding == rhs._encoding; }
  bool operator!=(const VectorRegister rhs) const { return _encoding != rhs._encoding; }
  const VectorRegister* operator->() const { return this; }

  // construction
  inline constexpr friend VectorRegister as_VectorRegister(int encoding);

  // accessors
  int encoding()  const { assert(is_valid(), "invalid register"); return _encoding; }

  // testers
  bool is_valid() const { return (0 <= _encoding && _encoding < number_of_registers); }

  const char* name() const;

  // convert to VSR
  VectorSRegister to_vsr() const;
};

inline constexpr VectorRegister as_VectorRegister(int encoding) {
  return VectorRegister(encoding);
}

// The Vector registers of the Power architecture
constexpr VectorRegister vnoreg = as_VectorRegister(-1);

constexpr VectorRegister  VR0 = as_VectorRegister( 0);
constexpr VectorRegister  VR1 = as_VectorRegister( 1);
constexpr VectorRegister  VR2 = as_VectorRegister( 2);
constexpr VectorRegister  VR3 = as_VectorRegister( 3);
constexpr VectorRegister  VR4 = as_VectorRegister( 4);
constexpr VectorRegister  VR5 = as_VectorRegister( 5);
constexpr VectorRegister  VR6 = as_VectorRegister( 6);
constexpr VectorRegister  VR7 = as_VectorRegister( 7);
constexpr VectorRegister  VR8 = as_VectorRegister( 8);
constexpr VectorRegister  VR9 = as_VectorRegister( 9);
constexpr VectorRegister VR10 = as_VectorRegister(10);
constexpr VectorRegister VR11 = as_VectorRegister(11);
constexpr VectorRegister VR12 = as_VectorRegister(12);
constexpr VectorRegister VR13 = as_VectorRegister(13);
constexpr VectorRegister VR14 = as_VectorRegister(14);
constexpr VectorRegister VR15 = as_VectorRegister(15);
constexpr VectorRegister VR16 = as_VectorRegister(16);
constexpr VectorRegister VR17 = as_VectorRegister(17);
constexpr VectorRegister VR18 = as_VectorRegister(18);
constexpr VectorRegister VR19 = as_VectorRegister(19);
constexpr VectorRegister VR20 = as_VectorRegister(20);
constexpr VectorRegister VR21 = as_VectorRegister(21);
constexpr VectorRegister VR22 = as_VectorRegister(22);
constexpr VectorRegister VR23 = as_VectorRegister(23);
constexpr VectorRegister VR24 = as_VectorRegister(24);
constexpr VectorRegister VR25 = as_VectorRegister(25);
constexpr VectorRegister VR26 = as_VectorRegister(26);
constexpr VectorRegister VR27 = as_VectorRegister(27);
constexpr VectorRegister VR28 = as_VectorRegister(28);
constexpr VectorRegister VR29 = as_VectorRegister(29);
constexpr VectorRegister VR30 = as_VectorRegister(30);
constexpr VectorRegister VR31 = as_VectorRegister(31);


// The implementation of Vector-Scalar (VSX) registers on POWER architecture.
class VectorSRegister {
  int _encoding;
 public:
  enum {
    number_of_registers = 64
  };

  constexpr VectorSRegister(int encoding = -1) : _encoding(encoding) {}
  bool operator==(const VectorSRegister rhs) const { return _encoding == rhs._encoding; }
  bool operator!=(const VectorSRegister rhs) const { return _encoding != rhs._encoding; }
  const VectorSRegister* operator->() const { return this; }

  // construction
  inline constexpr friend VectorSRegister as_VectorSRegister(int encoding);

  // accessors
  int encoding() const { assert(is_valid(), "invalid register"); return _encoding; }
  inline VMReg as_VMReg() const;

  // testers
  bool is_valid() const { return (0 <= _encoding && _encoding < number_of_registers); }

  const char* name() const;

  // convert to VR
  VectorRegister to_vr() const;
};

inline constexpr VectorSRegister as_VectorSRegister(int encoding) {
  return VectorSRegister(encoding);
}

// The Vector-Scalar (VSX) registers of the POWER architecture.
constexpr VectorSRegister vsnoreg = as_VectorSRegister(-1);

constexpr VectorSRegister  VSR0 = as_VectorSRegister( 0);
constexpr VectorSRegister  VSR1 = as_VectorSRegister( 1);
constexpr VectorSRegister  VSR2 = as_VectorSRegister( 2);
constexpr VectorSRegister  VSR3 = as_VectorSRegister( 3);
constexpr VectorSRegister  VSR4 = as_VectorSRegister( 4);
constexpr VectorSRegister  VSR5 = as_VectorSRegister( 5);
constexpr VectorSRegister  VSR6 = as_VectorSRegister( 6);
constexpr VectorSRegister  VSR7 = as_VectorSRegister( 7);
constexpr VectorSRegister  VSR8 = as_VectorSRegister( 8);
constexpr VectorSRegister  VSR9 = as_VectorSRegister( 9);
constexpr VectorSRegister VSR10 = as_VectorSRegister(10);
constexpr VectorSRegister VSR11 = as_VectorSRegister(11);
constexpr VectorSRegister VSR12 = as_VectorSRegister(12);
constexpr VectorSRegister VSR13 = as_VectorSRegister(13);
constexpr VectorSRegister VSR14 = as_VectorSRegister(14);
constexpr VectorSRegister VSR15 = as_VectorSRegister(15);
constexpr VectorSRegister VSR16 = as_VectorSRegister(16);
constexpr VectorSRegister VSR17 = as_VectorSRegister(17);
constexpr VectorSRegister VSR18 = as_VectorSRegister(18);
constexpr VectorSRegister VSR19 = as_VectorSRegister(19);
constexpr VectorSRegister VSR20 = as_VectorSRegister(20);
constexpr VectorSRegister VSR21 = as_VectorSRegister(21);
constexpr VectorSRegister VSR22 = as_VectorSRegister(22);
constexpr VectorSRegister VSR23 = as_VectorSRegister(23);
constexpr VectorSRegister VSR24 = as_VectorSRegister(24);
constexpr VectorSRegister VSR25 = as_VectorSRegister(25);
constexpr VectorSRegister VSR26 = as_VectorSRegister(26);
constexpr VectorSRegister VSR27 = as_VectorSRegister(27);
constexpr VectorSRegister VSR28 = as_VectorSRegister(28);
constexpr VectorSRegister VSR29 = as_VectorSRegister(29);
constexpr VectorSRegister VSR30 = as_VectorSRegister(30);
constexpr VectorSRegister VSR31 = as_VectorSRegister(31);
constexpr VectorSRegister VSR32 = as_VectorSRegister(32);
constexpr VectorSRegister VSR33 = as_VectorSRegister(33);
constexpr VectorSRegister VSR34 = as_VectorSRegister(34);
constexpr VectorSRegister VSR35 = as_VectorSRegister(35);
constexpr VectorSRegister VSR36 = as_VectorSRegister(36);
constexpr VectorSRegister VSR37 = as_VectorSRegister(37);
constexpr VectorSRegister VSR38 = as_VectorSRegister(38);
constexpr VectorSRegister VSR39 = as_VectorSRegister(39);
constexpr VectorSRegister VSR40 = as_VectorSRegister(40);
constexpr VectorSRegister VSR41 = as_VectorSRegister(41);
constexpr VectorSRegister VSR42 = as_VectorSRegister(42);
constexpr VectorSRegister VSR43 = as_VectorSRegister(43);
constexpr VectorSRegister VSR44 = as_VectorSRegister(44);
constexpr VectorSRegister VSR45 = as_VectorSRegister(45);
constexpr VectorSRegister VSR46 = as_VectorSRegister(46);
constexpr VectorSRegister VSR47 = as_VectorSRegister(47);
constexpr VectorSRegister VSR48 = as_VectorSRegister(48);
constexpr VectorSRegister VSR49 = as_VectorSRegister(49);
constexpr VectorSRegister VSR50 = as_VectorSRegister(50);
constexpr VectorSRegister VSR51 = as_VectorSRegister(51);
constexpr VectorSRegister VSR52 = as_VectorSRegister(52);
constexpr VectorSRegister VSR53 = as_VectorSRegister(53);
constexpr VectorSRegister VSR54 = as_VectorSRegister(54);
constexpr VectorSRegister VSR55 = as_VectorSRegister(55);
constexpr VectorSRegister VSR56 = as_VectorSRegister(56);
constexpr VectorSRegister VSR57 = as_VectorSRegister(57);
constexpr VectorSRegister VSR58 = as_VectorSRegister(58);
constexpr VectorSRegister VSR59 = as_VectorSRegister(59);
constexpr VectorSRegister VSR60 = as_VectorSRegister(60);
constexpr VectorSRegister VSR61 = as_VectorSRegister(61);
constexpr VectorSRegister VSR62 = as_VectorSRegister(62);
constexpr VectorSRegister VSR63 = as_VectorSRegister(63);


// Need to know the total number of registers of all sorts for SharedInfo.
// Define a class that exports it.
class ConcreteRegisterImpl : public AbstractRegisterImpl {
 public:
  enum {
    max_gpr = Register::number_of_registers * 2,
    max_fpr = max_gpr + FloatRegister::number_of_registers * 2,
    max_vsr = max_fpr + VectorSRegister::number_of_registers,
    max_cnd = max_vsr + ConditionRegister::number_of_registers,
    max_spr = max_cnd + SpecialRegister::number_of_registers,
    // This number must be large enough to cover REG_COUNT (defined by c2) registers.
    // There is no requirement that any ordering here matches any ordering c2 gives
    // it's optoregs.
    number_of_registers = max_spr
  };
};

// Common register declarations used in assembler code.
constexpr Register R0_SCRATCH = R0;  // volatile
constexpr Register R1_SP      = R1;  // non-volatile
constexpr Register R2_TOC     = R2;  // volatile
constexpr Register R3_RET     = R3;  // volatile
constexpr Register R3_ARG1    = R3;  // volatile
constexpr Register R4_ARG2    = R4;  // volatile
constexpr Register R5_ARG3    = R5;  // volatile
constexpr Register R6_ARG4    = R6;  // volatile
constexpr Register R7_ARG5    = R7;  // volatile
constexpr Register R8_ARG6    = R8;  // volatile
constexpr Register R9_ARG7    = R9;  // volatile
constexpr Register R10_ARG8   = R10; // volatile
constexpr FloatRegister F0_SCRATCH = F0;  // volatile
constexpr FloatRegister F1_RET     = F1;  // volatile
constexpr FloatRegister F1_ARG1    = F1;  // volatile
constexpr FloatRegister F2_ARG2    = F2;  // volatile
constexpr FloatRegister F3_ARG3    = F3;  // volatile
constexpr FloatRegister F4_ARG4    = F4;  // volatile
constexpr FloatRegister F5_ARG5    = F5;  // volatile
constexpr FloatRegister F6_ARG6    = F6;  // volatile
constexpr FloatRegister F7_ARG7    = F7;  // volatile
constexpr FloatRegister F8_ARG8    = F8;  // volatile
constexpr FloatRegister F9_ARG9    = F9;  // volatile
constexpr FloatRegister F10_ARG10  = F10; // volatile
constexpr FloatRegister F11_ARG11  = F11; // volatile
constexpr FloatRegister F12_ARG12  = F12; // volatile
constexpr FloatRegister F13_ARG13  = F13; // volatile

// Register declarations to be used in frame manager assembly code.
// Use only non-volatile registers in order to keep values across C-calls.
<<<<<<< HEAD
REGISTER_DECLARATION(Register, R14_bcp,        R14);
REGISTER_DECLARATION(Register, R15_esp,        R15);      // slot below top of expression stack for ld/st with update
REGISTER_DECLARATION(FloatRegister, F15_ftos,  F15);
REGISTER_DECLARATION(Register, R16_thread,     R16);      // address of current thread
REGISTER_DECLARATION(Register, R17_tos,        R17);      // The interpreter's top of (expression) stack cache register
REGISTER_DECLARATION(Register, R18_locals,     R18);      // address of first param slot (receiver).
REGISTER_DECLARATION(Register, R19_method,     R19);      // address of current method
#ifndef DONT_USE_REGISTER_DEFINES
#define R14_bcp           AS_REGISTER(Register, R14)
#define R15_esp           AS_REGISTER(Register, R15)
#define F15_ftos          AS_REGISTER(FloatRegister, F15)
#define R16_thread        AS_REGISTER(Register, R16)
#define R17_tos           AS_REGISTER(Register, R17)
#define R18_locals        AS_REGISTER(Register, R18)
#define R19_method        AS_REGISTER(Register, R19)
#define R21_sender_SP     AS_REGISTER(Register, R21)
#define R23_method_handle AS_REGISTER(Register, R23)
#endif
=======
constexpr Register R14_bcp       = R14;
constexpr Register R15_esp       = R15;
constexpr FloatRegister F15_ftos = F15;
constexpr Register R16_thread    = R16;      // address of current thread
constexpr Register R17_tos       = R17;      // address of Java tos (prepushed).
constexpr Register R18_locals    = R18;      // address of first param slot (receiver).
constexpr Register R19_method    = R19;      // address of current method
>>>>>>> 9c77e41b

// Temporary registers to be used within frame manager. We can use
// the non-volatiles because the call stub has saved them.
// Use only non-volatile registers in order to keep values across C-calls.
constexpr Register R21_tmp1 = R21;
constexpr Register R22_tmp2 = R22;
constexpr Register R23_tmp3 = R23;
constexpr Register R24_tmp4 = R24;
constexpr Register R25_tmp5 = R25;
constexpr Register R26_tmp6 = R26;
constexpr Register R27_tmp7 = R27;
constexpr Register R28_tmp8 = R28;
constexpr Register R29_tmp9 = R29;
constexpr Register R24_dispatch_addr     = R24;
constexpr Register R25_templateTableBase = R25;
constexpr Register R26_monitor           = R26;
constexpr Register R27_constPoolCache    = R27;
constexpr Register R28_mdx               = R28;

constexpr Register R19_inline_cache_reg = R19;
constexpr Register R21_sender_SP = R21;
constexpr Register R23_method_handle = R23;
constexpr Register R29_TOC = R29;

// Scratch registers are volatile.
constexpr Register R11_scratch1 = R11;
constexpr Register R12_scratch2 = R12;

#endif // CPU_PPC_REGISTER_PPC_HPP<|MERGE_RESOLUTION|>--- conflicted
+++ resolved
@@ -520,34 +520,13 @@
 
 // Register declarations to be used in frame manager assembly code.
 // Use only non-volatile registers in order to keep values across C-calls.
-<<<<<<< HEAD
-REGISTER_DECLARATION(Register, R14_bcp,        R14);
-REGISTER_DECLARATION(Register, R15_esp,        R15);      // slot below top of expression stack for ld/st with update
-REGISTER_DECLARATION(FloatRegister, F15_ftos,  F15);
-REGISTER_DECLARATION(Register, R16_thread,     R16);      // address of current thread
-REGISTER_DECLARATION(Register, R17_tos,        R17);      // The interpreter's top of (expression) stack cache register
-REGISTER_DECLARATION(Register, R18_locals,     R18);      // address of first param slot (receiver).
-REGISTER_DECLARATION(Register, R19_method,     R19);      // address of current method
-#ifndef DONT_USE_REGISTER_DEFINES
-#define R14_bcp           AS_REGISTER(Register, R14)
-#define R15_esp           AS_REGISTER(Register, R15)
-#define F15_ftos          AS_REGISTER(FloatRegister, F15)
-#define R16_thread        AS_REGISTER(Register, R16)
-#define R17_tos           AS_REGISTER(Register, R17)
-#define R18_locals        AS_REGISTER(Register, R18)
-#define R19_method        AS_REGISTER(Register, R19)
-#define R21_sender_SP     AS_REGISTER(Register, R21)
-#define R23_method_handle AS_REGISTER(Register, R23)
-#endif
-=======
 constexpr Register R14_bcp       = R14;
-constexpr Register R15_esp       = R15;
+constexpr Register R15_esp       = R15;      // slot below top of expression stack for ld/st with update
 constexpr FloatRegister F15_ftos = F15;
 constexpr Register R16_thread    = R16;      // address of current thread
-constexpr Register R17_tos       = R17;      // address of Java tos (prepushed).
+constexpr Register R17_tos       = R17;      // The interpreter's top of (expression) stack cache register
 constexpr Register R18_locals    = R18;      // address of first param slot (receiver).
 constexpr Register R19_method    = R19;      // address of current method
->>>>>>> 9c77e41b
 
 // Temporary registers to be used within frame manager. We can use
 // the non-volatiles because the call stub has saved them.
