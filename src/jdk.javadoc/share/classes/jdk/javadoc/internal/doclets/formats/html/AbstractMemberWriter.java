--- conflicted
+++ resolved
@@ -237,16 +237,9 @@
             target.add(resources.getText("doclet.Package_private"));
             target.add(" ");
         }
-<<<<<<< HEAD
         if (!utils.isAnnotationInterface(member.getEnclosingElement()) && utils.isMethod(member)) {
             if (!utils.isPlainInterface(member.getEnclosingElement()) && utils.isAbstract(member)) {
-                code.add("abstract ");
-=======
-        boolean isAnnotatedTypeElement = utils.isAnnotationType(member.getEnclosingElement());
-        if (!isAnnotatedTypeElement && utils.isMethod(member)) {
-            if (!utils.isInterface(member.getEnclosingElement()) && utils.isAbstract(member)) {
                 target.add("abstract ");
->>>>>>> 63fec5da
             }
             if (utils.isDefault(member)) {
                 target.add("default ");
@@ -328,15 +321,8 @@
             Content typeContent = new ContentBuilder();
             if (te != null
                     && !utils.isConstructor(element)
-<<<<<<< HEAD
                     && !utils.isTypeElement(element)) {
-                HtmlTree name = new HtmlTree(TagName.SPAN);
-=======
-                    && !utils.isClass(element)
-                    && !utils.isInterface(element)
-                    && !utils.isAnnotationType(element)) {
                 var name = new HtmlTree(TagName.SPAN);
->>>>>>> 63fec5da
                 name.setStyle(HtmlStyle.typeNameLabel);
                 name.add(name(te) + ".");
                 typeContent.add(name);
