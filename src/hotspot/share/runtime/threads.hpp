--- conflicted
+++ resolved
@@ -136,10 +136,7 @@
   static JavaThread *owning_thread_from_monitor_owner(ThreadsList * t_list,
                                                       address owner);
 
-<<<<<<< HEAD
   static JavaThread* owning_thread_from_object(ThreadsList* t_list, oop obj);
-=======
->>>>>>> dd5d4df5
   static JavaThread* owning_thread_from_monitor(ThreadsList* t_list, ObjectMonitor* owner);
 
   // Number of threads on the active threads list
