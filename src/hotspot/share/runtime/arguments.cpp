/*
 * Copyright (c) 1997, 2024, Oracle and/or its affiliates. All rights reserved.
 * DO NOT ALTER OR REMOVE COPYRIGHT NOTICES OR THIS FILE HEADER.
 *
 * This code is free software; you can redistribute it and/or modify it
 * under the terms of the GNU General Public License version 2 only, as
 * published by the Free Software Foundation.
 *
 * This code is distributed in the hope that it will be useful, but WITHOUT
 * ANY WARRANTY; without even the implied warranty of MERCHANTABILITY or
 * FITNESS FOR A PARTICULAR PURPOSE.  See the GNU General Public License
 * version 2 for more details (a copy is included in the LICENSE file that
 * accompanied this code).
 *
 * You should have received a copy of the GNU General Public License version
 * 2 along with this work; if not, write to the Free Software Foundation,
 * Inc., 51 Franklin St, Fifth Floor, Boston, MA 02110-1301 USA.
 *
 * Please contact Oracle, 500 Oracle Parkway, Redwood Shores, CA 94065 USA
 * or visit www.oracle.com if you need additional information or have any
 * questions.
 *
 */

#include "precompiled.hpp"
#include "cds/cds_globals.hpp"
#include "cds/cdsConfig.hpp"
#include "cds/filemap.hpp"
#include "classfile/classLoader.hpp"
#include "classfile/javaAssertions.hpp"
#include "classfile/moduleEntry.hpp"
#include "classfile/stringTable.hpp"
#include "classfile/symbolTable.hpp"
#include "compiler/compilerDefinitions.hpp"
#include "gc/shared/gcArguments.hpp"
#include "gc/shared/gcConfig.hpp"
#include "gc/shared/stringdedup/stringDedup.hpp"
#include "gc/shared/tlab_globals.hpp"
#include "jvm.h"
#include "logging/log.hpp"
#include "logging/logConfiguration.hpp"
#include "logging/logStream.hpp"
#include "logging/logTag.hpp"
#include "memory/allocation.inline.hpp"
#include "nmt/nmtCommon.hpp"
#include "oops/compressedKlass.hpp"
#include "oops/instanceKlass.hpp"
#include "oops/oop.inline.hpp"
#include "prims/jvmtiAgentList.hpp"
#include "prims/jvmtiExport.hpp"
#include "runtime/arguments.hpp"
#include "runtime/flags/jvmFlag.hpp"
#include "runtime/flags/jvmFlagAccess.hpp"
#include "runtime/flags/jvmFlagLimit.hpp"
#include "runtime/globals_extension.hpp"
#include "runtime/java.hpp"
#include "runtime/os.hpp"
#include "runtime/safepoint.hpp"
#include "runtime/safepointMechanism.hpp"
#include "runtime/synchronizer.hpp"
#include "runtime/vm_version.hpp"
#include "services/management.hpp"
#include "utilities/align.hpp"
#include "utilities/checkedCast.hpp"
#include "utilities/debug.hpp"
#include "utilities/defaultStream.hpp"
#include "utilities/macros.hpp"
#include "utilities/parseInteger.hpp"
#include "utilities/powerOfTwo.hpp"
#include "utilities/stringUtils.hpp"
#include "utilities/systemMemoryBarrier.hpp"
#if INCLUDE_JFR
#include "jfr/jfr.hpp"
#endif

#include <limits>

static const char _default_java_launcher[] = "generic";

#define DEFAULT_JAVA_LAUNCHER _default_java_launcher

char*  Arguments::_jvm_flags_file               = nullptr;
char** Arguments::_jvm_flags_array              = nullptr;
int    Arguments::_num_jvm_flags                = 0;
char** Arguments::_jvm_args_array               = nullptr;
int    Arguments::_num_jvm_args                 = 0;
char*  Arguments::_java_command                 = nullptr;
SystemProperty* Arguments::_system_properties   = nullptr;
size_t Arguments::_conservative_max_heap_alignment = 0;
Arguments::Mode Arguments::_mode                = _mixed;
const char*  Arguments::_java_vendor_url_bug    = nullptr;
const char*  Arguments::_sun_java_launcher      = DEFAULT_JAVA_LAUNCHER;
bool   Arguments::_sun_java_launcher_is_altjvm  = false;

// These parameters are reset in method parse_vm_init_args()
bool   Arguments::_AlwaysCompileLoopMethods     = AlwaysCompileLoopMethods;
bool   Arguments::_UseOnStackReplacement        = UseOnStackReplacement;
bool   Arguments::_BackgroundCompilation        = BackgroundCompilation;
bool   Arguments::_ClipInlining                 = ClipInlining;
size_t Arguments::_default_SharedBaseAddress    = SharedBaseAddress;

bool   Arguments::_enable_preview               = false;

LegacyGCLogging Arguments::_legacyGCLogging     = { 0, 0 };

// These are not set by the JDK's built-in launchers, but they can be set by
// programs that embed the JVM using JNI_CreateJavaVM. See comments around
// JavaVMOption in jni.h.
abort_hook_t     Arguments::_abort_hook         = nullptr;
exit_hook_t      Arguments::_exit_hook          = nullptr;
vfprintf_hook_t  Arguments::_vfprintf_hook      = nullptr;


SystemProperty *Arguments::_sun_boot_library_path = nullptr;
SystemProperty *Arguments::_java_library_path = nullptr;
SystemProperty *Arguments::_java_home = nullptr;
SystemProperty *Arguments::_java_class_path = nullptr;
SystemProperty *Arguments::_jdk_boot_class_path_append = nullptr;
SystemProperty *Arguments::_vm_info = nullptr;

GrowableArray<ModulePatchPath*> *Arguments::_patch_mod_prefix = nullptr;
PathString *Arguments::_boot_class_path = nullptr;
bool Arguments::_has_jimage = false;

char* Arguments::_ext_dirs = nullptr;

// True if -Xshare:auto option was specified.
static bool xshare_auto_cmd_line = false;

// True if -Xint/-Xmixed/-Xcomp were specified
static bool mode_flag_cmd_line = false;

bool PathString::set_value(const char *value, AllocFailType alloc_failmode) {
  char* new_value = AllocateHeap(strlen(value)+1, mtArguments, alloc_failmode);
  if (new_value == nullptr) {
    assert(alloc_failmode == AllocFailStrategy::RETURN_NULL, "must be");
    return false;
  }
  if (_value != nullptr) {
    FreeHeap(_value);
  }
  _value = new_value;
  strcpy(_value, value);
  return true;
}

void PathString::append_value(const char *value) {
  char *sp;
  size_t len = 0;
  if (value != nullptr) {
    len = strlen(value);
    if (_value != nullptr) {
      len += strlen(_value);
    }
    sp = AllocateHeap(len+2, mtArguments);
    assert(sp != nullptr, "Unable to allocate space for new append path value");
    if (sp != nullptr) {
      if (_value != nullptr) {
        strcpy(sp, _value);
        strcat(sp, os::path_separator());
        strcat(sp, value);
        FreeHeap(_value);
      } else {
        strcpy(sp, value);
      }
      _value = sp;
    }
  }
}

PathString::PathString(const char* value) {
  if (value == nullptr) {
    _value = nullptr;
  } else {
    _value = AllocateHeap(strlen(value)+1, mtArguments);
    strcpy(_value, value);
  }
}

PathString::~PathString() {
  if (_value != nullptr) {
    FreeHeap(_value);
    _value = nullptr;
  }
}

ModulePatchPath::ModulePatchPath(const char* module_name, const char* path) {
  assert(module_name != nullptr && path != nullptr, "Invalid module name or path value");
  size_t len = strlen(module_name) + 1;
  _module_name = AllocateHeap(len, mtInternal);
  strncpy(_module_name, module_name, len); // copy the trailing null
  _path =  new PathString(path);
}

ModulePatchPath::~ModulePatchPath() {
  if (_module_name != nullptr) {
    FreeHeap(_module_name);
    _module_name = nullptr;
  }
  if (_path != nullptr) {
    delete _path;
    _path = nullptr;
  }
}

SystemProperty::SystemProperty(const char* key, const char* value, bool writeable, bool internal) : PathString(value) {
  if (key == nullptr) {
    _key = nullptr;
  } else {
    _key = AllocateHeap(strlen(key)+1, mtArguments);
    strcpy(_key, key);
  }
  _next = nullptr;
  _internal = internal;
  _writeable = writeable;
}

// Check if head of 'option' matches 'name', and sets 'tail' to the remaining
// part of the option string.
static bool match_option(const JavaVMOption *option, const char* name,
                         const char** tail) {
  size_t len = strlen(name);
  if (strncmp(option->optionString, name, len) == 0) {
    *tail = option->optionString + len;
    return true;
  } else {
    return false;
  }
}

// Check if 'option' matches 'name'. No "tail" is allowed.
static bool match_option(const JavaVMOption *option, const char* name) {
  const char* tail = nullptr;
  bool result = match_option(option, name, &tail);
  if (tail != nullptr && *tail == '\0') {
    return result;
  } else {
    return false;
  }
}

// Return true if any of the strings in null-terminated array 'names' matches.
// If tail_allowed is true, then the tail must begin with a colon; otherwise,
// the option must match exactly.
static bool match_option(const JavaVMOption* option, const char** names, const char** tail,
  bool tail_allowed) {
  for (/* empty */; *names != nullptr; ++names) {
  if (match_option(option, *names, tail)) {
      if (**tail == '\0' || (tail_allowed && **tail == ':')) {
        return true;
      }
    }
  }
  return false;
}

#if INCLUDE_JFR
static bool _has_jfr_option = false;  // is using JFR

// return true on failure
static bool match_jfr_option(const JavaVMOption** option) {
  assert((*option)->optionString != nullptr, "invariant");
  char* tail = nullptr;
  if (match_option(*option, "-XX:StartFlightRecording", (const char**)&tail)) {
    _has_jfr_option = true;
    return Jfr::on_start_flight_recording_option(option, tail);
  } else if (match_option(*option, "-XX:FlightRecorderOptions", (const char**)&tail)) {
    _has_jfr_option = true;
    return Jfr::on_flight_recorder_option(option, tail);
  }
  return false;
}

bool Arguments::has_jfr_option() {
  return _has_jfr_option;
}
#endif

static void logOption(const char* opt) {
  if (PrintVMOptions) {
    jio_fprintf(defaultStream::output_stream(), "VM option '%s'\n", opt);
  }
}

bool needs_module_property_warning = false;

#define MODULE_PROPERTY_PREFIX "jdk.module."
#define MODULE_PROPERTY_PREFIX_LEN 11
#define ADDEXPORTS "addexports"
#define ADDEXPORTS_LEN 10
#define ADDREADS "addreads"
#define ADDREADS_LEN 8
#define ADDOPENS "addopens"
#define ADDOPENS_LEN 8
#define PATCH "patch"
#define PATCH_LEN 5
#define ADDMODS "addmods"
#define ADDMODS_LEN 7
#define LIMITMODS "limitmods"
#define LIMITMODS_LEN 9
#define PATH "path"
#define PATH_LEN 4
#define UPGRADE_PATH "upgrade.path"
#define UPGRADE_PATH_LEN 12
#define ENABLE_NATIVE_ACCESS "enable.native.access"
#define ENABLE_NATIVE_ACCESS_LEN 20

// Return TRUE if option matches 'property', or 'property=', or 'property.'.
static bool matches_property_suffix(const char* option, const char* property, size_t len) {
  return ((strncmp(option, property, len) == 0) &&
          (option[len] == '=' || option[len] == '.' || option[len] == '\0'));
}

// Return true if property starts with "jdk.module." and its ensuing chars match
// any of the reserved module properties.
// property should be passed without the leading "-D".
bool Arguments::is_internal_module_property(const char* property) {
  if  (strncmp(property, MODULE_PROPERTY_PREFIX, MODULE_PROPERTY_PREFIX_LEN) == 0) {
    const char* property_suffix = property + MODULE_PROPERTY_PREFIX_LEN;
    if (matches_property_suffix(property_suffix, ADDEXPORTS, ADDEXPORTS_LEN) ||
        matches_property_suffix(property_suffix, ADDREADS, ADDREADS_LEN) ||
        matches_property_suffix(property_suffix, ADDOPENS, ADDOPENS_LEN) ||
        matches_property_suffix(property_suffix, PATCH, PATCH_LEN) ||
        matches_property_suffix(property_suffix, ADDMODS, ADDMODS_LEN) ||
        matches_property_suffix(property_suffix, LIMITMODS, LIMITMODS_LEN) ||
        matches_property_suffix(property_suffix, PATH, PATH_LEN) ||
        matches_property_suffix(property_suffix, UPGRADE_PATH, UPGRADE_PATH_LEN) ||
        matches_property_suffix(property_suffix, ENABLE_NATIVE_ACCESS, ENABLE_NATIVE_ACCESS_LEN)) {
      return true;
    }
  }
  return false;
}

// Process java launcher properties.
void Arguments::process_sun_java_launcher_properties(JavaVMInitArgs* args) {
  // See if sun.java.launcher or sun.java.launcher.is_altjvm is defined.
  // Must do this before setting up other system properties,
  // as some of them may depend on launcher type.
  for (int index = 0; index < args->nOptions; index++) {
    const JavaVMOption* option = args->options + index;
    const char* tail;

    if (match_option(option, "-Dsun.java.launcher=", &tail)) {
      process_java_launcher_argument(tail, option->extraInfo);
      continue;
    }
    if (match_option(option, "-Dsun.java.launcher.is_altjvm=", &tail)) {
      if (strcmp(tail, "true") == 0) {
        _sun_java_launcher_is_altjvm = true;
      }
      continue;
    }
  }
}

// Initialize system properties key and value.
void Arguments::init_system_properties() {

  // Set up _boot_class_path which is not a property but
  // relies heavily on argument processing and the jdk.boot.class.path.append
  // property. It is used to store the underlying boot class path.
  _boot_class_path = new PathString(nullptr);

  PropertyList_add(&_system_properties, new SystemProperty("java.vm.specification.name",
                                                           "Java Virtual Machine Specification",  false));
  PropertyList_add(&_system_properties, new SystemProperty("java.vm.version", VM_Version::vm_release(),  false));
  PropertyList_add(&_system_properties, new SystemProperty("java.vm.name", VM_Version::vm_name(),  false));
  PropertyList_add(&_system_properties, new SystemProperty("jdk.debug", VM_Version::jdk_debug_level(),  false));

  // Initialize the vm.info now, but it will need updating after argument parsing.
  _vm_info = new SystemProperty("java.vm.info", VM_Version::vm_info_string(), true);

  // Following are JVMTI agent writable properties.
  // Properties values are set to nullptr and they are
  // os specific they are initialized in os::init_system_properties_values().
  _sun_boot_library_path = new SystemProperty("sun.boot.library.path", nullptr,  true);
  _java_library_path = new SystemProperty("java.library.path", nullptr,  true);
  _java_home =  new SystemProperty("java.home", nullptr,  true);
  _java_class_path = new SystemProperty("java.class.path", "",  true);
  // jdk.boot.class.path.append is a non-writeable, internal property.
  // It can only be set by either:
  //    - -Xbootclasspath/a:
  //    - AddToBootstrapClassLoaderSearch during JVMTI OnLoad phase
  _jdk_boot_class_path_append = new SystemProperty("jdk.boot.class.path.append", nullptr, false, true);

  // Add to System Property list.
  PropertyList_add(&_system_properties, _sun_boot_library_path);
  PropertyList_add(&_system_properties, _java_library_path);
  PropertyList_add(&_system_properties, _java_home);
  PropertyList_add(&_system_properties, _java_class_path);
  PropertyList_add(&_system_properties, _jdk_boot_class_path_append);
  PropertyList_add(&_system_properties, _vm_info);

  // Set OS specific system properties values
  os::init_system_properties_values();
}

// Update/Initialize System properties after JDK version number is known
void Arguments::init_version_specific_system_properties() {
  enum { bufsz = 16 };
  char buffer[bufsz];
  const char* spec_vendor = "Oracle Corporation";
  uint32_t spec_version = JDK_Version::current().major_version();

  jio_snprintf(buffer, bufsz, UINT32_FORMAT, spec_version);

  PropertyList_add(&_system_properties,
      new SystemProperty("java.vm.specification.vendor",  spec_vendor, false));
  PropertyList_add(&_system_properties,
      new SystemProperty("java.vm.specification.version", buffer, false));
  PropertyList_add(&_system_properties,
      new SystemProperty("java.vm.vendor", VM_Version::vm_vendor(),  false));
}

/*
 *  -XX argument processing:
 *
 *  -XX arguments are defined in several places, such as:
 *      globals.hpp, globals_<cpu>.hpp, globals_<os>.hpp, <compiler>_globals.hpp, or <gc>_globals.hpp.
 *  -XX arguments are parsed in parse_argument().
 *  -XX argument bounds checking is done in check_vm_args_consistency().
 *
 * Over time -XX arguments may change. There are mechanisms to handle common cases:
 *
 *      ALIASED: An option that is simply another name for another option. This is often
 *               part of the process of deprecating a flag, but not all aliases need
 *               to be deprecated.
 *
 *               Create an alias for an option by adding the old and new option names to the
 *               "aliased_jvm_flags" table. Delete the old variable from globals.hpp (etc).
 *
 *   DEPRECATED: An option that is supported, but a warning is printed to let the user know that
 *               support may be removed in the future. Both regular and aliased options may be
 *               deprecated.
 *
 *               Add a deprecation warning for an option (or alias) by adding an entry in the
 *               "special_jvm_flags" table and setting the "deprecated_in" field.
 *               Often an option "deprecated" in one major release will
 *               be made "obsolete" in the next. In this case the entry should also have its
 *               "obsolete_in" field set.
 *
 *     OBSOLETE: An option that has been removed (and deleted from globals.hpp), but is still accepted
 *               on the command line. A warning is printed to let the user know that option might not
 *               be accepted in the future.
 *
 *               Add an obsolete warning for an option by adding an entry in the "special_jvm_flags"
 *               table and setting the "obsolete_in" field.
 *
 *      EXPIRED: A deprecated or obsolete option that has an "accept_until" version less than or equal
 *               to the current JDK version. The system will flatly refuse to admit the existence of
 *               the flag. This allows a flag to die automatically over JDK releases.
 *
 *               Note that manual cleanup of expired options should be done at major JDK version upgrades:
 *                  - Newly expired options should be removed from the special_jvm_flags and aliased_jvm_flags tables.
 *                  - Newly obsolete or expired deprecated options should have their global variable
 *                    definitions removed (from globals.hpp, etc) and related implementations removed.
 *
 * Recommended approach for removing options:
 *
 * To remove options commonly used by customers (e.g. product -XX options), use
 * the 3-step model adding major release numbers to the deprecate, obsolete and expire columns.
 *
 * To remove internal options (e.g. diagnostic, experimental, develop options), use
 * a 2-step model adding major release numbers to the obsolete and expire columns.
 *
 * To change the name of an option, use the alias table as well as a 2-step
 * model adding major release numbers to the deprecate and expire columns.
 * Think twice about aliasing commonly used customer options.
 *
 * There are times when it is appropriate to leave a future release number as undefined.
 *
 * Tests:  Aliases should be tested in VMAliasOptions.java.
 *         Deprecated options should be tested in VMDeprecatedOptions.java.
 */

// The special_jvm_flags table declares options that are being deprecated and/or obsoleted. The
// "deprecated_in" or "obsolete_in" fields may be set to "undefined", but not both.
// When the JDK version reaches 'deprecated_in' limit, the JVM will process this flag on
// the command-line as usual, but will issue a warning.
// When the JDK version reaches 'obsolete_in' limit, the JVM will continue accepting this flag on
// the command-line, while issuing a warning and ignoring the flag value.
// Once the JDK version reaches 'expired_in' limit, the JVM will flatly refuse to admit the
// existence of the flag.
//
// MANUAL CLEANUP ON JDK VERSION UPDATES:
// This table ensures that the handling of options will update automatically when the JDK
// version is incremented, but the source code needs to be cleanup up manually:
// - As "deprecated" options age into "obsolete" or "expired" options, the associated "globals"
//   variable should be removed, as well as users of the variable.
// - As "deprecated" options age into "obsolete" options, move the entry into the
//   "Obsolete Flags" section of the table.
// - All expired options should be removed from the table.
static SpecialFlag const special_jvm_flags[] = {
  // -------------- Deprecated Flags --------------
  // --- Non-alias flags - sorted by obsolete_in then expired_in:
  { "AllowRedefinitionToAddDeleteMethods", JDK_Version::jdk(13), JDK_Version::undefined(), JDK_Version::undefined() },
  { "FlightRecorder",               JDK_Version::jdk(13), JDK_Version::undefined(), JDK_Version::undefined() },
  { "DumpSharedSpaces",             JDK_Version::jdk(18), JDK_Version::jdk(19), JDK_Version::undefined() },
  { "DynamicDumpSharedSpaces",      JDK_Version::jdk(18), JDK_Version::jdk(19), JDK_Version::undefined() },
  { "RequireSharedSpaces",          JDK_Version::jdk(18), JDK_Version::jdk(19), JDK_Version::undefined() },
  { "UseSharedSpaces",              JDK_Version::jdk(18), JDK_Version::jdk(19), JDK_Version::undefined() },
  { "RegisterFinalizersAtInit",     JDK_Version::jdk(22), JDK_Version::jdk(23), JDK_Version::jdk(24) },
  { "PreserveAllAnnotations",       JDK_Version::jdk(23), JDK_Version::jdk(24), JDK_Version::jdk(25) },
  { "UseNotificationThread",        JDK_Version::jdk(23), JDK_Version::jdk(24), JDK_Version::jdk(25) },
  { "UseEmptySlotsInSupers",        JDK_Version::jdk(23), JDK_Version::jdk(24), JDK_Version::jdk(25) },
#if defined(X86)
  { "UseRTMLocking",                JDK_Version::jdk(23), JDK_Version::jdk(24), JDK_Version::jdk(25) },
  { "UseRTMDeopt",                  JDK_Version::jdk(23), JDK_Version::jdk(24), JDK_Version::jdk(25) },
  { "RTMRetryCount",                JDK_Version::jdk(23), JDK_Version::jdk(24), JDK_Version::jdk(25) },
#endif // X86
  // --- Deprecated alias flags (see also aliased_jvm_flags) - sorted by obsolete_in then expired_in:
  { "CreateMinidumpOnCrash",        JDK_Version::jdk(9),  JDK_Version::undefined(), JDK_Version::undefined() },

  // -------------- Obsolete Flags - sorted by expired_in --------------

  { "MetaspaceReclaimPolicy",       JDK_Version::undefined(), JDK_Version::jdk(21), JDK_Version::undefined() },

  { "G1ConcRefinementGreenZone",    JDK_Version::undefined(), JDK_Version::jdk(20), JDK_Version::jdk(24) },
  { "G1ConcRefinementYellowZone",   JDK_Version::undefined(), JDK_Version::jdk(20), JDK_Version::jdk(24) },
  { "G1ConcRefinementRedZone",      JDK_Version::undefined(), JDK_Version::jdk(20), JDK_Version::jdk(24) },
  { "G1ConcRefinementThresholdStep", JDK_Version::undefined(), JDK_Version::jdk(20), JDK_Version::jdk(24) },
  { "G1UseAdaptiveConcRefinement",  JDK_Version::undefined(), JDK_Version::jdk(20), JDK_Version::jdk(24) },
  { "G1ConcRefinementServiceIntervalMillis", JDK_Version::undefined(), JDK_Version::jdk(20), JDK_Version::jdk(24) },

  { "G1ConcRSLogCacheSize",         JDK_Version::undefined(), JDK_Version::jdk(21), JDK_Version::jdk(24) },
  { "G1ConcRSHotCardLimit",         JDK_Version::undefined(), JDK_Version::jdk(21), JDK_Version::jdk(24) },
  { "RefDiscoveryPolicy",           JDK_Version::undefined(), JDK_Version::jdk(21), JDK_Version::jdk(24) },

  { "AdaptiveSizePolicyCollectionCostMargin",   JDK_Version::undefined(), JDK_Version::jdk(23), JDK_Version::jdk(24) },
  { "MaxGCMinorPauseMillis",        JDK_Version::jdk(8), JDK_Version::jdk(23), JDK_Version::jdk(24) },
  { "MaxRAMFraction",               JDK_Version::jdk(10),  JDK_Version::jdk(23), JDK_Version::jdk(24) },
  { "MinRAMFraction",               JDK_Version::jdk(10),  JDK_Version::jdk(23), JDK_Version::jdk(24) },
  { "InitialRAMFraction",           JDK_Version::jdk(10),  JDK_Version::jdk(23), JDK_Version::jdk(24) },
  { "DefaultMaxRAMFraction",        JDK_Version::jdk(8),  JDK_Version::jdk(23), JDK_Version::jdk(24) },
  { "TLABStats",                    JDK_Version::jdk(12), JDK_Version::jdk(23), JDK_Version::jdk(24) },
  { "GCLockerEdenExpansionPercent", JDK_Version::undefined(), JDK_Version::jdk(23), JDK_Version::jdk(24) },
  { "NUMAPageScanRate",             JDK_Version::undefined(), JDK_Version::jdk(23), JDK_Version::jdk(24) },
  { "ProcessDistributionStride",    JDK_Version::undefined(), JDK_Version::jdk(23), JDK_Version::jdk(24) },

  { "ParallelOldDeadWoodLimiterMean",   JDK_Version::undefined(), JDK_Version::jdk(23), JDK_Version::jdk(24) },
  { "ParallelOldDeadWoodLimiterStdDev", JDK_Version::undefined(), JDK_Version::jdk(23), JDK_Version::jdk(24) },
  { "UseNeon",                      JDK_Version::undefined(), JDK_Version::jdk(23), JDK_Version::jdk(24) },
<<<<<<< HEAD
  { "Tier2CompileThreshold",                      JDK_Version::undefined(), JDK_Version::jdk(23), JDK_Version::jdk(24) },
  { "Tier2BackEdgeThreshold",                      JDK_Version::undefined(), JDK_Version::jdk(23), JDK_Version::jdk(24) },

=======
  { "ScavengeBeforeFullGC",         JDK_Version::undefined(), JDK_Version::jdk(23), JDK_Version::jdk(24) },
>>>>>>> 0014e0e6
#ifdef ASSERT
  { "DummyObsoleteTestFlag",        JDK_Version::undefined(), JDK_Version::jdk(18), JDK_Version::undefined() },
#endif

#ifdef TEST_VERIFY_SPECIAL_JVM_FLAGS
  // These entries will generate build errors.  Their purpose is to test the macros.
  { "dep > obs",                    JDK_Version::jdk(9), JDK_Version::jdk(8), JDK_Version::undefined() },
  { "dep > exp ",                   JDK_Version::jdk(9), JDK_Version::undefined(), JDK_Version::jdk(8) },
  { "obs > exp ",                   JDK_Version::undefined(), JDK_Version::jdk(9), JDK_Version::jdk(8) },
  { "obs > exp",                    JDK_Version::jdk(8), JDK_Version::undefined(), JDK_Version::jdk(10) },
  { "not deprecated or obsolete",   JDK_Version::undefined(), JDK_Version::undefined(), JDK_Version::jdk(9) },
  { "dup option",                   JDK_Version::jdk(9), JDK_Version::undefined(), JDK_Version::undefined() },
  { "dup option",                   JDK_Version::jdk(9), JDK_Version::undefined(), JDK_Version::undefined() },
#endif

  { nullptr, JDK_Version(0), JDK_Version(0) }
};

// Flags that are aliases for other flags.
typedef struct {
  const char* alias_name;
  const char* real_name;
} AliasedFlag;

static AliasedFlag const aliased_jvm_flags[] = {
  { "CreateMinidumpOnCrash",    "CreateCoredumpOnCrash" },
  { nullptr, nullptr}
};

// Return true if "v" is less than "other", where "other" may be "undefined".
static bool version_less_than(JDK_Version v, JDK_Version other) {
  assert(!v.is_undefined(), "must be defined");
  if (!other.is_undefined() && v.compare(other) >= 0) {
    return false;
  } else {
    return true;
  }
}

static bool lookup_special_flag(const char *flag_name, SpecialFlag& flag) {
  for (size_t i = 0; special_jvm_flags[i].name != nullptr; i++) {
    if ((strcmp(special_jvm_flags[i].name, flag_name) == 0)) {
      flag = special_jvm_flags[i];
      return true;
    }
  }
  return false;
}

bool Arguments::is_obsolete_flag(const char *flag_name, JDK_Version* version) {
  assert(version != nullptr, "Must provide a version buffer");
  SpecialFlag flag;
  if (lookup_special_flag(flag_name, flag)) {
    if (!flag.obsolete_in.is_undefined()) {
      if (!version_less_than(JDK_Version::current(), flag.obsolete_in)) {
        *version = flag.obsolete_in;
        // This flag may have been marked for obsoletion in this version, but we may not
        // have actually removed it yet. Rather than ignoring it as soon as we reach
        // this version we allow some time for the removal to happen. So if the flag
        // still actually exists we process it as normal, but issue an adjusted warning.
        const JVMFlag *real_flag = JVMFlag::find_declared_flag(flag_name);
        if (real_flag != nullptr) {
          char version_str[256];
          version->to_string(version_str, sizeof(version_str));
          warning("Temporarily processing option %s; support is scheduled for removal in %s",
                  flag_name, version_str);
          return false;
        }
        return true;
      }
    }
  }
  return false;
}

int Arguments::is_deprecated_flag(const char *flag_name, JDK_Version* version) {
  assert(version != nullptr, "Must provide a version buffer");
  SpecialFlag flag;
  if (lookup_special_flag(flag_name, flag)) {
    if (!flag.deprecated_in.is_undefined()) {
      if (version_less_than(JDK_Version::current(), flag.obsolete_in) &&
          version_less_than(JDK_Version::current(), flag.expired_in)) {
        *version = flag.deprecated_in;
        return 1;
      } else {
        return -1;
      }
    }
  }
  return 0;
}

const char* Arguments::real_flag_name(const char *flag_name) {
  for (size_t i = 0; aliased_jvm_flags[i].alias_name != nullptr; i++) {
    const AliasedFlag& flag_status = aliased_jvm_flags[i];
    if (strcmp(flag_status.alias_name, flag_name) == 0) {
        return flag_status.real_name;
    }
  }
  return flag_name;
}

#ifdef ASSERT
static bool lookup_special_flag(const char *flag_name, size_t skip_index) {
  for (size_t i = 0; special_jvm_flags[i].name != nullptr; i++) {
    if ((i != skip_index) && (strcmp(special_jvm_flags[i].name, flag_name) == 0)) {
      return true;
    }
  }
  return false;
}

// Verifies the correctness of the entries in the special_jvm_flags table.
// If there is a semantic error (i.e. a bug in the table) such as the obsoletion
// version being earlier than the deprecation version, then a warning is issued
// and verification fails - by returning false. If it is detected that the table
// is out of date, with respect to the current version, then ideally a warning is
// issued but verification does not fail. This allows the VM to operate when the
// version is first updated, without needing to update all the impacted flags at
// the same time. In practice we can't issue the warning immediately when the version
// is updated as it occurs for every test and some tests are not prepared to handle
// unexpected output - see 8196739. Instead we only check if the table is up-to-date
// if the check_globals flag is true, and in addition allow a grace period and only
// check for stale flags when we hit build 25 (which is far enough into the 6 month
// release cycle that all flag updates should have been processed, whilst still
// leaving time to make the change before RDP2).
// We use a gtest to call this, passing true, so that we can detect stale flags before
// the end of the release cycle.

static const int SPECIAL_FLAG_VALIDATION_BUILD = 25;

bool Arguments::verify_special_jvm_flags(bool check_globals) {
  bool success = true;
  for (size_t i = 0; special_jvm_flags[i].name != nullptr; i++) {
    const SpecialFlag& flag = special_jvm_flags[i];
    if (lookup_special_flag(flag.name, i)) {
      warning("Duplicate special flag declaration \"%s\"", flag.name);
      success = false;
    }
    if (flag.deprecated_in.is_undefined() &&
        flag.obsolete_in.is_undefined()) {
      warning("Special flag entry \"%s\" must declare version deprecated and/or obsoleted in.", flag.name);
      success = false;
    }

    if (!flag.deprecated_in.is_undefined()) {
      if (!version_less_than(flag.deprecated_in, flag.obsolete_in)) {
        warning("Special flag entry \"%s\" must be deprecated before obsoleted.", flag.name);
        success = false;
      }

      if (!version_less_than(flag.deprecated_in, flag.expired_in)) {
        warning("Special flag entry \"%s\" must be deprecated before expired.", flag.name);
        success = false;
      }
    }

    if (!flag.obsolete_in.is_undefined()) {
      if (!version_less_than(flag.obsolete_in, flag.expired_in)) {
        warning("Special flag entry \"%s\" must be obsoleted before expired.", flag.name);
        success = false;
      }

      // if flag has become obsolete it should not have a "globals" flag defined anymore.
      if (check_globals && VM_Version::vm_build_number() >= SPECIAL_FLAG_VALIDATION_BUILD &&
          !version_less_than(JDK_Version::current(), flag.obsolete_in)) {
        if (JVMFlag::find_declared_flag(flag.name) != nullptr) {
          warning("Global variable for obsolete special flag entry \"%s\" should be removed", flag.name);
          success = false;
        }
      }

    } else if (!flag.expired_in.is_undefined()) {
      warning("Special flag entry \"%s\" must be explicitly obsoleted before expired.", flag.name);
      success = false;
    }

    if (!flag.expired_in.is_undefined()) {
      // if flag has become expired it should not have a "globals" flag defined anymore.
      if (check_globals && VM_Version::vm_build_number() >= SPECIAL_FLAG_VALIDATION_BUILD &&
          !version_less_than(JDK_Version::current(), flag.expired_in)) {
        if (JVMFlag::find_declared_flag(flag.name) != nullptr) {
          warning("Global variable for expired flag entry \"%s\" should be removed", flag.name);
          success = false;
        }
      }
    }
  }
  return success;
}
#endif

bool Arguments::atojulong(const char *s, julong* result) {
  return parse_integer(s, result);
}

Arguments::ArgsRange Arguments::check_memory_size(julong size, julong min_size, julong max_size) {
  if (size < min_size) return arg_too_small;
  if (size > max_size) return arg_too_big;
  return arg_in_range;
}

// Describe an argument out of range error
void Arguments::describe_range_error(ArgsRange errcode) {
  switch(errcode) {
  case arg_too_big:
    jio_fprintf(defaultStream::error_stream(),
                "The specified size exceeds the maximum "
                "representable size.\n");
    break;
  case arg_too_small:
  case arg_unreadable:
  case arg_in_range:
    // do nothing for now
    break;
  default:
    ShouldNotReachHere();
  }
}

static bool set_bool_flag(JVMFlag* flag, bool value, JVMFlagOrigin origin) {
  if (JVMFlagAccess::set_bool(flag, &value, origin) == JVMFlag::SUCCESS) {
    return true;
  } else {
    return false;
  }
}

static bool set_fp_numeric_flag(JVMFlag* flag, const char* value, JVMFlagOrigin origin) {
  // strtod allows leading whitespace, but our flag format does not.
  if (*value == '\0' || isspace(*value)) {
    return false;
  }
  char* end;
  errno = 0;
  double v = strtod(value, &end);
  if ((errno != 0) || (*end != 0)) {
    return false;
  }
  if (g_isnan(v) || !g_isfinite(v)) {
    // Currently we cannot handle these special values.
    return false;
  }

  if (JVMFlagAccess::set_double(flag, &v, origin) == JVMFlag::SUCCESS) {
    return true;
  }
  return false;
}

static bool set_numeric_flag(JVMFlag* flag, const char* value, JVMFlagOrigin origin) {
  JVMFlag::Error result = JVMFlag::WRONG_FORMAT;

  if (flag->is_int()) {
    int v;
    if (parse_integer(value, &v)) {
      result = JVMFlagAccess::set_int(flag, &v, origin);
    }
  } else if (flag->is_uint()) {
    uint v;
    if (parse_integer(value, &v)) {
      result = JVMFlagAccess::set_uint(flag, &v, origin);
    }
  } else if (flag->is_intx()) {
    intx v;
    if (parse_integer(value, &v)) {
      result = JVMFlagAccess::set_intx(flag, &v, origin);
    }
  } else if (flag->is_uintx()) {
    uintx v;
    if (parse_integer(value, &v)) {
      result = JVMFlagAccess::set_uintx(flag, &v, origin);
    }
  } else if (flag->is_uint64_t()) {
    uint64_t v;
    if (parse_integer(value, &v)) {
      result = JVMFlagAccess::set_uint64_t(flag, &v, origin);
    }
  } else if (flag->is_size_t()) {
    size_t v;
    if (parse_integer(value, &v)) {
      result = JVMFlagAccess::set_size_t(flag, &v, origin);
    }
  }

  return result == JVMFlag::SUCCESS;
}

static bool set_string_flag(JVMFlag* flag, const char* value, JVMFlagOrigin origin) {
  if (value[0] == '\0') {
    value = nullptr;
  }
  if (JVMFlagAccess::set_ccstr(flag, &value, origin) != JVMFlag::SUCCESS) return false;
  // Contract:  JVMFlag always returns a pointer that needs freeing.
  FREE_C_HEAP_ARRAY(char, value);
  return true;
}

static bool append_to_string_flag(JVMFlag* flag, const char* new_value, JVMFlagOrigin origin) {
  const char* old_value = "";
  if (JVMFlagAccess::get_ccstr(flag, &old_value) != JVMFlag::SUCCESS) return false;
  size_t old_len = old_value != nullptr ? strlen(old_value) : 0;
  size_t new_len = strlen(new_value);
  const char* value;
  char* free_this_too = nullptr;
  if (old_len == 0) {
    value = new_value;
  } else if (new_len == 0) {
    value = old_value;
  } else {
     size_t length = old_len + 1 + new_len + 1;
     char* buf = NEW_C_HEAP_ARRAY(char, length, mtArguments);
    // each new setting adds another LINE to the switch:
    jio_snprintf(buf, length, "%s\n%s", old_value, new_value);
    value = buf;
    free_this_too = buf;
  }
  (void) JVMFlagAccess::set_ccstr(flag, &value, origin);
  // JVMFlag always returns a pointer that needs freeing.
  FREE_C_HEAP_ARRAY(char, value);
  // JVMFlag made its own copy, so I must delete my own temp. buffer.
  FREE_C_HEAP_ARRAY(char, free_this_too);
  return true;
}

const char* Arguments::handle_aliases_and_deprecation(const char* arg) {
  const char* real_name = real_flag_name(arg);
  JDK_Version since = JDK_Version();
  switch (is_deprecated_flag(arg, &since)) {
  case -1: {
      // Obsolete or expired, so don't process normally,
      // but allow for an obsolete flag we're still
      // temporarily allowing.
      if (!is_obsolete_flag(arg, &since)) {
        return real_name;
      }
      // Note if we're not considered obsolete then we can't be expired either
      // as obsoletion must come first.
      return nullptr;
    }
    case 0:
      return real_name;
    case 1: {
      char version[256];
      since.to_string(version, sizeof(version));
      if (real_name != arg) {
        warning("Option %s was deprecated in version %s and will likely be removed in a future release. Use option %s instead.",
                arg, version, real_name);
      } else {
        warning("Option %s was deprecated in version %s and will likely be removed in a future release.",
                arg, version);
      }
      return real_name;
    }
  }
  ShouldNotReachHere();
  return nullptr;
}

#define BUFLEN 255

JVMFlag* Arguments::find_jvm_flag(const char* name, size_t name_length) {
  char name_copied[BUFLEN+1];
  if (name[name_length] != 0) {
    if (name_length > BUFLEN) {
      return nullptr;
    } else {
      strncpy(name_copied, name, name_length);
      name_copied[name_length] = '\0';
      name = name_copied;
    }
  }

  const char* real_name = Arguments::handle_aliases_and_deprecation(name);
  if (real_name == nullptr) {
    return nullptr;
  }
  JVMFlag* flag = JVMFlag::find_flag(real_name);
  return flag;
}

bool Arguments::parse_argument(const char* arg, JVMFlagOrigin origin) {
  bool is_bool = false;
  bool bool_val = false;
  char c = *arg;
  if (c == '+' || c == '-') {
    is_bool = true;
    bool_val = (c == '+');
    arg++;
  }

  const char* name = arg;
  while (true) {
    c = *arg;
    if (isalnum(c) || (c == '_')) {
      ++arg;
    } else {
      break;
    }
  }

  size_t name_len = size_t(arg - name);
  if (name_len == 0) {
    return false;
  }

  JVMFlag* flag = find_jvm_flag(name, name_len);
  if (flag == nullptr) {
    return false;
  }

  if (is_bool) {
    if (*arg != 0) {
      // Error -- extra characters such as -XX:+BoolFlag=123
      return false;
    }
    return set_bool_flag(flag, bool_val, origin);
  }

  if (arg[0] == '=') {
    const char* value = arg + 1;
    if (flag->is_ccstr()) {
      if (flag->ccstr_accumulates()) {
        return append_to_string_flag(flag, value, origin);
      } else {
        return set_string_flag(flag, value, origin);
      }
    } else if (flag->is_double()) {
      return set_fp_numeric_flag(flag, value, origin);
    } else {
      return set_numeric_flag(flag, value, origin);
    }
  }

  if (arg[0] == ':' && arg[1] == '=') {
    // -XX:Foo:=xxx will reset the string flag to the given value.
    const char* value = arg + 2;
    return set_string_flag(flag, value, origin);
  }

  return false;
}

void Arguments::add_string(char*** bldarray, int* count, const char* arg) {
  assert(bldarray != nullptr, "illegal argument");

  if (arg == nullptr) {
    return;
  }

  int new_count = *count + 1;

  // expand the array and add arg to the last element
  if (*bldarray == nullptr) {
    *bldarray = NEW_C_HEAP_ARRAY(char*, new_count, mtArguments);
  } else {
    *bldarray = REALLOC_C_HEAP_ARRAY(char*, *bldarray, new_count, mtArguments);
  }
  (*bldarray)[*count] = os::strdup_check_oom(arg);
  *count = new_count;
}

void Arguments::build_jvm_args(const char* arg) {
  add_string(&_jvm_args_array, &_num_jvm_args, arg);
}

void Arguments::build_jvm_flags(const char* arg) {
  add_string(&_jvm_flags_array, &_num_jvm_flags, arg);
}

// utility function to return a string that concatenates all
// strings in a given char** array
const char* Arguments::build_resource_string(char** args, int count) {
  if (args == nullptr || count == 0) {
    return nullptr;
  }
  size_t length = 0;
  for (int i = 0; i < count; i++) {
    length += strlen(args[i]) + 1; // add 1 for a space or null terminating character
  }
  char* s = NEW_RESOURCE_ARRAY(char, length);
  char* dst = s;
  for (int j = 0; j < count; j++) {
    size_t offset = strlen(args[j]) + 1; // add 1 for a space or null terminating character
    jio_snprintf(dst, length, "%s ", args[j]); // jio_snprintf will replace the last space character with null character
    dst += offset;
    length -= offset;
  }
  return (const char*) s;
}

void Arguments::print_on(outputStream* st) {
  st->print_cr("VM Arguments:");
  if (num_jvm_flags() > 0) {
    st->print("jvm_flags: "); print_jvm_flags_on(st);
    st->cr();
  }
  if (num_jvm_args() > 0) {
    st->print("jvm_args: "); print_jvm_args_on(st);
    st->cr();
  }
  st->print_cr("java_command: %s", java_command() ? java_command() : "<unknown>");
  if (_java_class_path != nullptr) {
    char* path = _java_class_path->value();
    size_t len = strlen(path);
    st->print("java_class_path (initial): ");
    // Avoid using st->print_cr() because path length maybe longer than O_BUFLEN.
    if (len == 0) {
      st->print_raw_cr("<not set>");
    } else {
      st->print_raw_cr(path, len);
    }
  }
  st->print_cr("Launcher Type: %s", _sun_java_launcher);
}

void Arguments::print_summary_on(outputStream* st) {
  // Print the command line.  Environment variables that are helpful for
  // reproducing the problem are written later in the hs_err file.
  // flags are from setting file
  if (num_jvm_flags() > 0) {
    st->print_raw("Settings File: ");
    print_jvm_flags_on(st);
    st->cr();
  }
  // args are the command line and environment variable arguments.
  st->print_raw("Command Line: ");
  if (num_jvm_args() > 0) {
    print_jvm_args_on(st);
  }
  // this is the classfile and any arguments to the java program
  if (java_command() != nullptr) {
    st->print("%s", java_command());
  }
  st->cr();
}

void Arguments::print_jvm_flags_on(outputStream* st) {
  if (_num_jvm_flags > 0) {
    for (int i=0; i < _num_jvm_flags; i++) {
      st->print("%s ", _jvm_flags_array[i]);
    }
  }
}

void Arguments::print_jvm_args_on(outputStream* st) {
  if (_num_jvm_args > 0) {
    for (int i=0; i < _num_jvm_args; i++) {
      st->print("%s ", _jvm_args_array[i]);
    }
  }
}

bool Arguments::process_argument(const char* arg,
                                 jboolean ignore_unrecognized,
                                 JVMFlagOrigin origin) {
  JDK_Version since = JDK_Version();

  if (parse_argument(arg, origin)) {
    return true;
  }

  // Determine if the flag has '+', '-', or '=' characters.
  bool has_plus_minus = (*arg == '+' || *arg == '-');
  const char* const argname = has_plus_minus ? arg + 1 : arg;

  size_t arg_len;
  const char* equal_sign = strchr(argname, '=');
  if (equal_sign == nullptr) {
    arg_len = strlen(argname);
  } else {
    arg_len = equal_sign - argname;
  }

  // Only make the obsolete check for valid arguments.
  if (arg_len <= BUFLEN) {
    // Construct a string which consists only of the argument name without '+', '-', or '='.
    char stripped_argname[BUFLEN+1]; // +1 for '\0'
    jio_snprintf(stripped_argname, arg_len+1, "%s", argname); // +1 for '\0'
    if (is_obsolete_flag(stripped_argname, &since)) {
      char version[256];
      since.to_string(version, sizeof(version));
      warning("Ignoring option %s; support was removed in %s", stripped_argname, version);
      return true;
    }
  }

  // For locked flags, report a custom error message if available.
  // Otherwise, report the standard unrecognized VM option.
  const JVMFlag* found_flag = JVMFlag::find_declared_flag((const char*)argname, arg_len);
  if (found_flag != nullptr) {
    char locked_message_buf[BUFLEN];
    JVMFlag::MsgType msg_type = found_flag->get_locked_message(locked_message_buf, BUFLEN);
    if (strlen(locked_message_buf) != 0) {
#ifdef PRODUCT
      bool mismatched = msg_type == JVMFlag::DEVELOPER_FLAG_BUT_PRODUCT_BUILD;
      if (ignore_unrecognized && mismatched) {
        return true;
      }
#endif
      jio_fprintf(defaultStream::error_stream(), "%s", locked_message_buf);
    }
    if (found_flag->is_bool() && !has_plus_minus) {
      jio_fprintf(defaultStream::error_stream(),
        "Missing +/- setting for VM option '%s'\n", argname);
    } else if (!found_flag->is_bool() && has_plus_minus) {
      jio_fprintf(defaultStream::error_stream(),
        "Unexpected +/- setting in VM option '%s'\n", argname);
    } else {
      jio_fprintf(defaultStream::error_stream(),
        "Improperly specified VM option '%s'\n", argname);
    }
  } else {
    if (ignore_unrecognized) {
      return true;
    }
    jio_fprintf(defaultStream::error_stream(),
                "Unrecognized VM option '%s'\n", argname);
    JVMFlag* fuzzy_matched = JVMFlag::fuzzy_match((const char*)argname, arg_len, true);
    if (fuzzy_matched != nullptr) {
      jio_fprintf(defaultStream::error_stream(),
                  "Did you mean '%s%s%s'?\n",
                  (fuzzy_matched->is_bool()) ? "(+/-)" : "",
                  fuzzy_matched->name(),
                  (fuzzy_matched->is_bool()) ? "" : "=<value>");
    }
  }

  // allow for commandline "commenting out" options like -XX:#+Verbose
  return arg[0] == '#';
}

bool Arguments::process_settings_file(const char* file_name, bool should_exist, jboolean ignore_unrecognized) {
  FILE* stream = os::fopen(file_name, "rb");
  if (stream == nullptr) {
    if (should_exist) {
      jio_fprintf(defaultStream::error_stream(),
                  "Could not open settings file %s\n", file_name);
      return false;
    } else {
      return true;
    }
  }

  char token[1024];
  int  pos = 0;

  bool in_white_space = true;
  bool in_comment     = false;
  bool in_quote       = false;
  int  quote_c        = 0;
  bool result         = true;

  int c = getc(stream);
  while(c != EOF && pos < (int)(sizeof(token)-1)) {
    if (in_white_space) {
      if (in_comment) {
        if (c == '\n') in_comment = false;
      } else {
        if (c == '#') in_comment = true;
        else if (!isspace(c)) {
          in_white_space = false;
          token[pos++] = checked_cast<char>(c);
        }
      }
    } else {
      if (c == '\n' || (!in_quote && isspace(c))) {
        // token ends at newline, or at unquoted whitespace
        // this allows a way to include spaces in string-valued options
        token[pos] = '\0';
        logOption(token);
        result &= process_argument(token, ignore_unrecognized, JVMFlagOrigin::CONFIG_FILE);
        build_jvm_flags(token);
        pos = 0;
        in_white_space = true;
        in_quote = false;
      } else if (!in_quote && (c == '\'' || c == '"')) {
        in_quote = true;
        quote_c = c;
      } else if (in_quote && (c == quote_c)) {
        in_quote = false;
      } else {
        token[pos++] = checked_cast<char>(c);
      }
    }
    c = getc(stream);
  }
  if (pos > 0) {
    token[pos] = '\0';
    result &= process_argument(token, ignore_unrecognized, JVMFlagOrigin::CONFIG_FILE);
    build_jvm_flags(token);
  }
  fclose(stream);
  return result;
}

//=============================================================================================================
// Parsing of properties (-D)

const char* Arguments::get_property(const char* key) {
  return PropertyList_get_value(system_properties(), key);
}

bool Arguments::add_property(const char* prop, PropertyWriteable writeable, PropertyInternal internal) {
  const char* eq = strchr(prop, '=');
  const char* key;
  const char* value = "";

  if (eq == nullptr) {
    // property doesn't have a value, thus use passed string
    key = prop;
  } else {
    // property have a value, thus extract it and save to the
    // allocated string
    size_t key_len = eq - prop;
    char* tmp_key = AllocateHeap(key_len + 1, mtArguments);

    jio_snprintf(tmp_key, key_len + 1, "%s", prop);
    key = tmp_key;

    value = &prop[key_len + 1];
  }

  if (internal == ExternalProperty) {
    CDSConfig::check_incompatible_property(key, value);
  }

  if (strcmp(key, "java.compiler") == 0) {
    // we no longer support java.compiler system property, log a warning and let it get
    // passed to Java, like any other system property
    if (strlen(value) == 0 || strcasecmp(value, "NONE") == 0) {
        // for applications using NONE or empty value, log a more informative message
        warning("The java.compiler system property is obsolete and no longer supported, use -Xint");
    } else {
        warning("The java.compiler system property is obsolete and no longer supported.");
    }
  } else if (strcmp(key, "sun.java.launcher.is_altjvm") == 0) {
    // sun.java.launcher.is_altjvm property is
    // private and is processed in process_sun_java_launcher_properties();
    // the sun.java.launcher property is passed on to the java application
  } else if (strcmp(key, "sun.boot.library.path") == 0) {
    // append is true, writable is true, internal is false
    PropertyList_unique_add(&_system_properties, key, value, AppendProperty,
                            WriteableProperty, ExternalProperty);
  } else {
    if (strcmp(key, "sun.java.command") == 0) {
      char *old_java_command = _java_command;
      _java_command = os::strdup_check_oom(value, mtArguments);
      if (old_java_command != nullptr) {
        os::free(old_java_command);
      }
    } else if (strcmp(key, "java.vendor.url.bug") == 0) {
      // If this property is set on the command line then its value will be
      // displayed in VM error logs as the URL at which to submit such logs.
      // Normally the URL displayed in error logs is different from the value
      // of this system property, so a different property should have been
      // used here, but we leave this as-is in case someone depends upon it.
      const char* old_java_vendor_url_bug = _java_vendor_url_bug;
      // save it in _java_vendor_url_bug, so JVM fatal error handler can access
      // its value without going through the property list or making a Java call.
      _java_vendor_url_bug = os::strdup_check_oom(value, mtArguments);
      if (old_java_vendor_url_bug != nullptr) {
        os::free((void *)old_java_vendor_url_bug);
      }
    }

    // Create new property and add at the end of the list
    PropertyList_unique_add(&_system_properties, key, value, AddProperty, writeable, internal);
  }

  if (key != prop) {
    // SystemProperty copy passed value, thus free previously allocated
    // memory
    FreeHeap((void *)key);
  }

  return true;
}

//===========================================================================================================
// Setting int/mixed/comp mode flags

void Arguments::set_mode_flags(Mode mode) {
  // Set up default values for all flags.
  // If you add a flag to any of the branches below,
  // add a default value for it here.
  _mode                      = mode;

  // Ensure Agent_OnLoad has the correct initial values.
  // This may not be the final mode; mode may change later in onload phase.
  PropertyList_unique_add(&_system_properties, "java.vm.info",
                          VM_Version::vm_info_string(), AddProperty, UnwriteableProperty, ExternalProperty);

  UseInterpreter             = true;
  UseCompiler                = true;
  UseLoopCounter             = true;

  // Default values may be platform/compiler dependent -
  // use the saved values
  ClipInlining               = Arguments::_ClipInlining;
  AlwaysCompileLoopMethods   = Arguments::_AlwaysCompileLoopMethods;
  UseOnStackReplacement      = Arguments::_UseOnStackReplacement;
  BackgroundCompilation      = Arguments::_BackgroundCompilation;

  // Change from defaults based on mode
  switch (mode) {
  default:
    ShouldNotReachHere();
    break;
  case _int:
    UseCompiler              = false;
    UseLoopCounter           = false;
    AlwaysCompileLoopMethods = false;
    UseOnStackReplacement    = false;
    break;
  case _mixed:
    // same as default
    break;
  case _comp:
    UseInterpreter           = false;
    BackgroundCompilation    = false;
    ClipInlining             = false;
    break;
  }
}

// Conflict: required to use shared spaces (-Xshare:on), but
// incompatible command line options were chosen.
void Arguments::no_shared_spaces(const char* message) {
  if (RequireSharedSpaces) {
    jio_fprintf(defaultStream::error_stream(),
      "Class data sharing is inconsistent with other specified options.\n");
    vm_exit_during_initialization("Unable to use shared archive", message);
  } else {
    log_info(cds)("Unable to use shared archive: %s", message);
    UseSharedSpaces = false;
  }
}

static void set_object_alignment() {
  // Object alignment.
  assert(is_power_of_2(ObjectAlignmentInBytes), "ObjectAlignmentInBytes must be power of 2");
  MinObjAlignmentInBytes     = ObjectAlignmentInBytes;
  assert(MinObjAlignmentInBytes >= HeapWordsPerLong * HeapWordSize, "ObjectAlignmentInBytes value is too small");
  MinObjAlignment            = MinObjAlignmentInBytes / HeapWordSize;
  assert(MinObjAlignmentInBytes == MinObjAlignment * HeapWordSize, "ObjectAlignmentInBytes value is incorrect");
  MinObjAlignmentInBytesMask = MinObjAlignmentInBytes - 1;

  LogMinObjAlignmentInBytes  = exact_log2(ObjectAlignmentInBytes);
  LogMinObjAlignment         = LogMinObjAlignmentInBytes - LogHeapWordSize;

  // Oop encoding heap max
  OopEncodingHeapMax = (uint64_t(max_juint) + 1) << LogMinObjAlignmentInBytes;
}

size_t Arguments::max_heap_for_compressed_oops() {
  // Avoid sign flip.
  assert(OopEncodingHeapMax > (uint64_t)os::vm_page_size(), "Unusual page size");
  // We need to fit both the null page and the heap into the memory budget, while
  // keeping alignment constraints of the heap. To guarantee the latter, as the
  // null page is located before the heap, we pad the null page to the conservative
  // maximum alignment that the GC may ever impose upon the heap.
  size_t displacement_due_to_null_page = align_up(os::vm_page_size(),
                                                  _conservative_max_heap_alignment);

  LP64_ONLY(return OopEncodingHeapMax - displacement_due_to_null_page);
  NOT_LP64(ShouldNotReachHere(); return 0);
}

void Arguments::set_use_compressed_oops() {
#ifdef _LP64
  // MaxHeapSize is not set up properly at this point, but
  // the only value that can override MaxHeapSize if we are
  // to use UseCompressedOops are InitialHeapSize and MinHeapSize.
  size_t max_heap_size = MAX3(MaxHeapSize, InitialHeapSize, MinHeapSize);

  if (max_heap_size <= max_heap_for_compressed_oops()) {
    if (FLAG_IS_DEFAULT(UseCompressedOops)) {
      FLAG_SET_ERGO(UseCompressedOops, true);
    }
  } else {
    if (UseCompressedOops && !FLAG_IS_DEFAULT(UseCompressedOops)) {
      warning("Max heap size too large for Compressed Oops");
      FLAG_SET_DEFAULT(UseCompressedOops, false);
    }
  }
#endif // _LP64
}

void Arguments::set_use_compressed_klass_ptrs() {
#ifdef _LP64
  assert(!UseCompressedClassPointers || CompressedClassSpaceSize <= KlassEncodingMetaspaceMax,
         "CompressedClassSpaceSize is too large for UseCompressedClassPointers");
#endif // _LP64
}

void Arguments::set_conservative_max_heap_alignment() {
  // The conservative maximum required alignment for the heap is the maximum of
  // the alignments imposed by several sources: any requirements from the heap
  // itself and the maximum page size we may run the VM with.
  size_t heap_alignment = GCConfig::arguments()->conservative_max_heap_alignment();
  _conservative_max_heap_alignment = MAX4(heap_alignment,
                                          os::vm_allocation_granularity(),
                                          os::max_page_size(),
                                          GCArguments::compute_heap_alignment());
}

jint Arguments::set_ergonomics_flags() {
  GCConfig::initialize();

  set_conservative_max_heap_alignment();

#ifdef _LP64
  set_use_compressed_oops();
  set_use_compressed_klass_ptrs();

  // Also checks that certain machines are slower with compressed oops
  // in vm_version initialization code.
#endif // _LP64

  return JNI_OK;
}

size_t Arguments::limit_heap_by_allocatable_memory(size_t limit) {
  size_t max_allocatable;
  size_t result = limit;
  if (os::has_allocatable_memory_limit(&max_allocatable)) {
    // The AggressiveHeap check is a temporary workaround to avoid calling
    // GCarguments::heap_virtual_to_physical_ratio() before a GC has been
    // selected. This works because AggressiveHeap implies UseParallelGC
    // where we know the ratio will be 1. Once the AggressiveHeap option is
    // removed, this can be cleaned up.
    size_t heap_virtual_to_physical_ratio = (AggressiveHeap ? 1 : GCConfig::arguments()->heap_virtual_to_physical_ratio());
    size_t fraction = MaxVirtMemFraction * heap_virtual_to_physical_ratio;
    result = MIN2(result, max_allocatable / fraction);
  }
  return result;
}

// Use static initialization to get the default before parsing
static const size_t DefaultHeapBaseMinAddress = HeapBaseMinAddress;

void Arguments::set_heap_size() {
  julong phys_mem;

  // If the user specified one of these options, they
  // want specific memory sizing so do not limit memory
  // based on compressed oops addressability.
  // Also, memory limits will be calculated based on
  // available os physical memory, not our MaxRAM limit,
  // unless MaxRAM is also specified.
  bool override_coop_limit = (!FLAG_IS_DEFAULT(MaxRAMPercentage) ||
                           !FLAG_IS_DEFAULT(MinRAMPercentage) ||
                           !FLAG_IS_DEFAULT(InitialRAMPercentage) ||
                           !FLAG_IS_DEFAULT(MaxRAM));
  if (override_coop_limit) {
    if (FLAG_IS_DEFAULT(MaxRAM)) {
      phys_mem = os::physical_memory();
      FLAG_SET_ERGO(MaxRAM, (uint64_t)phys_mem);
    } else {
      phys_mem = (julong)MaxRAM;
    }
  } else {
    phys_mem = FLAG_IS_DEFAULT(MaxRAM) ? MIN2(os::physical_memory(), (julong)MaxRAM)
                                       : (julong)MaxRAM;
  }

  // If the maximum heap size has not been set with -Xmx,
  // then set it as fraction of the size of physical memory,
  // respecting the maximum and minimum sizes of the heap.
  if (FLAG_IS_DEFAULT(MaxHeapSize)) {
    julong reasonable_max = (julong)(((double)phys_mem * MaxRAMPercentage) / 100);
    const julong reasonable_min = (julong)(((double)phys_mem * MinRAMPercentage) / 100);
    if (reasonable_min < MaxHeapSize) {
      // Small physical memory, so use a minimum fraction of it for the heap
      reasonable_max = reasonable_min;
    } else {
      // Not-small physical memory, so require a heap at least
      // as large as MaxHeapSize
      reasonable_max = MAX2(reasonable_max, (julong)MaxHeapSize);
    }

    if (!FLAG_IS_DEFAULT(ErgoHeapSizeLimit) && ErgoHeapSizeLimit != 0) {
      // Limit the heap size to ErgoHeapSizeLimit
      reasonable_max = MIN2(reasonable_max, (julong)ErgoHeapSizeLimit);
    }

    reasonable_max = limit_heap_by_allocatable_memory(reasonable_max);

    if (!FLAG_IS_DEFAULT(InitialHeapSize)) {
      // An initial heap size was specified on the command line,
      // so be sure that the maximum size is consistent.  Done
      // after call to limit_heap_by_allocatable_memory because that
      // method might reduce the allocation size.
      reasonable_max = MAX2(reasonable_max, (julong)InitialHeapSize);
    } else if (!FLAG_IS_DEFAULT(MinHeapSize)) {
      reasonable_max = MAX2(reasonable_max, (julong)MinHeapSize);
    }

#ifdef _LP64
    if (UseCompressedOops || UseCompressedClassPointers) {
      // HeapBaseMinAddress can be greater than default but not less than.
      if (!FLAG_IS_DEFAULT(HeapBaseMinAddress)) {
        if (HeapBaseMinAddress < DefaultHeapBaseMinAddress) {
          // matches compressed oops printing flags
          log_debug(gc, heap, coops)("HeapBaseMinAddress must be at least " SIZE_FORMAT
                                     " (" SIZE_FORMAT "G) which is greater than value given " SIZE_FORMAT,
                                     DefaultHeapBaseMinAddress,
                                     DefaultHeapBaseMinAddress/G,
                                     HeapBaseMinAddress);
          FLAG_SET_ERGO(HeapBaseMinAddress, DefaultHeapBaseMinAddress);
        }
      }
    }
    if (UseCompressedOops) {
      // Limit the heap size to the maximum possible when using compressed oops
      julong max_coop_heap = (julong)max_heap_for_compressed_oops();

      if (HeapBaseMinAddress + MaxHeapSize < max_coop_heap) {
        // Heap should be above HeapBaseMinAddress to get zero based compressed oops
        // but it should be not less than default MaxHeapSize.
        max_coop_heap -= HeapBaseMinAddress;
      }

      // If user specified flags prioritizing os physical
      // memory limits, then disable compressed oops if
      // limits exceed max_coop_heap and UseCompressedOops
      // was not specified.
      if (reasonable_max > max_coop_heap) {
        if (FLAG_IS_ERGO(UseCompressedOops) && override_coop_limit) {
          log_info(cds)("UseCompressedOops and UseCompressedClassPointers have been disabled due to"
            " max heap " SIZE_FORMAT " > compressed oop heap " SIZE_FORMAT ". "
            "Please check the setting of MaxRAMPercentage %5.2f."
            ,(size_t)reasonable_max, (size_t)max_coop_heap, MaxRAMPercentage);
          FLAG_SET_ERGO(UseCompressedOops, false);
        } else {
          reasonable_max = MIN2(reasonable_max, max_coop_heap);
        }
      }
    }
#endif // _LP64

    log_trace(gc, heap)("  Maximum heap size " SIZE_FORMAT, (size_t) reasonable_max);
    FLAG_SET_ERGO(MaxHeapSize, (size_t)reasonable_max);
  }

  // If the minimum or initial heap_size have not been set or requested to be set
  // ergonomically, set them accordingly.
  if (InitialHeapSize == 0 || MinHeapSize == 0) {
    julong reasonable_minimum = (julong)(OldSize + NewSize);

    reasonable_minimum = MIN2(reasonable_minimum, (julong)MaxHeapSize);

    reasonable_minimum = limit_heap_by_allocatable_memory(reasonable_minimum);

    if (InitialHeapSize == 0) {
      julong reasonable_initial = (julong)(((double)phys_mem * InitialRAMPercentage) / 100);
      reasonable_initial = limit_heap_by_allocatable_memory(reasonable_initial);

      reasonable_initial = MAX3(reasonable_initial, reasonable_minimum, (julong)MinHeapSize);
      reasonable_initial = MIN2(reasonable_initial, (julong)MaxHeapSize);

      FLAG_SET_ERGO(InitialHeapSize, (size_t)reasonable_initial);
      log_trace(gc, heap)("  Initial heap size " SIZE_FORMAT, InitialHeapSize);
    }
    // If the minimum heap size has not been set (via -Xms or -XX:MinHeapSize),
    // synchronize with InitialHeapSize to avoid errors with the default value.
    if (MinHeapSize == 0) {
      FLAG_SET_ERGO(MinHeapSize, MIN2((size_t)reasonable_minimum, InitialHeapSize));
      log_trace(gc, heap)("  Minimum heap size " SIZE_FORMAT, MinHeapSize);
    }
  }
}

// This option inspects the machine and attempts to set various
// parameters to be optimal for long-running, memory allocation
// intensive jobs.  It is intended for machines with large
// amounts of cpu and memory.
jint Arguments::set_aggressive_heap_flags() {
  // initHeapSize is needed since _initial_heap_size is 4 bytes on a 32 bit
  // VM, but we may not be able to represent the total physical memory
  // available (like having 8gb of memory on a box but using a 32bit VM).
  // Thus, we need to make sure we're using a julong for intermediate
  // calculations.
  julong initHeapSize;
  julong total_memory = os::physical_memory();

  if (total_memory < (julong) 256 * M) {
    jio_fprintf(defaultStream::error_stream(),
            "You need at least 256mb of memory to use -XX:+AggressiveHeap\n");
    vm_exit(1);
  }

  // The heap size is half of available memory, or (at most)
  // all of possible memory less 160mb (leaving room for the OS
  // when using ISM).  This is the maximum; because adaptive sizing
  // is turned on below, the actual space used may be smaller.

  initHeapSize = MIN2(total_memory / (julong) 2,
          total_memory - (julong) 160 * M);

  initHeapSize = limit_heap_by_allocatable_memory(initHeapSize);

  if (FLAG_IS_DEFAULT(MaxHeapSize)) {
    if (FLAG_SET_CMDLINE(MaxHeapSize, initHeapSize) != JVMFlag::SUCCESS) {
      return JNI_EINVAL;
    }
    if (FLAG_SET_CMDLINE(InitialHeapSize, initHeapSize) != JVMFlag::SUCCESS) {
      return JNI_EINVAL;
    }
    if (FLAG_SET_CMDLINE(MinHeapSize, initHeapSize) != JVMFlag::SUCCESS) {
      return JNI_EINVAL;
    }
  }
  if (FLAG_IS_DEFAULT(NewSize)) {
    // Make the young generation 3/8ths of the total heap.
    if (FLAG_SET_CMDLINE(NewSize,
            ((julong) MaxHeapSize / (julong) 8) * (julong) 3) != JVMFlag::SUCCESS) {
      return JNI_EINVAL;
    }
    if (FLAG_SET_CMDLINE(MaxNewSize, NewSize) != JVMFlag::SUCCESS) {
      return JNI_EINVAL;
    }
  }

#if !defined(_ALLBSD_SOURCE) && !defined(AIX)  // UseLargePages is not yet supported on BSD and AIX.
  FLAG_SET_DEFAULT(UseLargePages, true);
#endif

  // Increase some data structure sizes for efficiency
  if (FLAG_SET_CMDLINE(BaseFootPrintEstimate, MaxHeapSize) != JVMFlag::SUCCESS) {
    return JNI_EINVAL;
  }
  if (FLAG_SET_CMDLINE(ResizeTLAB, false) != JVMFlag::SUCCESS) {
    return JNI_EINVAL;
  }
  if (FLAG_SET_CMDLINE(TLABSize, 256 * K) != JVMFlag::SUCCESS) {
    return JNI_EINVAL;
  }

  // See the OldPLABSize comment below, but replace 'after promotion'
  // with 'after copying'.  YoungPLABSize is the size of the survivor
  // space per-gc-thread buffers.  The default is 4kw.
  if (FLAG_SET_CMDLINE(YoungPLABSize, 256 * K) != JVMFlag::SUCCESS) { // Note: this is in words
    return JNI_EINVAL;
  }

  // OldPLABSize is the size of the buffers in the old gen that
  // UseParallelGC uses to promote live data that doesn't fit in the
  // survivor spaces.  At any given time, there's one for each gc thread.
  // The default size is 1kw. These buffers are rarely used, since the
  // survivor spaces are usually big enough.  For specjbb, however, there
  // are occasions when there's lots of live data in the young gen
  // and we end up promoting some of it.  We don't have a definite
  // explanation for why bumping OldPLABSize helps, but the theory
  // is that a bigger PLAB results in retaining something like the
  // original allocation order after promotion, which improves mutator
  // locality.  A minor effect may be that larger PLABs reduce the
  // number of PLAB allocation events during gc.  The value of 8kw
  // was arrived at by experimenting with specjbb.
  if (FLAG_SET_CMDLINE(OldPLABSize, 8 * K) != JVMFlag::SUCCESS) { // Note: this is in words
    return JNI_EINVAL;
  }

  // Enable parallel GC and adaptive generation sizing
  if (FLAG_SET_CMDLINE(UseParallelGC, true) != JVMFlag::SUCCESS) {
    return JNI_EINVAL;
  }

  // Encourage steady state memory management
  if (FLAG_SET_CMDLINE(ThresholdTolerance, 100) != JVMFlag::SUCCESS) {
    return JNI_EINVAL;
  }

  return JNI_OK;
}

// This must be called after ergonomics.
void Arguments::set_bytecode_flags() {
  if (!RewriteBytecodes) {
    FLAG_SET_DEFAULT(RewriteFrequentPairs, false);
  }
}

// Aggressive optimization flags
jint Arguments::set_aggressive_opts_flags() {
#ifdef COMPILER2
  if (AggressiveUnboxing) {
    if (FLAG_IS_DEFAULT(EliminateAutoBox)) {
      FLAG_SET_DEFAULT(EliminateAutoBox, true);
    } else if (!EliminateAutoBox) {
      // warning("AggressiveUnboxing is disabled because EliminateAutoBox is disabled");
      AggressiveUnboxing = false;
    }
    if (FLAG_IS_DEFAULT(DoEscapeAnalysis)) {
      FLAG_SET_DEFAULT(DoEscapeAnalysis, true);
    } else if (!DoEscapeAnalysis) {
      // warning("AggressiveUnboxing is disabled because DoEscapeAnalysis is disabled");
      AggressiveUnboxing = false;
    }
  }
  if (!FLAG_IS_DEFAULT(AutoBoxCacheMax)) {
    if (FLAG_IS_DEFAULT(EliminateAutoBox)) {
      FLAG_SET_DEFAULT(EliminateAutoBox, true);
    }
    // Feed the cache size setting into the JDK
    char buffer[1024];
    jio_snprintf(buffer, 1024, "java.lang.Integer.IntegerCache.high=" INTX_FORMAT, AutoBoxCacheMax);
    if (!add_property(buffer)) {
      return JNI_ENOMEM;
    }
  }
#endif

  return JNI_OK;
}

//===========================================================================================================

void Arguments::process_java_launcher_argument(const char* launcher, void* extra_info) {
  if (_sun_java_launcher != _default_java_launcher) {
    os::free(const_cast<char*>(_sun_java_launcher));
  }
  _sun_java_launcher = os::strdup_check_oom(launcher);
}

bool Arguments::created_by_java_launcher() {
  assert(_sun_java_launcher != nullptr, "property must have value");
  return strcmp(DEFAULT_JAVA_LAUNCHER, _sun_java_launcher) != 0;
}

bool Arguments::sun_java_launcher_is_altjvm() {
  return _sun_java_launcher_is_altjvm;
}

//===========================================================================================================
// Parsing of main arguments

unsigned int addreads_count = 0;
unsigned int addexports_count = 0;
unsigned int addopens_count = 0;
unsigned int addmods_count = 0;
unsigned int patch_mod_count = 0;
unsigned int enable_native_access_count = 0;

// Check the consistency of vm_init_args
bool Arguments::check_vm_args_consistency() {
  // Method for adding checks for flag consistency.
  // The intent is to warn the user of all possible conflicts,
  // before returning an error.
  // Note: Needs platform-dependent factoring.
  bool status = true;

  if (TLABRefillWasteFraction == 0) {
    jio_fprintf(defaultStream::error_stream(),
                "TLABRefillWasteFraction should be a denominator, "
                "not " SIZE_FORMAT "\n",
                TLABRefillWasteFraction);
    status = false;
  }

  status = CompilerConfig::check_args_consistency(status);
#if INCLUDE_JVMCI
  if (status && EnableJVMCI) {
    PropertyList_unique_add(&_system_properties, "jdk.internal.vm.ci.enabled", "true",
        AddProperty, UnwriteableProperty, InternalProperty);
    if (ClassLoader::is_module_observable("jdk.internal.vm.ci")) {
      if (!create_numbered_module_property("jdk.module.addmods", "jdk.internal.vm.ci", addmods_count++)) {
        return false;
      }
    }
  }
#endif

#if INCLUDE_JFR
  if (status && (FlightRecorderOptions || StartFlightRecording)) {
    if (!create_numbered_module_property("jdk.module.addmods", "jdk.jfr", addmods_count++)) {
      return false;
    }
  }
#endif

#ifndef SUPPORT_RESERVED_STACK_AREA
  if (StackReservedPages != 0) {
    FLAG_SET_CMDLINE(StackReservedPages, 0);
    warning("Reserved Stack Area not supported on this platform");
  }
#endif

#if !defined(X86) && !defined(AARCH64) && !defined(RISCV64) && !defined(ARM) && !defined(PPC64) && !defined(S390)
  if (LockingMode == LM_LIGHTWEIGHT) {
    FLAG_SET_CMDLINE(LockingMode, LM_LEGACY);
    warning("New lightweight locking not supported on this platform");
  }
#endif

#if !defined(X86) && !defined(AARCH64) && !defined(PPC64) && !defined(RISCV64) && !defined(S390)
  if (LockingMode == LM_MONITOR) {
    jio_fprintf(defaultStream::error_stream(),
                "LockingMode == 0 (LM_MONITOR) is not fully implemented on this architecture\n");
    return false;
  }
#endif
#if defined(X86) && !defined(ZERO)
  if (LockingMode == LM_MONITOR && UseRTMForStackLocks) {
    jio_fprintf(defaultStream::error_stream(),
                "LockingMode == 0 (LM_MONITOR) and -XX:+UseRTMForStackLocks are mutually exclusive\n");

    return false;
  }
#endif
  if (VerifyHeavyMonitors && LockingMode != LM_MONITOR) {
    jio_fprintf(defaultStream::error_stream(),
                "-XX:+VerifyHeavyMonitors requires LockingMode == 0 (LM_MONITOR)\n");
    return false;
  }
  return status;
}

bool Arguments::is_bad_option(const JavaVMOption* option, jboolean ignore,
  const char* option_type) {
  if (ignore) return false;

  const char* spacer = " ";
  if (option_type == nullptr) {
    option_type = ++spacer; // Set both to the empty string.
  }

  jio_fprintf(defaultStream::error_stream(),
              "Unrecognized %s%soption: %s\n", option_type, spacer,
              option->optionString);
  return true;
}

static const char* user_assertion_options[] = {
  "-da", "-ea", "-disableassertions", "-enableassertions", 0
};

static const char* system_assertion_options[] = {
  "-dsa", "-esa", "-disablesystemassertions", "-enablesystemassertions", 0
};

bool Arguments::parse_uint(const char* value,
                           uint* uint_arg,
                           uint min_size) {
  uint n;
  if (!parse_integer(value, &n)) {
    return false;
  }
  if (n >= min_size) {
    *uint_arg = n;
    return true;
  } else {
    return false;
  }
}

bool Arguments::create_module_property(const char* prop_name, const char* prop_value, PropertyInternal internal) {
  assert(is_internal_module_property(prop_name), "unknown module property: '%s'", prop_name);
  CDSConfig::check_internal_module_property(prop_name, prop_value);
  size_t prop_len = strlen(prop_name) + strlen(prop_value) + 2;
  char* property = AllocateHeap(prop_len, mtArguments);
  int ret = jio_snprintf(property, prop_len, "%s=%s", prop_name, prop_value);
  if (ret < 0 || ret >= (int)prop_len) {
    FreeHeap(property);
    return false;
  }
  // These are not strictly writeable properties as they cannot be set via -Dprop=val. But that
  // is enforced by checking is_internal_module_property(). We need the property to be writeable so
  // that multiple occurrences of the associated flag just causes the existing property value to be
  // replaced ("last option wins"). Otherwise we would need to keep track of the flags and only convert
  // to a property after we have finished flag processing.
  bool added = add_property(property, WriteableProperty, internal);
  FreeHeap(property);
  return added;
}

bool Arguments::create_numbered_module_property(const char* prop_base_name, const char* prop_value, unsigned int count) {
  assert(is_internal_module_property(prop_base_name), "unknown module property: '%s'", prop_base_name);
  CDSConfig::check_internal_module_property(prop_base_name, prop_value);
  const unsigned int props_count_limit = 1000;
  const int max_digits = 3;
  const int extra_symbols_count = 3; // includes '.', '=', '\0'

  // Make sure count is < props_count_limit. Otherwise, memory allocation will be too small.
  if (count < props_count_limit) {
    size_t prop_len = strlen(prop_base_name) + strlen(prop_value) + max_digits + extra_symbols_count;
    char* property = AllocateHeap(prop_len, mtArguments);
    int ret = jio_snprintf(property, prop_len, "%s.%d=%s", prop_base_name, count, prop_value);
    if (ret < 0 || ret >= (int)prop_len) {
      FreeHeap(property);
      jio_fprintf(defaultStream::error_stream(), "Failed to create property %s.%d=%s\n", prop_base_name, count, prop_value);
      return false;
    }
    bool added = add_property(property, UnwriteableProperty, InternalProperty);
    FreeHeap(property);
    return added;
  }

  jio_fprintf(defaultStream::error_stream(), "Property count limit exceeded: %s, limit=%d\n", prop_base_name, props_count_limit);
  return false;
}

Arguments::ArgsRange Arguments::parse_memory_size(const char* s,
                                                  julong* long_arg,
                                                  julong min_size,
                                                  julong max_size) {
  if (!parse_integer(s, long_arg)) return arg_unreadable;
  return check_memory_size(*long_arg, min_size, max_size);
}

// Parse JavaVMInitArgs structure

jint Arguments::parse_vm_init_args(const JavaVMInitArgs *vm_options_args,
                                   const JavaVMInitArgs *java_tool_options_args,
                                   const JavaVMInitArgs *java_options_args,
                                   const JavaVMInitArgs *cmd_line_args) {
  bool patch_mod_javabase = false;

  // Save default settings for some mode flags
  Arguments::_AlwaysCompileLoopMethods = AlwaysCompileLoopMethods;
  Arguments::_UseOnStackReplacement    = UseOnStackReplacement;
  Arguments::_ClipInlining             = ClipInlining;
  Arguments::_BackgroundCompilation    = BackgroundCompilation;

  // Remember the default value of SharedBaseAddress.
  Arguments::_default_SharedBaseAddress = SharedBaseAddress;

  // Setup flags for mixed which is the default
  set_mode_flags(_mixed);

  // Parse args structure generated from java.base vm options resource
  jint result = parse_each_vm_init_arg(vm_options_args, &patch_mod_javabase, JVMFlagOrigin::JIMAGE_RESOURCE);
  if (result != JNI_OK) {
    return result;
  }

  // Parse args structure generated from JAVA_TOOL_OPTIONS environment
  // variable (if present).
  result = parse_each_vm_init_arg(java_tool_options_args, &patch_mod_javabase, JVMFlagOrigin::ENVIRON_VAR);
  if (result != JNI_OK) {
    return result;
  }

  // Parse args structure generated from the command line flags.
  result = parse_each_vm_init_arg(cmd_line_args, &patch_mod_javabase, JVMFlagOrigin::COMMAND_LINE);
  if (result != JNI_OK) {
    return result;
  }

  // Parse args structure generated from the _JAVA_OPTIONS environment
  // variable (if present) (mimics classic VM)
  result = parse_each_vm_init_arg(java_options_args, &patch_mod_javabase, JVMFlagOrigin::ENVIRON_VAR);
  if (result != JNI_OK) {
    return result;
  }

  // Disable CDS for exploded image
  if (!has_jimage()) {
    no_shared_spaces("CDS disabled on exploded JDK");
  }

  // We need to ensure processor and memory resources have been properly
  // configured - which may rely on arguments we just processed - before
  // doing the final argument processing. Any argument processing that
  // needs to know about processor and memory resources must occur after
  // this point.

  os::init_container_support();

  SystemMemoryBarrier::initialize();

  // Do final processing now that all arguments have been parsed
  result = finalize_vm_init_args(patch_mod_javabase);
  if (result != JNI_OK) {
    return result;
  }

  return JNI_OK;
}

#if !INCLUDE_JVMTI
// Checks if name in command-line argument -agent{lib,path}:name[=options]
// represents a valid JDWP agent.  is_path==true denotes that we
// are dealing with -agentpath (case where name is a path), otherwise with
// -agentlib
static bool valid_jdwp_agent(char *name, bool is_path) {
  char *_name;
  const char *_jdwp = "jdwp";
  size_t _len_jdwp, _len_prefix;

  if (is_path) {
    if ((_name = strrchr(name, (int) *os::file_separator())) == nullptr) {
      return false;
    }

    _name++;  // skip past last path separator
    _len_prefix = strlen(JNI_LIB_PREFIX);

    if (strncmp(_name, JNI_LIB_PREFIX, _len_prefix) != 0) {
      return false;
    }

    _name += _len_prefix;
    _len_jdwp = strlen(_jdwp);

    if (strncmp(_name, _jdwp, _len_jdwp) == 0) {
      _name += _len_jdwp;
    }
    else {
      return false;
    }

    if (strcmp(_name, JNI_LIB_SUFFIX) != 0) {
      return false;
    }

    return true;
  }

  if (strcmp(name, _jdwp) == 0) {
    return true;
  }

  return false;
}
#endif

int Arguments::process_patch_mod_option(const char* patch_mod_tail, bool* patch_mod_javabase) {
  // --patch-module=<module>=<file>(<pathsep><file>)*
  assert(patch_mod_tail != nullptr, "Unexpected null patch-module value");
  // Find the equal sign between the module name and the path specification
  const char* module_equal = strchr(patch_mod_tail, '=');
  if (module_equal == nullptr) {
    jio_fprintf(defaultStream::output_stream(), "Missing '=' in --patch-module specification\n");
    return JNI_ERR;
  } else {
    // Pick out the module name
    size_t module_len = module_equal - patch_mod_tail;
    char* module_name = NEW_C_HEAP_ARRAY_RETURN_NULL(char, module_len+1, mtArguments);
    if (module_name != nullptr) {
      memcpy(module_name, patch_mod_tail, module_len);
      *(module_name + module_len) = '\0';
      // The path piece begins one past the module_equal sign
      add_patch_mod_prefix(module_name, module_equal + 1, patch_mod_javabase);
      FREE_C_HEAP_ARRAY(char, module_name);
      if (!create_numbered_module_property("jdk.module.patch", patch_mod_tail, patch_mod_count++)) {
        return JNI_ENOMEM;
      }
    } else {
      return JNI_ENOMEM;
    }
  }
  return JNI_OK;
}

// Parse -Xss memory string parameter and convert to ThreadStackSize in K.
jint Arguments::parse_xss(const JavaVMOption* option, const char* tail, intx* out_ThreadStackSize) {
  // The min and max sizes match the values in globals.hpp, but scaled
  // with K. The values have been chosen so that alignment with page
  // size doesn't change the max value, which makes the conversions
  // back and forth between Xss value and ThreadStackSize value easier.
  // The values have also been chosen to fit inside a 32-bit signed type.
  const julong min_ThreadStackSize = 0;
  const julong max_ThreadStackSize = 1 * M;

  // Make sure the above values match the range set in globals.hpp
  const JVMTypedFlagLimit<intx>* limit = JVMFlagLimit::get_range_at(FLAG_MEMBER_ENUM(ThreadStackSize))->cast<intx>();
  assert(min_ThreadStackSize == static_cast<julong>(limit->min()), "must be");
  assert(max_ThreadStackSize == static_cast<julong>(limit->max()), "must be");

  const julong min_size = min_ThreadStackSize * K;
  const julong max_size = max_ThreadStackSize * K;

  assert(is_aligned(max_size, os::vm_page_size()), "Implementation assumption");

  julong size = 0;
  ArgsRange errcode = parse_memory_size(tail, &size, min_size, max_size);
  if (errcode != arg_in_range) {
    bool silent = (option == nullptr); // Allow testing to silence error messages
    if (!silent) {
      jio_fprintf(defaultStream::error_stream(),
                  "Invalid thread stack size: %s\n", option->optionString);
      describe_range_error(errcode);
    }
    return JNI_EINVAL;
  }

  // Internally track ThreadStackSize in units of 1024 bytes.
  const julong size_aligned = align_up(size, K);
  assert(size <= size_aligned,
         "Overflow: " JULONG_FORMAT " " JULONG_FORMAT,
         size, size_aligned);

  const julong size_in_K = size_aligned / K;
  assert(size_in_K < (julong)max_intx,
         "size_in_K doesn't fit in the type of ThreadStackSize: " JULONG_FORMAT,
         size_in_K);

  // Check that code expanding ThreadStackSize to a page aligned number of bytes won't overflow.
  const julong max_expanded = align_up(size_in_K * K, os::vm_page_size());
  assert(max_expanded < max_uintx && max_expanded >= size_in_K,
         "Expansion overflowed: " JULONG_FORMAT " " JULONG_FORMAT,
         max_expanded, size_in_K);

  *out_ThreadStackSize = (intx)size_in_K;

  return JNI_OK;
}

jint Arguments::parse_each_vm_init_arg(const JavaVMInitArgs* args, bool* patch_mod_javabase, JVMFlagOrigin origin) {
  // For match_option to return remaining or value part of option string
  const char* tail;

  // iterate over arguments
  for (int index = 0; index < args->nOptions; index++) {
    bool is_absolute_path = false;  // for -agentpath vs -agentlib

    const JavaVMOption* option = args->options + index;

    if (!match_option(option, "-Djava.class.path", &tail) &&
        !match_option(option, "-Dsun.java.command", &tail) &&
        !match_option(option, "-Dsun.java.launcher", &tail)) {

        // add all jvm options to the jvm_args string. This string
        // is used later to set the java.vm.args PerfData string constant.
        // the -Djava.class.path and the -Dsun.java.command options are
        // omitted from jvm_args string as each have their own PerfData
        // string constant object.
        build_jvm_args(option->optionString);
    }

    // -verbose:[class/module/gc/jni]
    if (match_option(option, "-verbose", &tail)) {
      if (!strcmp(tail, ":class") || !strcmp(tail, "")) {
        LogConfiguration::configure_stdout(LogLevel::Info, true, LOG_TAGS(class, load));
        LogConfiguration::configure_stdout(LogLevel::Info, true, LOG_TAGS(class, unload));
      } else if (!strcmp(tail, ":module")) {
        LogConfiguration::configure_stdout(LogLevel::Info, true, LOG_TAGS(module, load));
        LogConfiguration::configure_stdout(LogLevel::Info, true, LOG_TAGS(module, unload));
      } else if (!strcmp(tail, ":gc")) {
        if (_legacyGCLogging.lastFlag == 0) {
          _legacyGCLogging.lastFlag = 1;
        }
      } else if (!strcmp(tail, ":jni")) {
        LogConfiguration::configure_stdout(LogLevel::Debug, true, LOG_TAGS(jni, resolve));
      }
    // -da / -ea / -disableassertions / -enableassertions
    // These accept an optional class/package name separated by a colon, e.g.,
    // -da:java.lang.Thread.
    } else if (match_option(option, user_assertion_options, &tail, true)) {
      bool enable = option->optionString[1] == 'e';     // char after '-' is 'e'
      if (*tail == '\0') {
        JavaAssertions::setUserClassDefault(enable);
      } else {
        assert(*tail == ':', "bogus match by match_option()");
        JavaAssertions::addOption(tail + 1, enable);
      }
    // -dsa / -esa / -disablesystemassertions / -enablesystemassertions
    } else if (match_option(option, system_assertion_options, &tail, false)) {
      bool enable = option->optionString[1] == 'e';     // char after '-' is 'e'
      JavaAssertions::setSystemClassDefault(enable);
    // -bootclasspath:
    } else if (match_option(option, "-Xbootclasspath:", &tail)) {
        jio_fprintf(defaultStream::output_stream(),
          "-Xbootclasspath is no longer a supported option.\n");
        return JNI_EINVAL;
    // -bootclasspath/a:
    } else if (match_option(option, "-Xbootclasspath/a:", &tail)) {
      Arguments::append_sysclasspath(tail);
    // -bootclasspath/p:
    } else if (match_option(option, "-Xbootclasspath/p:", &tail)) {
        jio_fprintf(defaultStream::output_stream(),
          "-Xbootclasspath/p is no longer a supported option.\n");
        return JNI_EINVAL;
    // -Xrun
    } else if (match_option(option, "-Xrun", &tail)) {
      if (tail != nullptr) {
        const char* pos = strchr(tail, ':');
        size_t len = (pos == nullptr) ? strlen(tail) : pos - tail;
        char* name = NEW_C_HEAP_ARRAY(char, len + 1, mtArguments);
        jio_snprintf(name, len + 1, "%s", tail);

        char *options = nullptr;
        if(pos != nullptr) {
          size_t len2 = strlen(pos+1) + 1; // options start after ':'.  Final zero must be copied.
          options = (char*)memcpy(NEW_C_HEAP_ARRAY(char, len2, mtArguments), pos+1, len2);
        }
#if !INCLUDE_JVMTI
        if (strcmp(name, "jdwp") == 0) {
          jio_fprintf(defaultStream::error_stream(),
            "Debugging agents are not supported in this VM\n");
          return JNI_ERR;
        }
#endif // !INCLUDE_JVMTI
        JvmtiAgentList::add_xrun(name, options, false);
        FREE_C_HEAP_ARRAY(char, name);
        FREE_C_HEAP_ARRAY(char, options);
      }
    } else if (match_option(option, "--add-reads=", &tail)) {
      if (!create_numbered_module_property("jdk.module.addreads", tail, addreads_count++)) {
        return JNI_ENOMEM;
      }
    } else if (match_option(option, "--add-exports=", &tail)) {
      if (!create_numbered_module_property("jdk.module.addexports", tail, addexports_count++)) {
        return JNI_ENOMEM;
      }
    } else if (match_option(option, "--add-opens=", &tail)) {
      if (!create_numbered_module_property("jdk.module.addopens", tail, addopens_count++)) {
        return JNI_ENOMEM;
      }
    } else if (match_option(option, "--add-modules=", &tail)) {
      if (!create_numbered_module_property("jdk.module.addmods", tail, addmods_count++)) {
        return JNI_ENOMEM;
      }
    } else if (match_option(option, "--enable-native-access=", &tail)) {
      if (!create_numbered_module_property("jdk.module.enable.native.access", tail, enable_native_access_count++)) {
        return JNI_ENOMEM;
      }
    } else if (match_option(option, "--limit-modules=", &tail)) {
      if (!create_module_property("jdk.module.limitmods", tail, InternalProperty)) {
        return JNI_ENOMEM;
      }
    } else if (match_option(option, "--module-path=", &tail)) {
      if (!create_module_property("jdk.module.path", tail, ExternalProperty)) {
        return JNI_ENOMEM;
      }
    } else if (match_option(option, "--upgrade-module-path=", &tail)) {
      if (!create_module_property("jdk.module.upgrade.path", tail, ExternalProperty)) {
        return JNI_ENOMEM;
      }
    } else if (match_option(option, "--patch-module=", &tail)) {
      // --patch-module=<module>=<file>(<pathsep><file>)*
      int res = process_patch_mod_option(tail, patch_mod_javabase);
      if (res != JNI_OK) {
        return res;
      }
    } else if (match_option(option, "--illegal-access=", &tail)) {
      char version[256];
      JDK_Version::jdk(17).to_string(version, sizeof(version));
      warning("Ignoring option %s; support was removed in %s", option->optionString, version);
    // -agentlib and -agentpath
    } else if (match_option(option, "-agentlib:", &tail) ||
          (is_absolute_path = match_option(option, "-agentpath:", &tail))) {
      if(tail != nullptr) {
        const char* pos = strchr(tail, '=');
        char* name;
        if (pos == nullptr) {
          name = os::strdup_check_oom(tail, mtArguments);
        } else {
          size_t len = pos - tail;
          name = NEW_C_HEAP_ARRAY(char, len + 1, mtArguments);
          memcpy(name, tail, len);
          name[len] = '\0';
        }

        char *options = nullptr;
        if(pos != nullptr) {
          options = os::strdup_check_oom(pos + 1, mtArguments);
        }
#if !INCLUDE_JVMTI
        if (valid_jdwp_agent(name, is_absolute_path)) {
          jio_fprintf(defaultStream::error_stream(),
            "Debugging agents are not supported in this VM\n");
          return JNI_ERR;
        }
#endif // !INCLUDE_JVMTI
        JvmtiAgentList::add(name, options, is_absolute_path);
        os::free(name);
        os::free(options);
      }
    // -javaagent
    } else if (match_option(option, "-javaagent:", &tail)) {
#if !INCLUDE_JVMTI
      jio_fprintf(defaultStream::error_stream(),
        "Instrumentation agents are not supported in this VM\n");
      return JNI_ERR;
#else
      if (tail != nullptr) {
        size_t length = strlen(tail) + 1;
        char *options = NEW_C_HEAP_ARRAY(char, length, mtArguments);
        jio_snprintf(options, length, "%s", tail);
        JvmtiAgentList::add("instrument", options, false);
        FREE_C_HEAP_ARRAY(char, options);

        // java agents need module java.instrument
        if (!create_numbered_module_property("jdk.module.addmods", "java.instrument", addmods_count++)) {
          return JNI_ENOMEM;
        }
      }
#endif // !INCLUDE_JVMTI
    // --enable_preview
    } else if (match_option(option, "--enable-preview")) {
      set_enable_preview();
    // -Xnoclassgc
    } else if (match_option(option, "-Xnoclassgc")) {
      if (FLAG_SET_CMDLINE(ClassUnloading, false) != JVMFlag::SUCCESS) {
        return JNI_EINVAL;
      }
    // -Xbatch
    } else if (match_option(option, "-Xbatch")) {
      if (FLAG_SET_CMDLINE(BackgroundCompilation, false) != JVMFlag::SUCCESS) {
        return JNI_EINVAL;
      }
    // -Xmn for compatibility with other JVM vendors
    } else if (match_option(option, "-Xmn", &tail)) {
      julong long_initial_young_size = 0;
      ArgsRange errcode = parse_memory_size(tail, &long_initial_young_size, 1);
      if (errcode != arg_in_range) {
        jio_fprintf(defaultStream::error_stream(),
                    "Invalid initial young generation size: %s\n", option->optionString);
        describe_range_error(errcode);
        return JNI_EINVAL;
      }
      if (FLAG_SET_CMDLINE(MaxNewSize, (size_t)long_initial_young_size) != JVMFlag::SUCCESS) {
        return JNI_EINVAL;
      }
      if (FLAG_SET_CMDLINE(NewSize, (size_t)long_initial_young_size) != JVMFlag::SUCCESS) {
        return JNI_EINVAL;
      }
    // -Xms
    } else if (match_option(option, "-Xms", &tail)) {
      julong size = 0;
      // an initial heap size of 0 means automatically determine
      ArgsRange errcode = parse_memory_size(tail, &size, 0);
      if (errcode != arg_in_range) {
        jio_fprintf(defaultStream::error_stream(),
                    "Invalid initial heap size: %s\n", option->optionString);
        describe_range_error(errcode);
        return JNI_EINVAL;
      }
      if (FLAG_SET_CMDLINE(MinHeapSize, (size_t)size) != JVMFlag::SUCCESS) {
        return JNI_EINVAL;
      }
      if (FLAG_SET_CMDLINE(InitialHeapSize, (size_t)size) != JVMFlag::SUCCESS) {
        return JNI_EINVAL;
      }
    // -Xmx
    } else if (match_option(option, "-Xmx", &tail) || match_option(option, "-XX:MaxHeapSize=", &tail)) {
      julong long_max_heap_size = 0;
      ArgsRange errcode = parse_memory_size(tail, &long_max_heap_size, 1);
      if (errcode != arg_in_range) {
        jio_fprintf(defaultStream::error_stream(),
                    "Invalid maximum heap size: %s\n", option->optionString);
        describe_range_error(errcode);
        return JNI_EINVAL;
      }
      if (FLAG_SET_CMDLINE(MaxHeapSize, (size_t)long_max_heap_size) != JVMFlag::SUCCESS) {
        return JNI_EINVAL;
      }
    // Xmaxf
    } else if (match_option(option, "-Xmaxf", &tail)) {
      char* err;
      int maxf = (int)(strtod(tail, &err) * 100);
      if (*err != '\0' || *tail == '\0') {
        jio_fprintf(defaultStream::error_stream(),
                    "Bad max heap free percentage size: %s\n",
                    option->optionString);
        return JNI_EINVAL;
      } else {
        if (FLAG_SET_CMDLINE(MaxHeapFreeRatio, maxf) != JVMFlag::SUCCESS) {
            return JNI_EINVAL;
        }
      }
    // Xminf
    } else if (match_option(option, "-Xminf", &tail)) {
      char* err;
      int minf = (int)(strtod(tail, &err) * 100);
      if (*err != '\0' || *tail == '\0') {
        jio_fprintf(defaultStream::error_stream(),
                    "Bad min heap free percentage size: %s\n",
                    option->optionString);
        return JNI_EINVAL;
      } else {
        if (FLAG_SET_CMDLINE(MinHeapFreeRatio, minf) != JVMFlag::SUCCESS) {
          return JNI_EINVAL;
        }
      }
    // -Xss
    } else if (match_option(option, "-Xss", &tail)) {
      intx value = 0;
      jint err = parse_xss(option, tail, &value);
      if (err != JNI_OK) {
        return err;
      }
      if (FLAG_SET_CMDLINE(ThreadStackSize, value) != JVMFlag::SUCCESS) {
        return JNI_EINVAL;
      }
    } else if (match_option(option, "-Xmaxjitcodesize", &tail) ||
               match_option(option, "-XX:ReservedCodeCacheSize=", &tail)) {
      julong long_ReservedCodeCacheSize = 0;

      ArgsRange errcode = parse_memory_size(tail, &long_ReservedCodeCacheSize, 1);
      if (errcode != arg_in_range) {
        jio_fprintf(defaultStream::error_stream(),
                    "Invalid maximum code cache size: %s.\n", option->optionString);
        return JNI_EINVAL;
      }
      if (FLAG_SET_CMDLINE(ReservedCodeCacheSize, (uintx)long_ReservedCodeCacheSize) != JVMFlag::SUCCESS) {
        return JNI_EINVAL;
      }
    // -green
    } else if (match_option(option, "-green")) {
      jio_fprintf(defaultStream::error_stream(),
                  "Green threads support not available\n");
          return JNI_EINVAL;
    // -native
    } else if (match_option(option, "-native")) {
          // HotSpot always uses native threads, ignore silently for compatibility
    // -Xrs
    } else if (match_option(option, "-Xrs")) {
          // Classic/EVM option, new functionality
      if (FLAG_SET_CMDLINE(ReduceSignalUsage, true) != JVMFlag::SUCCESS) {
        return JNI_EINVAL;
      }
      // -Xprof
    } else if (match_option(option, "-Xprof")) {
      char version[256];
      // Obsolete in JDK 10
      JDK_Version::jdk(10).to_string(version, sizeof(version));
      warning("Ignoring option %s; support was removed in %s", option->optionString, version);
    // -Xinternalversion
    } else if (match_option(option, "-Xinternalversion")) {
      jio_fprintf(defaultStream::output_stream(), "%s\n",
                  VM_Version::internal_vm_info_string());
      vm_exit(0);
#ifndef PRODUCT
    // -Xprintflags
    } else if (match_option(option, "-Xprintflags")) {
      JVMFlag::printFlags(tty, false);
      vm_exit(0);
#endif
    // -D
    } else if (match_option(option, "-D", &tail)) {
      const char* value;
      if (match_option(option, "-Djava.endorsed.dirs=", &value) &&
            *value!= '\0' && strcmp(value, "\"\"") != 0) {
        // abort if -Djava.endorsed.dirs is set
        jio_fprintf(defaultStream::output_stream(),
          "-Djava.endorsed.dirs=%s is not supported. Endorsed standards and standalone APIs\n"
          "in modular form will be supported via the concept of upgradeable modules.\n", value);
        return JNI_EINVAL;
      }
      if (match_option(option, "-Djava.ext.dirs=", &value) &&
            *value != '\0' && strcmp(value, "\"\"") != 0) {
        // abort if -Djava.ext.dirs is set
        jio_fprintf(defaultStream::output_stream(),
          "-Djava.ext.dirs=%s is not supported.  Use -classpath instead.\n", value);
        return JNI_EINVAL;
      }
      // Check for module related properties.  They must be set using the modules
      // options. For example: use "--add-modules=java.sql", not
      // "-Djdk.module.addmods=java.sql"
      if (is_internal_module_property(option->optionString + 2)) {
        needs_module_property_warning = true;
        continue;
      }
      if (!add_property(tail)) {
        return JNI_ENOMEM;
      }
      // Out of the box management support
      if (match_option(option, "-Dcom.sun.management", &tail)) {
#if INCLUDE_MANAGEMENT
        if (FLAG_SET_CMDLINE(ManagementServer, true) != JVMFlag::SUCCESS) {
          return JNI_EINVAL;
        }
        // management agent in module jdk.management.agent
        if (!create_numbered_module_property("jdk.module.addmods", "jdk.management.agent", addmods_count++)) {
          return JNI_ENOMEM;
        }
#else
        jio_fprintf(defaultStream::output_stream(),
          "-Dcom.sun.management is not supported in this VM.\n");
        return JNI_ERR;
#endif
      }
    // -Xint
    } else if (match_option(option, "-Xint")) {
          set_mode_flags(_int);
          mode_flag_cmd_line = true;
    // -Xmixed
    } else if (match_option(option, "-Xmixed")) {
          set_mode_flags(_mixed);
          mode_flag_cmd_line = true;
    // -Xcomp
    } else if (match_option(option, "-Xcomp")) {
      // for testing the compiler; turn off all flags that inhibit compilation
          set_mode_flags(_comp);
          mode_flag_cmd_line = true;
    // -Xshare:dump
    } else if (match_option(option, "-Xshare:dump")) {
      CDSConfig::enable_dumping_static_archive();
    // -Xshare:on
    } else if (match_option(option, "-Xshare:on")) {
      UseSharedSpaces = true;
      RequireSharedSpaces = true;
    // -Xshare:auto || -XX:ArchiveClassesAtExit=<archive file>
    } else if (match_option(option, "-Xshare:auto")) {
      UseSharedSpaces = true;
      RequireSharedSpaces = false;
      xshare_auto_cmd_line = true;
    // -Xshare:off
    } else if (match_option(option, "-Xshare:off")) {
      UseSharedSpaces = false;
      RequireSharedSpaces = false;
    // -Xverify
    } else if (match_option(option, "-Xverify", &tail)) {
      if (strcmp(tail, ":all") == 0 || strcmp(tail, "") == 0) {
        if (FLAG_SET_CMDLINE(BytecodeVerificationLocal, true) != JVMFlag::SUCCESS) {
          return JNI_EINVAL;
        }
        if (FLAG_SET_CMDLINE(BytecodeVerificationRemote, true) != JVMFlag::SUCCESS) {
          return JNI_EINVAL;
        }
      } else if (strcmp(tail, ":remote") == 0) {
        if (FLAG_SET_CMDLINE(BytecodeVerificationLocal, false) != JVMFlag::SUCCESS) {
          return JNI_EINVAL;
        }
        if (FLAG_SET_CMDLINE(BytecodeVerificationRemote, true) != JVMFlag::SUCCESS) {
          return JNI_EINVAL;
        }
      } else if (strcmp(tail, ":none") == 0) {
        if (FLAG_SET_CMDLINE(BytecodeVerificationLocal, false) != JVMFlag::SUCCESS) {
          return JNI_EINVAL;
        }
        if (FLAG_SET_CMDLINE(BytecodeVerificationRemote, false) != JVMFlag::SUCCESS) {
          return JNI_EINVAL;
        }
        warning("Options -Xverify:none and -noverify were deprecated in JDK 13 and will likely be removed in a future release.");
      } else if (is_bad_option(option, args->ignoreUnrecognized, "verification")) {
        return JNI_EINVAL;
      }
    // -Xdebug
    } else if (match_option(option, "-Xdebug")) {
      warning("Option -Xdebug was deprecated in JDK 22 and will likely be removed in a future release.");
    } else if (match_option(option, "-Xloggc:", &tail)) {
      // Deprecated flag to redirect GC output to a file. -Xloggc:<filename>
      log_warning(gc)("-Xloggc is deprecated. Will use -Xlog:gc:%s instead.", tail);
      _legacyGCLogging.lastFlag = 2;
      _legacyGCLogging.file = os::strdup_check_oom(tail);
    } else if (match_option(option, "-Xlog", &tail)) {
      bool ret = false;
      if (strcmp(tail, ":help") == 0) {
        fileStream stream(defaultStream::output_stream());
        LogConfiguration::print_command_line_help(&stream);
        vm_exit(0);
      } else if (strcmp(tail, ":disable") == 0) {
        LogConfiguration::disable_logging();
        ret = true;
      } else if (strcmp(tail, ":async") == 0) {
        LogConfiguration::set_async_mode(true);
        ret = true;
      } else if (*tail == '\0') {
        ret = LogConfiguration::parse_command_line_arguments();
        assert(ret, "-Xlog without arguments should never fail to parse");
      } else if (*tail == ':') {
        ret = LogConfiguration::parse_command_line_arguments(tail + 1);
      }
      if (ret == false) {
        jio_fprintf(defaultStream::error_stream(),
                    "Invalid -Xlog option '-Xlog%s', see error log for details.\n",
                    tail);
        return JNI_EINVAL;
      }
    // JNI hooks
    } else if (match_option(option, "-Xcheck", &tail)) {
      if (!strcmp(tail, ":jni")) {
#if !INCLUDE_JNI_CHECK
        warning("JNI CHECKING is not supported in this VM");
#else
        CheckJNICalls = true;
#endif // INCLUDE_JNI_CHECK
      } else if (is_bad_option(option, args->ignoreUnrecognized,
                                     "check")) {
        return JNI_EINVAL;
      }
    } else if (match_option(option, "vfprintf")) {
      _vfprintf_hook = CAST_TO_FN_PTR(vfprintf_hook_t, option->extraInfo);
    } else if (match_option(option, "exit")) {
      _exit_hook = CAST_TO_FN_PTR(exit_hook_t, option->extraInfo);
    } else if (match_option(option, "abort")) {
      _abort_hook = CAST_TO_FN_PTR(abort_hook_t, option->extraInfo);
    // Need to keep consistency of MaxTenuringThreshold and AlwaysTenure/NeverTenure;
    // and the last option wins.
    } else if (match_option(option, "-XX:+NeverTenure")) {
      if (FLAG_SET_CMDLINE(NeverTenure, true) != JVMFlag::SUCCESS) {
        return JNI_EINVAL;
      }
      if (FLAG_SET_CMDLINE(AlwaysTenure, false) != JVMFlag::SUCCESS) {
        return JNI_EINVAL;
      }
      if (FLAG_SET_CMDLINE(MaxTenuringThreshold, markWord::max_age + 1) != JVMFlag::SUCCESS) {
        return JNI_EINVAL;
      }
    } else if (match_option(option, "-XX:+AlwaysTenure")) {
      if (FLAG_SET_CMDLINE(NeverTenure, false) != JVMFlag::SUCCESS) {
        return JNI_EINVAL;
      }
      if (FLAG_SET_CMDLINE(AlwaysTenure, true) != JVMFlag::SUCCESS) {
        return JNI_EINVAL;
      }
      if (FLAG_SET_CMDLINE(MaxTenuringThreshold, 0) != JVMFlag::SUCCESS) {
        return JNI_EINVAL;
      }
    } else if (match_option(option, "-XX:MaxTenuringThreshold=", &tail)) {
      uint max_tenuring_thresh = 0;
      if (!parse_uint(tail, &max_tenuring_thresh, 0)) {
        jio_fprintf(defaultStream::error_stream(),
                    "Improperly specified VM option \'MaxTenuringThreshold=%s\'\n", tail);
        return JNI_EINVAL;
      }

      if (FLAG_SET_CMDLINE(MaxTenuringThreshold, max_tenuring_thresh) != JVMFlag::SUCCESS) {
        return JNI_EINVAL;
      }

      if (MaxTenuringThreshold == 0) {
        if (FLAG_SET_CMDLINE(NeverTenure, false) != JVMFlag::SUCCESS) {
          return JNI_EINVAL;
        }
        if (FLAG_SET_CMDLINE(AlwaysTenure, true) != JVMFlag::SUCCESS) {
          return JNI_EINVAL;
        }
      } else {
        if (FLAG_SET_CMDLINE(NeverTenure, false) != JVMFlag::SUCCESS) {
          return JNI_EINVAL;
        }
        if (FLAG_SET_CMDLINE(AlwaysTenure, false) != JVMFlag::SUCCESS) {
          return JNI_EINVAL;
        }
      }
    } else if (match_option(option, "-XX:+DisplayVMOutputToStderr")) {
      if (FLAG_SET_CMDLINE(DisplayVMOutputToStdout, false) != JVMFlag::SUCCESS) {
        return JNI_EINVAL;
      }
      if (FLAG_SET_CMDLINE(DisplayVMOutputToStderr, true) != JVMFlag::SUCCESS) {
        return JNI_EINVAL;
      }
    } else if (match_option(option, "-XX:+DisplayVMOutputToStdout")) {
      if (FLAG_SET_CMDLINE(DisplayVMOutputToStderr, false) != JVMFlag::SUCCESS) {
        return JNI_EINVAL;
      }
      if (FLAG_SET_CMDLINE(DisplayVMOutputToStdout, true) != JVMFlag::SUCCESS) {
        return JNI_EINVAL;
      }
    } else if (match_option(option, "-XX:+ErrorFileToStderr")) {
      if (FLAG_SET_CMDLINE(ErrorFileToStdout, false) != JVMFlag::SUCCESS) {
        return JNI_EINVAL;
      }
      if (FLAG_SET_CMDLINE(ErrorFileToStderr, true) != JVMFlag::SUCCESS) {
        return JNI_EINVAL;
      }
    } else if (match_option(option, "-XX:+ErrorFileToStdout")) {
      if (FLAG_SET_CMDLINE(ErrorFileToStderr, false) != JVMFlag::SUCCESS) {
        return JNI_EINVAL;
      }
      if (FLAG_SET_CMDLINE(ErrorFileToStdout, true) != JVMFlag::SUCCESS) {
        return JNI_EINVAL;
      }
    } else if (match_option(option, "--finalization=", &tail)) {
      if (strcmp(tail, "enabled") == 0) {
        InstanceKlass::set_finalization_enabled(true);
      } else if (strcmp(tail, "disabled") == 0) {
        InstanceKlass::set_finalization_enabled(false);
      } else {
        jio_fprintf(defaultStream::error_stream(),
                    "Invalid finalization value '%s', must be 'disabled' or 'enabled'.\n",
                    tail);
        return JNI_EINVAL;
      }
#if !defined(DTRACE_ENABLED)
    } else if (match_option(option, "-XX:+DTraceMethodProbes")) {
      jio_fprintf(defaultStream::error_stream(),
                  "DTraceMethodProbes flag is not applicable for this configuration\n");
      return JNI_EINVAL;
    } else if (match_option(option, "-XX:+DTraceAllocProbes")) {
      jio_fprintf(defaultStream::error_stream(),
                  "DTraceAllocProbes flag is not applicable for this configuration\n");
      return JNI_EINVAL;
    } else if (match_option(option, "-XX:+DTraceMonitorProbes")) {
      jio_fprintf(defaultStream::error_stream(),
                  "DTraceMonitorProbes flag is not applicable for this configuration\n");
      return JNI_EINVAL;
#endif // !defined(DTRACE_ENABLED)
#ifdef ASSERT
    } else if (match_option(option, "-XX:+FullGCALot")) {
      if (FLAG_SET_CMDLINE(FullGCALot, true) != JVMFlag::SUCCESS) {
        return JNI_EINVAL;
      }
#endif
#if !INCLUDE_MANAGEMENT
    } else if (match_option(option, "-XX:+ManagementServer")) {
        jio_fprintf(defaultStream::error_stream(),
          "ManagementServer is not supported in this VM.\n");
        return JNI_ERR;
#endif // INCLUDE_MANAGEMENT
#if INCLUDE_JVMCI
    } else if (match_option(option, "-XX:-EnableJVMCIProduct") || match_option(option, "-XX:-UseGraalJIT")) {
      if (EnableJVMCIProduct) {
        jio_fprintf(defaultStream::error_stream(),
                  "-XX:-EnableJVMCIProduct or -XX:-UseGraalJIT cannot come after -XX:+EnableJVMCIProduct or -XX:+UseGraalJIT\n");
        return JNI_EINVAL;
      }
    } else if (match_option(option, "-XX:+EnableJVMCIProduct") || match_option(option, "-XX:+UseGraalJIT")) {
      bool use_graal_jit = match_option(option, "-XX:+UseGraalJIT");
      if (use_graal_jit) {
        const char* jvmci_compiler = get_property("jvmci.Compiler");
        if (jvmci_compiler != nullptr) {
          if (strncmp(jvmci_compiler, "graal", strlen("graal")) != 0) {
            jio_fprintf(defaultStream::error_stream(),
              "Value of jvmci.Compiler incompatible with +UseGraalJIT: %s\n", jvmci_compiler);
            return JNI_ERR;
          }
        } else if (!add_property("jvmci.Compiler=graal")) {
            return JNI_ENOMEM;
        }
      }

      // Just continue, since "-XX:+EnableJVMCIProduct" or "-XX:+UseGraalJIT" has been specified before
      if (EnableJVMCIProduct) {
        continue;
      }
      JVMFlag *jvmciFlag = JVMFlag::find_flag("EnableJVMCIProduct");
      // Allow this flag if it has been unlocked.
      if (jvmciFlag != nullptr && jvmciFlag->is_unlocked()) {
        if (!JVMCIGlobals::enable_jvmci_product_mode(origin, use_graal_jit)) {
          jio_fprintf(defaultStream::error_stream(),
            "Unable to enable JVMCI in product mode\n");
          return JNI_ERR;
        }
      }
      // The flag was locked so process normally to report that error
      else if (!process_argument(use_graal_jit ? "UseGraalJIT" : "EnableJVMCIProduct", args->ignoreUnrecognized, origin)) {
        return JNI_EINVAL;
      }
#endif // INCLUDE_JVMCI
#if INCLUDE_JFR
    } else if (match_jfr_option(&option)) {
      return JNI_EINVAL;
#endif
    } else if (match_option(option, "-XX:", &tail)) { // -XX:xxxx
      // Skip -XX:Flags= and -XX:VMOptionsFile= since those cases have
      // already been handled
      if ((strncmp(tail, "Flags=", strlen("Flags=")) != 0) &&
          (strncmp(tail, "VMOptionsFile=", strlen("VMOptionsFile=")) != 0)) {
        if (!process_argument(tail, args->ignoreUnrecognized, origin)) {
          return JNI_EINVAL;
        }
      }
    // Unknown option
    } else if (is_bad_option(option, args->ignoreUnrecognized)) {
      return JNI_ERR;
    }
  }

  // PrintSharedArchiveAndExit will turn on
  //   -Xshare:on
  //   -Xlog:class+path=info
  if (PrintSharedArchiveAndExit) {
    UseSharedSpaces = true;
    RequireSharedSpaces = true;
    LogConfiguration::configure_stdout(LogLevel::Info, true, LOG_TAGS(class, path));
  }

  fix_appclasspath();

  return JNI_OK;
}

void Arguments::add_patch_mod_prefix(const char* module_name, const char* path, bool* patch_mod_javabase) {
  // For java.base check for duplicate --patch-module options being specified on the command line.
  // This check is only required for java.base, all other duplicate module specifications
  // will be checked during module system initialization.  The module system initialization
  // will throw an ExceptionInInitializerError if this situation occurs.
  if (strcmp(module_name, JAVA_BASE_NAME) == 0) {
    if (*patch_mod_javabase) {
      vm_exit_during_initialization("Cannot specify " JAVA_BASE_NAME " more than once to --patch-module");
    } else {
      *patch_mod_javabase = true;
    }
  }

  // Create GrowableArray lazily, only if --patch-module has been specified
  if (_patch_mod_prefix == nullptr) {
    _patch_mod_prefix = new (mtArguments) GrowableArray<ModulePatchPath*>(10, mtArguments);
  }

  _patch_mod_prefix->push(new ModulePatchPath(module_name, path));
}

// Remove all empty paths from the app classpath (if IgnoreEmptyClassPaths is enabled)
//
// This is necessary because some apps like to specify classpath like -cp foo.jar:${XYZ}:bar.jar
// in their start-up scripts. If XYZ is empty, the classpath will look like "-cp foo.jar::bar.jar".
// Java treats such empty paths as if the user specified "-cp foo.jar:.:bar.jar". I.e., an empty
// path is treated as the current directory.
//
// This causes problems with CDS, which requires that all directories specified in the classpath
// must be empty. In most cases, applications do NOT want to load classes from the current
// directory anyway. Adding -XX:+IgnoreEmptyClassPaths will make these applications' start-up
// scripts compatible with CDS.
void Arguments::fix_appclasspath() {
  if (IgnoreEmptyClassPaths) {
    const char separator = *os::path_separator();
    const char* src = _java_class_path->value();

    // skip over all the leading empty paths
    while (*src == separator) {
      src ++;
    }

    char* copy = os::strdup_check_oom(src, mtArguments);

    // trim all trailing empty paths
    for (char* tail = copy + strlen(copy) - 1; tail >= copy && *tail == separator; tail--) {
      *tail = '\0';
    }

    char from[3] = {separator, separator, '\0'};
    char to  [2] = {separator, '\0'};
    while (StringUtils::replace_no_expand(copy, from, to) > 0) {
      // Keep replacing "::" -> ":" until we have no more "::" (non-windows)
      // Keep replacing ";;" -> ";" until we have no more ";;" (windows)
    }

    _java_class_path->set_writeable_value(copy);
    FreeHeap(copy); // a copy was made by set_value, so don't need this anymore
  }
}

jint Arguments::finalize_vm_init_args(bool patch_mod_javabase) {
  // check if the default lib/endorsed directory exists; if so, error
  char path[JVM_MAXPATHLEN];
  const char* fileSep = os::file_separator();
  jio_snprintf(path, JVM_MAXPATHLEN, "%s%slib%sendorsed", Arguments::get_java_home(), fileSep, fileSep);

  DIR* dir = os::opendir(path);
  if (dir != nullptr) {
    jio_fprintf(defaultStream::output_stream(),
      "<JAVA_HOME>/lib/endorsed is not supported. Endorsed standards and standalone APIs\n"
      "in modular form will be supported via the concept of upgradeable modules.\n");
    os::closedir(dir);
    return JNI_ERR;
  }

  jio_snprintf(path, JVM_MAXPATHLEN, "%s%slib%sext", Arguments::get_java_home(), fileSep, fileSep);
  dir = os::opendir(path);
  if (dir != nullptr) {
    jio_fprintf(defaultStream::output_stream(),
      "<JAVA_HOME>/lib/ext exists, extensions mechanism no longer supported; "
      "Use -classpath instead.\n.");
    os::closedir(dir);
    return JNI_ERR;
  }

  // This must be done after all arguments have been processed
  // and the container support has been initialized since AggressiveHeap
  // relies on the amount of total memory available.
  if (AggressiveHeap) {
    jint result = set_aggressive_heap_flags();
    if (result != JNI_OK) {
      return result;
    }
  }

  // CompileThresholdScaling == 0.0 is same as -Xint: Disable compilation (enable interpreter-only mode),
  // but like -Xint, leave compilation thresholds unaffected.
  // With tiered compilation disabled, setting CompileThreshold to 0 disables compilation as well.
  if ((CompileThresholdScaling == 0.0) || (!TieredCompilation && CompileThreshold == 0)) {
    set_mode_flags(_int);
  }

#ifdef ZERO
  // Zero always runs in interpreted mode
  set_mode_flags(_int);
#endif

  // eventually fix up InitialTenuringThreshold if only MaxTenuringThreshold is set
  if (FLAG_IS_DEFAULT(InitialTenuringThreshold) && (InitialTenuringThreshold > MaxTenuringThreshold)) {
    FLAG_SET_ERGO(InitialTenuringThreshold, MaxTenuringThreshold);
  }

#if !COMPILER2_OR_JVMCI
  // Don't degrade server performance for footprint
  if (FLAG_IS_DEFAULT(UseLargePages) &&
      MaxHeapSize < LargePageHeapSizeThreshold) {
    // No need for large granularity pages w/small heaps.
    // Note that large pages are enabled/disabled for both the
    // Java heap and the code cache.
    FLAG_SET_DEFAULT(UseLargePages, false);
  }

  UNSUPPORTED_OPTION(ProfileInterpreter);
#endif

  // Parse the CompilationMode flag
  if (!CompilationModeFlag::initialize()) {
    return JNI_ERR;
  }

  if (!check_vm_args_consistency()) {
    return JNI_ERR;
  }

  if (!CDSConfig::check_vm_args_consistency(patch_mod_javabase, mode_flag_cmd_line)) {
    return JNI_ERR;
  }

#ifndef CAN_SHOW_REGISTERS_ON_ASSERT
  UNSUPPORTED_OPTION(ShowRegistersOnAssert);
#endif // CAN_SHOW_REGISTERS_ON_ASSERT

  return JNI_OK;
}

// Helper class for controlling the lifetime of JavaVMInitArgs
// objects.  The contents of the JavaVMInitArgs are guaranteed to be
// deleted on the destruction of the ScopedVMInitArgs object.
class ScopedVMInitArgs : public StackObj {
 private:
  JavaVMInitArgs _args;
  char*          _container_name;
  bool           _is_set;
  char*          _vm_options_file_arg;

 public:
  ScopedVMInitArgs(const char *container_name) {
    _args.version = JNI_VERSION_1_2;
    _args.nOptions = 0;
    _args.options = nullptr;
    _args.ignoreUnrecognized = false;
    _container_name = (char *)container_name;
    _is_set = false;
    _vm_options_file_arg = nullptr;
  }

  // Populates the JavaVMInitArgs object represented by this
  // ScopedVMInitArgs object with the arguments in options.  The
  // allocated memory is deleted by the destructor.  If this method
  // returns anything other than JNI_OK, then this object is in a
  // partially constructed state, and should be abandoned.
  jint set_args(const GrowableArrayView<JavaVMOption>* options) {
    _is_set = true;
    JavaVMOption* options_arr = NEW_C_HEAP_ARRAY_RETURN_NULL(
        JavaVMOption, options->length(), mtArguments);
    if (options_arr == nullptr) {
      return JNI_ENOMEM;
    }
    _args.options = options_arr;

    for (int i = 0; i < options->length(); i++) {
      options_arr[i] = options->at(i);
      options_arr[i].optionString = os::strdup(options_arr[i].optionString);
      if (options_arr[i].optionString == nullptr) {
        // Rely on the destructor to do cleanup.
        _args.nOptions = i;
        return JNI_ENOMEM;
      }
    }

    _args.nOptions = options->length();
    _args.ignoreUnrecognized = IgnoreUnrecognizedVMOptions;
    return JNI_OK;
  }

  JavaVMInitArgs* get()             { return &_args; }
  char* container_name()            { return _container_name; }
  bool  is_set()                    { return _is_set; }
  bool  found_vm_options_file_arg() { return _vm_options_file_arg != nullptr; }
  char* vm_options_file_arg()       { return _vm_options_file_arg; }

  void set_vm_options_file_arg(const char *vm_options_file_arg) {
    if (_vm_options_file_arg != nullptr) {
      os::free(_vm_options_file_arg);
    }
    _vm_options_file_arg = os::strdup_check_oom(vm_options_file_arg);
  }

  ~ScopedVMInitArgs() {
    if (_vm_options_file_arg != nullptr) {
      os::free(_vm_options_file_arg);
    }
    if (_args.options == nullptr) return;
    for (int i = 0; i < _args.nOptions; i++) {
      os::free(_args.options[i].optionString);
    }
    FREE_C_HEAP_ARRAY(JavaVMOption, _args.options);
  }

  // Insert options into this option list, to replace option at
  // vm_options_file_pos (-XX:VMOptionsFile)
  jint insert(const JavaVMInitArgs* args,
              const JavaVMInitArgs* args_to_insert,
              const int vm_options_file_pos) {
    assert(_args.options == nullptr, "shouldn't be set yet");
    assert(args_to_insert->nOptions != 0, "there should be args to insert");
    assert(vm_options_file_pos != -1, "vm_options_file_pos should be set");

    int length = args->nOptions + args_to_insert->nOptions - 1;
    // Construct new option array
    GrowableArrayCHeap<JavaVMOption, mtArguments> options(length);
    for (int i = 0; i < args->nOptions; i++) {
      if (i == vm_options_file_pos) {
        // insert the new options starting at the same place as the
        // -XX:VMOptionsFile option
        for (int j = 0; j < args_to_insert->nOptions; j++) {
          options.push(args_to_insert->options[j]);
        }
      } else {
        options.push(args->options[i]);
      }
    }
    // make into options array
    return set_args(&options);
  }
};

jint Arguments::parse_java_options_environment_variable(ScopedVMInitArgs* args) {
  return parse_options_environment_variable("_JAVA_OPTIONS", args);
}

jint Arguments::parse_java_tool_options_environment_variable(ScopedVMInitArgs* args) {
  return parse_options_environment_variable("JAVA_TOOL_OPTIONS", args);
}

jint Arguments::parse_options_environment_variable(const char* name,
                                                   ScopedVMInitArgs* vm_args) {
  char *buffer = ::getenv(name);

  // Don't check this environment variable if user has special privileges
  // (e.g. unix su command).
  if (buffer == nullptr || os::have_special_privileges()) {
    return JNI_OK;
  }

  if ((buffer = os::strdup(buffer)) == nullptr) {
    return JNI_ENOMEM;
  }

  jio_fprintf(defaultStream::error_stream(),
              "Picked up %s: %s\n", name, buffer);

  int retcode = parse_options_buffer(name, buffer, strlen(buffer), vm_args);

  os::free(buffer);
  return retcode;
}

jint Arguments::parse_vm_options_file(const char* file_name, ScopedVMInitArgs* vm_args) {
  // read file into buffer
  int fd = ::open(file_name, O_RDONLY);
  if (fd < 0) {
    jio_fprintf(defaultStream::error_stream(),
                "Could not open options file '%s'\n",
                file_name);
    return JNI_ERR;
  }

  struct stat stbuf;
  int retcode = os::stat(file_name, &stbuf);
  if (retcode != 0) {
    jio_fprintf(defaultStream::error_stream(),
                "Could not stat options file '%s'\n",
                file_name);
    ::close(fd);
    return JNI_ERR;
  }

  if (stbuf.st_size == 0) {
    // tell caller there is no option data and that is ok
    ::close(fd);
    return JNI_OK;
  }

  // '+ 1' for null termination even with max bytes
  size_t bytes_alloc = stbuf.st_size + 1;

  char *buf = NEW_C_HEAP_ARRAY_RETURN_NULL(char, bytes_alloc, mtArguments);
  if (nullptr == buf) {
    jio_fprintf(defaultStream::error_stream(),
                "Could not allocate read buffer for options file parse\n");
    ::close(fd);
    return JNI_ENOMEM;
  }

  memset(buf, 0, bytes_alloc);

  // Fill buffer
  ssize_t bytes_read = ::read(fd, (void *)buf, (unsigned)bytes_alloc);
  ::close(fd);
  if (bytes_read < 0) {
    FREE_C_HEAP_ARRAY(char, buf);
    jio_fprintf(defaultStream::error_stream(),
                "Could not read options file '%s'\n", file_name);
    return JNI_ERR;
  }

  if (bytes_read == 0) {
    // tell caller there is no option data and that is ok
    FREE_C_HEAP_ARRAY(char, buf);
    return JNI_OK;
  }

  retcode = parse_options_buffer(file_name, buf, bytes_read, vm_args);

  FREE_C_HEAP_ARRAY(char, buf);
  return retcode;
}

jint Arguments::parse_options_buffer(const char* name, char* buffer, const size_t buf_len, ScopedVMInitArgs* vm_args) {
  // Construct option array
  GrowableArrayCHeap<JavaVMOption, mtArguments> options(2);

  // some pointers to help with parsing
  char *buffer_end = buffer + buf_len;
  char *opt_hd = buffer;
  char *wrt = buffer;
  char *rd = buffer;

  // parse all options
  while (rd < buffer_end) {
    // skip leading white space from the input string
    while (rd < buffer_end && isspace(*rd)) {
      rd++;
    }

    if (rd >= buffer_end) {
      break;
    }

    // Remember this is where we found the head of the token.
    opt_hd = wrt;

    // Tokens are strings of non white space characters separated
    // by one or more white spaces.
    while (rd < buffer_end && !isspace(*rd)) {
      if (*rd == '\'' || *rd == '"') {      // handle a quoted string
        int quote = *rd;                    // matching quote to look for
        rd++;                               // don't copy open quote
        while (rd < buffer_end && *rd != quote) {
                                            // include everything (even spaces)
                                            // up until the close quote
          *wrt++ = *rd++;                   // copy to option string
        }

        if (rd < buffer_end) {
          rd++;                             // don't copy close quote
        } else {
                                            // did not see closing quote
          jio_fprintf(defaultStream::error_stream(),
                      "Unmatched quote in %s\n", name);
          return JNI_ERR;
        }
      } else {
        *wrt++ = *rd++;                     // copy to option string
      }
    }

    // steal a white space character and set it to null
    *wrt++ = '\0';
    // We now have a complete token

    JavaVMOption option;
    option.optionString = opt_hd;
    option.extraInfo = nullptr;

    options.append(option);                // Fill in option

    rd++;  // Advance to next character
  }

  // Fill out JavaVMInitArgs structure.
  return vm_args->set_args(&options);
}

#ifndef PRODUCT
// Determine whether LogVMOutput should be implicitly turned on.
static bool use_vm_log() {
  if (LogCompilation || !FLAG_IS_DEFAULT(LogFile) ||
      PrintCompilation || PrintInlining || PrintDependencies || PrintNativeNMethods ||
      PrintDebugInfo || PrintRelocations || PrintNMethods || PrintExceptionHandlers ||
      PrintAssembly || TraceDeoptimization ||
      (VerifyDependencies && FLAG_IS_CMDLINE(VerifyDependencies))) {
    return true;
  }

#ifdef COMPILER1
  if (PrintC1Statistics) {
    return true;
  }
#endif // COMPILER1

#ifdef COMPILER2
  if (PrintOptoAssembly || PrintOptoStatistics) {
    return true;
  }
#endif // COMPILER2

  return false;
}

#endif // PRODUCT

bool Arguments::args_contains_vm_options_file_arg(const JavaVMInitArgs* args) {
  for (int index = 0; index < args->nOptions; index++) {
    const JavaVMOption* option = args->options + index;
    const char* tail;
    if (match_option(option, "-XX:VMOptionsFile=", &tail)) {
      return true;
    }
  }
  return false;
}

jint Arguments::insert_vm_options_file(const JavaVMInitArgs* args,
                                       const char* vm_options_file,
                                       const int vm_options_file_pos,
                                       ScopedVMInitArgs* vm_options_file_args,
                                       ScopedVMInitArgs* args_out) {
  jint code = parse_vm_options_file(vm_options_file, vm_options_file_args);
  if (code != JNI_OK) {
    return code;
  }

  if (vm_options_file_args->get()->nOptions < 1) {
    return JNI_OK;
  }

  if (args_contains_vm_options_file_arg(vm_options_file_args->get())) {
    jio_fprintf(defaultStream::error_stream(),
                "A VM options file may not refer to a VM options file. "
                "Specification of '-XX:VMOptionsFile=<file-name>' in the "
                "options file '%s' in options container '%s' is an error.\n",
                vm_options_file_args->vm_options_file_arg(),
                vm_options_file_args->container_name());
    return JNI_EINVAL;
  }

  return args_out->insert(args, vm_options_file_args->get(),
                          vm_options_file_pos);
}

// Expand -XX:VMOptionsFile found in args_in as needed.
// mod_args and args_out parameters may return values as needed.
jint Arguments::expand_vm_options_as_needed(const JavaVMInitArgs* args_in,
                                            ScopedVMInitArgs* mod_args,
                                            JavaVMInitArgs** args_out) {
  jint code = match_special_option_and_act(args_in, mod_args);
  if (code != JNI_OK) {
    return code;
  }

  if (mod_args->is_set()) {
    // args_in contains -XX:VMOptionsFile and mod_args contains the
    // original options from args_in along with the options expanded
    // from the VMOptionsFile. Return a short-hand to the caller.
    *args_out = mod_args->get();
  } else {
    *args_out = (JavaVMInitArgs *)args_in;  // no changes so use args_in
  }
  return JNI_OK;
}

jint Arguments::match_special_option_and_act(const JavaVMInitArgs* args,
                                             ScopedVMInitArgs* args_out) {
  // Remaining part of option string
  const char* tail;
  ScopedVMInitArgs vm_options_file_args(args_out->container_name());

  for (int index = 0; index < args->nOptions; index++) {
    const JavaVMOption* option = args->options + index;
    if (match_option(option, "-XX:Flags=", &tail)) {
      Arguments::set_jvm_flags_file(tail);
      continue;
    }
    if (match_option(option, "-XX:VMOptionsFile=", &tail)) {
      if (vm_options_file_args.found_vm_options_file_arg()) {
        jio_fprintf(defaultStream::error_stream(),
                    "The option '%s' is already specified in the options "
                    "container '%s' so the specification of '%s' in the "
                    "same options container is an error.\n",
                    vm_options_file_args.vm_options_file_arg(),
                    vm_options_file_args.container_name(),
                    option->optionString);
        return JNI_EINVAL;
      }
      vm_options_file_args.set_vm_options_file_arg(option->optionString);
      // If there's a VMOptionsFile, parse that
      jint code = insert_vm_options_file(args, tail, index,
                                         &vm_options_file_args, args_out);
      if (code != JNI_OK) {
        return code;
      }
      args_out->set_vm_options_file_arg(vm_options_file_args.vm_options_file_arg());
      if (args_out->is_set()) {
        // The VMOptions file inserted some options so switch 'args'
        // to the new set of options, and continue processing which
        // preserves "last option wins" semantics.
        args = args_out->get();
        // The first option from the VMOptionsFile replaces the
        // current option.  So we back track to process the
        // replacement option.
        index--;
      }
      continue;
    }
    if (match_option(option, "-XX:+PrintVMOptions")) {
      PrintVMOptions = true;
      continue;
    }
    if (match_option(option, "-XX:-PrintVMOptions")) {
      PrintVMOptions = false;
      continue;
    }
    if (match_option(option, "-XX:+IgnoreUnrecognizedVMOptions")) {
      IgnoreUnrecognizedVMOptions = true;
      continue;
    }
    if (match_option(option, "-XX:-IgnoreUnrecognizedVMOptions")) {
      IgnoreUnrecognizedVMOptions = false;
      continue;
    }
    if (match_option(option, "-XX:+PrintFlagsInitial")) {
      JVMFlag::printFlags(tty, false);
      vm_exit(0);
    }

#ifndef PRODUCT
    if (match_option(option, "-XX:+PrintFlagsWithComments")) {
      JVMFlag::printFlags(tty, true);
      vm_exit(0);
    }
#endif
  }
  return JNI_OK;
}

static void print_options(const JavaVMInitArgs *args) {
  const char* tail;
  for (int index = 0; index < args->nOptions; index++) {
    const JavaVMOption *option = args->options + index;
    if (match_option(option, "-XX:", &tail)) {
      logOption(tail);
    }
  }
}

bool Arguments::handle_deprecated_print_gc_flags() {
  if (PrintGC) {
    log_warning(gc)("-XX:+PrintGC is deprecated. Will use -Xlog:gc instead.");
  }
  if (PrintGCDetails) {
    log_warning(gc)("-XX:+PrintGCDetails is deprecated. Will use -Xlog:gc* instead.");
  }

  if (_legacyGCLogging.lastFlag == 2) {
    // -Xloggc was used to specify a filename
    const char* gc_conf = PrintGCDetails ? "gc*" : "gc";

    LogTarget(Error, logging) target;
    LogStream errstream(target);
    return LogConfiguration::parse_log_arguments(_legacyGCLogging.file, gc_conf, nullptr, nullptr, &errstream);
  } else if (PrintGC || PrintGCDetails || (_legacyGCLogging.lastFlag == 1)) {
    LogConfiguration::configure_stdout(LogLevel::Info, !PrintGCDetails, LOG_TAGS(gc));
  }
  return true;
}

static void apply_debugger_ergo() {
#ifdef ASSERT
  if (ReplayCompiles) {
    FLAG_SET_ERGO_IF_DEFAULT(UseDebuggerErgo, true);
  }

  if (UseDebuggerErgo) {
    // Turn on sub-flags
    FLAG_SET_ERGO_IF_DEFAULT(UseDebuggerErgo1, true);
    FLAG_SET_ERGO_IF_DEFAULT(UseDebuggerErgo2, true);
  }

  if (UseDebuggerErgo2) {
    // Debugging with limited number of CPUs
    FLAG_SET_ERGO_IF_DEFAULT(UseNUMA, false);
    FLAG_SET_ERGO_IF_DEFAULT(ConcGCThreads, 1);
    FLAG_SET_ERGO_IF_DEFAULT(ParallelGCThreads, 1);
    FLAG_SET_ERGO_IF_DEFAULT(CICompilerCount, 2);
  }
#endif // ASSERT
}

// Parse entry point called from JNI_CreateJavaVM

jint Arguments::parse(const JavaVMInitArgs* initial_cmd_args) {
  assert(verify_special_jvm_flags(false), "deprecated and obsolete flag table inconsistent");
  JVMFlag::check_all_flag_declarations();

  // If flag "-XX:Flags=flags-file" is used it will be the first option to be processed.
  const char* hotspotrc = ".hotspotrc";
  bool settings_file_specified = false;
  bool needs_hotspotrc_warning = false;
  ScopedVMInitArgs initial_vm_options_args("");
  ScopedVMInitArgs initial_java_tool_options_args("env_var='JAVA_TOOL_OPTIONS'");
  ScopedVMInitArgs initial_java_options_args("env_var='_JAVA_OPTIONS'");

  // Pointers to current working set of containers
  JavaVMInitArgs* cur_cmd_args;
  JavaVMInitArgs* cur_vm_options_args;
  JavaVMInitArgs* cur_java_options_args;
  JavaVMInitArgs* cur_java_tool_options_args;

  // Containers for modified/expanded options
  ScopedVMInitArgs mod_cmd_args("cmd_line_args");
  ScopedVMInitArgs mod_vm_options_args("vm_options_args");
  ScopedVMInitArgs mod_java_tool_options_args("env_var='JAVA_TOOL_OPTIONS'");
  ScopedVMInitArgs mod_java_options_args("env_var='_JAVA_OPTIONS'");


  jint code =
      parse_java_tool_options_environment_variable(&initial_java_tool_options_args);
  if (code != JNI_OK) {
    return code;
  }

  code = parse_java_options_environment_variable(&initial_java_options_args);
  if (code != JNI_OK) {
    return code;
  }

  // Parse the options in the /java.base/jdk/internal/vm/options resource, if present
  char *vmoptions = ClassLoader::lookup_vm_options();
  if (vmoptions != nullptr) {
    code = parse_options_buffer("vm options resource", vmoptions, strlen(vmoptions), &initial_vm_options_args);
    FREE_C_HEAP_ARRAY(char, vmoptions);
    if (code != JNI_OK) {
      return code;
    }
  }

  code = expand_vm_options_as_needed(initial_java_tool_options_args.get(),
                                     &mod_java_tool_options_args,
                                     &cur_java_tool_options_args);
  if (code != JNI_OK) {
    return code;
  }

  code = expand_vm_options_as_needed(initial_cmd_args,
                                     &mod_cmd_args,
                                     &cur_cmd_args);
  if (code != JNI_OK) {
    return code;
  }

  code = expand_vm_options_as_needed(initial_java_options_args.get(),
                                     &mod_java_options_args,
                                     &cur_java_options_args);
  if (code != JNI_OK) {
    return code;
  }

  code = expand_vm_options_as_needed(initial_vm_options_args.get(),
                                     &mod_vm_options_args,
                                     &cur_vm_options_args);
  if (code != JNI_OK) {
    return code;
  }

  const char* flags_file = Arguments::get_jvm_flags_file();
  settings_file_specified = (flags_file != nullptr);

  if (IgnoreUnrecognizedVMOptions) {
    cur_cmd_args->ignoreUnrecognized = true;
    cur_java_tool_options_args->ignoreUnrecognized = true;
    cur_java_options_args->ignoreUnrecognized = true;
  }

  // Parse specified settings file
  if (settings_file_specified) {
    if (!process_settings_file(flags_file, true,
                               cur_cmd_args->ignoreUnrecognized)) {
      return JNI_EINVAL;
    }
  } else {
#ifdef ASSERT
    // Parse default .hotspotrc settings file
    if (!process_settings_file(".hotspotrc", false,
                               cur_cmd_args->ignoreUnrecognized)) {
      return JNI_EINVAL;
    }
#else
    struct stat buf;
    if (os::stat(hotspotrc, &buf) == 0) {
      needs_hotspotrc_warning = true;
    }
#endif
  }

  if (PrintVMOptions) {
    print_options(cur_java_tool_options_args);
    print_options(cur_cmd_args);
    print_options(cur_java_options_args);
  }

  // Parse JavaVMInitArgs structure passed in, as well as JAVA_TOOL_OPTIONS and _JAVA_OPTIONS
  jint result = parse_vm_init_args(cur_vm_options_args,
                                   cur_java_tool_options_args,
                                   cur_java_options_args,
                                   cur_cmd_args);

  if (result != JNI_OK) {
    return result;
  }

  // Delay warning until here so that we've had a chance to process
  // the -XX:-PrintWarnings flag
  if (needs_hotspotrc_warning) {
    warning("%s file is present but has been ignored.  "
            "Run with -XX:Flags=%s to load the file.",
            hotspotrc, hotspotrc);
  }

  if (needs_module_property_warning) {
    warning("Ignoring system property options whose names match the '-Djdk.module.*'."
            " names that are reserved for internal use.");
  }

#if defined(_ALLBSD_SOURCE) || defined(AIX)  // UseLargePages is not yet supported on BSD and AIX.
  UNSUPPORTED_OPTION(UseLargePages);
#endif

#if defined(AIX)
  UNSUPPORTED_OPTION_NULL(AllocateHeapAt);
#endif

#ifndef PRODUCT
  if (TraceBytecodesAt != 0) {
    TraceBytecodes = true;
  }
#endif // PRODUCT

  if (ScavengeRootsInCode == 0) {
    if (!FLAG_IS_DEFAULT(ScavengeRootsInCode)) {
      warning("Forcing ScavengeRootsInCode non-zero");
    }
    ScavengeRootsInCode = 1;
  }

  if (!handle_deprecated_print_gc_flags()) {
    return JNI_EINVAL;
  }

  // Set object alignment values.
  set_object_alignment();

#if !INCLUDE_CDS
  if (CDSConfig::is_dumping_static_archive() || RequireSharedSpaces) {
    jio_fprintf(defaultStream::error_stream(),
      "Shared spaces are not supported in this VM\n");
    return JNI_ERR;
  }
  if (DumpLoadedClassList != nullptr) {
    jio_fprintf(defaultStream::error_stream(),
      "DumpLoadedClassList is not supported in this VM\n");
    return JNI_ERR;
  }
  if ((UseSharedSpaces && xshare_auto_cmd_line) ||
      log_is_enabled(Info, cds)) {
    warning("Shared spaces are not supported in this VM");
    UseSharedSpaces = false;
    LogConfiguration::configure_stdout(LogLevel::Off, true, LOG_TAGS(cds));
  }
  no_shared_spaces("CDS Disabled");
#endif // INCLUDE_CDS

  // Verify NMT arguments
  const NMT_TrackingLevel lvl = NMTUtil::parse_tracking_level(NativeMemoryTracking);
  if (lvl == NMT_unknown) {
    jio_fprintf(defaultStream::error_stream(),
                "Syntax error, expecting -XX:NativeMemoryTracking=[off|summary|detail]\n");
    return JNI_ERR;
  }
  if (PrintNMTStatistics && lvl == NMT_off) {
    warning("PrintNMTStatistics is disabled, because native memory tracking is not enabled");
    FLAG_SET_DEFAULT(PrintNMTStatistics, false);
  }

  bool trace_dependencies = log_is_enabled(Debug, dependencies);
  if (trace_dependencies && VerifyDependencies) {
    warning("dependency logging results may be inflated by VerifyDependencies");
  }

  bool log_class_load_cause = log_is_enabled(Info, class, load, cause, native) ||
                              log_is_enabled(Info, class, load, cause);
  if (log_class_load_cause && LogClassLoadingCauseFor == nullptr) {
    warning("class load cause logging will not produce output without LogClassLoadingCauseFor");
  }

  apply_debugger_ergo();

  // The VMThread needs to stop now and then to execute these debug options.
  if ((HandshakeALot || SafepointALot) && FLAG_IS_DEFAULT(GuaranteedSafepointInterval)) {
    FLAG_SET_DEFAULT(GuaranteedSafepointInterval, 1000);
  }

  if (log_is_enabled(Info, arguments)) {
    LogStream st(Log(arguments)::info());
    Arguments::print_on(&st);
  }

  return JNI_OK;
}

jint Arguments::apply_ergo() {
  // Set flags based on ergonomics.
  jint result = set_ergonomics_flags();
  if (result != JNI_OK) return result;

  // Set heap size based on available physical memory
  set_heap_size();

  GCConfig::arguments()->initialize();

  CDSConfig::initialize();

  // Initialize Metaspace flags and alignments
  Metaspace::ergo_initialize();

  if (!StringDedup::ergo_initialize()) {
    return JNI_EINVAL;
  }

  // Set compiler flags after GC is selected and GC specific
  // flags (LoopStripMiningIter) are set.
  CompilerConfig::ergo_initialize();

  // Set bytecode rewriting flags
  set_bytecode_flags();

  // Set flags if aggressive optimization flags are enabled
  jint code = set_aggressive_opts_flags();
  if (code != JNI_OK) {
    return code;
  }

  if (FLAG_IS_DEFAULT(UseSecondarySupersTable)) {
    FLAG_SET_DEFAULT(UseSecondarySupersTable, VM_Version::supports_secondary_supers_table());
  } else if (UseSecondarySupersTable && !VM_Version::supports_secondary_supers_table()) {
    warning("UseSecondarySupersTable is not supported");
    FLAG_SET_DEFAULT(UseSecondarySupersTable, false);
  }
  if (!UseSecondarySupersTable) {
    FLAG_SET_DEFAULT(StressSecondarySupers, false);
    FLAG_SET_DEFAULT(VerifySecondarySupers, false);
  }

#ifdef ZERO
  // Clear flags not supported on zero.
  FLAG_SET_DEFAULT(ProfileInterpreter, false);
#endif // ZERO

  if (PrintAssembly && FLAG_IS_DEFAULT(DebugNonSafepoints)) {
    warning("PrintAssembly is enabled; turning on DebugNonSafepoints to gain additional output");
    DebugNonSafepoints = true;
  }

  if (FLAG_IS_CMDLINE(CompressedClassSpaceSize) && !UseCompressedClassPointers) {
    warning("Setting CompressedClassSpaceSize has no effect when compressed class pointers are not used");
  }

  // Treat the odd case where local verification is enabled but remote
  // verification is not as if both were enabled.
  if (BytecodeVerificationLocal && !BytecodeVerificationRemote) {
    log_info(verification)("Turning on remote verification because local verification is on");
    FLAG_SET_DEFAULT(BytecodeVerificationRemote, true);
  }

#ifndef PRODUCT
  if (!LogVMOutput && FLAG_IS_DEFAULT(LogVMOutput)) {
    if (use_vm_log()) {
      LogVMOutput = true;
    }
  }
#endif // PRODUCT

  if (PrintCommandLineFlags) {
    JVMFlag::printSetFlags(tty);
  }

#if COMPILER2_OR_JVMCI
  if (!FLAG_IS_DEFAULT(EnableVectorSupport) && !EnableVectorSupport) {
    if (!FLAG_IS_DEFAULT(EnableVectorReboxing) && EnableVectorReboxing) {
      warning("Disabling EnableVectorReboxing since EnableVectorSupport is turned off.");
    }
    FLAG_SET_DEFAULT(EnableVectorReboxing, false);

    if (!FLAG_IS_DEFAULT(EnableVectorAggressiveReboxing) && EnableVectorAggressiveReboxing) {
      if (!EnableVectorReboxing) {
        warning("Disabling EnableVectorAggressiveReboxing since EnableVectorReboxing is turned off.");
      } else {
        warning("Disabling EnableVectorAggressiveReboxing since EnableVectorSupport is turned off.");
      }
    }
    FLAG_SET_DEFAULT(EnableVectorAggressiveReboxing, false);

    if (!FLAG_IS_DEFAULT(UseVectorStubs) && UseVectorStubs) {
      warning("Disabling UseVectorStubs since EnableVectorSupport is turned off.");
    }
    FLAG_SET_DEFAULT(UseVectorStubs, false);
  }
#endif // COMPILER2_OR_JVMCI

  if (FLAG_IS_CMDLINE(DiagnoseSyncOnValueBasedClasses)) {
    if (DiagnoseSyncOnValueBasedClasses == ObjectSynchronizer::LOG_WARNING && !log_is_enabled(Info, valuebasedclasses)) {
      LogConfiguration::configure_stdout(LogLevel::Info, true, LOG_TAGS(valuebasedclasses));
    }
  }
  return JNI_OK;
}

jint Arguments::adjust_after_os() {
  if (UseNUMA) {
    if (UseParallelGC) {
      if (FLAG_IS_DEFAULT(MinHeapDeltaBytes)) {
         FLAG_SET_DEFAULT(MinHeapDeltaBytes, 64*M);
      }
    }
  }
  return JNI_OK;
}

int Arguments::PropertyList_count(SystemProperty* pl) {
  int count = 0;
  while(pl != nullptr) {
    count++;
    pl = pl->next();
  }
  return count;
}

// Return the number of readable properties.
int Arguments::PropertyList_readable_count(SystemProperty* pl) {
  int count = 0;
  while(pl != nullptr) {
    if (pl->readable()) {
      count++;
    }
    pl = pl->next();
  }
  return count;
}

const char* Arguments::PropertyList_get_value(SystemProperty *pl, const char* key) {
  assert(key != nullptr, "just checking");
  SystemProperty* prop;
  for (prop = pl; prop != nullptr; prop = prop->next()) {
    if (strcmp(key, prop->key()) == 0) return prop->value();
  }
  return nullptr;
}

// Return the value of the requested property provided that it is a readable property.
const char* Arguments::PropertyList_get_readable_value(SystemProperty *pl, const char* key) {
  assert(key != nullptr, "just checking");
  SystemProperty* prop;
  // Return the property value if the keys match and the property is not internal or
  // it's the special internal property "jdk.boot.class.path.append".
  for (prop = pl; prop != nullptr; prop = prop->next()) {
    if (strcmp(key, prop->key()) == 0) {
      if (!prop->internal()) {
        return prop->value();
      } else if (strcmp(key, "jdk.boot.class.path.append") == 0) {
        return prop->value();
      } else {
        // Property is internal and not jdk.boot.class.path.append so return null.
        return nullptr;
      }
    }
  }
  return nullptr;
}

void Arguments::PropertyList_add(SystemProperty** plist, SystemProperty *new_p) {
  SystemProperty* p = *plist;
  if (p == nullptr) {
    *plist = new_p;
  } else {
    while (p->next() != nullptr) {
      p = p->next();
    }
    p->set_next(new_p);
  }
}

void Arguments::PropertyList_add(SystemProperty** plist, const char* k, const char* v,
                                 bool writeable, bool internal) {
  if (plist == nullptr)
    return;

  SystemProperty* new_p = new SystemProperty(k, v, writeable, internal);
  PropertyList_add(plist, new_p);
}

void Arguments::PropertyList_add(SystemProperty *element) {
  PropertyList_add(&_system_properties, element);
}

// This add maintains unique property key in the list.
void Arguments::PropertyList_unique_add(SystemProperty** plist, const char* k, const char* v,
                                        PropertyAppendable append, PropertyWriteable writeable,
                                        PropertyInternal internal) {
  if (plist == nullptr)
    return;

  // If property key exists and is writeable, then update with new value.
  // Trying to update a non-writeable property is silently ignored.
  SystemProperty* prop;
  for (prop = *plist; prop != nullptr; prop = prop->next()) {
    if (strcmp(k, prop->key()) == 0) {
      if (append == AppendProperty) {
        prop->append_writeable_value(v);
      } else {
        prop->set_writeable_value(v);
      }
      return;
    }
  }

  PropertyList_add(plist, k, v, writeable == WriteableProperty, internal == InternalProperty);
}

// Copies src into buf, replacing "%%" with "%" and "%p" with pid
// Returns true if all of the source pointed by src has been copied over to
// the destination buffer pointed by buf. Otherwise, returns false.
// Notes:
// 1. If the length (buflen) of the destination buffer excluding the
// null terminator character is not long enough for holding the expanded
// pid characters, it also returns false instead of returning the partially
// expanded one.
// 2. The passed in "buflen" should be large enough to hold the null terminator.
bool Arguments::copy_expand_pid(const char* src, size_t srclen,
                                char* buf, size_t buflen) {
  const char* p = src;
  char* b = buf;
  const char* src_end = &src[srclen];
  char* buf_end = &buf[buflen - 1];

  while (p < src_end && b < buf_end) {
    if (*p == '%') {
      switch (*(++p)) {
      case '%':         // "%%" ==> "%"
        *b++ = *p++;
        break;
      case 'p':  {       //  "%p" ==> current process id
        // buf_end points to the character before the last character so
        // that we could write '\0' to the end of the buffer.
        size_t buf_sz = buf_end - b + 1;
        int ret = jio_snprintf(b, buf_sz, "%d", os::current_process_id());

        // if jio_snprintf fails or the buffer is not long enough to hold
        // the expanded pid, returns false.
        if (ret < 0 || ret >= (int)buf_sz) {
          return false;
        } else {
          b += ret;
          assert(*b == '\0', "fail in copy_expand_pid");
          if (p == src_end && b == buf_end + 1) {
            // reach the end of the buffer.
            return true;
          }
        }
        p++;
        break;
      }
      default :
        *b++ = '%';
      }
    } else {
      *b++ = *p++;
    }
  }
  *b = '\0';
  return (p == src_end); // return false if not all of the source was copied
}<|MERGE_RESOLUTION|>--- conflicted
+++ resolved
@@ -541,13 +541,10 @@
   { "ParallelOldDeadWoodLimiterMean",   JDK_Version::undefined(), JDK_Version::jdk(23), JDK_Version::jdk(24) },
   { "ParallelOldDeadWoodLimiterStdDev", JDK_Version::undefined(), JDK_Version::jdk(23), JDK_Version::jdk(24) },
   { "UseNeon",                      JDK_Version::undefined(), JDK_Version::jdk(23), JDK_Version::jdk(24) },
-<<<<<<< HEAD
+  { "ScavengeBeforeFullGC",         JDK_Version::undefined(), JDK_Version::jdk(23), JDK_Version::jdk(24) },
   { "Tier2CompileThreshold",                      JDK_Version::undefined(), JDK_Version::jdk(23), JDK_Version::jdk(24) },
   { "Tier2BackEdgeThreshold",                      JDK_Version::undefined(), JDK_Version::jdk(23), JDK_Version::jdk(24) },
 
-=======
-  { "ScavengeBeforeFullGC",         JDK_Version::undefined(), JDK_Version::jdk(23), JDK_Version::jdk(24) },
->>>>>>> 0014e0e6
 #ifdef ASSERT
   { "DummyObsoleteTestFlag",        JDK_Version::undefined(), JDK_Version::jdk(18), JDK_Version::undefined() },
 #endif
