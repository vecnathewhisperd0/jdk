/*
 * Copyright (c) 2000, 2024, Oracle and/or its affiliates. All rights reserved.
 * Copyright (c) 2020, 2023, Huawei Technologies Co., Ltd. All rights reserved.
 * DO NOT ALTER OR REMOVE COPYRIGHT NOTICES OR THIS FILE HEADER.
 *
 * This code is free software; you can redistribute it and/or modify it
 * under the terms of the GNU General Public License version 2 only, as
 * published by the Free Software Foundation.
 *
 * This code is distributed in the hope that it will be useful, but WITHOUT
 * ANY WARRANTY; without even the implied warranty of MERCHANTABILITY or
 * FITNESS FOR A PARTICULAR PURPOSE.  See the GNU General Public License
 * version 2 for more details (a copy is included in the LICENSE file that
 * accompanied this code).
 *
 * You should have received a copy of the GNU General Public License version
 * 2 along with this work; if not, write to the Free Software Foundation,
 * Inc., 51 Franklin St, Fifth Floor, Boston, MA 02110-1301 USA.
 *
 * Please contact Oracle, 500 Oracle Parkway, Redwood Shores, CA 94065 USA
 * or visit www.oracle.com if you need additional information or have any
 * questions.
 *
 */

#ifndef CPU_RISCV_GLOBALS_RISCV_HPP
#define CPU_RISCV_GLOBALS_RISCV_HPP

#include "utilities/globalDefinitions.hpp"
#include "utilities/macros.hpp"

// Sets the default values for platform dependent flags used by the runtime system.
// (see globals.hpp)

define_pd_global(bool, ImplicitNullChecks,       true);  // Generate code for implicit null checks
define_pd_global(bool, TrapBasedNullChecks,      false);
define_pd_global(bool, UncommonNullCast,         true);  // Uncommon-trap nulls past to check cast

define_pd_global(bool, DelayCompilerStubsGeneration, COMPILER2_OR_JVMCI);

define_pd_global(uintx, CodeCacheSegmentSize,    64 COMPILER1_AND_COMPILER2_PRESENT(+64)); // Tiered compilation has large code-entry alignment.
define_pd_global(intx, CodeEntryAlignment,       64);
define_pd_global(intx, OptoLoopAlignment,        16);

#define DEFAULT_STACK_YELLOW_PAGES (2)
#define DEFAULT_STACK_RED_PAGES (1)
// Java_java_net_SocketOutputStream_socketWrite0() uses a 64k buffer on the
// stack if compiled for unix and LP64. To pass stack overflow tests we need
// 20 shadow pages.
#define DEFAULT_STACK_SHADOW_PAGES (20 DEBUG_ONLY(+5))
#define DEFAULT_STACK_RESERVED_PAGES (1)

#define MIN_STACK_YELLOW_PAGES DEFAULT_STACK_YELLOW_PAGES
#define MIN_STACK_RED_PAGES    DEFAULT_STACK_RED_PAGES
#define MIN_STACK_SHADOW_PAGES DEFAULT_STACK_SHADOW_PAGES
#define MIN_STACK_RESERVED_PAGES (0)

define_pd_global(intx, StackYellowPages, DEFAULT_STACK_YELLOW_PAGES);
define_pd_global(intx, StackRedPages, DEFAULT_STACK_RED_PAGES);
define_pd_global(intx, StackShadowPages, DEFAULT_STACK_SHADOW_PAGES);
define_pd_global(intx, StackReservedPages, DEFAULT_STACK_RESERVED_PAGES);

define_pd_global(bool, VMContinuations, true);

define_pd_global(bool, RewriteBytecodes,     true);
define_pd_global(bool, RewriteFrequentPairs, true);

define_pd_global(bool, PreserveFramePointer, false);

define_pd_global(uintx, TypeProfileLevel, 111);

define_pd_global(bool, CompactStrings, true);

// Clear short arrays bigger than one word in an arch-specific way
define_pd_global(intx, InitArrayShortSize, BytesPerLong);

define_pd_global(intx, InlineSmallCode,          1000);

#define ARCH_FLAGS(develop,                                                      \
                   product,                                                      \
                   range,                                                        \
                   constraint)                                                   \
                                                                                 \
  product(bool, NearCpool, true,                                                 \
         "constant pool is close to instructions")                               \
  product(bool, UseBlockZeroing, false,                                          \
          "Use Zicboz for block zeroing")                                        \
  product(intx, BlockZeroingLowLimit, 256,                                       \
          "Minimum size in bytes when block zeroing will be used")               \
          range(1, max_jint)                                                     \
  product(intx, CacheLineSize, DEFAULT_CACHE_LINE_SIZE,                          \
          "Size in bytes of a CPU cache line")                                   \
          range(wordSize, max_jint)                                              \
  product(bool, TraceTraps, false, "Trace all traps the signal handler")         \
  /* For now we're going to be safe and add the I/O bits to userspace fences. */ \
  product(bool, UseConservativeFence, true,                                      \
          "Extend i for r and o for w in the pred/succ flags of fence")          \
  product(bool, AvoidUnalignedAccesses, true,                                    \
          "Avoid generating unaligned memory accesses")                          \
  product(bool, UseRVA20U64, true, "Use RVA20U64 profile")                       \
  product(bool, UseRVA22U64, false, EXPERIMENTAL, "Use RVA22U64 profile")        \
  product(bool, UseRVA23U64, false, EXPERIMENTAL, "Use RVA23U64 profile")        \
  product(bool, UseRVC, false, "Use RVC instructions")                           \
  product(bool, UseRVV, false, "Use RVV instructions")                           \
  product(bool, UseZba, false, "Use Zba instructions")                           \
  product(bool, UseZbb, false, "Use Zbb instructions")                           \
  product(bool, UseZbs, false, "Use Zbs instructions")                           \
<<<<<<< HEAD
  product(bool, UseZvbb, false, "Use Zvbb instructions")                         \
=======
  product(bool, UseZfh, false, "Use Zfh instructions")                           \
>>>>>>> d517d2df
  product(bool, UseZacas, false, EXPERIMENTAL, "Use Zacas instructions")         \
  product(bool, UseZcb, false, EXPERIMENTAL, "Use Zcb instructions")             \
  product(bool, UseZic64b, false, EXPERIMENTAL, "Use Zic64b instructions")       \
  product(bool, UseZicbom, false, EXPERIMENTAL, "Use Zicbom instructions")       \
  product(bool, UseZicbop, false, EXPERIMENTAL, "Use Zicbop instructions")       \
  product(bool, UseZicboz, false, EXPERIMENTAL, "Use Zicboz instructions")       \
  product(bool, UseZtso, false, EXPERIMENTAL, "Assume Ztso memory model")        \
  product(bool, UseZihintpause, false, EXPERIMENTAL,                             \
          "Use Zihintpause instructions")                                        \
  product(bool, UseZvbb, false, EXPERIMENTAL, "Use Zvbb instructions")           \
  product(bool, UseZvfh, false, EXPERIMENTAL, "Use Zvfh instructions")           \
  product(bool, UseZvkn, false, EXPERIMENTAL,                                    \
          "Use Zvkn group extension, Zvkned, Zvknhb, Zvkb, Zvkt")                \
  product(bool, UseRVVForBigIntegerShiftIntrinsics, true,                        \
          "Use RVV instructions for left/right shift of BigInteger")

#endif // CPU_RISCV_GLOBALS_RISCV_HPP<|MERGE_RESOLUTION|>--- conflicted
+++ resolved
@@ -105,11 +105,7 @@
   product(bool, UseZba, false, "Use Zba instructions")                           \
   product(bool, UseZbb, false, "Use Zbb instructions")                           \
   product(bool, UseZbs, false, "Use Zbs instructions")                           \
-<<<<<<< HEAD
-  product(bool, UseZvbb, false, "Use Zvbb instructions")                         \
-=======
   product(bool, UseZfh, false, "Use Zfh instructions")                           \
->>>>>>> d517d2df
   product(bool, UseZacas, false, EXPERIMENTAL, "Use Zacas instructions")         \
   product(bool, UseZcb, false, EXPERIMENTAL, "Use Zcb instructions")             \
   product(bool, UseZic64b, false, EXPERIMENTAL, "Use Zic64b instructions")       \
