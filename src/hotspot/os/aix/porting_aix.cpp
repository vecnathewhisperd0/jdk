/*
 * Copyright (c) 2012, 2023 SAP SE. All rights reserved.
 * DO NOT ALTER OR REMOVE COPYRIGHT NOTICES OR THIS FILE HEADER.
 *
 * This code is free software; you can redistribute it and/or modify it
 * under the terms of the GNU General Public License version 2 only, as
 * published by the Free Software Foundation.
 *
 * This code is distributed in the hope that it will be useful, but WITHOUT
 * ANY WARRANTY; without even the implied warranty of MERCHANTABILITY or
 * FITNESS FOR A PARTICULAR PURPOSE.  See the GNU General Public License
 * version 2 for more details (a copy is included in the LICENSE file that
 * accompanied this code).
 *
 * You should have received a copy of the GNU General Public License version
 * 2 along with this work; if not, write to the Free Software Foundation,
 * Inc., 51 Franklin St, Fifth Floor, Boston, MA 02110-1301 USA.
 *
 * Please contact Oracle, 500 Oracle Parkway, Redwood Shores, CA 94065 USA
 * or visit www.oracle.com if you need additional information or have any
 * questions.
 *
 */
// needs to be defined first, so that the implicit loaded xcoff.h header defines
<<<<<<< HEAD
// the right structures to analyze the loader header of 32 and 64 Bit executable files
=======
// the right structures to analyze the loader header of 64 Bit executable files
>>>>>>> 36f4b34f
// this is needed for rtv_linkedin_libpath() to get the linked (burned) in library
// search path of an XCOFF executable
#define __XCOFF64__
#include <xcoff.h>

#include "asm/assembler.hpp"
#include "compiler/disassembler.hpp"
#include "loadlib_aix.hpp"
#include "memory/allocation.hpp"
#include "memory/allocation.inline.hpp"
#include "misc_aix.hpp"
#include "porting_aix.hpp"
#include "runtime/javaThread.hpp"
#include "runtime/os.hpp"
#include "utilities/align.hpp"
#include "utilities/debug.hpp"
#include <cxxabi.h>
#include <sys/debug.h>
#include <pthread.h>
#include <ucontext.h>

//////////////////////////////////
// Provide implementation for dladdr based on LoadedLibraries pool and
// traceback table scan

// Search traceback table in stack,
// return procedure name from trace back table.
#define MAX_FUNC_SEARCH_LEN 0x10000

#define PTRDIFF_BYTES(p1,p2) (((ptrdiff_t)p1) - ((ptrdiff_t)p2))

// Typedefs for stackslots, stack pointers, pointers to op codes.
typedef unsigned long stackslot_t;
typedef stackslot_t* stackptr_t;
typedef unsigned int* codeptr_t;

// Unfortunately, the interface of dladdr makes the implementer
// responsible for maintaining memory for function name/library
// name. I guess this is because most OS's keep those values as part
// of the mapped executable image ready to use. On AIX, this doesn't
// work, so I have to keep the returned strings. For now, I do this in
// a primitive string map. Should this turn out to be a performance
// problem, a better hashmap has to be used.
class fixed_strings {
  struct node : public CHeapObj<mtInternal> {
    char* v;
    node* next;
  };

  node* first;

  public:

  fixed_strings() : first(0) {}
  ~fixed_strings() {
    node* n = first;
    while (n) {
      node* p = n;
      n = n->next;
      os::free(p->v);
      delete p;
    }
  }

  char* intern(const char* s) {
    for (node* n = first; n; n = n->next) {
      if (strcmp(n->v, s) == 0) {
        return n->v;
      }
    }
    node* p = new node;
    p->v = os::strdup_check_oom(s);
    p->next = first;
    first = p;
    return p->v;
  }
};

static fixed_strings dladdr_fixed_strings;

bool AixSymbols::get_function_name (
    address pc0,                     // [in] program counter
    char* p_name, size_t namelen,    // [out] optional: function name ("" if not available)
    int* p_displacement,             // [out] optional: displacement (-1 if not available)
    const struct tbtable** p_tb,     // [out] optional: ptr to traceback table to get further
                                     //                 information (null if not available)
    bool demangle                    // [in] whether to demangle the name
  ) {
  struct tbtable* tb = 0;
  unsigned int searchcount = 0;

  // initialize output parameters
  if (p_name && namelen > 0) {
    *p_name = '\0';
  }
  if (p_displacement) {
    *p_displacement = -1;
  }
  if (p_tb) {
    *p_tb = nullptr;
  }

  codeptr_t pc = (codeptr_t)pc0;

  // weed out obvious bogus states
  if (pc < (codeptr_t)0x1000) {
    trcVerbose("invalid program counter");
    return false;
  }

  // We see random but frequent crashes in this function since some months mainly on shutdown
  // (-XX:+DumpInfoAtExit). It appears the page we are reading is randomly disappearing while
  // we read it (?).
  // As the pc cannot be trusted to be anything sensible lets make all reads via SafeFetch. Also
  // bail if this is not a text address right now.
  if (!LoadedLibraries::find_for_text_address(pc, nullptr)) {
    trcVerbose("not a text address");
    return false;
  }

  // .. (Note that is_readable_pointer returns true if safefetch stubs are not there yet;
  // in that case I try reading the traceback table unsafe - I rather risk secondary crashes in
  // error files than not having a callstack.)
#define CHECK_POINTER_READABLE(p) \
  if (!os::is_readable_pointer(p)) { \
    trcVerbose("pc not readable"); \
    return false; \
  }

  codeptr_t pc2 = (codeptr_t) pc;

  // Make sure the pointer is word aligned.
  pc2 = (codeptr_t) align_up((char*)pc2, 4);
  CHECK_POINTER_READABLE(pc2)

  // Find start of traceback table.
  // (starts after code, is marked by word-aligned (32bit) zeros)
  while ((*pc2 != 0) && (searchcount++ < MAX_FUNC_SEARCH_LEN)) {
    CHECK_POINTER_READABLE(pc2)
    pc2++;
  }
  if (*pc2 != 0) {
    trcVerbose("no traceback table found");
    return false;
  }
  //
  // Set up addressability to the traceback table
  //
  tb = (struct tbtable*) (pc2 + 1);

  // Is this really a traceback table? No way to be sure but
  // some indicators we can check.
  if (tb->tb.lang >= 0xf && tb->tb.lang <= 0xfb) {
    // Language specifiers, go from 0 (C) to 14 (Objective C).
    // According to spec, 0xf-0xfa reserved, 0xfb-0xff reserved for ibm.
    trcVerbose("no traceback table found");
    return false;
  }

  // Existence of fields in the tbtable extension are contingent upon
  // specific fields in the base table.  Check for their existence so
  // that we can address the function name if it exists.
  pc2 = (codeptr_t) tb +
    sizeof(struct tbtable_short)/sizeof(int);
  if (tb->tb.fixedparms != 0 || tb->tb.floatparms != 0)
    pc2++;

  CHECK_POINTER_READABLE(pc2)

  if (tb->tb.has_tboff == TRUE) {

    // I want to know the displacement
    const unsigned int tb_offset = *pc2;
    codeptr_t start_of_procedure =
    (codeptr_t)(((char*)tb) - 4 - tb_offset);  // (-4 to omit leading 0000)

    // Weed out the cases where we did find the wrong traceback table.
    if (pc < start_of_procedure) {
      trcVerbose("no traceback table found");
      return false;
    }

    // return the displacement
    if (p_displacement) {
      (*p_displacement) = (int) PTRDIFF_BYTES(pc, start_of_procedure);
    }

    pc2++;
  } else {
    // return -1 for displacement
    if (p_displacement) {
      (*p_displacement) = -1;
    }
  }

  if (tb->tb.int_hndl == TRUE)
    pc2++;

  if (tb->tb.has_ctl == TRUE)
    pc2 += (*pc2) + 1; // don't care

  CHECK_POINTER_READABLE(pc2)

  //
  // return function name if it exists.
  //
  if (p_name && namelen > 0) {
    if (tb->tb.name_present) {
      // Copy name from text because it may not be zero terminated.
      const short l = MIN2<short>(*((short*)pc2), namelen - 1);
      // Be very careful.
      int i = 0; char* const p = (char*)pc2 + sizeof(short);
      while (i < l && os::is_readable_pointer(p + i)) {
        p_name[i] = p[i];
        i++;
      }
      p_name[i] = '\0';

      // If it is a C++ name, try and demangle it using the __cxa_demangle interface(see demangle.h).
      if (demangle) {
        int status;
        char *demangled_name = abi::__cxa_demangle(p_name, nullptr, nullptr, &status);
        if ((demangled_name != nullptr) && (status == 0)) {
          strncpy(p_name, demangled_name, namelen-1);
          p_name[namelen-1] = '\0';
        }
        if (demangled_name != nullptr) {
          ALLOW_C_FUNCTION(::free, ::free(demangled_name));
        }
      }
    } else {
      strncpy(p_name, "<nameless function>", namelen-1);
      p_name[namelen-1] = '\0';
    }
  }

  // Return traceback table, if user wants it.
  if (p_tb) {
    (*p_tb) = tb;
  }

  return true;

}

bool AixSymbols::get_module_name(address pc,
                         char* p_name, size_t namelen) {

  if (p_name && namelen > 0) {
    p_name[0] = '\0';
    loaded_module_t lm;
    if (LoadedLibraries::find_for_text_address(pc, &lm)) {
      strncpy(p_name, lm.shortname, namelen);
      p_name[namelen - 1] = '\0';
      return true;
    }
  }

  return false;
}

bool AixSymbols::get_module_name_and_base(address pc,
                         char* p_name, size_t namelen,
                         address* p_base) {

  if (p_base && p_name && namelen > 0) {
    p_name[0] = '\0';
    loaded_module_t lm;
    if (LoadedLibraries::find_for_text_address(pc, &lm)) {
      strncpy(p_name, lm.shortname, namelen);
      p_name[namelen - 1] = '\0';
      *p_base = (address) lm.text;
      return true;
    }
  }

  return false;
}

// Special implementation of dladdr for Aix based on LoadedLibraries
// Note: dladdr returns non-zero for ok, 0 for error!
// Note: dladdr is not posix, but a non-standard GNU extension. So this tries to
//   fulfill the contract of dladdr on Linux (see http://linux.die.net/man/3/dladdr)
// Note: addr may be both an AIX function descriptor or a real code pointer
//   to the entry of a function.
extern "C"
int dladdr(void* addr, Dl_info* info) {

  if (!addr) {
    return 0;
  }

  assert(info, "");

  int rc = 0;

  const char* const ZEROSTRING = "";

  // Always return a string, even if a "" one. Linux dladdr manpage
  // does not say anything about returning null
  info->dli_fname = ZEROSTRING;
  info->dli_sname = ZEROSTRING;
  info->dli_saddr = nullptr;

  address p = (address) addr;
  loaded_module_t lm;
  bool found = false;

  enum { noclue, code, data } type = noclue;

  trcVerbose("dladdr(%p)...", p);

  // Note: input address may be a function. I accept both a pointer to
  // the entry of a function and a pointer to the function descriptor.
  // (see ppc64 ABI)
  found = LoadedLibraries::find_for_text_address(p, &lm);
  if (found) {
    type = code;
  }

  if (!found) {
    // Not a pointer into any text segment. Is it a function descriptor?
    const FunctionDescriptor* const pfd = (const FunctionDescriptor*) p;
    p = pfd->entry();
    if (p) {
      found = LoadedLibraries::find_for_text_address(p, &lm);
      if (found) {
        type = code;
      }
    }
  }

  if (!found) {
    // Neither direct code pointer nor function descriptor. A data ptr?
    p = (address)addr;
    found = LoadedLibraries::find_for_data_address(p, &lm);
    if (found) {
      type = data;
    }
  }

  // If we did find the shared library this address belongs to (either
  // code or data segment) resolve library path and, if possible, the
  // symbol name.
  if (found) {

    // No need to intern the libpath, that one is already interned one layer below.
    info->dli_fname = lm.path;

    if (type == code) {

      // For code symbols resolve function name and displacement. Use
      // displacement to calc start of function.
      char funcname[256] = "";
      int displacement = 0;

      if (AixSymbols::get_function_name(p, funcname, sizeof(funcname),
                      &displacement, nullptr, true)) {
        if (funcname[0] != '\0') {
          const char* const interned = dladdr_fixed_strings.intern(funcname);
          info->dli_sname = interned;
          trcVerbose("... function name: %s ...", interned);
        }

        // From the displacement calculate the start of the function.
        if (displacement != -1) {
          info->dli_saddr = p - displacement;
        } else {
          info->dli_saddr = p;
        }
      } else {

        // No traceback table found. Just assume the pointer is it.
        info->dli_saddr = p;

      }

    } else if (type == data) {

      // For data symbols.
      info->dli_saddr = p;

    } else {
      ShouldNotReachHere();
    }

    rc = 1; // success: return 1 [sic]

  }

  // sanity checks.
  if (rc) {
    assert(info->dli_fname, "");
    assert(info->dli_sname, "");
    assert(info->dli_saddr, "");
  }

  return rc; // error: return 0 [sic]

}

/////////////////////////////////////////////////////////////////////////////
// Native callstack dumping

// Print the traceback table for one stack frame.
static void print_tbtable (outputStream* st, const struct tbtable* p_tb) {

  if (p_tb == nullptr) {
    st->print("<null>");
    return;
  }

  switch(p_tb->tb.lang) {
    case TB_C: st->print("C"); break;
    case TB_FORTRAN: st->print("FORTRAN"); break;
    case TB_PASCAL: st->print("PASCAL"); break;
    case TB_ADA: st->print("ADA"); break;
    case TB_PL1: st->print("PL1"); break;
    case TB_BASIC: st->print("BASIC"); break;
    case TB_LISP: st->print("LISP"); break;
    case TB_COBOL: st->print("COBOL"); break;
    case TB_MODULA2: st->print("MODULA2"); break;
    case TB_CPLUSPLUS: st->print("C++"); break;
    case TB_RPG: st->print("RPG"); break;
    case TB_PL8: st->print("PL8"); break;
    case TB_ASM: st->print("ASM"); break;
    case TB_HPJ: st->print("HPJ"); break;
    default: st->print("unknown");
  }
  st->print(" ");

  if (p_tb->tb.globallink) {
    st->print("globallink ");
  }
  if (p_tb->tb.is_eprol) {
    st->print("eprol ");
  }
  if (p_tb->tb.int_proc) {
    st->print("int_proc ");
  }
  if (p_tb->tb.tocless) {
    st->print("tocless ");
  }
  if (p_tb->tb.fp_present) {
    st->print("fp_present ");
  }
  if (p_tb->tb.int_hndl) {
    st->print("interrupt_handler ");
  }
  if (p_tb->tb.uses_alloca) {
    st->print("uses_alloca ");
  }
  if (p_tb->tb.saves_cr) {
    st->print("saves_cr ");
  }
  if (p_tb->tb.saves_lr) {
    st->print("saves_lr ");
  }
  if (p_tb->tb.stores_bc) {
    st->print("stores_bc ");
  }
  if (p_tb->tb.fixup) {
    st->print("fixup ");
  }
  if (p_tb->tb.fpr_saved > 0) {
    st->print("fpr_saved:%d ", p_tb->tb.fpr_saved);
  }
  if (p_tb->tb.gpr_saved > 0) {
    st->print("gpr_saved:%d ", p_tb->tb.gpr_saved);
  }
  if (p_tb->tb.fixedparms > 0) {
    st->print("fixedparms:%d ", p_tb->tb.fixedparms);
  }
  if (p_tb->tb.floatparms > 0) {
    st->print("floatparms:%d ", p_tb->tb.floatparms);
  }
  if (p_tb->tb.parmsonstk > 0) {
    st->print("parmsonstk:%d", p_tb->tb.parmsonstk);
  }
}

// Print information for pc (module, function, displacement, traceback table)
// on one line.
static void print_info_for_pc (outputStream* st, codeptr_t pc, char* buf,
                               size_t buf_size, bool demangle) {
  const struct tbtable* tb = nullptr;
  int displacement = -1;

  if (!os::is_readable_pointer(pc)) {
    st->print("(invalid)");
    return;
  }

  if (AixSymbols::get_module_name((address)pc, buf, buf_size)) {
    st->print("%s", buf);
  } else {
    st->print("(unknown module)");
  }
  st->print("::");
  if (AixSymbols::get_function_name((address)pc, buf, buf_size,
                                     &displacement, &tb, demangle)) {
    st->print("%s", buf);
  } else {
    st->print("(unknown function)");
  }
  if (displacement == -1) {
    st->print("+?");
  } else {
    st->print("+0x%x", displacement);
  }
  if (tb) {
    st->fill_to(64);
    st->print("  (");
    print_tbtable(st, tb);
    st->print(")");
  }
}

static void print_stackframe(outputStream* st, stackptr_t sp, char* buf,
                             size_t buf_size, bool demangle) {

  stackptr_t sp2 = sp;

  // skip backchain

  sp2++;

  // skip crsave

  sp2++;

  // retrieve lrsave. That is the only info I need to get the function/displacement

  codeptr_t lrsave = (codeptr_t) *(sp2);
  st->print (PTR_FORMAT " - " PTR_FORMAT " ", p2i(sp2), p2i(lrsave));

  if (lrsave != nullptr) {
    print_info_for_pc(st, lrsave, buf, buf_size, demangle);
  }

}

// Function to check a given stack pointer against given stack limits.
static bool is_valid_stackpointer(stackptr_t sp, stackptr_t stack_base, size_t stack_size) {
  if (((uintptr_t)sp) & 0x7) {
    return false;
  }
  if (sp > stack_base) {
    return false;
  }
  if (sp < (stackptr_t) ((address)stack_base - stack_size)) {
    return false;
  }
  return true;
}

// Returns true if function is a valid codepointer.
static bool is_valid_codepointer(codeptr_t p) {
  if (!p) {
    return false;
  }
  if (((uintptr_t)p) & 0x3) {
    return false;
  }
  return LoadedLibraries::find_for_text_address(p, nullptr);
}

// Function tries to guess if the given combination of stack pointer, stack base
// and stack size is a valid stack frame.
static bool is_valid_frame (stackptr_t p, stackptr_t stack_base, size_t stack_size) {

  if (!is_valid_stackpointer(p, stack_base, stack_size)) {
    return false;
  }

  // First check - the occurrence of a valid backchain pointer up the stack, followed by a
  // valid codeptr, counts as a good candidate.
  stackptr_t sp2 = (stackptr_t) *p;
  if (is_valid_stackpointer(sp2, stack_base, stack_size) && // found a valid stack pointer in the stack...
     ((sp2 - p) > 6) &&  // ... pointing upwards and not into my frame...
     is_valid_codepointer((codeptr_t)(*(sp2 + 2)))) // ... followed by a code pointer after two slots...
  {
    return true;
  }

  return false;
}

// Try to relocate a stack back chain in a given stack.
// Used in callstack dumping, when the backchain is broken by an overwriter
static stackptr_t try_find_backchain (stackptr_t last_known_good_frame,
                                      stackptr_t stack_base, size_t stack_size)
{
  if (!is_valid_stackpointer(last_known_good_frame, stack_base, stack_size)) {
    return nullptr;
  }

  stackptr_t sp = last_known_good_frame;

  sp += 6; // Omit next fixed frame slots.
  while (sp < stack_base) {
    if (is_valid_frame(sp, stack_base, stack_size)) {
      return sp;
    }
    sp ++;
  }

  return nullptr;
}

static void decode_instructions_at_pc(const char* header,
                                      codeptr_t pc, int num_before,
                                      int num_after, outputStream* st) {
  // TODO: PPC port Disassembler::decode(pc, 16, 16, st);
}


void AixNativeCallstack::print_callstack_for_context(outputStream* st, const ucontext_t* context,
                                                     bool demangle, char* buf, size_t buf_size) {

#define MAX_CALLSTACK_DEPTH 50

  unsigned long* sp;
  unsigned long* sp_last;
  int frame;

  // To print the first frame, use the current value of iar:
  // current entry indicated by iar (the current pc)
  codeptr_t cur_iar = 0;
  stackptr_t cur_sp = 0;
  codeptr_t cur_rtoc = 0;
  codeptr_t cur_lr = 0;

  const ucontext_t* uc = (const ucontext_t*) context;

  // fallback: use the current context
  ucontext_t local_context;
  if (!uc) {
    st->print_cr("No context given, using current context.");
    if (getcontext(&local_context) == 0) {
      uc = &local_context;
    } else {
      st->print_cr("No context given and getcontext failed. ");
      return;
    }
  }

  cur_iar = (codeptr_t)uc->uc_mcontext.jmp_context.iar;
  cur_sp = (stackptr_t)uc->uc_mcontext.jmp_context.gpr[1];
  cur_rtoc = (codeptr_t)uc->uc_mcontext.jmp_context.gpr[2];
  cur_lr = (codeptr_t)uc->uc_mcontext.jmp_context.lr;

  // syntax used here:
  //  n   --------------   <-- stack_base,   stack_to
  //  n-1 |            |
  //  ... | older      |
  //  ... |   frames   | |
  //      |            | | stack grows downward
  //  ... | younger    | |
  //  ... |   frames   | V
  //      |            |
  //      |------------|   <-- cur_sp, current stack ptr
  //      |            |
  //      |  unused    |
  //      |    stack   |
  //      |            |
  //      .            .
  //      .            .
  //      .            .
  //      .            .
  //      |            |
  //   0  --------------   <-- stack_from
  //

  // Retrieve current stack base, size from the current thread. If there is none,
  // retrieve it from the OS.
  stackptr_t stack_base = nullptr;
  size_t stack_size = 0;
  {
    AixMisc::stackbounds_t stackbounds;
    if (!AixMisc::query_stack_bounds_for_current_thread(&stackbounds)) {
      st->print_cr("Cannot retrieve stack bounds.");
      return;
    }
    stack_base = (stackptr_t)stackbounds.base;
    stack_size = stackbounds.size;
  }

  st->print_cr("Native frame:");
  st->print("iar:  " PTR_FORMAT " ", p2i(cur_iar));
  print_info_for_pc(st, cur_iar, buf, buf_size, demangle);
  st->cr();

  if (cur_iar && os::is_readable_pointer(cur_iar)) {
    decode_instructions_at_pc(
      "Decoded instructions at iar:",
      cur_iar, 32, 16, st);
  }

  // Print out lr too, which may be interesting if we did jump to some bogus location;
  // in those cases the new frame is not built up yet and the caller location is only
  // preserved via lr register.
  st->print("lr:   " PTR_FORMAT " ", p2i(cur_lr));
  print_info_for_pc(st, cur_lr, buf, buf_size, demangle);
  st->cr();

  if (cur_lr && os::is_readable_pointer(cur_lr)) {
    decode_instructions_at_pc(
      "Decoded instructions at lr:",
      cur_lr, 32, 16, st);
  }

  // Check and print sp.
  st->print("sp:   " PTR_FORMAT " ", p2i(cur_sp));
  if (!is_valid_stackpointer(cur_sp, stack_base, stack_size)) {
    st->print("(invalid) ");
    goto cleanup;
  } else {
    st->print("(base - 0x%X) ", PTRDIFF_BYTES(stack_base, cur_sp));
  }
  st->cr();

  // Check and print rtoc.
  st->print("rtoc: "  PTR_FORMAT " ", p2i(cur_rtoc));
  if (cur_rtoc == nullptr || cur_rtoc == (codeptr_t)-1 ||
      !os::is_readable_pointer(cur_rtoc)) {
    st->print("(invalid)");
  } else if (((uintptr_t)cur_rtoc) & 0x7) {
    st->print("(unaligned)");
  }
  st->cr();

  st->print_cr("|---stackaddr----|   |----lrsave------|:   <function name>");

  ///
  // Walk callstack.
  //
  // (if no context was given, use the current stack)
  sp = (unsigned long*)(*(unsigned long*)cur_sp); // Stack pointer
  sp_last = cur_sp;

  frame = 0;

  while (frame < MAX_CALLSTACK_DEPTH) {

    // Check sp.
    bool retry = false;
    if (sp == nullptr) {
      // The backchain pointer was null. This normally means the end of the chain. But the
      // stack might be corrupted, and it may be worth looking for the stack chain.
      if (is_valid_stackpointer(sp_last, stack_base, stack_size) && (stack_base - 0x10) > sp_last) {
        // If we are not within <guess> 0x10 stackslots of the stack base, we assume that this
        // is indeed not the end of the chain but that the stack was corrupted. So lets try to
        // find the end of the chain.
        st->print_cr("*** back chain pointer is null - end of stack or broken backchain ? ***");
        retry = true;
      } else {
        st->print_cr("*** end of backchain ***");
        goto end_walk_callstack;
      }
    } else if (!is_valid_stackpointer(sp, stack_base, stack_size)) {
      st->print_cr("*** stack pointer invalid - backchain corrupted (" PTR_FORMAT ") ***", p2i(sp));
      retry = true;
    } else if (sp < sp_last) {
      st->print_cr("invalid stack pointer: " PTR_FORMAT " (not monotone raising)", p2i(sp));
      retry = true;
    }

    // If backchain is broken, try to recover, by manually scanning the stack for a pattern
    // which looks like a valid stack.
    if (retry) {
      st->print_cr("trying to recover and find backchain...");
      sp = try_find_backchain(sp_last, stack_base, stack_size);
      if (sp) {
        st->print_cr("found something which looks like a backchain at " PTR_FORMAT ", after 0x%x bytes... ",
            p2i(sp), PTRDIFF_BYTES(sp, sp_last));
      } else {
        st->print_cr("did not find a backchain, giving up.");
        goto end_walk_callstack;
      }
    }

    // Print stackframe.
    print_stackframe(st, sp, buf, buf_size, demangle);
    st->cr();
    frame ++;

    // Next stack frame and link area.
    sp_last = sp;
    sp = (unsigned long*)(*sp);
  }

  // Prevent endless loops in case of invalid callstacks.
  if (frame == MAX_CALLSTACK_DEPTH) {
    st->print_cr("...(stopping after %d frames.", MAX_CALLSTACK_DEPTH);
  }

end_walk_callstack:

  st->print_cr("-----------------------");

cleanup:

  return;

}


bool AixMisc::query_stack_bounds_for_current_thread(stackbounds_t* out) {

  // Information about this api can be found (a) in the pthread.h header and
  // (b) in http://publib.boulder.ibm.com/infocenter/pseries/v5r3/index.jsp?topic=/com.ibm.aix.basetechref/doc/basetrf1/pthread_getthrds_np.htm
  //
  // The use of this API to find out the current stack is kind of undefined.
  // But after a lot of tries and asking IBM about it, I concluded that it is safe
  // enough for cases where I let the pthread library create its stacks. For cases
  // where I create an own stack and pass this to pthread_create, it seems not to
  // work (the returned stack size in that case is 0).

  pthread_t tid = pthread_self();
  struct __pthrdsinfo pinfo;
  char dummy[1]; // Just needed to satisfy pthread_getthrds_np.
  int dummy_size = sizeof(dummy);

  memset(&pinfo, 0, sizeof(pinfo));

  const int rc = pthread_getthrds_np(&tid, PTHRDSINFO_QUERY_ALL, &pinfo,
                                     sizeof(pinfo), dummy, &dummy_size);

  if (rc != 0) {
    fprintf(stderr, "pthread_getthrds_np failed (%d)\n", rc);
    fflush(stdout);
    return false;
  }

  // The following may happen when invoking pthread_getthrds_np on a pthread
  // running on a user provided stack (when handing down a stack to pthread
  // create, see pthread_attr_setstackaddr).
  // Not sure what to do then.
  if (pinfo.__pi_stackend == nullptr || pinfo.__pi_stackaddr == nullptr) {
    fprintf(stderr, "pthread_getthrds_np - invalid values\n");
    fflush(stdout);
    return false;
  }

  // Note: we get three values from pthread_getthrds_np:
  //       __pi_stackaddr, __pi_stacksize, __pi_stackend
  //
  // high addr    ---------------------                                                           base, high
  //
  //    |         pthread internal data, like ~2K
  //    |
  //    |         ---------------------   __pi_stackend   (usually not page aligned, (xxxxF890))
  //    |
  //    |
  //    |
  //    |
  //    |
  //    |
  //    |          ---------------------   (__pi_stackend - __pi_stacksize)
  //    |
  //    |          padding to align the following AIX guard pages, if enabled.
  //    |
  //    V          ---------------------   __pi_stackaddr                                        low, base - size
  //
  // low addr      AIX guard pages, if enabled (AIXTHREAD_GUARDPAGES > 0)
  //

  out->base = (address)pinfo.__pi_stackend;
  address low = (address)pinfo.__pi_stackaddr;
  out->size = out->base - low;
  return true;

}

// variables needed to emulate linux behavior in os::dll_load() if library is loaded twice
static pthread_mutex_t g_handletable_mutex = PTHREAD_MUTEX_INITIALIZER;

struct TableLocker {
  TableLocker() { pthread_mutex_lock(&g_handletable_mutex); }
  ~TableLocker() { pthread_mutex_unlock(&g_handletable_mutex); }
};
struct handletableentry{
    void*   handle;
    ino64_t inode;
    dev64_t devid;
    uint    refcount;
};
<<<<<<< HEAD
constexpr int max_handletable = 1024;
static int g_handletable_used = 0;
static struct handletableentry g_handletable[max_handletable] = {{0, 0, 0, 0}};
=======
constexpr unsigned init_num_handles = 128;
static unsigned max_handletable = 0;
static unsigned g_handletable_used = 0;
// We start with an empty array. At first use we will dynamically allocate memory for 128 entries.
// If this table is full we dynamically reallocate a memory reagion of double size, and so on.
static struct handletableentry* p_handletable = nullptr;
>>>>>>> 36f4b34f

// get the library search path burned in to the executable file during linking
// If the libpath cannot be retrieved return an empty path
static const char* rtv_linkedin_libpath() {
<<<<<<< HEAD
  static char buffer[4096];
=======
  constexpr int bufsize = 4096;
  static char buffer[bufsize];
>>>>>>> 36f4b34f
  static const char* libpath = 0;

  // we only try to retrieve the libpath once. After that try we
  // let libpath point to buffer, which then contains a valid libpath
  // or an empty string
<<<<<<< HEAD
  if (libpath) {
=======
  if (libpath != nullptr) {
>>>>>>> 36f4b34f
    return libpath;
  }

  // retrieve the path to the currently running executable binary
  // to open it
  snprintf(buffer, 100, "/proc/%ld/object/a.out", (long)getpid());
<<<<<<< HEAD
  FILE* f = 0;
=======
  FILE* f = nullptr;
>>>>>>> 36f4b34f
  struct xcoffhdr the_xcoff;
  struct scnhdr the_scn;
  struct ldhdr the_ldr;
  constexpr size_t xcoffsz = FILHSZ + _AOUTHSZ_EXEC;
  STATIC_ASSERT(sizeof(the_xcoff) == xcoffsz);
  STATIC_ASSERT(sizeof(the_scn) == SCNHSZ);
  STATIC_ASSERT(sizeof(the_ldr) == LDHDRSZ);
  // read the generic XCOFF header and analyze the substructures
  // to find the burned in libpath. In any case of error perform the assert
  if (nullptr == (f = fopen(buffer, "r")) ||
      xcoffsz != fread(&the_xcoff, 1, xcoffsz, f) ||
      the_xcoff.filehdr.f_magic != U64_TOCMAGIC ||
      0 != fseek(f, (FILHSZ + the_xcoff.filehdr.f_opthdr + (the_xcoff.aouthdr.o_snloader -1)*SCNHSZ), SEEK_SET) ||
      SCNHSZ != fread(&the_scn, 1, SCNHSZ, f) ||
      0 != strcmp(the_scn.s_name, ".loader") ||
      0 != fseek(f, the_scn.s_scnptr, SEEK_SET) ||
      LDHDRSZ != fread(&the_ldr, 1, LDHDRSZ, f) ||
      0 != fseek(f, the_scn.s_scnptr + the_ldr.l_impoff, SEEK_SET) ||
<<<<<<< HEAD
      0 == fread(buffer, 1, 4096, f)) {
=======
      0 == fread(buffer, 1, bufsize, f)) {
>>>>>>> 36f4b34f
    buffer[0] = 0;
    assert(false, "could not retrieve burned in library path from executables loader section");
  }

  if (f) {
    fclose(f);
  }
  libpath = buffer;

  return libpath;
}

// Simulate the library search algorithm of dlopen() (in os::dll_load)
static bool search_file_in_LIBPATH(const char* path, struct stat64x* stat) {
  if (path == nullptr)
    return false;

<<<<<<< HEAD
  char* path2 = os::strdup (path);
=======
  char* path2 = os::strdup(path);
>>>>>>> 36f4b34f
  // if exist, strip off trailing (shr_64.o) or similar
  char* substr;
  if (path2[strlen(path2) - 1] == ')' && (substr = strrchr(path2, '('))) {
    *substr = 0;
  }

  bool ret = false;
  // If FilePath contains a slash character, FilePath is used directly,
  // and no directories are searched.
  // But if FilePath does not start with / or . we have to prepend it with ./
  if (strchr(path2, '/')) {
    stringStream combined;
    if (*path2 == '/' || *path2 == '.') {
      combined.print("%s", path2);
    } else {
      combined.print("./%s", path2);
    }
    ret = (0 == stat64x(combined.base(), stat));
<<<<<<< HEAD
    os::free (path2);
=======
    os::free(path2);
>>>>>>> 36f4b34f
    return ret;
  }

  const char* env = getenv("LIBPATH");
  if (env == nullptr) {
    // no LIBPATH, try with LD_LIBRARY_PATH
    env = getenv("LD_LIBRARY_PATH");
  }

  stringStream Libpath;
  if (env == nullptr) {
    // no LIBPATH or LD_LIBRARY_PATH given -> try only with burned in libpath
    Libpath.print("%s", rtv_linkedin_libpath());
  } else if (*env == 0) {
    // LIBPATH or LD_LIBRARY_PATH given but empty -> try first with burned
    //  in libpath and with current working directory second
    Libpath.print("%s:.", rtv_linkedin_libpath());
  } else {
    // LIBPATH or LD_LIBRARY_PATH given with content -> try first with
    // LIBPATH or LD_LIBRARY_PATH and second with burned in libpath.
    // No check against current working directory
    Libpath.print("%s:%s", env, rtv_linkedin_libpath());
  }

<<<<<<< HEAD
  char* libpath = os::strdup (Libpath.base());
=======
  char* libpath = os::strdup(Libpath.base());
>>>>>>> 36f4b34f

  char *saveptr, *token;
  for (token = strtok_r(libpath, ":", &saveptr); token != nullptr; token = strtok_r(nullptr, ":", &saveptr)) {
    stringStream combined;
    combined.print("%s/%s", token, path2);
    if ((ret = (0 == stat64x(combined.base(), stat))))
      break;
  }

<<<<<<< HEAD
  os::free (libpath);
  os::free (path2);
=======
  os::free(libpath);
  os::free(path2);
>>>>>>> 36f4b34f
  return ret;
}

// specific AIX versions for ::dlopen() and ::dlclose(), which handles the struct g_handletable
<<<<<<< HEAD
// filled by os::dll_load(). This way we mimic dl handle equality for a library
// opened a second time, as it is implemented on other platforms.
void* Aix_dlopen(const char* filename, int Flags, char *ebuf, int ebuflen) {
=======
// This way we mimic dl handle equality for a library
// opened a second time, as it is implemented on other platforms.
void* Aix_dlopen(const char* filename, int Flags, const char** error_report) {
  assert(error_report != nullptr, "error_report is nullptr");
>>>>>>> 36f4b34f
  void* result;
  struct stat64x libstat;

  if (false == search_file_in_LIBPATH(filename, &libstat)) {
    // file with filename does not exist
  #ifdef ASSERT
    result = ::dlopen(filename, Flags);
    assert(result == nullptr, "dll_load: Could not stat() file %s, but dlopen() worked; Have to improve stat()", filename);
  #endif
<<<<<<< HEAD
  }
  else {
    int i = 0;
=======
    *error_report = "Could not load module .\nSystem error: No such file or directory";
    return nullptr;
  }
  else {
    unsigned i = 0;
>>>>>>> 36f4b34f
    TableLocker lock;
    // check if library belonging to filename is already loaded.
    // If yes use stored handle from previous ::dlopen() and increase refcount
    for (i = 0; i < g_handletable_used; i++) {
<<<<<<< HEAD
      if (g_handletable[i].handle &&
          g_handletable[i].inode == libstat.st_ino &&
          g_handletable[i].devid == libstat.st_dev) {
        g_handletable[i].refcount++;
        result = g_handletable[i].handle;
=======
      if ((p_handletable + i)->handle &&
          (p_handletable + i)->inode == libstat.st_ino &&
          (p_handletable + i)->devid == libstat.st_dev) {
        (p_handletable + i)->refcount++;
        result = (p_handletable + i)->handle;
>>>>>>> 36f4b34f
        break;
      }
    }
    if (i == g_handletable_used) {
      // library not yet loaded. Check if there is space left in array
      // to store new ::dlopen() handle
      if (g_handletable_used == max_handletable) {
<<<<<<< HEAD
        // Array is already full. No place for new handle. Cry and give up.
        if (ebuf != nullptr && ebuflen > 0) {
          ::strncpy(ebuf, "dlopen: too many libraries loaded", ebuflen - 1);
        }
        assert(false, "max_handletable reached");
        return nullptr;
=======
        // No place in array anymore; increase array.
        unsigned new_max = MAX2(max_handletable * 2, init_num_handles);
        struct handletableentry* new_tab = (struct handletableentry*)::realloc(p_handletable, new_max * sizeof(struct handletableentry));
        assert(new_tab != nullptr, "no more memory for handletable");
        if (new_tab == nullptr) {
          *error_report = "dlopen: no more memory for handletable";
          return nullptr;
        }
        max_handletable = new_max;
        p_handletable = new_tab;
>>>>>>> 36f4b34f
      }
      // Library not yet loaded; load it, then store its handle in handle table
      result = ::dlopen(filename, Flags);
      if (result != nullptr) {
        g_handletable_used++;
<<<<<<< HEAD
        g_handletable[i].handle = result;
        g_handletable[i].inode = libstat.st_ino;
        g_handletable[i].devid = libstat.st_dev;
        g_handletable[i].refcount = 1;
      }
      else {
        // error analysis when dlopen fails
        const char* error_report = ::dlerror();
        if (error_report == nullptr) {
          error_report = "dlerror returned no error description";
        }
        if (ebuf != nullptr && ebuflen > 0) {
          snprintf(ebuf, ebuflen - 1, "%s", error_report);
=======
        (p_handletable + i)->handle = result;
        (p_handletable + i)->inode = libstat.st_ino;
        (p_handletable + i)->devid = libstat.st_dev;
        (p_handletable + i)->refcount = 1;
      }
      else {
        // error analysis when dlopen fails
        *error_report = ::dlerror();
        if (*error_report == nullptr) {
          *error_report = "dlerror returned no error description";
>>>>>>> 36f4b34f
        }
      }
    }
  }
  return result;
}

bool os::pd_dll_unload(void* libhandle, char* ebuf, int ebuflen) {
<<<<<<< HEAD
  int i = 0;
=======
  unsigned i = 0;
>>>>>>> 36f4b34f
  bool res = false;

  if (ebuf && ebuflen > 0) {
    ebuf[0] = '\0';
    ebuf[ebuflen - 1] = '\0';
  }

  {
    TableLocker lock;
    // try to find handle in array, which means library was loaded by os::dll_load() call
    for (i = 0; i < g_handletable_used; i++) {
<<<<<<< HEAD
      if (g_handletable[i].handle == libhandle) {
        // handle found, decrease refcount
        assert(g_handletable[i].refcount > 0, "Sanity");
        g_handletable[i].refcount--;
        if (g_handletable[i].refcount > 0) {
=======
      if ((p_handletable + i)->handle == libhandle) {
        // handle found, decrease refcount
        assert((p_handletable + i)->refcount > 0, "Sanity");
        (p_handletable + i)->refcount--;
        if ((p_handletable + i)->refcount > 0) {
>>>>>>> 36f4b34f
          // if refcount is still >0 then we have to keep library and just return true
          return true;
        }
        // refcount == 0, so we have to ::dlclose() the lib
        // and delete the entry from the array.
        break;
      }
    }

    // If we reach this point either the libhandle was found with refcount == 0, or the libhandle
    // was not found in the array at all. In both cases we have to ::dlclose the lib and perform
    // the error handling. In the first case we then also have to delete the entry from the array
    // while in the second case we simply have to nag.
    res = (0 == ::dlclose(libhandle));
    if (!res) {
      // error analysis when dlopen fails
      const char* error_report = ::dlerror();
      if (error_report == nullptr) {
        error_report = "dlerror returned no error description";
      }
      if (ebuf != nullptr && ebuflen > 0) {
        snprintf(ebuf, ebuflen - 1, "%s", error_report);
      }
      assert(false, "os::pd_dll_unload() ::dlclose() failed");
    }

    if (i < g_handletable_used) {
      if (res) {
        // First case: libhandle was found (with refcount == 0) and ::dlclose successful,
        // so delete entry from array
        g_handletable_used--;
        // If the entry was the last one of the array, the previous g_handletable_used--
        // is sufficient to remove the entry from the array, otherwise we move the last
        // entry of the array to the place of the entry we want to remove and overwrite it
        if (i < g_handletable_used) {
<<<<<<< HEAD
          g_handletable[i] = g_handletable[g_handletable_used];
          g_handletable[g_handletable_used].handle = nullptr;
=======
          *(p_handletable + i) = *(p_handletable + g_handletable_used);
          (p_handletable + g_handletable_used)->handle = nullptr;
>>>>>>> 36f4b34f
        }
      }
    }
    else {
      // Second case: libhandle was not found (library was not loaded by os::dll_load())
      // therefore nag
      assert(false, "os::pd_dll_unload() library was not loaded by os::dll_load()");
    }
  }

  // Update the dll cache
  LoadedLibraries::reload();

  return res;
} // end: os::pd_dll_unload()
<|MERGE_RESOLUTION|>--- conflicted
+++ resolved
@@ -22,11 +22,7 @@
  *
  */
 // needs to be defined first, so that the implicit loaded xcoff.h header defines
-<<<<<<< HEAD
-// the right structures to analyze the loader header of 32 and 64 Bit executable files
-=======
 // the right structures to analyze the loader header of 64 Bit executable files
->>>>>>> 36f4b34f
 // this is needed for rtv_linkedin_libpath() to get the linked (burned) in library
 // search path of an XCOFF executable
 #define __XCOFF64__
@@ -915,49 +911,33 @@
     dev64_t devid;
     uint    refcount;
 };
-<<<<<<< HEAD
-constexpr int max_handletable = 1024;
-static int g_handletable_used = 0;
-static struct handletableentry g_handletable[max_handletable] = {{0, 0, 0, 0}};
-=======
+
 constexpr unsigned init_num_handles = 128;
 static unsigned max_handletable = 0;
 static unsigned g_handletable_used = 0;
 // We start with an empty array. At first use we will dynamically allocate memory for 128 entries.
 // If this table is full we dynamically reallocate a memory reagion of double size, and so on.
 static struct handletableentry* p_handletable = nullptr;
->>>>>>> 36f4b34f
+
 
 // get the library search path burned in to the executable file during linking
 // If the libpath cannot be retrieved return an empty path
 static const char* rtv_linkedin_libpath() {
-<<<<<<< HEAD
-  static char buffer[4096];
-=======
   constexpr int bufsize = 4096;
   static char buffer[bufsize];
->>>>>>> 36f4b34f
   static const char* libpath = 0;
 
   // we only try to retrieve the libpath once. After that try we
   // let libpath point to buffer, which then contains a valid libpath
   // or an empty string
-<<<<<<< HEAD
-  if (libpath) {
-=======
   if (libpath != nullptr) {
->>>>>>> 36f4b34f
     return libpath;
   }
 
   // retrieve the path to the currently running executable binary
   // to open it
   snprintf(buffer, 100, "/proc/%ld/object/a.out", (long)getpid());
-<<<<<<< HEAD
-  FILE* f = 0;
-=======
   FILE* f = nullptr;
->>>>>>> 36f4b34f
   struct xcoffhdr the_xcoff;
   struct scnhdr the_scn;
   struct ldhdr the_ldr;
@@ -976,11 +956,7 @@
       0 != fseek(f, the_scn.s_scnptr, SEEK_SET) ||
       LDHDRSZ != fread(&the_ldr, 1, LDHDRSZ, f) ||
       0 != fseek(f, the_scn.s_scnptr + the_ldr.l_impoff, SEEK_SET) ||
-<<<<<<< HEAD
-      0 == fread(buffer, 1, 4096, f)) {
-=======
       0 == fread(buffer, 1, bufsize, f)) {
->>>>>>> 36f4b34f
     buffer[0] = 0;
     assert(false, "could not retrieve burned in library path from executables loader section");
   }
@@ -998,11 +974,7 @@
   if (path == nullptr)
     return false;
 
-<<<<<<< HEAD
-  char* path2 = os::strdup (path);
-=======
   char* path2 = os::strdup(path);
->>>>>>> 36f4b34f
   // if exist, strip off trailing (shr_64.o) or similar
   char* substr;
   if (path2[strlen(path2) - 1] == ')' && (substr = strrchr(path2, '('))) {
@@ -1021,11 +993,7 @@
       combined.print("./%s", path2);
     }
     ret = (0 == stat64x(combined.base(), stat));
-<<<<<<< HEAD
-    os::free (path2);
-=======
     os::free(path2);
->>>>>>> 36f4b34f
     return ret;
   }
 
@@ -1050,11 +1018,7 @@
     Libpath.print("%s:%s", env, rtv_linkedin_libpath());
   }
 
-<<<<<<< HEAD
-  char* libpath = os::strdup (Libpath.base());
-=======
   char* libpath = os::strdup(Libpath.base());
->>>>>>> 36f4b34f
 
   char *saveptr, *token;
   for (token = strtok_r(libpath, ":", &saveptr); token != nullptr; token = strtok_r(nullptr, ":", &saveptr)) {
@@ -1064,27 +1028,16 @@
       break;
   }
 
-<<<<<<< HEAD
-  os::free (libpath);
-  os::free (path2);
-=======
   os::free(libpath);
   os::free(path2);
->>>>>>> 36f4b34f
   return ret;
 }
 
 // specific AIX versions for ::dlopen() and ::dlclose(), which handles the struct g_handletable
-<<<<<<< HEAD
-// filled by os::dll_load(). This way we mimic dl handle equality for a library
-// opened a second time, as it is implemented on other platforms.
-void* Aix_dlopen(const char* filename, int Flags, char *ebuf, int ebuflen) {
-=======
 // This way we mimic dl handle equality for a library
 // opened a second time, as it is implemented on other platforms.
 void* Aix_dlopen(const char* filename, int Flags, const char** error_report) {
   assert(error_report != nullptr, "error_report is nullptr");
->>>>>>> 36f4b34f
   void* result;
   struct stat64x libstat;
 
@@ -1094,34 +1047,20 @@
     result = ::dlopen(filename, Flags);
     assert(result == nullptr, "dll_load: Could not stat() file %s, but dlopen() worked; Have to improve stat()", filename);
   #endif
-<<<<<<< HEAD
-  }
-  else {
-    int i = 0;
-=======
     *error_report = "Could not load module .\nSystem error: No such file or directory";
     return nullptr;
   }
   else {
     unsigned i = 0;
->>>>>>> 36f4b34f
     TableLocker lock;
     // check if library belonging to filename is already loaded.
     // If yes use stored handle from previous ::dlopen() and increase refcount
     for (i = 0; i < g_handletable_used; i++) {
-<<<<<<< HEAD
-      if (g_handletable[i].handle &&
-          g_handletable[i].inode == libstat.st_ino &&
-          g_handletable[i].devid == libstat.st_dev) {
-        g_handletable[i].refcount++;
-        result = g_handletable[i].handle;
-=======
       if ((p_handletable + i)->handle &&
           (p_handletable + i)->inode == libstat.st_ino &&
           (p_handletable + i)->devid == libstat.st_dev) {
         (p_handletable + i)->refcount++;
         result = (p_handletable + i)->handle;
->>>>>>> 36f4b34f
         break;
       }
     }
@@ -1129,14 +1068,6 @@
       // library not yet loaded. Check if there is space left in array
       // to store new ::dlopen() handle
       if (g_handletable_used == max_handletable) {
-<<<<<<< HEAD
-        // Array is already full. No place for new handle. Cry and give up.
-        if (ebuf != nullptr && ebuflen > 0) {
-          ::strncpy(ebuf, "dlopen: too many libraries loaded", ebuflen - 1);
-        }
-        assert(false, "max_handletable reached");
-        return nullptr;
-=======
         // No place in array anymore; increase array.
         unsigned new_max = MAX2(max_handletable * 2, init_num_handles);
         struct handletableentry* new_tab = (struct handletableentry*)::realloc(p_handletable, new_max * sizeof(struct handletableentry));
@@ -1147,27 +1078,11 @@
         }
         max_handletable = new_max;
         p_handletable = new_tab;
->>>>>>> 36f4b34f
       }
       // Library not yet loaded; load it, then store its handle in handle table
       result = ::dlopen(filename, Flags);
       if (result != nullptr) {
         g_handletable_used++;
-<<<<<<< HEAD
-        g_handletable[i].handle = result;
-        g_handletable[i].inode = libstat.st_ino;
-        g_handletable[i].devid = libstat.st_dev;
-        g_handletable[i].refcount = 1;
-      }
-      else {
-        // error analysis when dlopen fails
-        const char* error_report = ::dlerror();
-        if (error_report == nullptr) {
-          error_report = "dlerror returned no error description";
-        }
-        if (ebuf != nullptr && ebuflen > 0) {
-          snprintf(ebuf, ebuflen - 1, "%s", error_report);
-=======
         (p_handletable + i)->handle = result;
         (p_handletable + i)->inode = libstat.st_ino;
         (p_handletable + i)->devid = libstat.st_dev;
@@ -1178,7 +1093,6 @@
         *error_report = ::dlerror();
         if (*error_report == nullptr) {
           *error_report = "dlerror returned no error description";
->>>>>>> 36f4b34f
         }
       }
     }
@@ -1187,11 +1101,7 @@
 }
 
 bool os::pd_dll_unload(void* libhandle, char* ebuf, int ebuflen) {
-<<<<<<< HEAD
-  int i = 0;
-=======
   unsigned i = 0;
->>>>>>> 36f4b34f
   bool res = false;
 
   if (ebuf && ebuflen > 0) {
@@ -1203,19 +1113,11 @@
     TableLocker lock;
     // try to find handle in array, which means library was loaded by os::dll_load() call
     for (i = 0; i < g_handletable_used; i++) {
-<<<<<<< HEAD
-      if (g_handletable[i].handle == libhandle) {
-        // handle found, decrease refcount
-        assert(g_handletable[i].refcount > 0, "Sanity");
-        g_handletable[i].refcount--;
-        if (g_handletable[i].refcount > 0) {
-=======
       if ((p_handletable + i)->handle == libhandle) {
         // handle found, decrease refcount
         assert((p_handletable + i)->refcount > 0, "Sanity");
         (p_handletable + i)->refcount--;
         if ((p_handletable + i)->refcount > 0) {
->>>>>>> 36f4b34f
           // if refcount is still >0 then we have to keep library and just return true
           return true;
         }
@@ -1251,13 +1153,8 @@
         // is sufficient to remove the entry from the array, otherwise we move the last
         // entry of the array to the place of the entry we want to remove and overwrite it
         if (i < g_handletable_used) {
-<<<<<<< HEAD
-          g_handletable[i] = g_handletable[g_handletable_used];
-          g_handletable[g_handletable_used].handle = nullptr;
-=======
           *(p_handletable + i) = *(p_handletable + g_handletable_used);
           (p_handletable + g_handletable_used)->handle = nullptr;
->>>>>>> 36f4b34f
         }
       }
     }
