--- conflicted
+++ resolved
@@ -49,11 +49,7 @@
   }
 
   void do_test(Metaspace::MetadataType mdType) {
-<<<<<<< HEAD
-    _lock = new Mutex(Monitor::native, "gtest-IsMetaspaceObjTest-lock", true, Monitor::_safepoint_check_never);
-=======
-    _lock = new Mutex(Monitor::leaf, "gtest-IsMetaspaceObjTest-lock", false, Monitor::_safepoint_check_never);
->>>>>>> e36cbd8e
+    _lock = new Mutex(Monitor::leaf, "gtest-IsMetaspaceObjTest-lock", true, Monitor::_safepoint_check_never);
     {
       MutexLocker ml(_lock, Mutex::_no_safepoint_check_flag);
       _ms = new ClassLoaderMetaspace(_lock, Metaspace::StandardMetaspaceType);
