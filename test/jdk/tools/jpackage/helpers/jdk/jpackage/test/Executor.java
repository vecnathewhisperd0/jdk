--- conflicted
+++ resolved
@@ -53,12 +53,8 @@
 
     public Executor() {
         saveOutputType = new HashSet<>(Set.of(SaveOutputType.NONE));
-<<<<<<< HEAD
-        removePath = false;
+        removePathEnvVar = false;
         winEnglishOutput = false;
-=======
-        removePathEnvVar = false;
->>>>>>> a01aa220
     }
 
     public Executor setExecutable(String v) {
@@ -508,12 +504,8 @@
     private Path executable;
     private Set<SaveOutputType> saveOutputType;
     private Path directory;
-<<<<<<< HEAD
-    private boolean removePath;
+    private boolean removePathEnvVar;
     private boolean winEnglishOutput;
-=======
-    private boolean removePathEnvVar;
->>>>>>> a01aa220
     private String winTmpDir = null;
 
     private static enum SaveOutputType {
