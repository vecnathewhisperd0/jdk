/*
 * Copyright (c) 1999, 2024, Oracle and/or its affiliates. All rights reserved.
 * DO NOT ALTER OR REMOVE COPYRIGHT NOTICES OR THIS FILE HEADER.
 *
 * This code is free software; you can redistribute it and/or modify it
 * under the terms of the GNU General Public License version 2 only, as
 * published by the Free Software Foundation.  Oracle designates this
 * particular file as subject to the "Classpath" exception as provided
 * by Oracle in the LICENSE file that accompanied this code.
 *
 * This code is distributed in the hope that it will be useful, but WITHOUT
 * ANY WARRANTY; without even the implied warranty of MERCHANTABILITY or
 * FITNESS FOR A PARTICULAR PURPOSE.  See the GNU General Public License
 * version 2 for more details (a copy is included in the LICENSE file that
 * accompanied this code).
 *
 * You should have received a copy of the GNU General Public License version
 * 2 along with this work; if not, write to the Free Software Foundation,
 * Inc., 51 Franklin St, Fifth Floor, Boston, MA 02110-1301 USA.
 *
 * Please contact Oracle, 500 Oracle Parkway, Redwood Shores, CA 94065 USA
 * or visit www.oracle.com if you need additional information or have any
 * questions.
 */

package com.sun.tools.javac.code;

import java.lang.annotation.Annotation;
import java.util.ArrayDeque;
import java.util.Collections;
import java.util.EnumMap;
import java.util.Map;
import java.util.Optional;
import java.util.function.Function;
import java.util.function.Predicate;

import javax.lang.model.type.*;

import com.sun.tools.javac.code.Symbol.*;
import com.sun.tools.javac.code.TypeMetadata.Annotations;
import com.sun.tools.javac.code.TypeMetadata.ConstantValue;
import com.sun.tools.javac.code.Types.TypeMapping;
import com.sun.tools.javac.code.Types.UniqueType;
import com.sun.tools.javac.comp.Infer.IncorporationAction;
import com.sun.tools.javac.jvm.ClassFile;
import com.sun.tools.javac.jvm.PoolConstant;
import com.sun.tools.javac.util.*;
import com.sun.tools.javac.util.DefinedBy.Api;

import static com.sun.tools.javac.code.BoundKind.*;
import static com.sun.tools.javac.code.Flags.*;
import static com.sun.tools.javac.code.Kinds.Kind.*;
import static com.sun.tools.javac.code.TypeTag.*;

/** This class represents Java types. The class itself defines the behavior of
 *  the following types:
 *  <pre>
 *  base types (tags: BYTE, CHAR, SHORT, INT, LONG, FLOAT, DOUBLE, BOOLEAN),
 *  type `void' (tag: VOID),
 *  the bottom type (tag: BOT),
 *  the missing type (tag: NONE).
 *  </pre>
 *  <p>The behavior of the following types is defined in subclasses, which are
 *  all static inner classes of this class:
 *  <pre>
 *  class types (tag: CLASS, class: ClassType),
 *  array types (tag: ARRAY, class: ArrayType),
 *  method types (tag: METHOD, class: MethodType),
 *  package types (tag: PACKAGE, class: PackageType),
 *  type variables (tag: TYPEVAR, class: TypeVar),
 *  type arguments (tag: WILDCARD, class: WildcardType),
 *  generic method types (tag: FORALL, class: ForAll),
 *  the error type (tag: ERROR, class: ErrorType).
 *  </pre>
 *
 *  <p><b>This is NOT part of any supported API.
 *  If you write code that depends on this, you do so at your own risk.
 *  This code and its internal interfaces are subject to change or
 *  deletion without notice.</b>
 *
 *  @see TypeTag
 */
public abstract class Type extends AnnoConstruct implements TypeMirror, PoolConstant {

    /**
     * Type metadata,  Should be {@code null} for the default value.
     *
     * Note: it is an invariant that for any {@code TypeMetadata}
     * class, a given {@code Type} may have at most one metadata array
     * entry of that class.
     */
    protected final List<TypeMetadata> metadata;

    /** Constant type: no type at all. */
    public static final JCNoType noType = new JCNoType() {
        @Override @DefinedBy(Api.LANGUAGE_MODEL)
        public String toString() {
            return "none";
        }
    };

    /** Constant type: special type to be used during recovery of deferred expressions. */
    public static final JCNoType recoveryType = new JCNoType(){
        @Override @DefinedBy(Api.LANGUAGE_MODEL)
        public String toString() {
            return "recovery";
        }
    };

    /** Constant type: special type to be used for marking stuck trees. */
    public static final JCNoType stuckType = new JCNoType() {
        @Override @DefinedBy(Api.LANGUAGE_MODEL)
        public String toString() {
            return "stuck";
        }
    };

    /** If this switch is turned on, the names of type variables
     *  and anonymous classes are printed with hashcodes appended.
     */
    public static boolean moreInfo = false;

    /** The defining class / interface / package / type variable.
     */
    public TypeSymbol tsym;

    @Override
    public int poolTag() {
        throw new AssertionError("Invalid pool entry");
    }

    @Override
    public Object poolKey(Types types) {
        return new UniqueType(this, types);
    }

    /**
     * Checks if the current type tag is equal to the given tag.
     * @return true if tag is equal to the current type tag.
     */
    public boolean hasTag(TypeTag tag) {
        return tag == getTag();
    }

    /**
     * Returns the current type tag.
     * @return the value of the current type tag.
     */
    public abstract TypeTag getTag();

    public boolean isNumeric() {
        return false;
    }

    public boolean isIntegral() {
        return false;
    }

    public boolean isPrimitive() {
        return false;
    }

    public boolean isPrimitiveOrVoid() {
        return false;
    }

    public boolean isReference() {
        return false;
    }

    public boolean isNullOrReference() {
        return false;
    }

    public boolean isPartial() {
        return false;
    }

    /**
     * The constant value of this type, null if this type does not
     * have a constant value attribute. Only primitive types and
     * strings (ClassType) can have a constant value attribute.
     * @return the constant value attribute of this type
     */
    public Object constValue() {
        return getMetadata(TypeMetadata.ConstantValue.class, ConstantValue::value, null);
    }

    /** Is this a constant type whose value is false?
     */
    public boolean isFalse() {
        return false;
    }

    /** Is this a constant type whose value is true?
     */
    public boolean isTrue() {
        return false;
    }

    /**
     * Get the representation of this type used for modelling purposes.
     * By default, this is itself. For ErrorType, a different value
     * may be provided.
     */
    public Type getModelType() {
        return this;
    }

    public static List<Type> getModelTypes(List<Type> ts) {
        ListBuffer<Type> lb = new ListBuffer<>();
        for (Type t: ts)
            lb.append(t.getModelType());
        return lb.toList();
    }

    /**For ErrorType, returns the original type, otherwise returns the type itself.
     */
    public Type getOriginalType() {
        return this;
    }

    public <R,S> R accept(Type.Visitor<R,S> v, S s) { return v.visitType(this, s); }

    /** Define a type given its tag, type symbol, and type annotations
     */

    public Type(TypeSymbol tsym, List<TypeMetadata> metadata) {
        Assert.checkNonNull(metadata);
        this.tsym = tsym;
        this.metadata = metadata;
    }

    /**
     * A subclass of {@link Types.TypeMapping} which applies a mapping recursively to the subterms
     * of a given type expression. This mapping returns the original type is no changes occurred
     * when recursively mapping the original type's subterms.
     */
    public abstract static class StructuralTypeMapping<S> extends Types.TypeMapping<S> {

        @Override
        public Type visitClassType(ClassType t, S s) {
            Type outer = t.getEnclosingType();
            Type outer1 = visit(outer, s);
            List<Type> typarams = t.getTypeArguments();
            List<Type> typarams1 = visit(typarams, s);
            if (outer1 == outer && typarams1 == typarams) return t;
            else return new ClassType(outer1, typarams1, t.tsym, t.metadata) {
                @Override
                protected boolean needsStripping() {
                    return true;
                }
            };
        }

        @Override
        public Type visitWildcardType(WildcardType wt, S s) {
            Type t = wt.type;
            if (t != null)
                t = visit(t, s);
            if (t == wt.type)
                return wt;
            else
                return new WildcardType(t, wt.kind, wt.tsym, wt.bound, wt.metadata) {
                    @Override
                    protected boolean needsStripping() {
                        return true;
                    }
                };
        }

        @Override
        public Type visitArrayType(ArrayType t, S s) {
            Type elemtype = t.elemtype;
            Type elemtype1 = visit(elemtype, s);
            if (elemtype1 == elemtype) return t;
            else return new ArrayType(elemtype1, t.tsym, t.metadata) {
                @Override
                protected boolean needsStripping() {
                    return true;
                }
            };
        }

        @Override
        public Type visitMethodType(MethodType t, S s) {
            List<Type> argtypes = t.argtypes;
            Type restype = t.restype;
            List<Type> thrown = t.thrown;
            List<Type> argtypes1 = visit(argtypes, s);
            Type restype1 = visit(restype, s);
            List<Type> thrown1 = visit(thrown, s);
            if (argtypes1 == argtypes &&
                restype1 == restype &&
                thrown1 == thrown) return t;
            else return new MethodType(argtypes1, restype1, thrown1, t.tsym) {
                @Override
                protected boolean needsStripping() {
                    return true;
                }
            };
        }

        @Override
        public Type visitForAll(ForAll t, S s) {
            return visit(t.qtype, s);
        }
    }

    /** map a type function over all immediate descendants of this type
     */
    public <Z> Type map(TypeMapping<Z> mapping, Z arg) {
        return mapping.visit(this, arg);
    }

    /** map a type function over all immediate descendants of this type (no arg version)
     */
    public <Z> Type map(TypeMapping<Z> mapping) {
        return mapping.visit(this, null);
    }

    /** Define a constant type, of the same kind as this type
     *  and with given constant value
     */
    public Type constType(Object constValue) {
        throw new AssertionError();
    }

    /**
     * If this is a constant type, return its underlying type.
     * Otherwise, return the type itself.
     */
    public Type baseType() {
        return this;
    }

    /**
     * Returns the original version of this type, before metadata were added. This routine is meant
     * for internal use only (i.e. {@link Type#equalsIgnoreMetadata(Type)}, {@link Type#stripMetadata});
     * it should not be used outside this class.
     */
    protected Type typeNoMetadata() {
        return metadata.isEmpty() ? this : stripMetadata();
    }

    /**
     * Create a new copy of this type but with the specified TypeMetadata.
     * Only to be used internally!
     */
    protected Type cloneWithMetadata(List<TypeMetadata> metadata) {
        throw new AssertionError("Cannot add metadata to this type: " + getTag());
    }

    /**
     * Get all the type metadata associated with this type.
     */
    public List<TypeMetadata> getMetadata() {
        return metadata;
    }

    /**
     * Get the type metadata of the given kind associated with this type (if any).
     */
    @SuppressWarnings("unchecked")
    public <M extends TypeMetadata> M getMetadata(Class<M> metadataClass) {
        return getMetadata(metadataClass, Function.identity(), null);
    }

    /**
     * Get the type metadata of the given kind associated with this type (if any),
     * and apply the provided mapping function.
     */
    @SuppressWarnings("unchecked")
    public <M extends TypeMetadata, Z> Z getMetadata(Class<M> metadataClass, Function<M, Z> metadataFunc, Z defaultValue) {
        for (TypeMetadata m : metadata) {
            if (m.getClass() == metadataClass) {
                return metadataFunc.apply((M)m);
            }
        }
        return defaultValue;
    }

    /**
     * Create a new copy of this type but with the specified type metadata.
     * If this type is already associated with a type metadata of the same class,
     * an exception is thrown.
     */
    public Type addMetadata(TypeMetadata md) {
        Assert.check(getMetadata(md.getClass()) == null);
        return cloneWithMetadata(metadata.prepend(md));
    }

    /**
     * Create a new copy of this type but without the specified type metadata.
     */
    public Type dropMetadata(Class<? extends TypeMetadata> metadataClass) {
        List<TypeMetadata> newMetadata = List.nil();
        for (TypeMetadata m : metadata) {
            if (m.getClass() != metadataClass) {
                newMetadata = newMetadata.prepend(m);
            }
        }
        return cloneWithMetadata(newMetadata);
    }

    /**
     * Does this type require annotation stripping for API clients?
     */
    protected boolean needsStripping() {
        return false;
    }

    /**
     * Strip all metadata associated with this type - this could return a new clone of the type.
     * This routine is only used to present the correct annotated types back to the users when types
     * are accessed through compiler APIs; it should not be used anywhere in the compiler internals
     * as doing so might result in performance penalties.
     */
    public Type stripMetadataIfNeeded() {
        return needsStripping() ?
                accept(stripMetadata, null) :
                this;
    }

    public Type stripMetadata() {
        return accept(stripMetadata, null);
    }
    //where
        private static final TypeMapping<Void> stripMetadata = new StructuralTypeMapping<Void>() {
            @Override
            public Type visitClassType(ClassType t, Void aVoid) {
                return super.visitClassType((ClassType) dropMetadata(t), aVoid);
            }

            @Override
            public Type visitArrayType(ArrayType t, Void aVoid) {
                return super.visitArrayType((ArrayType) dropMetadata(t), aVoid);
            }

            @Override
            public Type visitWildcardType(WildcardType wt, Void aVoid) {
                return super.visitWildcardType((WildcardType) dropMetadata(wt), aVoid);
            }

            @Override
            public Type visitType(Type t, Void aVoid) {
                return dropMetadata(t);
            }

            private static Type dropMetadata(Type t) {
                if (t.getMetadata().isEmpty()) {
                    return t;
                }
                Type baseType = t.baseType();
                if (baseType.getMetadata().isEmpty()) {
                    return baseType;
                }
                return baseType.cloneWithMetadata(List.nil());
            }
        };

    public Type preannotatedType() {
        return addMetadata(new Annotations());
    }

    public Type annotatedType(final List<Attribute.TypeCompound> annos) {
        return addMetadata(new Annotations(annos));
    }

    public boolean isAnnotated() {
        return getMetadata(TypeMetadata.Annotations.class) != null;
    }

    @Override @DefinedBy(Api.LANGUAGE_MODEL)
    public List<Attribute.TypeCompound> getAnnotationMirrors() {
        return getMetadata(TypeMetadata.Annotations.class, Annotations::annotations, List.nil());
    }

<<<<<<< HEAD

    @Override @DefinedBy(Api.LANGUAGE_MODEL)
    public <A extends Annotation> A getAnnotation(Class<A> annotationType) {
        return null;
    }

    @Override @DefinedBy(Api.LANGUAGE_MODEL)
    public <A extends Annotation> A[] getAnnotationsByType(Class<A> annotationType) {
        @SuppressWarnings("unchecked")
        A[] tmp = (A[]) java.lang.reflect.Array.newInstance(annotationType, 0);
        return tmp;
    }

=======
>>>>>>> 81df265e
    /** Return the base types of a list of types.
     */
    public static List<Type> baseTypes(List<Type> ts) {
        if (ts.nonEmpty()) {
            Type t = ts.head.baseType();
            List<Type> baseTypes = baseTypes(ts.tail);
            if (t != ts.head || baseTypes != ts.tail)
                return baseTypes.prepend(t);
        }
        return ts;
    }

    protected void appendAnnotationsString(StringBuilder sb,
                                         boolean prefix) {
        if (isAnnotated()) {
            if (prefix) {
                sb.append(" ");
            }
            sb.append(getAnnotationMirrors());
            sb.append(" ");
        }
    }

    protected void appendAnnotationsString(StringBuilder sb) {
        appendAnnotationsString(sb, false);
    }

    /** The Java source which this type represents.
     */
    @DefinedBy(Api.LANGUAGE_MODEL)
    public String toString() {
        StringBuilder sb = new StringBuilder();
        appendAnnotationsString(sb);
        if (tsym == null || tsym.name == null) {
            sb.append("<none>");
        } else {
            sb.append(tsym.name.toString());
        }
        if (moreInfo && hasTag(TYPEVAR)) {
            sb.append(hashCode());
        }
        return sb.toString();
    }

    /**
     * The Java source which this type list represents.  A List is
     * represented as a comma-separated listing of the elements in
     * that list.
     */
    public static String toString(List<Type> ts) {
        if (ts.isEmpty()) {
            return "";
        } else {
            StringBuilder buf = new StringBuilder();
            buf.append(ts.head.toString());
            for (List<Type> l = ts.tail; l.nonEmpty(); l = l.tail)
                buf.append(",").append(l.head.toString());
            return buf.toString();
        }
    }

    /**
     * The constant value of this type, converted to String
     */
    public String stringValue() {
        Object cv = Assert.checkNonNull(constValue());
        return cv.toString();
    }

    /**
     * Override this method with care. For most Type instances this should behave as ==.
     */
    @Override @DefinedBy(Api.LANGUAGE_MODEL)
    public boolean equals(Object t) {
        return this == t;
    }

    public boolean equalsIgnoreMetadata(Type t) {
        return typeNoMetadata().equals(t.typeNoMetadata());
    }

    @Override @DefinedBy(Api.LANGUAGE_MODEL)
    public int hashCode() {
        return super.hashCode();
    }

    public String argtypes(boolean varargs) {
        List<Type> args = getParameterTypes();
        if (!varargs) return args.toString();
        StringBuilder buf = new StringBuilder();
        while (args.tail.nonEmpty()) {
            buf.append(args.head);
            args = args.tail;
            buf.append(',');
        }
        if (args.head.hasTag(ARRAY)) {
            buf.append(((ArrayType)args.head).elemtype);
            if (args.head.getAnnotationMirrors().nonEmpty()) {
                buf.append(args.head.getAnnotationMirrors());
            }
            buf.append("...");
        } else {
            buf.append(args.head);
        }
        return buf.toString();
    }

    /** Access methods.
     */
    public List<Type>        getTypeArguments()  { return List.nil(); }
    public Type              getEnclosingType()  { return null; }
    public List<Type>        getParameterTypes() { return List.nil(); }
    public Type              getReturnType()     { return null; }
    public Type              getReceiverType()   { return null; }
    public List<Type>        getThrownTypes()    { return List.nil(); }
    public Type              getUpperBound()     { return null; }
    public Type              getLowerBound()     { return null; }

    /** Navigation methods, these will work for classes, type variables,
     *  foralls, but will return null for arrays and methods.
     */

   /** Return all parameters of this type and all its outer types in order
    *  outer (first) to inner (last).
    */
    public List<Type> allparams() { return List.nil(); }

    /** Does this type contain "error" elements?
     */
    public boolean isErroneous() {
        return false;
    }

    public static boolean isErroneous(List<Type> ts) {
        for (List<Type> l = ts; l.nonEmpty(); l = l.tail)
            if (l.head.isErroneous()) return true;
        return false;
    }

    /** Is this type parameterized?
     *  A class type is parameterized if it has some parameters.
     *  An array type is parameterized if its element type is parameterized.
     *  All other types are not parameterized.
     */
    public boolean isParameterized() {
        return false;
    }

    /** Is this type a raw type?
     *  A class type is a raw type if it misses some of its parameters.
     *  An array type is a raw type if its element type is raw.
     *  All other types are not raw.
     *  Type validation will ensure that the only raw types
     *  in a program are types that miss all their type variables.
     */
    public boolean isRaw() {
        return false;
    }

    /**
     * A compound type is a special class type whose supertypes are used to store a list
     * of component types. There are two kinds of compound types: (i) intersection types
     * {@link IntersectionClassType} and (ii) union types {@link UnionClassType}.
     */
    public boolean isCompound() {
        return false;
    }

    public boolean isIntersection() {
        return false;
    }

    public boolean isUnion() {
        return false;
    }

    public boolean isInterface() {
        return (tsym.flags() & INTERFACE) != 0;
    }

    public boolean isFinal() {
        return (tsym.flags() & FINAL) != 0;
    }

    /**
     * Does this type contain occurrences of type t?
     */
    public boolean contains(Type t) {
        return t.equalsIgnoreMetadata(this);
    }

    public static boolean contains(List<Type> ts, Type t) {
        for (List<Type> l = ts;
             l.tail != null /*inlined: l.nonEmpty()*/;
             l = l.tail)
            if (l.head.contains(t)) return true;
        return false;
    }

    /** Does this type contain an occurrence of some type in 'ts'?
     */
    public boolean containsAny(List<Type> ts) {
        for (Type t : ts)
            if (this.contains(t)) return true;
        return false;
    }

    public static boolean containsAny(List<Type> ts1, List<Type> ts2) {
        for (Type t : ts1)
            if (t.containsAny(ts2)) return true;
        return false;
    }

    public static List<Type> filter(List<Type> ts, Predicate<Type> tf) {
        ListBuffer<Type> buf = new ListBuffer<>();
        for (Type t : ts) {
            if (tf.test(t)) {
                buf.append(t);
            }
        }
        return buf.toList();
    }

    public boolean isSuperBound() { return false; }
    public boolean isExtendsBound() { return false; }
    public boolean isUnbound() { return false; }
    public Type withTypeVar(Type t) { return this; }

    /** The underlying method type of this type.
     */
    public MethodType asMethodType() { throw new AssertionError(); }

    /** Complete loading all classes in this type.
     */
    public void complete() {}

    public TypeSymbol asElement() {
        return tsym;
    }

    @Override @DefinedBy(Api.LANGUAGE_MODEL)
    public TypeKind getKind() {
        return TypeKind.OTHER;
    }

    @Override @DefinedBy(Api.LANGUAGE_MODEL)
    public <R, P> R accept(TypeVisitor<R, P> v, P p) {
        throw new AssertionError();
    }

    public static class JCPrimitiveType extends Type
            implements javax.lang.model.type.PrimitiveType {

        TypeTag tag;

        public JCPrimitiveType(TypeTag tag, TypeSymbol tsym) {
            this(tag, tsym, List.nil());
        }

        private JCPrimitiveType(TypeTag tag, TypeSymbol tsym, List<TypeMetadata> metadata) {
            super(tsym, metadata);
            this.tag = tag;
            Assert.check(tag.isPrimitive);
        }

        @Override
        protected JCPrimitiveType cloneWithMetadata(List<TypeMetadata> md) {
            return new JCPrimitiveType(tag, tsym, md) {
                @Override
                public Type baseType() { return JCPrimitiveType.this.baseType(); }
            };
        }

        @Override
        public boolean isNumeric() {
            return tag != BOOLEAN;
        }

        @Override
        public boolean isIntegral() {
            switch (tag) {
                case CHAR:
                case BYTE:
                case SHORT:
                case INT:
                case LONG:
                    return true;
                default:
                    return false;
            }
        }

        @Override
        public boolean isPrimitive() {
            return true;
        }

        @Override
        public TypeTag getTag() {
            return tag;
        }

        @Override
        public boolean isPrimitiveOrVoid() {
            return true;
        }

        /** Define a constant type, of the same kind as this type
         *  and with given constant value
         */
        @Override
        public Type constType(Object constValue) {
            return addMetadata(new ConstantValue(constValue));
        }

        /**
         * The constant value of this type, converted to String
         */
        @Override
        public String stringValue() {
            Object cv = Assert.checkNonNull(constValue());
            if (tag == BOOLEAN) {
                return ((Integer) cv).intValue() == 0 ? "false" : "true";
            }
            else if (tag == CHAR) {
                return String.valueOf((char) ((Integer) cv).intValue());
            }
            else {
                return cv.toString();
            }
        }

        /** Is this a constant type whose value is false?
         */
        @Override
        public boolean isFalse() {
            return
                tag == BOOLEAN &&
                constValue() != null &&
                ((Integer)constValue()).intValue() == 0;
        }

        /** Is this a constant type whose value is true?
         */
        @Override
        public boolean isTrue() {
            return
                tag == BOOLEAN &&
                constValue() != null &&
                ((Integer)constValue()).intValue() != 0;
        }

        @Override @DefinedBy(Api.LANGUAGE_MODEL)
        public <R, P> R accept(TypeVisitor<R, P> v, P p) {
            return v.visitPrimitive(this, p);
        }

        @Override @DefinedBy(Api.LANGUAGE_MODEL)
        public TypeKind getKind() {
            switch (tag) {
                case BYTE:      return TypeKind.BYTE;
                case CHAR:      return TypeKind.CHAR;
                case SHORT:     return TypeKind.SHORT;
                case INT:       return TypeKind.INT;
                case LONG:      return TypeKind.LONG;
                case FLOAT:     return TypeKind.FLOAT;
                case DOUBLE:    return TypeKind.DOUBLE;
                case BOOLEAN:   return TypeKind.BOOLEAN;
            }
            throw new AssertionError();
        }

    }

    public static class WildcardType extends Type
            implements javax.lang.model.type.WildcardType {

        public Type type;
        public BoundKind kind;
        public TypeVar bound;

        @Override
        public <R,S> R accept(Type.Visitor<R,S> v, S s) {
            return v.visitWildcardType(this, s);
        }

        public WildcardType(Type type, BoundKind kind, TypeSymbol tsym) {
            this(type, kind, tsym, null, List.nil());
        }

        public WildcardType(Type type, BoundKind kind, TypeSymbol tsym,
                            List<TypeMetadata> metadata) {
            this(type, kind, tsym, null, metadata);
        }

        public WildcardType(Type type, BoundKind kind, TypeSymbol tsym,
                            TypeVar bound) {
            this(type, kind, tsym, bound, List.nil());
        }

        public WildcardType(Type type, BoundKind kind, TypeSymbol tsym,
                            TypeVar bound, List<TypeMetadata> metadata) {
            super(tsym, metadata);
            this.type = Assert.checkNonNull(type);
            this.kind = kind;
            this.bound = bound;
        }

        @Override
        protected WildcardType cloneWithMetadata(List<TypeMetadata> md) {
            return new WildcardType(type, kind, tsym, bound, md) {
                @Override
                public Type baseType() { return WildcardType.this.baseType(); }
            };
        }

        @Override
        public TypeTag getTag() {
            return WILDCARD;
        }

        @Override
        public boolean contains(Type t) {
            return kind != UNBOUND && type.contains(t);
        }

        public boolean isSuperBound() {
            return kind == SUPER ||
                kind == UNBOUND;
        }
        public boolean isExtendsBound() {
            return kind == EXTENDS ||
                kind == UNBOUND;
        }
        public boolean isUnbound() {
            // is it `?` or `? extends Object`?
            return kind == UNBOUND ||
                    (kind == EXTENDS && type.tsym.flatName() == type.tsym.name.table.names.java_lang_Object);
        }

        @Override
        public boolean isReference() {
            return true;
        }

        @Override
        public boolean isNullOrReference() {
            return true;
        }

        @Override
        public Type withTypeVar(Type t) {
            //-System.err.println(this+".withTypeVar("+t+");");//DEBUG
            if (bound == t)
                return this;
            bound = (TypeVar)t;
            return this;
        }

        boolean isPrintingBound = false;
        @DefinedBy(Api.LANGUAGE_MODEL)
        public String toString() {
            StringBuilder s = new StringBuilder();
            appendAnnotationsString(s);
            s.append(kind.toString());
            if (kind != UNBOUND)
                s.append(type);
            if (moreInfo && bound != null && !isPrintingBound)
                try {
                    isPrintingBound = true;
                    s.append("{:").append(bound.getUpperBound()).append(":}");
                } finally {
                    isPrintingBound = false;
                }
            return s.toString();
        }

        @DefinedBy(Api.LANGUAGE_MODEL)
        public Type getExtendsBound() {
            if (kind == EXTENDS)
                return type;
            else
                return null;
        }

        @DefinedBy(Api.LANGUAGE_MODEL)
        public Type getSuperBound() {
            if (kind == SUPER)
                return type;
            else
                return null;
        }

        @DefinedBy(Api.LANGUAGE_MODEL)
        public TypeKind getKind() {
            return TypeKind.WILDCARD;
        }

        @DefinedBy(Api.LANGUAGE_MODEL)
        public <R, P> R accept(TypeVisitor<R, P> v, P p) {
            return v.visitWildcard(this, p);
        }
    }

    public static class ClassType extends Type implements DeclaredType, LoadableConstant,
                                                          javax.lang.model.type.ErrorType {

        /** The enclosing type of this type. If this is the type of an inner
         *  class, outer_field refers to the type of its enclosing
         *  instance class, in all other cases it refers to noType.
         */
        private Type outer_field;

        /** The type parameters of this type (to be set once class is loaded).
         */
        public List<Type> typarams_field;

        /** A cache variable for the type parameters of this type,
         *  appended to all parameters of its enclosing class.
         *  @see #allparams
         */
        public List<Type> allparams_field;

        /** The supertype of this class (to be set once class is loaded).
         */
        public Type supertype_field;

        /** The interfaces of this class (to be set once class is loaded).
         */
        public List<Type> interfaces_field;

        /** All the interfaces of this class, including missing ones.
         */
        public List<Type> all_interfaces_field;

        public ClassType(Type outer, List<Type> typarams, TypeSymbol tsym) {
            this(outer, typarams, tsym, List.nil());
        }

        public ClassType(Type outer, List<Type> typarams, TypeSymbol tsym,
                         List<TypeMetadata> metadata) {
            super(tsym, metadata);
            this.outer_field = outer;
            this.typarams_field = typarams;
            this.allparams_field = null;
            this.supertype_field = null;
            this.interfaces_field = null;
        }

        public int poolTag() {
            return ClassFile.CONSTANT_Class;
        }

        @Override
        protected ClassType cloneWithMetadata(List<TypeMetadata> md) {
            return new ClassType(outer_field, typarams_field, tsym, md) {
                @Override
                public Type baseType() { return ClassType.this.baseType(); }
            };
        }

        @Override
        public TypeTag getTag() {
            return CLASS;
        }

        @Override
        public <R,S> R accept(Type.Visitor<R,S> v, S s) {
            return v.visitClassType(this, s);
        }

        public Type constType(Object constValue) {
            return addMetadata(new ConstantValue(constValue));
        }

        /** The Java source which this type represents.
         */
        @DefinedBy(Api.LANGUAGE_MODEL)
        public String toString() {
            StringBuilder buf = new StringBuilder();
            if (getEnclosingType().hasTag(CLASS) && tsym.owner.kind == TYP) {
                buf.append(getEnclosingType().toString());
                buf.append(".");
                appendAnnotationsString(buf);
                buf.append(className(tsym, false));
            } else {
                if (isAnnotated()) {
                    if (!tsym.packge().isUnnamed()) {
                        buf.append(tsym.packge());
                        buf.append(".");
                    }
                    ListBuffer<Name> names = new ListBuffer<>();
                    for (Symbol sym = tsym.owner; sym != null && sym.kind == TYP; sym = sym.owner) {
                        names.prepend(sym.name);
                    }
                    for (Name name : names) {
                        buf.append(name);
                        buf.append(".");
                    }
                    appendAnnotationsString(buf);
                    buf.append(tsym.name);
                } else {
                    buf.append(className(tsym, true));
                }
            }

            if (getTypeArguments().nonEmpty()) {
                buf.append('<');
                buf.append(getTypeArguments().toString());
                buf.append(">");
            }
            return buf.toString();
        }
//where
            private String className(Symbol sym, boolean longform) {
                if (sym.name.isEmpty() && (sym.flags() & COMPOUND) != 0) {
                    StringBuilder s = new StringBuilder(supertype_field.toString());
                    for (List<Type> is=interfaces_field; is.nonEmpty(); is = is.tail) {
                        s.append("&");
                        s.append(is.head.toString());
                    }
                    return s.toString();
                } else if (sym.name.isEmpty()) {
                    String s;
                    ClassType norm = (ClassType) tsym.type;
                    if (norm == null) {
                        s = Log.getLocalizedString("anonymous.class", (Object)null);
                    } else if (norm.interfaces_field != null && norm.interfaces_field.nonEmpty()) {
                        s = Log.getLocalizedString("anonymous.class",
                                                   norm.interfaces_field.head);
                    } else {
                        s = Log.getLocalizedString("anonymous.class",
                                                   norm.supertype_field);
                    }
                    if (moreInfo)
                        s += String.valueOf(sym.hashCode());
                    return s;
                } else if (longform) {
                    return sym.getQualifiedName().toString();
                } else {
                    return sym.name.toString();
                }
            }

        @DefinedBy(Api.LANGUAGE_MODEL)
        public List<Type> getTypeArguments() {
            if (typarams_field == null) {
                complete();
                if (typarams_field == null)
                    typarams_field = List.nil();
            }
            return typarams_field;
        }

        public boolean hasErasedSupertypes() {
            return isRaw();
        }

        @DefinedBy(Api.LANGUAGE_MODEL)
        public Type getEnclosingType() {
            return outer_field;
        }

        public void setEnclosingType(Type outer) {
            outer_field = outer;
        }

        public List<Type> allparams() {
            if (allparams_field == null) {
                allparams_field = getTypeArguments().prependList(getEnclosingType().allparams());
            }
            return allparams_field;
        }

        public boolean isErroneous() {
            return
                getEnclosingType().isErroneous() ||
                isErroneous(getTypeArguments()) ||
                this != tsym.type && tsym.type.isErroneous();
        }

        public boolean isParameterized() {
            return allparams().tail != null;
            // optimization, was: allparams().nonEmpty();
        }

        @Override
        public boolean isReference() {
            return true;
        }

        @Override
        public boolean isNullOrReference() {
            return true;
        }

        /** A cache for the rank. */
        int rank_field = -1;

        /** A class type is raw if it misses some
         *  of its type parameter sections.
         *  After validation, this is equivalent to:
         *  {@code allparams.isEmpty() && tsym.type.allparams.nonEmpty(); }
         */
        public boolean isRaw() {
            return
                this != tsym.type && // necessary, but not sufficient condition
                tsym.type.allparams().nonEmpty() &&
                allparams().isEmpty();
        }

        public boolean contains(Type elem) {
            return
                elem.equalsIgnoreMetadata(this)
                || (isParameterized()
                    && (getEnclosingType().contains(elem) || contains(getTypeArguments(), elem)))
                || (isCompound()
                    && (supertype_field.contains(elem) || contains(interfaces_field, elem)));
        }

        public void complete() {
            tsym.complete();
        }

        @DefinedBy(Api.LANGUAGE_MODEL)
        public TypeKind getKind() {
            tsym.apiComplete();
            return tsym.kind == TYP ? TypeKind.DECLARED : TypeKind.ERROR;
        }

        @DefinedBy(Api.LANGUAGE_MODEL)
        public <R, P> R accept(TypeVisitor<R, P> v, P p) {
            return v.visitDeclared(this, p);
        }
    }

    public static class ErasedClassType extends ClassType {
        public ErasedClassType(Type outer, TypeSymbol tsym,
                               List<TypeMetadata> metadata) {
            super(outer, List.nil(), tsym, metadata);
        }

        @Override
        public boolean hasErasedSupertypes() {
            return true;
        }
    }

    // a clone of a ClassType that knows about the alternatives of a union type.
    public static class UnionClassType extends ClassType implements UnionType {
        final List<? extends Type> alternatives_field;

        public UnionClassType(ClassType ct, List<? extends Type> alternatives) {
            // Presently no way to refer to this type directly, so we
            // cannot put annotations directly on it.
            super(ct.outer_field, ct.typarams_field, ct.tsym);
            allparams_field = ct.allparams_field;
            supertype_field = ct.supertype_field;
            interfaces_field = ct.interfaces_field;
            all_interfaces_field = ct.interfaces_field;
            alternatives_field = alternatives;
        }

        public Type getLub() {
            return tsym.type;
        }

        @DefinedBy(Api.LANGUAGE_MODEL)
        public java.util.List<? extends TypeMirror> getAlternatives() {
            return Collections.unmodifiableList(alternatives_field);
        }

        @Override
        public boolean isUnion() {
            return true;
        }

        @Override
        public boolean isCompound() {
            return getLub().isCompound();
        }

        @Override @DefinedBy(Api.LANGUAGE_MODEL)
        public TypeKind getKind() {
            return TypeKind.UNION;
        }

        @Override @DefinedBy(Api.LANGUAGE_MODEL)
        public <R, P> R accept(TypeVisitor<R, P> v, P p) {
            return v.visitUnion(this, p);
        }

        public Iterable<? extends Type> getAlternativeTypes() {
            return alternatives_field;
        }
    }

    // a clone of a ClassType that knows about the bounds of an intersection type.
    public static class IntersectionClassType extends ClassType implements IntersectionType {

        public boolean allInterfaces;

        public IntersectionClassType(List<Type> bounds, ClassSymbol csym, boolean allInterfaces) {
            // Presently no way to refer to this type directly, so we
            // cannot put annotations directly on it.
            super(Type.noType, List.nil(), csym);
            this.allInterfaces = allInterfaces;
            Assert.check((csym.flags() & COMPOUND) != 0);
            supertype_field = bounds.head;
            interfaces_field = bounds.tail;
            Assert.check(!supertype_field.tsym.isCompleted() ||
                    !supertype_field.isInterface(), supertype_field);
        }

        @DefinedBy(Api.LANGUAGE_MODEL)
        public java.util.List<? extends TypeMirror> getBounds() {
            return Collections.unmodifiableList(getExplicitComponents());
        }

        @Override
        public boolean isCompound() {
            return true;
        }

        public List<Type> getComponents() {
            return interfaces_field.prepend(supertype_field);
        }

        @Override
        public boolean isIntersection() {
            return true;
        }

        public List<Type> getExplicitComponents() {
            return allInterfaces ?
                    interfaces_field :
                    getComponents();
        }

        @Override @DefinedBy(Api.LANGUAGE_MODEL)
        public TypeKind getKind() {
            return TypeKind.INTERSECTION;
        }

        @Override @DefinedBy(Api.LANGUAGE_MODEL)
        public <R, P> R accept(TypeVisitor<R, P> v, P p) {
            return v.visitIntersection(this, p);
        }
    }

    public static class ArrayType extends Type
            implements LoadableConstant, javax.lang.model.type.ArrayType {

        public Type elemtype;

        public ArrayType(Type elemtype, TypeSymbol arrayClass) {
            this(elemtype, arrayClass, List.nil());
        }

        public ArrayType(Type elemtype, TypeSymbol arrayClass,
                         List<TypeMetadata> metadata) {
            super(arrayClass, metadata);
            this.elemtype = elemtype;
        }

        public ArrayType(ArrayType that) {
            //note: type metadata is deliberately shared here, as we want side-effects from annotation
            //processing to flow from original array to the cloned array.
            this(that.elemtype, that.tsym, that.getMetadata());
        }

        public int poolTag() {
            return ClassFile.CONSTANT_Class;
        }

        @Override
        protected ArrayType cloneWithMetadata(List<TypeMetadata> md) {
            return new ArrayType(elemtype, tsym, md) {
                @Override
                public Type baseType() { return ArrayType.this.baseType(); }
            };
        }

        @Override
        public TypeTag getTag() {
            return ARRAY;
        }

        public <R,S> R accept(Type.Visitor<R,S> v, S s) {
            return v.visitArrayType(this, s);
        }

        @DefinedBy(Api.LANGUAGE_MODEL)
        public String toString() {
            StringBuilder sb = new StringBuilder();

            // First append root component type
            Type t = elemtype;
            while (t.getKind() == TypeKind.ARRAY)
                t = ((ArrayType) t).getComponentType();
            sb.append(t);

            // then append @Anno[] @Anno[] ... @Anno[]
            t = this;
            do {
                t.appendAnnotationsString(sb, true);
                sb.append("[]");
                t = ((ArrayType) t).getComponentType();
            } while (t.getKind() == TypeKind.ARRAY);

            return sb.toString();
        }

        @Override @DefinedBy(Api.LANGUAGE_MODEL)
        public boolean equals(Object obj) {
            return (obj instanceof ArrayType arrayType)
                    && (this == arrayType || elemtype.equals(arrayType.elemtype));
        }

        @DefinedBy(Api.LANGUAGE_MODEL)
        public int hashCode() {
            return (ARRAY.ordinal() << 5) + elemtype.hashCode();
        }

        public boolean isVarargs() {
            return false;
        }

        public List<Type> allparams() { return elemtype.allparams(); }

        public boolean isErroneous() {
            return elemtype.isErroneous();
        }

        public boolean isParameterized() {
            return elemtype.isParameterized();
        }

        @Override
        public boolean isReference() {
            return true;
        }

        @Override
        public boolean isNullOrReference() {
            return true;
        }

        public boolean isRaw() {
            return elemtype.isRaw();
        }

        public ArrayType makeVarargs() {
            return new ArrayType(elemtype, tsym, metadata) {
                @Override
                public boolean isVarargs() {
                    return true;
                }
            };
        }

        public boolean contains(Type elem) {
            return elem.equalsIgnoreMetadata(this) || elemtype.contains(elem);
        }

        public void complete() {
            elemtype.complete();
        }

        @DefinedBy(Api.LANGUAGE_MODEL)
        public Type getComponentType() {
            return elemtype;
        }

        @DefinedBy(Api.LANGUAGE_MODEL)
        public TypeKind getKind() {
            return TypeKind.ARRAY;
        }

        @DefinedBy(Api.LANGUAGE_MODEL)
        public <R, P> R accept(TypeVisitor<R, P> v, P p) {
            return v.visitArray(this, p);
        }
    }

    public static class MethodType extends Type implements ExecutableType, LoadableConstant {

        public List<Type> argtypes;
        public Type restype;
        public List<Type> thrown;

        /** The type annotations on the method receiver.
         */
        public Type recvtype;

        public MethodType(List<Type> argtypes,
                          Type restype,
                          List<Type> thrown,
                          TypeSymbol methodClass) {
            // Presently no way to refer to a method type directly, so
            // we cannot put type annotations on it.
            super(methodClass, List.nil());
            this.argtypes = argtypes;
            this.restype = restype;
            this.thrown = thrown;
        }

        @Override
        public TypeTag getTag() {
            return METHOD;
        }

        public <R,S> R accept(Type.Visitor<R,S> v, S s) {
            return v.visitMethodType(this, s);
        }

        /** The Java source which this type represents.
         *
         *  XXX 06/09/99 iris This isn't correct Java syntax, but it probably
         *  should be.
         */
        @DefinedBy(Api.LANGUAGE_MODEL)
        public String toString() {
            StringBuilder sb = new StringBuilder();
            appendAnnotationsString(sb);
            sb.append('(');
            sb.append(argtypes);
            sb.append(')');
            sb.append(restype);
            return sb.toString();
        }

        @DefinedBy(Api.LANGUAGE_MODEL)
        public List<Type>        getParameterTypes() { return argtypes; }
        @DefinedBy(Api.LANGUAGE_MODEL)
        public Type              getReturnType()     { return restype; }
        @DefinedBy(Api.LANGUAGE_MODEL)
        public Type              getReceiverType()   {
            return (recvtype == null) ? Type.noType : recvtype;
        }
        @DefinedBy(Api.LANGUAGE_MODEL)
        public List<Type>        getThrownTypes()    { return thrown; }

        public boolean isErroneous() {
            return
                isErroneous(argtypes) ||
                restype != null && restype.isErroneous();
        }

        @Override
        public int poolTag() {
            return ClassFile.CONSTANT_MethodType;
        }

        public boolean contains(Type elem) {
            return elem.equalsIgnoreMetadata(this) || contains(argtypes, elem) || restype.contains(elem) || contains(thrown, elem);
        }

        public MethodType asMethodType() { return this; }

        public void complete() {
            for (List<Type> l = argtypes; l.nonEmpty(); l = l.tail)
                l.head.complete();
            restype.complete();
            recvtype.complete();
            for (List<Type> l = thrown; l.nonEmpty(); l = l.tail)
                l.head.complete();
        }

        @DefinedBy(Api.LANGUAGE_MODEL)
        public List<TypeVar> getTypeVariables() {
            return List.nil();
        }

        public TypeSymbol asElement() {
            return null;
        }

        @DefinedBy(Api.LANGUAGE_MODEL)
        public TypeKind getKind() {
            return TypeKind.EXECUTABLE;
        }

        @DefinedBy(Api.LANGUAGE_MODEL)
        public <R, P> R accept(TypeVisitor<R, P> v, P p) {
            return v.visitExecutable(this, p);
        }
    }

    public static class PackageType extends Type implements NoType {

        PackageType(PackageSymbol tsym) {
            // Package types cannot be annotated
            super(tsym, List.nil());
        }

        @Override
        public TypeTag getTag() {
            return PACKAGE;
        }

        @Override
        public <R,S> R accept(Type.Visitor<R,S> v, S s) {
            return v.visitPackageType(this, s);
        }

        @DefinedBy(Api.LANGUAGE_MODEL)
        public String toString() {
            return tsym.getQualifiedName().toString();
        }

        @DefinedBy(Api.LANGUAGE_MODEL)
        public TypeKind getKind() {
            return TypeKind.PACKAGE;
        }

        @DefinedBy(Api.LANGUAGE_MODEL)
        public <R, P> R accept(TypeVisitor<R, P> v, P p) {
            return v.visitNoType(this, p);
        }
    }

    public static class ModuleType extends Type implements NoType {

        ModuleType(ModuleSymbol tsym) {
            // Module types cannot be annotated
            super(tsym, List.nil());
        }

        @Override
        public ModuleType annotatedType(List<Attribute.TypeCompound> annos) {
            throw new AssertionError("Cannot annotate a module type");
        }

        @Override
        public TypeTag getTag() {
            return TypeTag.MODULE;
        }

        @Override
        public <R,S> R accept(Type.Visitor<R,S> v, S s) {
            return v.visitModuleType(this, s);
        }

        @Override @DefinedBy(Api.LANGUAGE_MODEL)
        public String toString() {
            return tsym.getQualifiedName().toString();
        }

        @Override @DefinedBy(Api.LANGUAGE_MODEL)
        public TypeKind getKind() {
            return TypeKind.MODULE;
        }

        @Override @DefinedBy(Api.LANGUAGE_MODEL)
        public <R, P> R accept(TypeVisitor<R, P> v, P p) {
            return v.visitNoType(this, p);
        }
    }

    public static class TypeVar extends Type implements TypeVariable {

        /** The upper bound of this type variable; set from outside.
         *  Must be nonempty once it is set.
         *  For a bound, `bound' is the bound type itself.
         *  Multiple bounds are expressed as a single class type which has the
         *  individual bounds as superclass, respectively interfaces.
         *  The class type then has as `tsym' a compiler generated class `c',
         *  which has a flag COMPOUND and whose owner is the type variable
         *  itself. Furthermore, the erasure_field of the class
         *  points to the first class or interface bound.
         */
        private Type _bound = null;

        /** The lower bound of this type variable.
         *  TypeVars don't normally have a lower bound, so it is normally set
         *  to syms.botType.
         *  Subtypes, such as CapturedType, may provide a different value.
         */
        public Type lower;

        @SuppressWarnings("this-escape")
        public TypeVar(Name name, Symbol owner, Type lower) {
            super(null, List.nil());
            Assert.checkNonNull(lower);
            tsym = new TypeVariableSymbol(0, name, this, owner);
            this.setUpperBound(null);
            this.lower = lower;
        }

        public TypeVar(TypeSymbol tsym, Type bound, Type lower) {
            this(tsym, bound, lower, List.nil());
        }

        @SuppressWarnings("this-escape")
        public TypeVar(TypeSymbol tsym, Type bound, Type lower,
                       List<TypeMetadata> metadata) {
            super(tsym, metadata);
            Assert.checkNonNull(lower);
            this.setUpperBound(bound);
            this.lower = lower;
        }

        @Override
        protected TypeVar cloneWithMetadata(List<TypeMetadata> md) {
            return new TypeVar(tsym, getUpperBound(), lower, md) {
                @Override
                public Type baseType() { return TypeVar.this.baseType(); }

                @Override @DefinedBy(Api.LANGUAGE_MODEL)
                public Type getUpperBound() { return TypeVar.this.getUpperBound(); }

                public void setUpperBound(Type bound) { TypeVar.this.setUpperBound(bound); }
            };
        }

        @Override
        public TypeTag getTag() {
            return TYPEVAR;
        }

        @Override
        public <R,S> R accept(Type.Visitor<R,S> v, S s) {
            return v.visitTypeVar(this, s);
        }

        @Override @DefinedBy(Api.LANGUAGE_MODEL)
        public Type getUpperBound() { return _bound; }

        public void setUpperBound(Type bound) { this._bound = bound; }

        int rank_field = -1;

        @Override @DefinedBy(Api.LANGUAGE_MODEL)
        public Type getLowerBound() {
            return lower;
        }

        @DefinedBy(Api.LANGUAGE_MODEL)
        public TypeKind getKind() {
            return TypeKind.TYPEVAR;
        }

        public boolean isCaptured() {
            return false;
        }

        @Override
        public boolean isReference() {
            return true;
        }

        @Override
        public boolean isNullOrReference() {
            return true;
        }

        @Override @DefinedBy(Api.LANGUAGE_MODEL)
        public <R, P> R accept(TypeVisitor<R, P> v, P p) {
            return v.visitTypeVariable(this, p);
        }
    }

    /** A captured type variable comes from wildcards which can have
     *  both upper and lower bound.  CapturedType extends TypeVar with
     *  a lower bound.
     */
    public static class CapturedType extends TypeVar {

        public WildcardType wildcard;

        @SuppressWarnings("this-escape")
        public CapturedType(Name name,
                            Symbol owner,
                            Type upper,
                            Type lower,
                            WildcardType wildcard) {
            super(name, owner, lower);
            this.lower = Assert.checkNonNull(lower);
            this.setUpperBound(upper);
            this.wildcard = wildcard;
        }

        public CapturedType(TypeSymbol tsym,
                            Type bound,
                            Type upper,
                            Type lower,
                            WildcardType wildcard,
                            List<TypeMetadata> metadata) {
            super(tsym, bound, lower, metadata);
            this.wildcard = wildcard;
        }

        @Override
        protected CapturedType cloneWithMetadata(List<TypeMetadata> md) {
            return new CapturedType(tsym, getUpperBound(), getUpperBound(), lower, wildcard, md) {
                @Override
                public Type baseType() { return CapturedType.this.baseType(); }

                @Override @DefinedBy(Api.LANGUAGE_MODEL)
                public Type getUpperBound() { return CapturedType.this.getUpperBound(); }

                public void setUpperBound(Type bound) { CapturedType.this.setUpperBound(bound); }
            };
        }

        @Override
        public <R,S> R accept(Type.Visitor<R,S> v, S s) {
            return v.visitCapturedType(this, s);
        }

        @Override
        public boolean isCaptured() {
            return true;
        }

        @Override @DefinedBy(Api.LANGUAGE_MODEL)
        public String toString() {
            StringBuilder sb = new StringBuilder();
            appendAnnotationsString(sb);
            sb.append("capture#");
            sb.append((hashCode() & 0xFFFFFFFFL) % Printer.PRIME);
            sb.append(" of ");
            sb.append(wildcard);
            return sb.toString();
        }
    }

    public abstract static class DelegatedType extends Type {
        public Type qtype;
        public TypeTag tag;

        public DelegatedType(TypeTag tag, Type qtype) {
            this(tag, qtype, List.nil());
        }

        public DelegatedType(TypeTag tag, Type qtype,
                             List<TypeMetadata> metadata) {
            super(qtype.tsym, metadata);
            this.tag = tag;
            this.qtype = qtype;
        }

        public TypeTag getTag() { return tag; }
        @DefinedBy(Api.LANGUAGE_MODEL)
        public String toString() { return qtype.toString(); }
        public List<Type> getTypeArguments() { return qtype.getTypeArguments(); }
        public Type getEnclosingType() { return qtype.getEnclosingType(); }
        public List<Type> getParameterTypes() { return qtype.getParameterTypes(); }
        public Type getReturnType() { return qtype.getReturnType(); }
        public Type getReceiverType() { return qtype.getReceiverType(); }
        public List<Type> getThrownTypes() { return qtype.getThrownTypes(); }
        public List<Type> allparams() { return qtype.allparams(); }
        public Type getUpperBound() { return qtype.getUpperBound(); }
        public boolean isErroneous() { return qtype.isErroneous(); }
    }

    /**
     * The type of a generic method type. It consists of a method type and
     * a list of method type-parameters that are used within the method
     * type.
     */
    public static class ForAll extends DelegatedType implements ExecutableType {
        public List<Type> tvars;

        public ForAll(List<Type> tvars, Type qtype) {
            super(FORALL, (MethodType)qtype);
            this.tvars = tvars;
        }

        @Override
        public <R,S> R accept(Type.Visitor<R,S> v, S s) {
            return v.visitForAll(this, s);
        }

        @DefinedBy(Api.LANGUAGE_MODEL)
        public String toString() {
            StringBuilder sb = new StringBuilder();
            appendAnnotationsString(sb);
            sb.append('<');
            sb.append(tvars);
            sb.append('>');
            sb.append(qtype);
            return sb.toString();
        }

        public List<Type> getTypeArguments()   { return tvars; }

        public boolean isErroneous()  {
            return qtype.isErroneous();
        }

        public boolean contains(Type elem) {
            return qtype.contains(elem);
        }

        public MethodType asMethodType() {
            return (MethodType)qtype;
        }

        public void complete() {
            for (List<Type> l = tvars; l.nonEmpty(); l = l.tail) {
                ((TypeVar)l.head).getUpperBound().complete();
            }
            qtype.complete();
        }

        @DefinedBy(Api.LANGUAGE_MODEL)
        public List<TypeVar> getTypeVariables() {
            return List.convert(TypeVar.class, getTypeArguments());
        }

        @DefinedBy(Api.LANGUAGE_MODEL)
        public TypeKind getKind() {
            return TypeKind.EXECUTABLE;
        }

        @DefinedBy(Api.LANGUAGE_MODEL)
        public <R, P> R accept(TypeVisitor<R, P> v, P p) {
            return v.visitExecutable(this, p);
        }
    }

    /** A class for inference variables, for use during method/diamond type
     *  inference. An inference variable has upper/lower bounds and a set
     *  of equality constraints. Such bounds are set during subtyping, type-containment,
     *  type-equality checks, when the types being tested contain inference variables.
     *  A change listener can be attached to an inference variable, to receive notifications
     *  whenever the bounds of an inference variable change.
     */
    public static class UndetVar extends DelegatedType {

        enum Kind {
            NORMAL,
            CAPTURED,
            THROWS;
        }

        /** Inference variable change listener. The listener method is called
         *  whenever a change to the inference variable's bounds occurs
         */
        public interface UndetVarListener {
            /** called when some inference variable bounds (of given kinds ibs) change */
            void varBoundChanged(UndetVar uv, InferenceBound ib, Type bound, boolean update);
            /** called when the inferred type is set on some inference variable */
            default void varInstantiated(UndetVar uv) { Assert.error(); }
        }

        /**
         * Inference variable bound kinds
         */
        public enum InferenceBound {
            /** lower bounds */
            LOWER {
                public InferenceBound complement() { return UPPER; }
            },
            /** equality constraints */
            EQ {
                public InferenceBound complement() { return EQ; }
            },
            /** upper bounds */
            UPPER {
                public InferenceBound complement() { return LOWER; }
            };

            public abstract InferenceBound complement();

            public boolean lessThan(InferenceBound that) {
                if (that == this) {
                    return false;
                } else {
                    switch (that) {
                        case UPPER: return true;
                        case LOWER: return false;
                        case EQ: return (this != UPPER);
                        default:
                            Assert.error("Cannot get here!");
                            return false;
                    }
                }
            }
        }

        /** list of incorporation actions (used by the incorporation engine). */
        public ArrayDeque<IncorporationAction> incorporationActions = new ArrayDeque<>();

        /** inference variable bounds */
        protected Map<InferenceBound, List<Type>> bounds;

        /** inference variable's inferred type (set from Infer.java) */
        private Type inst = null;

        /** number of declared (upper) bounds */
        public int declaredCount;

        /** inference variable's change listener */
        public UndetVarListener listener = null;

        Kind kind;

        @Override
        public <R,S> R accept(Type.Visitor<R,S> v, S s) {
            return v.visitUndetVar(this, s);
        }

        @SuppressWarnings("this-escape")
        public UndetVar(TypeVar origin, UndetVarListener listener, Types types) {
            // This is a synthesized internal type, so we cannot annotate it.
            super(UNDETVAR, origin);
            this.kind = origin.isCaptured() ?
                    Kind.CAPTURED :
                    Kind.NORMAL;
            this.listener = listener;
            bounds = new EnumMap<>(InferenceBound.class);
            List<Type> declaredBounds = types.getBounds(origin);
            declaredCount = declaredBounds.length();
            bounds.put(InferenceBound.UPPER, List.nil());
            bounds.put(InferenceBound.LOWER, List.nil());
            bounds.put(InferenceBound.EQ, List.nil());
            for (Type t : declaredBounds.reverse()) {
                //add bound works in reverse order
                addBound(InferenceBound.UPPER, t, types, true);
            }
            if (origin.isCaptured() && !origin.lower.hasTag(BOT)) {
                //add lower bound if needed
                addBound(InferenceBound.LOWER, origin.lower, types, true);
            }
        }

        @DefinedBy(Api.LANGUAGE_MODEL)
        public String toString() {
            StringBuilder sb = new StringBuilder();
            appendAnnotationsString(sb);
            if (inst == null) {
                sb.append(qtype);
                sb.append('?');
            } else {
                sb.append(inst);
            }
            return sb.toString();
        }

        public String debugString() {
            String result = "inference var = " + qtype + "\n";
            if (inst != null) {
                result += "inst = " + inst + '\n';
            }
            for (InferenceBound bound: InferenceBound.values()) {
                List<Type> aboundList = bounds.get(bound);
                if (aboundList != null && aboundList.size() > 0) {
                    result += bound + " = " + aboundList + '\n';
                }
            }
            return result;
        }

        public void setThrow() {
            if (this.kind == Kind.CAPTURED) {
                //invalid state transition
                throw new IllegalStateException();
            }
            this.kind = Kind.THROWS;
        }

        public void setNormal() {
            Assert.check(this.kind == Kind.CAPTURED);
            this.kind = Kind.NORMAL;
        }

        /**
         * Returns a new copy of this undet var.
         */
        public UndetVar dup(Types types) {
            UndetVar uv2 = new UndetVar((TypeVar)qtype, listener, types);
            dupTo(uv2, types);
            return uv2;
        }

        /**
         * Dumps the contents of this undet var on another undet var.
         */
        public void dupTo(UndetVar uv2, Types types) {
            uv2.listener = null;
            uv2.bounds.clear();
            for (InferenceBound ib : InferenceBound.values()) {
                uv2.bounds.put(ib, List.nil());
                for (Type t : getBounds(ib)) {
                    uv2.addBound(ib, t, types, true);
                }
            }
            uv2.inst = inst;
            uv2.listener = listener;
            uv2.incorporationActions = new ArrayDeque<>();
            for (IncorporationAction action : incorporationActions) {
                uv2.incorporationActions.add(action.dup(uv2));
            }
            uv2.kind = kind;
        }

        @Override
        public boolean isPartial() {
            return true;
        }

        @Override
        public Type baseType() {
            return (inst == null) ? this : inst.baseType();
        }

        public Type getInst() {
            return inst;
        }

        public void setInst(Type inst) {
            this.inst = inst;
            if (listener != null) {
                listener.varInstantiated(this);
            }
        }

        /** get all bounds of a given kind */
        public List<Type> getBounds(InferenceBound... ibs) {
            ListBuffer<Type> buf = new ListBuffer<>();
            for (InferenceBound ib : ibs) {
                buf.appendList(bounds.get(ib));
            }
            return buf.toList();
        }

        /** get the list of declared (upper) bounds */
        public List<Type> getDeclaredBounds() {
            ListBuffer<Type> buf = new ListBuffer<>();
            int count = 0;
            for (Type b : getBounds(InferenceBound.UPPER)) {
                if (count++ == declaredCount) break;
                buf.append(b);
            }
            return buf.toList();
        }

        /** internal method used to override an undetvar bounds */
        public void setBounds(InferenceBound ib, List<Type> newBounds) {
            bounds.put(ib, newBounds);
        }

        /** add a bound of a given kind - this might trigger listener notification */
        public final void addBound(InferenceBound ib, Type bound, Types types) {
            addBound(ib, bound, types, false);
        }

        @SuppressWarnings("fallthrough")
        private void addBound(InferenceBound ib, Type bound, Types types, boolean update) {
            if (kind == Kind.CAPTURED && !update) {
                //Captured inference variables bounds must not be updated during incorporation,
                //except when some inference variable (beta) has been instantiated in the
                //right-hand-side of a 'C<alpha> = capture(C<? extends/super beta>) constraint.
                if (bound.hasTag(UNDETVAR) && !((UndetVar)bound).isCaptured()) {
                    //If the new incoming bound is itself a (regular) inference variable,
                    //then we are allowed to propagate this inference variable bounds to it.
                    ((UndetVar)bound).addBound(ib.complement(), this, types, false);
                }
            } else {
                Type bound2 = bound.map(toTypeVarMap).baseType();
                List<Type> prevBounds = bounds.get(ib);
                if (bound == qtype) return;
                for (Type b : prevBounds) {
                    //check for redundancy - do not add same bound twice
                    if (types.isSameType(b, bound2)) return;
                }
                bounds.put(ib, prevBounds.prepend(bound2));
                notifyBoundChange(ib, bound2, false);
            }
        }
        //where
            TypeMapping<Void> toTypeVarMap = new StructuralTypeMapping<Void>() {
                @Override
                public Type visitUndetVar(UndetVar uv, Void _unused) {
                    return uv.inst != null ? uv.inst : uv.qtype;
                }
            };

        /** replace types in all bounds - this might trigger listener notification */
        public void substBounds(List<Type> from, List<Type> to, Types types) {
            final ListBuffer<Pair<InferenceBound, Type>>  boundsChanged = new ListBuffer<>();
            UndetVarListener prevListener = listener;
            try {
                //setup new listener for keeping track of changed bounds
                listener = (uv, ib, t, _ignored) -> {
                    Assert.check(uv == UndetVar.this);
                    boundsChanged.add(new Pair<>(ib, t));
                };
                for (Map.Entry<InferenceBound, List<Type>> _entry : bounds.entrySet()) {
                    InferenceBound ib = _entry.getKey();
                    List<Type> prevBounds = _entry.getValue();
                    ListBuffer<Type> newBounds = new ListBuffer<>();
                    ListBuffer<Type> deps = new ListBuffer<>();
                    //step 1 - re-add bounds that are not dependent on ivars
                    for (Type t : prevBounds) {
                        if (!t.containsAny(from)) {
                            newBounds.append(t);
                        } else {
                            deps.append(t);
                        }
                    }
                    //step 2 - replace bounds
                    bounds.put(ib, newBounds.toList());
                    //step 3 - for each dependency, add new replaced bound
                    for (Type dep : deps) {
                        addBound(ib, types.subst(dep, from, to), types, true);
                    }
                }
            } finally {
                listener = prevListener;
                for (Pair<InferenceBound, Type> boundUpdate : boundsChanged) {
                    notifyBoundChange(boundUpdate.fst, boundUpdate.snd, true);
                }
            }
        }

        private void notifyBoundChange(InferenceBound ib, Type bound, boolean update) {
            if (listener != null) {
                listener.varBoundChanged(this, ib, bound, update);
            }
        }

        public final boolean isCaptured() {
            return kind == Kind.CAPTURED;
        }

        public final boolean isThrows() {
            return kind == Kind.THROWS;
        }
    }

    /** Represents NONE.
     */
    public static class JCNoType extends Type implements NoType {
        public JCNoType() {
            // Need to use List.nil(), because JCNoType constructor
            // gets called in static initializers in Type, where
            // noAnnotations is also defined.
            super(null, List.nil());
        }

        @Override
        public TypeTag getTag() {
            return NONE;
        }

        @Override @DefinedBy(Api.LANGUAGE_MODEL)
        public TypeKind getKind() {
            return TypeKind.NONE;
        }

        @Override @DefinedBy(Api.LANGUAGE_MODEL)
        public <R, P> R accept(TypeVisitor<R, P> v, P p) {
            return v.visitNoType(this, p);
        }

        @Override
        public boolean isCompound() { return false; }
    }

    /** Represents VOID.
     */
    public static class JCVoidType extends Type implements NoType {

        public JCVoidType() {
            // Void cannot be annotated
            super(null, List.nil());
        }

        @Override
        public TypeTag getTag() {
            return VOID;
        }

        @Override @DefinedBy(Api.LANGUAGE_MODEL)
        public TypeKind getKind() {
            return TypeKind.VOID;
        }

        @Override
        public boolean isCompound() { return false; }

        @Override @DefinedBy(Api.LANGUAGE_MODEL)
        public <R, P> R accept(TypeVisitor<R, P> v, P p) {
            return v.visitNoType(this, p);
        }

        @Override
        public boolean isPrimitiveOrVoid() {
            return true;
        }
    }

    static class BottomType extends Type implements NullType {
        public BottomType() {
            // Bottom is a synthesized internal type, so it cannot be annotated
            super(null, List.nil());
        }

        @Override
        public TypeTag getTag() {
            return BOT;
        }

        @Override @DefinedBy(Api.LANGUAGE_MODEL)
        public TypeKind getKind() {
            return TypeKind.NULL;
        }

        @Override
        public boolean isCompound() { return false; }

        @Override @DefinedBy(Api.LANGUAGE_MODEL)
        public <R, P> R accept(TypeVisitor<R, P> v, P p) {
            return v.visitNull(this, p);
        }

        @Override
        public Type constType(Object value) {
            return this;
        }

        @Override
        public String stringValue() {
            return "null";
        }

        @Override
        public boolean isNullOrReference() {
            return true;
        }

    }

    public static class ErrorType extends ClassType
            implements javax.lang.model.type.ErrorType {

        private Type originalType = null;

        public ErrorType(ClassSymbol c, Type originalType) {
            this(originalType, c);
            c.type = this;
            c.kind = ERR;
            c.members_field = new Scope.ErrorScope(c);
        }

        public ErrorType(Type originalType, TypeSymbol tsym) {
            super(noType, List.nil(), null);
            this.tsym = tsym;
            this.originalType = (originalType == null ? noType : originalType);
        }

        private ErrorType(Type originalType, TypeSymbol tsym,
                          List<TypeMetadata> metadata) {
            super(noType, List.nil(), null, metadata);
            this.tsym = tsym;
            this.originalType = (originalType == null ? noType : originalType);
        }

        @Override
        protected ErrorType cloneWithMetadata(List<TypeMetadata> md) {
            return new ErrorType(originalType, tsym, md) {
                @Override
                public Type baseType() { return ErrorType.this.baseType(); }
            };
        }

        @Override
        public TypeTag getTag() {
            return ERROR;
        }

        @Override
        public boolean isPartial() {
            return true;
        }

        @Override
        public boolean isReference() {
            return true;
        }

        @Override
        public boolean isNullOrReference() {
            return true;
        }

        public ErrorType(Name name, TypeSymbol container, Type originalType) {
            this(new ClassSymbol(PUBLIC|STATIC|ACYCLIC, name, null, container), originalType);
        }

        @Override
        public <R,S> R accept(Type.Visitor<R,S> v, S s) {
            return v.visitErrorType(this, s);
        }

        public Type constType(Object constValue) { return this; }
        @DefinedBy(Api.LANGUAGE_MODEL)
        public Type getEnclosingType()           { return Type.noType; }
        public Type getReturnType()              { return this; }
        public Type asSub(Symbol sym)            { return this; }

        public boolean isGenType(Type t)         { return true; }
        public boolean isErroneous()             { return true; }
        public boolean isCompound()              { return false; }
        public boolean isInterface()             { return false; }

        public List<Type> allparams()            { return List.nil(); }
        @DefinedBy(Api.LANGUAGE_MODEL)
        public List<Type> getTypeArguments()     { return List.nil(); }

        @DefinedBy(Api.LANGUAGE_MODEL)
        public TypeKind getKind() {
            return TypeKind.ERROR;
        }

        public Type getOriginalType() {
            return originalType;
        }

        @DefinedBy(Api.LANGUAGE_MODEL)
        public <R, P> R accept(TypeVisitor<R, P> v, P p) {
            return v.visitError(this, p);
        }
    }

    public static class UnknownType extends Type {

        public UnknownType() {
            // Unknown is a synthesized internal type, so it cannot be
            // annotated.
            super(null, List.nil());
        }

        @Override
        public TypeTag getTag() {
            return UNKNOWN;
        }

        @Override @DefinedBy(Api.LANGUAGE_MODEL)
        public <R, P> R accept(TypeVisitor<R, P> v, P p) {
            return v.visitUnknown(this, p);
        }

        @Override
        public boolean isPartial() {
            return true;
        }
    }

    /**
     * A visitor for types.  A visitor is used to implement operations
     * (or relations) on types.  Most common operations on types are
     * binary relations and this interface is designed for binary
     * relations, that is, operations of the form
     * Type&nbsp;&times;&nbsp;S&nbsp;&rarr;&nbsp;R.
     * <!-- In plain text: Type x S -> R -->
     *
     * @param <R> the return type of the operation implemented by this
     * visitor; use Void if no return type is needed.
     * @param <S> the type of the second argument (the first being the
     * type itself) of the operation implemented by this visitor; use
     * Void if a second argument is not needed.
     */
    public interface Visitor<R,S> {
        R visitClassType(ClassType t, S s);
        R visitWildcardType(WildcardType t, S s);
        R visitArrayType(ArrayType t, S s);
        R visitMethodType(MethodType t, S s);
        R visitPackageType(PackageType t, S s);
        R visitModuleType(ModuleType t, S s);
        R visitTypeVar(TypeVar t, S s);
        R visitCapturedType(CapturedType t, S s);
        R visitForAll(ForAll t, S s);
        R visitUndetVar(UndetVar t, S s);
        R visitErrorType(ErrorType t, S s);
        R visitType(Type t, S s);
    }
}<|MERGE_RESOLUTION|>--- conflicted
+++ resolved
@@ -476,22 +476,6 @@
         return getMetadata(TypeMetadata.Annotations.class, Annotations::annotations, List.nil());
     }
 
-<<<<<<< HEAD
-
-    @Override @DefinedBy(Api.LANGUAGE_MODEL)
-    public <A extends Annotation> A getAnnotation(Class<A> annotationType) {
-        return null;
-    }
-
-    @Override @DefinedBy(Api.LANGUAGE_MODEL)
-    public <A extends Annotation> A[] getAnnotationsByType(Class<A> annotationType) {
-        @SuppressWarnings("unchecked")
-        A[] tmp = (A[]) java.lang.reflect.Array.newInstance(annotationType, 0);
-        return tmp;
-    }
-
-=======
->>>>>>> 81df265e
     /** Return the base types of a list of types.
      */
     public static List<Type> baseTypes(List<Type> ts) {
