--- conflicted
+++ resolved
@@ -116,20 +116,9 @@
     void checkParams(SignatureMethodParameterSpec params)
         throws InvalidAlgorithmParameterException
     {
-<<<<<<< HEAD
-        if (params != null) {
-            if (!(params instanceof RSAPSSParameterSpec)) {
-                throw new InvalidAlgorithmParameterException
-                    ("params must be of type RSAPSSParameterSpec");
-            }
-
-            spec = ((RSAPSSParameterSpec) params).getPSSParameterSpec();
-            LOG.debug("Setting RSAPSSParameterSpec to: {}", params.toString());
-=======
         if (!(params instanceof RSAPSSParameterSpec)) {
             throw new InvalidAlgorithmParameterException
                 ("params must be of type RSAPSSParameterSpec");
->>>>>>> 8dbf7aa1
         }
 
         spec = ((RSAPSSParameterSpec) params).getPSSParameterSpec();
@@ -241,22 +230,14 @@
 
             int saltLength;
             try {
-<<<<<<< HEAD
-                saltLength = saltLengthNode == null ? digestAlgorithm.getSaltLength() : Integer.parseInt(saltLengthNode.getTextContent());
-=======
                 saltLength = saltLengthNode == null ? digestAlgorithm.getSaltLength() : Integer.parseUnsignedInt(saltLengthNode.getTextContent());
->>>>>>> 8dbf7aa1
             } catch (NumberFormatException ex) {
                 throw new MarshalException("Invalid salt length supplied: " + saltLengthNode.getTextContent());
             }
 
             int trailerField;
             try {
-<<<<<<< HEAD
-                trailerField = trailerFieldNode == null ? 1 : Integer.parseInt(trailerFieldNode.getTextContent());
-=======
                 trailerField = trailerFieldNode == null ? 1 : Integer.parseUnsignedInt(trailerFieldNode.getTextContent());
->>>>>>> 8dbf7aa1
             } catch (NumberFormatException ex) {
                 throw new MarshalException("Invalid trailer field supplied: " + trailerFieldNode.getTextContent());
             }
