/*
 * Copyright (c) 2013, 2021, Red Hat, Inc. All rights reserved.
 * DO NOT ALTER OR REMOVE COPYRIGHT NOTICES OR THIS FILE HEADER.
 *
 * This code is free software; you can redistribute it and/or modify it
 * under the terms of the GNU General Public License version 2 only, as
 * published by the Free Software Foundation.
 *
 * This code is distributed in the hope that it will be useful, but WITHOUT
 * ANY WARRANTY; without even the implied warranty of MERCHANTABILITY or
 * FITNESS FOR A PARTICULAR PURPOSE.  See the GNU General Public License
 * version 2 for more details (a copy is included in the LICENSE file that
 * accompanied this code).
 *
 * You should have received a copy of the GNU General Public License version
 * 2 along with this work; if not, write to the Free Software Foundation,
 * Inc., 51 Franklin St, Fifth Floor, Boston, MA 02110-1301 USA.
 *
 * Please contact Oracle, 500 Oracle Parkway, Redwood Shores, CA 94065 USA
 * or visit www.oracle.com if you need additional information or have any
 * questions.
 *
 */

#include "precompiled.hpp"

#include "gc/shared/satbMarkQueue.hpp"
#include "gc/shared/strongRootsScope.hpp"
#include "gc/shared/taskTerminator.hpp"
#include "gc/shenandoah/shenandoahBarrierSet.inline.hpp"
#include "gc/shenandoah/shenandoahClosures.inline.hpp"
#include "gc/shenandoah/shenandoahConcurrentMark.hpp"
#include "gc/shenandoah/shenandoahGeneration.hpp"
#include "gc/shenandoah/shenandoahHeap.inline.hpp"
#include "gc/shenandoah/shenandoahMark.inline.hpp"
#include "gc/shenandoah/shenandoahReferenceProcessor.hpp"
#include "gc/shenandoah/shenandoahRootProcessor.inline.hpp"
#include "gc/shenandoah/shenandoahOopClosures.inline.hpp"
#include "gc/shenandoah/shenandoahPhaseTimings.hpp"
#include "gc/shenandoah/shenandoahStringDedup.hpp"
#include "gc/shenandoah/shenandoahTaskqueue.inline.hpp"
#include "gc/shenandoah/shenandoahUtils.hpp"
#include "gc/shenandoah/shenandoahScanRemembered.inline.hpp"
#include "memory/iterator.inline.hpp"
#include "memory/resourceArea.hpp"

<<<<<<< HEAD
class ShenandoahUpdateRootsTask : public AbstractGangTask {
private:
  ShenandoahRootUpdater*  _root_updater;
  bool                    _check_alive;
public:
  ShenandoahUpdateRootsTask(ShenandoahRootUpdater* root_updater, bool check_alive) :
    AbstractGangTask("Shenandoah Update Roots"),
    _root_updater(root_updater),
    _check_alive(check_alive){
  }

  void work(uint worker_id) {
    assert(ShenandoahSafepoint::is_at_shenandoah_safepoint(), "Must be at a safepoint");
    ShenandoahParallelWorkerSession worker_session(worker_id);

    ShenandoahHeap* heap = ShenandoahHeap::heap();
    ShenandoahUpdateRefsClosure cl;
    if (_check_alive) {
      ShenandoahForwardedIsAliveClosure is_alive;
      _root_updater->roots_do<ShenandoahForwardedIsAliveClosure, ShenandoahUpdateRefsClosure>(worker_id, &is_alive, &cl);
    } else {
      AlwaysTrueClosure always_true;;
      _root_updater->roots_do<AlwaysTrueClosure, ShenandoahUpdateRefsClosure>(worker_id, &always_true, &cl);
    }
  }
};

template <GenerationMode GENERATION>
class ShenandoahConcurrentMarkingTask : public AbstractGangTask {
=======
class ShenandoahConcurrentMarkingTask : public WorkerTask {
>>>>>>> ae2504b4
private:
  ShenandoahConcurrentMark* const _cm;
  TaskTerminator* const           _terminator;

public:
  ShenandoahConcurrentMarkingTask(ShenandoahConcurrentMark* cm, TaskTerminator* terminator) :
    WorkerTask("Shenandoah Concurrent Mark"), _cm(cm), _terminator(terminator) {
  }

  void work(uint worker_id) {
    ShenandoahHeap* heap = ShenandoahHeap::heap();
    ShenandoahConcurrentWorkerSession worker_session(worker_id);
    ShenandoahSuspendibleThreadSetJoiner stsj(ShenandoahSuspendibleWorkers);
    ShenandoahReferenceProcessor* rp = heap->active_generation()->ref_processor();
    assert(rp != NULL, "need reference processor");
    StringDedup::Requests requests;
    _cm->mark_loop(GENERATION, worker_id, _terminator, rp,
                   true /*cancellable*/,
                   ShenandoahStringDedup::is_enabled() ? ENQUEUE_DEDUP : NO_DEDUP,
                   &requests);
  }
};

class ShenandoahSATBAndRemarkThreadsClosure : public ThreadClosure {
private:
  SATBMarkQueueSet& _satb_qset;
  OopClosure* const _cl;
  uintx _claim_token;

public:
  ShenandoahSATBAndRemarkThreadsClosure(SATBMarkQueueSet& satb_qset, OopClosure* cl) :
    _satb_qset(satb_qset),
    _cl(cl),
    _claim_token(Threads::thread_claim_token()) {}

  void do_thread(Thread* thread) {
    if (thread->claim_threads_do(true, _claim_token)) {
      // Transfer any partial buffer to the qset for completed buffer processing.
      _satb_qset.flush_queue(ShenandoahThreadLocalData::satb_mark_queue(thread));
      if (thread->is_Java_thread()) {
        if (_cl != NULL) {
          ResourceMark rm;
          thread->oops_do(_cl, NULL);
        }
      }
    }
  }
};

<<<<<<< HEAD
template<GenerationMode GENERATION>
class ShenandoahFinalMarkingTask : public AbstractGangTask {
=======
class ShenandoahFinalMarkingTask : public WorkerTask {
>>>>>>> ae2504b4
private:
  ShenandoahConcurrentMark* _cm;
  TaskTerminator*           _terminator;
  bool                      _dedup_string;

public:
  ShenandoahFinalMarkingTask(ShenandoahConcurrentMark* cm, TaskTerminator* terminator, bool dedup_string) :
    WorkerTask("Shenandoah Final Mark"), _cm(cm), _terminator(terminator), _dedup_string(dedup_string) {
  }

  void work(uint worker_id) {
    ShenandoahHeap* heap = ShenandoahHeap::heap();

    ShenandoahParallelWorkerSession worker_session(worker_id);
    StringDedup::Requests requests;
    ShenandoahReferenceProcessor* rp = heap->active_generation()->ref_processor();

    // First drain remaining SATB buffers.
    {
      ShenandoahObjToScanQueue* q = _cm->get_queue(worker_id);
      ShenandoahObjToScanQueue* old = _cm->get_old_queue(worker_id);

      ShenandoahSATBBufferClosure<GENERATION> cl(q, old);
      SATBMarkQueueSet& satb_mq_set = ShenandoahBarrierSet::satb_mark_queue_set();
      while (satb_mq_set.apply_closure_to_completed_buffer(&cl)) {}
      assert(!heap->has_forwarded_objects(), "Not expected");

      ShenandoahMarkRefsClosure<GENERATION> mark_cl(q, rp, old);
      ShenandoahSATBAndRemarkThreadsClosure tc(satb_mq_set,
                                               ShenandoahIUBarrier ? &mark_cl : NULL);
      Threads::threads_do(&tc);
    }
    _cm->mark_loop(GENERATION, worker_id, _terminator, rp,
                   false /*not cancellable*/,
                   _dedup_string ? ENQUEUE_DEDUP : NO_DEDUP,
                   &requests);
    assert(_cm->task_queues()->is_empty(), "Should be empty");
  }
};

ShenandoahConcurrentMark::ShenandoahConcurrentMark(ShenandoahGeneration* generation) :
  ShenandoahMark(generation) {}

// Mark concurrent roots during concurrent phases
<<<<<<< HEAD
template<GenerationMode GENERATION>
class ShenandoahMarkConcurrentRootsTask : public AbstractGangTask {
=======
class ShenandoahMarkConcurrentRootsTask : public WorkerTask {
>>>>>>> ae2504b4
private:
  SuspendibleThreadSetJoiner          _sts_joiner;
  ShenandoahConcurrentRootScanner     _root_scanner;
  ShenandoahObjToScanQueueSet* const  _queue_set;
  ShenandoahObjToScanQueueSet* const  _old_queue_set;
  ShenandoahReferenceProcessor* const _rp;

public:
  ShenandoahMarkConcurrentRootsTask(ShenandoahObjToScanQueueSet* qs,
                                    ShenandoahObjToScanQueueSet* old,
                                    ShenandoahReferenceProcessor* rp,
                                    ShenandoahPhaseTimings::Phase phase,
                                    uint nworkers);
  void work(uint worker_id);
};

<<<<<<< HEAD
template<GenerationMode GENERATION>
ShenandoahMarkConcurrentRootsTask<GENERATION>::ShenandoahMarkConcurrentRootsTask(ShenandoahObjToScanQueueSet* qs,
                                                                                 ShenandoahObjToScanQueueSet* old,
                                                                                 ShenandoahReferenceProcessor* rp,
                                                                                 ShenandoahPhaseTimings::Phase phase,
                                                                                 uint nworkers) :
  AbstractGangTask("Shenandoah Concurrent Mark Roots"),
=======
ShenandoahMarkConcurrentRootsTask::ShenandoahMarkConcurrentRootsTask(ShenandoahObjToScanQueueSet* qs,
                                                                     ShenandoahReferenceProcessor* rp,
                                                                     ShenandoahPhaseTimings::Phase phase,
                                                                     uint nworkers) :
  WorkerTask("Shenandoah Concurrent Mark Roots"),
>>>>>>> ae2504b4
  _root_scanner(nworkers, phase),
  _queue_set(qs),
  _old_queue_set(old),
  _rp(rp) {
  assert(!ShenandoahHeap::heap()->has_forwarded_objects(), "Not expected");
}

template<GenerationMode GENERATION>
void ShenandoahMarkConcurrentRootsTask<GENERATION>::work(uint worker_id) {
  ShenandoahConcurrentWorkerSession worker_session(worker_id);
  ShenandoahObjToScanQueue* q = _queue_set->queue(worker_id);
  ShenandoahObjToScanQueue* old = _old_queue_set == NULL ? NULL : _old_queue_set->queue(worker_id);
  ShenandoahMarkRefsClosure<GENERATION> cl(q, _rp, old);
  _root_scanner.roots_do(&cl, worker_id);
}

void ShenandoahConcurrentMark::mark_concurrent_roots() {
  ShenandoahHeap* const heap = ShenandoahHeap::heap();
  assert(!heap->has_forwarded_objects(), "Not expected");

<<<<<<< HEAD
  WorkGang* workers = heap->workers();
  ShenandoahReferenceProcessor* rp = _generation->ref_processor();
  _generation->reserve_task_queues(workers->active_workers());
  switch (_generation->generation_mode()) {
    case YOUNG: {
      ShenandoahMarkConcurrentRootsTask<YOUNG> task(task_queues(), old_task_queues(), rp, ShenandoahPhaseTimings::conc_mark_roots, workers->active_workers());
      workers->run_task(&task);
      break;
    }
    case GLOBAL: {
      assert(old_task_queues() == NULL, "Global mark should not have old gen mark queues.");
      ShenandoahMarkConcurrentRootsTask<GLOBAL> task(task_queues(), old_task_queues(), rp, ShenandoahPhaseTimings::conc_mark_roots, workers->active_workers());
      workers->run_task(&task);
      break;
    }
    default:
      // Intentionally haven't added OLD here. We use a YOUNG generation
      // cycle to bootstrap concurrent old marking.
      ShouldNotReachHere();
  }
=======
  TASKQUEUE_STATS_ONLY(task_queues()->reset_taskqueue_stats());

  WorkerThreads* workers = heap->workers();
  ShenandoahReferenceProcessor* rp = heap->ref_processor();
  task_queues()->reserve(workers->active_workers());
  ShenandoahMarkConcurrentRootsTask task(task_queues(), rp, ShenandoahPhaseTimings::conc_mark_roots, workers->active_workers());

  workers->run_task(&task);
>>>>>>> ae2504b4
}

class ShenandoahFlushSATBHandshakeClosure : public HandshakeClosure {
private:
  SATBMarkQueueSet& _qset;
public:
  ShenandoahFlushSATBHandshakeClosure(SATBMarkQueueSet& qset) :
    HandshakeClosure("Shenandoah Flush SATB Handshake"),
    _qset(qset) {}

  void do_thread(Thread* thread) {
    _qset.flush_queue(ShenandoahThreadLocalData::satb_mark_queue(thread));
  }
};

void ShenandoahConcurrentMark::concurrent_mark() {
  ShenandoahHeap* const heap = ShenandoahHeap::heap();
  WorkerThreads* workers = heap->workers();
  uint nworkers = workers->active_workers();
  task_queues()->reserve(nworkers);

  ShenandoahSATBMarkQueueSet& qset = ShenandoahBarrierSet::satb_mark_queue_set();
  ShenandoahFlushSATBHandshakeClosure flush_satb(qset);
  for (uint flushes = 0; flushes < ShenandoahMaxSATBBufferFlushes; flushes++) {
    switch (_generation->generation_mode()) {
      case YOUNG: {
        TaskTerminator terminator(nworkers, task_queues());
        ShenandoahConcurrentMarkingTask<YOUNG> task(this, &terminator);
        workers->run_task(&task);
        break;
      }
      case OLD: {
        TaskTerminator terminator(nworkers, task_queues());
        ShenandoahConcurrentMarkingTask<OLD> task(this, &terminator);
        workers->run_task(&task);
        break;
      }
      case GLOBAL: {
        TaskTerminator terminator(nworkers, task_queues());
        ShenandoahConcurrentMarkingTask<GLOBAL> task(this, &terminator);
        workers->run_task(&task);
        break;
      }
      default:
        ShouldNotReachHere();
    }

    if (heap->cancelled_gc()) {
      // GC is cancelled, break out.
      break;
    }

    size_t before = qset.completed_buffers_num();
    Handshake::execute(&flush_satb);
    size_t after = qset.completed_buffers_num();

    if (before == after) {
      // No more retries needed, break out.
      break;
    }
  }
  assert(task_queues()->is_empty() || heap->cancelled_gc(), "Should be empty when not cancelled");
}

void ShenandoahConcurrentMark::finish_mark() {
  assert(ShenandoahSafepoint::is_at_shenandoah_safepoint(), "Must be at a safepoint");
  assert(Thread::current()->is_VM_thread(), "Must by VM Thread");
  finish_mark_work();
  assert(task_queues()->is_empty(), "Should be empty");
  TASKQUEUE_STATS_ONLY(task_queues()->print_taskqueue_stats());
  TASKQUEUE_STATS_ONLY(task_queues()->reset_taskqueue_stats());

  _generation->set_concurrent_mark_in_progress(false);
  _generation->set_mark_complete();
}

void ShenandoahConcurrentMark::finish_mark_work() {
  // Finally mark everything else we've got in our queues during the previous steps.
  // It does two different things for concurrent vs. mark-compact GC:
  // - For concurrent GC, it starts with empty task queues, drains the remaining
  //   SATB buffers, and then completes the marking closure.
  // - For mark-compact GC, it starts out with the task queues seeded by initial
  //   root scan, and completes the closure, thus marking through all live objects
  // The implementation is the same, so it's shared here.
  ShenandoahHeap* const heap = ShenandoahHeap::heap();
  ShenandoahGCPhase phase(ShenandoahPhaseTimings::finish_mark);
  uint nworkers = heap->workers()->active_workers();
  task_queues()->reserve(nworkers);

  StrongRootsScope scope(nworkers);
  TaskTerminator terminator(nworkers, task_queues());

  switch (_generation->generation_mode()) {
    case YOUNG:{
      ShenandoahFinalMarkingTask<YOUNG> task(this, &terminator, ShenandoahStringDedup::is_enabled());
      heap->workers()->run_task(&task);
      break;
    }
    case OLD:{
      ShenandoahFinalMarkingTask<OLD> task(this, &terminator, ShenandoahStringDedup::is_enabled());
      heap->workers()->run_task(&task);
      break;
    }
    case GLOBAL:{
      ShenandoahFinalMarkingTask<GLOBAL> task(this, &terminator, ShenandoahStringDedup::is_enabled());
      heap->workers()->run_task(&task);
      break;
    }
    default:
      ShouldNotReachHere();
  }


  assert(task_queues()->is_empty(), "Should be empty");
}<|MERGE_RESOLUTION|>--- conflicted
+++ resolved
@@ -44,39 +44,8 @@
 #include "memory/iterator.inline.hpp"
 #include "memory/resourceArea.hpp"
 
-<<<<<<< HEAD
-class ShenandoahUpdateRootsTask : public AbstractGangTask {
-private:
-  ShenandoahRootUpdater*  _root_updater;
-  bool                    _check_alive;
-public:
-  ShenandoahUpdateRootsTask(ShenandoahRootUpdater* root_updater, bool check_alive) :
-    AbstractGangTask("Shenandoah Update Roots"),
-    _root_updater(root_updater),
-    _check_alive(check_alive){
-  }
-
-  void work(uint worker_id) {
-    assert(ShenandoahSafepoint::is_at_shenandoah_safepoint(), "Must be at a safepoint");
-    ShenandoahParallelWorkerSession worker_session(worker_id);
-
-    ShenandoahHeap* heap = ShenandoahHeap::heap();
-    ShenandoahUpdateRefsClosure cl;
-    if (_check_alive) {
-      ShenandoahForwardedIsAliveClosure is_alive;
-      _root_updater->roots_do<ShenandoahForwardedIsAliveClosure, ShenandoahUpdateRefsClosure>(worker_id, &is_alive, &cl);
-    } else {
-      AlwaysTrueClosure always_true;;
-      _root_updater->roots_do<AlwaysTrueClosure, ShenandoahUpdateRefsClosure>(worker_id, &always_true, &cl);
-    }
-  }
-};
-
 template <GenerationMode GENERATION>
-class ShenandoahConcurrentMarkingTask : public AbstractGangTask {
-=======
 class ShenandoahConcurrentMarkingTask : public WorkerTask {
->>>>>>> ae2504b4
 private:
   ShenandoahConcurrentMark* const _cm;
   TaskTerminator* const           _terminator;
@@ -126,12 +95,8 @@
   }
 };
 
-<<<<<<< HEAD
 template<GenerationMode GENERATION>
-class ShenandoahFinalMarkingTask : public AbstractGangTask {
-=======
 class ShenandoahFinalMarkingTask : public WorkerTask {
->>>>>>> ae2504b4
 private:
   ShenandoahConcurrentMark* _cm;
   TaskTerminator*           _terminator;
@@ -176,12 +141,8 @@
   ShenandoahMark(generation) {}
 
 // Mark concurrent roots during concurrent phases
-<<<<<<< HEAD
 template<GenerationMode GENERATION>
-class ShenandoahMarkConcurrentRootsTask : public AbstractGangTask {
-=======
 class ShenandoahMarkConcurrentRootsTask : public WorkerTask {
->>>>>>> ae2504b4
 private:
   SuspendibleThreadSetJoiner          _sts_joiner;
   ShenandoahConcurrentRootScanner     _root_scanner;
@@ -198,21 +159,13 @@
   void work(uint worker_id);
 };
 
-<<<<<<< HEAD
 template<GenerationMode GENERATION>
 ShenandoahMarkConcurrentRootsTask<GENERATION>::ShenandoahMarkConcurrentRootsTask(ShenandoahObjToScanQueueSet* qs,
                                                                                  ShenandoahObjToScanQueueSet* old,
                                                                                  ShenandoahReferenceProcessor* rp,
                                                                                  ShenandoahPhaseTimings::Phase phase,
                                                                                  uint nworkers) :
-  AbstractGangTask("Shenandoah Concurrent Mark Roots"),
-=======
-ShenandoahMarkConcurrentRootsTask::ShenandoahMarkConcurrentRootsTask(ShenandoahObjToScanQueueSet* qs,
-                                                                     ShenandoahReferenceProcessor* rp,
-                                                                     ShenandoahPhaseTimings::Phase phase,
-                                                                     uint nworkers) :
   WorkerTask("Shenandoah Concurrent Mark Roots"),
->>>>>>> ae2504b4
   _root_scanner(nworkers, phase),
   _queue_set(qs),
   _old_queue_set(old),
@@ -233,8 +186,7 @@
   ShenandoahHeap* const heap = ShenandoahHeap::heap();
   assert(!heap->has_forwarded_objects(), "Not expected");
 
-<<<<<<< HEAD
-  WorkGang* workers = heap->workers();
+  WorkerThreads* workers = heap->workers();
   ShenandoahReferenceProcessor* rp = _generation->ref_processor();
   _generation->reserve_task_queues(workers->active_workers());
   switch (_generation->generation_mode()) {
@@ -254,16 +206,6 @@
       // cycle to bootstrap concurrent old marking.
       ShouldNotReachHere();
   }
-=======
-  TASKQUEUE_STATS_ONLY(task_queues()->reset_taskqueue_stats());
-
-  WorkerThreads* workers = heap->workers();
-  ShenandoahReferenceProcessor* rp = heap->ref_processor();
-  task_queues()->reserve(workers->active_workers());
-  ShenandoahMarkConcurrentRootsTask task(task_queues(), rp, ShenandoahPhaseTimings::conc_mark_roots, workers->active_workers());
-
-  workers->run_task(&task);
->>>>>>> ae2504b4
 }
 
 class ShenandoahFlushSATBHandshakeClosure : public HandshakeClosure {
